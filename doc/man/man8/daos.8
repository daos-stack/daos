--- conflicted
+++ resolved
@@ -4,294 +4,6 @@
 .SH SYNOPSIS
 \fBdaos\fP RESOURCE COMMAND [OPTIONS]
 .SH DESCRIPTION
-<<<<<<< HEAD
-.B daos
-can be used to manage/query pool content, create/query/manage/destroy a
-container inside a pool, copy data to/from a POSIX container to a POSIX
-filesystem, clone a DAOS container, or query/manage an object inside a
-container.
-.br
-The \fBRESOURCE\fRs, respective \fBCOMMAND\fRs and \fBOPTION\fRs supported by \fBdaos\fR are listed below.
-.SH RESOURCE\fRs/\fBCOMMAND\fRs/\fBOPTION\fRs
-.br
-.TP
-.B RESOURCE\fRs:
-	  \fBpool\fR             pool
-.br
-	  \fBcontainer \fR(\fBcont\fR) container in a pool
-.br
-	  \fBfilesystem \fR(\fBfs\fR) POSIX filesystem path or POSIX container
-.br
-	  \fBobject \fR(\fBobj\fR)     object in a container
-.br
-	  \fBversion\fR          print command version
-.br
-	  \fBhelp\fR             print this message and exit
-.TP
-.I help \fR[\fBRESOURCE \fR[\fBCOMMAND\fR]] \h'4' per-resource/command help
-.TP
-.I pool \fBCOMMAND\fRs:
-	  \fBlist-containers\fR  list all containers in pool
-.br
-	  \fBlist-cont\fR
-.br
-	  \fBls\fR
-.br
-	  \fBquery\fR            query a pool
-.br
-	  \fBstat\fR             get pool statistics
-.br
-	  \fBlist-attrs\fR       list pool user-defined attributes
-.br
-	  \fBget-attr\fR         get pool user-defined attribute
-.br
-	  \fBset-attr\fR         set pool user-defined attribute
-.br
-	  \fBdel-attr\fR         del pool user-defined attribute
-.br
-	  \fBautotest\fR         verify setup with smoke tests
-.br
-.TP
-.I pool \fBOPTION\fRs:
-	  \fB--pool=\fRUUID        pool UUID
-.br
-	  \fB--sys-name=\fRSTR     DAOS system name context for servers ("daos_server")
-.br
-	  \fB--sys=\fRSTR
-.br
-	  \fB--attr=\fRNAME        pool attribute name to get, set, del
-.br
-	  \fB--value=\fRVALUESTR	pool attribute name to set
-.br
-.TP
-.I container \fR(\fIcont\fR) \fBCOMMAND\fRs:
-	  \fBcreate\fR           create a container
-.br
-	  \fBclone\fR            clone a container
-.br
-	  \fBdestroy\fR          destroy a container
-.br
-	  \fBlist-objects\fR     list all objects in container
-.br
-	  \fBlist-obj\fR
-.br
-	  \fBquery\fR            query a container
-.br
-	  \fBget-prop\fR         get all container's properties
-.br
-	  \fBset-prop\fR         set all container's properties
-.br
-	  \fBget-acl\fR         get a container's ACL
-.br
-	  \fBoverwrite-acl\fR         replace a container's ACL
-.br
-	  \fBupdate-acl\fR         add/modify entries in a container's ACL
-.br
-	  \fBdelete-acl\fR         delete an entry from a container's ACL
-.br
-	  \fBset-owner\fR         change the user and/or group that own a container
-.br
-	  \fBstat\fR             get container statistics
-.br
-	  \fBcheck\fR            check objects consistency in container
-.br
-	  \fBlist-attrs\fR       list container user-defined attributes
-.br
-	  \fBdel-attr\fR         delete container user-defined attribute
-.br
-	  \fBget-attr\fR         get container user-defined attribute
-.br
-	  \fBset-attr\fR         set container user-defined attribute
-.br
-	  \fBcreate-snap\fR      create container snapshot (optional name)
-.br
-				    at most recent committed epoch
-.br
-	  \fBlist-snaps\fR       list container snapshots taken
-.br
-	  \fBdestroy-snap\fR     destroy container snapshots
-.br
-				    by name, epoch or range
-.br
-	  \fBrollback\fR         roll back container to specified snapshot
-.TP
-.I container \fBOPTION\fRs (create by UUID):
-	  <\fIpool\fR options>   (\fB--pool\fR, \fB--sys-name\fR)
-.br
-	  \fB--cont=\fRUUID      (optional) container UUID (or generated)
-.TP
-.I container \fBOPTION\fRs (clone a container):
-	  \fB--src=\fRSTR	</pool/cont | path>
-.br
-	  \fB--dst=\fRSTR	</pool/cont | /pool | path>
-.TP
-.I container \fBOPTION\fRs (create and link to namespace path):
-	  <\fIpool\fR/\fIcont\fR opts>   (\fB--pool\fR, \fB--sys-name\fR, \fB--cont\fR [optional])
-.br
-	  \fB--path=\fRPATHSTR     container namespace path to be created and provide a direct link to new DAOS container
-.br
-	  \fB--type=\fRCTYPESTR    container type (HDF5, POSIX)
-.br
-	  \fB--mode=\fRCTYPESTR    DFS consistency mode (relaxed or balanced)
-.br
-	  \fB--oclass=\fROCLSSTR   container object class
-.br
-				      (ex: S{1,2,4,X}, RP_2G{1,2,4,X}, RP_3G{1,2,4,X}, RP_4G{1,2,4,X}, RP_XSF)
-.br
-	  \fB--chunk-size=\fRBYTES chunk size of files created. Supports suffixes:
-.br
-				      K (KB), M (MB), G (GB), T (TB), P (PB), E (EB)
-.br
-	  \fB--properties=\fR<name>:<value>[,<name>:<value>,...]      (optional) container properties
-.br
-				      Supported properties names:
-.br
-				      \fBlabel\fR (can be any string)
-.br
-				      \fBcksum\fR checksum type (can be {off,crc{16,32,64},adler32,sha{1,256,512})
-.br
-				      \fBcksum_size\fR checksum chunk size (can be any value <2GiB)
-.br
-				      \fBsrv_cksum\fR checksum server verify (can be {on,off})
-.br
-				      \fBdedup\fR deduplication type (can be {off,memcmp,hash}). Preview feature.
-.br
-				      \fBdedup_th\fR deduplication threshold (can be any value between 4KiB and 2GiB). Preview feature.
-.br
-				      \fBcompression\fR compression type (can be {lz4,deflate,deflate[1-4]}). Preview feature.
-.br
-				      \fBencryption\fR encryption type (can be aes-{xts{129,256},cbc{128,192,256},gcm{128,256}). Preview feature.
-.br
-				      \fBrf\fR redundancy factor (can be {0,1,2,3,4})
-.br
-	  \fB--acl-file=\fRPATH    input file containing ACL
-.br
-	  \fB--user=\fRID		 user who will own the container.
-.br
-					 format: username@[domain]
-.br
-					 default is the effective user
-.br
-	  \fB--group=\fRID		 group who will own the container.
-.br
-					 format: groupname@[domain]
-.br
-					 default is the effective group
-.TP
-.I container \fBOPTION\fRs (destroy):
-	  \fB--force\fR            destroy container regardless of state
-.TP
-.I container \fBOPTION\fRs (query, and all commands except create):
-	  <\fIpool\fR options>   with \fB--cont\fR use: (\fB--pool\fR, \fB--sys-name\fR)
-.br
-	  <\fIpool\fR options>   with \fB--path\fR use: (\fB--sys-name\fR)
-.br
-	  \fB--cont=\fRUUID        (mandatory, unless using \fB--path\fR)
-.br
-	  \fB--path=\fRPATHSTR     (mandatory, unless using \fB--cont\fR)
-.br
-                        namespace path must provide direct link to DAOS container
-.TP
-.I container \fBOPTION\fRs (set-prop):
-	  \fB--properties=\fRNAME:<value>[,<name>:<value>,...]
-						supported prop names: label
-                           label value can be any string
-.br
-.I container \fBOPTION\fRs (acl related):
-.br
-	  \fB--acl-file=\fRPATH        input file containing ACL (overwrite-acl,update-acl))
-.br
-	  \fB--entry=\fRACE     add or modify a single ACL entry (update-acl)
-.br
-	  \fB--principal=\fRID     principal of entry (delete-acl)
-                           for users: u:name@[domain]
-                           for groups: g:name@[domain]
-                           special principals: OWNER@, GROUP@, EVERYONE@
-.br
-	  \fB--verbose\fR     verbose mode (get-acl)
-.br
-	  \fB--outfile=\fRPATH     write ACL to file (get-acl)
-.br
-.TP
-.I container \fBOPTION\fR (set owner):
-.br
-	  \fB--user=\fRID        user who will own the container.
-                           format: username@[domain]
-.br
-	  \fB--group=\fRID     group who will own the container.
-                           format: groupname@[domain]
-.br
-.TP
-.I container \fBOPTION\fRs (attribute-related):
-	  \fB--attr=\fRNAME        container attribute name to set, get, del
-.br
-	  \fB--value=\fRVALUESTR   container attribute value to set
-.TP
-.I container \fBOPTION\fRs (snapshot and rollback-related):
-	  \fB--snap=\fRNAME        container snapshot (create/destroy-snap, rollback)
-.br
-	  \fB--epc=\fREPOCHNUM     container epoch (destroy-snap, rollback)
-.br
-	  \fB--epcrange=\fRB-E     container epoch range (destroy-snap)
-.TP
-.I filesystem \fR(\fIfs\fR) \fBCOMMAND\fRs:
-	  \fBcopy\fR           	 copy data to/from a container to POSIX path
-.br
-	  \fBset-attr\fR     	 set attributes (object class or chunk size) of a (new) file or (existing directory)
-.br
-	  \fBget-attr\fR     	 retrieve attributes of a file or directory
-.br
-	  \fBreset-attr\fR     	 reset attributes to default of a directory
-.br
-	  \fBreset-chunk-size\fR reset chunk size to default of a directory
-.br
-	  \fBreset-oclass\fR   	 reset object class to default of a directory
-.TP
-.I filesystem \fR(\fIfs\fR) \fBOPTION\fRs:
-.br
-	  \fB--path=\fRPATHSTR        path of file or directory to access, including the UNS link to the DFS container
-.br
-	  \fB--chunk-size=\fRBYTES    chunk size of file or directory.
-.br
-	  \fB--oclass=\fROCLSSTR      container object class
-.br
-				      (ex: S{1,2,4,X}, RP_2G{1,2,4,X}, RP_3G{1,2,4,X}, RP_4G{1,2,4,X}, RP_XSF)
-.br
-	  \fB--dfs-path=\fRSTR        <path> used with \fB--cont\fR) and \fB--pool\fR) option to specify the path of the file or directory in the DFS container
-.br
-	  \fB--dfs-prefix=\fRSTR      <path> a prefix to be trimmed from the absolute path when looking up the dfs-path in the container
-.br
-	  \fB--src=\fRSTR             src=daos://<pool/cont>[/<path>] | <path>
-.br
-	  \fB--dst=\fRSTR             dst=daos://<pool/cont>[/<path>] | <path>
-.br
-		type is daos, only specified if pool/cont used
-.TP
-.I object \fR(\fIobj\fR) \fBCOMMAND\fRs:
-	  \fBquery\fR            query an object's layout
-.br
-	  \fBlist-keys\fR        list an object's keys
-.br
-	  \fBdump\fR             dump an object's contents
-.TP
-.I object \fR(\fIobj\fR) \fBOPTION\fRs:
-	  <\fIpool\fR options>   (\fB--pool\fR, \fB--sys-name\fR)
-.br
-	  <\fIcont\fR options>   (\fB--cont\fR)
-.br
-	  \fB--oid=\fRHI.LO        object ID
-
-.SH COLOPHON
-This page is part of the Distributed Asynchronous Object Storage (DAOS)
-exascale storage project.
-.br
-The project git reposity
-can be found at:
-\%https://github.com/daos-stack/daos.git .
-.br
-Bugs can be reported at:
-\%https://jira.hpdd.intel.com/projects/DAOS/.
-=======
 daos is a tool that can be used to manage/query pool content,
 create/query/manage/destroy a container inside a pool, copy data
 between a POSIX container and a POSIX filesystem, clone a DAOS container,
@@ -381,6 +93,9 @@
 \fB\fB\-t\fR, \fB\-\-type\fR <default: \fI"POSIX"\fR>\fP
 container type
 .TP
+\fB\fB\-t\fR, \fB\-\-mode\fR\fP
+DFS consistency mode (relaxed or balanced)
+.TP
 \fB\fB\-d\fR, \fB\-\-path\fR\fP
 container namespace path
 .TP
@@ -1261,5 +976,4 @@
 .SS Help Options
 .TP
 \fB\fB\-h\fR, \fB\-\-help\fR\fP
-Show this help message
->>>>>>> c66eef27
+Show this help message