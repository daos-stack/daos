<<<<<<< HEAD
.TH dmg 1 "18 November 2020"
=======
.TH dmg 1 "17 November 2020"
>>>>>>> 72b28ddd
.SH NAME
dmg \- Administrative tool for managing DAOS clusters
.SH SYNOPSIS
\fBdmg\fP [OPTIONS] [COMMAND] [SUBCOMMAND]
.SH DESCRIPTION
dmg (DAOS Management) is a tool for connecting to DAOS servers
for the purpose of issuing administrative commands to the cluster. dmg is
provided as a means for allowing administrators to securely discover and
administer DAOS components such as storage allocations, network configuration,
and access control settings, along with system wide operations.
.SH OPTIONS
.SS Application Options
.TP
\fB\fB\-\-allow-proxy\fR\fP
Allow proxy configuration via environment
.TP
\fB\fB\-l\fR, \fB\-\-host-list\fR\fP
comma separated list of addresses <ipv4addr/hostname>
.TP
\fB\fB\-i\fR, \fB\-\-insecure\fR\fP
have dmg attempt to connect without certificates
.TP
\fB\fB\-d\fR, \fB\-\-debug\fR\fP
enable debug output
.TP
\fB\fB\-j\fR, \fB\-\-json\fR\fP
Enable JSON output
.TP
\fB\fB\-J\fR, \fB\-\-json-logging\fR\fP
Enable JSON-formatted log output
.TP
\fB\fB\-o\fR, \fB\-\-config-path\fR\fP
Client config file path
.SH COMMANDS
.SS config
Perform tasks related to configuration of hardware remote servers

\fBAliases\fP: co

.SS config generate
Generate DAOS server configuration file based on discoverable hardware devices

\fBUsage\fP: config generate [generate-OPTIONS]
.TP

\fBAliases\fP: g

.TP
\fB\fB\-a\fR, \fB\-\-access-points\fR\fP
Comma separated list of access point addresses <ipv4addr/hostname>
.TP
\fB\fB\-p\fR, \fB\-\-num-pmem\fR\fP
Minimum number of SCM (pmem) devices required per storage host in DAOS system
.TP
\fB\fB\-n\fR, \fB\-\-num-nvme\fR <default: \fI"1"\fR>\fP
Minimum number of NVMe devices required per storage host in DAOS system, set to 0 to generate pmem-only config
.TP
\fB\fB\-c\fR, \fB\-\-net-class\fR <default: \fI"best-available"\fR>\fP
Network class preferred
.SS cont
Perform tasks related to DAOS containers

\fBAliases\fP: c

.SS cont set-owner
Change the owner for a DAOS container

\fBUsage\fP: cont set-owner [set-owner-OPTIONS]
.TP
.TP
\fB\fB\-g\fR, \fB\-\-group\fR\fP
New owner-group for the container, format name@domain
.TP
\fB\fB\-u\fR, \fB\-\-user\fR\fP
New owner-user for the container, format name@domain
.TP
\fB\fB\-c\fR, \fB\-\-cont\fR (\fIrequired\fR)\fP
UUID of the DAOS container
.TP
\fB\fB\-p\fR, \fB\-\-pool\fR (\fIrequired\fR)\fP
UUID of the DAOS pool for the container
.SS network
Perform tasks related to network devices attached to remote servers

\fBAliases\fP: n

.SS network scan
Scan for network interface devices on remote servers

\fBUsage\fP: network scan [scan-OPTIONS]
.TP
.TP
\fB\fB\-p\fR, \fB\-\-provider\fR\fP
Filter device list to those that support the given OFI provider or 'all' for all available (default is the provider specified in daos_server.yml)
.SS pool
Perform tasks related to DAOS pools

\fBAliases\fP: p

.SS pool create
Create a DAOS pool

\fBUsage\fP: pool create [create-OPTIONS]
.TP

\fBAliases\fP: c

.TP
\fB\fB\-g\fR, \fB\-\-group\fR\fP
DAOS pool to be owned by given group, format name@domain
.TP
\fB\fB\-u\fR, \fB\-\-user\fR\fP
DAOS pool to be owned by given user, format name@domain
.TP
\fB\fB\-a\fR, \fB\-\-acl-file\fR\fP
Access Control List file path for DAOS pool
.TP
\fB\fB\-s\fR, \fB\-\-scm-size\fR (\fIrequired\fR)\fP
Size of SCM component of DAOS pool
.TP
\fB\fB\-n\fR, \fB\-\-nvme-size\fR\fP
Size of NVMe component of DAOS pool
.TP
\fB\fB\-r\fR, \fB\-\-ranks\fR\fP
Storage server unique identifiers (ranks) for DAOS pool
.TP
\fB\fB\-v\fR, \fB\-\-nsvc\fR <default: \fI"1"\fR>\fP
Number of pool service replicas
.TP
\fB\fB\-S\fR, \fB\-\-sys\fR <default: \fI"daos_server"\fR>\fP
DAOS system that pool is to be a part of
.SS pool delete-acl
Delete an entry from a DAOS pool's Access Control List

\fBUsage\fP: pool delete-acl [delete-acl-OPTIONS]
.TP

\fBAliases\fP: da

.TP
\fB\fB\-\-pool\fR (\fIrequired\fR)\fP
UUID of DAOS pool
.TP
\fB\fB\-p\fR, \fB\-\-principal\fR (\fIrequired\fR)\fP
Principal whose entry should be removed
.SS pool destroy
Destroy a DAOS pool

\fBUsage\fP: pool destroy [destroy-OPTIONS]
.TP

\fBAliases\fP: d

.TP
\fB\fB\-\-pool\fR (\fIrequired\fR)\fP
UUID of DAOS pool to destroy
.TP
\fB\fB\-f\fR, \fB\-\-force\fR\fP
Force removal of DAOS pool
.SS pool drain
Drain targets from a rank

\fBUsage\fP: pool drain [drain-OPTIONS]
.TP

\fBAliases\fP: d

.TP
\fB\fB\-\-pool\fR (\fIrequired\fR)\fP
UUID of the DAOS pool to drain a target in
.TP
\fB\fB\-\-rank\fR (\fIrequired\fR)\fP
Rank of the targets to be drained
.TP
\fB\fB\-\-target-idx\fR\fP
Comma-separated list of target idx(s) to be drained on the rank
.SS pool evict
Evict all pool connections to a DAOS pool

\fBUsage\fP: pool evict [evict-OPTIONS]
.TP

\fBAliases\fP: ev

.TP
\fB\fB\-\-pool\fR (\fIrequired\fR)\fP
UUID of DAOS pool to evict connection to
.TP
\fB\fB\-S\fR, \fB\-\-sys\fR <default: \fI"daos_server"\fR>\fP
DAOS system that the pools connections be evicted from.
.SS pool exclude
Exclude targets from a rank

\fBUsage\fP: pool exclude [exclude-OPTIONS]
.TP

\fBAliases\fP: e

.TP
\fB\fB\-\-pool\fR (\fIrequired\fR)\fP
UUID of the DAOS pool to exclude a target from
.TP
\fB\fB\-\-rank\fR (\fIrequired\fR)\fP
Rank of the targets to be excluded
.TP
\fB\fB\-\-target-idx\fR\fP
Comma-separated list of target idx(s) to be excluded from the rank
.SS pool extend
Extend a DAOS pool to include new ranks.

\fBUsage\fP: pool extend [extend-OPTIONS]
.TP

\fBAliases\fP: ext

.TP
\fB\fB\-\-pool\fR (\fIrequired\fR)\fP
UUID of the DAOS pool to extend
.TP
\fB\fB\-\-ranks\fR (\fIrequired\fR)\fP
Comma-separated list of ranks to add to the pool
.TP
\fB\fB\-s\fR, \fB\-\-scm-size\fR (\fIrequired\fR)\fP
Size of SCM component of the original DAOS pool being extended
.TP
\fB\fB\-n\fR, \fB\-\-nvme-size\fR\fP
Size of NVMe component of the original DAOS pool being extended, or none if not originally supplied to pool create.
.SS pool get-acl
Get a DAOS pool's Access Control List

\fBUsage\fP: pool get-acl [get-acl-OPTIONS]
.TP

\fBAliases\fP: ga

.TP
\fB\fB\-\-pool\fR (\fIrequired\fR)\fP
UUID of DAOS pool
.TP
\fB\fB\-o\fR, \fB\-\-outfile\fR\fP
Output ACL to file
.TP
\fB\fB\-f\fR, \fB\-\-force\fR\fP
Allow to clobber output file
.TP
\fB\fB\-v\fR, \fB\-\-verbose\fR\fP
Add descriptive comments to ACL entries
.SS pool list
List DAOS pools

\fBAliases\fP: l

.SS pool overwrite-acl
Overwrite a DAOS pool's Access Control List

\fBUsage\fP: pool overwrite-acl [overwrite-acl-OPTIONS]
.TP

\fBAliases\fP: oa

.TP
\fB\fB\-\-pool\fR (\fIrequired\fR)\fP
UUID of DAOS pool
.TP
\fB\fB\-a\fR, \fB\-\-acl-file\fR (\fIrequired\fR)\fP
Path for new Access Control List file
.SS pool query
Query a DAOS pool

\fBUsage\fP: pool query [query-OPTIONS]
.TP

\fBAliases\fP: q

.TP
\fB\fB\-\-pool\fR (\fIrequired\fR)\fP
UUID of DAOS pool to query
.SS pool reintegrate
Reintegrate targets for a rank

\fBUsage\fP: pool reintegrate [reintegrate-OPTIONS]
.TP

\fBAliases\fP: r

.TP
\fB\fB\-\-pool\fR (\fIrequired\fR)\fP
UUID of the DAOS pool to start reintegration in
.TP
\fB\fB\-\-rank\fR (\fIrequired\fR)\fP
Rank of the targets to be reintegrated
.TP
\fB\fB\-\-target-idx\fR\fP
Comma-separated list of target idx(s) to be reintegrated into the rank
.SS pool set-prop
Set pool property

\fBUsage\fP: pool set-prop [set-prop-OPTIONS]
.TP

\fBAliases\fP: sp

.TP
\fB\fB\-\-pool\fR (\fIrequired\fR)\fP
UUID of DAOS pool
.TP
\fB\fB\-n\fR, \fB\-\-name\fR (\fIrequired\fR)\fP
Name of property to be set
.TP
\fB\fB\-v\fR, \fB\-\-value\fR (\fIrequired\fR)\fP
Value of property to be set
.SS pool update-acl
Update entries in a DAOS pool's Access Control List

\fBUsage\fP: pool update-acl [update-acl-OPTIONS]
.TP

\fBAliases\fP: ua

.TP
\fB\fB\-\-pool\fR (\fIrequired\fR)\fP
UUID of DAOS pool
.TP
\fB\fB\-a\fR, \fB\-\-acl-file\fR\fP
Path for new Access Control List file
.TP
\fB\fB\-e\fR, \fB\-\-entry\fR\fP
Single Access Control Entry to add or update
.SS storage
Perform tasks related to storage attached to remote servers

\fBAliases\fP: st

.SS storage format
Format SCM and NVMe storage attached to remote servers.

\fBUsage\fP: storage format [format-OPTIONS]
.TP

\fBAliases\fP: f

.TP
\fB\fB\-v\fR, \fB\-\-verbose\fR\fP
Show results of each SCM & NVMe device format operation
.TP
\fB\fB\-\-reformat\fR\fP
Reformat storage overwriting any existing filesystem (CAUTION: destructive operation)
.SS storage prepare
Prepare SCM and NVMe storage attached to remote servers.

\fBUsage\fP: storage prepare [prepare-OPTIONS]
.TP

\fBAliases\fP: p

.TP
\fB\fB\-w\fR, \fB\-\-pci-whitelist\fR\fP
Whitespace separated list of PCI devices (by address) to be unbound from Kernel driver and used with SPDK (default is all PCI devices).
.TP
\fB\fB\-p\fR, \fB\-\-hugepages\fR\fP
Number of hugepages to allocate (in MB) for use by SPDK (default 1024)
.TP
\fB\fB\-u\fR, \fB\-\-target-user\fR\fP
User that will own hugepage mountpoint directory and vfio groups.
.TP
\fB\fB\-n\fR, \fB\-\-nvme-only\fR\fP
Only prepare NVMe storage.
.TP
\fB\fB\-s\fR, \fB\-\-scm-only\fR\fP
Only prepare SCM.
.TP
\fB\fB\-\-reset\fR\fP
Reset SCM modules to memory mode after removing namespaces. Reset SPDK returning NVMe device bindings back to kernel modules.
.TP
\fB\fB\-f\fR, \fB\-\-force\fR\fP
Perform format without prompting for confirmation
.SS storage query
Query storage commands, including raw NVMe SSD device health stats and internal blobstore health info.

\fBAliases\fP: q

.SS storage query device-health
Query the device health

\fBUsage\fP: query device-health [device-health-OPTIONS]
.TP

\fBAliases\fP: d

.TP
\fB\fB\-u\fR, \fB\-\-uuid\fR (\fIrequired\fR)\fP
Device UUID
.SS storage query list-devices
List storage devices on the server

\fBUsage\fP: query list-devices [list-devices-OPTIONS]
.TP

\fBAliases\fP: d

.TP
\fB\fB\-r\fR, \fB\-\-rank\fR\fP
Constrain operation to the specified server rank
.TP
\fB\fB\-b\fR, \fB\-\-health\fR\fP
Include device health in results
.TP
\fB\fB\-u\fR, \fB\-\-uuid\fR\fP
Device UUID (all devices if blank)
.SS storage query list-pools
List pools on the server

\fBUsage\fP: query list-pools [list-pools-OPTIONS]
.TP

\fBAliases\fP: p

.TP
\fB\fB\-r\fR, \fB\-\-rank\fR\fP
Constrain operation to the specified server rank
.TP
\fB\fB\-u\fR, \fB\-\-uuid\fR\fP
Pool UUID (all pools if blank)
.TP
\fB\fB\-v\fR, \fB\-\-verbose\fR\fP
Show more detail about pools
.SS storage query target-health
Query the target health

\fBUsage\fP: query target-health [target-health-OPTIONS]
.TP

\fBAliases\fP: t

.TP
\fB\fB\-r\fR, \fB\-\-rank\fR (\fIrequired\fR)\fP
Server rank hosting target
.TP
\fB\fB\-t\fR, \fB\-\-tgtid\fR (\fIrequired\fR)\fP
VOS target ID to query
.SS storage query usage
Show SCM & NVMe storage space utilization per storage server

\fBAliases\fP: u

.SS storage replace
Replace a storage device that has been hot-removed with a new device.

\fBAliases\fP: r

.SS storage replace nvme
Replace an evicted/FAULTY NVMe SSD with another device.

\fBUsage\fP: replace nvme [nvme-OPTIONS]
.TP

\fBAliases\fP: n

.TP
\fB\fB\-\-old-uuid\fR (\fIrequired\fR)\fP
Device UUID of hot-removed SSD
.TP
\fB\fB\-\-new-uuid\fR (\fIrequired\fR)\fP
Device UUID of new device
.TP
\fB\fB\-\-no-reint\fR\fP
Bypass reintegration of device and just bring back online.
.SS storage scan
Scan SCM and NVMe storage attached to remote servers.

\fBUsage\fP: storage scan [scan-OPTIONS]
.TP

\fBAliases\fP: s

.TP
\fB\fB\-v\fR, \fB\-\-verbose\fR\fP
List SCM & NVMe device details
.TP
\fB\fB\-n\fR, \fB\-\-nvme-health\fR\fP
Display NVMe device health statistics
.TP
\fB\fB\-m\fR, \fB\-\-nvme-meta\fR\fP
Display server meta data held on NVMe storage
.SS storage set
Manually set the device state.

\fBAliases\fP: s

.SS storage set nvme-faulty
Manually set the device state of an NVMe SSD to FAULTY.

\fBUsage\fP: set nvme-faulty [nvme-faulty-OPTIONS]
.TP

\fBAliases\fP: n

.TP
\fB\fB\-u\fR, \fB\-\-uuid\fR (\fIrequired\fR)\fP
Device UUID to set
.TP
\fB\fB\-f\fR, \fB\-\-force\fR\fP
Do not require confirmation
.SS system
Perform distributed tasks related to DAOS system

\fBAliases\fP: sy

.SS system leader-query
Query for current Management Service leader

\fBAliases\fP: l

.SS system list-pools
List all pools in the DAOS system

\fBAliases\fP: p

.SS system query
Query DAOS system status

\fBUsage\fP: system query [query-OPTIONS]
.TP

\fBAliases\fP: q

.TP
\fB\fB\-r\fR, \fB\-\-ranks\fR\fP
Comma separated ranges or individual system ranks to operate on
.TP
\fB\fB\-\-rank-hosts\fR\fP
Hostlist representing hosts whose managed ranks are to be operated on
.TP
\fB\fB\-v\fR, \fB\-\-verbose\fR\fP
Display more member details
.SS system start
Perform start of stopped DAOS system

\fBUsage\fP: system start [start-OPTIONS]
.TP

\fBAliases\fP: r

.TP
\fB\fB\-r\fR, \fB\-\-ranks\fR\fP
Comma separated ranges or individual system ranks to operate on
.TP
\fB\fB\-\-rank-hosts\fR\fP
Hostlist representing hosts whose managed ranks are to be operated on
.SS system stop
Perform controlled shutdown of DAOS system

\fBUsage\fP: system stop [stop-OPTIONS]
.TP

\fBAliases\fP: s

.TP
\fB\fB\-r\fR, \fB\-\-ranks\fR\fP
Comma separated ranges or individual system ranks to operate on
.TP
\fB\fB\-\-rank-hosts\fR\fP
Hostlist representing hosts whose managed ranks are to be operated on
.TP
\fB\fB\-\-force\fR\fP
Force stop DAOS system members
.SS version
Print dmg version<|MERGE_RESOLUTION|>--- conflicted
+++ resolved
@@ -1,8 +1,4 @@
-<<<<<<< HEAD
-.TH dmg 1 "18 November 2020"
-=======
-.TH dmg 1 "17 November 2020"
->>>>>>> 72b28ddd
+.TH dmg 1 "19 November 2020"
 .SH NAME
 dmg \- Administrative tool for managing DAOS clusters
 .SH SYNOPSIS
