--- conflicted
+++ resolved
@@ -1,8 +1,4 @@
-<<<<<<< HEAD
 .TH dmg 1 "4 December 2020"
-=======
-.TH dmg 1 "30 November 2020"
->>>>>>> b7a55559
 .SH NAME
 dmg \- Administrative tool for managing DAOS clusters
 .SH SYNOPSIS
