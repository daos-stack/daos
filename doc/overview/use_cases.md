--- conflicted
+++ resolved
@@ -128,11 +128,7 @@
 In the previous <a href="6a">figure</a>, we have two examples of 
 producer/consumer. The down-sample job consumes raw timesteps generated 
 by the simulation job and produces sampled timesteps analyzed by the 
-<<<<<<< HEAD
-post-process job. The DAOS stack provides specific mechanisms for
-=======
 post-process job. The DAOS stack provides specific mechanisms for 
->>>>>>> ab53aeea
 producer/consumer workflow which even allows the consumer to dumps the 
 result of its analysis into the same container as the producer.
 
