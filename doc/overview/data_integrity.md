# Introduction
Arguably, one of the worst things a data storage system can do is to return
 incorrect data without the requester knowing. While each component in the
 system (network layer, storage devices) may offer protection against silent
 data corruption, DAOS provides end-to-end data integrity using checksums to
 better ensure that user data is not corrupted silently.

For DAOS, end-to-end means that the client will calculate and verify checksums,
providing protection for data through the entire I/O stack. During a write or
update, the DAOS Client library (libdaos.so) calculates a checksum and appends
it to the RPC message before transferred over the network.
Depending on the configuration, the DAOS Server may or may not calculate checksums
to verify the data on receipt. On a fetch, the DAOS Server will send a known
good checksum with the requested data to the DAOS Client, which will calculate
checksums on the data received and verify.

## Requirements
### Key Requirements
There are two key requirements that DAOS will support.
1. Detect silent data corruption - Corruption will be detected on the
 distribution and attribute keys and records within a DAOS object. At a minimum,
 when corruption is detected, an error will be reported.
1. Correct data corruption - When data corruption is detected, an attempt will
 be made to recover the data using data redundancy mechanisms.

### Supportive/Additional Requirements
Additionally, DAOS will support ...
1. End to End Data Integrity as a Quality of Service Attribute - Container
 properties are used to enable/disable the use of checksums for data integrity
 as well as define specific attributes of data integrity feature.  See
 https://daos-stack.github.io/user/container/#data-integrity for details on
 configuring a container with checksums enabled.
1. Minimize Performance Impact - When there is no data corruption, the End to
 End Data Integrity feature should have minimal performance impacted. If data
 corruption is detected, performance can be impacted to correct the data.
 Work is ongoing to minimize performance impact.
1. Inject Errors - The ability to corrupt data within a specific record, key,
 or checksum will be necessary for testing purposes. Fault injection is used to
 simulate corruption over the network and on disk. The DAOS_CSUM_CORRUPT_*
 flags used for data corruption are defined in src/include/daos/common.h.
1. Logging - When data corruption is detected, error logs are captured in
 the client and server logs.

Up coming features not supported yet
1. Event Logging - When silent data corruption is discovered, an event should
 be logged in such a way that it can be retrieved with other system health and
 diagnostic information.
1. Proactive background service task - A background task on
 the server which scans for and detects (audits checksums) silent data
 corruption and corrects.

# Keys and Value Objects
Because DAOS is a key/value store, the data for both keys and values is
protected, however, the approach for both is slightly different. For the two
different value types, single and array, the approach is also slightly
different.

## Keys
On an update and fetch, the client calculates a checksum for the data used
as the distribution and attribute keys and will send it to the server within the
RPC. The server verifies the keys with the checksum.
While enumerating keys, the server will calculate checksums for the keys and
pack within the RPC message to the client. The client will verify the keys
received.

!!! note
    Checksums for keys are not stored on the server. A hash of the key is
    calculated and used to index the key in the server tree of the keys
    (see [VOS Key Array Stores](../../src/vos/README.md#key-array-stores)).
    It is also expected that keys are stored only in Storage Class Memory which
    has reliable data integrity protection.

## Values
On an update, the client will calculate a checksum for the data of the value and
will send it to the server within the RPC. If "server verify" is enabled, the
server will calculate a new checksum for the value and compare with the checksum
received from the client to verify the integrity of the value. If the checksums
don't match, then data corruption has occurred and an error is returned to the
client indicating that the client should try the update again. Whether "server
verify" is enabled or not, the server will store the checksum.
See [VOS](../../src/vos/README.md) for more info about checksum management and
storage in VOS.

On a fetch, the server will return the stored checksum to the client with the
values fetched so the client can verify the values received. If the checksums
don't match, then the client will fetch from another replica if available in
an attempt to get uncorrupted data.

There are some slight variations to this approach for the two different types
of values. The following diagram illustrates a basic example.
 (See [Storage Model](storage.md) for more details about the single value
 and array value types)

![](../graph/data_integrity/basic_checksum_flow.png)

### Single Value
A Single Value is an atomic value, meaning that writes to a single value will
update the entire value and reads retrieve the entire value. Other DAOS features
such as Erasure Codes might split a Single Value into multiple shards to be
distributed among multiple storage nodes. Either the whole Single Value (if
going to a single node) or each shard (if distributed) will have a checksum
calculated, sent to the server, and stored on the server.

Note that it is possible for a single value, or shard of a single value, to
be smaller than the checksum derived from it. It is advised that if an
application needs many small single values to use an Array Type instead.

### Array Values
Unlike Single Values, Array Values can be updated and fetched at any part of
an array. In addition, updates to an array are versioned, so a fetch can include
parts from multiple versions of the array. Each of these versioned parts of an
array are called extents. The following diagrams illustrate a couple examples
(also see [VOS Key Array Stores](../../src/vos/README.md#key-array-stores) for
more information):

<div>
A single extent update (blue line) from index 2-13. A fetched extent (orange
line) from index 2-6. The fetch is only part of the original extent written.

![](../graph/data_integrity/array_example_1.png)
</div>

<div>
Many extent updates and different epochs. A fetch from index 2-13 requires parts
from each extent.

![Array Example 2](../graph/data_integrity/array_example_2.png)

</div>

The nature of the array type requires that a more sophisticated approach to
creating checksums is used. DAOS uses a "chunking" approach where each extent
will be broken up into "chunks" with a predetermined "chunk size." Checksums
will be derived from these chunks. Chunks are aligned with an absolute offset
(starting at 0), not an I/O offset. The following diagram illustrates a chunk
size configured to be 4 (units is arbitrary in this example). Though not all
chunks have a full size of 4, an  absolute offset alignment is maintained.
The gray boxes around the extents represent the chunks.

<img src="../graph/data_integrity/array_with_chunks.png" width="700" />

(See [Object Layer](../../src/object/README.md) for more details about the
checksum process on object update and fetch)

# Checksum calculations
The actual checksum calculations are done by the
 [isa-l](https://github.com/intel/isa-l)
and [isa-l_crypto](https://github.com/intel/isa-l_crypto) libraries. However,
these libraries are abstracted away from much of DAOS and a common checksum
library is used with appropriate adapters to the actual isa-l implementations.
[common checksum library](../../src/common/README.md#checksum)

# Performance Impact
Calculating checksums can be CPU intensive and will impact performance. To
 mitigate performance impact, checksum types with hardware acceleration should
 be chosen. For example, CRC32C is supported by recent Intel CPUs, and many are
 accelerated via SIMD.

# Quality
Unit and functional testing is performed at many layers.

| Test executable   | What's tested | Key test files |
| --- | --- | --- |
| common_test | daos_csummer, utility functions to help with chunk alignment  | src/common/tests/checksum_tests.c |
| vos_test | vos_obj_update/fetch apis with checksum params to ensure updating and fetching checksums | src/vos/tests/vts_checksum.c |
| srv_checksum_tests | Server side logic for adding fetched checksums to an array request. Checksums are appropriately copied or created depending on extent layout. | src/object/tests/srv_checksum_tests.c |
| daos_test | daos_obj_update/fetch with checksums enabled. The -z flag can be used for specific checksum tests. Also --csum_type flag can be used to enable  checksums with any of the other daos_tests | src/tests/suite/daos_checksum.c |

## Running Tests
**With daos_server not running**

```
./commont_test
./vos_test -z
./srv_checksum_tests
```
**With daos_server running**
```
export DAOS_CSUM_TEST_ALL_TYPE=1
./daos_server -z
./daos_server -i --csum_type crc64
```

# Life of a checksum (WIP)
## Rebuild
In order for rebuild/migrate process to get checksums so it doesn't have to
recalculate them, the object list and object fetch task api's provide a checksum
iov parameter. If memory is allocated for the iov, then the daos client will
pack the checksums into the it. If insufficient memory is allocated in the
buffer, the iov_len will be set to the required capacity and the checksums
packed into the buffer is truncated.

### Client Task API Touch Points
- **dc_obj_fetch_task_create**: sets csum iov to daos_obj_fetch_t args. These
  args are set to the rw_cb_args.shard_args.api_args and accessed through an
  accessor function (rw_args2csum_iov) in cli_shard.c so that rw_args_store_csum
  can easily access it. This function, called from dc_rw_cb_csum_verify, will
  pack the data checksums received from the server into the iov.
- **dc_obj_list_obj_task_create**: sets csum iov to daos_obj_list_obj_t args.
  args.csum is then copied to obj_enum_args.csum in dc_obj_shard_list(). On enum
  callback (dc_enumerate_cb()) the packed csum buffer is copied from the rpc
  args to obj_enum_args.csum (which points to the same buffer as the caller's)

### Rebuild Touch Points
- migrate_fetch_update_(inline|single|bulk) - the rebuild/migrate functions that
  write to vos locally must ensure that the checksum is also written. These must
  use the csum iov param for fetch to get the checksum, then unpack the csums
  into iod_csum.
- obj_enum.c is relied on for enumerating the objects to be rebuilt. Because the
  fetch_update functions will unpack the csums from fetch, it will also unpack
  the csums for enum, so the unpacking process in obj_enum.c will simply copy
  the csum_iov to the io (dss_enum_unpack_io) structure in
  **enum_unpack_recxs()** and then deep copy to the mrone (migrate_one)
  structure in **migrate_one_insert()**.

### Packing/unpacking checksums
When checksums are packed (either for fetch or object list) only the data
checksums are included. For object list, only checksums for data that is inlined
is included. During a rebuild, if the data is not inlined, then the rebuild
process will fetch the rest of the data and also get the checksums.

- ci_serialize() - "packs" checksums by appending the struct to an iov and then
  appending the checksum info buffer to the iov. This puts the actual checksum
  just after the checksum structure that describes the checksum.
- ci_cast() - "unpacks" the checksum and describing structure. It does this by
  casting an iov's buffer to a dcs_csum_info struct and setting the csum_info's
  checksum pointer to point to the memory just after the structure. It does not
  copy anything, but really just "casts". To get all dcs_csum_infos, a caller
  would cast the iov, copy the csum_info to a destination, then move to the next
  csum_info(ci_move_next_iov) in the iov. Because this process modifies the iov
  structure it is best to use a copy of the iov as a temp structure.

## VOS
- akey_update_begin - determines how much extra space needs to be allocated in
  SCM to account for the checksum
### Arrays
- evt_root_activate - evtree root is activated. If has a csum them the root csum
  properties are set (csum_len, csum_type, csum_chunk_size)
- *evt_desc_csum_fill* - if root was activated with a punched record then it
  won't have had the csum fields set correctly so set them here. Main purpose is
  to copy the csum to the end of persistent evt record (evt_desc). Enough SCM
  should have been reserved in akey_update_begin.
- *evt_entry_csum_fill* - Copy the csum from the persistent memory to the
  evt_entry returned. Also copy the csum fields from the evtree root to complete
  the csum_info structure in the evt_entry.
- akey_fetch_recx - checksums are saved to the ioc for each found extent. Will
  be used to be added to to the result later.

### Update/Fetch (copied from vos/README.md)
- SV Update: vos_update_end -> akey_update_single -> svt_rec_store
- Sv Fetch: vos_fetch_begin -> akey_fetch_single -> svt_rec_load
- EV Update: vos_update_end -> akey_update_recx -> evt_insert
- EV Fetch: vos_fetch_begin -> akey_fetch_recx -> evt_fill_entry

## Enumeration
For enumeration the csums for the keys and values are packed into an iov
dedicated to csums.
- fill_key_csum - Checksum is calcuated for the key and packed into the iov
- fill_data_csum - pack/serialize the csum_info structure into the iov.

<<<<<<< HEAD
## Aggregation
- srv_csum_recalc.c - the checksum verification and calculations occur here
=======
---

# Checksum Scrubbing (In Development)
A background task will scan (when the storage server is idle to limit
performance impact) the Version Object Store (VOS) trees to verify the data
integrity with the checksums. Corrective actions can be taken when corruption is
detected. See [Corrective Actions](#corrective-actions)

## Scanner
### Goals/Requirements
- **Detect Silent Data Corruption Proactively** - The whole point of the
  scrubber is to detect silent data corruption before it is fetched.
- **Minimize CPU and I/O Bandwidth** - Checksum scrubbing scanner will impact
  CPU and the I/O bandwidth because it must iterate the VOS tree (I/O to SCM)
  fetch data (I/O to SSD) and calculate checksums (CPU intensive). To minimize
  both of these impacts, the server scheduler must be able to throttled the
  scrubber's I/O and CPU usage.
- **Minimize Media Wear** - The background task will minimize media wear by
  preventing objects from being scrubbed too frequently. A container
  config/tunable will be used by an operator to define the minimum number of
  days that should pass before an object is scanned again.
- **Continuous** - The background task will be a continuous processes instead of
  running on a schedule. Once complete immediately start over. Throttling
  approaches should prevent from scrubbing same objects too frequently.

### High Level Design
- Per Pool ULT (I/O xstream) that will iterate containers. If checksums and
  scrubber is enabled then iterate the object tree. If a record value (SV or
  array) is not marked corrupted then scan.
    - Fetch the data.
    - Create new ULTs (helper xstream) to calculate checksum for data
    - Compare calculated checksum with stored checksum.
    - After every checksum is calculated, determine if need to
      [sleep or yield](#sleep-or-yield).
    - If checksums don't match confirm record is still there (not deleted by
      aggregation) then update record as corrupted
- After each object scanned yield to allow the server scheduler to reschedule
  the next appropriate I/O.

#### Sleep or Yield
Sleep for sufficient amount of time to ensure that scanning completes no sooner
than configured interval (i.e. once a week or month). For example, if the
interval is 1 week and there are 70 checksums that need to be calculated, then
at a maximum 10 checksums are calculated a day, spaced roughly every 2.4 hours.
If it doesn't need to sleep, then it will yield to allow the server scheduler to
prioritize other jobs.

## Corrective Actions
There are two main options for corrective actions when data corruption is
discovered, in place data repair and SSD eviction.

### In Place Data Repair
If enabled, when corruption is detected, the value identifier (dkey, akey, recx)
will be placed in a queue. When there are available cycles, the value identifier
will be used to request the data from a replica if exists and rewrite the data
locally. This will continue until the SSD Eviction threshold is reached, in
which case, the SSD is assumed to be bad enough that it isn't worth fixing
locally and it will be requested to be evicted.

### SSD Eviction
If enabled, when the SSD Eviction Threshold is reached the SSD will be evicted.
Current eviction methods are pool and target based so there will need to be a
mapping and mechanism in place to evict an SSD. When an SSD is evicted, the
rebuild protocol will be invoked.

Also, once the SSD Eviction Threshold is reached, the scanner should quit
scanning anything on that SSD.

## Additional Checksum Properties > doc/user/container.md / doc/user/pool.md?
These properties are provided when a container or pool is created, but should
also be able to update them. When updated, they should be active right away.
- Scanner Interval - Minimum number of days scanning will take. Could take
  longer, but if only a few records will pad so takes longer. (Pool property)
- Disable scrubbing - at container level & pool level
- Threshold for when to evict SSD (number of corruption events)
- In Place Correction - If the number checksum errors is below the Eviction
  Threshold, DAOS will attempt to repair the corrupted data using replicas if
  they exist.

## Design Details & Implementation

### Pool ULT
The code for the pool ULT is found in `srv_pool_scrub.c`. It can be a bit
difficult to follow because there are several layers of callback functions due
to the nature of how ULTs and the vos_iterator work, but the file is organized
such that functions typically call the function above it (either directly or
indirectly as a callback). For example (~> is an indirect call, -> is a direct
call):

```
ds_start_scrubbing_ult ~> scrubbing_ult -> scrub_pool ~> cont_iter_scrub_cb ->
    scrub_cont ~> obj_iter_scrub_cb ...
```

#### Silent Data Corruption Detection (TODO)
::Still todo::
```c
obj_iter_scrub(coh, epr, csummer, pool_uuid, event_handlers, entry, type)
{
        build_iod
        vos_obj_fetch(coh, oid, epoch, dkey, iod, sgl);
        // for single value
        csum = calc_checksum(type, csummer, iod, sgl)
        compare(csum, entry.csum)
        // for recx
        for each chunk calc csum and compare
}

```

### VOS Layer
- In order to mark data as corrupted a flag field is added to bio_addr_t which
  includes a CORRUPTED bit.
- The vos update api already accepts a flag, so a CORRUPTED flag is added and
  handled during an update so that, if set, the bio address will be updated to
  be corrupted.
- On fetch, if a value is already marked corrupted, return -DER_CSUM

### Object Layer
- When corruption is detected on the server during a fetch, aggregation, or
  rebuild the server calls VOS to update value as corrupted.
- (TBD) Add Server Side Verifying on fetch so can know if media or network
  corruption (note: need something so extents aren't double verified?)


## Debugging
- In the server.yml configuration file set the following env_vars

```
- D_LOG_MASK=DEBUG
- DD_SUBSYS=pool
- DD_MASK=csum
```
>>>>>>> 4da39276
<|MERGE_RESOLUTION|>--- conflicted
+++ resolved
@@ -258,10 +258,9 @@
 - fill_key_csum - Checksum is calcuated for the key and packed into the iov
 - fill_data_csum - pack/serialize the csum_info structure into the iov.
 
-<<<<<<< HEAD
 ## Aggregation
 - srv_csum_recalc.c - the checksum verification and calculations occur here
-=======
+
 ---
 
 # Checksum Scrubbing (In Development)
@@ -394,5 +393,4 @@
 - D_LOG_MASK=DEBUG
 - DD_SUBSYS=pool
 - DD_MASK=csum
-```
->>>>>>> 4da39276
+```