--- conflicted
+++ resolved
@@ -76,7 +76,6 @@
 look for already built components.  If set, the build will check these
 paths for components before proceeding to build.
 
-<<<<<<< HEAD
 ### Building Optional Components
 
 There are a few optional components that can be included into the DAOS build.
@@ -112,7 +111,7 @@
 >
 >The support of the optional components is not guarantee and can be removed
 >without further notification.
-=======
+
 ### Custom build targets
 
 The DAOS build also supports build targets to customize what parts of DAOS are
@@ -131,7 +130,6 @@
 Note that such targets need to be specified each time you build as the default
 is equivalent to specifying `client server test` on the command line.  The
 `test` target is, at present, dependent on `client` and `server` as well.
->>>>>>> 3f3fe26e
 
 ## Go dependencies
 
