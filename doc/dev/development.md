# Development Environment

This section covers specific instructions to create a developer-friendly
environment to contribute to the DAOS development. This includes how to
regenerate the protobuf files or add new Go package dependencies, which is
only required for development purposes.

## Building DAOS for Development

Prerequisite when built using --build-deps are installed in component specific
directories under PREFIX/prereq/$TARGET_TYPE.  Once the submodules have been
initialized and updated, run the following commands:

```bash
$ scons PREFIX=${daos_prefix_path}
      install
      --build-deps=yes
      --config=force
```

Installing the components into separate directories allow upgrading the
components individually by replacing --build-deps=yes with
--update-prereq={component\_name}. This requires a change to the environment
configuration from before. For automated environment setup, source
utils/sl/utils/setup_local.sh.

<<<<<<< HEAD
```bash
ARGOBOTS=${daos_prefix_path}/prereq/argobots
CART=${daos_prefix_path}/prereq/cart
FIO=${daos_prefix_path}/prereq/fio
FUSE=${daos_prefix_path}/prereq/fuse
ISAL=${daos_prefix_path}/prereq/isal
MERCURY=${daos_prefix_path}/prereq/mercury
OFI=${daos_prefix_path}/prereq/ofi
OPENPA=${daos_prefix_path}/prereq/openpa
PMDK=${daos_prefix_path}/prereq/pmdk
PROTOBUFC=${daos_prefix_path}/prereq/protobufc
SPDK=${daos_prefix_path}/prereq/spdk


PATH=$CART/bin/:${daos_prefix_path}/bin/:$PATH
```

With this approach, DAOS would get built using the prebuilt dependencies in
=======
The install path should be relocatable with the exception that daos_admin
will not be able to find the new location of daos and dependencies. All other
libraries and binaries should work without any change due to relative
paths.  Editing the .build-vars.sh file to replace the old with the new can
restore the capability of setup_local.sh to automate path setup.

To run daos_server, either the rpath in daos_admin needs to be patched to
the new installation location of spdk and isal or LD_LIBRARY_PATH needs to
be set.  This can be done using SL_SPDK_PREFIX and SL_ISAL_PREFIX set when
sourcing setup_local.sh.

With this approach, DAOS gets built using the prebuilt dependencies in
>>>>>>> a6076827
${daos_prefix_path}/prereq, and required options are saved for future compilations.
So, after the first time, during development, only "scons --config=force" and
"scons --config=force install" would suffice for compiling changes to DAOS
source code.

If you wish to compile DAOS with clang rather than gcc, set COMPILER=clang on
the scons command line.   This option is also saved for future compilations.

Additionally, users can specify BUILD_TYPE=[dev|release|debug] and scons will
save the intermediate build for the various BUILD_TYPE, COMPILER, and TARGET_TYPE
options so a user can switch between options without a full rebuild and thus
with minimal cost.   By default, TARGET_TYPE is set to 'default' which means
it uses the BUILD_TYPE setting.  To avoid rebuilding prerequisites for every
BUILD_TYPE setting, TARGET_TYPE can be explicitly set to a BUILD_TYPE setting
to always use that set of prerequisites.  These settings are stored in daos.conf
so setting the values on subsequent builds is not necessary.

Additionally, users can specify BUILD_TYPE=[dev|release|debug] and scons will
save the intermediate build for the various BUILD_TYPE, COMPILER, and TARGET_TYPE
options so a user can switch between options without a full rebuild and thus
with minimal cost.   By default, TARGET_TYPE is set to 'default' which means
it uses the BUILD_TYPE setting.  To avoid rebuilding prerequisites for every
BUILD_TYPE setting, TARGET_TYPE can be explicitly set to a BUILD_TYPE setting
to always use that set of prerequisites.  These settings are stored in daos.conf
so setting the values on subsequent builds is not necessary.

## Go dependencies

Developers contributing Go code may need to change the external dependencies
located in the src/control/vendor directory. The DAOS codebase uses
[Go Modules](https://github.com/golang/go/wiki/Modules) to manage these
dependencies. As this feature is built in to Go distributions starting with
version 1.11, no additional tools are needed to manage dependencies.

Among other benefits, one of the major advantages of using Go Modules is that it
removes the requirement for builds to be done within the $GOPATH, which
simplifies our build system and other internal tooling.

While it is possible to use Go Modules without checking a vendor directory into
SCM, the DAOS project continues to use vendored dependencies in order to
insulate our build system from transient network issues and other problems
associated with nonvendored builds.

The following is a short list of example workflows. For more details, please
refer to [one](https://github.com/golang/go/wiki/Modules#quick-start) of
[the](https://engineering.kablamo.com.au/posts/2018/just-tell-me-how-to-use-go-modules/)
[many](https://blog.golang.org/migrating-to-go-modules) resources available online.

```bash
# add a new dependency
$ cd ~/daos/src/control # or wherever your daos clone lives
$ go get github.com/awesome/thing
# make sure that github.com/awesome/thing is imported somewhere in the codebase
$ ./run_go_tests.sh
# note that go.mod and go.sum have been updated automatically
#
# when ready to commit and push for review:
$ go mod vendor
$ git commit -a # should pick up go.mod, go.sum, vendor/*, etc.
```

```bash
# update an existing dependency
$ cd ~/daos/src/control # or wherever your daos clone lives
$ go get -u github.com/awesome/thing
# make sure that github.com/awesome/thing is imported somewhere in the codebase
$ ./run_go_tests.sh
# note that go.mod and go.sum have been updated automatically
#
# when ready to commit and push for review:
$ go mod vendor
$ git commit -a # should pick up go.mod, go.sum, vendor/*, etc.
```

```bash
# replace/remove an existing dependency
$ cd ~/daos/src/control # or wherever your daos clone lives
$ go get github.com/other/thing
# make sure that github.com/other/thing is imported somewhere in the codebase,
# and that github.com/awesome/thing is no longer imported
$ ./run_go_tests.sh
# note that go.mod and go.sum have been updated automatically
#
# when ready to commit and push for review:
$ go mod tidy
$ go mod vendor
$ git commit -a # should pick up go.mod, go.sum, vendor/*, etc.
```

In all cases, after updating the vendor directory, it is a good idea to verify
that your changes were applied as expected. In order to do this, a simple
workflow is to clear the caches to force a clean build and then run the test
script, which is vendor-aware and will not try to download missing modules:

```bash
$ cd ~/daos/src/control # or wherever your daos clone lives
$ go clean -modcache -cache
$ ./run_go_tests.sh
$ ls ~/go/pkg/mod # ~/go/pkg/mod should either not exist or be empty
```

## Protobuf Compiler

The DAOS control plane infrastructure uses [Protocol Buffers](https://github.com/protocolbuffers/protobuf)
as the data serialization format for its RPC requests. Not all developers will
need to compile the \*.proto files, but if Protobuf changes are needed, the
developer must regenerate the corresponding C and Go source files using a
Protobuf compiler compatible with proto3 syntax.

### Recommended Versions

The recommended installation method is to clone the git repositories, check out
the tagged releases noted below, and install from source. Later versions may
work, but are not guaranteed.  You may encounter installation errors when
building from source relating to insufficient permissions.  If that occurs,
you may try relocating the repo to /var/tmp/ in order to build and install from there.

- [Protocol Buffers](https://github.com/protocolbuffers/protobuf) v3.11.4. [Installation instructions](https://github.com/protocolbuffers/protobuf/blob/master/src/README.md).
- [Protobuf-C](https://github.com/protobuf-c/protobuf-c) v1.3.3. [Installation instructions](https://github.com/protobuf-c/protobuf-c/blob/master/README.md).
- gRPC plugin: [protoc-gen-go](https://github.com/golang/protobuf) v1.3.4. **Must match the proto version in
src/control/go.mod.** Install the specific version using GIT_TAG instructions
[here](https://github.com/golang/protobuf/blob/master/README.md).

### Compiling Protobuf Files

The source (.proto) files live under $DAOSREPO/src/proto. The preferred
mechanism for generating compiled C/Go protobuf definitions is to use the
Makefile in this directory. Care should be taken to keep the Makefile updated
when source files are added or removed, or generated file destinations are
updated.

Note that the generated files are checked into SCM and are not generated as part
of the normal DAOS build process. This allows developers to ensure that the
generated files are correct after any changes to the source files are made.

```bash
$ cd ~/daos/src/proto # or wherever your daos clone lives
$ make
protoc -I /home/foo/daos/src/proto/mgmt/ --go_out=plugins=grpc:/home/foo/daos/src/control/common/proto/mgmt/ acl.proto
protoc -I /home/foo/daos/src/proto/mgmt/ --go_out=plugins=grpc:/home/foo/daos/src/control/common/proto/mgmt/ mgmt.proto
...
$ git status
...
#       modified:   ../control/common/proto/mgmt/acl.pb.go
#       modified:   ../control/common/proto/mgmt/mgmt.pb.go
...
```

After verifying that the generated C/Go files are correct, add and commit them
as you would any other file.<|MERGE_RESOLUTION|>--- conflicted
+++ resolved
@@ -24,26 +24,6 @@
 configuration from before. For automated environment setup, source
 utils/sl/utils/setup_local.sh.
 
-<<<<<<< HEAD
-```bash
-ARGOBOTS=${daos_prefix_path}/prereq/argobots
-CART=${daos_prefix_path}/prereq/cart
-FIO=${daos_prefix_path}/prereq/fio
-FUSE=${daos_prefix_path}/prereq/fuse
-ISAL=${daos_prefix_path}/prereq/isal
-MERCURY=${daos_prefix_path}/prereq/mercury
-OFI=${daos_prefix_path}/prereq/ofi
-OPENPA=${daos_prefix_path}/prereq/openpa
-PMDK=${daos_prefix_path}/prereq/pmdk
-PROTOBUFC=${daos_prefix_path}/prereq/protobufc
-SPDK=${daos_prefix_path}/prereq/spdk
-
-
-PATH=$CART/bin/:${daos_prefix_path}/bin/:$PATH
-```
-
-With this approach, DAOS would get built using the prebuilt dependencies in
-=======
 The install path should be relocatable with the exception that daos_admin
 will not be able to find the new location of daos and dependencies. All other
 libraries and binaries should work without any change due to relative
@@ -56,7 +36,6 @@
 sourcing setup_local.sh.
 
 With this approach, DAOS gets built using the prebuilt dependencies in
->>>>>>> a6076827
 ${daos_prefix_path}/prereq, and required options are saved for future compilations.
 So, after the first time, during development, only "scons --config=force" and
 "scons --config=force install" would suffice for compiling changes to DAOS
@@ -64,15 +43,6 @@
 
 If you wish to compile DAOS with clang rather than gcc, set COMPILER=clang on
 the scons command line.   This option is also saved for future compilations.
-
-Additionally, users can specify BUILD_TYPE=[dev|release|debug] and scons will
-save the intermediate build for the various BUILD_TYPE, COMPILER, and TARGET_TYPE
-options so a user can switch between options without a full rebuild and thus
-with minimal cost.   By default, TARGET_TYPE is set to 'default' which means
-it uses the BUILD_TYPE setting.  To avoid rebuilding prerequisites for every
-BUILD_TYPE setting, TARGET_TYPE can be explicitly set to a BUILD_TYPE setting
-to always use that set of prerequisites.  These settings are stored in daos.conf
-so setting the values on subsequent builds is not necessary.
 
 Additionally, users can specify BUILD_TYPE=[dev|release|debug] and scons will
 save the intermediate build for the various BUILD_TYPE, COMPILER, and TARGET_TYPE
