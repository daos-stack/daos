# DAOS Performance Tuning

This section will be expanded in a future revision.

## Network Performance

The DAOS CART layer can validate and benchmark network communications in the
same context as an application and using the same networks/tuning options as
regular DAOS.

The CART self_test can run against the DAOS servers in a production environment
in a non-destructive manner. CART self_test supports different message sizes,
bulk transfers, multiple targets, and the following test scenarios:

-   **Selftest client to servers** - where self_test issues RPCs directly
    to a list of servers

-   **Cross-servers** - where self_test sends instructions to the different
    servers that will issue cross-server RPCs. This model supports a
    many to many communication model.

Instructions to run CaRT self_test with test_group as the target server are as follows.

```bash
$ git clone https://github.com/daos-stack/daos.git
$ cd daos
$ git submodule init
$ git submodule update
$ scons --build-deps=yes install
$ cd install/TESTING
```

**Prepare srvhostfile and clihostfile**

-   srvhostfile contains a list of nodes from which servers will launch

-   clihostfile contains node from which self_test will launch

The example below uses Ethernet interface and Sockets provider.
In the self_test commands:

-   (client-to-servers) Replace the argument for "--endpoint" accordingly.

-   (cross-servers)     Replace the argument for "--endpoint" and "--master-endpoint" accordingly.

-   For example, if you have 8 servers, you would specify "--endpoint 0-7:0" (and --master-endpoint 0-7:0)

The commands below will run self_test benchmark using the following message sizes:
```bash
b1048576     1Mb bulk transfer Get and Put
b1048576 0   1Mb bulk transfer Get only
0 b1048576   1Mb bulk transfer Put only
I2048        2Kb iovec Input and Output
i2048 0      2Kb iovec Input only
0 i2048      2Kb iovec Output only
```

For full description of self_test usage, run:
```bash
$ ../bin/self_test --help
```

**To start test_group server:**
```bash
$ /usr/lib64/openmpi3/bin/orterun --mca btl self,tcp  -N 1 --hostfile srvhostfile --output-filename testLogs/ -x D_LOG_FILE=testLogs/test_group_srv.log -x D_LOG_FILE_APPEND_PID=1 -x D_LOG_MASK=WARN -x CRT_PHY_ADDR_STR=ofi+sockets -x OFI_INTERFACE=eth0 -x CRT_CTX_SHARE_ADDR=0 -x CRT_CTX_NUM=16  ../bin/crt_launch -e tests/test_group_np_srv --name self_test_srv_grp --cfg_path=. &
```

**To run self_test in client-to-servers mode:**
```bash
$ /usr/lib64/openmpi3/bin/orterun --mca btl self,tcp  -N 1 --hostfile clihostfile --output-filename testLogs/ -x D_LOG_FILE=testLogs/self_test.log -x D_LOG_FILE_APPEND_PID=1 -x D_LOG_MASK=WARN -x CRT_PHY_ADDR_STR=ofi+sockets -x OFI_INTERFACE=eth0 -x CRT_CTX_SHARE_ADDR=0 -x CRT_CTX_NUM=16  ../bin/self_test --group-name self_test_srv_grp --endpoint 0-<MAX_SERVER-1>:0 --message-sizes "b1048576,b1048576 0,0 b1048576,i2048,i2048 0,0 i2048" --max-inflight-rpcs 16 --repetitions 100 -t -n -p .
```

**To run self_test in cross-servers mode:**
```bash
$ /usr/lib64/openmpi3/bin/orterun --mca btl self,tcp  -N 1 --hostfile clihostfile --output-filename testLogs/ -x D_LOG_FILE=testLogs/self_test.log -x D_LOG_FILE_APPEND_PID=1 -x D_LOG_MASK=WARN -x CRT_PHY_ADDR_STR=ofi+sockets -x OFI_INTERFACE=eth0 -x CRT_CTX_SHARE_ADDR=0 -x CRT_CTX_NUM=16  ../bin/self_test --group-name self_test_srv_grp --endpoint 0-<MAX_SERVER-1>:0 --master-endpoint 0-<MAX_SERVER-1>:0 --message-sizes "b1048576,b1048576 0,0 b1048576,i2048,i2048 0,0 i2048" --max-inflight-rpcs 16 --repetitions 100 -t -n -p .
```

**To shutdown test_group server:**
```bash
$ /usr/lib64/openmpi3/bin/orterun --mca btl self,tcp  -N 1 --hostfile clihostfile --output-filename testLogs/ -x D_LOG_FILE=testLogs/test_group_cli.log -x D_LOG_FILE_APPEND_PID=1 -x D_LOG_MASK=WARN -x CRT_PHY_ADDR_STR=ofi+sockets -x OFI_INTERFACE=eth0 -x CRT_CTX_SHARE_ADDR=0  tests/test_group_np_cli --name client-group --attach_to self_test_srv_grp --shut_only --cfg_path=.
```

## Benchmarking DAOS

DAOS can be benchmarked using several widely used IO benchmarks like IOR,
mdtest, and FIO. There are several backends that can be used with those
benchmarks.

IOR (https://github.com/hpc/ior) with the following backends:

-   POSIX, MPIIO & HDF5 drivers over dfuse and the interception library.

-   MPI-IO plugin with the ROMIO DAOS ADIO driver to bypass POSIX and dfuse. The
    MPIIO driver is available in the upstream MPICH repository.

-   HDF5 plugin with the HDF5 DAOS connector (under development). This maps the
    HDF5 data model directly to the DAOS model bypassing POSIX.

-   A custom DFS (DAOS File System) plugin, integrating IOR directly with libfs
    without requiring FUSE or an interception library

-   A custom DAOS plugin, integrating IOR directly with the native DAOS
    array API.

mdtest is released in the same repository as IOR. The corresponding backends that are
listed above support mdtest, except for the MPI-IO and HDF5 backends that were
only designed to support IOR.

FIO can also be used to benchmark DAOS performance using dfuse and the
interception library with all the POSIX based engines like sync and libaio. We
do, however, provide a native DFS engine for FIO similar to what we do for
IOR. That engine is available on GitHub: https://github.com/daos-stack/dfio

Finally, DAOS provides a tool called daos_perf which allows benchmarking to the
DAOS object API directly or to the internal VOS API, which bypasses the client
<<<<<<< HEAD
and network stack and reports performance accessing the storage directly using
VOS.
=======
and network stack and reports performance accessing the storage directy using
VOS.

## Client Performance Tuning

For best performance, a DAOS client should specifically bind itself to a NUMA
node instead of leaving core allocation and memory binding to chance.  This
allows the DAOS Agent to detect the client's NUMA affinity from its PID and
automatically assign a network interface with a matching NUMA node.  The network
interface provided in the GetAttachInfo response is used to initialize CaRT.

To override the automatically assigned interface, the client should set the
environment variable ```OFI_INTERFACE``` to match the desired network
interface.

The DAOS Agent scans the client machine on the first GetAttachInfo request to
determine the set of network interfaces available that support the DAOS Server's
OFI provider.  This request occurs as part of the initialization sequence in the
```libdaos daos_init()``` performed by each client.

Upon receipt, the Agent populates a cache of responses indexed by NUMA affinity.
Provided a client application has bound itself to a specific NUMA node and that
NUMA node has a network device associated with it, the DAOS Agent will provide a
GetAttachInfo response with a network interface corresponding to the client's
NUMA node.

When more than one appropriate network interface exists per NUMA node, the agent
uses a round-robin resource allocation scheme to load balance the responses for
that NUMA node.

If a client is bound to a NUMA node that has no matching network interface, then
a default NUMA node is used for the purpose of selecting a response.  Provided
that the DAOS Agent can detect any valid network device on any NUMA node, the
default response will contain a valid network interface for the client.  When a
default response is provided, a message in the Agent's log is emitted:

```
No network devices bound to client NUMA node X.  Using response from NUMA Y
```

To improve performance, it is worth figuring out if the client bound itself to
the wrong NUMA node, or if expected network devices for that NUMA node are
missing from the Agent's fabric scan.

In some situations, the Agent may detect no network devices and the response
cache will be empty.  In such a situation, the GetAttachInfo response will
contain no interface assignment and the following info message will be found in
the Agent's log:

```
No network devices detected in fabric scan; default AttachInfo response may be incorrect
```

In either situation, the admin may execute the command
```'daos_agent net-scan'``` with appropriate debug flags to gain more insight
into the configuration problem.

**Disabling the GetAttachInfo cache:**

The default configuration enables the Agent GetAttachInfo cache.  If it is
desired, the cache may be disabled prior to DAOS Agent startup by setting the
Agent's environment variable ```DAOS_AGENT_DISABLE_CACHE=true```.  The cache is
loaded only at Agent startup.  If the network configuration changes while the
Agent is running, it must be restarted to gain visibility to these changes.
>>>>>>> a204de2f
<|MERGE_RESOLUTION|>--- conflicted
+++ resolved
@@ -113,11 +113,7 @@
 
 Finally, DAOS provides a tool called daos_perf which allows benchmarking to the
 DAOS object API directly or to the internal VOS API, which bypasses the client
-<<<<<<< HEAD
 and network stack and reports performance accessing the storage directly using
-VOS.
-=======
-and network stack and reports performance accessing the storage directy using
 VOS.
 
 ## Client Performance Tuning
@@ -180,5 +176,4 @@
 desired, the cache may be disabled prior to DAOS Agent startup by setting the
 Agent's environment variable ```DAOS_AGENT_DISABLE_CACHE=true```.  The cache is
 loaded only at Agent startup.  If the network configuration changes while the
-Agent is running, it must be restarted to gain visibility to these changes.
->>>>>>> a204de2f
+Agent is running, it must be restarted to gain visibility to these changes.