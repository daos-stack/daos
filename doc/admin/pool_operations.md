--- conflicted
+++ resolved
@@ -265,13 +265,8 @@
 The pool target exclude command accepts 3 parameters:
 
 * The pool UUID of the pool that the targets will be excluded from.
-<<<<<<< HEAD
-* The rank of the target(s) to be excluded.
-* The target Indices of the targets to be excluded from that rank.
-=======
 * The rank of the target(s) te be excluded.
 * The target Indices of the targets to be excluded from that rank (optional).
->>>>>>> 105a85e7
 
 ### Target Reintegration
 
