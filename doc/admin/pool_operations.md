--- conflicted
+++ resolved
@@ -309,36 +309,23 @@
 Full Support for online target addition and automatic space rebalancing is
 planned for DAOS v1.4 and will be documented here once available.
 
-<<<<<<< HEAD
-=======
 Until then the following command(s) are placeholders and offer limited
 functionality related to Online Server Addition/Rebalancing operations.
 
->>>>>>> 961abe08
 An operator can choose to extend a pool to include ranks not currently in the pool.
 This will automatically trigger a server rebalance operation where objects within the extended
 pool will be rebalanced across the new storage.
 
 ```
-<<<<<<< HEAD
-$ dmg pool extend --pool=${puuid} --ranks=${rank1},${randk2}...
-=======
 $ dmg pool extend --pool=${puuid} --ranks=${rank1},${rank2}...
->>>>>>> 961abe08
 ```
 
 The pool extend command accepts 2 required parameters:
 
 * The pool UUID of the pool to be extended.
-<<<<<<< HEAD
-* A comma separated list of ranks to include in the pool.
-
-The pool rebalance operation will work most efficiently when the pool is extended to it's desired
-=======
 * A comma separated list of server ranks to include in the pool.
 
 The pool rebalance operation will work most efficiently when the pool is extended to its desired
->>>>>>> 961abe08
 size in a single operation, as opposed to multiple, small extensions.
 
 #### Pool Shard Resize
