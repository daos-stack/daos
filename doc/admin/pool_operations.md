--- conflicted
+++ resolved
@@ -252,8 +252,6 @@
 
 **To exclude a target from a pool:**
 
-<<<<<<< HEAD
-=======
 ```bash
 $ dmg pool exclude --pool=${puuid} --rank=${rank} --target-idx=${idx1},${idx2},${idx3}
 ```
@@ -264,7 +262,6 @@
 * The rank of the target(s) te be excluded.
 * The target Indices of the targets to be excluded from that rank.
 
->>>>>>> 36148813
 ### Target Reintegration
 
 After a target failure an operator can fix the underlying issue and reintegrate the
