--- conflicted
+++ resolved
@@ -108,32 +108,20 @@
 
 The command will output recommended config file if supplied requirements are
 met. Requirements will be derived based on the number of NUMA nodes present on
-<<<<<<< HEAD
 the hosts if '--num-engines' is not specified on the commandline.
 
 - '--num-engines' specifies the number of engine sections to populate in the
-config file output. Each section will specify a persistent memory (PMem) block
-devices that must be present on the host in addition to a fabric network
-interface and SSDs all bound to the same NUMA node. If not set explicitly on
-the commandline, default is the number of NUMA nodes detected on the host.
+config file output.
+Each section will specify a persistent memory (PMem) block devices that must be
+present on the host in addition to a fabric network interface and SSDs all
+bound to the same NUMA node.
+If not set explicitly on the commandline, default is the number of NUMA nodes
+detected on the host.
 - '--min-ssds' specifies the minimum number of NVMe SSDs per-engine that need
 to be present on each host.
 For each engine entry in the generated config, at least this number of SSDs
 must be bound to the NUMA node that matches the affinity of the PMem device
 and fabric network interface associated with the engine.
-=======
-the hosts if '--num-pmem' is not specified on the commandline.
-
-- '--num-pmem' specifies the number of persistent memory (pmem) block devices
-that must be present on each host.
-This will define the number of I/O Engines that will be configured per host.
-If not set on the commandline, default is the number of NUMA nodes detected on
-the host.
-- '--num-nvme' specifies the minimum number of NVMe SSDs present on each host
-per pmem device.
-For each pmem device selected for the generated config, this number of SSDs
-must be bound to the NUMA node that matches the affinity of the pmem device.
->>>>>>> 4d5c0679
 If not set on the commandline, default is "1".
 If set to "0" NVMe SSDs will not be added to the generated config and SSD
 validation will be disabled.
