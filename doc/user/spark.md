--- conflicted
+++ resolved
@@ -1,5 +1,4 @@
 # Getting Started with the DAOS Hadoop Filesystem
-<<<<<<< HEAD
 
 Here, we describe the steps required to build and deploy the DAOS Hadoop
 filesystem, and the configurations to access DAOS in Spark. We assume DAOS
@@ -42,46 +41,6 @@
 the DAOS pool UUID, container UUID, and a few other settings. Rename it to
 daos-site.xml and place it in Spark's conf ($SPARK_HOME/conf) directory.
 
-=======
-Here, we describe the steps required to build and deploy the DAOS Hadoop
-filesystem, and the configurations to access DAOS in Spark. We assume DAOS
-servers and agents have already been deployed in the environment; otherwise,
-they can be deployed by following the
-[DAOS installation guide](https://daos-stack.github.io/admin/installation/).
-
-## Build DAOS Hadoop Filesystem
-The DAOS DFS Java API and Hadoop filesystem implementation have been merged into
-the DAOS repository. Below are the steps to build the java jar files for the DFS
-Java API and DAOS Hadoop filesystem. These jar files are required when running
-Spark. You can ignore this section if you already have the pre-built jars.
-
-```bash
-$ git clone https://github.com/daos-stack/daos.git
-$ cd daos
-$ git checkout <desired branch or commit>
-## assume DAOS is built and installed to <daos_install> directory
-$ cd src/client/java
-$ mvn clean package -DskipITs -Ddaos.install.path=<daos_install>
-```
-
-After build, the package daos-java-<version>-assemble.tgz will be available
-under distribution/target.
-
-## Deploy DAOS Hadoop Filesystem
-After unzipping `daos-java-<version>-assemble.tgz`, you will get the following
-files.
-
-* `daos-java-api-<version>.jar` and `hadoop-daos-<version>.jar`
-These files need to be deployed on every compute node that runs Spark.
-Place them in a directory, e.g., $SPARK_HOME/jars, that are accessible to all
-the nodes or copy them to every node.
-
-* `daos-site-example.xml`
-The file contains DAOS configuration and needs to be properly configured with
-the DAOS pool UUID, container UUID, and a few other settings. Rename it to
-daos-site.xml and place it in Spark's conf ($SPARK_HOME/conf) directory.
-
->>>>>>> cdf10cb3
 ## Configure Spark to use DAOS
 
 * To access DAOS Hadoop filesystem in Spark, add the jar files to the classpath
@@ -89,13 +48,8 @@
 configuration file spark-defaults.conf.
 
 ```
-<<<<<<< HEAD
 spark.executor.extraClassPath   /path/to/daos-java-<version>.jar:/path/to/hadoop-daos-<version>.jar
 spark.driver.extraClassPath     /path/to/daos-java-<version>.jar:/path/to/hadoop-daos-<version>.jar
-=======
-spark.executor.extraClassPath   /path/to/daos-java-api-<version>.jar:/path/to/hadoop-daos-<version>.jar
-spark.driver.extraClassPath     /path/to/daos-java-api-<version>.jar:/path/to/hadoop-daos-<version>.jar
->>>>>>> cdf10cb3
 ```
 
 * Next, export all DAOS related env variables and the following env variable in
@@ -186,16 +140,12 @@
 `c2.fs.daos.preload.size` to 0.
 
 ## Access DAOS in Spark
-<<<<<<< HEAD
 
-=======
->>>>>>> cdf10cb3
 All Spark APIs that work with the Hadoop filesystem will work with DAOS. We use
 the `daos://` URI to access files stored in DAOS. For example, to read
 people.json file from the root directory of DAOS filesystem, we can use the
 following pySpark code:
 
-
 ```python
 df = spark.read.json("daos://default:1/people.json")
-```+```
