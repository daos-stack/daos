"""Build DAOS"""
import os
import sys
import platform
import subprocess
import time
import errno
import SCons.Warnings
import daos_build
import compiler_setup
from prereq_tools import PreReqComponent
import stack_analyzer
# pylint: disable=reimported,ungrouped-imports

if sys.version_info.major < 3:
    print(""""Python 2.7 is no longer supported in the DAOS build.
Install python3 version of SCons.   On some platforms this package does not
install the scons binary so your command may need to use scons-3 instead of
scons or you will need to create an alias or script by the same name to
wrap scons-3.""")
    Exit(1)

SCons.Warnings.warningAsException()

try:
    input = raw_input  # pylint: disable=redefined-builtin
except NameError:
    pass


def get_version(env):
    """ Read version from VERSION file """
    with open("VERSION", "r") as version_file:
        version = version_file.read().rstrip()

        (major, minor, fix) = version.split('.')

        env.Append(DAOS_VERSION_MAJOR=major)
        env.Append(DAOS_VERSION_MINOR=minor)
        env.Append(DAOS_VERSION_FIX=fix)

        return version


API_VERSION_MAJOR = "2"
API_VERSION_MINOR = "3"
API_VERSION_FIX = "0"
API_VERSION = "{}.{}.{}".format(API_VERSION_MAJOR, API_VERSION_MINOR,
                                API_VERSION_FIX)


def update_rpm_version(version, tag):
    """ Update the version (and release) in the RPM spec file """
    spec = open("utils/rpms/daos.spec", "r").readlines()  # pylint: disable=consider-using-with
    current_version = 0
    release = 0
    for line_num, line in enumerate(spec):
        if line.startswith("Version:"):
            current_version = line[line.rfind(' ') + 1:].rstrip()
            if version < current_version:
                print("You cannot create a new version ({}) lower than the RPM "
                      "spec file has currently ({})".format(version,
                                                            current_version))
                return False
            if version > current_version:
                spec[line_num] = "Version:       {}\n".format(version)
        if line.startswith("Release:"):
            if version == current_version:
                current_release = int(line[line.rfind(' ') + 1:line.find('%')])
                release = current_release + 1
            else:
                release = 1
            spec[line_num] = "Release:       {}%{{?relval}}%{{?dist}}\n".\
                             format(release)
        if line == "%changelog\n":
            cmd = 'rpmdev-packager'
            try:
                # pylint: disable-next=consider-using-with
                pkg_st = subprocess.Popen(cmd, stdout=subprocess.PIPE)  # nosec
                packager = pkg_st.communicate()[0].strip().decode('UTF-8')
            except OSError:
                print("You need to have the rpmdev-packager tool (from the "
                      "rpmdevtools RPM on EL7) in order to make releases.\n\n"
                      "Additionally, you should define %packager in "
                      "~/.rpmmacros as such:\n"
                      "%packager	John A. Doe <john.doe@intel.com>"
                      "so that package changelog entries are well defined")
                return False
            date_str = time.strftime('%a %b %d %Y', time.gmtime())
            spec.insert(line_num + 1, "\n")
            spec.insert(line_num + 1,
                        "- Version bump up to {}\n".format(tag))
            spec.insert(line_num + 1,
                        '* {} {} - {}-{}\n'.format(date_str,
                                                   packager,
                                                   version,
                                                   release))
            break
    open("utils/rpms/daos.spec", "w").writelines(spec)  # pylint: disable=consider-using-with

    return True


def is_platform_arm():
    """Detect if platform is ARM"""
    processor = platform.machine()
    arm_list = ["arm", "aarch64", "arm64"]
    if processor.lower() in arm_list:
        return True
    return False


def set_defaults(env, daos_version):
    """set compiler defaults"""
    AddOption('--preprocess',
              dest='preprocess',
              action='store_true',
              default=False,
              help='Preprocess selected files for profiling')
    AddOption('--no-rpath',
              dest='no_rpath',
              action='store_true',
              default=False,
              help='Disable rpath')
    AddOption('--analyze-stack',
              dest='analyze_stack',
              metavar='ARGSTRING',
              default=None,
              help='Gather stack usage statistics after build')

    env.Append(API_VERSION_MAJOR=API_VERSION_MAJOR)
    env.Append(API_VERSION_MINOR=API_VERSION_MINOR)
    env.Append(API_VERSION_FIX=API_VERSION_FIX)

    env.Append(CCFLAGS=['-DDAOS_VERSION=\\"' + daos_version + '\\"'])
    env.Append(CCFLAGS=['-DAPI_VERSION=\\"' + API_VERSION + '\\"'])

<<<<<<< HEAD

def build_misc():
=======
def build_misc(build_prefix):
>>>>>>> 7c98bcea
    """Build miscellaneous items"""
    # install the configuration files
    common = os.path.join('utils', 'config')
    path = os.path.join(build_prefix, common)
    SConscript(os.path.join(common, 'SConscript'), variant_dir=path, duplicate=0)

    # install certificate generation files
    common = os.path.join('utils', 'certs')
    path = os.path.join(build_prefix, common)
    SConscript(os.path.join(common, 'SConscript'), variant_dir=path, duplicate=0)

    # install man pages
    try:
        common = os.path.join('doc', 'man')
        path = os.path.join(build_prefix, common)
        SConscript(os.path.join(common, 'SConscript'), variant_dir=path, must_exist=0, duplicate=0)
    except SCons.Warnings.MissingSConscriptWarning as _warn:
        print("Missing doc/man/SConscript...")


def scons():  # pylint: disable=too-many-locals,too-many-branches
    """Execute build"""
    if COMMAND_LINE_TARGETS == ['release']:
        try:
            # pylint: disable=import-outside-toplevel
            import pygit2
            import github
            import yaml
        except ImportError:
            print("You need yaml, pygit2 and pygithub python modules to "
                  "create releases")
            Exit(1)

        variables = Variables()

        variables.Add('RELEASE', 'Set to the release version to make', None)
        variables.Add('RELEASE_BASE', 'Set to the release version to make',
                      'master')
        variables.Add('ORG_NAME', 'The GitHub project to do the release on.',
                      'daos-stack')
        variables.Add('REMOTE_NAME', 'The remoten name release on.', 'origin')

        env = Environment(variables=variables)

        org_name = env['ORG_NAME']
        remote_name = env['REMOTE_NAME']
        base_branch = env['RELEASE_BASE']

        try:
            tag = env['RELEASE']
        except KeyError:
            print("Usage: scons RELEASE=x.y.z release")
            Exit(1)

        dash = tag.find('-')
        if dash > 0:
            version = tag[0:dash]
        else:
            print("** Final releases should be made on GitHub directly "
                  "using a previous pre-release such as a release candidate.\n")
            question = "Are you sure you want to continue? (y/N): "
            answer = None
            while answer not in ["y", "n", ""]:
                answer = input(question).lower().strip()
            if answer != 'y':
                Exit(1)

            version = tag

        try:
            # pylint: disable-next=consider-using-with
            token = yaml.safe_load(open(os.path.join(os.path.expanduser("~"),
                                                     ".config", "hub"), 'r')
                                   )['github.com'][0]['oauth_token']
        except IOError as excpn:
            if excpn.errno == errno.ENOENT:
                print("You need to install hub (from the hub RPM on EL7) to "
                      "and run it at least once to create an authorization "
                      "token in order to create releases")
                Exit(1)
            raise

        # create a branch for the PR
        branch = 'create-release-{}'.format(tag)
        print("Creating a branch for the PR...")
        repo = pygit2.Repository('.git')
        try:
            base_ref = repo.lookup_reference(
                'refs/remotes/{}/{}'.format(remote_name, base_branch))
        except KeyError:
            print("Branch {}/{} is not a valid branch\n"
                  "See https://github.com/{}/daos/branches".format(
                      remote_name, base_branch, org_name))
            Exit(1)

        # older pygit2 didn't have AlreadyExistsError
        try:
            already_exists_error_exception = pygit2.AlreadyExistsError
        except AttributeError:
            already_exists_error_exception = ValueError

        try:
            repo.branches.create(branch, repo[base_ref.target])
        except already_exists_error_exception:
            print("Branch {} exists locally already.\n"
                  "You need to delete it or rename it to try again.".format(
                      branch))
            Exit(1)

        # and check it out
        print("Checking out branch for the PR...")
        repo.checkout(repo.lookup_branch(branch))

        print("Updating the RPM specfile...")
        if not update_rpm_version(version, tag):
            print("Branch has been left in the created state.  You will have "
                  "to clean it up manually.")
            Exit(1)

        print("Updating the VERSION and TAG files...")
        with open("VERSION", "w") as version_file:
            version_file.write(version + '\n')
        with open("TAG", "w") as version_file:
            version_file.write(tag + '\n')

        print("Committing the changes...")
        # now create the commit
        index = repo.index
        index.read()
        author = repo.default_signature
        committer = repo.default_signature
        summary = "Update version to v{}".format(tag)
        message = "{}\n\n" \
                  "Signed-off-by: {} <{}>".format(summary,
                                                  repo.default_signature.name,
                                                  repo.default_signature.email)
        index.add("utils/rpms/daos.spec")
        index.add("VERSION")
        index.add("TAG")
        index.write()
        tree = index.write_tree()
        repo.create_commit('HEAD', author, committer, message, tree,
                           [repo.head.target])

        # set up authentication callback
        class MyCallbacks(pygit2.RemoteCallbacks):  # pylint: disable=too-few-public-methods
            """ Callbacks for pygit2 """
            @staticmethod
            def credentials(_url, username_from_url, allowed_types):
                """setup credentials"""
                if allowed_types & pygit2.credentials.GIT_CREDTYPE_SSH_KEY:
                    if "SSH_AUTH_SOCK" in os.environ:
                        # Use ssh agent for authentication
                        return pygit2.KeypairFromAgent(username_from_url)
                else:
                    raise Exception("No supported credential types allowed "
                                    "by remote end.  SSH_AUTH_SOCK not found "
                                    "in your environment.  Are you running an "
                                    "ssh-agent?")
                return None

        # and push it
        print("Pushing the changes to GitHub...")
        remote = repo.remotes[remote_name]
        try:
            remote.push(['refs/heads/{}'.format(branch)],
                        callbacks=MyCallbacks())
        except pygit2.GitError as excpt:
            print("Error pushing branch: {}".format(excpt))
            Exit(1)

        print("Creating the PR...")
        # now create a PR for it
        gh_context = github.Github(token)
        try:
            org = gh_context.get_organization(org_name)
            repo = org.get_repo('daos')
        except github.UnknownObjectException:
            # maybe not an organization
            repo = gh_context.get_repo('{}/daos'.format(org_name))
        new_pr = repo.create_pull(title=summary, body="", base=base_branch,
                                  head="{}:{}".format(org_name, branch))

        print("Successfully created PR#{0} for this version "
              "update:\n"
              "https://github.com/{1}/daos/pull/{0}/".format(new_pr.number,
                                                             org_name))

        print("Self-assigning the PR...")
        # self-assign the PR
        new_pr.as_issue().add_to_assignees(
            gh_context.get_user(gh_context.get_user().login))

        print("Done.")

        Exit(0)

    env = Environment(TOOLS=['extra', 'default', 'textfile'])

    # Scons strips out the environment, however to be able to build daos using the interception
    # library we need to add a few things back in.
    if 'LD_PRELOAD' in os.environ:
        # pylint: disable=invalid-sequence-index
        env['ENV']['LD_PRELOAD'] = os.environ['LD_PRELOAD']

        for key in ['D_LOG_FILE', 'DAOS_AGENT_DRPC_DIR', 'D_LOG_MASK', 'DD_MASK', 'DD_SUBSYS']:
            value = os.environ.get(key, None)
            if value is not None:
                env['ENV'][key] = value

    opts_file = os.path.join(Dir('#').abspath, 'daos.conf')
    opts = Variables(opts_file)

    commits_file = os.path.join(Dir('#').abspath, 'utils/build.config')
    if not os.path.exists(commits_file):
        commits_file = None

    platform_arm = is_platform_arm()

    if 'VIRTUAL_ENV' in os.environ:
        env.PrependENVPath('PATH', os.path.join(os.environ['VIRTUAL_ENV'], 'bin'))
        # pylint: disable=invalid-sequence-index
        env['ENV']['VIRTUAL_ENV'] = os.environ['VIRTUAL_ENV']

    prereqs = PreReqComponent(env, opts, commits_file)
    build_prefix = prereqs.get_src_build_dir()
    prereqs.init_build_targets(build_prefix)
    prereqs.load_defaults(platform_arm)
    if prereqs.check_component('valgrind_devel'):
        env.AppendUnique(CPPDEFINES=["D_HAS_VALGRIND"])

    AddOption('--deps-only',
              dest='deps_only',
              action='store_true',
              default=False,
              help='Download and build dependencies only, do not build daos')

    prereqs.add_opts(('GO_BIN', 'Full path to go binary', None))
    opts.Save(opts_file, env)

    if GetOption('deps_only'):
        print('Exiting because deps-only was set')
        Exit(0)

    conf_dir = ARGUMENTS.get('CONF_DIR', '$PREFIX/etc')

    env.Alias('install', '$PREFIX')
    daos_version = get_version(env)

    set_defaults(env, daos_version)

    base_env = env.Clone()

    base_env_mpi = env.Clone()

    compiler_setup.base_setup(env, prereqs=prereqs)

    if not GetOption('help') and not GetOption('clean'):
        mpi = daos_build.configure_mpi(base_env_mpi)
        if not mpi:
            print("\nSkipping compilation for tests that need MPI")
            print("Install and load mpich or openmpi\n")
            base_env_mpi = None

    args = GetOption('analyze_stack')
    if args is not None:
        analyzer = stack_analyzer.analyzer(env, build_prefix, args)
        analyzer.analyze_on_exit()

    # Export() is handled specially by pylint so do not merge these two lines.
    Export('daos_version', 'API_VERSION', 'env', 'base_env', 'base_env_mpi', 'prereqs')
    Export('platform_arm', 'conf_dir')

    # generate targets in specific build dir to avoid polluting the source code
    path = os.path.join(build_prefix, 'src')
    SConscript(os.path.join('src', 'SConscript'), variant_dir=path, duplicate=0)

    buildinfo = prereqs.get_build_info()
    buildinfo.gen_script('.build_vars.sh')
    buildinfo.save('.build_vars.json')
    # also install to $PREFIX/lib to work with existing avocado test code
    if prereqs.test_requested():
        daos_build.install(env, "lib/daos/",
                           ['.build_vars.sh', '.build_vars.json'])
        env.Install('$PREFIX/lib/daos/TESTING/ftest/util',
                    ['site_scons/env_modules.py'])
        env.Install('$PREFIX/lib/daos/TESTING/ftest/',
                    ['ftest.sh'])

    env.Install("$PREFIX/lib64/daos", "VERSION")

    if prereqs.client_requested():
        api_version = env.Command(os.path.join(build_prefix, 'API_VERSION'),
                                  "SConstruct", f"echo {API_VERSION} > $TARGET")
        env.Install("$PREFIX/lib64/daos", api_version)
    env.Install(conf_dir + '/bash_completion.d', ['utils/completion/daos.bash'])

    build_misc(build_prefix)

    Default(build_prefix)

    # an "rpms" target
    env.Command('rpms', '', 'make -C utils/rpms rpms')

    Help(opts.GenerateHelpText(env), append=True)


if __name__ == "SCons.Script":
    scons()<|MERGE_RESOLUTION|>--- conflicted
+++ resolved
@@ -135,12 +135,8 @@
     env.Append(CCFLAGS=['-DDAOS_VERSION=\\"' + daos_version + '\\"'])
     env.Append(CCFLAGS=['-DAPI_VERSION=\\"' + API_VERSION + '\\"'])
 
-<<<<<<< HEAD
-
-def build_misc():
-=======
+
 def build_misc(build_prefix):
->>>>>>> 7c98bcea
     """Build miscellaneous items"""
     # install the configuration files
     common = os.path.join('utils', 'config')
