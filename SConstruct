--- conflicted
+++ resolved
@@ -26,74 +26,7 @@
 import daos_build
 import compiler_setup
 from prereq_tools import PreReqComponent
-<<<<<<< HEAD
-
-DESIRED_FLAGS = ['-Wno-gnu-designator',
-                 '-Wno-missing-braces',
-                 '-Wno-ignored-attributes',
-                 '-Wno-gnu-zero-variadic-macro-arguments',
-                 '-Wno-tautological-constant-out-of-range-compare',
-                 '-Wno-unused-command-line-argument',
-                 '-Wframe-larger-than=4096']
-#                 '-mavx2']
-
-# Compiler flags to prevent optimizing out security checks
-DESIRED_FLAGS.extend(['-fno-strict-overflow', '-fno-delete-null-pointer-checks',
-                      '-fwrapv'])
-
-# Compiler flags for stack hardening
-DESIRED_FLAGS.extend(['-fstack-protector-strong', '-fstack-clash-protection'])
-
-PP_ONLY_FLAGS = ['-Wno-parentheses-equality', '-Wno-builtin-requires-header',
-                 '-Wno-unused-function']
-
-generic_src = """
-
-#include <stdbool.h>
-#define check(x) _Generic((x), int : true, default : false)
-
-void fn(int x)
-{
-if (check(x))
- return;
-}
-"""
-
-def check_generic(context):
-    """Check if the compiler supports _Generic"""
-
-    compiler = context.env.get('CC')
-
-    context.Message('Checking if {} supports _Generic '.format(compiler))
-
-    rc = context.TryCompile(generic_src, '.c')
-    context.Result(rc)
-    return rc
-
-def run_checks(env, p):
-    """Run all configure time checks"""
-    if GetOption('help') or GetOption('clean'):
-        return
-    cenv = env.Clone()
-    cenv.Append(CFLAGS='-Werror')
-    daos_build.clear_icc_env(cenv)
-    if cenv.get("COMPILER") == 'icc':
-        cenv.Replace(CC='gcc', CXX='g++')
-    config = Configure(cenv,
-                       custom_tests={'GenericTest': check_generic})
-
-    if config.CheckHeader('stdatomic.h'):
-        env.AppendUnique(CPPDEFINES={'HAVE_STDATOMIC':'1'})
-    else:
-        p.require(env, 'openpa', headers_only=True)
-
-    if config.GenericTest():
-        env.AppendUnique(CPPDEFINES={'HAVE_GENERIC':'1'})
-
-    config.Finish()
-=======
 import stack_analyzer
->>>>>>> b325fe3d
 
 def get_version():
     """ Read version from VERSION file """
@@ -188,36 +121,6 @@
 
     env.Append(CCFLAGS=['-DDAOS_VERSION=\\"' + daos_version + '\\"'])
     env.Append(CCFLAGS=['-DAPI_VERSION=\\"' + API_VERSION + '\\"'])
-<<<<<<< HEAD
-    env.Append(CCFLAGS=['-DCMOCKA_FILTER_SUPPORTED=0'])
-    if env.get('BUILD_TYPE') == 'debug':
-        if env.get("COMPILER") == 'gcc':
-            env.AppendUnique(CCFLAGS=['-Og'])
-        else:
-            env.AppendUnique(CCFLAGS=['-O0'])
-            env.AppendUnique(CCFLAGS=['-DUSE_GOTO_LOGGING'])
-    else:
-        if env.get('BUILD_TYPE') == 'release':
-            env.Append(CCFLAGS=['-DDAOS_BUILD_RELEASE'])
-        env.AppendUnique(CCFLAGS=['-O2', '-D_FORTIFY_SOURCE=2'])
-
-    env.AppendIfSupported(CCFLAGS=DESIRED_FLAGS)
-
-    if GetOption("preprocess"):
-        #could refine this but for now, just assume these warnings are ok
-        env.AppendIfSupported(CCFLAGS=PP_ONLY_FLAGS)
-
-    if env.get('BUILD_TYPE') != 'release':
-        env.Append(CCFLAGS=['-DFAULT_INJECTION=1'])
-
-    if env['CC'] == 'icx' and not GetOption('no_rpath'):
-        #Hack to add rpaths
-        for path in env["ENV"]["LD_LIBRARY_PATH"].split(":"):
-            if "oneapi" in path:
-                env.AppendUnique(RPATH_FULL=[path])
-
-=======
->>>>>>> b325fe3d
 
 def build_misc():
     """Build miscellaneous items"""
