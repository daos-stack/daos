"""Build DAOS"""
import os
import sys
import platform
import subprocess
import time
import errno
import SCons.Warnings
from SCons.Script import BUILD_TARGETS

if sys.version_info.major < 3:
    print(""""Python 2.7 is no longer supported in the DAOS build.
Install python3 version of SCons.   On some platforms this package does not
install the scons binary so your command may need to use scons-3 instead of
scons or you will need to create an alias or script by the same name to
wrap scons-3.""")
    Exit(1)

SCons.Warnings.warningAsException()

try:
    input = raw_input # pylint: disable=redefined-builtin
except NameError:
    pass

import daos_build
import compiler_setup
from prereq_tools import PreReqComponent

<<<<<<< HEAD
DESIRED_FLAGS = ['-Wno-gnu-designator',
                 '-Wno-missing-braces',
                 '-Wno-ignored-attributes',
                 '-Wno-gnu-zero-variadic-macro-arguments',
                 '-Wno-tautological-constant-out-of-range-compare',
                 '-Wno-unused-command-line-argument',
                 '-Wframe-larger-than=4096']
#                 '-mavx2']

# Compiler flags to prevent optimizing out security checks
DESIRED_FLAGS.extend(['-fno-strict-overflow', '-fno-delete-null-pointer-checks',
                      '-fwrapv'])

# Compiler flags for stack hardening
DESIRED_FLAGS.extend(['-fstack-protector-strong', '-fstack-clash-protection'])

PP_ONLY_FLAGS = ['-Wno-parentheses-equality', '-Wno-builtin-requires-header',
                 '-Wno-unused-function']

def run_checks(env):
    """Run all configure time checks"""
    if GetOption('help') or GetOption('clean'):
        return
    cenv = env.Clone()
    cenv.Append(CFLAGS='-Werror')
    daos_build.clear_icc_env(cenv)
    if cenv.get("COMPILER") == 'icc':
        cenv.Replace(CC='gcc', CXX='g++')
    config = Configure(cenv)

    if config.CheckHeader('stdatomic.h'):
        config.Finish()
        env.AppendUnique(CPPDEFINES=['HAVE_STDATOMIC=1'])
    else:
        config.Finish()


=======
>>>>>>> 30753dee
def get_version():
    """ Read version from VERSION file """
    with open("VERSION", "r") as version_file:
        return version_file.read().rstrip()

API_VERSION_MAJOR = "1"
API_VERSION_MINOR = "3"
API_VERSION_FIX = "0"
API_VERSION = "{}.{}.{}".format(API_VERSION_MAJOR, API_VERSION_MINOR,
                                API_VERSION_FIX)

def update_rpm_version(version, tag):
    """ Update the version (and release) in the RPM specfile """
    spec = open("utils/rpms/daos.spec", "r").readlines()
    current_version = 0
    release = 0
    for line_num, line in enumerate(spec):
        if line.startswith("Version:"):
            current_version = line[line.rfind(' ')+1:].rstrip()
            if version < current_version:
                print("You cannot create a new version ({}) lower than the RPM "
                      "spec file has currently ({})".format(version,
                                                            current_version))
                return False
            if version > current_version:
                spec[line_num] = "Version:       {}\n".format(version)
        if line.startswith("Release:"):
            if version == current_version:
                current_release = int(line[line.rfind(' ')+1:line.find('%')])
                release = current_release + 1
            else:
                release = 1
            spec[line_num] = "Release:       {}%{{?relval}}%{{?dist}}\n".\
                             format(release)
        if line == "%changelog\n":
            cmd = 'rpmdev-packager'
            try:
                pkg_st = subprocess.Popen(cmd, stdout=subprocess.PIPE) # nosec
                packager = pkg_st.communicate()[0].strip().decode('UTF-8')
            except OSError:
                print("You need to have the rpmdev-packager tool (from the "
                      "rpmdevtools RPM on EL7) in order to make releases.\n\n"
                      "Additionally, you should define %packager in "
                      "~/.rpmmacros as such:\n"
                      "%packager	John A. Doe <john.doe@intel.com>"
                      "so that package changelog entries are well defined")
                return False
            date_str = time.strftime('%a %b %d %Y', time.gmtime())
            spec.insert(line_num + 1, "\n")
            spec.insert(line_num + 1,
                        "- Version bump up to {}\n".format(tag))
            spec.insert(line_num + 1,
                        u'* {} {} - {}-{}\n'.format(date_str,
                                                    packager,
                                                    version,
                                                    release))
            break
    open("utils/rpms/daos.spec", "w").writelines(spec)

    return True

def is_platform_arm():
    """Detect if platform is ARM"""
    processor = platform.machine()
    arm_list = ["arm", "aarch64", "arm64"]
    if processor.lower() in arm_list:
        return True
    return False

def set_defaults(env, daos_version):
    """set compiler defaults"""
    AddOption('--preprocess',
              dest='preprocess',
              action='store_true',
              default=False,
              help='Preprocess selected files for profiling')
    AddOption('--no-rpath',
              dest='no_rpath',
              action='store_true',
              default=False,
              help='Disable rpath')

    env.Append(API_VERSION_MAJOR=API_VERSION_MAJOR)
    env.Append(API_VERSION_MINOR=API_VERSION_MINOR)
    env.Append(API_VERSION_FIX=API_VERSION_FIX)

    env.Append(CCFLAGS=['-DDAOS_VERSION=\\"' + daos_version + '\\"'])
    env.Append(CCFLAGS=['-DAPI_VERSION=\\"' + API_VERSION + '\\"'])

def build_misc():
    """Build miscellaneous items"""
    # install the configuration files
    SConscript('utils/config/SConscript')

    # install certificate generation files
    SConscript('utils/certs/SConscript')

    # install man pages
    try:
        SConscript('doc/man/SConscript', must_exist=0)
    except SCons.Warnings.MissingSConscriptWarning as _warn:
        print("Missing doc/man/SConscript...")

def scons(): # pylint: disable=too-many-locals
    """Execute build"""
    if COMMAND_LINE_TARGETS == ['release']:
        try:
            # pylint: disable=import-outside-toplevel
            import pygit2
            import github
            import yaml
            # pylint: enable=import-outside-toplevel
        except ImportError:
            print("You need yaml, pygit2 and pygithub python modules to "
                  "create releases")
            Exit(1)

        variables = Variables()

        variables.Add('RELEASE', 'Set to the release version to make', None)
        variables.Add('RELEASE_BASE', 'Set to the release version to make',
                      'master')
        variables.Add('ORG_NAME', 'The GitHub project to do the release on.',
                      'daos-stack')
        variables.Add('REMOTE_NAME', 'The remoten name release on.', 'origin')

        env = Environment(variables=variables)

        org_name = env['ORG_NAME']
        remote_name = env['REMOTE_NAME']
        base_branch = env['RELEASE_BASE']

        try:
            tag = env['RELEASE']
        except KeyError:
            print("Usage: scons RELEASE=x.y.z release")
            Exit(1)

        dash = tag.find('-')    # pylint: disable=no-member
        if dash > 0:
            version = tag[0:dash]
        else:
            print("** Final releases should be made on GitHub directly "
                  "using a previous pre-release such as a release candidate.\n")
            question = "Are you sure you want to continue? (y/N): "
            answer = None
            while answer not in ["y", "n", ""]:
                answer = input(question).lower().strip()
            if answer != 'y':
                Exit(1)

            version = tag

        try:
            token = yaml.safe_load(open(os.path.join(os.path.expanduser("~"),
                                                     ".config", "hub"), 'r')
                                  )['github.com'][0]['oauth_token']
        except IOError as excpn:
            if excpn.errno == errno.ENOENT:
                print("You need to install hub (from the hub RPM on EL7) to "
                      "and run it at least once to create an authorization "
                      "token in order to create releases")
                Exit(1)
            raise

        # create a branch for the PR
        branch = 'create-release-{}'.format(tag)
        print("Creating a branch for the PR...")
        repo = pygit2.Repository('.git')
        try:
            base_ref = repo.lookup_reference(
                'refs/remotes/{}/{}'.format(remote_name, base_branch))
        except KeyError:
            print("Branch {}/{} is not a valid branch\n"
                  "See https://github.com/{}/daos/branches".format(
                      remote_name, base_branch, org_name))
            Exit(1)

        # older pygit2 didn't have AlreadyExistsError
        try:
            already_exists_error_exception = pygit2.AlreadyExistsError
        except AttributeError:
            already_exists_error_exception = ValueError

        try:
            repo.branches.create(branch, repo[base_ref.target])
        except already_exists_error_exception:
            print("Branch {} exists locally already.\n"
                  "You need to delete it or rename it to try again.".format(
                      branch))
            Exit(1)

        # and check it out
        print("Checking out branch for the PR...")
        repo.checkout(repo.lookup_branch(branch))

        print("Updating the RPM specfile...")
        if not update_rpm_version(version, tag):
            print("Branch has been left in the created state.  You will have "
                  "to clean it up manually.")
            Exit(1)

        print("Updating the VERSION and TAG files...")
        with open("VERSION", "w") as version_file:
            version_file.write(version + '\n')
        with open("TAG", "w") as version_file:
            version_file.write(tag + '\n')

        print("Committing the changes...")
        # now create the commit
        index = repo.index
        index.read()
        author = repo.default_signature
        committer = repo.default_signature
        summary = "Update version to v{}".format(tag)
        # pylint: disable=no-member
        message = "{}\n\n" \
                  "Signed-off-by: {} <{}>".format(summary,
                                                  repo.default_signature.name,
                                                  repo.default_signature.email)
        # pylint: enable=no-member
        index.add("utils/rpms/daos.spec")
        index.add("VERSION")
        index.add("TAG")
        index.write()
        tree = index.write_tree()
        # pylint: disable=no-member
        repo.create_commit('HEAD', author, committer, message, tree,
                           [repo.head.target])
        # pylint: enable=no-member

        # set up authentication callback
        class MyCallbacks(pygit2.RemoteCallbacks): # pylint: disable=too-few-public-methods
            """ Callbacks for pygit2 """
            @staticmethod
            def credentials(_url, username_from_url, allowed_types): # pylint: disable=method-hidden
                """setup credentials"""
                if allowed_types & pygit2.credentials.GIT_CREDTYPE_SSH_KEY:
                    if "SSH_AUTH_SOCK" in os.environ:
                        # Use ssh agent for authentication
                        return pygit2.KeypairFromAgent(username_from_url)
                    #else:
                    # need to determine if key is passphrase protected and ask
                    # for the passphrase in order to use this method
                    #    ssh_key = os.path.join(os.path.expanduser("~"),
                    #                           ".ssh", "id_rsa")
                    #    return pygit2.Keypair("git", ssh_key + ".pub",
                    #                          ssh_key, "")
                #elif allowed_types & pygit2.credentials.GIT_CREDTYPE_USERNAME:
                # this is not really useful in the GitHub context
                #    return pygit2.Username("git")
                else:
                    raise Exception("No supported credential types allowed "
                                    "by remote end.  SSH_AUTH_SOCK not found "
                                    "in your environment.  Are you running an "
                                    "ssh-agent?")
                return None

        # and push it
        print("Pushing the changes to GitHub...")
        remote = repo.remotes[remote_name]
        # pylint: disable=no-member
        try:
            remote.push(['refs/heads/{}'.format(branch)],
                        callbacks=MyCallbacks())
        except pygit2.GitError as excpt:
            print("Error pushing branch: {}".format(excpt))
            Exit(1)
        # pylint: enable=no-member

        print("Creating the PR...")
        # now create a PR for it
        gh_context = github.Github(token)
        try:
            org = gh_context.get_organization(org_name)
            repo = org.get_repo('daos')
        except github.UnknownObjectException:
            # maybe not an organization
            repo = gh_context.get_repo('{}/daos'.format(org_name))
        new_pr = repo.create_pull(title=summary, body="", base=base_branch,
                                  head="{}:{}".format(org_name, branch))

        print("Successfully created PR#{0} for this version "
              "update:\n"
              "https://github.com/{1}/daos/pull/{0}/".format(new_pr.number,
                                                             org_name))

        print("Self-assigning the PR...")
        # self-assign the PR
        new_pr.as_issue().add_to_assignees(
            gh_context.get_user(gh_context.get_user().login))

        print("Done.")

        Exit(0)

    env = Environment(TOOLS=['extra', 'default', 'textfile'])

    opts_file = os.path.join(Dir('#').abspath, 'daos.conf')
    opts = Variables(opts_file)

    commits_file = os.path.join(Dir('#').abspath, 'utils/build.config')
    if not os.path.exists(commits_file):
        commits_file = None

    platform_arm = is_platform_arm()

    prereqs = PreReqComponent(env, opts, commits_file)
    if not GetOption('help') and not GetOption('clean'):
        daos_build.load_mpi_path(env)
    build_prefix = prereqs.get_src_build_dir()
    prereqs.init_build_targets(build_prefix)
    prereqs.load_defaults(platform_arm)
    if prereqs.check_component('valgrind_devel'):
        env.AppendUnique(CPPDEFINES=["D_HAS_VALGRIND"])

    AddOption('--deps-only',
              dest='deps_only',
              action='store_true',
              default=False,
              help='Download and build dependencies only, do not build daos')

<<<<<<< HEAD
    if env['CC'] == 'clang' or env['CC'] == 'icx':
        il_env = env.Clone()
        il_env['CC'] = 'gcc'
        run_checks(env)
        run_checks(il_env)
    else:
        run_checks(env)
        il_env = env.Clone()

=======
>>>>>>> 30753dee
    prereqs.add_opts(('GO_BIN', 'Full path to go binary', None))
    opts.Save(opts_file, env)

    res = GetOption('deps_only')
    if res:
        print('Exiting because deps-only was set')
        Exit(0)

    conf_dir = ARGUMENTS.get('CONF_DIR', '$PREFIX/etc')

    env.Alias('install', '$PREFIX')
    daos_version = get_version()

    set_defaults(env, daos_version)

    base_env = env.Clone()

    compiler_setup.base_setup(env, prereqs=prereqs)

    # Export() is handled specially by pylint so do not merge these two lines.
    Export('daos_version', 'API_VERSION', 'env', 'base_env', 'prereqs')
    Export('platform_arm', 'conf_dir')

    # generate targets in specific build dir to avoid polluting the source code
    VariantDir(build_prefix, '.', duplicate=0)
    SConscript('{}/src/SConscript'.format(build_prefix))

    buildinfo = prereqs.get_build_info()
    buildinfo.gen_script('.build_vars.sh')
    buildinfo.save('.build_vars.json')
    # also install to $PREFIX/lib to work with existing avocado test code
    if prereqs.test_requested():
        daos_build.install(env, "lib/daos/",
                           ['.build_vars.sh', '.build_vars.json'])
        env.Install('$PREFIX/lib/daos/TESTING/ftest/util',
                    ['site_scons/env_modules.py'])
        env.Install('$PREFIX/lib/daos/TESTING/ftest/',
                    ['ftest.sh'])

    env.Install("$PREFIX/lib64/daos", "VERSION")

    if prereqs.client_requested():
        api_version = env.Command("%s/API_VERSION" % build_prefix,
                                  "%s/SConstruct" % build_prefix,
                                  "echo %s > $TARGET" % (API_VERSION))
        env.Install("$PREFIX/lib64/daos", api_version)
    env.Install(conf_dir + '/bash_completion.d', ['utils/completion/daos.bash'])

    build_misc()

    Default(build_prefix)

    # an "rpms" target
    env.Command('rpms', '', 'make -C utils/rpms rpms')

    try:
        #if using SCons 2.4+, provide a more complete help
        Help(opts.GenerateHelpText(env), append=True)
    except TypeError:
        Help(opts.GenerateHelpText(env))

if __name__ == "SCons.Script":
    scons()<|MERGE_RESOLUTION|>--- conflicted
+++ resolved
@@ -27,381 +27,329 @@
 import compiler_setup
 from prereq_tools import PreReqComponent
 
-<<<<<<< HEAD
-DESIRED_FLAGS = ['-Wno-gnu-designator',
-                 '-Wno-missing-braces',
-                 '-Wno-ignored-attributes',
-                 '-Wno-gnu-zero-variadic-macro-arguments',
-                 '-Wno-tautological-constant-out-of-range-compare',
-                 '-Wno-unused-command-line-argument',
-                 '-Wframe-larger-than=4096']
-#                 '-mavx2']
-
-# Compiler flags to prevent optimizing out security checks
-DESIRED_FLAGS.extend(['-fno-strict-overflow', '-fno-delete-null-pointer-checks',
-                      '-fwrapv'])
-
-# Compiler flags for stack hardening
-DESIRED_FLAGS.extend(['-fstack-protector-strong', '-fstack-clash-protection'])
-
-PP_ONLY_FLAGS = ['-Wno-parentheses-equality', '-Wno-builtin-requires-header',
-                 '-Wno-unused-function']
-
-def run_checks(env):
-    """Run all configure time checks"""
-    if GetOption('help') or GetOption('clean'):
-        return
-    cenv = env.Clone()
-    cenv.Append(CFLAGS='-Werror')
-    daos_build.clear_icc_env(cenv)
-    if cenv.get("COMPILER") == 'icc':
-        cenv.Replace(CC='gcc', CXX='g++')
-    config = Configure(cenv)
-
-    if config.CheckHeader('stdatomic.h'):
-        config.Finish()
-        env.AppendUnique(CPPDEFINES=['HAVE_STDATOMIC=1'])
-    else:
-        config.Finish()
-
-
-=======
->>>>>>> 30753dee
-def get_version():
-    """ Read version from VERSION file """
-    with open("VERSION", "r") as version_file:
-        return version_file.read().rstrip()
-
-API_VERSION_MAJOR = "1"
-API_VERSION_MINOR = "3"
-API_VERSION_FIX = "0"
-API_VERSION = "{}.{}.{}".format(API_VERSION_MAJOR, API_VERSION_MINOR,
-                                API_VERSION_FIX)
-
-def update_rpm_version(version, tag):
-    """ Update the version (and release) in the RPM specfile """
-    spec = open("utils/rpms/daos.spec", "r").readlines()
-    current_version = 0
-    release = 0
-    for line_num, line in enumerate(spec):
-        if line.startswith("Version:"):
-            current_version = line[line.rfind(' ')+1:].rstrip()
-            if version < current_version:
-                print("You cannot create a new version ({}) lower than the RPM "
-                      "spec file has currently ({})".format(version,
-                                                            current_version))
-                return False
-            if version > current_version:
-                spec[line_num] = "Version:       {}\n".format(version)
-        if line.startswith("Release:"):
-            if version == current_version:
-                current_release = int(line[line.rfind(' ')+1:line.find('%')])
-                release = current_release + 1
-            else:
-                release = 1
-            spec[line_num] = "Release:       {}%{{?relval}}%{{?dist}}\n".\
-                             format(release)
-        if line == "%changelog\n":
-            cmd = 'rpmdev-packager'
-            try:
-                pkg_st = subprocess.Popen(cmd, stdout=subprocess.PIPE) # nosec
-                packager = pkg_st.communicate()[0].strip().decode('UTF-8')
-            except OSError:
-                print("You need to have the rpmdev-packager tool (from the "
-                      "rpmdevtools RPM on EL7) in order to make releases.\n\n"
-                      "Additionally, you should define %packager in "
-                      "~/.rpmmacros as such:\n"
-                      "%packager	John A. Doe <john.doe@intel.com>"
-                      "so that package changelog entries are well defined")
-                return False
-            date_str = time.strftime('%a %b %d %Y', time.gmtime())
-            spec.insert(line_num + 1, "\n")
-            spec.insert(line_num + 1,
-                        "- Version bump up to {}\n".format(tag))
-            spec.insert(line_num + 1,
-                        u'* {} {} - {}-{}\n'.format(date_str,
-                                                    packager,
-                                                    version,
-                                                    release))
-            break
-    open("utils/rpms/daos.spec", "w").writelines(spec)
-
-    return True
-
-def is_platform_arm():
-    """Detect if platform is ARM"""
-    processor = platform.machine()
-    arm_list = ["arm", "aarch64", "arm64"]
-    if processor.lower() in arm_list:
-        return True
-    return False
-
-def set_defaults(env, daos_version):
-    """set compiler defaults"""
-    AddOption('--preprocess',
-              dest='preprocess',
-              action='store_true',
-              default=False,
-              help='Preprocess selected files for profiling')
-    AddOption('--no-rpath',
-              dest='no_rpath',
-              action='store_true',
-              default=False,
-              help='Disable rpath')
-
-    env.Append(API_VERSION_MAJOR=API_VERSION_MAJOR)
-    env.Append(API_VERSION_MINOR=API_VERSION_MINOR)
-    env.Append(API_VERSION_FIX=API_VERSION_FIX)
-
-    env.Append(CCFLAGS=['-DDAOS_VERSION=\\"' + daos_version + '\\"'])
-    env.Append(CCFLAGS=['-DAPI_VERSION=\\"' + API_VERSION + '\\"'])
-
-def build_misc():
-    """Build miscellaneous items"""
-    # install the configuration files
-    SConscript('utils/config/SConscript')
-
-    # install certificate generation files
-    SConscript('utils/certs/SConscript')
-
-    # install man pages
-    try:
-        SConscript('doc/man/SConscript', must_exist=0)
-    except SCons.Warnings.MissingSConscriptWarning as _warn:
-        print("Missing doc/man/SConscript...")
-
-def scons(): # pylint: disable=too-many-locals
-    """Execute build"""
-    if COMMAND_LINE_TARGETS == ['release']:
-        try:
-            # pylint: disable=import-outside-toplevel
-            import pygit2
-            import github
-            import yaml
-            # pylint: enable=import-outside-toplevel
-        except ImportError:
-            print("You need yaml, pygit2 and pygithub python modules to "
-                  "create releases")
-            Exit(1)
-
-        variables = Variables()
-
-        variables.Add('RELEASE', 'Set to the release version to make', None)
-        variables.Add('RELEASE_BASE', 'Set to the release version to make',
-                      'master')
-        variables.Add('ORG_NAME', 'The GitHub project to do the release on.',
-                      'daos-stack')
-        variables.Add('REMOTE_NAME', 'The remoten name release on.', 'origin')
-
-        env = Environment(variables=variables)
-
-        org_name = env['ORG_NAME']
-        remote_name = env['REMOTE_NAME']
-        base_branch = env['RELEASE_BASE']
-
-        try:
-            tag = env['RELEASE']
-        except KeyError:
-            print("Usage: scons RELEASE=x.y.z release")
-            Exit(1)
-
-        dash = tag.find('-')    # pylint: disable=no-member
-        if dash > 0:
-            version = tag[0:dash]
-        else:
-            print("** Final releases should be made on GitHub directly "
-                  "using a previous pre-release such as a release candidate.\n")
-            question = "Are you sure you want to continue? (y/N): "
-            answer = None
-            while answer not in ["y", "n", ""]:
-                answer = input(question).lower().strip()
-            if answer != 'y':
-                Exit(1)
-
-            version = tag
-
-        try:
-            token = yaml.safe_load(open(os.path.join(os.path.expanduser("~"),
-                                                     ".config", "hub"), 'r')
-                                  )['github.com'][0]['oauth_token']
-        except IOError as excpn:
-            if excpn.errno == errno.ENOENT:
-                print("You need to install hub (from the hub RPM on EL7) to "
-                      "and run it at least once to create an authorization "
-                      "token in order to create releases")
-                Exit(1)
-            raise
-
-        # create a branch for the PR
-        branch = 'create-release-{}'.format(tag)
-        print("Creating a branch for the PR...")
-        repo = pygit2.Repository('.git')
-        try:
-            base_ref = repo.lookup_reference(
-                'refs/remotes/{}/{}'.format(remote_name, base_branch))
-        except KeyError:
-            print("Branch {}/{} is not a valid branch\n"
-                  "See https://github.com/{}/daos/branches".format(
-                      remote_name, base_branch, org_name))
-            Exit(1)
-
-        # older pygit2 didn't have AlreadyExistsError
-        try:
-            already_exists_error_exception = pygit2.AlreadyExistsError
-        except AttributeError:
-            already_exists_error_exception = ValueError
-
-        try:
-            repo.branches.create(branch, repo[base_ref.target])
-        except already_exists_error_exception:
-            print("Branch {} exists locally already.\n"
-                  "You need to delete it or rename it to try again.".format(
-                      branch))
-            Exit(1)
-
-        # and check it out
-        print("Checking out branch for the PR...")
-        repo.checkout(repo.lookup_branch(branch))
-
-        print("Updating the RPM specfile...")
-        if not update_rpm_version(version, tag):
-            print("Branch has been left in the created state.  You will have "
-                  "to clean it up manually.")
-            Exit(1)
-
-        print("Updating the VERSION and TAG files...")
-        with open("VERSION", "w") as version_file:
-            version_file.write(version + '\n')
-        with open("TAG", "w") as version_file:
-            version_file.write(tag + '\n')
-
-        print("Committing the changes...")
-        # now create the commit
-        index = repo.index
-        index.read()
-        author = repo.default_signature
-        committer = repo.default_signature
-        summary = "Update version to v{}".format(tag)
-        # pylint: disable=no-member
-        message = "{}\n\n" \
-                  "Signed-off-by: {} <{}>".format(summary,
-                                                  repo.default_signature.name,
-                                                  repo.default_signature.email)
-        # pylint: enable=no-member
-        index.add("utils/rpms/daos.spec")
-        index.add("VERSION")
-        index.add("TAG")
-        index.write()
-        tree = index.write_tree()
-        # pylint: disable=no-member
-        repo.create_commit('HEAD', author, committer, message, tree,
-                           [repo.head.target])
-        # pylint: enable=no-member
-
-        # set up authentication callback
-        class MyCallbacks(pygit2.RemoteCallbacks): # pylint: disable=too-few-public-methods
-            """ Callbacks for pygit2 """
-            @staticmethod
-            def credentials(_url, username_from_url, allowed_types): # pylint: disable=method-hidden
-                """setup credentials"""
-                if allowed_types & pygit2.credentials.GIT_CREDTYPE_SSH_KEY:
-                    if "SSH_AUTH_SOCK" in os.environ:
-                        # Use ssh agent for authentication
-                        return pygit2.KeypairFromAgent(username_from_url)
-                    #else:
-                    # need to determine if key is passphrase protected and ask
-                    # for the passphrase in order to use this method
-                    #    ssh_key = os.path.join(os.path.expanduser("~"),
-                    #                           ".ssh", "id_rsa")
-                    #    return pygit2.Keypair("git", ssh_key + ".pub",
-                    #                          ssh_key, "")
-                #elif allowed_types & pygit2.credentials.GIT_CREDTYPE_USERNAME:
-                # this is not really useful in the GitHub context
-                #    return pygit2.Username("git")
-                else:
-                    raise Exception("No supported credential types allowed "
-                                    "by remote end.  SSH_AUTH_SOCK not found "
-                                    "in your environment.  Are you running an "
-                                    "ssh-agent?")
-                return None
-
-        # and push it
-        print("Pushing the changes to GitHub...")
-        remote = repo.remotes[remote_name]
-        # pylint: disable=no-member
-        try:
-            remote.push(['refs/heads/{}'.format(branch)],
-                        callbacks=MyCallbacks())
-        except pygit2.GitError as excpt:
-            print("Error pushing branch: {}".format(excpt))
-            Exit(1)
-        # pylint: enable=no-member
-
-        print("Creating the PR...")
-        # now create a PR for it
-        gh_context = github.Github(token)
-        try:
-            org = gh_context.get_organization(org_name)
-            repo = org.get_repo('daos')
-        except github.UnknownObjectException:
-            # maybe not an organization
-            repo = gh_context.get_repo('{}/daos'.format(org_name))
-        new_pr = repo.create_pull(title=summary, body="", base=base_branch,
-                                  head="{}:{}".format(org_name, branch))
-
-        print("Successfully created PR#{0} for this version "
-              "update:\n"
-              "https://github.com/{1}/daos/pull/{0}/".format(new_pr.number,
-                                                             org_name))
-
-        print("Self-assigning the PR...")
-        # self-assign the PR
-        new_pr.as_issue().add_to_assignees(
-            gh_context.get_user(gh_context.get_user().login))
-
-        print("Done.")
-
-        Exit(0)
-
-    env = Environment(TOOLS=['extra', 'default', 'textfile'])
-
-    opts_file = os.path.join(Dir('#').abspath, 'daos.conf')
-    opts = Variables(opts_file)
-
-    commits_file = os.path.join(Dir('#').abspath, 'utils/build.config')
-    if not os.path.exists(commits_file):
-        commits_file = None
-
-    platform_arm = is_platform_arm()
-
-    prereqs = PreReqComponent(env, opts, commits_file)
-    if not GetOption('help') and not GetOption('clean'):
-        daos_build.load_mpi_path(env)
-    build_prefix = prereqs.get_src_build_dir()
-    prereqs.init_build_targets(build_prefix)
-    prereqs.load_defaults(platform_arm)
-    if prereqs.check_component('valgrind_devel'):
-        env.AppendUnique(CPPDEFINES=["D_HAS_VALGRIND"])
-
-    AddOption('--deps-only',
-              dest='deps_only',
-              action='store_true',
-              default=False,
-              help='Download and build dependencies only, do not build daos')
-
-<<<<<<< HEAD
-    if env['CC'] == 'clang' or env['CC'] == 'icx':
-        il_env = env.Clone()
-        il_env['CC'] = 'gcc'
-        run_checks(env)
-        run_checks(il_env)
-    else:
-        run_checks(env)
-        il_env = env.Clone()
-
-=======
->>>>>>> 30753dee
-    prereqs.add_opts(('GO_BIN', 'Full path to go binary', None))
+	def get_version():
+	    """ Read version from VERSION file """
+	    with open("VERSION", "r") as version_file:
+		return version_file.read().rstrip()
+
+	API_VERSION_MAJOR = "1"
+	API_VERSION_MINOR = "3"
+	API_VERSION_FIX = "0"
+	API_VERSION = "{}.{}.{}".format(API_VERSION_MAJOR, API_VERSION_MINOR,
+					API_VERSION_FIX)
+
+	def update_rpm_version(version, tag):
+	    """ Update the version (and release) in the RPM specfile """
+	    spec = open("utils/rpms/daos.spec", "r").readlines()
+	    current_version = 0
+	    release = 0
+	    for line_num, line in enumerate(spec):
+		if line.startswith("Version:"):
+		    current_version = line[line.rfind(' ')+1:].rstrip()
+		    if version < current_version:
+			print("You cannot create a new version ({}) lower than the RPM "
+			      "spec file has currently ({})".format(version,
+								    current_version))
+			return False
+		    if version > current_version:
+			spec[line_num] = "Version:       {}\n".format(version)
+		if line.startswith("Release:"):
+		    if version == current_version:
+			current_release = int(line[line.rfind(' ')+1:line.find('%')])
+			release = current_release + 1
+		    else:
+			release = 1
+		    spec[line_num] = "Release:       {}%{{?relval}}%{{?dist}}\n".\
+				     format(release)
+		if line == "%changelog\n":
+		    cmd = 'rpmdev-packager'
+		    try:
+			pkg_st = subprocess.Popen(cmd, stdout=subprocess.PIPE) # nosec
+			packager = pkg_st.communicate()[0].strip().decode('UTF-8')
+		    except OSError:
+			print("You need to have the rpmdev-packager tool (from the "
+			      "rpmdevtools RPM on EL7) in order to make releases.\n\n"
+			      "Additionally, you should define %packager in "
+			      "~/.rpmmacros as such:\n"
+			      "%packager	John A. Doe <john.doe@intel.com>"
+			      "so that package changelog entries are well defined")
+			return False
+		    date_str = time.strftime('%a %b %d %Y', time.gmtime())
+		    spec.insert(line_num + 1, "\n")
+		    spec.insert(line_num + 1,
+				"- Version bump up to {}\n".format(tag))
+		    spec.insert(line_num + 1,
+				u'* {} {} - {}-{}\n'.format(date_str,
+							    packager,
+							    version,
+							    release))
+		    break
+	    open("utils/rpms/daos.spec", "w").writelines(spec)
+
+	    return True
+
+	def is_platform_arm():
+	    """Detect if platform is ARM"""
+	    processor = platform.machine()
+	    arm_list = ["arm", "aarch64", "arm64"]
+	    if processor.lower() in arm_list:
+		return True
+	    return False
+
+	def set_defaults(env, daos_version):
+	    """set compiler defaults"""
+	    AddOption('--preprocess',
+		      dest='preprocess',
+		      action='store_true',
+		      default=False,
+		      help='Preprocess selected files for profiling')
+	    AddOption('--no-rpath',
+		      dest='no_rpath',
+		      action='store_true',
+		      default=False,
+		      help='Disable rpath')
+
+	    env.Append(API_VERSION_MAJOR=API_VERSION_MAJOR)
+	    env.Append(API_VERSION_MINOR=API_VERSION_MINOR)
+	    env.Append(API_VERSION_FIX=API_VERSION_FIX)
+
+	    env.Append(CCFLAGS=['-DDAOS_VERSION=\\"' + daos_version + '\\"'])
+	    env.Append(CCFLAGS=['-DAPI_VERSION=\\"' + API_VERSION + '\\"'])
+
+	def build_misc():
+	    """Build miscellaneous items"""
+	    # install the configuration files
+	    SConscript('utils/config/SConscript')
+
+	    # install certificate generation files
+	    SConscript('utils/certs/SConscript')
+
+	    # install man pages
+	    try:
+		SConscript('doc/man/SConscript', must_exist=0)
+	    except SCons.Warnings.MissingSConscriptWarning as _warn:
+		print("Missing doc/man/SConscript...")
+
+	def scons(): # pylint: disable=too-many-locals
+	    """Execute build"""
+	    if COMMAND_LINE_TARGETS == ['release']:
+		try:
+		    # pylint: disable=import-outside-toplevel
+		    import pygit2
+		    import github
+		    import yaml
+		    # pylint: enable=import-outside-toplevel
+		except ImportError:
+		    print("You need yaml, pygit2 and pygithub python modules to "
+			  "create releases")
+		    Exit(1)
+
+		variables = Variables()
+
+		variables.Add('RELEASE', 'Set to the release version to make', None)
+		variables.Add('RELEASE_BASE', 'Set to the release version to make',
+			      'master')
+		variables.Add('ORG_NAME', 'The GitHub project to do the release on.',
+			      'daos-stack')
+		variables.Add('REMOTE_NAME', 'The remoten name release on.', 'origin')
+
+		env = Environment(variables=variables)
+
+		org_name = env['ORG_NAME']
+		remote_name = env['REMOTE_NAME']
+		base_branch = env['RELEASE_BASE']
+
+		try:
+		    tag = env['RELEASE']
+		except KeyError:
+		    print("Usage: scons RELEASE=x.y.z release")
+		    Exit(1)
+
+		dash = tag.find('-')    # pylint: disable=no-member
+		if dash > 0:
+		    version = tag[0:dash]
+		else:
+		    print("** Final releases should be made on GitHub directly "
+			  "using a previous pre-release such as a release candidate.\n")
+		    question = "Are you sure you want to continue? (y/N): "
+		    answer = None
+		    while answer not in ["y", "n", ""]:
+			answer = input(question).lower().strip()
+		    if answer != 'y':
+			Exit(1)
+
+		    version = tag
+
+		try:
+		    token = yaml.safe_load(open(os.path.join(os.path.expanduser("~"),
+							     ".config", "hub"), 'r')
+					  )['github.com'][0]['oauth_token']
+		except IOError as excpn:
+		    if excpn.errno == errno.ENOENT:
+			print("You need to install hub (from the hub RPM on EL7) to "
+			      "and run it at least once to create an authorization "
+			      "token in order to create releases")
+			Exit(1)
+		    raise
+
+		# create a branch for the PR
+		branch = 'create-release-{}'.format(tag)
+		print("Creating a branch for the PR...")
+		repo = pygit2.Repository('.git')
+		try:
+		    base_ref = repo.lookup_reference(
+			'refs/remotes/{}/{}'.format(remote_name, base_branch))
+		except KeyError:
+		    print("Branch {}/{} is not a valid branch\n"
+			  "See https://github.com/{}/daos/branches".format(
+			      remote_name, base_branch, org_name))
+		    Exit(1)
+
+		# older pygit2 didn't have AlreadyExistsError
+		try:
+		    already_exists_error_exception = pygit2.AlreadyExistsError
+		except AttributeError:
+		    already_exists_error_exception = ValueError
+
+		try:
+		    repo.branches.create(branch, repo[base_ref.target])
+		except already_exists_error_exception:
+		    print("Branch {} exists locally already.\n"
+			  "You need to delete it or rename it to try again.".format(
+			      branch))
+		    Exit(1)
+
+		# and check it out
+		print("Checking out branch for the PR...")
+		repo.checkout(repo.lookup_branch(branch))
+
+		print("Updating the RPM specfile...")
+		if not update_rpm_version(version, tag):
+		    print("Branch has been left in the created state.  You will have "
+			  "to clean it up manually.")
+		    Exit(1)
+
+		print("Updating the VERSION and TAG files...")
+		with open("VERSION", "w") as version_file:
+		    version_file.write(version + '\n')
+		with open("TAG", "w") as version_file:
+		    version_file.write(tag + '\n')
+
+		print("Committing the changes...")
+		# now create the commit
+		index = repo.index
+		index.read()
+		author = repo.default_signature
+		committer = repo.default_signature
+		summary = "Update version to v{}".format(tag)
+		# pylint: disable=no-member
+		message = "{}\n\n" \
+			  "Signed-off-by: {} <{}>".format(summary,
+							  repo.default_signature.name,
+							  repo.default_signature.email)
+		# pylint: enable=no-member
+		index.add("utils/rpms/daos.spec")
+		index.add("VERSION")
+		index.add("TAG")
+		index.write()
+		tree = index.write_tree()
+		# pylint: disable=no-member
+		repo.create_commit('HEAD', author, committer, message, tree,
+				   [repo.head.target])
+		# pylint: enable=no-member
+
+		# set up authentication callback
+		class MyCallbacks(pygit2.RemoteCallbacks): # pylint: disable=too-few-public-methods
+		    """ Callbacks for pygit2 """
+		    @staticmethod
+		    def credentials(_url, username_from_url, allowed_types): # pylint: disable=method-hidden
+			"""setup credentials"""
+			if allowed_types & pygit2.credentials.GIT_CREDTYPE_SSH_KEY:
+			    if "SSH_AUTH_SOCK" in os.environ:
+				# Use ssh agent for authentication
+				return pygit2.KeypairFromAgent(username_from_url)
+			    #else:
+			    # need to determine if key is passphrase protected and ask
+			    # for the passphrase in order to use this method
+			    #    ssh_key = os.path.join(os.path.expanduser("~"),
+			    #                           ".ssh", "id_rsa")
+			    #    return pygit2.Keypair("git", ssh_key + ".pub",
+			    #                          ssh_key, "")
+			#elif allowed_types & pygit2.credentials.GIT_CREDTYPE_USERNAME:
+			# this is not really useful in the GitHub context
+			#    return pygit2.Username("git")
+			else:
+			    raise Exception("No supported credential types allowed "
+					    "by remote end.  SSH_AUTH_SOCK not found "
+					    "in your environment.  Are you running an "
+					    "ssh-agent?")
+			return None
+
+		# and push it
+		print("Pushing the changes to GitHub...")
+		remote = repo.remotes[remote_name]
+		# pylint: disable=no-member
+		try:
+		    remote.push(['refs/heads/{}'.format(branch)],
+				callbacks=MyCallbacks())
+		except pygit2.GitError as excpt:
+		    print("Error pushing branch: {}".format(excpt))
+		    Exit(1)
+		# pylint: enable=no-member
+
+		print("Creating the PR...")
+		# now create a PR for it
+		gh_context = github.Github(token)
+		try:
+		    org = gh_context.get_organization(org_name)
+		    repo = org.get_repo('daos')
+		except github.UnknownObjectException:
+		    # maybe not an organization
+		    repo = gh_context.get_repo('{}/daos'.format(org_name))
+		new_pr = repo.create_pull(title=summary, body="", base=base_branch,
+					  head="{}:{}".format(org_name, branch))
+
+		print("Successfully created PR#{0} for this version "
+		      "update:\n"
+		      "https://github.com/{1}/daos/pull/{0}/".format(new_pr.number,
+								     org_name))
+
+		print("Self-assigning the PR...")
+		# self-assign the PR
+		new_pr.as_issue().add_to_assignees(
+		    gh_context.get_user(gh_context.get_user().login))
+
+		print("Done.")
+
+		Exit(0)
+
+	    env = Environment(TOOLS=['extra', 'default', 'textfile'])
+
+	    opts_file = os.path.join(Dir('#').abspath, 'daos.conf')
+	    opts = Variables(opts_file)
+
+	    commits_file = os.path.join(Dir('#').abspath, 'utils/build.config')
+	    if not os.path.exists(commits_file):
+		commits_file = None
+
+	    platform_arm = is_platform_arm()
+
+	    prereqs = PreReqComponent(env, opts, commits_file)
+	    if not GetOption('help') and not GetOption('clean'):
+		daos_build.load_mpi_path(env)
+	    build_prefix = prereqs.get_src_build_dir()
+	    prereqs.init_build_targets(build_prefix)
+	    prereqs.load_defaults(platform_arm)
+	    if prereqs.check_component('valgrind_devel'):
+		env.AppendUnique(CPPDEFINES=["D_HAS_VALGRIND"])
+
+	    AddOption('--deps-only',
+		      dest='deps_only',
+		      action='store_true',
+		      default=False,
+		      help='Download and build dependencies only, do not build daos')
+
+	    prereqs.add_opts(('GO_BIN', 'Full path to go binary', None))
     opts.Save(opts_file, env)
 
     res = GetOption('deps_only')
