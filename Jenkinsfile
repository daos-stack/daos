#!/usr/bin/groovy
/* Copyright (C) 2019-2021 Intel Corporation
 * All rights reserved.
 *
 * This file is part of the DAOS Project. It is subject to the license terms
 * in the LICENSE file found in the top-level directory of this distribution
 * and at https://img.shields.io/badge/License-BSD--2--Clause--Patent-blue.svg.
 * No part of the DAOS Project, including this file, may be copied, modified,
 * propagated, or distributed except according to the terms contained in the
 * LICENSE file.
 */

// To use a test branch (i.e. PR) until it lands to master
// I.e. for testing library changes
//@Library(value="pipeline-lib@your_branch") _

// For master, this is just some wildly high number
next_version = "1000"

// Don't define this as a type or it loses it's global scope
target_branch = env.CHANGE_TARGET ? env.CHANGE_TARGET : env.BRANCH_NAME
def sanitized_JOB_NAME = JOB_NAME.toLowerCase().replaceAll('/', '-').replaceAll('%2f', '-')

// bail out of branch builds that are not on a whitelist
if (!env.CHANGE_ID &&
    (!env.BRANCH_NAME.startsWith("weekly-testing") &&
     !env.BRANCH_NAME.startsWith("release/") &&
     env.BRANCH_NAME != "master")) {
   currentBuild.result = 'SUCCESS'
   return
}

// The docker agent setup and the provisionNodes step need to know the
// UID that the build agent is running under.
cached_uid = 0
def getuid() {
    if (cached_uid == 0)
        cached_uid = sh(label: 'getuid()',
                        script: "id -u",
                        returnStdout: true).trim()
    return cached_uid
}

pipeline {
    agent { label 'lightweight' }

    triggers {
        cron(env.BRANCH_NAME == 'master' ? 'TZ=America/Toronto\n0 0 * * *\n' : '' +
             env.BRANCH_NAME == 'release/1.2' ? 'TZ=America/Toronto\n0 12 * * *\n' : '' +
             env.BRANCH_NAME.startsWith('weekly-testing') ? 'H 0 * * 6' : '')
    }

    environment {
        BULLSEYE = credentials('bullseye_license_key')
        GITHUB_USER = credentials('daos-jenkins-review-posting')
        SSH_KEY_ARGS = "-ici_key"
        CLUSH_ARGS = "-o$SSH_KEY_ARGS"
        TEST_RPMS = cachedCommitPragma(pragma: 'RPM-test', def_val: 'true')
        COVFN_DISABLED = cachedCommitPragma(pragma: 'Skip-fnbullseye', def_val: 'true')
        SCONS_FAULTS_ARGS = sconsFaultsArgs()
    }

    options {
        // preserve stashes so that jobs can be started at the test stage
        preserveStashes(buildCount: 5)
        ansiColor('xterm')
        buildDiscarder(logRotator(artifactDaysToKeepStr: '100'))
    }

    parameters {
        string(name: 'BuildPriority',
               defaultValue: getPriority(),
               description: 'Priority of this build.  DO NOT USE WITHOUT PERMISSION.')
        string(name: 'TestTag',
               defaultValue: "daily_regression",
               description: 'Test-tag to use for this run (i.e pr, daily_regression, full_regression, etc.')
    }

    stages {
        stage('Get Commit Message') {
            steps {
                script {
                    env.COMMIT_MESSAGE = sh(script: 'git show -s --format=%B',
                                            returnStdout: true).trim()
                }
            }
        }
        stage('Cancel Previous Builds') {
            when { changeRequest() }
            steps {
                cancelPreviousBuilds()
            }
        }
        stage('Pre-build') {
            when {
                beforeAgent true
                expression { ! skipStage() }
            }
            parallel {
                stage('checkpatch') {
                    when {
                        beforeAgent true
                        expression { ! skipStage() }
                    }
                    agent {
                        dockerfile {
                            filename 'Dockerfile.checkpatch'
                            dir 'utils/docker'
                            label 'docker_runner'
                            additionalBuildArgs dockerBuildArgs(add_repos: false)
                        }
                    }
                    steps {
                        checkPatch user: GITHUB_USER_USR,
                                   password: GITHUB_USER_PSW,
                                   ignored_files: "src/control/vendor/*:" +
                                                  "src/include/daos/*.pb-c.h:" +
                                                  "src/common/*.pb-c.[ch]:" +
                                                  "src/mgmt/*.pb-c.[ch]:" +
                                                  "src/engine/*.pb-c.[ch]:" +
                                                  "src/security/*.pb-c.[ch]:" +
                                                  "src/client/java/daos-java/src/main/java/io/daos/dfs/uns/*:" +
                                                  "src/client/java/daos-java/src/main/java/io/daos/obj/attr/*:" +
                                                  "src/client/java/daos-java/src/main/native/include/daos_jni_common.h:" +
                                                  "src/client/java/daos-java/src/main/native/*.pb-c.[ch]:" +
                                                  "src/client/java/daos-java/src/main/native/include/*.pb-c.[ch]:" +
                                                  "*.crt:" +
                                                  "*.pem:" +
                                                  "*_test.go:" +
                                                  "src/cart/_structures_from_macros_.h:" +
                                                  "src/tests/ftest/*.patch:" +
                                                  "src/tests/ftest/large_stdout.txt"
                    }
                    post {
                        always {
                            archiveArtifacts artifacts: 'pylint.log', allowEmptyArchive: true
                            /* when JENKINS-39203 is resolved, can probably use stepResult
                               here and remove the remaining post conditions
                               stepResult name: env.STAGE_NAME,
                                          context: 'build/' + env.STAGE_NAME,
                                          result: ${currentBuild.currentResult}
                            */
                        }
                        /* temporarily moved into stepResult due to JENKINS-39203
                        success {
                            githubNotify credentialsId: 'daos-jenkins-commit-status',
                                         description: env.STAGE_NAME,
                                         context: 'pre-build/' + env.STAGE_NAME,
                                         status: 'SUCCESS'
                        }
                        unstable {
                            githubNotify credentialsId: 'daos-jenkins-commit-status',
                                         description: env.STAGE_NAME,
                                         context: 'pre-build/' + env.STAGE_NAME,
                                         status: 'FAILURE'
                        }
                        failure {
                            githubNotify credentialsId: 'daos-jenkins-commit-status',
                                         description: env.STAGE_NAME,
                                         context: 'pre-build/' + env.STAGE_NAME,
                                         status: 'ERROR'
                        }
                        */
                    }
                } // stage('checkpatch')
                stage('Python Bandit check') {
                    when {
                      beforeAgent true
                      expression { ! skipStage() }
                    }
                    agent {
                        dockerfile {
                            filename 'Dockerfile.code_scanning'
                            dir 'utils/docker'
                            label 'docker_runner'
                            additionalBuildArgs dockerBuildArgs(add_repos:false)
                        }
                    }
                    steps {
                        pythonBanditCheck()
                    }
                    post {
                        always {
                            // Bandit will have empty results if it does not
                            // find any issues.
                            junit testResults: 'bandit.xml',
                                  allowEmptyResults: true
                        }
                    }
                } // stage('Python Bandit check')
            }
        }
        stage('Build') {
            /* Don't use failFast here as whilst it avoids using extra resources
             * and gives faster results for PRs it's also on for master where we
             * do want complete results in the case of partial failure
             */
            //failFast true
            when {
                beforeAgent true
                expression { ! skipStage() }
            }
            parallel {
                stage('Build RPM on CentOS 7') {
                    agent {
                        dockerfile {
                            filename 'Dockerfile.mockbuild'
                            dir 'utils/rpms/packaging'
                            label 'docker_runner'
                            additionalBuildArgs dockerBuildArgs()
                            args  '--group-add mock --cap-add=SYS_ADMIN --privileged=true'
                        }
                    }
                    steps {
                        buildRpm()
                    }
                    post {
                        success {
                            buildRpmPost condition: 'success'
                        }
                        unstable {
                            buildRpmPost condition: 'unstable'
                        }
                        failure {
                            buildRpmPost condition: 'failure'
                        }
                        unsuccessful {
                            buildRpmPost condition: 'unsuccessful'
                        }
                        cleanup {
                            buildRpmPost condition: 'cleanup'
                        }
                    }
                }
                stage('Build RPM on Leap 15') {
                    when {
                        beforeAgent true
                        expression { ! skipStage() }
                    }
                    agent {
                        dockerfile {
                            filename 'Dockerfile.mockbuild'
                            dir 'utils/rpms/packaging'
                            label 'docker_runner'
                            additionalBuildArgs dockerBuildArgs()
                            args  '--group-add mock --cap-add=SYS_ADMIN --privileged=true'
                        }
                    }
                    steps {
                        buildRpm()
                    }
                    post {
                        success {
                            buildRpmPost condition: 'success'
                        }
                        unstable {
                            buildRpmPost condition: 'unstable'
                        }
                        failure {
                            buildRpmPost condition: 'failure'
                        }
                        unsuccessful {
                            buildRpmPost condition: 'unsuccessful'
                        }
                        cleanup {
                            buildRpmPost condition: 'cleanup'
                        }
                    }
                }
                stage('Build DEB on Ubuntu 20.04') {
                    when {
                        beforeAgent true
                        expression { ! skipStage() }
                    }
                    agent {
                        dockerfile {
                            filename 'Dockerfile.ubuntu.20.04'
                            dir 'utils/rpms/packaging'
                            label 'docker_runner'
                            additionalBuildArgs dockerBuildArgs()
                            args  '--cap-add=SYS_ADMIN --privileged=true'
                        }
                    }
                    steps {
                        buildRpm()
                    }
                    post {
                        success {
                            buildRpmPost condition: 'success'
                        }
                        unstable {
                            buildRpmPost condition: 'unstable'
                        }
                        failure {
                            buildRpmPost condition: 'failure'
                        }
                        unsuccessful {
                            buildRpmPost condition: 'unsuccessful'
                        }
                        cleanup {
                            buildRpmPost condition: 'cleanup'
                        }
                    }
                }
                stage('Build on CentOS 7') {
                    when {
                        beforeAgent true
                        expression { ! skipStage() }
                    }
                    agent {
                        dockerfile {
                            filename 'utils/docker/Dockerfile.centos.7'
                            label 'docker_runner'
<<<<<<< HEAD
                            additionalBuildArgs dockerBuildArgs(repo_type:'stable',
                                                                qb: quickbuild()) +
=======
                            additionalBuildArgs dockerBuildArgs(qb: quickBuild()) +
>>>>>>> 8df156be
                                                " -t ${sanitized_JOB_NAME}-centos7 " +
                                                ' --build-arg QUICKBUILD_DEPS="' +
                                                quickBuildDeps('centos7') + '"' +
                                                ' --build-arg REPOS="' + prRepos() + '"'
                        }
                    }
                    steps {
                        sconsBuild parallel_build: parallelBuild(),
                                   stash_files: 'ci/test_files_to_stash.txt',
                                   scons_exe: 'scons-3',
                                   scons_args: sconsFaultsArgs()
                    }
                    post {
                        always {
                            recordIssues enabledForFailure: true,
                                         aggregatingResults: true,
                                         tool: gcc4(pattern: 'centos7-gcc-build.log',
                                                    id: "analysis-gcc-centos7")
                        }
                        unsuccessful {
                            sh """if [ -f config.log ]; then
                                      mv config.log config.log-centos7-gcc
                                  fi"""
                            archiveArtifacts artifacts: 'config.log-centos7-gcc',
                                             allowEmptyArchive: true
                        }
                    }
                }
                stage('Build on CentOS 7 Bullseye') {
                    when {
                        beforeAgent true
                        expression { ! skipStage() }
                    }
                    agent {
                        dockerfile {
                            filename 'utils/docker/Dockerfile.centos.7'
                            label 'docker_runner'
<<<<<<< HEAD
                            additionalBuildArgs dockerBuildArgs(repo_type:'stable',
                                                                qb: quickbuild()) +
=======
                            additionalBuildArgs dockerBuildArgs(qb: quickBuild()) +
>>>>>>> 8df156be
                                " -t ${sanitized_JOB_NAME}-centos7 " +
                                ' --build-arg BULLSEYE=' + env.BULLSEYE +
                                ' --build-arg QUICKBUILD_DEPS="' +
                                quickBuildDeps('centos7') + '"' +
                                ' --build-arg REPOS="' + prRepos() + '"'
                        }
                    }
                    steps {
                        sconsBuild parallel_build: parallelBuild(),
                                   stash_files: 'ci/test_files_to_stash.txt',
                                   scons_exe: 'scons-3',
                                   scons_args: sconsFaultsArgs()
                    }
                    post {
                        always {
                            recordIssues enabledForFailure: true,
                                         aggregatingResults: true,
                                         tool: gcc4(pattern: 'centos7-covc-build.log',
                                                    id: "analysis-covc-centos7")
                        }
                        unsuccessful {
                            sh """if [ -f config.log ]; then
                                      mv config.log config.log-centos7-covc
                                  fi"""
                            archiveArtifacts artifacts: 'config.log-centos7-covc',
                                             allowEmptyArchive: true
                        }
                    }
                }
                stage('Build on CentOS 7 debug') {
                    when {
                        beforeAgent true
                        expression { ! skipStage() }
                    }
                    agent {
                        dockerfile {
                            filename 'utils/docker/Dockerfile.centos.7'
                            label 'docker_runner'
<<<<<<< HEAD
                            additionalBuildArgs dockerBuildArgs(repo_type:'stable',
                                                                qb: quickbuild(),
                                                                deps_build:true) +
=======
                            additionalBuildArgs dockerBuildArgs(qb: quickBuild(),
                                                                deps_build: true) +
>>>>>>> 8df156be
                                                " -t ${sanitized_JOB_NAME}-centos7 " +
                                                ' --build-arg QUICKBUILD_DEPS="' +
                                                quickBuildDeps('centos7') + '"' +
                                                ' --build-arg REPOS="' + prRepos() + '"'
                        }
                    }
                    steps {
                        sconsBuild parallel_build: parallelBuild(),
                                   scons_exe: 'scons-3',
                                   scons_args: "PREFIX=/opt/daos TARGET_TYPE=release",
                                   build_deps: "no"
                    }
                    post {
                        always {
                            recordIssues enabledForFailure: true,
                                         aggregatingResults: true,
                                         tool: gcc4(pattern: 'centos7-gcc-debug-build.log',
                                                    id: "analysis-gcc-centos7-debug")
                        }
                        unsuccessful {
                            sh """if [ -f config.log ]; then
                                      mv config.log config.log-centos7-gcc-debug
                                  fi"""
                            archiveArtifacts artifacts: 'config.log-centos7-gcc-debug',
                                             allowEmptyArchive: true
                        }
                    }
                }
                stage('Build on CentOS 7 release') {
                    when {
                        beforeAgent true
                        expression { ! skipStage() }
                    }
                    agent {
                        dockerfile {
                            filename 'utils/docker/Dockerfile.centos.7'
                            label 'docker_runner'
<<<<<<< HEAD
                            additionalBuildArgs dockerBuildArgs(repo_type:'stable',
                                                                qb: quickbuild(),
                                                                deps_build:true) +
=======
                            additionalBuildArgs dockerBuildArgs(qb: quickBuild(),
                                                                deps_build: true) +
>>>>>>> 8df156be
                                                " -t ${sanitized_JOB_NAME}-centos7 " +
                                                ' --build-arg QUICKBUILD_DEPS="' +
                                                quickBuildDeps('centos7') + '"' +
                                                ' --build-arg REPOS="' + prRepos() + '"'
                        }
                    }
                    steps {
                        sconsBuild parallel_build: parallelBuild(),
                                   scons_exe: 'scons-3',
                                   scons_args: "PREFIX=/opt/daos TARGET_TYPE=release",
                                   build_deps: "no"
                    }
                    post {
                        always {
                            recordIssues enabledForFailure: true,
                                         aggregatingResults: true,
                                         tool: gcc4(pattern: 'centos7-gcc-release-build.log',
                                                    id: "analysis-gcc-centos7-release")
                        }
                        unsuccessful {
                            sh """if [ -f config.log ]; then
                                      mv config.log config.log-centos7-gcc-release
                                  fi"""
                            archiveArtifacts artifacts: 'config.log-centos7-gcc-release',
                                             allowEmptyArchive: true
                        }
                    }
                }
                stage('Build on CentOS 7 with Clang') {
                    when {
                        beforeAgent true
                        expression { ! skipStage() }
                    }
                    agent {
                        dockerfile {
                            filename 'utils/docker/Dockerfile.centos.7'
                            label 'docker_runner'
<<<<<<< HEAD
                            additionalBuildArgs dockerBuildArgs(repo_type:'stable',
                                                                qb: quickbuild(),
                                                                deps_build:true) +
=======
                            additionalBuildArgs dockerBuildArgs(qb: quickBuild(),
                                                                deps_build: true) +
>>>>>>> 8df156be
                                                " -t ${sanitized_JOB_NAME}-centos7 " +
                                                ' --build-arg QUICKBUILD_DEPS="' +
                                                quickBuildDeps('centos7') + '"'
                        }
                    }
                    steps {
                        sconsBuild parallel_build: parallelBuild(),
                                   scons_exe: 'scons-3',
                                   scons_args: sconsFaultsArgs() + " PREFIX=/opt/daos TARGET_TYPE=release",
                                   build_deps: "no"
                    }
                    post {
                        always {
                            recordIssues enabledForFailure: true,
                                         aggregatingResults: true,
                                         tool: clang(pattern: 'centos7-clang-build.log',
                                                     id: "analysis-centos7-clang")
                        }
                        unsuccessful {
                            sh """if [ -f config.log ]; then
                                      mv config.log config.log-centos7-clang
                                  fi"""
                            archiveArtifacts artifacts: 'config.log-centos7-clang',
                                             allowEmptyArchive: true
                        }
                    }
                }
                stage('Build on CentOS 8') {
                    when {
                        beforeAgent true
                        expression { ! skipStage() }
                     }
                    agent {
                        dockerfile {
                            filename 'utils/docker/Dockerfile.centos.8'
                            label 'docker_runner'
<<<<<<< HEAD
                            additionalBuildArgs dockerBuildArgs(repo_type:'stable',
                                                                qb: quickbuild(),
                                                                deps_build:true) +
=======
                            additionalBuildArgs dockerBuildArgs(qb: quickBuild(),
                                                                deps_build: true) +
>>>>>>> 8df156be
                                                " -t ${sanitized_JOB_NAME}-centos8 "
                        }
                    }
                    steps {
                        sconsBuild parallel_build: parallelBuild(),
                                   scons_args: sconsFaultsArgs() + " PREFIX=/opt/daos TARGET_TYPE=release",
                                   build_deps: "no",
                                   scons_exe: 'scons-3'
                    }
                    post {
                        always {
                            recordIssues enabledForFailure: true,
                                         aggregatingResults: true,
                                         tool: gcc4(pattern: 'centos8-gcc-build.log',
                                                    id: "analysis-centos8-gcc")
                        }
                        unsuccessful {
                            sh """if [ -f config.log ]; then
                                      mv config.log config.log-centos8-gcc
                                  fi"""
                            archiveArtifacts artifacts: 'config.log-centos8-gcc',
                                             allowEmptyArchive: true
                        }
                    }
                }
                stage('Build on Ubuntu 20.04') {
                    when {
                        beforeAgent true
                        expression { ! skipStage() }
                    }
                    agent {
                        dockerfile {
                            filename 'utils/docker/Dockerfile.ubuntu.20.04'
                            label 'docker_runner'
                            additionalBuildArgs dockerBuildArgs(deps_build: true) +
                                                " -t ${sanitized_JOB_NAME}-ubuntu20.04"
                        }
                    }
                    steps {
                        sconsBuild parallel_build: parallelBuild(),
                                   scons_args: sconsFaultsArgs() + " PREFIX=/opt/daos TARGET_TYPE=release",
                                   build_deps: "no"
                    }
                    post {
                        always {
                            recordIssues enabledForFailure: true,
                                         aggregatingResults: true,
                                         tool: gcc4(pattern: 'ubuntu20.04-gcc-build.log',
                                                    id: "analysis-ubuntu20")
                        }
                        unsuccessful {
                            sh """if [ -f config.log ]; then
                                      mv config.log config.log-ubuntu20.04-gcc
                                  fi"""
                            archiveArtifacts artifacts: 'config.log-ubuntu20.04-gcc',
                                             allowEmptyArchive: true
                        }
                    }
                }
                stage('Build on Ubuntu 20.04 with Clang') {
                    when {
                        beforeAgent true
                        expression { ! skipStage() }
                    }
                    agent {
                        dockerfile {
                            filename 'utils/docker/Dockerfile.ubuntu.20.04'
                            label 'docker_runner'
                            additionalBuildArgs dockerBuildArgs(deps_build: true) +
                                                " -t ${sanitized_JOB_NAME}-ubuntu20.04"
                        }
                    }
                    steps {
                        sconsBuild parallel_build: parallelBuild(),
                                   scons_args: sconsFaultsArgs() + " PREFIX=/opt/daos TARGET_TYPE=release",
                                   build_deps: "no"
                    }
                    post {
                        always {
                            recordIssues enabledForFailure: true,
                                         aggregatingResults: true,
                                         tool: clang(pattern: 'ubuntu20.04-clang-build.log',
                                                     id: "analysis-ubuntu20-clang")
                        }
                        unsuccessful {
                            sh """if [ -f config.log ]; then
                                      mv config.log config.log-ubuntu20.04-clang
                                  fi"""
                            archiveArtifacts artifacts: 'config.log-ubuntu20.04-clang',
                                             allowEmptyArchive: true
                        }
                    }
                }
                stage('Build on Leap 15') {
                    when {
                        beforeAgent true
                        expression { ! skipStage() }
                    }
                    agent {
                        dockerfile {
                            filename 'utils/docker/Dockerfile.leap.15'
                            label 'docker_runner'
<<<<<<< HEAD
                            additionalBuildArgs dockerBuildArgs(repo_type:'stable',
                                                                qb: quickbuild()) +
=======
                            additionalBuildArgs dockerBuildArgs(qb: quickBuild()) +
>>>>>>> 8df156be
                                                " -t ${sanitized_JOB_NAME}-leap15 " +
                                                ' --build-arg QUICKBUILD_DEPS="' +
                                                quickBuildDeps('leap15') + '"' +
                                                ' --build-arg REPOS="' + prRepos() + '"'
                        }
                    }
                    steps {
                        sconsBuild parallel_build: parallelBuild(),
                                   stash_files: 'ci/test_files_to_stash.txt',
                                   scons_args: sconsFaultsArgs()
                    }
                    post {
                        always {
                            recordIssues enabledForFailure: true,
                                         aggregatingResults: true,
                                         tool: gcc4(pattern: 'leap15-gcc-build.log',
                                                    id: "analysis-gcc-leap15")
                        }
                        unsuccessful {
                            sh """if [ -f config.log ]; then
                                      mv config.log config.log-leap15-gcc
                                  fi"""
                            archiveArtifacts artifacts: 'config.log-leap15-gcc',
                                             allowEmptyArchive: true
                        }
                    }
                }
                stage('Build on Leap 15 with Clang') {
                    when {
                        beforeAgent true
                        expression { ! skipStage() }
                    }
                    agent {
                        dockerfile {
                            filename 'utils/docker/Dockerfile.leap.15'
                            label 'docker_runner'
<<<<<<< HEAD
                            additionalBuildArgs dockerBuildArgs(repo_type:'stable',
                                                                deps_build:true) +
=======
                            additionalBuildArgs dockerBuildArgs(deps_build: true) +
>>>>>>> 8df156be
                                                " -t ${sanitized_JOB_NAME}-leap15"
                        }
                    }
                    steps {
                        sconsBuild parallel_build: parallelBuild(),
                                   scons_args: sconsFaultsArgs() + " PREFIX=/opt/daos TARGET_TYPE=release",
                                   build_deps: "no"
                    }
                    post {
                        always {
                            recordIssues enabledForFailure: true,
                                         aggregatingResults: true,
                                         tool: clang(pattern: 'leap15-clang-build.log',
                                                     id: "analysis-leap15-clang")
                        }
                        unsuccessful {
                            sh """if [ -f config.log ]; then
                                      mv config.log config.log-leap15-clang
                                  fi"""
                            archiveArtifacts artifacts: 'config.log-leap15-clang',
                                             allowEmptyArchive: true
                        }
                    }
                }
                stage('Build on Leap 15 with Intel-C and TARGET_PREFIX') {
                    when {
                        beforeAgent true
                        expression { ! skipStage() }
                    }
                    agent {
                        dockerfile {
                            filename 'utils/docker/Dockerfile.leap.15'
                            label 'docker_runner'
<<<<<<< HEAD
                            additionalBuildArgs dockerBuildArgs(repo_type:'stable',
                                                                deps_build:true) +
=======
                            additionalBuildArgs dockerBuildArgs(deps_build: true) +
>>>>>>> 8df156be
                                                " -t ${sanitized_JOB_NAME}-leap15"
                            args '-v /opt/intel:/opt/intel'
                        }
                    }
                    steps {
                        sconsBuild parallel_build: parallelBuild(),
                                   scons_args: sconsFaultsArgs() + " PREFIX=/opt/daos TARGET_TYPE=release",
                                   build_deps: "no"
                    }
                    post {
                        always {
                            recordIssues enabledForFailure: true,
                                         aggregatingResults: true,
                                         tool: intel(pattern: 'leap15-icc-build.log',
                                                     id: "analysis-leap15-intelc")
                        }
                        unsuccessful {
                            sh """if [ -f config.log ]; then
                                      mv config.log config.log-leap15-intelc
                                  fi"""
                            archiveArtifacts artifacts: 'config.log-leap15-intelc',
                                             allowEmptyArchive: true
                        }
                    }
                }
            }
        }
        stage('Unit Tests') {
            when {
                beforeAgent true
                expression { ! skipStage() }
            }
            parallel {
                stage('Unit Test') {
                    when {
                      beforeAgent true
                      expression { ! skipStage() }
                    }
                    agent {
                        label 'ci_vm1'
                    }
                    steps {
                        unitTest timeout_time: 60,
                                 inst_repos: prRepos(),
                                 inst_rpms: unitPackages()
                    }
                    post {
                      always {
                            unitTestPost artifacts: ['unit_test_logs/*']
                        }
                    }
                }
                stage('NLT') {
                    when {
                      beforeAgent true
                      expression { ! skipStage() }
                    }
                    agent {
                        label 'ci_nlt_1'
                    }
                    steps {
                        unitTest timeout_time: 30,
                                 inst_repos: prRepos(),
                                 test_script: 'ci/unit/test_nlt.sh',
                                 inst_rpms: unitPackages()
                    }
                    post {
                      always {
                            unitTestPost artifacts: ['nlt_logs/*'],
                                         testResults: 'None',
                                         always_script: 'ci/unit/test_nlt_post.sh',
                                         valgrind_stash: 'centos7-gcc-nlt-memcheck'
                            recordIssues enabledForFailure: true,
                                         failOnError: false,
                                         ignoreFailedBuilds: false,
                                         ignoreQualityGate: true,
                                         name: "NLT server leaks",
                                         tool: issues(pattern: 'nlt-server-leaks.json',
                                           name: 'NLT server results',
                                           id: 'NLT_server')
                            recordIssues enabledForFailure: true,
                                         failOnError: false,
                                         ignoreFailedBuilds: false,
                                         ignoreQualityGate: true,
                                         name: "NLT client leaks",
                                         tool: issues(pattern: 'nlt-client-leaks.json',
                                           name: 'NLT client results',
                                           id: 'NLT_client')
                        }
                    }
                }
                stage('Unit Test Bullseye') {
                    when {
                      beforeAgent true
                      expression { ! skipStage() }
                    }
                    agent {
                        label 'ci_vm1'
                    }
                    steps {
                        unitTest timeout_time: 60,
                                 ignore_failure: true,
                                 inst_repos: prRepos(),
                                 inst_rpms: unitPackages()
                    }
                    post {
                        always {
                            // This is only set while dealing with issues
                            // caused by code coverage instrumentation affecting
                            // test results, and while code coverage is being
                            // added.
                            unitTestPost ignore_failure: true,
                                         artifacts: ['covc_test_logs/*',
                                                     'covc_vm_test/**']
                        }
                    }
                } // stage('Unit test Bullseye')
                stage('Unit Test with memcheck') {
                    when {
                      beforeAgent true
                      expression { ! skipStage() }
                    }
                    agent {
                        label 'ci_vm1'
                    }
                    steps {
                        unitTest timeout_time: 30,
                                 ignore_failure: true,
                                 inst_repos: prRepos(),
                                 inst_rpms: unitPackages()
                    }
                    post {
                        always {
                            unitTestPost artifacts: ['unit_test_memcheck_logs.tar.gz',
                                                     'unit_test_memcheck_logs/*.log'],
                                         valgrind_stash: 'centos7-gcc-unit-memcheck'
                        }
                    }
                } // stage('Unit Test with memcheck')
            }
        }
        stage('Test') {
            when {
                beforeAgent true
                expression { ! skipStage() }
            }
            parallel {
                stage('Coverity on CentOS 7') {
                    when {
                        beforeAgent true
                        expression { ! skipStage() }
                    }
                    agent {
                        dockerfile {
                            filename 'utils/docker/Dockerfile.centos.7'
                            label 'docker_runner'
                            additionalBuildArgs dockerBuildArgs(repo_type:'stable',
                                                                qb: true) +
                                                " -t ${sanitized_JOB_NAME}-centos7 " +
                                                ' --build-arg QUICKBUILD_DEPS="' +
                                                quickBuildDeps('centos7', true) + '"' +
                                                ' --build-arg REPOS="' + prRepos() + '"'
                        }
                    }
                    steps {
                        sconsBuild coverity: "daos-stack/daos",
                                   parallel_build: parallelBuild(),
                                   scons_exe: 'scons-3'
                    }
                    post {
                        success {
                            coverityPost condition: 'success'
                        }
                        unsuccessful {
                            coverityPost condition: 'unsuccessful'
                        }
                    }
                } // stage('Coverity on CentOS 7')
                stage('Functional on CentOS 7') {
                    when {
                        beforeAgent true
                        expression { ! skipStage() }
                    }
                    agent {
                        label 'ci_vm9'
                    }
                    steps {
                        functionalTest inst_repos: daosRepos(),
                                       inst_rpms: functionalPackages(1, next_version),
                                       test_function: 'runTestFunctionalV2'
                    }
                    post {
                        always {
                            functionalTestPostV2()
                        }
                    }
                } // stage('Functional on CentOS 7')
                stage('Functional on Leap 15') {
                    when {
                        beforeAgent true
                        expression { ! skipStage() }
                    }
                    agent {
                        label 'ci_vm9'
                    }
                    steps {
                        functionalTest inst_repos: daosRepos(),
                                       inst_rpms: functionalPackages(1, next_version),
                                       test_function: 'runTestFunctionalV2'
                    }
                    post {
                        always {
                            functionalTestPostV2()
                        }
                    } // post
                } // stage('Functional on Leap 15')
                stage('Functional on Ubuntu 20.04') {
                    when {
                        beforeAgent true
                        expression { ! skipStage() }
                    }
                    agent {
                        label 'ci_vm9'
                    }
                    steps {
                        functionalTest inst_repos: daosRepos(),
                                       inst_rpms: functionalPackages(1, next_version),
                                       test_function: 'runTestFunctionalV2'
                    }
                    post {
                        always {
                            functionalTestPostV2()
                        }
                    } // post
                } // stage('Functional on Ubuntu 20.04')
                stage('Test CentOS 7 RPMs') {
                    when {
                        beforeAgent true
                        expression { ! skipStage() }
                    }
                    agent {
                        label 'ci_vm1'
                    }
                    steps {
                        testRpm inst_repos: daosRepos(),
                                daos_pkg_version: daosPackagesVersion(next_version)
                   }
                } // stage('Test CentOS 7 RPMs')
                stage('Scan CentOS 7 RPMs') {
                    when {
                        beforeAgent true
                        expression { ! skipStage() }
                    }
                    agent {
                        label 'ci_vm1'
                    }
                    steps {
                        scanRpms inst_repos: daosRepos(),
                                 daos_pkg_version: daosPackagesVersion(next_version),
                                 inst_rpms: 'clamav clamav-devel',
                                 test_script: 'ci/rpm/scan_daos.sh',
                                 junit_files: 'maldetect.xml'
                    }
                    post {
                        always {
                            junit 'maldetect.xml'
                        }
                    }
                } // stage('Scan CentOS 7 RPMs')
            } // parallel
        } // stage('Test')
        stage('Test Hardware') {
            when {
                beforeAgent true
                expression { ! skipStage() }
            }
            parallel {
                stage('Functional Hardware Small') {
                    when {
                        beforeAgent true
                        expression { ! skipStage() }
                    }
                    agent {
                        // 2 node cluster with 1 IB/node + 1 test control node
                        label 'stage_nvme3'
                    }
                    steps {
                        functionalTest inst_repos: daosRepos(),
                                       inst_rpms: functionalPackages(1, next_version),
                                       test_function: 'runTestFunctionalV2'
                    }
                    post {
                        always {
                            functionalTestPostV2()
                        }
                    }
                } // stage('Functional_Hardware_Small')
                stage('Functional Hardware Medium') {
                    when {
                        beforeAgent true
                        expression { ! skipStage() }
                    }
                    agent {
                        // 4 node cluster with 2 IB/node + 1 test control node
                        label 'ci_nvme5'
                    }
                    steps {
                        functionalTest target: hwDistroTarget(),
                                       inst_repos: daosRepos(),
                                       inst_rpms: functionalPackages(1, next_version),
                                       test_function: 'runTestFunctionalV2'
                   }
                    post {
                        always {
                            functionalTestPostV2()
                        }
                    }
                } // stage('Functional_Hardware_Medium')
                stage('Functional Hardware Large') {
                    when {
                        beforeAgent true
                        expression { ! skipStage() }
                    }
                    agent {
                        // 8+ node cluster with 1 IB/node + 1 test control node
                        label 'ci_nvme9'
                    }
                    steps {
                        functionalTest target: hwDistroTarget(),
                                       inst_repos: daosRepos(),
                                       inst_rpms: functionalPackages(1, next_version),
                                       test_function: 'runTestFunctionalV2'
                    }
                    post {
                        always {
                            functionalTestPostV2()
                        }
                    }
                } // stage('Functional_Hardware_Large')
            } // parallel
        } // stage('Test Hardware')
        stage ('Test Report') {
            parallel {
                stage('Bullseye Report') {
                    when {
                      beforeAgent true
                      expression { ! skipStage() }
                    }
                    agent {
                        dockerfile {
                            filename 'utils/docker/Dockerfile.centos.7'
                            label 'docker_runner'
<<<<<<< HEAD
                            additionalBuildArgs dockerBuildArgs(repo_type:'stable',
                                                                qb: quickbuild()) +
=======
                            additionalBuildArgs dockerBuildArgs(qb: quickBuild()) +
>>>>>>> 8df156be
                                " -t ${sanitized_JOB_NAME}-centos7 " +
                                ' --build-arg BULLSEYE=' + env.BULLSEYE +
                                ' --build-arg QUICKBUILD_DEPS="' +
                                quickBuildDeps('centos7') + '"' +
                                ' --build-arg REPOS="' + prRepos() + '"'
                        }
                    }
                    steps {
                        // The coverage_healthy is primarily set here
                        // while the code coverage feature is being implemented.
                        cloverReportPublish coverage_stashes: ['centos7-covc-unit-cov'],
                                            coverage_healthy: [methodCoverage: 0,
                                                               conditionalCoverage: 0,
                                                               statementCoverage: 0],
                                            ignore_failure: true
                    }
                } // stage('Bullseye Report')
            } // parallel
        } // stage ('Test Report')
    } // stages
    post {
        always {
            valgrindReportPublish valgrind_stashes: ['centos7-gcc-nlt-memcheck',
                                                     'centos7-gcc-unit-memcheck']
        }
        unsuccessful {
            notifyBrokenBranch branches: target_branch
        }
    } // post
}<|MERGE_RESOLUTION|>--- conflicted
+++ resolved
@@ -311,12 +311,8 @@
                         dockerfile {
                             filename 'utils/docker/Dockerfile.centos.7'
                             label 'docker_runner'
-<<<<<<< HEAD
                             additionalBuildArgs dockerBuildArgs(repo_type:'stable',
                                                                 qb: quickbuild()) +
-=======
-                            additionalBuildArgs dockerBuildArgs(qb: quickBuild()) +
->>>>>>> 8df156be
                                                 " -t ${sanitized_JOB_NAME}-centos7 " +
                                                 ' --build-arg QUICKBUILD_DEPS="' +
                                                 quickBuildDeps('centos7') + '"' +
@@ -354,12 +350,8 @@
                         dockerfile {
                             filename 'utils/docker/Dockerfile.centos.7'
                             label 'docker_runner'
-<<<<<<< HEAD
                             additionalBuildArgs dockerBuildArgs(repo_type:'stable',
                                                                 qb: quickbuild()) +
-=======
-                            additionalBuildArgs dockerBuildArgs(qb: quickBuild()) +
->>>>>>> 8df156be
                                 " -t ${sanitized_JOB_NAME}-centos7 " +
                                 ' --build-arg BULLSEYE=' + env.BULLSEYE +
                                 ' --build-arg QUICKBUILD_DEPS="' +
@@ -398,14 +390,9 @@
                         dockerfile {
                             filename 'utils/docker/Dockerfile.centos.7'
                             label 'docker_runner'
-<<<<<<< HEAD
                             additionalBuildArgs dockerBuildArgs(repo_type:'stable',
                                                                 qb: quickbuild(),
                                                                 deps_build:true) +
-=======
-                            additionalBuildArgs dockerBuildArgs(qb: quickBuild(),
-                                                                deps_build: true) +
->>>>>>> 8df156be
                                                 " -t ${sanitized_JOB_NAME}-centos7 " +
                                                 ' --build-arg QUICKBUILD_DEPS="' +
                                                 quickBuildDeps('centos7') + '"' +
@@ -443,14 +430,9 @@
                         dockerfile {
                             filename 'utils/docker/Dockerfile.centos.7'
                             label 'docker_runner'
-<<<<<<< HEAD
                             additionalBuildArgs dockerBuildArgs(repo_type:'stable',
                                                                 qb: quickbuild(),
                                                                 deps_build:true) +
-=======
-                            additionalBuildArgs dockerBuildArgs(qb: quickBuild(),
-                                                                deps_build: true) +
->>>>>>> 8df156be
                                                 " -t ${sanitized_JOB_NAME}-centos7 " +
                                                 ' --build-arg QUICKBUILD_DEPS="' +
                                                 quickBuildDeps('centos7') + '"' +
@@ -488,14 +470,9 @@
                         dockerfile {
                             filename 'utils/docker/Dockerfile.centos.7'
                             label 'docker_runner'
-<<<<<<< HEAD
                             additionalBuildArgs dockerBuildArgs(repo_type:'stable',
                                                                 qb: quickbuild(),
                                                                 deps_build:true) +
-=======
-                            additionalBuildArgs dockerBuildArgs(qb: quickBuild(),
-                                                                deps_build: true) +
->>>>>>> 8df156be
                                                 " -t ${sanitized_JOB_NAME}-centos7 " +
                                                 ' --build-arg QUICKBUILD_DEPS="' +
                                                 quickBuildDeps('centos7') + '"'
@@ -532,14 +509,9 @@
                         dockerfile {
                             filename 'utils/docker/Dockerfile.centos.8'
                             label 'docker_runner'
-<<<<<<< HEAD
                             additionalBuildArgs dockerBuildArgs(repo_type:'stable',
                                                                 qb: quickbuild(),
                                                                 deps_build:true) +
-=======
-                            additionalBuildArgs dockerBuildArgs(qb: quickBuild(),
-                                                                deps_build: true) +
->>>>>>> 8df156be
                                                 " -t ${sanitized_JOB_NAME}-centos8 "
                         }
                     }
@@ -642,12 +614,8 @@
                         dockerfile {
                             filename 'utils/docker/Dockerfile.leap.15'
                             label 'docker_runner'
-<<<<<<< HEAD
                             additionalBuildArgs dockerBuildArgs(repo_type:'stable',
                                                                 qb: quickbuild()) +
-=======
-                            additionalBuildArgs dockerBuildArgs(qb: quickBuild()) +
->>>>>>> 8df156be
                                                 " -t ${sanitized_JOB_NAME}-leap15 " +
                                                 ' --build-arg QUICKBUILD_DEPS="' +
                                                 quickBuildDeps('leap15') + '"' +
@@ -684,12 +652,8 @@
                         dockerfile {
                             filename 'utils/docker/Dockerfile.leap.15'
                             label 'docker_runner'
-<<<<<<< HEAD
                             additionalBuildArgs dockerBuildArgs(repo_type:'stable',
                                                                 deps_build:true) +
-=======
-                            additionalBuildArgs dockerBuildArgs(deps_build: true) +
->>>>>>> 8df156be
                                                 " -t ${sanitized_JOB_NAME}-leap15"
                         }
                     }
@@ -723,12 +687,8 @@
                         dockerfile {
                             filename 'utils/docker/Dockerfile.leap.15'
                             label 'docker_runner'
-<<<<<<< HEAD
                             additionalBuildArgs dockerBuildArgs(repo_type:'stable',
                                                                 deps_build:true) +
-=======
-                            additionalBuildArgs dockerBuildArgs(deps_build: true) +
->>>>>>> 8df156be
                                                 " -t ${sanitized_JOB_NAME}-leap15"
                             args '-v /opt/intel:/opt/intel'
                         }
@@ -1081,12 +1041,8 @@
                         dockerfile {
                             filename 'utils/docker/Dockerfile.centos.7'
                             label 'docker_runner'
-<<<<<<< HEAD
                             additionalBuildArgs dockerBuildArgs(repo_type:'stable',
                                                                 qb: quickbuild()) +
-=======
-                            additionalBuildArgs dockerBuildArgs(qb: quickBuild()) +
->>>>>>> 8df156be
                                 " -t ${sanitized_JOB_NAME}-centos7 " +
                                 ' --build-arg BULLSEYE=' + env.BULLSEYE +
                                 ' --build-arg QUICKBUILD_DEPS="' +
