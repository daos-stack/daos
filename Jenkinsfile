--- conflicted
+++ resolved
@@ -45,11 +45,7 @@
 
 def el7_component_repos = ""
 def sle12_component_repos = ""
-<<<<<<< HEAD
 def component_repos = "spdk@PR-9 dpdk@PR-6"
-=======
-def component_repos = ""
->>>>>>> a0213974
 def daos_repo = "daos@${env.BRANCH_NAME}:${env.BUILD_NUMBER}"
 def el7_daos_repos = el7_component_repos + ' ' + component_repos + ' ' + daos_repo
 def sle12_daos_repos = sle12_component_repos + ' ' + component_repos + ' ' + daos_repo
