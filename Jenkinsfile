#!/usr/bin/groovy
<<<<<<< HEAD
/* groovylint-disable DuplicateStringLiteral, NestedBlockDepth */
=======
/* groovylint-disable NestedBlockDepth */
>>>>>>> 8a28d17a
/* Copyright 2019-2022 Intel Corporation
 * All rights reserved.
 *
 * This file is part of the DAOS Project. It is subject to the license terms
 * in the LICENSE file found in the top-level directory of this distribution
 * and at https://img.shields.io/badge/License-BSD--2--Clause--Patent-blue.svg.
 * No part of the DAOS Project, including this file, may be copied, modified,
 * propagated, or distributed except according to the terms contained in the
 * LICENSE file.
 */

// To use a test branch (i.e. PR) until it lands to master
// I.e. for testing library changes
//@Library(value="pipeline-lib@your_branch") _

job_status_internal = [:]

void job_status_write() {
    if (!env.DAOS_STACK_JOB_STATUS_DIR) {
        return
    }
    String jobName = env.JOB_NAME.replace('/', '_')
    jobName += '_' + env.BUILD_NUMBER
    String fileName = env.DAOS_STACK_JOB_STATUS_DIR + '/' + jobName

    String job_status_text = writeYaml data: job_status_internal,
                                       returnText: true

    // Need to use shell script for creating files that are not
    // in the workspace.
    sh label: "Write jenkins_job_status ${fileName}",
       script: "echo \"${job_status_text}\" >> ${fileName}"
}

// groovylint-disable-next-line MethodParameterTypeRequired
void job_status_update(String name=env.STAGE_NAME,
                       // groovylint-disable-next-line NoDef
                       def value=currentBuild.currentResult) {
    String key = name.replace(' ', '_')
    key = key.replaceAll('[ .]', '_')
    job_status_internal[key] = value
}

// groovylint-disable-next-line MethodParameterTypeRequired, NoDef
void job_step_update(def value) {
    // Wrapper around a pipeline step to obtain a status.
    job_status_update(env.STAGE_NAME, value)
}

// For master, this is just some wildly high number
next_version = "1000"

// Don't define this as a type or it loses it's global scope
target_branch = env.CHANGE_TARGET ? env.CHANGE_TARGET : env.BRANCH_NAME
def sanitized_JOB_NAME = JOB_NAME.toLowerCase().replaceAll('/', '-').replaceAll('%2f', '-')

// bail out of branch builds that are not on a whitelist
if (!env.CHANGE_ID &&
    (!env.BRANCH_NAME.startsWith("weekly-testing") &&
     !env.BRANCH_NAME.startsWith("release/") &&
     env.BRANCH_NAME != "master")) {
   currentBuild.result = 'SUCCESS'
   return
}

// The docker agent setup and the provisionNodes step need to know the
// UID that the build agent is running under.
cached_uid = 0
def getuid() {
    if (cached_uid == 0)
        cached_uid = sh(label: 'getuid()',
                        script: "id -u",
                        returnStdout: true).trim()
    return cached_uid
}

pipeline {
    agent { label 'lightweight' }

    triggers {
        cron(env.BRANCH_NAME == 'master' ? 'TZ=UTC\n0 0 * * *\n' : '' +
             env.BRANCH_NAME == 'weekly-testing' ? 'H 0 * * 6' : '' )
    }

    environment {
        BULLSEYE = credentials('bullseye_license_key')
        GITHUB_USER = credentials('daos-jenkins-review-posting')
        SSH_KEY_ARGS = "-ici_key"
        CLUSH_ARGS = "-o$SSH_KEY_ARGS"
        TEST_RPMS = cachedCommitPragma(pragma: 'RPM-test', def_val: 'true')
        COVFN_DISABLED = cachedCommitPragma(pragma: 'Skip-fnbullseye', def_val: 'true')
        REPO_FILE_URL = repoFileUrl(env.REPO_FILE_URL)
        SCONS_FAULTS_ARGS = sconsFaultsArgs()
    }

    options {
        // preserve stashes so that jobs can be started at the test stage
        preserveStashes(buildCount: 5)
        ansiColor('xterm')
        buildDiscarder(logRotator(artifactDaysToKeepStr: '100', daysToKeepStr: '730'))
    }

    parameters {
        string(name: 'BuildPriority',
               defaultValue: getPriority(),
               description: 'Priority of this build.  DO NOT USE WITHOUT PERMISSION.')
        string(name: 'TestTag',
               defaultValue: "",
               description: 'Test-tag to use for this run (i.e. pr, daily_regression, full_regression, etc.)')
        string(name: 'BuildType',
               defaultValue: "",
               description: 'Type of build.  Passed to scons as BUILD_TYPE.  (I.e. dev, release, debug, etc.).  Defaults to release on an RC or dev otherwise.')
        string(name: 'TestRepeat',
               defaultValue: "",
               description: 'Test-repeat to use for this run.  Specifies the ' +
                            'number of times to repeat each functional test. ' +
                            'CAUTION: only use in combination with a reduced ' +
                            'number of tests specified with the TestTag ' +
                            'parameter.')
        string(name: 'TestProvider',
               defaultValue: "",
               description: 'Test-provider to use for this run.  Specifies the default provider ' +
                            'to use the daos_server config file when running functional tests' +
                            '(the launch.py --provider argument;  i.e. "ucx+dc_x", "ofi+verbs", '+
                            '"ofi+tcp")')
        booleanParam(name: 'CI_BUILD_PACKAGES_ONLY',
                     defaultValue: false,
                     description: 'Only build RPM and DEB packages, Skip unit tests.')
        string(name: 'CI_RPM_TEST_VERSION',
               defaultValue: '',
               description: 'Package version to use instead of building. example: 1.3.103-1, 1.2-2')
        string(name: 'CI_HARDWARE_DISTRO',
               defaultValue: '',
               description: 'Distribution to use for CI Hardware Tests')
        string(name: 'CI_CENTOS7_TARGET',
               defaultValue: '',
               description: 'Image to used for Centos 7 CI tests.  I.e. el7, el7.9, etc.')
        string(name: 'CI_EL8_TARGET',
               defaultValue: '',
               description: 'Image to used for EL 8 CI tests.  I.e. el8, el8.3, etc.')
        string(name: 'CI_LEAP15_TARGET',
               defaultValue: '',
               description: 'Image to use for OpenSUSE Leap CI tests.  I.e. leap15, leap15.2, etc.')
        string(name: 'CI_UBUNTU20.04_TARGET',
               defaultValue: '',
               description: 'Image to used for Ubuntu 20 CI tests.  I.e. ubuntu20.04, etc.')
        booleanParam(name: 'CI_RPM_el8_NOBUILD',
                     defaultValue: false,
                     description: 'Do not build RPM packages for EL 8')
        booleanParam(name: 'CI_RPM_leap15_NOBUILD',
                     defaultValue: false,
                     description: 'Do not build RPM packages for Leap 15')
        booleanParam(name: 'CI_DEB_Ubuntu20_NOBUILD',
                     defaultValue: false,
                     description: 'Do not build DEB packages for Ubuntu 20')
        booleanParam(name: 'CI_ALLOW_UNSTABLE_TEST',
                     defaultValue: false,
                     description: 'Continue testing if a previous stage is Unstable')
        booleanParam(name: 'CI_UNIT_TEST',
                     defaultValue: true,
                     description: 'Run the Unit CI tests')
        booleanParam(name: 'CI_UNIT_TEST_MEMCHECK',
                     defaultValue: true,
                     description: 'Run the Unit Memcheck CI tests')
        booleanParam(name: 'CI_MORE_FUNCTIONAL_PR_TESTS',
                     defaultValue: false,
                     description: 'Enable more distros for functional CI tests')
        booleanParam(name: 'CI_FUNCTIONAL_el8_TEST',
                     defaultValue: true,
                     description: 'Run the functional EL 8 CI tests' +
                                  '  Requires CI_MORE_FUNCTIONAL_PR_TESTS')
        booleanParam(name: 'CI_FUNCTIONAL_leap15_TEST',
                     defaultValue: true,
                     description: 'Run the functional OpenSUSE Leap 15 CI tests' +
                                  '  Requires CI_MORE_FUNCTIONAL_PR_TESTS')
        booleanParam(name: 'CI_FUNCTIONAL_ubuntu20_TEST',
                     defaultValue: false,
                     description: 'Run the functional Ubuntu 20 CI tests' +
                                  '  Requires CI_MORE_FUNCTIONAL_PR_TESTS')
        booleanParam(name: 'CI_small_TEST',
                     defaultValue: true,
                     description: 'Run the Small Cluster CI tests')
        booleanParam(name: 'CI_medium_TEST',
                     defaultValue: true,
                     description: 'Run the Medium Cluster CI tests')
        booleanParam(name: 'CI_large_TEST',
                     defaultValue: true,
                     description: 'Run the Large Cluster CI tests')
        string(name: 'CI_UNIT_VM1_LABEL',
               defaultValue: 'ci_vm1',
               description: 'Label to use for 1 VM node unit and RPM tests')
        string(name: 'CI_FUNCTIONAL_VM9_LABEL',
               defaultValue: 'ci_vm9',
               description: 'Label to use for 9 VM functional tests')
        string(name: 'CI_NLT_1_LABEL',
               defaultValue: 'ci_nlt_1',
               description: "Label to use for NLT tests")
        string(name: 'CI_NVME_3_LABEL',
               defaultValue: 'ci_nvme3',
               description: 'Label to use for 3 node NVMe tests')
        string(name: 'CI_NVME_5_LABEL',
               defaultValue: 'ci_nvme5',
               description: 'Label to use for 5 node NVMe tests')
        string(name: 'CI_NVME_9_LABEL',
               defaultValue: 'ci_nvme9',
               description: 'Label to use for 9 node NVMe tests')
        string(name: 'CI_STORAGE_PREP_LABEL',
               defaultValue: '',
               description: 'Label for cluster to do a DAOS Storage Preparation')
    }

    stages {
        stage('Get Commit Message') {
            steps {
                script {
                    env.COMMIT_MESSAGE = sh(script: 'git show -s --format=%B',
                                            returnStdout: true).trim()
                    Map pragmas = [:]
                    // can't use eachLine() here: https://issues.jenkins.io/browse/JENKINS-46988/
                    env.COMMIT_MESSAGE.split('\n').each { line ->
                        String key, value
                        try {
                            (key, value) = line.split(':')
                            if (key.contains(' ')) {
                                return
                            }
                            pragmas[key.toLowerCase()] = value.toLowerCase()
                        /* groovylint-disable-next-line CatchArrayIndexOutOfBoundsException */
                        } catch (ArrayIndexOutOfBoundsException ignored) {
                            // ignore and move on to the next line
                        }
                    }
                    env.pragmas = pragmas
                }
            }
        }
        stage('Check PR') {
            when { changeRequest() }
            parallel {
                stage('Used Required Git Hooks') {
                    steps {
                        catchError(stageResult: 'UNSTABLE', buildResult: 'SUCCESS',
                                   message: "PR did not get committed with required git hooks.  Please see utils/githooks/README.md.") {
                            sh 'if ! ' + cachedCommitPragma('Required-githooks', 'false') + '''; then
                                   echo "PR did not get committed with required git hooks.  Please see utils/githooks/README.md."
                                   exit 1
                                fi'''
                        }
                    }
                    post {
                        unsuccessful {
                            echo "PR did not get committed with required git hooks.  Please see utils/githooks/README.md."
                        }
                    }
                } // stage('Used Required Git Hooks')
                stage('Branch name check') {
                    when { changeRequest() }
                    steps {
                        script {
                            if (!env.CHANGE_BRANCH.contains('/')) {
                                error('This PR was not created on a branch of the format $your_unique_prefix/' +
                                      '$your_branch_name.  Please rename your branch locally to match the ' +
                                      'format and then close this PR and open a new one after you rename your ' +
                                      'branch locally.')
                            }
                        }
                    }
                }
            } // parallel
        } // stage('Check PR')
        stage('Cancel Previous Builds') {
            when { changeRequest() }
            steps {
                cancelPreviousBuilds()
            }
        }
        stage('Pre-build') {
            when {
                beforeAgent true
                expression { ! skipStage() }
            }
            parallel {
                stage('checkpatch') {
                    when {
                        beforeAgent true
                        expression { ! skipStage() }
                    }
                    agent {
                        dockerfile {
                            filename 'Dockerfile.checkpatch'
                            dir 'utils/docker'
                            label 'docker_runner'
                            additionalBuildArgs dockerBuildArgs(add_repos: false)
                        }
                    }
                    steps {
                        checkPatch user: GITHUB_USER_USR,
                                   password: GITHUB_USER_PSW,
                                   ignored_files: "src/control/vendor/*:" +
                                                  "*.pb-c.[ch]:" +
                                                  "src/client/java/daos-java/src/main/java/io/daos/dfs/uns/*:" +
                                                  "src/client/java/daos-java/src/main/java/io/daos/obj/attr/*:" +
                                                  "src/client/java/daos-java/src/main/native/include/daos_jni_common.h:" +
                                                  "*.crt:" +
                                                  "*.pem:" +
                                                  "*_test.go:" +
                                                  "src/cart/_structures_from_macros_.h:" +
                                                  "src/tests/ftest/*.patch:" +
                                                  "src/tests/ftest/large_stdout.txt"
                    }
                    post {
                        always {
                            job_status_update()
                            archiveArtifacts artifacts: 'pylint.log', allowEmptyArchive: true
                            /* when JENKINS-39203 is resolved, can probably use stepResult
                               here and remove the remaining post conditions
                               stepResult name: env.STAGE_NAME,
                                          context: 'build/' + env.STAGE_NAME,
                                          result: ${currentBuild.currentResult}
                            */
                        }
                        /* temporarily moved some stuff into stepResult due to JENKINS-39203
                        failure {
                            githubNotify credentialsId: 'daos-jenkins-commit-status',
                                         description: env.STAGE_NAME,
                                         context: 'pre-build/' + env.STAGE_NAME,
                                         status: 'ERROR'
                        }
                        success {
                            githubNotify credentialsId: 'daos-jenkins-commit-status',
                                         description: env.STAGE_NAME,
                                         context: 'pre-build/' + env.STAGE_NAME,
                                         status: 'SUCCESS'
                        }
                        unstable {
                            githubNotify credentialsId: 'daos-jenkins-commit-status',
                                         description: env.STAGE_NAME,
                                         context: 'pre-build/' + env.STAGE_NAME,
                                         status: 'FAILURE'
                        } */
                    }
                } // stage('checkpatch')
                stage('Python Bandit check') {
                    when {
                      beforeAgent true
                      expression { ! skipStage() }
                    }
                    agent {
                        dockerfile {
                            filename 'Dockerfile.code_scanning'
                            dir 'utils/docker'
                            label 'docker_runner'
                            additionalBuildArgs dockerBuildArgs(add_repos: false)
                        }
                    }
                    steps {
                        pythonBanditCheck()
                    }
                    post {
                        always {
                            // Bandit will have empty results if it does not
                            // find any issues.
                            junit testResults: 'bandit.xml',
                                  allowEmptyResults: true
                            job_status_update()
                        }
                    }
                } // stage('Python Bandit check')
            }
        }
        stage('Build') {
            /* Don't use failFast here as whilst it avoids using extra resources
             * and gives faster results for PRs it's also on for master where we
             * do want complete results in the case of partial failure
             */
            //failFast true
            when {
                beforeAgent true
                expression { ! skipStage() }
            }
            parallel {
                stage('Build RPM on EL 8') {
                    when {
                        beforeAgent true
                        expression { ! skipStage() }
                    }
                    agent {
                        dockerfile {
                            filename 'Dockerfile.mockbuild'
                            dir 'utils/rpms/packaging'
                            label 'docker_runner'
                            additionalBuildArgs dockerBuildArgs()
                            args  '--cap-add=SYS_ADMIN'
                        }
                    }
                    steps {
                        buildRpm()
                    }
                    post {
                        success {
                            buildRpmPost condition: 'success'
                        }
                        unstable {
                            buildRpmPost condition: 'unstable'
                        }
                        failure {
                            buildRpmPost condition: 'failure'
                        }
                        unsuccessful {
                            buildRpmPost condition: 'unsuccessful'
                        }
                        cleanup {
                            buildRpmPost condition: 'cleanup'
                            job_status_update()
                        }
                    }
                }
                stage('Build RPM on Leap 15') {
                    when {
                        beforeAgent true
                        expression { ! skipStage() }
                    }
                    agent {
                        dockerfile {
                            filename 'Dockerfile.mockbuild'
                            dir 'utils/rpms/packaging'
                            label 'docker_runner'
                            additionalBuildArgs dockerBuildArgs()
                            args  '--cap-add=SYS_ADMIN'
                        }
                    }
                    steps {
                        buildRpm()
                    }
                    post {
                        success {
                            buildRpmPost condition: 'success'
                        }
                        unstable {
                            buildRpmPost condition: 'unstable'
                        }
                        failure {
                            buildRpmPost condition: 'failure'
                        }
                        unsuccessful {
                            buildRpmPost condition: 'unsuccessful'
                        }
                        cleanup {
                            buildRpmPost condition: 'cleanup'
                            job_status_update()
                        }
                    }
                }
                stage('Build DEB on Ubuntu 20.04') {
                    when {
                        beforeAgent true
                        expression { ! skipStage() }
                    }
                    agent {
                        dockerfile {
                            filename 'Dockerfile.ubuntu.20.04'
                            dir 'utils/rpms/packaging'
                            label 'docker_runner'
                            additionalBuildArgs dockerBuildArgs()
                            args  '--cap-add=SYS_ADMIN'
                        }
                    }
                    steps {
                        buildRpm()
                    }
                    post {
                        success {
                            buildRpmPost condition: 'success'
                        }
                        unstable {
                            buildRpmPost condition: 'unstable'
                        }
                        failure {
                            buildRpmPost condition: 'failure'
                        }
                        unsuccessful {
                            buildRpmPost condition: 'unsuccessful'
                        }
                        cleanup {
                            buildRpmPost condition: 'cleanup'
                            job_status_update()
                        }
                    }
                }
                stage('Build on CentOS 7') {
                    when {
                        beforeAgent true
                        expression { ! skipStage() }
                    }
                    agent {
                        dockerfile {
                            filename 'utils/docker/Dockerfile.centos.7'
                            label 'docker_runner'
                            additionalBuildArgs dockerBuildArgs(repo_type: 'stable',
                                                                qb: quickBuild()) +
                                                " -t ${sanitized_JOB_NAME}-centos7 " +
                                                ' --build-arg QUICKBUILD_DEPS="' +
                                                quickBuildDeps('centos7') + '"' +
                                                ' --build-arg REPOS="' + prRepos() + '"'
                        }
                    }
                    steps {
                        sconsBuild parallel_build: parallelBuild(),
                                   stash_files: 'ci/test_files_to_stash.txt',
                                   scons_args: sconsFaultsArgs()
                    }
                    post {
                        unsuccessful {
                            sh """if [ -f config.log ]; then
                                      mv config.log config.log-centos7-gcc
                                  fi"""
                            archiveArtifacts artifacts: 'config.log-centos7-gcc',
                                             allowEmptyArchive: true
                        }
                        cleanup {
                            job_status_update()
                        }
                    }
                }
                stage('Build on CentOS 7 Bullseye') {
                    when {
                        beforeAgent true
                        expression { ! skipStage() }
                    }
                    agent {
                        dockerfile {
                            filename 'utils/docker/Dockerfile.centos.7'
                            label 'docker_runner'
                            additionalBuildArgs dockerBuildArgs(repo_type: 'stable',
                                                                qb: quickBuild()) +
                                " -t ${sanitized_JOB_NAME}-centos7 " +
                                ' --build-arg BULLSEYE=' + env.BULLSEYE +
                                ' --build-arg QUICKBUILD_DEPS="' +
                                quickBuildDeps('centos7') + '"' +
                                ' --build-arg REPOS="' + prRepos() + '"'
                        }
                    }
                    steps {
                        sconsBuild parallel_build: parallelBuild(),
                                   stash_files: 'ci/test_files_to_stash.txt',
                                   scons_args: sconsFaultsArgs()
                    }
                    post {
                        unsuccessful {
                            sh """if [ -f config.log ]; then
                                      mv config.log config.log-centos7-covc
                                  fi"""
                            archiveArtifacts artifacts: 'config.log-centos7-covc',
                                             allowEmptyArchive: true
                        }
                        cleanup {
                            job_status_update()
                        }
                    }
                }
                stage('Build on Leap 15 with Intel-C and TARGET_PREFIX') {
                    when {
                        beforeAgent true
                        expression { ! skipStage() }
                    }
                    agent {
                        dockerfile {
                            filename 'utils/docker/Dockerfile.leap.15'
                            label 'docker_runner'
                            additionalBuildArgs dockerBuildArgs(repo_type: 'stable',
                                                                parallel_build: true,
                                                                deps_build: true) +
                                                " -t ${sanitized_JOB_NAME}-leap15" +
                                                " --build-arg COMPILER=icc"
                        }
                    }
                    steps {
                        sconsBuild parallel_build: parallelBuild(),
                                   scons_args: sconsFaultsArgs() + " PREFIX=/opt/daos TARGET_TYPE=release",
                                   build_deps: "no"
                    }
                    post {
                        unsuccessful {
                            sh """if [ -f config.log ]; then
                                      mv config.log config.log-leap15-intelc
                                  fi"""
                            archiveArtifacts artifacts: 'config.log-leap15-intelc',
                                             allowEmptyArchive: true
                        }
                        cleanup {
                            job_status_update()
                        }
                    }
                }
            }
        }
        stage('Unit Tests') {
            when {
                beforeAgent true
                expression { ! skipStage() }
            }
            parallel {
                stage('Unit Test') {
                    when {
                      beforeAgent true
                      expression { ! skipStage() }
                    }
                    agent {
                        label params.CI_UNIT_VM1_LABEL
                    }
                    steps {
                        unitTest timeout_time: 60,
                                 inst_repos: prRepos(),
                                 inst_rpms: unitPackages()
                    }
                    post {
                      always {
                            unitTestPost artifacts: ['unit_test_logs/*']
                            job_status_update()
                        }
                    }
                }
                stage('NLT') {
                    when {
                      beforeAgent true
                      expression { ! skipStage() }
                    }
                    agent {
                        label params.CI_NLT_1_LABEL
                    }
                    steps {
                        unitTest timeout_time: 60,
                                 inst_repos: prRepos(),
                                 test_script: 'ci/unit/test_nlt.sh',
                                 inst_rpms: unitPackages()
                    }
                    post {
                      always {
                            unitTestPost artifacts: ['nlt_logs/*'],
                                         testResults: 'nlt-junit.xml',
                                         always_script: 'ci/unit/test_nlt_post.sh',
                                         valgrind_stash: 'centos7-gcc-nlt-memcheck'
                            recordIssues enabledForFailure: true,
                                         failOnError: false,
                                         ignoreFailedBuilds: true,
                                         ignoreQualityGate: true,
                                         name: "NLT server leaks",
                                         qualityGates: [[threshold: 1, type: 'TOTAL', unstable: true]],
                                         tool: issues(pattern: 'nlt-server-leaks.json',
                                           name: 'NLT server results',
                                           id: 'NLT_server')
                            job_status_update()
                        }
                    }
                }
                stage('Unit Test Bullseye') {
                    when {
                      beforeAgent true
                      expression { ! skipStage() }
                    }
                    agent {
                        label params.CI_UNIT_VM1_LABEL
                    }
                    steps {
                        unitTest timeout_time: 60,
                                 ignore_failure: true,
                                 inst_repos: prRepos(),
                                 inst_rpms: unitPackages()
                    }
                    post {
                        always {
                            // This is only set while dealing with issues
                            // caused by code coverage instrumentation affecting
                            // test results, and while code coverage is being
                            // added.
                            unitTestPost ignore_failure: true,
                                         artifacts: ['covc_test_logs/*',
                                                     'covc_vm_test/**']
                            job_status_update()
                        }
                    }
                } // stage('Unit test Bullseye')
                stage('Unit Test with memcheck') {
                    when {
                      beforeAgent true
                      expression { ! skipStage() }
                    }
                    agent {
                        label params.CI_UNIT_VM1_LABEL
                    }
                    steps {
                        unitTest timeout_time: 45,
                                 ignore_failure: true,
                                 inst_repos: prRepos(),
                                 inst_rpms: unitPackages()
                    }
                    post {
                        always {
                            unitTestPost artifacts: ['unit_test_memcheck_logs.tar.gz',
                                                     'unit_test_memcheck_logs/*.log'],
                                         valgrind_stash: 'centos7-gcc-unit-memcheck'
                            job_status_update()
                        }
                    }
                } // stage('Unit Test with memcheck')
            }
        }
        stage('Test') {
            when {
                beforeAgent true
                expression { ! skipStage() }
            }
            parallel {
                stage('Coverity on CentOS 7') {
                    when {
                        beforeAgent true
                        expression { ! skipStage() }
                    }
                    agent {
                        dockerfile {
                            filename 'utils/docker/Dockerfile.centos.7'
                            label 'docker_runner'
                            additionalBuildArgs dockerBuildArgs(repo_type: 'stable',
                                                                qb: true) +
                                                " -t ${sanitized_JOB_NAME}-centos7 " +
                                                ' --build-arg QUICKBUILD_DEPS="' +
                                                quickBuildDeps('centos7', true) + '"' +
                                                ' --build-arg REPOS="' + prRepos() + '"'
                        }
                    }
                    steps {
                        sconsBuild coverity: "daos-stack/daos",
                                   parallel_build: parallelBuild()
                    }
                    post {
                        success {
                            coverityPost condition: 'success'
                        }
                        unsuccessful {
                            coverityPost condition: 'unsuccessful'
                        }
                        cleanup {
                            job_status_update()
                        }
                    }
                } // stage('Coverity on CentOS 7')
                stage('Functional on EL 8 with Valgrind') {
                    when {
                        beforeAgent true
                        expression { ! skipStage() }
                    }
                    agent {
                        label params.CI_FUNCTIONAL_VM9_LABEL
                    }
                    steps {
                        functionalTest inst_repos: daosRepos(),
                                       inst_rpms: functionalPackages(1, next_version, "client-tests-openmpi"),
                                       test_function: 'runTestFunctionalV2'
                    }
                    post {
                        always {
                            functionalTestPostV2()
                            job_status_update()
                        }
                    }
                } // stage('Functional on EL 8 with Valgrind')
                stage('Functional on EL 8') {
                    when {
                        beforeAgent true
                        expression { ! skipStage() }
                    }
                    agent {
                        label params.CI_FUNCTIONAL_VM9_LABEL
                    }
                    steps {
                        functionalTest inst_repos: daosRepos(),
                                       inst_rpms: functionalPackages(1, next_version, "client-tests-openmpi"),
                                       test_function: 'runTestFunctionalV2'
                    }
                    post {
                        always {
                            functionalTestPostV2()
                            job_status_update()
                        }
                    }
                } // stage('Functional on EL 8')
                stage('Functional on Leap 15') {
                    when {
                        beforeAgent true
                        expression { ! skipStage() }
                    }
                    agent {
                        label params.CI_FUNCTIONAL_VM9_LABEL
                    }
                    steps {
                        functionalTest inst_repos: daosRepos(),
                                       inst_rpms: functionalPackages(1, next_version, "client-tests-openmpi"),
                                       test_function: 'runTestFunctionalV2'
                    }
                    post {
                        always {
                            functionalTestPostV2()
                            job_status_update()
                        }
                    } // post
                } // stage('Functional on Leap 15')
                stage('Functional on Ubuntu 20.04') {
                    when {
                        beforeAgent true
                        expression { ! skipStage() }
                    }
                    agent {
                        label params.CI_FUNCTIONAL_VM9_LABEL
                    }
                    steps {
                        functionalTest inst_repos: daosRepos(),
                                       inst_rpms: functionalPackages(1, next_version, "client-tests-openmpi"),
                                       test_function: 'runTestFunctionalV2'
                    }
                    post {
                        always {
                            functionalTestPostV2()
                            job_status_update()
                        }
                    } // post
                } // stage('Functional on Ubuntu 20.04')
                stage('Scan EL 8 RPMs') {
                    when {
                        beforeAgent true
                        expression { ! skipStage() }
                    }
                    agent {
                        label params.CI_UNIT_VM1_LABEL
                    }
                    steps {
                        scanRpms inst_repos: daosRepos(),
                                 daos_pkg_version: daosPackagesVersion(next_version)
                    }
                    post {
                        always {
                            junit 'maldetect.xml'
                            job_status_update()
                        }
                    }
                } // stage('Scan EL 8 RPMs')
                stage('Scan Leap 15 RPMs') {
                    when {
                        beforeAgent true
                        expression { ! skipStage() }
                    }
                    agent {
                        label params.CI_UNIT_VM1_LABEL
                    }
                    steps {
                        scanRpms inst_repos: daosRepos(),
                                 daos_pkg_version: daosPackagesVersion(next_version)
                    }
                    post {
                        always {
                            junit 'maldetect.xml'
                            job_status_update()
                        }
                    }
                } // stage('Scan Leap 15 RPMs')
                stage('Fault injection testing') {
                    when {
                        beforeAgent true
                        expression { ! skipStage() }
                    }
                    agent {
                        dockerfile {
                            filename 'utils/docker/Dockerfile.centos.7'
                            label 'docker_runner'
                            additionalBuildArgs dockerBuildArgs(repo_type: 'stable',
                                                                parallel_build: true,
                                                                deps_build: true)
                            args '--tmpfs /mnt/daos_0'
                        }
                    }
                    steps {
                        sconsBuild parallel_build: true,
                                   scons_args: "PREFIX=/opt/daos TARGET_TYPE=release BUILD_TYPE=debug",
                                   build_deps: "no"
                        sh (script:"""./utils/docker_nlt.sh --class-name centos7.fault-injection fi""",
                            label: 'Fault injection testing using NLT')
                    }
                    post {
                        always {
                            discoverGitReferenceBuild referenceJob: 'daos-stack/daos/master',
                                                      scm: 'daos-stack/daos'
                            recordIssues enabledForFailure: true,
                                         failOnError: false,
                                         ignoreFailedBuilds: true,
                                         ignoreQualityGate: true,
                                         qualityGates: [[threshold: 1, type: 'TOTAL_ERROR'],
                                                        [threshold: 1, type: 'TOTAL_HIGH'],
                                                        [threshold: 1, type: 'NEW_NORMAL', unstable: true],
                                                        [threshold: 1, type: 'NEW_LOW', unstable: true]],
                                         tools: [issues(pattern: 'nlt-errors.json',
                                                        name: 'Fault injection issues',
                                                        id: 'Fault_Injection'),
                                                 issues(pattern: 'nlt-client-leaks.json',
                                                        name: 'Fault injection leaks',
                                                        id: 'NLT_client')]
                            junit testResults: 'nlt-junit.xml'
                            archiveArtifacts artifacts: 'nlt_logs/centos7.fault-injection/'
                            job_status_update()
                        }
                    }
                } // stage('Fault inection testing')
            } // parallel
        } // stage('Test')
        stage('Test Storage Prep') {
            when {
                beforeAgent true
                expression { params.CI_STORAGE_PREP_LABEL != '' }
            }
            agent {
                label params.CI_STORAGE_PREP_LABEL
            }
            steps {
                storagePrepTest inst_repos: daosRepos(),
                                inst_rpms: functionalPackages(1, next_version, "client-tests-openmpi")
            }
            post {
                cleanup {
                    job_status_update()
                }

            }
        } // stage('Test Storage Prep')
        stage('Test Hardware') {
            when {
                beforeAgent true
                expression { ! skipStage() }
            }
            parallel {
                stage('Functional Hardware Small') {
                    when {
                        beforeAgent true
                        expression { ! skipStage() }
                    }
                    agent {
                        // 2 node cluster with 1 IB/node + 1 test control node
                        label params.CI_NVME_3_LABEL
                    }
                    steps {
                        functionalTest inst_repos: daosRepos(),
                                       inst_rpms: functionalPackages(1, next_version, "client-tests-openmpi"),
                                       test_function: 'runTestFunctionalV2'
                    }
                    post {
                        always {
                            functionalTestPostV2()
                            job_status_update()
                        }
                    }
                } // stage('Functional_Hardware_Small')
                stage('Functional Hardware Medium') {
                    when {
                        beforeAgent true
                        expression { ! skipStage() }
                    }
                    agent {
                        // 4 node cluster with 2 IB/node + 1 test control node
                        label params.CI_NVME_5_LABEL
                    }
                    steps {
                        functionalTest inst_repos: daosRepos(),
                                       inst_rpms: functionalPackages(1, next_version, "client-tests-openmpi"),
                                       test_function: 'runTestFunctionalV2'
                   }
                    post {
                        always {
                            functionalTestPostV2()
                            job_status_update()
                        }
                    }
                } // stage('Functional_Hardware_Medium')
                stage('Functional Hardware Large') {
                    when {
                        beforeAgent true
                        expression { ! skipStage() }
                    }
                    agent {
                        // 8+ node cluster with 1 IB/node + 1 test control node
                        label params.CI_NVME_9_LABEL
                    }
                    steps {
                        functionalTest inst_repos: daosRepos(),
                                       inst_rpms: functionalPackages(1, next_version, "client-tests-openmpi"),
                                       test_function: 'runTestFunctionalV2'
                    }
                    post {
                        always {
                            functionalTestPostV2()
                            job_status_update()
                        }
                    }
                } // stage('Functional_Hardware_Large')
            } // parallel
        } // stage('Test Hardware')
        stage ('Test Report') {
            parallel {
                stage('Bullseye Report') {
                    when {
                      beforeAgent true
                      expression { ! skipStage() }
                    }
                    agent {
                        dockerfile {
                            filename 'utils/docker/Dockerfile.centos.7'
                            label 'docker_runner'
                            additionalBuildArgs dockerBuildArgs(repo_type: 'stable',
                                                                qb: quickBuild()) +
                                " -t ${sanitized_JOB_NAME}-centos7 " +
                                ' --build-arg BULLSEYE=' + env.BULLSEYE +
                                ' --build-arg QUICKBUILD_DEPS="' +
                                quickBuildDeps('centos7') + '"' +
                                ' --build-arg REPOS="' + prRepos() + '"'
                        }
                    }
                    steps {
                        // The coverage_healthy is primarily set here
                        // while the code coverage feature is being implemented.
                        cloverReportPublish coverage_stashes: ['centos7-covc-unit-cov'],
                                            coverage_healthy: [methodCoverage: 0,
                                                               conditionalCoverage: 0,
                                                               statementCoverage: 0],
                                            ignore_failure: true
                    }
                    post {
                        cleanup {
                            job_status_update()
                        }
                    }
                } // stage('Bullseye Report')
            } // parallel
        } // stage ('Test Report')
    } // stages
    post {
        always {
          job_status_update('final_status')
          job_status_write()
          valgrindReportPublish valgrind_stashes: ['centos7-gcc-nlt-memcheck',
                                                   'centos7-gcc-unit-memcheck']
        }
    } // post
}<|MERGE_RESOLUTION|>--- conflicted
+++ resolved
@@ -1,9 +1,5 @@
 #!/usr/bin/groovy
-<<<<<<< HEAD
 /* groovylint-disable DuplicateStringLiteral, NestedBlockDepth */
-=======
-/* groovylint-disable NestedBlockDepth */
->>>>>>> 8a28d17a
 /* Copyright 2019-2022 Intel Corporation
  * All rights reserved.
  *
