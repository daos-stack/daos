--- conflicted
+++ resolved
@@ -522,164 +522,6 @@
                 expression { !skipStage() }
             }
             parallel {
-<<<<<<< HEAD
-                // stage('Build RPM on EL 8') {
-                //     when {
-                //         beforeAgent true
-                //         expression { !skipStage() && !is_code_coverage() }
-                //     }
-                //     agent {
-                //         dockerfile {
-                //             filename 'utils/rpms/packaging/Dockerfile.mockbuild'
-                //             label 'docker_runner'
-                //             args '--group-add mock'     +
-                //                  ' --cap-add=SYS_ADMIN' +
-                //                  ' --privileged=true'   +
-                //                  ' -v /scratch:/scratch'
-                //             additionalBuildArgs dockerBuildArgs()
-                //         }
-                //     }
-                //     steps {
-                //         job_step_update(buildRpm())
-                //     }
-                //     post {
-                //         success {
-                //             fixup_rpmlintrc()
-                //             buildRpmPost condition: 'success', rpmlint: true
-                //         }
-                //         unstable {
-                //             buildRpmPost condition: 'unstable'
-                //         }
-                //         failure {
-                //             buildRpmPost condition: 'failure'
-                //         }
-                //         unsuccessful {
-                //             buildRpmPost condition: 'unsuccessful'
-                //         }
-                //         cleanup {
-                //             buildRpmPost condition: 'cleanup'
-                //             job_status_update()
-                //         }
-                //     }
-                // }
-                // stage('Build RPM on EL 9') {
-                //     when {
-                //         beforeAgent true
-                //         expression { !skipStage() && !is_code_coverage() }
-                //     }
-                //     agent {
-                //         dockerfile {
-                //             filename 'utils/rpms/packaging/Dockerfile.mockbuild'
-                //             label 'docker_runner'
-                //             args '--group-add mock'     +
-                //                  ' --cap-add=SYS_ADMIN' +
-                //                  ' -v /scratch:/scratch'
-                //             additionalBuildArgs dockerBuildArgs()
-                //         }
-                //     }
-                //     steps {
-                //         job_step_update(buildRpm())
-                //     }
-                //     post {
-                //         success {
-                //             fixup_rpmlintrc()
-                //             buildRpmPost condition: 'success', rpmlint: true
-                //         }
-                //         unstable {
-                //             buildRpmPost condition: 'unstable'
-                //         }
-                //         failure {
-                //             buildRpmPost condition: 'failure'
-                //         }
-                //         unsuccessful {
-                //             buildRpmPost condition: 'unsuccessful'
-                //         }
-                //         cleanup {
-                //             buildRpmPost condition: 'cleanup'
-                //             job_status_update()
-                //         }
-                //     }
-                // }
-                // stage('Build RPM on Leap 15.5') {
-                //     when {
-                //         beforeAgent true
-                //         expression { !skipStage() && !is_code_coverage() }
-                //     }
-                //     agent {
-                //         dockerfile {
-                //             filename 'utils/rpms/packaging/Dockerfile.mockbuild'
-                //             label 'docker_runner'
-                //             args '--group-add mock'     +
-                //                  ' --cap-add=SYS_ADMIN' +
-                //                  ' --privileged=true'   +
-                //                  ' -v /scratch:/scratch'
-                //             additionalBuildArgs dockerBuildArgs() +
-                //                 '--build-arg FVERSION=37'
-                //         }
-                //     }
-                //     steps {
-                //         job_step_update(buildRpm())
-                //     }
-                //     post {
-                //         success {
-                //             fixup_rpmlintrc()
-                //             buildRpmPost condition: 'success', rpmlint: true
-                //         }
-                //         unstable {
-                //             buildRpmPost condition: 'unstable'
-                //         }
-                //         failure {
-                //             buildRpmPost condition: 'failure'
-                //         }
-                //         unsuccessful {
-                //             buildRpmPost condition: 'unsuccessful'
-                //         }
-                //         cleanup {
-                //             buildRpmPost condition: 'cleanup'
-                //             job_status_update()
-                //         }
-                //     }
-                // }
-                // /* This stage is commented out until it can be replaced
-                // with code for building the current Ubuntu release. */
-                // stage('Build DEB on Ubuntu 20.04') {
-                //     when {
-                //         beforeAgent true
-                //         // expression { !skipStage() }
-                //         expression { false }
-                //     }
-                //     agent {
-                //         dockerfile {
-                //             filename 'utils/rpms/packaging/Dockerfile.ubuntu'
-                //             label 'docker_runner'
-                //             args '--cap-add=SYS_ADMIN'
-                //             additionalBuildArgs dockerBuildArgs()
-                //         }
-                //     }
-                //     steps {
-                //         job_step_update(buildRpm())
-                //     }
-                //     post {
-                //         success {
-                //             buildRpmPost condition: 'success'
-                //         }
-                //         unstable {
-                //             buildRpmPost condition: 'unstable'
-                //         }
-                //         failure {
-                //             buildRpmPost condition: 'failure'
-                //         }
-                //         unsuccessful {
-                //             buildRpmPost condition: 'unsuccessful'
-                //         }
-                //         cleanup {
-                //             buildRpmPost condition: 'cleanup'
-                //             job_status_update()
-                //         }
-                //     }
-                // }
-=======
->>>>>>> 3323a5d6
                 stage('Build on EL 8.8') {
                     when {
                         beforeAgent true
@@ -693,26 +535,16 @@
                                                                 deps_build: false,
                                                                 parallel_build: true) +
                                                 " -t ${sanitized_JOB_NAME()}-el8 " +
-						' --build-arg DAOS_PACKAGES_BUILD=no ' +
-						' --build-arg DAOS_KEEP_SRC=yes ' +
-						' --build-arg REPOS="' + prRepos() + '"'
-                        }
-                    }
-                    steps {
-<<<<<<< HEAD
-                        job_step_update(
-                            sconsBuild(parallel_build: true,
-                                       stash_files: 'ci/test_files_to_stash.txt',
-                                       build_deps: 'no',
-                                       stash_opt: true,
-                                       scons_args: sconsArgs() +
-                                                  ' PREFIX=/opt/daos TARGET_TYPE=release',
-                                       code_coverage: is_code_coverage()))
-=======
+                                                ' --build-arg DAOS_PACKAGES_BUILD=no ' +
+                                                ' --build-arg DAOS_KEEP_SRC=yes ' +
+                                                ' --build-arg REPOS="' + prRepos() + '"'
+                        }
+                    }
+                    steps {
                         script {
                             sh label: 'Install RPMs',
                                 script: './ci/rpm/install_deps.sh el8 "' +
-				        env.DAOS_RELVAL + '"'
+                                        env.DAOS_RELVAL + '"'
                             sh label: 'Build deps',
                                 script: './ci/rpm/build_deps.sh'
                             job_step_update(
@@ -721,12 +553,12 @@
                                         build_deps: 'no',
                                         stash_opt: true,
                                         scons_args: sconsArgs() +
-                                                    ' PREFIX=/opt/daos TARGET_TYPE=release'))
+                                                    ' PREFIX=/opt/daos TARGET_TYPE=release',
+                                        code_coverage: is_code_coverage()))
                             sh label: 'Generate RPMs',
                                 script: './ci/rpm/gen_rpms.sh el8 "' +
-				        env.DAOS_RELVAL + '"'
-                        }
->>>>>>> 3323a5d6
+                                        env.DAOS_RELVAL + '"'
+                        }
                     }
                     post {
                         success {
@@ -758,26 +590,16 @@
                                                                 deps_build: false,
                                                                 parallel_build: true) +
                                                 " -t ${sanitized_JOB_NAME()}-el9 " +
-						' --build-arg DAOS_PACKAGES_BUILD=no ' +
-						' --build-arg DAOS_KEEP_SRC=yes ' +
-						' --build-arg REPOS="' + prRepos() + '"'
-                        }
-                    }
-                    steps {
-<<<<<<< HEAD
-                        job_step_update(
-                            sconsBuild(parallel_build: true,
-                                       stash_files: 'ci/test_files_to_stash.txt',
-                                       build_deps: 'no',
-                                       stash_opt: true,
-                                       scons_args: sconsArgs() +
-                                                  ' PREFIX=/opt/daos TARGET_TYPE=release',
-                                       code_coverage: is_code_coverage()))
-=======
+                                                ' --build-arg DAOS_PACKAGES_BUILD=no ' +
+                                                ' --build-arg DAOS_KEEP_SRC=yes ' +
+                                                ' --build-arg REPOS="' + prRepos() + '"'
+                        }
+                    }
+                    steps {
                         script {
                             sh label: 'Install RPMs',
                                 script: './ci/rpm/install_deps.sh el9 "' +
-				        env.DAOS_RELVAL + '"'
+                                        env.DAOS_RELVAL + '"'
                             sh label: 'Build deps',
                                 script: './ci/rpm/build_deps.sh'
                             job_step_update(
@@ -786,12 +608,12 @@
                                            build_deps: 'no',
                                            stash_opt: true,
                                            scons_args: sconsArgs() +
-                                                      ' PREFIX=/opt/daos TARGET_TYPE=release'))
+                                                      ' PREFIX=/opt/daos TARGET_TYPE=release',
+                                           code_coverage: is_code_coverage()))
                             sh label: 'Generate RPMs',
                                 script: './ci/rpm/gen_rpms.sh el9 "' +
-				        env.DAOS_RELVAL + '"'
-                        }
->>>>>>> 3323a5d6
+                                        env.DAOS_RELVAL + '"'
+                        }
                     }
                     post {
                         success {
@@ -822,36 +644,28 @@
                             additionalBuildArgs dockerBuildArgs(repo_type: 'stable',
                                                                 parallel_build: true,
                                                                 deps_build: false) +
-						' --build-arg DAOS_PACKAGES_BUILD=no ' +
-						' --build-arg DAOS_KEEP_SRC=yes ' +
+                                                ' --build-arg DAOS_PACKAGES_BUILD=no ' +
+                                                ' --build-arg DAOS_KEEP_SRC=yes ' +
                                                 " -t ${sanitized_JOB_NAME()}-leap15-gcc"
                         }
                     }
                     steps {
-<<<<<<< HEAD
-                        job_step_update(
-                            sconsBuild(parallel_build: true,
-                                       scons_args: sconsFaultsArgs() +
-                                                   ' PREFIX=/opt/daos TARGET_TYPE=release',
-                                       build_deps: 'yes',
-                                       code_coverage: is_code_coverage()))
-=======
                         script {
                             sh label: 'Install RPMs',
                                 script: './ci/rpm/install_deps.sh suse.lp155 "' +
-				        env.DAOS_RELVAL + '"'
+                                        env.DAOS_RELVAL + '"'
                             sh label: 'Build deps',
                                 script: './ci/rpm/build_deps.sh'
                             job_step_update(
                                 sconsBuild(parallel_build: true,
                                 scons_args: sconsFaultsArgs() +
-                                ' PREFIX=/opt/daos TARGET_TYPE=release',
+                                            ' PREFIX=/opt/daos TARGET_TYPE=release',
+                                code_coverage: is_code_coverage(),
                                 build_deps: 'yes'))
                             sh label: 'Generate RPMs',
                                 script: './ci/rpm/gen_rpms.sh suse.lp155 "' +
-				        env.DAOS_RELVAL + '"'
-                        }
->>>>>>> 3323a5d6
+                                        env.DAOS_RELVAL + '"'
+                        }
                     }
                     post {
                         success {
@@ -883,7 +697,7 @@
                                                                 parallel_build: true,
                                                                 deps_build: true) +
                                                 " -t ${sanitized_JOB_NAME()}-leap15" +
-						' --build-arg DAOS_PACKAGES_BUILD=no ' +
+                                                ' --build-arg DAOS_PACKAGES_BUILD=no ' +
                                                 ' --build-arg COMPILER=icc'
                         }
                     }
@@ -1443,7 +1257,7 @@
                     }
                     agent {
                         dockerfile {
-                            filename 'utils/docker/Dockerfile.test_summary'
+                            filename 'utils/docker/Dockerfile.el.8'
                             label 'docker_runner'
                             additionalBuildArgs dockerBuildArgs(add_repos: false)
                         }
