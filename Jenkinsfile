--- conflicted
+++ resolved
@@ -890,12 +890,8 @@
                             label 'docker_runner'
                             additionalBuildArgs dockerBuildArgs(repo_type: 'stable',
                                                                 parallel_build: true,
-<<<<<<< HEAD
                                                                 deps_build: true) +
                                                 "--build-arg BASE_DISTRO=centos:8"
-=======
-                                                                deps_build: true)
->>>>>>> 249b09ec
                             args '--tmpfs /mnt/daos_0'
                         }
                     }
