--- conflicted
+++ resolved
@@ -34,21 +34,6 @@
                               echo ".$(git rev-list HEAD --count).g$(git rev-parse --short=8 HEAD)"
                           fi''',
                 returnStdout: true).trim()
-<<<<<<< HEAD
-    // If head is a TAG, keep it the same but otherwise, use the commit where deps changed
-    env.DAOS_DEPS_RELVAL = sh(label: 'get deps git tag',
-               script: '''if [ -n "$GIT_CHECKOUT_DIR" ] && [ -d "$GIT_CHECKOUT_DIR" ]; then
-                              cd "$GIT_CHECKOUT_DIR"
-                          fi
-                          if git diff-index --name-only HEAD^ | grep -q TAG; then
-                              echo ""
-                          else
-			      export commit=$(git log -1 --pretty=format:"%h" deps utils/build.config)
-                              echo ".$(git rev-list $commit --count).g$(git rev-parse --short=8 $commit)"
-                          fi''',
-                returnStdout: true).trim()
-=======
->>>>>>> 97437b4d
 }
 
 // groovylint-disable-next-line MethodParameterTypeRequired, NoDef
@@ -158,11 +143,7 @@
 
 
 void uploadNewRPMs(String target, String stage) {
-<<<<<<< HEAD
-    buildRpmPost target: target, condition: stage, rpmlint: false
-=======
     buildRpmPost target: target, condition: stage, rpmlint: false, new_rpm: true
->>>>>>> 97437b4d
 }
 
 String vm9_label(String distro) {
@@ -538,10 +519,7 @@
                                                                 parallel_build: true) +
                                                 " -t ${sanitized_JOB_NAME()}-el8 " +
 						' --build-arg DAOS_PACKAGES_BUILD=no ' +
-<<<<<<< HEAD
-=======
 						' --build-arg DAOS_KEEP_SRC=yes ' +
->>>>>>> 97437b4d
 						' --build-arg REPOS="' + prRepos() + '"'
                         }
                     }
@@ -549,12 +527,7 @@
                         script {
                             sh label: 'Install RPMs',
                                 script: './ci/rpm/install_deps.sh el8 "' +
-<<<<<<< HEAD
-				        env.DAOS_RELVAL + '" "' +
-				        env.DAOS_DEPS_RELVAL + '"'
-=======
 				        env.DAOS_RELVAL + '"'
->>>>>>> 97437b4d
                             sh label: 'Build deps',
                                 script: './ci/rpm/build_deps.sh'
                             job_step_update(
@@ -566,12 +539,7 @@
                                                     ' PREFIX=/opt/daos TARGET_TYPE=release'))
                             sh label: 'Generate RPMs',
                                 script: './ci/rpm/gen_rpms.sh el8 "' +
-<<<<<<< HEAD
-				        env.DAOS_RELVAL + '" "' +
-				        env.DAOS_DEPS_RELVAL + '"'
-=======
 				        env.DAOS_RELVAL + '"'
->>>>>>> 97437b4d
                         }
                     }
                     post {
@@ -605,10 +573,7 @@
                                                                 parallel_build: true) +
                                                 " -t ${sanitized_JOB_NAME()}-el9 " +
 						' --build-arg DAOS_PACKAGES_BUILD=no ' +
-<<<<<<< HEAD
-=======
 						' --build-arg DAOS_KEEP_SRC=yes ' +
->>>>>>> 97437b4d
 						' --build-arg REPOS="' + prRepos() + '"'
                         }
                     }
@@ -616,12 +581,7 @@
                         script {
                             sh label: 'Install RPMs',
                                 script: './ci/rpm/install_deps.sh el9 "' +
-<<<<<<< HEAD
-				        env.DAOS_RELVAL + '" "' +
-				        env.DAOS_DEPS_RELVAL + '"'
-=======
 				        env.DAOS_RELVAL + '"'
->>>>>>> 97437b4d
                             sh label: 'Build deps',
                                 script: './ci/rpm/build_deps.sh'
                             job_step_update(
@@ -633,12 +593,7 @@
                                                       ' PREFIX=/opt/daos TARGET_TYPE=release'))
                             sh label: 'Generate RPMs',
                                 script: './ci/rpm/gen_rpms.sh el9 "' +
-<<<<<<< HEAD
-				        env.DAOS_RELVAL + '" "' +
-				        env.DAOS_DEPS_RELVAL + '"'
-=======
 				        env.DAOS_RELVAL + '"'
->>>>>>> 97437b4d
                         }
                     }
                     post {
@@ -671,10 +626,7 @@
                                                                 parallel_build: true,
                                                                 deps_build: false) +
 						' --build-arg DAOS_PACKAGES_BUILD=no ' +
-<<<<<<< HEAD
-=======
 						' --build-arg DAOS_KEEP_SRC=yes ' +
->>>>>>> 97437b4d
                                                 " -t ${sanitized_JOB_NAME()}-leap15-gcc"
                         }
                     }
@@ -682,12 +634,7 @@
                         script {
                             sh label: 'Install RPMs',
                                 script: './ci/rpm/install_deps.sh suse.lp155 "' +
-<<<<<<< HEAD
-				        env.DAOS_RELVAL + '" "' +
-				        env.DAOS_DEPS_RELVAL + '"'
-=======
 				        env.DAOS_RELVAL + '"'
->>>>>>> 97437b4d
                             sh label: 'Build deps',
                                 script: './ci/rpm/build_deps.sh'
                             job_step_update(
@@ -697,12 +644,7 @@
                                 build_deps: 'yes'))
                             sh label: 'Generate RPMs',
                                 script: './ci/rpm/gen_rpms.sh suse.lp155 "' +
-<<<<<<< HEAD
-				        env.DAOS_RELVAL + '" "' +
-				        env.DAOS_DEPS_RELVAL + '"'
-=======
 				        env.DAOS_RELVAL + '"'
->>>>>>> 97437b4d
                         }
                     }
                     post {
