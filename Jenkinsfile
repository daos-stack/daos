#!/usr/bin/groovy
/* groovylint-disable DuplicateMapLiteral, DuplicateNumberLiteral
   groovylint-disable DuplicateStringLiteral, NestedBlockDepth, VariableName
*/
/* Copyright 2019-2022 Intel Corporation
 * All rights reserved.
 *
 * This file is part of the DAOS Project. It is subject to the license terms
 * in the LICENSE file found in the top-level directory of this distribution
 * and at https://img.shields.io/badge/License-BSD--2--Clause--Patent-blue.svg.
 * No part of the DAOS Project, including this file, may be copied, modified,
 * propagated, or distributed except according to the terms contained in the
 * LICENSE file.
 */

// To use a test branch (i.e. PR) until it lands to master
// I.e. for testing library changes
//@Library(value='pipeline-lib@your_branch') _

job_status_internal = [:]

void job_status_write() {
    if (!env.DAOS_STACK_JOB_STATUS_DIR) {
        return
    }
    String jobName = env.JOB_NAME.replace('/', '_')
    jobName += '_' + env.BUILD_NUMBER
    String fileName = env.DAOS_STACK_JOB_STATUS_DIR + '/' + jobName

    String job_status_text = writeYaml data: job_status_internal,
                                       returnText: true

    // Need to use shell script for creating files that are not
    // in the workspace.
    sh label: "Write jenkins_job_status ${fileName}",
       script: "echo \"${job_status_text}\" >> ${fileName}"
}

// groovylint-disable-next-line MethodParameterTypeRequired
void job_status_update(String name=env.STAGE_NAME,
                       // groovylint-disable-next-line NoDef
                       def value=currentBuild.currentResult) {
    String key = name.replace(' ', '_')
    key = key.replaceAll('[ .]', '_')
    job_status_internal[key] = value
}

// groovylint-disable-next-line MethodParameterTypeRequired, NoDef
void job_step_update(def value) {
    // Wrapper around a pipeline step to obtain a status.
    job_status_update(env.STAGE_NAME, value)
}

// For master, this is just some wildly high number
String next_version = '1000'

// Don't define this as a type or it loses it's global scope
target_branch = env.CHANGE_TARGET ? env.CHANGE_TARGET : env.BRANCH_NAME
String sanitized_JOB_NAME = JOB_NAME.toLowerCase().replaceAll('/', '-').replaceAll('%2f', '-')

// bail out of branch builds that are not on a whitelist
if (!env.CHANGE_ID &&
    (!env.BRANCH_NAME.startsWith('weekly-testing') &&
     !env.BRANCH_NAME.startsWith('release/') &&
     !env.BRANCH_NAME.startsWith('feature/') &&
     !env.BRANCH_NAME.startsWith('ci-') &&
     env.BRANCH_NAME != 'master')) {
   currentBuild.result = 'SUCCESS'
   return
     }

// The docker agent setup and the provisionNodes step need to know the
// UID that the build agent is running under.
cached_uid = 0
Integer getuid() {
    if (cached_uid == 0) {
        cached_uid = sh(label: 'getuid()',
                        script: 'id -u',
                        returnStdout: true).trim()
    }
    return cached_uid
}

pipeline {
    agent { label 'lightweight' }

    triggers {
        /* groovylint-disable-next-line AddEmptyString */
        cron(env.BRANCH_NAME == 'master' ? 'TZ=UTC\n0 0 * * *\n' : '' +
             env.BRANCH_NAME == 'weekly-testing' ? 'H 0 * * 6' : '')
    }

    environment {
        BULLSEYE = credentials('bullseye_license_key')
        GITHUB_USER = credentials('daos-jenkins-review-posting')
        SSH_KEY_ARGS = '-ici_key'
        CLUSH_ARGS = "-o$SSH_KEY_ARGS"
        TEST_RPMS = cachedCommitPragma(pragma: 'RPM-test', def_val: 'true')
        COVFN_DISABLED = cachedCommitPragma(pragma: 'Skip-fnbullseye', def_val: 'true')
        REPO_FILE_URL = repoFileUrl(env.REPO_FILE_URL)
        SCONS_FAULTS_ARGS = sconsFaultsArgs()
    }

    options {
        // preserve stashes so that jobs can be started at the test stage
        preserveStashes(buildCount: 5)
        ansiColor('xterm')
        buildDiscarder(logRotator(artifactDaysToKeepStr: '100', daysToKeepStr: '730'))
    }

    parameters {
        string(name: 'BuildPriority',
               /* groovylint-disable-next-line UnnecessaryGetter */
               defaultValue: getPriority(),
               description: 'Priority of this build.  DO NOT USE WITHOUT PERMISSION.')
        string(name: 'TestTag',
               defaultValue: '',
               description: 'Test-tag to use for this run (i.e. pr, daily_regression, full_regression, etc.)')
        string(name: 'BuildType',
               defaultValue: '',
               description: 'Type of build.  Passed to scons as BUILD_TYPE.  (I.e. dev, release, debug, etc.).  ' +
                            'Defaults to release on an RC or dev otherwise.')
        string(name: 'TestRepeat',
               defaultValue: '',
               description: 'Test-repeat to use for this run.  Specifies the ' +
                            'number of times to repeat each functional test. ' +
                            'CAUTION: only use in combination with a reduced ' +
                            'number of tests specified with the TestTag ' +
                            'parameter.')
        string(name: 'TestProvider',
               defaultValue: '',
               description: 'Test-provider to use for this run.  Specifies the default provider ' +
                            'to use the daos_server config file when running functional tests' +
                            '(the launch.py --provider argument;  i.e. "ucx+dc_x", "ofi+verbs", '+
                            '"ofi+tcp")')
        booleanParam(name: 'CI_BUILD_PACKAGES_ONLY',
                     defaultValue: false,
                     description: 'Only build RPM and DEB packages, Skip unit tests.')
        string(name: 'CI_RPM_TEST_VERSION',
               defaultValue: '',
               description: 'Package version to use instead of building. example: 1.3.103-1, 1.2-2')
        string(name: 'CI_HARDWARE_DISTRO',
               defaultValue: '',
               description: 'Distribution to use for CI Hardware Tests')
        string(name: 'CI_CENTOS7_TARGET',
               defaultValue: '',
               description: 'Image to used for Centos 7 CI tests.  I.e. el7, el7.9, etc.')
        string(name: 'CI_EL8_TARGET',
               defaultValue: '',
               description: 'Image to used for EL 8 CI tests.  I.e. el8, el8.3, etc.')
        string(name: 'CI_LEAP15_TARGET',
               defaultValue: '',
               description: 'Image to use for OpenSUSE Leap CI tests.  I.e. leap15, leap15.2, etc.')
        string(name: 'CI_UBUNTU20.04_TARGET',
               defaultValue: '',
               description: 'Image to used for Ubuntu 20 CI tests.  I.e. ubuntu20.04, etc.')
        booleanParam(name: 'CI_RPM_el8_NOBUILD',
                     defaultValue: false,
                     description: 'Do not build RPM packages for EL 8')
        booleanParam(name: 'CI_RPM_leap15_NOBUILD',
                     defaultValue: false,
                     description: 'Do not build RPM packages for Leap 15')
        booleanParam(name: 'CI_DEB_Ubuntu20_NOBUILD',
                     defaultValue: false,
                     description: 'Do not build DEB packages for Ubuntu 20')
        booleanParam(name: 'CI_ALLOW_UNSTABLE_TEST',
                     defaultValue: false,
                     description: 'Continue testing if a previous stage is Unstable')
        booleanParam(name: 'CI_UNIT_TEST',
                     defaultValue: true,
                     description: 'Run the Unit CI tests')
        booleanParam(name: 'CI_UNIT_TEST_MEMCHECK',
                     defaultValue: true,
                     description: 'Run the Unit Memcheck CI tests')
        booleanParam(name: 'CI_FI_el8_TEST',
                     defaultValue: true,
                     description: 'Run the Fault Injection on EL 8 CI tests')
        booleanParam(name: 'CI_MORE_FUNCTIONAL_PR_TESTS',
                     defaultValue: false,
                     description: 'Enable more distros for functional CI tests')
        booleanParam(name: 'CI_FUNCTIONAL_el8_VALGRIND_TEST',
                     defaultValue: false,
                     description: 'Run the functional CentOS 8 CI tests' +
                                  ' with Valgrind')
        booleanParam(name: 'CI_FUNCTIONAL_el8_TEST',
                     defaultValue: true,
                     description: 'Run the functional EL 8 CI tests')
        booleanParam(name: 'CI_FUNCTIONAL_leap15_TEST',
                     defaultValue: true,
                     description: 'Run the functional OpenSUSE Leap 15 CI tests' +
                                  '  Requires CI_MORE_FUNCTIONAL_PR_TESTS')
        booleanParam(name: 'CI_FUNCTIONAL_ubuntu20_TEST',
                     defaultValue: false,
                     description: 'Run the functional Ubuntu 20 CI tests' +
                                  '  Requires CI_MORE_FUNCTIONAL_PR_TESTS')
        booleanParam(name: 'CI_small_TEST',
                     defaultValue: true,
                     description: 'Run the Small Cluster CI tests')
        booleanParam(name: 'CI_medium_TEST',
                     defaultValue: true,
                     description: 'Run the Medium Cluster CI tests')
        booleanParam(name: 'CI_large_TEST',
                     defaultValue: true,
                     description: 'Run the Large Cluster CI tests')
        string(name: 'CI_UNIT_VM1_LABEL',
               defaultValue: 'ci_vm1',
               description: 'Label to use for 1 VM node unit and RPM tests')
        string(name: 'CI_FUNCTIONAL_VM9_LABEL',
               defaultValue: 'ci_vm9',
               description: 'Label to use for 9 VM functional tests')
        string(name: 'CI_NLT_1_LABEL',
               defaultValue: 'ci_nlt_1',
               description: 'Label to use for NLT tests')
        string(name: 'CI_NVME_3_LABEL',
               defaultValue: 'ci_nvme3',
               description: 'Label to use for 3 node NVMe tests')
        string(name: 'CI_NVME_5_LABEL',
               defaultValue: 'ci_nvme5',
               description: 'Label to use for 5 node NVMe tests')
        string(name: 'CI_NVME_9_LABEL',
               defaultValue: 'ci_nvme9',
               description: 'Label to use for 9 node NVMe tests')
        string(name: 'CI_STORAGE_PREP_LABEL',
               defaultValue: '',
               description: 'Label for cluster to do a DAOS Storage Preparation')
        string(name: 'CI_PROVISIONING_POOL',
               defaultValue: '',
               description: 'The pool of images to provision test nodes from')
        // TODO: add parameter support for per-distro CI_PR_REPOS
        string(name: 'CI_PR_REPOS',
               defaultValue: '',
               description: 'Repos to add to the build and test ndoes')
        string(name: 'CI_BUILD_DESCRIPTION',
               defaultValue: '',
               description: 'A description of the build')
    }

    stages {
        stage('Set Description') {
            steps {
                script {
                    if (params.CI_BUILD_DESCRIPTION) {
                        buildDescription params.CI_BUILD_DESCRIPTION
                    }
                }
            }
        }
        stage('Get Commit Message') {
            steps {
                script {
                    env.COMMIT_MESSAGE = sh(script: 'git show -s --format=%B',
                                            returnStdout: true).trim()
                    Map pragmas = [:]
                    // can't use eachLine() here: https://issues.jenkins.io/browse/JENKINS-46988/
                    env.COMMIT_MESSAGE.split('\n').each { line ->
                        String key, value
                        try {
                            (key, value) = line.split(':')
                            if (key.contains(' ')) {
                                return
                            }
                            pragmas[key.toLowerCase()] = value
                        /* groovylint-disable-next-line CatchArrayIndexOutOfBoundsException */
                        } catch (ArrayIndexOutOfBoundsException ignored) {
                            // ignore and move on to the next line
                        }
                    }
                    env.pragmas = pragmas
                }
            }
        }
        stage('Check PR') {
            when { changeRequest() }
            parallel {
                stage('Used Required Git Hooks') {
                    steps {
                        catchError(stageResult: 'UNSTABLE', buildResult: 'SUCCESS',
                                   message: 'PR did not get committed with required git hooks.  ' +
                                            'Please see utils/githooks/README.md.') {
                            sh 'if ! ' + cachedCommitPragma('Required-githooks', 'false') + '''; then
                                   echo 'PR did not get committed with required git hooks.  ' +
                                        'Please see utils/githooks/README.md.'
                                   exit 1
                                fi'''
                        }
                    }
                    post {
                        unsuccessful {
                            echo 'PR did not get committed with required git hooks.  ' +
                                 'Please see utils/githooks/README.md.'
                        }
                    }
                } // stage('Used Required Git Hooks')
                stage('Branch name check') {
                    when { changeRequest() }
                    steps {
                        script {
                            if (env.CHANGE_ID.toInteger() > 9742 && !env.CHANGE_BRANCH.contains('/')) {
                                error('Your PR branch name does not follow the rules. Please rename it ' +
                                      'according to the rules described here: ' +
                                      'https://daosio.atlassian.net/l/cp/UP1sPTvc#branch_names' +
                                      'Once you have renamed your branch locally to match the ' +
                                      'format, close this PR and open a new one using the newly renamed ' +
                                      'local branch.')
                            }
                        }
                    }
                }
            } // parallel
        } // stage('Check PR')
        stage('Cancel Previous Builds') {
            when {
                beforeAgent true
                expression { !skipStage() }
            }
            steps {
                cancelPreviousBuilds()
            }
        }
        stage('Pre-build') {
            when {
                beforeAgent true
                expression { !skipStage() }
            }
            parallel {
                stage('checkpatch') {
                    when {
                        beforeAgent true
                        expression { !skipStage() }
                    }
                    agent {
                        dockerfile {
                            filename 'Dockerfile.checkpatch'
                            dir 'utils/docker'
                            label 'docker_runner'
                            additionalBuildArgs dockerBuildArgs(add_repos: false)
                        }
                    }
                    steps {
                        checkPatch user: GITHUB_USER_USR,
                                   password: GITHUB_USER_PSW,
                                   ignored_files: 'src/control/vendor/*:' +
                                                  '*.pb-c.[ch]:' +
                                                  'src/client/java/daos-java/src/main/java/io/daos/dfs/uns/*:' +
                                                  'src/client/java/daos-java/src/main/java/io/daos/obj/attr/*:' +
                                                  /* groovylint-disable-next-line LineLength */
                                                  'src/client/java/daos-java/src/main/native/include/daos_jni_common.h:' +
                                                  '*.crt:' +
                                                  '*.pem:' +
                                                  '*_test.go:' +
                                                  'src/cart/_structures_from_macros_.h:' +
                                                  'src/tests/ftest/*.patch:' +
                                                  'src/tests/ftest/large_stdout.txt'
                    }
                    post {
                        always {
                            job_status_update()
                            /* when JENKINS-39203 is resolved, can probably use stepResult
                               here and remove the remaining post conditions
                               stepResult name: env.STAGE_NAME,
                                          context: 'build/' + env.STAGE_NAME,
                                          result: ${currentBuild.currentResult}
                            */
                        }
                        /* temporarily moved some stuff into stepResult due to JENKINS-39203
                        failure {
                            githubNotify credentialsId: 'daos-jenkins-commit-status',
                                         description: env.STAGE_NAME,
                                         context: 'pre-build/' + env.STAGE_NAME,
                                         status: 'ERROR'
                        }
                        success {
                            githubNotify credentialsId: 'daos-jenkins-commit-status',
                                         description: env.STAGE_NAME,
                                         context: 'pre-build/' + env.STAGE_NAME,
                                         status: 'SUCCESS'
                        }
                        unstable {
                            githubNotify credentialsId: 'daos-jenkins-commit-status',
                                         description: env.STAGE_NAME,
                                         context: 'pre-build/' + env.STAGE_NAME,
                                         status: 'FAILURE'
                        } */
                    }
                } // stage('checkpatch')
                stage('Python Bandit check') {
                    when {
                      beforeAgent true
                      expression { !skipStage() }
                    }
                    agent {
                        dockerfile {
                            filename 'Dockerfile.code_scanning'
                            dir 'utils/docker'
                            label 'docker_runner'
                            additionalBuildArgs dockerBuildArgs(add_repos: false)
                        }
                    }
                    steps {
                        pythonBanditCheck()
                    }
                    post {
                        always {
                            // Bandit will have empty results if it does not
                            // find any issues.
                            junit testResults: 'bandit.xml',
                                  allowEmptyResults: true
                            job_status_update()
                        }
                    }
                } // stage('Python Bandit check')
            }
        }
        stage('Build') {
            /* Don't use failFast here as whilst it avoids using extra resources
             * and gives faster results for PRs it's also on for master where we
             * do want complete results in the case of partial failure
             */
            //failFast true
            when {
                beforeAgent true
                expression { !skipStage() }
            }
            parallel {
                stage('Build RPM on EL 8') {
                    when {
                        beforeAgent true
                        expression { !skipStage() }
                    }
                    agent {
                        dockerfile {
                            filename 'packaging/Dockerfile.mockbuild'
                            dir 'utils/rpms'
                            label 'docker_runner'
                            additionalBuildArgs dockerBuildArgs()
                            args '--cap-add=SYS_ADMIN'
                        }
                    }
                    steps {
                        buildRpm()
                    }
                    post {
                        success {
                            buildRpmPost condition: 'success'
                        }
                        unstable {
                            buildRpmPost condition: 'unstable'
                        }
                        failure {
                            buildRpmPost condition: 'failure'
                        }
                        unsuccessful {
                            buildRpmPost condition: 'unsuccessful'
                        }
                        cleanup {
                            buildRpmPost condition: 'cleanup'
                            job_status_update()
                        }
                    }
                }
                stage('Build RPM on Leap 15') {
                    when {
                        beforeAgent true
                        expression { !skipStage() }
                    }
                    agent {
                        dockerfile {
                            filename 'packaging/Dockerfile.mockbuild'
                            dir 'utils/rpms'
                            label 'docker_runner'
                            additionalBuildArgs dockerBuildArgs()
                            args  '--cap-add=SYS_ADMIN'
                        }
                    }
                    steps {
                        buildRpm()
                    }
                    post {
                        success {
                            buildRpmPost condition: 'success'
                        }
                        unstable {
                            buildRpmPost condition: 'unstable'
                        }
                        failure {
                            buildRpmPost condition: 'failure'
                        }
                        unsuccessful {
                            buildRpmPost condition: 'unsuccessful'
                        }
                        cleanup {
                            buildRpmPost condition: 'cleanup'
                            job_status_update()
                        }
                    }
                }
                stage('Build DEB on Ubuntu 20.04') {
                    when {
                        beforeAgent true
                        expression { !skipStage() }
                    }
                    agent {
                        dockerfile {
                            filename 'packaging/Dockerfile.ubuntu.20.04'
                            dir 'utils/rpms'
                            label 'docker_runner'
                            additionalBuildArgs dockerBuildArgs()
                            args '--cap-add=SYS_ADMIN'
                        }
                    }
                    steps {
                        buildRpm()
                    }
                    post {
                        success {
                            buildRpmPost condition: 'success'
                        }
                        unstable {
                            buildRpmPost condition: 'unstable'
                        }
                        failure {
                            buildRpmPost condition: 'failure'
                        }
                        unsuccessful {
                            buildRpmPost condition: 'unsuccessful'
                        }
                        cleanup {
                            buildRpmPost condition: 'cleanup'
                            job_status_update()
                        }
                    }
                }
<<<<<<< HEAD
                stage('Build on EL 8 Bullseye') {
=======
                stage('Build on EL 8') {
>>>>>>> 2f4202ae
                    when {
                        beforeAgent true
                        expression { !skipStage() }
                    }
                    agent {
                        dockerfile {
                            filename 'utils/docker/Dockerfile.el.8'
                            label 'docker_runner'
                            additionalBuildArgs dockerBuildArgs(repo_type: 'stable',
                                                                qb: quickBuild()) +
<<<<<<< HEAD
                                " -t ${sanitized_JOB_NAME}-el8 " +
                                ' --build-arg BULLSEYE=' + env.BULLSEYE +
                                ' --build-arg QUICKBUILD_DEPS="' +
                                quickBuildDeps('el8') + '"' +
=======
                                                " -t ${sanitized_JOB_NAME}-el8 " +
                                                ' --build-arg QUICKBUILD_DEPS="' +
                                                quickBuildDeps('el8') + '"' +
                                                ' --build-arg REPOS="' + prRepos() + '"'
                        }
                    }
                    steps {
                        sconsBuild parallel_build: parallelBuild(),
                                   stash_files: 'ci/test_files_to_stash.txt',
                                   scons_args: sconsFaultsArgs()
                    }
                    post {
                        unsuccessful {
                            sh '''if [ -f config.log ]; then
                                      mv config.log config.log-el8-gcc
                                  fi'''
                            archiveArtifacts artifacts: 'config.log-el8-gcc',
                                             allowEmptyArchive: true
                        }
                        cleanup {
                            job_status_update()
                        }
                    }
                }
                stage('Build on EL 8 Bullseye') {
                    when {
                        beforeAgent true
                        expression { !skipStage() }
                    }
                    agent {
                        dockerfile {
                            filename 'utils/docker/Dockerfile.el.8'
                            label 'docker_runner'
                            additionalBuildArgs dockerBuildArgs(repo_type: 'stable',
                                                                qb: true) +
                                " -t ${sanitized_JOB_NAME}-el8 " +
                                ' --build-arg BULLSEYE=' + env.BULLSEYE +
                                ' --build-arg QUICKBUILD_DEPS="' +
                                quickBuildDeps('el8', true) + '"' +
>>>>>>> 2f4202ae
                                ' --build-arg REPOS="' + prRepos() + '"'
                        }
                    }
                    steps {
                        sconsBuild parallel_build: parallelBuild(),
                                   stash_files: 'ci/test_files_to_stash.txt',
                                   build_deps: 'no',
                                   scons_args: sconsFaultsArgs()
                    }
                    post {
                        unsuccessful {
<<<<<<< HEAD
                            sh """if [ -f config.log ]; then
                                      mv config.log config.log-el8-covc
                                  fi"""
=======
                            sh label: 'Save failed Bullseye logs',
                               script: '''if [ -f config.log ]; then
                                          mv config.log config.log-el8-covc
                                       fi'''
>>>>>>> 2f4202ae
                            archiveArtifacts artifacts: 'config.log-el8-covc',
                                             allowEmptyArchive: true
                        }
                        cleanup {
                            job_status_update()
                        }
                    }
                }
                stage('Build on Leap 15 with Intel-C and TARGET_PREFIX') {
                    when {
                        beforeAgent true
                        expression { !skipStage() }
                    }
                    agent {
                        dockerfile {
                            filename 'utils/docker/Dockerfile.leap.15'
                            label 'docker_runner'
                            additionalBuildArgs dockerBuildArgs(repo_type: 'stable',
                                                                parallel_build: true,
                                                                deps_build: true) +
                                                " -t ${sanitized_JOB_NAME}-leap15" +
                                                ' --build-arg COMPILER=icc'
                        }
                    }
                    steps {
                        sconsBuild parallel_build: parallelBuild(),
                                   scons_args: sconsFaultsArgs() + ' PREFIX=/opt/daos TARGET_TYPE=release',
                                   build_deps: 'no'
                    }
                    post {
                        unsuccessful {
                            sh '''if [ -f config.log ]; then
                                      mv config.log config.log-leap15-intelc
                                  fi'''
                            archiveArtifacts artifacts: 'config.log-leap15-intelc',
                                             allowEmptyArchive: true
                        }
                        cleanup {
                            job_status_update()
                        }
                    }
                }
            }
        }
        stage('Unit Tests') {
            when {
                beforeAgent true
                expression { !skipStage() }
            }
            parallel {
                stage('Unit Test on EL 8') {
                    when {
                      beforeAgent true
                      expression { !skipStage() }
                    }
                    agent {
                        label params.CI_UNIT_VM1_LABEL
                    }
                    steps {
                        unitTest timeout_time: 60,
                                 inst_repos: prRepos(),
                                 inst_rpms: unitPackages()
                    }
                    post {
                        always {
                            unitTestPost artifacts: ['unit_test_logs/*']
                            job_status_update()
                        }
                    }
                }
                stage('NLT on EL 8') {
                    when {
                      beforeAgent true
                      expression { !skipStage() }
                    }
                    agent {
                        label params.CI_NLT_1_LABEL
                    }
                    steps {
                        unitTest timeout_time: 60,
                                 inst_repos: prRepos(),
                                 test_script: 'ci/unit/test_nlt.sh',
                                 inst_rpms: unitPackages()
                    }
                    post {
                        always {
                            unitTestPost artifacts: ['nlt_logs/*'],
                                         testResults: 'nlt-junit.xml',
                                         always_script: 'ci/unit/test_nlt_post.sh',
                                         valgrind_stash: 'el8-gcc-nlt-memcheck'
                            recordIssues enabledForFailure: true,
                                         failOnError: false,
                                         ignoreFailedBuilds: true,
                                         ignoreQualityGate: true,
                                         name: 'NLT server leaks',
                                         qualityGates: [[threshold: 1, type: 'TOTAL', unstable: true]],
                                         tool: issues(pattern: 'nlt-server-leaks.json',
                                           name: 'NLT server results',
                                           id: 'NLT_server')
                            job_status_update()
                        }
                    }
                }
                stage('Unit Test Bullseye on EL 8') {
                    when {
                      beforeAgent true
                      expression { !skipStage() }
                    }
                    agent {
                        label params.CI_UNIT_VM1_LABEL
                    }
                    steps {
                        unitTest timeout_time: 60,
                                 ignore_failure: true,
                                 inst_repos: prRepos(),
                                 inst_rpms: unitPackages()
                    }
                    post {
                        always {
                            // This is only set while dealing with issues
                            // caused by code coverage instrumentation affecting
                            // test results, and while code coverage is being
                            // added.
                            unitTestPost ignore_failure: true,
                                         artifacts: ['covc_test_logs/*',
                                                     'covc_vm_test/**']
                            job_status_update()
                        }
                    }
                } // stage('Unit test Bullseye on EL 8')
                stage('Unit Test with memcheck on EL 8') {
                    when {
                      beforeAgent true
                      expression { !skipStage() }
                    }
                    agent {
                        label params.CI_UNIT_VM1_LABEL
                    }
                    steps {
                        unitTest timeout_time: 60,
                                 ignore_failure: true,
                                 inst_repos: prRepos(),
                                 inst_rpms: unitPackages()
                    }
                    post {
                        always {
                            unitTestPost artifacts: ['unit_test_memcheck_logs.tar.gz',
                                                     'unit_test_memcheck_logs/*.log'],
                                         valgrind_stash: 'el8-gcc-unit-memcheck'
                            job_status_update()
                        }
                    }
                } // stage('Unit Test with memcheck on EL 8')
            }
        }
        stage('Test') {
            when {
                beforeAgent true
                expression { !skipStage() }
            }
            parallel {
                stage('Coverity on CentOS 7') {
                    when {
                        beforeAgent true
                        expression { !skipStage() }
                    }
                    agent {
                        dockerfile {
                            filename 'utils/docker/Dockerfile.centos.7'
                            label 'docker_runner'
                            additionalBuildArgs dockerBuildArgs(repo_type: 'stable',
                                                                qb: true) +
                                                " -t ${sanitized_JOB_NAME}-centos7 " +
                                                ' --build-arg QUICKBUILD_DEPS="' +
                                                quickBuildDeps('centos7', true) + '"' +
                                                ' --build-arg REPOS="' + prRepos() + '"'
                        }
                    }
                    steps {
                        sconsBuild coverity: 'daos-stack/daos',
                                   parallel_build: parallelBuild()
                    }
                    post {
                        success {
                            /* groovylint-disable-next-line DuplicateMapLiteral */
                            coverityPost condition: 'success'
                        }
                        unsuccessful {
                            /* groovylint-disable-next-line DuplicateMapLiteral */
                            coverityPost condition: 'unsuccessful'
                        }
                        cleanup {
                            job_status_update()
                        }
                    }
                } // stage('Coverity on CentOS 7')
                stage('Functional on EL 8 with Valgrind') {
                    when {
                        beforeAgent true
                        expression { !skipStage() }
                    }
                    agent {
                        label params.CI_FUNCTIONAL_VM9_LABEL
                    }
                    steps {
                        functionalTest inst_repos: daosRepos(),
                                       inst_rpms: functionalPackages(1, next_version, 'client-tests-openmpi'),
                                       test_function: 'runTestFunctionalV2'
                    }
                    post {
                        always {
                            functionalTestPostV2()
                            job_status_update()
                        }
                    }
                } // stage('Functional on EL 8 with Valgrind')
                stage('Functional on EL 8') {
                    when {
                        beforeAgent true
                        expression { !skipStage() }
                    }
                    agent {
                        label params.CI_FUNCTIONAL_VM9_LABEL
                    }
                    steps {
                        functionalTest inst_repos: daosRepos(),
                                       inst_rpms: functionalPackages(1, next_version, 'client-tests-openmpi'),
                                       test_function: 'runTestFunctionalV2'
                    }
                    post {
                        always {
                            functionalTestPostV2()
                            job_status_update()
                        }
                    }
                } // stage('Functional on EL 8')
                stage('Functional on Leap 15') {
                    when {
                        beforeAgent true
                        expression { !skipStage() }
                    }
                    agent {
                        label params.CI_FUNCTIONAL_VM9_LABEL
                    }
                    steps {
                        functionalTest inst_repos: daosRepos(),
                                       inst_rpms: functionalPackages(1, next_version, 'client-tests-openmpi'),
                                       test_function: 'runTestFunctionalV2'
                    }
                    post {
                        always {
                            functionalTestPostV2()
                            job_status_update()
                        }
                    } // post
                } // stage('Functional on Leap 15')
                stage('Functional on Ubuntu 20.04') {
                    when {
                        beforeAgent true
                        expression { !skipStage() }
                    }
                    agent {
                        label params.CI_FUNCTIONAL_VM9_LABEL
                    }
                    steps {
                        functionalTest inst_repos: daosRepos(),
                                       inst_rpms: functionalPackages(1, next_version, 'client-tests-openmpi'),
                                       test_function: 'runTestFunctionalV2'
                    }
                    post {
                        always {
                            functionalTestPostV2()
                            job_status_update()
                        }
                    } // post
                } // stage('Functional on Ubuntu 20.04')
                stage('Scan EL 8 RPMs') {
                    when {
                        beforeAgent true
                        expression { !skipStage() }
                    }
                    agent {
                        label params.CI_UNIT_VM1_LABEL
                    }
                    steps {
                        scanRpms inst_repos: daosRepos(),
                                 daos_pkg_version: daosPackagesVersion(next_version)
                    }
                    post {
                        always {
                            junit 'maldetect.xml'
                            job_status_update()
                        }
                    }
                } // stage('Scan EL 8 RPMs')
                stage('Scan Leap 15 RPMs') {
                    when {
                        beforeAgent true
                        expression { !skipStage() }
                    }
                    agent {
                        label params.CI_UNIT_VM1_LABEL
                    }
                    steps {
                        scanRpms inst_repos: daosRepos(),
                                 daos_pkg_version: daosPackagesVersion(next_version)
                    }
                    post {
                        always {
                            junit 'maldetect.xml'
                            job_status_update()
                        }
                    }
                } // stage('Scan Leap 15 RPMs')
                stage('Fault injection testing on EL 8') {
                    when {
                        beforeAgent true
                        expression { !skipStage() }
                    }
                    agent {
                        dockerfile {
                            filename 'utils/docker/Dockerfile.el.8'
                            label 'docker_runner'
                            additionalBuildArgs dockerBuildArgs(repo_type: 'stable',
                                                                parallel_build: true,
                                                                deps_build: true)
                            args '--tmpfs /mnt/daos_0'
                        }
                    }
                    steps {
                        sconsBuild parallel_build: true,
                                   scons_args: 'PREFIX=/opt/daos TARGET_TYPE=release BUILD_TYPE=debug',
                                   build_deps: 'no'
                        sh label: 'Fault injection testing using NLT',
                           script: './ci/docker_nlt.sh --class-name el8.fault-injection fi'
                    }
                    post {
                        always {
                            discoverGitReferenceBuild referenceJob: 'daos-stack/daos/master',
                                                      scm: 'daos-stack/daos'
                            recordIssues enabledForFailure: true,
                                         failOnError: false,
                                         ignoreFailedBuilds: true,
                                         ignoreQualityGate: true,
                                         qualityGates: [[threshold: 1, type: 'TOTAL_ERROR'],
                                                        [threshold: 1, type: 'TOTAL_HIGH'],
                                                        [threshold: 1, type: 'NEW_NORMAL', unstable: true],
                                                        [threshold: 1, type: 'NEW_LOW', unstable: true]],
                                         tools: [issues(pattern: 'nlt-errors.json',
                                                        name: 'Fault injection issues',
                                                        id: 'Fault_Injection'),
                                                 issues(pattern: 'nlt-client-leaks.json',
                                                        name: 'Fault injection leaks',
                                                        id: 'NLT_client')]
                            junit testResults: 'nlt-junit.xml'
                            archiveArtifacts artifacts: 'nlt_logs/el8.fault-injection/'
                            job_status_update()
                        }
                    }
                } // stage('Fault inection testing')
            } // parallel
        } // stage('Test')
        stage('Test Storage Prep on EL 8') {
            when {
                beforeAgent true
                expression { params.CI_STORAGE_PREP_LABEL != '' }
            }
            agent {
                label params.CI_STORAGE_PREP_LABEL
            }
            steps {
                storagePrepTest inst_repos: daosRepos(),
                                inst_rpms: functionalPackages(1, next_version,
                                                              'client-tests-openmpir')
            }
            post {
                cleanup {
                    job_status_update()
                }
            }
        } // stage('Test Storage Prep')
        stage('Test Hardware') {
            when {
                beforeAgent true
                expression { !skipStage() }
            }
            parallel {
                stage('Functional Hardware Small') {
                    when {
                        beforeAgent true
                        expression { !skipStage() }
                    }
                    agent {
                        // 2 node cluster with 1 IB/node + 1 test control node
                        label params.CI_NVME_3_LABEL
                    }
                    steps {
                        functionalTest inst_repos: daosRepos(),
                                       inst_rpms: functionalPackages(1, next_version, 'client-tests-openmpi'),
                                       test_function: 'runTestFunctionalV2'
                    }
                    post {
                        always {
                            functionalTestPostV2()
                            job_status_update()
                        }
                    }
                } // stage('Functional_Hardware_Small')
                stage('Functional Hardware Medium') {
                    when {
                        beforeAgent true
                        expression { !skipStage() }
                    }
                    agent {
                        // 4 node cluster with 2 IB/node + 1 test control node
                        label params.CI_NVME_5_LABEL
                    }
                    steps {
                        functionalTest inst_repos: daosRepos(),
                                       inst_rpms: functionalPackages(1, next_version, 'client-tests-openmpi'),
                                       test_function: 'runTestFunctionalV2'
                    }
                    post {
                        always {
                            functionalTestPostV2()
                            job_status_update()
                        }
                    }
                } // stage('Functional_Hardware_Medium')
                stage('Functional Hardware Large') {
                    when {
                        beforeAgent true
                        expression { !skipStage() }
                    }
                    agent {
                        // 8+ node cluster with 1 IB/node + 1 test control node
                        label params.CI_NVME_9_LABEL
                    }
                    steps {
                        functionalTest inst_repos: daosRepos(),
                                       inst_rpms: functionalPackages(1, next_version, 'client-tests-openmpi'),
                                       test_function: 'runTestFunctionalV2'
                    }
                    post {
                        always {
                            functionalTestPostV2()
                            job_status_update()
                        }
                    }
                } // stage('Functional_Hardware_Large')
            } // parallel
        } // stage('Test Hardware')
        stage('Test Report') {
            parallel {
                stage('Bullseye Report on EL 8') {
                    when {
                      beforeAgent true
                      expression { !skipStage() }
                    }
                    agent {
                        dockerfile {
                            filename 'utils/docker/Dockerfile.el.8'
                            label 'docker_runner'
                            additionalBuildArgs dockerBuildArgs(repo_type: 'stable',
                                                                qb: quickBuild()) +
                                " -t ${sanitized_JOB_NAME}-el8 " +
                                ' --build-arg BULLSEYE=' + env.BULLSEYE +
                                ' --build-arg QUICKBUILD_DEPS="' +
                                quickBuildDeps('el8') + '"' +
                                ' --build-arg REPOS="' + prRepos() + '"'
                        }
                    }
                    steps {
                        // The coverage_healthy is primarily set here
                        // while the code coverage feature is being implemented.
                        cloverReportPublish coverage_stashes: ['el8-covc-unit-cov',
                                                               'func-vm-cov',
                                                               'func-hw-small-cov',
                                                               'func-hw-medium-cov',
                                                               'func-hw-large-cov'],
                                            coverage_healthy: [methodCoverage: 0,
                                                               conditionalCoverage: 0,
                                                               statementCoverage: 0],
                                            ignore_failure: true
                    }
                    post {
                        cleanup {
                            job_status_update()
                        }
                    }
                } // stage('Bullseye Report on EL 8')
            } // parallel
        } // stage ('Test Report')
    } // stages
    post {
        always {
            valgrindReportPublish valgrind_stashes: ['el8-gcc-nlt-memcheck',
                                                     'el8-gcc-unit-memcheck']
            job_status_update('final_status')
            job_status_write()
        }
        unsuccessful {
            notifyBrokenBranch branches: target_branch
        }
    } // post
}<|MERGE_RESOLUTION|>--- conflicted
+++ resolved
@@ -530,11 +530,7 @@
                         }
                     }
                 }
-<<<<<<< HEAD
-                stage('Build on EL 8 Bullseye') {
-=======
                 stage('Build on EL 8') {
->>>>>>> 2f4202ae
                     when {
                         beforeAgent true
                         expression { !skipStage() }
@@ -545,12 +541,6 @@
                             label 'docker_runner'
                             additionalBuildArgs dockerBuildArgs(repo_type: 'stable',
                                                                 qb: quickBuild()) +
-<<<<<<< HEAD
-                                " -t ${sanitized_JOB_NAME}-el8 " +
-                                ' --build-arg BULLSEYE=' + env.BULLSEYE +
-                                ' --build-arg QUICKBUILD_DEPS="' +
-                                quickBuildDeps('el8') + '"' +
-=======
                                                 " -t ${sanitized_JOB_NAME}-el8 " +
                                                 ' --build-arg QUICKBUILD_DEPS="' +
                                                 quickBuildDeps('el8') + '"' +
@@ -590,7 +580,6 @@
                                 ' --build-arg BULLSEYE=' + env.BULLSEYE +
                                 ' --build-arg QUICKBUILD_DEPS="' +
                                 quickBuildDeps('el8', true) + '"' +
->>>>>>> 2f4202ae
                                 ' --build-arg REPOS="' + prRepos() + '"'
                         }
                     }
@@ -602,16 +591,10 @@
                     }
                     post {
                         unsuccessful {
-<<<<<<< HEAD
-                            sh """if [ -f config.log ]; then
-                                      mv config.log config.log-el8-covc
-                                  fi"""
-=======
                             sh label: 'Save failed Bullseye logs',
                                script: '''if [ -f config.log ]; then
                                           mv config.log config.log-el8-covc
                                        fi'''
->>>>>>> 2f4202ae
                             archiveArtifacts artifacts: 'config.log-el8-covc',
                                              allowEmptyArchive: true
                         }
