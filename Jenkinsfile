--- conflicted
+++ resolved
@@ -802,11 +802,7 @@
                         label 'ci_nlt_1'
                     }
                     steps {
-<<<<<<< HEAD
                         unitTest timeout_time: 90,
-=======
-                        unitTest timeout_time: 45,
->>>>>>> bbb7b54e
                                  inst_repos: prRepos(),
                                  test_script: 'ci/unit/test_nlt.sh',
                                  inst_rpms: unitPackages()
