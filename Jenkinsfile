#!/usr/bin/groovy
/* groovylint-disable-next-line LineLength */
/* groovylint-disable DuplicateMapLiteral, DuplicateNumberLiteral */
/* groovylint-disable DuplicateStringLiteral, NestedBlockDepth, VariableName */
/* Copyright 2019-2023 Intel Corporation
 * All rights reserved.
 *
 * This file is part of the DAOS Project. It is subject to the license terms
 * in the LICENSE file found in the top-level directory of this distribution
 * and at https://img.shields.io/badge/License-BSD--2--Clause--Patent-blue.svg.
 * No part of the DAOS Project, including this file, may be copied, modified,
 * propagated, or distributed except according to the terms contained in the
 * LICENSE file.
 */

// To use a test branch (i.e. PR) until it lands to master
// I.e. for testing library changes
//@Library(value='pipeline-lib@your_branch') _

/* groovylint-disable-next-line CompileStatic */
job_status_internal = [:]

// groovylint-disable-next-line MethodParameterTypeRequired, NoDef
void job_status_update(String name=env.STAGE_NAME, def value=currentBuild.currentResult) {
    jobStatusUpdate(job_status_internal, name, value)
}

// groovylint-disable-next-line MethodParameterTypeRequired, NoDef
void job_step_update(def value=currentBuild.currentResult) {
    // job_status_update(env.STAGE_NAME, value)
    jobStatusUpdate(job_status_internal, env.STAGE_NAME, value)
}

Map nlt_test() {
    // groovylint-disable-next-line NoJavaUtilDate
    Date startDate = new Date()
    try {
        unstash('nltr')
    } catch (e) {
        print 'Unstash failed, results from NLT stage will not be included'
    }
    sh label: 'Fault injection testing using NLT',
       script: './ci/docker_nlt.sh --class-name el8.fault-injection fi'
    List filesList = []
    filesList.addAll(findFiles(glob: '*.memcheck.xml'))
    int vgfail = 0
    int vgerr = 0
    if (filesList) {
        String rcs = sh label: 'Check for Valgrind errors',
               script: "grep -E '<error( |>)' ${filesList.join(' ')} || true",
               returnStdout: true
        if (rcs) {
            vfail = 1
        }
        String suite = sanitizedStageName()
        junitSimpleReport suite: suite,
                          file: suite + '_valgrind_results.xml',
                          fails: vgfail,
                          errors: vgerr,
                          name: 'Valgrind_Memcheck',
                          class: 'Valgrind',
                          message: 'Valgrind Memcheck error detected',
                          testdata: rcs
    }
    int runTime = durationSeconds(startDate)
    Map runData = ['nlttest_time': runTime]
    return runData
}

// For master, this is just some wildly high number
String next_version = '1000'

// Don't define this as a type or it loses it's global scope
target_branch = env.CHANGE_TARGET ? env.CHANGE_TARGET : env.BRANCH_NAME
String sanitized_JOB_NAME = JOB_NAME.toLowerCase().replaceAll('/', '-').replaceAll('%2f', '-')

// bail out of branch builds that are not on a whitelist
if (!env.CHANGE_ID &&
    (!env.BRANCH_NAME.startsWith('weekly-testing') &&
     !env.BRANCH_NAME.startsWith('release/') &&
     !env.BRANCH_NAME.startsWith('feature/') &&
     !env.BRANCH_NAME.startsWith('ci-') &&
     env.BRANCH_NAME != 'master')) {
    currentBuild.result = 'SUCCESS'
    return
}

// The docker agent setup and the provisionNodes step need to know the
// UID that the build agent is running under.
cached_uid = 0
Integer getuid() {
    if (cached_uid == 0) {
        cached_uid = sh(label: 'getuid()',
                        script: 'id -u',
                        returnStdout: true).trim()
    }
    return cached_uid
}

void fixup_rpmlintrc() {
    if (env.SCONS_FAULTS_ARGS != 'BUILD_TYPE=dev') {
        return
    }

    List go_bins = ['/usr/bin/dmg',
                    '/usr/bin/daos',
                    '/usr/bin/daos_agent',
                    '/usr/bin/hello_drpc',
                    '/usr/bin/daos_firmware',
                    '/usr/bin/daos_admin',
                    '/usr/bin/daos_server']

    String content = readFile(file: 'utils/rpms/daos.rpmlintrc') + '\n\n' +
                     '# https://daosio.atlassian.net/browse/DAOS-11534\n'

    go_bins.each { bin ->
        content += 'addFilter("W: position-independent-executable-suggested ' + bin + '")\n'
    }

    writeFile(file: 'utils/rpms/daos.rpmlintrc', text: content)
}

String vm9_label(String distro) {
    return cachedCommitPragma(pragma: distro + '-VM9-label',
                              def_val: cachedCommitPragma(pragma: 'VM9-label',
                                                          def_val: params.FUNCTIONAL_VM_LABEL))
}

pipeline {
    agent { label 'lightweight' }

    environment {
        BULLSEYE = credentials('bullseye_license_key')
        GITHUB_USER = credentials('daos-jenkins-review-posting')
        SSH_KEY_ARGS = '-ici_key'
        CLUSH_ARGS = "-o$SSH_KEY_ARGS"
        TEST_RPMS = cachedCommitPragma(pragma: 'RPM-test', def_val: 'true')
        COVFN_DISABLED = cachedCommitPragma(pragma: 'Skip-fnbullseye', def_val: 'true')
        REPO_FILE_URL = repoFileUrl(env.REPO_FILE_URL)
        SCONS_FAULTS_ARGS = sconsFaultsArgs()
    }

    options {
        // preserve stashes so that jobs can be started at the test stage
        preserveStashes(buildCount: 5)
        ansiColor('xterm')
        buildDiscarder(logRotator(artifactDaysToKeepStr: '100', daysToKeepStr: '730'))
    }

    parameters {
        string(name: 'BuildPriority',
               /* groovylint-disable-next-line UnnecessaryGetter */
               defaultValue: getPriority(),
               description: 'Priority of this build.  DO NOT USE WITHOUT PERMISSION.')
        string(name: 'TestTag',
               defaultValue: '',
               description: 'Test-tag to use for this run (i.e. pr, daily_regression, full_regression, etc.)')
        // string(name: 'TestNvme',
        //        defaultValue: '',
        //        description: 'The launch.py --nvme argument to use for the Functional test ' +
        //                     'stages of this run (i.e. auto, auto_md_on_ssd, auto:-3DNAND, ' +
        //                     '0000:81:00.0, etc.).  Does not apply to MD on SSD stages.')
        string(name: 'BuildType',
               defaultValue: '',
               description: 'Type of build.  Passed to scons as BUILD_TYPE.  (I.e. dev, release, debug, etc.).  ' +
                            'Defaults to release on an RC or dev otherwise.')
        string(name: 'TestRepeat',
               defaultValue: '',
               description: 'Test-repeat to use for this run.  Specifies the ' +
                            'number of times to repeat each functional test. ' +
                            'CAUTION: only use in combination with a reduced ' +
                            'number of tests specified with the TestTag ' +
                            'parameter.')
        string(name: 'TestProvider',
               defaultValue: '',
               description: 'Test-provider to use for the non-Provider Functional Hardware test ' +
                            'stages.  Specifies the default provider to use the daos_server ' +
                            'config file when running functional tests (the launch.py ' +
                            '--provider argument; i.e. "ucx+dc_x", "ofi+verbs", "ofi+tcp")')
        booleanParam(name: 'CI_BUILD_PACKAGES_ONLY',
                     defaultValue: false,
                     description: 'Only build RPM and DEB packages, Skip unit tests.')
        string(name: 'CI_RPM_TEST_VERSION',
               defaultValue: '',
               description: 'Package version to use instead of building. example: 1.3.103-1, 1.2-2')
        // TODO: add parameter support for per-distro CI_PR_REPOS
        string(name: 'CI_PR_REPOS',
               defaultValue: '',
               description: 'Additional repository used for locating packages for the build and ' +
                            'test nodes, in the project@PR-number[:build] format.')
        string(name: 'CI_HARDWARE_DISTRO',
               defaultValue: '',
               description: 'Distribution to use for CI Hardware Tests')
        string(name: 'CI_EL8_TARGET',
               defaultValue: '',
               description: 'Image to used for EL 8 CI tests.  I.e. el8, el8.3, etc.')
        string(name: 'CI_EL9_TARGET',
               defaultValue: '',
               description: 'Image to used for EL 9 CI tests.  I.e. el9, el9.1, etc.')
        string(name: 'CI_LEAP15_TARGET',
               defaultValue: '',
               description: 'Image to use for OpenSUSE Leap CI tests.  I.e. leap15, leap15.2, etc.')
        string(name: 'CI_UBUNTU20.04_TARGET',
               defaultValue: '',
               description: 'Image to used for Ubuntu 20 CI tests.  I.e. ubuntu20.04, etc.')
        booleanParam(name: 'CI_RPM_el8_NOBUILD',
                     defaultValue: false,
                     description: 'Do not build RPM packages for EL 8')
        booleanParam(name: 'CI_RPM_el9_NOBUILD',
                     defaultValue: false,
                     description: 'Do not build RPM packages for EL 9')
        booleanParam(name: 'CI_RPM_leap15_NOBUILD',
                     defaultValue: false,
                     description: 'Do not build RPM packages for Leap 15')
        booleanParam(name: 'CI_DEB_Ubuntu20_NOBUILD',
                     defaultValue: false,
                     description: 'Do not build DEB packages for Ubuntu 20')
        booleanParam(name: 'CI_ALLOW_UNSTABLE_TEST',
                     defaultValue: false,
                     description: 'Continue testing if a previous stage is Unstable')
        booleanParam(name: 'CI_UNIT_TEST',
                     defaultValue: true,
                     description: 'Run the Unit Test on EL 8 test stage')
        booleanParam(name: 'CI_UNIT_TEST_MEMCHECK',
                     defaultValue: true,
                     description: 'Run the Unit Test with memcheck on EL 8 test stage')
        booleanParam(name: 'CI_FI_el8_TEST',
                     defaultValue: true,
                     description: 'Run the Fault injection testing on EL 8 test stage')
        booleanParam(name: 'CI_MORE_FUNCTIONAL_PR_TESTS',
                     defaultValue: false,
                     description: 'Enable more distros for functional CI tests')
        booleanParam(name: 'CI_FUNCTIONAL_el8_VALGRIND_TEST',
                     defaultValue: false,
                     description: 'Run the Functional on EL 8 with Valgrind test stage')
        booleanParam(name: 'CI_FUNCTIONAL_el8_TEST',
                     defaultValue: true,
                     description: 'Run the Functional on EL 8 test stage')
        booleanParam(name: 'CI_FUNCTIONAL_el9_TEST',
                     defaultValue: true,
                     description: 'Run the Functional on EL 9 test stage')
        booleanParam(name: 'CI_FUNCTIONAL_leap15_TEST',
                     defaultValue: true,
                     description: 'Run the Functional on Leap 15 test stage' +
                                  '  Requires CI_MORE_FUNCTIONAL_PR_TESTS')
        booleanParam(name: 'CI_FUNCTIONAL_ubuntu20_TEST',
                     defaultValue: false,
                     description: 'Run the Functional on Ubuntu 20.04 test stage' +
                                  '  Requires CI_MORE_FUNCTIONAL_PR_TESTS')
        booleanParam(name: 'CI_medium_TEST',
                     defaultValue: true,
                     description: 'Run the Functional Hardware Medium test stage')
        booleanParam(name: 'CI_medium-md-on-ssd_TEST',
                     defaultValue: true,
                     description: 'Run the Functional Hardware Medium MD on SSD test stage')
        booleanParam(name: 'CI_medium-verbs-provider_TEST',
                     defaultValue: true,
                     description: 'Run the Functional Hardware Medium Verbs Provider test stage')
        booleanParam(name: 'CI_medium-verbs-provider-md-on-ssd_TEST',
                     defaultValue: true,
                     description: 'Run the Functional Hardware Medium Verbs Provider MD on SSD test stage')
        booleanParam(name: 'CI_medium-ucx-provider_TEST',
                     defaultValue: true,
                     description: 'Run the Functional Hardware Medium UCX Provider test stage')
        booleanParam(name: 'CI_large_TEST',
                     defaultValue: true,
                     description: 'Run the Functional Hardware Large test stage')
        booleanParam(name: 'CI_large-md-on-ssd_TEST',
                     defaultValue: true,
                     description: 'Run the Functional Hardware Large MD on SSD test stage')
        string(name: 'CI_UNIT_VM1_LABEL',
               defaultValue: 'ci_vm1',
               description: 'Label to use for 1 VM node unit and RPM tests')
        string(name: 'CI_UNIT_VM1_NVME_LABEL',
               defaultValue: 'ci_ssd_vm1',
               description: 'Label to use for 1 VM node unit tests that need NVMe')
        string(name: 'FUNCTIONAL_VM_LABEL',
               defaultValue: 'ci_vm9',
               description: 'Label to use for 9 VM functional tests')
        string(name: 'CI_NLT_1_LABEL',
               defaultValue: 'ci_nlt_1',
               description: 'Label to use for NLT tests')
        string(name: 'FUNCTIONAL_HARDWARE_MEDIUM_LABEL',
               defaultValue: 'ci_nvme5',
               description: 'Label to use for the Functional Hardware Medium (MD on SSD) stages')
        string(name: 'FUNCTIONAL_HARDWARE_MEDIUM_VERBS_PROVIDER_LABEL',
               defaultValue: 'ci_nvme5',
               description: 'Label to use for 5 node Functional Hardware Medium Verbs Provider (MD on SSD) stages')
        string(name: 'FUNCTIONAL_HARDWARE_MEDIUM_UCX_PROVIDER_LABEL',
               defaultValue: 'ci_ofed5',
               description: 'Label to use for 5 node Functional Hardware Medium UCX Provider stage')
        string(name: 'FUNCTIONAL_HARDWARE_LARGE_LABEL',
               defaultValue: 'ci_nvme9',
               description: 'Label to use for 9 node Functional Hardware Large (MD on SSD) stages')
        string(name: 'CI_STORAGE_PREP_LABEL',
               defaultValue: '',
               description: 'Label for cluster to do a DAOS Storage Preparation')
        string(name: 'CI_PROVISIONING_POOL',
               defaultValue: '',
               description: 'The pool of images to provision test nodes from')
        string(name: 'CI_BUILD_DESCRIPTION',
               defaultValue: '',
               description: 'A description of the build')
    }

    stages {
        stage('Set Description') {
            steps {
                script {
                    if (params.CI_BUILD_DESCRIPTION) {
                        buildDescription params.CI_BUILD_DESCRIPTION
                    }
                }
            }
        }
        stage('Get Commit Message') {
            steps {
                script {
                    env.COMMIT_MESSAGE = sh(script: 'ci/get_commit_message.py --target origin/' + target_branch,
                                            returnStdout: true).trim()
                    echo "Commit message: ${env.COMMIT_MESSAGE}"
                    Map pragmas = [:]
                    // can't use eachLine() here: https://issues.jenkins.io/browse/JENKINS-46988/
                    env.COMMIT_MESSAGE.split('\n').each { line ->
                        String key, value
                        try {
                            (key, value) = line.split(':', 2)
                            if (key.contains(' ')) {
                                return
                            }
                            pragmas[key.toLowerCase()] = value
                        /* groovylint-disable-next-line CatchArrayIndexOutOfBoundsException */
                        } catch (ArrayIndexOutOfBoundsException ignored) {
                            // ignore and move on to the next line
                        }
                    }
                    env.pragmas = pragmas
                    echo "Pragmas: ${pragmas}"
                }
            }
        }
        stage('Check PR') {
            when { changeRequest() }
            parallel {
                stage('Used Required Git Hooks') {
                    steps {
                        catchError(stageResult: 'UNSTABLE', buildResult: 'SUCCESS',
                                   message: 'PR did not get committed with required git hooks.  ' +
                                            'Please see utils/githooks/README.md.') {
                            sh 'if ! ' + cachedCommitPragma('Required-githooks', 'false') + '''; then
                                   echo 'PR did not get committed with required git hooks.  ' +
                                        'Please see utils/githooks/README.md.'
                                   exit 1
                                fi'''
                        }
                    }
                    post {
                        unsuccessful {
                            echo 'PR did not get committed with required git hooks.  ' +
                                 'Please see utils/githooks/README.md.'
                        }
                    }
                } // stage('Used Required Git Hooks')
                stage('Branch name check') {
                    when { changeRequest() }
                    steps {
                        script {
                            if (env.CHANGE_ID.toInteger() > 9742 && !env.CHANGE_BRANCH.contains('/')) {
                                error('Your PR branch name does not follow the rules. Please rename it ' +
                                      'according to the rules described here: ' +
                                      'https://daosio.atlassian.net/l/cp/UP1sPTvc#branch_names.  ' +
                                      'Once you have renamed your branch locally to match the ' +
                                      'format, close this PR and open a new one using the newly renamed ' +
                                      'local branch.')
                            }
                        }
                    }
                }
            } // parallel
        } // stage('Check PR')
        stage('Cancel Previous Builds') {
            when {
                beforeAgent true
                expression { !skipStage() }
            }
            steps {
                cancelPreviousBuilds()
            }
        }
        stage('Pre-build') {
            when {
                beforeAgent true
                expression { !skipStage() }
            }
            parallel {
                stage('checkpatch') {
                    when {
                        beforeAgent true
                        expression { !skipStage() }
                    }
                    agent {
                        dockerfile {
                            filename 'Dockerfile.checkpatch'
                            dir 'utils/docker'
                            label 'docker_runner'
                            additionalBuildArgs dockerBuildArgs(add_repos: false)
                        }
                    }
                    steps {
                        checkPatch user: GITHUB_USER_USR,
                                   password: GITHUB_USER_PSW,
                                   ignored_files: 'src/control/vendor/*:' +
                                                  '*.pb-c.[ch]:' +
                                                  'src/client/java/daos-java/src/main/java/io/daos/dfs/uns/*:' +
                                                  'src/client/java/daos-java/src/main/java/io/daos/obj/attr/*:' +
                                                  /* groovylint-disable-next-line LineLength */
                                                  'src/client/java/daos-java/src/main/native/include/daos_jni_common.h:' +
                                                  '*.crt:' +
                                                  '*.pem:' +
                                                  '*_test.go:' +
                                                  'src/cart/_structures_from_macros_.h:' +
                                                  'src/tests/ftest/*.patch:' +
                                                  'src/tests/ftest/large_stdout.txt'
                    }
                    post {
                        always {
                            job_status_update()
                            /* when JENKINS-39203 is resolved, can probably use stepResult
                               here and remove the remaining post conditions
                               stepResult name: env.STAGE_NAME,
                                          context: 'build/' + env.STAGE_NAME,
                                          result: ${currentBuild.currentResult}
                            */
                        }
                        /* temporarily moved some stuff into stepResult due to JENKINS-39203
                        failure {
                            githubNotify credentialsId: 'daos-jenkins-commit-status',
                                         description: env.STAGE_NAME,
                                         context: 'pre-build/' + env.STAGE_NAME,
                                         status: 'ERROR'
                        }
                        success {
                            githubNotify credentialsId: 'daos-jenkins-commit-status',
                                         description: env.STAGE_NAME,
                                         context: 'pre-build/' + env.STAGE_NAME,
                                         status: 'SUCCESS'
                        }
                        unstable {
                            githubNotify credentialsId: 'daos-jenkins-commit-status',
                                         description: env.STAGE_NAME,
                                         context: 'pre-build/' + env.STAGE_NAME,
                                         status: 'FAILURE'
                        } */
                    }
                } // stage('checkpatch')
                stage('Python Bandit check') {
                    when {
                        beforeAgent true
                        expression { !skipStage() }
                    }
                    agent {
                        dockerfile {
                            filename 'Dockerfile.code_scanning'
                            dir 'utils/docker'
                            label 'docker_runner'
                            additionalBuildArgs dockerBuildArgs(add_repos: false)
                        }
                    }
                    steps {
                        job_step_update(pythonBanditCheck())
                    }
                    post {
                        always {
                            // Bandit will have empty results if it does not
                            // find any issues.
                            junit testResults: 'bandit.xml',
                                  allowEmptyResults: true
                            job_status_update()
                        }
                    }
                } // stage('Python Bandit check')
            }
        }
        stage('Build') {
            /* Don't use failFast here as whilst it avoids using extra resources
             * and gives faster results for PRs it's also on for master where we
             * do want complete results in the case of partial failure
             */
            //failFast true
            when {
                beforeAgent true
                expression { !skipStage() }
            }
            parallel {
                stage('Build RPM on EL 8') {
                    when {
                        beforeAgent true
                        expression { !skipStage() }
                    }
                    agent {
                        dockerfile {
                            filename 'packaging/Dockerfile.mockbuild'
                            dir 'utils/rpms'
                            label 'docker_runner'
                            additionalBuildArgs dockerBuildArgs()
                            args '--cap-add=SYS_ADMIN'
                        }
                    }
                    steps {
                        job_step_update(buildRpm())
                    }
                    post {
                        success {
                            fixup_rpmlintrc()
                            buildRpmPost condition: 'success', rpmlint: true
                        }
                        unstable {
                            buildRpmPost condition: 'unstable'
                        }
                        failure {
                            buildRpmPost condition: 'failure'
                        }
                        unsuccessful {
                            buildRpmPost condition: 'unsuccessful'
                        }
                        cleanup {
                            buildRpmPost condition: 'cleanup'
                            job_status_update()
                        }
                    }
                }
                stage('Build RPM on EL 9') {
                    when {
                        beforeAgent true
                        expression { !skipStage() }
                    }
                    agent {
                        dockerfile {
                            filename 'packaging/Dockerfile.mockbuild'
                            dir 'utils/rpms'
                            label 'docker_runner'
                            additionalBuildArgs dockerBuildArgs()
                            args '--cap-add=SYS_ADMIN'
                        }
                    }
                    steps {
                        job_step_update(buildRpm())
                    }
                    post {
                        success {
                            fixup_rpmlintrc()
                            buildRpmPost condition: 'success', rpmlint: true
                        }
                        unstable {
                            buildRpmPost condition: 'unstable'
                        }
                        failure {
                            buildRpmPost condition: 'failure'
                        }
                        unsuccessful {
                            buildRpmPost condition: 'unsuccessful'
                        }
                        cleanup {
                            buildRpmPost condition: 'cleanup'
                            job_status_update()
                        }
                    }
                }
                stage('Build RPM on Leap 15.4') {
                    when {
                        beforeAgent true
                        expression { !skipStage() }
                    }
                    agent {
                        dockerfile {
                            filename 'packaging/Dockerfile.mockbuild'
                            dir 'utils/rpms'
                            label 'docker_runner'
                            additionalBuildArgs dockerBuildArgs() + '--build-arg FVERSION=37'
                            args  '--cap-add=SYS_ADMIN'
                        }
                    }
                    steps {
                        job_step_update(buildRpm())
                    }
                    post {
                        success {
                            fixup_rpmlintrc()
                            buildRpmPost condition: 'success', rpmlint: true
                        }
                        unstable {
                            buildRpmPost condition: 'unstable'
                        }
                        failure {
                            buildRpmPost condition: 'failure'
                        }
                        unsuccessful {
                            buildRpmPost condition: 'unsuccessful'
                        }
                        cleanup {
                            buildRpmPost condition: 'cleanup'
                            job_status_update()
                        }
                    }
                }
                stage('Build DEB on Ubuntu 20.04') {
                    when {
                        beforeAgent true
                        expression { !skipStage() }
                    }
                    agent {
                        dockerfile {
                            filename 'packaging/Dockerfile.ubuntu.20.04'
                            dir 'utils/rpms'
                            label 'docker_runner'
                            additionalBuildArgs dockerBuildArgs()
                            args '--cap-add=SYS_ADMIN'
                        }
                    }
                    steps {
                        job_step_update(buildRpm())
                    }
                    post {
                        success {
                            buildRpmPost condition: 'success'
                        }
                        unstable {
                            buildRpmPost condition: 'unstable'
                        }
                        failure {
                            buildRpmPost condition: 'failure'
                        }
                        unsuccessful {
                            buildRpmPost condition: 'unsuccessful'
                        }
                        cleanup {
                            buildRpmPost condition: 'cleanup'
                            job_status_update()
                        }
                    }
                }
                stage('Build on EL 8') {
                    when {
                        beforeAgent true
                        expression { !skipStage() }
                    }
                    agent {
                        dockerfile {
                            filename 'utils/docker/Dockerfile.el.8'
                            label 'docker_runner'
                            additionalBuildArgs dockerBuildArgs(repo_type: 'stable',
                                                                deps_build: true,
                                                                parallel_build: true) +
                                                " -t ${sanitized_JOB_NAME}-el8 " +
                                                ' --build-arg REPOS="' + prRepos() + '"'
                        }
                    }
                    steps {
                        job_step_update(
                            sconsBuild(parallel_build: true,
                                       stash_files: 'ci/test_files_to_stash.txt',
                                       build_deps: 'no',
                                       stash_opt: true,
                                       scons_args: sconsFaultsArgs() +
                                                  ' PREFIX=/opt/daos TARGET_TYPE=release'))
                    }
                    post {
                        unsuccessful {
                            sh '''if [ -f config.log ]; then
                                      mv config.log config.log-el8-gcc
                                  fi'''
                            archiveArtifacts artifacts: 'config.log-el8-gcc',
                                             allowEmptyArchive: true
                        }
                        cleanup {
                            job_status_update()
                        }
                    }
                }
                stage('Build on EL 8 Bullseye') {
                    when {
                        beforeAgent true
                        expression { !skipStage() }
                    }
                    agent {
                        dockerfile {
                            filename 'utils/docker/Dockerfile.el.8'
                            label 'docker_runner'
                            additionalBuildArgs dockerBuildArgs(repo_type: 'stable',
                                                                deps_build: true,
                                                                parallel_build: true) +
                                                " -t ${sanitized_JOB_NAME}-el8 " +
                                                ' --build-arg BULLSEYE=' + env.BULLSEYE +
                                                ' --build-arg REPOS="' + prRepos() + '"'
                        }
                    }
                    steps {
                        job_step_update(
                            sconsBuild(parallel_build: true,
                                       stash_files: 'ci/test_files_to_stash.txt',
                                       build_deps: 'yes',
                                       stash_opt: true,
                                       scons_args: sconsFaultsArgs() +
                                                   ' PREFIX=/opt/daos TARGET_TYPE=release'))
                    }
                    post {
                        unsuccessful {
                            sh label: 'Save failed Bullseye logs',
                               script: '''if [ -f config.log ]; then
                                          mv config.log config.log-el8-covc
                                       fi'''
                            archiveArtifacts artifacts: 'config.log-el8-covc',
                                             allowEmptyArchive: true
                        }
                        cleanup {
                            job_status_update()
                        }
                    }
                }
                stage('Build on Leap 15.4 with Intel-C and TARGET_PREFIX') {
                    when {
                        beforeAgent true
                        expression { !skipStage() }
                    }
                    agent {
                        dockerfile {
                            filename 'utils/docker/Dockerfile.leap.15'
                            label 'docker_runner'
                            additionalBuildArgs dockerBuildArgs(repo_type: 'stable',
                                                                parallel_build: true,
                                                                deps_build: true) +
                                                " -t ${sanitized_JOB_NAME}-leap15" +
                                                ' --build-arg COMPILER=icc'
                        }
                    }
                    steps {
                        job_step_update(
                            sconsBuild(parallel_build: true,
                                       scons_args: sconsFaultsArgs() +
                                                   ' PREFIX=/opt/daos TARGET_TYPE=release',
                                       build_deps: 'no'))
                    }
                    post {
                        unsuccessful {
                            sh '''if [ -f config.log ]; then
                                      mv config.log config.log-leap15-intelc
                                  fi'''
                            archiveArtifacts artifacts: 'config.log-leap15-intelc',
                                             allowEmptyArchive: true
                        }
                        cleanup {
                            job_status_update()
                        }
                    }
                }
            }
        }
        stage('Unit Tests') {
            when {
                beforeAgent true
                expression { !skipStage() }
            }
            parallel {
                stage('Unit Test on EL 8') {
                    when {
                        beforeAgent true
                        expression { !skipStage() }
                    }
                    agent {
                        label cachedCommitPragma(pragma: 'VM1-label', def_val: params.CI_UNIT_VM1_LABEL)
                    }
                    steps {
                        job_step_update(
                            unitTest(timeout_time: 60,
                                     unstash_opt: true,
                                     inst_repos: prRepos(),
                                     inst_rpms: unitPackages()))
                    }
                    post {
                        always {
                            unitTestPost artifacts: ['unit_test_logs/']
                            job_status_update()
                        }
                    }
                }
                stage('Unit Test bdev on EL 8') {
                    when {
                        beforeAgent true
                        expression { !skipStage() }
                    }
                    agent {
                        label params.CI_UNIT_VM1_NVME_LABEL
                    }
                    steps {
                        job_step_update(
                            unitTest(timeout_time: 60,
                                     unstash_opt: true,
                                     inst_repos: prRepos(),
                                     inst_rpms: unitPackages()))
                    }
                    post {
                        always {
                            unitTestPost artifacts: ['unit_test_bdev_logs/']
                            job_status_update()
                        }
                    }
                }
                stage('NLT on EL 8') {
                    when {
                        beforeAgent true
                        expression { !skipStage() }
                    }
                    agent {
                        label params.CI_NLT_1_LABEL
                    }
                    steps {
                        job_step_update(
                            unitTest(timeout_time: 60,
                                     inst_repos: prRepos(),
                                     test_script: 'ci/unit/test_nlt.sh',
                                     unstash_opt: true,
                                     unstash_tests: false,
                                     inst_rpms: unitPackages()))
                        // recordCoverage(tools: [[parser: 'COBERTURA', pattern:'nltir.xml']],
                        //                 skipPublishingChecks: true,
                        //                 id: 'tlc', name: 'Fault Injection Interim Report')
                        stash(name:'nltr', includes:'nltr.json', allowEmpty: true)
                    }
                    post {
                        always {
                            unitTestPost artifacts: ['nlt_logs/'],
                                         testResults: 'nlt-junit.xml',
                                         always_script: 'ci/unit/test_nlt_post.sh',
                                         valgrind_stash: 'el8-gcc-nlt-memcheck'
                            recordIssues enabledForFailure: true,
                                         failOnError: false,
                                         ignoreFailedBuilds: true,
                                         ignoreQualityGate: true,
                                         name: 'NLT server leaks',
                                         qualityGates: [[threshold: 1, type: 'TOTAL', unstable: true]],
                                         tool: issues(pattern: 'nlt-server-leaks.json',
                                           name: 'NLT server results',
                                           id: 'NLT_server')
                            job_status_update()
                        }
                    }
                }
                stage('Unit Test Bullseye on EL 8') {
                    when {
                        beforeAgent true
                        expression { !skipStage() }
                    }
                    agent {
                        label cachedCommitPragma(pragma: 'VM1-label', def_val: params.CI_UNIT_VM1_LABEL)
                    }
                    steps {
                        job_step_update(
                            unitTest(timeout_time: 60,
                                     unstash_opt: true,
                                     ignore_failure: true,
                                     inst_repos: prRepos(),
                                     inst_rpms: unitPackages()))
                    }
                    post {
                        always {
                            // This is only set while dealing with issues
                            // caused by code coverage instrumentation affecting
                            // test results, and while code coverage is being
                            // added.
                            unitTestPost ignore_failure: true,
                                         artifacts: ['covc_test_logs/', 'covc_vm_test/**']
                            job_status_update()
                        }
                    }
                } // stage('Unit test Bullseye on EL 8')
                stage('Unit Test with memcheck on EL 8') {
                    when {
                        beforeAgent true
                        expression { !skipStage() }
                    }
                    agent {
                        label cachedCommitPragma(pragma: 'VM1-label', def_val: params.CI_UNIT_VM1_LABEL)
                    }
                    steps {
                        job_step_update(
                            unitTest(timeout_time: 60,
                                     unstash_opt: true,
                                     ignore_failure: true,
                                     inst_repos: prRepos(),
                                     inst_rpms: unitPackages()))
                    }
                    post {
                        always {
                            unitTestPost artifacts: ['unit_test_memcheck_logs.tar.gz',
                                                     'unit_test_memcheck_logs/**/*.log'],
                                         valgrind_stash: 'el8-gcc-unit-memcheck'
                            job_status_update()
                        }
                    }
                } // stage('Unit Test with memcheck on EL 8')
                stage('Unit Test bdev with memcheck on EL 8') {
                    when {
                        beforeAgent true
                        expression { !skipStage() }
                    }
                    agent {
                        label params.CI_UNIT_VM1_NVME_LABEL
                    }
                    steps {
                        job_step_update(
                            unitTest(timeout_time: 60,
                                     unstash_opt: true,
                                     ignore_failure: true,
                                     inst_repos: prRepos(),
                                     inst_rpms: unitPackages()))
                    }
                    post {
                        always {
                            unitTestPost artifacts: ['unit_test_memcheck_bdev_logs.tar.gz',
                                                     'unit_test_memcheck_bdev_logs/**/*.log'],
                                         valgrind_stash: 'el8-gcc-unit-memcheck-bdev'
                            job_status_update()
                        }
                    }
                } // stage('Unit Test bdev with memcheck on EL 8')
            }
        }
        stage('Test') {
            when {
                beforeAgent true
                expression { !skipStage() }
            }
            parallel {
                stage('Functional on EL 8 with Valgrind') {
                    when {
                        beforeAgent true
                        expression { !skipStage() }
                    }
                    agent {
                        label params.CI_FUNCTIONAL_VM9_LABEL
                    }
                    steps {
                        job_step_update(
                            functionalTest(
                                inst_repos: daosRepos(),
                                inst_rpms: functionalPackages(1, next_version, 'tests-internal'),
                                test_function: 'runTestFunctionalV2'))
                    }
                    post {
                        always {
                            functionalTestPostV2()
                            job_status_update()
                        }
                    }
                } // stage('Functional on EL 8 with Valgrind')
                stage('Functional on EL 8') {
                    when {
                        beforeAgent true
                        expression { !skipStage() }
                    }
                    agent {
                        label vm9_label('EL8')
                    }
                    steps {
                        job_step_update(
                            functionalTest(
                                inst_repos: daosRepos(),
                                    inst_rpms: functionalPackages(1, next_version, 'tests-internal'),
                                    test_function: 'runTestFunctionalV2'))
                    }
                    post {
                        always {
                            functionalTestPostV2()
                            job_status_update()
                        }
                    }
                } // stage('Functional on EL 8')
                stage('Functional on EL 9') {
                    when {
                        beforeAgent true
                        expression { !skipStage() }
                    }
                    agent {
                        label vm9_label('EL9')
                    }
                    steps {
                        job_step_update(
                            functionalTest(
                                inst_repos: daosRepos(),
                                    inst_rpms: functionalPackages(1, next_version, 'tests-internal'),
                                    test_function: 'runTestFunctionalV2'))
                    }
                    post {
                        always {
                            functionalTestPostV2()
                            job_status_update()
                        }
                    }
                } // stage('Functional on EL 9')
                stage('Functional on Leap 15.4') {
                    when {
                        beforeAgent true
                        expression { !skipStage() }
                    }
                    agent {
                        label vm9_label('Leap15')
                    }
                    steps {
                        job_step_update(
                            functionalTest(
                                inst_repos: daosRepos(),
                                inst_rpms: functionalPackages(1, next_version, 'tests-internal'),
                                test_function: 'runTestFunctionalV2'))
                    }
                    post {
                        always {
                            functionalTestPostV2()
                            job_status_update()
                        }
                    } // post
                } // stage('Functional on Leap 15.4')
                stage('Functional on Ubuntu 20.04') {
                    when {
                        beforeAgent true
                        expression { !skipStage() }
                    }
                    agent {
                        label vm9_label('Ubuntu')
                    }
                    steps {
                        job_step_update(
                            functionalTest(
                                inst_repos: daosRepos(),
                                inst_rpms: functionalPackages(1, next_version, 'tests-internal'),
                                test_function: 'runTestFunctionalV2'))
                    }
                    post {
                        always {
                            functionalTestPostV2()
                            job_status_update()
                        }
                    } // post
                } // stage('Functional on Ubuntu 20.04')
                stage('Fault injection testing on EL 8') {
                    when {
                        beforeAgent true
                        expression { !skipStage() }
                    }
                    agent {
                        dockerfile {
                            filename 'utils/docker/Dockerfile.el.8'
                            label 'docker_runner'
                            additionalBuildArgs dockerBuildArgs(repo_type: 'stable',
                                                                parallel_build: true,
                                                                deps_build: true)
                            args '--tmpfs /mnt/daos_0'
                        }
                    }
                    steps {
                        job_step_update(
                            sconsBuild(parallel_build: true,
                                       scons_args: 'PREFIX=/opt/daos TARGET_TYPE=release BUILD_TYPE=debug',
                                       build_deps: 'no'))
                        job_step_update(nlt_test())
                        // recordCoverage(tools: [[parser: 'COBERTURA', pattern:'nltr.xml']],
                        //                skipPublishingChecks: true,
                        //                id: 'fir', name: 'Fault Injection Report')
                    }
                    post {
                        always {
                            discoverGitReferenceBuild referenceJob: 'daos-stack/daos/master',
                                                      scm: 'daos-stack/daos'
                            recordIssues enabledForFailure: true,
                                         failOnError: false,
                                         ignoreFailedBuilds: true,
                                         ignoreQualityGate: true,
                                         qualityGates: [[threshold: 1, type: 'TOTAL_ERROR'],
                                                        [threshold: 1, type: 'TOTAL_HIGH'],
                                                        [threshold: 1, type: 'NEW_NORMAL', unstable: true],
                                                        [threshold: 1, type: 'NEW_LOW', unstable: true]],
                                         tools: [issues(pattern: 'nlt-errors.json',
                                                        name: 'Fault injection issues',
                                                        id: 'Fault_Injection'),
                                                 issues(pattern: 'nlt-client-leaks.json',
                                                        name: 'Fault injection leaks',
                                                        id: 'NLT_client')]
                            junit testResults: 'nlt-junit.xml'
                            stash name: 'fault-inject-valgrind',
                                  includes: '*.memcheck.xml',
                                  allowEmpty: true
                            archiveArtifacts artifacts: 'nlt_logs/el8.fault-injection/'
                            job_status_update()
                        }
                    }
                } // stage('Fault inection testing')
            } // parallel
        } // stage('Test')
        stage('Test Storage Prep on EL 8') {
            when {
                beforeAgent true
                expression { params.CI_STORAGE_PREP_LABEL != '' }
            }
            agent {
                label params.CI_STORAGE_PREP_LABEL
            }
            steps {
                job_step_update(
                    storagePrepTest(
                        inst_repos: daosRepos(),
                        inst_rpms: functionalPackages(1, next_version, 'tests-internal')))
            }
            post {
                cleanup {
                    job_status_update()
                }
            }
        } // stage('Test Storage Prep')
        stage('Test Hardware') {
            when {
                beforeAgent true
                expression { !skipStage() }
            }
            steps {
                script {
                    parallel(
                        'Functional Hardware Medium': getFunctionalTestStage(
                            name: 'Functional Hardware Medium',
                            pragma_suffix: '-hw-medium',
                            label: params.FUNCTIONAL_HARDWARE_MEDIUM_LABEL,
                            next_version: next_version,
                            stage_tags: 'hw,medium,-provider',
                            default_tags: startedByTimer() ? 'pr daily_regression' : 'pr',
                            nvme: 'auto',
                            run_if_pr: true,
                            run_if_landing: false,
                            job_status: job_status_internal
                        ),
                        'Functional Hardware Medium MD on SSD': getFunctionalTestStage(
                            name: 'Functional Hardware Medium MD on SSD',
                            pragma_suffix: '-hw-medium-md-on-ssd',
                            label: params.FUNCTIONAL_HARDWARE_MEDIUM_LABEL,
                            next_version: next_version,
                            stage_tags: 'hw,medium,-provider',
                            default_tags: startedByTimer() ?
                                'pr,md_on_ssd daily_regression,md_on_ssd' : 'pr,md_on_ssd',
                            nvme: 'auto_md_on_ssd',
                            run_if_pr: false,
                            run_if_landing: false,
                            job_status: job_status_internal
                        ),
                        'Functional Hardware Medium Verbs Provider': getFunctionalTestStage(
                            name: 'Functional Hardware Medium Verbs Provider',
                            pragma_suffix: '-hw-medium-verbs-provider',
                            label: params.FUNCTIONAL_HARDWARE_MEDIUM_VERBS_PROVIDER_LABEL,
                            next_version: next_version,
                            stage_tags: 'hw,medium,provider',
                            default_tags: startedByTimer() ? 'pr daily_regression' : 'pr',
                            default_nvme: 'auto',
                            provider: 'ofi+verbs;ofi_rxm',
                            run_if_pr: true,
                            run_if_landing: false,
                            job_status: job_status_internal
                        ),
                        'Functional Hardware Medium Verbs Provider MD on SSD': getFunctionalTestStage(
                            name: 'Functional Hardware Medium Verbs Provider MD on SSD',
                            pragma_suffix: '-hw-medium-verbs-provider-md-on-ssd',
<<<<<<< HEAD
                            label: params.FUNCTIONAL_HARDWARE_MEDIUM_MD_ON_SSD_LABEL,
=======
                            label: params.FUNCTIONAL_HARDWARE_MEDIUM_VERBS_PROVIDER_LABEL,
>>>>>>> d3b7591b
                            next_version: next_version,
                            stage_tags: 'hw,medium,provider',
                            default_tags: startedByTimer() ?
                                'pr,md_on_ssd daily_regression,md_on_ssd' : 'pr,md_on_ssd',
<<<<<<< HEAD
                            nvme: 'auto_md_on_ssd',
=======
                            default_nvme: 'auto_md_on_ssd',
                            provider: 'ofi+verbs;ofi_rxm',
>>>>>>> d3b7591b
                            run_if_pr: false,
                            run_if_landing: false,
                            job_status: job_status_internal
                        ),
                        'Functional Hardware Medium UCX Provider': getFunctionalTestStage(
                            name: 'Functional Hardware Medium UCX Provider',
                            pragma_suffix: '-hw-medium-ucx-provider',
                            label: params.FUNCTIONAL_HARDWARE_MEDIUM_UCX_PROVIDER_LABEL,
                            next_version: next_version,
                            stage_tags: 'hw,medium,provider',
                            default_tags: startedByTimer() ? 'pr daily_regression' : 'pr',
                            default_nvme: 'auto',
                            provider: 'ucx+dc_x',
                            run_if_pr: false,
                            run_if_landing: false,
                            job_status: job_status_internal
                        ),
                        'Functional Hardware Large': getFunctionalTestStage(
                            name: 'Functional Hardware Large',
                            pragma_suffix: '-hw-large',
                            label: params.FUNCTIONAL_HARDWARE_LARGE_LABEL,
                            next_version: next_version,
                            stage_tags: 'hw,large',
                            default_tags: startedByTimer() ? 'pr daily_regression' : 'pr',
                            default_nvme: 'auto',
                            run_if_pr: true,
                            run_if_landing: false,
                            job_status: job_status_internal
                        ),
                        'Functional Hardware Large MD on SSD': getFunctionalTestStage(
                            name: 'Functional Hardware Large MD on SSD',
                            pragma_suffix: '-hw-large-md-on-ssd',
<<<<<<< HEAD
                            label: params.FUNCTIONAL_HARDWARE_MEDIUM_MD_ON_SSD_LABEL,
                            next_version: next_version,
                            stage_tags: 'hw,large',
                            default_tags: startedByTimer() ?
                                'pr,md_on_ssd daily_regression,md_on_ssd' : 'pr,md_on_ssd',
                            nvme: 'auto_md_on_ssd',
=======
                            label: params.FUNCTIONAL_HARDWARE_LARGE_LABEL,
                            next_version: next_version,
                            stage_tags: 'hw,large',
                            default_tags: startedByTimer() ? 'pr daily_regression' : 'pr',
                            default_nvme: 'auto_md_on_ssd',
>>>>>>> d3b7591b
                            run_if_pr: false,
                            run_if_landing: false,
                            job_status: job_status_internal
                        ),
                    )
                }
            }
        } // stage('Test Hardware')
        stage('Test Report') {
            parallel {
                stage('Bullseye Report on EL 8') {
                    when {
                        beforeAgent true
                        expression { !skipStage() }
                    }
                    agent {
                        dockerfile {
                            filename 'utils/docker/Dockerfile.el.8'
                            label 'docker_runner'
                            additionalBuildArgs dockerBuildArgs(repo_type: 'stable') +
                                " -t ${sanitized_JOB_NAME}-el8 " +
                                ' --build-arg BULLSEYE=' + env.BULLSEYE +
                                ' --build-arg REPOS="' + prRepos() + '"'
                        }
                    }
                    steps {
                        // The coverage_healthy is primarily set here
                        // while the code coverage feature is being implemented.
                        job_step_update(
                            cloverReportPublish(
                                coverage_stashes: ['el8-covc-unit-cov',
                                                   'func-vm-cov',
                                                   'func-hw-medium-cov',
                                                   'func-hw-large-cov'],
                                coverage_healthy: [methodCoverage: 0,
                                                   conditionalCoverage: 0,
                                                   statementCoverage: 0],
                                ignore_failure: true))
                    }
                    post {
                        cleanup {
                            job_status_update()
                        }
                    }
                } // stage('Bullseye Report on EL 8')
            } // parallel
        } // stage ('Test Report')
    } // stages
    post {
        always {
            valgrindReportPublish valgrind_stashes: ['el8-gcc-nlt-memcheck',
                                                     'el8-gcc-unit-memcheck',
                                                     'fault-inject-valgrind']
            job_status_update('final_status')
            jobStatusWrite(job_status_internal)
        }
        unsuccessful {
            notifyBrokenBranch branches: target_branch
        }
    } // post
}<|MERGE_RESOLUTION|>--- conflicted
+++ resolved
@@ -1164,21 +1164,13 @@
                         'Functional Hardware Medium Verbs Provider MD on SSD': getFunctionalTestStage(
                             name: 'Functional Hardware Medium Verbs Provider MD on SSD',
                             pragma_suffix: '-hw-medium-verbs-provider-md-on-ssd',
-<<<<<<< HEAD
-                            label: params.FUNCTIONAL_HARDWARE_MEDIUM_MD_ON_SSD_LABEL,
-=======
                             label: params.FUNCTIONAL_HARDWARE_MEDIUM_VERBS_PROVIDER_LABEL,
->>>>>>> d3b7591b
                             next_version: next_version,
                             stage_tags: 'hw,medium,provider',
                             default_tags: startedByTimer() ?
                                 'pr,md_on_ssd daily_regression,md_on_ssd' : 'pr,md_on_ssd',
-<<<<<<< HEAD
-                            nvme: 'auto_md_on_ssd',
-=======
                             default_nvme: 'auto_md_on_ssd',
                             provider: 'ofi+verbs;ofi_rxm',
->>>>>>> d3b7591b
                             run_if_pr: false,
                             run_if_landing: false,
                             job_status: job_status_internal
@@ -1211,20 +1203,11 @@
                         'Functional Hardware Large MD on SSD': getFunctionalTestStage(
                             name: 'Functional Hardware Large MD on SSD',
                             pragma_suffix: '-hw-large-md-on-ssd',
-<<<<<<< HEAD
-                            label: params.FUNCTIONAL_HARDWARE_MEDIUM_MD_ON_SSD_LABEL,
-                            next_version: next_version,
-                            stage_tags: 'hw,large',
-                            default_tags: startedByTimer() ?
-                                'pr,md_on_ssd daily_regression,md_on_ssd' : 'pr,md_on_ssd',
-                            nvme: 'auto_md_on_ssd',
-=======
                             label: params.FUNCTIONAL_HARDWARE_LARGE_LABEL,
                             next_version: next_version,
                             stage_tags: 'hw,large',
                             default_tags: startedByTimer() ? 'pr daily_regression' : 'pr',
                             default_nvme: 'auto_md_on_ssd',
->>>>>>> d3b7591b
                             run_if_pr: false,
                             run_if_landing: false,
                             job_status: job_status_internal
