--- conflicted
+++ resolved
@@ -742,13 +742,8 @@
                         label 'ci_nlt_1'
                     }
                     steps {
-<<<<<<< HEAD
                         unitTest timeout_time: 60,
-                                 inst_repos: pr_repos(),
-=======
-                        unitTest timeout_time: 30,
                                  inst_repos: prRepos(),
->>>>>>> 9d119893
                                  test_script: 'ci/unit/test_nlt.sh',
                                  inst_rpms: unitPackages()
                     }
