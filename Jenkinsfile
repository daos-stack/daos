#!/usr/bin/groovy
/* Copyright (C) 2019-2020 Intel Corporation
 * All rights reserved.
 *
 * Redistribution and use in source and binary forms, with or without
 * modification, are permitted for any purpose (including commercial purposes)
 * provided that the following conditions are met:
 *
 * 1. Redistributions of source code must retain the above copyright notice,
 *    this list of conditions, and the following disclaimer.
 *
 * 2. Redistributions in binary form must reproduce the above copyright notice,
 *    this list of conditions, and the following disclaimer in the
 *    documentation and/or materials provided with the distribution.
 *
 * 3. In addition, redistributions of modified forms of the source or binary
 *    code must carry prominent notices stating that the original code was
 *    changed and the date of the change.
 *
 *  4. All publications or advertising materials mentioning features or use of
 *     this software are asked, but not required, to acknowledge that it was
 *     developed by Intel Corporation and credit the contributors.
 *
 * 5. Neither the name of Intel Corporation, nor the name of any Contributor
 *    may be used to endorse or promote products derived from this software
 *    without specific prior written permission.
 *
 * THIS SOFTWARE IS PROVIDED BY THE COPYRIGHT HOLDERS AND CONTRIBUTORS "AS IS"
 * AND ANY EXPRESS OR IMPLIED WARRANTIES, INCLUDING, BUT NOT LIMITED TO, THE
 * IMPLIED WARRANTIES OF MERCHANTABILITY AND FITNESS FOR A PARTICULAR PURPOSE
 * ARE DISCLAIMED. IN NO EVENT SHALL THE COPYRIGHT HOLDER BE LIABLE FOR ANY
 * DIRECT, INDIRECT, INCIDENTAL, SPECIAL, EXEMPLARY, OR CONSEQUENTIAL DAMAGES
 * (INCLUDING, BUT NOT LIMITED TO, PROCUREMENT OF SUBSTITUTE GOODS OR SERVICES;
 * LOSS OF USE, DATA, OR PROFITS; OR BUSINESS INTERRUPTION) HOWEVER CAUSED AND
 * ON ANY THEORY OF LIABILITY, WHETHER IN CONTRACT, STRICT LIABILITY, OR TORT
 * (INCLUDING NEGLIGENCE OR OTHERWISE) ARISING IN ANY WAY OUT OF THE USE OF
 * THIS SOFTWARE, EVEN IF ADVISED OF THE POSSIBILITY OF SUCH DAMAGE.
 */
// To use a test branch (i.e. PR) until it lands to master
// I.e. for testing library changes
//@Library(value="pipeline-lib@your_branch") _


def arch = ""
def sanitized_JOB_NAME = JOB_NAME.toLowerCase().replaceAll('/', '-').replaceAll('%2f', '-')

def daos_packages_version = ""
def el7_component_repos = ""
def component_repos = ""
def daos_repo = "daos@${env.BRANCH_NAME}:${env.BUILD_NUMBER}"
def el7_daos_repos = el7_component_repos + ' ' + component_repos + ' ' + daos_repo
def functional_rpms  = "--exclude openmpi openmpi3 hwloc ndctl" +
                       "ior-hpc-cart-4-daos-0 mpich-autoload-cart-4-daos-0 " +
                       "romio-tests-cart-4-daos-0 hdf5-tests-cart-4-daos-0 " +
                       "mpi4py-tests-cart-4-daos-0 testmpio-cart-4-daos-0"

def rpm_test_pre = '''if git show -s --format=%B | grep "^Skip-test: true"; then
                          exit 0
                      fi
                      nodelist=(${NODELIST//,/ })
                      scp -i ci_key src/tests/ftest/data/daos_server_baseline.yaml \
                                    jenkins@${nodelist[0]}:/tmp
                      scp -i ci_key src/tests/ftest/data/daos_agent_baseline.yaml \
                                    jenkins@${nodelist[0]}:/tmp
                      ssh -i ci_key jenkins@${nodelist[0]} "set -ex\n'''

def rpm_test_daos_test = '''me=\\\$(whoami)
                            for dir in server agent; do
                                sudo mkdir /var/run/daos_\\\$dir
                                sudo chmod 0755 /var/run/daos_\\\$dir
                                sudo chown \\\$me:\\\$me /var/run/daos_\\\$dir
                            done
                            sudo mkdir /tmp/daos_sockets
                            sudo chmod 0755 /tmp/daos_sockets
                            sudo chown \\\$me:\\\$me /tmp/daos_sockets
                            sudo mkdir -p /mnt/daos
                            sudo mount -t tmpfs -o size=16777216k tmpfs /mnt/daos
                            sed -i -e \\\"/^access_points:/s/example/\\\$(hostname -s)/\\\" /tmp/daos_server_baseline.yaml
                            sed -i -e \\\"/^access_points:/s/example/\\\$(hostname -s)/\\\" /tmp/daos_agent_baseline.yaml
                            sudo cp /tmp/daos_server_baseline.yaml /usr/etc/daos_server.yml
                            sudo cp /tmp/daos_agent_baseline.yaml /usr/etc/daos_agent.yml
                            cat /usr/etc/daos_server.yml
                            cat /usr/etc/daos_agent.yml
                            module load mpi/openmpi3-x86_64
                            coproc orterun -np 1 -H \\\$HOSTNAME --enable-recovery daos_server --debug --config /usr/etc/daos_server.yml start -t 1 -i --recreate-superblocks
                            trap 'set -x; kill -INT \\\$COPROC_PID' EXIT
                            line=\"\"
                            while [[ \"\\\$line\" != *started\\\\ on\\\\ rank\\\\ 0* ]]; do
                                read line <&\\\${COPROC[0]}
                                echo \"Server stdout: \\\$line\"
                            done
                            echo \"Server started!\"
                            daos_agent -o /usr/etc/daos_agent.yml -i &
                            AGENT_PID=\\\$!
                            trap 'set -x; kill -INT \\\$AGENT_PID \\\$COPROC_PID' EXIT
                            orterun -np 1 -x OFI_INTERFACE=eth0 daos_test -m'''

// bail out of branch builds that are not on a whitelist
if (!env.CHANGE_ID &&
    (env.BRANCH_NAME != "weekly-testing" &&
     env.BRANCH_NAME != "master")) {
   currentBuild.result = 'SUCCESS'
   return
}

pipeline {
    agent { label 'lightweight' }

    triggers {
        cron(env.BRANCH_NAME == 'master' ? '0 0 * * *\n' : '' +
             env.BRANCH_NAME == 'weekly-testing' ? 'H 0 * * 6' : '')
    }

    environment {
        GITHUB_USER = credentials('daos-jenkins-review-posting')
        BAHTTPS_PROXY = "${env.HTTP_PROXY ? '--build-arg HTTP_PROXY="' + env.HTTP_PROXY + '" --build-arg http_proxy="' + env.HTTP_PROXY + '"' : ''}"
        BAHTTP_PROXY = "${env.HTTP_PROXY ? '--build-arg HTTPS_PROXY="' + env.HTTPS_PROXY + '" --build-arg https_proxy="' + env.HTTPS_PROXY + '"' : ''}"
        UID = sh(script: "id -u", returnStdout: true)
        BUILDARGS = "$env.BAHTTP_PROXY $env.BAHTTPS_PROXY "                   +
                    "--build-arg NOBUILD=1 --build-arg UID=$env.UID "         +
                    "--build-arg JENKINS_URL=$env.JENKINS_URL "               +
                    "--build-arg CACHEBUST=${currentBuild.startTimeInMillis}"
        QUICKBUILD = sh(script: "git show -s --format=%B | grep \"^Quick-build: true\"",
                        returnStatus: true)
        SSH_KEY_ARGS = "-ici_key"
        CLUSH_ARGS = "-o$SSH_KEY_ARGS"
        CART_COMMIT = sh(script: "sed -ne 's/CART *= *\\(.*\\)/\\1/p' utils/build.config", returnStdout: true).trim()
    }

    options {
        // preserve stashes so that jobs can be started at the test stage
        preserveStashes(buildCount: 5)
    }

    stages {
        stage('Cancel Previous Builds') {
            when { changeRequest() }
            steps {
                cancelPreviousBuilds()
            }
        }
        stage('Pre-build') {
            when {
                beforeAgent true
                allOf {
                    not { branch 'weekly-testing' }
                    expression { env.CHANGE_TARGET != 'weekly-testing' }
                    expression { return env.QUICKBUILD == '1' }
                }
            }
            parallel {
                stage('checkpatch') {
                    when {
                      beforeAgent true
                      expression {
                        ! commitPragma(pragma: 'Skip-checkpatch').contains('true')
                      }
                    }
                    agent {
                        dockerfile {
                            filename 'Dockerfile.centos.7'
                            dir 'utils/docker'
                            label 'docker_runner'
                            additionalBuildArgs "-t ${sanitized_JOB_NAME}-centos7 " + '$BUILDARGS'
                        }
                    }
                    steps {
                        checkPatch user: GITHUB_USER_USR,
                                   password: GITHUB_USER_PSW,
                                   ignored_files: "src/control/vendor/*:src/include/daos/*.pb-c.h:src/common/*.pb-c.[ch]:src/mgmt/*.pb-c.[ch]:src/iosrv/*.pb-c.[ch]:src/security/*.pb-c.[ch]:*.crt:*.pem:*_test.go"
                    }
                    post {
                        always {
                            archiveArtifacts artifacts: 'pylint.log', allowEmptyArchive: true
                            /* when JENKINS-39203 is resolved, can probably use stepResult
                               here and remove the remaining post conditions
                               stepResult name: env.STAGE_NAME,
                                          context: 'build/' + env.STAGE_NAME,
                                          result: ${currentBuild.currentResult}
                            */
                        }
                        /* temporarily moved into stepResult due to JENKINS-39203
                        success {
                            githubNotify credentialsId: 'daos-jenkins-commit-status',
                                         description: env.STAGE_NAME,
                                         context: 'pre-build/' + env.STAGE_NAME,
                                         status: 'SUCCESS'
                        }
                        unstable {
                            githubNotify credentialsId: 'daos-jenkins-commit-status',
                                         description: env.STAGE_NAME,
                                         context: 'pre-build/' + env.STAGE_NAME,
                                         status: 'FAILURE'
                        }
                        failure {
                            githubNotify credentialsId: 'daos-jenkins-commit-status',
                                         description: env.STAGE_NAME,
                                         context: 'pre-build/' + env.STAGE_NAME,
                                         status: 'ERROR'
                        }
                        */
                    }
                }
            }
        }
        stage('Build') {
            /* Don't use failFast here as whilst it avoids using extra resources
             * and gives faster results for PRs it's also on for master where we
             * do want complete results in the case of partial failure
             */
            //failFast true
            when {
                beforeAgent true
                // expression { skipTest != true }
                expression { ! commitPragma(pragma: 'Skip-build').contains('true') }
            }
            parallel {
                stage('Build RPM on CentOS 7') {
                    when {
                        beforeAgent true
                        allOf {
                            not { branch 'weekly-testing' }
                            expression { env.CHANGE_TARGET != 'weekly-testing' }
                        }
                    }
                    agent {
                        dockerfile {
                            filename 'Dockerfile.mockbuild'
                            dir 'utils/rpms/packaging'
                            label 'docker_runner'
                            additionalBuildArgs '--build-arg UID=$(id -u) --build-arg JENKINS_URL=' +
                                                env.JENKINS_URL
                            args  '--group-add mock --cap-add=SYS_ADMIN --privileged=true'
                        }
                    }
                    steps {
                         githubNotify credentialsId: 'daos-jenkins-commit-status',
                                      description: env.STAGE_NAME,
                                      context: "build" + "/" + env.STAGE_NAME,
                                      status: "PENDING"
                        checkoutScm withSubmodules: true
                        catchError(stageResult: 'UNSTABLE', buildResult: 'SUCCESS') {
                            sh label: env.STAGE_NAME,
                               script: '''rm -rf artifacts/centos7/
                                          mkdir -p artifacts/centos7/
                                          if git show -s --format=%B | grep "^Skip-build: true"; then
                                              exit 0
                                          fi
                                          make CHROOT_NAME="epel-7-x86_64" -C utils/rpms chrootbuild'''
                        }
                    }
                    post {
                        success {
                            sh label: "Collect artifacts",
                               script: '''mockroot=/var/lib/mock/epel-7-x86_64
                                          (cd $mockroot/result/ &&
                                           cp -r . $OLDPWD/artifacts/centos7/)
                                          createrepo artifacts/centos7/
                                          cat $mockroot/result/{root,build}.log'''
                               script {
                                   daos_packages_version = sh(script: 'rpm --qf %{version}-%{release}.%{arch} -qp artifacts/centos7/daos-server-*.x86_64.rpm',
                                      returnStdout: true)
                               }
                            publishToRepository product: 'daos',
                                                format: 'yum',
                                                maturity: 'stable',
                                                tech: 'el-7',
                                                repo_dir: 'artifacts/centos7/'
                            stepResult name: env.STAGE_NAME, context: "build",
                                       result: "SUCCESS"
                        }
                        unstable {
                            stepResult name: env.STAGE_NAME, context: "build",
                                       result: "UNSTABLE", ignore_failure: true
                        }
                        failure {
                            stepResult name: env.STAGE_NAME, context: "build",
                                       result: "FAILURE", ignore_failure: true
                        }
                        unsuccessful {
                            sh label: "Collect artifacts",
                               script: '''mockroot=/var/lib/mock/epel-7-x86_64
                                          artdir=$PWD/artifacts/centos7
                                          if srpms=$(ls _topdir/SRPMS/*); then
                                              cp -af $srpms $artdir
                                          fi
                                          (if cd $mockroot/result/; then
                                               cp -r . $artdir
                                           fi)
                                          cat $mockroot/result/{root,build}.log \
                                              2>/dev/null || true'''
                        }
                        cleanup {
                            archiveArtifacts artifacts: 'artifacts/centos7/**'
                        }
                    }
                }
                stage('Build RPM on Leap 15') {
                    when {
                        beforeAgent true
                        allOf {
                            not { branch 'weekly-testing' }
                            expression { env.CHANGE_TARGET != 'weekly-testing' }
                        }
                    }
                    agent {
                        dockerfile {
                            filename 'Dockerfile.mockbuild'
                            dir 'utils/rpms/packaging'
                            label 'docker_runner'
                            args '--privileged=true'
                            additionalBuildArgs '--build-arg UID=$(id -u) --build-arg JENKINS_URL=' +
                                                env.JENKINS_URL
                            args  '--group-add mock --cap-add=SYS_ADMIN --privileged=true'
                        }
                    }
                    steps {
                        githubNotify credentialsId: 'daos-jenkins-commit-status',
                                      description: env.STAGE_NAME,
                                      context: "build" + "/" + env.STAGE_NAME,
                                      status: "PENDING"
                        checkoutScm withSubmodules: true
                        catchError(stageResult: 'UNSTABLE', buildResult: 'SUCCESS') {
                            sh label: env.STAGE_NAME,
                               script: '''rm -rf artifacts/leap15/
                                  mkdir -p artifacts/leap15/
                                  if git show -s --format=%B | grep "^Skip-build: true"; then
                                      exit 0
                                  fi
                                  make CHROOT_NAME="opensuse-leap-15.1-x86_64" -C utils/rpms chrootbuild'''
                        }
                    }
                    post {
                        success {
                            sh label: "Collect artifacts",
                               script: '''(cd /var/lib/mock/opensuse-leap-15.1-x86_64/result/ &&
                                           cp -r . $OLDPWD/artifacts/leap15/)
                                          createrepo artifacts/leap15/'''
                            publishToRepository product: 'daos',
                                                format: 'yum',
                                                maturity: 'stable',
                                                tech: 'leap-15',
                                                repo_dir: 'artifacts/leap15/'
                            stepResult name: env.STAGE_NAME, context: "build",
                                       result: "SUCCESS"
                        }
                        unstable {
                            stepResult name: env.STAGE_NAME, context: "build",
                                       result: "UNSTABLE"
                        }
                        failure {
                            stepResult name: env.STAGE_NAME, context: "build",
                                       result: "FAILURE"
                        }
                        unsuccessful {
                            sh label: "Collect artifacts",
                               script: '''mockroot=/var/lib/mock/opensuse-leap-15.1-x86_64
                                          cat $mockroot/result/{root,build}.log
                                          artdir=$PWD/artifacts/leap15
                                          if srpms=$(ls _topdir/SRPMS/*); then
                                              cp -af $srpms $artdir
                                          fi
                                          (if cd $mockroot/result/; then
                                               cp -r . $artdir
                                           fi)
                                          cat $mockroot/result/{root,build}.log \
                                              2>/dev/null || true'''
                        }
                        cleanup {
                            archiveArtifacts artifacts: 'artifacts/leap15/**'
                        }
                    }
                }
                stage('Build on CentOS 7') {
                    agent {
                        dockerfile {
                            filename 'Dockerfile.centos.7'
                            dir 'utils/docker'
                            label 'docker_runner'
                            additionalBuildArgs "-t ${sanitized_JOB_NAME}-centos7 " +
                                                '$BUILDARGS ' +
                                                '--build-arg QUICKBUILD=' + env.QUICKBUILD +
                                                ' --build-arg CART_COMMIT=-' + env.CART_COMMIT +
                                                ' --build-arg REPOS="' + component_repos + '"'
                        }
                    }
                    steps {
                        sconsBuild clean: "_build.external${arch}",
                                   failure_artifacts: 'config.log-centos7-gcc'
                        stash name: 'CentOS-install', includes: 'install/**'
                        stash name: 'CentOS-build-vars', includes: ".build_vars${arch}.*"
                        stash name: 'CentOS-tests',
                                    includes: '''build/src/rdb/raft/src/tests_main,
                                                 build/src/common/tests/btree_direct,
                                                 build/src/common/tests/btree,
                                                 build/src/common/tests/sched,
                                                 build/src/common/tests/drpc_tests,
                                                 build/src/common/tests/acl_api_tests,
                                                 build/src/common/tests/acl_util_tests,
                                                 build/src/common/tests/acl_principal_tests,
                                                 build/src/common/tests/acl_real_tests,
                                                 build/src/iosrv/tests/drpc_progress_tests,
                                                 build/src/control/src/github.com/daos-stack/daos/src/control/mgmt,
                                                 build/src/client/api/tests/eq_tests,
                                                 build/src/iosrv/tests/drpc_handler_tests,
                                                 build/src/iosrv/tests/drpc_listener_tests,
                                                 build/src/mgmt/tests/srv_drpc_tests,
                                                 build/src/security/tests/cli_security_tests,
                                                 build/src/security/tests/srv_acl_tests,
                                                 build/src/vos/vea/tests/vea_ut,
                                                 build/src/common/tests/umem_test,
                                                 build/src/bio/smd/tests/smd_ut,
                                                 scons_local/build_info/**,
                                                 src/common/tests/btree.sh,
                                                 src/control/run_go_tests.sh,
                                                 src/rdb/raft_tests/raft_tests.py,
                                                 src/vos/tests/evt_ctl.sh
                                                 src/control/lib/netdetect/netdetect.go'''
                    }
                    post {
                        always {
                            node('lightweight') {
                                recordIssues enabledForFailure: true,
                                             aggregatingResults: true,
                                             id: "analysis-centos7",
                                             tools: [ gcc4(), cppCheck() ],
                                             filters: [excludeFile('.*\\/_build\\.external\\/.*'),
                                                       excludeFile('_build\\.external\\/.*')]
                            }
                            /* when JENKINS-39203 is resolved, can probably use stepResult
                               here and remove the remaining post conditions
                               stepResult name: env.STAGE_NAME,
                                          context: 'build/' + env.STAGE_NAME,
                                          result: ${currentBuild.currentResult}
                            */
                        }
                        success {
                            sh "rm -rf _build.external${arch}"
                            /* temporarily moved into stepResult due to JENKINS-39203
                            githubNotify credentialsId: 'daos-jenkins-commit-status',
                                         description: env.STAGE_NAME,
                                         context: 'build/' + env.STAGE_NAME,
                                         status: 'SUCCESS'
                            */
                        }
                        unsuccessful {
                            sh """if [ -f config${arch}.log ]; then
                                      mv config${arch}.log config.log-centos7-gcc
                                  fi"""
                            archiveArtifacts artifacts: 'config.log-centos7-gcc',
                                             allowEmptyArchive: true
                            /* temporarily moved into stepResult due to JENKINS-39203
                            githubNotify credentialsId: 'daos-jenkins-commit-status',
                                         description: env.STAGE_NAME,
                                         context: 'build/' + env.STAGE_NAME,
                                         status: 'FAILURE'
                            */
                        }
                    }
                }
                stage('Build on CentOS 7 with Clang') {
                    when {
                        beforeAgent true
                        allOf {
                            branch 'master'
                            expression { return env.QUICKBUILD == '1' }
                        }
                    }
                    agent {
                        dockerfile {
                            filename 'Dockerfile.centos.7'
                            dir 'utils/docker'
                            label 'docker_runner'
                            additionalBuildArgs "-t ${sanitized_JOB_NAME}-centos7 " + '$BUILDARGS'
                        }
                    }
                    steps {
                        sconsBuild clean: "_build.external${arch}", COMPILER: "clang",
                                   failure_artifacts: 'config.log-centos7-clang'
                    }
                    post {
                        always {
                            node('lightweight') {
                                recordIssues enabledForFailure: true,
                                             aggregatingResults: true,
                                             id: "analysis-centos7-clang",
                                             tools: [ clang(), cppCheck() ],
                                             filters: [excludeFile('.*\\/_build\\.external\\/.*'),
                                                       excludeFile('_build\\.external\\/.*')]
                            }
                            /* when JENKINS-39203 is resolved, can probably use stepResult
                               here and remove the remaining post conditions
                               stepResult name: env.STAGE_NAME,
                                          context: 'build/' + env.STAGE_NAME,
                                          result: ${currentBuild.currentResult}
                            */
                        }
                        success {
                            /* temporarily moved into stepResult due to JENKINS-39203
                            githubNotify credentialsId: 'daos-jenkins-commit-status',
                                         description: env.STAGE_NAME,
                                         context: 'build/' + env.STAGE_NAME,
                                         status: 'SUCCESS'
                            */
                            sh "rm -rf _build.external${arch}"
                        }
                        unsuccessful {
                            sh """if [ -f config${arch}.log ]; then
                                      mv config${arch}.log config.log-centos7-clang
                                  fi"""
                            archiveArtifacts artifacts: 'config.log-centos7-clang',
                                             allowEmptyArchive: true
                            /* temporarily moved into stepResult due to JENKINS-39203
                            githubNotify credentialsId: 'daos-jenkins-commit-status',
                                         description: env.STAGE_NAME,
                                         context: 'build/' + env.STAGE_NAME,
                                         status: 'FAILURE'
                            */
                        }
                    }
                }
                stage('Build on Ubuntu 18.04') {
                    when {
                        beforeAgent true
                        allOf {
                            branch 'master'
                            expression { return env.QUICKBUILD == '1' }
                        }
                    }
                    agent {
                        dockerfile {
                            filename 'Dockerfile.ubuntu.18.04'
                            dir 'utils/docker'
                            label 'docker_runner'
                            additionalBuildArgs "-t ${sanitized_JOB_NAME}-ubuntu18.04 " + '$BUILDARGS'
                        }
                    }
                    steps {
                        sconsBuild clean: "_build.external${arch}",
                                   failure_artifacts: 'config.log-ubuntu18.04-gcc'
                    }
                    post {
                        always {
                            node('lightweight') {
                                recordIssues enabledForFailure: true,
                                             aggregatingResults: true,
                                             id: "analysis-ubuntu18",
                                             tools: [ gcc4(), cppCheck() ],
                                             filters: [excludeFile('.*\\/_build\\.external\\/.*'),
                                                       excludeFile('_build\\.external\\/.*')]
                            }
                            /* when JENKINS-39203 is resolved, can probably use stepResult
                               here and remove the remaining post conditions
                               stepResult name: env.STAGE_NAME,
                                          context: 'build/' + env.STAGE_NAME,
                                          result: ${currentBuild.currentResult}
                            */
                        }
                        success {
                            /* temporarily moved into stepResult due to JENKINS-39203
                            githubNotify credentialsId: 'daos-jenkins-commit-status',
                                         description: env.STAGE_NAME,
                                         context: 'build/' + env.STAGE_NAME,
                                         status: 'SUCCESS'
                            */
                            sh "rm -rf _build.external${arch}"
                        }
                        unsuccessful {
                            sh """if [ -f config${arch}.log ]; then
                                      mv config${arch}.log config.log-ubuntu18.04-gcc
                                  fi"""
                            archiveArtifacts artifacts: 'config.log-ubuntu18.04-gcc',
                                             allowEmptyArchive: true
                            /* temporarily moved into stepResult due to JENKINS-39203
                            githubNotify credentialsId: 'daos-jenkins-commit-status',
                                         description: env.STAGE_NAME,
                                         context: 'build/' + env.STAGE_NAME,
                                         status: 'FAILURE'
                            */
                        }
                    }
                }
                stage('Build on Ubuntu 18.04 with Clang') {
                    when {
                        beforeAgent true
                        allOf {
                            not { branch 'weekly-testing' }
                            expression { env.CHANGE_TARGET != 'weekly-testing' }
                            expression { return env.QUICKBUILD == '1' }
                        }
                    }
                    agent {
                        dockerfile {
                            filename 'Dockerfile.ubuntu.18.04'
                            dir 'utils/docker'
                            label 'docker_runner'
                            additionalBuildArgs "-t ${sanitized_JOB_NAME}-ubuntu18.04 " + '$BUILDARGS'
                        }
                    }
                    steps {
                        sconsBuild clean: "_build.external${arch}", COMPILER: "clang",
                                   failure_artifacts: 'config.log-ubuntu18.04-clag'
                    }
                    post {
                        always {
                            node('lightweight') {
                                recordIssues enabledForFailure: true,
                                             aggregatingResults: true,
                                             id: "analysis-ubuntu18-clang",
                                             tools: [ clang(), cppCheck() ],
                                             filters: [excludeFile('.*\\/_build\\.external\\/.*'),
                                                       excludeFile('_build\\.external\\/.*')]
                            }
                            /* when JENKINS-39203 is resolved, can probably use stepResult
                               here and remove the remaining post conditions
                               stepResult name: env.STAGE_NAME,
                                          context: 'build/' + env.STAGE_NAME,
                                          result: ${currentBuild.currentResult}
                            */
                        }
                        success {
                            /* temporarily moved into stepResult due to JENKINS-39203
                            githubNotify credentialsId: 'daos-jenkins-commit-status',
                                         description: env.STAGE_NAME,
                                         context: 'build/' + env.STAGE_NAME,
                                         status: 'SUCCESS'
                            */
                            sh "rm -rf _build.external${arch}"
                        }
                        unsuccessful {
                            sh """if [ -f config${arch}.log ]; then
                                      mv config${arch}.log config.log-ubuntu18.04-clang
                                  fi"""
                            archiveArtifacts artifacts: 'config.log-ubuntu18.04-clang',
                                             allowEmptyArchive: true
                            /* temporarily moved into stepResult due to JENKINS-39203
                            githubNotify credentialsId: 'daos-jenkins-commit-status',
                                         description: env.STAGE_NAME,
                                         context: 'build/' + env.STAGE_NAME,
                                         status: 'FAILURE'
                            */
                        }
                    }
                }
                stage('Build on Leap 15') {
                    when {
                        beforeAgent true
                        allOf {
                            branch 'master'
                            expression { return env.QUICKBUILD == '1' }
                        }
                    }
                    agent {
                        dockerfile {
                            filename 'Dockerfile.leap.15'
                            dir 'utils/docker'
                            label 'docker_runner'
                            additionalBuildArgs "-t ${sanitized_JOB_NAME}-leap15 " + '$BUILDARGS'
                        }
                    }
                    steps {
                        sconsBuild clean: "_build.external${arch}",
                                   failure_artifacts: 'config.log-leap15-gcc'
                    }
                    post {
                        always {
                            node('lightweight') {
                                recordIssues enabledForFailure: true,
                                             aggregatingResults: true,
                                             id: "analysis-leap15",
                                             tools: [ gcc4(), cppCheck() ],
                                             filters: [excludeFile('.*\\/_build\\.external\\/.*'),
                                                       excludeFile('_build\\.external\\/.*')]
                            }
                            /* when JENKINS-39203 is resolved, can probably use stepResult
                               here and remove the remaining post conditions
                               stepResult name: env.STAGE_NAME,
                                          context: 'build/' + env.STAGE_NAME,
                                          result: ${currentBuild.currentResult}
                            */
                        }
                        success {
                            /* temporarily moved into stepResult due to JENKINS-39203
                            githubNotify credentialsId: 'daos-jenkins-commit-status',
                                         description: env.STAGE_NAME,
                                         context: 'build/' + env.STAGE_NAME,
                                         status: 'SUCCESS'
                            */
                            sh "rm -rf _build.external${arch}"
                        }
                        unsuccessful {
                            sh """if [ -f config${arch}.log ]; then
                                      mv config${arch}.log config.log-leap15-gcc
                                  fi"""
                            archiveArtifacts artifacts: 'config.log-leap15-gcc',
                                             allowEmptyArchive: true
                            /* temporarily moved into stepResult due to JENKINS-39203
                            githubNotify credentialsId: 'daos-jenkins-commit-status',
                                         description: env.STAGE_NAME,
                                         context: 'build/' + env.STAGE_NAME,
                                         status: 'FAILURE'
                            */
                        }
                    }
                }
                stage('Build on Leap 15 with Clang') {
                    when {
                        beforeAgent true
                        allOf {
                            branch 'master'
                            expression { return env.QUICKBUILD == '1' }
                        }
                    }
                    agent {
                        dockerfile {
                            filename 'Dockerfile.leap.15'
                            dir 'utils/docker'
                            label 'docker_runner'
                            additionalBuildArgs "-t ${sanitized_JOB_NAME}-leap15 " + '$BUILDARGS'
                        }
                    }
                    steps {
                        sconsBuild clean: "_build.external${arch}", COMPILER: "clang",
                                   failure_artifacts: 'config.log-leap15-clang'
                    }
                    post {
                        always {
                            node('lightweight') {
                                recordIssues enabledForFailure: true,
                                             aggregatingResults: true,
                                             id: "analysis-leap15-clang",
                                             tools: [ clang(), cppCheck() ],
                                             filters: [excludeFile('.*\\/_build\\.external\\/.*'),
                                                       excludeFile('_build\\.external\\/.*')]
                            }
                            /* when JENKINS-39203 is resolved, can probably use stepResult
                               here and remove the remaining post conditions
                               stepResult name: env.STAGE_NAME,
                                          context: 'build/' + env.STAGE_NAME,
                                          result: ${currentBuild.currentResult}
                            */
                        }
                        success {
                            /* temporarily moved into stepResult due to JENKINS-39203
                            githubNotify credentialsId: 'daos-jenkins-commit-status',
                                         description: env.STAGE_NAME,
                                         context: 'build/' + env.STAGE_NAME,
                                         status: 'SUCCESS'
                            */
                            sh "rm -rf _build.external${arch}"
                        }
                        unsuccessful {
                            sh """if [ -f config${arch}.log ]; then
                                      mv config${arch}.log config.log-leap15-clang
                                  fi"""
                            archiveArtifacts artifacts: 'config.log-leap15-clang',
                                             allowEmptyArchive: true
                            /* temporarily moved into stepResult due to JENKINS-39203
                            githubNotify credentialsId: 'daos-jenkins-commit-status',
                                         description: env.STAGE_NAME,
                                         context: 'build/' + env.STAGE_NAME,
                                         status: 'FAILURE'
                            */
                        }
                    }
                }
                stage('Build on Leap 15 with Intel-C and TARGET_PREFIX') {
                    when {
                        beforeAgent true
                        allOf {
                            not { branch 'weekly-testing' }
                            expression { env.CHANGE_TARGET != 'weekly-testing' }
                            expression { return env.QUICKBUILD == '1' }
                        }
                    }
                    agent {
                        dockerfile {
                            filename 'Dockerfile.leap.15'
                            dir 'utils/docker'
                            label 'docker_runner'
                            additionalBuildArgs "-t ${sanitized_JOB_NAME}-leap15 " + '$BUILDARGS'
                            args '-v /opt/intel:/opt/intel'
                        }
                    }
                    steps {
                        sconsBuild clean: "_build.external${arch}", COMPILER: "icc",
                                   TARGET_PREFIX: 'install/opt', failure_artifacts: 'config.log-leap15-icc'
                    }
                    post {
                        always {
                            node('lightweight') {
                                recordIssues enabledForFailure: true,
                                             aggregatingResults: true,
                                             id: "analysis-leap15-intelc",
                                             tools: [ intel(), cppCheck() ],
                                             filters: [excludeFile('.*\\/_build\\.external\\/.*'),
                                                       excludeFile('_build\\.external\\/.*')]
                            }
                            /* when JENKINS-39203 is resolved, can probably use stepResult
                               here and remove the remaining post conditions
                               stepResult name: env.STAGE_NAME,
                                          context: 'build/' + env.STAGE_NAME,
                                          result: ${currentBuild.currentResult}
                            */
                        }
                        success {
                            /* temporarily moved into stepResult due to JENKINS-39203
                            githubNotify credentialsId: 'daos-jenkins-commit-status',
                                         description: env.STAGE_NAME,
                                         context: 'build/' + env.STAGE_NAME,
                                         status: 'SUCCESS'
                            */
                            sh "rm -rf _build.external${arch}"
                        }
                        unsuccessful {
                            sh """if [ -f config${arch}.log ]; then
                                      mv config${arch}.log config.log-leap15-intelc
                                  fi"""
                            archiveArtifacts artifacts: 'config.log-leap15-intelc',
                                             allowEmptyArchive: true
                            /* temporarily moved into stepResult due to JENKINS-39203
                            githubNotify credentialsId: 'daos-jenkins-commit-status',
                                         description: env.STAGE_NAME,
                                         context: 'build/' + env.STAGE_NAME,
                                         status: 'FAILURE'
                            */
                        }
                    }
                }
            }
        }
        stage('Unit Test') {
            when {
                beforeAgent true
                // expression { skipTest != true }
                expression { env.NO_CI_TESTING != 'true' }
                expression { ! commitPragma(pragma: 'Skip-test').contains('true') }
            }
            parallel {
                stage('run_test.sh') {
                    when {
                      beforeAgent true
                      expression {
                        ! commitPragma(pragma: 'Skip-run_test').contains('true')
                      }
                    }
                    agent {
                        label 'ci_vm1'
                    }
                    steps {
                        provisionNodes NODELIST: env.NODELIST,
                                       node_count: 1,
                                       snapshot: true,
                                       inst_repos: el7_component_repos + ' ' + component_repos,
                                       inst_rpms: 'openmpi3 hwloc-devel argobots ' +
                                                  "cart-${env.CART_COMMIT} fuse3-libs " +
                                                  'libisa-l-devel libpmem libpmemobj protobuf-c ' +
                                                  'spdk-devel libfabric-devel pmix numactl-devel'
                        runTest stashes: [ 'CentOS-tests', 'CentOS-install', 'CentOS-build-vars' ],
                                script: '''# JENKINS-52781 tar function is breaking symlinks
                                           rm -rf test_results
                                           mkdir test_results
                                           rm -f build/src/control/src/github.com/daos-stack/daos/src/control
                                           mkdir -p build/src/control/src/github.com/daos-stack/daos/src/
                                           ln -s ../../../../../../../../src/control build/src/control/src/github.com/daos-stack/daos/src/control
                                           . ./.build_vars.sh
                                           DAOS_BASE=${SL_PREFIX%/install*}
                                           NODE=${NODELIST%%,*}
                                           ssh $SSH_KEY_ARGS jenkins@$NODE "set -x
                                               set -e
                                               sudo bash -c 'echo \"1\" > /proc/sys/kernel/sysrq'
                                               if grep /mnt/daos\\  /proc/mounts; then
                                                   sudo umount /mnt/daos
                                               else
                                                   sudo mkdir -p /mnt/daos
                                               fi
                                               sudo mount -t tmpfs -o size=16G tmpfs /mnt/daos
                                               sudo mkdir -p $DAOS_BASE
                                               sudo mount -t nfs $HOSTNAME:$PWD $DAOS_BASE

                                               # copy daos_admin binary into \$PATH and fix perms
                                               sudo cp $DAOS_BASE/install/bin/daos_admin /usr/bin/daos_admin && \
                                                   sudo chown root /usr/bin/daos_admin && \
                                                   sudo chmod 4755 /usr/bin/daos_admin && \
                                                   mv $DAOS_BASE/install/bin/daos_admin \
                                                      $DAOS_BASE/install/bin/orig_daos_admin

                                               # set CMOCKA envs here
                                               export CMOCKA_MESSAGE_OUTPUT="xml"
                                               export CMOCKA_XML_FILE="$DAOS_BASE/test_results/%g.xml"
                                               cd $DAOS_BASE
                                               OLD_CI=false utils/run_test.sh"''',
                              junit_files: 'test_results/*.xml'
                    }
                    post {
                        /* temporarily moved into runTest->stepResult due to JENKINS-39203
                        success {
                            githubNotify credentialsId: 'daos-jenkins-commit-status',
                                         description: env.STAGE_NAME,
                                         context: 'test/' + env.STAGE_NAME,
                                         status: 'SUCCESS'
                        }
                        unstable {
                            githubNotify credentialsId: 'daos-jenkins-commit-status',
                                         description: env.STAGE_NAME,
                                         context: 'test/' + env.STAGE_NAME,
                                         status: 'FAILURE'
                        }
                        failure {
                            githubNotify credentialsId: 'daos-jenkins-commit-status',
                                         description: env.STAGE_NAME,
                                         context: 'test/' + env.STAGE_NAME,
                                         status: 'ERROR'
                        }
                        */
                        always {
                            /* https://issues.jenkins-ci.org/browse/JENKINS-58952
                             * label is at the end
                            sh label: "Collect artifacts and tear down",
                               script '''set -ex */
                            sh script: '''set -ex
                                      . ./.build_vars.sh
                                      DAOS_BASE=${SL_PREFIX%/install*}
                                      NODE=${NODELIST%%,*}
                                      ssh $SSH_KEY_ARGS jenkins@$NODE "set -x
                                          cd $DAOS_BASE
                                          rm -rf run_test.sh/
                                          mkdir run_test.sh/
                                          if ls /tmp/daos*.log > /dev/null; then
                                              mv /tmp/daos*.log run_test.sh/
                                          fi
                                          # servers can sometimes take a while to stop when the test is done
                                          x=0
                                          while [ \"\\\$x\" -lt \"10\" ] &&
                                                pgrep '(orterun|daos_server|daos_io_server)'; do
                                              sleep 1
                                              let x=\\\$x+1
                                          done
                                          if ! sudo umount /mnt/daos; then
                                              echo \"Failed to unmount $DAOS_BASE\"
                                              ps axf
                                          fi
                                          cd
                                          if ! sudo umount \"$DAOS_BASE\"; then
                                              echo \"Failed to unmount $DAOS_BASE\"
                                              ps axf
                                          fi"
                                      # Note that we are taking advantage of the NFS mount here and if that
                                      # should ever go away, we need to pull run_test.sh/ from $NODE
                                      python utils/fix_cmocka_xml.py''',
                            label: "Collect artifacts and tear down"
                            junit 'test_results/*.xml'
                            archiveArtifacts artifacts: 'run_test.sh/**'
                        }
                    }
                }
            }
        }
        stage('Test') {
            when {
                beforeAgent true
                allOf {
                    // expression { skipTest != true }
                    expression { env.NO_CI_TESTING != 'true' }
                    expression { ! commitPragma(pragma: 'Skip-test').contains('true') }
                }
            }
            parallel {
                stage('Coverity on CentOS 7') {
                    // Eventually this will only run on Master builds.
                    // Unfortunately for now, a PR build could break
                    // the quickbuild, which would not be detected until
                    // the master build fails.
//                    when {
//                        beforeAgent true
//                        anyOf {
//                            branch 'master'
//                            not {
//                                // expression returns false on grep match
//                                expression {
//                                    sh script: 'git show -s --format=%B |' +
//                                               ' grep "^Coverity-test: true"',
//                                    returnStatus: true
//                                }
//                            }
//                        }
//                    }
                    agent {
                        dockerfile {
                            filename 'Dockerfile.centos.7'
                            dir 'utils/docker'
                            label 'docker_runner'
                            additionalBuildArgs "-t ${sanitized_JOB_NAME}-centos7 " +
                                                '$BUILDARGS ' +
                                                '--build-arg QUICKBUILD=0' +
                                                ' --build-arg CART_COMMIT=-' + env.CART_COMMIT +
                                                ' --build-arg REPOS="' + component_repos + '"'
                        }
                    }
                    steps {
                        sh "rm -f coverity/daos_coverity.tgz"
                        sconsBuild coverity: "daos-stack/daos",
                                   clean: "_build.external${arch}",
                                   failure_artifacts: 'config.log-centos7-cov'
                    }
                    post {
                        success {
                            sh """rm -rf _build.external${arch}
                                  mkdir -p coverity
                                  rm -f coverity/*
                                  if [ -e cov-int ]; then
                                      tar czf coverity/daos_coverity.tgz cov-int
                                  fi"""
                            archiveArtifacts artifacts: 'coverity/daos_coverity.tgz',
                                             allowEmptyArchive: true
                        }
                        unsuccessful {
                            sh """mkdir -p coverity
                                  if [ -f config${arch}.log ]; then
                                      mv config${arch}.log coverity/config.log-centos7-cov
                                  fi
                                  if [ -f cov-int/build-log.txt ]; then
                                      mv cov-int/build-log.txt coverity/cov-build-log.txt
                                  fi"""
                            archiveArtifacts artifacts: 'coverity/cov-build-log.txt',
                                             allowEmptyArchive: true
                            archiveArtifacts artifacts: 'coverity/config.log-centos7-cov',
                                             allowEmptyArchive: true
                      }
                    }
                }
                stage('Functional') {
                    when {
                        beforeAgent true
                        expression {
                            ! commitPragma(pragma: 'Skip-func-test').contains('true')
                        }
                    }
                    agent {
                        label 'ci_vm9'
                    }
                    steps {
                        provisionNodes NODELIST: env.NODELIST,
                                       node_count: 9,
                                       snapshot: true,
                                       inst_repos: el7_daos_repos,
                                       inst_rpms: 'daos-' + daos_packages_version +
                                                  ' daos-client-' + daos_packages_version +
                                                  ' cart-' + env.CART_COMMIT + ' ' +
                                                  functional_rpms
                        runTest stashes: [ 'CentOS-install', 'CentOS-build-vars' ],
                                script: '''test_tag=$(git show -s --format=%B | sed -ne "/^Test-tag:/s/^.*: *//p")
                                           if [ -z "$test_tag" ]; then
                                               test_tag=pr,-hw
                                           fi
                                           tnodes=$(echo $NODELIST | cut -d ',' -f 1-9)
<<<<<<< HEAD
                                           # set DAOS_TARGET_OVERSUBSCRIBE env here
                                           export DAOS_TARGET_OVERSUBSCRIBE=0
=======
                                           rm -rf install/lib/daos/TESTING/ftest/avocado ./*_results.xml
                                           mkdir -p install/lib/daos/TESTING/ftest/avocado/job-results
>>>>>>> f42251b5
                                           ./ftest.sh "$test_tag" $tnodes''',
                                junit_files: "install/lib/daos/TESTING/ftest/avocado/*/*/*.xml install/lib/daos/TESTING/ftest/*_results.xml",
                                failure_artifacts: env.STAGE_NAME
                    }
                    post {
                        always {
                            sh '''rm -rf install/lib/daos/TESTING/ftest/avocado/*/*/html/
                                  # Remove the latest avocado symlink directory to avoid inclusion in the
                                  # jenkins build artifacts
                                  unlink install/lib/daos/TESTING/ftest/avocado/job-results/latest
                                  if [ -n "$STAGE_NAME" ]; then
                                      rm -rf "$STAGE_NAME/"
                                      mkdir "$STAGE_NAME/"
                                      # compress those potentially huge DAOS logs
                                      if daos_logs=$(ls install/lib/daos/TESTING/ftest/avocado/job-results/*/daos_logs/*); then
                                          lbzip2 $daos_logs
                                      fi
                                      arts="$arts$(ls *daos{,_agent}.log* 2>/dev/null)" && arts="$arts"$'\n'
                                      arts="$arts$(ls -d install/lib/daos/TESTING/ftest/avocado/job-results/* 2>/dev/null)" && arts="$arts"$'\n'
                                      arts="$arts$(ls install/lib/daos/TESTING/ftest/*.stacktrace 2>/dev/null || true)"
                                      if [ -n "$arts" ]; then
                                          mv $(echo $arts | tr '\n' ' ') "$STAGE_NAME/"
                                      fi
                                  else
                                      echo "The STAGE_NAME environment variable is missing!"
                                      false
                                  fi'''
                            archiveArtifacts artifacts: env.STAGE_NAME + '/**'
                            junit env.STAGE_NAME + '/*/results.xml, install/lib/daos/TESTING/ftest/*_results.xml'
                        }
                        /* temporarily moved into runTest->stepResult due to JENKINS-39203
                        success {
                            githubNotify credentialsId: 'daos-jenkins-commit-status',
                                         description: env.STAGE_NAME,
                                         context: 'test/' + env.STAGE_NAME,
                                         status: 'SUCCESS'
                        }
                        unstable {
                            githubNotify credentialsId: 'daos-jenkins-commit-status',
                                         description: env.STAGE_NAME,
                                         context: 'test/' + env.STAGE_NAME,
                                         status: 'FAILURE'
                        }
                        failure {
                            githubNotify credentialsId: 'daos-jenkins-commit-status',
                                         description: env.STAGE_NAME,
                                         context: 'test/' + env.STAGE_NAME,
                                         status: 'ERROR'
                        }
                        */
                    }
                }
                stage('Functional_Hardware') {
                    when {
                        beforeAgent true
                        allOf {
                            expression { env.DAOS_STACK_CI_HARDWARE_SKIP != 'true' }
                            expression {
                              ! commitPragma(pragma: 'Skip-func-hw-test').contains('true')
                            }
                        }
                    }
                    agent {
                        label 'ci_nvme9'
                    }
                    steps {
                        // First snapshot provision the VM at beginning of list
                        provisionNodes NODELIST: env.NODELIST,
                                       node_count: 1,
                                       snapshot: true,
                                       inst_repos: el7_daos_repos,
                                       inst_rpms: 'daos-' + daos_packages_version +
                                                  ' daos-client-' + daos_packages_version +
                                                  ' cart-' + env.CART_COMMIT + ' ' +
                                                  functional_rpms
                        // Then just reboot the physical nodes
                        provisionNodes NODELIST: env.NODELIST,
                                       node_count: 9,
                                       power_only: true,
                                       inst_repos: el7_daos_repos,
                                       inst_rpms: 'daos-' + daos_packages_version +
                                                  ' daos-client-' + daos_packages_version +
                                                  ' cart-' + env.CART_COMMIT + ' ' +
                                                  functional_rpms
                        runTest stashes: [ 'CentOS-install', 'CentOS-build-vars' ],
                                script: '''test_tag=$(git show -s --format=%B | sed -ne "/^Test-tag-hw:/s/^.*: *//p")
                                           if [ -z "$test_tag" ]; then
                                               test_tag=pr,hw
                                           fi
                                           tnodes=$(echo $NODELIST | cut -d ',' -f 1-9)
<<<<<<< HEAD
                                           # set DAOS_TARGET_OVERSUBSCRIBE env here
                                           export DAOS_TARGET_OVERSUBSCRIBE=1
=======
                                           rm -rf install/lib/daos/TESTING/ftest/avocado ./*_results.xml
                                           mkdir -p install/lib/daos/TESTING/ftest/avocado/job-results
>>>>>>> f42251b5
                                           ./ftest.sh "$test_tag" $tnodes''',
                                junit_files: "install/lib/daos/TESTING/ftest/avocado/*/*/*.xml install/lib/daos/TESTING/ftest/*_results.xml",
                                failure_artifacts: env.STAGE_NAME
                    }
                    post {
                        always {
                            sh '''rm -rf install/lib/daos/TESTING/ftest/avocado/*/*/html/
                                  # Remove the latest avocado symlink directory to avoid inclusion in the
                                  # jenkins build artifacts
                                  unlink install/lib/daos/TESTING/ftest/avocado/job-results/latest
                                  if [ -n "$STAGE_NAME" ]; then
                                      rm -rf "$STAGE_NAME/"
                                      mkdir "$STAGE_NAME/"
                                      # compress those potentially huge DAOS logs
                                      if daos_logs=$(ls install/lib/daos/TESTING/ftest/avocado/job-results/*/daos_logs/*); then
                                          lbzip2 $daos_logs
                                      fi
                                      arts="$arts$(ls *daos{,_agent}.log* 2>/dev/null)" && arts="$arts"$'\n'
                                      arts="$arts$(ls -d install/lib/daos/TESTING/ftest/avocado/job-results/* 2>/dev/null)" && arts="$arts"$'\n'
                                      arts="$arts$(ls install/lib/daos/TESTING/ftest/*.stacktrace 2>/dev/null || true)"
                                      if [ -n "$arts" ]; then
                                          mv $(echo $arts | tr '\n' ' ') "$STAGE_NAME/"
                                      fi
                                  else
                                      echo "The STAGE_NAME environment variable is missing!"
                                      false
                                  fi'''
                            archiveArtifacts artifacts: env.STAGE_NAME + '/**'
                            junit env.STAGE_NAME + '/*/results.xml, install/lib/daos/TESTING/ftest/*_results.xml'
                        }
                        /* temporarily moved into runTest->stepResult due to JENKINS-39203
                        success {
                            githubNotify credentialsId: 'daos-jenkins-commit-status',
                                         description: env.STAGE_NAME,
                                         context: 'test/' + env.STAGE_NAME,
                                         status: 'SUCCESS'
                        }
                        unstable {
                            githubNotify credentialsId: 'daos-jenkins-commit-status',
                                         description: env.STAGE_NAME,
                                         context: 'test/' + env.STAGE_NAME,
                                         status: 'FAILURE'
                        }
                        failure {
                            githubNotify credentialsId: 'daos-jenkins-commit-status',
                                         description: env.STAGE_NAME,
                                         context: 'test/' + env.STAGE_NAME,
                                         status: 'ERROR'
                        }
                        */
                    }
                }
                stage('Test CentOS 7 RPMs') {
                    when {
                        beforeAgent true
                        allOf {
                            not { branch 'weekly-testing' }
                            expression { env.CHANGE_TARGET != 'weekly-testing' }
                            expression { return env.QUICKBUILD == '1' }
                        }
                    }
                    agent {
                        label 'ci_vm1'
                    }
                    steps {
                        provisionNodes NODELIST: env.NODELIST,
                                       node_count: 1,
                                       snapshot: true,
                                       inst_repos: el7_daos_repos
                        catchError(stageResult: 'UNSTABLE', buildResult: 'SUCCESS') {
                            runTest script: "${rpm_test_pre}" +
                                         '''sudo yum -y install daos-client
                                            sudo yum -y history rollback last-1
                                            sudo yum -y install daos-server
                                            sudo yum -y install daos-tests\n''' +
                                            "${rpm_test_daos_test}" + '"',
                                    junit_files: null,
                                    failure_artifacts: env.STAGE_NAME, ignore_failure: true
                        }
                    }
                }
            }
        }
    }
    post {
        unsuccessful {
            notifyBrokenBranch branches: "master"
        }
    }
}<|MERGE_RESOLUTION|>--- conflicted
+++ resolved
@@ -1054,13 +1054,10 @@
                                                test_tag=pr,-hw
                                            fi
                                            tnodes=$(echo $NODELIST | cut -d ',' -f 1-9)
-<<<<<<< HEAD
                                            # set DAOS_TARGET_OVERSUBSCRIBE env here
                                            export DAOS_TARGET_OVERSUBSCRIBE=0
-=======
                                            rm -rf install/lib/daos/TESTING/ftest/avocado ./*_results.xml
                                            mkdir -p install/lib/daos/TESTING/ftest/avocado/job-results
->>>>>>> f42251b5
                                            ./ftest.sh "$test_tag" $tnodes''',
                                 junit_files: "install/lib/daos/TESTING/ftest/avocado/*/*/*.xml install/lib/daos/TESTING/ftest/*_results.xml",
                                 failure_artifacts: env.STAGE_NAME
@@ -1151,13 +1148,10 @@
                                                test_tag=pr,hw
                                            fi
                                            tnodes=$(echo $NODELIST | cut -d ',' -f 1-9)
-<<<<<<< HEAD
                                            # set DAOS_TARGET_OVERSUBSCRIBE env here
                                            export DAOS_TARGET_OVERSUBSCRIBE=1
-=======
                                            rm -rf install/lib/daos/TESTING/ftest/avocado ./*_results.xml
                                            mkdir -p install/lib/daos/TESTING/ftest/avocado/job-results
->>>>>>> f42251b5
                                            ./ftest.sh "$test_tag" $tnodes''',
                                 junit_files: "install/lib/daos/TESTING/ftest/avocado/*/*/*.xml install/lib/daos/TESTING/ftest/*_results.xml",
                                 failure_artifacts: env.STAGE_NAME
