--- conflicted
+++ resolved
@@ -48,11 +48,8 @@
 def component_repos = ""
 def daos_repo = "daos@${env.BRANCH_NAME}:${env.BUILD_NUMBER}"
 def el7_daos_repos = el7_component_repos + ' ' + component_repos + ' ' + daos_repo
-<<<<<<< HEAD
 def ior_repos = "mpich@PR-23 ior-hpc@PR-51"
-=======
-def functional_rpms  = "ior-hpc-3.3.0-7.572.g83b2502.el7 mpich-autoload-3.3-4.el7"
->>>>>>> 6fa7a82b
+def functional_rpms  = "ior-hpc-cart-4-daos-0 mpich-autoload-cart-4-daos-0'
 
 def rpm_test_pre = '''if git show -s --format=%B | grep "^Skip-test: true"; then
                           exit 0
@@ -1030,15 +1027,9 @@
                         provisionNodes NODELIST: env.NODELIST,
                                        node_count: 9,
                                        snapshot: true,
-<<<<<<< HEAD
                                        inst_repos: el7_daos_repos + ' ' + ior_repos,
                                        inst_rpms: 'openmpi3 hwloc cart-' + env.CART_COMMIT + ' ' +
-                                                  'ior-hpc-cart-4-daos-0 mpich-autoload-cart-4-daos-0 ndctl'
-=======
-                                       inst_repos: el7_daos_repos,
-                                       inst_rpms: 'cart-' + env.CART_COMMIT + ' ' +
                                                   functional_rpms + ' ndctl'
->>>>>>> 6fa7a82b
                         runTest stashes: [ 'CentOS-install', 'CentOS-build-vars' ],
                                 script: '''test_tag=$(git show -s --format=%B | sed -ne "/^Test-tag:/s/^.*: *//p")
                                            if [ -z "$test_tag" ]; then
@@ -1112,28 +1103,16 @@
                         provisionNodes NODELIST: env.NODELIST,
                                        node_count: 1,
                                        snapshot: true,
-<<<<<<< HEAD
                                        inst_repos: el7_daos_repos + ' ' + ior_repos,
                                        inst_rpms: 'openmpi3 hwloc cart-' + env.CART_COMMIT + ' ' +
-                                                  'ior-hpc-cart-4-daos-0 mpich-autoload-cart-4-daos-0 ndctl'
-=======
-                                       inst_repos: el7_daos_repos,
-                                       inst_rpms: 'cart-' + env.CART_COMMIT + ' ' +
                                                   functional_rpms + ' ndctl'
->>>>>>> 6fa7a82b
                         // Then just reboot the physical nodes
                         provisionNodes NODELIST: env.NODELIST,
                                        node_count: 9,
                                        power_only: true,
-<<<<<<< HEAD
                                        inst_repos: el7_daos_repos + ' ' + ior_repos,
                                        inst_rpms: 'openmpi3 hwloc cart-' + env.CART_COMMIT + ' ' +
-                                                  'ior-hpc-cart-4-daos-0 mpich-autoload-cart-4-daos-0 ndctl'
-=======
-                                       inst_repos: el7_daos_repos,
-                                       inst_rpms: 'cart-' + env.CART_COMMIT + ' ' +
                                                   functional_rpms + ' ndctl'
->>>>>>> 6fa7a82b
                         runTest stashes: [ 'CentOS-install', 'CentOS-build-vars' ],
                                 script: '''test_tag=$(git show -s --format=%B | sed -ne "/^Test-tag-hw:/s/^.*: *//p")
                                            if [ -z "$test_tag" ]; then
