#!/usr/bin/groovy
/* groovylint-disable-next-line LineLength */
/* groovylint-disable DuplicateMapLiteral, DuplicateNumberLiteral */
/* groovylint-disable DuplicateStringLiteral, NestedBlockDepth, VariableName */
/* Copyright 2019-2024 Intel Corporation
/* Copyright 2025 Google LLC
 * Copyright 2025 Hewlett Packard Enterprise Development LP
 * All rights reserved.
 *
 * This file is part of the DAOS Project. It is subject to the license terms
 * in the LICENSE file found in the top-level directory of this distribution
 * and at https://img.shields.io/badge/License-BSD--2--Clause--Patent-blue.svg.
 * No part of the DAOS Project, including this file, may be copied, modified,
 * propagated, or distributed except according to the terms contained in the
 * LICENSE file.
 */

// To use a test branch (i.e. PR) until it lands to master
// I.e. for testing library changes
//@Library(value='pipeline-lib@your_branch') _

/* groovylint-disable-next-line CompileStatic */
job_status_internal = [:]

// groovylint-disable-next-line MethodParameterTypeRequired, NoDef
void job_status_update(String name=env.STAGE_NAME, def value=currentBuild.currentResult) {
    jobStatusUpdate(job_status_internal, name, value)
}

// groovylint-disable-next-line MethodParameterTypeRequired, NoDef
void job_step_update(def value=currentBuild.currentResult) {
    // job_status_update(env.STAGE_NAME, value)
    jobStatusUpdate(job_status_internal, env.STAGE_NAME, value)
}

Map nlt_test() {
    // groovylint-disable-next-line NoJavaUtilDate
    Date startDate = new Date()
    try {
        unstash('nltr')
    } catch (e) {
        print 'Unstash failed, results from NLT stage will not be included'
    }
    sh label: 'Fault injection testing using NLT',
       script: './ci/docker_nlt.sh --class-name el8.fault-injection fi'
    List filesList = []
    filesList.addAll(findFiles(glob: '*.memcheck.xml'))
    int vgfail = 0
    int vgerr = 0
    if (filesList) {
        String rcs = sh label: 'Check for Valgrind errors',
               script: "grep -E '<error( |>)' ${filesList.join(' ')} || true",
               returnStdout: true
        if (rcs) {
            vfail = 1
        }
        String suite = sanitizedStageName()
        junitSimpleReport suite: suite,
                          file: suite + '_valgrind_results.xml',
                          fails: vgfail,
                          errors: vgerr,
                          name: 'Valgrind_Memcheck',
                          class: 'Valgrind',
                          message: 'Valgrind Memcheck error detected',
                          testdata: rcs
    }
    int runTime = durationSeconds(startDate)
    Map runData = ['nlttest_time': runTime]
    return runData
}

// For master, this is just some wildly high number
String next_version() {
    return '1000'
}

// Don't define this as a type or it loses it's global scope
target_branch = env.CHANGE_TARGET ? env.CHANGE_TARGET : env.BRANCH_NAME
String sanitized_JOB_NAME() {
    return JOB_NAME.toLowerCase().replaceAll('/', '-').replaceAll('%2f', '-')
}

// bail out of branch builds that are not on a whitelist
if (!env.CHANGE_ID &&
    (!env.BRANCH_NAME.startsWith('weekly-testing') &&
     !env.BRANCH_NAME.startsWith('release/') &&
     !env.BRANCH_NAME.startsWith('feature/') &&
     !env.BRANCH_NAME.startsWith('ci-') &&
     env.BRANCH_NAME != 'master')) {
    currentBuild.result = 'SUCCESS'
    return
}

// The docker agent setup and the provisionNodes step need to know the
// UID that the build agent is running under.
cached_uid = 0
Integer getuid() {
    if (cached_uid == 0) {
        cached_uid = sh(label: 'getuid()',
                        script: 'id -u',
                        returnStdout: true).trim()
    }
    return cached_uid
}

void fixup_rpmlintrc() {
    if (env.SCONS_FAULTS_ARGS != 'BUILD_TYPE=dev') {
        return
    }

    List go_bins = ['/usr/bin/dmg',
                    '/usr/bin/daos',
                    '/usr/bin/daos_agent',
                    '/usr/bin/hello_drpc',
                    '/usr/bin/daos_firmware',
                    '/usr/bin/daos_admin',
                    '/usr/bin/daos_server',
                    '/usr/bin/ddb']

    String content = readFile(file: 'utils/rpms/daos.rpmlintrc') + '\n\n' +
                     '# https://daosio.atlassian.net/browse/DAOS-11534\n'

    go_bins.each { bin ->
        content += 'addFilter("W: position-independent-executable-suggested ' + bin + '")\n'
    }

    writeFile(file: 'utils/rpms/daos.rpmlintrc', text: content)
}

String vm9_label(String distro) {
    return cachedCommitPragma(pragma: distro + '-VM9-label',
                              def_val: cachedCommitPragma(pragma: 'VM9-label',
                                                          def_val: params.FUNCTIONAL_VM_LABEL))
}

void rpm_test_post(String stage_name, String node) {
    sh label: 'Fetch and stage artifacts',
       script: 'hostname; ssh -i ci_key jenkins@' + node + ' ls -ltar /tmp; mkdir -p "' +  env.STAGE_NAME + '/" && ' +
               'scp -i ci_key jenkins@' + node + ':/tmp/{{suite_dmg,daos_{server_helper,{control,agent}}}.log,daos_server.log.*} "' +
               env.STAGE_NAME + '/"'
    archiveArtifacts artifacts: env.STAGE_NAME + '/**'
    job_status_update()
}

String sconsArgs() {
    if (!params.CI_SCONS_ARGS) {
        return sconsFaultsArgs()
    }

    println("Compiling DAOS with custom arguments")
    return sconsFaultsArgs() + ' ' + params.CI_SCONS_ARGS
}

/**
 * Update default commit pragmas based on files modified.
 */
Map update_default_commit_pragmas() {
    String default_pragmas_str = sh(script: 'ci/gen_commit_pragmas.py --target origin/' + target_branch,
                                    returnStdout: true).trim()
    println("pragmas from gen_commit_pragmas.py:")
    println(default_pragmas_str)
    if (default_pragmas_str) {
        updatePragmas(default_pragmas_str, false)
    }
}

pipeline {
    agent { label 'lightweight' }

    environment {
        GITHUB_USER = credentials('daos-jenkins-review-posting')
        SSH_KEY_ARGS = '-ici_key'
        CLUSH_ARGS = "-o$SSH_KEY_ARGS"
        TEST_RPMS = cachedCommitPragma(pragma: 'RPM-test', def_val: 'true')
        COVFN_DISABLED = cachedCommitPragma(pragma: 'Skip-fnbullseye', def_val: 'true')
        REPO_FILE_URL = repoFileUrl(env.REPO_FILE_URL)
        SCONS_FAULTS_ARGS = sconsArgs()
    }

    options {
        // preserve stashes so that jobs can be started at the test stage
        preserveStashes(buildCount: 5)
        ansiColor('xterm')
        buildDiscarder(logRotator(artifactDaysToKeepStr: '100', daysToKeepStr: '730'))
    }

    parameters {
        string(name: 'BuildPriority',
               /* groovylint-disable-next-line UnnecessaryGetter */
               defaultValue: getPriority(),
               description: 'Priority of this build.  DO NOT USE WITHOUT PERMISSION.')
        string(name: 'TestTag',
               defaultValue: '',
               description: 'Test-tag to use for this run (i.e. pr, daily_regression, full_regression, etc.)')
        // string(name: 'TestNvme',
        //        defaultValue: '',
        //        description: 'The launch.py --nvme argument to use for the Functional test ' +
        //                     'stages of this run (i.e. auto, auto_md_on_ssd, auto:-3DNAND, ' +
        //                     '0000:81:00.0, etc.).  Does not apply to MD on SSD stages.')
        string(name: 'BuildType',
               defaultValue: '',
               description: 'Type of build.  Passed to scons as BUILD_TYPE.  (I.e. dev, release, debug, etc.).  ' +
                            'Defaults to release on an RC or dev otherwise.')
        string(name: 'TestRepeat',
               defaultValue: '',
               description: 'Test-repeat to use for this run.  Specifies the ' +
                            'number of times to repeat each functional test. ' +
                            'CAUTION: only use in combination with a reduced ' +
                            'number of tests specified with the TestTag ' +
                            'parameter.')
        string(name: 'TestProvider',
               defaultValue: '',
               description: 'Test-provider to use for the non-Provider Functional Hardware test ' +
                            'stages.  Specifies the default provider to use the daos_server ' +
                            'config file when running functional tests (the launch.py ' +
                            '--provider argument; i.e. "ucx+dc_x", "ofi+verbs", "ofi+tcp")')
        booleanParam(name: 'CI_SKIP_CANCEL_PREV_BUILD',
                     defaultValue: false,
                     description: 'Do not cancel previous build.')
        booleanParam(name: 'CI_BUILD_PACKAGES_ONLY',
                     defaultValue: false,
                     description: 'Only build RPM and DEB packages, Skip unit tests.')
        string(name: 'CI_RPM_TEST_VERSION',
               defaultValue: '',
               description: 'Package version to use instead of building. example: 1.3.103-1, 1.2-2')
        // TODO: add parameter support for per-distro CI_PR_REPOS
        string(name: 'CI_PR_REPOS',
               defaultValue: '',
               description: 'Additional repository used for locating packages for the build and ' +
                            'test nodes, in the project@PR-number[:build] format.')
        string(name: 'CI_HARDWARE_DISTRO',
               defaultValue: '',
               description: 'Distribution to use for CI Hardware Tests')
        string(name: 'CI_EL8_TARGET',
               defaultValue: '',
               description: 'Image to used for EL 8 CI tests.  I.e. el8, el8.3, etc.')
        string(name: 'CI_EL9_TARGET',
               defaultValue: '',
               description: 'Image to used for EL 9 CI tests.  I.e. el9, el9.1, etc.')
        string(name: 'CI_LEAP15_TARGET',
               defaultValue: '',
               description: 'Image to use for OpenSUSE Leap CI tests.  I.e. leap15, leap15.2, etc.')
        string(name: 'CI_UBUNTU20.04_TARGET',
               defaultValue: '',
               description: 'Image to used for Ubuntu 20 CI tests.  I.e. ubuntu20.04, etc.')
        booleanParam(name: 'CI_RPM_el8_NOBUILD',
                     defaultValue: false,
                     description: 'Do not build RPM packages for EL 8')
        booleanParam(name: 'CI_RPM_el9_NOBUILD',
                     defaultValue: false,
                     description: 'Do not build RPM packages for EL 9')
        booleanParam(name: 'CI_RPM_leap15_NOBUILD',
                     defaultValue: false,
                     description: 'Do not build RPM packages for Leap 15')
        booleanParam(name: 'CI_DEB_Ubuntu20_NOBUILD',
                     defaultValue: false,
                     description: 'Do not build DEB packages for Ubuntu 20')
        booleanParam(name: 'CI_el8_NOBUILD',
                     defaultValue: false,
                     description: 'Do not build on EL 8')
        booleanParam(name: 'CI_leap15_NOBUILD',
                     defaultValue: false,
                     description: 'Do not build on Leap 15')
        booleanParam(name: 'CI_ALLOW_UNSTABLE_TEST',
                     defaultValue: false,
                     description: 'Continue testing if a previous stage is Unstable')
        booleanParam(name: 'CI_UNIT_TEST',
                     defaultValue: true,
                     description: 'Run the Unit Test on EL 8 test stage')
        booleanParam(name: 'CI_NLT_TEST',
                     defaultValue: true,
                     description: 'Run the NLT test stage')
        booleanParam(name: 'CI_UNIT_TEST_MEMCHECK',
                     defaultValue: true,
                     description: 'Run the Unit Test with memcheck on EL 8 test stage')
        booleanParam(name: 'CI_FI_el8_TEST',
                     defaultValue: true,
                     description: 'Run the Fault injection testing on EL 8 test stage')
        booleanParam(name: 'CI_TEST_EL8_RPMs',
                     defaultValue: true,
                     description: 'Run the Test RPMs on EL 8 test stage')
        booleanParam(name: 'CI_TEST_LEAP15_RPMs',
                     defaultValue: true,
                     description: 'Run the Test RPMs on Leap 15 test stage')
        booleanParam(name: 'CI_MORE_FUNCTIONAL_PR_TESTS',
                     defaultValue: false,
                     description: 'Enable more distros for functional CI tests')
        booleanParam(name: 'CI_FUNCTIONAL_el8_VALGRIND_TEST',
                     defaultValue: false,
                     description: 'Run the Functional on EL 8 with Valgrind test stage')
        booleanParam(name: 'CI_FUNCTIONAL_el8_TEST',
                     defaultValue: true,
                     description: 'Run the Functional on EL 8 test stage')
        booleanParam(name: 'CI_FUNCTIONAL_el9_TEST',
                     defaultValue: true,
                     description: 'Run the Functional on EL 9 test stage')
        booleanParam(name: 'CI_FUNCTIONAL_leap15_TEST',
                     defaultValue: true,
                     description: 'Run the Functional on Leap 15 test stage' +
                                  '  Requires CI_MORE_FUNCTIONAL_PR_TESTS')
        booleanParam(name: 'CI_FUNCTIONAL_ubuntu20_TEST',
                     defaultValue: false,
                     description: 'Run the Functional on Ubuntu 20.04 test stage' +
                                  '  Requires CI_MORE_FUNCTIONAL_PR_TESTS')
        booleanParam(name: 'CI_medium_TEST',
                     defaultValue: true,
                     description: 'Run the Functional Hardware Medium test stage')
        booleanParam(name: 'CI_medium_md_on_ssd_TEST',
                     defaultValue: true,
                     description: 'Run the Functional Hardware Medium MD on SSD test stage')
        booleanParam(name: 'CI_medium_vmd_TEST',
                     defaultValue: true,
                     description: 'Run the Functional Hardware Medium VMD test stage')
        booleanParam(name: 'CI_medium_verbs_provider_TEST',
                     defaultValue: true,
                     description: 'Run the Functional Hardware Medium Verbs Provider test stage')
        booleanParam(name: 'CI_medium_verbs_provider_md_on_ssd_TEST',
                     defaultValue: true,
                     description: 'Run the Functional Hardware Medium Verbs Provider MD on SSD test stage')
        booleanParam(name: 'CI_medium_ucx_provider_TEST',
                     defaultValue: true,
                     description: 'Run the Functional Hardware Medium UCX Provider test stage')
        booleanParam(name: 'CI_large_TEST',
                     defaultValue: true,
                     description: 'Run the Functional Hardware Large test stage')
        booleanParam(name: 'CI_large_md_on_ssd_TEST',
                     defaultValue: true,
                     description: 'Run the Functional Hardware Large MD on SSD test stage')
        string(name: 'CI_UNIT_VM1_LABEL',
               defaultValue: 'ci_vm1',
               description: 'Label to use for 1 VM node unit and RPM tests')
        string(name: 'CI_UNIT_VM1_NVME_LABEL',
               defaultValue: 'ci_ssd_vm1',
               description: 'Label to use for 1 VM node unit tests that need NVMe')
        string(name: 'FUNCTIONAL_VM_LABEL',
               defaultValue: 'ci_vm9',
               description: 'Label to use for 9 VM functional tests')
        string(name: 'CI_NLT_1_LABEL',
               defaultValue: 'ci_nlt_1',
               description: 'Label to use for NLT tests')
        string(name: 'FUNCTIONAL_HARDWARE_MEDIUM_LABEL',
               defaultValue: 'ci_nvme5',
               description: 'Label to use for the Functional Hardware Medium (MD on SSD) stages')
        string(name: 'FUNCTIONAL_HARDWARE_MEDIUM_VERBS_PROVIDER_LABEL',
               defaultValue: 'ci_nvme5',
               description: 'Label to use for 5 node Functional Hardware Medium Verbs Provider (MD on SSD) stages')
        string(name: 'FUNCTIONAL_HARDWARE_MEDIUM_VMD_LABEL',
               defaultValue: 'ci_vmd5',
               description: 'Label to use for the Functional Hardware Medium VMD stage')
        string(name: 'FUNCTIONAL_HARDWARE_MEDIUM_UCX_PROVIDER_LABEL',
               defaultValue: 'ci_ofed5',
               description: 'Label to use for 5 node Functional Hardware Medium UCX Provider stage')
        string(name: 'FUNCTIONAL_HARDWARE_LARGE_LABEL',
               defaultValue: 'ci_nvme9',
               description: 'Label to use for 9 node Functional Hardware Large (MD on SSD) stages')
        string(name: 'CI_STORAGE_PREP_LABEL',
               defaultValue: '',
               description: 'Label for cluster to do a DAOS Storage Preparation')
        string(name: 'CI_PROVISIONING_POOL',
               defaultValue: '',
               description: 'The pool of images to provision test nodes from')
        string(name: 'CI_BUILD_DESCRIPTION',
               defaultValue: '',
               description: 'A description of the build')
        string(name: 'CI_SCONS_ARGS',
               defaultValue: '',
               description: 'Arguments for scons when building DAOS')
    }

    stages {
        stage('Set Description') {
            steps {
                script {
                    if (params.CI_BUILD_DESCRIPTION) {
                        buildDescription params.CI_BUILD_DESCRIPTION
                    }
                }
            }
        }
        stage('Prepare Environment Variables') {
            // TODO: Could/should these be moved to the environment block?
            parallel {
                stage('Get Commit Message') {
                    steps {
                        pragmasToEnv()
                        update_default_commit_pragmas()
                    }
                }
                stage('Determine Release Branch') {
                    steps {
                        script {
                            env.RELEASE_BRANCH = releaseBranch()
                            echo 'Release branch == ' + env.RELEASE_BRANCH
                        }
                    }
                }
            }
        }
        stage('Check PR') {
            when { changeRequest() }
            parallel {
                stage('Branch name check') {
                    when { changeRequest() }
                    steps {
                        script {
                            if (env.CHANGE_ID.toInteger() > 9742 && !env.CHANGE_BRANCH.contains('/')) {
                                error('Your PR branch name does not follow the rules. Please rename it ' +
                                      'according to the rules described here: ' +
                                      'https://daosio.atlassian.net/l/cp/UP1sPTvc#branch_names.  ' +
                                      'Once you have renamed your branch locally to match the ' +
                                      'format, close this PR and open a new one using the newly renamed ' +
                                      'local branch.')
                            }
                        }
                    }
                }
            } // parallel
        } // stage('Check PR')
        stage('Cancel Previous Builds') {
            when {
                beforeAgent true
                expression { !paramsValue('CI_SKIP_CANCEL_PREV_BUILD', false)  && !skipStage() }
            }
            steps {
                cancelPreviousBuilds()
            }
        }
        stage('Pre-build') {
            when {
                beforeAgent true
                expression { !skipStage() }
            }
            parallel {
                stage('Python Bandit check') {
                    when {
                        beforeAgent true
                        expression { !skipStage() }
                    }
                    agent {
                        dockerfile {
                            filename 'utils/docker/Dockerfile.code_scanning'
                            label 'docker_runner'
                            additionalBuildArgs dockerBuildArgs(add_repos: false) +
                                                ' --build-arg FVERSION=37'
                        }
                    }
                    steps {
                        job_step_update(pythonBanditCheck())
                    }
                    post {
                        always {
                            // Bandit will have empty results if it does not
                            // find any issues.
                            junit testResults: 'bandit.xml',
                                  allowEmptyResults: true
                            job_status_update()
                        }
                    }
                } // stage('Python Bandit check')
            }
        }
        stage('Build') {
            /* Don't use failFast here as whilst it avoids using extra resources
             * and gives faster results for PRs it's also on for master where we
             * do want complete results in the case of partial failure
             */
            //failFast true
            when {
                beforeAgent true
                expression { !skipStage() && checkoutScm(withSubmodules: true) }
            }
            parallel {
                stage('Build RPM on EL 8') {
                    when {
                        beforeAgent true
                        expression { !skipStage() }
                    }
                    agent {
                        dockerfile {
                            filename 'utils/rpms/packaging/Dockerfile.mockbuild'
                            label 'docker_runner'
                            args '--group-add mock'     +
                                 ' --cap-add=SYS_ADMIN' +
                                 ' --privileged=true'   +
                                 ' -v /scratch:/scratch'
                            additionalBuildArgs dockerBuildArgs()
                        }
                    }
                    steps {
                        job_step_update(buildRpm())
                    }
                    post {
                        success {
                            fixup_rpmlintrc()
                            buildRpmPost condition: 'success', rpmlint: true
                        }
                        unstable {
                            buildRpmPost condition: 'unstable'
                        }
                        failure {
                            buildRpmPost condition: 'failure'
                        }
                        unsuccessful {
                            buildRpmPost condition: 'unsuccessful'
                        }
                        cleanup {
                            buildRpmPost condition: 'cleanup'
                            job_status_update()
                        }
                    }
                }
                stage('Build RPM on EL 9') {
                    when {
                        beforeAgent true
                        expression { !skipStage() }
                    }
                    agent {
                        dockerfile {
                            filename 'utils/rpms/packaging/Dockerfile.mockbuild'
                            label 'docker_runner'
                            args '--group-add mock'     +
                                 ' --cap-add=SYS_ADMIN' +
                                 ' -v /scratch:/scratch'
                            additionalBuildArgs dockerBuildArgs()
                        }
                    }
                    steps {
                        job_step_update(buildRpm())
                    }
                    post {
                        success {
                            fixup_rpmlintrc()
                            buildRpmPost condition: 'success', rpmlint: true
                        }
                        unstable {
                            buildRpmPost condition: 'unstable'
                        }
                        failure {
                            buildRpmPost condition: 'failure'
                        }
                        unsuccessful {
                            buildRpmPost condition: 'unsuccessful'
                        }
                        cleanup {
                            buildRpmPost condition: 'cleanup'
                            job_status_update()
                        }
                    }
                }
                stage('Build RPM on Leap 15.5') {
                    when {
                        beforeAgent true
                        expression { !skipStage() }
                    }
                    agent {
                        dockerfile {
                            filename 'utils/rpms/packaging/Dockerfile.mockbuild'
                            label 'docker_runner'
                            args '--group-add mock'     +
                                 ' --cap-add=SYS_ADMIN' +
                                 ' --privileged=true'   +
                                 ' -v /scratch:/scratch'
                            additionalBuildArgs dockerBuildArgs() +
                                '--build-arg FVERSION=37'
                        }
                    }
                    steps {
                        job_step_update(buildRpm())
                    }
                    post {
                        success {
                            fixup_rpmlintrc()
                            buildRpmPost condition: 'success', rpmlint: true
                        }
                        unstable {
                            buildRpmPost condition: 'unstable'
                        }
                        failure {
                            buildRpmPost condition: 'failure'
                        }
                        unsuccessful {
                            buildRpmPost condition: 'unsuccessful'
                        }
                        cleanup {
                            buildRpmPost condition: 'cleanup'
                            job_status_update()
                        }
                    }
                }
                /* This stage is commented out until it can be replaced
                with code for building the current Ubuntu release. */
                stage('Build DEB on Ubuntu 20.04') {
                    when {
                        beforeAgent true
                        // expression { !skipStage() }
                        expression { false }
                    }
                    agent {
                        dockerfile {
                            filename 'utils/rpms/packaging/Dockerfile.ubuntu'
                            label 'docker_runner'
                            args '--cap-add=SYS_ADMIN'
                            additionalBuildArgs dockerBuildArgs()
                        }
                    }
                    steps {
                        job_step_update(buildRpm())
                    }
                    post {
                        success {
                            buildRpmPost condition: 'success'
                        }
                        unstable {
                            buildRpmPost condition: 'unstable'
                        }
                        failure {
                            buildRpmPost condition: 'failure'
                        }
                        unsuccessful {
                            buildRpmPost condition: 'unsuccessful'
                        }
                        cleanup {
                            buildRpmPost condition: 'cleanup'
                            job_status_update()
                        }
                    }
                }
                stage('Build on EL 8') {
                    when {
                        beforeAgent true
<<<<<<< HEAD
			expression { !skipStage() && checkoutScm(withSubmodules: true) }
=======
                        expression { !params.CI_el8_NOBUILD && !skipStage() }
>>>>>>> 031815d0
                    }
                    agent {
                        dockerfile {
                            filename 'utils/docker/Dockerfile.el.8'
                            label 'docker_runner'
                            additionalBuildArgs dockerBuildArgs(repo_type: 'stable',
                                                                deps_build: true,
                                                                parallel_build: true) +
                                                " -t ${sanitized_JOB_NAME()}-el8 " +
                                                ' --build-arg REPOS="' + prRepos() + '"'
                        }
                    }
                    steps {
                        job_step_update(
                            sconsBuild(parallel_build: true,
                                       stash_files: 'ci/test_files_to_stash.txt',
                                       build_deps: 'no',
                                       stash_opt: true,
                                       scons_args: sconsArgs() +
                                                  ' PREFIX=/opt/daos TARGET_TYPE=release'))
                    }
                    post {
                        unsuccessful {
                            sh '''if [ -f config.log ]; then
                                      mv config.log config.log-el8-gcc
                                  fi'''
                            archiveArtifacts artifacts: 'config.log-el8-gcc',
                                             allowEmptyArchive: true
                        }
                        cleanup {
                            job_status_update()
                        }
                    }
                }
                stage('Build on Leap 15.5 with Intel-C and TARGET_PREFIX') {
                    when {
                        beforeAgent true
                        expression { !params.CI_leap15_NOBUILD &&  !skipStage() }
                    }
                    agent {
                        dockerfile {
                            filename 'utils/docker/Dockerfile.leap.15'
                            label 'docker_runner'
                            additionalBuildArgs dockerBuildArgs(repo_type: 'stable',
                                                                parallel_build: true,
                                                                deps_build: true) +
                                                " -t ${sanitized_JOB_NAME()}-leap15" +
                                                ' --build-arg COMPILER=icc'
                        }
                    }
                    steps {
                        job_step_update(
                            sconsBuild(parallel_build: true,
                                       scons_args: sconsFaultsArgs() +
                                                   ' PREFIX=/opt/daos TARGET_TYPE=release',
                                       build_deps: 'no'))
                    }
                    post {
                        unsuccessful {
                            sh '''if [ -f config.log ]; then
                                      mv config.log config.log-leap15-intelc
                                  fi'''
                            archiveArtifacts artifacts: 'config.log-leap15-intelc',
                                             allowEmptyArchive: true
                        }
                        cleanup {
                            job_status_update()
                        }
                    }
                }
            }
        }
        stage('Unit Tests') {
            when {
                beforeAgent true
                expression { !skipStage() }
            }
            parallel {
                stage('Unit Test on EL 8.8') {
                    when {
                        beforeAgent true
                        expression { !skipStage() }
                    }
                    agent {
                        label cachedCommitPragma(pragma: 'VM1-label', def_val: params.CI_UNIT_VM1_LABEL)
                    }
                    steps {
                        job_step_update(
                            unitTest(timeout_time: 60,
                                     unstash_opt: true,
                                     inst_repos: prRepos(),
                                     inst_rpms: unitPackages()))
                    }
                    post {
                        always {
                            unitTestPost artifacts: ['unit_test_logs/']
                            job_status_update()
                        }
                    }
                }
                stage('Unit Test bdev on EL 8.8') {
                    when {
                        beforeAgent true
                        expression { !skipStage() }
                    }
                    agent {
                        label params.CI_UNIT_VM1_NVME_LABEL
                    }
                    steps {
                        job_step_update(
                            unitTest(timeout_time: 60,
                                     unstash_opt: true,
                                     inst_repos: prRepos(),
                                     inst_rpms: unitPackages()))
                    }
                    post {
                        always {
                            unitTestPost artifacts: ['unit_test_bdev_logs/']
                            job_status_update()
                        }
                    }
                }
                stage('NLT on EL 8.8') {
                    when {
                        beforeAgent true
                        expression { params.CI_NLT_TEST && !skipStage() }
                    }
                    agent {
                        label params.CI_NLT_1_LABEL
                    }
                    steps {
                        job_step_update(
                            unitTest(timeout_time: 60,
                                     inst_repos: prRepos(),
                                     test_script: 'ci/unit/test_nlt.sh',
                                     unstash_opt: true,
                                     unstash_tests: false,
                                     inst_rpms: unitPackages()))
                        // recordCoverage(tools: [[parser: 'COBERTURA', pattern:'nltir.xml']],
                        //                 skipPublishingChecks: true,
                        //                 id: 'tlc', name: 'Fault Injection Interim Report')
                        stash(name:'nltr', includes:'nltr.json', allowEmpty: true)
                    }
                    post {
                        always {
                            unitTestPost artifacts: ['nlt_logs/'],
                                         testResults: 'nlt-junit.xml',
                                         always_script: 'ci/unit/test_nlt_post.sh',
                                         valgrind_stash: 'el8-gcc-nlt-memcheck'
                            recordIssues enabledForFailure: true,
                                         failOnError: false,
                                         ignoreQualityGate: true,
                                         name: 'NLT server leaks',
                                         qualityGates: [[threshold: 1, type: 'TOTAL', unstable: true]],
                                         tool: issues(pattern: 'nlt-server-leaks.json',
                                           name: 'NLT server results',
                                           id: 'NLT_server')
                            job_status_update()
                        }
                    }
                }
                stage('Unit Test with memcheck on EL 8.8') {
                    when {
                        beforeAgent true
                        expression { !skipStage() }
                    }
                    agent {
                        label cachedCommitPragma(pragma: 'VM1-label', def_val: params.CI_UNIT_VM1_LABEL)
                    }
                    steps {
                        job_step_update(
                            unitTest(timeout_time: 160,
                                     unstash_opt: true,
                                     ignore_failure: true,
                                     inst_repos: prRepos(),
                                     inst_rpms: unitPackages()))
                    }
                    post {
                        always {
                            unitTestPost artifacts: ['unit_test_memcheck_logs.tar.gz',
                                                     'unit_test_memcheck_logs/**/*.log'],
                                         valgrind_stash: 'el8-gcc-unit-memcheck'
                            job_status_update()
                        }
                    }
                } // stage('Unit Test with memcheck on EL 8.8')
                stage('Unit Test bdev with memcheck on EL 8.8') {
                    when {
                        beforeAgent true
                        expression { !skipStage() }
                    }
                    agent {
                        label params.CI_UNIT_VM1_NVME_LABEL
                    }
                    steps {
                        job_step_update(
                            unitTest(timeout_time: 180,
                                     unstash_opt: true,
                                     ignore_failure: true,
                                     inst_repos: prRepos(),
                                     inst_rpms: unitPackages()))
                    }
                    post {
                        always {
                            unitTestPost artifacts: ['unit_test_memcheck_bdev_logs.tar.gz',
                                                     'unit_test_memcheck_bdev_logs/**/*.log'],
                                         valgrind_stash: 'el8-gcc-unit-memcheck-bdev'
                            job_status_update()
                        }
                    }
                } // stage('Unit Test bdev with memcheck on EL 8')
            }
        }
        stage('Test') {
            when {
                beforeAgent true
                expression { !skipStage() }
            }
            parallel {
                stage('Functional on EL 8.8 with Valgrind') {
                    when {
                        beforeAgent true
                        expression { !skipStage() }
                    }
                    agent {
                        label params.CI_FUNCTIONAL_VM9_LABEL
                    }
                    steps {
                        job_step_update(
                            functionalTest(
                                inst_repos: daosRepos(),
                                inst_rpms: functionalPackages(1, next_version(), 'tests-internal'),
                                test_function: 'runTestFunctionalV2'))
                    }
                    post {
                        always {
                            functionalTestPostV2()
                            job_status_update()
                        }
                    }
                } // stage('Functional on EL 8.8 with Valgrind')
                stage('Functional on EL 8.8') {
                    when {
                        beforeAgent true
                        expression { !skipStage() }
                    }
                    agent {
                        label vm9_label('EL8')
                    }
                    steps {
                        job_step_update(
                            functionalTest(
                                inst_repos: daosRepos(),
                                    inst_rpms: functionalPackages(1, next_version(), 'tests-internal'),
                                    test_function: 'runTestFunctionalV2'))
                    }
                    post {
                        always {
                            functionalTestPostV2()
                            job_status_update()
                        }
                    }
                } // stage('Functional on EL 8.8')
                stage('Functional on EL 9') {
                    when {
                        beforeAgent true
                        expression { !skipStage() }
                    }
                    agent {
                        label vm9_label('EL9')
                    }
                    steps {
                        job_step_update(
                            functionalTest(
                                inst_repos: daosRepos(),
                                    inst_rpms: functionalPackages(1, next_version(), 'tests-internal'),
                                    test_function: 'runTestFunctionalV2'))
                    }
                    post {
                        always {
                            functionalTestPostV2()
                            job_status_update()
                        }
                    }
                } // stage('Functional on EL 9')
                stage('Functional on Leap 15.6') {
                    when {
                        beforeAgent true
                        expression { !skipStage() }
                    }
                    agent {
                        label vm9_label('Leap15')
                    }
                    steps {
                        job_step_update(
                            functionalTest(
                                inst_repos: daosRepos(),
                                inst_rpms: functionalPackages(1, next_version(), 'tests-internal'),
                                test_function: 'runTestFunctionalV2',
                                image_version: 'leap15.6'))
                    }
                    post {
                        always {
                            functionalTestPostV2()
                            job_status_update()
                        }
                    } // post
                } // stage('Functional on Leap 15.6')
                stage('Functional on Ubuntu 20.04') {
                    when {
                        beforeAgent true
                        expression { !skipStage() }
                    }
                    agent {
                        label vm9_label('Ubuntu')
                    }
                    steps {
                        job_step_update(
                            functionalTest(
                                inst_repos: daosRepos(),
                                inst_rpms: functionalPackages(1, next_version(), 'tests-internal'),
                                test_function: 'runTestFunctionalV2'))
                    }
                    post {
                        always {
                            functionalTestPostV2()
                            job_status_update()
                        }
                    } // post
                } // stage('Functional on Ubuntu 20.04')
                stage('Fault injection testing on EL 8.8') {
                    when {
                        beforeAgent true
                        expression { !skipStage() }
                    }
                    agent {
                        dockerfile {
                            filename 'utils/docker/Dockerfile.el.8'
                            label 'docker_runner'
                            additionalBuildArgs dockerBuildArgs(repo_type: 'stable',
                                                                parallel_build: true,
                                                                deps_build: true)
                            args '--tmpfs /mnt/daos_0'
                        }
                    }
                    steps {
                        job_step_update(
                            sconsBuild(parallel_build: true,
                                       scons_args: 'PREFIX=/opt/daos TARGET_TYPE=release BUILD_TYPE=debug',
                                       build_deps: 'no'))
                        job_step_update(nlt_test())
                        // recordCoverage(tools: [[parser: 'COBERTURA', pattern:'nltr.xml']],
                        //                skipPublishingChecks: true,
                        //                id: 'fir', name: 'Fault Injection Report')
                    }
                    post {
                        always {
                            discoverGitReferenceBuild referenceJob: 'daos-stack/daos/master',
                                                      scm: 'daos-stack/daos',
                                                      requiredResult: hudson.model.Result.UNSTABLE
                            recordIssues enabledForFailure: true,
                                         failOnError: false,
                                         ignoreQualityGate: true,
                                         qualityGates: [[threshold: 1, type: 'TOTAL_ERROR'],
                                                        [threshold: 1, type: 'TOTAL_HIGH'],
                                                        [threshold: 1, type: 'NEW_NORMAL', unstable: true],
                                                        [threshold: 1, type: 'NEW_LOW', unstable: true]],
                                         tools: [issues(pattern: 'nlt-errors.json',
                                                        name: 'Fault injection issues',
                                                        id: 'Fault_Injection'),
                                                 issues(pattern: 'nlt-client-leaks.json',
                                                        name: 'Fault injection leaks',
                                                        id: 'NLT_client')]
                            junit testResults: 'nlt-junit.xml'
                            stash name: 'fault-inject-valgrind',
                                  includes: '*.memcheck.xml',
                                  allowEmpty: true
                            archiveArtifacts artifacts: 'nlt_logs/el8.fault-injection/',
                                             allowEmptyArchive: true
                            job_status_update()
                        }
                    }
                } // stage('Fault injection testing on EL 8.8')
                stage('Test RPMs on EL 8.6') {
                    when {
                        beforeAgent true
                        expression { params.CI_TEST_EL8_RPMs && !skipStage() }
                    }
                    agent {
                        label params.CI_UNIT_VM1_LABEL
                    }
                    steps {
                        job_step_update(
                            testRpm(inst_repos: daosRepos(),
                                    daos_pkg_version: daosPackagesVersion(next_version()))
                        )
                    }
                    post {
                        always {
                            rpm_test_post(env.STAGE_NAME, env.NODELIST)
                        }
                    }
                } // stage('Test RPMs on EL 8.6')
                stage('Test RPMs on Leap 15.5') {
                    when {
                        beforeAgent true
                        expression { params.CI_TEST_LEAP15_RPMs && !skipStage() }
                    }
                    agent {
                        label params.CI_UNIT_VM1_LABEL
                    }
                    steps {
                        /* neither of these work as FTest strips the first node
                           out of the pool requiring 2 node clusters at minimum
                         * additionally for this use-case, can't override
                           ftest_arg with this :-(
                        script {
                            'Test RPMs on Leap 15.5': getFunctionalTestStage(
                                name: 'Test RPMs on Leap 15.5',
                                pragma_suffix: '',
                                label: params.CI_UNIT_VM1_LABEL,
                                next_version: next_version(),
                                stage_tags: '',
                                default_tags: 'test_daos_management',
                                nvme: 'auto',
                                run_if_pr: true,
                                run_if_landing: true,
                                job_status: job_status_internal
                            )
                        }
                           job_step_update(
                            functionalTest(
                                test_tag: 'test_daos_management',
                                ftest_arg: '--yaml_extension single_host',
                                inst_repos: daosRepos(),
                                inst_rpms: functionalPackages(1, next_version(), 'tests-internal'),
                                test_function: 'runTestFunctionalV2'))
                    }
                    post {
                        always {
                            functionalTestPostV2()
                            job_status_update()
                        }
                    } */
                        job_step_update(
                            testRpm(inst_repos: daosRepos(),
                                    daos_pkg_version: daosPackagesVersion(next_version()))
                        )
                    }
                    post {
                        always {
                            rpm_test_post(env.STAGE_NAME, env.NODELIST)
                        }
                    }
                } // stage('Test RPMs on Leap 15.5')
            } // parallel
        } // stage('Test')
        stage('Test Storage Prep on EL 8.8') {
            when {
                beforeAgent true
                expression { params.CI_STORAGE_PREP_LABEL != '' }
            }
            agent {
                label params.CI_STORAGE_PREP_LABEL
            }
            steps {
                job_step_update(
                    storagePrepTest(
                        inst_repos: daosRepos(),
                        inst_rpms: functionalPackages(1, next_version(), 'tests-internal')))
            }
            post {
                cleanup {
                    job_status_update()
                }
            }
        } // stage('Test Storage Prep')
        stage('Test Hardware') {
            when {
                beforeAgent true
                expression { !skipStage() }
            }
            steps {
                script {
                    parallel(
                        'Functional Hardware Medium': getFunctionalTestStage(
                            name: 'Functional Hardware Medium',
                            pragma_suffix: '-hw-medium',
                            label: params.FUNCTIONAL_HARDWARE_MEDIUM_LABEL,
                            next_version: next_version(),
                            stage_tags: 'hw,medium,-provider',
                            default_tags: startedByTimer() ? 'pr daily_regression' : 'pr',
                            nvme: 'auto',
                            run_if_pr: true,
                            run_if_landing: false,
                            job_status: job_status_internal
                        ),
                        'Functional Hardware Medium MD on SSD': getFunctionalTestStage(
                            name: 'Functional Hardware Medium MD on SSD',
                            pragma_suffix: '-hw-medium-md-on-ssd',
                            label: params.FUNCTIONAL_HARDWARE_MEDIUM_LABEL,
                            next_version: next_version(),
                            stage_tags: 'hw,medium,-provider',
                            default_tags: startedByTimer() ?
                                'pr,md_on_ssd daily_regression,md_on_ssd' : 'pr,md_on_ssd',
                            nvme: 'auto_md_on_ssd',
                            run_if_pr: false,
                            run_if_landing: false,
                            job_status: job_status_internal
                        ),
                        'Functional Hardware Medium VMD': getFunctionalTestStage(
                            name: 'Functional Hardware Medium VMD',
                            pragma_suffix: '-hw-medium-vmd',
                            label: params.FUNCTIONAL_HARDWARE_MEDIUM_VMD_LABEL,
                            next_version: next_version(),
                            stage_tags: 'hw_vmd,medium',
                            /* groovylint-disable-next-line UnnecessaryGetter */
                            default_tags: startedByTimer() ? 'pr daily_regression' : 'pr',
                            nvme: 'auto',
                            run_if_pr: false,
                            run_if_landing: false,
                            job_status: job_status_internal
                        ),
                        'Functional Hardware Medium Verbs Provider': getFunctionalTestStage(
                            name: 'Functional Hardware Medium Verbs Provider',
                            pragma_suffix: '-hw-medium-verbs-provider',
                            label: params.FUNCTIONAL_HARDWARE_MEDIUM_VERBS_PROVIDER_LABEL,
                            next_version: next_version(),
                            stage_tags: 'hw,medium,provider',
                            default_tags: startedByTimer() ? 'pr daily_regression' : 'pr',
                            default_nvme: 'auto',
                            provider: 'ofi+verbs;ofi_rxm',
                            run_if_pr: true,
                            run_if_landing: false,
                            job_status: job_status_internal
                        ),
                        'Functional Hardware Medium Verbs Provider MD on SSD': getFunctionalTestStage(
                            name: 'Functional Hardware Medium Verbs Provider MD on SSD',
                            pragma_suffix: '-hw-medium-verbs-provider-md-on-ssd',
                            label: params.FUNCTIONAL_HARDWARE_MEDIUM_VERBS_PROVIDER_LABEL,
                            next_version: next_version(),
                            stage_tags: 'hw,medium,provider',
                            default_tags: startedByTimer() ?
                                'pr,md_on_ssd daily_regression,md_on_ssd' : 'pr,md_on_ssd',
                            default_nvme: 'auto_md_on_ssd',
                            provider: 'ofi+verbs;ofi_rxm',
                            run_if_pr: false,
                            run_if_landing: false,
                            job_status: job_status_internal
                        ),
                        'Functional Hardware Medium UCX Provider': getFunctionalTestStage(
                            name: 'Functional Hardware Medium UCX Provider',
                            pragma_suffix: '-hw-medium-ucx-provider',
                            label: params.FUNCTIONAL_HARDWARE_MEDIUM_UCX_PROVIDER_LABEL,
                            next_version: next_version(),
                            stage_tags: 'hw,medium,provider',
                            default_tags: startedByTimer() ? 'pr daily_regression' : 'pr',
                            default_nvme: 'auto',
                            provider: cachedCommitPragma('Test-provider-ucx', 'ucx+ud_x'),
                            run_if_pr: false,
                            run_if_landing: false,
                            job_status: job_status_internal
                        ),
                        'Functional Hardware Large': getFunctionalTestStage(
                            name: 'Functional Hardware Large',
                            pragma_suffix: '-hw-large',
                            label: params.FUNCTIONAL_HARDWARE_LARGE_LABEL,
                            next_version: next_version(),
                            stage_tags: 'hw,large',
                            default_tags: startedByTimer() ? 'pr daily_regression' : 'pr',
                            default_nvme: 'auto',
                            run_if_pr: true,
                            run_if_landing: false,
                            job_status: job_status_internal
                        ),
                        'Functional Hardware Large MD on SSD': getFunctionalTestStage(
                            name: 'Functional Hardware Large MD on SSD',
                            pragma_suffix: '-hw-large-md-on-ssd',
                            label: params.FUNCTIONAL_HARDWARE_LARGE_LABEL,
                            next_version: next_version(),
                            stage_tags: 'hw,large',
                            default_tags: startedByTimer() ? 'pr daily_regression' : 'pr',
                            default_nvme: 'auto_md_on_ssd',
                            run_if_pr: false,
                            run_if_landing: false,
                            job_status: job_status_internal
                        ),
                    )
                }
            }
        } // stage('Test Hardware')
    } // stages
    post {
        always {
            valgrindReportPublish valgrind_stashes: ['el8-gcc-nlt-memcheck',
                                                     'el8-gcc-unit-memcheck',
                                                     'fault-inject-valgrind']
            job_status_update('final_status')
            jobStatusWrite(job_status_internal)
        }
        unsuccessful {
            notifyBrokenBranch branches: target_branch
        }
    } // post
}<|MERGE_RESOLUTION|>--- conflicted
+++ resolved
@@ -628,11 +628,7 @@
                 stage('Build on EL 8') {
                     when {
                         beforeAgent true
-<<<<<<< HEAD
-			expression { !skipStage() && checkoutScm(withSubmodules: true) }
-=======
                         expression { !params.CI_el8_NOBUILD && !skipStage() }
->>>>>>> 031815d0
                     }
                     agent {
                         dockerfile {
