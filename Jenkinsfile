--- conflicted
+++ resolved
@@ -855,12 +855,8 @@
                     }
                     post {
                         always {
-<<<<<<< HEAD
                             junit 'maldetect_el8.xml'
-=======
-                            junit 'maldetect.xml'
-                            job_status_update()
->>>>>>> 38a47b22
+                            job_status_update()
                         }
                     }
                 } // stage('Scan EL 8 RPMs')
@@ -892,12 +888,8 @@
                     }
                     post {
                         always {
-<<<<<<< HEAD
                             junit 'maldetect_leap15.xml'
-=======
-                            junit 'maldetect.xml'
-                            job_status_update()
->>>>>>> 38a47b22
+                            job_status_update()
                         }
                     }
                 } // stage('Scan Leap 15 RPMs')
