#!/usr/bin/groovy
/* Copyright (C) 2019-2020 Intel Corporation
 * All rights reserved.
 *
 * This file is part of the DAOS Project. It is subject to the license terms
 * in the LICENSE file found in the top-level directory of this distribution
 * and at https://img.shields.io/badge/License-Apache%202.0-blue.svg.
 * No part of the DAOS Project, including this file, may be copied, modified,
 * propagated, or distributed except according to the terms contained in the
 * LICENSE file.
 */

// To use a test branch (i.e. PR) until it lands to master
// I.e. for testing library changes
//@Library(value="pipeline-lib@your_branch") _

boolean doc_only_change() {
    if (cachedCommitPragma(pragma: 'Doc-only') == 'true') {
        return true
    }
    if (cachedCommitPragma(pragma: 'Doc-only') == 'false') {
        return false
    }

    def rc = sh label: "Determine if doc-only change",
                script: "CHANGE_ID=${env.CHANGE_ID} " +
                        "TARGET_BRANCH=${target_branch} " +
                        'ci/doc_only_change.sh',
                returnStatus: true
    return rc == 1
}

def skip_stage(String stage, boolean def_val = false) {
    String value = 'false'
    if (def_val) {
        value = 'true'
    }
    return cachedCommitPragma(pragma: 'Skip-' + stage,
                              def_val: value) == 'true'
}

boolean quickbuild() {
    return cachedCommitPragma(pragma: 'Quick-build') == 'true'
}

def functional_post_always() {
   return sh(label: "Job Cleanup",
             script: 'ci/functional/job_cleanup.sh',
             returnStatus: true)
}

String get_daos_packages() {
    Map stage_info = parseStageInfo()
    return get_daos_packages(stage_info['target'])
}

String get_daos_packages(String distro) {

    String pkgs
    if (env.TEST_RPMS == 'true') {
        pkgs = "daos{,-{client,tests,server}}"
    } else {
        pkgs = "daos{,-client}"
    }

    return pkgs + "-" + daos_packages_version(distro)
}

String pr_repos() {
    Map stage_info = parseStageInfo()
    return pr_repos(stage_info['target'])
}

String pr_repos(String distro) {
    String repos = ""
    if (distro == 'centos7') {
        repos = cachedCommitPragma(pragma: 'PR-repos-el7')
    } else if (distro == 'leap15') {
        repos = cachedCommitPragma(pragma: 'PR-repos-leap15')
    } else {
       error 'pr_repos not implemented for ' + distro
    }
    return repos + ' ' + cachedCommitPragma(pragma: 'PR-repos')
}

String daos_repo() {
    if (cachedCommitPragma(pragma: 'RPM-test-version') == '') {
        return "daos@${env.BRANCH_NAME}:${env.BUILD_NUMBER}"
    } else {
        return ""
    }
}

String hw_distro_target() {
    if (env.STAGE_NAME.contains('Hardware')) {
        if (env.STAGE_NAME.contains('Small')) {
            return hw_distro('small')
        }
        if (env.STAGE_NAME.contains('Medium')) {
            return hw_distro('medium')
        }
        if (env.STAGE_NAME.contains('Large')) {
            return hw_distro('large')
        }
    }
    Map stage_info = parseStageInfo()
    return stage_info['target']
}

String daos_repos() {
    String target = hw_distro_target()
    return daos_repos(target)
}

String daos_repos(String distro) {
    return pr_repos(distro) + ' ' + daos_repo()
}

String unit_packages() {
    Map stage_info = parseStageInfo()
    if (stage_info['target'] == 'centos7') {
        String packages =  'gotestsum openmpi3 ' +
                           'hwloc-devel argobots ' +
                           'fuse3-libs fuse3 ' +
                           'boost-devel ' +
                           'libisa-l-devel libpmem ' +
                           'libpmemobj protobuf-c ' +
                           'spdk-devel libfabric-devel '+
                           'pmix numactl-devel ' +
                           'libipmctl-devel ' +
                           'python36-tabulate '
        if (quickbuild()) {
            // TODO: these should be gotten from the Requires: of RPM
            packages += " spdk-tools mercury-2.0.0~rc1" +
                        " boost-devel libisa-l_crypto libfabric-debuginfo"
        }
        return packages
    } else {
        error 'unit packages not implemented for ' + stage_info['target']
    }
}

commit_pragma_cache = [:]
def cachedCommitPragma(Map config) {

    if (commit_pragma_cache[config['pragma']]) {
        return commit_pragma_cache[config['pragma']]
    }

    commit_pragma_cache[config['pragma']] = commitPragma(config)

    return commit_pragma_cache[config['pragma']]

}

String daos_packages_version() {
    stage_info = parseStageInfo()
    return daos_packages_version(stage_info['target'])
}

String daos_packages_version(String distro) {
    // commit pragma has highest priority
    // TODO: this should actually be determined from the PR-repos artifacts
    String version = cachedCommitPragma(pragma: 'RPM-test-version')
    if (version != "") {
        String dist
        if (distro == "centos7") {
            dist = "el7"
        } else if (distro == "leap15") {
            dist = "suse.lp152"
        }
        return version + "." + dist
    }

    // use the stash after that
    unstash distro + '-rpm-version'
    version = readFile(distro + '-rpm-version').trim()
    if (version != "") {
        return version
    }

    error "Don't know how to determine package version for " + distro
}

boolean parallel_build() {
    // defaults to false
    // true if Quick-build: true unless Parallel-build: false
    def pb = cachedCommitPragma(pragma: 'Parallel-build')
    if (pb == "true" ||
        (quickbuild() && pb != "false")) {
        return true
    }

    return false
}

String hw_distro(String size) {
    // Possible values:
    //'leap15
    //'centos7
    return cachedCommitPragma(pragma: 'Func-hw-test-' + size + '-distro',
                              def_val: cachedCommitPragma(pragma: 'Func-hw-test-distro',
                                                          def_val: 'centos7'))
}

String functional_packages() {
    String target = hw_distro_target()
    return functional_packages(target)
}

String functional_packages(String distro) {
    String pkgs = get_daos_packages(distro)
    pkgs += " openmpi3 hwloc ndctl " +
            "ior-hpc-cart-4-daos-0 " +
            "romio-tests-cart-4-daos-0 hdf5-mpich2-tests-daos-0 " +
            "testmpio-cart-4-daos-0 fio " +
            "mpi4py-tests-cart-4-daos-0 MACSio"
    if (quickbuild()) {
        pkgs += " spdk_tools"
    }
<<<<<<< HEAD

    return ""
}

String functional_rpms(String distro) {
    String rpms = "openmpi3 hwloc ndctl " +
                  "ior-hpc-cart-4-daos-0 " +
                  "romio-tests-cart-4-daos-0 " +
                  "hdf5-mpich2-tests-daos-0 " +
                  "hdf5-openmpi3-tests-daos-0 " +
                  "testmpio-cart-4-daos-0 fio " +
                  "mpi4py-tests-cart-4-daos-0 " +
                  "MACSio-openmpi3 " +
                  "hdf5-vol-daos-openmpi3-tests-daos-0 " +
                  "hdf5-vol-daos-mpich2-tests-daos-0 "

=======
>>>>>>> 54a1d080
    if (distro == "leap15") {
        return pkgs
    } else if (distro == "centos7") {
        // need to exclude openmpi until we remove it from the repo
        return  "--exclude openmpi " + pkgs
    } else {
        error 'functional_packages not implemented for ' + stage_info['target']
    }
}

// Don't define this as a type or it loses it's global scope
target_branch = env.CHANGE_TARGET ? env.CHANGE_TARGET : env.BRANCH_NAME
def arch = ""
def sanitized_JOB_NAME = JOB_NAME.toLowerCase().replaceAll('/', '-').replaceAll('%2f', '-')

// bail out of branch builds that are not on a whitelist
if (!env.CHANGE_ID &&
    (!env.BRANCH_NAME.startsWith("weekly-testing") &&
     !env.BRANCH_NAME.startsWith("release/") &&
     env.BRANCH_NAME != "master")) {
   currentBuild.result = 'SUCCESS'
   return
}

// The docker agent setup and the provisionNodes step need to know the
// UID that the build agent is running under.
cached_uid = 0
def getuid() {
    if (cached_uid == 0)
        cached_uid = sh(label: 'getuid()',
                        script: "id -u",
                        returnStdout: true).trim()
    return cached_uid
}

// This sets up the additinal build arguments for setting up a docker
// build agent from a dockerfile.
// The result of this function need to be stored in an environment
// variable.  Calling this function to create a docker build agent
// fails.  The log shows a truncated command string.
def docker_build_args(Map config = [:]) {
    ret_str = " --build-arg NOBUILD=1 --build-arg UID=" + getuid() +
              " --build-arg JENKINS_URL=$env.JENKINS_URL" +
              " --build-arg CACHEBUST=${currentBuild.startTimeInMillis}"

    if (env.REPOSITORY_URL) {
      ret_str += ' --build-arg REPO_URL=' + env.REPOSITORY_URL
    }
    if (env.DAOS_STACK_EL_7_LOCAL_REPO) {
      ret_str += ' --build-arg REPO_EL7=' + env.DAOS_STACK_EL_7_LOCAL_REPO
    }
    if (env.DAOS_STACK_EL_8_LOCAL_REPO) {
      ret_str += ' --build-arg REPO_EL8=' + env.DAOS_STACK_EL_8_LOCAL_REPO
    }
    if (env.DAOS_STACK_LEAP_15_LOCAL_REPO) {
      ret_str += ' --build-arg REPO_LOCAL_LEAP15=' +
                 env.DAOS_STACK_LEAP_15_LOCAL_REPO
    }
    if (env.DAOS_STACK_LEAP_15_GROUP_REPO) {
      ret_str += ' --build-arg REPO_GROUP_LEAP15=' +
                 env.DAOS_STACK_LEAP_15_GROUP_REPO
    }
    if (env.HTTP_PROXY) {
      ret_str += ' --build-arg HTTP_PROXY="' + env.HTTP_PROXY + '"'
                 ' --build-arg http_proxy="' + env.HTTP_PROXY + '"'
    }
    if (env.HTTPS_PROXY) {
      ret_str += ' --build-arg HTTPS_PROXY="' + env.HTTPS_PROXY + '"'
                 ' --build-arg https_proxy="' + env.HTTPS_PROXY + '"'
    }
    if (config['qb']) {
      ret_str += ' --build-arg QUICKBUILD=true'
    }
    ret_str += ' '
    return ret_str
}

pipeline {
    agent { label 'lightweight' }

    triggers {
        cron(env.BRANCH_NAME == 'master' ? '0 0 * * *\n' : '' +
             env.BRANCH_NAME == 'weekly-testing' ? 'H 0 * * 6' : '')
    }

    environment {
        BULLSEYE = credentials('bullseye_license_key')
        GITHUB_USER = credentials('daos-jenkins-review-posting')
        SSH_KEY_ARGS = "-ici_key"
        CLUSH_ARGS = "-o$SSH_KEY_ARGS"
        BUILDARGS = docker_build_args()
        BUILDARGS_QB_CHECK = docker_build_args(qb: quickbuild())
        BUILDARGS_QB_TRUE = docker_build_args(qb: true)
        QUICKBUILD_DEPS_EL7 = sh label:'Get Quickbuild dependencies',
                                 script: "rpmspec -q --define dist\\ .el7 " +
                                         "--undefine suse_version " +
                                         "--define rhel\\ 7 --srpm " +
                                         "--requires utils/rpms/daos.spec " +
                                         "2>/dev/null",
                                 returnStdout: true
        QUICKBUILD_DEPS_LEAP15 = sh label:'Get Quickbuild dependencies',
                                    script: "rpmspec -q --define dist\\ .suse.lp151 " +
                                            "--undefine rhel " +
                                            "--define suse_version\\ 1501 --srpm " +
                                            "--requires utils/rpms/daos.spec " +
                                            "2>/dev/null",
                                    returnStdout: true
        TEST_RPMS = cachedCommitPragma(pragma: 'RPM-test', def_val: 'true')
    }

    options {
        // preserve stashes so that jobs can be started at the test stage
        preserveStashes(buildCount: 5)
        ansiColor('xterm')
    }

    stages {
        stage('Cancel Previous Builds') {
            when { changeRequest() }
            steps {
                cancelPreviousBuilds()
            }
        }
        stage('Pre-build') {
            when {
                beforeAgent true
                allOf {
                    not { branch 'weekly-testing' }
                    not { environment name: 'CHANGE_TARGET', value: 'weekly-testing' }
                }
            }
            parallel {
                stage('checkpatch') {
                    when {
                        beforeAgent true
                        allOf {
                            expression { ! skip_stage('checkpatch') }
                            expression { ! doc_only_change() }
                        }
                    }
                    agent {
                        dockerfile {
                            filename 'Dockerfile.centos.7'
                            dir 'utils/docker'
                            label 'docker_runner'
                            additionalBuildArgs '$BUILDARGS' +
                                           "-t ${sanitized_JOB_NAME}-centos7 "
                        }
                    }
                    steps {
                        checkPatch user: GITHUB_USER_USR,
                                   password: GITHUB_USER_PSW,
                                   ignored_files: "src/control/vendor/*:src/include/daos/*.pb-c.h:src/common/*.pb-c.[ch]:src/mgmt/*.pb-c.[ch]:src/iosrv/*.pb-c.[ch]:src/security/*.pb-c.[ch]:*.crt:*.pem:*_test.go:src/cart/_structures_from_macros_.h"
                    }
                    post {
                        always {
                            archiveArtifacts artifacts: 'pylint.log', allowEmptyArchive: true
                            /* when JENKINS-39203 is resolved, can probably use stepResult
                               here and remove the remaining post conditions
                               stepResult name: env.STAGE_NAME,
                                          context: 'build/' + env.STAGE_NAME,
                                          result: ${currentBuild.currentResult}
                            */
                        }
                        /* temporarily moved into stepResult due to JENKINS-39203
                        success {
                            githubNotify credentialsId: 'daos-jenkins-commit-status',
                                         description: env.STAGE_NAME,
                                         context: 'pre-build/' + env.STAGE_NAME,
                                         status: 'SUCCESS'
                        }
                        unstable {
                            githubNotify credentialsId: 'daos-jenkins-commit-status',
                                         description: env.STAGE_NAME,
                                         context: 'pre-build/' + env.STAGE_NAME,
                                         status: 'FAILURE'
                        }
                        failure {
                            githubNotify credentialsId: 'daos-jenkins-commit-status',
                                         description: env.STAGE_NAME,
                                         context: 'pre-build/' + env.STAGE_NAME,
                                         status: 'ERROR'
                        }
                        */
                    }
                } // stage('checkpatch')
                stage('Python Bandit check') {
                    when {
                      beforeAgent true
                      expression {
                          cachedCommitPragma(pragma: 'Skip-python-bandit',
                                             def_val: 'true') != 'true'
                      }
                    }
                    agent {
                        dockerfile {
                            filename 'Dockerfile.code_scanning'
                            dir 'utils/docker'
                            label 'docker_runner'
                            additionalBuildArgs '$BUILDARGS'
                        }
                    }
                    steps {
                        pythonBanditCheck()
                    }
                    post {
                        always {
                            // Bandit will have empty results if it does not
                            // find any issues.
                            junit testResults: 'bandit.xml',
                                  allowEmptyResults: true
                        }
                    }
                } // stage('Python Bandit check')
            }
        }
        stage('Build') {
            /* Don't use failFast here as whilst it avoids using extra resources
             * and gives faster results for PRs it's also on for master where we
             * do want complete results in the case of partial failure
             */
            //failFast true
            when {
                beforeAgent true
                anyOf {
                    // always build branch landings as we depend on lastSuccessfulBuild
                    // always having RPMs in it
                    branch target_branch
                    allOf {
                        expression { ! skip_stage('build') }
                        expression { ! doc_only_change() }
                        expression { cachedCommitPragma(pragma: 'RPM-test-version') == '' }
                    }
                }
            }
            parallel {
                stage('Build RPM on CentOS 7') {
                    agent {
                        dockerfile {
                            filename 'Dockerfile.mockbuild'
                            dir 'utils/rpms/packaging'
                            label 'docker_runner'
                            additionalBuildArgs '$BUILDARGS'
                            args  '--group-add mock --cap-add=SYS_ADMIN --privileged=true'
                        }
                    }
                    steps {
                        buildRpm()
                    }
                    post {
                        success {
                            buildRpmPost condition: 'success'
                        }
                        unstable {
                            buildRpmPost condition: 'unstable'
                        }
                        failure {
                            buildRpmPost condition: 'failure'
                        }
                        unsuccessful {
                            buildRpmPost condition: 'unsuccessful'
                        }
                        cleanup {
                            buildRpmPost condition: 'cleanup'
                        }
                    }
                }
                stage('Build RPM on Leap 15') {
                    when {
                        beforeAgent true
                        allOf {
                            not { branch 'weekly-testing' }
                            not { environment name: 'CHANGE_TARGET',
                                              value: 'weekly-testing' }
                            expression { ! skip_stage('build-leap15-rpm') }
                        }
                    }
                    agent {
                        dockerfile {
                            filename 'Dockerfile.mockbuild'
                            dir 'utils/rpms/packaging'
                            label 'docker_runner'
                            args '--privileged=true'
                            additionalBuildArgs '$BUILDARGS'
                            args  '--group-add mock --cap-add=SYS_ADMIN --privileged=true'
                        }
                    }
                    steps {
                        buildRpm unstable: true
                    }
                    post {
                        success {
                            buildRpmPost condition: 'success'
                        }
                        unstable {
                            buildRpmPost condition: 'unstable'
                        }
                        failure {
                            buildRpmPost condition: 'failure'
                        }
                        unsuccessful {
                            buildRpmPost condition: 'unsuccessful'
                        }
                        cleanup {
                            buildRpmPost condition: 'cleanup'
                        }
                    }
                }
                stage('Build on CentOS 7') {
                    when {
                        beforeAgent true
                        allOf {
                            expression { ! skip_stage('build-centos7-gcc') }
                        }
                    }
                    agent {
                        dockerfile {
                            filename 'Dockerfile.centos.7'
                            dir 'utils/docker'
                            label 'docker_runner'
                            additionalBuildArgs "-t ${sanitized_JOB_NAME}-centos7 " +
                                '$BUILDARGS_QB_CHECK' +
                                ' --build-arg QUICKBUILD_DEPS="' +
                                  env.QUICKBUILD_DEPS_EL7 + '"' +
                                ' --build-arg REPOS="' + pr_repos() + '"'
                        }
                    }
                    steps {
                        sconsBuild parallel_build: parallel_build(),
                                   stash_files: 'ci/test_files_to_stash.txt'
                    }
                    post {
                        always {
                            recordIssues enabledForFailure: true,
                                         aggregatingResults: true,
                                         id: "analysis-gcc-centos7",
                                         tools: [ gcc4(pattern: 'centos7-gcc-build.log'),
                                                  cppCheck(pattern: 'centos7-gcc-build.log') ],
                                         filters: [ excludeFile('.*\\/_build\\.external\\/.*'),
                                                    excludeFile('_build\\.external\\/.*') ]
                        }
                        success {
                            sh "rm -rf _build.external${arch}"
                        }
                        unsuccessful {
                            sh """if [ -f config${arch}.log ]; then
                                      mv config${arch}.log config.log-centos7-gcc
                                  fi"""
                            archiveArtifacts artifacts: 'config.log-centos7-gcc',
                                             allowEmptyArchive: true
                        }
                    }
                }
                stage('Build on CentOS 7 Bullseye') {
                    when {
                        beforeAgent true
                        allOf {
                            not { environment name: 'NO_CI_TESTING',
                                  value: 'true' }
                            expression { ! skip_stage('bullseye', true) }
                        }
                    }
                    agent {
                        dockerfile {
                            filename 'Dockerfile.centos.7'
                            dir 'utils/docker'
                            label 'docker_runner'
                            additionalBuildArgs "-t ${sanitized_JOB_NAME}-centos7 " +
                                '$BUILDARGS_QB_CHECK' +
                                ' --build-arg BULLSEYE=' + env.BULLSEYE +
                                ' --build-arg QUICKBUILD_DEPS="' +
                                  env.QUICKBUILD_DEPS_EL7 + '"' +
                                ' --build-arg REPOS="' + pr_repos() + '"'
                        }
                    }
                    steps {
                        sconsBuild parallel_build: parallel_build(),
                                   stash_files: 'ci/test_files_to_stash.txt'
                    }
                    post {
                        always {
                            recordIssues enabledForFailure: true,
                                         aggregatingResults: true,
                                         id: "analysis-covc-centos7",
                                         tools: [ gcc4(pattern: 'centos7-covc-build.log'),
                                                  cppCheck(pattern: 'centos7-covc-build.log') ],
                                         filters: [ excludeFile('.*\\/_build\\.external\\/.*'),
                                                    excludeFile('_build\\.external\\/.*') ]
                        }
                        success {
                            sh "rm -rf _build.external${arch}"
                        }
                        unsuccessful {
                            sh """if [ -f config${arch}.log ]; then
                                      mv config${arch}.log config.log-centos7-covc
                                  fi"""
                            archiveArtifacts artifacts: 'config.log-centos7-covc',
                                             allowEmptyArchive: true
                        }
                    }
                }
                stage('Build on CentOS 7 debug') {
                    when {
                        beforeAgent true
                        allOf {
                            expression { ! skip_stage('build-centos7-gcc-debug') }
                            expression { ! quickbuild() }
                        }
                    }
                    agent {
                        dockerfile {
                            filename 'Dockerfile.centos.7'
                            dir 'utils/docker'
                            label 'docker_runner'
                            additionalBuildArgs "-t ${sanitized_JOB_NAME}-centos7 " +
                                '$BUILDARGS_QB_CHECK' +
                                ' --build-arg QUICKBUILD_DEPS="' +
                                  env.QUICKBUILD_DEPS_EL7 + '"' +
                                ' --build-arg REPOS="' + pr_repos() + '"'
                        }
                    }
                    steps {
                        sconsBuild parallel_build: parallel_build()
                    }
                    post {
                        always {
                            recordIssues enabledForFailure: true,
                                         aggregatingResults: true,
                                         id: "analysis-gcc-centos7-debug",
                                         tools: [ gcc4(pattern: 'centos7-gcc-debug-build.log'),
                                                  cppCheck(pattern: 'centos7-gcc-debug-build.log') ],
                                         filters: [ excludeFile('.*\\/_build\\.external\\/.*'),
                                                   excludeFile('_build\\.external\\/.*') ]
                        }
                        success {
                            sh "rm -rf _build.external${arch}"
                        }
                        unsuccessful {
                            sh """if [ -f config${arch}.log ]; then
                                      mv config${arch}.log config.log-centos7-gcc-debug
                                  fi"""
                            archiveArtifacts artifacts: 'config.log-centos7-gcc-debug',
                                             allowEmptyArchive: true
                        }
                    }
                }
                stage('Build on CentOS 7 release') {
                    when {
                        beforeAgent true
                        allOf {
                            expression { ! skip_stage('build-centos7-gcc-release') }
                            expression { ! quickbuild() }
                        }
                    }
                    agent {
                        dockerfile {
                            filename 'Dockerfile.centos.7'
                            dir 'utils/docker'
                            label 'docker_runner'
                            additionalBuildArgs "-t ${sanitized_JOB_NAME}-centos7 " +
                                '$BUILDARGS_QB_CHECK' +
                                ' --build-arg QUICKBUILD_DEPS="' +
                                  env.QUICKBUILD_DEPS_EL7 + '"' +
                                ' --build-arg REPOS="' + pr_repos() + '"'
                        }
                    }
                    steps {
                        sconsBuild parallel_build: parallel_build()
                    }
                    post {
                        always {
                            recordIssues enabledForFailure: true,
                                         aggregatingResults: true,
                                         id: "analysis-gcc-centos7-release",
                                         tools: [ gcc4(pattern: 'centos7-gcc-release-build.log'),
                                                  cppCheck(pattern: 'centos7-gcc-release-build.log') ],
                                         filters: [excludeFile('.*\\/_build\\.external\\/.*'),
                                                   excludeFile('_build\\.external\\/.*')]
                        }
                        success {
                            sh "rm -rf _build.external${arch}"
                        }
                        unsuccessful {
                            sh """if [ -f config${arch}.log ]; then
                                      mv config${arch}.log config.log-centos7-gcc-release
                                  fi"""
                            archiveArtifacts artifacts: 'config.log-centos7-gcc-release',
                                             allowEmptyArchive: true
                        }
                    }
                }
                stage('Build on CentOS 7 with Clang') {
                    when {
                        beforeAgent true
                        allOf {
                            branch target_branch
                            expression { ! quickbuild() }
                        }
                    }
                    agent {
                        dockerfile {
                            filename 'Dockerfile.centos.7'
                            dir 'utils/docker'
                            label 'docker_runner'
                            additionalBuildArgs "-t ${sanitized_JOB_NAME}-centos7 " +
                                '$BUILDARGS_QB_CHECK' +
                                ' --build-arg QUICKBUILD_DEPS="' +
                                  env.QUICKBUILD_DEPS_EL7 + '"'
                        }
                    }
                    steps {
                        sconsBuild parallel_build: parallel_build()
                    }
                    post {
                        always {
                            recordIssues enabledForFailure: true,
                                         aggregatingResults: true,
                                         id: "analysis-centos7-clang",
                                         tools: [ clang(pattern: 'centos7-clang-build.log'),
                                                  cppCheck(pattern: 'centos7-clang-build.log') ],
                                         filters: [ excludeFile('.*\\/_build\\.external\\/.*'),
                                                    excludeFile('_build\\.external\\/.*') ]
                        }
                        success {
                            sh "rm -rf _build.external${arch}"
                        }
                        unsuccessful {
                            sh """if [ -f config${arch}.log ]; then
                                      mv config${arch}.log config.log-centos7-clang
                                  fi"""
                            archiveArtifacts artifacts: 'config.log-centos7-clang',
                                             allowEmptyArchive: true
                        }
                    }
                }
                stage('Build on Ubuntu 20.04') {
                    when {
                        beforeAgent true
                        allOf {
                            branch target_branch
                            expression { ! quickbuild() }
                        }
                    }
                    agent {
                        dockerfile {
                            filename 'Dockerfile.ubuntu.20.04'
                            dir 'utils/docker'
                            label 'docker_runner'
                            additionalBuildArgs "-t ${sanitized_JOB_NAME}-ubuntu20.04 " +
                                                '$BUILDARGS'
                        }
                    }
                    steps {
                        sconsBuild parallel_build: parallel_build()
                    }
                    post {
                        always {
                            recordIssues enabledForFailure: true,
                                         aggregatingResults: true,
                                         id: "analysis-ubuntu20",
                                         tools: [ gcc4(pattern: 'ubuntu20.04-gcc-build.log'),
                                                  cppCheck(pattern: 'ubuntu20.04-gcc-build.log') ],
                                         filters: [ excludeFile('.*\\/_build\\.external\\/.*'),
                                                    excludeFile('_build\\.external\\/.*') ]
                        }
                        success {
                            sh "rm -rf _build.external${arch}"
                        }
                        unsuccessful {
                            sh """if [ -f config${arch}.log ]; then
                                      mv config${arch}.log config.log-ubuntu20.04-gcc
                                  fi"""
                            archiveArtifacts artifacts: 'config.log-ubuntu20.04-gcc',
                                             allowEmptyArchive: true
                        }
                    }
                }
                stage('Build on Ubuntu 20.04 with Clang') {
                    when {
                        beforeAgent true
                        allOf {
                            not { branch 'weekly-testing' }
                            not { environment name: 'CHANGE_TARGET', value: 'weekly-testing' }
                            expression { ! quickbuild() }
                            expression { ! skip_stage('build-ubuntu-clang') }
                        }
                    }
                    agent {
                        dockerfile {
                            filename 'Dockerfile.ubuntu.20.04'
                            dir 'utils/docker'
                            label 'docker_runner'
                            additionalBuildArgs "-t ${sanitized_JOB_NAME}-ubuntu20.04 " +
                                                '$BUILDARGS'
                        }
                    }
                    steps {
                        sconsBuild parallel_build: parallel_build()
                    }
                    post {
                        always {
                            recordIssues enabledForFailure: true,
                                         aggregatingResults: true,
                                         id: "analysis-ubuntu20-clang",
                                         tools: [ clang(pattern: 'ubuntu20.04-clang-build.log'),
                                                  cppCheck(pattern: 'ubuntu20.04-clang-build.log') ],
                                         filters: [ excludeFile('.*\\/_build\\.external\\/.*'),
                                                    excludeFile('_build\\.external\\/.*') ]
                        }
                        success {
                            sh "rm -rf _build.external${arch}"
                        }
                        unsuccessful {
                            sh """if [ -f config${arch}.log ]; then
                                      mv config${arch}.log config.log-ubuntu20.04-clang
                                  fi"""
                            archiveArtifacts artifacts: 'config.log-ubuntu20.04-clang',
                                             allowEmptyArchive: true
                        }
                    }
                }
                stage('Build on Leap 15') {
                    agent {
                        dockerfile {
                            filename 'Dockerfile.leap.15'
                            dir 'utils/docker'
                            label 'docker_runner'
                            additionalBuildArgs "-t ${sanitized_JOB_NAME}-leap15 " +
                                '$BUILDARGS_QB_CHECK' +
                                ' --build-arg QUICKBUILD_DEPS="' +
                                  env.QUICKBUILD_DEPS_LEAP15 + '"' +
                                ' --build-arg REPOS="' + pr_repos() + '"'
                        }
                    }
                    steps {
                        sconsBuild parallel_build: parallel_build(),
                                   stash_files: 'ci/test_files_to_stash.txt'
                    }
                    post {
                        always {
                            recordIssues enabledForFailure: true,
                                         aggregatingResults: true,
                                         id: "analysis-gcc-leap15",
                                         tools: [ gcc4(pattern: 'leap15-gcc-build.log'),
                                                  cppCheck(pattern: 'leap15-gcc-build.log') ],
                                         filters: [ excludeFile('.*\\/_build\\.external\\/.*'),
                                                    excludeFile('_build\\.external\\/.*') ]
                        }
                        success {
                            sh "rm -rf _build.external${arch}"
                        }
                        unsuccessful {
                            sh """if [ -f config${arch}.log ]; then
                                      mv config${arch}.log config.log-leap15-gcc
                                  fi"""
                            archiveArtifacts artifacts: 'config.log-leap15-gcc',
                                             allowEmptyArchive: true
                        }
                    }
                }
                stage('Build on Leap 15 with Clang') {
                    when {
                        beforeAgent true
                        allOf {
                            branch target_branch
                            expression { ! quickbuild() }
                        }
                    }
                    agent {
                        dockerfile {
                            filename 'Dockerfile.leap.15'
                            dir 'utils/docker'
                            label 'docker_runner'
                            additionalBuildArgs "-t ${sanitized_JOB_NAME}-leap15 " +
                                                 '$BUILDARGS'
                        }
                    }
                    steps {
                        sconsBuild parallel_build: parallel_build()
                    }
                    post {
                        always {
                            recordIssues enabledForFailure: true,
                                         aggregatingResults: true,
                                         id: "analysis-leap15-clang",
                                         tools: [ clang(pattern: 'leap15-clang-build.log'),
                                                  cppCheck(pattern: 'leap15-clang-build.log') ],
                                         filters: [ excludeFile('.*\\/_build\\.external\\/.*'),
                                                    excludeFile('_build\\.external\\/.*') ]
                        }
                        success {
                            sh "rm -rf _build.external${arch}"
                        }
                        unsuccessful {
                            sh """if [ -f config${arch}.log ]; then
                                      mv config${arch}.log config.log-leap15-clang
                                  fi"""
                            archiveArtifacts artifacts: 'config.log-leap15-clang',
                                             allowEmptyArchive: true
                        }
                    }
                }
                stage('Build on Leap 15 with Intel-C and TARGET_PREFIX') {
                    when {
                        beforeAgent true
                        allOf {
                            not { branch 'weekly-testing' }
                            not { environment name: 'CHANGE_TARGET', value: 'weekly-testing' }
                            expression { ! quickbuild() }
                            expression { ! skip_stage('build-leap15-icc') }
                        }
                    }
                    agent {
                        dockerfile {
                            filename 'Dockerfile.leap.15'
                            dir 'utils/docker'
                            label 'docker_runner'
                            additionalBuildArgs "-t ${sanitized_JOB_NAME}-leap15 " +
                                                '$BUILDARGS'
                            args '-v /opt/intel:/opt/intel'
                        }
                    }
                    steps {
                        sconsBuild parallel_build: parallel_build()
                    }
                    post {
                        always {
                            recordIssues enabledForFailure: true,
                                         aggregatingResults: true,
                                         id: "analysis-leap15-intelc",
                                         tools: [ intel(pattern: 'leap15-icc-build.log'),
                                                  cppCheck(pattern: 'leap15-icc-build.log') ],
                                         filters: [ excludeFile('.*\\/_build\\.external\\/.*'),
                                                    excludeFile('_build\\.external\\/.*') ]
                        }
                        success {
                            sh "rm -rf _build.external${arch}"
                        }
                        unsuccessful {
                            sh """if [ -f config${arch}.log ]; then
                                      mv config${arch}.log config.log-leap15-intelc
                                  fi"""
                            archiveArtifacts artifacts: 'config.log-leap15-intelc',
                                             allowEmptyArchive: true
                        }
                    }
                }
            }
        }
        stage('Unit Tests') {
            when {
                beforeAgent true
                allOf {
                    not { environment name: 'NO_CI_TESTING', value: 'true' }
                    // nothing to test if build was skipped
                    expression { ! skip_stage('build') }
                    // or it's a doc-only change
                    expression { ! doc_only_change() }
                    expression { ! skip_stage('test') }
                    expression { cachedCommitPragma(pragma: 'RPM-test-version') == '' }
                }
            }
            parallel {
                stage('Unit Test') {
                    when {
                      beforeAgent true
                      allOf {
                          expression { ! skip_stage('unit-test')}
                          expression { ! skip_stage('run_test') }
                      }
                    }
                    agent {
                        label 'ci_vm1'
                    }
                    steps {
                        unitTest timeout_time: 60,
                                 inst_repos: pr_repos(),
                                 inst_rpms: unit_packages()
                    }
                    post {
                      always {
                            unitTestPost artifacts: ['unit_test_logs/*',
                                                     'unit_vm_test/**'],
                                         valgrind_stash: 'centos7-gcc-unit-valg'
                        }
                    }
                }
                stage('Unit Test Bullseye') {
                    when {
                      beforeAgent true
                      expression { ! skip_stage('bullseye', true) }
                    }
                    agent {
                        label 'ci_vm1'
                    }
                    steps {
                        unitTest timeout_time: 60,
                                 ignore_failure: true,
                                 inst_repos: pr_repos(),
                                 inst_rpms: unit_packages()
                    }
                    post {
                        always {
                            // This is only set while dealing with issues
                            // caused by code coverage instrumentation affecting
                            // test results, and while code coverage is being
                            // added.
                            unitTestPost ignore_failure: true,
                                         artifacts: ['covc_test_logs/*',
                                                     'covc_vm_test/**']
                        }
                    }
                } // stage('Unit test Bullseye')
            }
        }
        stage('Test') {
            when {
                beforeAgent true
                allOf {
                    not { environment name: 'NO_CI_TESTING', value: 'true' }
                    // nothing to test if build was skipped
                    expression { ! skip_stage('build') }
                    // or it's a doc-only change
                    expression { ! doc_only_change() }
                    expression { ! skip_stage('test') }
                }
            }
            parallel {
                stage('Coverity on CentOS 7') {
                    when {
                        beforeAgent true
                        expression { ! skip_stage('coverity-test') }
                    }
                    agent {
                        dockerfile {
                            filename 'Dockerfile.centos.7'
                            dir 'utils/docker'
                            label 'docker_runner'
                            additionalBuildArgs "-t ${sanitized_JOB_NAME}-centos7 " +
                                '$BUILDARGS_QB_TRUE' +
                                ' --build-arg QUICKBUILD_DEPS="' +
                                  env.QUICKBUILD_DEPS_EL7 + '"' +
                                ' --build-arg REPOS="' + pr_repos() + '"'
                        }
                    }
                    steps {
                        sconsBuild coverity: "daos-stack/daos",
                                   parallel_build: parallel_build()
                    }
                    post {
                        success {
                            coverityPost condition: 'success'
                        }
                        unsuccessful {
                            coverityPost condition: 'unsuccessful'
                        }
                    }
                }
                stage('Functional on CentOS 7') {
                    when {
                        beforeAgent true
                        allOf {
                            expression { ! skip_stage('func-test') }
                            expression { ! skip_stage('func-test-vm') }
                            expression { ! skip_stage('func-test-el7')}
                        }
                    }
                    agent {
                        label 'ci_vm9'
                    }
                    steps {
                        functionalTest inst_repos: daos_repos(),
                                       inst_rpms: functional_packages()
                    }
                    post {
                        always {
                            functionalTestPost()
                        }
                    }
                }
                stage('Functional on Leap 15') {
                    when {
                        beforeAgent true
                        allOf {
                            expression { ! skip_stage('func-test') }
                            expression { ! skip_stage('func-test-vm') }
                            expression { ! skip_stage('func-test-leap15') }
                        }
                    }
                    agent {
                        label 'ci_vm9'
                    }
                    steps {
                        functionalTest inst_repos: daos_repos(),
                                       inst_rpms: functional_packages()
                    }
                    post {
                        always {
                            functionalTestPost()
                        }
                    } // post
                } // stage('Functional on Leap 15')
                stage('Functional_Hardware_Small') {
                    when {
                        beforeAgent true
                        allOf {
                            not { environment name: 'DAOS_STACK_CI_HARDWARE_SKIP', value: 'true' }
                            expression { ! skip_stage('func-hw-test') }
                            expression { ! skip_stage('func-hw-test-small') }
                        }
                    }
                    agent {
                        // 2 node cluster with 1 IB/node + 1 test control node
                        label 'ci_nvme3'
                    }
                    steps {
                        functionalTest target: hw_distro_target(),
                                       inst_repos: daos_repos(),
                                       inst_rpms: functional_packages()
                    }
                    post {
                        always {
                            functionalTestPost()
                        }
                    }
                } // stage('Functional_Hardware_Small')
                stage('Functional_Hardware_Medium') {
                    when {
                        beforeAgent true
                        allOf {
                            not { environment name: 'DAOS_STACK_CI_HARDWARE_SKIP', value: 'true' }
                            expression { ! skip_stage('func-hw-test') }
                            expression { ! skip_stage('func-hw-test-medium') }
                        }
                    }
                    agent {
                        // 4 node cluster with 2 IB/node + 1 test control node
                        label 'ci_nvme5'
                    }
                    steps {
                        functionalTest target: hw_distro_target(),
                                       inst_repos: daos_repos(),
                                       inst_rpms: functional_packages()
                   }
                    post {
                        always {
                            functionalTestPost()
                        }
                    }
                } // stage('Functional_Hardware_Medium')
                stage('Functional_Hardware_Large') {
                    when {
                        beforeAgent true
                        allOf {
                            not { environment name: 'DAOS_STACK_CI_HARDWARE_SKIP', value: 'true' }
                            expression { ! skip_stage('func-hw-test') }
                            expression { ! skip_stage('func-hw-test-large') }
                        }
                    }
                    agent {
                        // 8+ node cluster with 1 IB/node + 1 test control node
                        label 'ci_nvme9'
                    }
                    steps {
                        functionalTest target: hw_distro_target(),
                                       inst_repos: daos_repos(),
                                       inst_rpms: functional_packages()
                    }
                    post {
                        always {
                            functionalTestPost()
                        }
                    }
                } // stage('Functional_Hardware_Large')
                stage('Test CentOS 7 RPMs') {
                    when {
                        beforeAgent true
                        allOf {
                            not { branch 'weekly-testing' }
                            not { environment name: 'CHANGE_TARGET',
                                              value: 'weekly-testing' }
                            expression { ! skip_stage('test') }
                            expression { ! skip_stage('test-centos-rpms') }
                        }
                    }
                    agent {
                        label 'ci_vm1'
                    }
                    steps {
                        testRpm inst_repos: daos_repos(),
                                daos_pkg_version: daos_packages_version()
                   }
                } // stage('Test CentOS 7 RPMs')
                stage('Scan CentOS 7 RPMs') {
                    when {
                        beforeAgent true
                        allOf {
                            not { branch 'weekly-testing' }
                            not { environment name: 'CHANGE_TARGET',
                                              value: 'weekly-testing' }
                            expression { ! skip_stage('scan-centos-rpms') }
                        }
                    }
                    agent {
                        label 'ci_vm1'
                    }
                    steps {
                        testRpm inst_repos: daos_repos(),
                                daos_pkg_version: daos_packages_version(),
                                inst_rpms: 'clamav clamav-devel',
                                test_script: 'ci/rpm/scan_daos.sh',
                                junit_files: 'maldetect.xml'
                    }
                    post {
                        always {
                            junit 'maldetect.xml'
                        }
                    }
                } // stage('Scan CentOS 7 RPMs')
            } // parallel
        } // stage('Test')
        stage ('Test Report') {
            parallel {
                stage('Bullseye Report') {
                    when {
                      beforeAgent true
                      allOf {
                        expression { ! env.BULLSEYE != null }
                        expression { ! skip_stage('bullseye', true) }
                      }
                    }
                    agent {
                        dockerfile {
                            filename 'Dockerfile.centos.7'
                            dir 'utils/docker'
                            label 'docker_runner'
                            additionalBuildArgs "-t ${sanitized_JOB_NAME}-centos7 " +
                                '$BUILDARGS_QB_CHECK' +
                                ' --build-arg BULLSEYE=' + env.BULLSEYE +
                                ' --build-arg QUICKBUILD_DEPS="' +
                                  env.QUICKBUILD_DEPS_EL7 + '"' +
                                ' --build-arg REPOS="' + pr_repos() + '"'
                        }
                    }
                    steps {
                        // The coverage_healthy is primarily set here
                        // while the code coverage feature is being implemented.
                        cloverReportPublish(
                                   coverage_stashes: ['centos7-covc-unit-cov'],
                                   coverage_healthy: [methodCoverage: 0,
                                                      conditionalCoverage: 0,
                                                      statementCoverage: 0],
                                   ignore_failure: true)
                    }
                } // stage('Bullseye Report')
            } // parallel
        } // stage ('Test Report')
    } // stages
    post {
        always {
            valgrindReportPublish valgrind_stashes: ['centos7-gcc-unit-valg']
        }
        unsuccessful {
            notifyBrokenBranch branches: target_branch
        }
    } // post
}<|MERGE_RESOLUTION|>--- conflicted
+++ resolved
@@ -210,33 +210,20 @@
 
 String functional_packages(String distro) {
     String pkgs = get_daos_packages(distro)
-    pkgs += " openmpi3 hwloc ndctl " +
-            "ior-hpc-cart-4-daos-0 " +
-            "romio-tests-cart-4-daos-0 hdf5-mpich2-tests-daos-0 " +
-            "testmpio-cart-4-daos-0 fio " +
-            "mpi4py-tests-cart-4-daos-0 MACSio"
+    pkgs += " openmpi3 hwloc ndctl fio " +
+            "ior-hpc-daos-0 " +
+            "romio-tests-cart-4-daos-0 " +
+            "testmpio-cart-4-daos-0 " +
+            "mpi4py-tests-cart-4-daos-0 " +
+            "hdf5-mpich2-tests-daos-0 " +
+            "hdf5-openmpi3-tests-daos-0 " +
+            "hdf5-vol-daos-openmpi3-tests-daos-0 " +
+            "hdf5-vol-daos-mpich2-tests-daos-0 " +
+            "MACSio"
+
     if (quickbuild()) {
         pkgs += " spdk_tools"
     }
-<<<<<<< HEAD
-
-    return ""
-}
-
-String functional_rpms(String distro) {
-    String rpms = "openmpi3 hwloc ndctl " +
-                  "ior-hpc-cart-4-daos-0 " +
-                  "romio-tests-cart-4-daos-0 " +
-                  "hdf5-mpich2-tests-daos-0 " +
-                  "hdf5-openmpi3-tests-daos-0 " +
-                  "testmpio-cart-4-daos-0 fio " +
-                  "mpi4py-tests-cart-4-daos-0 " +
-                  "MACSio-openmpi3 " +
-                  "hdf5-vol-daos-openmpi3-tests-daos-0 " +
-                  "hdf5-vol-daos-mpich2-tests-daos-0 "
-
-=======
->>>>>>> 54a1d080
     if (distro == "leap15") {
         return pkgs
     } else if (distro == "centos7") {
