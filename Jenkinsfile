--- conflicted
+++ resolved
@@ -149,10 +149,6 @@
                 allOf {
                     not { branch 'weekly-testing' }
                     expression { env.CHANGE_TARGET != 'weekly-testing' }
-<<<<<<< HEAD
-                    expression { env.QUICKBUILD != 'true' }
-=======
->>>>>>> b013b94d
                 }
             }
             parallel {
