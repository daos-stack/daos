#!/usr/bin/groovy
/* Copyright (C) 2019-2020 Intel Corporation
 * All rights reserved.
 *
 * This file is part of the DAOS Project. It is subject to the license terms
 * in the LICENSE file found in the top-level directory of this distribution
 * and at https://img.shields.io/badge/License-Apache%202.0-blue.svg.
 * No part of the DAOS Project, including this file, may be copied, modified,
 * propagated, or distributed except according to the terms contained in the
 * LICENSE file.
 */

// To use a test branch (i.e. PR) until it lands to master
// I.e. for testing library changes
//@Library(value="pipeline-lib@your_branch") _
@Library(value="pipeline-lib@corci-918d") _

def doc_only_change() {
    if (cachedCommitPragma(pragma: 'Doc-only') == 'true') {
        return true
    }
    if (cachedCommitPragma(pragma: 'Doc-only') == 'false') {
        return false
    }

    def rc = sh label: "Determine if doc-only change",
                script: "CHANGE_ID=${env.CHANGE_ID} " +
                        "TARGET_BRANCH=${target_branch} " +
                        'ci/doc_only_change.sh',
                returnStatus: true
    return rc == 1
}

def skip_stage(String stage, String def_val) {
    return cachedCommitPragma(pragma: 'Skip-' + stage,
                              def_val: def_val) == 'true'
}

def skip_stage(String stage, boolean def_val = false) {
    String value = 'false'
    if (def_val) {
        value = 'true'
    }
    return cachedCommitPragma(pragma: 'Skip-' + stage,
                              def_val: value) == 'true'
}

def quickbuild() {
    return cachedCommitPragma(pragma: 'Quick-build') == 'true'
}

def functional_post_always() {
   return sh(label: "Job Cleanup",
             script: 'ci/functional/job_cleanup.sh',
             returnStatus: true)
}

def get_daos_packages(String distro) {

    def pkgs
    if (env.TEST_RPMS == 'true') {
        pkgs = "daos{,-{client,tests,server}}"
    } else {
        pkgs = "daos{,-client}"
    }

    return pkgs + "-" + daos_packages_version(distro)
}

def component_repos() {
    return cachedCommitPragma(pragma: 'PR-repos')
}

def daos_repo() {
    if (cachedCommitPragma(pragma: 'RPM-test-version') == '') {
        return "daos@${env.BRANCH_NAME}:${env.BUILD_NUMBER}"
    } else {
        return ""
    }
}

def el7_daos_repos() {
    return el7_component_repos + ' ' + component_repos() + ' ' + daos_repo()
}

commit_pragma_cache = [:]
def cachedCommitPragma(Map config) {

    if (commit_pragma_cache[config['pragma']]) {
        return commit_pragma_cache[config['pragma']]
    }

    commit_pragma_cache[config['pragma']] = commitPragma(config)

    return commit_pragma_cache[config['pragma']]

}

def daos_packages_version(String distro) {
    // commit pragma has highest priority
    // TODO: this should actually be determined from the PR-repos artifacts
    def version = cachedCommitPragma(pragma: 'RPM-test-version')
    if (version != "") {
        return version
    }

    // use the stash after that
    unstash distro + '-rpm-version'
    version = readFile(distro + '-rpm-version').trim()
    if (version != "") {
        return version
    }

    error "Don't know how to determine package version for " + distro
}

def parallel_build() {
    // defaults to false
    // true if Quick-build: true unless Parallel-build: false
    def pb = cachedCommitPragma(pragma: 'Parallel-build')
    if (pb == "true" ||
        (quickbuild() && pb != "false")) {
        return true
    }

    return false
}

target_branch = env.CHANGE_TARGET ? env.CHANGE_TARGET : env.BRANCH_NAME
def arch = ""
def sanitized_JOB_NAME = JOB_NAME.toLowerCase().replaceAll('/', '-').replaceAll('%2f', '-')

def qb_inst_rpms = ""
el7_component_repos = ""
def functional_rpms  = "--exclude openmpi openmpi3 hwloc ndctl " +
                       "ior-hpc-cart-4-daos-0 mpich-autoload-cart-4-daos-0 " +
                       "romio-tests-cart-4-daos-0 hdf5-tests-cart-4-daos-0 " +
                       "mpi4py-tests-cart-4-daos-0 testmpio-cart-4-daos-0 " +
                       "fio MACSio"

// bail out of branch builds that are not on a whitelist
if (!env.CHANGE_ID &&
    (!env.BRANCH_NAME.startsWith("weekly-testing") &&
     !env.BRANCH_NAME.startsWith("release/") &&
     env.BRANCH_NAME != "master")) {
   currentBuild.result = 'SUCCESS'
   return
}

// The docker agent setup and the provisionNodes step need to know the
// UID that the build agent is running under.
cached_uid = 0
def getuid() {
    if (cached_uid == 0)
        cached_uid = sh label: 'getuid()',
                        script: "id -u",
                        returnStdout: true
    return cached_uid
}

// This sets up the additinal build arguments for setting up a docker
// build agent from a dockerfile.
// The result of this function need to be stored in an environment
// variable.  Calling this function to create a docker build agent
// fails.  The log shows a truncated command string.
def docker_build_args(Map config = [:]) {
    ret_str = " --build-arg NOBUILD=1 --build-arg UID=" + getuid() +
              " --build-arg JENKINS_URL=$env.JENKINS_URL" +
              " --build-arg CACHEBUST=${currentBuild.startTimeInMillis}"

    if (env.REPOSITORY_URL) {
      ret_str += ' --build-arg REPO_URL=' + env.REPOSITORY_URL
    }
    if (env.DAOS_STACK_EL_7_LOCAL_REPO) {
      ret_str += ' --build-arg REPO_EL7=' + env.DAOS_STACK_EL_7_LOCAL_REPO
    }
    if (env.DAOS_STACK_EL_8_LOCAL_REPO) {
      ret_str += ' --build-arg REPO_EL8=' + env.DAOS_STACK_EL_8_LOCAL_REPO
    }
    if (env.DAOS_STACK_LEAP_15_LOCAL_REPO) {
      ret_str += ' --build-arg REPO_LEAP15=' +
                 env.DAOS_STACK_LEAP_15_LOCAL_REPO
    }
    if (env.HTTP_PROXY) {
      ret_str += ' --build-arg HTTP_PROXY="' + env.HTTP_PROXY + '"'
                 ' --build-arg http_proxy="' + env.HTTP_PROXY + '"'
    }
    if (env.HTTPS_PROXY) {
      ret_str += ' --build-arg HTTPS_PROXY="' + env.HTTPS_PROXY + '"'
                 ' --build-arg https_proxy="' + env.HTTPS_PROXY + '"'
    }
    if (config['qb']) {
      ret_str += ' --build-arg QUICKBUILD=true'
    }
    ret_str += ' '
    return ret_str
}

pipeline {
    agent { label 'lightweight' }

    triggers {
        cron(env.BRANCH_NAME == 'master' ? '0 0 * * *\n' : '' +
             env.BRANCH_NAME == 'weekly-testing' ? 'H 0 * * 6' : '')
    }

    environment {
        BULLSEYE = credentials('bullseye_license_key')
        GITHUB_USER = credentials('daos-jenkins-review-posting')
        SSH_KEY_ARGS = "-ici_key"
        CLUSH_ARGS = "-o$SSH_KEY_ARGS"
        BUILDARGS = docker_build_args()
        BUILDARGS_QB_CHECK = docker_build_args(qb: quickbuild())
        BUILDARGS_QB_TRUE = docker_build_args(qb: true)
        QUICKBUILD_DEPS = sh label: 'Get Quickbuild dependencies',
                             script: 'rpmspec -q --srpm --requires' +
                                     ' utils/rpms/daos.spec 2>/dev/null',
                             returnStdout: true
        TEST_RPMS = cachedCommitPragma(pragma: 'RPM-test', def_val: 'true')
    }

    options {
        // preserve stashes so that jobs can be started at the test stage
        preserveStashes(buildCount: 5)
        ansiColor('xterm')
    }

    stages {
        stage('Cancel Previous Builds') {
            when { changeRequest() }
            steps {
                cancelPreviousBuilds()
            }
        }
        stage('Pre-build') {
            when {
                beforeAgent true
                allOf {
                    not { branch 'weekly-testing' }
                    not { environment name: 'CHANGE_TARGET', value: 'weekly-testing' }
                }
            }
            parallel {
                stage('checkpatch') {
                    when {
                        beforeAgent true
                        allOf {
                            expression { ! skip_stage('checkpatch') }
                            expression { ! doc_only_change() }
                        }
                    }
                    agent {
                        dockerfile {
                            filename 'Dockerfile.centos.7'
                            dir 'utils/docker'
                            label 'docker_runner'
                            additionalBuildArgs '$BUILDARGS' +
                                           "-t ${sanitized_JOB_NAME}-centos7 "
                        }
                    }
                    steps {
                        checkPatch user: GITHUB_USER_USR,
                                   password: GITHUB_USER_PSW,
                                   ignored_files: "src/control/vendor/*:src/include/daos/*.pb-c.h:src/common/*.pb-c.[ch]:src/mgmt/*.pb-c.[ch]:src/iosrv/*.pb-c.[ch]:src/security/*.pb-c.[ch]:*.crt:*.pem:*_test.go:src/cart/_structures_from_macros_.h"
                    }
                    post {
                        always {
                            archiveArtifacts artifacts: 'pylint.log', allowEmptyArchive: true
                            /* when JENKINS-39203 is resolved, can probably use stepResult
                               here and remove the remaining post conditions
                               stepResult name: env.STAGE_NAME,
                                          context: 'build/' + env.STAGE_NAME,
                                          result: ${currentBuild.currentResult}
                            */
                        }
                        /* temporarily moved into stepResult due to JENKINS-39203
                        success {
                            githubNotify credentialsId: 'daos-jenkins-commit-status',
                                         description: env.STAGE_NAME,
                                         context: 'pre-build/' + env.STAGE_NAME,
                                         status: 'SUCCESS'
                        }
                        unstable {
                            githubNotify credentialsId: 'daos-jenkins-commit-status',
                                         description: env.STAGE_NAME,
                                         context: 'pre-build/' + env.STAGE_NAME,
                                         status: 'FAILURE'
                        }
                        failure {
                            githubNotify credentialsId: 'daos-jenkins-commit-status',
                                         description: env.STAGE_NAME,
                                         context: 'pre-build/' + env.STAGE_NAME,
                                         status: 'ERROR'
                        }
                        */
                    }
                } // stage('checkpatch')
                stage('Python Bandit check') {
                    when {
                      beforeAgent true
                      expression {
                          cachedCommitPragma(pragma: 'Skip-python-bandit',
                                             def_val: 'true') != 'true'
                      }
                    }
                    agent {
                        dockerfile {
                            filename 'Dockerfile.code_scanning'
                            dir 'utils/docker'
                            label 'docker_runner'
                            additionalBuildArgs '$BUILDARGS'
                        }
                    }
                    steps {
                        pythonBanditCheck()
                    }
                    post {
                        always {
                            // Bandit will have empty results if it does not
                            // find any issues.
                            junit testResults: 'bandit.xml',
                                  allowEmptyResults: true
                        }
                    }
                } // stage('Python Bandit check')
            }
        }
        stage('Build') {
            /* Don't use failFast here as whilst it avoids using extra resources
             * and gives faster results for PRs it's also on for master where we
             * do want complete results in the case of partial failure
             */
            //failFast true
            when {
                beforeAgent true
                anyOf {
                    // always build branch landings as we depend on lastSuccessfulBuild
                    // always having RPMs in it
                    branch target_branch
                    allOf {
                        expression { ! skip_stage('build') }
                        expression { ! doc_only_change() }
                        expression { cachedCommitPragma(pragma: 'RPM-test-version') == '' }
                    }
                }
            }
            parallel {
                stage('Build RPM on CentOS 7') {
                    agent {
                        dockerfile {
                            filename 'Dockerfile.mockbuild'
                            dir 'utils/rpms/packaging'
                            label 'docker_runner'
                            additionalBuildArgs '$BUILDARGS'
                            args  '--group-add mock --cap-add=SYS_ADMIN --privileged=true'
                        }
                    }
                    steps {
                        buildRpm()
                    }
                    post {
                        success {
                            buildRpmPost condition: 'success'
                        }
                        unstable {
                            buildRpmPost condition: 'unstable'
                        }
                        failure {
                            buildRpmPost condition: 'failure'
                        }
                        unsuccessful {
                            buildRpmPost condition: 'unsuccessful'
                        }
                        cleanup {
                            buildRpmPost condition: 'cleanup'
                        }
                    }
                }
                stage('Build RPM on Leap 15') {
                    when {
                        beforeAgent true
                        allOf {
                            not { branch 'weekly-testing' }
                            not { environment name: 'CHANGE_TARGET',
                                              value: 'weekly-testing' }
                            expression { ! skip_stage('build-leap15-rpm') }
                        }
                    }
                    agent {
                        dockerfile {
                            filename 'Dockerfile.mockbuild'
                            dir 'utils/rpms/packaging'
                            label 'docker_runner'
                            args '--privileged=true'
                            additionalBuildArgs '$BUILDARGS'
                            args  '--group-add mock --cap-add=SYS_ADMIN --privileged=true'
                        }
                    }
                    steps {
                        buildRpm unstable: true
                    }
                    post {
                        success {
                            buildRpmPost condition: 'success'
                        }
                        unstable {
                            buildRpmPost condition: 'unstable'
                        }
                        failure {
                            buildRpmPost condition: 'failure'
                        }
                        unsuccessful {
                            buildRpmPost condition: 'unsuccessful'
                        }
                        cleanup {
                            buildRpmPost condition: 'cleanup'
                        }
                    }
                }
                stage('Build on CentOS 7') {
                    when {
                        beforeAgent true
                        allOf {
                            expression { ! skip_stage('build-centos7-gcc') }
                        }
                    }
                    agent {
                        dockerfile {
                            filename 'Dockerfile.centos.7'
                            dir 'utils/docker'
                            label 'docker_runner'
                            additionalBuildArgs "-t ${sanitized_JOB_NAME}-centos7 " +
                                '$BUILDARGS_QB_CHECK' +
                                ' --build-arg QUICKBUILD_DEPS="' +
                                  env.QUICKBUILD_DEPS + '"' +
                                ' --build-arg REPOS="' + component_repos() + '"'
                        }
                    }
                    steps {
                        sconsBuild parallel_build: parallel_build(),
                                   test_files: 'ci/test_files_to_stash.txt'
                    }
                    post {
                        always {
                            recordIssues enabledForFailure: true,
                                         aggregatingResults: true,
                                         id: "analysis-gcc-centos7",
                                         tools: [ gcc4(pattern: 'centos7-gcc-build.log'),
                                                  cppCheck(pattern: 'centos7-gcc-build.log') ],
                                         filters: [ excludeFile('.*\\/_build\\.external\\/.*'),
                                                    excludeFile('_build\\.external\\/.*') ]
                        }
                        success {
                            sh "rm -rf _build.external${arch}"
                        }
                        unsuccessful {
                            sh """if [ -f config${arch}.log ]; then
                                      mv config${arch}.log config.log-centos7-gcc
                                  fi"""
                            archiveArtifacts artifacts: 'config.log-centos7-gcc',
                                             allowEmptyArchive: true
                        }
                    }
                }
                stage('Build on CentOS 7 Bullseye') {
                    when {
                        beforeAgent true
                        allOf {
                            not { environment name: 'NO_CI_TESTING',
                                  value: 'true' }
                            expression { ! skip_stage('bullseye', true) }
                        }
                    }
                    agent {
                        dockerfile {
                            filename 'Dockerfile.centos.7'
                            dir 'utils/docker'
                            label 'docker_runner'
                            additionalBuildArgs "-t ${sanitized_JOB_NAME}-centos7 " +
                                '$BUILDARGS_QB_CHECK' +
                                ' --build-arg BULLSEYE=' + env.BULLSEYE +
                                ' --build-arg QUICKBUILD_DEPS="' +
                                  env.QUICKBUILD_DEPS_EL7 + '"' +
                                ' --build-arg REPOS="' + component_repos() + '"'
                        }
                    }
                    steps {
                        sconsBuild parallel_build: parallel_build(),
                                   test_files: 'ci/test_files_to_stash.txt'
                    }
                    post {
                        always {
                            recordIssues enabledForFailure: true,
                                         aggregatingResults: true,
                                         id: "analysis-covc-centos7",
                                         tools: [ gcc4(pattern: 'centos7-covc-build.log'),
                                                  cppCheck(pattern: 'centos7-covc-build.log') ],
                                         filters: [ excludeFile('.*\\/_build\\.external\\/.*'),
                                                    excludeFile('_build\\.external\\/.*') ]
                        }
                        success {
                            sh "rm -rf _build.external${arch}"
                        }
                        unsuccessful {
                            sh """if [ -f config${arch}.log ]; then
                                      mv config${arch}.log config.log-centos7-covc
                                  fi"""
                            archiveArtifacts artifacts: 'config.log-centos7-covc',
                                             allowEmptyArchive: true
                        }
                    }
                }
                stage('Build on CentOS 7 debug') {
                    when {
                        beforeAgent true
                        allOf {
                            expression { ! skip_stage('build-centos7-gcc-debug') }
                            expression { ! quickbuild() }
                        }
                    }
                    agent {
                        dockerfile {
                            filename 'Dockerfile.centos.7'
                            dir 'utils/docker'
                            label 'docker_runner'
                            additionalBuildArgs "-t ${sanitized_JOB_NAME}-centos7 " +
                                '$BUILDARGS_QB_CHECK' +
                                ' --build-arg QUICKBUILD_DEPS="' +
                                  env.QUICKBUILD_DEPS + '"' +
                                ' --build-arg REPOS="' + component_repos() + '"'
                        }
                    }
                    steps {
                        sconsBuild parallel_build: parallel_build()
                    }
                    post {
                        always {
                            recordIssues enabledForFailure: true,
                                         aggregatingResults: true,
                                         id: "analysis-gcc-centos7-debug",
                                         tools: [ gcc4(pattern: 'centos7-gcc-debug-build.log'),
                                                  cppCheck(pattern: 'centos7-gcc-debug-build.log') ],
                                         filters: [ excludeFile('.*\\/_build\\.external\\/.*'),
                                                   excludeFile('_build\\.external\\/.*') ]
                        }
                        success {
                            sh "rm -rf _build.external${arch}"
                        }
                        unsuccessful {
                            sh """if [ -f config${arch}.log ]; then
                                      mv config${arch}.log config.log-centos7-gcc-debug
                                  fi"""
                            archiveArtifacts artifacts: 'config.log-centos7-gcc-debug',
                                             allowEmptyArchive: true
                        }
                    }
                }
                stage('Build on CentOS 7 release') {
                    when {
                        beforeAgent true
                        allOf {
                            expression { ! skip_stage('build-centos7-gcc-release') }
                            expression { ! quickbuild() }
                        }
                    }
                    agent {
                        dockerfile {
                            filename 'Dockerfile.centos.7'
                            dir 'utils/docker'
                            label 'docker_runner'
                            additionalBuildArgs "-t ${sanitized_JOB_NAME}-centos7 " +
                                '$BUILDARGS_QB_CHECK' +
                                ' --build-arg QUICKBUILD_DEPS="' +
                                  env.QUICKBUILD_DEPS + '"' +
                                ' --build-arg REPOS="' + component_repos() + '"'
                        }
                    }
                    steps {
                        sconsBuild parallel_build: parallel_build()
                    }
                    post {
                        always {
                            recordIssues enabledForFailure: true,
                                         aggregatingResults: true,
                                         id: "analysis-gcc-centos7-release",
                                         tools: [ gcc4(pattern: 'centos7-gcc-release-build.log'),
                                                  cppCheck(pattern: 'centos7-gcc-release-build.log') ],
                                         filters: [excludeFile('.*\\/_build\\.external\\/.*'),
                                                   excludeFile('_build\\.external\\/.*')]
                        }
                        success {
                            sh "rm -rf _build.external${arch}"
                        }
                        unsuccessful {
                            sh """if [ -f config${arch}.log ]; then
                                      mv config${arch}.log config.log-centos7-gcc-release
                                  fi"""
                            archiveArtifacts artifacts: 'config.log-centos7-gcc-release',
                                             allowEmptyArchive: true
                        }
                    }
                }
                stage('Build on CentOS 7 with Clang') {
                    when {
                        beforeAgent true
                        allOf {
                            branch target_branch
                            expression { ! quickbuild() }
                        }
                    }
                    agent {
                        dockerfile {
                            filename 'Dockerfile.centos.7'
                            dir 'utils/docker'
                            label 'docker_runner'
                            additionalBuildArgs "-t ${sanitized_JOB_NAME}-centos7 " +
                                '$BUILDARGS_QB_CHECK' +
                                ' --build-arg QUICKBUILD_DEPS="' +
                                  env.QUICKBUILD_DEPS + '"'
                        }
                    }
                    steps {
                        sconsBuild parallel_build: parallel_build()
                    }
                    post {
                        always {
                            recordIssues enabledForFailure: true,
                                         aggregatingResults: true,
                                         id: "analysis-centos7-clang",
                                         tools: [ clang(pattern: 'centos7-clang-build.log'),
                                                  cppCheck(pattern: 'centos7-clang-build.log') ],
                                         filters: [ excludeFile('.*\\/_build\\.external\\/.*'),
                                                    excludeFile('_build\\.external\\/.*') ]
                        }
                        success {
                            sh "rm -rf _build.external${arch}"
                        }
                        unsuccessful {
                            sh """if [ -f config${arch}.log ]; then
                                      mv config${arch}.log config.log-centos7-clang
                                  fi"""
                            archiveArtifacts artifacts: 'config.log-centos7-clang',
                                             allowEmptyArchive: true
                        }
                    }
                }
                stage('Build on Ubuntu 20.04') {
                    when {
                        beforeAgent true
                        allOf {
                            branch target_branch
                            expression { ! quickbuild() }
                        }
                    }
                    agent {
                        dockerfile {
                            filename 'Dockerfile.ubuntu.20.04'
                            dir 'utils/docker'
                            label 'docker_runner'
                            additionalBuildArgs "-t ${sanitized_JOB_NAME}-ubuntu20.04 " +
                                                '$BUILDARGS'
                        }
                    }
                    steps {
                        sconsBuild parallel_build: parallel_build()
                    }
                    post {
                        always {
                            recordIssues enabledForFailure: true,
                                         aggregatingResults: true,
                                         id: "analysis-ubuntu20",
                                         tools: [ gcc4(pattern: 'ubuntu20.04-gcc-build.log'),
                                                  cppCheck(pattern: 'ubuntu20.04-gcc-build.log') ],
                                         filters: [ excludeFile('.*\\/_build\\.external\\/.*'),
                                                    excludeFile('_build\\.external\\/.*') ]
                        }
                        success {
                            sh "rm -rf _build.external${arch}"
                        }
                        unsuccessful {
                            sh """if [ -f config${arch}.log ]; then
                                      mv config${arch}.log config.log-ubuntu20.04-gcc
                                  fi"""
                            archiveArtifacts artifacts: 'config.log-ubuntu20.04-gcc',
                                             allowEmptyArchive: true
                        }
                    }
                }
                stage('Build on Ubuntu 20.04 with Clang') {
                    when {
                        beforeAgent true
                        allOf {
                            not { branch 'weekly-testing' }
                            not { environment name: 'CHANGE_TARGET', value: 'weekly-testing' }
                            expression { ! quickbuild() }
                            expression { ! skip_stage('build-ubuntu-clang') }
                        }
                    }
                    agent {
                        dockerfile {
                            filename 'Dockerfile.ubuntu.20.04'
                            dir 'utils/docker'
                            label 'docker_runner'
                            additionalBuildArgs "-t ${sanitized_JOB_NAME}-ubuntu20.04 " +
                                                '$BUILDARGS'
                        }
                    }
                    steps {
                        sconsBuild parallel_build: parallel_build()
                    }
                    post {
                        always {
                            recordIssues enabledForFailure: true,
                                         aggregatingResults: true,
                                         id: "analysis-ubuntu20-clang",
                                         tools: [ clang(pattern: 'ubuntu20.04-clang-build.log'),
                                                  cppCheck(pattern: 'ubuntu20.04-clang-build.log') ],
                                         filters: [ excludeFile('.*\\/_build\\.external\\/.*'),
                                                    excludeFile('_build\\.external\\/.*') ]
                        }
                        success {
                            sh "rm -rf _build.external${arch}"
                        }
                        unsuccessful {
                            sh """if [ -f config${arch}.log ]; then
                                      mv config${arch}.log config.log-ubuntu20.04-clang
                                  fi"""
                            archiveArtifacts artifacts: 'config.log-ubuntu20.04-clang',
                                             allowEmptyArchive: true
                        }
                    }
                }
                stage('Build on Leap 15') {
                    when {
                        beforeAgent true
                        allOf {
                            branch target_branch
                            expression { ! quickbuild() }
                        }
                    }
                    agent {
                        dockerfile {
                            filename 'Dockerfile.leap.15'
                            dir 'utils/docker'
                            label 'docker_runner'
                            additionalBuildArgs "-t ${sanitized_JOB_NAME}-leap15 " +
                                                 '$BUILDARGS'
                        }
                    }
                    steps {
<<<<<<< HEAD
                        sconsBuild parallel_build: parallel_build()
=======
                        sconsBuild clean: "_build.external${arch}",
                                   prebuild: 'rm -rf bandit.xml',
                                   parallel_build: parallel_build(),
                                   log_to_file: 'leap15-gcc-build.log',
                                   failure_artifacts: 'config.log-leap15-gcc'
>>>>>>> 633f2014
                    }
                    post {
                        always {
                            recordIssues enabledForFailure: true,
                                         aggregatingResults: true,
                                         id: "analysis-gcc-leap15",
                                         tools: [ gcc4(pattern: 'leap15-gcc-build.log'),
                                                  cppCheck(pattern: 'leap15-gcc-build.log') ],
                                         filters: [ excludeFile('.*\\/_build\\.external\\/.*'),
                                                    excludeFile('_build\\.external\\/.*') ]
                        }
                        success {
                            sh "rm -rf _build.external${arch}"
                        }
                        unsuccessful {
                            sh """if [ -f config${arch}.log ]; then
                                      mv config${arch}.log config.log-leap15-gcc
                                  fi"""
                            archiveArtifacts artifacts: 'config.log-leap15-gcc',
                                             allowEmptyArchive: true
                        }
                    }
                }
                stage('Build on Leap 15 with Clang') {
                    when {
                        beforeAgent true
                        allOf {
                            branch target_branch
                            expression { ! quickbuild() }
                        }
                    }
                    agent {
                        dockerfile {
                            filename 'Dockerfile.leap.15'
                            dir 'utils/docker'
                            label 'docker_runner'
                            additionalBuildArgs "-t ${sanitized_JOB_NAME}-leap15 " +
                                                 '$BUILDARGS'
                        }
                    }
                    steps {
                        sconsBuild parallel_build: parallel_build()
                    }
                    post {
                        always {
                            recordIssues enabledForFailure: true,
                                         aggregatingResults: true,
                                         id: "analysis-leap15-clang",
                                         tools: [ clang(pattern: 'leap15-clang-build.log'),
                                                  cppCheck(pattern: 'leap15-clang-build.log') ],
                                         filters: [ excludeFile('.*\\/_build\\.external\\/.*'),
                                                    excludeFile('_build\\.external\\/.*') ]
                        }
                        success {
                            sh "rm -rf _build.external${arch}"
                        }
                        unsuccessful {
                            sh """if [ -f config${arch}.log ]; then
                                      mv config${arch}.log config.log-leap15-clang
                                  fi"""
                            archiveArtifacts artifacts: 'config.log-leap15-clang',
                                             allowEmptyArchive: true
                        }
                    }
                }
                stage('Build on Leap 15 with Intel-C and TARGET_PREFIX') {
                    when {
                        beforeAgent true
                        allOf {
                            not { branch 'weekly-testing' }
                            not { environment name: 'CHANGE_TARGET', value: 'weekly-testing' }
                            expression { ! quickbuild() }
                            expression { ! skip_stage('build-leap15-icc') }
                        }
                    }
                    agent {
                        dockerfile {
                            filename 'Dockerfile.leap.15'
                            dir 'utils/docker'
                            label 'docker_runner'
                            additionalBuildArgs "-t ${sanitized_JOB_NAME}-leap15 " +
                                                '$BUILDARGS'
                            args '-v /opt/intel:/opt/intel'
                        }
                    }
                    steps {
                        sconsBuild parallel_build: parallel_build()
                    }
                    post {
                        always {
                            recordIssues enabledForFailure: true,
                                         aggregatingResults: true,
                                         id: "analysis-leap15-intelc",
                                         tools: [ intel(pattern: 'leap15-icc-build.log'),
                                                  cppCheck(pattern: 'leap15-icc-build.log') ],
                                         filters: [ excludeFile('.*\\/_build\\.external\\/.*'),
                                                    excludeFile('_build\\.external\\/.*') ]
                        }
                        success {
                            sh "rm -rf _build.external${arch}"
                        }
                        unsuccessful {
                            sh """if [ -f config${arch}.log ]; then
                                      mv config${arch}.log config.log-leap15-intelc
                                  fi"""
                            archiveArtifacts artifacts: 'config.log-leap15-intelc',
                                             allowEmptyArchive: true
                        }
                    }
                }
            }
        }
        stage('Unit Test') {
            when {
                beforeAgent true
                allOf {
                    not { environment name: 'NO_CI_TESTING', value: 'true' }
                    // nothing to test if build was skipped
                    expression { ! skip_stage('build') }
                    // or it's a doc-only change
                    expression { ! doc_only_change() }
                    expression { ! skip_stage('test') }
                    expression { cachedCommitPragma(pragma: 'RPM-test-version') == '' }
                }
            }
            parallel {
                stage('run_test.sh') {
                    when {
                      beforeAgent true
                      expression { ! skip_stage('run_test') }
                    }
                    agent {
                        label 'stage_vm1'
                    }
                    steps {
                        script {
                            if (quickbuild()) {
                                // TODO: these should be gotten from the Requires: of RPMs
                                qb_inst_rpms = " spdk-tools mercury boost-devel"
                            }
                        }
                        unitTest timeout_time: 60,
<<<<<<< HEAD
                                 inst_repos: daos_repos("centos7"),
=======
                                 inst_repos: el7_component_repos + ' ' +
                                             component_repos(),
>>>>>>> 633f2014
                                 inst_rpms: 'gotestsum openmpi3 ' +
                                            'hwloc-devel argobots ' +
                                            'fuse3-libs fuse3 ' +
                                            'boost-devel ' +
                                            'libisa-l-devel libpmem ' +
                                            'libpmemobj protobuf-c ' +
                                            'spdk-devel libfabric-devel '+
                                            'pmix numactl-devel ' +
                                            'libipmctl-devel ' +
<<<<<<< HEAD
                                            'python36-tabulate ' +
                                            qb_inst_rpms_run_test()
=======
                                            'python36-tabulate' +
                                            qb_inst_rpms

>>>>>>> 633f2014
                    }
                    post {
                      always {
                            unitTestPost valgrind_stash: 'centos7-gcc-unit-valg'
                        }
                    }
                }
                stage('Unit test Bullseye') {
                    when {
                      beforeAgent true
                      expression { ! skip_stage('bullseye', true) }
                    }
                    agent {
                        label 'stage_vm1'
                    }
                    steps {
                        script {
                            if (quickbuild()) {
                                // TODO: these should be gotten from the Requires: of RPMs
                                qb_inst_rpms = " spdk-tools mercury boost-devel"
                            }
                        }
                        unitTest timeout_time: 60,
                                 ignore_failure: true,
                                 inst_repos: daos_repos("centos7"),
                                 inst_rpms: 'gotestsum openmpi3 ' +
                                            'hwloc-devel argobots ' +
                                            'fuse3-libs fuse3 ' +
                                            'boost-devel ' +
                                            'libisa-l-devel libpmem ' +
                                            'libpmemobj protobuf-c ' +
                                            'spdk-devel libfabric-devel '+
                                            'pmix numactl-devel ' +
                                            'libipmctl-devel ' +
                                            'python36-tabulate' +
                                            qb_inst_rpms_run_test()
                    }
                    post {
                      always {
                        // These are only set while dealing with issues
                        // caused by code coverage instrumentation affecting
                        // test results, and while code coverate is being
                        // added.
                        unitTestPost ignore_failure: true
                        }
                    }
                } // stage('Unit test Bullseye')
            }
        }
        stage('Test') {
            when {
                beforeAgent true
                allOf {
                    not { environment name: 'NO_CI_TESTING', value: 'true' }
                    // nothing to test if build was skipped
                    expression { ! skip_stage('build') }
                    // or it's a doc-only change
                    expression { ! doc_only_change() }
                    expression { ! skip_stage('test') }
                }
            }
            parallel {
                stage('Coverity on CentOS 7') {
                    when {
                        beforeAgent true
                        expression { ! skip_stage('coverity-test') }
                    }
                    agent {
                        dockerfile {
                            filename 'Dockerfile.centos.7'
                            dir 'utils/docker'
                            label 'docker_runner'
                            additionalBuildArgs "-t ${sanitized_JOB_NAME}-centos7 " +
                                '$BUILDARGS_QB_TRUE' +
                                ' --build-arg QUICKBUILD_DEPS="' +
                                  env.QUICKBUILD_DEPS + '"' +
                                ' --build-arg REPOS="' + component_repos() + '"'
                        }
                    }
                    steps {
                        sconsBuild coverity: "daos-stack/daos",
                                   parallel_build: parallel_build()
                    }
                    post {
                        success {
                            coverityPost condition: 'success'
                        }
                        unsuccessful {
                            coverityPost condition: 'unsuccessful'
                        }
                    }
                }
                stage('Functional') {
                    when {
                        beforeAgent true
                        expression { ! skip_stage('func-test') }
                    }
                    agent {
                        label 'stage_vm9'
                    }
                    steps {
                        functionalTest inst_repos: el7_daos_repos(),
                                       inst_rpms: get_daos_packages('centos7') +
                                                  ' ' + functional_rpms
                    }
                    post {
                        always {
                            functionalTestPost()
                        }
                    }
                }
                stage('Functional_Hardware_Small') {
                    when {
                        beforeAgent true
                        allOf {
                            not { environment name: 'DAOS_STACK_CI_HARDWARE_SKIP', value: 'true' }
                            expression { ! skip_stage('func-hw-test') }
                            expression { ! skip_stage('func-hw-test-small') }
                        }
                    }
                    agent {
                        // 2 node cluster with 1 IB/node + 1 test control node
                        label 'stage_nvme3'
                    }
                    steps {
                        functionalTest inst_repos: el7_daos_repos(),
                                       inst_rpms: get_daos_packages('centos7') +
                                                  ' ' + functional_rpms
                    }
                    post {
                        always {
                            functionalTestPost()
                        }
                    }
                }
                stage('Functional_Hardware_Medium') {
                    when {
                        beforeAgent true
                        allOf {
                            not { environment name: 'DAOS_STACK_CI_HARDWARE_SKIP', value: 'true' }
                            expression { ! skip_stage('func-hw-test') }
                            expression { ! skip_stage('func-hw-test-medium') }
                        }
                    }
                    agent {
                        // 4 node cluster with 2 IB/node + 1 test control node
                        label 'ci_nvme5'
                    }
                    steps {
                        functionalTest inst_repos: el7_daos_repos(),
                                       inst_rpms: get_daos_packages('centos7') +
                                                  ' ' + functional_rpms
                   }
                    post {
                        always {
                            functionalTestPost()
                        }
                    }
                }
                stage('Functional_Hardware_Large') {
                    when {
                        beforeAgent true
                        allOf {
                            not { environment name: 'DAOS_STACK_CI_HARDWARE_SKIP', value: 'true' }
                            expression { ! skip_stage('func-hw-test') }
                            expression { ! skip_stage('func-hw-test-large') }
                        }
                    }
                    agent {
                        // 8+ node cluster with 1 IB/node + 1 test control node
                        label 'ci_nvme9'
                    }
                    steps {
                        functionalTest inst_repos: el7_daos_repos(),
                                       inst_rpms: get_daos_packages('centos7') +
                                                  ' ' + functional_rpms
                    }
                    post {
                        always {
                            functionalTestPost()
                        }
                    }
                }
                stage('Test CentOS 7 RPMs') {
                    when {
                        beforeAgent true
                        allOf {
                            not { branch 'weekly-testing' }
                            not { environment name: 'CHANGE_TARGET',
                                              value: 'weekly-testing' }
                            expression { ! skip_stage('test') }
                            expression { ! skip_stage('test-centos-rpms') }
                        }
                    }
                    agent {
                        label 'ci_vm1'
                    }
                    steps {
                        testRpm inst_repos: el7_daos_repos(),
                                daos_pkg_version: daos_packages_version("centos7")
                   }
                } // stage('Test CentOS 7 RPMs')
                stage('Scan CentOS 7 RPMs') {
                    when {
                        beforeAgent true
                        allOf {
                            not { branch 'weekly-testing' }
                            not { environment name: 'CHANGE_TARGET',
                                              value: 'weekly-testing' }
                            expression { ! skip_stage('scan-centos-rpms') }
                        }
                    }
                    agent {
                        label 'ci_vm1'
                    }
                    steps {
                        testRpm inst_repos: el7_daos_repos(),
                                daos_pkg_version: daos_packages_version("centos7"),
                                inst_rpms: 'clamav clamav-devel',
                                test_script: 'ci/rpm/scan_daos.sh',
                                junit_files: 'maldetect.xml'
                    }
                    post {
                        always {
                            junit 'maldetect.xml'
                        }
                    }
                } // stage('Scan CentOS 7 RPMs')
<<<<<<< HEAD
            } // parallel
        } // stage('Test')
        stage ('Test Report') {
            parallel {
                stage('Bullseye Report') {
                    when {
                      beforeAgent true
                      expression { ! skip_stage('bullseye', true) }
                    }
                    agent {
                        label 'stage_vm1'
                    }
                    steps {
                        cloverReportPublish(
                                   coverage_stashes: ['centos7-covc-unit-cov'],
                                   coverage_healthy: [methodCoverage: 0,
                                                      conditionalCoverage: 0,
                                                      statementCoverage: 0],
                                   ignore_failure: true)
                    }
                } // stage('Bullseye Report')
            } // parallel
        } // stage ('Test Report')
=======
            }
        }
>>>>>>> 633f2014
    }
    post {
        always {
            valgrindReportPublish valgrind_stashes: ['centos7-gcc-unit-valg']
        }
        unsuccessful {
            notifyBrokenBranch branches: target_branch
        }
    }
}<|MERGE_RESOLUTION|>--- conflicted
+++ resolved
@@ -438,7 +438,7 @@
                     }
                     steps {
                         sconsBuild parallel_build: parallel_build(),
-                                   test_files: 'ci/test_files_to_stash.txt'
+                                   stash_files: 'ci/test_files_to_stash.txt'
                     }
                     post {
                         always {
@@ -486,7 +486,7 @@
                     }
                     steps {
                         sconsBuild parallel_build: parallel_build(),
-                                   test_files: 'ci/test_files_to_stash.txt'
+                                   stash_files: 'ci/test_files_to_stash.txt'
                     }
                     post {
                         always {
@@ -748,15 +748,8 @@
                         }
                     }
                     steps {
-<<<<<<< HEAD
-                        sconsBuild parallel_build: parallel_build()
-=======
-                        sconsBuild clean: "_build.external${arch}",
-                                   prebuild: 'rm -rf bandit.xml',
-                                   parallel_build: parallel_build(),
-                                   log_to_file: 'leap15-gcc-build.log',
-                                   failure_artifacts: 'config.log-leap15-gcc'
->>>>>>> 633f2014
+                        sconsBuild parallel_build: parallel_build(),
+                                   stash_files: 'ci/test_files_to_stash.txt'
                     }
                     post {
                         always {
@@ -889,7 +882,7 @@
                       expression { ! skip_stage('run_test') }
                     }
                     agent {
-                        label 'stage_vm1'
+                        label 'ci_vm1'
                     }
                     steps {
                         script {
@@ -899,12 +892,7 @@
                             }
                         }
                         unitTest timeout_time: 60,
-<<<<<<< HEAD
                                  inst_repos: daos_repos("centos7"),
-=======
-                                 inst_repos: el7_component_repos + ' ' +
-                                             component_repos(),
->>>>>>> 633f2014
                                  inst_rpms: 'gotestsum openmpi3 ' +
                                             'hwloc-devel argobots ' +
                                             'fuse3-libs fuse3 ' +
@@ -914,14 +902,8 @@
                                             'spdk-devel libfabric-devel '+
                                             'pmix numactl-devel ' +
                                             'libipmctl-devel ' +
-<<<<<<< HEAD
                                             'python36-tabulate ' +
-                                            qb_inst_rpms_run_test()
-=======
-                                            'python36-tabulate' +
                                             qb_inst_rpms
-
->>>>>>> 633f2014
                     }
                     post {
                       always {
@@ -935,7 +917,7 @@
                       expression { ! skip_stage('bullseye', true) }
                     }
                     agent {
-                        label 'stage_vm1'
+                        label 'ci_vm1'
                     }
                     steps {
                         script {
@@ -957,7 +939,7 @@
                                             'pmix numactl-devel ' +
                                             'libipmctl-devel ' +
                                             'python36-tabulate' +
-                                            qb_inst_rpms_run_test()
+                                            qb_inst_rpms
                     }
                     post {
                       always {
@@ -1020,7 +1002,7 @@
                         expression { ! skip_stage('func-test') }
                     }
                     agent {
-                        label 'stage_vm9'
+                        label 'ci_vm9'
                     }
                     steps {
                         functionalTest inst_repos: el7_daos_repos(),
@@ -1044,7 +1026,7 @@
                     }
                     agent {
                         // 2 node cluster with 1 IB/node + 1 test control node
-                        label 'stage_nvme3'
+                        label 'ci_nvme3'
                     }
                     steps {
                         functionalTest inst_repos: el7_daos_repos(),
@@ -1150,7 +1132,6 @@
                         }
                     }
                 } // stage('Scan CentOS 7 RPMs')
-<<<<<<< HEAD
             } // parallel
         } // stage('Test')
         stage ('Test Report') {
@@ -1161,7 +1142,7 @@
                       expression { ! skip_stage('bullseye', true) }
                     }
                     agent {
-                        label 'stage_vm1'
+                        label 'ci_vm1'
                     }
                     steps {
                         cloverReportPublish(
@@ -1174,10 +1155,6 @@
                 } // stage('Bullseye Report')
             } // parallel
         } // stage ('Test Report')
-=======
-            }
-        }
->>>>>>> 633f2014
     }
     post {
         always {
