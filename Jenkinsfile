#!/usr/bin/groovy
/* Copyright (C) 2019-2020 Intel Corporation
 * All rights reserved.
 *
 * Redistribution and use in source and binary forms, with or without
 * modification, are permitted for any purpose (including commercial purposes)
 * provided that the following conditions are met:
 *
 * 1. Redistributions of source code must retain the above copyright notice,
 *    this list of conditions, and the following disclaimer.
 *
 * 2. Redistributions in binary form must reproduce the above copyright notice,
 *    this list of conditions, and the following disclaimer in the
 *    documentation and/or materials provided with the distribution.
 *
 * 3. In addition, redistributions of modified forms of the source or binary
 *    code must carry prominent notices stating that the original code was
 *    changed and the date of the change.
 *
 *  4. All publications or advertising materials mentioning features or use of
 *     this software are asked, but not required, to acknowledge that it was
 *     developed by Intel Corporation and credit the contributors.
 *
 * 5. Neither the name of Intel Corporation, nor the name of any Contributor
 *    may be used to endorse or promote products derived from this software
 *    without specific prior written permission.
 *
 * THIS SOFTWARE IS PROVIDED BY THE COPYRIGHT HOLDERS AND CONTRIBUTORS "AS IS"
 * AND ANY EXPRESS OR IMPLIED WARRANTIES, INCLUDING, BUT NOT LIMITED TO, THE
 * IMPLIED WARRANTIES OF MERCHANTABILITY AND FITNESS FOR A PARTICULAR PURPOSE
 * ARE DISCLAIMED. IN NO EVENT SHALL THE COPYRIGHT HOLDER BE LIABLE FOR ANY
 * DIRECT, INDIRECT, INCIDENTAL, SPECIAL, EXEMPLARY, OR CONSEQUENTIAL DAMAGES
 * (INCLUDING, BUT NOT LIMITED TO, PROCUREMENT OF SUBSTITUTE GOODS OR SERVICES;
 * LOSS OF USE, DATA, OR PROFITS; OR BUSINESS INTERRUPTION) HOWEVER CAUSED AND
 * ON ANY THEORY OF LIABILITY, WHETHER IN CONTRACT, STRICT LIABILITY, OR TORT
 * (INCLUDING NEGLIGENCE OR OTHERWISE) ARISING IN ANY WAY OUT OF THE USE OF
 * THIS SOFTWARE, EVEN IF ADVISED OF THE POSSIBILITY OF SUCH DAMAGE.
 */
// To use a test branch (i.e. PR) until it lands to master
// I.e. for testing library changes
//@Library(value="pipeline-lib@your_branch") _


def daos_branch = "release/0.9"
def arch = ""
def sanitized_JOB_NAME = JOB_NAME.toLowerCase().replaceAll('/', '-').replaceAll('%2f', '-')

def daos_packages_version = ""
def el7_component_repos = ""
def component_repos = ""
def daos_repo = "daos@${env.BRANCH_NAME}:${env.BUILD_NUMBER}"
def el7_daos_repos = el7_component_repos + ' ' + component_repos + ' ' + daos_repo
def functional_rpms  = "--exclude openmpi openmpi3 hwloc ndctl spdk-tools " +
                       "ior-hpc-cart-4-daos-0 mpich-autoload-cart-4-daos-0 " +
                       "romio-tests-cart-4-daos-0 hdf5-tests-cart-4-daos-0 " +
                       "mpi4py-tests-cart-4-daos-0 testmpio-cart-4-daos-0"

def rpm_test_pre = '''if git show -s --format=%B | grep "^Skip-test: true"; then
                          exit 0
                      fi
                      nodelist=(${NODELIST//,/ })
                      scp -i ci_key src/tests/ftest/data/daos_server_baseline.yaml \
                                    jenkins@${nodelist[0]}:/tmp
                      scp -i ci_key src/tests/ftest/data/daos_agent_baseline.yaml \
                                    jenkins@${nodelist[0]}:/tmp
                      ssh -i ci_key jenkins@${nodelist[0]} "set -ex\n'''

def rpm_test_daos_test = '''me=\\\$(whoami)
                            for dir in server agent; do
                                sudo mkdir /var/run/daos_\\\$dir
                                sudo chmod 0755 /var/run/daos_\\\$dir
                                sudo chown \\\$me:\\\$me /var/run/daos_\\\$dir
                            done
                            sudo mkdir /tmp/daos_sockets
                            sudo chmod 0755 /tmp/daos_sockets
                            sudo chown \\\$me:\\\$me /tmp/daos_sockets
                            sudo mkdir -p /mnt/daos
                            sudo mount -t tmpfs -o size=16777216k tmpfs /mnt/daos
                            sed -i -e \\\"/^access_points:/s/example/\\\$(hostname -s)/\\\" /tmp/daos_server_baseline.yaml
                            sed -i -e \\\"/^access_points:/s/example/\\\$(hostname -s)/\\\" /tmp/daos_agent_baseline.yaml
                            sudo cp /tmp/daos_server_baseline.yaml /usr/etc/daos_server.yml
                            sudo cp /tmp/daos_agent_baseline.yaml /usr/etc/daos_agent.yml
                            cat /usr/etc/daos_server.yml
                            cat /usr/etc/daos_agent.yml
                            module load mpi/openmpi3-x86_64
                            coproc orterun -np 1 -H \\\$HOSTNAME --enable-recovery daos_server --debug --config /usr/etc/daos_server.yml start -t 1 -i --recreate-superblocks
                            trap 'set -x; kill -INT \\\$COPROC_PID' EXIT
                            line=\"\"
                            while [[ \"\\\$line\" != *started\\\\ on\\\\ rank\\\\ 0* ]]; do
                                read line <&\\\${COPROC[0]}
                                echo \"Server stdout: \\\$line\"
                            done
                            echo \"Server started!\"
                            daos_agent -o /usr/etc/daos_agent.yml -i &
                            AGENT_PID=\\\$!
                            trap 'set -x; kill -INT \\\$AGENT_PID \\\$COPROC_PID' EXIT
                            orterun -np 1 -x OFI_INTERFACE=eth0 daos_test -m'''

// bail out of branch builds that are not on a whitelist
if (!env.CHANGE_ID &&
    (env.BRANCH_NAME != "weekly-testing" &&
     !env.BRANCH_NAME.startsWith("release/") &&
     env.BRANCH_NAME != "master")) {
   currentBuild.result = 'SUCCESS'
   return
}

pipeline {
    agent { label 'lightweight' }

    triggers {
        cron(env.BRANCH_NAME == 'master' ? '0 0 * * *\n' : '' +
             env.BRANCH_NAME == 'weekly-testing' ? 'H 0 * * 6' : '')
    }

    environment {
        GITHUB_USER = credentials('daos-jenkins-review-posting')
        BAHTTPS_PROXY = "${env.HTTP_PROXY ? '--build-arg HTTP_PROXY="' + env.HTTP_PROXY + '" --build-arg http_proxy="' + env.HTTP_PROXY + '"' : ''}"
        BAHTTP_PROXY = "${env.HTTP_PROXY ? '--build-arg HTTPS_PROXY="' + env.HTTPS_PROXY + '" --build-arg https_proxy="' + env.HTTPS_PROXY + '"' : ''}"
        UID = sh(script: "id -u", returnStdout: true)
        BUILDARGS = "$env.BAHTTP_PROXY $env.BAHTTPS_PROXY "                   +
                    "--build-arg NOBUILD=1 --build-arg UID=$env.UID "         +
                    "--build-arg JENKINS_URL=$env.JENKINS_URL "               +
                    "--build-arg CACHEBUST=${currentBuild.startTimeInMillis}"
       QUICKBUILD = commitPragma(pragma: 'Quick-build').contains('true')
        SSH_KEY_ARGS = "-ici_key"
        CLUSH_ARGS = "-o$SSH_KEY_ARGS"
        CART_COMMIT = sh(script: "sed -ne 's/CART *= *\\(.*\\)/\\1/p' utils/build.config",
                         returnStdout: true).trim()
        QUICKBUILD_DEPS = sh(script: "rpmspec -q --define cart_sha1\\ ${env.CART_COMMIT} --srpm --requires utils/rpms/daos.spec 2>/dev/null",
                             returnStdout: true)
    }

    options {
        // preserve stashes so that jobs can be started at the test stage
        preserveStashes(buildCount: 5)
    }

    stages {
        stage('Cancel Previous Builds') {
            when { changeRequest() }
            steps {
                cancelPreviousBuilds()
            }
        }
        stage('Pre-build') {
            when {
                beforeAgent true
                allOf {
                    not { branch 'weekly-testing' }
                    expression { env.CHANGE_TARGET != 'weekly-testing' }
                }
            }
            parallel {
                stage('checkpatch') {
                    when {
                      beforeAgent true
                      expression {
                        ! commitPragma(pragma: 'Skip-checkpatch').contains('true')
                      }
                    }
                    agent {
                        dockerfile {
                            filename 'Dockerfile.centos.7'
                            dir 'utils/docker'
                            label 'docker_runner'
                            additionalBuildArgs "-t ${sanitized_JOB_NAME}-centos7 " + '$BUILDARGS'
                        }
                    }
                    steps {
                        checkPatch user: GITHUB_USER_USR,
                                   password: GITHUB_USER_PSW,
                                   ignored_files: "src/control/vendor/*:src/include/daos/*.pb-c.h:src/common/*.pb-c.[ch]:src/mgmt/*.pb-c.[ch]:src/iosrv/*.pb-c.[ch]:src/security/*.pb-c.[ch]:*.crt:*.pem:*_test.go"
                    }
                    post {
                        always {
                            archiveArtifacts artifacts: 'pylint.log', allowEmptyArchive: true
                            /* when JENKINS-39203 is resolved, can probably use stepResult
                               here and remove the remaining post conditions
                               stepResult name: env.STAGE_NAME,
                                          context: 'build/' + env.STAGE_NAME,
                                          result: ${currentBuild.currentResult}
                            */
                        }
                        /* temporarily moved into stepResult due to JENKINS-39203
                        success {
                            githubNotify credentialsId: 'daos-jenkins-commit-status',
                                         description: env.STAGE_NAME,
                                         context: 'pre-build/' + env.STAGE_NAME,
                                         status: 'SUCCESS'
                        }
                        unstable {
                            githubNotify credentialsId: 'daos-jenkins-commit-status',
                                         description: env.STAGE_NAME,
                                         context: 'pre-build/' + env.STAGE_NAME,
                                         status: 'FAILURE'
                        }
                        failure {
                            githubNotify credentialsId: 'daos-jenkins-commit-status',
                                         description: env.STAGE_NAME,
                                         context: 'pre-build/' + env.STAGE_NAME,
                                         status: 'ERROR'
                        }
                        */
                    }
                }
            }
        }
        stage('Build') {
            /* Don't use failFast here as whilst it avoids using extra resources
             * and gives faster results for PRs it's also on for master where we
             * do want complete results in the case of partial failure
             */
            //failFast true
            when {
                beforeAgent true
                // expression { skipTest != true }
                expression { ! commitPragma(pragma: 'Skip-build').contains('true') }
            }
            parallel {
                stage('Build RPM on CentOS 7') {
                    agent {
                        dockerfile {
                            filename 'Dockerfile.mockbuild'
                            dir 'utils/rpms/packaging'
                            label 'docker_runner'
                            additionalBuildArgs '--build-arg UID=$(id -u) --build-arg JENKINS_URL=' +
                                                env.JENKINS_URL
                            args  '--group-add mock --cap-add=SYS_ADMIN --privileged=true'
                        }
                    }
                    steps {
                         githubNotify credentialsId: 'daos-jenkins-commit-status',
                                      description: env.STAGE_NAME,
                                      context: "build" + "/" + env.STAGE_NAME,
                                      status: "PENDING"
                        checkoutScm withSubmodules: true
                        catchError(stageResult: 'UNSTABLE', buildResult: 'SUCCESS') {
                            sh label: env.STAGE_NAME,
                               script: '''rm -rf artifacts/centos7/
                                          mkdir -p artifacts/centos7/
                                          make CHROOT_NAME="epel-7-x86_64" -C utils/rpms chrootbuild'''
                        }
                    }
                    post {
                        success {
                            sh label: "Build Log",
                               script: '''mockroot=/var/lib/mock/epel-7-x86_64
                                          (cd $mockroot/result/ &&
                                           cp -r . $OLDPWD/artifacts/centos7/)
                                          createrepo artifacts/centos7/
                                          rpm --qf %{version}-%{release}.%{arch} -qp artifacts/centos7/daos-server-*.x86_64.rpm > centos7-rpm-version
                                          cat $mockroot/result/{root,build}.log'''
                            stash name: 'CentOS-rpm-version', includes: 'centos7-rpm-version'
                            publishToRepository product: 'daos',
                                                format: 'yum',
                                                maturity: 'stable',
                                                tech: 'el-7',
                                                publish_branch: daos_branch,
                                                repo_dir: 'artifacts/centos7/'
                            stepResult name: env.STAGE_NAME, context: "build",
                                       result: "SUCCESS"
                        }
                        unstable {
                            stepResult name: env.STAGE_NAME, context: "build",
                                       result: "UNSTABLE", ignore_failure: true
                        }
                        failure {
                            stepResult name: env.STAGE_NAME, context: "build",
                                       result: "FAILURE", ignore_failure: true
                        }
                        unsuccessful {
                            sh label: "Build Log",
                               script: '''mockroot=/var/lib/mock/epel-7-x86_64
                                          cat $mockroot/result/{root,build}.log \
                                              2>/dev/null || true
                                          artdir=$PWD/artifacts/centos7
                                          if srpms=$(ls _topdir/SRPMS/*); then
                                              cp -af $srpms $artdir
                                          fi
                                          (if cd $mockroot/result/; then
                                               cp -r . $artdir
                                           fi)'''
                        }
                        cleanup {
                            archiveArtifacts artifacts: 'artifacts/centos7/**'
                        }
                    }
                }
                stage('Build RPM on Leap 15') {
                    when {
                        beforeAgent true
                        allOf {
                            not { branch 'weekly-testing' }
                            expression { env.CHANGE_TARGET != 'weekly-testing' }
                        }
                    }
                    agent {
                        dockerfile {
                            filename 'Dockerfile.mockbuild'
                            dir 'utils/rpms/packaging'
                            label 'docker_runner'
                            args '--privileged=true'
                            additionalBuildArgs '--build-arg UID=$(id -u) --build-arg JENKINS_URL=' +
                                                env.JENKINS_URL
                            args  '--group-add mock --cap-add=SYS_ADMIN --privileged=true'
                        }
                    }
                    steps {
                        githubNotify credentialsId: 'daos-jenkins-commit-status',
                                      description: env.STAGE_NAME,
                                      context: "build" + "/" + env.STAGE_NAME,
                                      status: "PENDING"
                        checkoutScm withSubmodules: true
                        catchError(stageResult: 'UNSTABLE', buildResult: 'SUCCESS') {
                            sh label: env.STAGE_NAME,
                               script: '''rm -rf artifacts/leap15/
                                  mkdir -p artifacts/leap15/
                                  if git show -s --format=%B | grep "^Skip-build: true"; then
                                      exit 0
                                  fi
                                  make CHROOT_NAME="opensuse-leap-15.1-x86_64" -C utils/rpms chrootbuild'''
                        }
                    }
                    post {
                        success {
                            sh label: "Build Log",
                               script: '''mockroot=/var/lib/mock/opensuse-leap-15.1-x86_64
                                          (cd $mockroot/result/ &&
                                           cp -r . $OLDPWD/artifacts/leap15/)
                                          createrepo artifacts/leap15/
                                          rpm --qf %{version}-%{release}.%{arch} -qp artifacts/centos7/daos-server-*.x86_64.rpm > leap15-rpm-version
                                          cat $mockroot/result/{root,build}.log'''
                            stash name: 'Leap-rpm-version', includes: 'leap15-rpm-version'
                            publishToRepository product: 'daos',
                                                format: 'yum',
                                                maturity: 'stable',
                                                tech: 'leap-15',
                                                publish_branch: daos_branch,
                                                repo_dir: 'artifacts/leap15/'
                            stepResult name: env.STAGE_NAME, context: "build",
                                       result: "SUCCESS"
                        }
                        unstable {
                            stepResult name: env.STAGE_NAME, context: "build",
                                       result: "UNSTABLE"
                        }
                        failure {
                            stepResult name: env.STAGE_NAME, context: "build",
                                       result: "FAILURE"
                        }
                        unsuccessful {
                            sh label: "Build Log",
                               script: '''mockroot=/var/lib/mock/opensuse-leap-15.1-x86_64
                                          cat $mockroot/result/{root,build}.log \
                                              2>/dev/null || true
                                          artdir=$PWD/artifacts/leap15
                                          if srpms=$(ls _topdir/SRPMS/*); then
                                              cp -af $srpms $artdir
                                          fi
                                          (if cd $mockroot/result/; then
                                               cp -r . $artdir
                                           fi)'''
                        }
                        cleanup {
                            archiveArtifacts artifacts: 'artifacts/leap15/**'
                        }
                    }
                }
                stage('Build on CentOS 7') {
                    agent {
                        dockerfile {
                            filename 'Dockerfile.centos.7'
                            dir 'utils/docker'
                            label 'docker_runner'
                            additionalBuildArgs "-t ${sanitized_JOB_NAME}-centos7 " +
                                                '$BUILDARGS ' +
                                                '--build-arg QUICKBUILD=' + env.QUICKBUILD +
                                                ' --build-arg QUICKBUILD_DEPS="' + env.QUICKBUILD_DEPS +
                                                '" --build-arg CART_COMMIT=-' + env.CART_COMMIT +
                                                ' --build-arg REPOS="' + component_repos + '"'
                        }
                    }
                    steps {
                        sconsBuild clean: "_build.external${arch}",
                                   failure_artifacts: 'config.log-centos7-gcc'
                        stash name: 'CentOS-install', includes: 'install/**'
                        stash name: 'CentOS-build-vars', includes: ".build_vars${arch}.*"
                        stash name: 'CentOS-tests',
                                    includes: '''build/src/rdb/raft/src/tests_main,
                                                 build/src/common/tests/btree_direct,
                                                 build/src/common/tests/btree,
                                                 build/src/common/tests/sched,
                                                 build/src/common/tests/drpc_tests,
                                                 build/src/common/tests/acl_api_tests,
                                                 build/src/common/tests/acl_valid_tests,
                                                 build/src/common/tests/acl_util_tests,
                                                 build/src/common/tests/acl_principal_tests,
                                                 build/src/common/tests/acl_real_tests,
                                                 build/src/common/tests/prop_tests,
                                                 build/src/iosrv/tests/drpc_progress_tests,
                                                 build/src/control/src/github.com/daos-stack/daos/src/control/mgmt,
                                                 build/src/client/api/tests/eq_tests,
                                                 build/src/iosrv/tests/drpc_handler_tests,
                                                 build/src/iosrv/tests/drpc_listener_tests,
                                                 build/src/mgmt/tests/srv_drpc_tests,
                                                 build/src/security/tests/cli_security_tests,
                                                 build/src/security/tests/srv_acl_tests,
                                                 build/src/vos/vea/tests/vea_ut,
                                                 build/src/common/tests/umem_test,
                                                 build/src/bio/smd/tests/smd_ut,
                                                 scons_local/build_info/**,
                                                 src/common/tests/btree.sh,
                                                 src/control/run_go_tests.sh,
                                                 src/rdb/raft_tests/raft_tests.py,
                                                 src/vos/tests/evt_ctl.sh
                                                 src/control/lib/netdetect/netdetect.go'''
                    }
                    post {
                        always {
                            node('lightweight') {
                                recordIssues enabledForFailure: true,
                                             aggregatingResults: true,
                                             id: "analysis-centos7",
                                             tools: [ gcc4(), cppCheck() ],
                                             filters: [excludeFile('.*\\/_build\\.external\\/.*'),
                                                       excludeFile('_build\\.external\\/.*')]
                            }
                            /* when JENKINS-39203 is resolved, can probably use stepResult
                               here and remove the remaining post conditions
                               stepResult name: env.STAGE_NAME,
                                          context: 'build/' + env.STAGE_NAME,
                                          result: ${currentBuild.currentResult}
                            */
                        }
                        success {
                            sh "rm -rf _build.external${arch}"
                            /* temporarily moved into stepResult due to JENKINS-39203
                            githubNotify credentialsId: 'daos-jenkins-commit-status',
                                         description: env.STAGE_NAME,
                                         context: 'build/' + env.STAGE_NAME,
                                         status: 'SUCCESS'
                            */
                        }
                        unsuccessful {
                            sh """if [ -f config${arch}.log ]; then
                                      mv config${arch}.log config.log-centos7-gcc
                                  fi"""
                            archiveArtifacts artifacts: 'config.log-centos7-gcc',
                                             allowEmptyArchive: true
                            /* temporarily moved into stepResult due to JENKINS-39203
                            githubNotify credentialsId: 'daos-jenkins-commit-status',
                                         description: env.STAGE_NAME,
                                         context: 'build/' + env.STAGE_NAME,
                                         status: 'FAILURE'
                            */
                        }
                    }
                }
                stage('Build on CentOS 7 with Clang') {
                    when {
                        beforeAgent true
                        allOf {
                            branch 'master'
                            expression { env.QUICKBUILD != 'true' }
                        }
                    }
                    agent {
                        dockerfile {
                            filename 'Dockerfile.centos.7'
                            dir 'utils/docker'
                            label 'docker_runner'
                            additionalBuildArgs "-t ${sanitized_JOB_NAME}-centos7 " + '$BUILDARGS'
                        }
                    }
                    steps {
                        sconsBuild clean: "_build.external${arch}", COMPILER: "clang",
                                   failure_artifacts: 'config.log-centos7-clang'
                    }
                    post {
                        always {
                            node('lightweight') {
                                recordIssues enabledForFailure: true,
                                             aggregatingResults: true,
                                             id: "analysis-centos7-clang",
                                             tools: [ clang(), cppCheck() ],
                                             filters: [excludeFile('.*\\/_build\\.external\\/.*'),
                                                       excludeFile('_build\\.external\\/.*')]
                            }
                            /* when JENKINS-39203 is resolved, can probably use stepResult
                               here and remove the remaining post conditions
                               stepResult name: env.STAGE_NAME,
                                          context: 'build/' + env.STAGE_NAME,
                                          result: ${currentBuild.currentResult}
                            */
                        }
                        success {
                            /* temporarily moved into stepResult due to JENKINS-39203
                            githubNotify credentialsId: 'daos-jenkins-commit-status',
                                         description: env.STAGE_NAME,
                                         context: 'build/' + env.STAGE_NAME,
                                         status: 'SUCCESS'
                            */
                            sh "rm -rf _build.external${arch}"
                        }
                        unsuccessful {
                            sh """if [ -f config${arch}.log ]; then
                                      mv config${arch}.log config.log-centos7-clang
                                  fi"""
                            archiveArtifacts artifacts: 'config.log-centos7-clang',
                                             allowEmptyArchive: true
                            /* temporarily moved into stepResult due to JENKINS-39203
                            githubNotify credentialsId: 'daos-jenkins-commit-status',
                                         description: env.STAGE_NAME,
                                         context: 'build/' + env.STAGE_NAME,
                                         status: 'FAILURE'
                            */
                        }
                    }
                }
                stage('Build on Ubuntu 18.04') {
                    when {
                        beforeAgent true
                        allOf {
                            branch 'master'
                            expression { env.QUICKBUILD != 'true' }
                        }
                    }
                    agent {
                        dockerfile {
                            filename 'Dockerfile.ubuntu.18.04'
                            dir 'utils/docker'
                            label 'docker_runner'
                            additionalBuildArgs "-t ${sanitized_JOB_NAME}-ubuntu18.04 " + '$BUILDARGS'
                        }
                    }
                    steps {
                        sconsBuild clean: "_build.external${arch}",
                                   failure_artifacts: 'config.log-ubuntu18.04-gcc'
                    }
                    post {
                        always {
                            node('lightweight') {
                                recordIssues enabledForFailure: true,
                                             aggregatingResults: true,
                                             id: "analysis-ubuntu18",
                                             tools: [ gcc4(), cppCheck() ],
                                             filters: [excludeFile('.*\\/_build\\.external\\/.*'),
                                                       excludeFile('_build\\.external\\/.*')]
                            }
                            /* when JENKINS-39203 is resolved, can probably use stepResult
                               here and remove the remaining post conditions
                               stepResult name: env.STAGE_NAME,
                                          context: 'build/' + env.STAGE_NAME,
                                          result: ${currentBuild.currentResult}
                            */
                        }
                        success {
                            /* temporarily moved into stepResult due to JENKINS-39203
                            githubNotify credentialsId: 'daos-jenkins-commit-status',
                                         description: env.STAGE_NAME,
                                         context: 'build/' + env.STAGE_NAME,
                                         status: 'SUCCESS'
                            */
                            sh "rm -rf _build.external${arch}"
                        }
                        unsuccessful {
                            sh """if [ -f config${arch}.log ]; then
                                      mv config${arch}.log config.log-ubuntu18.04-gcc
                                  fi"""
                            archiveArtifacts artifacts: 'config.log-ubuntu18.04-gcc',
                                             allowEmptyArchive: true
                            /* temporarily moved into stepResult due to JENKINS-39203
                            githubNotify credentialsId: 'daos-jenkins-commit-status',
                                         description: env.STAGE_NAME,
                                         context: 'build/' + env.STAGE_NAME,
                                         status: 'FAILURE'
                            */
                        }
                    }
                }
                stage('Build on Ubuntu 18.04 with Clang') {
                    when {
                        beforeAgent true
                        allOf {
                            not { branch 'weekly-testing' }
                            expression { env.CHANGE_TARGET != 'weekly-testing' }
                            expression { env.QUICKBUILD != 'true' }
                        }
                    }
                    agent {
                        dockerfile {
                            filename 'Dockerfile.ubuntu.18.04'
                            dir 'utils/docker'
                            label 'docker_runner'
                            additionalBuildArgs "-t ${sanitized_JOB_NAME}-ubuntu18.04 " + '$BUILDARGS'
                        }
                    }
                    steps {
                        sconsBuild clean: "_build.external${arch}", COMPILER: "clang",
                                   failure_artifacts: 'config.log-ubuntu18.04-clag'
                    }
                    post {
                        always {
                            node('lightweight') {
                                recordIssues enabledForFailure: true,
                                             aggregatingResults: true,
                                             id: "analysis-ubuntu18-clang",
                                             tools: [ clang(), cppCheck() ],
                                             filters: [excludeFile('.*\\/_build\\.external\\/.*'),
                                                       excludeFile('_build\\.external\\/.*')]
                            }
                            /* when JENKINS-39203 is resolved, can probably use stepResult
                               here and remove the remaining post conditions
                               stepResult name: env.STAGE_NAME,
                                          context: 'build/' + env.STAGE_NAME,
                                          result: ${currentBuild.currentResult}
                            */
                        }
                        success {
                            /* temporarily moved into stepResult due to JENKINS-39203
                            githubNotify credentialsId: 'daos-jenkins-commit-status',
                                         description: env.STAGE_NAME,
                                         context: 'build/' + env.STAGE_NAME,
                                         status: 'SUCCESS'
                            */
                            sh "rm -rf _build.external${arch}"
                        }
                        unsuccessful {
                            sh """if [ -f config${arch}.log ]; then
                                      mv config${arch}.log config.log-ubuntu18.04-clang
                                  fi"""
                            archiveArtifacts artifacts: 'config.log-ubuntu18.04-clang',
                                             allowEmptyArchive: true
                            /* temporarily moved into stepResult due to JENKINS-39203
                            githubNotify credentialsId: 'daos-jenkins-commit-status',
                                         description: env.STAGE_NAME,
                                         context: 'build/' + env.STAGE_NAME,
                                         status: 'FAILURE'
                            */
                        }
                    }
                }
                stage('Build on Leap 15') {
                    when {
                        beforeAgent true
                        allOf {
                            branch 'master'
                            expression { env.QUICKBUILD != 'true' }
                        }
                    }
                    agent {
                        dockerfile {
                            filename 'Dockerfile.leap.15'
                            dir 'utils/docker'
                            label 'docker_runner'
                            additionalBuildArgs "-t ${sanitized_JOB_NAME}-leap15 " + '$BUILDARGS'
                        }
                    }
                    steps {
                        sconsBuild clean: "_build.external${arch}",
                                   failure_artifacts: 'config.log-leap15-gcc'
                    }
                    post {
                        always {
                            node('lightweight') {
                                recordIssues enabledForFailure: true,
                                             aggregatingResults: true,
                                             id: "analysis-leap15",
                                             tools: [ gcc4(), cppCheck() ],
                                             filters: [excludeFile('.*\\/_build\\.external\\/.*'),
                                                       excludeFile('_build\\.external\\/.*')]
                            }
                            /* when JENKINS-39203 is resolved, can probably use stepResult
                               here and remove the remaining post conditions
                               stepResult name: env.STAGE_NAME,
                                          context: 'build/' + env.STAGE_NAME,
                                          result: ${currentBuild.currentResult}
                            */
                        }
                        success {
                            /* temporarily moved into stepResult due to JENKINS-39203
                            githubNotify credentialsId: 'daos-jenkins-commit-status',
                                         description: env.STAGE_NAME,
                                         context: 'build/' + env.STAGE_NAME,
                                         status: 'SUCCESS'
                            */
                            sh "rm -rf _build.external${arch}"
                        }
                        unsuccessful {
                            sh """if [ -f config${arch}.log ]; then
                                      mv config${arch}.log config.log-leap15-gcc
                                  fi"""
                            archiveArtifacts artifacts: 'config.log-leap15-gcc',
                                             allowEmptyArchive: true
                            /* temporarily moved into stepResult due to JENKINS-39203
                            githubNotify credentialsId: 'daos-jenkins-commit-status',
                                         description: env.STAGE_NAME,
                                         context: 'build/' + env.STAGE_NAME,
                                         status: 'FAILURE'
                            */
                        }
                    }
                }
                stage('Build on Leap 15 with Clang') {
                    when {
                        beforeAgent true
                        allOf {
                            branch 'master'
                            expression { env.QUICKBUILD != 'true' }
                        }
                    }
                    agent {
                        dockerfile {
                            filename 'Dockerfile.leap.15'
                            dir 'utils/docker'
                            label 'docker_runner'
                            additionalBuildArgs "-t ${sanitized_JOB_NAME}-leap15 " + '$BUILDARGS'
                        }
                    }
                    steps {
                        sconsBuild clean: "_build.external${arch}", COMPILER: "clang",
                                   failure_artifacts: 'config.log-leap15-clang'
                    }
                    post {
                        always {
                            node('lightweight') {
                                recordIssues enabledForFailure: true,
                                             aggregatingResults: true,
                                             id: "analysis-leap15-clang",
                                             tools: [ clang(), cppCheck() ],
                                             filters: [excludeFile('.*\\/_build\\.external\\/.*'),
                                                       excludeFile('_build\\.external\\/.*')]
                            }
                            /* when JENKINS-39203 is resolved, can probably use stepResult
                               here and remove the remaining post conditions
                               stepResult name: env.STAGE_NAME,
                                          context: 'build/' + env.STAGE_NAME,
                                          result: ${currentBuild.currentResult}
                            */
                        }
                        success {
                            /* temporarily moved into stepResult due to JENKINS-39203
                            githubNotify credentialsId: 'daos-jenkins-commit-status',
                                         description: env.STAGE_NAME,
                                         context: 'build/' + env.STAGE_NAME,
                                         status: 'SUCCESS'
                            */
                            sh "rm -rf _build.external${arch}"
                        }
                        unsuccessful {
                            sh """if [ -f config${arch}.log ]; then
                                      mv config${arch}.log config.log-leap15-clang
                                  fi"""
                            archiveArtifacts artifacts: 'config.log-leap15-clang',
                                             allowEmptyArchive: true
                            /* temporarily moved into stepResult due to JENKINS-39203
                            githubNotify credentialsId: 'daos-jenkins-commit-status',
                                         description: env.STAGE_NAME,
                                         context: 'build/' + env.STAGE_NAME,
                                         status: 'FAILURE'
                            */
                        }
                    }
                }
                stage('Build on Leap 15 with Intel-C and TARGET_PREFIX') {
                    when {
                        beforeAgent true
                        allOf {
                            not { branch 'weekly-testing' }
                            expression { env.CHANGE_TARGET != 'weekly-testing' }
                            expression { env.QUICKBUILD != 'true' }
                        }
                    }
                    agent {
                        dockerfile {
                            filename 'Dockerfile.leap.15'
                            dir 'utils/docker'
                            label 'docker_runner'
                            additionalBuildArgs "-t ${sanitized_JOB_NAME}-leap15 " + '$BUILDARGS'
                            args '-v /opt/intel:/opt/intel'
                        }
                    }
                    steps {
                        sconsBuild clean: "_build.external${arch}", COMPILER: "icc",
                                   TARGET_PREFIX: 'install/opt', failure_artifacts: 'config.log-leap15-icc'
                    }
                    post {
                        always {
                            node('lightweight') {
                                recordIssues enabledForFailure: true,
                                             aggregatingResults: true,
                                             id: "analysis-leap15-intelc",
                                             tools: [ intel(), cppCheck() ],
                                             filters: [excludeFile('.*\\/_build\\.external\\/.*'),
                                                       excludeFile('_build\\.external\\/.*')]
                            }
                            /* when JENKINS-39203 is resolved, can probably use stepResult
                               here and remove the remaining post conditions
                               stepResult name: env.STAGE_NAME,
                                          context: 'build/' + env.STAGE_NAME,
                                          result: ${currentBuild.currentResult}
                            */
                        }
                        success {
                            /* temporarily moved into stepResult due to JENKINS-39203
                            githubNotify credentialsId: 'daos-jenkins-commit-status',
                                         description: env.STAGE_NAME,
                                         context: 'build/' + env.STAGE_NAME,
                                         status: 'SUCCESS'
                            */
                            sh "rm -rf _build.external${arch}"
                        }
                        unsuccessful {
                            sh """if [ -f config${arch}.log ]; then
                                      mv config${arch}.log config.log-leap15-intelc
                                  fi"""
                            archiveArtifacts artifacts: 'config.log-leap15-intelc',
                                             allowEmptyArchive: true
                            /* temporarily moved into stepResult due to JENKINS-39203
                            githubNotify credentialsId: 'daos-jenkins-commit-status',
                                         description: env.STAGE_NAME,
                                         context: 'build/' + env.STAGE_NAME,
                                         status: 'FAILURE'
                            */
                        }
                    }
                }
            }
        }
        stage('Unit Test') {
            when {
                beforeAgent true
                // expression { skipTest != true }
                expression { env.NO_CI_TESTING != 'true' }
                expression { ! commitPragma(pragma: 'Skip-test').contains('true') }
            }
            parallel {
                stage('run_test.sh') {
                    when {
                      beforeAgent true
                      expression {
                        ! commitPragma(pragma: 'Skip-run_test').contains('true')
                      }
                    }
                    agent {
                        label 'ci_vm1'
                    }
                    steps {
                        provisionNodes NODELIST: env.NODELIST,
                                       node_count: 1,
                                       snapshot: true,
                                       inst_repos: el7_component_repos + ' ' + component_repos,
<<<<<<< HEAD
                                       inst_rpms: 'openmpi3 hwloc-devel argobots ' +
                                                  "cart-devel-${env.CART_COMMIT} fuse3-libs " +
=======
                                       inst_rpms: 'gotestsum openmpi3 hwloc-devel argobots ' +
                                                  "cart-${env.CART_COMMIT} fuse3-libs " +
>>>>>>> d0a872dc
                                                  'libisa-l-devel libpmem libpmemobj protobuf-c ' +
                                                  'spdk-devel libfabric-devel pmix numactl-devel'
                        runTest stashes: [ 'CentOS-tests', 'CentOS-install', 'CentOS-build-vars' ],
                                script: '''# JENKINS-52781 tar function is breaking symlinks
                                           rm -rf test_results
                                           mkdir test_results
                                           rm -f build/src/control/src/github.com/daos-stack/daos/src/control
                                           mkdir -p build/src/control/src/github.com/daos-stack/daos/src/
                                           ln -s ../../../../../../../../src/control build/src/control/src/github.com/daos-stack/daos/src/control
                                           . ./.build_vars.sh
                                           DAOS_BASE=${SL_PREFIX%/install*}
                                           NODE=${NODELIST%%,*}
                                           ssh $SSH_KEY_ARGS jenkins@$NODE "set -x
                                               set -e
                                               sudo bash -c 'echo \"1\" > /proc/sys/kernel/sysrq'
                                               if grep /mnt/daos\\  /proc/mounts; then
                                                   sudo umount /mnt/daos
                                               else
                                                   sudo mkdir -p /mnt/daos
                                               fi
                                               sudo mount -t tmpfs -o size=16G tmpfs /mnt/daos
                                               sudo mkdir -p $DAOS_BASE
                                               sudo mount -t nfs $HOSTNAME:$PWD $DAOS_BASE

                                               # copy daos_admin binary into \$PATH and fix perms
                                               sudo cp $DAOS_BASE/install/bin/daos_admin /usr/bin/daos_admin && \
                                                   sudo chown root /usr/bin/daos_admin && \
                                                   sudo chmod 4755 /usr/bin/daos_admin && \
                                                   mv $DAOS_BASE/install/bin/daos_admin \
                                                      $DAOS_BASE/install/bin/orig_daos_admin

                                               # set CMOCKA envs here
                                               export CMOCKA_MESSAGE_OUTPUT="xml"
                                               export CMOCKA_XML_FILE="$DAOS_BASE/test_results/%g.xml"
                                               cd $DAOS_BASE
                                               IS_CI=true OLD_CI=false utils/run_test.sh"''',
                              junit_files: 'test_results/*.xml'
                    }
                    post {
                        /* temporarily moved into runTest->stepResult due to JENKINS-39203
                        success {
                            githubNotify credentialsId: 'daos-jenkins-commit-status',
                                         description: env.STAGE_NAME,
                                         context: 'test/' + env.STAGE_NAME,
                                         status: 'SUCCESS'
                        }
                        unstable {
                            githubNotify credentialsId: 'daos-jenkins-commit-status',
                                         description: env.STAGE_NAME,
                                         context: 'test/' + env.STAGE_NAME,
                                         status: 'FAILURE'
                        }
                        failure {
                            githubNotify credentialsId: 'daos-jenkins-commit-status',
                                         description: env.STAGE_NAME,
                                         context: 'test/' + env.STAGE_NAME,
                                         status: 'ERROR'
                        }
                        */
                        always {
                            /* https://issues.jenkins-ci.org/browse/JENKINS-58952
                             * label is at the end
                            sh label: "Collect artifacts and tear down",
                               script '''set -ex */
                            sh script: '''set -ex
                                      . ./.build_vars.sh
                                      DAOS_BASE=${SL_PREFIX%/install*}
                                      NODE=${NODELIST%%,*}
                                      ssh $SSH_KEY_ARGS jenkins@$NODE "set -x
                                          cd $DAOS_BASE
                                          rm -rf run_test.sh/
                                          mkdir run_test.sh/
                                          if ls /tmp/daos*.log > /dev/null; then
                                              mv /tmp/daos*.log run_test.sh/
                                          fi
                                          # servers can sometimes take a while to stop when the test is done
                                          x=0
                                          while [ \"\\\$x\" -lt \"10\" ] &&
                                                pgrep '(orterun|daos_server|daos_io_server)'; do
                                              sleep 1
                                              let x=\\\$x+1
                                          done
                                          if ! sudo umount /mnt/daos; then
                                              echo \"Failed to unmount $DAOS_BASE\"
                                              ps axf
                                          fi
                                          cd
                                          if ! sudo umount \"$DAOS_BASE\"; then
                                              echo \"Failed to unmount $DAOS_BASE\"
                                              ps axf
                                          fi"
                                      # Note that we are taking advantage of the NFS mount here and if that
                                      # should ever go away, we need to pull run_test.sh/ from $NODE
                                      python utils/fix_cmocka_xml.py''',
                            label: "Collect artifacts and tear down"
                            junit 'test_results/*.xml'
                            archiveArtifacts artifacts: 'run_test.sh/**'
                        }
                    }
                }
            }
        }
        stage('Test') {
            when {
                beforeAgent true
                allOf {
                    // expression { skipTest != true }
                    expression { env.NO_CI_TESTING != 'true' }
                    expression { ! commitPragma(pragma: 'Skip-test').contains('true') }
                }
            }
            parallel {
                stage('Coverity on CentOS 7') {
                    // Eventually this will only run on Master builds.
                    // Unfortunately for now, a PR build could break
                    // the quickbuild, which would not be detected until
                    // the master build fails.
//                    when {
//                        beforeAgent true
//                        anyOf {
//                            branch 'master'
//                            not {
//                                // expression returns false on grep match
//                                expression {
//                                    sh script: 'git show -s --format=%B |' +
//                                               ' grep "^Coverity-test: true"',
//                                    returnStatus: true
//                                }
//                            }
//                        }
//                    }
                    agent {
                        dockerfile {
                            filename 'Dockerfile.centos.7'
                            dir 'utils/docker'
                            label 'docker_runner'
                            additionalBuildArgs "-t ${sanitized_JOB_NAME}-centos7 " +
                                                '$BUILDARGS ' +
                                                '--build-arg QUICKBUILD=true' +
                                                ' --build-arg QUICKBUILD_DEPS="' + env.QUICKBUILD_DEPS +
                                                '" --build-arg CART_COMMIT=-' + env.CART_COMMIT +
                                                ' --build-arg REPOS="' + component_repos + '"'
                        }
                    }
                    steps {
                        sh "rm -f coverity/daos_coverity.tgz"
                        sconsBuild coverity: "daos-stack/daos",
                                   clean: "_build.external${arch}",
                                   failure_artifacts: 'config.log-centos7-cov'
                    }
                    post {
                        success {
                            sh """rm -rf _build.external${arch}
                                  mkdir -p coverity
                                  rm -f coverity/*
                                  if [ -e cov-int ]; then
                                      tar czf coverity/daos_coverity.tgz cov-int
                                  fi"""
                            archiveArtifacts artifacts: 'coverity/daos_coverity.tgz',
                                             allowEmptyArchive: true
                        }
                        unsuccessful {
                            sh """mkdir -p coverity
                                  if [ -f config${arch}.log ]; then
                                      mv config${arch}.log coverity/config.log-centos7-cov
                                  fi
                                  if [ -f cov-int/build-log.txt ]; then
                                      mv cov-int/build-log.txt coverity/cov-build-log.txt
                                  fi"""
                            archiveArtifacts artifacts: 'coverity/cov-build-log.txt',
                                             allowEmptyArchive: true
                            archiveArtifacts artifacts: 'coverity/config.log-centos7-cov',
                                             allowEmptyArchive: true
                      }
                    }
                }
                stage('Functional') {
                    when {
                        beforeAgent true
                        expression {
                            ! commitPragma(pragma: 'Skip-func-test').contains('true')
                        }
                    }
                    agent {
                        label 'ci_vm9'
                    }
                    steps {
                        unstash 'CentOS-rpm-version'
                        script {
                            daos_packages_version = readFile('centos7-rpm-version').trim()
                        }
                        provisionNodes NODELIST: env.NODELIST,
                                       node_count: 9,
                                       snapshot: true,
                                       inst_repos: el7_daos_repos,
                                       inst_rpms: 'daos-' + daos_packages_version +
                                                  ' daos-client-' + daos_packages_version +
                                                  ' cart-' + env.CART_COMMIT + ' ' +
                                                  functional_rpms
                        runTest stashes: [ 'CentOS-install', 'CentOS-build-vars' ],
                                script: '''test_tag=$(git show -s --format=%B | sed -ne "/^Test-tag:/s/^.*: *//p")
                                           if [ -z "$test_tag" ]; then
                                               test_tag=pr,-hw
                                           fi
                                           tnodes=$(echo $NODELIST | cut -d ',' -f 1-9)
                                           # set DAOS_TARGET_OVERSUBSCRIBE env here
                                           export DAOS_TARGET_OVERSUBSCRIBE=0
                                           rm -rf install/lib/daos/TESTING/ftest/avocado ./*_results.xml
                                           mkdir -p install/lib/daos/TESTING/ftest/avocado/job-results
                                           ./ftest.sh "$test_tag" $tnodes''',
                                junit_files: "install/lib/daos/TESTING/ftest/avocado/*/*/*.xml install/lib/daos/TESTING/ftest/*_results.xml",
                                failure_artifacts: 'Functional'
                    }
                    post {
                        always {
                            sh '''rm -rf install/lib/daos/TESTING/ftest/avocado/*/*/html/
                                  # Remove the latest avocado symlink directory to avoid inclusion in the
                                  # jenkins build artifacts
                                  unlink install/lib/daos/TESTING/ftest/avocado/job-results/latest
                                  rm -rf "Functional/"
                                  mkdir "Functional/"
                                  # compress those potentially huge DAOS logs
                                  if daos_logs=$(ls install/lib/daos/TESTING/ftest/avocado/job-results/*/daos_logs/*); then
                                      lbzip2 $daos_logs
                                  fi
                                  arts="$arts$(ls *daos{,_agent}.log* 2>/dev/null)" && arts="$arts"$'\n'
                                  arts="$arts$(ls -d install/lib/daos/TESTING/ftest/avocado/job-results/* 2>/dev/null)" && arts="$arts"$'\n'
                                  if [ -n "$arts" ]; then
                                      mv $(echo $arts | tr '\n' ' ') "Functional/"
                                  fi'''
                            archiveArtifacts artifacts: 'Functional/**'
                            junit 'Functional/*/results.xml, install/lib/daos/TESTING/ftest/*_results.xml'
                        }
                        /* temporarily moved into runTest->stepResult due to JENKINS-39203
                        success {
                            githubNotify credentialsId: 'daos-jenkins-commit-status',
                                         description: env.STAGE_NAME,
                                         context: 'test/' + env.STAGE_NAME,
                                         status: 'SUCCESS'
                        }
                        unstable {
                            githubNotify credentialsId: 'daos-jenkins-commit-status',
                                         description: env.STAGE_NAME,
                                         context: 'test/' + env.STAGE_NAME,
                                         status: 'FAILURE'
                        }
                        failure {
                            githubNotify credentialsId: 'daos-jenkins-commit-status',
                                         description: env.STAGE_NAME,
                                         context: 'test/' + env.STAGE_NAME,
                                         status: 'ERROR'
                        }
                        */
                    }
                }
                stage('Functional_Hardware_Small') {
                    when {
                        beforeAgent true
                        allOf {
                            expression { env.DAOS_STACK_CI_HARDWARE_SKIP != 'true' }
                            expression {
                                ! commitPragma(pragma: 'Skip-func-hw-test').contains('true')
                            }
                            expression {
                                ! commitPragma(pragma: 'Skip-func-hw-test-small').contains('true')
                            }
                        }
                    }
                    agent {
                        // 2 node cluster with 1 IB/node + 1 test control node
                        label 'ci_nvme3'
                    }
                    steps {
                        unstash 'CentOS-rpm-version'
                        script {
                            daos_packages_version = readFile('centos7-rpm-version').trim()
                        }
                        // Just reboot the physical nodes
                        provisionNodes NODELIST: env.NODELIST,
                                       node_count: 3,
                                       power_only: true,
                                       inst_repos: el7_daos_repos,
                                       inst_rpms: 'daos-' + daos_packages_version +
                                                  ' daos-client-' + daos_packages_version +
                                                  ' cart-' + env.CART_COMMIT + ' ' +
                                                  functional_rpms
                        runTest stashes: [ 'CentOS-install', 'CentOS-build-vars' ],
                                script: '''test_tag=$(git show -s --format=%B | sed -ne "/^Test-tag-hw-small:/s/^.*: *//p")
                                           if [ -z "$test_tag" ]; then
                                               test_tag=pr,hw,small
                                           fi
                                           tnodes=$(echo $NODELIST | cut -d ',' -f 1-3)
                                           # set DAOS_TARGET_OVERSUBSCRIBE env here
                                           export DAOS_TARGET_OVERSUBSCRIBE=1
                                           rm -rf install/lib/daos/TESTING/ftest/avocado ./*_results.xml
                                           mkdir -p install/lib/daos/TESTING/ftest/avocado/job-results
                                           ./ftest.sh "$test_tag" $tnodes "auto:Optane"''',
                                junit_files: "install/lib/daos/TESTING/ftest/avocado/*/*/*.xml install/lib/daos/TESTING/ftest/*_results.xml",
                                failure_artifacts: 'Functional'
                    }
                    post {
                        always {
                            sh '''rm -rf install/lib/daos/TESTING/ftest/avocado/*/*/html/
                                  # Remove the latest avocado symlink directory to avoid inclusion in the
                                  # jenkins build artifacts
                                  unlink install/lib/daos/TESTING/ftest/avocado/job-results/latest
                                  rm -rf "Functional/"
                                  mkdir "Functional/"
                                  # compress those potentially huge DAOS logs
                                  if daos_logs=$(ls install/lib/daos/TESTING/ftest/avocado/job-results/*/daos_logs/*); then
                                      lbzip2 $daos_logs
                                  fi
                                  arts="$arts$(ls *daos{,_agent}.log* 2>/dev/null)" && arts="$arts"$'\n'
                                  arts="$arts$(ls -d install/lib/daos/TESTING/ftest/avocado/job-results/* 2>/dev/null)" && arts="$arts"$'\n'
                                  arts="$arts$(ls install/lib/daos/TESTING/ftest/*.stacktrace 2>/dev/null || true)"
                                  if [ -n "$arts" ]; then
                                      mv $(echo $arts | tr '\n' ' ') "Functional/"
                                  fi'''
                            archiveArtifacts artifacts: 'Functional/**'
                            junit 'Functional/*/results.xml, install/lib/daos/TESTING/ftest/*_results.xml'
                        }
                        /* temporarily moved into runTest->stepResult due to JENKINS-39203
                        success {
                            githubNotify credentialsId: 'daos-jenkins-commit-status',
                                         description: env.STAGE_NAME,
                                         context: 'test/' + env.STAGE_NAME,
                                         status: 'SUCCESS'
                        }
                        unstable {
                            githubNotify credentialsId: 'daos-jenkins-commit-status',
                                         description: env.STAGE_NAME,
                                         context: 'test/' + env.STAGE_NAME,
                                         status: 'FAILURE'
                        }
                        failure {
                            githubNotify credentialsId: 'daos-jenkins-commit-status',
                                         description: env.STAGE_NAME,
                                         context: 'test/' + env.STAGE_NAME,
                                         status: 'ERROR'
                        }
                        */
                    }
                }
                stage('Functional_Hardware_Medium') {
                    when {
                        beforeAgent true
                        allOf {
                            expression { env.DAOS_STACK_CI_HARDWARE_SKIP != 'true' }
                            expression {
                                ! commitPragma(pragma: 'Skip-func-hw-test').contains('true')
                            }
                            expression {
                                ! commitPragma(pragma: 'Skip-func-hw-test-medium').contains('true')
                            }
                        }
                    }
                    agent {
                        // 4 node cluster with 2 IB/node + 1 test control node
                        label 'ci_nvme5'
                    }
                    steps {
                        unstash 'CentOS-rpm-version'
                        script {
                            daos_packages_version = readFile('centos7-rpm-version').trim()
                        }
                        // Just reboot the physical nodes
                        provisionNodes NODELIST: env.NODELIST,
                                       node_count: 5,
                                       power_only: true,
                                       inst_repos: el7_daos_repos,
                                       inst_rpms: 'daos-' + daos_packages_version +
                                                  ' daos-client-' + daos_packages_version +
                                                  ' cart-' + env.CART_COMMIT + ' ' +
                                                  functional_rpms
                        runTest stashes: [ 'CentOS-install', 'CentOS-build-vars' ],
                                script: '''test_tag=$(git show -s --format=%B | sed -ne "/^Test-tag-hw-medium:/s/^.*: *//p")
                                           if [ -z "$test_tag" ]; then
                                               test_tag=pr,hw,medium,ib2
                                           fi
                                           tnodes=$(echo $NODELIST | cut -d ',' -f 1-5)
                                           # set DAOS_TARGET_OVERSUBSCRIBE env here
                                           export DAOS_TARGET_OVERSUBSCRIBE=1
                                           rm -rf install/lib/daos/TESTING/ftest/avocado ./*_results.xml
                                           mkdir -p install/lib/daos/TESTING/ftest/avocado/job-results
                                           ./ftest.sh "$test_tag" $tnodes "auto:Optane"''',
                                junit_files: "install/lib/daos/TESTING/ftest/avocado/*/*/*.xml install/lib/daos/TESTING/ftest/*_results.xml",
                                failure_artifacts: 'Functional'
                    }
                    post {
                        always {
                            sh '''rm -rf install/lib/daos/TESTING/ftest/avocado/*/*/html/
                                  # Remove the latest avocado symlink directory to avoid inclusion in the
                                  # jenkins build artifacts
                                  unlink install/lib/daos/TESTING/ftest/avocado/job-results/latest
                                  rm -rf "Functional/"
                                  mkdir "Functional/"
                                  # compress those potentially huge DAOS logs
                                  if daos_logs=$(ls install/lib/daos/TESTING/ftest/avocado/job-results/*/daos_logs/*); then
                                      lbzip2 $daos_logs
                                  fi
                                  arts="$arts$(ls *daos{,_agent}.log* 2>/dev/null)" && arts="$arts"$'\n'
                                  arts="$arts$(ls -d install/lib/daos/TESTING/ftest/avocado/job-results/* 2>/dev/null)" && arts="$arts"$'\n'
                                  arts="$arts$(ls install/lib/daos/TESTING/ftest/*.stacktrace 2>/dev/null || true)"
                                  if [ -n "$arts" ]; then
                                      mv $(echo $arts | tr '\n' ' ') "Functional/"
                                  fi'''
                            archiveArtifacts artifacts: 'Functional/**'
                            junit 'Functional/*/results.xml, install/lib/daos/TESTING/ftest/*_results.xml'
                        }
                        /* temporarily moved into runTest->stepResult due to JENKINS-39203
                        success {
                            githubNotify credentialsId: 'daos-jenkins-commit-status',
                                         description: env.STAGE_NAME,
                                         context: 'test/' + env.STAGE_NAME,
                                         status: 'SUCCESS'
                        }
                        unstable {
                            githubNotify credentialsId: 'daos-jenkins-commit-status',
                                         description: env.STAGE_NAME,
                                         context: 'test/' + env.STAGE_NAME,
                                         status: 'FAILURE'
                        }
                        failure {
                            githubNotify credentialsId: 'daos-jenkins-commit-status',
                                         description: env.STAGE_NAME,
                                         context: 'test/' + env.STAGE_NAME,
                                         status: 'ERROR'
                        }
                        */
                    }
                }
                stage('Functional_Hardware_Large') {
                    when {
                        beforeAgent true
                        allOf {
                            expression { env.DAOS_STACK_CI_HARDWARE_SKIP != 'true' }
                            expression {
                                ! commitPragma(pragma: 'Skip-func-hw-test').contains('true')
                            }
                            expression {
                                ! commitPragma(pragma: 'Skip-func-hw-test-large').contains('true')
                            }
                        }
                    }
                    agent {
                        // 8+ node cluster with 1 IB/node + 1 test control node
                        label 'ci_nvme9'
                    }
                    steps {
                        unstash 'CentOS-rpm-version'
                        script {
                            daos_packages_version = readFile('centos7-rpm-version').trim()
                        }
                        // Just reboot the physical nodes
                        provisionNodes NODELIST: env.NODELIST,
                                       node_count: 9,
                                       power_only: true,
                                       inst_repos: el7_daos_repos,
                                       inst_rpms: 'daos-' + daos_packages_version +
                                                  ' daos-client-' + daos_packages_version +
                                                  ' cart-' + env.CART_COMMIT + ' ' +
                                                  functional_rpms
                        runTest stashes: [ 'CentOS-install', 'CentOS-build-vars' ],
                                script: '''test_tag=$(git show -s --format=%B | sed -ne "/^Test-tag-hw-large:/s/^.*: *//p")
                                           if [ -z "$test_tag" ]; then
                                               test_tag=pr,hw,large
                                           fi
                                           tnodes=$(echo $NODELIST | cut -d ',' -f 1-9)
                                           # set DAOS_TARGET_OVERSUBSCRIBE env here
                                           export DAOS_TARGET_OVERSUBSCRIBE=1
                                           rm -rf install/lib/daos/TESTING/ftest/avocado ./*_results.xml
                                           mkdir -p install/lib/daos/TESTING/ftest/avocado/job-results
                                           ./ftest.sh "$test_tag" $tnodes "auto:Optane"''',
                                junit_files: "install/lib/daos/TESTING/ftest/avocado/*/*/*.xml install/lib/daos/TESTING/ftest/*_results.xml",
                                failure_artifacts: 'Functional'
                    }
                    post {
                        always {
                            sh '''rm -rf install/lib/daos/TESTING/ftest/avocado/*/*/html/
                                  # Remove the latest avocado symlink directory to avoid inclusion in the
                                  # jenkins build artifacts
                                  unlink install/lib/daos/TESTING/ftest/avocado/job-results/latest
                                  rm -rf "Functional/"
                                  mkdir "Functional/"
                                  # compress those potentially huge DAOS logs
                                  if daos_logs=$(ls install/lib/daos/TESTING/ftest/avocado/job-results/*/daos_logs/*); then
                                      lbzip2 $daos_logs
                                  fi
                                  arts="$arts$(ls *daos{,_agent}.log* 2>/dev/null)" && arts="$arts"$'\n'
                                  arts="$arts$(ls -d install/lib/daos/TESTING/ftest/avocado/job-results/* 2>/dev/null)" && arts="$arts"$'\n'
                                  if [ -n "$arts" ]; then
                                      mv $(echo $arts | tr '\n' ' ') "Functional/"
                                  fi'''
                            archiveArtifacts artifacts: 'Functional/**'
                            junit 'Functional/*/results.xml, install/lib/daos/TESTING/ftest/*_results.xml'
                        }
                        /* temporarily moved into runTest->stepResult due to JENKINS-39203
                        success {
                            githubNotify credentialsId: 'daos-jenkins-commit-status',
                                         description: env.STAGE_NAME,
                                         context: 'test/' + env.STAGE_NAME,
                                         status: 'SUCCESS'
                        }
                        unstable {
                            githubNotify credentialsId: 'daos-jenkins-commit-status',
                                         description: env.STAGE_NAME,
                                         context: 'test/' + env.STAGE_NAME,
                                         status: 'FAILURE'
                        }
                        failure {
                            githubNotify credentialsId: 'daos-jenkins-commit-status',
                                         description: env.STAGE_NAME,
                                         context: 'test/' + env.STAGE_NAME,
                                         status: 'ERROR'
                        }
                        */
                    }
                }
                stage('Test CentOS 7 RPMs') {
                    when {
                        beforeAgent true
                        allOf {
                            not { branch 'weekly-testing' }
                            expression { env.CHANGE_TARGET != 'weekly-testing' }
                            expression {
                                ! commitPragma(pragma: 'Skip-test-centos-rpms').contains('true')
                            }
                        }
                    }
                    agent {
                        label 'ci_vm1'
                    }
                    steps {
                        provisionNodes NODELIST: env.NODELIST,
                                       node_count: 1,
                                       snapshot: true,
                                       inst_repos: el7_daos_repos
                        catchError(stageResult: 'UNSTABLE', buildResult: 'SUCCESS') {
                            runTest script: "${rpm_test_pre}" +
                                         '''sudo yum -y install daos-client
                                            sudo yum -y history rollback last-1
                                            sudo yum -y install daos-server
                                            sudo yum -y install daos-tests\n''' +
                                            "${rpm_test_daos_test}" + '"',
                                    junit_files: null,
                                    failure_artifacts: env.STAGE_NAME, ignore_failure: true
                        }
                    }
                }
            }
        }
    }
    post {
        unsuccessful {
            notifyBrokenBranch branches: daos_branch
        }
    }
}<|MERGE_RESOLUTION|>--- conflicted
+++ resolved
@@ -851,13 +851,8 @@
                                        node_count: 1,
                                        snapshot: true,
                                        inst_repos: el7_component_repos + ' ' + component_repos,
-<<<<<<< HEAD
-                                       inst_rpms: 'openmpi3 hwloc-devel argobots ' +
+                                       inst_rpms: 'gotestsum openmpi3 hwloc-devel argobots ' +
                                                   "cart-devel-${env.CART_COMMIT} fuse3-libs " +
-=======
-                                       inst_rpms: 'gotestsum openmpi3 hwloc-devel argobots ' +
-                                                  "cart-${env.CART_COMMIT} fuse3-libs " +
->>>>>>> d0a872dc
                                                   'libisa-l-devel libpmem libpmemobj protobuf-c ' +
                                                   'spdk-devel libfabric-devel pmix numactl-devel'
                         runTest stashes: [ 'CentOS-tests', 'CentOS-install', 'CentOS-build-vars' ],
