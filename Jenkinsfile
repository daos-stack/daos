#!/usr/bin/groovy
/* Copyright (C) 2019-2020 Intel Corporation
 * All rights reserved.
 *
 * This file is part of the DAOS Project. It is subject to the license terms
 * in the LICENSE file found in the top-level directory of this distribution
 * and at https://img.shields.io/badge/License-Apache%202.0-blue.svg.
 * No part of the DAOS Project, including this file, may be copied, modified,
 * propagated, or distributed except according to the terms contained in the
 * LICENSE file.
 */

// To use a test branch (i.e. PR) until it lands to master
// I.e. for testing library changes
//@Library(value="pipeline-lib@your_branch") _

boolean doc_only_change() {
    if (cachedCommitPragma(pragma: 'Doc-only') == 'true') {
        return true
    }
    if (cachedCommitPragma(pragma: 'Doc-only') == 'false') {
        return false
    }

    def rc = sh label: "Determine if doc-only change",
                script: "CHANGE_ID=${env.CHANGE_ID} " +
                        "TARGET_BRANCH=${target_branch} " +
                        'ci/doc_only_change.sh',
                returnStatus: true
    return rc == 1
}

def skip_stage(String stage, boolean def_val = false) {
    String value = 'false'
    if (def_val) {
        value = 'true'
    }
    return cachedCommitPragma(pragma: 'Skip-' + stage,
                              def_val: value) == 'true'
}

boolean quickbuild() {
    return cachedCommitPragma(pragma: 'Quick-build') == 'true'
}

def functional_post_always() {
   return sh(label: "Job Cleanup",
             script: 'ci/functional/job_cleanup.sh',
             returnStatus: true)
}

String get_daos_packages() {
    Map stage_info = parseStageInfo()
    return get_daos_packages(stage_info['target'])
}

String get_daos_packages(String distro) {
    String pkgs
    if (env.TEST_RPMS == 'true') {
        pkgs = "daos{,-{client,tests,server}}"
    } else {
        pkgs = "daos{,-client}"
    }
    if (distro.startsWith('ubuntu20')) {
        return pkgs + "=" + daos_packages_version(distro)
    }
    return pkgs + "-" + daos_packages_version(distro)
}

String pr_repos() {
    Map stage_info = parseStageInfo()
    return pr_repos(stage_info['target'])
}

String pr_repos(String distro) {
    String repos = ""
    if (distro == 'centos7') {
        repos = cachedCommitPragma(pragma: 'PR-repos-el7')
    } else if (distro == 'leap15') {
        repos = cachedCommitPragma(pragma: 'PR-repos-leap15')
    } else if (distro.startsWith('ubuntu20')) {
        repos = cachedCommitPragma(pragma: 'PR-repos-ubuntu20', cache: commit_pragma_cache)
    } else {
       error 'pr_repos not implemented for ' + distro
    }
    return repos + ' ' + cachedCommitPragma(pragma: 'PR-repos')
}

String daos_repo() {
    if (cachedCommitPragma(pragma: 'RPM-test-version') == '') {
        return "daos@${env.BRANCH_NAME}:${env.BUILD_NUMBER}"
    } else {
        return ""
    }
}

String hw_distro_target() {
    if (env.STAGE_NAME.contains('Hardware')) {
        if (env.STAGE_NAME.contains('Small')) {
            return hw_distro('small')
        }
        if (env.STAGE_NAME.contains('Medium')) {
            return hw_distro('medium')
        }
        if (env.STAGE_NAME.contains('Large')) {
            return hw_distro('large')
        }
    }
    Map stage_info = parseStageInfo()
    return stage_info['target']
}

String daos_repos() {
    String target = hw_distro_target()
    return daos_repos(target)
}

String daos_repos(String distro) {
    return pr_repos(distro) + ' ' + daos_repo()
}

String unit_packages() {
    Map stage_info = parseStageInfo()
    boolean need_qb = quickbuild()
    if (env.STAGE_NAME.contains('Bullseye')) {
        need_qb = true
    }
    if (stage_info['target'] == 'centos7') {
        String packages =  'gotestsum openmpi3 ' +
                           'hwloc-devel argobots ' +
                           'fuse3-libs fuse3 ' +
                           'boost-devel ' +
                           'libisa-l-devel libpmem ' +
                           'libpmemobj protobuf-c ' +
                           'spdk-devel libfabric-devel '+
                           'pmix numactl-devel ' +
                           'libipmctl-devel ' +
                           'python36-tabulate numactl'
        if (need_qb) {
            // TODO: these should be gotten from the Requires: of RPM
            packages += " spdk-tools mercury-2.0.0~rc1" +
                        " boost-devel libisa-l_crypto libfabric-debuginfo"
        }
        return packages
    } else {
        error 'unit packages not implemented for ' + stage_info['target']
    }
}

commit_pragma_cache = [:]
def cachedCommitPragma(Map config) {

    if (commit_pragma_cache[config['pragma']]) {
        return commit_pragma_cache[config['pragma']]
    }

    commit_pragma_cache[config['pragma']] = commitPragma(config)

    return commit_pragma_cache[config['pragma']]

}

String daos_packages_version() {
    stage_info = parseStageInfo()
    return daos_packages_version(stage_info['target'])
}

String daos_packages_version(String distro) {
    // commit pragma has highest priority
    // TODO: this should actually be determined from the PR-repos artifacts
    String version = cachedCommitPragma(pragma: 'RPM-test-version')
    if (version != "") {
        String dist = ""
        if (distro == "centos7") {
            dist = ".el7"
        } else if (distro == "leap15") {
            dist = ".suse.lp152"
        }
        return version + dist
    }

    // use the stash after that
    unstash distro + '-rpm-version'
    version = readFile(distro + '-rpm-version').trim()
    if (version != "") {
        return version
    }

    error "Don't know how to determine package version for " + distro
}

boolean parallel_build() {
    // defaults to false
    // true if Quick-build: true unless Parallel-build: false
    def pb = cachedCommitPragma(pragma: 'Parallel-build')
    if (pb == "true" ||
        (quickbuild() && pb != "false")) {
        return true
    }

    return false
}

String hw_distro(String size) {
    // Possible values:
    //'leap15
    //'centos7
    return cachedCommitPragma(pragma: 'Func-hw-test-' + size + '-distro',
                              def_val: cachedCommitPragma(pragma: 'Func-hw-test-distro',
                                                          def_val: 'centos7'))
}

String functional_packages() {
    String target = hw_distro_target()
    return functional_packages(target)
}

String functional_packages(String distro) {
    String daos_pkgs = get_daos_packages(distro)
    String pkgs = " openmpi3 hwloc ndctl fio " +
                  "ior-hpc-daos-0 " +
                  "romio-tests-cart-4-daos-0 " +
                  "testmpio-cart-4-daos-0 " +
                  "mpi4py-tests-cart-4-daos-0 " +
                  "hdf5-mpich2-tests-daos-0 " +
                  "hdf5-openmpi3-tests-daos-0 " +
                  "hdf5-vol-daos-mpich2-tests-daos-0 " +
                  "hdf5-vol-daos-openmpi3-tests-daos-0 " +
                  "MACSio-mpich2-daos-0 " +
                  "MACSio-openmpi3-daos-0 " +
                  "mpifileutils-mpich-daos-0 "
    if (distro == "leap15") {
        if (quickbuild()) {
            pkgs += " spdk-tools"
        }
        return daos_pkgs + pkgs
    } else if (distro == "centos7") {
        if (quickbuild()) {
            pkgs += " spdk_tools"
        }
        // need to exclude openmpi until we remove it from the repo
        return  "--exclude openmpi " + daos_pkgs + pkgs
    } else if (distro.startsWith('ubuntu20')) {
        return daos_pkgs + " openmpi-bin ndctl fio"
    } else {
        error 'functional_packages not implemented for ' + stage_info['target']
    }
}

// Don't define this as a type or it loses it's global scope
target_branch = env.CHANGE_TARGET ? env.CHANGE_TARGET : env.BRANCH_NAME
def sanitized_JOB_NAME = JOB_NAME.toLowerCase().replaceAll('/', '-').replaceAll('%2f', '-')

// bail out of branch builds that are not on a whitelist
if (!env.CHANGE_ID &&
    (!env.BRANCH_NAME.startsWith("weekly-testing") &&
     !env.BRANCH_NAME.startsWith("release/") &&
     env.BRANCH_NAME != "master")) {
   currentBuild.result = 'SUCCESS'
   return
}

// The docker agent setup and the provisionNodes step need to know the
// UID that the build agent is running under.
cached_uid = 0
def getuid() {
    if (cached_uid == 0)
        cached_uid = sh(label: 'getuid()',
                        script: "id -u",
                        returnStdout: true).trim()
    return cached_uid
}

String rpm_test_version() {
    return cachedCommitPragma(pragma: 'RPM-test-version')
}

boolean skip_prebuild() {
    return target_branch == 'weekly-testing'
}

boolean skip_checkpatch() {
    return skip_stage('checkpatch') ||
           doc_only_change()
}

boolean skip_build() {
    // always build branch landings as we depend on lastSuccessfulBuild
    // always having RPMs in it
    return (env.BRANCH_NAME != target_branch) &&
           skip_stage('build') ||
           doc_only_change() ||
           rpm_test_version() != ''
}

boolean skip_build_rpm(String distro) {
    return target_branch == 'weekly-testing' ||
           skip_stage('build-' + distro + '-rpm')
}

boolean skip_build_on_centos7_gcc() {
    return skip_stage('build-centos7-gcc')
}

boolean skip_ftest(String distro) {
    return distro == 'ubuntu20' ||
           skip_stage('func-test') ||
           skip_stage('func-test-vm') ||
           skip_stage('func-test-' + distro)
}

boolean skip_test_rpms_centos7() {
    return target_branch == 'weekly-testing' ||
           skip_stage('test') ||
           skip_stage('test-centos-rpms')
}

boolean skip_scan_rpms_centos7() {
    return target_branch == 'weekly-testing' ||
           skip_stage('scan-centos-rpms')
}

boolean skip_ftest_hw(String size) {
    return env.DAOS_STACK_CI_HARDWARE_SKIP == 'true' ||
           skip_stage('func-hw-test') ||
           skip_stage('func-hw-test-' + size)
}

boolean skip_bandit_check() {
    return cachedCommitPragma(pragma: 'Skip-python-bandit',
                              def_val: 'true') == 'true'
}

boolean skip_build_on_centos7_bullseye() {
    return  env.NO_CI_TESTING == 'true' ||
            skip_stage('bullseye', true)
}

boolean skip_build_on_centos7_gcc_debug() {
    return skip_stage('build-centos7-gcc-debug') ||
           quickbuild()
}

boolean skip_build_on_centos7_gcc_release() {
    return skip_stage('build-centos7-gcc-release') ||
           quickbuild()
}

boolean skip_build_on_landing_branch() {
    return env.BRANCH_NAME != target_branch ||
           quickbuild()
}

boolean skip_build_on_ubuntu_clang() {
    return target_branch == 'weekly-testing' ||
           skip_stage('build-ubuntu-clang') ||
           quickbuild()

}

boolean skip_build_on_leap15_icc() {
    return target_branch == 'weekly-testing' ||
           skip_stage('build-leap15-icc') ||
           quickbuild()
}

boolean skip_unit_testing_stage() {
    return  env.NO_CI_TESTING == 'true' ||
            (skip_stage('build') &&
             rpm_test_version() == '') ||
            doc_only_change() ||
            skip_stage('unit-tests')
}

boolean skip_testing_stage() {
    return  env.NO_CI_TESTING == 'true' ||
            (skip_stage('build') &&
             rpm_test_version() == '') ||
            doc_only_change() ||
            skip_stage('test')
}

boolean skip_unit_test() {
    return skip_stage('unit-test') ||
           skip_stage('run_test')
}

boolean skip_bullseye_report() {
    return env.BULLSEYE == null ||
           skip_stage('bullseye', true)
}

String quick_build_deps(String distro) {
    String rpmspec_args = ""
    if (distro == "leap15") {
        rpmspec_args = "--define dist\\ .suse.lp152 " +
                       "--undefine rhel " +
                       "--define suse_version\\ 1502"
    } else if (distro == "centos7") {
        rpmspec_args = "--undefine suse_version " +
                       "--define rhel\\ 7"
    } else {
        error("Unknown distro: ${distro} in quick_build_deps()")
    }
    return sh(label: 'Get Quickbuild dependencies',
              script: "rpmspec -q " +
                      "--srpm " +
                      rpmspec_args + ' ' +
                      "--requires utils/rpms/daos.spec " +
                      "2>/dev/null",
              returnStdout: true)
}

pipeline {
    agent { label 'lightweight' }

    triggers {
        cron(env.BRANCH_NAME == 'weekly-testing' ? 'H 0 * * 6' : '')
    }

    environment {
        BULLSEYE = credentials('bullseye_license_key')
        GITHUB_USER = credentials('daos-jenkins-review-posting')
        SSH_KEY_ARGS = "-ici_key"
        CLUSH_ARGS = "-o$SSH_KEY_ARGS"
        TEST_RPMS = cachedCommitPragma(pragma: 'RPM-test', def_val: 'true')
    }

    options {
        // preserve stashes so that jobs can be started at the test stage
        preserveStashes(buildCount: 5)
        ansiColor('xterm')
    }

<<<<<<< HEAD
    // Default priority is 2, lower is better.
    parameters {
        string(name: 'BuildPriority', defaultValue: env.BRANCH_NAME == 'master' ? '3' : '1')
=======
    parameters {
        string(name: 'BuildPriority', defaultValue: '', description: 'Priority of the build.  DO NOT USE WITHOUT PERMISSION.')
>>>>>>> 2d3a4cdc
    }

    stages {
        stage('Cancel Previous Builds') {
            when { changeRequest() }
            steps {
                cancelPreviousBuilds()
            }
        }
        stage('Pre-build') {
            when {
                beforeAgent true
                expression { ! skip_prebuild() }
            }
            parallel {
                stage('checkpatch') {
                    when {
                        beforeAgent true
                        expression { ! skip_checkpatch() }
                    }
                    agent {
                        dockerfile {
                            filename 'Dockerfile.centos.7'
                            dir 'utils/docker'
                            label 'docker_runner'
                            additionalBuildArgs dockerBuildArgs() +
                                           " -t ${sanitized_JOB_NAME}-centos7 "
                        }
                    }
                    steps {
                        checkPatch user: GITHUB_USER_USR,
                                   password: GITHUB_USER_PSW,
                                   ignored_files: "src/control/vendor/*:src/include/daos/*.pb-c.h:src/common/*.pb-c.[ch]:src/mgmt/*.pb-c.[ch]:src/iosrv/*.pb-c.[ch]:src/security/*.pb-c.[ch]:*.crt:*.pem:*_test.go:src/cart/_structures_from_macros_.h"
                    }
                    post {
                        always {
                            archiveArtifacts artifacts: 'pylint.log', allowEmptyArchive: true
                            /* when JENKINS-39203 is resolved, can probably use stepResult
                               here and remove the remaining post conditions
                               stepResult name: env.STAGE_NAME,
                                          context: 'build/' + env.STAGE_NAME,
                                          result: ${currentBuild.currentResult}
                            */
                        }
                        /* temporarily moved into stepResult due to JENKINS-39203
                        success {
                            githubNotify credentialsId: 'daos-jenkins-commit-status',
                                         description: env.STAGE_NAME,
                                         context: 'pre-build/' + env.STAGE_NAME,
                                         status: 'SUCCESS'
                        }
                        unstable {
                            githubNotify credentialsId: 'daos-jenkins-commit-status',
                                         description: env.STAGE_NAME,
                                         context: 'pre-build/' + env.STAGE_NAME,
                                         status: 'FAILURE'
                        }
                        failure {
                            githubNotify credentialsId: 'daos-jenkins-commit-status',
                                         description: env.STAGE_NAME,
                                         context: 'pre-build/' + env.STAGE_NAME,
                                         status: 'ERROR'
                        }
                        */
                    }
                } // stage('checkpatch')
                stage('Python Bandit check') {
                    when {
                      beforeAgent true
                      expression { ! skip_bandit_check() }
                    }
                    agent {
                        dockerfile {
                            filename 'Dockerfile.code_scanning'
                            dir 'utils/docker'
                            label 'docker_runner'
                            additionalBuildArgs dockerBuildArgs()
                        }
                    }
                    steps {
                        pythonBanditCheck()
                    }
                    post {
                        always {
                            // Bandit will have empty results if it does not
                            // find any issues.
                            junit testResults: 'bandit.xml',
                                  allowEmptyResults: true
                        }
                    }
                } // stage('Python Bandit check')
            }
        }
        stage('Build') {
            /* Don't use failFast here as whilst it avoids using extra resources
             * and gives faster results for PRs it's also on for master where we
             * do want complete results in the case of partial failure
             */
            //failFast true
            when {
                beforeAgent true
                expression { ! skip_build() }
            }
            parallel {
                stage('Build RPM on CentOS 7') {
                    agent {
                        dockerfile {
                            filename 'Dockerfile.mockbuild'
                            dir 'utils/rpms/packaging'
                            label 'docker_runner'
                            additionalBuildArgs dockerBuildArgs()
                            args  '--group-add mock --cap-add=SYS_ADMIN --privileged=true'
                        }
                    }
                    steps {
                        buildRpm()
                    }
                    post {
                        success {
                            buildRpmPost condition: 'success'
                        }
                        unstable {
                            buildRpmPost condition: 'unstable'
                        }
                        failure {
                            buildRpmPost condition: 'failure'
                        }
                        unsuccessful {
                            buildRpmPost condition: 'unsuccessful'
                        }
                        cleanup {
                            buildRpmPost condition: 'cleanup'
                        }
                    }
                }
                stage('Build RPM on Leap 15') {
                    when {
                        beforeAgent true
                        expression { ! skip_build_rpm('leap15') }
                    }
                    agent {
                        dockerfile {
                            filename 'Dockerfile.mockbuild'
                            dir 'utils/rpms/packaging'
                            label 'docker_runner'
                            additionalBuildArgs dockerBuildArgs()
                            args  '--group-add mock --cap-add=SYS_ADMIN --privileged=true'
                        }
                    }
                    steps {
                        buildRpm()
                    }
                    post {
                        success {
                            buildRpmPost condition: 'success'
                        }
                        unstable {
                            buildRpmPost condition: 'unstable'
                        }
                        failure {
                            buildRpmPost condition: 'failure'
                        }
                        unsuccessful {
                            buildRpmPost condition: 'unsuccessful'
                        }
                        cleanup {
                            buildRpmPost condition: 'cleanup'
                        }
                    }
                }
                stage('Build DEB on Ubuntu 20.04') {
                    when {
                        beforeAgent true
                        expression { ! skip_build_rpm('ubuntu20') }
                    }
                    agent {
                        dockerfile {
                            filename 'Dockerfile.ubuntu.20.04'
                            dir 'utils/rpms/packaging'
                            label 'docker_runner'
                            args '--privileged=true'
                            additionalBuildArgs dockerBuildArgs()
                            args  '--cap-add=SYS_ADMIN --privileged=true'
                        }
                    }
                    steps {
                        buildRpm()
                    }
                    post {
                        success {
                            buildRpmPost condition: 'success'
                        }
                        unstable {
                            buildRpmPost condition: 'unstable'
                        }
                        failure {
                            buildRpmPost condition: 'failure'
                        }
                        unsuccessful {
                            buildRpmPost condition: 'unsuccessful'
                        }
                        cleanup {
                            buildRpmPost condition: 'cleanup'
                        }
                    }
                }
                stage('Build on CentOS 7') {
                    when {
                        beforeAgent true
                        expression { ! skip_build_on_centos7_gcc() }
                    }
                    agent {
                        dockerfile {
                            filename 'Dockerfile.centos.7'
                            dir 'utils/docker'
                            label 'docker_runner'
                            additionalBuildArgs dockerBuildArgs(qb: quickbuild()) +
                                                " -t ${sanitized_JOB_NAME}-centos7 " +
                                                ' --build-arg QUICKBUILD_DEPS="' +
                                                quick_build_deps('centos7') + '"' +
                                                ' --build-arg REPOS="' + pr_repos() + '"'
                        }
                    }
                    steps {
                        sconsBuild parallel_build: parallel_build(),
                                   stash_files: 'ci/test_files_to_stash.txt'
                    }
                    post {
                        always {
                            recordIssues enabledForFailure: true,
                                         aggregatingResults: true,
                                         id: "analysis-gcc-centos7",
                                         tools: [ gcc4(pattern: 'centos7-gcc-build.log'),
                                                  cppCheck(pattern: 'centos7-gcc-build.log') ],
                                         filters: [ excludeFile('.*\\/_build\\.external\\/.*'),
                                                    excludeFile('_build\\.external\\/.*') ]
                        }
                        success {
                            sh "rm -rf _build.external"
                        }
                        unsuccessful {
                            sh """if [ -f config.log ]; then
                                      mv config.log config.log-centos7-gcc
                                  fi"""
                            archiveArtifacts artifacts: 'config.log-centos7-gcc',
                                             allowEmptyArchive: true
                        }
                    }
                }
                stage('Build on CentOS 7 Bullseye') {
                    when {
                        beforeAgent true
                        expression { ! skip_build_on_centos7_bullseye() }
                    }
                    agent {
                        dockerfile {
                            filename 'Dockerfile.centos.7'
                            dir 'utils/docker'
                            label 'docker_runner'
                            additionalBuildArgs "-t ${sanitized_JOB_NAME}-centos7 " +
                                '$BUILDARGS_QB_TRUE' +
                                ' --build-arg BULLSEYE=' + env.BULLSEYE +
                                ' --build-arg QUICKBUILD_DEPS="' +
                                quick_build_deps('centos7') + '"' +
                                ' --build-arg REPOS="' + pr_repos() + '"'
                        }
                    }
                    steps {
                        sconsBuild parallel_build: parallel_build(),
                                   stash_files: 'ci/test_files_to_stash.txt'
                    }
                    post {
                        always {
                            recordIssues enabledForFailure: true,
                                         aggregatingResults: true,
                                         id: "analysis-covc-centos7",
                                         tools: [ gcc4(pattern: 'centos7-covc-build.log'),
                                                  cppCheck(pattern: 'centos7-covc-build.log') ],
                                         filters: [ excludeFile('.*\\/_build\\.external\\/.*'),
                                                    excludeFile('_build\\.external\\/.*') ]
                        }
                        success {
                            sh "rm -rf _build.external"
                        }
                        unsuccessful {
                            sh """if [ -f config.log ]; then
                                      mv config.log config.log-centos7-covc
                                  fi"""
                            archiveArtifacts artifacts: 'config.log-centos7-covc',
                                             allowEmptyArchive: true
                        }
                    }
                }
                stage('Build on CentOS 7 debug') {
                    when {
                        beforeAgent true
                        expression { ! skip_build_on_centos7_gcc_debug() }
                    }
                    agent {
                        dockerfile {
                            filename 'Dockerfile.centos.7'
                            dir 'utils/docker'
                            label 'docker_runner'
                            additionalBuildArgs dockerBuildArgs(qb: quickbuild()) +
                                                " -t ${sanitized_JOB_NAME}-centos7 " +
                                                ' --build-arg QUICKBUILD_DEPS="' +
                                                quick_build_deps('centos7') + '"' +
                                                ' --build-arg REPOS="' + pr_repos() + '"'
                        }
                    }
                    steps {
                        sconsBuild parallel_build: parallel_build()
                    }
                    post {
                        always {
                            recordIssues enabledForFailure: true,
                                         aggregatingResults: true,
                                         id: "analysis-gcc-centos7-debug",
                                         tools: [ gcc4(pattern: 'centos7-gcc-debug-build.log'),
                                                  cppCheck(pattern: 'centos7-gcc-debug-build.log') ],
                                         filters: [ excludeFile('.*\\/_build\\.external\\/.*'),
                                                   excludeFile('_build\\.external\\/.*') ]
                        }
                        success {
                            sh "rm -rf _build.external"
                        }
                        unsuccessful {
                            sh """if [ -f config.log ]; then
                                      mv config.log config.log-centos7-gcc-debug
                                  fi"""
                            archiveArtifacts artifacts: 'config.log-centos7-gcc-debug',
                                             allowEmptyArchive: true
                        }
                    }
                }
                stage('Build on CentOS 7 release') {
                    when {
                        beforeAgent true
                        expression { ! skip_build_on_centos7_gcc_release() }
                    }
                    agent {
                        dockerfile {
                            filename 'Dockerfile.centos.7'
                            dir 'utils/docker'
                            label 'docker_runner'
                            additionalBuildArgs dockerBuildArgs(qb: quickbuild()) +
                                                " -t ${sanitized_JOB_NAME}-centos7 " +
                                                ' --build-arg QUICKBUILD_DEPS="' +
                                                quick_build_deps('centos7') + '"' +
                                                ' --build-arg REPOS="' + pr_repos() + '"'
                        }
                    }
                    steps {
                        sconsBuild parallel_build: parallel_build()
                    }
                    post {
                        always {
                            recordIssues enabledForFailure: true,
                                         aggregatingResults: true,
                                         id: "analysis-gcc-centos7-release",
                                         tools: [ gcc4(pattern: 'centos7-gcc-release-build.log'),
                                                  cppCheck(pattern: 'centos7-gcc-release-build.log') ],
                                         filters: [excludeFile('.*\\/_build\\.external\\/.*'),
                                                   excludeFile('_build\\.external\\/.*')]
                        }
                        success {
                            sh "rm -rf _build.external"
                        }
                        unsuccessful {
                            sh """if [ -f config.log ]; then
                                      mv config.log config.log-centos7-gcc-release
                                  fi"""
                            archiveArtifacts artifacts: 'config.log-centos7-gcc-release',
                                             allowEmptyArchive: true
                        }
                    }
                }
                stage('Build on CentOS 7 with Clang') {
                    when {
                        beforeAgent true
                        expression { ! skip_build_on_landing_branch() }
                    }
                    agent {
                        dockerfile {
                            filename 'Dockerfile.centos.7'
                            dir 'utils/docker'
                            label 'docker_runner'
                            additionalBuildArgs dockerBuildArgs(qb: quickbuild()) +
                                                " -t ${sanitized_JOB_NAME}-centos7 " +
                                                ' --build-arg QUICKBUILD_DEPS="' +
                                                quick_build_deps('centos7') + '"'
                        }
                    }
                    steps {
                        sconsBuild parallel_build: parallel_build()
                    }
                    post {
                        always {
                            recordIssues enabledForFailure: true,
                                         aggregatingResults: true,
                                         id: "analysis-centos7-clang",
                                         tools: [ clang(pattern: 'centos7-clang-build.log'),
                                                  cppCheck(pattern: 'centos7-clang-build.log') ],
                                         filters: [ excludeFile('.*\\/_build\\.external\\/.*'),
                                                    excludeFile('_build\\.external\\/.*') ]
                        }
                        success {
                            sh "rm -rf _build.external"
                        }
                        unsuccessful {
                            sh """if [ -f config.log ]; then
                                      mv config.log config.log-centos7-clang
                                  fi"""
                            archiveArtifacts artifacts: 'config.log-centos7-clang',
                                             allowEmptyArchive: true
                        }
                    }
                }
                stage('Build on Ubuntu 20.04') {
                    when {
                        beforeAgent true
                        expression { ! skip_build_on_landing_branch() }
                    }
                    agent {
                        dockerfile {
                            filename 'Dockerfile.ubuntu.20.04'
                            dir 'utils/docker'
                            label 'docker_runner'
                            additionalBuildArgs dockerBuildArgs() +
                                                " -t ${sanitized_JOB_NAME}-ubuntu20.04"
                        }
                    }
                    steps {
                        sconsBuild parallel_build: parallel_build()
                    }
                    post {
                        always {
                            recordIssues enabledForFailure: true,
                                         aggregatingResults: true,
                                         id: "analysis-ubuntu20",
                                         tools: [ gcc4(pattern: 'ubuntu20.04-gcc-build.log'),
                                                  cppCheck(pattern: 'ubuntu20.04-gcc-build.log') ],
                                         filters: [ excludeFile('.*\\/_build\\.external\\/.*'),
                                                    excludeFile('_build\\.external\\/.*') ]
                        }
                        success {
                            sh "rm -rf _build.external"
                        }
                        unsuccessful {
                            sh """if [ -f config.log ]; then
                                      mv config.log config.log-ubuntu20.04-gcc
                                  fi"""
                            archiveArtifacts artifacts: 'config.log-ubuntu20.04-gcc',
                                             allowEmptyArchive: true
                        }
                    }
                }
                stage('Build on Ubuntu 20.04 with Clang') {
                    when {
                        beforeAgent true
                        expression { ! skip_build_on_ubuntu_clang() }
                    }
                    agent {
                        dockerfile {
                            filename 'Dockerfile.ubuntu.20.04'
                            dir 'utils/docker'
                            label 'docker_runner'
                            additionalBuildArgs dockerBuildArgs() +
                                                " -t ${sanitized_JOB_NAME}-ubuntu20.04"
                        }
                    }
                    steps {
                        sconsBuild parallel_build: parallel_build()
                    }
                    post {
                        always {
                            recordIssues enabledForFailure: true,
                                         aggregatingResults: true,
                                         id: "analysis-ubuntu20-clang",
                                         tools: [ clang(pattern: 'ubuntu20.04-clang-build.log'),
                                                  cppCheck(pattern: 'ubuntu20.04-clang-build.log') ],
                                         filters: [ excludeFile('.*\\/_build\\.external\\/.*'),
                                                    excludeFile('_build\\.external\\/.*') ]
                        }
                        success {
                            sh "rm -rf _build.external"
                        }
                        unsuccessful {
                            sh """if [ -f config.log ]; then
                                      mv config.log config.log-ubuntu20.04-clang
                                  fi"""
                            archiveArtifacts artifacts: 'config.log-ubuntu20.04-clang',
                                             allowEmptyArchive: true
                        }
                    }
                }
                stage('Build on Leap 15') {
                    agent {
                        dockerfile {
                            filename 'Dockerfile.leap.15'
                            dir 'utils/docker'
                            label 'docker_runner'
                            additionalBuildArgs dockerBuildArgs(qb: quickbuild()) +
                                                " -t ${sanitized_JOB_NAME}-leap15 " +
                                                ' --build-arg QUICKBUILD_DEPS="' +
                                                quick_build_deps('leap15') + '"' +
                                                ' --build-arg REPOS="' + pr_repos() + '"'
                        }
                    }
                    steps {
                        sconsBuild parallel_build: parallel_build(),
                                   stash_files: 'ci/test_files_to_stash.txt'
                    }
                    post {
                        always {
                            recordIssues enabledForFailure: true,
                                         aggregatingResults: true,
                                         id: "analysis-gcc-leap15",
                                         tools: [ gcc4(pattern: 'leap15-gcc-build.log'),
                                                  cppCheck(pattern: 'leap15-gcc-build.log') ],
                                         filters: [ excludeFile('.*\\/_build\\.external\\/.*'),
                                                    excludeFile('_build\\.external\\/.*') ]
                        }
                        success {
                            sh "rm -rf _build.external"
                        }
                        unsuccessful {
                            sh """if [ -f config.log ]; then
                                      mv config.log config.log-leap15-gcc
                                  fi"""
                            archiveArtifacts artifacts: 'config.log-leap15-gcc',
                                             allowEmptyArchive: true
                        }
                    }
                }
                stage('Build on Leap 15 with Clang') {
                    when {
                        beforeAgent true
                        expression { ! skip_build_on_landing_branch() }
                    }
                    agent {
                        dockerfile {
                            filename 'Dockerfile.leap.15'
                            dir 'utils/docker'
                            label 'docker_runner'
                            additionalBuildArgs dockerBuildArgs() +
                                                " -t ${sanitized_JOB_NAME}-leap15"
                        }
                    }
                    steps {
                        sconsBuild parallel_build: parallel_build()
                    }
                    post {
                        always {
                            recordIssues enabledForFailure: true,
                                         aggregatingResults: true,
                                         id: "analysis-leap15-clang",
                                         tools: [ clang(pattern: 'leap15-clang-build.log'),
                                                  cppCheck(pattern: 'leap15-clang-build.log') ],
                                         filters: [ excludeFile('.*\\/_build\\.external\\/.*'),
                                                    excludeFile('_build\\.external\\/.*') ]
                        }
                        success {
                            sh "rm -rf _build.external"
                        }
                        unsuccessful {
                            sh """if [ -f config.log ]; then
                                      mv config.log config.log-leap15-clang
                                  fi"""
                            archiveArtifacts artifacts: 'config.log-leap15-clang',
                                             allowEmptyArchive: true
                        }
                    }
                }
                stage('Build on Leap 15 with Intel-C and TARGET_PREFIX') {
                    when {
                        beforeAgent true
                        expression { ! skip_build_on_leap15_icc() }
                    }
                    agent {
                        dockerfile {
                            filename 'Dockerfile.leap.15'
                            dir 'utils/docker'
                            label 'docker_runner'
                            additionalBuildArgs dockerBuildArgs() +
                                                " -t ${sanitized_JOB_NAME}-leap15"
                            args '-v /opt/intel:/opt/intel'
                        }
                    }
                    steps {
                        sconsBuild parallel_build: parallel_build()
                    }
                    post {
                        always {
                            recordIssues enabledForFailure: true,
                                         aggregatingResults: true,
                                         id: "analysis-leap15-intelc",
                                         tools: [ intel(pattern: 'leap15-icc-build.log'),
                                                  cppCheck(pattern: 'leap15-icc-build.log') ],
                                         filters: [ excludeFile('.*\\/_build\\.external\\/.*'),
                                                    excludeFile('_build\\.external\\/.*') ]
                        }
                        success {
                            sh "rm -rf _build.external"
                        }
                        unsuccessful {
                            sh """if [ -f config.log ]; then
                                      mv config.log config.log-leap15-intelc
                                  fi"""
                            archiveArtifacts artifacts: 'config.log-leap15-intelc',
                                             allowEmptyArchive: true
                        }
                    }
                }
            }
        }
        stage('Unit Tests') {
            when {
                beforeAgent true
                expression { ! skip_unit_testing_stage() }
            }
            parallel {
                stage('Unit Test') {
                    when {
                      beforeAgent true
                      expression { ! skip_unit_test() }
                    }
                    agent {
                        label 'ci_vm1'
                    }
                    steps {
                        unitTest timeout_time: 30,
                                 inst_repos: pr_repos(),
                                 inst_rpms: unit_packages()
                    }
                    post {
                      always {
                            unitTestPost artifacts: ['unit_test_logs/*'],
                                         record_issues: false
                        }
                    }
                }
                stage('NLT') {
                    when {
                      beforeAgent true
                      expression { ! skip_stage('nlt') }
                    }
                    agent {
                        label 'ci_hdwr1'
                    }
                    steps {
                        unitTest timeout_time: 20,
                                 inst_repos: pr_repos(),
                                 inst_rpms: unit_packages()
                    }
                    post {
                      always {
                            unitTestPost artifacts: ['nlt_logs/*'],
                                         testResults: 'None',
                                         valgrind_stash: 'centos7-gcc-nlt-memcheck'
                        }
                    }
                }
                stage('Unit Test Bullseye') {
                    when {
                      beforeAgent true
                      expression { ! skip_stage('bullseye', true) }
                    }
                    agent {
                        label 'ci_vm1'
                    }
                    steps {
                        unitTest timeout_time: 60,
                                 ignore_failure: true,
                                 inst_repos: pr_repos(),
                                 inst_rpms: unit_packages()
                    }
                    post {
                        always {
                            // This is only set while dealing with issues
                            // caused by code coverage instrumentation affecting
                            // test results, and while code coverage is being
                            // added.
                            unitTestPost ignore_failure: true,
                                         artifacts: ['covc_test_logs/*',
                                                     'covc_vm_test/**']
                        }
                    }
                } // stage('Unit test Bullseye')
                stage('Unit Test with memcheck') {
                    when {
                      beforeAgent true
                      expression { ! skip_stage('unit-test-memcheck') }
                    }
                    agent {
                        label 'ci_vm1'
                    }
                    steps {
                        unitTest timeout_time: 30,
                                 ignore_failure: true,
                                 inst_repos: pr_repos(),
                                 inst_rpms: unit_packages()
                    }
                    post {
                        always {
                            unitTestPost artifacts: ['unit_test_memcheck_logs.tar.gz',
                                                     'unit_test_memcheck_logs/*.log'],
                                         valgrind_stash: 'centos7-gcc-unit-memcheck'
                        }
                    }
                } // stage('Unit Test with memcheck')
            }
        }
        stage('Test') {
            when {
                beforeAgent true
                expression { ! skip_testing_stage() }
            }
            parallel {
                stage('Coverity on CentOS 7') {
                    when {
                        beforeAgent true
                        expression { ! skip_stage('coverity-test') }
                    }
                    agent {
                        dockerfile {
                            filename 'Dockerfile.centos.7'
                            dir 'utils/docker'
                            label 'docker_runner'
                            additionalBuildArgs dockerBuildArgs(qb: true) +
                                                " -t ${sanitized_JOB_NAME}-centos7 " +
                                                ' --build-arg QUICKBUILD_DEPS="' +
                                                quick_build_deps('centos7') + '"' +
                                                ' --build-arg REPOS="' + pr_repos() + '"'
                        }
                    }
                    steps {
                        sconsBuild coverity: "daos-stack/daos",
                                   parallel_build: parallel_build()
                    }
                    post {
                        success {
                            coverityPost condition: 'success'
                        }
                        unsuccessful {
                            coverityPost condition: 'unsuccessful'
                        }
                    }
                } // stage('Coverity on CentOS 7')
                stage('Functional on CentOS 7') {
                    when {
                        beforeAgent true
                        expression { ! skip_ftest('el7') }
                    }
                    agent {
                        label 'ci_vm9'
                    }
                    steps {
                        functionalTest inst_repos: daos_repos(),
                                       inst_rpms: functional_packages()
                    }
                    post {
                        always {
                            functionalTestPost()
                        }
                    }
                } // stage('Functional on CentOS 7')
                stage('Functional on Leap 15') {
                    when {
                        beforeAgent true
                        expression { ! skip_ftest('leap15') }
                    }
                    agent {
                        label 'ci_vm9'
                    }
                    steps {
                        functionalTest inst_repos: daos_repos(),
                                       inst_rpms: functional_packages()
                    }
                    post {
                        always {
                            functionalTestPost()
                        }
                    } // post
                } // stage('Functional on Leap 15')
                stage('Functional on Ubuntu 20.04') {
                    when {
                        beforeAgent true
                        expression { ! skip_ftest('ubuntu20') }
                    }
                    agent {
                        label 'ci_vm9'
                    }
                    steps {
                        functionalTest inst_repos: daos_repos(),
                                       inst_rpms: functional_packages()
                    }
                    post {
                        always {
                            functionalTestPost()
                        }
                    } // post
                } // stage('Functional on Ubuntu 20.04')
                stage('Functional_Hardware_Small') {
                    when {
                        beforeAgent true
                        expression { ! skip_ftest_hw('small') }
                    }
                    agent {
                        // 2 node cluster with 1 IB/node + 1 test control node
                        label 'ci_nvme3'
                    }
                    steps {
                        functionalTest target: hw_distro_target(),
                                       inst_repos: daos_repos(),
                                       inst_rpms: functional_packages()
                    }
                    post {
                        always {
                            functionalTestPost()
                        }
                    }
                } // stage('Functional_Hardware_Small')
                stage('Functional_Hardware_Medium') {
                    when {
                        beforeAgent true
                        expression { ! skip_ftest_hw('medium') }
                    }
                    agent {
                        // 4 node cluster with 2 IB/node + 1 test control node
                        label 'ci_nvme5'
                    }
                    steps {
                        functionalTest target: hw_distro_target(),
                                       inst_repos: daos_repos(),
                                       inst_rpms: functional_packages()
                   }
                    post {
                        always {
                            functionalTestPost()
                        }
                    }
                } // stage('Functional_Hardware_Medium')
                stage('Functional_Hardware_Large') {
                    when {
                        beforeAgent true
                        expression { ! skip_ftest_hw('large') }
                    }
                    agent {
                        // 8+ node cluster with 1 IB/node + 1 test control node
                        label 'ci_nvme9'
                    }
                    steps {
                        functionalTest target: hw_distro_target(),
                                       inst_repos: daos_repos(),
                                       inst_rpms: functional_packages()
                    }
                    post {
                        always {
                            functionalTestPost()
                        }
                    }
                } // stage('Functional_Hardware_Large')
                stage('Test CentOS 7 RPMs') {
                    when {
                        beforeAgent true
                        expression { ! skip_test_rpms_centos7() }
                    }
                    agent {
                        label 'ci_vm1'
                    }
                    steps {
                        testRpm inst_repos: daos_repos(),
                                daos_pkg_version: daos_packages_version()
                   }
                } // stage('Test CentOS 7 RPMs')
                stage('Scan CentOS 7 RPMs') {
                    when {
                        beforeAgent true
                        expression { ! skip_scan_rpms_centos7() }
                    }
                    agent {
                        label 'ci_vm1'
                    }
                    steps {
                        scanRpms inst_repos: daos_repos(),
                                 daos_pkg_version: daos_packages_version(),
                                 inst_rpms: 'clamav clamav-devel',
                                 test_script: 'ci/rpm/scan_daos.sh',
                                 junit_files: 'maldetect.xml'
                    }
                    post {
                        always {
                            junit 'maldetect.xml'
                        }
                    }
                } // stage('Scan CentOS 7 RPMs')
            } // parallel
        } // stage('Test')
        stage ('Test Report') {
            parallel {
                stage('Bullseye Report') {
                    when {
                      beforeAgent true
                      expression { ! skip_bullseye_report() }
                    }
                    agent {
                        dockerfile {
                            filename 'Dockerfile.centos.7'
                            dir 'utils/docker'
                            label 'docker_runner'
                            additionalBuildArgs "-t ${sanitized_JOB_NAME}-centos7 " +
                                '$BUILDARGS_QB_TRUE' +
                                ' --build-arg BULLSEYE=' + env.BULLSEYE +
                                ' --build-arg QUICKBUILD_DEPS="' +
                                quick_build_deps('centos7') + '"' +
                                ' --build-arg REPOS="' + pr_repos() + '"'
                        }
                    }
                    steps {
                        // The coverage_healthy is primarily set here
                        // while the code coverage feature is being implemented.
                        cloverReportPublish coverage_stashes: ['centos7-covc-unit-cov'],
                                            coverage_healthy: [methodCoverage: 0,
                                                               conditionalCoverage: 0,
                                                               statementCoverage: 0],
                                            ignore_failure: true
                    }
                } // stage('Bullseye Report')
            } // parallel
        } // stage ('Test Report')
    } // stages
    post {
        always {
            valgrindReportPublish valgrind_stashes: ['centos7-gcc-nlt-memcheck',
                                                     'centos7-gcc-unit-memcheck']
        }
        unsuccessful {
            notifyBrokenBranch branches: target_branch
        }
    } // post
}<|MERGE_RESOLUTION|>--- conflicted
+++ resolved
@@ -432,14 +432,9 @@
         ansiColor('xterm')
     }
 
-<<<<<<< HEAD
     // Default priority is 2, lower is better.
     parameters {
         string(name: 'BuildPriority', defaultValue: env.BRANCH_NAME == 'master' ? '3' : '1')
-=======
-    parameters {
-        string(name: 'BuildPriority', defaultValue: '', description: 'Priority of the build.  DO NOT USE WITHOUT PERMISSION.')
->>>>>>> 2d3a4cdc
     }
 
     stages {
