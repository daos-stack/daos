#!/usr/bin/groovy
/* groovylint-disable DuplicateStringLiteral, NestedBlockDepth */
/* Copyright (C) 2019-2021 Intel Corporation
 * All rights reserved.
 *
 * This file is part of the DAOS Project. It is subject to the license terms
 * in the LICENSE file found in the top-level directory of this distribution
 * and at https://img.shields.io/badge/License-BSD--2--Clause--Patent-blue.svg.
 * No part of the DAOS Project, including this file, may be copied, modified,
 * propagated, or distributed except according to the terms contained in the
 * LICENSE file.
 */

// To use a test branch (i.e. PR) until it lands to master
// I.e. for testing library changes
//@Library(value="pipeline-lib@your_branch") _
@Library(value=['pipeline-lib@pahender/DAOS-13648', 'trusted-pipeline-lib@pahender/DAOS-13648']) _

// Should try to figure this out automatically
/* groovylint-disable-next-line CompileStatic, VariableName */
String base_branch = 'release/2.4'
// For master, this is just some wildly high number
next_version = '2.5'

// Don't define this as a type or it loses it's global scope
target_branch = env.CHANGE_TARGET ? env.CHANGE_TARGET : env.BRANCH_NAME
/* groovylint-disable-next-line UnusedVariable, VariableName */
String sanitized_JOB_NAME = JOB_NAME.toLowerCase().replaceAll('/', '-').replaceAll('%2f', '-')

// bail out of branch builds that are not on a whitelist
if (!env.CHANGE_ID &&
    (!(env.BRANCH_NAME =~ branchTypeRE('testing')) &&
     !(env.BRANCH_NAME =~ branchTypeRE('release')) &&
     env.BRANCH_NAME != 'master')) {
   currentBuild.result = 'SUCCESS'
   return
}

pipeline {
    agent { label 'lightweight' }

    triggers {
        /* groovylint-disable-next-line AddEmptyString */
<<<<<<< HEAD
        cron(env.BRANCH_NAME == 'provider-ucx-2.4-testing' ? 'TZ=UTC\n0 2 * * 6\n' : '')
=======
        cron(env.BRANCH_NAME == 'provider-testing-ucx' ? 'TZ=UTC\n0 2 * * 6' : '')
>>>>>>> 4eb8a122
    }

    environment {
        BULLSEYE = credentials('bullseye_license_key')
        GITHUB_USER = credentials('daos-jenkins-review-posting')
        SSH_KEY_ARGS = '-ici_key'
        CLUSH_ARGS = "-o$SSH_KEY_ARGS"
        TEST_RPMS = cachedCommitPragma(pragma: 'RPM-test', def_val: 'true')
        COVFN_DISABLED = cachedCommitPragma(pragma: 'Skip-fnbullseye', def_val: 'true')
        SCONS_FAULTS_ARGS = sconsFaultsArgs()
    }

    options {
        // preserve stashes so that jobs can be started at the test stage
        preserveStashes(buildCount: 5)
        ansiColor('xterm')
    }

    parameters {
        string(name: 'BuildPriority',
               /* groovylint-disable-next-line UnnecessaryGetter */
               defaultValue: getPriority(),
               description: 'Priority of this build.  DO NOT USE WITHOUT PERMISSION.')
        string(name: 'TestTag',
               defaultValue: 'pr daily_regression',
               description: 'Test-tag to use for the Functional Hardware stages of this run ' +
                            '(i.e. pr, daily_regression, full_regression, etc.)')
        string(name: 'TestNvme',
               defaultValue: '',
               description: 'The launch.py --nvme argument to use for the Functional test ' +
                            'stages of this run (i.e. auto, auto_md_on_ssd, auto:-3DNAND, ' +
                            '0000:81:00.0, etc.)')
        string(name: 'TestRepeat',
               defaultValue: '',
               description: 'Test-repeat to use for this run.  Specifies the number of times to ' +
                            'repeat each functional test. CAUTION: only use in combination with ' +
                            'a reduced number of tests specified with the TestTag parameter.')
        string(name: 'TestProvider',
               defaultValue: 'ucx+dc_x',
               description: 'Provider to use for the Functional Hardware stages of this run (i.e. ucx+dc_x)')
        string(name: 'BaseBranch',
               defaultValue: base_branch,
               description: 'The base branch to run testing against (i.e. master, or a PR\'s branch)')
        string(name: 'CI_RPM_TEST_VERSION',
               defaultValue: '',
               description: 'Package version to use instead of building. example: 1.3.103-1, 1.2-2')
        string(name: 'CI_PR_REPOS',
               defaultValue: '',
               description: 'Additional repository used for locating packages for the build and ' +
                            'test nodes, in the project@PR-number[:build] format.')
        string(name: 'CI_HARDWARE_DISTRO',
               defaultValue: '',
               description: 'Distribution to use for Functional Hardware Tests')
        booleanParam(name: 'CI_medium_TEST',
                     defaultValue: true,
                     description: 'Run the Functional Hardware Medium test stage')
        booleanParam(name: 'CI_medium-ucx-provider_TEST',
                     defaultValue: true,
                     description: 'Run the Functional Hardware Medium UCX Provider test stage')
        booleanParam(name: 'CI_large_TEST',
                     defaultValue: true,
                     description: 'Run the Functional Hardware Large test stage')
        string(name: 'FUNCTIONAL_HARDWARE_MEDIUM_LABEL',
               defaultValue: 'ci_ofed5',
               description: 'Label to use for 5 node Functional Hardware Medium stage')
        string(name: 'FUNCTIONAL_HARDWARE_MEDIUM_UCX_PROVIDER_LABEL',
               defaultValue: 'ci_ofed5',
               description: 'Label to use for 5 node Functional Hardware Medium UCX Provider stage')
        string(name: 'FUNCTIONAL_HARDWARE_LARGE_LABEL',
               defaultValue: 'ci_ofed9',
               description: 'Label to use for 9 node Functional Hardware Large stage')
        string(name: 'CI_BUILD_DESCRIPTION',
               defaultValue: '',
               description: 'A description of the build')
    }

    stages {
        stage('Set Description') {
            steps {
                script {
                    if (params.CI_BUILD_DESCRIPTION) {
                        buildDescription params.CI_BUILD_DESCRIPTION
                    }
                }
            }
        }
        stage('Get Commit Message') {
            steps {
                pragmasToEnv()
            }
        }
        stage('Cancel Previous Builds') {
            when {
                beforeAgent true
                expression { !skipStage() }
            }
            steps {
                cancelPreviousBuilds()
            }
        }
        stage('Test') {
            when {
                beforeAgent true
                expression { !skipStage() }
            }
            parallel {
                stage('Functional Hardware Medium') {
                    when {
                        beforeAgent true
                        expression { !skipStage() }
                    }
                    agent {
                        // 4 node cluster with 2 IB/node + 1 test control node
                        label params.FUNCTIONAL_HARDWARE_MEDIUM_LABEL
                    }
                    steps {
                        // Need to get back onto base_branch for ci/
                        checkoutScm url: 'https://github.com/daos-stack/daos.git',
                                    branch: env.BaseBranch,
                                    withSubmodules: true
                        functionalTest inst_repos: daosRepos(),
                                       inst_rpms: functionalPackages(1, next_version, "tests-internal"),
                                       test_function: 'runTestFunctionalV2'
                    }
                    post {
                        always {
                            functionalTestPostV2()
                        }
                    }
                } // stage('Functional Hardware Medium')
                stage('Functional Hardware Medium UCX Provider') {
                    when {
                        beforeAgent true
                        expression { !skipStage() }
                    }
                    agent {
                        // 4 node cluster with 2 IB/node + 1 test control node
                        label params.FUNCTIONAL_HARDWARE_MEDIUM_UCX_PROVIDER_LABEL
                    }
                    steps {
                        // Need to get back onto base_branch for ci/
                        checkoutScm url: 'https://github.com/daos-stack/daos.git',
                                    branch: env.BaseBranch,
                                    withSubmodules: true
                        functionalTest inst_repos: daosRepos(),
                                       inst_rpms: functionalPackages(1, next_version, "tests-internal"),
                                       test_function: 'runTestFunctionalV2'
                    }
                    post {
                        always {
                            functionalTestPostV2()
                        }
                    }
                } // stage('Functional Hardware Medium UCX Provider')
                stage('Functional Hardware Large') {
                    when {
                        beforeAgent true
                        expression { !skipStage() }
                    }
                    agent {
                        // 8+ node cluster with 1 IB/node + 1 test control node
                        label params.FUNCTIONAL_HARDWARE_LARGE_LABEL
                    }
                    steps {
                        // Need to get back onto base_branch for ci/
                        checkoutScm url: 'https://github.com/daos-stack/daos.git',
                                    branch: env.BaseBranch,
                                    withSubmodules: true
                        functionalTest inst_repos: daosRepos(),
                                       inst_rpms: functionalPackages(1, next_version, "tests-internal"),
                                       test_function: 'runTestFunctionalV2'
                    }
                    post {
                        always {
                            functionalTestPostV2()
                        }
                    }
                } // stage('Functional Hardware Large')
            } // parallel
        } // stage('Test')
    } //stages
    post {
        unsuccessful {
            notifyBrokenBranch branches: target_branch
        }
    } // post
}<|MERGE_RESOLUTION|>--- conflicted
+++ resolved
@@ -41,11 +41,7 @@
 
     triggers {
         /* groovylint-disable-next-line AddEmptyString */
-<<<<<<< HEAD
-        cron(env.BRANCH_NAME == 'provider-ucx-2.4-testing' ? 'TZ=UTC\n0 2 * * 6\n' : '')
-=======
-        cron(env.BRANCH_NAME == 'provider-testing-ucx' ? 'TZ=UTC\n0 2 * * 6' : '')
->>>>>>> 4eb8a122
+        cron(env.BRANCH_NAME == 'provider-ucx-2.4-testing' ? 'TZ=UTC\n0 2 * * 6' : '')
     }
 
     environment {
