#!/usr/bin/groovy
/* groovylint-disable-next-line LineLength */
/* groovylint-disable DuplicateMapLiteral, DuplicateNumberLiteral */
/* groovylint-disable DuplicateStringLiteral, NestedBlockDepth */
/* groovylint-disable ParameterName, VariableName */
/* Copyright 2019-2024 Intel Corporation
/* Copyright 2025 Google LLC
 * Copyright 2025 Hewlett Packard Enterprise Development LP
 * All rights reserved.
 *
 * This file is part of the DAOS Project. It is subject to the license terms
 * in the LICENSE file found in the top-level directory of this distribution
 * and at https://img.shields.io/badge/License-BSD--2--Clause--Patent-blue.svg.
 * No part of the DAOS Project, including this file, may be copied, modified,
 * propagated, or distributed except according to the terms contained in the
 * LICENSE file.
 */

// To use a test branch (i.e. PR) until it lands to master
// I.e. for testing library changes
//@Library(value='pipeline-lib@your_branch') _

/* groovylint-disable-next-line CompileStatic */
job_status_internal = [:]

void get_rpm_relval() {
    env.DAOS_RELVAL = sh(label: 'get git tag',
               script: '''if [ -n "$GIT_CHECKOUT_DIR" ] && [ -d "$GIT_CHECKOUT_DIR" ]; then
                              cd "$GIT_CHECKOUT_DIR"
                          fi
                          if git diff-index --name-only HEAD^ | grep -q TAG; then
                              echo ""
                          else
                              echo ".$(git rev-list HEAD --count).g$(git rev-parse --short=8 HEAD)"
                          fi''',
                returnStdout: true).trim()
}

// groovylint-disable-next-line MethodParameterTypeRequired, NoDef
void job_status_update(String name=env.STAGE_NAME, def value=currentBuild.currentResult) {
    jobStatusUpdate(job_status_internal, name, value)
}

// groovylint-disable-next-line MethodParameterTypeRequired, NoDef
void job_step_update(def value=currentBuild.currentResult) {
    // job_status_update(env.STAGE_NAME, value)
    jobStatusUpdate(job_status_internal, env.STAGE_NAME, value)
}

Map nlt_test() {
    // groovylint-disable-next-line NoJavaUtilDate
    Date startDate = new Date()
    try {
        unstash('nltr')
    } catch (e) {
        print 'Unstash failed, results from NLT stage will not be included'
    }
    sh label: 'Fault injection testing using NLT',
       script: './ci/docker_nlt.sh --class-name el8.fault-injection fi'
    List filesList = []
    filesList.addAll(findFiles(glob: '*.memcheck.xml'))
    int vgfail = 0
    int vgerr = 0
    if (filesList) {
        String rcs = sh label: 'Check for Valgrind errors',
               script: "grep -E '<error( |>)' ${filesList.join(' ')} || true",
               returnStdout: true
        if (rcs) {
            vgfail = 1
        }
        String suite = sanitizedStageName()
        junitSimpleReport suite: suite,
                          file: suite + '_valgrind_results.xml',
                          fails: vgfail,
                          errors: vgerr,
                          name: 'Valgrind_Memcheck',
                          class: 'Valgrind',
                          message: 'Valgrind Memcheck error detected',
                          testdata: rcs
    }
    int runTime = durationSeconds(startDate)
    Map runData = ['nlttest_time': runTime]
    return runData
}

// For master, this is just some wildly high number
String next_version() {
    return '1000'
}

// Don't define this as a type or it loses it's global scope
target_branch = env.CHANGE_TARGET ? env.CHANGE_TARGET : env.BRANCH_NAME
String sanitized_JOB_NAME() {
    return JOB_NAME.toLowerCase().replaceAll('/', '-').replaceAll('%2f', '-')
}

// bail out of branch builds that are not on a whitelist
if (!env.CHANGE_ID &&
    (!env.BRANCH_NAME.startsWith('weekly-testing') &&
     !env.BRANCH_NAME.startsWith('release/') &&
     !env.BRANCH_NAME.startsWith('feature/') &&
     !env.BRANCH_NAME.startsWith('ci-') &&
     env.BRANCH_NAME != 'master')) {
    currentBuild.result = 'SUCCESS'
    return
}

// The docker agent setup and the provisionNodes step need to know the
// UID that the build agent is running under.
cached_uid = 0
Integer getuid() {
    if (cached_uid == 0) {
        cached_uid = sh(label: 'getuid()',
                        script: 'id -u',
                        returnStdout: true).trim()
    }
    return cached_uid
}

void fixup_rpmlintrc() {
    if (env.SCONS_FAULTS_ARGS != 'BUILD_TYPE=dev') {
        return
    }

    List go_bins = ['/usr/bin/dmg',
                    '/usr/bin/daos',
                    '/usr/bin/daos_agent',
                    '/usr/bin/hello_drpc',
                    '/usr/bin/daos_firmware',
                    '/usr/bin/daos_admin',
                    '/usr/bin/daos_server',
                    '/usr/bin/ddb']

    String content = readFile(file: 'utils/rpms/daos.rpmlintrc') + '\n\n' +
                     '# https://daosio.atlassian.net/browse/DAOS-11534\n'

    go_bins.each { bin ->
        content += 'addFilter("W: position-independent-executable-suggested ' + bin + '")\n'
    }

    writeFile(file: 'utils/rpms/daos.rpmlintrc', text: content)
}

void uploadNewRPMs(String target, String stage) {
    buildRpmPost target: target, condition: stage, rpmlint: false, new_rpm: true
}

String vm9_label(String distro) {
    return cachedCommitPragma(pragma: distro + '-VM9-label',
                              def_val: cachedCommitPragma(pragma: 'VM9-label',
                                                          def_val: params.FUNCTIONAL_VM_LABEL))
}

void rpm_test_post(String stageName, String node) {
    sh label: 'Fetch and stage artifacts',
       script: 'hostname; ssh -i ci_key jenkins@' + node + ' ls -ltar /tmp; mkdir -p "' +  env.STAGE_NAME + '/" && ' +
               'scp -i ci_key jenkins@' + node +
               ':/tmp/{{suite_dmg,daos_{server_helper,{control,agent}}}.log,daos_server.log.*} "' +
               stageName + '/"'
    archiveArtifacts artifacts: env.STAGE_NAME + '/**'
    job_status_update()
}

String sconsArgs() {
    if (!params.CI_SCONS_ARGS) {
        return sconsFaultsArgs()
    }

    println('Compiling DAOS with custom arguments')
    return sconsFaultsArgs() + ' ' + params.CI_SCONS_ARGS
}

/**
 * Update default commit pragmas based on files modified.
 */
Map update_default_commit_pragmas() {
    String default_pragmas_str = sh(script: 'ci/gen_commit_pragmas.py --target origin/' + target_branch,
                                    returnStdout: true).trim()
    println('pragmas from gen_commit_pragmas.py:')
    println(default_pragmas_str)
    if (default_pragmas_str) {
        updatePragmas(default_pragmas_str, false)
    }
}

Boolean skip_pragma_set(String name, String def_val='false') {
    // Return whether or not the skip pragma is set
    return cachedCommitPragma("Skip-${name}", def_val).toLowerCase() == 'true'
}

Boolean skip_build_stage(String distro='', String compiler='gcc') {
    // Skip the stage if the CI_<distro>_NOBUILD parameter is set
    if (distro) {
        if (startedByUser() && paramsValue("CI_${distro}_NOBUILD", false)) {
            println("[${env.STAGE_NAME}] Skipping build stage due to CI_${distro}_NOBUILD")
            return true
        }
    }

    // Skip the stage if any Skip-build-<distro>-<compiler> pragmas are true
    String pragma_names = ['build']
    if (distro && compiler) {
        pragma_names << "build-${distro}-${compiler}"
    }
    Boolean any_pragma_skip = pragma_names.any { name -> skip_pragma_set(name) }
    if (any_pragma_skip) {
        println("[${env.STAGE_NAME}] Skipping build stage for due to Skip-[${pragma_names}] pragma")
        return true
    }

    // Skip the stage if a specific DAOS RPM version is specified
    if (rpmTestVersion() != '') {
        println("[${env.STAGE_NAME}] Skipping build stage for due to specific DAOS RPM version")
        return true
    }

    // Otherwise run the build stage
    return false
}

pipeline {
    agent { label 'lightweight' }

    environment {
        GITHUB_USER = credentials('daos-jenkins-review-posting')
        SSH_KEY_ARGS = '-ici_key'
        CLUSH_ARGS = "-o$SSH_KEY_ARGS"
        TEST_RPMS = cachedCommitPragma(pragma: 'RPM-test', def_val: 'true')
        COVFN_DISABLED = cachedCommitPragma(pragma: 'Skip-fnbullseye', def_val: 'true')
        REPO_FILE_URL = repoFileUrl(env.REPO_FILE_URL)
        SCONS_FAULTS_ARGS = sconsArgs()
        HTTPS_PROXY = ''
        PYTHON_VERSION = '3.11'
    }

    options {
        // preserve stashes so that jobs can be started at the test stage
        preserveStashes(buildCount: 5)
        ansiColor('xterm')
        buildDiscarder(logRotator(artifactDaysToKeepStr: '100', daysToKeepStr: '730'))
    }

    parameters {
        string(name: 'BuildPriority',
               /* groovylint-disable-next-line UnnecessaryGetter */
               defaultValue: getPriority(),
               description: 'Priority of this build.  DO NOT USE WITHOUT PERMISSION.')
        string(name: 'TestTag',
               defaultValue: '',
               description: 'Test-tag to use for this run (i.e. pr, daily_regression, full_regression, etc.)')
        string(name: 'BuildType',
               defaultValue: '',
               description: 'Type of build.  Passed to scons as BUILD_TYPE.  (I.e. dev, release, debug, etc.).  ' +
                            'Defaults to release on an RC or dev otherwise.')
        string(name: 'TestRepeat',
               defaultValue: '',
               description: 'Test-repeat to use for this run.  Specifies the ' +
                            'number of times to repeat each functional test. ' +
                            'CAUTION: only use in combination with a reduced ' +
                            'number of tests specified with the TestTag ' +
                            'parameter.')
        string(name: 'TestProvider',
               defaultValue: '',
               description: 'Test-provider to use for the non-Provider Functional Hardware test ' +
                            'stages.  Specifies the default provider to use the daos_server ' +
                            'config file when running functional tests (the launch.py ' +
                            '--provider argument; i.e. "ucx+dc_x", "ofi+verbs", "ofi+tcp")')
        booleanParam(name: 'CI_CANCEL_PREV_BUILD_SKIP',
                     defaultValue: false,
                     description: 'Do not cancel previous build.')
        booleanParam(name: 'CI_BUILD_PACKAGES_ONLY',
                     defaultValue: false,
                     description: 'Build RPM and DEB packages, Skip unit tests.')
        string(name: 'CI_SCONS_ARGS',
               defaultValue: '',
               description: 'Arguments for scons when building DAOS')
        string(name: 'CI_RPM_TEST_VERSION',
               defaultValue: '',
               description: 'Package version to use instead of building. example: 1.3.103-1, 1.2-2')
        // TODO: add parameter support for per-distro CI_PR_REPOS
        string(name: 'CI_PR_REPOS',
               defaultValue: '',
               description: 'Additional repository used for locating packages for the build and ' +
                            'test nodes, in the project@PR-number[:build] format.')
        string(name: 'CI_HARDWARE_DISTRO',
               defaultValue: '',
               description: 'Distribution to use for CI Hardware Tests')
        string(name: 'CI_EL8_TARGET',
               defaultValue: '',
               description: 'Image to used for EL 8 CI tests.  I.e. el8, el8.3, etc.')
        string(name: 'CI_EL9_TARGET',
               defaultValue: '',
               description: 'Image to used for EL 9 CI tests.  I.e. el9, el9.1, etc.')
        string(name: 'CI_LEAP15_TARGET',
               defaultValue: '',
               description: 'Image to use for OpenSUSE Leap CI tests.  I.e. leap15, leap15.2, etc.')
        string(name: 'CI_UBUNTU20.04_TARGET',
               defaultValue: '',
               description: 'Image to used for Ubuntu 20 CI tests.  I.e. ubuntu20.04, etc.')
        booleanParam(name: 'CI_el8_NOBUILD',
                     defaultValue: false,
                     description: 'Do not build sources and RPMs on EL 8')
        booleanParam(name: 'CI_el9_NOBUILD',
                     defaultValue: false,
                     description: 'Do not build sources and RPMs on EL 9')
        booleanParam(name: 'CI_leap15_NOBUILD',
                     defaultValue: false,
                     description: 'Do not build sources and RPMs on Leap 15')
        booleanParam(name: 'CI_ALLOW_UNSTABLE_TEST',
                     defaultValue: false,
                     description: 'Continue testing if a previous stage is Unstable')
        booleanParam(name: 'CI_UNIT_TEST',
                     defaultValue: true,
                     description: 'Run the Unit Test on EL 8 test stage')
        booleanParam(name: 'CI_NLT_TEST',
                     defaultValue: true,
                     description: 'Run the NLT test stage')
        booleanParam(name: 'CI_UNIT_TEST_MEMCHECK',
                     defaultValue: true,
                     description: 'Run the Unit Test with memcheck on EL 8 test stage')
        booleanParam(name: 'CI_FI_el8_TEST',
                     defaultValue: true,
                     description: 'Run the Fault injection testing on EL 8 test stage')
        booleanParam(name: 'CI_TEST_EL8_RPMs',
                     defaultValue: true,
                     description: 'Run the Test RPMs on EL 8 test stage')
        booleanParam(name: 'CI_TEST_LEAP15_RPMs',
                     defaultValue: true,
                     description: 'Run the Test RPMs on Leap 15 test stage')
        booleanParam(name: 'CI_FUNCTIONAL_TEST_SKIP',
                     defaultValue: false,
                     description: 'Skip all functional test stages (Test)')
        booleanParam(name: 'CI_MORE_FUNCTIONAL_PR_TESTS',
                     defaultValue: false,
                     description: 'Enable more distros for functional CI tests')
        booleanParam(name: 'CI_FUNCTIONAL_el8_VALGRIND_TEST',
                     defaultValue: false,
                     description: 'Run the Functional on EL 8 with Valgrind test stage')
        booleanParam(name: 'CI_FUNCTIONAL_el8_TEST',
                     defaultValue: true,
                     description: 'Run the Functional on EL 8 test stage')
        booleanParam(name: 'CI_FUNCTIONAL_el9_TEST',
                     defaultValue: false,
                     description: 'Run the Functional on EL 9 test stage')
        booleanParam(name: 'CI_FUNCTIONAL_leap15_TEST',
                     defaultValue: false,
                     description: 'Run the Functional on Leap 15 test stage' +
                                  '  Requires CI_MORE_FUNCTIONAL_PR_TESTS')
        booleanParam(name: 'CI_FUNCTIONAL_ubuntu20_TEST',
                     defaultValue: false,
                     description: 'Run the Functional on Ubuntu 20.04 test stage' +
                                  '  Requires CI_MORE_FUNCTIONAL_PR_TESTS')
        booleanParam(name: 'CI_FUNCTIONAL_HARDWARE_TEST_SKIP',
                     defaultValue: false,
                     description: 'Skip Functional Hardware (Test Hardware) stage')
        booleanParam(name: 'CI_medium_TEST',
                     defaultValue: false,
                     description: 'Run the Functional Hardware Medium test stage')
        booleanParam(name: 'CI_medium_md_on_ssd_TEST',
                     defaultValue: true,
                     description: 'Run the Functional Hardware Medium MD on SSD test stage')
        booleanParam(name: 'CI_medium_vmd_TEST',
                     defaultValue: false,
                     description: 'Run the Functional Hardware Medium VMD test stage')
        booleanParam(name: 'CI_medium_verbs_provider_TEST',
                     defaultValue: false,
                     description: 'Run the Functional Hardware Medium Verbs Provider test stage')
        booleanParam(name: 'CI_medium_verbs_provider_md_on_ssd_TEST',
                     defaultValue: true,
                     description: 'Run the Functional Hardware Medium Verbs Provider MD on SSD test stage')
        booleanParam(name: 'CI_medium_ucx_provider_TEST',
                     defaultValue: false,
                     description: 'Run the Functional Hardware Medium UCX Provider test stage')
        booleanParam(name: 'CI_large_TEST',
                     defaultValue: false,
                     description: 'Run the Functional Hardware Large test stage')
        booleanParam(name: 'CI_large_md_on_ssd_TEST',
                     defaultValue: true,
                     description: 'Run the Functional Hardware Large MD on SSD test stage')
        string(name: 'CI_UNIT_VM1_LABEL',
               defaultValue: 'ci_vm1',
               description: 'Label to use for 1 VM node unit and RPM tests')
        string(name: 'CI_UNIT_VM1_NVME_LABEL',
               defaultValue: 'ci_ssd_vm1',
               description: 'Label to use for 1 VM node unit tests that need NVMe')
        string(name: 'FUNCTIONAL_VM_LABEL',
               defaultValue: 'ci_vm9',
               description: 'Label to use for 9 VM functional tests')
        string(name: 'CI_NLT_1_LABEL',
               defaultValue: 'ci_nlt_1',
               description: 'Label to use for NLT tests')
        string(name: 'FUNCTIONAL_HARDWARE_MEDIUM_LABEL',
               defaultValue: 'ci_nvme5',
               description: 'Label to use for the Functional Hardware Medium (MD on SSD) stages')
        string(name: 'FUNCTIONAL_HARDWARE_MEDIUM_VERBS_PROVIDER_LABEL',
               defaultValue: 'ci_ofed5',
               description: 'Label to use for 5 node Functional Hardware Medium Verbs Provider (MD on SSD) stages')
        string(name: 'FUNCTIONAL_HARDWARE_MEDIUM_VMD_LABEL',
               defaultValue: 'ci_vmd5',
               description: 'Label to use for the Functional Hardware Medium VMD stage')
        string(name: 'FUNCTIONAL_HARDWARE_MEDIUM_UCX_PROVIDER_LABEL',
               defaultValue: 'ci_ofed5',
               description: 'Label to use for 5 node Functional Hardware Medium UCX Provider stage')
        string(name: 'FUNCTIONAL_HARDWARE_LARGE_LABEL',
               defaultValue: 'ci_nvme9',
               description: 'Label to use for 9 node Functional Hardware Large (MD on SSD) stages')
        string(name: 'CI_STORAGE_PREP_LABEL',
               defaultValue: '',
               description: 'Label for cluster to do a DAOS Storage Preparation')
        string(name: 'CI_PROVISIONING_POOL',
               defaultValue: '',
               description: 'The pool of images to provision test nodes from')
        string(name: 'CI_BUILD_DESCRIPTION',
               defaultValue: '',
               description: 'A description of the build')
    }

    stages {
        stage('Set Description') {
            steps {
                script {
                    if (params.CI_BUILD_DESCRIPTION) {
                        buildDescription params.CI_BUILD_DESCRIPTION
                    }
                }
            }
        }
        stage('Prepare Environment Variables') {
            // TODO: Could/should these be moved to the environment block?
            parallel {
                stage('Get Commit Message') {
                    steps {
                        pragmasToEnv()
                        update_default_commit_pragmas()
                    }
                }
                stage('Get RPM relval') {
                    steps {
                        get_rpm_relval()
                    }
                }
                stage('Determine Release Branch') {
                    steps {
                        script {
                            env.RELEASE_BRANCH = releaseBranch()
                            echo 'Release branch == ' + env.RELEASE_BRANCH
                        }
                    }
                }
            }
        }
        stage('Check PR') {
            when { changeRequest() }
            parallel {
                stage('Branch name check') {
                    when { changeRequest() }
                    steps {
                        script {
                            if (env.CHANGE_ID.toInteger() > 9742 && !env.CHANGE_BRANCH.contains('/')) {
                                error('Your PR branch name does not follow the rules. Please rename it ' +
                                      'according to the rules described here: ' +
                                      'https://daosio.atlassian.net/l/cp/UP1sPTvc#branch_names.  ' +
                                      'Once you have renamed your branch locally to match the ' +
                                      'format, close this PR and open a new one using the newly renamed ' +
                                      'local branch.')
                            }
                        }
                    }
                }
            } // parallel
        } // stage('Check PR')
        stage('Cancel Previous Builds') {
            when {
                beforeAgent true
                expression { !paramsValue('CI_CANCEL_PREV_BUILD_SKIP', false)  && !skipStage() }
            }
            steps {
                cancelPreviousBuilds()
            }
        }
        stage('Pre-build') {
            when {
                beforeAgent true
                expression { !skipStage() }
            }
            parallel {
                stage('Python Bandit check') {
                    when {
                        beforeAgent true
                        expression { !skipStage() }
                    }
                    agent {
                        dockerfile {
                            filename 'utils/docker/Dockerfile.code_scanning'
                            label 'docker_runner'
                            additionalBuildArgs dockerBuildArgs(add_repos: false) +
                                                ' --build-arg FVERSION=37'
                        }
                    }
                    steps {
                        job_step_update(pythonBanditCheck())
                    }
                    post {
                        always {
                            // Bandit will have empty results if it does not
                            // find any issues.
                            junit testResults: 'bandit.xml',
                                  allowEmptyResults: true
                            job_status_update()
                        }
                    }
                } // stage('Python Bandit check')
            }
        }
        stage('Build') {
            /* Don't use failFast here as whilst it avoids using extra resources
             * and gives faster results for PRs it's also on for master where we
             * do want complete results in the case of partial failure
             */
            //failFast true
            when {
                beforeAgent true
                expression { !skip_build_stage() }
            }
            parallel {
                stage('Build on EL 8.8') {
                    when {
                        beforeAgent true
                        expression { !skip_build_stage('el8') }
                    }
                    agent {
                        dockerfile {
                            filename 'utils/docker/Dockerfile.el.8'
                            label 'docker_runner'
                            additionalBuildArgs dockerBuildArgs(repo_type: 'stable',
                                                                deps_build: false,
                                                                parallel_build: true) +
                                                " -t ${sanitized_JOB_NAME()}-el8 " +
                                                ' --build-arg DAOS_PACKAGES_BUILD=no ' +
                                                ' --build-arg DAOS_KEEP_SRC=yes ' +
                                                ' --build-arg REPOS="' + prRepos() + '"' +
                                                " --build-arg PYTHON_VERSION=${env.PYTHON_VERSION}"
                        }
                    }
                    steps {
                        script {
                            sh label: 'Install RPMs',
                                script: './ci/rpm/install_deps.sh el8 "' + env.DAOS_RELVAL + '"'
                            sh label: 'Build deps',
                                script: './ci/rpm/build_deps.sh'
                            job_step_update(
                                sconsBuild(parallel_build: true,
                                        stash_files: 'ci/test_files_to_stash.txt',
                                        build_deps: 'no',
                                        stash_opt: true,
                                        scons_args: sconsArgs() +
                                                    ' PREFIX=/opt/daos TARGET_TYPE=release'))
                            sh label: 'Generate RPMs',
                                script: './ci/rpm/gen_rpms.sh el8 "' + env.DAOS_RELVAL + '"'
                        }
                    }
                    post {
                        success {
                            uploadNewRPMs('el8', 'success')
                        }
                        unsuccessful {
                            sh '''if [ -f config.log ]; then
                                      mv config.log config.log-el8-gcc
                                  fi'''
                            archiveArtifacts artifacts: 'config.log-el8-gcc',
                                             allowEmptyArchive: true
                        }
                        cleanup {
                            uploadNewRPMs('el8', 'cleanup')
                            job_status_update()
                        }
                    }
                }
                stage('Build on EL 9.6') {
                    when {
                        beforeAgent true
                        expression { !skip_build_stage('el9') }
                    }
                    agent {
                        dockerfile {
                            filename 'utils/docker/Dockerfile.el.9'
                            label 'docker_runner'
                            additionalBuildArgs dockerBuildArgs(repo_type: 'stable',
                                                                deps_build: false,
                                                                parallel_build: true) +
                                                " -t ${sanitized_JOB_NAME()}-el9 " +
                                                ' --build-arg DAOS_PACKAGES_BUILD=no ' +
                                                ' --build-arg DAOS_KEEP_SRC=yes ' +
                                                ' --build-arg REPOS="' + prRepos() + '"' +
<<<<<<< HEAD
                                                " --build-arg PYTHON_VERSION=${env.PYTHON_VERSION}"
=======
                                                ' --build-arg POINT_RELEASE=.6 '

>>>>>>> 9b9feb91
                        }
                    }
                    steps {
                        script {
                            sh label: 'Install RPMs',
                                script: './ci/rpm/install_deps.sh el9 "' + env.DAOS_RELVAL + '"'
                            sh label: 'Build deps',
                                script: './ci/rpm/build_deps.sh'
                            job_step_update(
                                sconsBuild(parallel_build: true,
                                           stash_files: 'ci/test_files_to_stash.txt',
                                           build_deps: 'no',
                                           stash_opt: true,
                                           scons_args: sconsArgs() +
                                                      ' PREFIX=/opt/daos TARGET_TYPE=release'))
                            sh label: 'Generate RPMs',
                                script: './ci/rpm/gen_rpms.sh el9 "' + env.DAOS_RELVAL + '"'
                        }
                    }
                    post {
                        success {
                            uploadNewRPMs('el9', 'success')
                        }
                        unsuccessful {
                            sh '''if [ -f config.log ]; then
                                      mv config.log config.log-el9-gcc
                                  fi'''
                            archiveArtifacts artifacts: 'config.log-el9-gcc',
                                             allowEmptyArchive: true
                        }
                        cleanup {
                            uploadNewRPMs('el9', 'cleanup')
                            job_status_update()
                        }
                    }
                }
                stage('Build on Leap 15.5') {
                    when {
                        beforeAgent true
                        expression { !skip_build_stage('leap15') }
                    }
                    agent {
                        dockerfile {
                            filename 'utils/docker/Dockerfile.leap.15'
                            label 'docker_runner'
                            additionalBuildArgs dockerBuildArgs(repo_type: 'stable',
                                                                parallel_build: true,
                                                                deps_build: false) +
                                                ' --build-arg DAOS_PACKAGES_BUILD=no ' +
                                                ' --build-arg DAOS_KEEP_SRC=yes ' +
<<<<<<< HEAD
                                                " -t ${sanitized_JOB_NAME()}-leap15-gcc" + 
                                                " --build-arg PYTHON_VERSION=${env.PYTHON_VERSION}"
=======
                                                " -t ${sanitized_JOB_NAME()}-leap15" +
                                                ' --build-arg POINT_RELEASE=.5 '

>>>>>>> 9b9feb91
                        }
                    }
                    steps {
                        script {
                            sh label: 'Install RPMs',
                                script: './ci/rpm/install_deps.sh suse.lp155 "' + env.DAOS_RELVAL + '"'
                            sh label: 'Build deps',
                                script: './ci/rpm/build_deps.sh'
                            job_step_update(
                                sconsBuild(parallel_build: true,
                                scons_args: sconsFaultsArgs() +
                                ' PREFIX=/opt/daos TARGET_TYPE=release',
                                build_deps: 'yes'))
                            sh label: 'Generate RPMs',
                                script: './ci/rpm/gen_rpms.sh suse.lp155 "' + env.DAOS_RELVAL + '"'
                        }
                    }
                    post {
                        success {
                            uploadNewRPMs('leap15', 'success')
                        }
                        unsuccessful {
                            sh '''if [ -f config.log ]; then
                                      mv config.log config.log-leap15-gcc
                                  fi'''
                            archiveArtifacts artifacts: 'config.log-leap15-gcc',
                                             allowEmptyArchive: true
                        }
                        cleanup {
                            uploadNewRPMs('leap15', 'cleanup')
                            job_status_update()
                        }
                    }
                }
                stage('Build on Leap 15.5 with Intel-C and TARGET_PREFIX') {
                    when {
                        beforeAgent true
                        expression { !skip_build_stage('leap15', 'icc') }
                    }
                    agent {
                        dockerfile {
                            filename 'utils/docker/Dockerfile.leap.15'
                            label 'docker_runner'
                            additionalBuildArgs dockerBuildArgs(repo_type: 'stable',
                                                                parallel_build: true,
                                                                deps_build: true) +
                                                " -t ${sanitized_JOB_NAME()}-leap15-icc" +
                                                ' --build-arg DAOS_PACKAGES_BUILD=no ' +
<<<<<<< HEAD
                                                ' --build-arg COMPILER=icc' + 
                                                " --build-arg PYTHON_VERSION=${env.PYTHON_VERSION}"
=======
                                                ' --build-arg COMPILER=icc' +
                                                ' --build-arg POINT_RELEASE=.5 '

>>>>>>> 9b9feb91
                        }
                    }
                    steps {
                        job_step_update(
                            sconsBuild(parallel_build: true,
                                       scons_args: sconsFaultsArgs() +
                                                   ' PREFIX=/opt/daos TARGET_TYPE=release',
                                       build_deps: 'no'))
                    }
                    post {
                        unsuccessful {
                            sh '''if [ -f config.log ]; then
                                      mv config.log config.log-leap15-intelc
                                  fi'''
                            archiveArtifacts artifacts: 'config.log-leap15-intelc',
                                             allowEmptyArchive: true
                        }
                        cleanup {
                            job_status_update()
                        }
                    }
                }
            }
        }
        stage('Unit Tests') {
            when {
                beforeAgent true
                expression { !skipStage() }
            }
            parallel {
                stage('Unit Test on EL 8.8') {
                    when {
                        beforeAgent true
                        expression { !skipStage() }
                    }
                    agent {
                        label cachedCommitPragma(pragma: 'VM1-label', def_val: params.CI_UNIT_VM1_LABEL)
                    }
                    steps {
                        job_step_update(
                            unitTest(timeout_time: 60,
                                     unstash_opt: true,
                                     inst_repos: daosRepos(),
                                     inst_rpms: unitPackages()))
                    }
                    post {
                        always {
                            unitTestPost artifacts: ['unit_test_logs/']
                            job_status_update()
                        }
                    }
                }
                stage('Unit Test bdev on EL 8.8') {
                    when {
                        beforeAgent true
                        expression { !skipStage() }
                    }
                    agent {
                        label params.CI_UNIT_VM1_NVME_LABEL
                    }
                    steps {
                        job_step_update(
                            unitTest(timeout_time: 60,
                                     unstash_opt: true,
                                     inst_repos: daosRepos(),
                                     inst_rpms: unitPackages()))
                    }
                    post {
                        always {
                            unitTestPost artifacts: ['unit_test_bdev_logs/']
                            job_status_update()
                        }
                    }
                }
                stage('NLT on EL 8.8') {
                    when {
                        beforeAgent true
                        expression { params.CI_NLT_TEST && !skipStage() }
                    }
                    agent {
                        label params.CI_NLT_1_LABEL
                    }
                    steps {
                        job_step_update(
                            unitTest(timeout_time: 60,
                                     inst_repos: daosRepos(),
                                     test_script: 'ci/unit/test_nlt.sh',
                                     unstash_opt: true,
                                     unstash_tests: false,
                                     inst_rpms: unitPackages()))
                        // recordCoverage(tools: [[parser: 'COBERTURA', pattern:'nltir.xml']],
                        //                 skipPublishingChecks: true,
                        //                 id: 'tlc', name: 'Fault Injection Interim Report')
                        stash(name:'nltr', includes:'nltr.json', allowEmpty: true)
                    }
                    post {
                        always {
                            unitTestPost artifacts: ['nlt_logs/'],
                                         testResults: 'nlt-junit.xml',
                                         always_script: 'ci/unit/test_nlt_post.sh',
                                         valgrind_stash: 'el8-gcc-nlt-memcheck'
                            recordIssues enabledForFailure: true,
                                         failOnError: false,
                                         ignoreQualityGate: true,
                                         name: 'NLT server leaks',
                                         qualityGates: [[threshold: 1, type: 'TOTAL', unstable: true]],
                                         tool: issues(pattern: 'nlt-server-leaks.json',
                                           name: 'NLT server results',
                                           id: 'NLT_server'),
                                         scm: 'daos-stack/daos'
                            job_status_update()
                        }
                    }
                }
                stage('Unit Test with memcheck on EL 8.8') {
                    when {
                        beforeAgent true
                        expression { !skipStage() }
                    }
                    agent {
                        label cachedCommitPragma(pragma: 'VM1-label', def_val: params.CI_UNIT_VM1_LABEL)
                    }
                    steps {
                        job_step_update(
                            unitTest(timeout_time: 160,
                                     unstash_opt: true,
                                     ignore_failure: true,
                                     inst_repos: daosRepos(),
                                     inst_rpms: unitPackages()))
                    }
                    post {
                        always {
                            unitTestPost artifacts: ['unit_test_memcheck_logs.tar.gz',
                                                     'unit_test_memcheck_logs/**/*.log'],
                                         valgrind_stash: 'el8-gcc-unit-memcheck'
                            job_status_update()
                        }
                    }
                } // stage('Unit Test with memcheck on EL 8.8')
                stage('Unit Test bdev with memcheck on EL 8.8') {
                    when {
                        beforeAgent true
                        expression { !skipStage() }
                    }
                    agent {
                        label params.CI_UNIT_VM1_NVME_LABEL
                    }
                    steps {
                        job_step_update(
                            unitTest(timeout_time: 180,
                                     unstash_opt: true,
                                     ignore_failure: true,
                                     inst_repos: daosRepos(),
                                     inst_rpms: unitPackages()))
                    }
                    post {
                        always {
                            unitTestPost artifacts: ['unit_test_memcheck_bdev_logs.tar.gz',
                                                     'unit_test_memcheck_bdev_logs/**/*.log'],
                                         valgrind_stash: 'el8-gcc-unit-memcheck-bdev'
                            job_status_update()
                        }
                    }
                } // stage('Unit Test bdev with memcheck on EL 8')
            }
        }
        stage('Test') {
            when {
                beforeAgent true
                //expression { !paramsValue('CI_FUNCTIONAL_TEST_SKIP', false)  && !skipStage() }
                // Above not working, always skipping functional VM tests.
                expression { !paramsValue('CI_FUNCTIONAL_TEST_SKIP', false) }
            }
            parallel {
                stage('Functional on EL 8.8 with Valgrind') {
                    when {
                        beforeAgent true
                        expression { !skipStage() }
                    }
                    agent {
                        label params.CI_FUNCTIONAL_VM9_LABEL
                    }
                    steps {
                        job_step_update(
                            functionalTest(
                                inst_repos: daosRepos(),
                                inst_rpms: functionalPackages(1, next_version(), 'tests-internal'),
                                test_function: 'runTestFunctionalV2'))
                    }
                    post {
                        always {
                            functionalTestPostV2()
                            job_status_update()
                        }
                    }
                } // stage('Functional on EL 8.8 with Valgrind')
                stage('Functional on EL 8.8') {
                    when {
                        beforeAgent true
                        expression { !skipStage() }
                    }
                    agent {
                        label vm9_label('EL8')
                    }
                    steps {
                        job_step_update(
                            functionalTest(
                                inst_repos: daosRepos(),
                                    inst_rpms: functionalPackages(1, next_version(), 'tests-internal'),
                                    test_function: 'runTestFunctionalV2'))
                    }
                    post {
                        always {
                            functionalTestPostV2()
                            job_status_update()
                        }
                    }
                } // stage('Functional on EL 8.8')
                stage('Functional on EL 9') {
                    when {
                        beforeAgent true
                        expression { !skipStage() }
                    }
                    agent {
                        label vm9_label('EL9')
                    }
                    steps {
                        job_step_update(
                            functionalTest(
                                inst_repos: daosRepos(),
                                    inst_rpms: functionalPackages(1, next_version(), 'tests-internal'),
                                    test_function: 'runTestFunctionalV2'))
                    }
                    post {
                        always {
                            functionalTestPostV2()
                            job_status_update()
                        }
                    }
                } // stage('Functional on EL 9')
                stage('Functional on Leap 15.6') {
                    when {
                        beforeAgent true
                        expression { !skipStage() }
                    }
                    agent {
                        label vm9_label('Leap15')
                    }
                    steps {
                        job_step_update(
                            functionalTest(
                                inst_repos: daosRepos(),
                                inst_rpms: functionalPackages(1, next_version(), 'tests-internal'),
                                test_function: 'runTestFunctionalV2',
                                image_version: 'leap15.6'))
                    }
                    post {
                        always {
                            functionalTestPostV2()
                            job_status_update()
                        }
                    } // post
                } // stage('Functional on Leap 15.6')
                stage('Functional on Ubuntu 20.04') {
                    when {
                        beforeAgent true
                        expression { !skipStage() }
                    }
                    agent {
                        label vm9_label('Ubuntu')
                    }
                    steps {
                        job_step_update(
                            functionalTest(
                                inst_repos: daosRepos(),
                                inst_rpms: functionalPackages(1, next_version(), 'tests-internal'),
                                test_function: 'runTestFunctionalV2'))
                    }
                    post {
                        always {
                            functionalTestPostV2()
                            job_status_update()
                        }
                    } // post
                } // stage('Functional on Ubuntu 20.04')
                stage('Fault injection testing on EL 8.8') {
                    when {
                        beforeAgent true
                        expression { !skipStage() }
                    }
                    agent {
                        dockerfile {
                            filename 'utils/docker/Dockerfile.el.8'
                            label 'docker_runner'
                            additionalBuildArgs dockerBuildArgs(repo_type: 'stable',
                                                                parallel_build: true,
                                                                deps_build: true) + 
                                                " --build-arg PYTHON_VERSION=${env.PYTHON_VERSION}"
                            args '--tmpfs /mnt/daos_0'
                        }
                    }
                    steps {
                        job_step_update(
                            sconsBuild(parallel_build: true,
                                       scons_args: 'PREFIX=/opt/daos TARGET_TYPE=release BUILD_TYPE=debug',
                                       build_deps: 'no'))
                        job_step_update(nlt_test())
                        // recordCoverage(tools: [[parser: 'COBERTURA', pattern:'nltr.xml']],
                        //                skipPublishingChecks: true,
                        //                id: 'fir', name: 'Fault Injection Report')
                    }
                    post {
                        always {
                            discoverGitReferenceBuild referenceJob: 'daos-stack/daos/master',
                                                      scm: 'daos-stack/daos',
                                                      requiredResult: hudson.model.Result.UNSTABLE
                            recordIssues enabledForFailure: true,
                                         /* ignore warning/errors from PMDK logging system */
                                         filters: [excludeFile('pmdk/.+')],
                                         failOnError: false,
                                         ignoreQualityGate: true,
                                         qualityGates: [[threshold: 1, type: 'TOTAL_ERROR'],
                                                        [threshold: 1, type: 'TOTAL_HIGH'],
                                                        [threshold: 1, type: 'NEW_NORMAL', unstable: true],
                                                        [threshold: 1, type: 'NEW_LOW', unstable: true]],
                                         tools: [issues(pattern: 'nlt-errors.json',
                                                        name: 'Fault injection issues',
                                                        id: 'Fault_Injection'),
                                                 issues(pattern: 'nlt-client-leaks.json',
                                                        name: 'Fault injection leaks',
                                                        id: 'NLT_client')],
                                         scm: 'daos-stack/daos'
                            junit testResults: 'nlt-junit.xml'
                            stash name: 'fault-inject-valgrind',
                                  includes: '*.memcheck.xml',
                                  allowEmpty: true
                            archiveArtifacts artifacts: 'nlt_logs/el8.fault-injection/',
                                             allowEmptyArchive: true
                            job_status_update()
                        }
                    }
                } // stage('Fault injection testing on EL 8.8')
                stage('Test RPMs on EL 8.6') {
                    when {
                        beforeAgent true
                        expression { params.CI_TEST_EL8_RPMs && !skipStage() }
                    }
                    agent {
                        label params.CI_UNIT_VM1_LABEL
                    }
                    steps {
                        job_step_update(
                            testRpm(inst_repos: daosRepos(),
                                    daos_pkg_version: daosPackagesVersion(next_version()))
                        )
                    }
                    post {
                        always {
                            rpm_test_post(env.STAGE_NAME, env.NODELIST)
                        }
                    }
                } // stage('Test RPMs on EL 8.6')
                stage('Test RPMs on Leap 15.5') {
                    when {
                        beforeAgent true
                        expression { params.CI_TEST_LEAP15_RPMs && !skipStage() }
                    }
                    agent {
                        label params.CI_UNIT_VM1_LABEL
                    }
                    steps {
                        /* neither of these work as FTest strips the first node
                           out of the pool requiring 2 node clusters at minimum
                         * additionally for this use-case, can't override
                           ftest_arg with this :-(
                        script {
                            'Test RPMs on Leap 15.5': getFunctionalTestStage(
                                name: 'Test RPMs on Leap 15.5',
                                pragma_suffix: '',
                                label: params.CI_UNIT_VM1_LABEL,
                                next_version: next_version(),
                                stage_tags: '',
                                default_tags: 'test_daos_management',
                                nvme: 'auto',
                                run_if_pr: true,
                                run_if_landing: true,
                                job_status: job_status_internal
                            )
                        }
                           job_step_update(
                            functionalTest(
                                test_tag: 'test_daos_management',
                                ftest_arg: '--yaml_extension single_host',
                                inst_repos: daosRepos(),
                                inst_rpms: functionalPackages(1, next_version(), 'tests-internal'),
                                test_function: 'runTestFunctionalV2'))
                    }
                    post {
                        always {
                            functionalTestPostV2()
                            job_status_update()
                        }
                    } */
                        job_step_update(
                            testRpm(inst_repos: daosRepos(),
                                    daos_pkg_version: daosPackagesVersion(next_version()))
                        )
                    }
                    post {
                        always {
                            rpm_test_post(env.STAGE_NAME, env.NODELIST)
                        }
                    }
                } // stage('Test RPMs on Leap 15.5')
            } // parallel
        } // stage('Test')
        stage('Test Storage Prep on EL 8.8') {
            when {
                beforeAgent true
                expression { params.CI_STORAGE_PREP_LABEL != '' }
            }
            agent {
                label params.CI_STORAGE_PREP_LABEL
            }
            steps {
                job_step_update(
                    storagePrepTest(
                        inst_repos: daosRepos(),
                        inst_rpms: functionalPackages(1, next_version(), 'tests-internal')))
            }
            post {
                cleanup {
                    job_status_update()
                }
            }
        } // stage('Test Storage Prep')
        stage('Test Hardware') {
            when {
                beforeAgent true
                expression { !paramsValue('CI_FUNCTIONAL_HARDWARE_TEST_SKIP', false)  && !skipStage() }
            }
            steps {
                script {
                    parallel(
                        'Functional Hardware Medium': getFunctionalTestStage(
                            name: 'Functional Hardware Medium',
                            pragma_suffix: '-hw-medium',
                            label: params.FUNCTIONAL_HARDWARE_MEDIUM_LABEL,
                            next_version: next_version(),
                            stage_tags: 'hw,medium,-provider',
                            default_tags: startedByTimer() ? 'pr daily_regression' : 'pr',
                            nvme: 'auto',
                            run_if_pr: false,
                            run_if_landing: false,
                            job_status: job_status_internal
                        ),
                        'Functional Hardware Medium MD on SSD': getFunctionalTestStage(
                            name: 'Functional Hardware Medium MD on SSD',
                            pragma_suffix: '-hw-medium-md-on-ssd',
                            label: params.FUNCTIONAL_HARDWARE_MEDIUM_LABEL,
                            next_version: next_version(),
                            stage_tags: 'hw,medium,-provider',
                            default_tags: startedByTimer() ? 'pr daily_regression' : 'pr',
                            nvme: 'auto_md_on_ssd',
                            run_if_pr: true,
                            run_if_landing: false,
                            job_status: job_status_internal
                        ),
                        'Functional Hardware Medium VMD': getFunctionalTestStage(
                            name: 'Functional Hardware Medium VMD',
                            pragma_suffix: '-hw-medium-vmd',
                            label: params.FUNCTIONAL_HARDWARE_MEDIUM_VMD_LABEL,
                            next_version: next_version(),
                            stage_tags: 'hw_vmd,medium',
                            /* groovylint-disable-next-line UnnecessaryGetter */
                            default_tags: startedByTimer() ? 'pr daily_regression' : 'pr',
                            nvme: 'auto',
                            run_if_pr: false,
                            run_if_landing: false,
                            job_status: job_status_internal
                        ),
                        'Functional Hardware Medium Verbs Provider': getFunctionalTestStage(
                            name: 'Functional Hardware Medium Verbs Provider',
                            pragma_suffix: '-hw-medium-verbs-provider',
                            label: params.FUNCTIONAL_HARDWARE_MEDIUM_VERBS_PROVIDER_LABEL,
                            next_version: next_version(),
                            stage_tags: 'hw,medium,provider',
                            default_tags: startedByTimer() ? 'pr daily_regression' : 'pr',
                            default_nvme: 'auto',
                            provider: 'ofi+verbs;ofi_rxm',
                            run_if_pr: false,
                            run_if_landing: false,
                            job_status: job_status_internal
                        ),
                        'Functional Hardware Medium Verbs Provider MD on SSD': getFunctionalTestStage(
                            name: 'Functional Hardware Medium Verbs Provider MD on SSD',
                            pragma_suffix: '-hw-medium-verbs-provider-md-on-ssd',
                            label: params.FUNCTIONAL_HARDWARE_MEDIUM_VERBS_PROVIDER_LABEL,
                            next_version: next_version(),
                            stage_tags: 'hw,medium,provider',
                            default_tags: startedByTimer() ? 'pr daily_regression' : 'pr',
                            default_nvme: 'auto_md_on_ssd',
                            provider: 'ofi+verbs;ofi_rxm',
                            run_if_pr: true,
                            run_if_landing: false,
                            job_status: job_status_internal
                        ),
                        'Functional Hardware Medium UCX Provider': getFunctionalTestStage(
                            name: 'Functional Hardware Medium UCX Provider',
                            pragma_suffix: '-hw-medium-ucx-provider',
                            label: params.FUNCTIONAL_HARDWARE_MEDIUM_UCX_PROVIDER_LABEL,
                            next_version: next_version(),
                            stage_tags: 'hw,medium,provider',
                            default_tags: startedByTimer() ? 'pr daily_regression' : 'pr',
                            default_nvme: 'auto',
                            provider: cachedCommitPragma('Test-provider-ucx', 'ucx+ud_x'),
                            run_if_pr: false,
                            run_if_landing: false,
                            job_status: job_status_internal
                        ),
                        'Functional Hardware Large': getFunctionalTestStage(
                            name: 'Functional Hardware Large',
                            pragma_suffix: '-hw-large',
                            label: params.FUNCTIONAL_HARDWARE_LARGE_LABEL,
                            next_version: next_version(),
                            stage_tags: 'hw,large',
                            default_tags: startedByTimer() ? 'pr daily_regression' : 'pr',
                            default_nvme: 'auto',
                            run_if_pr: false,
                            run_if_landing: false,
                            job_status: job_status_internal
                        ),
                        'Functional Hardware Large MD on SSD': getFunctionalTestStage(
                            name: 'Functional Hardware Large MD on SSD',
                            pragma_suffix: '-hw-large-md-on-ssd',
                            label: params.FUNCTIONAL_HARDWARE_LARGE_LABEL,
                            next_version: next_version(),
                            stage_tags: 'hw,large',
                            default_tags: startedByTimer() ? 'pr daily_regression' : 'pr',
                            default_nvme: 'auto_md_on_ssd',
                            run_if_pr: true,
                            run_if_landing: false,
                            job_status: job_status_internal
                        ),
                    )
                }
            }
        } // stage('Test Hardware')
    } // stages
    post {
        always {
            valgrindReportPublish valgrind_stashes: ['el8-gcc-nlt-memcheck',
                                                     'el8-gcc-unit-memcheck',
                                                     'fault-inject-valgrind']
            job_status_update('final_status')
            jobStatusWrite(job_status_internal)
        }
        unsuccessful {
            notifyBrokenBranch branches: target_branch
        }
    } // post
}<|MERGE_RESOLUTION|>--- conflicted
+++ resolved
@@ -592,12 +592,8 @@
                                                 ' --build-arg DAOS_PACKAGES_BUILD=no ' +
                                                 ' --build-arg DAOS_KEEP_SRC=yes ' +
                                                 ' --build-arg REPOS="' + prRepos() + '"' +
-<<<<<<< HEAD
+                                                ' --build-arg POINT_RELEASE=.6' +
                                                 " --build-arg PYTHON_VERSION=${env.PYTHON_VERSION}"
-=======
-                                                ' --build-arg POINT_RELEASE=.6 '
-
->>>>>>> 9b9feb91
                         }
                     }
                     steps {
@@ -648,14 +644,10 @@
                                                                 deps_build: false) +
                                                 ' --build-arg DAOS_PACKAGES_BUILD=no ' +
                                                 ' --build-arg DAOS_KEEP_SRC=yes ' +
-<<<<<<< HEAD
                                                 " -t ${sanitized_JOB_NAME()}-leap15-gcc" + 
+                                                " -t ${sanitized_JOB_NAME()}-leap15" +
+                                                ' --build-arg POINT_RELEASE=.5' +
                                                 " --build-arg PYTHON_VERSION=${env.PYTHON_VERSION}"
-=======
-                                                " -t ${sanitized_JOB_NAME()}-leap15" +
-                                                ' --build-arg POINT_RELEASE=.5 '
-
->>>>>>> 9b9feb91
                         }
                     }
                     steps {
@@ -704,14 +696,10 @@
                                                                 deps_build: true) +
                                                 " -t ${sanitized_JOB_NAME()}-leap15-icc" +
                                                 ' --build-arg DAOS_PACKAGES_BUILD=no ' +
-<<<<<<< HEAD
                                                 ' --build-arg COMPILER=icc' + 
+                                                ' --build-arg COMPILER=icc' +
+                                                ' --build-arg POINT_RELEASE=.5' +
                                                 " --build-arg PYTHON_VERSION=${env.PYTHON_VERSION}"
-=======
-                                                ' --build-arg COMPILER=icc' +
-                                                ' --build-arg POINT_RELEASE=.5 '
-
->>>>>>> 9b9feb91
                         }
                     }
                     steps {
