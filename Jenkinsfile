--- conflicted
+++ resolved
@@ -123,14 +123,9 @@
 el7_component_repos = ""
 def functional_rpms  = "--exclude openmpi openmpi3 hwloc ndctl " +
                        "ior-hpc-cart-4-daos-0 mpich-autoload-cart-4-daos-0 " +
-<<<<<<< HEAD
-                       "romio-tests-cart-4-daos-0 hdf5-mpich-tests " +
-                       "mpi4py-tests-cart-4-daos-0 testmpio-cart-4-daos-0 fio"
-=======
-                       "romio-tests-cart-4-daos-0 hdf5-tests-cart-4-daos-0 " +
+                       "romio-tests-cart-4-daos-0 hdf5-mpich2-tests-cart-4-daos-0 " +
                        "mpi4py-tests-cart-4-daos-0 testmpio-cart-4-daos-0 " +
                        "fio MACSio"
->>>>>>> 53d9639a
 
 // bail out of branch builds that are not on a whitelist
 if (!env.CHANGE_ID &&
