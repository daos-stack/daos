#!/usr/bin/groovy
/* groovylint-disable-next-line LineLength */
/* groovylint-disable DuplicateMapLiteral, DuplicateNumberLiteral */
/* groovylint-disable DuplicateStringLiteral, NestedBlockDepth */
/* groovylint-disable ParameterName-0, VariableName */
/* Copyright 2019-2024 Intel Corporation
/* Copyright 2025 Google LLC
 * Copyright 2025 Hewlett Packard Enterprise Development LP
 * All rights reserved.
 *
 * This file is part of the DAOS Project. It is subject to the license terms
 * in the LICENSE file found in the top-level directory of this distribution
 * and at https://img.shields.io/badge/License-BSD--2--Clause--Patent-blue.svg.
 * No part of the DAOS Project, including this file, may be copied, modified,
 * propagated, or distributed except according to the terms contained in the
 * LICENSE file.
 */

// To use a test branch (i.e. PR) until it lands to master
// I.e. for testing library changes
// @Library(value='pipeline-lib@jvolivie/upload_fix') _
@Library(value='pipeline-lib@hendersp/gcov_rpm_test') _

/* groovylint-disable-next-line CompileStatic */
job_status_internal = [:]

void get_rpm_relval() {
    env.DAOS_RELVAL = sh(label: 'get git tag',
               script: '''if [ -n "$GIT_CHECKOUT_DIR" ] && [ -d "$GIT_CHECKOUT_DIR" ]; then
                              cd "$GIT_CHECKOUT_DIR"
                          fi
                          if git diff-index --name-only HEAD^ | grep -q TAG; then
                              echo ""
                          else
                              echo ".$(git rev-list HEAD --count).g$(git rev-parse --short=8 HEAD)"
                          fi''',
                returnStdout: true).trim()
<<<<<<< HEAD
=======
    // If head is a TAG, keep it the same but otherwise, use the commit where deps changed
    env.DAOS_DEPS_RELVAL = sh(label: 'get deps git tag',
               script: '''if [ -n "$GIT_CHECKOUT_DIR" ] && [ -d "$GIT_CHECKOUT_DIR" ]; then
                              cd "$GIT_CHECKOUT_DIR"
                          fi
                          if git diff-index --name-only HEAD^ | grep -q TAG; then
                              echo ""
                          else
			      export commit=$(git log -1 --pretty=format:"%h" deps utils/build.config)
                              echo ".$(git rev-list $commit --count).g$(git rev-parse --short=8 $commit)"
                          fi''',
                returnStdout: true).trim()
>>>>>>> aa57c2aa
}

// groovylint-disable-next-line MethodParameterTypeRequired, NoDef
void job_status_update(String name=env.STAGE_NAME, def value=currentBuild.currentResult) {
    jobStatusUpdate(job_status_internal, name, value)
}

// groovylint-disable-next-line MethodParameterTypeRequired, NoDef
void job_step_update(def value=currentBuild.currentResult) {
    // job_status_update(env.STAGE_NAME, value)
    jobStatusUpdate(job_status_internal, env.STAGE_NAME, value)
}

Map nlt_test() {
    // groovylint-disable-next-line NoJavaUtilDate
    Date startDate = new Date()
    try {
        unstash('nltr')
    } catch (e) {
        print 'Unstash failed, results from NLT stage will not be included'
    }
    sh label: 'Fault injection testing using NLT',
       script: './ci/docker_nlt.sh --class-name el8.fault-injection fi'
    List filesList = []
    filesList.addAll(findFiles(glob: '*.memcheck.xml'))
    int vgfail = 0
    int vgerr = 0
    if (filesList) {
        String rcs = sh label: 'Check for Valgrind errors',
               script: "grep -E '<error( |>)' ${filesList.join(' ')} || true",
               returnStdout: true
        if (rcs) {
            vgfail = 1
        }
        String suite = sanitizedStageName()
        junitSimpleReport suite: suite,
                          file: suite + '_valgrind_results.xml',
                          fails: vgfail,
                          errors: vgerr,
                          name: 'Valgrind_Memcheck',
                          class: 'Valgrind',
                          message: 'Valgrind Memcheck error detected',
                          testdata: rcs
    }
    int runTime = durationSeconds(startDate)
    Map runData = ['nlttest_time': runTime]
    return runData
}

// For master, this is just some wildly high number
String next_version() {
    return '1000'
}

// Don't define this as a type or it loses it's global scope
target_branch = env.CHANGE_TARGET ? env.CHANGE_TARGET : env.BRANCH_NAME
String sanitized_JOB_NAME() {
    return JOB_NAME.toLowerCase().replaceAll('/', '-').replaceAll('%2f', '-')
}

// bail out of branch builds that are not on a whitelist
if (!env.CHANGE_ID &&
    (!env.BRANCH_NAME.startsWith('weekly-testing') &&
     !env.BRANCH_NAME.startsWith('release/') &&
     !env.BRANCH_NAME.startsWith('feature/') &&
     !env.BRANCH_NAME.startsWith('ci-') &&
     env.BRANCH_NAME != 'master')) {
    currentBuild.result = 'SUCCESS'
    return
}

// The docker agent setup and the provisionNodes step need to know the
// UID that the build agent is running under.
cached_uid = 0
Integer getuid() {
    if (cached_uid == 0) {
        cached_uid = sh(label: 'getuid()',
                        script: 'id -u',
                        returnStdout: true).trim()
    }
    return cached_uid
}

void fixup_rpmlintrc() {
    if (env.SCONS_FAULTS_ARGS != 'BUILD_TYPE=dev') {
        return
    }

    List go_bins = ['/usr/bin/dmg',
                    '/usr/bin/daos',
                    '/usr/bin/daos_agent',
                    '/usr/bin/hello_drpc',
                    '/usr/bin/daos_firmware',
                    '/usr/bin/daos_admin',
                    '/usr/bin/daos_server',
                    '/usr/bin/ddb']

    String content = readFile(file: 'utils/rpms/daos.rpmlintrc') + '\n\n' +
                     '# https://daosio.atlassian.net/browse/DAOS-11534\n'

    go_bins.each { bin ->
        content += 'addFilter("W: position-independent-executable-suggested ' + bin + '")\n'
    }

    writeFile(file: 'utils/rpms/daos.rpmlintrc', text: content)
}


void uploadNewRPMs(String target, String stage) {
<<<<<<< HEAD
    buildRpmPost target: target, condition: stage, rpmlint: false, new_rpm: true
=======
    buildRpmPost target: target, condition: stage, rpmlint: false
>>>>>>> aa57c2aa
}

String vm9_label(String distro) {
    return cachedCommitPragma(pragma: distro + '-VM9-label',
                              def_val: cachedCommitPragma(pragma: 'VM9-label',
                                                          def_val: params.FUNCTIONAL_VM_LABEL))
}

void rpm_test_post(String stageName, String node) {
    sh label: 'Fetch and stage artifacts',
       script: 'hostname; ssh -i ci_key jenkins@' + node + ' ls -ltar /tmp; mkdir -p "' +  env.STAGE_NAME + '/" && ' +
               'scp -i ci_key jenkins@' + node +
               ':/tmp/{{suite_dmg,daos_{server_helper,{control,agent}}}.log,daos_server.log.*} "' +
               stageName + '/"'
    archiveArtifacts artifacts: env.STAGE_NAME + '/**'
    job_status_update()
}

String sconsArgs() {
    if (!params.CI_SCONS_ARGS) {
        return sconsFaultsArgs()
    }

    println('Compiling DAOS with custom arguments')
    return sconsFaultsArgs() + ' ' + params.CI_SCONS_ARGS
}

/**
 * Update default commit pragmas based on files modified.
 */
Map update_default_commit_pragmas() {
    String default_pragmas_str = sh(script: 'ci/gen_commit_pragmas.py --target origin/' + target_branch,
                                    returnStdout: true).trim()
    println('pragmas from gen_commit_pragmas.py:')
    println(default_pragmas_str)
    if (default_pragmas_str) {
        updatePragmas(default_pragmas_str, false)
    }
}

Boolean is_code_coverage() {
    if (startedByTimer()) {
        return true
    }
    return paramsValue('CI_CODE_COVERAGE', false)
}

pipeline {
    agent { label 'lightweight' }

    triggers {
        // Generate a code coverage report each Sunday
        /* groovylint-disable-next-line AddEmptyString */
        cron(env.BRANCH_NAME == 'master' ? 'TZ=UTC\n0 6 * * 0' : '')
    }

    environment {
        GITHUB_USER = credentials('daos-jenkins-review-posting')
        SSH_KEY_ARGS = '-ici_key'
        CLUSH_ARGS = "-o$SSH_KEY_ARGS"
        TEST_RPMS = cachedCommitPragma(pragma: 'RPM-test', def_val: 'true')
        COVFN_DISABLED = cachedCommitPragma(pragma: 'Skip-fnbullseye', def_val: 'true')
        REPO_FILE_URL = repoFileUrl(env.REPO_FILE_URL)
        SCONS_FAULTS_ARGS = sconsArgs()
        HTTPS_PROXY = ''
    }

    options {
        // preserve stashes so that jobs can be started at the test stage
        preserveStashes(buildCount: 5)
        ansiColor('xterm')
        buildDiscarder(logRotator(artifactDaysToKeepStr: '100', daysToKeepStr: '730'))
    }

    parameters {
        string(name: 'BuildPriority',
               /* groovylint-disable-next-line UnnecessaryGetter */
               defaultValue: getPriority(),
               description: 'Priority of this build.  DO NOT USE WITHOUT PERMISSION.')
        string(name: 'TestTag',
               defaultValue: '',
               description: 'Test-tag to use for this run (i.e. pr, daily_regression, full_regression, etc.)')
        // string(name: 'TestNvme',
        //        defaultValue: '',
        //        description: 'The launch.py --nvme argument to use for the Functional test ' +
        //                     'stages of this run (i.e. auto, auto_md_on_ssd, auto:-3DNAND, ' +
        //                     '0000:81:00.0, etc.).  Does not apply to MD on SSD stages.')
        string(name: 'BuildType',
               defaultValue: '',
               description: 'Type of build.  Passed to scons as BUILD_TYPE.  (I.e. dev, release, debug, etc.).  ' +
                            'Defaults to release on an RC or dev otherwise.')
        string(name: 'TestRepeat',
               defaultValue: '',
               description: 'Test-repeat to use for this run.  Specifies the ' +
                            'number of times to repeat each functional test. ' +
                            'CAUTION: only use in combination with a reduced ' +
                            'number of tests specified with the TestTag ' +
                            'parameter.')
        string(name: 'TestProvider',
               defaultValue: '',
               description: 'Test-provider to use for the non-Provider Functional Hardware test ' +
                            'stages.  Specifies the default provider to use the daos_server ' +
                            'config file when running functional tests (the launch.py ' +
                            '--provider argument; i.e. "ucx+dc_x", "ofi+verbs", "ofi+tcp")')
        booleanParam(name: 'CI_CANCEL_PREV_BUILD_SKIP',
                     defaultValue: false,
                     description: 'Do not cancel previous build.')
        booleanParam(name: 'CI_BUILD_PACKAGES_ONLY',
                     defaultValue: false,
                     description: 'Only build RPM and DEB packages, Skip unit tests.')
        string(name: 'CI_SCONS_ARGS',
               defaultValue: '',
               description: 'Arguments for scons when building DAOS')
        string(name: 'CI_RPM_TEST_VERSION',
               defaultValue: '',
               description: 'Package version to use instead of building. example: 1.3.103-1, 1.2-2')
        // TODO: add parameter support for per-distro CI_PR_REPOS
        string(name: 'CI_PR_REPOS',
               defaultValue: '',
               description: 'Additional repository used for locating packages for the build and ' +
                            'test nodes, in the project@PR-number[:build] format.')
        string(name: 'CI_HARDWARE_DISTRO',
               defaultValue: '',
               description: 'Distribution to use for CI Hardware Tests')
        string(name: 'CI_EL8_TARGET',
               defaultValue: '',
               description: 'Image to used for EL 8 CI tests.  I.e. el8, el8.3, etc.')
        string(name: 'CI_EL9_TARGET',
               defaultValue: '',
               description: 'Image to used for EL 9 CI tests.  I.e. el9, el9.1, etc.')
        string(name: 'CI_LEAP15_TARGET',
               defaultValue: '',
               description: 'Image to use for OpenSUSE Leap CI tests.  I.e. leap15, leap15.2, etc.')
        string(name: 'CI_UBUNTU20.04_TARGET',
               defaultValue: '',
               description: 'Image to used for Ubuntu 20 CI tests.  I.e. ubuntu20.04, etc.')
        booleanParam(name: 'CI_RPM_el8_NOBUILD',
                     defaultValue: false,
                     description: 'Do not build RPM packages for EL 8')
        booleanParam(name: 'CI_RPM_el9_NOBUILD',
                     defaultValue: false,
                     description: 'Do not build RPM packages for EL 9')
        booleanParam(name: 'CI_RPM_leap15_NOBUILD',
                     defaultValue: false,
                     description: 'Do not build RPM packages for Leap 15')
        booleanParam(name: 'CI_DEB_Ubuntu20_NOBUILD',
                     defaultValue: false,
                     description: 'Do not build DEB packages for Ubuntu 20')
        booleanParam(name: 'CI_el8_NOBUILD',
                     defaultValue: false,
                     description: 'Do not build on EL 8')
        booleanParam(name: 'CI_el9_NOBUILD',
                     defaultValue: false,
                     description: 'Do not build on EL 9')
        booleanParam(name: 'CI_leap15_NOBUILD',
                     defaultValue: false,
                     description: 'Do not build on Leap 15')
        booleanParam(name: 'CI_CODE_COVERAGE',
                     defaultValue: false,
                     description: 'Run with code coverage analysis')
        booleanParam(name: 'CI_ALLOW_UNSTABLE_TEST',
                     defaultValue: false,
                     description: 'Continue testing if a previous stage is Unstable')
        booleanParam(name: 'CI_UNIT_TEST',
                     defaultValue: true,
                     description: 'Run the Unit Test on EL 8 test stage')
        booleanParam(name: 'CI_NLT_TEST',
                     defaultValue: true,
                     description: 'Run the NLT test stage')
        booleanParam(name: 'CI_UNIT_TEST_MEMCHECK',
                     defaultValue: true,
                     description: 'Run the Unit Test with memcheck on EL 8 test stage')
        booleanParam(name: 'CI_FI_el8_TEST',
                     defaultValue: true,
                     description: 'Run the Fault injection testing on EL 8 test stage')
        booleanParam(name: 'CI_TEST_EL8_RPMs',
                     defaultValue: true,
                     description: 'Run the Test RPMs on EL 8 test stage')
        booleanParam(name: 'CI_TEST_LEAP15_RPMs',
                     defaultValue: true,
                     description: 'Run the Test RPMs on Leap 15 test stage')
        booleanParam(name: 'CI_FUNCTIONAL_TEST_SKIP',
                     defaultValue: false,
                     description: 'Skip all functional test stages (Test)')
        booleanParam(name: 'CI_MORE_FUNCTIONAL_PR_TESTS',
                     defaultValue: false,
                     description: 'Enable more distros for functional CI tests')
        booleanParam(name: 'CI_FUNCTIONAL_el8_VALGRIND_TEST',
                     defaultValue: false,
                     description: 'Run the Functional on EL 8 with Valgrind test stage')
        booleanParam(name: 'CI_FUNCTIONAL_el8_TEST',
                     defaultValue: true,
                     description: 'Run the Functional on EL 8 test stage')
        booleanParam(name: 'CI_FUNCTIONAL_el9_TEST',
                     defaultValue: false,
                     description: 'Run the Functional on EL 9 test stage')
        booleanParam(name: 'CI_FUNCTIONAL_leap15_TEST',
                     defaultValue: false,
                     description: 'Run the Functional on Leap 15 test stage' +
                                  '  Requires CI_MORE_FUNCTIONAL_PR_TESTS')
        booleanParam(name: 'CI_FUNCTIONAL_ubuntu20_TEST',
                     defaultValue: false,
                     description: 'Run the Functional on Ubuntu 20.04 test stage' +
                                  '  Requires CI_MORE_FUNCTIONAL_PR_TESTS')
        booleanParam(name: 'CI_FUNCTIONAL_HARDWARE_TEST_SKIP',
                     defaultValue: false,
                     description: 'Skip Functional Hardware (Test Hardware) stage')
        booleanParam(name: 'CI_medium_TEST',
                     defaultValue: false,
                     description: 'Run the Functional Hardware Medium test stage')
        booleanParam(name: 'CI_medium_md_on_ssd_TEST',
                     defaultValue: true,
                     description: 'Run the Functional Hardware Medium MD on SSD test stage')
        booleanParam(name: 'CI_medium_vmd_TEST',
                     defaultValue: false,
                     description: 'Run the Functional Hardware Medium VMD test stage')
        booleanParam(name: 'CI_medium_verbs_provider_TEST',
                     defaultValue: false,
                     description: 'Run the Functional Hardware Medium Verbs Provider test stage')
        booleanParam(name: 'CI_medium_verbs_provider_md_on_ssd_TEST',
                     defaultValue: true,
                     description: 'Run the Functional Hardware Medium Verbs Provider MD on SSD test stage')
        booleanParam(name: 'CI_medium_ucx_provider_TEST',
                     defaultValue: false,
                     description: 'Run the Functional Hardware Medium UCX Provider test stage')
        booleanParam(name: 'CI_large_TEST',
                     defaultValue: false,
                     description: 'Run the Functional Hardware Large test stage')
        booleanParam(name: 'CI_large_md_on_ssd_TEST',
                     defaultValue: true,
                     description: 'Run the Functional Hardware Large MD on SSD test stage')
        string(name: 'CI_UNIT_VM1_LABEL',
               defaultValue: 'ci_vm1',
               description: 'Label to use for 1 VM node unit and RPM tests')
        string(name: 'CI_UNIT_VM1_NVME_LABEL',
               defaultValue: 'ci_ssd_vm1',
               description: 'Label to use for 1 VM node unit tests that need NVMe')
        string(name: 'FUNCTIONAL_VM_LABEL',
               defaultValue: 'ci_vm9',
               description: 'Label to use for 9 VM functional tests')
        string(name: 'CI_NLT_1_LABEL',
               defaultValue: 'ci_nlt_1',
               description: 'Label to use for NLT tests')
        string(name: 'FUNCTIONAL_HARDWARE_MEDIUM_LABEL',
               defaultValue: 'ci_nvme5',
               description: 'Label to use for the Functional Hardware Medium (MD on SSD) stages')
        string(name: 'FUNCTIONAL_HARDWARE_MEDIUM_VERBS_PROVIDER_LABEL',
               defaultValue: 'ci_ofed5',
               description: 'Label to use for 5 node Functional Hardware Medium Verbs Provider (MD on SSD) stages')
        string(name: 'FUNCTIONAL_HARDWARE_MEDIUM_VMD_LABEL',
               defaultValue: 'ci_vmd5',
               description: 'Label to use for the Functional Hardware Medium VMD stage')
        string(name: 'FUNCTIONAL_HARDWARE_MEDIUM_UCX_PROVIDER_LABEL',
               defaultValue: 'ci_ofed5',
               description: 'Label to use for 5 node Functional Hardware Medium UCX Provider stage')
        string(name: 'FUNCTIONAL_HARDWARE_LARGE_LABEL',
               defaultValue: 'ci_nvme9',
               description: 'Label to use for 9 node Functional Hardware Large (MD on SSD) stages')
        string(name: 'CI_STORAGE_PREP_LABEL',
               defaultValue: '',
               description: 'Label for cluster to do a DAOS Storage Preparation')
        string(name: 'CI_PROVISIONING_POOL',
               defaultValue: '',
               description: 'The pool of images to provision test nodes from')
        string(name: 'CI_BUILD_DESCRIPTION',
               defaultValue: '',
               description: 'A description of the build')
    }

    stages {
        stage('Set Description') {
            steps {
                script {
                    if (params.CI_BUILD_DESCRIPTION) {
                        buildDescription params.CI_BUILD_DESCRIPTION
                    }
                }
            }
        }
        stage('Prepare Environment Variables') {
            // TODO: Could/should these be moved to the environment block?
            parallel {
                stage('Get Commit Message') {
                    steps {
                        pragmasToEnv()
                        update_default_commit_pragmas()
                    }
                }
                stage('Get RPM relval') {
                    steps {
                        get_rpm_relval()
                    }
                }
                stage('Determine Release Branch') {
                    steps {
                        script {
                            env.RELEASE_BRANCH = releaseBranch()
                            echo 'Release branch == ' + env.RELEASE_BRANCH
                        }
                    }
                }
            }
        }
        stage('Check PR') {
            when { changeRequest() }
            parallel {
                stage('Branch name check') {
                    when { changeRequest() }
                    steps {
                        script {
                            if (env.CHANGE_ID.toInteger() > 9742 && !env.CHANGE_BRANCH.contains('/')) {
                                error('Your PR branch name does not follow the rules. Please rename it ' +
                                      'according to the rules described here: ' +
                                      'https://daosio.atlassian.net/l/cp/UP1sPTvc#branch_names.  ' +
                                      'Once you have renamed your branch locally to match the ' +
                                      'format, close this PR and open a new one using the newly renamed ' +
                                      'local branch.')
                            }
                        }
                    }
                }
            } // parallel
        } // stage('Check PR')
        stage('Cancel Previous Builds') {
            when {
                beforeAgent true
                expression { !paramsValue('CI_CANCEL_PREV_BUILD_SKIP', false)  && !skipStage() }
            }
            steps {
                cancelPreviousBuilds()
            }
        }
        stage('Pre-build') {
            when {
                beforeAgent true
                expression { !skipStage() }
            }
            parallel {
                stage('Python Bandit check') {
                    when {
                        beforeAgent true
                        expression { !skipStage() }
                    }
                    agent {
                        dockerfile {
                            filename 'utils/docker/Dockerfile.code_scanning'
                            label 'docker_runner'
                            additionalBuildArgs dockerBuildArgs(add_repos: false) +
                                                ' --build-arg FVERSION=37'
                        }
                    }
                    steps {
                        job_step_update(pythonBanditCheck())
                    }
                    post {
                        always {
                            // Bandit will have empty results if it does not
                            // find any issues.
                            junit testResults: 'bandit.xml',
                                  allowEmptyResults: true
                            job_status_update()
                        }
                    }
                } // stage('Python Bandit check')
            }
        }
        stage('Build') {
            /* Don't use failFast here as whilst it avoids using extra resources
             * and gives faster results for PRs it's also on for master where we
             * do want complete results in the case of partial failure
             */
            //failFast true
            when {
                beforeAgent true
                expression { !skipStage() }
            }
            parallel {
                stage('Build on EL 8.8') {
                    when {
                        beforeAgent true
                        expression { !params.CI_el8_NOBUILD && !skipStage() }
                    }
                    agent {
                        dockerfile {
                            filename 'utils/docker/Dockerfile.el.8'
                            label 'docker_runner'
                            additionalBuildArgs dockerBuildArgs(repo_type: 'stable',
                                                                deps_build: false,
                                                                parallel_build: true) +
                                                " -t ${sanitized_JOB_NAME()}-el8 " +
<<<<<<< HEAD
                                                ' --build-arg DAOS_PACKAGES_BUILD=no ' +
                                                ' --build-arg DAOS_KEEP_SRC=yes ' +
                                                ' --build-arg REPOS="' + prRepos() + '"'
=======
						' --build-arg DAOS_PACKAGES_BUILD=no ' +
						' --build-arg REPOS="' + prRepos() + '"'
>>>>>>> aa57c2aa
                        }
                    }
                    steps {
                        script {
<<<<<<< HEAD
                            sh label: 'Install RPMs',
                                script: './ci/rpm/install_deps.sh el8 "' +
                                        env.DAOS_RELVAL + '"'
                            sh label: 'Build deps',
                                script: './ci/rpm/build_deps.sh'
                                job_step_update(
                                        sconsBuild(parallel_build: true,
=======
                            job_step_update(
                                sconsBuild(parallel_build: true,
>>>>>>> aa57c2aa
                                        stash_files: 'ci/test_files_to_stash.txt',
                                        build_deps: 'no',
                                        stash_opt: true,
                                        scons_args: sconsArgs() +
<<<<<<< HEAD
                                                   ' PREFIX=/opt/daos TARGET_TYPE=release',
                                        code_coverage: is_code_coverage()))
                        sh label: 'Generate RPMs',
                                script: './ci/rpm/gen_rpms.sh el8 "' +
                                        env.DAOS_RELVAL + '"'
=======
                                                    ' PREFIX=/opt/daos TARGET_TYPE=release'))
                            sh label: 'Generate RPMs',
                                script: './ci/rpm/gen_rpms.sh el8 "' +
				        env.DAOS_RELVAL + '" "' +
				        env.DAOS_DEPS_RELVAL + '"'
>>>>>>> aa57c2aa
                        }
                    }
                    post {
                        success {
                            uploadNewRPMs('el8', 'success')
                        }
                        unsuccessful {
                            sh '''if [ -f config.log ]; then
                                      mv config.log config.log-el8-gcc
                                  fi'''
                            archiveArtifacts artifacts: 'config.log-el8-gcc',
                                             allowEmptyArchive: true
                        }
                        cleanup {
                            uploadNewRPMs('el8', 'cleanup')
                            job_status_update()
                        }
                    }
                }
                stage('Build on EL 9') {
                    when {
                        beforeAgent true
                        expression { !params.CI_el9_NOBUILD && !skipStage() }
                    }
                    agent {
                        dockerfile {
                            filename 'utils/docker/Dockerfile.el.9'
                            label 'docker_runner'
                            additionalBuildArgs dockerBuildArgs(repo_type: 'stable',
                                                                deps_build: false,
                                                                parallel_build: true) +
                                                " -t ${sanitized_JOB_NAME()}-el9 " +
<<<<<<< HEAD
                                                ' --build-arg DAOS_PACKAGES_BUILD=no ' +
                                                ' --build-arg DAOS_KEEP_SRC=yes ' +
                                                ' --build-arg REPOS="' + prRepos() + '"'
=======
						' --build-arg DAOS_PACKAGES_BUILD=no ' +
						' --build-arg REPOS="' + prRepos() + '"'
>>>>>>> aa57c2aa
                        }
                    }
                    steps {
                        script {
<<<<<<< HEAD
                            sh label: 'Install RPMs',
                                script: './ci/rpm/install_deps.sh el9 "' +
                                        env.DAOS_RELVAL + '"'
                            sh label: 'Build deps',
                                script: './ci/rpm/build_deps.sh'
=======
>>>>>>> aa57c2aa
                            job_step_update(
                                sconsBuild(parallel_build: true,
                                           stash_files: 'ci/test_files_to_stash.txt',
                                           build_deps: 'no',
                                           stash_opt: true,
                                           scons_args: sconsArgs() +
<<<<<<< HEAD
                                                      ' PREFIX=/opt/daos TARGET_TYPE=release',
                                           code_coverage: is_code_coverage()))
                            sh label: 'Generate RPMs',
                                script: './ci/rpm/gen_rpms.sh el9 "' +
                                        env.DAOS_RELVAL + '"'
=======
                                                      ' PREFIX=/opt/daos TARGET_TYPE=release'))
                            sh label: 'Generate RPMs',
                                script: './ci/rpm/gen_rpms.sh el9 "' +
				        env.DAOS_RELVAL + '" "' +
				        env.DAOS_DEPS_RELVAL + '"'
>>>>>>> aa57c2aa
                        }
                    }
                    post {
                        success {
                            uploadNewRPMs('el9', 'success')
                        }
                        unsuccessful {
                            sh '''if [ -f config.log ]; then
                                      mv config.log config.log-el9-gcc
                                  fi'''
                            archiveArtifacts artifacts: 'config.log-el9-gcc',
                                             allowEmptyArchive: true
                        }
                        cleanup {
                            uploadNewRPMs('el9', 'cleanup')
                            job_status_update()
                        }
                    }
                }
                stage('Build on Leap 15.5') {
                    when {
                        beforeAgent true
                        expression { !params.CI_leap15_NOBUILD && !skipStage() }
                    }
                    agent {
                        dockerfile {
                            filename 'utils/docker/Dockerfile.leap.15'
                            label 'docker_runner'
                            additionalBuildArgs dockerBuildArgs(repo_type: 'stable',
                                                                parallel_build: true,
<<<<<<< HEAD
                                                                deps_build: false) +
                                                ' --build-arg DAOS_PACKAGES_BUILD=no ' +
                                                ' --build-arg DAOS_KEEP_SRC=yes ' +
=======
                                                                deps_build: true) +
						' --build-arg DAOS_PACKAGES_BUILD=no ' +
>>>>>>> aa57c2aa
                                                " -t ${sanitized_JOB_NAME()}-leap15-gcc"
                        }
                    }
                    steps {
                        script {
<<<<<<< HEAD
                            sh label: 'Install RPMs',
                                script: './ci/rpm/install_deps.sh suse.lp155 "' +
                                        env.DAOS_RELVAL + '"'
                            sh label: 'Build deps',
                                script: './ci/rpm/build_deps.sh'
                            job_step_update(
                                sconsBuild(parallel_build: true,
                                           scons_args: sconsFaultsArgs() +
                                                       ' PREFIX=/opt/daos TARGET_TYPE=release',
                                           build_deps: 'yes',
                                           code_coverage: is_code_coverage()))
                            sh label: 'Generate RPMs',
                                script: './ci/rpm/gen_rpms.sh suse.lp155 "' +
                                        env.DAOS_RELVAL + '"'
=======
                            job_step_update(
                                sconsBuild(parallel_build: true,
                                scons_args: sconsFaultsArgs() +
                                ' PREFIX=/opt/daos TARGET_TYPE=release',
                                build_deps: 'yes'))
                            sh label: 'Generate RPMs',
                                script: './ci/rpm/gen_rpms.sh suse.lp155 "' +
				        env.DAOS_RELVAL + '" "' +
				        env.DAOS_DEPS_RELVAL + '"'
>>>>>>> aa57c2aa
                        }
                    }
                    post {
                        success {
                            uploadNewRPMs('leap15', 'success')
                        }
                        unsuccessful {
                            sh '''if [ -f config.log ]; then
                                      mv config.log config.log-leap15-gcc
                                  fi'''
                            archiveArtifacts artifacts: 'config.log-leap15-gcc',
                                             allowEmptyArchive: true
                        }
                        cleanup {
                            uploadNewRPMs('leap15', 'cleanup')
                            job_status_update()
                        }
                    }
                }
                stage('Build on Leap 15.5 with Intel-C and TARGET_PREFIX') {
                    when {
                        beforeAgent true
                        expression { !params.CI_leap15_NOBUILD && !skipStage() }
                    }
                    agent {
                        dockerfile {
                            filename 'utils/docker/Dockerfile.leap.15'
                            label 'docker_runner'
                            additionalBuildArgs dockerBuildArgs(repo_type: 'stable',
                                                                parallel_build: true,
                                                                deps_build: true) +
                                                " -t ${sanitized_JOB_NAME()}-leap15" +
<<<<<<< HEAD
                                                ' --build-arg DAOS_PACKAGES_BUILD=no ' +
=======
						' --build-arg DAOS_PACKAGES_BUILD=no ' +
>>>>>>> aa57c2aa
                                                ' --build-arg COMPILER=icc'
                        }
                    }
                    steps {
                        job_step_update(
                            sconsBuild(parallel_build: true,
                                       scons_args: sconsFaultsArgs() +
                                                   ' PREFIX=/opt/daos TARGET_TYPE=release',
                                       build_deps: 'no',
                                       code_coverage: is_code_coverage()))
                    }
                    post {
                        unsuccessful {
                            sh '''if [ -f config.log ]; then
                                      mv config.log config.log-leap15-intelc
                                  fi'''
                            archiveArtifacts artifacts: 'config.log-leap15-intelc',
                                             allowEmptyArchive: true
                        }
                        cleanup {
                            job_status_update()
                        }
                    }
                }
            }
        }
        stage('Unit Tests') {
            when {
                beforeAgent true
                expression { !skipStage() }
            }
            parallel {
                stage('Unit Test on EL 8.8') {
                    when {
                        beforeAgent true
                        expression { !skipStage() }
                    }
                    agent {
                        label cachedCommitPragma(pragma: 'VM1-label', def_val: params.CI_UNIT_VM1_LABEL)
                    }
                    steps {
                        job_step_update(
                            unitTest(timeout_time: 60,
                                     unstash_opt: true,
                                     inst_repos: prRepos(),
                                     inst_rpms: unitPackages()))
                    }
                    post {
                        always {
                            unitTestPost artifacts: ['unit_test_logs/']
                            job_status_update()
                        }
                    }
                }
                stage('Unit Test bdev on EL 8.8') {
                    when {
                        beforeAgent true
                        expression { !skipStage() }
                    }
                    agent {
                        label params.CI_UNIT_VM1_NVME_LABEL
                    }
                    steps {
                        job_step_update(
                            unitTest(timeout_time: 120,
                                     unstash_opt: true,
                                     inst_repos: prRepos(),
                                     inst_rpms: unitPackages()))
                    }
                    post {
                        always {
                            unitTestPost artifacts: ['unit_test_bdev_logs/']
                            job_status_update()
                        }
                    }
                }
                stage('NLT on EL 8.8') {
                    when {
                        beforeAgent true
                        expression { params.CI_NLT_TEST && !skipStage() }
                    }
                    agent {
                        label params.CI_NLT_1_LABEL
                    }
                    steps {
                        job_step_update(
                            unitTest(timeout_time: 60,
                                     inst_repos: prRepos(),
                                     test_script: 'ci/unit/test_nlt.sh',
                                     unstash_opt: true,
                                     unstash_tests: false,
                                     inst_rpms: unitPackages()))
                        // recordCoverage(tools: [[parser: 'COBERTURA', pattern:'nltir.xml']],
                        //                 skipPublishingChecks: true,
                        //                 id: 'tlc', name: 'Fault Injection Interim Report')
                        stash(name:'nltr', includes:'nltr.json', allowEmpty: true)
                    }
                    post {
                        always {
                            unitTestPost artifacts: ['nlt_logs/'],
                                         testResults: 'nlt-junit.xml',
                                         always_script: 'ci/unit/test_nlt_post.sh',
                                         valgrind_stash: 'el8-gcc-nlt-memcheck'
                            recordIssues enabledForFailure: true,
                                         failOnError: false,
                                         ignoreQualityGate: true,
                                         name: 'NLT server leaks',
                                         qualityGates: [[threshold: 1, type: 'TOTAL', unstable: true]],
                                         tool: issues(pattern: 'nlt-server-leaks.json',
                                           name: 'NLT server results',
                                           id: 'NLT_server'),
                                         scm: 'daos-stack/daos'
                            job_status_update()
                        }
                    }
                }
                stage('Unit Test with memcheck on EL 8.8') {
                    when {
                        beforeAgent true
                        expression { !skipStage() }
                    }
                    agent {
                        label cachedCommitPragma(pragma: 'VM1-label', def_val: params.CI_UNIT_VM1_LABEL)
                    }
                    steps {
                        job_step_update(
                            unitTest(timeout_time: 250,
                                     unstash_opt: true,
                                     ignore_failure: true,
                                     inst_repos: prRepos(),
                                     inst_rpms: unitPackages()))
                    }
                    post {
                        always {
                            unitTestPost artifacts: ['unit_test_memcheck_logs/'],
                                         valgrind_stash: 'el8-gcc-unit-memcheck'
                            job_status_update()
                        }
                    }
                } // stage('Unit Test with memcheck on EL 8.8')
                stage('Unit Test bdev with memcheck on EL 8.8') {
                    when {
                        beforeAgent true
                        expression { !skipStage() }
                    }
                    agent {
                        label params.CI_UNIT_VM1_NVME_LABEL
                    }
                    steps {
                        job_step_update(
                            unitTest(timeout_time: 450,
                                     unstash_opt: true,
                                     ignore_failure: true,
                                     inst_repos: prRepos(),
                                     inst_rpms: unitPackages()))
                    }
                    post {
                        always {
                            unitTestPost artifacts: ['unit_test_memcheck_bdev_logs/'],
                                         valgrind_stash: 'el8-gcc-unit-memcheck-bdev'
                            job_status_update()
                        }
                    }
                } // stage('Unit Test bdev with memcheck on EL 8')
            }
        }
        stage('Test') {
            when {
                beforeAgent true
                //expression { !paramsValue('CI_FUNCTIONAL_TEST_SKIP', false)  && !skipStage() }
                // Above not working, always skipping functional VM tests.
                expression { !paramsValue('CI_FUNCTIONAL_TEST_SKIP', false) && !is_code_coverage() }
            }
            parallel {
                stage('Functional on EL 8.8 with Valgrind') {
                    when {
                        beforeAgent true
                        expression { !skipStage() }
                    }
                    agent {
                        label params.CI_FUNCTIONAL_VM9_LABEL
                    }
                    steps {
                        job_step_update(
                            functionalTest(
                                inst_repos: daosRepos(),
                                inst_rpms: functionalPackages(1, next_version(), 'tests-internal'),
                                test_function: 'runTestFunctionalV2'))
                    }
                    post {
                        always {
                            functionalTestPostV2()
                            job_status_update()
                        }
                    }
                } // stage('Functional on EL 8.8 with Valgrind')
                stage('Functional on EL 8.8') {
                    when {
                        beforeAgent true
                        expression { !skipStage() }
                    }
                    agent {
                        label vm9_label('EL8')
                    }
                    steps {
                        job_step_update(
                            functionalTest(
                                inst_repos: daosRepos(),
                                    inst_rpms: functionalPackages(1, next_version(), 'tests-internal'),
                                    test_function: 'runTestFunctionalV2'))
                    }
                    post {
                        always {
                            functionalTestPostV2()
                            job_status_update()
                        }
                    }
                } // stage('Functional on EL 8.8')
                stage('Functional on EL 9') {
                    when {
                        beforeAgent true
                        expression { !skipStage() }
                    }
                    agent {
                        label vm9_label('EL9')
                    }
                    steps {
                        job_step_update(
                            functionalTest(
                                inst_repos: daosRepos(),
                                    inst_rpms: functionalPackages(1, next_version(), 'tests-internal'),
                                    test_function: 'runTestFunctionalV2'))
                    }
                    post {
                        always {
                            functionalTestPostV2()
                            job_status_update()
                        }
                    }
                } // stage('Functional on EL 9')
                stage('Functional on Leap 15.6') {
                    when {
                        beforeAgent true
                        expression { !skipStage() }
                    }
                    agent {
                        label vm9_label('Leap15')
                    }
                    steps {
                        job_step_update(
                            functionalTest(
                                inst_repos: daosRepos(),
                                inst_rpms: functionalPackages(1, next_version(), 'tests-internal'),
                                test_function: 'runTestFunctionalV2',
                                image_version: 'leap15.6'))
                    }
                    post {
                        always {
                            functionalTestPostV2()
                            job_status_update()
                        }
                    } // post
                } // stage('Functional on Leap 15.6')
                stage('Functional on Ubuntu 20.04') {
                    when {
                        beforeAgent true
                        expression { !skipStage() }
                    }
                    agent {
                        label vm9_label('Ubuntu')
                    }
                    steps {
                        job_step_update(
                            functionalTest(
                                inst_repos: daosRepos(),
                                inst_rpms: functionalPackages(1, next_version(), 'tests-internal'),
                                test_function: 'runTestFunctionalV2'))
                    }
                    post {
                        always {
                            functionalTestPostV2()
                            job_status_update()
                        }
                    } // post
                } // stage('Functional on Ubuntu 20.04')
                stage('Fault injection testing on EL 8.8') {
                    when {
                        beforeAgent true
                        expression { !skipStage() }
                    }
                    agent {
                        dockerfile {
                            filename 'utils/docker/Dockerfile.el.8'
                            label 'docker_runner'
                            additionalBuildArgs dockerBuildArgs(repo_type: 'stable',
                                                                parallel_build: true,
                                                                deps_build: true)
                            args '--tmpfs /mnt/daos_0'
                        }
                    }
                    steps {
                        job_step_update(
                            sconsBuild(parallel_build: true,
                                       scons_args: 'PREFIX=/opt/daos TARGET_TYPE=release BUILD_TYPE=debug',
                                       build_deps: 'no'))
                        job_step_update(nlt_test())
                        // recordCoverage(tools: [[parser: 'COBERTURA', pattern:'nltr.xml']],
                        //                skipPublishingChecks: true,
                        //                id: 'fir', name: 'Fault Injection Report')
                    }
                    post {
                        always {
                            discoverGitReferenceBuild referenceJob: 'daos-stack/daos/master',
                                                      scm: 'daos-stack/daos',
                                                      requiredResult: hudson.model.Result.UNSTABLE
                            recordIssues enabledForFailure: true,
                                         /* ignore warning/errors from PMDK logging system */
                                         filters: [excludeFile('pmdk/.+')],
                                         failOnError: false,
                                         ignoreQualityGate: true,
                                         qualityGates: [[threshold: 1, type: 'TOTAL_ERROR'],
                                                        [threshold: 1, type: 'TOTAL_HIGH'],
                                                        [threshold: 1, type: 'NEW_NORMAL', unstable: true],
                                                        [threshold: 1, type: 'NEW_LOW', unstable: true]],
                                         tools: [issues(pattern: 'nlt-errors.json',
                                                        name: 'Fault injection issues',
                                                        id: 'Fault_Injection'),
                                                 issues(pattern: 'nlt-client-leaks.json',
                                                        name: 'Fault injection leaks',
                                                        id: 'NLT_client')],
                                         scm: 'daos-stack/daos'
                            junit testResults: 'nlt-junit.xml'
                            stash name: 'fault-inject-valgrind',
                                  includes: '*.memcheck.xml',
                                  allowEmpty: true
                            archiveArtifacts artifacts: 'nlt_logs/el8.fault-injection/',
                                             allowEmptyArchive: true
                            job_status_update()
                        }
                    }
                } // stage('Fault injection testing on EL 8.8')
                stage('Test RPMs on EL 8.6') {
                    when {
                        beforeAgent true
                        expression { params.CI_TEST_EL8_RPMs && !skipStage() }
                    }
                    agent {
                        label params.CI_UNIT_VM1_LABEL
                    }
                    steps {
                        job_step_update(
                            testRpm(inst_repos: daosRepos(),
                                    daos_pkg_version: daosPackagesVersion(next_version()))
                        )
                    }
                    post {
                        always {
                            rpm_test_post(env.STAGE_NAME, env.NODELIST)
                        }
                    }
                } // stage('Test RPMs on EL 8.6')
                stage('Test RPMs on Leap 15.5') {
                    when {
                        beforeAgent true
                        expression { params.CI_TEST_LEAP15_RPMs && !skipStage() }
                    }
                    agent {
                        label params.CI_UNIT_VM1_LABEL
                    }
                    steps {
                        /* neither of these work as FTest strips the first node
                           out of the pool requiring 2 node clusters at minimum
                         * additionally for this use-case, can't override
                           ftest_arg with this :-(
                        script {
                            'Test RPMs on Leap 15.5': getFunctionalTestStage(
                                name: 'Test RPMs on Leap 15.5',
                                pragma_suffix: '',
                                label: params.CI_UNIT_VM1_LABEL,
                                next_version: next_version(),
                                stage_tags: '',
                                default_tags: 'test_daos_management',
                                nvme: 'auto',
                                run_if_pr: true,
                                run_if_landing: true,
                                job_status: job_status_internal
                            )
                        }
                           job_step_update(
                            functionalTest(
                                test_tag: 'test_daos_management',
                                ftest_arg: '--yaml_extension single_host',
                                inst_repos: daosRepos(),
                                inst_rpms: functionalPackages(1, next_version(), 'tests-internal'),
                                test_function: 'runTestFunctionalV2'))
                    }
                    post {
                        always {
                            functionalTestPostV2()
                            job_status_update()
                        }
                    } */
                        job_step_update(
                            testRpm(inst_repos: daosRepos(),
                                    daos_pkg_version: daosPackagesVersion(next_version()))
                        )
                    }
                    post {
                        always {
                            rpm_test_post(env.STAGE_NAME, env.NODELIST)
                        }
                    }
                } // stage('Test RPMs on Leap 15.5')
            } // parallel
        } // stage('Test')
        stage('Test Storage Prep on EL 8.8') {
            when {
                beforeAgent true
                expression { params.CI_STORAGE_PREP_LABEL != '' }
            }
            agent {
                label params.CI_STORAGE_PREP_LABEL
            }
            steps {
                job_step_update(
                    storagePrepTest(
                        inst_repos: daosRepos(),
                        inst_rpms: functionalPackages(1, next_version(), 'tests-internal')))
            }
            post {
                cleanup {
                    job_status_update()
                }
            }
        } // stage('Test Storage Prep')
        stage('Test Hardware') {
            when {
                beforeAgent true
                expression { !paramsValue('CI_FUNCTIONAL_HARDWARE_TEST_SKIP', false) && !skipStage() && !is_code_coverage() }
            }
            steps {
                script {
                    parallel(
                        'Functional Hardware Medium': getFunctionalTestStage(
                            name: 'Functional Hardware Medium',
                            pragma_suffix: '-hw-medium',
                            label: params.FUNCTIONAL_HARDWARE_MEDIUM_LABEL,
                            next_version: next_version(),
                            stage_tags: 'hw,medium,-provider',
                            default_tags: startedByTimer() ? 'pr daily_regression' : 'pr',
                            nvme: 'auto',
                            run_if_pr: false,
                            run_if_landing: false,
                            job_status: job_status_internal
                        ),
                        'Functional Hardware Medium MD on SSD': getFunctionalTestStage(
                            name: 'Functional Hardware Medium MD on SSD',
                            pragma_suffix: '-hw-medium-md-on-ssd',
                            label: params.FUNCTIONAL_HARDWARE_MEDIUM_LABEL,
                            next_version: next_version(),
                            stage_tags: 'hw,medium,-provider',
                            default_tags: startedByTimer() ? 'pr daily_regression' : 'pr',
                            nvme: 'auto_md_on_ssd',
                            run_if_pr: true,
                            run_if_landing: false,
                            job_status: job_status_internal
                        ),
                        'Functional Hardware Medium VMD': getFunctionalTestStage(
                            name: 'Functional Hardware Medium VMD',
                            pragma_suffix: '-hw-medium-vmd',
                            label: params.FUNCTIONAL_HARDWARE_MEDIUM_VMD_LABEL,
                            next_version: next_version(),
                            stage_tags: 'hw_vmd,medium',
                            /* groovylint-disable-next-line UnnecessaryGetter */
                            default_tags: startedByTimer() ? 'pr daily_regression' : 'pr',
                            nvme: 'auto',
                            run_if_pr: false,
                            run_if_landing: false,
                            job_status: job_status_internal
                        ),
                        'Functional Hardware Medium Verbs Provider': getFunctionalTestStage(
                            name: 'Functional Hardware Medium Verbs Provider',
                            pragma_suffix: '-hw-medium-verbs-provider',
                            label: params.FUNCTIONAL_HARDWARE_MEDIUM_VERBS_PROVIDER_LABEL,
                            next_version: next_version(),
                            stage_tags: 'hw,medium,provider',
                            default_tags: startedByTimer() ? 'pr daily_regression' : 'pr',
                            default_nvme: 'auto',
                            provider: 'ofi+verbs;ofi_rxm',
                            run_if_pr: false,
                            run_if_landing: false,
                            job_status: job_status_internal
                        ),
                        'Functional Hardware Medium Verbs Provider MD on SSD': getFunctionalTestStage(
                            name: 'Functional Hardware Medium Verbs Provider MD on SSD',
                            pragma_suffix: '-hw-medium-verbs-provider-md-on-ssd',
                            label: params.FUNCTIONAL_HARDWARE_MEDIUM_VERBS_PROVIDER_LABEL,
                            next_version: next_version(),
                            stage_tags: 'hw,medium,provider',
                            default_tags: startedByTimer() ? 'pr daily_regression' : 'pr',
                            default_nvme: 'auto_md_on_ssd',
                            provider: 'ofi+verbs;ofi_rxm',
                            run_if_pr: true,
                            run_if_landing: false,
                            job_status: job_status_internal
                        ),
                        'Functional Hardware Medium UCX Provider': getFunctionalTestStage(
                            name: 'Functional Hardware Medium UCX Provider',
                            pragma_suffix: '-hw-medium-ucx-provider',
                            label: params.FUNCTIONAL_HARDWARE_MEDIUM_UCX_PROVIDER_LABEL,
                            next_version: next_version(),
                            stage_tags: 'hw,medium,provider',
                            default_tags: startedByTimer() ? 'pr daily_regression' : 'pr',
                            default_nvme: 'auto',
                            provider: cachedCommitPragma('Test-provider-ucx', 'ucx+ud_x'),
                            run_if_pr: false,
                            run_if_landing: false,
                            job_status: job_status_internal
                        ),
                        'Functional Hardware Large': getFunctionalTestStage(
                            name: 'Functional Hardware Large',
                            pragma_suffix: '-hw-large',
                            label: params.FUNCTIONAL_HARDWARE_LARGE_LABEL,
                            next_version: next_version(),
                            stage_tags: 'hw,large',
                            default_tags: startedByTimer() ? 'pr daily_regression' : 'pr',
                            default_nvme: 'auto',
                            run_if_pr: false,
                            run_if_landing: false,
                            job_status: job_status_internal
                        ),
                        'Functional Hardware Large MD on SSD': getFunctionalTestStage(
                            name: 'Functional Hardware Large MD on SSD',
                            pragma_suffix: '-hw-large-md-on-ssd',
                            label: params.FUNCTIONAL_HARDWARE_LARGE_LABEL,
                            next_version: next_version(),
                            stage_tags: 'hw,large',
                            default_tags: startedByTimer() ? 'pr daily_regression' : 'pr',
                            default_nvme: 'auto_md_on_ssd',
                            run_if_pr: true,
                            run_if_landing: false,
                            job_status: job_status_internal
                        ),
                    )
                }
            }
        } // stage('Test Hardware')
        stage('Test Summary') {
            when {
                beforeAgent true
                expression { true }
            }
            parallel {
                stage('Code Coverage Report') {
                    when {
                        beforeAgent true
                        expression { params.CI_CODE_COVERAGE }
                    }
                    agent {
                        dockerfile {
                            filename 'utils/docker/Dockerfile.test_summary'
                            label 'docker_runner'
                            additionalBuildArgs dockerBuildArgs(add_repos: false)
                        }
                    }
                    steps {
                        job_step_update(
                            codeCoverageReport(
                                stashes: ['code_coverage_Unit_Test_on_EL_8.8',
                                          'code_coverage_Unit_Test_bdev_on_EL_8.8',
                                          'code_coverage_NLT_on_EL_8.8',
                                          'code_coverage_Unit_Test_with_memcheck_on_EL_8.8',
                                          'code_coverage_Unit_Test_bdev_with_memcheck_on_EL_8.8'],
                                script: 'ci/code_coverage_report.sh',
                                label: 'Code Coverage Report'))
                    }
                    post {
                        always {
                            archiveArtifacts artifacts: 'code_coverage_report/*',
                                             allowEmptyArchive: false
                            job_status_update()
                        }
                    }
                } // stage('Code Coverage Report')
            } // parallel
        } // stage('Test Summary')
    } // stages
    post {
        always {
            valgrindReportPublish valgrind_stashes: ['el8-gcc-nlt-memcheck',
                                                     'el8-gcc-unit-memcheck',
                                                     'fault-inject-valgrind']
            job_status_update('final_status')
            jobStatusWrite(job_status_internal)
        }
        unsuccessful {
            notifyBrokenBranch branches: target_branch
        }
    } // post
}<|MERGE_RESOLUTION|>--- conflicted
+++ resolved
@@ -35,8 +35,6 @@
                               echo ".$(git rev-list HEAD --count).g$(git rev-parse --short=8 HEAD)"
                           fi''',
                 returnStdout: true).trim()
-<<<<<<< HEAD
-=======
     // If head is a TAG, keep it the same but otherwise, use the commit where deps changed
     env.DAOS_DEPS_RELVAL = sh(label: 'get deps git tag',
                script: '''if [ -n "$GIT_CHECKOUT_DIR" ] && [ -d "$GIT_CHECKOUT_DIR" ]; then
@@ -49,7 +47,6 @@
                               echo ".$(git rev-list $commit --count).g$(git rev-parse --short=8 $commit)"
                           fi''',
                 returnStdout: true).trim()
->>>>>>> aa57c2aa
 }
 
 // groovylint-disable-next-line MethodParameterTypeRequired, NoDef
@@ -159,11 +156,7 @@
 
 
 void uploadNewRPMs(String target, String stage) {
-<<<<<<< HEAD
-    buildRpmPost target: target, condition: stage, rpmlint: false, new_rpm: true
-=======
     buildRpmPost target: target, condition: stage, rpmlint: false
->>>>>>> aa57c2aa
 }
 
 String vm9_label(String distro) {
@@ -554,47 +547,23 @@
                                                                 deps_build: false,
                                                                 parallel_build: true) +
                                                 " -t ${sanitized_JOB_NAME()}-el8 " +
-<<<<<<< HEAD
                                                 ' --build-arg DAOS_PACKAGES_BUILD=no ' +
-                                                ' --build-arg DAOS_KEEP_SRC=yes ' +
                                                 ' --build-arg REPOS="' + prRepos() + '"'
-=======
-						' --build-arg DAOS_PACKAGES_BUILD=no ' +
-						' --build-arg REPOS="' + prRepos() + '"'
->>>>>>> aa57c2aa
                         }
                     }
                     steps {
                         script {
-<<<<<<< HEAD
-                            sh label: 'Install RPMs',
-                                script: './ci/rpm/install_deps.sh el8 "' +
-                                        env.DAOS_RELVAL + '"'
-                            sh label: 'Build deps',
-                                script: './ci/rpm/build_deps.sh'
-                                job_step_update(
-                                        sconsBuild(parallel_build: true,
-=======
                             job_step_update(
                                 sconsBuild(parallel_build: true,
->>>>>>> aa57c2aa
                                         stash_files: 'ci/test_files_to_stash.txt',
                                         build_deps: 'no',
                                         stash_opt: true,
                                         scons_args: sconsArgs() +
-<<<<<<< HEAD
-                                                   ' PREFIX=/opt/daos TARGET_TYPE=release',
-                                        code_coverage: is_code_coverage()))
-                        sh label: 'Generate RPMs',
-                                script: './ci/rpm/gen_rpms.sh el8 "' +
-                                        env.DAOS_RELVAL + '"'
-=======
                                                     ' PREFIX=/opt/daos TARGET_TYPE=release'))
                             sh label: 'Generate RPMs',
                                 script: './ci/rpm/gen_rpms.sh el8 "' +
 				        env.DAOS_RELVAL + '" "' +
 				        env.DAOS_DEPS_RELVAL + '"'
->>>>>>> aa57c2aa
                         }
                     }
                     post {
@@ -627,45 +596,24 @@
                                                                 deps_build: false,
                                                                 parallel_build: true) +
                                                 " -t ${sanitized_JOB_NAME()}-el9 " +
-<<<<<<< HEAD
-                                                ' --build-arg DAOS_PACKAGES_BUILD=no ' +
-                                                ' --build-arg DAOS_KEEP_SRC=yes ' +
-                                                ' --build-arg REPOS="' + prRepos() + '"'
-=======
 						' --build-arg DAOS_PACKAGES_BUILD=no ' +
 						' --build-arg REPOS="' + prRepos() + '"'
->>>>>>> aa57c2aa
                         }
                     }
                     steps {
                         script {
-<<<<<<< HEAD
-                            sh label: 'Install RPMs',
-                                script: './ci/rpm/install_deps.sh el9 "' +
-                                        env.DAOS_RELVAL + '"'
-                            sh label: 'Build deps',
-                                script: './ci/rpm/build_deps.sh'
-=======
->>>>>>> aa57c2aa
                             job_step_update(
                                 sconsBuild(parallel_build: true,
                                            stash_files: 'ci/test_files_to_stash.txt',
                                            build_deps: 'no',
                                            stash_opt: true,
                                            scons_args: sconsArgs() +
-<<<<<<< HEAD
                                                       ' PREFIX=/opt/daos TARGET_TYPE=release',
                                            code_coverage: is_code_coverage()))
                             sh label: 'Generate RPMs',
                                 script: './ci/rpm/gen_rpms.sh el9 "' +
-                                        env.DAOS_RELVAL + '"'
-=======
-                                                      ' PREFIX=/opt/daos TARGET_TYPE=release'))
-                            sh label: 'Generate RPMs',
-                                script: './ci/rpm/gen_rpms.sh el9 "' +
-				        env.DAOS_RELVAL + '" "' +
-				        env.DAOS_DEPS_RELVAL + '"'
->>>>>>> aa57c2aa
+                                        env.DAOS_RELVAL + '"' +
+                                        env.DAOS_DEPS_RELVAL + '"'
                         }
                     }
                     post {
@@ -696,35 +644,13 @@
                             label 'docker_runner'
                             additionalBuildArgs dockerBuildArgs(repo_type: 'stable',
                                                                 parallel_build: true,
-<<<<<<< HEAD
-                                                                deps_build: false) +
-                                                ' --build-arg DAOS_PACKAGES_BUILD=no ' +
-                                                ' --build-arg DAOS_KEEP_SRC=yes ' +
-=======
                                                                 deps_build: true) +
 						' --build-arg DAOS_PACKAGES_BUILD=no ' +
->>>>>>> aa57c2aa
                                                 " -t ${sanitized_JOB_NAME()}-leap15-gcc"
                         }
                     }
                     steps {
                         script {
-<<<<<<< HEAD
-                            sh label: 'Install RPMs',
-                                script: './ci/rpm/install_deps.sh suse.lp155 "' +
-                                        env.DAOS_RELVAL + '"'
-                            sh label: 'Build deps',
-                                script: './ci/rpm/build_deps.sh'
-                            job_step_update(
-                                sconsBuild(parallel_build: true,
-                                           scons_args: sconsFaultsArgs() +
-                                                       ' PREFIX=/opt/daos TARGET_TYPE=release',
-                                           build_deps: 'yes',
-                                           code_coverage: is_code_coverage()))
-                            sh label: 'Generate RPMs',
-                                script: './ci/rpm/gen_rpms.sh suse.lp155 "' +
-                                        env.DAOS_RELVAL + '"'
-=======
                             job_step_update(
                                 sconsBuild(parallel_build: true,
                                 scons_args: sconsFaultsArgs() +
@@ -734,7 +660,6 @@
                                 script: './ci/rpm/gen_rpms.sh suse.lp155 "' +
 				        env.DAOS_RELVAL + '" "' +
 				        env.DAOS_DEPS_RELVAL + '"'
->>>>>>> aa57c2aa
                         }
                     }
                     post {
@@ -767,11 +692,7 @@
                                                                 parallel_build: true,
                                                                 deps_build: true) +
                                                 " -t ${sanitized_JOB_NAME()}-leap15" +
-<<<<<<< HEAD
                                                 ' --build-arg DAOS_PACKAGES_BUILD=no ' +
-=======
-						' --build-arg DAOS_PACKAGES_BUILD=no ' +
->>>>>>> aa57c2aa
                                                 ' --build-arg COMPILER=icc'
                         }
                     }
