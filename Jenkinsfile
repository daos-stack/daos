--- conflicted
+++ resolved
@@ -467,11 +467,7 @@
             //failFast true
             when {
                 beforeAgent true
-<<<<<<< HEAD
-                expression { !skipStage() && checkoutScm(withSubmodules: true) }
-=======
                 expression { !skipStage() }
->>>>>>> f804a1f6
             }
             parallel {
                 stage('Build RPM on EL 8') {
