--- conflicted
+++ resolved
@@ -79,7 +79,7 @@
     return cachedCommitPragma(pragma: 'PR-repos-leap15')
 }
 
-def daos_repo() {
+String daos_repo() {
     if (cachedCommitPragma(pragma: 'RPM-test-version') == '') {
         return "daos@${env.BRANCH_NAME}:${env.BUILD_NUMBER}"
     } else {
@@ -87,16 +87,15 @@
     }
 }
 
-<<<<<<< HEAD
-def el7_daos_repos() {
+String el7_daos_repos() {
     return el7_component_repos + ' ' + pr_repos() + ' ' + daos_repo()
 }
 
-def leap15_daos_repos() {
+String leap15_daos_repos() {
     return leap15_component_repos + ' ' + pr_repos() + ' ' + daos_repo()
 }
 
-def component_repos() {
+String component_repos() {
     Map stage_info = parseStageInfo()
     if (stage_info['target'] == 'centos7') {
         return el7_component_repos + ' ' + pr_repos()
@@ -106,12 +105,12 @@
     }
 }
 
-def daos_repos() {
+String daos_repos() {
     Map stage_info = parseStageInfo()
     return daos_repos(stage_info['target'])
 }
 
-def daos_repos(String distro) {
+String daos_repos(String distro) {
     if (distro == 'centos7') {
         return el7_daos_repos()
     }
@@ -120,7 +119,7 @@
     }
 }
 
-def unit_packages() {
+String unit_packages() {
     Map stage_info = parseStageInfo()
     if (stage_info['target'] == 'centos7') {
         String packages =  'gotestsum openmpi3 ' +
@@ -140,15 +139,6 @@
         return packages
     } else {
         error 'unit packages not implemented for ' + stage_info['target']
-=======
-String daos_repos(String distro) {
-    if (distro == "leap15") {
-        return leap15_component_repos() + ' ' + component_repos() +
-               ' ' + daos_repo()
-    } else if (distro == "centos7") {
-        return el7_component_repos() + ' ' + component_repos() +
-               ' ' + daos_repo()
->>>>>>> d6d6537b
     }
 }
 
@@ -165,16 +155,12 @@
 
 }
 
-<<<<<<< HEAD
-def daos_package_version() {
+String daos_package_version() {
     stage_info = parseStageInfo()
     return daos_package_version(stage_info['target'])
 }
 
-def daos_packages_version(String distro) {
-=======
 String daos_packages_version(String distro) {
->>>>>>> d6d6537b
     // commit pragma has highest priority
     // TODO: this should actually be determined from the PR-repos artifacts
     String version = cachedCommitPragma(pragma: 'RPM-test-version')
@@ -219,36 +205,27 @@
                                                           def_val: 'centos7'))
 }
 
-String qb_inst_rpms_functional() {
-    if (quickbuild()) {
-        // TODO: these should be gotten from the Requires: of RPMs
-        return "spdk-tools"
-    }
-
-    return ""
-}
-
-String qb_inst_rpms_run_test() {
-    if (quickbuild()) {
-        // TODO: these should be gotten from the Requires: of RPMs
-        return qb_inst_rpms_functional() + "mercury boost-devel"
-    }
-
-    return ""
-}
-
-String functional_rpms(String distro) {
+String functional_packages() {
+    stage_info = parseStageInfo()
+    return functional_packages(stage_info['target'])
+}
+
+String functional_packages(String distro) {
     String rpms = "openmpi3 hwloc ndctl " +
                   "ior-hpc-cart-4-daos-0 " +
                   "romio-tests-cart-4-daos-0 hdf5-mpich2-tests-daos-0 " +
                   "testmpio-cart-4-daos-0 fio " +
-                  "mpi4py-tests-cart-4-daos-0 MACSio"
-
+                  "m pi4py-tests-cart-4-daos-0 MACSio"
+    if (quickbuild()) {
+        rpms += " spdk_tools"
+    }
     if (distro == "leap15") {
         return rpms
     } else if (distro == "centos7") {
         // need to exclude openmpi until we remove it from the repo
         return  "--exclude openmpi " + rpms
+    } else {
+        error 'functional_packages not implemented for ' + stage_info['target']
     }
 }
 
@@ -257,18 +234,10 @@
 def arch = ""
 def sanitized_JOB_NAME = JOB_NAME.toLowerCase().replaceAll('/', '-').replaceAll('%2f', '-')
 
-<<<<<<< HEAD
 def qb_inst_rpms = ""
 el7_component_repos = ""
 leap15_component_repos = ""
-def functional_rpms  = "--exclude openmpi openmpi3 hwloc ndctl " +
-                       "ior-hpc-cart-4-daos-0 mpich-autoload-cart-4-daos-0 " +
-                       "romio-tests-cart-4-daos-0 hdf5-mpich2-tests-daos-0 " +
-                       "mpi4py-tests-cart-4-daos-0 testmpio-cart-4-daos-0 " +
-                       "fio MACSio"
-
-=======
->>>>>>> d6d6537b
+
 // bail out of branch builds that are not on a whitelist
 if (!env.CHANGE_ID &&
     (!env.BRANCH_NAME.startsWith("weekly-testing") &&
@@ -577,13 +546,8 @@
                             additionalBuildArgs "-t ${sanitized_JOB_NAME}-centos7 " +
                                 '$BUILDARGS_QB_CHECK' +
                                 ' --build-arg QUICKBUILD_DEPS="' +
-<<<<<<< HEAD
                                   env.QUICKBUILD_DEPS + '"' +
                                 ' --build-arg REPOS="' + pr_repos() + '"'
-=======
-                                  env.QUICKBUILD_DEPS_EL7 + '"' +
-                                ' --build-arg REPOS="' + component_repos() + '"'
->>>>>>> d6d6537b
                         }
                     }
                     steps {
@@ -676,13 +640,8 @@
                             additionalBuildArgs "-t ${sanitized_JOB_NAME}-centos7 " +
                                 '$BUILDARGS_QB_CHECK' +
                                 ' --build-arg QUICKBUILD_DEPS="' +
-<<<<<<< HEAD
                                   env.QUICKBUILD_DEPS + '"' +
                                 ' --build-arg REPOS="' + pr_repos() + '"'
-=======
-                                  env.QUICKBUILD_DEPS_EL7 + '"' +
-                                ' --build-arg REPOS="' + component_repos() + '"'
->>>>>>> d6d6537b
                         }
                     }
                     steps {
@@ -726,13 +685,8 @@
                             additionalBuildArgs "-t ${sanitized_JOB_NAME}-centos7 " +
                                 '$BUILDARGS_QB_CHECK' +
                                 ' --build-arg QUICKBUILD_DEPS="' +
-<<<<<<< HEAD
                                   env.QUICKBUILD_DEPS + '"' +
                                 ' --build-arg REPOS="' + pr_repos() + '"'
-=======
-                                  env.QUICKBUILD_DEPS_EL7 + '"' +
-                                ' --build-arg REPOS="' + component_repos() + '"'
->>>>>>> d6d6537b
                         }
                     }
                     steps {
@@ -904,53 +858,8 @@
                         }
                     }
                     steps {
-<<<<<<< HEAD
                         sconsBuild parallel_build: parallel_build(),
                                    stash_files: 'ci/test_files_to_stash.txt'
-=======
-                        sconsBuild clean: "_build.external${arch}",
-                                   prebuild: 'rm -rf bandit.xml',
-                                   parallel_build: parallel_build(),
-                                   log_to_file: 'leap15-gcc-build.log',
-                                   failure_artifacts: 'config.log-leap15-gcc'
-                        stash name: 'leap15-gcc-install',
-                              includes: 'install/**'
-                        stash name: 'leap15-gcc-build-vars',
-                              includes: ".build_vars${arch}.*"
-                        stash name: 'leap15-gcc-tests',
-                                    includes: '''build/*/*/src/cart/src/utest/test_linkage,
-                                                 build/*/*/src/cart/src/utest/test_gurt,
-                                                 build/*/*/src/cart/src/utest/utest_hlc,
-                                                 build/*/*/src/cart/src/utest/utest_swim,
-                                                 build/*/*/src/rdb/raft/src/tests_main,
-                                                 build/*/*/src/common/tests/btree_direct,
-                                                 build/*/*/src/common/tests/btree,
-                                                 build/*/*/src/common/tests/sched,
-                                                 build/*/*/src/common/tests/drpc_tests,
-                                                 build/*/*/src/common/tests/acl_api_tests,
-                                                 build/*/*/src/common/tests/acl_valid_tests,
-                                                 build/*/*/src/common/tests/acl_util_tests,
-                                                 build/*/*/src/common/tests/acl_principal_tests,
-                                                 build/*/*/src/common/tests/acl_real_tests,
-                                                 build/*/*/src/common/tests/prop_tests,
-                                                 build/*/*/src/iosrv/tests/drpc_progress_tests,
-                                                 build/*/*/src/control/src/github.com/daos-stack/daos/src/control/mgmt,
-                                                 build/*/*/src/client/api/tests/eq_tests,
-                                                 build/*/*/src/iosrv/tests/drpc_handler_tests,
-                                                 build/*/*/src/iosrv/tests/drpc_listener_tests,
-                                                 build/*/*/src/mgmt/tests/srv_drpc_tests,
-                                                 build/*/*/src/security/tests/cli_security_tests,
-                                                 build/*/*/src/security/tests/srv_acl_tests,
-                                                 build/*/*/src/vos/vea/tests/vea_ut,
-                                                 build/*/*/src/common/tests/umem_test,
-                                                 build/*/*/src/bio/smd/tests/smd_ut,
-                                                 scons_local/build_info/**,
-                                                 src/common/tests/btree.sh,
-                                                 src/control/run_go_tests.sh,
-                                                 src/rdb/raft_tests/raft_tests.py,
-                                                 src/vos/tests/evt_ctl.sh
-                                                 src/control/lib/netdetect/netdetect.go'''
->>>>>>> d6d6537b
                     }
                     post {
                         always {
@@ -1087,25 +996,8 @@
                     }
                     steps {
                         unitTest timeout_time: 60,
-<<<<<<< HEAD
                                  inst_repos: component_repos(),
                                  inst_rpms: unit_packages()
-=======
-                                 inst_repos: el7_component_repos() + ' ' +
-                                             component_repos(),
-                                 inst_rpms: 'gotestsum openmpi3 ' +
-                                            'hwloc-devel argobots ' +
-                                            'fuse3-libs fuse3 ' +
-                                            'boost-devel ' +
-                                            'libisa-l-devel libpmem ' +
-                                            'libpmemobj protobuf-c ' +
-                                            'spdk-devel libfabric-devel '+
-                                            'pmix numactl-devel ' +
-                                            'libipmctl-devel ' +
-                                            'python36-tabulate ' +
-                                            qb_inst_rpms_run_test()
-
->>>>>>> d6d6537b
                     }
                     post {
                       always {
@@ -1165,13 +1057,8 @@
                             additionalBuildArgs "-t ${sanitized_JOB_NAME}-centos7 " +
                                 '$BUILDARGS_QB_TRUE' +
                                 ' --build-arg QUICKBUILD_DEPS="' +
-<<<<<<< HEAD
                                   env.QUICKBUILD_DEPS + '"' +
                                 ' --build-arg REPOS="' + pr_repos() + '"'
-=======
-                                  env.QUICKBUILD_DEPS_EL7 + '"' +
-                                ' --build-arg REPOS="' + component_repos() + '"'
->>>>>>> d6d6537b
                         }
                     }
                     steps {
@@ -1196,16 +1083,9 @@
                         label 'ci_vm9'
                     }
                     steps {
-<<<<<<< HEAD
                         functionalTest inst_repos: daos_repos(),
                                        inst_rpms: get_daos_packages() +
-                                                  ' ' + functional_rpms
-=======
-                        functionalTest inst_repos: daos_repos("centos7"),
-                                       inst_rpms: get_daos_packages('centos7') + ' ' +
-                                                  functional_rpms('centos7') + ' ' +
-                                                  qb_inst_rpms_functional()
->>>>>>> d6d6537b
+                                                  ' ' + functional_packages()
                     }
                     post {
                         always {
@@ -1222,11 +1102,9 @@
                         label 'ci_vm9'
                     }
                     steps {
-                        functionalTest target: 'leap15',
-                                       inst_repos: daos_repos('leap15'),
-                                       inst_rpms: get_daos_packages('leap15') + ' ' +
-                                                  functional_rpms('leap15') + ' ' +
-                                                  qb_inst_rpms_functional()
+                        functionalTest inst_repos: daos_repos(),
+                                       inst_rpms: get_daos_packages() + 
+                                                  ' ' + functional_packages()
                     }
                     post {
                         always {
@@ -1248,17 +1126,11 @@
                         label 'ci_nvme3'
                     }
                     steps {
-<<<<<<< HEAD
-                        functionalTest inst_repos: daos_repos(),
-                                       inst_rpms: get_daos_packages() +
-                                                  ' ' + functional_rpms
-=======
                         functionalTest target: hw_distro("small"),
                                        inst_repos: daos_repos(hw_distro("small")),
-                                       inst_rpms: get_daos_packages(hw_distro("small")) + ' ' +
-                                                  functional_rpms(hw_distro("small")) + ' ' +
-                                                  qb_inst_rpms_functional()
->>>>>>> d6d6537b
+                                       inst_rpms: get_daos_packages(hw_distro("small")) + 
+                                                  ' ' +
+                                                  functional_packages(hw_distro("small"))
                     }
                     post {
                         always {
@@ -1280,19 +1152,12 @@
                         label 'ci_nvme5'
                     }
                     steps {
-<<<<<<< HEAD
-                        functionalTest inst_repos: daos_repos(),
-                                       inst_rpms: get_daos_packages() +
-                                                  ' ' + functional_rpms
-                   }
-=======
                         functionalTest target: hw_distro("medium"),
                                        inst_repos: daos_repos(hw_distro("medium")),
-                                       inst_rpms: get_daos_packages(hw_distro("medium")) + ' ' +
-                                                  functional_rpms(hw_distro("medium")) + ' ' +
-                                                  qb_inst_rpms_functional()
-                    }
->>>>>>> d6d6537b
+                                       inst_rpms: get_daos_packages(hw_distro("medium")) + 
+                                                  ' ' +
+                                                  functional_packages(hw_distro("medium"))
+                   }
                     post {
                         always {
                             functionalTestPost()
@@ -1313,17 +1178,11 @@
                         label 'ci_nvme9'
                     }
                     steps {
-<<<<<<< HEAD
-                        functionalTest inst_repos: daos_repos(),
-                                       inst_rpms: get_daos_packages() +
-                                                  ' ' + functional_rpms
-=======
                         functionalTest target: hw_distro("large"),
                                        inst_repos: daos_repos(hw_distro("large")),
-                                       inst_rpms: get_daos_packages(hw_distro("large")) + ' ' +
-                                                  functional_rpms(hw_distro("large")) + ' ' +
-                                                  qb_inst_rpms_functional()
->>>>>>> d6d6537b
+                                       inst_rpms: get_daos_packages(hw_distro("large")) +
+                                                  ' ' +
+                                                  functional_packages(hw_distro("large"))
                     }
                     post {
                         always {
@@ -1346,13 +1205,8 @@
                         label 'ci_vm1'
                     }
                     steps {
-<<<<<<< HEAD
                         testRpm inst_repos: daos_repos(),
                                 daos_pkg_version: daos_packages_version()
-=======
-                        testRpm inst_repos: daos_repos('centos7'),
-                                daos_pkg_version: daos_packages_version("centos7")
->>>>>>> d6d6537b
                    }
                 } // stage('Test CentOS 7 RPMs')
                 stage('Scan CentOS 7 RPMs') {
@@ -1369,13 +1223,8 @@
                         label 'ci_vm1'
                     }
                     steps {
-<<<<<<< HEAD
                         testRpm inst_repos: daos_repos(),
                                 daos_pkg_version: daos_packages_version(),
-=======
-                        testRpm inst_repos: daos_repos('centos7'),
-                                daos_pkg_version: daos_packages_version("centos7"),
->>>>>>> d6d6537b
                                 inst_rpms: 'clamav clamav-devel',
                                 test_script: 'ci/rpm/scan_daos.sh',
                                 junit_files: 'maldetect.xml'
@@ -1388,7 +1237,6 @@
                 } // stage('Scan CentOS 7 RPMs')
             } // parallel
         } // stage('Test')
-<<<<<<< HEAD
         stage ('Test Report') {
             parallel {
                 stage('Bullseye Report') {
@@ -1423,10 +1271,7 @@
                 } // stage('Bullseye Report')
             } // parallel
         } // stage ('Test Report')
-    }
-=======
     } // stages
->>>>>>> d6d6537b
     post {
         always {
             valgrindReportPublish valgrind_stashes: ['centos7-gcc-unit-valg']
