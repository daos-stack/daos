#!/usr/bin/groovy
/* groovylint-disable DuplicateMapLiteral, DuplicateNumberLiteral, DuplicateStringLiteral, NestedBlockDepth, VariableName */
/* Copyright 2019-2022 Intel Corporation
 * All rights reserved.
 *
 * This file is part of the DAOS Project. It is subject to the license terms
 * in the LICENSE file found in the top-level directory of this distribution
 * and at https://img.shields.io/badge/License-BSD--2--Clause--Patent-blue.svg.
 * No part of the DAOS Project, including this file, may be copied, modified,
 * propagated, or distributed except according to the terms contained in the
 * LICENSE file.
 */

// To use a test branch (i.e. PR) until it lands to master
// I.e. for testing library changes
//@Library(value="pipeline-lib@your_branch") _

job_status_internal = [:]

void job_status_write() {
    if (!env.DAOS_STACK_JOB_STATUS_DIR) {
        return
    }
    String jobName = env.JOB_NAME.replace('/', '_')
    jobName += '_' + env.BUILD_NUMBER
    String fileName = env.DAOS_STACK_JOB_STATUS_DIR + '/' + jobName

    String job_status_text = writeYaml data: job_status_internal,
                                       returnText: true

    // Need to use shell script for creating files that are not
    // in the workspace.
    sh label: "Write jenkins_job_status ${fileName}",
       script: "echo \"${job_status_text}\" >> ${fileName}"
}

// groovylint-disable-next-line MethodParameterTypeRequired
void job_status_update(String name=env.STAGE_NAME,
                       // groovylint-disable-next-line NoDef
                       def value=currentBuild.currentResult) {
    String key = name.replace(' ', '_')
    key = key.replaceAll('[ .]', '_')
    job_status_internal[key] = value
}

// groovylint-disable-next-line MethodParameterTypeRequired, NoDef
void job_step_update(def value) {
    // Wrapper around a pipeline step to obtain a status.
    job_status_update(env.STAGE_NAME, value)
}

// For master, this is just some wildly high number
String next_version = '1000'

// Don't define this as a type or it loses it's global scope
target_branch = env.CHANGE_TARGET ? env.CHANGE_TARGET : env.BRANCH_NAME
String sanitized_JOB_NAME = JOB_NAME.toLowerCase().replaceAll('/', '-').replaceAll('%2f', '-')

// bail out of branch builds that are not on a whitelist
if (!env.CHANGE_ID &&
    (!env.BRANCH_NAME.startsWith('weekly-testing') &&
     !env.BRANCH_NAME.startsWith('release/') &&
     !env.BRANCH_NAME.startsWith('ci-') &&
     env.BRANCH_NAME != 'master')) {
   currentBuild.result = 'SUCCESS'
   return
     }

// The docker agent setup and the provisionNodes step need to know the
// UID that the build agent is running under.
cached_uid = 0
Integer getuid() {
    if (cached_uid == 0) {
        cached_uid = sh(label: 'getuid()',
                        script: 'id -u',
                        returnStdout: true).trim()
    }
    return cached_uid
}

pipeline {
    agent { label 'lightweight' }

    triggers {
        /* groovylint-disable-next-line AddEmptyString */
        cron(env.BRANCH_NAME == 'master' ? 'TZ=UTC\n0 0 * * *\n' : '' +
             env.BRANCH_NAME == 'weekly-testing' ? 'H 0 * * 6' : '')
    }

    environment {
        BULLSEYE = credentials('bullseye_license_key')
        GITHUB_USER = credentials('daos-jenkins-review-posting')
        SSH_KEY_ARGS = '-ici_key'
        CLUSH_ARGS = "-o$SSH_KEY_ARGS"
        TEST_RPMS = cachedCommitPragma(pragma: 'RPM-test', def_val: 'true')
        COVFN_DISABLED = cachedCommitPragma(pragma: 'Skip-fnbullseye', def_val: 'true')
        REPO_FILE_URL = repoFileUrl(env.REPO_FILE_URL)
        SCONS_FAULTS_ARGS = sconsFaultsArgs()
    }

    options {
        // preserve stashes so that jobs can be started at the test stage
        preserveStashes(buildCount: 5)
        ansiColor('xterm')
        buildDiscarder(logRotator(artifactDaysToKeepStr: '100', daysToKeepStr: '730'))
    }

    parameters {
        string(name: 'BuildPriority',
               /* groovylint-disable-next-line UnnecessaryGetter */
               defaultValue: getPriority(),
               description: 'Priority of this build.  DO NOT USE WITHOUT PERMISSION.')
        string(name: 'TestTag',
               defaultValue: '',
               description: 'Test-tag to use for this run (i.e. pr, daily_regression, full_regression, etc.)')
        string(name: 'BuildType',
               defaultValue: '',
               description: 'Type of build.  Passed to scons as BUILD_TYPE.  (I.e. dev, release, debug, etc.).  ' +
                            'Defaults to release on an RC or dev otherwise.')
        string(name: 'TestRepeat',
               defaultValue: '',
               description: 'Test-repeat to use for this run.  Specifies the ' +
                            'number of times to repeat each functional test. ' +
                            'CAUTION: only use in combination with a reduced ' +
                            'number of tests specified with the TestTag ' +
                            'parameter.')
        string(name: 'TestProvider',
               defaultValue: '',
               description: 'Test-provider to use for this run.  Specifies the default provider ' +
                            'to use the daos_server config file when running functional tests' +
                            '(the launch.py --provider argument;  i.e. "ucx+dc_x", "ofi+verbs", '+
                            '"ofi+tcp")')
        booleanParam(name: 'CI_BUILD_PACKAGES_ONLY',
                     defaultValue: false,
                     description: 'Only build RPM and DEB packages, Skip unit tests.')
        string(name: 'CI_RPM_TEST_VERSION',
               defaultValue: '',
               description: 'Package version to use instead of building. example: 1.3.103-1, 1.2-2')
        string(name: 'CI_HARDWARE_DISTRO',
               defaultValue: '',
               description: 'Distribution to use for CI Hardware Tests')
        string(name: 'CI_CENTOS7_TARGET',
               defaultValue: '',
               description: 'Image to used for Centos 7 CI tests.  I.e. el7, el7.9, etc.')
        string(name: 'CI_EL8_TARGET',
               defaultValue: '',
               description: 'Image to used for EL 8 CI tests.  I.e. el8, el8.3, etc.')
        string(name: 'CI_LEAP15_TARGET',
               defaultValue: '',
               description: 'Image to use for OpenSUSE Leap CI tests.  I.e. leap15, leap15.2, etc.')
        string(name: 'CI_UBUNTU20.04_TARGET',
               defaultValue: '',
               description: 'Image to used for Ubuntu 20 CI tests.  I.e. ubuntu20.04, etc.')
        booleanParam(name: 'CI_RPM_el8_NOBUILD',
                     defaultValue: false,
                     description: 'Do not build RPM packages for EL 8')
        booleanParam(name: 'CI_RPM_leap15_NOBUILD',
                     defaultValue: false,
                     description: 'Do not build RPM packages for Leap 15')
        booleanParam(name: 'CI_DEB_Ubuntu20_NOBUILD',
                     defaultValue: false,
                     description: 'Do not build DEB packages for Ubuntu 20')
        booleanParam(name: 'CI_ALLOW_UNSTABLE_TEST',
                     defaultValue: false,
                     description: 'Continue testing if a previous stage is Unstable')
        booleanParam(name: 'CI_UNIT_TEST',
                     defaultValue: true,
                     description: 'Run the Unit CI tests')
        booleanParam(name: 'CI_FI_el8_TEST',
                     defaultValue: true,
                     description: 'Run the Fault Injection on EL 8 CI tests')
        booleanParam(name: 'CI_UNIT_TEST_MEMCHECK',
                     defaultValue: true,
                     description: 'Run the Unit Memcheck CI tests')
        booleanParam(name: 'CI_FI_el8_TEST',
                     defaultValue: true,
                     description: 'Run the Fault Injection on EL 8 CI tests')
        booleanParam(name: 'CI_MORE_FUNCTIONAL_PR_TESTS',
                     defaultValue: false,
                     description: 'Enable more distros for functional CI tests')
        booleanParam(name: 'CI_FUNCTIONAL_el8_VALGRIND_TEST',
                     defaultValue: false,
                     description: 'Run the functional CentOS 8 CI tests' +
                                  ' with Valgrind')
        booleanParam(name: 'CI_FUNCTIONAL_el8_TEST',
                     defaultValue: true,
                     description: 'Run the functional EL 8 CI tests')
        booleanParam(name: 'CI_FUNCTIONAL_leap15_TEST',
                     defaultValue: true,
                     description: 'Run the functional OpenSUSE Leap 15 CI tests' +
                                  '  Requires CI_MORE_FUNCTIONAL_PR_TESTS')
        booleanParam(name: 'CI_FUNCTIONAL_ubuntu20_TEST',
                     defaultValue: false,
                     description: 'Run the functional Ubuntu 20 CI tests' +
                                  '  Requires CI_MORE_FUNCTIONAL_PR_TESTS')
        booleanParam(name: 'CI_small_TEST',
                     defaultValue: true,
                     description: 'Run the Small Cluster CI tests')
        booleanParam(name: 'CI_medium_TEST',
                     defaultValue: true,
                     description: 'Run the Medium Cluster CI tests')
        booleanParam(name: 'CI_large_TEST',
                     defaultValue: true,
                     description: 'Run the Large Cluster CI tests')
        string(name: 'CI_UNIT_VM1_LABEL',
               defaultValue: 'ci_vm1',
               description: 'Label to use for 1 VM node unit and RPM tests')
        string(name: 'CI_FUNCTIONAL_VM9_LABEL',
               defaultValue: 'ci_vm9',
               description: 'Label to use for 9 VM functional tests')
        string(name: 'CI_NLT_1_LABEL',
               defaultValue: 'ci_nlt_1',
               description: 'Label to use for NLT tests')
        string(name: 'CI_NVME_3_LABEL',
               defaultValue: 'ci_nvme3',
               description: 'Label to use for 3 node NVMe tests')
        string(name: 'CI_NVME_5_LABEL',
               defaultValue: 'ci_nvme5',
               description: 'Label to use for 5 node NVMe tests')
        string(name: 'CI_NVME_9_LABEL',
               defaultValue: 'ci_nvme9',
               description: 'Label to use for 9 node NVMe tests')
        string(name: 'CI_STORAGE_PREP_LABEL',
               defaultValue: '',
               description: 'Label for cluster to do a DAOS Storage Preparation')
        string(name: 'CI_PROVISIONING_POOL',
               defaultValue: '',
               description: 'The pool of images to provision test nodes from')
        // TODO: add parameter support for per-distro CI_PR_REPOS
        string(name: 'CI_PR_REPOS',
               defaultValue: '',
               description: 'Repos to add to the build and test ndoes')
        string(name: 'CI_BUILD_DESCRIPTION',
               defaultValue: '',
               description: 'A description of the build')
    }

    stages {
        stage('Set Description') {
            steps {
                script {
                    if (params.CI_BUILD_DESCRIPTION) {
                        buildDescription params.CI_BUILD_DESCRIPTION
                    }
                }
            }
        }
        stage('Get Commit Message') {
            steps {
                script {
                    env.COMMIT_MESSAGE = sh(script: 'git show -s --format=%B',
                                            returnStdout: true).trim()
                    Map pragmas = [:]
                    // can't use eachLine() here: https://issues.jenkins.io/browse/JENKINS-46988/
                    env.COMMIT_MESSAGE.split('\n').each { line ->
                        String key, value
                        try {
                            (key, value) = line.split(':')
                            if (key.contains(' ')) {
                                return
                            }
                            pragmas[key.toLowerCase()] = value.toLowerCase()
                        /* groovylint-disable-next-line CatchArrayIndexOutOfBoundsException */
                        } catch (ArrayIndexOutOfBoundsException ignored) {
                            // ignore and move on to the next line
                        }
                    }
                    env.pragmas = pragmas
                }
            }
        }
        stage('Check PR') {
            when { changeRequest() }
            parallel {
                stage('Used Required Git Hooks') {
                    steps {
                        catchError(stageResult: 'UNSTABLE', buildResult: 'SUCCESS',
                                   message: 'PR did not get committed with required git hooks.  ' +
                                            'Please see utils/githooks/README.md.') {
                            sh 'if ! ' + cachedCommitPragma('Required-githooks', 'false') + '''; then
                                   echo 'PR did not get committed with required git hooks.  ' +
                                        'Please see utils/githooks/README.md.'
                                   exit 1
                                fi'''
                        }
                    }
                    post {
                        unsuccessful {
                            echo 'PR did not get committed with required git hooks.  ' +
                                 'Please see utils/githooks/README.md.'
                        }
                    }
                } // stage('Used Required Git Hooks')
                stage('Branch name check') {
                    when { changeRequest() }
                    steps {
                        script {
                            if (env.CHANGE_ID.toInteger() > 9742 && !env.CHANGE_BRANCH.contains('/')) {
                                error('Your PR branch name does not follow the rules. Please rename it ' +
                                      'according to the rules described here: ' +
                                      'https://daosio.atlassian.net/l/cp/UP1sPTvc#branch_names' +
                                      'Once you have renamed your branch locally to match the ' +
                                      'format, close this PR and open a new one using the newly renamed ' +
                                      'local branch.')
                            }
                        }
                    }
                }
            } // parallel
        } // stage('Check PR')
        stage('Cancel Previous Builds') {
            when { changeRequest() }
            steps {
                cancelPreviousBuilds()
            }
        }
        stage('Pre-build') {
            when {
                beforeAgent true
                expression { !skipStage() }
            }
            parallel {
                stage('checkpatch') {
                    when {
                        beforeAgent true
                        expression { !skipStage() }
                    }
                    agent {
                        dockerfile {
                            filename 'Dockerfile.checkpatch'
                            dir 'utils/docker'
                            label 'docker_runner'
                            additionalBuildArgs dockerBuildArgs(add_repos: false)
                        }
                    }
                    steps {
                        checkPatch user: GITHUB_USER_USR,
                                   password: GITHUB_USER_PSW,
                                   ignored_files: 'src/control/vendor/*:' +
                                                  '*.pb-c.h:' +
                                                  'src/client/java/daos-java/src/main/java/io/daos/dfs/uns/*:' +
                                                  'src/client/java/daos-java/src/main/java/io/daos/obj/attr/*:' +
                                                  /* groovylint-disable-next-line LineLength */
                                                  'src/client/java/daos-java/src/main/native/include/daos_jni_common.h:' +
                                                  '*.crt:' +
                                                  '*.pem:' +
                                                  '*_test.go:' +
                                                  'src/cart/_structures_from_macros_.h:' +
                                                  'src/tests/ftest/*.patch:' +
                                                  'src/tests/ftest/large_stdout.txt'
                    }
                    post {
                        always {
                            job_status_update()
                            archiveArtifacts artifacts: 'pylint.log', allowEmptyArchive: true
                            /* when JENKINS-39203 is resolved, can probably use stepResult
                               here and remove the remaining post conditions
                               stepResult name: env.STAGE_NAME,
                                          context: 'build/' + env.STAGE_NAME,
                                          result: ${currentBuild.currentResult}
                            */
                        }
                        /* temporarily moved some stuff into stepResult due to JENKINS-39203
                        failure {
                            githubNotify credentialsId: 'daos-jenkins-commit-status',
                                         description: env.STAGE_NAME,
                                         context: 'pre-build/' + env.STAGE_NAME,
                                         status: 'ERROR'
                        }
                        success {
                            githubNotify credentialsId: 'daos-jenkins-commit-status',
                                         description: env.STAGE_NAME,
                                         context: 'pre-build/' + env.STAGE_NAME,
                                         status: 'SUCCESS'
                        }
                        unstable {
                            githubNotify credentialsId: 'daos-jenkins-commit-status',
                                         description: env.STAGE_NAME,
                                         context: 'pre-build/' + env.STAGE_NAME,
                                         status: 'FAILURE'
                        } */
                    }
                } // stage('checkpatch')
                stage('Python Bandit check') {
                    when {
                      beforeAgent true
                      expression { !skipStage() }
                    }
                    agent {
                        dockerfile {
                            filename 'Dockerfile.code_scanning'
                            dir 'utils/docker'
                            label 'docker_runner'
                            additionalBuildArgs dockerBuildArgs(add_repos: false)
                        }
                    }
                    steps {
                        pythonBanditCheck()
                    }
                    post {
                        always {
                            // Bandit will have empty results if it does not
                            // find any issues.
                            junit testResults: 'bandit.xml',
                                  allowEmptyResults: true
                            job_status_update()
                        }
                    }
                } // stage('Python Bandit check')
            }
        }
        stage('Build') {
            /* Don't use failFast here as whilst it avoids using extra resources
             * and gives faster results for PRs it's also on for master where we
             * do want complete results in the case of partial failure
             */
            //failFast true
            when {
                beforeAgent true
                expression { !skipStage() }
            }
            parallel {
                stage('Build RPM on EL 8') {
                    when {
                        beforeAgent true
                        expression { !skipStage() }
                    }
                    agent {
                        dockerfile {
                            filename 'packaging/Dockerfile.mockbuild'
                            dir 'utils/rpms'
                            label 'docker_runner'
                            additionalBuildArgs dockerBuildArgs()
                            args  '--cap-add=SYS_ADMIN'
                        }
                    }
                    steps {
                        buildRpm()
                    }
                    post {
                        success {
                            buildRpmPost condition: 'success'
                        }
                        unstable {
                            buildRpmPost condition: 'unstable'
                        }
                        failure {
                            buildRpmPost condition: 'failure'
                        }
                        unsuccessful {
                            buildRpmPost condition: 'unsuccessful'
                        }
                        cleanup {
                            buildRpmPost condition: 'cleanup'
                            job_status_update()
                        }
                    }
                }
                stage('Build RPM on Leap 15') {
                    when {
                        beforeAgent true
                        expression { !skipStage() }
                    }
                    agent {
                        dockerfile {
                            filename 'packaging/Dockerfile.mockbuild'
                            dir 'utils/rpms'
                            label 'docker_runner'
                            additionalBuildArgs dockerBuildArgs()
                            args  '--cap-add=SYS_ADMIN'
                        }
                    }
                    steps {
                        buildRpm()
                    }
                    post {
                        success {
                            buildRpmPost condition: 'success'
                        }
                        unstable {
                            buildRpmPost condition: 'unstable'
                        }
                        failure {
                            buildRpmPost condition: 'failure'
                        }
                        unsuccessful {
                            buildRpmPost condition: 'unsuccessful'
                        }
                        cleanup {
                            buildRpmPost condition: 'cleanup'
                            job_status_update()
                        }
                    }
                }
                stage('Build DEB on Ubuntu 20.04') {
                    when {
                        beforeAgent true
                        expression { !skipStage() }
                    }
                    agent {
                        dockerfile {
                            filename 'packaging/Dockerfile.ubuntu.20.04'
                            dir 'utils/rpms'
                            label 'docker_runner'
                            additionalBuildArgs dockerBuildArgs()
                            args  '--cap-add=SYS_ADMIN'
                        }
                    }
                    steps {
                        buildRpm()
                    }
                    post {
                        success {
                            buildRpmPost condition: 'success'
                        }
                        unstable {
                            buildRpmPost condition: 'unstable'
                        }
                        failure {
                            buildRpmPost condition: 'failure'
                        }
                        unsuccessful {
                            buildRpmPost condition: 'unsuccessful'
                        }
                        cleanup {
                            buildRpmPost condition: 'cleanup'
                            job_status_update()
                        }
                    }
                }
                stage('Build on CentOS 7') {
                    when {
                        beforeAgent true
                        expression { !skipStage() }
                    }
                    agent {
                        dockerfile {
                            filename 'utils/docker/Dockerfile.centos.7'
                            label 'docker_runner'
                            additionalBuildArgs dockerBuildArgs(repo_type: 'stable',
                                                                qb: quickBuild()) +
                                                " -t ${sanitized_JOB_NAME}-centos7 " +
                                                ' --build-arg QUICKBUILD_DEPS="' +
                                                quickBuildDeps('centos7') + '"' +
                                                ' --build-arg REPOS="' + prRepos() + '"'
                        }
                    }
                    steps {
                        sconsBuild parallel_build: parallelBuild(),
                                   stash_files: 'ci/test_files_to_stash.txt',
                                   scons_args: sconsFaultsArgs()
                    }
                    post {
                        unsuccessful {
                            sh '''if [ -f config.log ]; then
                                      mv config.log config.log-centos7-gcc
                                  fi'''
                            archiveArtifacts artifacts: 'config.log-centos7-gcc',
                                             allowEmptyArchive: true
                        }
                        cleanup {
                            job_status_update()
                        }
                    }
                }
                stage('Build on CentOS 7 Bullseye') {
                    when {
                        beforeAgent true
                        expression { !skipStage() }
                    }
                    agent {
                        dockerfile {
                            filename 'utils/docker/Dockerfile.centos.7'
                            label 'docker_runner'
                            additionalBuildArgs dockerBuildArgs(repo_type: 'stable',
                                                                qb: quickBuild()) +
                                " -t ${sanitized_JOB_NAME}-centos7 " +
                                ' --build-arg BULLSEYE=' + env.BULLSEYE +
                                ' --build-arg QUICKBUILD_DEPS="' +
                                quickBuildDeps('centos7') + '"' +
                                ' --build-arg REPOS="' + prRepos() + '"'
                        }
                    }
                    steps {
                        sconsBuild parallel_build: parallelBuild(),
                                   stash_files: 'ci/test_files_to_stash.txt',
                                   scons_args: sconsFaultsArgs()
                    }
                    post {
                        unsuccessful {
                            sh '''if [ -f config.log ]; then
                                      mv config.log config.log-centos7-covc
                                  fi'''
                            archiveArtifacts artifacts: 'config.log-centos7-covc',
                                             allowEmptyArchive: true
                        }
                        cleanup {
                            job_status_update()
                        }
                    }
                }
                stage('Build on Leap 15 with Intel-C and TARGET_PREFIX') {
                    when {
                        beforeAgent true
                        expression { !skipStage() }
                    }
                    agent {
                        dockerfile {
                            filename 'utils/docker/Dockerfile.leap.15'
                            label 'docker_runner'
                            additionalBuildArgs dockerBuildArgs(repo_type: 'stable',
                                                                parallel_build: true,
                                                                deps_build: true) +
                                                " -t ${sanitized_JOB_NAME}-leap15" +
                                                ' --build-arg COMPILER=icc'
                        }
                    }
                    steps {
                        sconsBuild parallel_build: parallelBuild(),
                                   scons_args: sconsFaultsArgs() + ' PREFIX=/opt/daos TARGET_TYPE=release',
                                   build_deps: 'no'
                    }
                    post {
                        unsuccessful {
                            sh '''if [ -f config.log ]; then
                                      mv config.log config.log-leap15-intelc
                                  fi'''
                            archiveArtifacts artifacts: 'config.log-leap15-intelc',
                                             allowEmptyArchive: true
                        }
                        cleanup {
                            job_status_update()
                        }
                    }
                }
            }
        }
        stage('Unit Tests') {
            when {
                beforeAgent true
                expression { !skipStage() }
            }
            parallel {
                stage('Unit Test') {
                    when {
                      beforeAgent true
                      expression { !skipStage() }
                    }
                    agent {
                        label params.CI_UNIT_VM1_LABEL
                    }
                    steps {
                        unitTest timeout_time: 60,
                                 inst_repos: prRepos(),
                                 inst_rpms: unitPackages()
                    }
                    post {
                        always {
                            unitTestPost artifacts: ['unit_test_logs/*']
                            job_status_update()
                        }
                    }
                }
                stage('NLT') {
                    when {
                      beforeAgent true
                      expression { !skipStage() }
                    }
                    agent {
                        label params.CI_NLT_1_LABEL
                    }
                    steps {
                        unitTest timeout_time: 60,
                                 inst_repos: prRepos(),
                                 test_script: 'ci/unit/test_nlt.sh',
                                 inst_rpms: unitPackages()
                    }
                    post {
                        always {
                            unitTestPost artifacts: ['nlt_logs/*'],
                                         testResults: 'nlt-junit.xml',
                                         always_script: 'ci/unit/test_nlt_post.sh',
                                         valgrind_stash: 'centos7-gcc-nlt-memcheck'
                            recordIssues enabledForFailure: true,
                                         failOnError: false,
                                         ignoreFailedBuilds: true,
                                         ignoreQualityGate: true,
                                         name: 'NLT server leaks',
                                         qualityGates: [[threshold: 1, type: 'TOTAL', unstable: true]],
                                         tool: issues(pattern: 'nlt-server-leaks.json',
                                           name: 'NLT server results',
                                           id: 'NLT_server')
                            job_status_update()
                        }
                    }
                }
                stage('Unit Test Bullseye') {
                    when {
                      beforeAgent true
                      expression { !skipStage() }
                    }
                    agent {
                        label params.CI_UNIT_VM1_LABEL
                    }
                    steps {
                        unitTest timeout_time: 60,
                                 ignore_failure: true,
                                 inst_repos: prRepos(),
                                 inst_rpms: unitPackages()
                    }
                    post {
                        always {
                            // This is only set while dealing with issues
                            // caused by code coverage instrumentation affecting
                            // test results, and while code coverage is being
                            // added.
                            unitTestPost ignore_failure: true,
                                         artifacts: ['covc_test_logs/*',
                                                     'covc_vm_test/**']
                            job_status_update()
                        }
                    }
                } // stage('Unit test Bullseye')
                stage('Unit Test with memcheck') {
                    when {
                      beforeAgent true
                      expression { !skipStage() }
                    }
                    agent {
                        label params.CI_UNIT_VM1_LABEL
                    }
                    steps {
                        unitTest timeout_time: 45,
                                 ignore_failure: true,
                                 inst_repos: prRepos(),
                                 inst_rpms: unitPackages()
                    }
                    post {
                        always {
                            unitTestPost artifacts: ['unit_test_memcheck_logs.tar.gz',
                                                     'unit_test_memcheck_logs/*.log'],
                                         valgrind_stash: 'centos7-gcc-unit-memcheck'
                            job_status_update()
                        }
                    }
                } // stage('Unit Test with memcheck')
            }
        }
        stage('Test') {
            when {
                beforeAgent true
                expression { !skipStage() }
            }
            parallel {
                stage('Coverity on CentOS 7') {
                    when {
                        beforeAgent true
                        expression { !skipStage() }
                    }
                    agent {
                        dockerfile {
                            filename 'utils/docker/Dockerfile.centos.7'
                            label 'docker_runner'
                            additionalBuildArgs dockerBuildArgs(repo_type: 'stable',
                                                                qb: true) +
                                                " -t ${sanitized_JOB_NAME}-centos7 " +
                                                ' --build-arg QUICKBUILD_DEPS="' +
                                                quickBuildDeps('centos7', true) + '"' +
                                                ' --build-arg REPOS="' + prRepos() + '"'
                        }
                    }
                    steps {
                        sconsBuild coverity: 'daos-stack/daos',
                                   parallel_build: parallelBuild()
                    }
                    post {
                        success {
                            /* groovylint-disable-next-line DuplicateMapLiteral */
                            coverityPost condition: 'success'
                        }
                        unsuccessful {
                            /* groovylint-disable-next-line DuplicateMapLiteral */
                            coverityPost condition: 'unsuccessful'
                        }
                        cleanup {
                            job_status_update()
                        }
                    }
                } // stage('Coverity on CentOS 7')
                stage('Functional on EL 8 with Valgrind') {
                    when {
                        beforeAgent true
                        expression { !skipStage() }
                    }
                    agent {
                        label params.CI_FUNCTIONAL_VM9_LABEL
                    }
                    steps {
                        functionalTest inst_repos: daosRepos(),
                                       inst_rpms: functionalPackages(1, next_version, 'client-tests-openmpi'),
                                       test_function: 'runTestFunctionalV2'
                    }
                    post {
                        always {
                            functionalTestPostV2()
                            job_status_update()
                        }
                    }
                } // stage('Functional on EL 8 with Valgrind')
                stage('Functional on EL 8') {
                    when {
                        beforeAgent true
                        expression { !skipStage() }
                    }
                    agent {
                        label params.CI_FUNCTIONAL_VM9_LABEL
                    }
                    steps {
                        functionalTest inst_repos: daosRepos(),
                                       inst_rpms: functionalPackages(1, next_version, 'client-tests-openmpi'),
                                       test_function: 'runTestFunctionalV2'
                    }
                    post {
                        always {
                            functionalTestPostV2()
                            job_status_update()
                        }
                    }
                } // stage('Functional on EL 8')
                stage('Functional on Leap 15') {
                    when {
                        beforeAgent true
                        expression { !skipStage() }
                    }
                    agent {
                        label params.CI_FUNCTIONAL_VM9_LABEL
                    }
                    steps {
                        functionalTest inst_repos: daosRepos(),
                                       inst_rpms: functionalPackages(1, next_version, 'client-tests-openmpi'),
                                       test_function: 'runTestFunctionalV2'
                    }
                    post {
                        always {
                            functionalTestPostV2()
                            job_status_update()
                        }
                    } // post
                } // stage('Functional on Leap 15')
                stage('Functional on Ubuntu 20.04') {
                    when {
                        beforeAgent true
                        expression { !skipStage() }
                    }
                    agent {
                        label params.CI_FUNCTIONAL_VM9_LABEL
                    }
                    steps {
                        functionalTest inst_repos: daosRepos(),
                                       inst_rpms: functionalPackages(1, next_version, 'client-tests-openmpi'),
                                       test_function: 'runTestFunctionalV2'
                    }
                    post {
                        always {
                            functionalTestPostV2()
                            job_status_update()
                        }
                    } // post
                } // stage('Functional on Ubuntu 20.04')
                stage('Scan EL 8 RPMs') {
                    when {
                        beforeAgent true
                        expression { !skipStage() }
                    }
                    agent {
                        label params.CI_UNIT_VM1_LABEL
                    }
                    steps {
                        scanRpms inst_repos: daosRepos(),
                                 daos_pkg_version: daosPackagesVersion(next_version)
                    }
                    post {
                        always {
                            junit 'maldetect.xml'
                            job_status_update()
                        }
                    }
                } // stage('Scan EL 8 RPMs')
                stage('Scan Leap 15 RPMs') {
                    when {
                        beforeAgent true
                        expression { !skipStage() }
                    }
                    agent {
                        label params.CI_UNIT_VM1_LABEL
                    }
                    steps {
                        scanRpms inst_repos: daosRepos(),
                                 daos_pkg_version: daosPackagesVersion(next_version)
                    }
                    post {
                        always {
                            junit 'maldetect.xml'
                            job_status_update()
                        }
                    }
                } // stage('Scan Leap 15 RPMs')
                stage('Fault injection testing on EL 8') {
                    when {
                        beforeAgent true
                        expression { !skipStage() }
                    }
                    agent {
                        dockerfile {
                            filename 'utils/docker/Dockerfile.el.8'
                            label 'docker_runner'
                            additionalBuildArgs dockerBuildArgs(repo_type: 'stable',
                                                                parallel_build: true,
                                                                deps_build: true)
                            args '--tmpfs /mnt/daos_0'
                        }
                    }
                    steps {
                        sconsBuild parallel_build: true,
<<<<<<< HEAD
                                   scons_args: "PREFIX=/opt/daos TARGET_TYPE=release BUILD_TYPE=debug",
                                   build_deps: "no"
                        sh (script:"""./utils/docker_nlt.sh --class-name el8.fault-injection fi""",
                            label: 'Fault injection testing using NLT')
=======
                                   scons_args: 'PREFIX=/opt/daos TARGET_TYPE=release BUILD_TYPE=debug',
                                   build_deps: 'no'
                        sh label: 'Fault injection testing using NLT',
                           script: './utils/docker_nlt.sh --class-name centos7.fault-injection fi'
>>>>>>> f4b1af36
                    }
                    post {
                        always {
                            discoverGitReferenceBuild referenceJob: 'daos-stack/daos/master',
                                                      scm: 'daos-stack/daos'
                            recordIssues enabledForFailure: true,
                                         failOnError: false,
                                         ignoreFailedBuilds: true,
                                         ignoreQualityGate: true,
                                         qualityGates: [[threshold: 1, type: 'TOTAL_ERROR'],
                                                        [threshold: 1, type: 'TOTAL_HIGH'],
                                                        [threshold: 1, type: 'NEW_NORMAL', unstable: true],
                                                        [threshold: 1, type: 'NEW_LOW', unstable: true]],
                                         tools: [issues(pattern: 'nlt-errors.json',
                                                        name: 'Fault injection issues',
                                                        id: 'Fault_Injection'),
                                                 issues(pattern: 'nlt-client-leaks.json',
                                                        name: 'Fault injection leaks',
                                                        id: 'NLT_client')]
                            junit testResults: 'nlt-junit.xml'
                            archiveArtifacts artifacts: 'nlt_logs/el8.fault-injection/'
                            job_status_update()
                        }
                    }
                } // stage('Fault inection testing')
            } // parallel
        } // stage('Test')
        stage('Test Storage Prep on EL 8') {
            when {
                beforeAgent true
                expression { params.CI_STORAGE_PREP_LABEL != '' }
            }
            agent {
                label params.CI_STORAGE_PREP_LABEL
            }
            steps {
                storagePrepTest inst_repos: daosRepos(),
                                inst_rpms: functionalPackages(1, next_version,
                                                              'client-tests-openmpir')
            }
            post {
                cleanup {
                    job_status_update()
                }
            }
        } // stage('Test Storage Prep')
        stage('Test Hardware') {
            when {
                beforeAgent true
                expression { !skipStage() }
            }
            parallel {
                stage('Functional Hardware Small') {
                    when {
                        beforeAgent true
                        expression { !skipStage() }
                    }
                    agent {
                        // 2 node cluster with 1 IB/node + 1 test control node
                        label params.CI_NVME_3_LABEL
                    }
                    steps {
                        functionalTest inst_repos: daosRepos(),
                                       inst_rpms: functionalPackages(1, next_version, 'client-tests-openmpi'),
                                       test_function: 'runTestFunctionalV2'
                    }
                    post {
                        always {
                            functionalTestPostV2()
                            job_status_update()
                        }
                    }
                } // stage('Functional_Hardware_Small')
                stage('Functional Hardware Medium') {
                    when {
                        beforeAgent true
                        expression { !skipStage() }
                    }
                    agent {
                        // 4 node cluster with 2 IB/node + 1 test control node
                        label params.CI_NVME_5_LABEL
                    }
                    steps {
                        functionalTest inst_repos: daosRepos(),
                                       inst_rpms: functionalPackages(1, next_version, 'client-tests-openmpi'),
                                       test_function: 'runTestFunctionalV2'
                    }
                    post {
                        always {
                            functionalTestPostV2()
                            job_status_update()
                        }
                    }
                } // stage('Functional_Hardware_Medium')
                stage('Functional Hardware Large') {
                    when {
                        beforeAgent true
                        expression { !skipStage() }
                    }
                    agent {
                        // 8+ node cluster with 1 IB/node + 1 test control node
                        label params.CI_NVME_9_LABEL
                    }
                    steps {
                        functionalTest inst_repos: daosRepos(),
                                       inst_rpms: functionalPackages(1, next_version, 'client-tests-openmpi'),
                                       test_function: 'runTestFunctionalV2'
                    }
                    post {
                        always {
                            functionalTestPostV2()
                            job_status_update()
                        }
                    }
                } // stage('Functional_Hardware_Large')
            } // parallel
        } // stage('Test Hardware')
        stage('Test Report') {
            parallel {
                stage('Bullseye Report') {
                    when {
                      beforeAgent true
                      expression { !skipStage() }
                    }
                    agent {
                        dockerfile {
                            filename 'utils/docker/Dockerfile.centos.7'
                            label 'docker_runner'
                            additionalBuildArgs dockerBuildArgs(repo_type: 'stable',
                                                                qb: quickBuild()) +
                                " -t ${sanitized_JOB_NAME}-centos7 " +
                                ' --build-arg BULLSEYE=' + env.BULLSEYE +
                                ' --build-arg QUICKBUILD_DEPS="' +
                                quickBuildDeps('centos7') + '"' +
                                ' --build-arg REPOS="' + prRepos() + '"'
                        }
                    }
                    steps {
                        // The coverage_healthy is primarily set here
                        // while the code coverage feature is being implemented.
                        cloverReportPublish coverage_stashes: ['centos7-covc-unit-cov'],
                                            coverage_healthy: [methodCoverage: 0,
                                                               conditionalCoverage: 0,
                                                               statementCoverage: 0],
                                            ignore_failure: true
                    }
                    post {
                        cleanup {
                            job_status_update()
                        }
                    }
                } // stage('Bullseye Report')
            } // parallel
        } // stage ('Test Report')
    } // stages
    post {
        always {
          job_status_update('final_status')
          job_status_write()
          valgrindReportPublish valgrind_stashes: ['centos7-gcc-nlt-memcheck',
                                                   'centos7-gcc-unit-memcheck']
        }
    } // post
}<|MERGE_RESOLUTION|>--- conflicted
+++ resolved
@@ -922,17 +922,10 @@
                     }
                     steps {
                         sconsBuild parallel_build: true,
-<<<<<<< HEAD
-                                   scons_args: "PREFIX=/opt/daos TARGET_TYPE=release BUILD_TYPE=debug",
-                                   build_deps: "no"
-                        sh (script:"""./utils/docker_nlt.sh --class-name el8.fault-injection fi""",
-                            label: 'Fault injection testing using NLT')
-=======
                                    scons_args: 'PREFIX=/opt/daos TARGET_TYPE=release BUILD_TYPE=debug',
                                    build_deps: 'no'
-                        sh label: 'Fault injection testing using NLT',
-                           script: './utils/docker_nlt.sh --class-name centos7.fault-injection fi'
->>>>>>> f4b1af36
+                        sh (script:'''./utils/docker_nlt.sh --class-name el8.fault-injection fi''',
+                            label: 'Fault injection testing using NLT')
                     }
                     post {
                         always {
