#!/usr/bin/groovy
/* Copyright (C) 2019 Intel Corporation
 * All rights reserved.
 *
 * Redistribution and use in source and binary forms, with or without
 * modification, are permitted for any purpose (including commercial purposes)
 * provided that the following conditions are met:
 *
 * 1. Redistributions of source code must retain the above copyright notice,
 *    this list of conditions, and the following disclaimer.
 *
 * 2. Redistributions in binary form must reproduce the above copyright notice,
 *    this list of conditions, and the following disclaimer in the
 *    documentation and/or materials provided with the distribution.
 *
 * 3. In addition, redistributions of modified forms of the source or binary
 *    code must carry prominent notices stating that the original code was
 *    changed and the date of the change.
 *
 *  4. All publications or advertising materials mentioning features or use of
 *     this software are asked, but not required, to acknowledge that it was
 *     developed by Intel Corporation and credit the contributors.
 *
 * 5. Neither the name of Intel Corporation, nor the name of any Contributor
 *    may be used to endorse or promote products derived from this software
 *    without specific prior written permission.
 *
 * THIS SOFTWARE IS PROVIDED BY THE COPYRIGHT HOLDERS AND CONTRIBUTORS "AS IS"
 * AND ANY EXPRESS OR IMPLIED WARRANTIES, INCLUDING, BUT NOT LIMITED TO, THE
 * IMPLIED WARRANTIES OF MERCHANTABILITY AND FITNESS FOR A PARTICULAR PURPOSE
 * ARE DISCLAIMED. IN NO EVENT SHALL THE COPYRIGHT HOLDER BE LIABLE FOR ANY
 * DIRECT, INDIRECT, INCIDENTAL, SPECIAL, EXEMPLARY, OR CONSEQUENTIAL DAMAGES
 * (INCLUDING, BUT NOT LIMITED TO, PROCUREMENT OF SUBSTITUTE GOODS OR SERVICES;
 * LOSS OF USE, DATA, OR PROFITS; OR BUSINESS INTERRUPTION) HOWEVER CAUSED AND
 * ON ANY THEORY OF LIABILITY, WHETHER IN CONTRACT, STRICT LIABILITY, OR TORT
 * (INCLUDING NEGLIGENCE OR OTHERWISE) ARISING IN ANY WAY OUT OF THE USE OF
 * THIS SOFTWARE, EVEN IF ADVISED OF THE POSSIBILITY OF SUCH DAMAGE.
 */
// To use a test branch (i.e. PR) until it lands to master
// I.e. for testing library changes
//@Library(value="pipeline-lib@your_branch") _

def arch=""
def sanitized_JOB_NAME = JOB_NAME.toLowerCase().replaceAll('/', '-').replaceAll('%2f', '-')

pipeline {
    agent { label 'lightweight' }

    triggers {
        cron(env.BRANCH_NAME == 'master' ? '0 0 * * *' : '')
    }

    environment {
        GITHUB_USER = credentials('daos-jenkins-review-posting')
        BAHTTPS_PROXY = "${env.HTTP_PROXY ? '--build-arg HTTP_PROXY="' + env.HTTP_PROXY + '" --build-arg http_proxy="' + env.HTTP_PROXY + '"' : ''}"
        BAHTTP_PROXY = "${env.HTTP_PROXY ? '--build-arg HTTPS_PROXY="' + env.HTTPS_PROXY + '" --build-arg https_proxy="' + env.HTTPS_PROXY + '"' : ''}"
        UID=sh(script: "id -u", returnStdout: true)
        BUILDARGS = "--build-arg NOBUILD=1 --build-arg UID=$env.UID $env.BAHTTP_PROXY $env.BAHTTPS_PROXY"
    }

    options {
        // preserve stashes so that jobs can be started at the test stage
        preserveStashes(buildCount: 5)
        timestamps ()
    }

    stages {
        stage('Cancel Previous Builds') {
            when { changeRequest() }
            steps {
                cancelPreviousBuilds()
            }
        }
        stage('Pre-build') {
            parallel {
                stage('checkpatch') {
                    agent {
                        dockerfile {
                            filename 'Dockerfile.centos.7'
                            dir 'utils/docker'
                            label 'docker_runner'
                            additionalBuildArgs "-t ${sanitized_JOB_NAME}-centos7 " + '$BUILDARGS'
                        }
                    }
                    steps {
                        checkPatch user: GITHUB_USER_USR,
                                   password: GITHUB_USER_PSW,
                                   ignored_files: "src/control/vendor/*:src/mgmt/*.pb-c.[ch]:src/iosrv/*.pb-c.[ch]:src/security/*.pb-c.[ch]"
                    }
                    post {
                        always {
                            archiveArtifacts artifacts: 'pylint.log', allowEmptyArchive: true
                            /* when JENKINS-39203 is resolved, can probably use stepResult
                               here and remove the remaining post conditions
                               stepResult name: env.STAGE_NAME,
                                          context: 'build/' + env.STAGE_NAME,
                                          result: ${currentBuild.currentResult}
                            */
                        }
                        /* temporarily moved into stepResult due to JENKINS-39203
                        success {
                            githubNotify credentialsId: 'daos-jenkins-commit-status',
                                         description: env.STAGE_NAME,
                                         context: 'pre-build/' + env.STAGE_NAME,
                                         status: 'SUCCESS'
                        }
                        unstable {
                            githubNotify credentialsId: 'daos-jenkins-commit-status',
                                         description: env.STAGE_NAME,
                                         context: 'pre-build/' + env.STAGE_NAME,
                                         status: 'FAILURE'
                        }
                        failure {
                            githubNotify credentialsId: 'daos-jenkins-commit-status',
                                         description: env.STAGE_NAME,
                                         context: 'pre-build/' + env.STAGE_NAME,
                                         status: 'ERROR'
                        }
                        */
                    }
                }
            }
        }
        stage('Build') {
            // abort other builds if/when one fails to avoid wasting time
            // and resources
            failFast true
            parallel {
                stage('Build on CentOS 7') {
                    agent {
                        dockerfile {
                            filename 'Dockerfile.centos.7'
                            dir 'utils/docker'
                            label 'docker_runner'
                            additionalBuildArgs "-t ${sanitized_JOB_NAME}-centos7 " + '$BUILDARGS'
                        }
                    }
                    steps {
                        sconsBuild clean: "_build.external${arch}",
                                   failure_artifacts: 'config.log-centos7-gcc'
                        stash name: 'CentOS-install', includes: 'install/**'
                        stash name: 'CentOS-build-vars', includes: ".build_vars${arch}.*"
                        stash name: 'CentOS-tests',
                                    includes: '''build/src/rdb/raft/src/tests_main,
                                                 build/src/common/tests/btree_direct,
                                                 build/src/common/tests/btree,
                                                 build/src/common/tests/sched,
                                                 build/src/common/tests/drpc_tests,
                                                 build/src/common/tests/acl_api_tests,
                                                 build/src/common/tests/acl_util_tests,
                                                 build/src/common/tests/acl_util_real,
                                                 build/src/iosrv/tests/drpc_progress_tests,
                                                 build/src/control/src/github.com/daos-stack/daos/src/control/mgmt,
                                                 build/src/client/api/tests/eq_tests,
                                                 build/src/iosrv/tests/drpc_handler_tests,
                                                 build/src/iosrv/tests/drpc_listener_tests,
                                                 build/src/security/tests/cli_security_tests,
                                                 build/src/security/tests/srv_acl_tests,
                                                 build/src/vos/vea/tests/vea_ut,
                                                 build/src/common/tests/umem_test,
                                                 scons_local/build_info/**,
                                                 src/common/tests/btree.sh,
                                                 src/control/run_go_tests.sh,
                                                 src/rdb/raft_tests/raft_tests.py,
                                                 src/vos/tests/evt_ctl.sh'''
                    }
                    post {
                        always {
                            node('lightweight') {
                                recordIssues enabledForFailure: true,
                                             aggregatingResults: true,
                                             id: "analysis-centos7",
                                             tools: [ gcc4(), cppCheck() ],
                                             filters: [excludeFile('.*\\/_build\\.external\\/.*'),
                                                       excludeFile('_build\\.external\\/.*')]
                            }
                            /* when JENKINS-39203 is resolved, can probably use stepResult
                               here and remove the remaining post conditions
                               stepResult name: env.STAGE_NAME,
                                          context: 'build/' + env.STAGE_NAME,
                                          result: ${currentBuild.currentResult}
                            */
                        }
                        success {
                            sh '''rm -rf daos-devel/
                                  mkdir daos-devel/
                                  mv install/{lib,include} daos-devel/'''
                            archiveArtifacts artifacts: 'daos-devel/**'
                            sh "rm -rf _build.external${arch}"
                            /* temporarily moved into stepResult due to JENKINS-39203
                            githubNotify credentialsId: 'daos-jenkins-commit-status',
                                         description: env.STAGE_NAME,
                                         context: 'build/' + env.STAGE_NAME,
                                         status: 'SUCCESS'
                            */
                        }
                        unstable {
                            sh 'mv config.log config.log-centos7-gcc'
                            archiveArtifacts artifacts: 'config.log-centos7-gcc'
                            /* temporarily moved into stepResult due to JENKINS-39203
                            githubNotify credentialsId: 'daos-jenkins-commit-status',
                                         description: env.STAGE_NAME,
                                         context: 'build/' + env.STAGE_NAME,
                                         status: 'FAILURE'
                            */
                        }
                        failure {
                            sh 'mv config.log config.log-centos7-gcc'
                            archiveArtifacts artifacts: 'config.log-centos7-gcc'
                            /* temporarily moved into stepResult due to JENKINS-39203
                            githubNotify credentialsId: 'daos-jenkins-commit-status',
                                         description: env.STAGE_NAME,
                                         context: 'build/' + env.STAGE_NAME,
                                         status: 'ERROR'
                            */
                        }
                    }
                }
                stage('Build on CentOS 7 with Clang') {
                    when { beforeAgent true
                           branch 'master' }
                    agent {
                        dockerfile {
                            filename 'Dockerfile.centos.7'
                            dir 'utils/docker'
                            label 'docker_runner'
                            additionalBuildArgs "-t ${sanitized_JOB_NAME}-centos7 " + '$BUILDARGS'
                        }
                    }
                    steps {
                        sconsBuild clean: "_build.external${arch}", COMPILER: "clang",
                                   failure_artifacts: 'config.log-centos7-clang'
                    }
                    post {
                        always {
                            node('lightweight') {
                                recordIssues enabledForFailure: true,
                                             aggregatingResults: true,
                                             id: "analysis-centos7-clang",
                                             tools: [ clang(), cppCheck() ],
                                             filters: [excludeFile('.*\\/_build\\.external\\/.*'),
                                                       excludeFile('_build\\.external\\/.*')]
                            }
                            /* when JENKINS-39203 is resolved, can probably use stepResult
                               here and remove the remaining post conditions
                               stepResult name: env.STAGE_NAME,
                                          context: 'build/' + env.STAGE_NAME,
                                          result: ${currentBuild.currentResult}
                            */
                        }
                        success {
                            /* temporarily moved into stepResult due to JENKINS-39203
                            githubNotify credentialsId: 'daos-jenkins-commit-status',
                                         description: env.STAGE_NAME,
                                         context: 'build/' + env.STAGE_NAME,
                                         status: 'SUCCESS'
                            */
                            sh "rm -rf _build.external${arch}"
                        }
                        unstable {
                            sh 'mv config.log config.log-centos7-clang'
                            archiveArtifacts artifacts: 'config.log-centos7-clang'
                            /* temporarily moved into stepResult due to JENKINS-39203
                            githubNotify credentialsId: 'daos-jenkins-commit-status',
                                         description: env.STAGE_NAME,
                                         context: 'build/' + env.STAGE_NAME,
                                         status: 'FAILURE'
                            */
                        }
                        failure {
                            sh 'mv config.log config.log-centos7-clang'
                            archiveArtifacts artifacts: 'config.log-centos7-clang'
                            /* temporarily moved into stepResult due to JENKINS-39203
                            githubNotify credentialsId: 'daos-jenkins-commit-status',
                                         description: env.STAGE_NAME,
                                         context: 'build/' + env.STAGE_NAME,
                                         status: 'ERROR'
                            */
                        }
                    }
                }
                stage('Build on Ubuntu 18.04') {
                    when { beforeAgent true
                           branch 'master' }
                    agent {
                        dockerfile {
                            filename 'Dockerfile.ubuntu.18.04'
                            dir 'utils/docker'
                            label 'docker_runner'
                            additionalBuildArgs "-t ${sanitized_JOB_NAME}-ubuntu18.04 " + '$BUILDARGS'
                        }
                    }
                    steps {
                        sconsBuild clean: "_build.external${arch}",
                                   failure_artifacts: 'config.log-ubuntu18.04-gcc'
                    }
                    post {
                        always {
                            node('lightweight') {
                                recordIssues enabledForFailure: true,
                                             aggregatingResults: true,
                                             id: "analysis-ubuntu18",
                                             tools: [ gcc4(), cppCheck() ],
                                             filters: [excludeFile('.*\\/_build\\.external\\/.*'),
                                                       excludeFile('_build\\.external\\/.*')]
                            }
                            /* when JENKINS-39203 is resolved, can probably use stepResult
                               here and remove the remaining post conditions
                               stepResult name: env.STAGE_NAME,
                                          context: 'build/' + env.STAGE_NAME,
                                          result: ${currentBuild.currentResult}
                            */
                        }
                        success {
                            /* temporarily moved into stepResult due to JENKINS-39203
                            githubNotify credentialsId: 'daos-jenkins-commit-status',
                                         description: env.STAGE_NAME,
                                         context: 'build/' + env.STAGE_NAME,
                                         status: 'SUCCESS'
                            */
                            sh "rm -rf _build.external${arch}"
                        }
                        unstable {
                            sh 'mv config.log config.log-ubuntu18.04-gcc'
                            archiveArtifacts artifacts: 'config.log-ubuntu18.04-gcc'
                            /* temporarily moved into stepResult due to JENKINS-39203
                            githubNotify credentialsId: 'daos-jenkins-commit-status',
                                         description: env.STAGE_NAME,
                                         context: 'build/' + env.STAGE_NAME,
                                         status: 'FAILURE'
                            */
                        }
                        failure {
                            sh 'mv config.log config.log-ubuntu18.04-gcc'
                            archiveArtifacts artifacts: 'config.log-ubuntu18.04-gcc'
                            /* temporarily moved into stepResult due to JENKINS-39203
                            githubNotify credentialsId: 'daos-jenkins-commit-status',
                                         description: env.STAGE_NAME,
                                         context: 'build/' + env.STAGE_NAME,
                                         status: 'ERROR'
                            */
                        }
                    }
                }
                stage('Build on Ubuntu 18.04 with Clang') {
                    agent {
                        dockerfile {
                            filename 'Dockerfile.ubuntu.18.04'
                            dir 'utils/docker'
                            label 'docker_runner'
                            additionalBuildArgs "-t ${sanitized_JOB_NAME}-ubuntu18.04 " + '$BUILDARGS'
                        }
                    }
                    steps {
                        sconsBuild clean: "_build.external${arch}", COMPILER: "clang",
                                   failure_artifacts: 'config.log-ubuntu18.04-clag'
                    }
                    post {
                        always {
                            node('lightweight') {
                                recordIssues enabledForFailure: true,
                                             aggregatingResults: true,
                                             id: "analysis-ubuntu18-clang",
                                             tools: [ clang(), cppCheck() ],
                                             filters: [excludeFile('.*\\/_build\\.external\\/.*'),
                                                       excludeFile('_build\\.external\\/.*')]
                            }
                            /* when JENKINS-39203 is resolved, can probably use stepResult
                               here and remove the remaining post conditions
                               stepResult name: env.STAGE_NAME,
                                          context: 'build/' + env.STAGE_NAME,
                                          result: ${currentBuild.currentResult}
                            */
                        }
                        success {
                            /* temporarily moved into stepResult due to JENKINS-39203
                            githubNotify credentialsId: 'daos-jenkins-commit-status',
                                         description: env.STAGE_NAME,
                                         context: 'build/' + env.STAGE_NAME,
                                         status: 'SUCCESS'
                            */
                            sh "rm -rf _build.external${arch}"
                        }
                        unstable {
                            sh 'mv config.log config.log-ubuntu18.04-clang'
                            archiveArtifacts artifacts: 'config.log-ubuntu18.04-clang'
                            /* temporarily moved into stepResult due to JENKINS-39203
                            githubNotify credentialsId: 'daos-jenkins-commit-status',
                                         description: env.STAGE_NAME,
                                         context: 'build/' + env.STAGE_NAME,
                                         status: 'FAILURE'
                            */
                        }
                        failure {
                            sh 'mv config.log config.log-ubuntu18.04-clang'
                            archiveArtifacts artifacts: 'config.log-ubuntu18.04-clang'
                            /* temporarily moved into stepResult due to JENKINS-39203
                            githubNotify credentialsId: 'daos-jenkins-commit-status',
                                         description: env.STAGE_NAME,
                                         context: 'build/' + env.STAGE_NAME,
                                         status: 'ERROR'
                            */
                        }
                    }
                }
                stage('Build on SLES 12.3') {
                    when { beforeAgent true
                           environment name: 'SLES12_3_DOCKER', value: 'true' }
                    agent {
                        dockerfile {
                            filename 'Dockerfile.sles.12.3'
                            dir 'utils/docker'
                            label 'docker_runner'
                            additionalBuildArgs "-t ${sanitized_JOB_NAME}-sles12.3 " + '$BUILDARGS'
                        }
                    }
                    steps {
                        sconsBuild clean: "_build.external${arch}",
                                   failure_artifacts: 'config.log-sles12.3-gcc'
                    }
                    post {
                        always {
                            node('lightweight') {
                                /* Stack dumping for sles12sp3/leap42.3:
                                recordIssues enabledForFailure: true,
                                             aggregatingResults: true,
                                             id: "analysis-sles12.3",
                                             tools: [ gcc4(), cppCheck() ],
                                             filters: [excludeFile('.*\\/_build\\.external\\/.*'),
                                                       excludeFile('_build\\.external\\/.*')]
                                */
                            }
                            /* when JENKINS-39203 is resolved, can probably use stepResult
                               here and remove the remaining post conditions
                               stepResult name: env.STAGE_NAME,
                                          context: 'build/' + env.STAGE_NAME,
                                          result: ${currentBuild.currentResult}
                            */
                        }
                        success {
                            /* temporarily moved into stepResult due to JENKINS-39203
                            githubNotify credentialsId: 'daos-jenkins-commit-status',
                                         description: env.STAGE_NAME,
                                         context: 'build/' + env.STAGE_NAME,
                                         status: 'SUCCESS'
                            */
                            sh "rm -rf _build.external${arch}"
                        }
                        unstable {
                            sh 'mv config.log config.log-sles12.3-gcc'
                            archiveArtifacts artifacts: 'config.log-sles12.3-gcc'
                            /* temporarily moved into stepResult due to JENKINS-39203
                            githubNotify credentialsId: 'daos-jenkins-commit-status',
                                         description: env.STAGE_NAME,
                                         context: 'build/' + env.STAGE_NAME,
                                         status: 'FAILURE'
                            */
                        }
                        failure {
                            sh 'mv config.log config.log-sles12.3-gcc'
                            archiveArtifacts artifacts: 'config.log-sles12.3-gcc'
                            /* temporarily moved into stepResult due to JENKINS-39203
                            githubNotify credentialsId: 'daos-jenkins-commit-status',
                                         description: env.STAGE_NAME,
                                         context: 'build/' + env.STAGE_NAME,
                                         status: 'ERROR'
                            */
                        }
                    }
                }
                stage('Build on Leap 42.3') {
                    when { beforeAgent true
                           environment name: 'LEAP42_3_DOCKER', value: 'true' }
                    agent {
                        dockerfile {
                            filename 'Dockerfile.leap.42.3'
                            dir 'utils/docker'
                            label 'docker_runner'
                            additionalBuildArgs "-t ${sanitized_JOB_NAME}-leap42.3 " + '$BUILDARGS'
                        }
                    }
                    steps {
                        sconsBuild clean: "_build.external${arch}",
                                   failure_artifacts: 'config.log-leap42.3-gcc'
                    }
                    post {
                        always {
                            node('lightweight') {
                                /* Stack dumping for sles12sp3/leap42.3:
                                recordIssues enabledForFailure: true,
                                             aggregatingResults: true,
                                             id: "analysis-leap42.3",
                                             tools: [ gcc4(), cppCheck() ],
                                             filters: [excludeFile('.*\\/_build\\.external\\/.*'),
                                                       excludeFile('_build\\.external\\/.*')]
                                */
                            }
                            /* when JENKINS-39203 is resolved, can probably use stepResult
                               here and remove the remaining post conditions
                               stepResult name: env.STAGE_NAME,
                                          context: 'build/' + env.STAGE_NAME,
                                          result: ${currentBuild.currentResult}
                            */
                        }
                        success {
                            /* temporarily moved into stepResult due to JENKINS-39203
                            githubNotify credentialsId: 'daos-jenkins-commit-status',
                                         description: env.STAGE_NAME,
                                         context: 'build/' + env.STAGE_NAME,
                                         status: 'SUCCESS'
                            */
                            sh "rm -rf _build.external${arch}"
                        }
                        unstable {
                            sh 'mv config.log config.log-leap42.3-gcc'
                            archiveArtifacts artifacts: 'config.log-leap42.3-gcc'
                            /* temporarily moved into stepResult due to JENKINS-39203
                            githubNotify credentialsId: 'daos-jenkins-commit-status',
                                         description: env.STAGE_NAME,
                                         context: 'build/' + env.STAGE_NAME,
                                         status: 'FAILURE'
                            */
                        }
                        failure {
                            sh 'mv config.log config.log-leap42.3-gcc'
                            archiveArtifacts artifacts: 'config.log-leap42.3-gcc'
                            /* temporarily moved into stepResult due to JENKINS-39203
                            githubNotify credentialsId: 'daos-jenkins-commit-status',
                                         description: env.STAGE_NAME,
                                         context: 'build/' + env.STAGE_NAME,
                                         status: 'ERROR'
                            */
                        }
                    }
                }
                stage('Build on Leap 15') {
                    when { beforeAgent true
                           branch 'master' }
                    agent {
                        dockerfile {
                            filename 'Dockerfile.leap.15'
                            dir 'utils/docker'
                            label 'docker_runner'
                            additionalBuildArgs "-t ${sanitized_JOB_NAME}-leap15 " + '$BUILDARGS'
                        }
                    }
                    steps {
                        sconsBuild clean: "_build.external${arch}",
                                   failure_artifacts: 'config.log-leap15-gcc'
                    }
                    post {
                        always {
                            node('lightweight') {
                                recordIssues enabledForFailure: true,
                                             aggregatingResults: true,
                                             id: "analysis-leap15",
                                             tools: [ gcc4(), cppCheck() ],
                                             filters: [excludeFile('.*\\/_build\\.external\\/.*'),
                                                       excludeFile('_build\\.external\\/.*')]
                            }
                            /* when JENKINS-39203 is resolved, can probably use stepResult
                               here and remove the remaining post conditions
                               stepResult name: env.STAGE_NAME,
                                          context: 'build/' + env.STAGE_NAME,
                                          result: ${currentBuild.currentResult}
                            */
                        }
                        success {
                            /* temporarily moved into stepResult due to JENKINS-39203
                            githubNotify credentialsId: 'daos-jenkins-commit-status',
                                         description: env.STAGE_NAME,
                                         context: 'build/' + env.STAGE_NAME,
                                         status: 'SUCCESS'
                            */
                            sh "rm -rf _build.external${arch}"
                        }
                        unstable {
                            sh 'mv config.log config.log-leap15-gcc'
                            archiveArtifacts artifacts: 'config.log-leap15-gcc'
                            /* temporarily moved into stepResult due to JENKINS-39203
                            githubNotify credentialsId: 'daos-jenkins-commit-status',
                                         description: env.STAGE_NAME,
                                         context: 'build/' + env.STAGE_NAME,
                                         status: 'FAILURE'
                            */
                        }
                        failure {
                            sh 'mv config.log config.log-leap15-gcc'
                            archiveArtifacts artifacts: 'config.log-leap15-gcc'
                            /* temporarily moved into stepResult due to JENKINS-39203
                            githubNotify credentialsId: 'daos-jenkins-commit-status',
                                         description: env.STAGE_NAME,
                                         context: 'build/' + env.STAGE_NAME,
                                         status: 'ERROR'
                            */
                        }
                    }
                }
                stage('Build on Leap 15 with Clang') {
                    when { beforeAgent true
                           branch 'master' }
                    agent {
                        dockerfile {
                            filename 'Dockerfile.leap.15'
                            dir 'utils/docker'
                            label 'docker_runner'
                            additionalBuildArgs "-t ${sanitized_JOB_NAME}-leap15 " + '$BUILDARGS'
                        }
                    }
                    steps {
                        sconsBuild clean: "_build.external${arch}", COMPILER: "clang",
                                   failure_artifacts: 'config.log-leap15-clang'
                    }
                    post {
                        always {
                            node('lightweight') {
                                recordIssues enabledForFailure: true,
                                             aggregatingResults: true,
                                             id: "analysis-leap15-clang",
                                             tools: [ clang(), cppCheck() ],
                                             filters: [excludeFile('.*\\/_build\\.external\\/.*'),
                                                       excludeFile('_build\\.external\\/.*')]
                            }
                            /* when JENKINS-39203 is resolved, can probably use stepResult
                               here and remove the remaining post conditions
                               stepResult name: env.STAGE_NAME,
                                          context: 'build/' + env.STAGE_NAME,
                                          result: ${currentBuild.currentResult}
                            */
                        }
                        success {
                            /* temporarily moved into stepResult due to JENKINS-39203
                            githubNotify credentialsId: 'daos-jenkins-commit-status',
                                         description: env.STAGE_NAME,
                                         context: 'build/' + env.STAGE_NAME,
                                         status: 'SUCCESS'
                            */
                            sh "rm -rf _build.external${arch}"
                        }
                        unstable {
                            sh 'mv config.log config.log-leap15-clang'
                            archiveArtifacts artifacts: 'config.log-leap15-clang'
                            /* temporarily moved into stepResult due to JENKINS-39203
                            githubNotify credentialsId: 'daos-jenkins-commit-status',
                                         description: env.STAGE_NAME,
                                         context: 'build/' + env.STAGE_NAME,
                                         status: 'FAILURE'
                            */
                        }
                        failure {
                            sh 'mv config.log config.log-leap15-clang'
                            archiveArtifacts artifacts: 'config.log-leap15-clang'
                            /* temporarily moved into stepResult due to JENKINS-39203
                            githubNotify credentialsId: 'daos-jenkins-commit-status',
                                         description: env.STAGE_NAME,
                                         context: 'build/' + env.STAGE_NAME,
                                         status: 'ERROR'
                            */
                        }
                    }
                }
                stage('Build on Leap 15 with Intel-C') {
                    agent {
                        dockerfile {
                            filename 'Dockerfile.leap.15'
                            dir 'utils/docker'
                            label 'docker_runner'
                            additionalBuildArgs "-t ${sanitized_JOB_NAME}-leap15 " + '$BUILDARGS'
                            args '-v /opt/intel:/opt/intel'
                        }
                    }
                    steps {
                        sconsBuild clean: "_build.external${arch}", COMPILER: "icc",
                                   failure_artifacts: 'config.log-leap15-icc'
                    }
                    post {
                        always {
                            node('lightweight') {
                                recordIssues enabledForFailure: true,
                                             aggregatingResults: true,
                                             id: "analysis-leap15-intelc",
                                             tools: [ intel(), cppCheck() ],
                                             filters: [excludeFile('.*\\/_build\\.external\\/.*'),
                                                       excludeFile('_build\\.external\\/.*')]
                            }
                            /* when JENKINS-39203 is resolved, can probably use stepResult
                               here and remove the remaining post conditions
                               stepResult name: env.STAGE_NAME,
                                          context: 'build/' + env.STAGE_NAME,
                                          result: ${currentBuild.currentResult}
                            */
                        }
                        success {
                            /* temporarily moved into stepResult due to JENKINS-39203
                            githubNotify credentialsId: 'daos-jenkins-commit-status',
                                         description: env.STAGE_NAME,
                                         context: 'build/' + env.STAGE_NAME,
                                         status: 'SUCCESS'
                            */
                            sh "rm -rf _build.external${arch}"
                        }
                        unstable {
                            sh 'mv config.log config.log-leap15-intelc'
                            archiveArtifacts artifacts: 'config.log-leap15-intelc'
                            /* temporarily moved into stepResult due to JENKINS-39203
                            githubNotify credentialsId: 'daos-jenkins-commit-status',
                                         description: env.STAGE_NAME,
                                         context: 'build/' + env.STAGE_NAME,
                                         status: 'FAILURE'
                            */
                        }
                        failure {
                            sh 'mv config.log config.log-leap15-intelc'
                            archiveArtifacts artifacts: 'config.log-leap15-intelc'
                            /* temporarily moved into stepResult due to JENKINS-39203
                            githubNotify credentialsId: 'daos-jenkins-commit-status',
                                         description: env.STAGE_NAME,
                                         context: 'build/' + env.STAGE_NAME,
                                         status: 'ERROR'
                            */
                        }
                    }
                }
            }
        }
        stage('Unit Test') {
            parallel {
                stage('run_test.sh') {
                    agent {
                        label 'ci_vm1'
                    }
                    steps {
                        provisionNodes NODELIST: env.NODELIST,
                                       node_count: 1,
                                       snapshot: true
                        runTest stashes: [ 'CentOS-tests', 'CentOS-install', 'CentOS-build-vars' ],
                                script: '''export SSH_KEY_ARGS="-i ci_key"
                                           export PDSH_SSH_ARGS_APPEND="$SSH_KEY_ARGS"
                                           # JENKINS-52781 tar function is breaking symlinks
					   rm -rf test_results
					   mkdir test_results
                                           rm -f build/src/control/src/github.com/daos-stack/daos/src/control
                                           mkdir -p build/src/control/src/github.com/daos-stack/daos/src/
                                           ln -s ../../../../../../../../src/control build/src/control/src/github.com/daos-stack/daos/src/control
                                           . ./.build_vars.sh
                                           DAOS_BASE=${SL_PREFIX%/install*}
                                           NODE=${NODELIST%%,*}
                                           ssh $SSH_KEY_ARGS jenkins@$NODE "set -x
                                               set -e
                                               sudo bash -c 'echo \"1\" > /proc/sys/kernel/sysrq'
                                               if grep /mnt/daos\\  /proc/mounts; then
                                                   sudo umount /mnt/daos
                                               else
                                                   if [ ! -d /mnt/daos ]; then
                                                       sudo mkdir -p /mnt/daos
                                                   fi
                                               fi
                                               trap 'set +e; set -x; sudo umount /mnt/daos' EXIT
                                               sudo mount -t tmpfs -o size=16G tmpfs /mnt/daos
                                               sudo mkdir -p $DAOS_BASE
                                               trap 'set +e; set -x
                                                     cd
                                                     sudo umount /mnt/daos
                                                     sudo umount \"$DAOS_BASE\" || {
                                                         echo "Failed to unmount $DAOS_BASE"
                                                         ps axf
                                                     }' EXIT
                                               sudo mount -t nfs $HOSTNAME:$PWD $DAOS_BASE
					       # set CMOCKA envs here
					       export CMOCKA_MESSAGE_OUTPUT="xml"
					       export CMOCKA_XML_FILE="$DAOS_BASE/test_results/%g.xml"
                                               cd $DAOS_BASE
                                               OLD_CI=false utils/run_test.sh
                                               rm -rf run_test.sh/
                                               mkdir run_test.sh/
                                               [ -f /tmp/daos.log ] && mv /tmp/daos.log run_test.sh/
                                               # servers can sometimes take a while to stop when the test is done
                                               x=0
                                               while [ \"\\\$x\" -lt \"10\" ] &&
                                                     pgrep '(orterun|daos_server|daos_io_server)'; do
                                                   sleep 1
                                                   let x=\\\$x+1
                                               done"''',
                              junit_files: 'test_results/*.xml'
                    }
                    post {
                        /* temporarily moved into runTest->stepResult due to JENKINS-39203
                        success {
                            githubNotify credentialsId: 'daos-jenkins-commit-status',
                                         description: env.STAGE_NAME,
                                         context: 'test/' + env.STAGE_NAME,
                                         status: 'SUCCESS'
                        }
                        unstable {
                            githubNotify credentialsId: 'daos-jenkins-commit-status',
                                         description: env.STAGE_NAME,
                                         context: 'test/' + env.STAGE_NAME,
                                         status: 'FAILURE'
                        }
                        failure {
                            githubNotify credentialsId: 'daos-jenkins-commit-status',
                                         description: env.STAGE_NAME,
                                         context: 'test/' + env.STAGE_NAME,
                                         status: 'ERROR'
                        }
                        */
                        always {
				sh 'python utils/fix_cmocka_xml.py'
				junit 'test_results/*.xml'
				archiveArtifacts artifacts: 'run_test.sh/**'
                        }
                    }
                }
            }
        }
        stage('Test') {
            parallel {
                stage('Functional') {
                    agent {
                        label 'ci_vm9'
                    }
                    steps {
                        provisionNodes NODELIST: env.NODELIST,
                                       node_count: 9,
                                       snapshot: true
                        runTest stashes: [ 'CentOS-install', 'CentOS-build-vars' ],
                                script: '''export SSH_KEY_ARGS="-i ci_key"
                                           export PDSH_SSH_ARGS_APPEND="$SSH_KEY_ARGS"
                                           test_tag=$(git show -s --format=%B | sed -ne "/^Test-tag:/s/^.*: *//p")
                                           if [ -z "$test_tag" ]; then
                                               test_tag=regression,vm
                                           fi
                                           tnodes=$(echo $NODELIST | cut -d ',' -f 1-9)
                                           ./ftest.sh "$test_tag" $tnodes''',
<<<<<<< HEAD
                                junit_files: "src/tests/ftest/avocado/job-results/*/*.xml src/tests/ftest/*_results.xml",
=======
                                junit_files: "src/tests/ftest/avocado/*/*/*.xml src/tests/ftest/*_results.xml",
>>>>>>> 4a5fc423
                                failure_artifacts: 'Functional'
                    }
                    post {
                        always {
                            sh '''rm -rf src/tests/ftest/avocado/*/*/html/ Functional/
                                  mkdir Functional/
                                  ls *daos{,_agent}.log* >/dev/null && mv *daos{,_agent}.log* Functional/
                                  mv src/tests/ftest/avocado/* \
                                     $(ls src/tests/ftest/*.stacktrace || true) Functional/'''
                            junit 'Functional/*/*/results.xml, src/tests/ftest/*_results.xml'
                            archiveArtifacts artifacts: 'Functional/**'
                        }
                        /* temporarily moved into runTest->stepResult due to JENKINS-39203
                        success {
                            githubNotify credentialsId: 'daos-jenkins-commit-status',
                                         description: env.STAGE_NAME,
                                         context: 'test/' + env.STAGE_NAME,
                                         status: 'SUCCESS'
                        }
                        unstable {
                            githubNotify credentialsId: 'daos-jenkins-commit-status',
                                         description: env.STAGE_NAME,
                                         context: 'test/' + env.STAGE_NAME,
                                         status: 'FAILURE'
                        }
                        failure {
                            githubNotify credentialsId: 'daos-jenkins-commit-status',
                                         description: env.STAGE_NAME,
                                         context: 'test/' + env.STAGE_NAME,
                                         status: 'ERROR'
                        }
                        */
                    }
                }
            }
        }
    }
}<|MERGE_RESOLUTION|>--- conflicted
+++ resolved
@@ -832,11 +832,7 @@
                                            fi
                                            tnodes=$(echo $NODELIST | cut -d ',' -f 1-9)
                                            ./ftest.sh "$test_tag" $tnodes''',
-<<<<<<< HEAD
-                                junit_files: "src/tests/ftest/avocado/job-results/*/*.xml src/tests/ftest/*_results.xml",
-=======
                                 junit_files: "src/tests/ftest/avocado/*/*/*.xml src/tests/ftest/*_results.xml",
->>>>>>> 4a5fc423
                                 failure_artifacts: 'Functional'
                     }
                     post {
