--- conflicted
+++ resolved
@@ -849,18 +849,7 @@
                         expression { !skipStage() }
                     }
                     agent {
-<<<<<<< HEAD
-                        dockerfile {
-                            filename 'ci/docker/Dockerfile.maldet.el.8'
-                            label 'docker_runner'
-                            additionalBuildArgs dockerBuildArgs() +
-                                                " -t ${sanitized_JOB_NAME}-el8 " +
-                                                ' --build-arg REPOS="' + prRepos() + '"' +
-                                                ' --build-arg BUILD_URL="' + env.BUILD_URL + '"'
-                        }
-=======
                         label cachedCommitPragma(pragma: 'VM1-label', def_val: params.CI_UNIT_VM1_LABEL)
->>>>>>> ebdf5398
                     }
                     steps {
                         runTest script: 'export DAOS_PKG_VERSION=' +
@@ -885,18 +874,7 @@
                         expression { !skipStage() }
                     }
                     agent {
-<<<<<<< HEAD
-                        dockerfile {
-                            filename 'ci/docker/Dockerfile.maldet.leap.15'
-                            label 'docker_runner'
-                            additionalBuildArgs dockerBuildArgs() +
-                                                " -t ${sanitized_JOB_NAME}-leap15 " +
-                                                ' --build-arg REPOS="' + prRepos() + '"' +
-                                                ' --build-arg BUILD_URL="' + env.BUILD_URL + '"'
-                        }
-=======
                         label cachedCommitPragma(pragma: 'VM1-label', def_val: params.CI_UNIT_VM1_LABEL)
->>>>>>> ebdf5398
                     }
                     steps {
                         runTest script: 'export DAOS_PKG_VERSION=' +
