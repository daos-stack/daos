--- conflicted
+++ resolved
@@ -151,16 +151,11 @@
                            'libpmemobj protobuf-c ' +
                            'spdk-devel libfabric-devel ' +
                            'pmix numactl-devel ' +
-<<<<<<< HEAD
-                           'libipmctl-devel ' +
-                           'python36-tabulate numactl ' +
-                           'libunwind'
-=======
                            'libipmctl-devel python36-pyxattr ' +
                            'python36-tabulate numactl ' +
                            'libyaml-devel ' +
-                           'valgrind-devel patchelf'
->>>>>>> 02f08543
+                           'valgrind-devel patchelf ' +
+                           'libunwind'
         if (need_qb) {
             // TODO: these should be gotten from the Requires: of RPM
             packages += " spdk-tools mercury-2.0.0~rc1" +
