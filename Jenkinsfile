#!/usr/bin/groovy
/* Copyright (C) 2019-2020 Intel Corporation
 * All rights reserved.
 *
 * This file is part of the DAOS Project. It is subject to the license terms
 * in the LICENSE file found in the top-level directory of this distribution
 * and at https://img.shields.io/badge/License-Apache%202.0-blue.svg.
 * No part of the DAOS Project, including this file, may be copied, modified,
 * propagated, or distributed except according to the terms contained in the
 * LICENSE file.
 */

// To use a test branch (i.e. PR) until it lands to master
// I.e. for testing library changes
//@Library(value="pipeline-lib@your_branch") _

def doc_only_change() {
    if (cachedCommitPragma(pragma: 'Doc-only') == 'true') {
        return true
    }

    def rc = sh label: "Determine if doc-only change",
                script: "CHANGE_ID=${env.CHANGE_ID} " +
                        "TARGET_BRANCH=${target_branch} " +
                        'ci/doc_only_change.sh',
                returnStatus: true
    return rc == 1
}

def skip_stage(String stage) {
    return cachedCommitPragma(pragma: 'Skip-' + stage) == 'true'
}

def quickbuild() {
    return cachedCommitPragma(pragma: 'Quick-build') == 'true'
}

def functional_post_always() {
   return sh(label: "Job Cleanup",
             script: 'ci/functional/job_cleanup.sh',
             returnStatus: true)
}

def get_daos_packages(String distro) {

    def pkgs
    if (env.TEST_RPMS == 'true') {
        pkgs = "daos{,-{client,tests,server}}"
    } else {
        pkgs = "daos{,-client}"
    }

    return pkgs + "-" + daos_packages_version(distro)
}

def component_repos() {
    return cachedCommitPragma(pragma: 'PR-repos')
}

def daos_repo() {
    if (cachedCommitPragma(pragma: 'RPM-test-version') == '') {
        return "daos@${env.BRANCH_NAME}:${env.BUILD_NUMBER}"
    } else {
        return ""
    }
}

def el7_daos_repos() {
    return el7_component_repos + ' ' + component_repos() + ' ' + daos_repo()
}

commit_pragma_cache = [:]
def cachedCommitPragma(Map config) {

    if (commit_pragma_cache[config['pragma']]) {
        return commit_pragma_cache[config['pragma']]
    }

    commit_pragma_cache[config['pragma']] = commitPragma(config)

    return commit_pragma_cache[config['pragma']]

}

def daos_packages_version(String distro) {
    // commit pragma has highest priority
    // TODO: this should actually be determined from the PR-repos artifacts
    def version = cachedCommitPragma(pragma: 'RPM-test-version')
    if (version != "") {
        return version
    }

    // use the stash after that
    unstash distro + '-rpm-version'
    version = readFile(distro + '-rpm-version').trim()
    if (version != "") {
        return version
    }

    error "Don't know how to determine package version for " + distro
}

def parallel_build() {
    // defaults to false
    // true if Quick-build: true unless Parallel-build: false
    def pb = cachedCommitPragma(pragma: 'Parallel-build')
    if (pb == "true" ||
        (quickbuild() && pb != "false")) {
        return true
    }

    return false
}

target_branch = env.CHANGE_TARGET ? env.CHANGE_TARGET : env.BRANCH_NAME
def arch = ""
def sanitized_JOB_NAME = JOB_NAME.toLowerCase().replaceAll('/', '-').replaceAll('%2f', '-')

def qb_inst_rpms = ""
el7_component_repos = ""
def functional_rpms  = "--exclude openmpi openmpi3 hwloc ndctl " +
                       "ior-hpc-cart-4-daos-0 mpich-autoload-cart-4-daos-0 " +
                       "romio-tests-cart-4-daos-0 hdf5-tests-cart-4-daos-0 " +
                       "mpi4py-tests-cart-4-daos-0 testmpio-cart-4-daos-0 fio"

def rpm_test_pre = '''if git show -s --format=%B | grep "^Skip-test: true"; then
                          exit 0
                      fi
                      nodelist=(${NODELIST//,/ })
                      src/tests/ftest/config_file_gen.py -n ${nodelist[0]} -a /tmp/daos_agent.yml -s /tmp/daos_server.yml
                      src/tests/ftest/config_file_gen.py -n $nodelist -d /tmp/dmg.yml
                      scp -i ci_key /tmp/daos_agent.yml jenkins@${nodelist[0]}:/tmp
                      scp -i ci_key /tmp/dmg.yml jenkins@${nodelist[0]}:/tmp
                      scp -i ci_key /tmp/daos_server.yml jenkins@${nodelist[0]}:/tmp
                      ssh -i ci_key jenkins@${nodelist[0]} "set -ex\n'''

def rpm_test_daos_test = '''me=\\\$(whoami)
                            for dir in server agent; do
                                sudo mkdir /var/run/daos_\\\$dir
                                sudo chmod 0755 /var/run/daos_\\\$dir
                                sudo chown \\\$me:\\\$me /var/run/daos_\\\$dir
                            done
                            sudo mkdir /tmp/daos_sockets
                            sudo chmod 0755 /tmp/daos_sockets
                            sudo chown \\\$me:\\\$me /tmp/daos_sockets
                            sudo mkdir -p /mnt/daos
                            sudo mount -t tmpfs -o size=16777216k tmpfs /mnt/daos
                            sudo cp /tmp/daos_server.yml /etc/daos/daos_server.yml
                            sudo cp /tmp/daos_agent.yml /etc/daos/daos_agent.yml
                            sudo cp /tmp/dmg.yml /etc/daos/daos.yml
                            cat /etc/daos/daos_server.yml
                            cat /etc/daos/daos_agent.yml
                            cat /etc/daos/daos.yml
                            module load mpi/openmpi3-x86_64
                            coproc daos_server --debug start -t 1 --recreate-superblocks
                            trap 'set -x; kill -INT \\\$COPROC_PID' EXIT
                            line=\"\"
                            while [[ \"\\\$line\" != *started\\\\ on\\\\ rank\\\\ 0* ]]; do
                                read line <&\\\${COPROC[0]}
                                echo \"Server stdout: \\\$line\"
                            done
                            echo \"Server started!\"
                            daos_agent &
                            AGENT_PID=\\\$!
                            trap 'set -x; kill -INT \\\$AGENT_PID \\\$COPROC_PID' EXIT
                            OFI_INTERFACE=eth0 daos_test -m'''

def rpm_scan_pre = '''set -ex
                      lmd_tarball='maldetect-current.tar.gz'
                      if test -e "${lmd_tarball}"; then
                        zflag="-z ${lmd_tarball}"
                      else
                        zflag=
                      fi
                      curl http://rfxn.com/downloads/${lmd_tarball} \
                        ${zflag} --silent --show-error --fail -o ${lmd_tarball}
                      nodelist=(${NODELIST//,/ })
                      scp -i ci_key ${lmd_tarball} \
                        jenkins@${nodelist[0]}:/var/tmp
                      ssh -i ci_key jenkins@${nodelist[0]} "set -ex\n'''

def rpm_scan_test = '''lmd_src=\\\"maldet-current\\\"
                       lmd_tarball=\\\"maldetect-current.tar.gz\\\"
                       rm -rf /var/tmp/\\\${lmd_src}
                       mkdir -p /var/tmp/\\\${lmd_src}
                       tar -C /var/tmp/\\\${lmd_src} --strip-components=1 \
                         -xf /var/tmp/\\\${lmd_tarball}
                       pushd /var/tmp/\\\${lmd_src}
                         sudo ./install.sh
                         sudo ln -s /usr/local/maldetect/ /bin/maldet
                       popd
                       sudo freshclam
                       rm -f /var/tmp/clamscan.out
                       rm /var/tmp/\\\${lmd_tarball}
                       rm -rf /var/tmp/\\\${lmd_src}
                       sudo clamscan -d /usr/local/maldetect/sigs/rfxn.ndb \
                                -d /usr/local/maldetect/sigs/rfxn.hdb -r \
                                --exclude-dir=/usr/local/maldetect \
                                --exclude-dir=/usr/share/clamav \
                                --exclude-dir=/var/lib/clamav \
                                --exclude-dir=/sys \
                                --exclude-dir=/proc \
                                --exclude-dir=/dev \
                                --infected / | tee /var/tmp/clamscan.out
                       rm -f /var/tmp/maldetect.xml
                       if grep 'Infected files: 0$' /var/tmp/clamscan.out; then
                         cat << EOF_GOOD > /var/tmp/maldetect.xml
<testsuite skip=\\\"0\\\" failures=\\\"0\\\" errors=\\\"0\\\" tests=\\\"1\\\" name=\\\"Malware_Scan\\\">
  <testcase name=\\\"Malware_scan\\\" classname=\\\"ClamAV\\\"/>
</testsuite>
EOF_GOOD
                       else
                         cat << EOF_BAD > /var/tmp/maldetect.xml
<testsuite skip=\\\"0\\\" failures=\\\"1\\\" errors=\\\"0\\\" tests=\\\"1\\\" name=\\\"Malware_Scan\\\">
  <testcase name=\\\"Malware_scan\\\" classname=\\\"ClamAV\\\">
    <failure message=\\\"Malware Detected\\\" type=\\\"error\\\">
      <![CDATA[ \\\"\\\$(cat /var/tmp/clamscan.out)\\\" ]]>
    </failure>
  </testcase>
</testsuite>
EOF_BAD
                       fi'''

def rpm_scan_post = '''rm -f ${WORKSPACE}/maldetect.xml
                       scp -i ci_key \
                         jenkins@${nodelist[0]}:/var/tmp/maldetect.xml \
                         ${WORKSPACE}/maldetect.xml'''


// bail out of branch builds that are not on a whitelist
if (!env.CHANGE_ID &&
    (!env.BRANCH_NAME.startsWith("weekly-testing") &&
     !env.BRANCH_NAME.startsWith("release/") &&
     env.BRANCH_NAME != "master")) {
   currentBuild.result = 'SUCCESS'
   return
}

// The docker agent setup and the provisionNodes step need to know the
// UID that the build agent is running under.
cached_uid = 0
def getuid() {
    if (cached_uid == 0)
        cached_uid = sh label: 'getuid()',
                        script: "id -u",
                        returnStdout: true
    return cached_uid
}

// This sets up the additinal build arguments for setting up a docker
// build agent from a dockerfile.
// The result of this function need to be stored in an environment
// variable.  Calling this function to create a docker build agent
// fails.  The log shows a truncated command string.
def docker_build_args(Map config = [:]) {
    ret_str = " --build-arg NOBUILD=1 --build-arg UID=" + getuid() +
              " --build-arg JENKINS_URL=$env.JENKINS_URL" +
              " --build-arg CACHEBUST=${currentBuild.startTimeInMillis}"

    if (env.REPOSITORY_URL) {
      ret_str += ' --build-arg REPO_URL=' + env.REPOSITORY_URL
    }
    if (env.DAOS_STACK_EL_7_LOCAL_REPO) {
      ret_str += ' --build-arg REPO_EL7=' + env.DAOS_STACK_EL_7_LOCAL_REPO
    }
    if (env.DAOS_STACK_EL_8_LOCAL_REPO) {
      ret_str += ' --build-arg REPO_EL8=' + env.DAOS_STACK_EL_8_LOCAL_REPO
    }
    if (env.DAOS_STACK_LEAP_15_LOCAL_REPO) {
      ret_str += ' --build-arg REPO_LEAP15=' +
                 env.DAOS_STACK_LEAP_15_LOCAL_REPO
    }
    if (env.HTTP_PROXY) {
      ret_str += ' --build-arg HTTP_PROXY="' + env.HTTP_PROXY + '"'
                 ' --build-arg http_proxy="' + env.HTTP_PROXY + '"'
    }
    if (env.HTTPS_PROXY) {
      ret_str += ' --build-arg HTTPS_PROXY="' + env.HTTPS_PROXY + '"'
                 ' --build-arg https_proxy="' + env.HTTPS_PROXY + '"'
    }
    if (config['qb']) {
      ret_str += ' --build-arg QUICKBUILD=true'
    }
    ret_str += ' '
    return ret_str
}

pipeline {
    agent { label 'lightweight' }

    triggers {
        cron(env.BRANCH_NAME == 'master' ? '0 0 * * *\n' : '' +
             env.BRANCH_NAME == 'weekly-testing' ? 'H 0 * * 6' : '')
    }

    environment {
        GITHUB_USER = credentials('daos-jenkins-review-posting')
        SSH_KEY_ARGS = "-ici_key"
        CLUSH_ARGS = "-o$SSH_KEY_ARGS"
        UID = getuid()
        BUILDARGS = docker_build_args()
        BUILDARGS_QB_CHECK = docker_build_args(qb: quickbuild())
        BUILDARGS_QB_TRUE = docker_build_args(qb: true)
        QUICKBUILD_DEPS = sh label: 'Get Quickbuild dependencies',
                             script: 'rpmspec -q --srpm --requires' +
                                     ' utils/rpms/daos.spec 2>/dev/null',
                             returnStdout: true
        TEST_RPMS = cachedCommitPragma(pragma: 'RPM-test', def_val: 'false')
    }

    options {
        // preserve stashes so that jobs can be started at the test stage
        preserveStashes(buildCount: 5)
        ansiColor('xterm')
    }

    stages {
        stage('Cancel Previous Builds') {
            when { changeRequest() }
            steps {
                cancelPreviousBuilds()
            }
        }
        stage('Pre-build') {
            when {
                beforeAgent true
                allOf {
                    not { branch 'weekly-testing' }
                    not { environment name: 'CHANGE_TARGET', value: 'weekly-testing' }
                }
            }
            parallel {
                stage('checkpatch') {
                    when {
                        beforeAgent true
                        allOf {
                            expression { ! skip_stage('checkpatch') }
                            expression { ! doc_only_change() }
                        }
                    }
                    agent {
                        dockerfile {
                            filename 'Dockerfile.centos.7'
                            dir 'utils/docker'
                            label 'docker_runner'
                            additionalBuildArgs '$BUILDARGS' +
                                           "-t ${sanitized_JOB_NAME}-centos7 "
                        }
                    }
                    steps {
                        checkPatch user: GITHUB_USER_USR,
                                   password: GITHUB_USER_PSW,
                                   ignored_files: "src/control/vendor/*:src/include/daos/*.pb-c.h:src/common/*.pb-c.[ch]:src/mgmt/*.pb-c.[ch]:src/iosrv/*.pb-c.[ch]:src/security/*.pb-c.[ch]:*.crt:*.pem:*_test.go:src/cart/_structures_from_macros_.h"
                    }
                    post {
                        always {
                            archiveArtifacts artifacts: 'pylint.log', allowEmptyArchive: true
                            /* when JENKINS-39203 is resolved, can probably use stepResult
                               here and remove the remaining post conditions
                               stepResult name: env.STAGE_NAME,
                                          context: 'build/' + env.STAGE_NAME,
                                          result: ${currentBuild.currentResult}
                            */
                        }
                        /* temporarily moved into stepResult due to JENKINS-39203
                        success {
                            githubNotify credentialsId: 'daos-jenkins-commit-status',
                                         description: env.STAGE_NAME,
                                         context: 'pre-build/' + env.STAGE_NAME,
                                         status: 'SUCCESS'
                        }
                        unstable {
                            githubNotify credentialsId: 'daos-jenkins-commit-status',
                                         description: env.STAGE_NAME,
                                         context: 'pre-build/' + env.STAGE_NAME,
                                         status: 'FAILURE'
                        }
                        failure {
                            githubNotify credentialsId: 'daos-jenkins-commit-status',
                                         description: env.STAGE_NAME,
                                         context: 'pre-build/' + env.STAGE_NAME,
                                         status: 'ERROR'
                        }
                        */
                    }
                } // stage('checkpatch')
                stage('Python Bandit check') {
                    when {
                      beforeAgent true
                      expression {
                          cachedCommitPragma(pragma: 'Skip-python-bandit',
                                       def_val: 'true') != 'true'
                      }
                    }
                    agent {
                        dockerfile {
                            filename 'Dockerfile.code_scanning'
                            dir 'utils/docker'
                            label 'docker_runner'
                            additionalBuildArgs '$BUILDARGS'
                        }
                    }
                    steps {
                        githubNotify credentialsId: 'daos-jenkins-commit-status',
                                     description: env.STAGE_NAME,
                                     context: "build" + "/" + env.STAGE_NAME,
                                     status: "PENDING"
                        checkoutScm withSubmodules: true
                        catchError(stageResult: 'UNSTABLE', buildResult: 'SUCCESS') {
                            runTest script: '''bandit --format xml -o bandit.xml \
                                                      -r $(git ls-tree --name-only HEAD) \
                                                      -c src/tests/ftest/security/bandit.config''',
                                    junit_files: "bandit.xml",
                                    ignore_failure: true
                        }
                    }
                    post {
                        always {
                            junit 'bandit.xml'
                        }
                    }
                } // stage('Python Bandit check')
            }
        }
        stage('Build') {
            /* Don't use failFast here as whilst it avoids using extra resources
             * and gives faster results for PRs it's also on for master where we
             * do want complete results in the case of partial failure
             */
            //failFast true
            when {
                beforeAgent true
                anyOf {
                    // always build branch landings as we depend on lastSuccessfulBuild
                    // always having RPMs in it
                    branch target_branch
                    allOf {
                        expression { ! skip_stage('build') }
                        expression { ! doc_only_change() }
                        expression { cachedCommitPragma(pragma: 'RPM-test-version') == '' }
                    }
                }
            }
            parallel {
                stage('Build RPM on CentOS 7') {
                    agent {
                        dockerfile {
                            filename 'Dockerfile.mockbuild'
                            dir 'utils/rpms/packaging'
                            label 'docker_runner'
                            additionalBuildArgs '$BUILDARGS'
                            args  '--group-add mock --cap-add=SYS_ADMIN --privileged=true'
                        }
                    }
                    steps {
                        githubNotify credentialsId: 'daos-jenkins-commit-status',
                                      description: env.STAGE_NAME,
                                      context: "build" + "/" + env.STAGE_NAME,
                                      status: "PENDING"
                        checkoutScm withSubmodules: true
                        catchError(stageResult: 'UNSTABLE',
                                   buildResult: 'SUCCESS') {
                            sh label: env.STAGE_NAME,
                               script: 'ci/rpm_build.sh'
                        }
                    }
                    post {
                        success {
                            sh label: "Build Log",
                               script: 'ci/rpm_build_success.sh'
                            stash name: 'centos7-rpm-version',
                                  includes: 'centos7-rpm-version'
                            publishToRepository product: 'daos',
                                                format: 'yum',
                                                maturity: 'stable',
                                                tech: 'el-7',
                                                repo_dir: 'artifacts/centos7/'
                            stepResult name: env.STAGE_NAME, context: "build",
                                       result: "SUCCESS"
                        }
                        unstable {
                            stepResult name: env.STAGE_NAME, context: "build",
                                       result: "UNSTABLE", ignore_failure: true
                        }
                        failure {
                            stepResult name: env.STAGE_NAME, context: "build",
                                       result: "FAILURE", ignore_failure: true
                        }
                        unsuccessful {
                            sh label: "Build Log",
                               script: 'ci/rpm_build_unsuccessful.sh'
                        }
                        cleanup {
                            archiveArtifacts artifacts: 'artifacts/centos7/**'
                        }
                    }
                }
                stage('Build RPM on Leap 15') {
                    when {
                        beforeAgent true
                        allOf {
                            not { branch 'weekly-testing' }
                            not { environment name: 'CHANGE_TARGET',
                                              value: 'weekly-testing' }
                        }
                    }
                    agent {
                        dockerfile {
                            filename 'Dockerfile.mockbuild'
                            dir 'utils/rpms/packaging'
                            label 'docker_runner'
                            args '--privileged=true'
                            additionalBuildArgs '$BUILDARGS'
                            args  '--group-add mock --cap-add=SYS_ADMIN --privileged=true'
                        }
                    }
                    steps {
                        githubNotify credentialsId: 'daos-jenkins-commit-status',
                                      description: env.STAGE_NAME,
                                      context: "build" + "/" + env.STAGE_NAME,
                                      status: "PENDING"
                        checkoutScm withSubmodules: true
                        catchError(stageResult: 'UNSTABLE',
                                   buildResult: 'SUCCESS') {
                            sh label: env.STAGE_NAME,
                               script: 'ci/rpm_build.sh'
                        }
                    }
                    post {
                        success {
                            sh label: "Build Log",
                               script: 'ci/rpm_build_success.sh'
                            stash name: 'leap15-rpm-version',
                              includes: 'leap15-rpm-version'
                            publishToRepository product: 'daos',
                                                format: 'yum',
                                                maturity: 'stable',
                                                tech: 'leap-15',
                                                repo_dir: 'artifacts/leap15/'
                            stepResult name: env.STAGE_NAME, context: "build",
                                       result: "SUCCESS"
                        }
                        unstable {
                            stepResult name: env.STAGE_NAME, context: "build",
                                       result: "UNSTABLE"
                        }
                        failure {
                            stepResult name: env.STAGE_NAME, context: "build",
                                       result: "FAILURE"
                        }
                        unsuccessful {
                            sh label: "Build Log",
                               script: 'ci/rpm_build_unsuccessful.sh'
                        }
                        cleanup {
                            archiveArtifacts artifacts: 'artifacts/leap15/**'
                        }
                    }
                }
                stage('Build on CentOS 7') {
                    agent {
                        dockerfile {
                            filename 'Dockerfile.centos.7'
                            dir 'utils/docker'
                            label 'docker_runner'
                            additionalBuildArgs "-t ${sanitized_JOB_NAME}-centos7 " +
                                '$BUILDARGS_QB_CHECK' +
                                ' --build-arg QUICKBUILD_DEPS="' +
                                  env.QUICKBUILD_DEPS + '"' +
                                ' --build-arg REPOS="' + component_repos() + '"'
                        }
                    }
                    steps {
                        sconsBuild clean: "_build.external${arch}",
                                   parallel_build: parallel_build(),
                                   failure_artifacts: 'config.log-centos7-gcc'
                        stash name: 'centos7-gcc-install',
                              includes: 'install/**'
                        stash name: 'centos7-gcc-build-vars',
                              includes: ".build_vars${arch}.*"
                        stash name: 'centos7-gcc-tests',
                              includes: '''build/*/*/src/cart/src/utest/test_linkage,
                                           build/*/*/src/cart/src/utest/test_gurt,
                                           build/*/*/src/cart/src/utest/utest_hlc,
                                           build/*/*/src/cart/src/utest/utest_swim,
                                           build/*/*/src/rdb/raft/src/tests_main,
                                           build/*/*/src/common/tests/btree_direct,
                                           build/*/*/src/common/tests/btree,
                                           build/*/*/src/common/tests/sched,
                                           build/*/*/src/common/tests/drpc_tests,
                                           build/*/*/src/common/tests/acl_api_tests,
                                           build/*/*/src/common/tests/acl_valid_tests,
                                           build/*/*/src/common/tests/acl_util_tests,
                                           build/*/*/src/common/tests/acl_principal_tests,
                                           build/*/*/src/common/tests/acl_real_tests,
                                           build/*/*/src/common/tests/prop_tests,
                                           build/*/*/src/iosrv/tests/drpc_progress_tests,
                                           build/*/*/src/control/src/github.com/daos-stack/daos/src/control/mgmt,
                                           build/*/*/src/client/api/tests/eq_tests,
                                           build/*/*/src/iosrv/tests/drpc_handler_tests,
                                           build/*/*/src/iosrv/tests/drpc_listener_tests,
                                           build/*/*/src/mgmt/tests/srv_drpc_tests,
                                           build/*/*/src/security/tests/cli_security_tests,
                                           build/*/*/src/security/tests/srv_acl_tests,
                                           build/*/*/src/vos/vea/tests/vea_ut,
                                           build/*/*/src/common/tests/umem_test,
                                           build/*/*/src/bio/smd/tests/smd_ut,
                                           utils/sl/build_info/**,
                                           src/common/tests/btree.sh,
                                           src/control/run_go_tests.sh,
                                           src/rdb/raft_tests/raft_tests.py,
                                           src/vos/tests/evt_ctl.sh
                                           src/control/lib/netdetect/netdetect.go'''
                    }
                    post {
                        always {
                            node('lightweight') {
                                recordIssues enabledForFailure: true,
                                             aggregatingResults: true,
                                             id: "analysis-gcc-centos7",
                                             tools: [ gcc4(), cppCheck() ],
                                             filters: [excludeFile('.*\\/_build\\.external\\/.*'),
                                                       excludeFile('_build\\.external\\/.*')]
                            }
                        }
                        success {
                            sh "rm -rf _build.external${arch}"
                        }
                        unsuccessful {
                            sh """if [ -f config${arch}.log ]; then
                                      mv config${arch}.log config.log-centos7-gcc
                                  fi"""
                            archiveArtifacts artifacts: 'config.log-centos7-gcc',
                                             allowEmptyArchive: true
                        }
                    }
                }
                stage('Build on CentOS 7 with Clang') {
                    when {
                        beforeAgent true
                        allOf {
                            branch target_branch
                            expression { ! quickbuild() }
                        }
                    }
                    agent {
                        dockerfile {
                            filename 'Dockerfile.centos.7'
                            dir 'utils/docker'
                            label 'docker_runner'
                            additionalBuildArgs "-t ${sanitized_JOB_NAME}-centos7 " +
                                '$BUILDARGS_QB_TRUE' +
                                ' --build-arg QUICKBUILD_DEPS="' +
                                  env.QUICKBUILD_DEPS + '"'
                        }
                    }
                    steps {
                        sconsBuild clean: "_build.external${arch}", COMPILER: "clang",
                                   parallel_build: parallel_build(),
                                   failure_artifacts: 'config.log-centos7-clang'
                    }
                    post {
                        always {
                            node('lightweight') {
                                recordIssues enabledForFailure: true,
                                             aggregatingResults: true,
                                             id: "analysis-centos7-clang",
                                             tools: [ clang(), cppCheck() ],
                                             filters: [excludeFile('.*\\/_build\\.external\\/.*'),
                                                       excludeFile('_build\\.external\\/.*')]
                            }
                        }
                        success {
                            sh "rm -rf _build.external${arch}"
                        }
                        unsuccessful {
                            sh """if [ -f config${arch}.log ]; then
                                      mv config${arch}.log config.log-centos7-clang
                                  fi"""
                            archiveArtifacts artifacts: 'config.log-centos7-clang',
                                             allowEmptyArchive: true
                        }
                    }
                }
                stage('Build on Ubuntu 20.04') {
                    when {
                        beforeAgent true
                        allOf {
                            branch target_branch
                            expression { ! quickbuild() }
                        }
                    }
                    agent {
                        dockerfile {
                            filename 'Dockerfile.ubuntu.20.04'
                            dir 'utils/docker'
                            label 'docker_runner'
                            additionalBuildArgs "-t ${sanitized_JOB_NAME}-ubuntu20.04 " +
                                                '$BUILDARGS'
                        }
                    }
                    steps {
                        sconsBuild clean: "_build.external${arch}",
                                   parallel_build: parallel_build(),
                                   failure_artifacts: 'config.log-ubuntu20.04-gcc'
                    }
                    post {
                        always {
                            node('lightweight') {
                                recordIssues enabledForFailure: true,
                                             aggregatingResults: true,
                                             id: "analysis-ubuntu20",
                                             tools: [ gcc4(), cppCheck() ],
                                             filters: [excludeFile('.*\\/_build\\.external\\/.*'),
                                                       excludeFile('_build\\.external\\/.*')]
                            }
                        }
                        success {
                            sh "rm -rf _build.external${arch}"
                        }
                        unsuccessful {
                            sh """if [ -f config${arch}.log ]; then
                                      mv config${arch}.log config.log-ubuntu20.04-gcc
                                  fi"""
                            archiveArtifacts artifacts: 'config.log-ubuntu20.04-gcc',
                                             allowEmptyArchive: true
                        }
                    }
                }
                stage('Build on Ubuntu 20.04 with Clang') {
                    when {
                        beforeAgent true
                        allOf {
                            not { branch 'weekly-testing' }
                            not { environment name: 'CHANGE_TARGET', value: 'weekly-testing' }
                            expression { ! quickbuild() }
                        }
                    }
                    agent {
                        dockerfile {
                            filename 'Dockerfile.ubuntu.20.04'
                            dir 'utils/docker'
                            label 'docker_runner'
                            additionalBuildArgs "-t ${sanitized_JOB_NAME}-ubuntu20.04 " +
                                                '$BUILDARGS'
                        }
                    }
                    steps {
                        sconsBuild clean: "_build.external${arch}", COMPILER: "clang",
                                   parallel_build: parallel_build(),
                                   failure_artifacts: 'config.log-ubuntu20.04-clag'
                    }
                    post {
                        always {
                            node('lightweight') {
                                recordIssues enabledForFailure: true,
                                             aggregatingResults: true,
                                             id: "analysis-ubuntu20-clang",
                                             tools: [ clang(), cppCheck() ],
                                             filters: [excludeFile('.*\\/_build\\.external\\/.*'),
                                                       excludeFile('_build\\.external\\/.*')]
                            }
                        }
                        success {
                            sh "rm -rf _build.external${arch}"
                        }
                        unsuccessful {
                            sh """if [ -f config${arch}.log ]; then
                                      mv config${arch}.log config.log-ubuntu20.04-clang
                                  fi"""
                            archiveArtifacts artifacts: 'config.log-ubuntu20.04-clang',
                                             allowEmptyArchive: true
                        }
                    }
                }
                stage('Build on Leap 15') {
                    when {
                        beforeAgent true
                        allOf {
                            branch target_branch
                            expression { ! quickbuild() }
                        }
                    }
                    agent {
                        dockerfile {
                            filename 'Dockerfile.leap.15'
                            dir 'utils/docker'
                            label 'docker_runner'
                            additionalBuildArgs "-t ${sanitized_JOB_NAME}-leap15 " +
                                                 '$BUILDARGS'
                        }
                    }
                    steps {
                        sconsBuild clean: "_build.external${arch}",
                                   parallel_build: parallel_build(),
                                   failure_artifacts: 'config.log-leap15-gcc'
                    }
                    post {
                        always {
                            node('lightweight') {
                                recordIssues enabledForFailure: true,
                                             aggregatingResults: true,
                                             id: "analysis-gcc-leap15",
                                             tools: [ gcc4(), cppCheck() ],
                                             filters: [excludeFile('.*\\/_build\\.external\\/.*'),
                                                       excludeFile('_build\\.external\\/.*')]
                            }
                        }
                        success {
                            sh "rm -rf _build.external${arch}"
                        }
                        unsuccessful {
                            sh """if [ -f config${arch}.log ]; then
                                      mv config${arch}.log config.log-leap15-gcc
                                  fi"""
                            archiveArtifacts artifacts: 'config.log-leap15-gcc',
                                             allowEmptyArchive: true
                        }
                    }
                }
                stage('Build on Leap 15 with Clang') {
                    when {
                        beforeAgent true
                        allOf {
                            branch target_branch
                            expression { ! quickbuild() }
                        }
                    }
                    agent {
                        dockerfile {
                            filename 'Dockerfile.leap.15'
                            dir 'utils/docker'
                            label 'docker_runner'
                            additionalBuildArgs "-t ${sanitized_JOB_NAME}-leap15 " +
                                                 '$BUILDARGS'
                        }
                    }
                    steps {
                        sconsBuild clean: "_build.external${arch}", COMPILER: "clang",
                                   parallel_build: parallel_build(),
                                   failure_artifacts: 'config.log-leap15-clang'
                    }
                    post {
                        always {
                            node('lightweight') {
                                recordIssues enabledForFailure: true,
                                             aggregatingResults: true,
                                             id: "analysis-leap15-clang",
                                             tools: [ clang(), cppCheck() ],
                                             filters: [excludeFile('.*\\/_build\\.external\\/.*'),
                                                       excludeFile('_build\\.external\\/.*')]
                            }
                        }
                        success {
                            sh "rm -rf _build.external${arch}"
                        }
                        unsuccessful {
                            sh """if [ -f config${arch}.log ]; then
                                      mv config${arch}.log config.log-leap15-clang
                                  fi"""
                            archiveArtifacts artifacts: 'config.log-leap15-clang',
                                             allowEmptyArchive: true
                        }
                    }
                }
                stage('Build on Leap 15 with Intel-C and TARGET_PREFIX') {
                    when {
                        beforeAgent true
                        allOf {
                            not { branch 'weekly-testing' }
                            not { environment name: 'CHANGE_TARGET', value: 'weekly-testing' }
                            expression { ! quickbuild() }
                        }
                    }
                    agent {
                        dockerfile {
                            filename 'Dockerfile.leap.15'
                            dir 'utils/docker'
                            label 'docker_runner'
                            additionalBuildArgs "-t ${sanitized_JOB_NAME}-leap15 " +
                                                '$BUILDARGS'
                            args '-v /opt/intel:/opt/intel'
                        }
                    }
                    steps {
<<<<<<< HEAD
                        sconsBuild clean: "_build.external${arch}",
                                   prebuild: 'rm -rf src/rdb/raft/CLinkedListQueue',
                                   COMPILER: "icc",
                                   TARGET_PREFIX: 'install/opt',
                                   failure_artifacts: 'config.log-leap15-icc'
=======
                        sconsBuild clean: "_build.external${arch}", COMPILER: "icc",
                                   parallel_build: parallel_build(),
                                   TARGET_PREFIX: 'install/opt', failure_artifacts: 'config.log-leap15-icc'
>>>>>>> 2e79c66d
                    }
                    post {
                        always {
                            node('lightweight') {
                                recordIssues enabledForFailure: true,
                                             aggregatingResults: true,
                                             id: "analysis-leap15-intelc",
                                             tools: [ intel(), cppCheck() ],
                                             filters: [excludeFile('.*\\/_build\\.external\\/.*'),
                                                       excludeFile('_build\\.external\\/.*')]
                            }
                        }
                        success {
                            sh "rm -rf _build.external${arch}"
                        }
                        unsuccessful {
                            sh """if [ -f config${arch}.log ]; then
                                      mv config${arch}.log config.log-leap15-intelc
                                  fi"""
                            archiveArtifacts artifacts: 'config.log-leap15-intelc',
                                             allowEmptyArchive: true
                        }
                    }
                }
            }
        }
        stage('Unit Test') {
            when {
                beforeAgent true
                allOf {
                    not { environment name: 'NO_CI_TESTING', value: 'true' }
                    // nothing to test if build was skipped
                    expression { ! skip_stage('build') }
                    // or it's a doc-only change
                    expression { ! doc_only_change() }
                    expression { ! skip_stage('test') }
                    expression { cachedCommitPragma(pragma: 'RPM-test-version') == '' }
                }
            }
            parallel {
                stage('run_test.sh') {
                    when {
                      beforeAgent true
                      expression { ! skip_stage('run_test') }
                    }
                    agent {
                        label 'ci_vm1'
                    }
                    steps {
                        script {
                            if (quickbuild()) {
                                // TODO: these should be gotten from the Requires: of RPMs
                                qb_inst_rpms = " spdk-tools mercury boost-devel"
                            }
                        }
                        provisionNodes NODELIST: env.NODELIST,
                                       node_count: 1,
                                       profile: 'daos_ci',
                                       distro: 'el7',
                                       snapshot: true,
                                       inst_repos: el7_component_repos + ' ' +
                                                   component_repos(),
                                       inst_rpms: 'gotestsum openmpi3 ' +
                                                  'hwloc-devel argobots ' +
                                                  'fuse3-libs fuse3 ' +
                                                  'libisa-l-devel libpmem ' +
                                                  'libpmemobj protobuf-c ' +
                                                  'spdk-devel libfabric-devel '+
                                                  'pmix numactl-devel ' +
                                                  'libipmctl-devel' +
                                                  qb_inst_rpms
                        runTest stashes: [ 'centos7-gcc-tests',
                                           'centos7-gcc-install',
                                           'centos7-gcc-build-vars' ],
                                script: "SSH_KEY_ARGS=${env.SSH_KEY_ARGS} " +
                                        "NODELIST=${env.NODELIST} " +
                                        'ci/run_test_main.sh',
                                junit_files: 'test_results/*.xml'
                    }
                    post {
                      always {
                            // https://issues.jenkins-ci.org/browse/JENKINS-58952
                            // label is at the end
                            // sh label: "Collect artifacts and tear down",
                            //   script '''set -ex
                            sh script: 'ci/run_test_post_always.sh',
                               label: "Collect artifacts and tear down"
                            junit 'test_results/*.xml'
                            archiveArtifacts artifacts: 'run_test.sh/**'
                            archiveArtifacts artifacts: 'vm_test/**'
                            publishValgrind (
                                    failBuildOnInvalidReports: true,
                                    failBuildOnMissingReports: true,
                                    failThresholdDefinitelyLost: '0',
                                    failThresholdInvalidReadWrite: '0',
                                    failThresholdTotal: '0',
                                    pattern: 'dnt.*.memcheck.xml',
                                    publishResultsForAbortedBuilds: false,
                                    publishResultsForFailedBuilds: true,
                                    sourceSubstitutionPaths: '',
                                    unstableThresholdDefinitelyLost: '0',
                                    unstableThresholdInvalidReadWrite: '0',
                                    unstableThresholdTotal: '0'
                            )
                            recordIssues enabledForFailure: true,
                                         failOnError: true,
                                         referenceJobName: 'daos-stack/daos/master',
                                         ignoreFailedBuilds: false,
                                         ignoreQualityGate: true,
                                         /* Set qualitygate to 1 new "NORMAL" priority message
                                           * Supporting messages to help identify causes of
                                           * problems are set to "LOW", and there are a
                                           * number of intermittent issues during server
                                           * shutdown that would normally be NORMAL but in
                                           * order to have stable results are set to LOW.
                                           */
                                         qualityGates: [[threshold: 1, type: 'TOTAL_HIGH', unstable: true],
                                                        [threshold: 1, type: 'TOTAL_ERROR', unstable: true],
                                                        [threshold: 1, type: 'NEW_NORMAL', unstable: true]],
                                         name: "Node local testing",
                                         tool: issues(pattern: 'vm_test/nlt-errors.json',
                                                      name: 'NLT results',
                                                      id: 'VM_test')
                        }
                    }
                }
            }
        }
        stage('Test') {
            when {
                beforeAgent true
                allOf {
                    not { environment name: 'NO_CI_TESTING', value: 'true' }
                    // nothing to test if build was skipped
                    expression { ! skip_stage('build') }
                    // or it's a doc-only change
                    expression { ! doc_only_change() }
                    expression { ! skip_stage('test') }
                }
            }
            parallel {
                stage('Coverity on CentOS 7') {
                    when {
                        beforeAgent true
                        expression { ! skip_stage('coverity-test') }
                    }
                    agent {
                        dockerfile {
                            filename 'Dockerfile.centos.7'
                            dir 'utils/docker'
                            label 'docker_runner'
                            additionalBuildArgs "-t ${sanitized_JOB_NAME}-centos7 " +
                                '$BUILDARGS_QB_TRUE' +
                                ' --build-arg QUICKBUILD_DEPS="' +
                                  env.QUICKBUILD_DEPS + '"' +
                                ' --build-arg REPOS="' + component_repos() + '"'
                        }
                    }
                    steps {
                        sh "rm -f coverity/daos_coverity.tgz"
                        sconsBuild coverity: "daos-stack/daos",
                                   parallel_build: parallel_build(),
                                   clean: "_build.external${arch}",
                                   failure_artifacts: 'config.log-centos7-cov'
                    }
                    post {
                        success {
                            sh """rm -rf _build.external${arch}
                                  mkdir -p coverity
                                  rm -f coverity/*
                                  if [ -e cov-int ]; then
                                      tar czf coverity/daos_coverity.tgz cov-int
                                  fi"""
                            archiveArtifacts artifacts: 'coverity/daos_coverity.tgz',
                                             allowEmptyArchive: true
                        }
                        unsuccessful {
                            sh """mkdir -p coverity
                                  if [ -f config${arch}.log ]; then
                                      mv config${arch}.log coverity/config.log-centos7-cov
                                  fi
                                  if [ -f cov-int/build-log.txt ]; then
                                      mv cov-int/build-log.txt coverity/cov-build-log.txt
                                  fi"""
                            archiveArtifacts artifacts: 'coverity/cov-build-log.txt',
                                             allowEmptyArchive: true
                            archiveArtifacts artifacts: 'coverity/config.log-centos7-cov',
                                             allowEmptyArchive: true
                      }
                    }
                }
                stage('Functional') {
                    when {
                        beforeAgent true
                        expression { ! skip_stage('func-test') }
                    }
                    agent {
                        label 'ci_vm9'
                    }
                    steps {
                        provisionNodes NODELIST: env.NODELIST,
                                       node_count: 9,
                                       profile: 'daos_ci',
                                       distro: 'el7',
                                       snapshot: true,
                                       inst_repos: el7_daos_repos(),
                                       inst_rpms: get_daos_packages('centos7') + ' ' +
                                                  functional_rpms
                        runTestFunctional stashes: [ 'centos7-gcc-install',
                                                     'centos7-gcc-build-vars' ],
                                          test_rpms: env.TEST_RPMS,
                                          pragma_suffix: '',
                                          test_tag: 'pr,-hw',
                                          node_count: 9,
                                          ftest_arg: ''
                    }
                    post {
                        always {
                            functional_post_always()
                            archiveArtifacts artifacts: 'Functional/**'
                            junit 'Functional/*/results.xml, install/lib/daos/TESTING/ftest/*_results.xml'
                        }
                    }
                }
                stage('Functional_Hardware_Small') {
                    when {
                        beforeAgent true
                        allOf {
                            not { environment name: 'DAOS_STACK_CI_HARDWARE_SKIP', value: 'true' }
                            expression { ! skip_stage('func-hw-test') }
                            expression { ! skip_stage('func-hw-test-small') }
                        }
                    }
                    agent {
                        // 2 node cluster with 1 IB/node + 1 test control node
                        label 'ci_nvme3'
                    }
                    steps {
                        provisionNodes NODELIST: env.NODELIST,
                                       node_count: 3,
                                       profile: 'daos_ci',
                                       distro: 'el7',
                                       inst_repos: el7_daos_repos(),
                                       inst_rpms: get_daos_packages('centos7') +
                                                   ' ' + functional_rpms
                        runTestFunctional stashes: [ 'centos7-gcc-install',
                                                     'centos7-gcc-build-vars' ],
                                          test_rpms: env.TEST_RPMS,
                                          pragma_suffix: '-hw-small',
                                          test_tag: 'pr,hw,small',
                                          node_count: 3,
                                          ftest_arg: '"auto:Optane"'
                    }
                    post {
                        always {
                            functional_post_always()
                            archiveArtifacts artifacts: 'Functional/**'
                            junit 'Functional/*/results.xml, install/lib/daos/TESTING/ftest/*_results.xml'
                        }
                    }
                }
                stage('Functional_Hardware_Medium') {
                    when {
                        beforeAgent true
                        allOf {
                            not { environment name: 'DAOS_STACK_CI_HARDWARE_SKIP', value: 'true' }
                            expression { ! skip_stage('func-hw-test') }
                            expression { ! skip_stage('func-hw-test-medium') }
                        }
                    }
                    agent {
                        // 4 node cluster with 2 IB/node + 1 test control node
                        label 'ci_nvme5'
                    }
                    steps {
                        provisionNodes NODELIST: env.NODELIST,
                                       node_count: 5,
                                       profile: 'daos_ci',
                                       distro: 'el7',
                                       inst_repos: el7_daos_repos(),
                                       inst_rpms: get_daos_packages('centos7') + ' ' +
                                                  functional_rpms
                        runTestFunctional stashes: [ 'centos7-gcc-install',
                                                     'centos7-gcc-build-vars' ],
                                          test_rpms: env.TEST_RPMS,
                                          pragma_suffix: '-hw-medium',
                                          test_tag: 'pr,hw,medium,ib2',
                                          node_count: 5,
                                          ftest_arg: '"auto:Optane"'
                    }
                    post {
                        always {
                            functional_post_always()
                            archiveArtifacts artifacts: 'Functional/**'
                            junit 'Functional/*/results.xml, install/lib/daos/TESTING/ftest/*_results.xml'
                        }
                    }
                }
                stage('Functional_Hardware_Large') {
                    when {
                        beforeAgent true
                        allOf {
                            not { environment name: 'DAOS_STACK_CI_HARDWARE_SKIP', value: 'true' }
                            expression { ! skip_stage('func-hw-test') }
                            expression { ! skip_stage('func-hw-test-large') }
                        }
                    }
                    agent {
                        // 8+ node cluster with 1 IB/node + 1 test control node
                        label 'ci_nvme9'
                    }
                    steps {
                        provisionNodes NODELIST: env.NODELIST,
                                       node_count: 9,
                                       profile: 'daos_ci',
                                       distro: 'el7',
                                       inst_repos: el7_daos_repos(),
                                       inst_rpms: get_daos_packages('centos7') + ' ' +
                                                  functional_rpms
                        runTestFunctional stashes: [ 'centos7-gcc-install',
                                                     'centos7-gcc-build-vars' ],
                                          test_rpms: env.TEST_RPMS,
                                          pragma_suffix: '-hw-large',
                                          test_tag: 'pr,hw,large',
                                          node_count: 9,
                                          ftest_arg: '"auto:Optane"'
                    }
                    post {
                        always {
                            functional_post_always()
                            archiveArtifacts artifacts: 'Functional/**'
                            junit 'Functional/*/results.xml, install/lib/daos/TESTING/ftest/*_results.xml'
                        }
                    }
                }
                stage('Test CentOS 7 RPMs') {
                    when {
                        beforeAgent true
                        allOf {
                            not { branch 'weekly-testing' }
                            not { environment name: 'CHANGE_TARGET', value: 'weekly-testing' }
                            expression { ! skip_stage('test-centos-rpms') }
                        }
                    }
                    agent {
                        label 'ci_vm1'
                    }
                    steps {
                        provisionNodes NODELIST: env.NODELIST,
                                       node_count: 1,
                                       profile: 'daos_ci',
                                       distro: 'el7',
                                       snapshot: true,
                                       inst_repos: el7_daos_repos(),
                                       inst_rpms: 'environment-modules'
                        runTest script: "${rpm_test_pre}" +
                                        "sudo yum -y install daos{,-client}-${daos_packages_version("centos7")}\n" +
                                        "sudo yum -y history rollback last-1\n" +
                                        "sudo yum -y install daos{,-{server,client}}-${daos_packages_version('centos7')}\n" +
                                        "sudo yum -y install daos{,-tests}-${daos_packages_version("centos7")}\n" +
                                        "${rpm_test_daos_test}" + '"',
                                junit_files: null,
                                failure_artifacts: env.STAGE_NAME, ignore_failure: true
                    }
                } // stage('Test CentOS 7 RPMs')
                stage('Scan CentOS 7 RPMs') {
                    when {
                        beforeAgent true
                        allOf {
                            not { branch 'weekly-testing' }
                            not { environment name: 'CHANGE_TARGET', value: 'weekly-testing' }
                            expression { ! skip_stage('scan-centos-rpms') }
                        }
                    }
                    agent {
                        label 'ci_vm1'
                    }
                    steps {
                        provisionNodes NODELIST: env.NODELIST,
                                       node_count: 1,
                                       profile: 'daos_ci',
                                       distro: 'el7',
                                       snapshot: true,
                                       inst_repos: el7_daos_repos(),
                                       inst_rpms: 'environment-modules ' +
                                                  'clamav clamav-devel'
                        runTest script: rpm_scan_pre +
                                        "sudo yum -y install " +
                                        "daos{,-{client,server,tests}}-" +
                                        "${daos_packages_version("centos7")}\n" +
                                        rpm_scan_test + '"\n' +
                                        rpm_scan_post,
                                junit_files: 'maldetect.xml',
                                failure_artifacts: env.STAGE_NAME, ignore_failure: true
                    }
                    post {
                        always {
                            junit 'maldetect.xml'
                        }
                    }
                } // stage('Scan CentOS 7 RPMs')
            }
        }
    }
    post {
        unsuccessful {
            notifyBrokenBranch branches: target_branch
        }
    }
}<|MERGE_RESOLUTION|>--- conflicted
+++ resolved
@@ -883,17 +883,12 @@
                         }
                     }
                     steps {
-<<<<<<< HEAD
                         sconsBuild clean: "_build.external${arch}",
                                    prebuild: 'rm -rf src/rdb/raft/CLinkedListQueue',
                                    COMPILER: "icc",
+                                   parallel_build: parallel_build(),
                                    TARGET_PREFIX: 'install/opt',
                                    failure_artifacts: 'config.log-leap15-icc'
-=======
-                        sconsBuild clean: "_build.external${arch}", COMPILER: "icc",
-                                   parallel_build: parallel_build(),
-                                   TARGET_PREFIX: 'install/opt', failure_artifacts: 'config.log-leap15-icc'
->>>>>>> 2e79c66d
                     }
                     post {
                         always {
