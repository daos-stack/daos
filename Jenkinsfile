#!/usr/bin/groovy
/* groovylint-disable-next-line LineLength */
/* groovylint-disable DuplicateMapLiteral, DuplicateNumberLiteral */
/* groovylint-disable DuplicateStringLiteral, NestedBlockDepth */
/* groovylint-disable ParameterName, VariableName */
/* Copyright 2019-2024 Intel Corporation
/* Copyright 2025 Google LLC
 * Copyright 2025 Hewlett Packard Enterprise Development LP
 * All rights reserved.
 *
 * This file is part of the DAOS Project. It is subject to the license terms
 * in the LICENSE file found in the top-level directory of this distribution
 * and at https://img.shields.io/badge/License-BSD--2--Clause--Patent-blue.svg.
 * No part of the DAOS Project, including this file, may be copied, modified,
 * propagated, or distributed except according to the terms contained in the
 * LICENSE file.
 */

// To use a test branch (i.e. PR) until it lands to master
// I.e. for testing library changes
//@Library(value='pipeline-lib@your_branch') _

/* groovylint-disable-next-line CompileStatic */
job_status_internal = [:]

void get_rpm_relval() {
    env.DAOS_RELVAL = sh(label: 'get git tag',
               script: '''if [ -n "$GIT_CHECKOUT_DIR" ] && [ -d "$GIT_CHECKOUT_DIR" ]; then
                              cd "$GIT_CHECKOUT_DIR"
                          fi
                          if git diff-index --name-only HEAD^ | grep -q TAG; then
                              echo ""
                          else
                              echo ".$(git rev-list HEAD --count).g$(git rev-parse --short=8 HEAD)"
                          fi''',
                returnStdout: true).trim()
}

// groovylint-disable-next-line MethodParameterTypeRequired, NoDef
void job_status_update(String name=env.STAGE_NAME, def value=currentBuild.currentResult) {
    jobStatusUpdate(job_status_internal, name, value)
}

// groovylint-disable-next-line MethodParameterTypeRequired, NoDef
void job_step_update(def value=currentBuild.currentResult) {
    // job_status_update(env.STAGE_NAME, value)
    jobStatusUpdate(job_status_internal, env.STAGE_NAME, value)
}

Map nlt_test() {
    // groovylint-disable-next-line NoJavaUtilDate
    Date startDate = new Date()
    try {
        unstash('nltr')
    } catch (e) {
        print 'Unstash failed, results from NLT stage will not be included'
    }
    sh label: 'Fault injection testing using NLT',
       script: './ci/docker_nlt.sh --class-name el8.fault-injection fi'
    List filesList = []
    filesList.addAll(findFiles(glob: '*.memcheck.xml'))
    int vgfail = 0
    int vgerr = 0
    if (filesList) {
        String rcs = sh label: 'Check for Valgrind errors',
               script: "grep -E '<error( |>)' ${filesList.join(' ')} || true",
               returnStdout: true
        if (rcs) {
            vgfail = 1
        }
        String suite = sanitizedStageName()
        junitSimpleReport suite: suite,
                          file: suite + '_valgrind_results.xml',
                          fails: vgfail,
                          errors: vgerr,
                          name: 'Valgrind_Memcheck',
                          class: 'Valgrind',
                          message: 'Valgrind Memcheck error detected',
                          testdata: rcs
    }
    int runTime = durationSeconds(startDate)
    Map runData = ['nlttest_time': runTime]
    return runData
}

// For master, this is just some wildly high number
String next_version() {
    return '1000'
}

// Don't define this as a type or it loses it's global scope
target_branch = env.CHANGE_TARGET ? env.CHANGE_TARGET : env.BRANCH_NAME
String sanitized_JOB_NAME() {
    return JOB_NAME.toLowerCase().replaceAll('/', '-').replaceAll('%2f', '-')
}

// bail out of branch builds that are not on a whitelist
if (!env.CHANGE_ID &&
    (!env.BRANCH_NAME.startsWith('weekly-testing') &&
     !env.BRANCH_NAME.startsWith('release/') &&
     !env.BRANCH_NAME.startsWith('feature/') &&
     !env.BRANCH_NAME.startsWith('ci-') &&
     env.BRANCH_NAME != 'master')) {
    currentBuild.result = 'SUCCESS'
    return
}

// The docker agent setup and the provisionNodes step need to know the
// UID that the build agent is running under.
cached_uid = 0
Integer getuid() {
    if (cached_uid == 0) {
        cached_uid = sh(label: 'getuid()',
                        script: 'id -u',
                        returnStdout: true).trim()
    }
    return cached_uid
}

void fixup_rpmlintrc() {
    if (env.SCONS_FAULTS_ARGS != 'BUILD_TYPE=dev') {
        return
    }

    List go_bins = ['/usr/bin/dmg',
                    '/usr/bin/daos',
                    '/usr/bin/daos_agent',
                    '/usr/bin/hello_drpc',
                    '/usr/bin/daos_firmware',
                    '/usr/bin/daos_admin',
                    '/usr/bin/daos_server',
                    '/usr/bin/ddb']

    String content = readFile(file: 'utils/rpms/daos.rpmlintrc') + '\n\n' +
                     '# https://daosio.atlassian.net/browse/DAOS-11534\n'

    go_bins.each { bin ->
        content += 'addFilter("W: position-independent-executable-suggested ' + bin + '")\n'
    }

    writeFile(file: 'utils/rpms/daos.rpmlintrc', text: content)
}

void uploadNewRPMs(String target, String stage) {
    buildRpmPost target: target, condition: stage, rpmlint: false, new_rpm: true
}

String vm9_label(String distro) {
    return cachedCommitPragma(pragma: distro + '-VM9-label',
                              def_val: cachedCommitPragma(pragma: 'VM9-label',
                                                          def_val: params.FUNCTIONAL_VM_LABEL))
}

void rpm_test_post(String stageName, String node) {
    sh label: 'Fetch and stage artifacts',
       script: 'hostname; ssh -i ci_key jenkins@' + node + ' ls -ltar /tmp; mkdir -p "' +  env.STAGE_NAME + '/" && ' +
               'scp -i ci_key jenkins@' + node +
               ':/tmp/{{suite_dmg,daos_{server_helper,{control,agent}}}.log,daos_server.log.*} "' +
               stageName + '/"'
    archiveArtifacts artifacts: env.STAGE_NAME + '/**'
    job_status_update()
}

String sconsArgs() {
    if (!params.CI_SCONS_ARGS) {
        return sconsFaultsArgs()
    }

    println('Compiling DAOS with custom arguments')
    return sconsFaultsArgs() + ' ' + params.CI_SCONS_ARGS
}

/**
 * Update default commit pragmas based on files modified.
 */
Map update_default_commit_pragmas() {
    String default_pragmas_str = sh(script: 'ci/gen_commit_pragmas.py --target origin/' + target_branch,
                                    returnStdout: true).trim()
    println('pragmas from gen_commit_pragmas.py:')
    println(default_pragmas_str)
    if (default_pragmas_str) {
        updatePragmas(default_pragmas_str, false)
    }
}

<<<<<<< HEAD
Boolean is_code_coverage() {
    if (startedByTimer()) {
        return true
    }
    return paramsValue('CI_CODE_COVERAGE', false)
=======
Boolean skip_pragma_set(String name, String def_val='false') {
    // Return whether or not the skip pragma is set
    return cachedCommitPragma("Skip-${name}", def_val).toLowerCase() == 'true'
}

Boolean skip_build_stage(String distro='', String compiler='gcc') {
    // Skip the stage if the CI_<distro>_NOBUILD parameter is set
    if (distro) {
        if (startedByUser() && paramsValue("CI_${distro}_NOBUILD", false)) {
            println("[${env.STAGE_NAME}] Skipping build stage due to CI_${distro}_NOBUILD")
            return true
        }
    }

    // Skip the stage if any Skip-build-<distro>-<compiler> pragmas are true
    String pragma_names = ['build']
    if (distro && compiler) {
        pragma_names << "build-${distro}-${compiler}"
    }
    Boolean any_pragma_skip = pragma_names.any { name -> skip_pragma_set(name) }
    if (any_pragma_skip) {
        println("[${env.STAGE_NAME}] Skipping build stage for due to Skip-[${pragma_names}] pragma")
        return true
    }

    // Skip the stage if a specific DAOS RPM version is specified
    if (rpmTestVersion() != '') {
        println("[${env.STAGE_NAME}] Skipping build stage for due to specific DAOS RPM version")
        return true
    }

    // Otherwise run the build stage
    return false
>>>>>>> 55fc7b17
}

pipeline {
    agent { label 'lightweight' }

    triggers {
        // Generate a code coverage report each Sunday
        /* groovylint-disable-next-line AddEmptyString */
        cron(env.BRANCH_NAME == 'master' ? 'TZ=UTC\n0 6 * * 0' : '')
    }

    environment {
        GITHUB_USER = credentials('daos-jenkins-review-posting')
        SSH_KEY_ARGS = '-ici_key'
        CLUSH_ARGS = "-o$SSH_KEY_ARGS"
        TEST_RPMS = cachedCommitPragma(pragma: 'RPM-test', def_val: 'true')
        COVFN_DISABLED = cachedCommitPragma(pragma: 'Skip-fnbullseye', def_val: 'true')
        REPO_FILE_URL = repoFileUrl(env.REPO_FILE_URL)
        SCONS_FAULTS_ARGS = sconsArgs()
        HTTPS_PROXY = ''
        PYTHON_VERSION = '3.11'
    }

    options {
        // preserve stashes so that jobs can be started at the test stage
        preserveStashes(buildCount: 5)
        ansiColor('xterm')
        buildDiscarder(logRotator(artifactDaysToKeepStr: '100', daysToKeepStr: '730'))
    }

    parameters {
        string(name: 'BuildPriority',
               /* groovylint-disable-next-line UnnecessaryGetter */
               defaultValue: getPriority(),
               description: 'Priority of this build.  DO NOT USE WITHOUT PERMISSION.')
        string(name: 'TestTag',
               defaultValue: '',
               description: 'Test-tag to use for this run (i.e. pr, daily_regression, full_regression, etc.)')
        string(name: 'BuildType',
               defaultValue: '',
               description: 'Type of build.  Passed to scons as BUILD_TYPE.  (I.e. dev, release, debug, etc.).  ' +
                            'Defaults to release on an RC or dev otherwise.')
        string(name: 'TestRepeat',
               defaultValue: '',
               description: 'Test-repeat to use for this run.  Specifies the ' +
                            'number of times to repeat each functional test. ' +
                            'CAUTION: only use in combination with a reduced ' +
                            'number of tests specified with the TestTag ' +
                            'parameter.')
        string(name: 'TestProvider',
               defaultValue: '',
               description: 'Test-provider to use for the non-Provider Functional Hardware test ' +
                            'stages.  Specifies the default provider to use the daos_server ' +
                            'config file when running functional tests (the launch.py ' +
                            '--provider argument; i.e. "ucx+dc_x", "ofi+verbs", "ofi+tcp")')
        booleanParam(name: 'CI_CANCEL_PREV_BUILD_SKIP',
                     defaultValue: false,
                     description: 'Do not cancel previous build.')
        booleanParam(name: 'CI_BUILD_PACKAGES_ONLY',
                     defaultValue: false,
                     description: 'Build RPM and DEB packages, Skip unit tests.')
        string(name: 'CI_SCONS_ARGS',
               defaultValue: '',
               description: 'Arguments for scons when building DAOS')
        string(name: 'CI_RPM_TEST_VERSION',
               defaultValue: '',
               description: 'Package version to use instead of building. example: 1.3.103-1, 1.2-2')
        // TODO: add parameter support for per-distro CI_PR_REPOS
        string(name: 'CI_PR_REPOS',
               defaultValue: '',
               description: 'Additional repository used for locating packages for the build and ' +
                            'test nodes, in the project@PR-number[:build] format.')
        string(name: 'CI_HARDWARE_DISTRO',
               defaultValue: '',
               description: 'Distribution to use for CI Hardware Tests')
        string(name: 'CI_EL8_TARGET',
               defaultValue: '',
               description: 'Image to used for EL 8 CI tests.  I.e. el8, el8.3, etc.')
        string(name: 'CI_EL9_TARGET',
               defaultValue: '',
               description: 'Image to used for EL 9 CI tests.  I.e. el9, el9.1, etc.')
        string(name: 'CI_LEAP15_TARGET',
               defaultValue: '',
               description: 'Image to use for OpenSUSE Leap CI tests.  I.e. leap15, leap15.2, etc.')
        string(name: 'CI_UBUNTU20.04_TARGET',
               defaultValue: '',
               description: 'Image to used for Ubuntu 20 CI tests.  I.e. ubuntu20.04, etc.')
        booleanParam(name: 'CI_el8_NOBUILD',
                     defaultValue: false,
                     description: 'Do not build sources and RPMs on EL 8')
        booleanParam(name: 'CI_el9_NOBUILD',
                     defaultValue: false,
                     description: 'Do not build sources and RPMs on EL 9')
        booleanParam(name: 'CI_leap15_NOBUILD',
                     defaultValue: false,
<<<<<<< HEAD
                     description: 'Do not build on Leap 15')
        booleanParam(name: 'CI_CODE_COVERAGE',
                     defaultValue: false,
                     description: 'Run with code coverage analysis')
=======
                     description: 'Do not build sources and RPMs on Leap 15')
>>>>>>> 55fc7b17
        booleanParam(name: 'CI_ALLOW_UNSTABLE_TEST',
                     defaultValue: false,
                     description: 'Continue testing if a previous stage is Unstable')
        booleanParam(name: 'CI_UNIT_TEST',
                     defaultValue: true,
                     description: 'Run the Unit Test on EL 8 test stage')
        booleanParam(name: 'CI_NLT_TEST',
                     defaultValue: true,
                     description: 'Run the NLT test stage')
        booleanParam(name: 'CI_UNIT_TEST_MEMCHECK',
                     defaultValue: true,
                     description: 'Run the Unit Test with memcheck on EL 8 test stage')
        booleanParam(name: 'CI_FI_el8_TEST',
                     defaultValue: true,
                     description: 'Run the Fault injection testing on EL 8 test stage')
        booleanParam(name: 'CI_TEST_EL8_RPMs',
                     defaultValue: true,
                     description: 'Run the Test RPMs on EL 8 test stage')
        booleanParam(name: 'CI_TEST_LEAP15_RPMs',
                     defaultValue: true,
                     description: 'Run the Test RPMs on Leap 15 test stage')
        booleanParam(name: 'CI_FUNCTIONAL_TEST_SKIP',
                     defaultValue: false,
                     description: 'Skip all functional test stages (Test)')
        booleanParam(name: 'CI_MORE_FUNCTIONAL_PR_TESTS',
                     defaultValue: false,
                     description: 'Enable more distros for functional CI tests')
        booleanParam(name: 'CI_FUNCTIONAL_el8_VALGRIND_TEST',
                     defaultValue: false,
                     description: 'Run the Functional on EL 8 with Valgrind test stage')
        booleanParam(name: 'CI_FUNCTIONAL_el8_TEST',
                     defaultValue: true,
                     description: 'Run the Functional on EL 8 test stage')
        booleanParam(name: 'CI_FUNCTIONAL_el9_TEST',
                     defaultValue: false,
                     description: 'Run the Functional on EL 9 test stage')
        booleanParam(name: 'CI_FUNCTIONAL_leap15_TEST',
                     defaultValue: false,
                     description: 'Run the Functional on Leap 15 test stage' +
                                  '  Requires CI_MORE_FUNCTIONAL_PR_TESTS')
        booleanParam(name: 'CI_FUNCTIONAL_ubuntu20_TEST',
                     defaultValue: false,
                     description: 'Run the Functional on Ubuntu 20.04 test stage' +
                                  '  Requires CI_MORE_FUNCTIONAL_PR_TESTS')
        booleanParam(name: 'CI_FUNCTIONAL_HARDWARE_TEST_SKIP',
                     defaultValue: false,
                     description: 'Skip Functional Hardware (Test Hardware) stage')
        booleanParam(name: 'CI_medium_TEST',
                     defaultValue: false,
                     description: 'Run the Functional Hardware Medium test stage')
        booleanParam(name: 'CI_medium_md_on_ssd_TEST',
                     defaultValue: true,
                     description: 'Run the Functional Hardware Medium MD on SSD test stage')
        booleanParam(name: 'CI_medium_vmd_TEST',
                     defaultValue: false,
                     description: 'Run the Functional Hardware Medium VMD test stage')
        booleanParam(name: 'CI_medium_verbs_provider_TEST',
                     defaultValue: false,
                     description: 'Run the Functional Hardware Medium Verbs Provider test stage')
        booleanParam(name: 'CI_medium_verbs_provider_md_on_ssd_TEST',
                     defaultValue: true,
                     description: 'Run the Functional Hardware Medium Verbs Provider MD on SSD test stage')
        booleanParam(name: 'CI_medium_ucx_provider_TEST',
                     defaultValue: false,
                     description: 'Run the Functional Hardware Medium UCX Provider test stage')
        booleanParam(name: 'CI_large_TEST',
                     defaultValue: false,
                     description: 'Run the Functional Hardware Large test stage')
        booleanParam(name: 'CI_large_md_on_ssd_TEST',
                     defaultValue: true,
                     description: 'Run the Functional Hardware Large MD on SSD test stage')
        string(name: 'CI_UNIT_VM1_LABEL',
               defaultValue: 'ci_vm1',
               description: 'Label to use for 1 VM node unit and RPM tests')
        string(name: 'CI_UNIT_VM1_NVME_LABEL',
               defaultValue: 'ci_ssd_vm1',
               description: 'Label to use for 1 VM node unit tests that need NVMe')
        string(name: 'FUNCTIONAL_VM_LABEL',
               defaultValue: 'ci_vm9',
               description: 'Label to use for 9 VM functional tests')
        string(name: 'CI_NLT_1_LABEL',
               defaultValue: 'ci_nlt_1',
               description: 'Label to use for NLT tests')
        string(name: 'FUNCTIONAL_HARDWARE_MEDIUM_LABEL',
               defaultValue: 'ci_nvme5',
               description: 'Label to use for the Functional Hardware Medium (MD on SSD) stages')
        string(name: 'FUNCTIONAL_HARDWARE_MEDIUM_VERBS_PROVIDER_LABEL',
               defaultValue: 'ci_ofed5',
               description: 'Label to use for 5 node Functional Hardware Medium Verbs Provider (MD on SSD) stages')
        string(name: 'FUNCTIONAL_HARDWARE_MEDIUM_VMD_LABEL',
               defaultValue: 'ci_vmd5',
               description: 'Label to use for the Functional Hardware Medium VMD stage')
        string(name: 'FUNCTIONAL_HARDWARE_MEDIUM_UCX_PROVIDER_LABEL',
               defaultValue: 'ci_ofed5',
               description: 'Label to use for 5 node Functional Hardware Medium UCX Provider stage')
        string(name: 'FUNCTIONAL_HARDWARE_LARGE_LABEL',
               defaultValue: 'ci_nvme9',
               description: 'Label to use for 9 node Functional Hardware Large (MD on SSD) stages')
        string(name: 'CI_STORAGE_PREP_LABEL',
               defaultValue: '',
               description: 'Label for cluster to do a DAOS Storage Preparation')
        string(name: 'CI_PROVISIONING_POOL',
               defaultValue: '',
               description: 'The pool of images to provision test nodes from')
        string(name: 'CI_BUILD_DESCRIPTION',
               defaultValue: '',
               description: 'A description of the build')
    }

    stages {
        stage('Set Description') {
            steps {
                script {
                    if (params.CI_BUILD_DESCRIPTION) {
                        buildDescription params.CI_BUILD_DESCRIPTION
                    }
                }
            }
        }
        stage('Prepare Environment Variables') {
            // TODO: Could/should these be moved to the environment block?
            parallel {
                stage('Get Commit Message') {
                    steps {
                        pragmasToEnv()
                        update_default_commit_pragmas()
                    }
                }
                stage('Get RPM relval') {
                    steps {
                        get_rpm_relval()
                    }
                }
                stage('Determine Release Branch') {
                    steps {
                        script {
                            env.RELEASE_BRANCH = releaseBranch()
                            echo 'Release branch == ' + env.RELEASE_BRANCH
                        }
                    }
                }
            }
        }
        stage('Check PR') {
            when { changeRequest() }
            parallel {
                stage('Branch name check') {
                    when { changeRequest() }
                    steps {
                        script {
                            if (env.CHANGE_ID.toInteger() > 9742 && !env.CHANGE_BRANCH.contains('/')) {
                                error('Your PR branch name does not follow the rules. Please rename it ' +
                                      'according to the rules described here: ' +
                                      'https://daosio.atlassian.net/l/cp/UP1sPTvc#branch_names.  ' +
                                      'Once you have renamed your branch locally to match the ' +
                                      'format, close this PR and open a new one using the newly renamed ' +
                                      'local branch.')
                            }
                        }
                    }
                }
            } // parallel
        } // stage('Check PR')
        stage('Cancel Previous Builds') {
            when {
                beforeAgent true
                expression { !paramsValue('CI_CANCEL_PREV_BUILD_SKIP', false)  && !skipStage() }
            }
            steps {
                cancelPreviousBuilds()
            }
        }
        stage('Pre-build') {
            when {
                beforeAgent true
                expression { !skipStage() }
            }
            parallel {
                stage('Python Bandit check') {
                    when {
                        beforeAgent true
                        expression { !skipStage() }
                    }
                    agent {
                        dockerfile {
                            filename 'utils/docker/Dockerfile.code_scanning'
                            label 'docker_runner'
                            additionalBuildArgs dockerBuildArgs(add_repos: false) +
                                                ' --build-arg FVERSION=37'
                        }
                    }
                    steps {
                        job_step_update(pythonBanditCheck())
                    }
                    post {
                        always {
                            // Bandit will have empty results if it does not
                            // find any issues.
                            junit testResults: 'bandit.xml',
                                  allowEmptyResults: true
                            job_status_update()
                        }
                    }
                } // stage('Python Bandit check')
            }
        }
        stage('Build') {
            /* Don't use failFast here as whilst it avoids using extra resources
             * and gives faster results for PRs it's also on for master where we
             * do want complete results in the case of partial failure
             */
            //failFast true
            when {
                beforeAgent true
                expression { !skip_build_stage() }
            }
            parallel {
                stage('Build on EL 8.8') {
                    when {
                        beforeAgent true
                        expression { !skip_build_stage('el8') }
                    }
                    agent {
                        dockerfile {
                            filename 'utils/docker/Dockerfile.el.8'
                            label 'docker_runner'
                            additionalBuildArgs dockerBuildArgs(repo_type: 'stable',
                                                                deps_build: false,
                                                                parallel_build: true) +
                                                " -t ${sanitized_JOB_NAME()}-el8 " +
                                                ' --build-arg DAOS_PACKAGES_BUILD=no ' +
                                                ' --build-arg DAOS_KEEP_SRC=yes ' +
                                                ' --build-arg REPOS="' + prRepos() + '"'
                        }
                    }
                    steps {
                        script {
                            sh label: 'Install RPMs',
<<<<<<< HEAD
                                script: './ci/rpm/install_deps.sh el8 "' +
                                        env.DAOS_RELVAL + '"'
=======
                                script: './ci/rpm/install_deps.sh el8 "' + env.DAOS_RELVAL + '"'
>>>>>>> 55fc7b17
                            sh label: 'Build deps',
                                script: './ci/rpm/build_deps.sh'
                            job_step_update(
                                sconsBuild(parallel_build: true,
                                        stash_files: 'ci/test_files_to_stash.txt',
                                        build_deps: 'no',
                                        stash_opt: true,
                                        scons_args: sconsArgs() +
                                                    ' PREFIX=/opt/daos TARGET_TYPE=release',
                                        code_coverage: is_code_coverage()))
                            sh label: 'Generate RPMs',
<<<<<<< HEAD
                                script: './ci/rpm/gen_rpms.sh el8 "' +
                                        env.DAOS_RELVAL + '"'
=======
                                script: './ci/rpm/gen_rpms.sh el8 "' + env.DAOS_RELVAL + '"'
>>>>>>> 55fc7b17
                        }
                    }
                    post {
                        success {
                            uploadNewRPMs('el8', 'success')
                        }
                        unsuccessful {
                            sh '''if [ -f config.log ]; then
                                      mv config.log config.log-el8-gcc
                                  fi'''
                            archiveArtifacts artifacts: 'config.log-el8-gcc',
                                             allowEmptyArchive: true
                        }
                        cleanup {
                            uploadNewRPMs('el8', 'cleanup')
                            job_status_update()
                        }
                    }
                }
                stage('Build on EL 9') {
                    when {
                        beforeAgent true
                        expression { !skip_build_stage('el9') }
                    }
                    agent {
                        dockerfile {
                            filename 'utils/docker/Dockerfile.el.9'
                            label 'docker_runner'
                            additionalBuildArgs dockerBuildArgs(repo_type: 'stable',
                                                                deps_build: false,
                                                                parallel_build: true) +
                                                " -t ${sanitized_JOB_NAME()}-el9 " +
                                                ' --build-arg DAOS_PACKAGES_BUILD=no ' +
                                                ' --build-arg DAOS_KEEP_SRC=yes ' +
                                                ' --build-arg REPOS="' + prRepos() + '"'
                        }
                    }
                    steps {
                        script {
                            sh label: 'Install RPMs',
<<<<<<< HEAD
                                script: './ci/rpm/install_deps.sh el9 "' +
                                        env.DAOS_RELVAL + '"'
=======
                                script: './ci/rpm/install_deps.sh el9 "' + env.DAOS_RELVAL + '"'
>>>>>>> 55fc7b17
                            sh label: 'Build deps',
                                script: './ci/rpm/build_deps.sh'
                            job_step_update(
                                sconsBuild(parallel_build: true,
                                           stash_files: 'ci/test_files_to_stash.txt',
                                           build_deps: 'no',
                                           stash_opt: true,
                                           scons_args: sconsArgs() +
                                                      ' PREFIX=/opt/daos TARGET_TYPE=release',
                                           code_coverage: is_code_coverage()))
                            sh label: 'Generate RPMs',
<<<<<<< HEAD
                                script: './ci/rpm/gen_rpms.sh el9 "' +
                                        env.DAOS_RELVAL + '"'
=======
                                script: './ci/rpm/gen_rpms.sh el9 "' + env.DAOS_RELVAL + '"'
>>>>>>> 55fc7b17
                        }
                    }
                    post {
                        success {
                            uploadNewRPMs('el9', 'success')
                        }
                        unsuccessful {
                            sh '''if [ -f config.log ]; then
                                      mv config.log config.log-el9-gcc
                                  fi'''
                            archiveArtifacts artifacts: 'config.log-el9-gcc',
                                             allowEmptyArchive: true
                        }
                        cleanup {
                            uploadNewRPMs('el9', 'cleanup')
                            job_status_update()
                        }
                    }
                }
                stage('Build on Leap 15.5') {
                    when {
                        beforeAgent true
                        expression { !skip_build_stage('leap15') }
                    }
                    agent {
                        dockerfile {
                            filename 'utils/docker/Dockerfile.leap.15'
                            label 'docker_runner'
                            additionalBuildArgs dockerBuildArgs(repo_type: 'stable',
                                                                parallel_build: true,
                                                                deps_build: false) +
                                                ' --build-arg DAOS_PACKAGES_BUILD=no ' +
                                                ' --build-arg DAOS_KEEP_SRC=yes ' +
                                                " -t ${sanitized_JOB_NAME()}-leap15-gcc"
                        }
                    }
                    steps {
                        script {
                            sh label: 'Install RPMs',
<<<<<<< HEAD
                                script: './ci/rpm/install_deps.sh suse.lp155 "' +
                                        env.DAOS_RELVAL + '"'
=======
                                script: './ci/rpm/install_deps.sh suse.lp155 "' + env.DAOS_RELVAL + '"'
>>>>>>> 55fc7b17
                            sh label: 'Build deps',
                                script: './ci/rpm/build_deps.sh'
                            job_step_update(
                                sconsBuild(parallel_build: true,
                                scons_args: sconsFaultsArgs() +
                                            ' PREFIX=/opt/daos TARGET_TYPE=release',
                                code_coverage: is_code_coverage(),
                                build_deps: 'yes'))
                            sh label: 'Generate RPMs',
<<<<<<< HEAD
                                script: './ci/rpm/gen_rpms.sh suse.lp155 "' +
                                        env.DAOS_RELVAL + '"'
=======
                                script: './ci/rpm/gen_rpms.sh suse.lp155 "' + env.DAOS_RELVAL + '"'
>>>>>>> 55fc7b17
                        }
                    }
                    post {
                        success {
                            uploadNewRPMs('leap15', 'success')
                        }
                        unsuccessful {
                            sh '''if [ -f config.log ]; then
                                      mv config.log config.log-leap15-gcc
                                  fi'''
                            archiveArtifacts artifacts: 'config.log-leap15-gcc',
                                             allowEmptyArchive: true
                        }
                        cleanup {
                            uploadNewRPMs('leap15', 'cleanup')
                            job_status_update()
                        }
                    }
                }
<<<<<<< HEAD
                stage('Build on Leap 15.5 with Intel-C and TARGET_PREFIX') {
                    when {
                        beforeAgent true
                        expression { !params.CI_leap15_NOBUILD && !skipStage() }
                    }
                    agent {
                        dockerfile {
                            filename 'utils/docker/Dockerfile.leap.15'
                            label 'docker_runner'
                            additionalBuildArgs dockerBuildArgs(repo_type: 'stable',
                                                                parallel_build: true,
                                                                deps_build: true) +
                                                " -t ${sanitized_JOB_NAME()}-leap15" +
                                                ' --build-arg DAOS_PACKAGES_BUILD=no ' +
                                                ' --build-arg COMPILER=icc'
                        }
                    }
                    steps {
                        job_step_update(
                            sconsBuild(parallel_build: true,
                                       scons_args: sconsFaultsArgs() +
                                                   ' PREFIX=/opt/daos TARGET_TYPE=release',
                                       build_deps: 'no'))
                    }
                    post {
                        unsuccessful {
                            sh '''if [ -f config.log ]; then
                                      mv config.log config.log-leap15-intelc
                                  fi'''
                            archiveArtifacts artifacts: 'config.log-leap15-intelc',
                                             allowEmptyArchive: true
                        }
                        cleanup {
                            job_status_update()
                        }
                    }
                }
=======
>>>>>>> 55fc7b17
            }
        }
        stage('Unit Tests') {
            when {
                beforeAgent true
                expression { !skipStage() }
            }
            parallel {
                stage('Unit Test on EL 8.8') {
                    when {
                        beforeAgent true
                        expression { !skipStage() }
                    }
                    agent {
                        label cachedCommitPragma(pragma: 'VM1-label', def_val: params.CI_UNIT_VM1_LABEL)
                    }
                    steps {
                        job_step_update(
                            unitTest(timeout_time: 60,
                                     unstash_opt: true,
                                     inst_repos: daosRepos(),
                                     inst_rpms: unitPackages()))
                    }
                    post {
                        always {
                            unitTestPost artifacts: ['unit_test_logs/']
                            job_status_update()
                        }
                    }
                }
                stage('Unit Test bdev on EL 8.8') {
                    when {
                        beforeAgent true
                        expression { !skipStage() }
                    }
                    agent {
                        label params.CI_UNIT_VM1_NVME_LABEL
                    }
                    steps {
                        job_step_update(
                            unitTest(timeout_time: 120,
                                     unstash_opt: true,
                                     inst_repos: daosRepos(),
                                     inst_rpms: unitPackages()))
                    }
                    post {
                        always {
                            unitTestPost artifacts: ['unit_test_bdev_logs/']
                            job_status_update()
                        }
                    }
                }
                stage('NLT on EL 8.8') {
                    when {
                        beforeAgent true
                        expression { params.CI_NLT_TEST && !skipStage() }
                    }
                    agent {
                        label params.CI_NLT_1_LABEL
                    }
                    steps {
                        job_step_update(
                            unitTest(timeout_time: 60,
                                     inst_repos: daosRepos(),
                                     test_script: 'ci/unit/test_nlt.sh',
                                     unstash_opt: true,
                                     unstash_tests: false,
                                     inst_rpms: unitPackages()))
                        // recordCoverage(tools: [[parser: 'COBERTURA', pattern:'nltir.xml']],
                        //                 skipPublishingChecks: true,
                        //                 id: 'tlc', name: 'Fault Injection Interim Report')
                        stash(name:'nltr', includes:'nltr.json', allowEmpty: true)
                    }
                    post {
                        always {
                            unitTestPost artifacts: ['nlt_logs/'],
                                         testResults: 'nlt-junit.xml',
                                         always_script: 'ci/unit/test_nlt_post.sh',
                                         valgrind_stash: 'el8-gcc-nlt-memcheck'
                            recordIssues enabledForFailure: true,
                                         failOnError: false,
                                         ignoreQualityGate: true,
                                         name: 'NLT server leaks',
                                         qualityGates: [[threshold: 1, type: 'TOTAL', unstable: true]],
                                         tool: issues(pattern: 'nlt-server-leaks.json',
                                           name: 'NLT server results',
                                           id: 'NLT_server'),
                                         scm: 'daos-stack/daos'
                            job_status_update()
                        }
                    }
                }
                stage('Unit Test with memcheck on EL 8.8') {
                    when {
                        beforeAgent true
                        expression { !skipStage() }
                    }
                    agent {
                        label cachedCommitPragma(pragma: 'VM1-label', def_val: params.CI_UNIT_VM1_LABEL)
                    }
                    steps {
                        job_step_update(
                            unitTest(timeout_time: 250,
                                     unstash_opt: true,
                                     ignore_failure: true,
                                     inst_repos: daosRepos(),
                                     inst_rpms: unitPackages()))
                    }
                    post {
                        always {
                            unitTestPost artifacts: ['unit_test_memcheck_logs/'],
                                         valgrind_stash: 'el8-gcc-unit-memcheck'
                            job_status_update()
                        }
                    }
                } // stage('Unit Test with memcheck on EL 8.8')
                stage('Unit Test bdev with memcheck on EL 8.8') {
                    when {
                        beforeAgent true
                        expression { !skipStage() }
                    }
                    agent {
                        label params.CI_UNIT_VM1_NVME_LABEL
                    }
                    steps {
                        job_step_update(
                            unitTest(timeout_time: 450,
                                     unstash_opt: true,
                                     ignore_failure: true,
                                     inst_repos: daosRepos(),
                                     inst_rpms: unitPackages()))
                    }
                    post {
                        always {
                            unitTestPost artifacts: ['unit_test_memcheck_bdev_logs/'],
                                         valgrind_stash: 'el8-gcc-unit-memcheck-bdev'
                            job_status_update()
                        }
                    }
                } // stage('Unit Test bdev with memcheck on EL 8')
            }
        }
        stage('Test') {
            when {
                beforeAgent true
                // expression { !paramsValue('CI_FUNCTIONAL_TEST_SKIP', false)  && !skipStage() }
                // Above not working, always skipping functional VM tests.
                expression { !paramsValue('CI_FUNCTIONAL_TEST_SKIP', false) && !is_code_coverage() }
            }
            parallel {
                stage('Functional on EL 8.8 with Valgrind') {
                    when {
                        beforeAgent true
                        expression { !skipStage() }
                    }
                    agent {
                        label params.CI_FUNCTIONAL_VM9_LABEL
                    }
                    steps {
                        job_step_update(
                            functionalTest(
                                inst_repos: daosRepos(),
                                inst_rpms: functionalPackages(1, next_version(), 'tests-internal'),
                                test_function: 'runTestFunctionalV2'))
                    }
                    post {
                        always {
                            functionalTestPostV2()
                            job_status_update()
                        }
                    }
                } // stage('Functional on EL 8.8 with Valgrind')
                stage('Functional on EL 8.8') {
                    when {
                        beforeAgent true
                        expression { !skipStage() }
                    }
                    agent {
                        label vm9_label('EL8')
                    }
                    steps {
                        job_step_update(
                            functionalTest(
                                inst_repos: daosRepos(),
                                    inst_rpms: functionalPackages(1, next_version(), 'tests-internal'),
                                    test_function: 'runTestFunctionalV2'))
                    }
                    post {
                        always {
                            functionalTestPostV2()
                            job_status_update()
                        }
                    }
                } // stage('Functional on EL 8.8')
                stage('Functional on EL 9') {
                    when {
                        beforeAgent true
                        expression { !skipStage() }
                    }
                    agent {
                        label vm9_label('EL9')
                    }
                    steps {
                        job_step_update(
                            functionalTest(
                                inst_repos: daosRepos(),
                                    inst_rpms: functionalPackages(1, next_version(), 'tests-internal'),
                                    test_function: 'runTestFunctionalV2'))
                    }
                    post {
                        always {
                            functionalTestPostV2()
                            job_status_update()
                        }
                    }
                } // stage('Functional on EL 9')
                stage('Functional on Leap 15.6') {
                    when {
                        beforeAgent true
                        expression { !skipStage() }
                    }
                    agent {
                        label vm9_label('Leap15')
                    }
                    steps {
                        job_step_update(
                            functionalTest(
                                inst_repos: daosRepos(),
                                inst_rpms: functionalPackages(1, next_version(), 'tests-internal'),
                                test_function: 'runTestFunctionalV2',
                                image_version: 'leap15.6'))
                    }
                    post {
                        always {
                            functionalTestPostV2()
                            job_status_update()
                        }
                    } // post
                } // stage('Functional on Leap 15.6')
                stage('Functional on Ubuntu 20.04') {
                    when {
                        beforeAgent true
                        expression { !skipStage() }
                    }
                    agent {
                        label vm9_label('Ubuntu')
                    }
                    steps {
                        job_step_update(
                            functionalTest(
                                inst_repos: daosRepos(),
                                inst_rpms: functionalPackages(1, next_version(), 'tests-internal'),
                                test_function: 'runTestFunctionalV2'))
                    }
                    post {
                        always {
                            functionalTestPostV2()
                            job_status_update()
                        }
                    } // post
                } // stage('Functional on Ubuntu 20.04')
                stage('Fault injection testing on EL 8.8') {
                    when {
                        beforeAgent true
                        expression { !skipStage() }
                    }
                    agent {
                        dockerfile {
                            filename 'utils/docker/Dockerfile.el.8'
                            label 'docker_runner'
                            additionalBuildArgs dockerBuildArgs(repo_type: 'stable',
                                                                parallel_build: true,
                                                                deps_build: true)
                            args '--tmpfs /mnt/daos_0'
                        }
                    }
                    steps {
                        job_step_update(
                            sconsBuild(parallel_build: true,
                                       scons_args: 'PREFIX=/opt/daos TARGET_TYPE=release BUILD_TYPE=debug',
                                       build_deps: 'no'))
                        job_step_update(nlt_test())
                        // recordCoverage(tools: [[parser: 'COBERTURA', pattern:'nltr.xml']],
                        //                skipPublishingChecks: true,
                        //                id: 'fir', name: 'Fault Injection Report')
                    }
                    post {
                        always {
                            discoverGitReferenceBuild referenceJob: 'daos-stack/daos/master',
                                                      scm: 'daos-stack/daos',
                                                      requiredResult: hudson.model.Result.UNSTABLE
                            recordIssues enabledForFailure: true,
                                         /* ignore warning/errors from PMDK logging system */
                                         filters: [excludeFile('pmdk/.+')],
                                         failOnError: false,
                                         ignoreQualityGate: true,
                                         qualityGates: [[threshold: 1, type: 'TOTAL_ERROR'],
                                                        [threshold: 1, type: 'TOTAL_HIGH'],
                                                        [threshold: 1, type: 'NEW_NORMAL', unstable: true],
                                                        [threshold: 1, type: 'NEW_LOW', unstable: true]],
                                         tools: [issues(pattern: 'nlt-errors.json',
                                                        name: 'Fault injection issues',
                                                        id: 'Fault_Injection'),
                                                 issues(pattern: 'nlt-client-leaks.json',
                                                        name: 'Fault injection leaks',
                                                        id: 'NLT_client')],
                                         scm: 'daos-stack/daos'
                            junit testResults: 'nlt-junit.xml'
                            stash name: 'fault-inject-valgrind',
                                  includes: '*.memcheck.xml',
                                  allowEmpty: true
                            archiveArtifacts artifacts: 'nlt_logs/el8.fault-injection/',
                                             allowEmptyArchive: true
                            job_status_update()
                        }
                    }
                } // stage('Fault injection testing on EL 8.8')
                stage('Test RPMs on EL 8.6') {
                    when {
                        beforeAgent true
                        expression { params.CI_TEST_EL8_RPMs && !skipStage() }
                    }
                    agent {
                        label params.CI_UNIT_VM1_LABEL
                    }
                    steps {
                        job_step_update(
                            testRpm(inst_repos: daosRepos(),
                                    daos_pkg_version: daosPackagesVersion(next_version()))
                        )
                    }
                    post {
                        always {
                            rpm_test_post(env.STAGE_NAME, env.NODELIST)
                        }
                    }
                } // stage('Test RPMs on EL 8.6')
                stage('Test RPMs on Leap 15.5') {
                    when {
                        beforeAgent true
                        expression { params.CI_TEST_LEAP15_RPMs && !skipStage() }
                    }
                    agent {
                        label params.CI_UNIT_VM1_LABEL
                    }
                    steps {
                        /* neither of these work as FTest strips the first node
                           out of the pool requiring 2 node clusters at minimum
                         * additionally for this use-case, can't override
                           ftest_arg with this :-(
                        script {
                            'Test RPMs on Leap 15.5': getFunctionalTestStage(
                                name: 'Test RPMs on Leap 15.5',
                                pragma_suffix: '',
                                label: params.CI_UNIT_VM1_LABEL,
                                next_version: next_version(),
                                stage_tags: '',
                                default_tags: 'test_daos_management',
                                nvme: 'auto',
                                run_if_pr: true,
                                run_if_landing: true,
                                job_status: job_status_internal
                            )
                        }
                           job_step_update(
                            functionalTest(
                                test_tag: 'test_daos_management',
                                ftest_arg: '--yaml_extension single_host',
                                inst_repos: daosRepos(),
                                inst_rpms: functionalPackages(1, next_version(), 'tests-internal'),
                                test_function: 'runTestFunctionalV2'))
                    }
                    post {
                        always {
                            functionalTestPostV2()
                            job_status_update()
                        }
                    } */
                        job_step_update(
                            testRpm(inst_repos: daosRepos(),
                                    daos_pkg_version: daosPackagesVersion(next_version()))
                        )
                    }
                    post {
                        always {
                            rpm_test_post(env.STAGE_NAME, env.NODELIST)
                        }
                    }
                } // stage('Test RPMs on Leap 15.5')
            } // parallel
        } // stage('Test')
        stage('Test Storage Prep on EL 8.8') {
            when {
                beforeAgent true
                expression { params.CI_STORAGE_PREP_LABEL != '' }
            }
            agent {
                label params.CI_STORAGE_PREP_LABEL
            }
            steps {
                job_step_update(
                    storagePrepTest(
                        inst_repos: daosRepos(),
                        inst_rpms: functionalPackages(1, next_version(), 'tests-internal')))
            }
            post {
                cleanup {
                    job_status_update()
                }
            }
        } // stage('Test Storage Prep')
        stage('Test Hardware') {
            when {
                beforeAgent true
                expression { !paramsValue('CI_FUNCTIONAL_HARDWARE_TEST_SKIP', false)  && !skipStage() && !is_code_coverage() }
            }
            steps {
                script {
                    parallel(
                        'Functional Hardware Medium': getFunctionalTestStage(
                            name: 'Functional Hardware Medium',
                            pragma_suffix: '-hw-medium',
                            label: params.FUNCTIONAL_HARDWARE_MEDIUM_LABEL,
                            next_version: next_version(),
                            stage_tags: 'hw,medium,-provider',
                            default_tags: startedByTimer() ? 'pr daily_regression' : 'pr',
                            nvme: 'auto',
                            run_if_pr: false,
                            run_if_landing: false,
                            job_status: job_status_internal
                        ),
                        'Functional Hardware Medium MD on SSD': getFunctionalTestStage(
                            name: 'Functional Hardware Medium MD on SSD',
                            pragma_suffix: '-hw-medium-md-on-ssd',
                            label: params.FUNCTIONAL_HARDWARE_MEDIUM_LABEL,
                            next_version: next_version(),
                            stage_tags: 'hw,medium,-provider',
                            default_tags: startedByTimer() ? 'pr daily_regression' : 'pr',
                            nvme: 'auto_md_on_ssd',
                            run_if_pr: true,
                            run_if_landing: false,
                            job_status: job_status_internal
                        ),
                        'Functional Hardware Medium VMD': getFunctionalTestStage(
                            name: 'Functional Hardware Medium VMD',
                            pragma_suffix: '-hw-medium-vmd',
                            label: params.FUNCTIONAL_HARDWARE_MEDIUM_VMD_LABEL,
                            next_version: next_version(),
                            stage_tags: 'hw_vmd,medium',
                            /* groovylint-disable-next-line UnnecessaryGetter */
                            default_tags: startedByTimer() ? 'pr daily_regression' : 'pr',
                            nvme: 'auto',
                            run_if_pr: false,
                            run_if_landing: false,
                            job_status: job_status_internal
                        ),
                        'Functional Hardware Medium Verbs Provider': getFunctionalTestStage(
                            name: 'Functional Hardware Medium Verbs Provider',
                            pragma_suffix: '-hw-medium-verbs-provider',
                            label: params.FUNCTIONAL_HARDWARE_MEDIUM_VERBS_PROVIDER_LABEL,
                            next_version: next_version(),
                            stage_tags: 'hw,medium,provider',
                            default_tags: startedByTimer() ? 'pr daily_regression' : 'pr',
                            default_nvme: 'auto',
                            provider: 'ofi+verbs;ofi_rxm',
                            run_if_pr: false,
                            run_if_landing: false,
                            job_status: job_status_internal
                        ),
                        'Functional Hardware Medium Verbs Provider MD on SSD': getFunctionalTestStage(
                            name: 'Functional Hardware Medium Verbs Provider MD on SSD',
                            pragma_suffix: '-hw-medium-verbs-provider-md-on-ssd',
                            label: params.FUNCTIONAL_HARDWARE_MEDIUM_VERBS_PROVIDER_LABEL,
                            next_version: next_version(),
                            stage_tags: 'hw,medium,provider',
                            default_tags: startedByTimer() ? 'pr daily_regression' : 'pr',
                            default_nvme: 'auto_md_on_ssd',
                            provider: 'ofi+verbs;ofi_rxm',
                            run_if_pr: true,
                            run_if_landing: false,
                            job_status: job_status_internal
                        ),
                        'Functional Hardware Medium UCX Provider': getFunctionalTestStage(
                            name: 'Functional Hardware Medium UCX Provider',
                            pragma_suffix: '-hw-medium-ucx-provider',
                            label: params.FUNCTIONAL_HARDWARE_MEDIUM_UCX_PROVIDER_LABEL,
                            next_version: next_version(),
                            stage_tags: 'hw,medium,provider',
                            default_tags: startedByTimer() ? 'pr daily_regression' : 'pr',
                            default_nvme: 'auto',
                            provider: cachedCommitPragma('Test-provider-ucx', 'ucx+ud_x'),
                            run_if_pr: false,
                            run_if_landing: false,
                            job_status: job_status_internal
                        ),
                        'Functional Hardware Large': getFunctionalTestStage(
                            name: 'Functional Hardware Large',
                            pragma_suffix: '-hw-large',
                            label: params.FUNCTIONAL_HARDWARE_LARGE_LABEL,
                            next_version: next_version(),
                            stage_tags: 'hw,large',
                            default_tags: startedByTimer() ? 'pr daily_regression' : 'pr',
                            default_nvme: 'auto',
                            run_if_pr: false,
                            run_if_landing: false,
                            job_status: job_status_internal
                        ),
                        'Functional Hardware Large MD on SSD': getFunctionalTestStage(
                            name: 'Functional Hardware Large MD on SSD',
                            pragma_suffix: '-hw-large-md-on-ssd',
                            label: params.FUNCTIONAL_HARDWARE_LARGE_LABEL,
                            next_version: next_version(),
                            stage_tags: 'hw,large',
                            default_tags: startedByTimer() ? 'pr daily_regression' : 'pr',
                            default_nvme: 'auto_md_on_ssd',
                            run_if_pr: true,
                            run_if_landing: false,
                            job_status: job_status_internal
                        ),
                    )
                }
            }
        } // stage('Test Hardware')
        stage('Test Summary') {
            when {
                beforeAgent true
                expression { true }
            }
            parallel {
                stage('Code Coverage Report') {
                    when {
                        beforeAgent true
                        expression { params.CI_CODE_COVERAGE }
                    }
                    agent {
                        dockerfile {
                            filename 'utils/docker/Dockerfile.el.8'
                            label 'docker_runner'
                            additionalBuildArgs dockerBuildArgs(add_repos: false) +
                                                " --build-arg PYTHON_VERSION=${env.PYTHON_VERSION}"
                        }
                    }
                    steps {
                        job_step_update(
                            runScriptWithStashes(
                                stashes: ['code_coverage_Unit_Test_on_EL_8.8',
                                          'code_coverage_Unit_Test_bdev_on_EL_8.8',
                                          'code_coverage_NLT_on_EL_8.8',
                                          'code_coverage_Unit_Test_with_memcheck_on_EL_8.8',
                                          'code_coverage_Unit_Test_bdev_with_memcheck_on_EL_8.8'],
                                script: 'ci/code_coverage_report.sh',
                                label: 'Code Coverage Report'))
                    }
                    post {
                        always {
                            archiveArtifacts artifacts: 'code_coverage_report/*',
                                             allowEmptyArchive: false
                            job_status_update()
                        }
                    }
                } // stage('Code Coverage Report')
            } // parallel
        } // stage('Test Summary')
    } // stages
    post {
        always {
            valgrindReportPublish valgrind_stashes: ['el8-gcc-nlt-memcheck',
                                                     'el8-gcc-unit-memcheck',
                                                     'fault-inject-valgrind']
            job_status_update('final_status')
            jobStatusWrite(job_status_internal)
        }
        unsuccessful {
            notifyBrokenBranch branches: target_branch
        }
    } // post
}<|MERGE_RESOLUTION|>--- conflicted
+++ resolved
@@ -183,13 +183,6 @@
     }
 }
 
-<<<<<<< HEAD
-Boolean is_code_coverage() {
-    if (startedByTimer()) {
-        return true
-    }
-    return paramsValue('CI_CODE_COVERAGE', false)
-=======
 Boolean skip_pragma_set(String name, String def_val='false') {
     // Return whether or not the skip pragma is set
     return cachedCommitPragma("Skip-${name}", def_val).toLowerCase() == 'true'
@@ -223,7 +216,13 @@
 
     // Otherwise run the build stage
     return false
->>>>>>> 55fc7b17
+}
+
+Boolean is_code_coverage() {
+    if (startedByTimer()) {
+        return true
+    }
+    return paramsValue('CI_CODE_COVERAGE', false)
 }
 
 pipeline {
@@ -319,14 +318,10 @@
                      description: 'Do not build sources and RPMs on EL 9')
         booleanParam(name: 'CI_leap15_NOBUILD',
                      defaultValue: false,
-<<<<<<< HEAD
-                     description: 'Do not build on Leap 15')
+                     description: 'Do not build sources and RPMs on Leap 15')
         booleanParam(name: 'CI_CODE_COVERAGE',
                      defaultValue: false,
                      description: 'Run with code coverage analysis')
-=======
-                     description: 'Do not build sources and RPMs on Leap 15')
->>>>>>> 55fc7b17
         booleanParam(name: 'CI_ALLOW_UNSTABLE_TEST',
                      defaultValue: false,
                      description: 'Continue testing if a previous stage is Unstable')
@@ -565,12 +560,7 @@
                     steps {
                         script {
                             sh label: 'Install RPMs',
-<<<<<<< HEAD
-                                script: './ci/rpm/install_deps.sh el8 "' +
-                                        env.DAOS_RELVAL + '"'
-=======
                                 script: './ci/rpm/install_deps.sh el8 "' + env.DAOS_RELVAL + '"'
->>>>>>> 55fc7b17
                             sh label: 'Build deps',
                                 script: './ci/rpm/build_deps.sh'
                             job_step_update(
@@ -582,12 +572,7 @@
                                                     ' PREFIX=/opt/daos TARGET_TYPE=release',
                                         code_coverage: is_code_coverage()))
                             sh label: 'Generate RPMs',
-<<<<<<< HEAD
-                                script: './ci/rpm/gen_rpms.sh el8 "' +
-                                        env.DAOS_RELVAL + '"'
-=======
                                 script: './ci/rpm/gen_rpms.sh el8 "' + env.DAOS_RELVAL + '"'
->>>>>>> 55fc7b17
                         }
                     }
                     post {
@@ -628,12 +613,7 @@
                     steps {
                         script {
                             sh label: 'Install RPMs',
-<<<<<<< HEAD
-                                script: './ci/rpm/install_deps.sh el9 "' +
-                                        env.DAOS_RELVAL + '"'
-=======
                                 script: './ci/rpm/install_deps.sh el9 "' + env.DAOS_RELVAL + '"'
->>>>>>> 55fc7b17
                             sh label: 'Build deps',
                                 script: './ci/rpm/build_deps.sh'
                             job_step_update(
@@ -645,12 +625,7 @@
                                                       ' PREFIX=/opt/daos TARGET_TYPE=release',
                                            code_coverage: is_code_coverage()))
                             sh label: 'Generate RPMs',
-<<<<<<< HEAD
-                                script: './ci/rpm/gen_rpms.sh el9 "' +
-                                        env.DAOS_RELVAL + '"'
-=======
                                 script: './ci/rpm/gen_rpms.sh el9 "' + env.DAOS_RELVAL + '"'
->>>>>>> 55fc7b17
                         }
                     }
                     post {
@@ -690,12 +665,7 @@
                     steps {
                         script {
                             sh label: 'Install RPMs',
-<<<<<<< HEAD
-                                script: './ci/rpm/install_deps.sh suse.lp155 "' +
-                                        env.DAOS_RELVAL + '"'
-=======
                                 script: './ci/rpm/install_deps.sh suse.lp155 "' + env.DAOS_RELVAL + '"'
->>>>>>> 55fc7b17
                             sh label: 'Build deps',
                                 script: './ci/rpm/build_deps.sh'
                             job_step_update(
@@ -705,12 +675,7 @@
                                 code_coverage: is_code_coverage(),
                                 build_deps: 'yes'))
                             sh label: 'Generate RPMs',
-<<<<<<< HEAD
-                                script: './ci/rpm/gen_rpms.sh suse.lp155 "' +
-                                        env.DAOS_RELVAL + '"'
-=======
                                 script: './ci/rpm/gen_rpms.sh suse.lp155 "' + env.DAOS_RELVAL + '"'
->>>>>>> 55fc7b17
                         }
                     }
                     post {
@@ -730,46 +695,6 @@
                         }
                     }
                 }
-<<<<<<< HEAD
-                stage('Build on Leap 15.5 with Intel-C and TARGET_PREFIX') {
-                    when {
-                        beforeAgent true
-                        expression { !params.CI_leap15_NOBUILD && !skipStage() }
-                    }
-                    agent {
-                        dockerfile {
-                            filename 'utils/docker/Dockerfile.leap.15'
-                            label 'docker_runner'
-                            additionalBuildArgs dockerBuildArgs(repo_type: 'stable',
-                                                                parallel_build: true,
-                                                                deps_build: true) +
-                                                " -t ${sanitized_JOB_NAME()}-leap15" +
-                                                ' --build-arg DAOS_PACKAGES_BUILD=no ' +
-                                                ' --build-arg COMPILER=icc'
-                        }
-                    }
-                    steps {
-                        job_step_update(
-                            sconsBuild(parallel_build: true,
-                                       scons_args: sconsFaultsArgs() +
-                                                   ' PREFIX=/opt/daos TARGET_TYPE=release',
-                                       build_deps: 'no'))
-                    }
-                    post {
-                        unsuccessful {
-                            sh '''if [ -f config.log ]; then
-                                      mv config.log config.log-leap15-intelc
-                                  fi'''
-                            archiveArtifacts artifacts: 'config.log-leap15-intelc',
-                                             allowEmptyArchive: true
-                        }
-                        cleanup {
-                            job_status_update()
-                        }
-                    }
-                }
-=======
->>>>>>> 55fc7b17
             }
         }
         stage('Unit Tests') {
