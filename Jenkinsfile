#!/usr/bin/groovy
/* groovylint-disable-next-line LineLength */
/* groovylint-disable DuplicateMapLiteral, DuplicateNumberLiteral */
/* groovylint-disable DuplicateStringLiteral, NestedBlockDepth, VariableName */
/* Copyright 2019-2024 Intel Corporation
/* Copyright 2025 Google LLC
 * Copyright 2025 Hewlett Packard Enterprise Development LP
 * All rights reserved.
 *
 * This file is part of the DAOS Project. It is subject to the license terms
 * in the LICENSE file found in the top-level directory of this distribution
 * and at https://img.shields.io/badge/License-BSD--2--Clause--Patent-blue.svg.
 * No part of the DAOS Project, including this file, may be copied, modified,
 * propagated, or distributed except according to the terms contained in the
 * LICENSE file.
 */

// To use a test branch (i.e. PR) until it lands to master
// I.e. for testing library changes
//@Library(value='pipeline-lib@your_branch') _

/* groovylint-disable-next-line CompileStatic */
job_status_internal = [:]

// groovylint-disable-next-line MethodParameterTypeRequired, NoDef
void job_status_update(String name=env.STAGE_NAME, def value=currentBuild.currentResult) {
    jobStatusUpdate(job_status_internal, name, value)
}

// groovylint-disable-next-line MethodParameterTypeRequired, NoDef
void job_step_update(def value=currentBuild.currentResult) {
    // job_status_update(env.STAGE_NAME, value)
    jobStatusUpdate(job_status_internal, env.STAGE_NAME, value)
}

Map nlt_test() {
    // groovylint-disable-next-line NoJavaUtilDate
    Date startDate = new Date()
    try {
        unstash('nltr')
    } catch (e) {
        print 'Unstash failed, results from NLT stage will not be included'
    }
    sh label: 'Fault injection testing using NLT',
       script: './ci/docker_nlt.sh --class-name el8.fault-injection fi'
    List filesList = []
    filesList.addAll(findFiles(glob: '*.memcheck.xml'))
    int vgfail = 0
    int vgerr = 0
    if (filesList) {
        String rcs = sh label: 'Check for Valgrind errors',
               script: "grep -E '<error( |>)' ${filesList.join(' ')} || true",
               returnStdout: true
        if (rcs) {
            vfail = 1
        }
        String suite = sanitizedStageName()
        junitSimpleReport suite: suite,
                          file: suite + '_valgrind_results.xml',
                          fails: vgfail,
                          errors: vgerr,
                          name: 'Valgrind_Memcheck',
                          class: 'Valgrind',
                          message: 'Valgrind Memcheck error detected',
                          testdata: rcs
    }
    int runTime = durationSeconds(startDate)
    Map runData = ['nlttest_time': runTime]
    return runData
}

// For master, this is just some wildly high number
String next_version() {
    return '1000'
}

// Don't define this as a type or it loses it's global scope
target_branch = env.CHANGE_TARGET ? env.CHANGE_TARGET : env.BRANCH_NAME
String sanitized_JOB_NAME() {
    return JOB_NAME.toLowerCase().replaceAll('/', '-').replaceAll('%2f', '-')
}

// bail out of branch builds that are not on a whitelist
if (!env.CHANGE_ID &&
    (!env.BRANCH_NAME.startsWith('weekly-testing') &&
     !env.BRANCH_NAME.startsWith('release/') &&
     !env.BRANCH_NAME.startsWith('feature/') &&
     !env.BRANCH_NAME.startsWith('ci-') &&
     env.BRANCH_NAME != 'master')) {
    currentBuild.result = 'SUCCESS'
    return
}

// The docker agent setup and the provisionNodes step need to know the
// UID that the build agent is running under.
cached_uid = 0
Integer getuid() {
    if (cached_uid == 0) {
        cached_uid = sh(label: 'getuid()',
                        script: 'id -u',
                        returnStdout: true).trim()
    }
    return cached_uid
}

void fixup_rpmlintrc() {
    if (env.SCONS_FAULTS_ARGS != 'BUILD_TYPE=dev') {
        return
    }

    List go_bins = ['/usr/bin/dmg',
                    '/usr/bin/daos',
                    '/usr/bin/daos_agent',
                    '/usr/bin/hello_drpc',
                    '/usr/bin/daos_firmware',
                    '/usr/bin/daos_admin',
                    '/usr/bin/daos_server',
                    '/usr/bin/ddb']

    String content = readFile(file: 'utils/rpms/daos.rpmlintrc') + '\n\n' +
                     '# https://daosio.atlassian.net/browse/DAOS-11534\n'

    go_bins.each { bin ->
        content += 'addFilter("W: position-independent-executable-suggested ' + bin + '")\n'
    }

    writeFile(file: 'utils/rpms/daos.rpmlintrc', text: content)
}

String vm9_label(String distro) {
    return cachedCommitPragma(pragma: distro + '-VM9-label',
                              def_val: cachedCommitPragma(pragma: 'VM9-label',
                                                          def_val: params.FUNCTIONAL_VM_LABEL))
}

void rpm_test_post(String stage_name, String node) {
    sh label: 'Fetch and stage artifacts',
       script: 'hostname; ssh -i ci_key jenkins@' + node + ' ls -ltar /tmp; mkdir -p "' +  env.STAGE_NAME + '/" && ' +
               'scp -i ci_key jenkins@' + node + ':/tmp/{{suite_dmg,daos_{server_helper,{control,agent}}}.log,daos_server.log.*} "' +
               env.STAGE_NAME + '/"'
    archiveArtifacts artifacts: env.STAGE_NAME + '/**'
    job_status_update()
}

String sconsArgs() {
    if (!params.CI_SCONS_ARGS) {
        return sconsFaultsArgs()
    }

    println("Compiling DAOS with custom arguments")
    return sconsFaultsArgs() + ' ' + params.CI_SCONS_ARGS
}

/**
 * Update default commit pragmas based on files modified.
 */
Map update_default_commit_pragmas() {
    String default_pragmas_str = sh(script: 'ci/gen_commit_pragmas.py --target origin/' + target_branch,
                                    returnStdout: true).trim()
    println("pragmas from gen_commit_pragmas.py:")
    println(default_pragmas_str)
    if (default_pragmas_str) {
        updatePragmas(default_pragmas_str, false)
    }
}

pipeline {
    agent { label 'lightweight' }

    environment {
        GITHUB_USER = credentials('daos-jenkins-review-posting')
        SSH_KEY_ARGS = '-ici_key'
        CLUSH_ARGS = "-o$SSH_KEY_ARGS"
        TEST_RPMS = cachedCommitPragma(pragma: 'RPM-test', def_val: 'true')
        COVFN_DISABLED = cachedCommitPragma(pragma: 'Skip-fnbullseye', def_val: 'true')
        REPO_FILE_URL = repoFileUrl(env.REPO_FILE_URL)
        SCONS_FAULTS_ARGS = sconsArgs()
    }

    options {
        // preserve stashes so that jobs can be started at the test stage
        preserveStashes(buildCount: 5)
        ansiColor('xterm')
        buildDiscarder(logRotator(artifactDaysToKeepStr: '100', daysToKeepStr: '730'))
    }

    parameters {
        string(name: 'BuildPriority',
               /* groovylint-disable-next-line UnnecessaryGetter */
               defaultValue: getPriority(),
               description: 'Priority of this build.  DO NOT USE WITHOUT PERMISSION.')
        string(name: 'TestTag',
               defaultValue: '',
               description: 'Test-tag to use for this run (i.e. pr, daily_regression, full_regression, etc.)')
        // string(name: 'TestNvme',
        //        defaultValue: '',
        //        description: 'The launch.py --nvme argument to use for the Functional test ' +
        //                     'stages of this run (i.e. auto, auto_md_on_ssd, auto:-3DNAND, ' +
        //                     '0000:81:00.0, etc.).  Does not apply to MD on SSD stages.')
        string(name: 'BuildType',
               defaultValue: '',
               description: 'Type of build.  Passed to scons as BUILD_TYPE.  (I.e. dev, release, debug, etc.).  ' +
                            'Defaults to release on an RC or dev otherwise.')
        string(name: 'TestRepeat',
               defaultValue: '',
               description: 'Test-repeat to use for this run.  Specifies the ' +
                            'number of times to repeat each functional test. ' +
                            'CAUTION: only use in combination with a reduced ' +
                            'number of tests specified with the TestTag ' +
                            'parameter.')
        string(name: 'TestProvider',
               defaultValue: '',
               description: 'Test-provider to use for the non-Provider Functional Hardware test ' +
                            'stages.  Specifies the default provider to use the daos_server ' +
                            'config file when running functional tests (the launch.py ' +
                            '--provider argument; i.e. "ucx+dc_x", "ofi+verbs", "ofi+tcp")')
        booleanParam(name: 'CI_SKIP_CANCEL_PREV_BUILD',
                     defaultValue: false,
                     description: 'Do not cancel previous build.')
        booleanParam(name: 'CI_BUILD_PACKAGES_ONLY',
                     defaultValue: false,
                     description: 'Only build RPM and DEB packages, Skip unit tests.')
        string(name: 'CI_RPM_TEST_VERSION',
               defaultValue: '',
               description: 'Package version to use instead of building. example: 1.3.103-1, 1.2-2')
        // TODO: add parameter support for per-distro CI_PR_REPOS
        string(name: 'CI_PR_REPOS',
               defaultValue: '',
               description: 'Additional repository used for locating packages for the build and ' +
                            'test nodes, in the project@PR-number[:build] format.')
        string(name: 'CI_HARDWARE_DISTRO',
               defaultValue: '',
               description: 'Distribution to use for CI Hardware Tests')
        string(name: 'CI_EL8_TARGET',
               defaultValue: '',
               description: 'Image to used for EL 8 CI tests.  I.e. el8, el8.3, etc.')
        string(name: 'CI_EL9_TARGET',
               defaultValue: '',
               description: 'Image to used for EL 9 CI tests.  I.e. el9, el9.1, etc.')
        string(name: 'CI_LEAP15_TARGET',
               defaultValue: '',
               description: 'Image to use for OpenSUSE Leap CI tests.  I.e. leap15, leap15.2, etc.')
        string(name: 'CI_UBUNTU20.04_TARGET',
               defaultValue: '',
               description: 'Image to used for Ubuntu 20 CI tests.  I.e. ubuntu20.04, etc.')
        booleanParam(name: 'CI_RPM_el8_NOBUILD',
                     defaultValue: false,
                     description: 'Do not build RPM packages for EL 8')
        booleanParam(name: 'CI_RPM_el9_NOBUILD',
                     defaultValue: false,
                     description: 'Do not build RPM packages for EL 9')
        booleanParam(name: 'CI_RPM_leap15_NOBUILD',
                     defaultValue: false,
                     description: 'Do not build RPM packages for Leap 15')
        booleanParam(name: 'CI_DEB_Ubuntu20_NOBUILD',
                     defaultValue: false,
                     description: 'Do not build DEB packages for Ubuntu 20')
        booleanParam(name: 'CI_el8_NOBUILD',
                     defaultValue: false,
                     description: 'Do not build on EL 8')
        booleanParam(name: 'CI_leap15_NOBUILD',
                     defaultValue: false,
                     description: 'Do not build on Leap 15')
        booleanParam(name: 'CI_ALLOW_UNSTABLE_TEST',
                     defaultValue: false,
                     description: 'Continue testing if a previous stage is Unstable')
        booleanParam(name: 'CI_UNIT_TEST',
                     defaultValue: true,
                     description: 'Run the Unit Test on EL 8 test stage')
        booleanParam(name: 'CI_NLT_TEST',
                     defaultValue: true,
                     description: 'Run the NLT test stage')
        booleanParam(name: 'CI_UNIT_TEST_MEMCHECK',
                     defaultValue: true,
                     description: 'Run the Unit Test with memcheck on EL 8 test stage')
        booleanParam(name: 'CI_FI_el8_TEST',
                     defaultValue: true,
                     description: 'Run the Fault injection testing on EL 8 test stage')
        booleanParam(name: 'CI_TEST_EL8_RPMs',
                     defaultValue: true,
                     description: 'Run the Test RPMs on EL 8 test stage')
        booleanParam(name: 'CI_TEST_LEAP15_RPMs',
                     defaultValue: true,
                     description: 'Run the Test RPMs on Leap 15 test stage')
        booleanParam(name: 'CI_MORE_FUNCTIONAL_PR_TESTS',
                     defaultValue: false,
                     description: 'Enable more distros for functional CI tests')
        booleanParam(name: 'CI_FUNCTIONAL_el8_VALGRIND_TEST',
                     defaultValue: false,
                     description: 'Run the Functional on EL 8 with Valgrind test stage')
        booleanParam(name: 'CI_FUNCTIONAL_el8_TEST',
                     defaultValue: true,
                     description: 'Run the Functional on EL 8 test stage')
        booleanParam(name: 'CI_FUNCTIONAL_el9_TEST',
                     defaultValue: true,
                     description: 'Run the Functional on EL 9 test stage')
        booleanParam(name: 'CI_FUNCTIONAL_leap15_TEST',
                     defaultValue: true,
                     description: 'Run the Functional on Leap 15 test stage' +
                                  '  Requires CI_MORE_FUNCTIONAL_PR_TESTS')
        booleanParam(name: 'CI_FUNCTIONAL_ubuntu20_TEST',
                     defaultValue: false,
                     description: 'Run the Functional on Ubuntu 20.04 test stage' +
                                  '  Requires CI_MORE_FUNCTIONAL_PR_TESTS')
        booleanParam(name: 'CI_medium_TEST',
                     defaultValue: true,
                     description: 'Run the Functional Hardware Medium test stage')
        booleanParam(name: 'CI_medium_md_on_ssd_TEST',
                     defaultValue: true,
                     description: 'Run the Functional Hardware Medium MD on SSD test stage')
        booleanParam(name: 'CI_medium_vmd_TEST',
                     defaultValue: true,
                     description: 'Run the Functional Hardware Medium VMD test stage')
        booleanParam(name: 'CI_medium_verbs_provider_TEST',
                     defaultValue: true,
                     description: 'Run the Functional Hardware Medium Verbs Provider test stage')
        booleanParam(name: 'CI_medium_verbs_provider_md_on_ssd_TEST',
                     defaultValue: true,
                     description: 'Run the Functional Hardware Medium Verbs Provider MD on SSD test stage')
        booleanParam(name: 'CI_medium_ucx_provider_TEST',
                     defaultValue: true,
                     description: 'Run the Functional Hardware Medium UCX Provider test stage')
        booleanParam(name: 'CI_large_TEST',
                     defaultValue: true,
                     description: 'Run the Functional Hardware Large test stage')
        booleanParam(name: 'CI_large_md_on_ssd_TEST',
                     defaultValue: true,
                     description: 'Run the Functional Hardware Large MD on SSD test stage')
        string(name: 'CI_UNIT_VM1_LABEL',
               defaultValue: 'ci_vm1',
               description: 'Label to use for 1 VM node unit and RPM tests')
        string(name: 'CI_UNIT_VM1_NVME_LABEL',
               defaultValue: 'ci_ssd_vm1',
               description: 'Label to use for 1 VM node unit tests that need NVMe')
        string(name: 'FUNCTIONAL_VM_LABEL',
               defaultValue: 'ci_vm9',
               description: 'Label to use for 9 VM functional tests')
        string(name: 'CI_NLT_1_LABEL',
               defaultValue: 'ci_nlt_1',
               description: 'Label to use for NLT tests')
        string(name: 'FUNCTIONAL_HARDWARE_MEDIUM_LABEL',
               defaultValue: 'ci_nvme5',
               description: 'Label to use for the Functional Hardware Medium (MD on SSD) stages')
        string(name: 'FUNCTIONAL_HARDWARE_MEDIUM_VERBS_PROVIDER_LABEL',
               defaultValue: 'ci_nvme5',
               description: 'Label to use for 5 node Functional Hardware Medium Verbs Provider (MD on SSD) stages')
        string(name: 'FUNCTIONAL_HARDWARE_MEDIUM_VMD_LABEL',
               defaultValue: 'ci_vmd5',
               description: 'Label to use for the Functional Hardware Medium VMD stage')
        string(name: 'FUNCTIONAL_HARDWARE_MEDIUM_UCX_PROVIDER_LABEL',
               defaultValue: 'ci_ofed5',
               description: 'Label to use for 5 node Functional Hardware Medium UCX Provider stage')
        string(name: 'FUNCTIONAL_HARDWARE_LARGE_LABEL',
               defaultValue: 'ci_nvme9',
               description: 'Label to use for 9 node Functional Hardware Large (MD on SSD) stages')
        string(name: 'CI_STORAGE_PREP_LABEL',
               defaultValue: '',
               description: 'Label for cluster to do a DAOS Storage Preparation')
        string(name: 'CI_PROVISIONING_POOL',
               defaultValue: '',
               description: 'The pool of images to provision test nodes from')
        string(name: 'CI_BUILD_DESCRIPTION',
               defaultValue: '',
               description: 'A description of the build')
        string(name: 'CI_SCONS_ARGS',
               defaultValue: '',
               description: 'Arguments for scons when building DAOS')
    }

    stages {
        stage('Set Description') {
            steps {
                script {
                    if (params.CI_BUILD_DESCRIPTION) {
                        buildDescription params.CI_BUILD_DESCRIPTION
                    }
                }
            }
        }
        stage('Prepare Environment Variables') {
            // TODO: Could/should these be moved to the environment block?
            parallel {
                stage('Get Commit Message') {
                    steps {
                        pragmasToEnv()
                        update_default_commit_pragmas()
                    }
                }
                stage('Determine Release Branch') {
                    steps {
                        script {
                            env.RELEASE_BRANCH = releaseBranch()
                            echo 'Release branch == ' + env.RELEASE_BRANCH
                        }
                    }
                }
            }
        }
        stage('Check PR') {
            when { changeRequest() }
            parallel {
                stage('Branch name check') {
                    when { changeRequest() }
                    steps {
                        script {
                            if (env.CHANGE_ID.toInteger() > 9742 && !env.CHANGE_BRANCH.contains('/')) {
                                error('Your PR branch name does not follow the rules. Please rename it ' +
                                      'according to the rules described here: ' +
                                      'https://daosio.atlassian.net/l/cp/UP1sPTvc#branch_names.  ' +
                                      'Once you have renamed your branch locally to match the ' +
                                      'format, close this PR and open a new one using the newly renamed ' +
                                      'local branch.')
                            }
                        }
                    }
                }
            } // parallel
        } // stage('Check PR')
        stage('Cancel Previous Builds') {
            when {
                beforeAgent true
                expression { !paramsValue('CI_SKIP_CANCEL_PREV_BUILD', false)  && !skipStage() }
            }
            steps {
                cancelPreviousBuilds()
            }
        }
        stage('Pre-build') {
            when {
                beforeAgent true
                expression { !skipStage() }
            }
            parallel {
                stage('Python Bandit check') {
                    when {
                        beforeAgent true
                        expression { !skipStage() }
                    }
                    agent {
                        dockerfile {
                            filename 'utils/docker/Dockerfile.code_scanning'
                            label 'docker_runner'
                            additionalBuildArgs dockerBuildArgs(add_repos: false) +
                                                ' --build-arg FVERSION=37'
                        }
                    }
                    steps {
                        job_step_update(pythonBanditCheck())
                    }
                    post {
                        always {
                            // Bandit will have empty results if it does not
                            // find any issues.
                            junit testResults: 'bandit.xml',
                                  allowEmptyResults: true
                            job_status_update()
                        }
                    }
                } // stage('Python Bandit check')
            }
        }
        stage('Build') {
            /* Don't use failFast here as whilst it avoids using extra resources
             * and gives faster results for PRs it's also on for master where we
             * do want complete results in the case of partial failure
             */
            //failFast true
            when {
                beforeAgent true
<<<<<<< HEAD
                expression { !skipStage() && checkoutScm(withSubmodules: true) }
=======
                expression { !skipStage() && checkoutScm withSubmodules: true }
>>>>>>> 2d7c30b5
            }
            parallel {
                stage('Build RPM on EL 8') {
                    when {
                        beforeAgent true
                        expression { !skipStage() }
                    }
                    agent {
                        dockerfile {
                            filename 'utils/rpms/packaging/Dockerfile.mockbuild'
                            label 'docker_runner'
                            args '--group-add mock'     +
                                 ' --cap-add=SYS_ADMIN' +
                                 ' --privileged=true'   +
                                 ' -v /scratch:/scratch'
                            additionalBuildArgs dockerBuildArgs()
                        }
                    }
                    steps {
                        job_step_update(buildRpm())
                    }
                    post {
                        success {
                            fixup_rpmlintrc()
                            buildRpmPost condition: 'success', rpmlint: true
                        }
                        unstable {
                            buildRpmPost condition: 'unstable'
                        }
                        failure {
                            buildRpmPost condition: 'failure'
                        }
                        unsuccessful {
                            buildRpmPost condition: 'unsuccessful'
                        }
                        cleanup {
                            buildRpmPost condition: 'cleanup'
                            job_status_update()
                        }
                    }
                }
                stage('Build RPM on EL 9') {
                    when {
                        beforeAgent true
                        expression { !skipStage() }
                    }
                    agent {
                        dockerfile {
                            filename 'utils/rpms/packaging/Dockerfile.mockbuild'
                            label 'docker_runner'
                            args '--group-add mock'     +
                                 ' --cap-add=SYS_ADMIN' +
                                 ' -v /scratch:/scratch'
                            additionalBuildArgs dockerBuildArgs()
                        }
                    }
                    steps {
                        job_step_update(buildRpm())
                    }
                    post {
                        success {
                            fixup_rpmlintrc()
                            buildRpmPost condition: 'success', rpmlint: true
                        }
                        unstable {
                            buildRpmPost condition: 'unstable'
                        }
                        failure {
                            buildRpmPost condition: 'failure'
                        }
                        unsuccessful {
                            buildRpmPost condition: 'unsuccessful'
                        }
                        cleanup {
                            buildRpmPost condition: 'cleanup'
                            job_status_update()
                        }
                    }
                }
                stage('Build RPM on Leap 15.5') {
                    when {
                        beforeAgent true
                        expression { !skipStage() }
                    }
                    agent {
                        dockerfile {
                            filename 'utils/rpms/packaging/Dockerfile.mockbuild'
                            label 'docker_runner'
                            args '--group-add mock'     +
                                 ' --cap-add=SYS_ADMIN' +
                                 ' --privileged=true'   +
                                 ' -v /scratch:/scratch'
                            additionalBuildArgs dockerBuildArgs() +
                                '--build-arg FVERSION=37'
                        }
                    }
                    steps {
                        job_step_update(buildRpm())
                    }
                    post {
                        success {
                            fixup_rpmlintrc()
                            buildRpmPost condition: 'success', rpmlint: true
                        }
                        unstable {
                            buildRpmPost condition: 'unstable'
                        }
                        failure {
                            buildRpmPost condition: 'failure'
                        }
                        unsuccessful {
                            buildRpmPost condition: 'unsuccessful'
                        }
                        cleanup {
                            buildRpmPost condition: 'cleanup'
                            job_status_update()
                        }
                    }
                }
                /* This stage is commented out until it can be replaced
                with code for building the current Ubuntu release. */
                stage('Build DEB on Ubuntu 20.04') {
                    when {
                        beforeAgent true
                        // expression { !skipStage() }
                        expression { false }
                    }
                    agent {
                        dockerfile {
                            filename 'utils/rpms/packaging/Dockerfile.ubuntu'
                            label 'docker_runner'
                            args '--cap-add=SYS_ADMIN'
                            additionalBuildArgs dockerBuildArgs()
                        }
                    }
                    steps {
                        job_step_update(buildRpm())
                    }
                    post {
                        success {
                            buildRpmPost condition: 'success'
                        }
                        unstable {
                            buildRpmPost condition: 'unstable'
                        }
                        failure {
                            buildRpmPost condition: 'failure'
                        }
                        unsuccessful {
                            buildRpmPost condition: 'unsuccessful'
                        }
                        cleanup {
                            buildRpmPost condition: 'cleanup'
                            job_status_update()
                        }
                    }
                }
                stage('Build on EL 8') {
                    when {
                        beforeAgent true
<<<<<<< HEAD
			expression { !skipStage() }
=======
                        expression { !params.CI_el8_NOBUILD && !skipStage() }
>>>>>>> 2d7c30b5
                    }
                    agent {
                        dockerfile {
                            filename 'utils/docker/Dockerfile.el.8'
                            label 'docker_runner'
                            additionalBuildArgs dockerBuildArgs(repo_type: 'stable',
                                                                parallel_build: true,
                                                                deps_build: true) +
                                                " -t ${sanitized_JOB_NAME()}-el8"
                        }
                    }
                    steps {
                        job_step_update(
                            sconsBuild(parallel_build: true,
                                       stash_files: 'ci/test_files_to_stash.txt',
                                       build_deps: 'no',
                                       stash_opt: true,
                                       scons_args: sconsArgs() +
                                                  ' PREFIX=/opt/daos TARGET_TYPE=release'))
                    }
                    post {
                        unsuccessful {
                            sh '''if [ -f config.log ]; then
                                      mv config.log config.log-el8-gcc
                                  fi'''
                            archiveArtifacts artifacts: 'config.log-el8-gcc',
                                             allowEmptyArchive: true
                        }
                        cleanup {
                            job_status_update()
                        }
                    }
                }
                stage('Build on Leap 15.5 with Intel-C and TARGET_PREFIX') {
                    when {
                        beforeAgent true
                        expression { !params.CI_leap15_NOBUILD &&  !skipStage() }
                    }
                    agent {
                        dockerfile {
                            filename 'utils/docker/Dockerfile.leap.15'
                            label 'docker_runner'
                            additionalBuildArgs dockerBuildArgs(repo_type: 'stable',
                                                                parallel_build: true,
                                                                deps_build: true) +
                                                " -t ${sanitized_JOB_NAME()}-leap15" +
                                                ' --build-arg COMPILER=icc'
                        }
                    }
                    steps {
                        job_step_update(
                            sconsBuild(parallel_build: true,
                                       scons_args: sconsFaultsArgs() +
                                                   ' PREFIX=/opt/daos TARGET_TYPE=release',
                                       build_deps: 'no'))
                    }
                    post {
                        unsuccessful {
                            sh '''if [ -f config.log ]; then
                                      mv config.log config.log-leap15-intelc
                                  fi'''
                            archiveArtifacts artifacts: 'config.log-leap15-intelc',
                                             allowEmptyArchive: true
                        }
                        cleanup {
                            job_status_update()
                        }
                    }
                }
            }
        }
        stage('Unit Tests') {
            when {
                beforeAgent true
                expression { !skipStage() }
            }
            parallel {
                stage('Unit Test on EL 8.8') {
                    when {
                        beforeAgent true
                        expression { !skipStage() }
                    }
                    agent {
                        label cachedCommitPragma(pragma: 'VM1-label', def_val: params.CI_UNIT_VM1_LABEL)
                    }
                    steps {
                        job_step_update(
                            unitTest(timeout_time: 60,
                                     unstash_opt: true,
                                     inst_repos: prRepos(),
                                     inst_rpms: unitPackages()))
                    }
                    post {
                        always {
                            unitTestPost artifacts: ['unit_test_logs/']
                            job_status_update()
                        }
                    }
                }
                stage('Unit Test bdev on EL 8.8') {
                    when {
                        beforeAgent true
                        expression { !skipStage() }
                    }
                    agent {
                        label params.CI_UNIT_VM1_NVME_LABEL
                    }
                    steps {
                        job_step_update(
                            unitTest(timeout_time: 60,
                                     unstash_opt: true,
                                     inst_repos: prRepos(),
                                     inst_rpms: unitPackages()))
                    }
                    post {
                        always {
                            unitTestPost artifacts: ['unit_test_bdev_logs/']
                            job_status_update()
                        }
                    }
                }
                stage('NLT on EL 8.8') {
                    when {
                        beforeAgent true
                        expression { params.CI_NLT_TEST && !skipStage() }
                    }
                    agent {
                        label params.CI_NLT_1_LABEL
                    }
                    steps {
                        job_step_update(
                            unitTest(timeout_time: 60,
                                     inst_repos: prRepos(),
                                     test_script: 'ci/unit/test_nlt.sh',
                                     unstash_opt: true,
                                     unstash_tests: false,
                                     inst_rpms: unitPackages()))
                        // recordCoverage(tools: [[parser: 'COBERTURA', pattern:'nltir.xml']],
                        //                 skipPublishingChecks: true,
                        //                 id: 'tlc', name: 'Fault Injection Interim Report')
                        stash(name:'nltr', includes:'nltr.json', allowEmpty: true)
                    }
                    post {
                        always {
                            unitTestPost artifacts: ['nlt_logs/'],
                                         testResults: 'nlt-junit.xml',
                                         always_script: 'ci/unit/test_nlt_post.sh',
                                         valgrind_stash: 'el8-gcc-nlt-memcheck'
                            recordIssues enabledForFailure: true,
                                         failOnError: false,
                                         ignoreQualityGate: true,
                                         name: 'NLT server leaks',
                                         qualityGates: [[threshold: 1, type: 'TOTAL', unstable: true]],
                                         tool: issues(pattern: 'nlt-server-leaks.json',
                                           name: 'NLT server results',
                                           id: 'NLT_server')
                            job_status_update()
                        }
                    }
                }
                stage('Unit Test with memcheck on EL 8.8') {
                    when {
                        beforeAgent true
                        expression { !skipStage() }
                    }
                    agent {
                        label cachedCommitPragma(pragma: 'VM1-label', def_val: params.CI_UNIT_VM1_LABEL)
                    }
                    steps {
                        job_step_update(
                            unitTest(timeout_time: 160,
                                     unstash_opt: true,
                                     ignore_failure: true,
                                     inst_repos: prRepos(),
                                     inst_rpms: unitPackages()))
                    }
                    post {
                        always {
                            unitTestPost artifacts: ['unit_test_memcheck_logs.tar.gz',
                                                     'unit_test_memcheck_logs/**/*.log'],
                                         valgrind_stash: 'el8-gcc-unit-memcheck'
                            job_status_update()
                        }
                    }
                } // stage('Unit Test with memcheck on EL 8.8')
                stage('Unit Test bdev with memcheck on EL 8.8') {
                    when {
                        beforeAgent true
                        expression { !skipStage() }
                    }
                    agent {
                        label params.CI_UNIT_VM1_NVME_LABEL
                    }
                    steps {
                        job_step_update(
                            unitTest(timeout_time: 180,
                                     unstash_opt: true,
                                     ignore_failure: true,
                                     inst_repos: prRepos(),
                                     inst_rpms: unitPackages()))
                    }
                    post {
                        always {
                            unitTestPost artifacts: ['unit_test_memcheck_bdev_logs.tar.gz',
                                                     'unit_test_memcheck_bdev_logs/**/*.log'],
                                         valgrind_stash: 'el8-gcc-unit-memcheck-bdev'
                            job_status_update()
                        }
                    }
                } // stage('Unit Test bdev with memcheck on EL 8')
            }
        }
        stage('Test') {
            when {
                beforeAgent true
                expression { !skipStage() }
            }
            parallel {
                stage('Functional on EL 8.8 with Valgrind') {
                    when {
                        beforeAgent true
                        expression { !skipStage() }
                    }
                    agent {
                        label params.CI_FUNCTIONAL_VM9_LABEL
                    }
                    steps {
                        job_step_update(
                            functionalTest(
                                inst_repos: daosRepos(),
                                inst_rpms: functionalPackages(1, next_version(), 'tests-internal'),
                                test_function: 'runTestFunctionalV2'))
                    }
                    post {
                        always {
                            functionalTestPostV2()
                            job_status_update()
                        }
                    }
                } // stage('Functional on EL 8.8 with Valgrind')
                stage('Functional on EL 8.8') {
                    when {
                        beforeAgent true
                        expression { !skipStage() }
                    }
                    agent {
                        label vm9_label('EL8')
                    }
                    steps {
                        job_step_update(
                            functionalTest(
                                inst_repos: daosRepos(),
                                    inst_rpms: functionalPackages(1, next_version(), 'tests-internal'),
                                    test_function: 'runTestFunctionalV2'))
                    }
                    post {
                        always {
                            functionalTestPostV2()
                            job_status_update()
                        }
                    }
                } // stage('Functional on EL 8.8')
                stage('Functional on EL 9') {
                    when {
                        beforeAgent true
                        expression { !skipStage() }
                    }
                    agent {
                        label vm9_label('EL9')
                    }
                    steps {
                        job_step_update(
                            functionalTest(
                                inst_repos: daosRepos(),
                                    inst_rpms: functionalPackages(1, next_version(), 'tests-internal'),
                                    test_function: 'runTestFunctionalV2'))
                    }
                    post {
                        always {
                            functionalTestPostV2()
                            job_status_update()
                        }
                    }
                } // stage('Functional on EL 9')
                stage('Functional on Leap 15.6') {
                    when {
                        beforeAgent true
                        expression { !skipStage() }
                    }
                    agent {
                        label vm9_label('Leap15')
                    }
                    steps {
                        job_step_update(
                            functionalTest(
                                inst_repos: daosRepos(),
                                inst_rpms: functionalPackages(1, next_version(), 'tests-internal'),
                                test_function: 'runTestFunctionalV2',
                                image_version: 'leap15.6'))
                    }
                    post {
                        always {
                            functionalTestPostV2()
                            job_status_update()
                        }
                    } // post
                } // stage('Functional on Leap 15.6')
                stage('Functional on Ubuntu 20.04') {
                    when {
                        beforeAgent true
                        expression { !skipStage() }
                    }
                    agent {
                        label vm9_label('Ubuntu')
                    }
                    steps {
                        job_step_update(
                            functionalTest(
                                inst_repos: daosRepos(),
                                inst_rpms: functionalPackages(1, next_version(), 'tests-internal'),
                                test_function: 'runTestFunctionalV2'))
                    }
                    post {
                        always {
                            functionalTestPostV2()
                            job_status_update()
                        }
                    } // post
                } // stage('Functional on Ubuntu 20.04')
                stage('Fault injection testing on EL 8.8') {
                    when {
                        beforeAgent true
                        expression { !skipStage() }
                    }
                    agent {
                        dockerfile {
                            filename 'utils/docker/Dockerfile.el.8'
                            label 'docker_runner'
                            additionalBuildArgs dockerBuildArgs(repo_type: 'stable',
                                                                parallel_build: true,
                                                                deps_build: true)
                            args '--tmpfs /mnt/daos_0'
                        }
                    }
                    steps {
                        job_step_update(
                            sconsBuild(parallel_build: true,
                                       scons_args: 'PREFIX=/opt/daos TARGET_TYPE=release BUILD_TYPE=debug',
                                       build_deps: 'no'))
                        job_step_update(nlt_test())
                        // recordCoverage(tools: [[parser: 'COBERTURA', pattern:'nltr.xml']],
                        //                skipPublishingChecks: true,
                        //                id: 'fir', name: 'Fault Injection Report')
                    }
                    post {
                        always {
                            discoverGitReferenceBuild referenceJob: 'daos-stack/daos/master',
                                                      scm: 'daos-stack/daos',
                                                      requiredResult: hudson.model.Result.UNSTABLE
                            recordIssues enabledForFailure: true,
                                         failOnError: false,
                                         ignoreQualityGate: true,
                                         qualityGates: [[threshold: 1, type: 'TOTAL_ERROR'],
                                                        [threshold: 1, type: 'TOTAL_HIGH'],
                                                        [threshold: 1, type: 'NEW_NORMAL', unstable: true],
                                                        [threshold: 1, type: 'NEW_LOW', unstable: true]],
                                         tools: [issues(pattern: 'nlt-errors.json',
                                                        name: 'Fault injection issues',
                                                        id: 'Fault_Injection'),
                                                 issues(pattern: 'nlt-client-leaks.json',
                                                        name: 'Fault injection leaks',
                                                        id: 'NLT_client')]
                            junit testResults: 'nlt-junit.xml'
                            stash name: 'fault-inject-valgrind',
                                  includes: '*.memcheck.xml',
                                  allowEmpty: true
                            archiveArtifacts artifacts: 'nlt_logs/el8.fault-injection/',
                                             allowEmptyArchive: true
                            job_status_update()
                        }
                    }
                } // stage('Fault injection testing on EL 8.8')
                stage('Test RPMs on EL 8.6') {
                    when {
                        beforeAgent true
                        expression { params.CI_TEST_EL8_RPMs && !skipStage() }
                    }
                    agent {
                        label params.CI_UNIT_VM1_LABEL
                    }
                    steps {
                        job_step_update(
                            testRpm(inst_repos: daosRepos(),
                                    daos_pkg_version: daosPackagesVersion(next_version()))
                        )
                    }
                    post {
                        always {
                            rpm_test_post(env.STAGE_NAME, env.NODELIST)
                        }
                    }
                } // stage('Test RPMs on EL 8.6')
                stage('Test RPMs on Leap 15.5') {
                    when {
                        beforeAgent true
                        expression { params.CI_TEST_LEAP15_RPMs && !skipStage() }
                    }
                    agent {
                        label params.CI_UNIT_VM1_LABEL
                    }
                    steps {
                        /* neither of these work as FTest strips the first node
                           out of the pool requiring 2 node clusters at minimum
                         * additionally for this use-case, can't override
                           ftest_arg with this :-(
                        script {
                            'Test RPMs on Leap 15.5': getFunctionalTestStage(
                                name: 'Test RPMs on Leap 15.5',
                                pragma_suffix: '',
                                label: params.CI_UNIT_VM1_LABEL,
                                next_version: next_version(),
                                stage_tags: '',
                                default_tags: 'test_daos_management',
                                nvme: 'auto',
                                run_if_pr: true,
                                run_if_landing: true,
                                job_status: job_status_internal
                            )
                        }
                           job_step_update(
                            functionalTest(
                                test_tag: 'test_daos_management',
                                ftest_arg: '--yaml_extension single_host',
                                inst_repos: daosRepos(),
                                inst_rpms: functionalPackages(1, next_version(), 'tests-internal'),
                                test_function: 'runTestFunctionalV2'))
                    }
                    post {
                        always {
                            functionalTestPostV2()
                            job_status_update()
                        }
                    } */
                        job_step_update(
                            testRpm(inst_repos: daosRepos(),
                                    daos_pkg_version: daosPackagesVersion(next_version()))
                        )
                    }
                    post {
                        always {
                            rpm_test_post(env.STAGE_NAME, env.NODELIST)
                        }
                    }
                } // stage('Test RPMs on Leap 15.5')
            } // parallel
        } // stage('Test')
        stage('Test Storage Prep on EL 8.8') {
            when {
                beforeAgent true
                expression { params.CI_STORAGE_PREP_LABEL != '' }
            }
            agent {
                label params.CI_STORAGE_PREP_LABEL
            }
            steps {
                job_step_update(
                    storagePrepTest(
                        inst_repos: daosRepos(),
                        inst_rpms: functionalPackages(1, next_version(), 'tests-internal')))
            }
            post {
                cleanup {
                    job_status_update()
                }
            }
        } // stage('Test Storage Prep')
        stage('Test Hardware') {
            when {
                beforeAgent true
                expression { !skipStage() }
            }
            steps {
                script {
                    parallel(
                        'Functional Hardware Medium': getFunctionalTestStage(
                            name: 'Functional Hardware Medium',
                            pragma_suffix: '-hw-medium',
                            label: params.FUNCTIONAL_HARDWARE_MEDIUM_LABEL,
                            next_version: next_version(),
                            stage_tags: 'hw,medium,-provider',
                            default_tags: startedByTimer() ? 'pr daily_regression' : 'pr',
                            nvme: 'auto',
                            run_if_pr: true,
                            run_if_landing: false,
                            job_status: job_status_internal
                        ),
                        'Functional Hardware Medium MD on SSD': getFunctionalTestStage(
                            name: 'Functional Hardware Medium MD on SSD',
                            pragma_suffix: '-hw-medium-md-on-ssd',
                            label: params.FUNCTIONAL_HARDWARE_MEDIUM_LABEL,
                            next_version: next_version(),
                            stage_tags: 'hw,medium,-provider',
                            default_tags: startedByTimer() ?
                                'pr,md_on_ssd daily_regression,md_on_ssd' : 'pr,md_on_ssd',
                            nvme: 'auto_md_on_ssd',
                            run_if_pr: false,
                            run_if_landing: false,
                            job_status: job_status_internal
                        ),
                        'Functional Hardware Medium VMD': getFunctionalTestStage(
                            name: 'Functional Hardware Medium VMD',
                            pragma_suffix: '-hw-medium-vmd',
                            label: params.FUNCTIONAL_HARDWARE_MEDIUM_VMD_LABEL,
                            next_version: next_version(),
                            stage_tags: 'hw_vmd,medium',
                            /* groovylint-disable-next-line UnnecessaryGetter */
                            default_tags: startedByTimer() ? 'pr daily_regression' : 'pr',
                            nvme: 'auto',
                            run_if_pr: false,
                            run_if_landing: false,
                            job_status: job_status_internal
                        ),
                        'Functional Hardware Medium Verbs Provider': getFunctionalTestStage(
                            name: 'Functional Hardware Medium Verbs Provider',
                            pragma_suffix: '-hw-medium-verbs-provider',
                            label: params.FUNCTIONAL_HARDWARE_MEDIUM_VERBS_PROVIDER_LABEL,
                            next_version: next_version(),
                            stage_tags: 'hw,medium,provider',
                            default_tags: startedByTimer() ? 'pr daily_regression' : 'pr',
                            default_nvme: 'auto',
                            provider: 'ofi+verbs;ofi_rxm',
                            run_if_pr: true,
                            run_if_landing: false,
                            job_status: job_status_internal
                        ),
                        'Functional Hardware Medium Verbs Provider MD on SSD': getFunctionalTestStage(
                            name: 'Functional Hardware Medium Verbs Provider MD on SSD',
                            pragma_suffix: '-hw-medium-verbs-provider-md-on-ssd',
                            label: params.FUNCTIONAL_HARDWARE_MEDIUM_VERBS_PROVIDER_LABEL,
                            next_version: next_version(),
                            stage_tags: 'hw,medium,provider',
                            default_tags: startedByTimer() ?
                                'pr,md_on_ssd daily_regression,md_on_ssd' : 'pr,md_on_ssd',
                            default_nvme: 'auto_md_on_ssd',
                            provider: 'ofi+verbs;ofi_rxm',
                            run_if_pr: false,
                            run_if_landing: false,
                            job_status: job_status_internal
                        ),
                        'Functional Hardware Medium UCX Provider': getFunctionalTestStage(
                            name: 'Functional Hardware Medium UCX Provider',
                            pragma_suffix: '-hw-medium-ucx-provider',
                            label: params.FUNCTIONAL_HARDWARE_MEDIUM_UCX_PROVIDER_LABEL,
                            next_version: next_version(),
                            stage_tags: 'hw,medium,provider',
                            default_tags: startedByTimer() ? 'pr daily_regression' : 'pr',
                            default_nvme: 'auto',
                            provider: cachedCommitPragma('Test-provider-ucx', 'ucx+ud_x'),
                            run_if_pr: false,
                            run_if_landing: false,
                            job_status: job_status_internal
                        ),
                        'Functional Hardware Large': getFunctionalTestStage(
                            name: 'Functional Hardware Large',
                            pragma_suffix: '-hw-large',
                            label: params.FUNCTIONAL_HARDWARE_LARGE_LABEL,
                            next_version: next_version(),
                            stage_tags: 'hw,large',
                            default_tags: startedByTimer() ? 'pr daily_regression' : 'pr',
                            default_nvme: 'auto',
                            run_if_pr: true,
                            run_if_landing: false,
                            job_status: job_status_internal
                        ),
                        'Functional Hardware Large MD on SSD': getFunctionalTestStage(
                            name: 'Functional Hardware Large MD on SSD',
                            pragma_suffix: '-hw-large-md-on-ssd',
                            label: params.FUNCTIONAL_HARDWARE_LARGE_LABEL,
                            next_version: next_version(),
                            stage_tags: 'hw,large',
                            default_tags: startedByTimer() ? 'pr daily_regression' : 'pr',
                            default_nvme: 'auto_md_on_ssd',
                            run_if_pr: false,
                            run_if_landing: false,
                            job_status: job_status_internal
                        ),
                    )
                }
            }
        } // stage('Test Hardware')
    } // stages
    post {
        always {
            valgrindReportPublish valgrind_stashes: ['el8-gcc-nlt-memcheck',
                                                     'el8-gcc-unit-memcheck',
                                                     'fault-inject-valgrind']
            job_status_update('final_status')
            jobStatusWrite(job_status_internal)
        }
        unsuccessful {
            notifyBrokenBranch branches: target_branch
        }
    } // post
}<|MERGE_RESOLUTION|>--- conflicted
+++ resolved
@@ -467,11 +467,7 @@
             //failFast true
             when {
                 beforeAgent true
-<<<<<<< HEAD
-                expression { !skipStage() && checkoutScm(withSubmodules: true) }
-=======
                 expression { !skipStage() && checkoutScm withSubmodules: true }
->>>>>>> 2d7c30b5
             }
             parallel {
                 stage('Build RPM on EL 8') {
@@ -632,11 +628,7 @@
                 stage('Build on EL 8') {
                     when {
                         beforeAgent true
-<<<<<<< HEAD
-			expression { !skipStage() }
-=======
                         expression { !params.CI_el8_NOBUILD && !skipStage() }
->>>>>>> 2d7c30b5
                     }
                     agent {
                         dockerfile {
