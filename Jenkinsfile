#!/usr/bin/groovy
/* Copyright (C) 2019-2020 Intel Corporation
 * All rights reserved.
 *
 * Redistribution and use in source and binary forms, with or without
 * modification, are permitted for any purpose (including commercial purposes)
 * provided that the following conditions are met:
 *
 * 1. Redistributions of source code must retain the above copyright notice,
 *    this list of conditions, and the following disclaimer.
 *
 * 2. Redistributions in binary form must reproduce the above copyright notice,
 *    this list of conditions, and the following disclaimer in the
 *    documentation and/or materials provided with the distribution.
 *
 * 3. In addition, redistributions of modified forms of the source or binary
 *    code must carry prominent notices stating that the original code was
 *    changed and the date of the change.
 *
 *  4. All publications or advertising materials mentioning features or use of
 *     this software are asked, but not required, to acknowledge that it was
 *     developed by Intel Corporation and credit the contributors.
 *
 * 5. Neither the name of Intel Corporation, nor the name of any Contributor
 *    may be used to endorse or promote products derived from this software
 *    without specific prior written permission.
 *
 * THIS SOFTWARE IS PROVIDED BY THE COPYRIGHT HOLDERS AND CONTRIBUTORS "AS IS"
 * AND ANY EXPRESS OR IMPLIED WARRANTIES, INCLUDING, BUT NOT LIMITED TO, THE
 * IMPLIED WARRANTIES OF MERCHANTABILITY AND FITNESS FOR A PARTICULAR PURPOSE
 * ARE DISCLAIMED. IN NO EVENT SHALL THE COPYRIGHT HOLDER BE LIABLE FOR ANY
 * DIRECT, INDIRECT, INCIDENTAL, SPECIAL, EXEMPLARY, OR CONSEQUENTIAL DAMAGES
 * (INCLUDING, BUT NOT LIMITED TO, PROCUREMENT OF SUBSTITUTE GOODS OR SERVICES;
 * LOSS OF USE, DATA, OR PROFITS; OR BUSINESS INTERRUPTION) HOWEVER CAUSED AND
 * ON ANY THEORY OF LIABILITY, WHETHER IN CONTRACT, STRICT LIABILITY, OR TORT
 * (INCLUDING NEGLIGENCE OR OTHERWISE) ARISING IN ANY WAY OUT OF THE USE OF
 * THIS SOFTWARE, EVEN IF ADVISED OF THE POSSIBILITY OF SUCH DAMAGE.
 */
// To use a test branch (i.e. PR) until it lands to master
// I.e. for testing library changes
//@Library(value="pipeline-lib@your_branch") _


def arch = ""
def sanitized_JOB_NAME = JOB_NAME.toLowerCase().replaceAll('/', '-').replaceAll('%2f', '-')

def daos_packages_version = ""
def el7_component_repos = ""
def component_repos = ""
def daos_repo = "daos@${env.BRANCH_NAME}:${env.BUILD_NUMBER}"
def el7_daos_repos = el7_component_repos + ' ' + component_repos + ' ' + daos_repo
def functional_rpms  = "--exclude openmpi openmpi3 hwloc ndctl spdk-tools " +
                       "ior-hpc-cart-4-daos-0 mpich-autoload-cart-4-daos-0 " +
                       "romio-tests-cart-4-daos-0 hdf5-tests-cart-4-daos-0 " +
                       "mpi4py-tests-cart-4-daos-0 testmpio-cart-4-daos-0"

def rpm_test_pre = '''if git show -s --format=%B | grep "^Skip-test: true"; then
                          exit 0
                      fi
                      nodelist=(${NODELIST//,/ })
                      scp -i ci_key src/tests/ftest/data/daos_server_baseline.yaml \
                                    jenkins@${nodelist[0]}:/tmp
                      scp -i ci_key src/tests/ftest/data/daos_agent_baseline.yaml \
                                    jenkins@${nodelist[0]}:/tmp
                      ssh -i ci_key jenkins@${nodelist[0]} "set -ex\n'''

def rpm_test_daos_test = '''me=\\\$(whoami)
                            for dir in server agent; do
                                sudo mkdir /var/run/daos_\\\$dir
                                sudo chmod 0755 /var/run/daos_\\\$dir
                                sudo chown \\\$me:\\\$me /var/run/daos_\\\$dir
                            done
                            sudo mkdir /tmp/daos_sockets
                            sudo chmod 0755 /tmp/daos_sockets
                            sudo chown \\\$me:\\\$me /tmp/daos_sockets
                            sudo mkdir -p /mnt/daos
                            sudo mount -t tmpfs -o size=16777216k tmpfs /mnt/daos
                            sed -i -e \\\"/^access_points:/s/example/\\\$(hostname -s)/\\\" /tmp/daos_server_baseline.yaml
                            sed -i -e \\\"/^access_points:/s/example/\\\$(hostname -s)/\\\" /tmp/daos_agent_baseline.yaml
                            sudo cp /tmp/daos_server_baseline.yaml /usr/etc/daos_server.yml
                            sudo cp /tmp/daos_agent_baseline.yaml /usr/etc/daos_agent.yml
                            cat /usr/etc/daos_server.yml
                            cat /usr/etc/daos_agent.yml
                            module load mpi/openmpi3-x86_64
                            coproc orterun -np 1 -H \\\$HOSTNAME --enable-recovery daos_server --debug --config /usr/etc/daos_server.yml start -t 1 -i --recreate-superblocks
                            trap 'set -x; kill -INT \\\$COPROC_PID' EXIT
                            line=\"\"
                            while [[ \"\\\$line\" != *started\\\\ on\\\\ rank\\\\ 0* ]]; do
                                read line <&\\\${COPROC[0]}
                                echo \"Server stdout: \\\$line\"
                            done
                            echo \"Server started!\"
                            daos_agent -o /usr/etc/daos_agent.yml -i &
                            AGENT_PID=\\\$!
                            trap 'set -x; kill -INT \\\$AGENT_PID \\\$COPROC_PID' EXIT
                            orterun -np 1 -x OFI_INTERFACE=eth0 daos_test -m'''

// bail out of branch builds that are not on a whitelist
if (!env.CHANGE_ID &&
    (env.BRANCH_NAME != "weekly-testing" &&
     !env.BRANCH_NAME.startsWith("release/") &&
     env.BRANCH_NAME != "master")) {
   currentBuild.result = 'SUCCESS'
   return
}

pipeline {
    agent { label 'lightweight' }

    triggers {
        cron(env.BRANCH_NAME == 'master' ? '0 0 * * *\n' : '' +
             env.BRANCH_NAME == 'weekly-testing' ? 'H 0 * * 6' : '')
    }

    environment {
        GITHUB_USER = credentials('daos-jenkins-review-posting')
        BAHTTPS_PROXY = "${env.HTTP_PROXY ? '--build-arg HTTP_PROXY="' + env.HTTP_PROXY + '" --build-arg http_proxy="' + env.HTTP_PROXY + '"' : ''}"
        BAHTTP_PROXY = "${env.HTTP_PROXY ? '--build-arg HTTPS_PROXY="' + env.HTTPS_PROXY + '" --build-arg https_proxy="' + env.HTTPS_PROXY + '"' : ''}"
        UID = sh(script: "id -u", returnStdout: true)
        BUILDARGS = "$env.BAHTTP_PROXY $env.BAHTTPS_PROXY "                   +
                    "--build-arg NOBUILD=1 --build-arg UID=$env.UID "         +
                    "--build-arg JENKINS_URL=$env.JENKINS_URL "               +
                    "--build-arg CACHEBUST=${currentBuild.startTimeInMillis}"
       QUICKBUILD = commitPragma(pragma: 'Quick-build').contains('true')
        SSH_KEY_ARGS = "-ici_key"
        CLUSH_ARGS = "-o$SSH_KEY_ARGS"
        CART_COMMIT = sh(script: "sed -ne 's/CART *= *\\(.*\\)/\\1/p' utils/build.config",
                         returnStdout: true).trim()
        QUICKBUILD_DEPS = sh(script: "rpmspec -q --define cart_sha1\\ ${env.CART_COMMIT} --srpm --requires utils/rpms/daos.spec 2>/dev/null",
                             returnStdout: true)
    }

    options {
        // preserve stashes so that jobs can be started at the test stage
        preserveStashes(buildCount: 5)
    }

    stages {
        stage('Cancel Previous Builds') {
            when { changeRequest() }
            steps {
                cancelPreviousBuilds()
            }
        }
        stage('Pre-build') {
            when {
                beforeAgent true
                allOf {
                    not { branch 'weekly-testing' }
                    expression { env.CHANGE_TARGET != 'weekly-testing' }
                    expression { env.QUICKBUILD != 'true' }
                }
            }
            parallel {
                stage('checkpatch') {
                    when {
                      beforeAgent true
                      expression {
                        ! commitPragma(pragma: 'Skip-checkpatch').contains('true')
                      }
                    }
                    agent {
                        dockerfile {
                            filename 'Dockerfile.centos.7'
                            dir 'utils/docker'
                            label 'docker_runner'
                            additionalBuildArgs "-t ${sanitized_JOB_NAME}-centos7 " + '$BUILDARGS'
                        }
                    }
                    steps {
                        checkPatch user: GITHUB_USER_USR,
                                   password: GITHUB_USER_PSW,
                                   ignored_files: "src/control/vendor/*:src/include/daos/*.pb-c.h:src/common/*.pb-c.[ch]:src/mgmt/*.pb-c.[ch]:src/iosrv/*.pb-c.[ch]:src/security/*.pb-c.[ch]:*.crt:*.pem:*_test.go"
                    }
                    post {
                        always {
                            archiveArtifacts artifacts: 'pylint.log', allowEmptyArchive: true
                            /* when JENKINS-39203 is resolved, can probably use stepResult
                               here and remove the remaining post conditions
                               stepResult name: env.STAGE_NAME,
                                          context: 'build/' + env.STAGE_NAME,
                                          result: ${currentBuild.currentResult}
                            */
                        }
                        /* temporarily moved into stepResult due to JENKINS-39203
                        success {
                            githubNotify credentialsId: 'daos-jenkins-commit-status',
                                         description: env.STAGE_NAME,
                                         context: 'pre-build/' + env.STAGE_NAME,
                                         status: 'SUCCESS'
                        }
                        unstable {
                            githubNotify credentialsId: 'daos-jenkins-commit-status',
                                         description: env.STAGE_NAME,
                                         context: 'pre-build/' + env.STAGE_NAME,
                                         status: 'FAILURE'
                        }
                        failure {
                            githubNotify credentialsId: 'daos-jenkins-commit-status',
                                         description: env.STAGE_NAME,
                                         context: 'pre-build/' + env.STAGE_NAME,
                                         status: 'ERROR'
                        }
                        */
                    }
                }
            }
        }
        stage('Build') {
            /* Don't use failFast here as whilst it avoids using extra resources
             * and gives faster results for PRs it's also on for master where we
             * do want complete results in the case of partial failure
             */
            //failFast true
            when {
                beforeAgent true
                // expression { skipTest != true }
                expression { ! commitPragma(pragma: 'Skip-build').contains('true') }
            }
            parallel {
                stage('Build RPM on CentOS 7') {
                    agent {
                        dockerfile {
                            filename 'Dockerfile.mockbuild'
                            dir 'utils/rpms/packaging'
                            label 'docker_runner'
                            additionalBuildArgs '--build-arg UID=$(id -u) --build-arg JENKINS_URL=' +
                                                env.JENKINS_URL
                            args  '--group-add mock --cap-add=SYS_ADMIN --privileged=true'
                        }
                    }
                    steps {
                         githubNotify credentialsId: 'daos-jenkins-commit-status',
                                      description: env.STAGE_NAME,
                                      context: "build" + "/" + env.STAGE_NAME,
                                      status: "PENDING"
                        checkoutScm withSubmodules: true
                        catchError(stageResult: 'UNSTABLE', buildResult: 'SUCCESS') {
                            sh label: env.STAGE_NAME,
                               script: '''rm -rf artifacts/centos7/
                                          mkdir -p artifacts/centos7/
                                          make CHROOT_NAME="epel-7-x86_64" -C utils/rpms chrootbuild'''
                        }
                    }
                    post {
                        success {
                            sh label: "Build Log",
                               script: '''mockroot=/var/lib/mock/epel-7-x86_64
                                          (cd $mockroot/result/ &&
                                           cp -r . $OLDPWD/artifacts/centos7/)
                                          createrepo artifacts/centos7/
                                          rpm --qf %{version}-%{release}.%{arch} -qp artifacts/centos7/daos-server-*.x86_64.rpm > centos7-rpm-version
                                          cat $mockroot/result/{root,build}.log'''
                            stash name: 'CentOS-rpm-version', includes: 'centos7-rpm-version'
                            publishToRepository product: 'daos',
                                                format: 'yum',
                                                maturity: 'stable',
                                                tech: 'el-7',
                                                repo_dir: 'artifacts/centos7/'
                            stepResult name: env.STAGE_NAME, context: "build",
                                       result: "SUCCESS"
                        }
                        unstable {
                            stepResult name: env.STAGE_NAME, context: "build",
                                       result: "UNSTABLE", ignore_failure: true
                        }
                        failure {
                            stepResult name: env.STAGE_NAME, context: "build",
                                       result: "FAILURE", ignore_failure: true
                        }
                        unsuccessful {
                            sh label: "Build Log",
                               script: '''mockroot=/var/lib/mock/epel-7-x86_64
                                          cat $mockroot/result/{root,build}.log \
                                              2>/dev/null || true
                                          artdir=$PWD/artifacts/centos7
                                          if srpms=$(ls _topdir/SRPMS/*); then
                                              cp -af $srpms $artdir
                                          fi
                                          (if cd $mockroot/result/; then
                                               cp -r . $artdir
                                           fi)'''
                        }
                        cleanup {
                            archiveArtifacts artifacts: 'artifacts/centos7/**'
                        }
                    }
                }
                stage('Build RPM on Leap 15') {
                    when {
                        beforeAgent true
                        allOf {
                            not { branch 'weekly-testing' }
                            expression { env.CHANGE_TARGET != 'weekly-testing' }
                        }
                    }
                    agent {
                        dockerfile {
                            filename 'Dockerfile.mockbuild'
                            dir 'utils/rpms/packaging'
                            label 'docker_runner'
                            args '--privileged=true'
                            additionalBuildArgs '--build-arg UID=$(id -u) --build-arg JENKINS_URL=' +
                                                env.JENKINS_URL
                            args  '--group-add mock --cap-add=SYS_ADMIN --privileged=true'
                        }
                    }
                    steps {
                        githubNotify credentialsId: 'daos-jenkins-commit-status',
                                      description: env.STAGE_NAME,
                                      context: "build" + "/" + env.STAGE_NAME,
                                      status: "PENDING"
                        checkoutScm withSubmodules: true
                        catchError(stageResult: 'UNSTABLE', buildResult: 'SUCCESS') {
                            sh label: env.STAGE_NAME,
                               script: '''rm -rf artifacts/leap15/
                                  mkdir -p artifacts/leap15/
                                  if git show -s --format=%B | grep "^Skip-build: true"; then
                                      exit 0
                                  fi
                                  make CHROOT_NAME="opensuse-leap-15.1-x86_64" -C utils/rpms chrootbuild'''
                        }
                    }
                    post {
                        success {
                            sh label: "Build Log",
                               script: '''mockroot=/var/lib/mock/opensuse-leap-15.1-x86_64
                                          (cd $mockroot/result/ &&
                                           cp -r . $OLDPWD/artifacts/leap15/)
                                          createrepo artifacts/leap15/
<<<<<<< HEAD
                                          cat $mockroot/result/{root,build}.log'''
=======
                                          rpm --qf %{version}-%{release}.%{arch} -qp artifacts/centos7/daos-server-*.x86_64.rpm > leap15-rpm-version
                                          cat $mockroot/result/{root,build}.log'''
                            stash name: 'Leap-rpm-version', includes: 'leap15-rpm-version'
>>>>>>> 1dde288d
                            publishToRepository product: 'daos',
                                                format: 'yum',
                                                maturity: 'stable',
                                                tech: 'leap-15',
                                                repo_dir: 'artifacts/leap15/'
                            stepResult name: env.STAGE_NAME, context: "build",
                                       result: "SUCCESS"
                        }
                        unstable {
                            stepResult name: env.STAGE_NAME, context: "build",
                                       result: "UNSTABLE"
                        }
                        failure {
                            stepResult name: env.STAGE_NAME, context: "build",
                                       result: "FAILURE"
                        }
                        unsuccessful {
                            sh label: "Build Log",
                               script: '''mockroot=/var/lib/mock/opensuse-leap-15.1-x86_64
                                          cat $mockroot/result/{root,build}.log \
                                              2>/dev/null || true
                                          artdir=$PWD/artifacts/leap15
                                          if srpms=$(ls _topdir/SRPMS/*); then
                                              cp -af $srpms $artdir
                                          fi
                                          (if cd $mockroot/result/; then
                                               cp -r . $artdir
                                           fi)'''
                        }
                        cleanup {
                            archiveArtifacts artifacts: 'artifacts/leap15/**'
                        }
                    }
                }
                stage('Build on CentOS 7') {
                    agent {
                        dockerfile {
                            filename 'Dockerfile.centos.7'
                            dir 'utils/docker'
                            label 'docker_runner'
                            additionalBuildArgs "-t ${sanitized_JOB_NAME}-centos7 " +
                                                '$BUILDARGS ' +
                                                '--build-arg QUICKBUILD=' + env.QUICKBUILD +
                                                ' --build-arg QUICKBUILD_DEPS="' + env.QUICKBUILD_DEPS +
                                                '" --build-arg CART_COMMIT=-' + env.CART_COMMIT +
                                                ' --build-arg REPOS="' + component_repos + '"'
                        }
                    }
                    steps {
                        sconsBuild clean: "_build.external${arch}",
                                   failure_artifacts: 'config.log-centos7-gcc'
                        stash name: 'CentOS-install', includes: 'install/**'
                        stash name: 'CentOS-build-vars', includes: ".build_vars${arch}.*"
                        stash name: 'CentOS-tests',
                                    includes: '''build/src/rdb/raft/src/tests_main,
                                                 build/src/common/tests/btree_direct,
                                                 build/src/common/tests/btree,
                                                 build/src/common/tests/sched,
                                                 build/src/common/tests/drpc_tests,
                                                 build/src/common/tests/acl_api_tests,
                                                 build/src/common/tests/acl_valid_tests,
                                                 build/src/common/tests/acl_util_tests,
                                                 build/src/common/tests/acl_principal_tests,
                                                 build/src/common/tests/acl_real_tests,
                                                 build/src/common/tests/prop_tests,
                                                 build/src/iosrv/tests/drpc_progress_tests,
                                                 build/src/control/src/github.com/daos-stack/daos/src/control/mgmt,
                                                 build/src/client/api/tests/eq_tests,
                                                 build/src/iosrv/tests/drpc_handler_tests,
                                                 build/src/iosrv/tests/drpc_listener_tests,
                                                 build/src/mgmt/tests/srv_drpc_tests,
                                                 build/src/security/tests/cli_security_tests,
                                                 build/src/security/tests/srv_acl_tests,
                                                 build/src/vos/vea/tests/vea_ut,
                                                 build/src/common/tests/umem_test,
                                                 build/src/bio/smd/tests/smd_ut,
                                                 scons_local/build_info/**,
                                                 src/common/tests/btree.sh,
                                                 src/control/run_go_tests.sh,
                                                 src/rdb/raft_tests/raft_tests.py,
                                                 src/vos/tests/evt_ctl.sh
                                                 src/control/lib/netdetect/netdetect.go'''
                    }
                    post {
                        always {
                            node('lightweight') {
                                recordIssues enabledForFailure: true,
                                             aggregatingResults: true,
                                             id: "analysis-centos7",
                                             tools: [ gcc4(), cppCheck() ],
                                             filters: [excludeFile('.*\\/_build\\.external\\/.*'),
                                                       excludeFile('_build\\.external\\/.*')]
                            }
                            /* when JENKINS-39203 is resolved, can probably use stepResult
                               here and remove the remaining post conditions
                               stepResult name: env.STAGE_NAME,
                                          context: 'build/' + env.STAGE_NAME,
                                          result: ${currentBuild.currentResult}
                            */
                        }
                        success {
                            sh "rm -rf _build.external${arch}"
                            /* temporarily moved into stepResult due to JENKINS-39203
                            githubNotify credentialsId: 'daos-jenkins-commit-status',
                                         description: env.STAGE_NAME,
                                         context: 'build/' + env.STAGE_NAME,
                                         status: 'SUCCESS'
                            */
                        }
                        unsuccessful {
                            sh """if [ -f config${arch}.log ]; then
                                      mv config${arch}.log config.log-centos7-gcc
                                  fi"""
                            archiveArtifacts artifacts: 'config.log-centos7-gcc',
                                             allowEmptyArchive: true
                            /* temporarily moved into stepResult due to JENKINS-39203
                            githubNotify credentialsId: 'daos-jenkins-commit-status',
                                         description: env.STAGE_NAME,
                                         context: 'build/' + env.STAGE_NAME,
                                         status: 'FAILURE'
                            */
                        }
                    }
                }
                stage('Build on CentOS 7 with Clang') {
                    when {
                        beforeAgent true
                        allOf {
                            branch 'master'
                            expression { env.QUICKBUILD != 'true' }
                        }
                    }
                    agent {
                        dockerfile {
                            filename 'Dockerfile.centos.7'
                            dir 'utils/docker'
                            label 'docker_runner'
                            additionalBuildArgs "-t ${sanitized_JOB_NAME}-centos7 " + '$BUILDARGS'
                        }
                    }
                    steps {
                        sconsBuild clean: "_build.external${arch}", COMPILER: "clang",
                                   failure_artifacts: 'config.log-centos7-clang'
                    }
                    post {
                        always {
                            node('lightweight') {
                                recordIssues enabledForFailure: true,
                                             aggregatingResults: true,
                                             id: "analysis-centos7-clang",
                                             tools: [ clang(), cppCheck() ],
                                             filters: [excludeFile('.*\\/_build\\.external\\/.*'),
                                                       excludeFile('_build\\.external\\/.*')]
                            }
                            /* when JENKINS-39203 is resolved, can probably use stepResult
                               here and remove the remaining post conditions
                               stepResult name: env.STAGE_NAME,
                                          context: 'build/' + env.STAGE_NAME,
                                          result: ${currentBuild.currentResult}
                            */
                        }
                        success {
                            /* temporarily moved into stepResult due to JENKINS-39203
                            githubNotify credentialsId: 'daos-jenkins-commit-status',
                                         description: env.STAGE_NAME,
                                         context: 'build/' + env.STAGE_NAME,
                                         status: 'SUCCESS'
                            */
                            sh "rm -rf _build.external${arch}"
                        }
                        unsuccessful {
                            sh """if [ -f config${arch}.log ]; then
                                      mv config${arch}.log config.log-centos7-clang
                                  fi"""
                            archiveArtifacts artifacts: 'config.log-centos7-clang',
                                             allowEmptyArchive: true
                            /* temporarily moved into stepResult due to JENKINS-39203
                            githubNotify credentialsId: 'daos-jenkins-commit-status',
                                         description: env.STAGE_NAME,
                                         context: 'build/' + env.STAGE_NAME,
                                         status: 'FAILURE'
                            */
                        }
                    }
                }
                stage('Build on Ubuntu 18.04') {
                    when {
                        beforeAgent true
                        allOf {
                            branch 'master'
                            expression { env.QUICKBUILD != 'true' }
                        }
                    }
                    agent {
                        dockerfile {
                            filename 'Dockerfile.ubuntu.18.04'
                            dir 'utils/docker'
                            label 'docker_runner'
                            additionalBuildArgs "-t ${sanitized_JOB_NAME}-ubuntu18.04 " + '$BUILDARGS'
                        }
                    }
                    steps {
                        sconsBuild clean: "_build.external${arch}",
                                   failure_artifacts: 'config.log-ubuntu18.04-gcc'
                    }
                    post {
                        always {
                            node('lightweight') {
                                recordIssues enabledForFailure: true,
                                             aggregatingResults: true,
                                             id: "analysis-ubuntu18",
                                             tools: [ gcc4(), cppCheck() ],
                                             filters: [excludeFile('.*\\/_build\\.external\\/.*'),
                                                       excludeFile('_build\\.external\\/.*')]
                            }
                            /* when JENKINS-39203 is resolved, can probably use stepResult
                               here and remove the remaining post conditions
                               stepResult name: env.STAGE_NAME,
                                          context: 'build/' + env.STAGE_NAME,
                                          result: ${currentBuild.currentResult}
                            */
                        }
                        success {
                            /* temporarily moved into stepResult due to JENKINS-39203
                            githubNotify credentialsId: 'daos-jenkins-commit-status',
                                         description: env.STAGE_NAME,
                                         context: 'build/' + env.STAGE_NAME,
                                         status: 'SUCCESS'
                            */
                            sh "rm -rf _build.external${arch}"
                        }
                        unsuccessful {
                            sh """if [ -f config${arch}.log ]; then
                                      mv config${arch}.log config.log-ubuntu18.04-gcc
                                  fi"""
                            archiveArtifacts artifacts: 'config.log-ubuntu18.04-gcc',
                                             allowEmptyArchive: true
                            /* temporarily moved into stepResult due to JENKINS-39203
                            githubNotify credentialsId: 'daos-jenkins-commit-status',
                                         description: env.STAGE_NAME,
                                         context: 'build/' + env.STAGE_NAME,
                                         status: 'FAILURE'
                            */
                        }
                    }
                }
                stage('Build on Ubuntu 18.04 with Clang') {
                    when {
                        beforeAgent true
                        allOf {
                            not { branch 'weekly-testing' }
                            expression { env.CHANGE_TARGET != 'weekly-testing' }
                            expression { env.QUICKBUILD != 'true' }
                        }
                    }
                    agent {
                        dockerfile {
                            filename 'Dockerfile.ubuntu.18.04'
                            dir 'utils/docker'
                            label 'docker_runner'
                            additionalBuildArgs "-t ${sanitized_JOB_NAME}-ubuntu18.04 " + '$BUILDARGS'
                        }
                    }
                    steps {
                        sconsBuild clean: "_build.external${arch}", COMPILER: "clang",
                                   failure_artifacts: 'config.log-ubuntu18.04-clag'
                    }
                    post {
                        always {
                            node('lightweight') {
                                recordIssues enabledForFailure: true,
                                             aggregatingResults: true,
                                             id: "analysis-ubuntu18-clang",
                                             tools: [ clang(), cppCheck() ],
                                             filters: [excludeFile('.*\\/_build\\.external\\/.*'),
                                                       excludeFile('_build\\.external\\/.*')]
                            }
                            /* when JENKINS-39203 is resolved, can probably use stepResult
                               here and remove the remaining post conditions
                               stepResult name: env.STAGE_NAME,
                                          context: 'build/' + env.STAGE_NAME,
                                          result: ${currentBuild.currentResult}
                            */
                        }
                        success {
                            /* temporarily moved into stepResult due to JENKINS-39203
                            githubNotify credentialsId: 'daos-jenkins-commit-status',
                                         description: env.STAGE_NAME,
                                         context: 'build/' + env.STAGE_NAME,
                                         status: 'SUCCESS'
                            */
                            sh "rm -rf _build.external${arch}"
                        }
                        unsuccessful {
                            sh """if [ -f config${arch}.log ]; then
                                      mv config${arch}.log config.log-ubuntu18.04-clang
                                  fi"""
                            archiveArtifacts artifacts: 'config.log-ubuntu18.04-clang',
                                             allowEmptyArchive: true
                            /* temporarily moved into stepResult due to JENKINS-39203
                            githubNotify credentialsId: 'daos-jenkins-commit-status',
                                         description: env.STAGE_NAME,
                                         context: 'build/' + env.STAGE_NAME,
                                         status: 'FAILURE'
                            */
                        }
                    }
                }
                stage('Build on Leap 15') {
                    when {
                        beforeAgent true
                        allOf {
                            branch 'master'
                            expression { env.QUICKBUILD != 'true' }
                        }
                    }
                    agent {
                        dockerfile {
                            filename 'Dockerfile.leap.15'
                            dir 'utils/docker'
                            label 'docker_runner'
                            additionalBuildArgs "-t ${sanitized_JOB_NAME}-leap15 " + '$BUILDARGS'
                        }
                    }
                    steps {
                        sconsBuild clean: "_build.external${arch}",
                                   failure_artifacts: 'config.log-leap15-gcc'
                    }
                    post {
                        always {
                            node('lightweight') {
                                recordIssues enabledForFailure: true,
                                             aggregatingResults: true,
                                             id: "analysis-leap15",
                                             tools: [ gcc4(), cppCheck() ],
                                             filters: [excludeFile('.*\\/_build\\.external\\/.*'),
                                                       excludeFile('_build\\.external\\/.*')]
                            }
                            /* when JENKINS-39203 is resolved, can probably use stepResult
                               here and remove the remaining post conditions
                               stepResult name: env.STAGE_NAME,
                                          context: 'build/' + env.STAGE_NAME,
                                          result: ${currentBuild.currentResult}
                            */
                        }
                        success {
                            /* temporarily moved into stepResult due to JENKINS-39203
                            githubNotify credentialsId: 'daos-jenkins-commit-status',
                                         description: env.STAGE_NAME,
                                         context: 'build/' + env.STAGE_NAME,
                                         status: 'SUCCESS'
                            */
                            sh "rm -rf _build.external${arch}"
                        }
                        unsuccessful {
                            sh """if [ -f config${arch}.log ]; then
                                      mv config${arch}.log config.log-leap15-gcc
                                  fi"""
                            archiveArtifacts artifacts: 'config.log-leap15-gcc',
                                             allowEmptyArchive: true
                            /* temporarily moved into stepResult due to JENKINS-39203
                            githubNotify credentialsId: 'daos-jenkins-commit-status',
                                         description: env.STAGE_NAME,
                                         context: 'build/' + env.STAGE_NAME,
                                         status: 'FAILURE'
                            */
                        }
                    }
                }
                stage('Build on Leap 15 with Clang') {
                    when {
                        beforeAgent true
                        allOf {
                            branch 'master'
                            expression { env.QUICKBUILD != 'true' }
                        }
                    }
                    agent {
                        dockerfile {
                            filename 'Dockerfile.leap.15'
                            dir 'utils/docker'
                            label 'docker_runner'
                            additionalBuildArgs "-t ${sanitized_JOB_NAME}-leap15 " + '$BUILDARGS'
                        }
                    }
                    steps {
                        sconsBuild clean: "_build.external${arch}", COMPILER: "clang",
                                   failure_artifacts: 'config.log-leap15-clang'
                    }
                    post {
                        always {
                            node('lightweight') {
                                recordIssues enabledForFailure: true,
                                             aggregatingResults: true,
                                             id: "analysis-leap15-clang",
                                             tools: [ clang(), cppCheck() ],
                                             filters: [excludeFile('.*\\/_build\\.external\\/.*'),
                                                       excludeFile('_build\\.external\\/.*')]
                            }
                            /* when JENKINS-39203 is resolved, can probably use stepResult
                               here and remove the remaining post conditions
                               stepResult name: env.STAGE_NAME,
                                          context: 'build/' + env.STAGE_NAME,
                                          result: ${currentBuild.currentResult}
                            */
                        }
                        success {
                            /* temporarily moved into stepResult due to JENKINS-39203
                            githubNotify credentialsId: 'daos-jenkins-commit-status',
                                         description: env.STAGE_NAME,
                                         context: 'build/' + env.STAGE_NAME,
                                         status: 'SUCCESS'
                            */
                            sh "rm -rf _build.external${arch}"
                        }
                        unsuccessful {
                            sh """if [ -f config${arch}.log ]; then
                                      mv config${arch}.log config.log-leap15-clang
                                  fi"""
                            archiveArtifacts artifacts: 'config.log-leap15-clang',
                                             allowEmptyArchive: true
                            /* temporarily moved into stepResult due to JENKINS-39203
                            githubNotify credentialsId: 'daos-jenkins-commit-status',
                                         description: env.STAGE_NAME,
                                         context: 'build/' + env.STAGE_NAME,
                                         status: 'FAILURE'
                            */
                        }
                    }
                }
                stage('Build on Leap 15 with Intel-C and TARGET_PREFIX') {
                    when {
                        beforeAgent true
                        allOf {
                            not { branch 'weekly-testing' }
                            expression { env.CHANGE_TARGET != 'weekly-testing' }
                            expression { env.QUICKBUILD != 'true' }
                        }
                    }
                    agent {
                        dockerfile {
                            filename 'Dockerfile.leap.15'
                            dir 'utils/docker'
                            label 'docker_runner'
                            additionalBuildArgs "-t ${sanitized_JOB_NAME}-leap15 " + '$BUILDARGS'
                            args '-v /opt/intel:/opt/intel'
                        }
                    }
                    steps {
                        sconsBuild clean: "_build.external${arch}", COMPILER: "icc",
                                   TARGET_PREFIX: 'install/opt', failure_artifacts: 'config.log-leap15-icc'
                    }
                    post {
                        always {
                            node('lightweight') {
                                recordIssues enabledForFailure: true,
                                             aggregatingResults: true,
                                             id: "analysis-leap15-intelc",
                                             tools: [ intel(), cppCheck() ],
                                             filters: [excludeFile('.*\\/_build\\.external\\/.*'),
                                                       excludeFile('_build\\.external\\/.*')]
                            }
                            /* when JENKINS-39203 is resolved, can probably use stepResult
                               here and remove the remaining post conditions
                               stepResult name: env.STAGE_NAME,
                                          context: 'build/' + env.STAGE_NAME,
                                          result: ${currentBuild.currentResult}
                            */
                        }
                        success {
                            /* temporarily moved into stepResult due to JENKINS-39203
                            githubNotify credentialsId: 'daos-jenkins-commit-status',
                                         description: env.STAGE_NAME,
                                         context: 'build/' + env.STAGE_NAME,
                                         status: 'SUCCESS'
                            */
                            sh "rm -rf _build.external${arch}"
                        }
                        unsuccessful {
                            sh """if [ -f config${arch}.log ]; then
                                      mv config${arch}.log config.log-leap15-intelc
                                  fi"""
                            archiveArtifacts artifacts: 'config.log-leap15-intelc',
                                             allowEmptyArchive: true
                            /* temporarily moved into stepResult due to JENKINS-39203
                            githubNotify credentialsId: 'daos-jenkins-commit-status',
                                         description: env.STAGE_NAME,
                                         context: 'build/' + env.STAGE_NAME,
                                         status: 'FAILURE'
                            */
                        }
                    }
                }
            }
        }
        stage('Unit Test') {
            when {
                beforeAgent true
                // expression { skipTest != true }
                expression { env.NO_CI_TESTING != 'true' }
                expression { ! commitPragma(pragma: 'Skip-test').contains('true') }
            }
            parallel {
                stage('run_test.sh') {
                    when {
                      beforeAgent true
                      expression {
                        ! commitPragma(pragma: 'Skip-run_test').contains('true')
                      }
                    }
                    agent {
                        label 'ci_vm1'
                    }
                    steps {
                        provisionNodes NODELIST: env.NODELIST,
                                       node_count: 1,
                                       snapshot: true,
                                       inst_repos: el7_component_repos + ' ' + component_repos,
<<<<<<< HEAD
                                       inst_rpms: 'openmpi3 hwloc-devel argobots ' +
                                                  "cart-devel-${env.CART_COMMIT} fuse3-libs " +
=======
                                       inst_rpms: 'gotestsum openmpi3 hwloc-devel argobots ' +
                                                  "cart-${env.CART_COMMIT} fuse3-libs " +
>>>>>>> 1dde288d
                                                  'libisa-l-devel libpmem libpmemobj protobuf-c ' +
                                                  'spdk-devel libfabric-devel pmix numactl-devel'
                        runTest stashes: [ 'CentOS-tests', 'CentOS-install', 'CentOS-build-vars' ],
                                script: '''# JENKINS-52781 tar function is breaking symlinks
                                           rm -rf test_results
                                           mkdir test_results
                                           rm -f build/src/control/src/github.com/daos-stack/daos/src/control
                                           mkdir -p build/src/control/src/github.com/daos-stack/daos/src/
                                           ln -s ../../../../../../../../src/control build/src/control/src/github.com/daos-stack/daos/src/control
                                           . ./.build_vars.sh
                                           DAOS_BASE=${SL_PREFIX%/install*}
                                           NODE=${NODELIST%%,*}
                                           ssh $SSH_KEY_ARGS jenkins@$NODE "set -x
                                               set -e
                                               sudo bash -c 'echo \"1\" > /proc/sys/kernel/sysrq'
                                               if grep /mnt/daos\\  /proc/mounts; then
                                                   sudo umount /mnt/daos
                                               else
                                                   sudo mkdir -p /mnt/daos
                                               fi
                                               sudo mount -t tmpfs -o size=16G tmpfs /mnt/daos
                                               sudo mkdir -p $DAOS_BASE
                                               sudo mount -t nfs $HOSTNAME:$PWD $DAOS_BASE

                                               # copy daos_admin binary into \$PATH and fix perms
                                               sudo cp $DAOS_BASE/install/bin/daos_admin /usr/bin/daos_admin && \
                                                   sudo chown root /usr/bin/daos_admin && \
                                                   sudo chmod 4755 /usr/bin/daos_admin && \
                                                   mv $DAOS_BASE/install/bin/daos_admin \
                                                      $DAOS_BASE/install/bin/orig_daos_admin

                                               # set CMOCKA envs here
                                               export CMOCKA_MESSAGE_OUTPUT="xml"
                                               export CMOCKA_XML_FILE="$DAOS_BASE/test_results/%g.xml"
                                               cd $DAOS_BASE
                                               IS_CI=true OLD_CI=false utils/run_test.sh"''',
                              junit_files: 'test_results/*.xml'
                    }
                    post {
                        /* temporarily moved into runTest->stepResult due to JENKINS-39203
                        success {
                            githubNotify credentialsId: 'daos-jenkins-commit-status',
                                         description: env.STAGE_NAME,
                                         context: 'test/' + env.STAGE_NAME,
                                         status: 'SUCCESS'
                        }
                        unstable {
                            githubNotify credentialsId: 'daos-jenkins-commit-status',
                                         description: env.STAGE_NAME,
                                         context: 'test/' + env.STAGE_NAME,
                                         status: 'FAILURE'
                        }
                        failure {
                            githubNotify credentialsId: 'daos-jenkins-commit-status',
                                         description: env.STAGE_NAME,
                                         context: 'test/' + env.STAGE_NAME,
                                         status: 'ERROR'
                        }
                        */
                        always {
                            /* https://issues.jenkins-ci.org/browse/JENKINS-58952
                             * label is at the end
                            sh label: "Collect artifacts and tear down",
                               script '''set -ex */
                            sh script: '''set -ex
                                      . ./.build_vars.sh
                                      DAOS_BASE=${SL_PREFIX%/install*}
                                      NODE=${NODELIST%%,*}
                                      ssh $SSH_KEY_ARGS jenkins@$NODE "set -x
                                          cd $DAOS_BASE
                                          rm -rf run_test.sh/
                                          mkdir run_test.sh/
                                          if ls /tmp/daos*.log > /dev/null; then
                                              mv /tmp/daos*.log run_test.sh/
                                          fi
                                          # servers can sometimes take a while to stop when the test is done
                                          x=0
                                          while [ \"\\\$x\" -lt \"10\" ] &&
                                                pgrep '(orterun|daos_server|daos_io_server)'; do
                                              sleep 1
                                              let x=\\\$x+1
                                          done
                                          if ! sudo umount /mnt/daos; then
                                              echo \"Failed to unmount $DAOS_BASE\"
                                              ps axf
                                          fi
                                          cd
                                          if ! sudo umount \"$DAOS_BASE\"; then
                                              echo \"Failed to unmount $DAOS_BASE\"
                                              ps axf
                                          fi"
                                      # Note that we are taking advantage of the NFS mount here and if that
                                      # should ever go away, we need to pull run_test.sh/ from $NODE
                                      python utils/fix_cmocka_xml.py''',
                            label: "Collect artifacts and tear down"
                            junit 'test_results/*.xml'
                            archiveArtifacts artifacts: 'run_test.sh/**'
                        }
                    }
                }
            }
        }
        stage('Test') {
            when {
                beforeAgent true
                allOf {
                    // expression { skipTest != true }
                    expression { env.NO_CI_TESTING != 'true' }
                    expression { ! commitPragma(pragma: 'Skip-test').contains('true') }
                }
            }
            parallel {
                stage('Coverity on CentOS 7') {
                    // Eventually this will only run on Master builds.
                    // Unfortunately for now, a PR build could break
                    // the quickbuild, which would not be detected until
                    // the master build fails.
//                    when {
//                        beforeAgent true
//                        anyOf {
//                            branch 'master'
//                            not {
//                                // expression returns false on grep match
//                                expression {
//                                    sh script: 'git show -s --format=%B |' +
//                                               ' grep "^Coverity-test: true"',
//                                    returnStatus: true
//                                }
//                            }
//                        }
//                    }
                    agent {
                        dockerfile {
                            filename 'Dockerfile.centos.7'
                            dir 'utils/docker'
                            label 'docker_runner'
                            additionalBuildArgs "-t ${sanitized_JOB_NAME}-centos7 " +
                                                '$BUILDARGS ' +
                                                '--build-arg QUICKBUILD=true' +
                                                ' --build-arg QUICKBUILD_DEPS="' + env.QUICKBUILD_DEPS +
                                                '" --build-arg CART_COMMIT=-' + env.CART_COMMIT +
                                                ' --build-arg REPOS="' + component_repos + '"'
                        }
                    }
                    steps {
                        sh "rm -f coverity/daos_coverity.tgz"
                        sconsBuild coverity: "daos-stack/daos",
                                   clean: "_build.external${arch}",
                                   failure_artifacts: 'config.log-centos7-cov'
                    }
                    post {
                        success {
                            sh """rm -rf _build.external${arch}
                                  mkdir -p coverity
                                  rm -f coverity/*
                                  if [ -e cov-int ]; then
                                      tar czf coverity/daos_coverity.tgz cov-int
                                  fi"""
                            archiveArtifacts artifacts: 'coverity/daos_coverity.tgz',
                                             allowEmptyArchive: true
                        }
                        unsuccessful {
                            sh """mkdir -p coverity
                                  if [ -f config${arch}.log ]; then
                                      mv config${arch}.log coverity/config.log-centos7-cov
                                  fi
                                  if [ -f cov-int/build-log.txt ]; then
                                      mv cov-int/build-log.txt coverity/cov-build-log.txt
                                  fi"""
                            archiveArtifacts artifacts: 'coverity/cov-build-log.txt',
                                             allowEmptyArchive: true
                            archiveArtifacts artifacts: 'coverity/config.log-centos7-cov',
                                             allowEmptyArchive: true
                      }
                    }
                }
                stage('Functional') {
                    when {
                        beforeAgent true
                        expression {
                            ! commitPragma(pragma: 'Skip-func-test').contains('true')
                        }
                    }
                    agent {
                        label 'ci_vm9'
                    }
                    steps {
                        unstash 'CentOS-rpm-version'
                        script {
                            daos_packages_version = readFile('centos7-rpm-version').trim()
                        }
                        provisionNodes NODELIST: env.NODELIST,
                                       node_count: 9,
                                       snapshot: true,
                                       inst_repos: el7_daos_repos,
                                       inst_rpms: 'daos-' + daos_packages_version +
                                                  ' daos-client-' + daos_packages_version +
                                                  ' cart-' + env.CART_COMMIT + ' ' +
                                                  functional_rpms
                        runTest stashes: [ 'CentOS-install', 'CentOS-build-vars' ],
                                script: '''test_tag=$(git show -s --format=%B | sed -ne "/^Test-tag:/s/^.*: *//p")
                                           if [ -z "$test_tag" ]; then
                                               test_tag=pr,-hw
                                           fi
                                           tnodes=$(echo $NODELIST | cut -d ',' -f 1-9)
                                           # set DAOS_TARGET_OVERSUBSCRIBE env here
                                           export DAOS_TARGET_OVERSUBSCRIBE=0
                                           rm -rf install/lib/daos/TESTING/ftest/avocado ./*_results.xml
                                           mkdir -p install/lib/daos/TESTING/ftest/avocado/job-results
                                           ./ftest.sh "$test_tag" $tnodes''',
                                junit_files: "install/lib/daos/TESTING/ftest/avocado/*/*/*.xml install/lib/daos/TESTING/ftest/*_results.xml",
                                failure_artifacts: 'Functional'
                    }
                    post {
                        always {
                            sh '''rm -rf install/lib/daos/TESTING/ftest/avocado/*/*/html/
                                  # Remove the latest avocado symlink directory to avoid inclusion in the
                                  # jenkins build artifacts
                                  unlink install/lib/daos/TESTING/ftest/avocado/job-results/latest
                                  rm -rf "Functional/"
                                  mkdir "Functional/"
                                  # compress those potentially huge DAOS logs
                                  if daos_logs=$(ls install/lib/daos/TESTING/ftest/avocado/job-results/*/daos_logs/*); then
                                      lbzip2 $daos_logs
                                  fi
                                  arts="$arts$(ls *daos{,_agent}.log* 2>/dev/null)" && arts="$arts"$'\n'
                                  arts="$arts$(ls -d install/lib/daos/TESTING/ftest/avocado/job-results/* 2>/dev/null)" && arts="$arts"$'\n'
                                  arts="$arts$(ls install/lib/daos/TESTING/ftest/*.stacktrace 2>/dev/null || true)"
                                  if [ -n "$arts" ]; then
                                      mv $(echo $arts | tr '\n' ' ') "Functional/"
                                  fi'''
                            archiveArtifacts artifacts: 'Functional/**'
                            junit 'Functional/*/results.xml, install/lib/daos/TESTING/ftest/*_results.xml'
                        }
                        /* temporarily moved into runTest->stepResult due to JENKINS-39203
                        success {
                            githubNotify credentialsId: 'daos-jenkins-commit-status',
                                         description: env.STAGE_NAME,
                                         context: 'test/' + env.STAGE_NAME,
                                         status: 'SUCCESS'
                        }
                        unstable {
                            githubNotify credentialsId: 'daos-jenkins-commit-status',
                                         description: env.STAGE_NAME,
                                         context: 'test/' + env.STAGE_NAME,
                                         status: 'FAILURE'
                        }
                        failure {
                            githubNotify credentialsId: 'daos-jenkins-commit-status',
                                         description: env.STAGE_NAME,
                                         context: 'test/' + env.STAGE_NAME,
                                         status: 'ERROR'
                        }
                        */
                    }
                }
                stage('Functional_Hardware_Small') {
                    when {
                        beforeAgent true
                        allOf {
                            expression { env.DAOS_STACK_CI_HARDWARE_SKIP != 'true' }
                            expression {
                                ! commitPragma(pragma: 'Skip-func-hw-test').contains('true')
                            }
                            expression {
                                ! commitPragma(pragma: 'Skip-func-hw-test-small').contains('true')
                            }
                        }
                    }
                    agent {
                        // 2 node cluster with 1 IB/node + 1 test control node
                        label 'ci_nvme3'
                    }
                    steps {
                        unstash 'CentOS-rpm-version'
                        script {
                            daos_packages_version = readFile('centos7-rpm-version').trim()
                        }
                        // Just reboot the physical nodes
                        provisionNodes NODELIST: env.NODELIST,
                                       node_count: 3,
                                       power_only: true,
                                       inst_repos: el7_daos_repos,
                                       inst_rpms: 'daos-' + daos_packages_version +
                                                  ' daos-client-' + daos_packages_version +
                                                  ' cart-' + env.CART_COMMIT + ' ' +
                                                  functional_rpms
                        runTest stashes: [ 'CentOS-install', 'CentOS-build-vars' ],
                                script: '''test_tag=$(git show -s --format=%B | sed -ne "/^Test-tag-hw-small:/s/^.*: *//p")
                                           if [ -z "$test_tag" ]; then
                                               test_tag=pr,hw,small
                                           fi
                                           tnodes=$(echo $NODELIST | cut -d ',' -f 1-3)
                                           # set DAOS_TARGET_OVERSUBSCRIBE env here
                                           export DAOS_TARGET_OVERSUBSCRIBE=1
                                           rm -rf install/lib/daos/TESTING/ftest/avocado ./*_results.xml
                                           mkdir -p install/lib/daos/TESTING/ftest/avocado/job-results
                                           ./ftest.sh "$test_tag" $tnodes "auto:Optane"''',
                                junit_files: "install/lib/daos/TESTING/ftest/avocado/*/*/*.xml install/lib/daos/TESTING/ftest/*_results.xml",
                                failure_artifacts: 'Functional'
                    }
                    post {
                        always {
                            sh '''rm -rf install/lib/daos/TESTING/ftest/avocado/*/*/html/
                                  # Remove the latest avocado symlink directory to avoid inclusion in the
                                  # jenkins build artifacts
                                  unlink install/lib/daos/TESTING/ftest/avocado/job-results/latest
                                  rm -rf "Functional/"
                                  mkdir "Functional/"
                                  # compress those potentially huge DAOS logs
                                  if daos_logs=$(ls install/lib/daos/TESTING/ftest/avocado/job-results/*/daos_logs/*); then
                                      lbzip2 $daos_logs
                                  fi
                                  arts="$arts$(ls *daos{,_agent}.log* 2>/dev/null)" && arts="$arts"$'\n'
                                  arts="$arts$(ls -d install/lib/daos/TESTING/ftest/avocado/job-results/* 2>/dev/null)" && arts="$arts"$'\n'
                                  arts="$arts$(ls install/lib/daos/TESTING/ftest/*.stacktrace 2>/dev/null || true)"
                                  if [ -n "$arts" ]; then
                                      mv $(echo $arts | tr '\n' ' ') "Functional/"
                                  fi'''
                            archiveArtifacts artifacts: 'Functional/**'
                            junit 'Functional/*/results.xml, install/lib/daos/TESTING/ftest/*_results.xml'
                        }
                        /* temporarily moved into runTest->stepResult due to JENKINS-39203
                        success {
                            githubNotify credentialsId: 'daos-jenkins-commit-status',
                                         description: env.STAGE_NAME,
                                         context: 'test/' + env.STAGE_NAME,
                                         status: 'SUCCESS'
                        }
                        unstable {
                            githubNotify credentialsId: 'daos-jenkins-commit-status',
                                         description: env.STAGE_NAME,
                                         context: 'test/' + env.STAGE_NAME,
                                         status: 'FAILURE'
                        }
                        failure {
                            githubNotify credentialsId: 'daos-jenkins-commit-status',
                                         description: env.STAGE_NAME,
                                         context: 'test/' + env.STAGE_NAME,
                                         status: 'ERROR'
                        }
                        */
                    }
                }
                stage('Functional_Hardware_Medium') {
                    when {
                        beforeAgent true
                        allOf {
                            expression { env.DAOS_STACK_CI_HARDWARE_SKIP != 'true' }
                            expression {
                                ! commitPragma(pragma: 'Skip-func-hw-test').contains('true')
                            }
                            expression {
                                ! commitPragma(pragma: 'Skip-func-hw-test-medium').contains('true')
                            }
                        }
                    }
                    agent {
                        // 4 node cluster with 2 IB/node + 1 test control node
                        label 'ci_nvme5'
                    }
                    steps {
                        unstash 'CentOS-rpm-version'
                        script {
                            daos_packages_version = readFile('centos7-rpm-version').trim()
                        }
                        // Just reboot the physical nodes
                        provisionNodes NODELIST: env.NODELIST,
                                       node_count: 5,
                                       power_only: true,
                                       inst_repos: el7_daos_repos,
                                       inst_rpms: 'daos-' + daos_packages_version +
                                                  ' daos-client-' + daos_packages_version +
                                                  ' cart-' + env.CART_COMMIT + ' ' +
                                                  functional_rpms
                        runTest stashes: [ 'CentOS-install', 'CentOS-build-vars' ],
                                script: '''test_tag=$(git show -s --format=%B | sed -ne "/^Test-tag-hw-medium:/s/^.*: *//p")
                                           if [ -z "$test_tag" ]; then
                                               test_tag=pr,hw,medium,ib2
                                           fi
                                           tnodes=$(echo $NODELIST | cut -d ',' -f 1-5)
                                           # set DAOS_TARGET_OVERSUBSCRIBE env here
                                           export DAOS_TARGET_OVERSUBSCRIBE=1
                                           rm -rf install/lib/daos/TESTING/ftest/avocado ./*_results.xml
                                           mkdir -p install/lib/daos/TESTING/ftest/avocado/job-results
                                           ./ftest.sh "$test_tag" $tnodes "auto:Optane"''',
                                junit_files: "install/lib/daos/TESTING/ftest/avocado/*/*/*.xml install/lib/daos/TESTING/ftest/*_results.xml",
                                failure_artifacts: 'Functional'
                    }
                    post {
                        always {
                            sh '''rm -rf install/lib/daos/TESTING/ftest/avocado/*/*/html/
                                  # Remove the latest avocado symlink directory to avoid inclusion in the
                                  # jenkins build artifacts
                                  unlink install/lib/daos/TESTING/ftest/avocado/job-results/latest
                                  rm -rf "Functional/"
                                  mkdir "Functional/"
                                  # compress those potentially huge DAOS logs
                                  if daos_logs=$(ls install/lib/daos/TESTING/ftest/avocado/job-results/*/daos_logs/*); then
                                      lbzip2 $daos_logs
                                  fi
                                  arts="$arts$(ls *daos{,_agent}.log* 2>/dev/null)" && arts="$arts"$'\n'
                                  arts="$arts$(ls -d install/lib/daos/TESTING/ftest/avocado/job-results/* 2>/dev/null)" && arts="$arts"$'\n'
                                  arts="$arts$(ls install/lib/daos/TESTING/ftest/*.stacktrace 2>/dev/null || true)"
                                  if [ -n "$arts" ]; then
                                      mv $(echo $arts | tr '\n' ' ') "Functional/"
                                  fi'''
                            archiveArtifacts artifacts: 'Functional/**'
                            junit 'Functional/*/results.xml, install/lib/daos/TESTING/ftest/*_results.xml'
                        }
                        /* temporarily moved into runTest->stepResult due to JENKINS-39203
                        success {
                            githubNotify credentialsId: 'daos-jenkins-commit-status',
                                         description: env.STAGE_NAME,
                                         context: 'test/' + env.STAGE_NAME,
                                         status: 'SUCCESS'
                        }
                        unstable {
                            githubNotify credentialsId: 'daos-jenkins-commit-status',
                                         description: env.STAGE_NAME,
                                         context: 'test/' + env.STAGE_NAME,
                                         status: 'FAILURE'
                        }
                        failure {
                            githubNotify credentialsId: 'daos-jenkins-commit-status',
                                         description: env.STAGE_NAME,
                                         context: 'test/' + env.STAGE_NAME,
                                         status: 'ERROR'
                        }
                        */
                    }
                }
                stage('Functional_Hardware_Large') {
                    when {
                        beforeAgent true
                        allOf {
                            expression { env.DAOS_STACK_CI_HARDWARE_SKIP != 'true' }
                            expression {
                                ! commitPragma(pragma: 'Skip-func-hw-test').contains('true')
                            }
                            expression {
                                ! commitPragma(pragma: 'Skip-func-hw-test-large').contains('true')
                            }
                        }
                    }
                    agent {
                        // 8+ node cluster with 1 IB/node + 1 test control node
                        label 'ci_nvme9'
                    }
                    steps {
                        unstash 'CentOS-rpm-version'
                        script {
                            daos_packages_version = readFile('centos7-rpm-version').trim()
                        }
                        // Just reboot the physical nodes
                        provisionNodes NODELIST: env.NODELIST,
                                       node_count: 9,
                                       power_only: true,
                                       inst_repos: el7_daos_repos,
                                       inst_rpms: 'daos-' + daos_packages_version +
                                                  ' daos-client-' + daos_packages_version +
                                                  ' cart-' + env.CART_COMMIT + ' ' +
                                                  functional_rpms
                        runTest stashes: [ 'CentOS-install', 'CentOS-build-vars' ],
                                script: '''test_tag=$(git show -s --format=%B | sed -ne "/^Test-tag-hw-large:/s/^.*: *//p")
                                           if [ -z "$test_tag" ]; then
                                               test_tag=pr,hw,large
                                           fi
                                           tnodes=$(echo $NODELIST | cut -d ',' -f 1-9)
                                           # set DAOS_TARGET_OVERSUBSCRIBE env here
                                           export DAOS_TARGET_OVERSUBSCRIBE=1
                                           rm -rf install/lib/daos/TESTING/ftest/avocado ./*_results.xml
                                           mkdir -p install/lib/daos/TESTING/ftest/avocado/job-results
                                           ./ftest.sh "$test_tag" $tnodes "auto:Optane"''',
                                junit_files: "install/lib/daos/TESTING/ftest/avocado/*/*/*.xml install/lib/daos/TESTING/ftest/*_results.xml",
                                failure_artifacts: 'Functional'
                    }
                    post {
                        always {
                            sh '''rm -rf install/lib/daos/TESTING/ftest/avocado/*/*/html/
                                  # Remove the latest avocado symlink directory to avoid inclusion in the
                                  # jenkins build artifacts
                                  unlink install/lib/daos/TESTING/ftest/avocado/job-results/latest
                                  rm -rf "Functional/"
                                  mkdir "Functional/"
                                  # compress those potentially huge DAOS logs
                                  if daos_logs=$(ls install/lib/daos/TESTING/ftest/avocado/job-results/*/daos_logs/*); then
                                      lbzip2 $daos_logs
                                  fi
                                  arts="$arts$(ls *daos{,_agent}.log* 2>/dev/null)" && arts="$arts"$'\n'
                                  arts="$arts$(ls -d install/lib/daos/TESTING/ftest/avocado/job-results/* 2>/dev/null)" && arts="$arts"$'\n'
                                  arts="$arts$(ls install/lib/daos/TESTING/ftest/*.stacktrace 2>/dev/null || true)"
                                  if [ -n "$arts" ]; then
                                      mv $(echo $arts | tr '\n' ' ') "Functional/"
                                  fi'''
                            archiveArtifacts artifacts: 'Functional/**'
                            junit 'Functional/*/results.xml, install/lib/daos/TESTING/ftest/*_results.xml'
                        }
                        /* temporarily moved into runTest->stepResult due to JENKINS-39203
                        success {
                            githubNotify credentialsId: 'daos-jenkins-commit-status',
                                         description: env.STAGE_NAME,
                                         context: 'test/' + env.STAGE_NAME,
                                         status: 'SUCCESS'
                        }
                        unstable {
                            githubNotify credentialsId: 'daos-jenkins-commit-status',
                                         description: env.STAGE_NAME,
                                         context: 'test/' + env.STAGE_NAME,
                                         status: 'FAILURE'
                        }
                        failure {
                            githubNotify credentialsId: 'daos-jenkins-commit-status',
                                         description: env.STAGE_NAME,
                                         context: 'test/' + env.STAGE_NAME,
                                         status: 'ERROR'
                        }
                        */
                    }
                }
                stage('Test CentOS 7 RPMs') {
                    when {
                        beforeAgent true
                        allOf {
                            not { branch 'weekly-testing' }
                            expression { env.CHANGE_TARGET != 'weekly-testing' }
                            expression { return env.QUICKBUILD == '1' }
                        }
                    }
                    agent {
                        label 'ci_vm1'
                    }
                    steps {
                        provisionNodes NODELIST: env.NODELIST,
                                       node_count: 1,
                                       snapshot: true,
                                       inst_repos: el7_daos_repos
                        catchError(stageResult: 'UNSTABLE', buildResult: 'SUCCESS') {
                            runTest script: "${rpm_test_pre}" +
                                         '''sudo yum -y install daos-client
                                            sudo yum -y history rollback last-1
                                            sudo yum -y install daos-server
                                            sudo yum -y install daos-tests\n''' +
                                            "${rpm_test_daos_test}" + '"',
                                    junit_files: null,
                                    failure_artifacts: env.STAGE_NAME, ignore_failure: true
                        }
                    }
                }
            }
        }
    }
    post {
        unsuccessful {
            notifyBrokenBranch branches: "master"
        }
    }
}<|MERGE_RESOLUTION|>--- conflicted
+++ resolved
@@ -328,13 +328,9 @@
                                           (cd $mockroot/result/ &&
                                            cp -r . $OLDPWD/artifacts/leap15/)
                                           createrepo artifacts/leap15/
-<<<<<<< HEAD
-                                          cat $mockroot/result/{root,build}.log'''
-=======
                                           rpm --qf %{version}-%{release}.%{arch} -qp artifacts/centos7/daos-server-*.x86_64.rpm > leap15-rpm-version
                                           cat $mockroot/result/{root,build}.log'''
                             stash name: 'Leap-rpm-version', includes: 'leap15-rpm-version'
->>>>>>> 1dde288d
                             publishToRepository product: 'daos',
                                                 format: 'yum',
                                                 maturity: 'stable',
@@ -853,13 +849,8 @@
                                        node_count: 1,
                                        snapshot: true,
                                        inst_repos: el7_component_repos + ' ' + component_repos,
-<<<<<<< HEAD
-                                       inst_rpms: 'openmpi3 hwloc-devel argobots ' +
+                                       inst_rpms: 'gotestsum openmpi3 hwloc-devel argobots ' +
                                                   "cart-devel-${env.CART_COMMIT} fuse3-libs " +
-=======
-                                       inst_rpms: 'gotestsum openmpi3 hwloc-devel argobots ' +
-                                                  "cart-${env.CART_COMMIT} fuse3-libs " +
->>>>>>> 1dde288d
                                                   'libisa-l-devel libpmem libpmemobj protobuf-c ' +
                                                   'spdk-devel libfabric-devel pmix numactl-devel'
                         runTest stashes: [ 'CentOS-tests', 'CentOS-install', 'CentOS-build-vars' ],
