--- conflicted
+++ resolved
@@ -925,11 +925,7 @@
                                    scons_args: 'PREFIX=/opt/daos TARGET_TYPE=release BUILD_TYPE=debug',
                                    build_deps: 'no'
                         sh label: 'Fault injection testing using NLT',
-<<<<<<< HEAD
-                           script: './ci/docker_nlt.sh --class-name centos7.fault-injection fi'
-=======
-                           script: './utils/docker_nlt.sh --class-name el8.fault-injection fi'
->>>>>>> d0dc7211
+                           script: './ci/docker_nlt.sh --class-name el8.fault-injection fi'
                     }
                     post {
                         always {
