#!/usr/bin/groovy
/* Copyright (C) 2019-2020 Intel Corporation
 * All rights reserved.
 *
 * This file is part of the DAOS Project. It is subject to the license terms
 * in the LICENSE file found in the top-level directory of this distribution
 * and at https://img.shields.io/badge/License-Apache%202.0-blue.svg.
 * No part of the DAOS Project, including this file, may be copied, modified,
 * propagated, or distributed except according to the terms contained in the
 * LICENSE file.
 */

// To use a test branch (i.e. PR) until it lands to master
// I.e. for testing library changes
//@Library(value="pipeline-lib@your_branch") _

def doc_only_change() {
    if (cachedCommitPragma(pragma: 'Doc-only') == 'true') {
        return true
    }

    def rc = sh label: "Determine if doc-only change",
                script: "CHANGE_ID=${env.CHANGE_ID} " +
                        "TARGET_BRANCH=${target_branch} " +
                        'ci/doc_only_change.sh',
                returnStatus: true
    return rc == 1
}

def skip_stage(String stage) {
    return cachedCommitPragma(pragma: 'Skip-' + stage) == 'true'
}

def quickbuild() {
    return cachedCommitPragma(pragma: 'Quick-build') == 'true'
}

def functional_post_always() {
   return sh(label: "Job Cleanup",
             script: 'ci/functional/job_cleanup.sh',
             returnStatus: true)
}

def get_daos_packages(String distro) {

    def pkgs
    if (env.TEST_RPMS == 'true') {
        pkgs = "daos{,-{client,tests,server}}"
    } else {
        pkgs = "daos{,-client}"
    }

    return pkgs + "-" + daos_packages_version(distro)
}

def component_repos() {
    return cachedCommitPragma(pragma: 'PR-repos')
}

def daos_repo() {
    if (cachedCommitPragma(pragma: 'RPM-test-version') == '') {
        return "daos@${env.BRANCH_NAME}:${env.BUILD_NUMBER}"
    } else {
        return ""
    }
}

def el7_daos_repos() {
    return el7_component_repos + ' ' + component_repos() + ' ' + daos_repo()
}

commit_pragma_cache = [:]
def cachedCommitPragma(Map config) {

    if (commit_pragma_cache[config['pragma']]) {
        return commit_pragma_cache[config['pragma']]
    }

    commit_pragma_cache[config['pragma']] = commitPragma(config)

    return commit_pragma_cache[config['pragma']]

}

def daos_packages_version(String distro) {
    // commit pragma has highest priority
    // TODO: this should actually be determined from the PR-repos artifacts
    def version = cachedCommitPragma(pragma: 'RPM-test-version')
    if (version != "") {
        return version
    }

    // use the stash after that
    unstash distro + '-rpm-version'
    version = readFile(distro + '-rpm-version').trim()
    if (version != "") {
        return version
    }

    error "Don't know how to determine package version for " + distro
}

def parallel_build() {
    // defaults to false
    // true if Quick-build: true unless Parallel-build: false
    def pb = cachedCommitPragma(pragma: 'Parallel-build')
    if (pb == "true" ||
        (quickbuild() && pb != "false")) {
        return true
    }

    return false
}

target_branch = env.CHANGE_TARGET ? env.CHANGE_TARGET : env.BRANCH_NAME
def arch = ""
def sanitized_JOB_NAME = JOB_NAME.toLowerCase().replaceAll('/', '-').replaceAll('%2f', '-')

def qb_inst_rpms = ""
el7_component_repos = ""
def functional_rpms  = "--exclude openmpi openmpi3 hwloc ndctl " +
                       "ior-hpc-cart-4-daos-0 mpich-autoload-cart-4-daos-0 " +
                       "romio-tests-cart-4-daos-0 hdf5-tests-cart-4-daos-0 " +
                       "mpi4py-tests-cart-4-daos-0 testmpio-cart-4-daos-0 fio"

def rpm_test_pre = '''if git show -s --format=%B | grep "^Skip-test: true"; then
                          exit 0
                      fi
                      nodelist=(${NODELIST//,/ })
                      src/tests/ftest/config_file_gen.py -n ${nodelist[0]} -a /tmp/daos_agent.yml -s /tmp/daos_server.yml
                      src/tests/ftest/config_file_gen.py -n $nodelist -d /tmp/dmg.yml
                      scp -i ci_key /tmp/daos_agent.yml jenkins@${nodelist[0]}:/tmp
                      scp -i ci_key /tmp/dmg.yml jenkins@${nodelist[0]}:/tmp
                      scp -i ci_key /tmp/daos_server.yml jenkins@${nodelist[0]}:/tmp
                      ssh -i ci_key jenkins@${nodelist[0]} "set -ex\n'''

def rpm_test_daos_test = '''me=\\\$(whoami)
                            for dir in server agent; do
                                sudo mkdir /var/run/daos_\\\$dir
                                sudo chmod 0755 /var/run/daos_\\\$dir
                                sudo chown \\\$me:\\\$me /var/run/daos_\\\$dir
                            done
                            sudo mkdir /tmp/daos_sockets
                            sudo chmod 0755 /tmp/daos_sockets
                            sudo chown \\\$me:\\\$me /tmp/daos_sockets
                            sudo mkdir -p /mnt/daos
                            sudo mount -t tmpfs -o size=16777216k tmpfs /mnt/daos
                            sudo cp /tmp/daos_server.yml /etc/daos/daos_server.yml
                            sudo cp /tmp/daos_agent.yml /etc/daos/daos_agent.yml
                            sudo cp /tmp/dmg.yml /etc/daos/daos.yml
                            cat /etc/daos/daos_server.yml
                            cat /etc/daos/daos_agent.yml
                            cat /etc/daos/daos.yml
                            module load mpi/openmpi3-x86_64
                            coproc daos_server --debug start -t 1 --recreate-superblocks
                            trap 'set -x; kill -INT \\\$COPROC_PID' EXIT
                            line=\"\"
                            while [[ \"\\\$line\" != *started\\\\ on\\\\ rank\\\\ 0* ]]; do
                                read line <&\\\${COPROC[0]}
                                echo \"Server stdout: \\\$line\"
                            done
                            echo \"Server started!\"
                            daos_agent &
                            AGENT_PID=\\\$!
                            trap 'set -x; kill -INT \\\$AGENT_PID \\\$COPROC_PID' EXIT
                            OFI_INTERFACE=eth0 daos_test -m'''

def rpm_scan_pre = '''set -ex
                      lmd_tarball='maldetect-current.tar.gz'
                      if test -e "${lmd_tarball}"; then
                        zflag="-z ${lmd_tarball}"
                      else
                        zflag=
                      fi
                      curl http://rfxn.com/downloads/${lmd_tarball} \
                        ${zflag} --silent --show-error --fail -o ${lmd_tarball}
                      nodelist=(${NODELIST//,/ })
                      scp -i ci_key ${lmd_tarball} \
                        jenkins@${nodelist[0]}:/var/tmp
                      ssh -i ci_key jenkins@${nodelist[0]} "set -ex\n'''

def rpm_scan_test = '''lmd_src=\\\"maldet-current\\\"
                       lmd_tarball=\\\"maldetect-current.tar.gz\\\"
                       rm -rf /var/tmp/\\\${lmd_src}
                       mkdir -p /var/tmp/\\\${lmd_src}
                       tar -C /var/tmp/\\\${lmd_src} --strip-components=1 \
                         -xf /var/tmp/\\\${lmd_tarball}
                       pushd /var/tmp/\\\${lmd_src}
                         sudo ./install.sh
                         sudo ln -s /usr/local/maldetect/ /bin/maldet
                       popd
                       sudo freshclam
                       rm -f /var/tmp/clamscan.out
                       rm /var/tmp/\\\${lmd_tarball}
                       rm -rf /var/tmp/\\\${lmd_src}
                       sudo clamscan -d /usr/local/maldetect/sigs/rfxn.ndb \
                                -d /usr/local/maldetect/sigs/rfxn.hdb -r \
                                --exclude-dir=/usr/local/maldetect \
                                --exclude-dir=/usr/share/clamav \
                                --exclude-dir=/var/lib/clamav \
                                --exclude-dir=/sys \
                                --exclude-dir=/proc \
                                --exclude-dir=/dev \
                                --infected / | tee /var/tmp/clamscan.out
                       rm -f /var/tmp/maldetect.xml
                       if grep 'Infected files: 0$' /var/tmp/clamscan.out; then
                         cat << EOF_GOOD > /var/tmp/maldetect.xml
<testsuite skip=\\\"0\\\" failures=\\\"0\\\" errors=\\\"0\\\" tests=\\\"1\\\" name=\\\"Malware_Scan\\\">
  <testcase name=\\\"Malware_scan\\\" classname=\\\"ClamAV\\\"/>
</testsuite>
EOF_GOOD
                       else
                         cat << EOF_BAD > /var/tmp/maldetect.xml
<testsuite skip=\\\"0\\\" failures=\\\"1\\\" errors=\\\"0\\\" tests=\\\"1\\\" name=\\\"Malware_Scan\\\">
  <testcase name=\\\"Malware_scan\\\" classname=\\\"ClamAV\\\">
    <failure message=\\\"Malware Detected\\\" type=\\\"error\\\">
      <![CDATA[ \\\"\\\$(cat /var/tmp/clamscan.out)\\\" ]]>
    </failure>
  </testcase>
</testsuite>
EOF_BAD
                       fi'''

def rpm_scan_post = '''rm -f ${WORKSPACE}/maldetect.xml
                       scp -i ci_key \
                         jenkins@${nodelist[0]}:/var/tmp/maldetect.xml \
                         ${WORKSPACE}/maldetect.xml'''


// bail out of branch builds that are not on a whitelist
if (!env.CHANGE_ID &&
    (!env.BRANCH_NAME.startsWith("weekly-testing") &&
     !env.BRANCH_NAME.startsWith("release/") &&
     env.BRANCH_NAME != "master")) {
   currentBuild.result = 'SUCCESS'
   return
}

// The docker agent setup and the provisionNodes step need to know the
// UID that the build agent is running under.
cached_uid = 0
def getuid() {
    if (cached_uid == 0)
        cached_uid = sh label: 'getuid()',
                        script: "id -u",
                        returnStdout: true
    return cached_uid
}

// This sets up the additinal build arguments for setting up a docker
// build agent from a dockerfile.
// The result of this function need to be stored in an environment
// variable.  Calling this function to create a docker build agent
// fails.  The log shows a truncated command string.
def docker_build_args(Map config = [:]) {
    ret_str = " --build-arg NOBUILD=1 --build-arg UID=" + getuid() +
              " --build-arg JENKINS_URL=$env.JENKINS_URL" +
              " --build-arg CACHEBUST=${currentBuild.startTimeInMillis}"

    if (env.REPOSITORY_URL) {
      ret_str += ' --build-arg REPO_URL=' + env.REPOSITORY_URL
    }
    if (env.DAOS_STACK_EL_7_LOCAL_REPO) {
      ret_str += ' --build-arg REPO_EL7=' + env.DAOS_STACK_EL_7_LOCAL_REPO
    }
    if (env.DAOS_STACK_EL_8_LOCAL_REPO) {
      ret_str += ' --build-arg REPO_EL8=' + env.DAOS_STACK_EL_8_LOCAL_REPO
    }
    if (env.DAOS_STACK_LEAP_15_LOCAL_REPO) {
      ret_str += ' --build-arg REPO_LEAP15=' +
                 env.DAOS_STACK_LEAP_15_LOCAL_REPO
    }
    if (env.HTTP_PROXY) {
      ret_str += ' --build-arg HTTP_PROXY="' + env.HTTP_PROXY + '"'
                 ' --build-arg http_proxy="' + env.HTTP_PROXY + '"'
    }
    if (env.HTTPS_PROXY) {
      ret_str += ' --build-arg HTTPS_PROXY="' + env.HTTPS_PROXY + '"'
                 ' --build-arg https_proxy="' + env.HTTPS_PROXY + '"'
    }
    if (config['qb']) {
      ret_str += ' --build-arg QUICKBUILD=true'
    }
    ret_str += ' '
    return ret_str
}

pipeline {
    agent { label 'lightweight' }

    triggers {
        cron(env.BRANCH_NAME == 'master' ? '0 0 * * *\n' : '' +
             env.BRANCH_NAME == 'weekly-testing' ? 'H 0 * * 6' : '')
    }

    environment {
        GITHUB_USER = credentials('daos-jenkins-review-posting')
        SSH_KEY_ARGS = "-ici_key"
        CLUSH_ARGS = "-o$SSH_KEY_ARGS"
        UID = getuid()
        BUILDARGS = docker_build_args()
        BUILDARGS_QB_CHECK = docker_build_args(qb: quickbuild())
        BUILDARGS_QB_TRUE = docker_build_args(qb: true)
        QUICKBUILD_DEPS = sh label: 'Get Quickbuild dependencies',
                             script: 'rpmspec -q --srpm --requires' +
                                     ' utils/rpms/daos.spec 2>/dev/null',
                             returnStdout: true
        TEST_RPMS = cachedCommitPragma(pragma: 'RPM-test', def_val: 'false')
    }

    options {
        // preserve stashes so that jobs can be started at the test stage
        preserveStashes(buildCount: 5)
        ansiColor('xterm')
    }

    stages {
        stage('Cancel Previous Builds') {
            when { changeRequest() }
            steps {
                cancelPreviousBuilds()
            }
        }
        stage('Pre-build') {
            when {
                beforeAgent true
                allOf {
                    not { branch 'weekly-testing' }
                    not { environment name: 'CHANGE_TARGET', value: 'weekly-testing' }
                }
            }
            parallel {
                stage('checkpatch') {
                    when {
                        beforeAgent true
                        allOf {
                            expression { ! skip_stage('checkpatch') }
                            expression { ! doc_only_change() }
                        }
                    }
                    agent {
                        dockerfile {
                            filename 'Dockerfile.centos.7'
                            dir 'utils/docker'
                            label 'docker_runner'
                            additionalBuildArgs '$BUILDARGS' +
                                           "-t ${sanitized_JOB_NAME}-centos7 "
                        }
                    }
                    steps {
                        checkPatch user: GITHUB_USER_USR,
                                   password: GITHUB_USER_PSW,
                                   ignored_files: "src/control/vendor/*:src/include/daos/*.pb-c.h:src/common/*.pb-c.[ch]:src/mgmt/*.pb-c.[ch]:src/iosrv/*.pb-c.[ch]:src/security/*.pb-c.[ch]:*.crt:*.pem:*_test.go:src/cart/_structures_from_macros_.h"
                    }
                    post {
                        always {
                            archiveArtifacts artifacts: 'pylint.log', allowEmptyArchive: true
                            /* when JENKINS-39203 is resolved, can probably use stepResult
                               here and remove the remaining post conditions
                               stepResult name: env.STAGE_NAME,
                                          context: 'build/' + env.STAGE_NAME,
                                          result: ${currentBuild.currentResult}
                            */
                        }
                        /* temporarily moved into stepResult due to JENKINS-39203
                        success {
                            githubNotify credentialsId: 'daos-jenkins-commit-status',
                                         description: env.STAGE_NAME,
                                         context: 'pre-build/' + env.STAGE_NAME,
                                         status: 'SUCCESS'
                        }
                        unstable {
                            githubNotify credentialsId: 'daos-jenkins-commit-status',
                                         description: env.STAGE_NAME,
                                         context: 'pre-build/' + env.STAGE_NAME,
                                         status: 'FAILURE'
                        }
                        failure {
                            githubNotify credentialsId: 'daos-jenkins-commit-status',
                                         description: env.STAGE_NAME,
                                         context: 'pre-build/' + env.STAGE_NAME,
                                         status: 'ERROR'
                        }
                        */
                    }
                } // stage('checkpatch')
                stage('Python Bandit check') {
                    when {
                      beforeAgent true
                      expression {
                          cachedCommitPragma(pragma: 'Skip-python-bandit',
                                       def_val: 'true') != 'true'
                      }
                    }
                    agent {
                        dockerfile {
                            filename 'Dockerfile.code_scanning'
                            dir 'utils/docker'
                            label 'docker_runner'
                            additionalBuildArgs '$BUILDARGS'
                        }
                    }
                    steps {
                        githubNotify credentialsId: 'daos-jenkins-commit-status',
                                     description: env.STAGE_NAME,
                                     context: "build" + "/" + env.STAGE_NAME,
                                     status: "PENDING"
                        checkoutScm withSubmodules: true
                        catchError(stageResult: 'UNSTABLE', buildResult: 'SUCCESS') {
                            runTest script: '''bandit --format xml -o bandit.xml \
                                                      -r $(git ls-tree --name-only HEAD) \
                                                      -c src/tests/ftest/security/bandit.config''',
                                    junit_files: "bandit.xml",
                                    ignore_failure: true
                        }
                    }
                    post {
                        always {
                            junit 'bandit.xml'
                        }
                    }
                } // stage('Python Bandit check')
            }
        }
        stage('Build') {
            /* Don't use failFast here as whilst it avoids using extra resources
             * and gives faster results for PRs it's also on for master where we
             * do want complete results in the case of partial failure
             */
            //failFast true
            when {
                beforeAgent true
                anyOf {
                    // always build branch landings as we depend on lastSuccessfulBuild
                    // always having RPMs in it
                    branch target_branch
                    allOf {
                        expression { ! skip_stage('build') }
                        expression { ! doc_only_change() }
                        expression { cachedCommitPragma(pragma: 'RPM-test-version') == '' }
                    }
                }
            }
            parallel {
                stage('Build RPM on CentOS 7') {
                    agent {
                        dockerfile {
                            filename 'Dockerfile.mockbuild'
                            dir 'utils/rpms/packaging'
                            label 'docker_runner'
                            additionalBuildArgs '$BUILDARGS'
                            args  '--group-add mock --cap-add=SYS_ADMIN --privileged=true'
                        }
                    }
                    steps {
                        githubNotify credentialsId: 'daos-jenkins-commit-status',
                                      description: env.STAGE_NAME,
                                      context: "build" + "/" + env.STAGE_NAME,
                                      status: "PENDING"
                        checkoutScm withSubmodules: true
                        catchError(stageResult: 'UNSTABLE',
                                   buildResult: 'SUCCESS') {
                            sh label: env.STAGE_NAME,
                               script: 'ci/rpm_build.sh'
                        }
                    }
                    post {
                        success {
                            sh label: "Build Log",
                               script: 'ci/rpm_build_success.sh'
                            stash name: 'centos7-rpm-version',
                                  includes: 'centos7-rpm-version'
                            publishToRepository product: 'daos',
                                                format: 'yum',
                                                maturity: 'stable',
                                                tech: 'el-7',
                                                repo_dir: 'artifacts/centos7/'
                            stepResult name: env.STAGE_NAME, context: "build",
                                       result: "SUCCESS"
                        }
                        unstable {
                            stepResult name: env.STAGE_NAME, context: "build",
                                       result: "UNSTABLE", ignore_failure: true
                        }
                        failure {
                            stepResult name: env.STAGE_NAME, context: "build",
                                       result: "FAILURE", ignore_failure: true
                        }
                        unsuccessful {
                            sh label: "Build Log",
                               script: 'ci/rpm_build_unsuccessful.sh'
                        }
                        cleanup {
                            archiveArtifacts artifacts: 'artifacts/centos7/**'
                        }
                    }
                }
                stage('Build RPM on Leap 15') {
                    when {
                        beforeAgent true
                        allOf {
                            not { branch 'weekly-testing' }
                            not { environment name: 'CHANGE_TARGET',
                                              value: 'weekly-testing' }
                        }
                    }
                    agent {
                        dockerfile {
                            filename 'Dockerfile.mockbuild'
                            dir 'utils/rpms/packaging'
                            label 'docker_runner'
                            args '--privileged=true'
                            additionalBuildArgs '$BUILDARGS'
                            args  '--group-add mock --cap-add=SYS_ADMIN --privileged=true'
                        }
                    }
                    steps {
                        githubNotify credentialsId: 'daos-jenkins-commit-status',
                                      description: env.STAGE_NAME,
                                      context: "build" + "/" + env.STAGE_NAME,
                                      status: "PENDING"
                        checkoutScm withSubmodules: true
                        catchError(stageResult: 'UNSTABLE',
                                   buildResult: 'SUCCESS') {
                            sh label: env.STAGE_NAME,
                               script: 'ci/rpm_build.sh'
                        }
                    }
                    post {
                        success {
                            sh label: "Build Log",
                               script: 'ci/rpm_build_success.sh'
                            stash name: 'leap15-rpm-version',
                              includes: 'leap15-rpm-version'
                            publishToRepository product: 'daos',
                                                format: 'yum',
                                                maturity: 'stable',
                                                tech: 'leap-15',
                                                repo_dir: 'artifacts/leap15/'
                            stepResult name: env.STAGE_NAME, context: "build",
                                       result: "SUCCESS"
                        }
                        unstable {
                            stepResult name: env.STAGE_NAME, context: "build",
                                       result: "UNSTABLE"
                        }
                        failure {
                            stepResult name: env.STAGE_NAME, context: "build",
                                       result: "FAILURE"
                        }
                        unsuccessful {
                            sh label: "Build Log",
                               script: 'ci/rpm_build_unsuccessful.sh'
                        }
                        cleanup {
                            archiveArtifacts artifacts: 'artifacts/leap15/**'
                        }
                    }
                }
                stage('Build on CentOS 7') {
                    agent {
                        dockerfile {
                            filename 'Dockerfile.centos.7'
                            dir 'utils/docker'
                            label 'docker_runner'
                            additionalBuildArgs "-t ${sanitized_JOB_NAME}-centos7 " +
                                '$BUILDARGS_QB_CHECK' +
                                ' --build-arg QUICKBUILD_DEPS="' +
                                  env.QUICKBUILD_DEPS + '"' +
                                ' --build-arg REPOS="' + component_repos() + '"'
                        }
                    }
                    steps {
                        sconsBuild clean: "_build.external${arch}",
                                   parallel_build: parallel_build(),
                                   failure_artifacts: 'config.log-centos7-gcc'
<<<<<<< HEAD
                        stash name: 'CentOS-install', includes: 'install/**'
                        stash name: 'CentOS-build-vars', includes: ".build_vars${arch}.*"
                        stash name: 'CentOS-tests',
                                    includes: '''build/*/*/src/cart/src/utest/test_linkage,
                                                 build/*/*/src/cart/src/utest/utest_hlc,
                                                 build/*/*/src/cart/src/utest/utest_swim,
                                                 build/*/*/src/gurt/tests/test_gurt,
                                                 build/*/*/src/rdb/raft/src/tests_main,
                                                 build/*/*/src/common/tests/btree_direct,
                                                 build/*/*/src/common/tests/btree,
                                                 build/*/*/src/common/tests/sched,
                                                 build/*/*/src/common/tests/drpc_tests,
                                                 build/*/*/src/common/tests/acl_api_tests,
                                                 build/*/*/src/common/tests/acl_valid_tests,
                                                 build/*/*/src/common/tests/acl_util_tests,
                                                 build/*/*/src/common/tests/acl_principal_tests,
                                                 build/*/*/src/common/tests/acl_real_tests,
                                                 build/*/*/src/common/tests/prop_tests,
                                                 build/*/*/src/iosrv/tests/drpc_progress_tests,
                                                 build/*/*/src/control/src/github.com/daos-stack/daos/src/control/mgmt,
                                                 build/*/*/src/client/api/tests/eq_tests,
                                                 build/*/*/src/iosrv/tests/drpc_handler_tests,
                                                 build/*/*/src/iosrv/tests/drpc_listener_tests,
                                                 build/*/*/src/mgmt/tests/srv_drpc_tests,
                                                 build/*/*/src/security/tests/cli_security_tests,
                                                 build/*/*/src/security/tests/srv_acl_tests,
                                                 build/*/*/src/vos/vea/tests/vea_ut,
                                                 build/*/*/src/common/tests/umem_test,
                                                 build/*/*/src/bio/smd/tests/smd_ut,
                                                 utils/sl/build_info/**,
                                                 src/common/tests/btree.sh,
                                                 src/control/run_go_tests.sh,
                                                 src/rdb/raft_tests/raft_tests.py,
                                                 src/vos/tests/evt_ctl.sh
                                                 src/control/lib/netdetect/netdetect.go'''
=======
                        stash name: 'centos7-gcc-install',
                              includes: 'install/**'
                        stash name: 'centos7-gcc-build-vars',
                              includes: ".build_vars${arch}.*"
                        stash name: 'centos7-gcc-tests',
                              includes: '''build/*/*/src/cart/src/utest/test_linkage,
                                           build/*/*/src/cart/src/utest/test_gurt,
                                           build/*/*/src/cart/src/utest/utest_hlc,
                                           build/*/*/src/cart/src/utest/utest_swim,
                                           build/*/*/src/rdb/raft/src/tests_main,
                                           build/*/*/src/common/tests/btree_direct,
                                           build/*/*/src/common/tests/btree,
                                           build/*/*/src/common/tests/sched,
                                           build/*/*/src/common/tests/drpc_tests,
                                           build/*/*/src/common/tests/acl_api_tests,
                                           build/*/*/src/common/tests/acl_valid_tests,
                                           build/*/*/src/common/tests/acl_util_tests,
                                           build/*/*/src/common/tests/acl_principal_tests,
                                           build/*/*/src/common/tests/acl_real_tests,
                                           build/*/*/src/common/tests/prop_tests,
                                           build/*/*/src/iosrv/tests/drpc_progress_tests,
                                           build/*/*/src/control/src/github.com/daos-stack/daos/src/control/mgmt,
                                           build/*/*/src/client/api/tests/eq_tests,
                                           build/*/*/src/iosrv/tests/drpc_handler_tests,
                                           build/*/*/src/iosrv/tests/drpc_listener_tests,
                                           build/*/*/src/mgmt/tests/srv_drpc_tests,
                                           build/*/*/src/security/tests/cli_security_tests,
                                           build/*/*/src/security/tests/srv_acl_tests,
                                           build/*/*/src/vos/vea/tests/vea_ut,
                                           build/*/*/src/common/tests/umem_test,
                                           build/*/*/src/bio/smd/tests/smd_ut,
                                           utils/sl/build_info/**,
                                           src/common/tests/btree.sh,
                                           src/control/run_go_tests.sh,
                                           src/rdb/raft_tests/raft_tests.py,
                                           src/vos/tests/evt_ctl.sh
                                           src/control/lib/netdetect/netdetect.go'''
>>>>>>> bbedf2b1
                    }
                    post {
                        always {
                            node('lightweight') {
                                recordIssues enabledForFailure: true,
                                             aggregatingResults: true,
                                             id: "analysis-gcc-centos7",
                                             tools: [ gcc4(), cppCheck() ],
                                             filters: [excludeFile('.*\\/_build\\.external\\/.*'),
                                                       excludeFile('_build\\.external\\/.*')]
                            }
                        }
                        success {
                            sh "rm -rf _build.external${arch}"
                        }
                        unsuccessful {
                            sh """if [ -f config${arch}.log ]; then
                                      mv config${arch}.log config.log-centos7-gcc
                                  fi"""
                            archiveArtifacts artifacts: 'config.log-centos7-gcc',
                                             allowEmptyArchive: true
                        }
                    }
                }
                stage('Build on CentOS 7 with Clang') {
                    when {
                        beforeAgent true
                        allOf {
                            branch target_branch
                            expression { ! quickbuild() }
                        }
                    }
                    agent {
                        dockerfile {
                            filename 'Dockerfile.centos.7'
                            dir 'utils/docker'
                            label 'docker_runner'
                            additionalBuildArgs "-t ${sanitized_JOB_NAME}-centos7 " +
                                '$BUILDARGS_QB_CHECK' +
                                ' --build-arg QUICKBUILD_DEPS="' +
                                  env.QUICKBUILD_DEPS + '"'
                        }
                    }
                    steps {
                        sconsBuild clean: "_build.external${arch}", COMPILER: "clang",
                                   parallel_build: parallel_build(),
                                   failure_artifacts: 'config.log-centos7-clang'
                    }
                    post {
                        always {
                            node('lightweight') {
                                recordIssues enabledForFailure: true,
                                             aggregatingResults: true,
                                             id: "analysis-centos7-clang",
                                             tools: [ clang(), cppCheck() ],
                                             filters: [excludeFile('.*\\/_build\\.external\\/.*'),
                                                       excludeFile('_build\\.external\\/.*')]
                            }
                        }
                        success {
                            sh "rm -rf _build.external${arch}"
                        }
                        unsuccessful {
                            sh """if [ -f config${arch}.log ]; then
                                      mv config${arch}.log config.log-centos7-clang
                                  fi"""
                            archiveArtifacts artifacts: 'config.log-centos7-clang',
                                             allowEmptyArchive: true
                        }
                    }
                }
                stage('Build on Ubuntu 20.04') {
                    when {
                        beforeAgent true
                        allOf {
                            branch target_branch
                            expression { ! quickbuild() }
                        }
                    }
                    agent {
                        dockerfile {
                            filename 'Dockerfile.ubuntu.20.04'
                            dir 'utils/docker'
                            label 'docker_runner'
                            additionalBuildArgs "-t ${sanitized_JOB_NAME}-ubuntu20.04 " +
                                                '$BUILDARGS'
                        }
                    }
                    steps {
                        sconsBuild clean: "_build.external${arch}",
                                   parallel_build: parallel_build(),
                                   failure_artifacts: 'config.log-ubuntu20.04-gcc'
                    }
                    post {
                        always {
                            node('lightweight') {
                                recordIssues enabledForFailure: true,
                                             aggregatingResults: true,
                                             id: "analysis-ubuntu20",
                                             tools: [ gcc4(), cppCheck() ],
                                             filters: [excludeFile('.*\\/_build\\.external\\/.*'),
                                                       excludeFile('_build\\.external\\/.*')]
                            }
                        }
                        success {
                            sh "rm -rf _build.external${arch}"
                        }
                        unsuccessful {
                            sh """if [ -f config${arch}.log ]; then
                                      mv config${arch}.log config.log-ubuntu20.04-gcc
                                  fi"""
                            archiveArtifacts artifacts: 'config.log-ubuntu20.04-gcc',
                                             allowEmptyArchive: true
                        }
                    }
                }
                stage('Build on Ubuntu 20.04 with Clang') {
                    when {
                        beforeAgent true
                        allOf {
                            not { branch 'weekly-testing' }
                            not { environment name: 'CHANGE_TARGET', value: 'weekly-testing' }
                            expression { ! quickbuild() }
                        }
                    }
                    agent {
                        dockerfile {
                            filename 'Dockerfile.ubuntu.20.04'
                            dir 'utils/docker'
                            label 'docker_runner'
                            additionalBuildArgs "-t ${sanitized_JOB_NAME}-ubuntu20.04 " +
                                                '$BUILDARGS'
                        }
                    }
                    steps {
                        sconsBuild clean: "_build.external${arch}", COMPILER: "clang",
                                   parallel_build: parallel_build(),
                                   failure_artifacts: 'config.log-ubuntu20.04-clag'
                    }
                    post {
                        always {
                            node('lightweight') {
                                recordIssues enabledForFailure: true,
                                             aggregatingResults: true,
                                             id: "analysis-ubuntu20-clang",
                                             tools: [ clang(), cppCheck() ],
                                             filters: [excludeFile('.*\\/_build\\.external\\/.*'),
                                                       excludeFile('_build\\.external\\/.*')]
                            }
                        }
                        success {
                            sh "rm -rf _build.external${arch}"
                        }
                        unsuccessful {
                            sh """if [ -f config${arch}.log ]; then
                                      mv config${arch}.log config.log-ubuntu20.04-clang
                                  fi"""
                            archiveArtifacts artifacts: 'config.log-ubuntu20.04-clang',
                                             allowEmptyArchive: true
                        }
                    }
                }
                stage('Build on Leap 15') {
                    when {
                        beforeAgent true
                        allOf {
                            branch target_branch
                            expression { ! quickbuild() }
                        }
                    }
                    agent {
                        dockerfile {
                            filename 'Dockerfile.leap.15'
                            dir 'utils/docker'
                            label 'docker_runner'
                            additionalBuildArgs "-t ${sanitized_JOB_NAME}-leap15 " +
                                                 '$BUILDARGS'
                        }
                    }
                    steps {
                        sconsBuild clean: "_build.external${arch}",
                                   parallel_build: parallel_build(),
                                   failure_artifacts: 'config.log-leap15-gcc'
                    }
                    post {
                        always {
                            node('lightweight') {
                                recordIssues enabledForFailure: true,
                                             aggregatingResults: true,
                                             id: "analysis-gcc-leap15",
                                             tools: [ gcc4(), cppCheck() ],
                                             filters: [excludeFile('.*\\/_build\\.external\\/.*'),
                                                       excludeFile('_build\\.external\\/.*')]
                            }
                        }
                        success {
                            sh "rm -rf _build.external${arch}"
                        }
                        unsuccessful {
                            sh """if [ -f config${arch}.log ]; then
                                      mv config${arch}.log config.log-leap15-gcc
                                  fi"""
                            archiveArtifacts artifacts: 'config.log-leap15-gcc',
                                             allowEmptyArchive: true
                        }
                    }
                }
                stage('Build on Leap 15 with Clang') {
                    when {
                        beforeAgent true
                        allOf {
                            branch target_branch
                            expression { ! quickbuild() }
                        }
                    }
                    agent {
                        dockerfile {
                            filename 'Dockerfile.leap.15'
                            dir 'utils/docker'
                            label 'docker_runner'
                            additionalBuildArgs "-t ${sanitized_JOB_NAME}-leap15 " +
                                                 '$BUILDARGS'
                        }
                    }
                    steps {
                        sconsBuild clean: "_build.external${arch}", COMPILER: "clang",
                                   parallel_build: parallel_build(),
                                   failure_artifacts: 'config.log-leap15-clang'
                    }
                    post {
                        always {
                            node('lightweight') {
                                recordIssues enabledForFailure: true,
                                             aggregatingResults: true,
                                             id: "analysis-leap15-clang",
                                             tools: [ clang(), cppCheck() ],
                                             filters: [excludeFile('.*\\/_build\\.external\\/.*'),
                                                       excludeFile('_build\\.external\\/.*')]
                            }
                        }
                        success {
                            sh "rm -rf _build.external${arch}"
                        }
                        unsuccessful {
                            sh """if [ -f config${arch}.log ]; then
                                      mv config${arch}.log config.log-leap15-clang
                                  fi"""
                            archiveArtifacts artifacts: 'config.log-leap15-clang',
                                             allowEmptyArchive: true
                        }
                    }
                }
                stage('Build on Leap 15 with Intel-C and TARGET_PREFIX') {
                    when {
                        beforeAgent true
                        allOf {
                            not { branch 'weekly-testing' }
                            not { environment name: 'CHANGE_TARGET', value: 'weekly-testing' }
                            expression { ! quickbuild() }
                        }
                    }
                    agent {
                        dockerfile {
                            filename 'Dockerfile.leap.15'
                            dir 'utils/docker'
                            label 'docker_runner'
                            additionalBuildArgs "-t ${sanitized_JOB_NAME}-leap15 " +
                                                '$BUILDARGS'
                            args '-v /opt/intel:/opt/intel'
                        }
                    }
                    steps {
                        sconsBuild clean: "_build.external${arch}",
                                   prebuild: 'rm -rf src/rdb/raft/CLinkedListQueue',
                                   COMPILER: "icc",
                                   parallel_build: parallel_build(),
                                   TARGET_PREFIX: 'install/opt',
                                   failure_artifacts: 'config.log-leap15-icc'
                    }
                    post {
                        always {
                            node('lightweight') {
                                recordIssues enabledForFailure: true,
                                             aggregatingResults: true,
                                             id: "analysis-leap15-intelc",
                                             tools: [ intel(), cppCheck() ],
                                             filters: [excludeFile('.*\\/_build\\.external\\/.*'),
                                                       excludeFile('_build\\.external\\/.*')]
                            }
                        }
                        success {
                            sh "rm -rf _build.external${arch}"
                        }
                        unsuccessful {
                            sh """if [ -f config${arch}.log ]; then
                                      mv config${arch}.log config.log-leap15-intelc
                                  fi"""
                            archiveArtifacts artifacts: 'config.log-leap15-intelc',
                                             allowEmptyArchive: true
                        }
                    }
                }
            }
        }
        stage('Unit Test') {
            when {
                beforeAgent true
                allOf {
                    not { environment name: 'NO_CI_TESTING', value: 'true' }
                    // nothing to test if build was skipped
                    expression { ! skip_stage('build') }
                    // or it's a doc-only change
                    expression { ! doc_only_change() }
                    expression { ! skip_stage('test') }
                    expression { cachedCommitPragma(pragma: 'RPM-test-version') == '' }
                }
            }
            parallel {
                stage('run_test.sh') {
                    when {
                      beforeAgent true
                      expression { ! skip_stage('run_test') }
                    }
                    agent {
                        label 'ci_vm1'
                    }
                    steps {
                        script {
                            if (quickbuild()) {
                                // TODO: these should be gotten from the Requires: of RPMs
                                qb_inst_rpms = " spdk-tools mercury boost-devel"
                            }
                        }
                        provisionNodes NODELIST: env.NODELIST,
                                       node_count: 1,
                                       profile: 'daos_ci',
                                       distro: 'el7',
                                       snapshot: true,
                                       inst_repos: el7_component_repos + ' ' +
                                                   component_repos(),
                                       inst_rpms: 'gotestsum openmpi3 ' +
                                                  'hwloc-devel argobots ' +
                                                  'fuse3-libs fuse3 ' +
                                                  'libisa-l-devel libpmem ' +
                                                  'libpmemobj protobuf-c ' +
                                                  'spdk-devel libfabric-devel '+
                                                  'pmix numactl-devel ' +
                                                  'libipmctl-devel' +
                                                  qb_inst_rpms
                        timeout(time:60, unit:'MINUTES') {
                          runTest stashes: [ 'centos7-gcc-tests',
                                           'centos7-gcc-install',
                                           'centos7-gcc-build-vars' ],
                                script: "SSH_KEY_ARGS=${env.SSH_KEY_ARGS} " +
                                        "NODELIST=${env.NODELIST} " +
                                        'ci/run_test_main.sh',
                                junit_files: 'test_results/*.xml'
                        }
                    }
                    post {
                      always {
                            // https://issues.jenkins-ci.org/browse/JENKINS-58952
                            // label is at the end
                            // sh label: "Collect artifacts and tear down",
                            //   script '''set -ex
                            sh script: 'ci/run_test_post_always.sh',
                               label: "Collect artifacts and tear down"
                            junit 'test_results/*.xml'
                            archiveArtifacts artifacts: 'run_test.sh/**'
                            archiveArtifacts artifacts: 'vm_test/**'
                            publishValgrind (
                                    failBuildOnInvalidReports: true,
                                    failBuildOnMissingReports: true,
                                    failThresholdDefinitelyLost: '0',
                                    failThresholdInvalidReadWrite: '0',
                                    failThresholdTotal: '0',
                                    pattern: 'dnt.*.memcheck.xml',
                                    publishResultsForAbortedBuilds: false,
                                    publishResultsForFailedBuilds: true,
                                    sourceSubstitutionPaths: '',
                                    unstableThresholdDefinitelyLost: '0',
                                    unstableThresholdInvalidReadWrite: '0',
                                    unstableThresholdTotal: '0'
                            )
                            recordIssues enabledForFailure: true,
                                         failOnError: true,
                                         referenceJobName: 'daos-stack/daos/master',
                                         ignoreFailedBuilds: false,
                                         ignoreQualityGate: true,
                                         /* Set qualitygate to 1 new "NORMAL" priority message
                                           * Supporting messages to help identify causes of
                                           * problems are set to "LOW", and there are a
                                           * number of intermittent issues during server
                                           * shutdown that would normally be NORMAL but in
                                           * order to have stable results are set to LOW.
                                           */
                                         qualityGates: [[threshold: 1, type: 'TOTAL_HIGH', unstable: true],
                                                        [threshold: 1, type: 'TOTAL_ERROR', unstable: true],
                                                        [threshold: 1, type: 'NEW_NORMAL', unstable: true]],
                                         name: "Node local testing",
                                         tool: issues(pattern: 'vm_test/nlt-errors.json',
                                                      name: 'NLT results',
                                                      id: 'VM_test')
                        }
                    }
                }
            }
        }
        stage('Test') {
            when {
                beforeAgent true
                allOf {
                    not { environment name: 'NO_CI_TESTING', value: 'true' }
                    // nothing to test if build was skipped
                    expression { ! skip_stage('build') }
                    // or it's a doc-only change
                    expression { ! doc_only_change() }
                    expression { ! skip_stage('test') }
                }
            }
            parallel {
                stage('Coverity on CentOS 7') {
                    when {
                        beforeAgent true
                        expression { ! skip_stage('coverity-test') }
                    }
                    agent {
                        dockerfile {
                            filename 'Dockerfile.centos.7'
                            dir 'utils/docker'
                            label 'docker_runner'
                            additionalBuildArgs "-t ${sanitized_JOB_NAME}-centos7 " +
                                '$BUILDARGS_QB_TRUE' +
                                ' --build-arg QUICKBUILD_DEPS="' +
                                  env.QUICKBUILD_DEPS + '"' +
                                ' --build-arg REPOS="' + component_repos() + '"'
                        }
                    }
                    steps {
                        sh "rm -f coverity/daos_coverity.tgz"
                        sconsBuild coverity: "daos-stack/daos",
                                   parallel_build: parallel_build(),
                                   clean: "_build.external${arch}",
                                   failure_artifacts: 'config.log-centos7-cov'
                    }
                    post {
                        success {
                            sh """rm -rf _build.external${arch}
                                  mkdir -p coverity
                                  rm -f coverity/*
                                  if [ -e cov-int ]; then
                                      tar czf coverity/daos_coverity.tgz cov-int
                                  fi"""
                            archiveArtifacts artifacts: 'coverity/daos_coverity.tgz',
                                             allowEmptyArchive: true
                        }
                        unsuccessful {
                            sh """mkdir -p coverity
                                  if [ -f config${arch}.log ]; then
                                      mv config${arch}.log coverity/config.log-centos7-cov
                                  fi
                                  if [ -f cov-int/build-log.txt ]; then
                                      mv cov-int/build-log.txt coverity/cov-build-log.txt
                                  fi"""
                            archiveArtifacts artifacts: 'coverity/cov-build-log.txt',
                                             allowEmptyArchive: true
                            archiveArtifacts artifacts: 'coverity/config.log-centos7-cov',
                                             allowEmptyArchive: true
                      }
                    }
                }
                stage('Functional') {
                    when {
                        beforeAgent true
                        expression { ! skip_stage('func-test') }
                    }
                    agent {
                        label 'ci_vm9'
                    }
                    steps {
                        provisionNodes NODELIST: env.NODELIST,
                                       node_count: 9,
                                       profile: 'daos_ci',
                                       distro: 'el7',
                                       snapshot: true,
                                       inst_repos: el7_daos_repos(),
                                       inst_rpms: get_daos_packages('centos7') + ' ' +
                                                  functional_rpms
                        runTestFunctional stashes: [ 'centos7-gcc-install',
                                                     'centos7-gcc-build-vars' ],
                                          test_rpms: env.TEST_RPMS,
                                          pragma_suffix: '',
                                          test_tag: 'pr,-hw',
                                          node_count: 9,
                                          ftest_arg: ''
                    }
                    post {
                        always {
                            functional_post_always()
                            archiveArtifacts artifacts: 'Functional/**'
                            junit 'Functional/*/results.xml, install/lib/daos/TESTING/ftest/*_results.xml'
                        }
                    }
                }
                stage('Functional_Hardware_Small') {
                    when {
                        beforeAgent true
                        allOf {
                            not { environment name: 'DAOS_STACK_CI_HARDWARE_SKIP', value: 'true' }
                            expression { ! skip_stage('func-hw-test') }
                            expression { ! skip_stage('func-hw-test-small') }
                        }
                    }
                    agent {
                        // 2 node cluster with 1 IB/node + 1 test control node
                        label 'ci_nvme3'
                    }
                    steps {
                        provisionNodes NODELIST: env.NODELIST,
                                       node_count: 3,
                                       profile: 'daos_ci',
                                       distro: 'el7',
                                       inst_repos: el7_daos_repos(),
                                       inst_rpms: get_daos_packages('centos7') +
                                                   ' ' + functional_rpms
                        runTestFunctional stashes: [ 'centos7-gcc-install',
                                                     'centos7-gcc-build-vars' ],
                                          test_rpms: env.TEST_RPMS,
                                          pragma_suffix: '-hw-small',
                                          test_tag: 'pr,hw,small',
                                          node_count: 3,
                                          ftest_arg: '"auto:Optane"'
                    }
                    post {
                        always {
                            functional_post_always()
                            archiveArtifacts artifacts: 'Functional/**'
                            junit 'Functional/*/results.xml, install/lib/daos/TESTING/ftest/*_results.xml'
                        }
                    }
                }
                stage('Functional_Hardware_Medium') {
                    when {
                        beforeAgent true
                        allOf {
                            not { environment name: 'DAOS_STACK_CI_HARDWARE_SKIP', value: 'true' }
                            expression { ! skip_stage('func-hw-test') }
                            expression { ! skip_stage('func-hw-test-medium') }
                        }
                    }
                    agent {
                        // 4 node cluster with 2 IB/node + 1 test control node
                        label 'ci_nvme5'
                    }
                    steps {
                        provisionNodes NODELIST: env.NODELIST,
                                       node_count: 5,
                                       profile: 'daos_ci',
                                       distro: 'el7',
                                       inst_repos: el7_daos_repos(),
                                       inst_rpms: get_daos_packages('centos7') + ' ' +
                                                  functional_rpms
                        runTestFunctional stashes: [ 'centos7-gcc-install',
                                                     'centos7-gcc-build-vars' ],
                                          test_rpms: env.TEST_RPMS,
                                          pragma_suffix: '-hw-medium',
                                          test_tag: 'pr,hw,medium,ib2',
                                          node_count: 5,
                                          ftest_arg: '"auto:Optane"'
                    }
                    post {
                        always {
                            functional_post_always()
                            archiveArtifacts artifacts: 'Functional/**'
                            junit 'Functional/*/results.xml, install/lib/daos/TESTING/ftest/*_results.xml'
                        }
                    }
                }
                stage('Functional_Hardware_Large') {
                    when {
                        beforeAgent true
                        allOf {
                            not { environment name: 'DAOS_STACK_CI_HARDWARE_SKIP', value: 'true' }
                            expression { ! skip_stage('func-hw-test') }
                            expression { ! skip_stage('func-hw-test-large') }
                        }
                    }
                    agent {
                        // 8+ node cluster with 1 IB/node + 1 test control node
                        label 'ci_nvme9'
                    }
                    steps {
                        provisionNodes NODELIST: env.NODELIST,
                                       node_count: 9,
                                       profile: 'daos_ci',
                                       distro: 'el7',
                                       inst_repos: el7_daos_repos(),
                                       inst_rpms: get_daos_packages('centos7') + ' ' +
                                                  functional_rpms
                        runTestFunctional stashes: [ 'centos7-gcc-install',
                                                     'centos7-gcc-build-vars' ],
                                          test_rpms: env.TEST_RPMS,
                                          pragma_suffix: '-hw-large',
                                          test_tag: 'pr,hw,large',
                                          node_count: 9,
                                          ftest_arg: '"auto:Optane"'
                    }
                    post {
                        always {
                            functional_post_always()
                            archiveArtifacts artifacts: 'Functional/**'
                            junit 'Functional/*/results.xml, install/lib/daos/TESTING/ftest/*_results.xml'
                        }
                    }
                }
                stage('Test CentOS 7 RPMs') {
                    when {
                        beforeAgent true
                        allOf {
                            not { branch 'weekly-testing' }
                            not { environment name: 'CHANGE_TARGET', value: 'weekly-testing' }
                            expression { ! skip_stage('test-centos-rpms') }
                        }
                    }
                    agent {
                        label 'ci_vm1'
                    }
                    steps {
                        provisionNodes NODELIST: env.NODELIST,
                                       node_count: 1,
                                       profile: 'daos_ci',
                                       distro: 'el7',
                                       snapshot: true,
                                       inst_repos: el7_daos_repos(),
                                       inst_rpms: 'environment-modules'
                        runTest script: "${rpm_test_pre}" +
                                        "sudo yum -y install daos{,-client}-${daos_packages_version("centos7")}\n" +
                                        "sudo yum -y history rollback last-1\n" +
                                        "sudo yum -y install daos{,-{server,client}}-${daos_packages_version('centos7')}\n" +
                                        "sudo yum -y install daos{,-tests}-${daos_packages_version("centos7")}\n" +
                                        "${rpm_test_daos_test}" + '"',
                                junit_files: null,
                                failure_artifacts: env.STAGE_NAME, ignore_failure: true
                    }
                } // stage('Test CentOS 7 RPMs')
                stage('Scan CentOS 7 RPMs') {
                    when {
                        beforeAgent true
                        allOf {
                            not { branch 'weekly-testing' }
                            not { environment name: 'CHANGE_TARGET', value: 'weekly-testing' }
                            expression { ! skip_stage('scan-centos-rpms') }
                        }
                    }
                    agent {
                        label 'ci_vm1'
                    }
                    steps {
                        provisionNodes NODELIST: env.NODELIST,
                                       node_count: 1,
                                       profile: 'daos_ci',
                                       distro: 'el7',
                                       snapshot: true,
                                       inst_repos: el7_daos_repos(),
                                       inst_rpms: 'environment-modules ' +
                                                  'clamav clamav-devel'
                        runTest script: rpm_scan_pre +
                                        "sudo yum -y install " +
                                        "daos{,-{client,server,tests}}-" +
                                        "${daos_packages_version("centos7")}\n" +
                                        rpm_scan_test + '"\n' +
                                        rpm_scan_post,
                                junit_files: 'maldetect.xml',
                                failure_artifacts: env.STAGE_NAME, ignore_failure: true
                    }
                    post {
                        always {
                            junit 'maldetect.xml'
                        }
                    }
                } // stage('Scan CentOS 7 RPMs')
            }
        }
    }
    post {
        unsuccessful {
            notifyBrokenBranch branches: target_branch
        }
    }
}<|MERGE_RESOLUTION|>--- conflicted
+++ resolved
@@ -574,52 +574,15 @@
                         sconsBuild clean: "_build.external${arch}",
                                    parallel_build: parallel_build(),
                                    failure_artifacts: 'config.log-centos7-gcc'
-<<<<<<< HEAD
-                        stash name: 'CentOS-install', includes: 'install/**'
-                        stash name: 'CentOS-build-vars', includes: ".build_vars${arch}.*"
-                        stash name: 'CentOS-tests',
-                                    includes: '''build/*/*/src/cart/src/utest/test_linkage,
-                                                 build/*/*/src/cart/src/utest/utest_hlc,
-                                                 build/*/*/src/cart/src/utest/utest_swim,
-                                                 build/*/*/src/gurt/tests/test_gurt,
-                                                 build/*/*/src/rdb/raft/src/tests_main,
-                                                 build/*/*/src/common/tests/btree_direct,
-                                                 build/*/*/src/common/tests/btree,
-                                                 build/*/*/src/common/tests/sched,
-                                                 build/*/*/src/common/tests/drpc_tests,
-                                                 build/*/*/src/common/tests/acl_api_tests,
-                                                 build/*/*/src/common/tests/acl_valid_tests,
-                                                 build/*/*/src/common/tests/acl_util_tests,
-                                                 build/*/*/src/common/tests/acl_principal_tests,
-                                                 build/*/*/src/common/tests/acl_real_tests,
-                                                 build/*/*/src/common/tests/prop_tests,
-                                                 build/*/*/src/iosrv/tests/drpc_progress_tests,
-                                                 build/*/*/src/control/src/github.com/daos-stack/daos/src/control/mgmt,
-                                                 build/*/*/src/client/api/tests/eq_tests,
-                                                 build/*/*/src/iosrv/tests/drpc_handler_tests,
-                                                 build/*/*/src/iosrv/tests/drpc_listener_tests,
-                                                 build/*/*/src/mgmt/tests/srv_drpc_tests,
-                                                 build/*/*/src/security/tests/cli_security_tests,
-                                                 build/*/*/src/security/tests/srv_acl_tests,
-                                                 build/*/*/src/vos/vea/tests/vea_ut,
-                                                 build/*/*/src/common/tests/umem_test,
-                                                 build/*/*/src/bio/smd/tests/smd_ut,
-                                                 utils/sl/build_info/**,
-                                                 src/common/tests/btree.sh,
-                                                 src/control/run_go_tests.sh,
-                                                 src/rdb/raft_tests/raft_tests.py,
-                                                 src/vos/tests/evt_ctl.sh
-                                                 src/control/lib/netdetect/netdetect.go'''
-=======
                         stash name: 'centos7-gcc-install',
                               includes: 'install/**'
                         stash name: 'centos7-gcc-build-vars',
                               includes: ".build_vars${arch}.*"
                         stash name: 'centos7-gcc-tests',
                               includes: '''build/*/*/src/cart/src/utest/test_linkage,
-                                           build/*/*/src/cart/src/utest/test_gurt,
                                            build/*/*/src/cart/src/utest/utest_hlc,
                                            build/*/*/src/cart/src/utest/utest_swim,
+                                           build/*/*/src/gurt/tests/test_gurt,
                                            build/*/*/src/rdb/raft/src/tests_main,
                                            build/*/*/src/common/tests/btree_direct,
                                            build/*/*/src/common/tests/btree,
@@ -648,7 +611,6 @@
                                            src/rdb/raft_tests/raft_tests.py,
                                            src/vos/tests/evt_ctl.sh
                                            src/control/lib/netdetect/netdetect.go'''
->>>>>>> bbedf2b1
                     }
                     post {
                         always {
