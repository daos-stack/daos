#!/usr/bin/groovy
/* groovylint-disable DuplicateMapLiteral, DuplicateNumberLiteral
   groovylint-disable DuplicateStringLiteral, NestedBlockDepth, VariableName
*/
/* Copyright 2019-2022 Intel Corporation
 * All rights reserved.
 *
 * This file is part of the DAOS Project. It is subject to the license terms
 * in the LICENSE file found in the top-level directory of this distribution
 * and at https://img.shields.io/badge/License-BSD--2--Clause--Patent-blue.svg.
 * No part of the DAOS Project, including this file, may be copied, modified,
 * propagated, or distributed except according to the terms contained in the
 * LICENSE file.
 */

// To use a test branch (i.e. PR) until it lands to master
// I.e. for testing library changes
<<<<<<< HEAD
@Library(value="pipeline-lib@amd/faster-nlt-results") _
=======
//@Library(value='pipeline-lib@your_branch') _
>>>>>>> d500a739

job_status_internal = [:]

void job_status_write() {
    if (!env.DAOS_STACK_JOB_STATUS_DIR) {
        return
    }
    String jobName = env.JOB_NAME.replace('/', '_')
    jobName += '_' + env.BUILD_NUMBER
    String fileName = env.DAOS_STACK_JOB_STATUS_DIR + '/' + jobName

    String job_status_text = writeYaml data: job_status_internal,
                                       returnText: true

    // Need to use shell script for creating files that are not
    // in the workspace.
    sh label: "Write jenkins_job_status ${fileName}",
       script: "echo \"${job_status_text}\" >> ${fileName}"
}

// groovylint-disable-next-line MethodParameterTypeRequired
void job_status_update(String name=env.STAGE_NAME,
                       // groovylint-disable-next-line NoDef
                       def value=currentBuild.currentResult) {
    String key = name.replace(' ', '_')
    key = key.replaceAll('[ .]', '_')
    job_status_internal[key] = value
}

// groovylint-disable-next-line MethodParameterTypeRequired, NoDef
void job_step_update(def value) {
    // Wrapper around a pipeline step to obtain a status.
    job_status_update(env.STAGE_NAME, value)
}

// For master, this is just some wildly high number
String next_version = '1000'

// Don't define this as a type or it loses it's global scope
target_branch = env.CHANGE_TARGET ? env.CHANGE_TARGET : env.BRANCH_NAME
String sanitized_JOB_NAME = JOB_NAME.toLowerCase().replaceAll('/', '-').replaceAll('%2f', '-')

// bail out of branch builds that are not on a whitelist
if (!env.CHANGE_ID &&
    (!env.BRANCH_NAME.startsWith('weekly-testing') &&
     !env.BRANCH_NAME.startsWith('release/') &&
     !env.BRANCH_NAME.startsWith('feature/') &&
     !env.BRANCH_NAME.startsWith('ci-') &&
     env.BRANCH_NAME != 'master')) {
   currentBuild.result = 'SUCCESS'
   return
     }

// The docker agent setup and the provisionNodes step need to know the
// UID that the build agent is running under.
cached_uid = 0
Integer getuid() {
    if (cached_uid == 0) {
        cached_uid = sh(label: 'getuid()',
                        script: 'id -u',
                        returnStdout: true).trim()
    }
    return cached_uid
}

pipeline {
    agent { label 'lightweight' }

    triggers {
        /* groovylint-disable-next-line AddEmptyString */
        cron(env.BRANCH_NAME == 'master' ? 'TZ=UTC\n0 0 * * *\n' : '' +
             env.BRANCH_NAME == 'weekly-testing' ? 'H 0 * * 6' : '')
    }

    environment {
        BULLSEYE = credentials('bullseye_license_key')
        GITHUB_USER = credentials('daos-jenkins-review-posting')
        SSH_KEY_ARGS = '-ici_key'
        CLUSH_ARGS = "-o$SSH_KEY_ARGS"
        TEST_RPMS = cachedCommitPragma(pragma: 'RPM-test', def_val: 'true')
        COVFN_DISABLED = cachedCommitPragma(pragma: 'Skip-fnbullseye', def_val: 'true')
        REPO_FILE_URL = repoFileUrl(env.REPO_FILE_URL)
        SCONS_FAULTS_ARGS = sconsFaultsArgs()
    }

    options {
        // preserve stashes so that jobs can be started at the test stage
        preserveStashes(buildCount: 5)
        ansiColor('xterm')
        buildDiscarder(logRotator(artifactDaysToKeepStr: '100', daysToKeepStr: '730'))
    }

    parameters {
        string(name: 'BuildPriority',
               /* groovylint-disable-next-line UnnecessaryGetter */
               defaultValue: getPriority(),
               description: 'Priority of this build.  DO NOT USE WITHOUT PERMISSION.')
        string(name: 'TestTag',
               defaultValue: '',
               description: 'Test-tag to use for this run (i.e. pr, daily_regression, full_regression, etc.)')
        string(name: 'BuildType',
               defaultValue: '',
               description: 'Type of build.  Passed to scons as BUILD_TYPE.  (I.e. dev, release, debug, etc.).  ' +
                            'Defaults to release on an RC or dev otherwise.')
        string(name: 'TestRepeat',
               defaultValue: '',
               description: 'Test-repeat to use for this run.  Specifies the ' +
                            'number of times to repeat each functional test. ' +
                            'CAUTION: only use in combination with a reduced ' +
                            'number of tests specified with the TestTag ' +
                            'parameter.')
        string(name: 'TestProvider',
               defaultValue: '',
               description: 'Test-provider to use for this run.  Specifies the default provider ' +
                            'to use the daos_server config file when running functional tests' +
                            '(the launch.py --provider argument;  i.e. "ucx+dc_x", "ofi+verbs", '+
                            '"ofi+tcp")')
        booleanParam(name: 'CI_BUILD_PACKAGES_ONLY',
                     defaultValue: false,
                     description: 'Only build RPM and DEB packages, Skip unit tests.')
        string(name: 'CI_RPM_TEST_VERSION',
               defaultValue: '',
               description: 'Package version to use instead of building. example: 1.3.103-1, 1.2-2')
        string(name: 'CI_HARDWARE_DISTRO',
               defaultValue: '',
               description: 'Distribution to use for CI Hardware Tests')
        string(name: 'CI_CENTOS7_TARGET',
               defaultValue: '',
               description: 'Image to used for Centos 7 CI tests.  I.e. el7, el7.9, etc.')
        string(name: 'CI_EL8_TARGET',
               defaultValue: '',
               description: 'Image to used for EL 8 CI tests.  I.e. el8, el8.3, etc.')
        string(name: 'CI_LEAP15_TARGET',
               defaultValue: '',
               description: 'Image to use for OpenSUSE Leap CI tests.  I.e. leap15, leap15.2, etc.')
        string(name: 'CI_UBUNTU20.04_TARGET',
               defaultValue: '',
               description: 'Image to used for Ubuntu 20 CI tests.  I.e. ubuntu20.04, etc.')
        booleanParam(name: 'CI_RPM_el8_NOBUILD',
                     defaultValue: false,
                     description: 'Do not build RPM packages for EL 8')
        booleanParam(name: 'CI_RPM_leap15_NOBUILD',
                     defaultValue: false,
                     description: 'Do not build RPM packages for Leap 15')
        booleanParam(name: 'CI_DEB_Ubuntu20_NOBUILD',
                     defaultValue: false,
                     description: 'Do not build DEB packages for Ubuntu 20')
        booleanParam(name: 'CI_ALLOW_UNSTABLE_TEST',
                     defaultValue: false,
                     description: 'Continue testing if a previous stage is Unstable')
        booleanParam(name: 'CI_UNIT_TEST',
                     defaultValue: true,
                     description: 'Run the Unit CI tests')
        booleanParam(name: 'CI_UNIT_TEST_MEMCHECK',
                     defaultValue: true,
                     description: 'Run the Unit Memcheck CI tests')
        booleanParam(name: 'CI_FI_el8_TEST',
                     defaultValue: true,
                     description: 'Run the Fault Injection on EL 8 CI tests')
        booleanParam(name: 'CI_MORE_FUNCTIONAL_PR_TESTS',
                     defaultValue: false,
                     description: 'Enable more distros for functional CI tests')
        booleanParam(name: 'CI_FUNCTIONAL_el8_VALGRIND_TEST',
                     defaultValue: false,
                     description: 'Run the functional CentOS 8 CI tests' +
                                  ' with Valgrind')
        booleanParam(name: 'CI_FUNCTIONAL_el8_TEST',
                     defaultValue: true,
                     description: 'Run the functional EL 8 CI tests')
        booleanParam(name: 'CI_FUNCTIONAL_leap15_TEST',
                     defaultValue: true,
                     description: 'Run the functional OpenSUSE Leap 15 CI tests' +
                                  '  Requires CI_MORE_FUNCTIONAL_PR_TESTS')
        booleanParam(name: 'CI_FUNCTIONAL_ubuntu20_TEST',
                     defaultValue: false,
                     description: 'Run the functional Ubuntu 20 CI tests' +
                                  '  Requires CI_MORE_FUNCTIONAL_PR_TESTS')
        booleanParam(name: 'CI_small_TEST',
                     defaultValue: true,
                     description: 'Run the Small Cluster CI tests')
        booleanParam(name: 'CI_medium_TEST',
                     defaultValue: true,
                     description: 'Run the Medium Cluster CI tests')
        booleanParam(name: 'CI_large_TEST',
                     defaultValue: true,
                     description: 'Run the Large Cluster CI tests')
        string(name: 'CI_UNIT_VM1_LABEL',
               defaultValue: 'ci_vm1',
               description: 'Label to use for 1 VM node unit and RPM tests')
        string(name: 'CI_FUNCTIONAL_VM9_LABEL',
               defaultValue: 'ci_vm9',
               description: 'Label to use for 9 VM functional tests')
        string(name: 'CI_NLT_1_LABEL',
               defaultValue: 'ci_nlt_1',
               description: 'Label to use for NLT tests')
        string(name: 'CI_NVME_3_LABEL',
               defaultValue: 'ci_nvme3',
               description: 'Label to use for 3 node NVMe tests')
        string(name: 'CI_NVME_5_LABEL',
               defaultValue: 'ci_nvme5',
               description: 'Label to use for 5 node NVMe tests')
        string(name: 'CI_NVME_9_LABEL',
               defaultValue: 'ci_nvme9',
               description: 'Label to use for 9 node NVMe tests')
        string(name: 'CI_STORAGE_PREP_LABEL',
               defaultValue: '',
               description: 'Label for cluster to do a DAOS Storage Preparation')
        string(name: 'CI_PROVISIONING_POOL',
               defaultValue: '',
               description: 'The pool of images to provision test nodes from')
        // TODO: add parameter support for per-distro CI_PR_REPOS
        string(name: 'CI_PR_REPOS',
               defaultValue: '',
               description: 'Repos to add to the build and test ndoes')
        string(name: 'CI_BUILD_DESCRIPTION',
               defaultValue: '',
               description: 'A description of the build')
    }

    stages {
        stage('Set Description') {
            steps {
                script {
                    if (params.CI_BUILD_DESCRIPTION) {
                        buildDescription params.CI_BUILD_DESCRIPTION
                    }
                }
            }
        }
        stage('Get Commit Message') {
            steps {
                script {
                    env.COMMIT_MESSAGE = sh(script: 'git show -s --format=%B',
                                            returnStdout: true).trim()
                    Map pragmas = [:]
                    // can't use eachLine() here: https://issues.jenkins.io/browse/JENKINS-46988/
                    env.COMMIT_MESSAGE.split('\n').each { line ->
                        String key, value
                        try {
                            (key, value) = line.split(':')
                            if (key.contains(' ')) {
                                return
                            }
                            pragmas[key.toLowerCase()] = value
                        /* groovylint-disable-next-line CatchArrayIndexOutOfBoundsException */
                        } catch (ArrayIndexOutOfBoundsException ignored) {
                            // ignore and move on to the next line
                        }
                    }
                    env.pragmas = pragmas
                }
            }
        }
        stage('Check PR') {
            when { changeRequest() }
            parallel {
                stage('Used Required Git Hooks') {
                    steps {
                        catchError(stageResult: 'UNSTABLE', buildResult: 'SUCCESS',
                                   message: 'PR did not get committed with required git hooks.  ' +
                                            'Please see utils/githooks/README.md.') {
                            sh 'if ! ' + cachedCommitPragma('Required-githooks', 'false') + '''; then
                                   echo 'PR did not get committed with required git hooks.  ' +
                                        'Please see utils/githooks/README.md.'
                                   exit 1
                                fi'''
                        }
                    }
                    post {
                        unsuccessful {
                            echo 'PR did not get committed with required git hooks.  ' +
                                 'Please see utils/githooks/README.md.'
                        }
                    }
                } // stage('Used Required Git Hooks')
                stage('Branch name check') {
                    when { changeRequest() }
                    steps {
                        script {
                            if (env.CHANGE_ID.toInteger() > 9742 && !env.CHANGE_BRANCH.contains('/')) {
                                error('Your PR branch name does not follow the rules. Please rename it ' +
                                      'according to the rules described here: ' +
                                      'https://daosio.atlassian.net/l/cp/UP1sPTvc#branch_names' +
                                      'Once you have renamed your branch locally to match the ' +
                                      'format, close this PR and open a new one using the newly renamed ' +
                                      'local branch.')
                            }
                        }
                    }
                }
            } // parallel
        } // stage('Check PR')
        stage('Cancel Previous Builds') {
            when {
                beforeAgent true
                expression { !skipStage() }
            }
            steps {
                cancelPreviousBuilds()
            }
        }
        stage('Pre-build') {
            when {
                beforeAgent true
                expression { !skipStage() }
            }
            parallel {
                stage('checkpatch') {
                    when {
                        beforeAgent true
                        expression { !skipStage() }
                    }
                    agent {
                        dockerfile {
                            filename 'Dockerfile.checkpatch'
                            dir 'utils/docker'
                            label 'docker_runner'
                            additionalBuildArgs dockerBuildArgs(add_repos: false)
                        }
                    }
                    steps {
                        checkPatch user: GITHUB_USER_USR,
                                   password: GITHUB_USER_PSW,
                                   ignored_files: 'src/control/vendor/*:' +
                                                  '*.pb-c.[ch]:' +
                                                  'src/client/java/daos-java/src/main/java/io/daos/dfs/uns/*:' +
                                                  'src/client/java/daos-java/src/main/java/io/daos/obj/attr/*:' +
                                                  /* groovylint-disable-next-line LineLength */
                                                  'src/client/java/daos-java/src/main/native/include/daos_jni_common.h:' +
                                                  '*.crt:' +
                                                  '*.pem:' +
                                                  '*_test.go:' +
                                                  'src/cart/_structures_from_macros_.h:' +
                                                  'src/tests/ftest/*.patch:' +
                                                  'src/tests/ftest/large_stdout.txt'
                    }
                    post {
                        always {
                            job_status_update()
                            /* when JENKINS-39203 is resolved, can probably use stepResult
                               here and remove the remaining post conditions
                               stepResult name: env.STAGE_NAME,
                                          context: 'build/' + env.STAGE_NAME,
                                          result: ${currentBuild.currentResult}
                            */
                        }
                        /* temporarily moved some stuff into stepResult due to JENKINS-39203
                        failure {
                            githubNotify credentialsId: 'daos-jenkins-commit-status',
                                         description: env.STAGE_NAME,
                                         context: 'pre-build/' + env.STAGE_NAME,
                                         status: 'ERROR'
                        }
                        success {
                            githubNotify credentialsId: 'daos-jenkins-commit-status',
                                         description: env.STAGE_NAME,
                                         context: 'pre-build/' + env.STAGE_NAME,
                                         status: 'SUCCESS'
                        }
                        unstable {
                            githubNotify credentialsId: 'daos-jenkins-commit-status',
                                         description: env.STAGE_NAME,
                                         context: 'pre-build/' + env.STAGE_NAME,
                                         status: 'FAILURE'
                        } */
                    }
                } // stage('checkpatch')
                stage('Python Bandit check') {
                    when {
                      beforeAgent true
                      expression { !skipStage() }
                    }
                    agent {
                        dockerfile {
                            filename 'Dockerfile.code_scanning'
                            dir 'utils/docker'
                            label 'docker_runner'
                            additionalBuildArgs dockerBuildArgs(add_repos: false)
                        }
                    }
                    steps {
                        pythonBanditCheck()
                    }
                    post {
                        always {
                            // Bandit will have empty results if it does not
                            // find any issues.
                            junit testResults: 'bandit.xml',
                                  allowEmptyResults: true
                            job_status_update()
                        }
                    }
                } // stage('Python Bandit check')
            }
        }
        stage('Build') {
            /* Don't use failFast here as whilst it avoids using extra resources
             * and gives faster results for PRs it's also on for master where we
             * do want complete results in the case of partial failure
             */
            //failFast true
            when {
                beforeAgent true
                expression { !skipStage() }
            }
            parallel {
                stage('Build RPM on EL 8') {
                    when {
                        beforeAgent true
                        expression { !skipStage() }
                    }
                    agent {
                        dockerfile {
                            filename 'packaging/Dockerfile.mockbuild'
                            dir 'utils/rpms'
                            label 'docker_runner'
                            additionalBuildArgs dockerBuildArgs()
                            args '--cap-add=SYS_ADMIN'
                        }
                    }
                    steps {
                        buildRpm()
                    }
                    post {
                        success {
                            buildRpmPost condition: 'success'
                        }
                        unstable {
                            buildRpmPost condition: 'unstable'
                        }
                        failure {
                            buildRpmPost condition: 'failure'
                        }
                        unsuccessful {
                            buildRpmPost condition: 'unsuccessful'
                        }
                        cleanup {
                            buildRpmPost condition: 'cleanup'
                            job_status_update()
                        }
                    }
                }
                stage('Build RPM on Leap 15') {
                    when {
                        beforeAgent true
                        expression { !skipStage() }
                    }
                    agent {
                        dockerfile {
                            filename 'packaging/Dockerfile.mockbuild'
                            dir 'utils/rpms'
                            label 'docker_runner'
                            additionalBuildArgs dockerBuildArgs()
                            args  '--cap-add=SYS_ADMIN'
                        }
                    }
                    steps {
                        buildRpm()
                    }
                    post {
                        success {
                            buildRpmPost condition: 'success'
                        }
                        unstable {
                            buildRpmPost condition: 'unstable'
                        }
                        failure {
                            buildRpmPost condition: 'failure'
                        }
                        unsuccessful {
                            buildRpmPost condition: 'unsuccessful'
                        }
                        cleanup {
                            buildRpmPost condition: 'cleanup'
                            job_status_update()
                        }
                    }
                }
                stage('Build DEB on Ubuntu 20.04') {
                    when {
                        beforeAgent true
                        expression { !skipStage() }
                    }
                    agent {
                        dockerfile {
                            filename 'packaging/Dockerfile.ubuntu.20.04'
                            dir 'utils/rpms'
                            label 'docker_runner'
                            additionalBuildArgs dockerBuildArgs()
                            args '--cap-add=SYS_ADMIN'
                        }
                    }
                    steps {
                        buildRpm()
                    }
                    post {
                        success {
                            buildRpmPost condition: 'success'
                        }
                        unstable {
                            buildRpmPost condition: 'unstable'
                        }
                        failure {
                            buildRpmPost condition: 'failure'
                        }
                        unsuccessful {
                            buildRpmPost condition: 'unsuccessful'
                        }
                        cleanup {
                            buildRpmPost condition: 'cleanup'
                            job_status_update()
                        }
                    }
                }
                stage('Build on EL 8') {
                    when {
                        beforeAgent true
                        expression { !skipStage() }
                    }
                    agent {
                        dockerfile {
                            filename 'utils/docker/Dockerfile.el.8'
                            label 'docker_runner'
                            additionalBuildArgs dockerBuildArgs(repo_type: 'stable',
                                                                deps_build: true,
                                                                parallel_build: true,
                                                                qb: quickBuild()) +
                                                " -t ${sanitized_JOB_NAME}-el8 " +
                                                ' --build-arg QUICKBUILD_DEPS="' +
                                                quickBuildDeps('el8') + '"' +
                                                ' --build-arg REPOS="' + prRepos() + '"'
                        }
                    }
                    steps {
                        sconsBuild parallel_build: true,
                                   stash_files: 'ci/test_files_to_stash.txt',
                                   build_deps: 'no',
                                   stash_install: false,
                                   scons_args: sconsFaultsArgs() +
                                               ' PREFIX=/opt/daos TARGET_TYPE=release'
                        sh '''tar -cf opt-daos.tar /opt/daos/'''
                        stash name: 'el8-gcc-opt-tar', includes: 'opt-daos.tar'
                    }
                    post {
                        unsuccessful {
                            sh '''if [ -f config.log ]; then
                                      mv config.log config.log-el8-gcc
                                  fi'''
                            archiveArtifacts artifacts: 'config.log-el8-gcc',
                                             allowEmptyArchive: true
                        }
                        cleanup {
                            job_status_update()
                        }
                    }
                }
                stage('Build on EL 8 Bullseye') {
                    when {
                        beforeAgent true
                        expression { !skipStage() }
                    }
                    agent {
                        dockerfile {
                            filename 'utils/docker/Dockerfile.el.8'
                            label 'docker_runner'
                            additionalBuildArgs dockerBuildArgs(repo_type: 'stable',
                                                                qb: true) +
                                " -t ${sanitized_JOB_NAME}-el8 " +
                                ' --build-arg BULLSEYE=' + env.BULLSEYE +
                                ' --build-arg QUICKBUILD_DEPS="' +
                                quickBuildDeps('el8', true) + '"' +
                                ' --build-arg REPOS="' + prRepos() + '"'
                        }
                    }
                    steps {
                        sconsBuild parallel_build: parallelBuild(),
                                   stash_files: 'ci/test_files_to_stash.txt',
                                   build_deps: 'no',
                                   scons_args: sconsFaultsArgs()
                    }
                    post {
                        unsuccessful {
                            sh label: 'Save failed Bullseye logs',
                               script: '''if [ -f config.log ]; then
                                          mv config.log config.log-el8-covc
                                       fi'''
                            archiveArtifacts artifacts: 'config.log-el8-covc',
                                             allowEmptyArchive: true
                        }
                        cleanup {
                            job_status_update()
                        }
                    }
                }
                stage('Build on Leap 15 with Intel-C and TARGET_PREFIX') {
                    when {
                        beforeAgent true
                        expression { !skipStage() }
                    }
                    agent {
                        dockerfile {
                            filename 'utils/docker/Dockerfile.leap.15'
                            label 'docker_runner'
                            additionalBuildArgs dockerBuildArgs(repo_type: 'stable',
                                                                parallel_build: true,
                                                                deps_build: true) +
                                                " -t ${sanitized_JOB_NAME}-leap15" +
                                                ' --build-arg COMPILER=icc'
                        }
                    }
                    steps {
                        sconsBuild parallel_build: parallelBuild(),
                                   scons_args: sconsFaultsArgs() + ' PREFIX=/opt/daos TARGET_TYPE=release',
                                   build_deps: 'no'
                    }
                    post {
                        unsuccessful {
                            sh '''if [ -f config.log ]; then
                                      mv config.log config.log-leap15-intelc
                                  fi'''
                            archiveArtifacts artifacts: 'config.log-leap15-intelc',
                                             allowEmptyArchive: true
                        }
                        cleanup {
                            job_status_update()
                        }
                    }
                }
            }
        }
        stage('Unit Tests') {
            when {
                beforeAgent true
                expression { !skipStage() }
            }
            parallel {
                stage('Unit Test on EL 8') {
                    when {
                      beforeAgent true
                      expression { !skipStage() }
                    }
                    agent {
                        label params.CI_UNIT_VM1_LABEL
                    }
                    steps {
                        unitTest timeout_time: 60,
                                 stashes: ['el8-gcc-opt-tar',
                                           'el8-gcc-build-vars',
                                           'el8-gcc-tests'],
                                 inst_repos: prRepos(),
                                 inst_rpms: unitPackages()
                    }
                    post {
                        always {
                            unitTestPost artifacts: ['unit_test_logs/*']
                            job_status_update()
                        }
                    }
                }
                stage('NLT on EL 8') {
                    when {
                      beforeAgent true
                      expression { !skipStage() }
                    }
                    agent {
                        label params.CI_NLT_1_LABEL
                    }
                    steps {
                        unitTest timeout_time: 60,
                                 inst_repos: prRepos(),
                                 test_script: 'ci/unit/test_nlt.sh',
                                 stashes: ['el8-gcc-opt-tar', 'el8-gcc-build-vars'],
                                 inst_rpms: unitPackages()
                    }
                    post {
                        always {
                            unitTestPost artifacts: ['nlt_logs/*'],
                                         testResults: 'nlt-junit.xml',
                                         always_script: 'ci/unit/test_nlt_post.sh',
                                         valgrind_stash: 'el8-gcc-nlt-memcheck'
                            recordIssues enabledForFailure: true,
                                         failOnError: false,
                                         ignoreFailedBuilds: true,
                                         ignoreQualityGate: true,
                                         name: 'NLT server leaks',
                                         qualityGates: [[threshold: 1, type: 'TOTAL', unstable: true]],
                                         tool: issues(pattern: 'nlt-server-leaks.json',
                                           name: 'NLT server results',
                                           id: 'NLT_server')
                            job_status_update()
                        }
                    }
                }
                stage('Unit Test Bullseye on EL 8') {
                    when {
                      beforeAgent true
                      expression { !skipStage() }
                    }
                    agent {
                        label params.CI_UNIT_VM1_LABEL
                    }
                    steps {
                        unitTest timeout_time: 60,
                                 ignore_failure: true,
                                 inst_repos: prRepos(),
                                 inst_rpms: unitPackages()
                    }
                    post {
                        always {
                            // This is only set while dealing with issues
                            // caused by code coverage instrumentation affecting
                            // test results, and while code coverage is being
                            // added.
                            unitTestPost ignore_failure: true,
                                         artifacts: ['covc_test_logs/*',
                                                     'covc_vm_test/**']
                            job_status_update()
                        }
                    }
                } // stage('Unit test Bullseye on EL 8')
                stage('Unit Test with memcheck on EL 8') {
                    when {
                      beforeAgent true
                      expression { !skipStage() }
                    }
                    agent {
                        label params.CI_UNIT_VM1_LABEL
                    }
                    steps {
                        unitTest timeout_time: 60,
                                 ignore_failure: true,
                                 inst_repos: prRepos(),
                                 inst_rpms: unitPackages()
                    }
                    post {
                        always {
                            unitTestPost artifacts: ['unit_test_memcheck_logs.tar.gz',
                                                     'unit_test_memcheck_logs/*.log'],
                                         valgrind_stash: 'el8-gcc-unit-memcheck'
                            job_status_update()
                        }
                    }
                } // stage('Unit Test with memcheck on EL 8')
            }
        }
        stage('Test') {
            when {
                beforeAgent true
                expression { !skipStage() }
            }
            parallel {
                stage('Coverity on CentOS 7') {
                    when {
                        beforeAgent true
                        expression { !skipStage() }
                    }
                    agent {
                        dockerfile {
                            filename 'utils/docker/Dockerfile.centos.7'
                            label 'docker_runner'
                            additionalBuildArgs dockerBuildArgs(repo_type: 'stable',
                                                                qb: true) +
                                                " -t ${sanitized_JOB_NAME}-centos7 " +
                                                ' --build-arg QUICKBUILD_DEPS="' +
                                                quickBuildDeps('centos7', true) + '"' +
                                                ' --build-arg REPOS="' + prRepos() + '"'
                        }
                    }
                    steps {
                        sconsBuild coverity: 'daos-stack/daos',
                                   parallel_build: parallelBuild()
                    }
                    post {
                        success {
                            /* groovylint-disable-next-line DuplicateMapLiteral */
                            coverityPost condition: 'success'
                        }
                        unsuccessful {
                            /* groovylint-disable-next-line DuplicateMapLiteral */
                            coverityPost condition: 'unsuccessful'
                        }
                        cleanup {
                            job_status_update()
                        }
                    }
                } // stage('Coverity on CentOS 7')
                stage('Functional on EL 8 with Valgrind') {
                    when {
                        beforeAgent true
                        expression { !skipStage() }
                    }
                    agent {
                        label params.CI_FUNCTIONAL_VM9_LABEL
                    }
                    steps {
                        functionalTest inst_repos: daosRepos(),
                                       inst_rpms: functionalPackages(1, next_version, 'client-tests-openmpi'),
                                       test_function: 'runTestFunctionalV2'
                    }
                    post {
                        always {
                            functionalTestPostV2()
                            job_status_update()
                        }
                    }
                } // stage('Functional on EL 8 with Valgrind')
                stage('Functional on EL 8') {
                    when {
                        beforeAgent true
                        expression { !skipStage() }
                    }
                    agent {
                        label params.CI_FUNCTIONAL_VM9_LABEL
                    }
                    steps {
                        functionalTest inst_repos: daosRepos(),
                                       inst_rpms: functionalPackages(1, next_version, 'client-tests-openmpi'),
                                       test_function: 'runTestFunctionalV2'
                    }
                    post {
                        always {
                            functionalTestPostV2()
                            job_status_update()
                        }
                    }
                } // stage('Functional on EL 8')
                stage('Functional on Leap 15') {
                    when {
                        beforeAgent true
                        expression { !skipStage() }
                    }
                    agent {
                        label params.CI_FUNCTIONAL_VM9_LABEL
                    }
                    steps {
                        functionalTest inst_repos: daosRepos(),
                                       inst_rpms: functionalPackages(1, next_version, 'client-tests-openmpi'),
                                       test_function: 'runTestFunctionalV2'
                    }
                    post {
                        always {
                            functionalTestPostV2()
                            job_status_update()
                        }
                    } // post
                } // stage('Functional on Leap 15')
                stage('Functional on Ubuntu 20.04') {
                    when {
                        beforeAgent true
                        expression { !skipStage() }
                    }
                    agent {
                        label params.CI_FUNCTIONAL_VM9_LABEL
                    }
                    steps {
                        functionalTest inst_repos: daosRepos(),
                                       inst_rpms: functionalPackages(1, next_version, 'client-tests-openmpi'),
                                       test_function: 'runTestFunctionalV2'
                    }
                    post {
                        always {
                            functionalTestPostV2()
                            job_status_update()
                        }
                    } // post
                } // stage('Functional on Ubuntu 20.04')
                stage('Scan EL 8 RPMs') {
                    when {
                        beforeAgent true
                        expression { !skipStage() }
                    }
                    agent {
                        label params.CI_UNIT_VM1_LABEL
                    }
                    steps {
                        scanRpms inst_repos: daosRepos(),
                                 daos_pkg_version: daosPackagesVersion(next_version)
                    }
                    post {
                        always {
                            junit 'maldetect.xml'
                            job_status_update()
                        }
                    }
                } // stage('Scan EL 8 RPMs')
                stage('Scan Leap 15 RPMs') {
                    when {
                        beforeAgent true
                        expression { !skipStage() }
                    }
                    agent {
                        label params.CI_UNIT_VM1_LABEL
                    }
                    steps {
                        scanRpms inst_repos: daosRepos(),
                                 daos_pkg_version: daosPackagesVersion(next_version)
                    }
                    post {
                        always {
                            junit 'maldetect.xml'
                            job_status_update()
                        }
                    }
                } // stage('Scan Leap 15 RPMs')
                stage('Fault injection testing on EL 8') {
                    when {
                        beforeAgent true
                        expression { !skipStage() }
                    }
                    agent {
                        dockerfile {
                            filename 'utils/docker/Dockerfile.el.8'
                            label 'docker_runner'
                            additionalBuildArgs dockerBuildArgs(repo_type: 'stable',
                                                                parallel_build: true,
                                                                deps_build: true)
                            args '--tmpfs /mnt/daos_0'
                        }
                    }
                    steps {
                        sconsBuild parallel_build: true,
                                   scons_args: 'PREFIX=/opt/daos TARGET_TYPE=release BUILD_TYPE=debug',
                                   build_deps: 'no'
                        sh label: 'Fault injection testing using NLT',
                           script: './ci/docker_nlt.sh --class-name el8.fault-injection fi'
                    }
                    post {
                        always {
                            discoverGitReferenceBuild referenceJob: 'daos-stack/daos/master',
                                                      scm: 'daos-stack/daos'
                            recordIssues enabledForFailure: true,
                                         failOnError: false,
                                         ignoreFailedBuilds: true,
                                         ignoreQualityGate: true,
                                         qualityGates: [[threshold: 1, type: 'TOTAL_ERROR'],
                                                        [threshold: 1, type: 'TOTAL_HIGH'],
                                                        [threshold: 1, type: 'NEW_NORMAL', unstable: true],
                                                        [threshold: 1, type: 'NEW_LOW', unstable: true]],
                                         tools: [issues(pattern: 'nlt-errors.json',
                                                        name: 'Fault injection issues',
                                                        id: 'Fault_Injection'),
                                                 issues(pattern: 'nlt-client-leaks.json',
                                                        name: 'Fault injection leaks',
                                                        id: 'NLT_client')]
                            junit testResults: 'nlt-junit.xml'
                            archiveArtifacts artifacts: 'nlt_logs/el8.fault-injection/'
                            job_status_update()
                        }
                    }
                } // stage('Fault inection testing')
            } // parallel
        } // stage('Test')
        stage('Test Storage Prep on EL 8') {
            when {
                beforeAgent true
                expression { params.CI_STORAGE_PREP_LABEL != '' }
            }
            agent {
                label params.CI_STORAGE_PREP_LABEL
            }
            steps {
                storagePrepTest inst_repos: daosRepos(),
                                inst_rpms: functionalPackages(1, next_version,
                                                              'client-tests-openmpir')
            }
            post {
                cleanup {
                    job_status_update()
                }
            }
        } // stage('Test Storage Prep')
        stage('Test Hardware') {
            when {
                beforeAgent true
                expression { !skipStage() }
            }
            parallel {
                stage('Functional Hardware Small') {
                    when {
                        beforeAgent true
                        expression { !skipStage() }
                    }
                    agent {
                        // 2 node cluster with 1 IB/node + 1 test control node
                        label params.CI_NVME_3_LABEL
                    }
                    steps {
                        functionalTest inst_repos: daosRepos(),
                                       inst_rpms: functionalPackages(1, next_version, 'client-tests-openmpi'),
                                       test_function: 'runTestFunctionalV2'
                    }
                    post {
                        always {
                            functionalTestPostV2()
                            job_status_update()
                        }
                    }
                } // stage('Functional_Hardware_Small')
                stage('Functional Hardware Medium') {
                    when {
                        beforeAgent true
                        expression { !skipStage() }
                    }
                    agent {
                        // 4 node cluster with 2 IB/node + 1 test control node
                        label params.CI_NVME_5_LABEL
                    }
                    steps {
                        functionalTest inst_repos: daosRepos(),
                                       inst_rpms: functionalPackages(1, next_version, 'client-tests-openmpi'),
                                       test_function: 'runTestFunctionalV2'
                    }
                    post {
                        always {
                            functionalTestPostV2()
                            job_status_update()
                        }
                    }
                } // stage('Functional_Hardware_Medium')
                stage('Functional Hardware Large') {
                    when {
                        beforeAgent true
                        expression { !skipStage() }
                    }
                    agent {
                        // 8+ node cluster with 1 IB/node + 1 test control node
                        label params.CI_NVME_9_LABEL
                    }
                    steps {
                        functionalTest inst_repos: daosRepos(),
                                       inst_rpms: functionalPackages(1, next_version, 'client-tests-openmpi'),
                                       test_function: 'runTestFunctionalV2'
                    }
                    post {
                        always {
                            functionalTestPostV2()
                            job_status_update()
                        }
                    }
                } // stage('Functional_Hardware_Large')
            } // parallel
        } // stage('Test Hardware')
        stage('Test Report') {
            parallel {
                stage('Bullseye Report on EL 8') {
                    when {
                      beforeAgent true
                      expression { !skipStage() }
                    }
                    agent {
                        dockerfile {
                            filename 'utils/docker/Dockerfile.el.8'
                            label 'docker_runner'
                            additionalBuildArgs dockerBuildArgs(repo_type: 'stable',
                                                                qb: quickBuild()) +
                                " -t ${sanitized_JOB_NAME}-el8 " +
                                ' --build-arg BULLSEYE=' + env.BULLSEYE +
                                ' --build-arg QUICKBUILD_DEPS="' +
                                quickBuildDeps('el8') + '"' +
                                ' --build-arg REPOS="' + prRepos() + '"'
                        }
                    }
                    steps {
                        // The coverage_healthy is primarily set here
                        // while the code coverage feature is being implemented.
                        cloverReportPublish coverage_stashes: ['el8-covc-unit-cov',
                                                               'func-vm-cov',
                                                               'func-hw-small-cov',
                                                               'func-hw-medium-cov',
                                                               'func-hw-large-cov'],
                                            coverage_healthy: [methodCoverage: 0,
                                                               conditionalCoverage: 0,
                                                               statementCoverage: 0],
                                            ignore_failure: true
                    }
                    post {
                        cleanup {
                            job_status_update()
                        }
                    }
                } // stage('Bullseye Report on EL 8')
            } // parallel
        } // stage ('Test Report')
    } // stages
    post {
        always {
            valgrindReportPublish valgrind_stashes: ['el8-gcc-nlt-memcheck',
                                                     'el8-gcc-unit-memcheck']
            job_status_update('final_status')
            job_status_write()
        }
        unsuccessful {
            notifyBrokenBranch branches: target_branch
        }
    } // post
}<|MERGE_RESOLUTION|>--- conflicted
+++ resolved
@@ -15,11 +15,7 @@
 
 // To use a test branch (i.e. PR) until it lands to master
 // I.e. for testing library changes
-<<<<<<< HEAD
 @Library(value="pipeline-lib@amd/faster-nlt-results") _
-=======
-//@Library(value='pipeline-lib@your_branch') _
->>>>>>> d500a739
 
 job_status_internal = [:]
 
