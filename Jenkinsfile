--- conflicted
+++ resolved
@@ -48,12 +48,7 @@
 def component_repos = ""
 def daos_repo = "daos@${env.BRANCH_NAME}:${env.BUILD_NUMBER}"
 def el7_daos_repos = el7_component_repos + ' ' + component_repos + ' ' + daos_repo
-<<<<<<< HEAD
-def ior_repos = "mpich@daos_adio-rpm ior-hpc@daos"
-=======
-def sle12_daos_repos = sle12_component_repos + ' ' + component_repos + ' ' + daos_repo
 def ior_repos = "mpich@PR-20 ior-hpc@PR-48"
->>>>>>> a617ad09
 
 def rpm_test_pre = '''if git show -s --format=%B | grep "^Skip-test: true"; then
                           exit 0
