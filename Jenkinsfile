--- conflicted
+++ resolved
@@ -43,13 +43,9 @@
 def arch = ""
 def sanitized_JOB_NAME = JOB_NAME.toLowerCase().replaceAll('/', '-').replaceAll('%2f', '-')
 
-<<<<<<< HEAD
-def component_repos = "openpa libfabric pmix ompi mercury spdk@PR-9 isa-l fio dpdk@PR-6 protobuf-c fuse pmdk@PR-6 argobots raft cart@daos_devel1"
-=======
 def el7_component_repos = ""
 def sle12_component_repos = ""
-def component_repos = "spdk fio dpdk pmdk raft"
->>>>>>> fa07e6ca
+def component_repos = "spdk@PR-9 fio dpdk@PR-6 pmdk@PR-6 raft"
 def daos_repo = "daos@${env.BRANCH_NAME}:${env.BUILD_NUMBER}"
 def el7_daos_repos = el7_component_repos + ' ' + component_repos + ' ' + daos_repo
 def sle12_daos_repos = sle12_component_repos + ' ' + component_repos + ' ' + daos_repo
@@ -1042,13 +1038,8 @@
                         provisionNodes NODELIST: env.NODELIST,
                                        node_count: 1,
                                        snapshot: true,
-<<<<<<< HEAD
-                                       inst_repos: component_repos,
-                                       inst_rpms: "argobots cart fuse3-libs hwloc-devel libisa-l libpmem libpmemobj protobuf-c spdk-devel numactl-devel"
-=======
                                        inst_repos: el7_component_repos + ' ' + component_repos,
-                                       inst_rpms: "argobots cart-${env.CART_COMMIT} fuse3-libs hwloc-devel libisa-l libpmem libpmemobj protobuf-c spdk-devel libfabric-devel pmix"
->>>>>>> fa07e6ca
+                                       inst_rpms: "argobots cart-${env.CART_COMMIT} fuse3-libs hwloc-devel libisa-l libpmem libpmemobj protobuf-c spdk-devel libfabric-devel pmix numactl-devel"
                         runTest stashes: [ 'CentOS-tests', 'CentOS-install', 'CentOS-build-vars' ],
                                 script: '''# JENKINS-52781 tar function is breaking symlinks
                                            rm -rf test_results
