--- conflicted
+++ resolved
@@ -41,230 +41,6 @@
     return cached_uid
 }
 
-<<<<<<< HEAD
-// Default priority is 3, lower is better.
-// The parameter for a job is set using the script/Jenkinsfile from the
-// previous build of that job, so the first build of any PR will always
-// run at default because Jenkins sees it as a new job, but subsequent
-// ones will use the value from here.
-// The advantage therefore is not to change the priority of PRs, but to
-// change the master branch itself to run at lower priority, resulting
-// in faster time-to-result for PRs.
-
-String get_priority() {
-    if (env.BRANCH_NAME == 'master' ||
-        env.BRANCH_NAME.startsWith("release/")) {
-        string p = '2'
-    } else {
-        string p = ''
-    }
-    echo "Build priority set to " + p == '' ? 'default' : p
-    return p
-}
-
-String rpm_test_version() {
-    return cachedCommitPragma(pragma: 'RPM-test-version')
-}
-
-boolean skip_prebuild() {
-    return target_branch == 'weekly-testing'
-}
-
-boolean skip_checkpatch() {
-    return skip_stage('checkpatch') ||
-           doc_only_change() ||
-           quick_functional()
-}
-
-boolean skip_build() {
-    // always build branch landings as we depend on lastSuccessfulBuild
-    // always having RPMs in it
-    return (env.BRANCH_NAME != target_branch) &&
-           skip_stage('build') ||
-           doc_only_change() ||
-           rpm_test_version() != ''
-}
-
-boolean quick_functional() {
-    return cachedCommitPragma(pragma: 'Quick-Functional') == 'true'
-}
-
-boolean skip_build_rpm(String distro) {
-    return target_branch == 'weekly-testing' ||
-           skip_stage('build-' + distro + '-rpm') ||
-           distro == 'ubuntu20' && quick_functional()
-}
-
-boolean skip_build_on_centos7_gcc() {
-    return skip_stage('build-centos7-gcc') ||
-           quick_functional()
-}
-
-boolean skip_ftest(String distro) {
-    return distro == 'ubuntu20' ||
-           skip_stage('func-test') ||
-           skip_stage('func-test-vm') ||
-           ! tests_in_stage('vm') ||
-           skip_stage('func-test-' + distro)
-}
-
-boolean skip_test_rpms_centos7() {
-    return target_branch == 'weekly-testing' ||
-           skip_stage('test') ||
-           skip_stage('test-centos-rpms') ||
-           quick_functional()
-}
-
-boolean skip_scan_rpms_centos7() {
-    return target_branch == 'weekly-testing' ||
-           skip_stage('scan-centos-rpms', true) ||
-           quick_functional()
-}
-
-boolean tests_in_stage(String size) {
-    Map stage_info = parseStageInfo()
-    return sh(label: "Get test list for ${size}",
-              script: """cd src/tests/ftest
-                         ./list_tests.py """ + stage_info['test_tag'],
-              returnStatus: true) == 0
-}
-
-boolean skip_ftest_hw(String size) {
-    return env.DAOS_STACK_CI_HARDWARE_SKIP == 'true' ||
-           skip_stage('func-test') ||
-           skip_stage('func-hw-test') ||
-           skip_stage('func-hw-test-' + size) ||
-           ! tests_in_stage(size) ||
-           (env.BRANCH_NAME == 'master' && ! startedByTimer())
-}
-
-boolean skip_bandit_check() {
-    return cachedCommitPragma(pragma: 'Skip-python-bandit') == 'true' ||
-           quick_functional()
-}
-
-boolean skip_build_on_centos7_bullseye() {
-    return  env.NO_CI_TESTING == 'true' ||
-            skip_stage('bullseye', true) ||
-            quick_functional()
-}
-
-boolean skip_build_on_centos7_gcc_debug() {
-    return skip_stage('build-centos7-gcc-debug') ||
-           quickbuild()
-}
-
-boolean skip_build_on_centos7_gcc_release() {
-    return skip_stage('build-centos7-gcc-release') ||
-           quickbuild()
-}
-
-boolean skip_build_on_centos8_gcc_dev() {
-    return skip_stage('build-centos8-gcc-dev') ||
-           quickbuild()
-}
-
-boolean skip_build_on_landing_branch() {
-    return env.BRANCH_NAME != target_branch ||
-           quickbuild()
-}
-
-boolean skip_build_on_ubuntu_clang() {
-    return target_branch == 'weekly-testing' ||
-           skip_stage('build-ubuntu-clang') ||
-           quickbuild()
-
-}
-
-boolean skip_build_on_leap15_gcc() {
-    return skip_stage('build-leap15-gcc') ||
-            quickbuild()
-}
-
-boolean skip_build_on_leap15_icc() {
-    return target_branch == 'weekly-testing' ||
-           skip_stage('build-leap15-icc') ||
-           quickbuild()
-}
-
-boolean skip_unit_testing_stage() {
-    return  env.NO_CI_TESTING == 'true' ||
-            (skip_stage('build') &&
-             rpm_test_version() == '') ||
-            doc_only_change() ||
-            skip_build_on_centos7_gcc() ||
-            skip_stage('unit-tests')
-}
-
-boolean skip_coverity() {
-    return skip_stage('coverity-test') ||
-           quick_functional() ||
-           skip_stage('build')
-}
-
-boolean skip_if_unstable() {
-    if (cachedCommitPragma(pragma: 'Allow-unstable-test') == 'true' ||
-        env.BRANCH_NAME == 'master' ||
-        env.BRANCH_NAME.startsWith("weekly-testing") ||
-        env.BRANCH_NAME.startsWith("release/")) {
-        return false
-    }
-
-    //Ok, it's a PR and the Allow pragma isn't set.  Skip if the build is
-    //unstable.
-
-    return currentBuild.currentResult == 'UNSTABLE'
-}
-
-boolean skip_testing_stage() {
-    return  env.NO_CI_TESTING == 'true' ||
-            (skip_stage('build') &&
-             rpm_test_version() == '') ||
-            doc_only_change() ||
-            skip_stage('test') ||
-            skip_if_unstable()
-}
-
-boolean skip_unit_test() {
-    return skip_stage('unit-test') ||
-           skip_stage('run_test')
-}
-
-boolean skip_bullseye_report() {
-    return env.BULLSEYE == null ||
-           skip_stage('bullseye', true)
-}
-
-// Reply with an empty string if quickbuild disabled to avoid discarding
-// docker caches.
-String quick_build_deps(String distro, always=false) {
-    String rpmspec_args = ""
-    if (!always) {
-        if (!quickbuild() ) {
-            return ""
-        }
-    }
-    if (distro.startsWith('leap15')) {
-        rpmspec_args = "--define dist\\ .suse.lp152 " +
-                       "--undefine rhel " +
-                       "--define suse_version\\ 1502"
-    } else if (distro.startsWith('el7') || distro.startsWith('centos7')) {
-        rpmspec_args = "--undefine suse_version " +
-                       "--define rhel\\ 7"
-    } else {
-        error("Unknown distro: ${distro} in quick_build_deps()")
-    }
-    return sh(label: 'Get Quickbuild dependencies',
-              script: "rpmspec -q " +
-                      "--srpm " +
-                      rpmspec_args + ' ' +
-                      "--requires utils/rpms/daos.spec " +
-                      "2>/dev/null",
-              returnStdout: true)
-}
-
-=======
->>>>>>> 9d119893
 pipeline {
     agent { label 'lightweight' }
 
