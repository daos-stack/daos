--- conflicted
+++ resolved
@@ -526,10 +526,7 @@
                                                   "src/security/*.pb-c.[ch]:" +
                                                   "src/client/java/daos-java/src/main/java/io/daos/dfs/uns/*:" +
                                                   "src/client/java/daos-java/src/main/java/io/daos/obj/attr/*:" +
-<<<<<<< HEAD
-=======
                                                   "src/client/java/daos-java/src/main/native/include/daos_jni_common.h:" +
->>>>>>> f70ff8e5
                                                   "src/client/java/daos-java/src/main/native/*.pb-c.[ch]:" +
                                                   "src/client/java/daos-java/src/main/native/include/*.pb-c.[ch]:" +
                                                   "*.crt:" +
