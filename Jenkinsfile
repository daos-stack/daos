--- conflicted
+++ resolved
@@ -1209,18 +1209,14 @@
                     post {
                       always {
                             unitTestPost artifacts: ['nlt_logs/*'],
-<<<<<<< HEAD
-                                         testResults: 'None'
+                                         testResults: 'None',
+                                         always_script: 'ci/unit/test_nlt_post.sh',
+                                         valgrind_stash: 'centos7-gcc-nlt-memcheck'
                             recordIssues enabledForFailure: true,
                                   name: "daos_test logging",
                                   tool: issues(pattern: 'vm_test/daos_test-errors.json',
                                                 name: 'daos_test results',
                                                 id: 'NLT_daos_test')
-=======
-                                         testResults: 'None',
-                                         always_script: 'ci/unit/test_nlt_post.sh',
-                                         valgrind_stash: 'centos7-gcc-nlt-memcheck'
->>>>>>> e1fdfef8
                         }
                     }
                 }
