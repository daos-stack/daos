--- conflicted
+++ resolved
@@ -4,14 +4,9 @@
 on:  # yamllint disable-line rule:truthy
   pull_request:
     paths:
-<<<<<<< HEAD
       - Doxyfile
       - 'src/include/*.h'
-=======
-    - 'Doxyfile'
-    - 'src/include/*.h'
-    - '.github/workflows/doxygen.yml'
->>>>>>> b126e8ce
+      - .github/workflows/doxygen.yml
 
 jobs:
 
@@ -19,26 +14,14 @@
     name: Run doxygen
     runs-on: ubuntu-20.04
     steps:
-<<<<<<< HEAD
       - name: Checkout code
         uses: actions/checkout@v2.3.4
         with:
           fetch-depth: 100
+          ref: ${{ github.event.pull_request.head.sha }}
       - name: Install doxygen
         run: sudo apt-get install doxygen
+      - name: Add parser
+        run: echo -n "::add-matcher::ci/daos-doxygen-matcher.json"
       - name: Run check
-        run: ./ci/copy_doxygen_files.sh
-...
-=======
-    - name: Checkout code
-      uses: actions/checkout@v2.3.4
-      with:
-        fetch-depth: 100
-        ref: ${{ github.event.pull_request.head.sha }}
-    - name: Install doxygen
-      run: sudo apt-get install doxygen
-    - name: Add parser
-      run: echo -n "::add-matcher::ci/daos-doxygen-matcher.json"
-    - name: Run check
-      run: doxygen Doxyfile
->>>>>>> b126e8ce
+        run: doxygen Doxyfile