--- conflicted
+++ resolved
@@ -219,9 +219,6 @@
   linting-summary:
     name: Linting Summary
     runs-on: ubuntu-24.04
-<<<<<<< HEAD
-    needs: [isort, shell-check, log-check, ftest-tags, flake8-lint, doxygen, pylint, codespell]
-=======
     needs:
       - isort
       - shell-check
@@ -234,7 +231,6 @@
       # - clang-format  # not required
       - yaml-lint
       - copyright
->>>>>>> 5ff46093
     if: (!cancelled())
     steps:
       - name: Check if any job failed
