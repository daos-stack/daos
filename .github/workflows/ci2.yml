--- conflicted
+++ resolved
@@ -78,14 +78,11 @@
                           --tag build-image
     - name: Build and Test
       run: ./utils/run_in_ga_wrapper.sh
-<<<<<<< HEAD
       timeout-minutes: 20
-=======
     - name: Dmesg
       # Always save dmesg, to be able to check for DAOS-7764 or other critical issues.
       if: always()
       run: sudo dmesg
->>>>>>> c3b2e157
     - name: Publish NLT test results
       if: always()
       uses: EnricoMi/publish-unit-test-result-action@v1.17
