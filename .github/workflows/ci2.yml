--- conflicted
+++ resolved
@@ -85,63 +85,6 @@
       DOCKER_BASE: ${{ matrix.base }}
       COMPILER: ${{ matrix.compiler }}
     steps:
-<<<<<<< HEAD
-    - name: Checkout code
-      uses: actions/checkout@v2
-      with:
-        submodules: true
-        fetch-depth: 500
-        ref: ${{ github.event.pull_request.head.sha }}
-    - name: Setup git hash
-      run: ./ci/gha_helper.py
-      id: commit-hash
-    - name: Fetch docker images from cache.
-      uses: satackey/action-docker-layer-caching@v0.0.11
-      continue-on-error: true
-      with:
-        key: ${{ steps.commit-hash.outputs.key }}
-        restore-keys: |
-          ${{ steps.commit-hash.outputs.restore }}
-          ${{ steps.commit-hash.outputs.restore_prev }}
-        skip-save: true
-    - name: Build in docker.
-      run: docker build . --file utils/docker/Dockerfile.${{ matrix.base }}
-                          --build-arg DEPS_JOBS
-                          --build-arg BASE_DISTRO
-                          --build-arg DAOS_JAVA_BUILD=no
-                          --build-arg COMPILER
-                          --build-arg DAOS_KEEP_SRC=yes
-                          --tag build-image
-    - name: Build Java in docker.
-      run: docker build . --file utils/docker/Dockerfile.${{ matrix.base }}
-                          --build-arg DEPS_JOBS
-                          --build-arg BASE_DISTRO
-                          --build-arg DAOS_JAVA_BUILD=yes
-                          --build-arg COMPILER
-    - name: Build debug in docker.
-      run: docker build . --file utils/docker/Dockerfile.${{ matrix.base }}
-                          --build-arg DEPS_JOBS
-                          --build-arg BASE_DISTRO
-                          --build-arg DAOS_JAVA_BUILD=no
-                          --build-arg DAOS_BUILD_TYPE=debug
-                          --build-arg COMPILER
-    - name: Build devel in docker.
-      run: docker build . --file utils/docker/Dockerfile.${{ matrix.base }}
-                          --build-arg DEPS_JOBS
-                          --build-arg BASE_DISTRO
-                          --build-arg DAOS_JAVA_BUILD=no
-                          --build-arg DAOS_BUILD_TYPE=dev
-                          --build-arg COMPILER
-    - name: Build lcov in docker.
-      if: matrix.compiler == 'gcc'
-      run: docker build . --file utils/docker/Dockerfile.${{ matrix.base }}
-                          --build-arg DEPS_JOBS
-                          --build-arg BASE_DISTRO
-                          --build-arg DAOS_JAVA_BUILD=no
-                          --build-arg DAOS_BUILD_TYPE=lcov
-                          --build-arg COMPILER
-
-=======
       - name: Checkout code
         uses: actions/checkout@v2
         with:
@@ -188,8 +131,14 @@
                             --build-arg DAOS_JAVA_BUILD=no
                             --build-arg DAOS_BUILD_TYPE=dev
                             --build-arg COMPILER
->>>>>>> 1cc5bd62
-# Should work, but enable on master only for now.
+      - name: Build lcov in docker.
+        if: matrix.compiler == 'gcc'
+        run: docker build . --file utils/docker/Dockerfile.${{ matrix.base }}
+                            --build-arg DEPS_JOBS
+                            --build-arg BASE_DISTRO
+                            --build-arg DAOS_JAVA_BUILD=no
+                            --build-arg DAOS_BUILD_TYPE=lcov
+                            --build-arg COMPILER# Should work, but enable on master only for now.
 #    - name: Run NLT
 #      run: docker run --mount type=tmpfs,destination=/mnt/daos_0,tmpfs-mode=1777 --user root:root
 #               --name build-post build-image
