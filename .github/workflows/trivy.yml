--- conflicted
+++ resolved
@@ -5,17 +5,12 @@
 
 on:
   workflow_dispatch:
-<<<<<<< HEAD
   schedule:
     - cron: '45 8 * * *'
   push:
-=======
-  push:
     branches: ["master", "release/**"]
   pull_request:
->>>>>>> f42e4c5f
     branches: ["master", "release/**"]
-  pull_request:
     paths:
       - '**/go.mod'
       - '**/pom.xml'
