--- conflicted
+++ resolved
@@ -48,8 +48,6 @@
                           --build-arg DEPS_JOBS=8
                           --build-arg DAOS_BUILD_TYPE=dev
                           --build-arg COMPILER=${{ matrix.compiler }}
-<<<<<<< HEAD
-=======
 
   centos8-like:
     name: Build
@@ -57,11 +55,9 @@
     strategy:
       fail-fast: false
       matrix:
-        distro: [Fedora.34, RockyLinux.8, AlmaLinux.8]
+        distro: [RockyLinux.8, AlmaLinux.8]
         compiler: [gcc, clang]
         include:
-          - distro: Fedora.34
-            base: 'fedora:34'
           - distro: RockyLinux.8
             base: 'rockylinux/rockylinux:8'
           - distro: AlmaLinux.8
@@ -84,11 +80,11 @@
                           --build-arg COMPILER=${{ matrix.compiler }}
                           --build-arg DEPS_JOBS=8 --build-arg DAOS_JAVA_BUILD=no
                           --build-arg BASE_DISTRO=${{ matrix.base }}
-#    - name: Build DAOS Java client in Docker image
-#      run: docker build . -f utils/docker/Dockerfile.centos.8
-#                          --build-arg COMPILER=${{ matrix.compiler }}
-#                          --build-arg DEPS_JOBS=8
-#                          --build-arg BASE_DISTRO=${{ matrix.base }}
+    - name: Build DAOS Java client in Docker image
+      run: docker build . -f utils/docker/Dockerfile.centos.8
+                          --build-arg COMPILER=${{ matrix.compiler }}
+                          --build-arg DEPS_JOBS=8
+                          --build-arg BASE_DISTRO=${{ matrix.base }}
     - name: Build debug in docker
       run: docker build . --file utils/docker/Dockerfile.centos.8
                           --build-arg DAOS_JAVA_BUILD=no
@@ -102,5 +98,4 @@
                           --build-arg DEPS_JOBS=8
                           --build-arg DAOS_BUILD_TYPE=dev
                           --build-arg COMPILER=${{ matrix.compiler }}
-                          --build-arg BASE_DISTRO=${{ matrix.base }}
->>>>>>> bca58f12
+                          --build-arg BASE_DISTRO=${{ matrix.base }}