name: Version checking

on:
  push:
    branches:
      - master
  pull_request:
    paths:
      - 'utils/cq/requirements.txt'

jobs:
  upgrade-check:
    name: Check for updates
    runs-on: ubuntu-22.04
    strategy:
      fail-fast: false
      matrix:
        package: [pylint, yamllint, isort, codespell]
    steps:
      - name: Checkout code
<<<<<<< HEAD
        uses: actions/checkout@v3
      - uses: actions/setup-python@v5
        with:
          python-version: '3.12'
=======
        uses: actions/checkout@v4
>>>>>>> 83f1478a
      - name: Install extra python packages
        run: python3 -m pip install --requirement utils/cq/requirements.txt
      - name: Check ${{ matrix.package }} version
        run: python -m ${{ matrix.package }} --version | tee -a version-pre
      - name: Upgrade
        run: pip install --upgrade ${{ matrix.package }}
      - name: Check ${{ matrix.package }} for version
        run: python -m  ${{ matrix.package }} --version | diff version-pre -<|MERGE_RESOLUTION|>--- conflicted
+++ resolved
@@ -18,14 +18,10 @@
         package: [pylint, yamllint, isort, codespell]
     steps:
       - name: Checkout code
-<<<<<<< HEAD
-        uses: actions/checkout@v3
+        uses: actions/checkout@v4
       - uses: actions/setup-python@v5
         with:
           python-version: '3.12'
-=======
-        uses: actions/checkout@v4
->>>>>>> 83f1478a
       - name: Install extra python packages
         run: python3 -m pip install --requirement utils/cq/requirements.txt
       - name: Check ${{ matrix.package }} version
