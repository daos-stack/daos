--- conflicted
+++ resolved
@@ -18,11 +18,7 @@
         package: [pylint, yamllint, isort, codespell]
     steps:
       - name: Checkout code
-<<<<<<< HEAD
-        uses: actions/checkout@v3
-=======
         uses: actions/checkout@v4
->>>>>>> dcbaf550
       - uses: actions/setup-python@v5
         with:
           python-version: '3.12'
