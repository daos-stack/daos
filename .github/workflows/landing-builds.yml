name: Landings

# Run on landings, or when this action itself is changed.
on:
  push:
    branches:
      - master
      - 'release/*'
  pull_request:
    paths:
      - .github/workflows/landing-builds.yml
      - 'utils/docker/Dockerfile.*'
      - 'utils/scripts/install-*.sh'
      - utils/ci
      - ci
      - requirements.txt

jobs:

  # Build a base Docker image, and save it with a key based on the hash of the dependencies, and a
  # copy of the git hash.  Do not attempt to load the cache here, but rather start each build
  # cleanly.  As the file hash comes before the git hash then each master build gets to populate
  # a new hash key, PRs then fetch based only on the file hash so they get the most recent master
  # build to complete.
  # This workflow only runs on landings, so the cache will only be built/saved when this changes,
  # builds for specific PRs will attempt to read this cache only, but not save anything.
  # For that reason set concurrency to 1 here for maximum reliability.
  # Set max-parallel and cache concurrency to 1 to avoid https 429 errors on cache save.
  # Distros where we build on PR should be covered here as the cache is populated for PRs to read,
  # for distros where we only want to build on master and not PRs see the Build-branch job below.
  Prepare:
    name: Create Docker images
    runs-on: ubuntu-22.04
    strategy:
      fail-fast: false
      max-parallel: 1
      matrix:
        distro: [ubuntu, rocky, fedora, leap.15]
        include:
          - distro: ubuntu
            base: ubuntu
            with: ubuntu:22.04
          - distro: rocky
            base: el.8
            with: rockylinux/rockylinux:8
          - distro: fedora
            base: el.8
            with: fedora:36
          - distro: leap.15
            base: leap.15
            with: opensuse/leap:15.4
    env:
      DEPS_JOBS: 10
      BASE_DISTRO: ${{ matrix.with }}
      DOCKER_BASE: ${{ matrix.base }}
    steps:
      - name: Checkout code
        uses: actions/checkout@v2
        with:
          fetch-depth: 500
      - name: Setup git hash
        run: ./ci/gha_helper.py --single
        id: commit-hash
      - name: Setup docker cache
        uses: satackey/action-docker-layer-caching@v0.0.11
        with:
          key: ${{ steps.commit-hash.outputs.key }}
          restore-keys: ${{ steps.commit-hash.outputs.restore }}
          concurrency: 1
      - name: Prepare base image in Docker
        run: docker build . --file utils/docker/Dockerfile.${{ matrix.base }}
                            --build-arg DAOS_DEPS_BUILD=no
                            --build-arg DEPS_JOBS
                            --build-arg BASE_DISTRO
      - name: Build dependencies in Docker
        run: docker build . --file utils/docker/Dockerfile.${{ matrix.base }}
                            --build-arg DAOS_BUILD=no
                            --build-arg DEPS_JOBS
                            --build-arg BASE_DISTRO
      - name: Prune images not required for build.
        run: docker images --all --filter label=DAOS=true --quiet | xargs docker rmi --no-prune

  Build-and-test:
    name: Run DAOS/NLT tests
    needs: Prepare
    runs-on: ubuntu-22.04
    strategy:
      matrix:
        distro: [ubuntu]
        include:
          - distro: ubuntu
            base: ubuntu
            with: ubuntu:22.04
    env:
      DEPS_JOBS: 10
      BASE_DISTRO: ${{ matrix.with }}
      DOCKER_BASE: ${{ matrix.base }}
      COMPILER: clang
    steps:
      - name: Checkout code
        uses: actions/checkout@v2
        with:
          submodules: true
          fetch-depth: 500
      - name: Setup git hash
        run: ./ci/gha_helper.py --single
        id: commit-hash
      - uses: satackey/action-docker-layer-caching@v0.0.11
        continue-on-error: true
        with:
          key: ${{ steps.commit-hash.outputs.key }}
          restore-keys: |
            ${{ steps.commit-hash.outputs.restore }}
            ${{ steps.commit-hash.outputs.restore_prev }}
          skip-save: true
      - name: Update dependencies in image.
        run: docker build . --file utils/docker/Dockerfile.${{ matrix.base }}
                            --build-arg DAOS_BUILD=no
                            --build-arg DEPS_JOBS
                            --build-arg BASE_DISTRO
                            --build-arg DAOS_KEEP_SRC=yes
                            --tag build-image
      - name: Build and Test
        run: docker run --name build-post --mount type=tmpfs,destination=/mnt/daos_0,tmpfs-mode=1777
              --env COMPILER --env DEPS_JOBS --user root:root build-image
              ./daos/utils/ci/run_in_gha.sh
      - name: Fetch results
        if: always()
        run: docker cp build-post:/home/daos/daos/nlt-junit.xml ./
      - name: Publish NLT test results
        if: always()
        uses: EnricoMi/publish-unit-test-result-action@v1.17
        with:
          github_token: ${{ secrets.GITHUB_TOKEN }}
          files: nlt-junit.xml
          comment_mode: off  # yamllint disable-line rule:truthy
          fail_on: nothing

  Build:
    name: Build DAOS in image
    needs: Prepare
    runs-on: ubuntu-22.04
    strategy:
      fail-fast: false
      max-parallel: 2
      matrix:
        distro: [ubuntu, rocky, fedora, leap.15]
        compiler: [clang, gcc]
        include:
          - distro: ubuntu
            base: ubuntu
            with: ubuntu:22.04
          - distro: rocky
            base: el.8
            with: rockylinux/rockylinux:8
          - distro: fedora
            base: el.8
            with: fedora:36
          - distro: leap.15
            base: leap.15
            with: opensuse/leap:15.4
    env:
      DEPS_JOBS: 10
      BASE_DISTRO: ${{ matrix.with }}
      DOCKER_BASE: ${{ matrix.base }}
      COMPILER: ${{ matrix.compiler }}
    steps:
      - name: Checkout code
        uses: actions/checkout@v2
        with:
          submodules: true
          fetch-depth: 500
      - name: Setup git hash
        run: ./ci/gha_helper.py --single
        id: commit-hash
      - uses: satackey/action-docker-layer-caching@v0.0.11
        continue-on-error: true
        with:
          key: ${{ steps.commit-hash.outputs.key }}
          restore-keys: |
            ${{ steps.commit-hash.outputs.restore }}
            ${{ steps.commit-hash.outputs.restore_prev }}
          skip-save: true
      - name: Build in docker.
        run: docker build . --file utils/docker/Dockerfile.${{ matrix.base }}
                            --build-arg DEPS_JOBS
                            --build-arg BASE_DISTRO
                            --build-arg DAOS_JAVA_BUILD=no
                            --build-arg COMPILER
                            --build-arg DAOS_KEEP_SRC=yes
                            --tag build-image
      - name: Build Java in docker.
        run: docker build . --file utils/docker/Dockerfile.${{ matrix.base }}
                            --build-arg DEPS_JOBS
                            --build-arg BASE_DISTRO
                            --build-arg DAOS_JAVA_BUILD=yes
                            --build-arg COMPILER
      - name: Build debug in docker.
        run: docker build . --file utils/docker/Dockerfile.${{ matrix.base }}
                            --build-arg DEPS_JOBS
                            --build-arg BASE_DISTRO
                            --build-arg DAOS_JAVA_BUILD=no
                            --build-arg DAOS_BUILD_TYPE=debug
                            --build-arg COMPILER
      - name: Build devel in docker.
        run: docker build . --file utils/docker/Dockerfile.${{ matrix.base }}
                            --build-arg DEPS_JOBS
                            --build-arg BASE_DISTRO
                            --build-arg DAOS_JAVA_BUILD=no
                            --build-arg DAOS_BUILD_TYPE=dev
                            --build-arg COMPILER
        # Fails with Ubuntu still for the spdk issue.
        # - name: Run NLT
        # run: docker run --mount type=tmpfs,destination=/mnt/daos_0,tmpfs-mode=1777
        #        --user root:root build-image ./daos/utils/node_local_test.py --no-root
        #        --memcheck no --test cont_copy

  Build-branch:
    name: Build DAOS
    runs-on: ubuntu-22.04
    strategy:
      fail-fast: false
      matrix:
        distro: [alma.8, alma.9]
        include:
          - distro: alma.8
            base: el.8
            with: almalinux:8
          - distro: alma.9
            base: el.9
            with: almalinux:9
    env:
      DEPS_JOBS: 10
      BASE_DISTRO: ${{ matrix.with }}
    steps:
      - name: Checkout code
        uses: actions/checkout@v2
        with:
          submodules: true
      - name: Build dependencies in image.
        run: docker build . --file utils/docker/Dockerfile.${{ matrix.base }}
                            --build-arg DEPS_JOBS
                            --build-arg BASE_DISTRO
                            --build-arg DAOS_BUILD=no
      - name: Build in docker with clang
        run: docker build . --file utils/docker/Dockerfile.${{ matrix.base }}
                            --build-arg DEPS_JOBS
                            --build-arg BASE_DISTRO
                            --build-arg DAOS_JAVA_BUILD=no
                            --build-arg COMPILER=clang
                            --build-arg DAOS_KEEP_SRC=yes
                            --tag build-image
      - name: Build Java in docker.
        run: docker build . --file utils/docker/Dockerfile.${{ matrix.base }}
                            --build-arg DEPS_JOBS
                            --build-arg BASE_DISTRO
                            --build-arg DAOS_JAVA_BUILD=yes
                            --build-arg COMPILER=clang
      - name: Build debug in docker with clang.
        run: docker build . --file utils/docker/Dockerfile.${{ matrix.base }}
                            --build-arg DEPS_JOBS
                            --build-arg BASE_DISTRO
                            --build-arg DAOS_JAVA_BUILD=no
                            --build-arg DAOS_BUILD_TYPE=debug
                            --build-arg COMPILER=clang
      - name: Build devel in docker with clang
        run: docker build . --file utils/docker/Dockerfile.${{ matrix.base }}
                            --build-arg DEPS_JOBS
                            --build-arg BASE_DISTRO
                            --build-arg DAOS_JAVA_BUILD=no
                            --build-arg DAOS_BUILD_TYPE=dev
                            --build-arg COMPILER=clang
      - name: Build in docker with gcc
        run: docker build . --file utils/docker/Dockerfile.${{ matrix.base }}
                            --build-arg DEPS_JOBS
                            --build-arg BASE_DISTRO
                            --build-arg DAOS_JAVA_BUILD=no
                            --build-arg COMPILER=gcc
      - name: Build debug in docker with gcc
        run: docker build . --file utils/docker/Dockerfile.${{ matrix.base }}
                            --build-arg DEPS_JOBS
                            --build-arg BASE_DISTRO
                            --build-arg DAOS_JAVA_BUILD=no
                            --build-arg DAOS_BUILD_TYPE=debug
                            --build-arg COMPILER=gcc
      - name: Build devel in docker with gcc
        run: docker build . --file utils/docker/Dockerfile.${{ matrix.base }}
                            --build-arg DEPS_JOBS
                            --build-arg BASE_DISTRO
                            --build-arg DAOS_JAVA_BUILD=no
                            --build-arg DAOS_BUILD_TYPE=dev
                            --build-arg COMPILER=gcc
      - name: Run NLT
        if: matrix.distro != 'alma.9'
        run: docker run --mount type=tmpfs,destination=/mnt/daos_0,tmpfs-mode=1777 --user root:root
                 build-image ./daos/utils/node_local_test.py --no-root
                 --memcheck no --test cont_copy

  Build-branch-ARM:
    name: Build DAOS (ARM64)
    runs-on: [self-hosted, ARM64]
    strategy:
      fail-fast: false
      matrix:
        distro: [ubuntu, alma.8, leap.15]
        compiler: [clang]
        include:
          - distro: ubuntu
            base: ubuntu
            with: ubuntu:22.04
          - distro: alma.8
            base: el.8
            with: almalinux:8
          - distro: leap.15
            base: leap.15
            with: opensuse/leap:15.4
    env:
      DEPS_JOBS: 10
      BASE_DISTRO: ${{ matrix.with }}
      DOCKER_BASE: ${{ matrix.base }}
      COMPILER: ${{ matrix.compiler }}
    steps:
      - name: Checkout code
        uses: actions/checkout@v2
        with:
          submodules: true
      - name: Build dependencies in image.
        run: docker build . --file utils/docker/Dockerfile.${{ matrix.base }}
                            --build-arg DEPS_JOBS
                            --build-arg BASE_DISTRO
                            --build-arg DAOS_BUILD=no
      - name: Build in docker with clang
        run: docker build . --file utils/docker/Dockerfile.${{ matrix.base }}
                            --build-arg DEPS_JOBS
                            --build-arg BASE_DISTRO
                            --build-arg DAOS_JAVA_BUILD=no
                            --build-arg COMPILER=clang
                            --build-arg DAOS_KEEP_SRC=yes
                            --tag build-image
      - name: Build Java in docker.
        run: docker build . --file utils/docker/Dockerfile.${{ matrix.base }}
                            --build-arg DEPS_JOBS
                            --build-arg BASE_DISTRO
                            --build-arg DAOS_JAVA_BUILD=yes
                            --build-arg COMPILER=clang
      - name: Build debug in docker with clang.
        run: docker build . --file utils/docker/Dockerfile.${{ matrix.base }}
                            --build-arg DEPS_JOBS
                            --build-arg BASE_DISTRO
                            --build-arg DAOS_JAVA_BUILD=no
                            --build-arg DAOS_BUILD_TYPE=debug
                            --build-arg COMPILER=clang
      - name: Build devel in docker with clang
        run: docker build . --file utils/docker/Dockerfile.${{ matrix.base }}
                            --build-arg DEPS_JOBS
                            --build-arg BASE_DISTRO
                            --build-arg DAOS_JAVA_BUILD=no
                            --build-arg DAOS_BUILD_TYPE=dev
<<<<<<< HEAD
                            --build-arg COMPILER=clang
=======
                            --build-arg COMPILER=clang
      - name: Build in docker with gcc
        run: docker build . --file utils/docker/Dockerfile.${{ matrix.base }}
                            --build-arg DEPS_JOBS
                            --build-arg BASE_DISTRO
                            --build-arg DAOS_JAVA_BUILD=no
                            --build-arg COMPILER=gcc
      - name: Build debug in docker with gcc
        run: docker build . --file utils/docker/Dockerfile.${{ matrix.base }}
                            --build-arg DEPS_JOBS
                            --build-arg BASE_DISTRO
                            --build-arg DAOS_JAVA_BUILD=no
                            --build-arg DAOS_BUILD_TYPE=debug
                            --build-arg COMPILER=gcc
      - name: Build devel in docker with gcc
        run: docker build . --file utils/docker/Dockerfile.${{ matrix.base }}
                            --build-arg DEPS_JOBS
                            --build-arg BASE_DISTRO
                            --build-arg DAOS_JAVA_BUILD=no
                            --build-arg DAOS_BUILD_TYPE=dev
                            --build-arg COMPILER=gcc
                            --tag build-image
>>>>>>> e086d64b
<|MERGE_RESOLUTION|>--- conflicted
+++ resolved
@@ -356,9 +356,6 @@
                             --build-arg BASE_DISTRO
                             --build-arg DAOS_JAVA_BUILD=no
                             --build-arg DAOS_BUILD_TYPE=dev
-<<<<<<< HEAD
-                            --build-arg COMPILER=clang
-=======
                             --build-arg COMPILER=clang
       - name: Build in docker with gcc
         run: docker build . --file utils/docker/Dockerfile.${{ matrix.base }}
@@ -380,5 +377,4 @@
                             --build-arg DAOS_JAVA_BUILD=no
                             --build-arg DAOS_BUILD_TYPE=dev
                             --build-arg COMPILER=gcc
-                            --tag build-image
->>>>>>> e086d64b
+                            --tag build-image