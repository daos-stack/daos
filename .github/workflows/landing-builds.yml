--- conflicted
+++ resolved
@@ -9,13 +9,9 @@
   pull_request:
     paths:
       - .github/workflows/landing-builds.yml
-<<<<<<< HEAD
       - 'utils/docker/Dockerfile.*'
-=======
-      - utils/docker/Dockerfile.*
       - 'utils/scripts/install-*.sh'
       - utils/run_in_ga.sh
->>>>>>> 885f4331
 
 jobs:
 
