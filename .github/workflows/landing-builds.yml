--- conflicted
+++ resolved
@@ -34,11 +34,7 @@
       fail-fast: false
       max-parallel: 1
       matrix:
-<<<<<<< HEAD
-        distro: [ubuntu.20.04, rocky, fedora, leap.15, alma.9]
-=======
-        distro: [ubuntu, rocky, fedora, leap.15]
->>>>>>> 1efc6b0f
+        distro: [ubuntu, rocky, fedora, leap.15, alma.9]
         include:
           - distro: ubuntu
             base: ubuntu
@@ -51,14 +47,10 @@
             with: fedora:36
           - distro: leap.15
             base: leap.15
-<<<<<<< HEAD
-            with: opensuse/leap:15.3
+            with: opensuse/leap:15.4
           - distro: alma.9
             base: el.9
             with: almalinux:9
-=======
-            with: opensuse/leap:15.4
->>>>>>> 1efc6b0f
     env:
       DEPS_JOBS: 10
       BASE_DISTRO: ${{ matrix.with }}
