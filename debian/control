Source: daos
Section: net
Priority: optional
Maintainer: daos-stack <daos@daos.groups.io>
Build-Depends: debhelper (>= 10),
               dh-python,
               libcmocka-dev,
               libfabric-dev (>= 1.15.1-1),
               libhwloc-dev,
               libopenmpi-dev,
               libssl-dev,
               libyaml-dev,
               libmercury-dev (>= 2.4),
               scons,
               uuid-dev,
               pkg-config,
               python3-dev,
               python3-distro,
               libabt-dev (>= 1.2),
               libfused-dev,
               libprotobuf-c-dev,
               libjson-c-dev,
               libisal-crypto-dev,
               libisal-dev,
               libcunit1-dev,
               golang-go (>= 2:1.21),
               libboost-dev,
<<<<<<< HEAD
               libspdk-dev (>= 22.01.2),
               libipmctl-dev,
=======
>>>>>>> 170e3c3d
               python3-tabulate,
               liblz4-dev,
               libaio-dev,
               libcapstone-dev,
               libpci-dev
Standards-Version: 4.1.2
Homepage: https://docs.daos.io/
Vcs-Git: https://github.com/daos-stack/daos.git
Vcs-Browser: https://github.com/daos-stack/daos.git

Package: daos
Section: net
Architecture: any
Multi-Arch: same
Depends: ${shlibs:Depends}, ${misc:Depends}, openmpi-bin
Description: The Distributed Asynchronous Object Storage (DAOS) is an open-source
 software-defined object store designed from the ground up for
 massively distributed Non Volatile Memory (NVM). DAOS takes advantage
 of next generation NVM technology like Storage Class Memory (SCM) and
 NVM express (NVMe) while presenting a key-value storage interface and
 providing features such as transactional non-blocking I/O, advanced
 data protection with self healing on top of commodity hardware, end-
 to-end data integrity, fine grained data control and elastic storage
 to optimize performance and cost.
 .
 This package contains the common components.

Package: libdaos-dev
Section: libdevel
Architecture: any
Multi-Arch: same
Description: The Distributed Asynchronous Object Storage (DAOS) is an open-source
 software-defined object store designed from the ground up for
 massively distributed Non Volatile Memory (NVM). DAOS takes advantage
 of next generation NVM technology like Storage Class Memory (SCM) and
 NVM express (NVMe) while presenting a key-value storage interface and
 providing features such as transactional non-blocking I/O, advanced
 data protection with self healing on top of commodity hardware, end-
 to-end data integrity, fine grained data control and elastic storage
 to optimize performance and cost.
 .
 This package is needed to compile programs against libdaos.
 It contains the header files and links needed for compiling.


Package: libdaos0
Section: libs
Architecture: any
Multi-Arch: same
Depends: libmercury1, libyaml-0-2, libuuid1,
         ${shlibs:Depends}, ${misc:Depends}
Description: The Distributed Asynchronous Object Storage (DAOS) is an open-source
 software-defined object store designed from the ground up for
 massively distributed Non Volatile Memory (NVM). DAOS takes advantage
 of next generation NVM technology like Storage Class Memory (SCM) and
 NVM express (NVMe) while presenting a key-value storage interface and
 providing features such as transactional non-blocking I/O, advanced
 data protection with self healing on top of commodity hardware, end-
 to-end data integrity, fine grained data control and elastic storage
 to optimize performance and cost.
 .
 This package contains the shared libraries.

Package: daos-tests
Architecture: any
Multi-Arch: same
Depends: daos-client-tests (= ${binary:Version})
Description: This is the package is a metapackage to install all of the test packages
 .
 This package contains tests

Package: daos-tests-internal
Architecture: any
Multi-Arch: same
Depends: daos-tests (= ${binary:Version}),
         daos-client-tests-openmpi (= ${binary:Version})
Description: This is the package is a metapackage to install all of the internal test packages
 .
 This package contains tests

Package: daos-client-tests
Architecture: any
Multi-Arch: same
Depends: python (>=3.8), python3, python-yaml, python3-yaml,
         ${shlibs:Depends}, ${misc:Depends},
         daos-client (= ${binary:Version}),
         daos-admin (= ${binary:Version}),
         golang-go (>= 2:1.21),
         libcapstone-dev,
         libndctl-dev,
         libdaxctl-dev
Description: The Distributed Asynchronous Object Storage (DAOS) is an open-source
 software-defined object store designed from the ground up for
 massively distributed Non Volatile Memory (NVM). DAOS takes advantage
 of next generation NVM technology like Storage Class Memory (SCM) and
 NVM express (NVMe) while presenting a key-value storage interface and
 providing features such as transactional non-blocking I/O, advanced
 data protection with self healing on top of commodity hardware, end-
 to-end data integrity, fine grained data control and elastic storage
 to optimize performance and cost.
 .
 This package contains tests

Package: daos-client-tests-openmpi
Architecture: any
Multi-Arch: same
Depends: ${shlibs:Depends}, ${misc:Depends},
         daos-client-tests (= ${binary:Version})
Description: This is the package needed to run the DAOS test suite openmpi tools
 .
 This package contains tests

Package: daos-client
Section: net
Architecture: any
Multi-Arch: same
Depends: ${shlibs:Depends}, ${misc:Depends}, openmpi-bin, libfabric (>= 1.15.1-1)
Description: The Distributed Asynchronous Object Storage (DAOS) is an open-source
 software-defined object store designed from the ground up for
 massively distributed Non Volatile Memory (NVM). DAOS takes advantage
 of next generation NVM technology like Storage Class Memory (SCM) and
 NVM express (NVMe) while presenting a key-value storage interface and
 providing features such as transactional non-blocking I/O, advanced
 data protection with self healing on top of commodity hardware, end-
 to-end data integrity, fine grained data control and elastic storage
 to optimize performance and cost.
 .
 This package contains the DAOS client.


Package: daos-admin
Section: net
Architecture: any
Multi-Arch: same
Depends: ${shlibs:Depends}, ${misc:Depends}
Description: The Distributed Asynchronous Object Storage (DAOS) is an open-source
 software-defined object store designed from the ground up for
 massively distributed Non Volatile Memory (NVM). DAOS takes advantage
 of next generation NVM technology like Storage Class Memory (SCM) and
 NVM express (NVMe) while presenting a key-value storage interface and
 providing features such as transactional non-blocking I/O, advanced
 data protection with self healing on top of commodity hardware, end-
 to-end data integrity, fine grained data control and elastic storage
 to optimize performance and cost.
 .
 This package contains the DAOS administrative tools (e.g. dmg).<|MERGE_RESOLUTION|>--- conflicted
+++ resolved
@@ -25,11 +25,6 @@
                libcunit1-dev,
                golang-go (>= 2:1.21),
                libboost-dev,
-<<<<<<< HEAD
-               libspdk-dev (>= 22.01.2),
-               libipmctl-dev,
-=======
->>>>>>> 170e3c3d
                python3-tabulate,
                liblz4-dev,
                libaio-dev,
