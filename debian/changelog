--- conflicted
+++ resolved
@@ -1,10 +1,9 @@
-<<<<<<< HEAD
-daos (2.6.4-3) unstable; urgency=medium
+daos (2.6.4-7) unstable; urgency=medium
   [ Jan Michalski ]
   * Add ddb_ut and dtx_ut to the server-tests package
 
- -- Jan Michalski <jan-marian.michalski@hpe.com>  Wed, 05 Sep 2025 15:00:00 +0000
-=======
+ -- Jan Michalski <jan-marian.michalski@hpe.com>  Tue, 28 Oct 2025 15:00:00 +0000
+
 daos (2.6.4-6) unstable; urgency=medium
   [ Phillip Henderson ]
   * Fourth release candidate for 2.6.4
@@ -16,7 +15,6 @@
   * Third release candidate for 2.6.4
 
  -- Phillip Henderson <phillip.henderson@hpe.com>  Fri, 17 Oct 2025 15:09:00 -0500
->>>>>>> 70bcf195
 
 daos (2.6.4-2) unstable; urgency=medium
   [ Dalton Bohning ]
