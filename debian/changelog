--- conflicted
+++ resolved
@@ -1,15 +1,14 @@
-daos (2.5.100-15) unstable; urgency=medium
-<<<<<<< HEAD
+daos (2.5.100-16) unstable; urgency=medium
   [ Ashley M. Pittman ]
   * Updated pydaos install process
 
- -- Ashley M. Pittman <ashley.m.pittman@intel.com>  Fri, 02 Feb 2024 09:15:00 -0800
-=======
+ -- Ashley M. Pittman <ashley.m.pittman@intel.com>  Tue, 13 Feb 2024 09:15:00 -0800
+
+daos (2.5.100-15) unstable; urgency=medium
   [ Ryon Jensen ]
   * NOOP change to keep in parity with RPM version
 
  -- Ryon Jensen <ryon.jensen@intel.com>  Mon, 12 Feb 2024 11:16:00 -0700
->>>>>>> 77d3e3ae
 
 daos (2.5.100-14) unstable; urgency=medium
   [ Brian J. Murrell ]
