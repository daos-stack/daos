<<<<<<< HEAD
daos (1.1.1-7) unstable; urgency=medium
  [ Ashley Pittman ]
  * Combine memcheck suppressions files

 -- Ashley Pittman <ashley.m.pittman@intel.com>  Fri, 13 Nov 2020 13:33:21 -0000
=======
daos (1.1.1-6) unstable; urgency=medium
  [ Mohamad Chaarawi ]
  * Add dfs_test

 -- Mohamad Chaarawi <mohamad.chaarawi@intel.com>
>>>>>>> 9cefb54b

daos (1.1.1-5) unstable; urgency=medium
  [ Jonathan Martinez Montes ]
  * Restore obj_ctl utility

 -- Jonathan Martinez Montes <jonathan.martinez.montes@intel.com>  Fri, 30 Oct 2020 08:44:57 -0600

daos (1.1.1-4) unstable; urgency=medium
  [ Brian J. Murrell ]
   * 1.1.1-4 version of DAOS

 -- Brian J. Murrell <brian.murrell@intel.com>  Mon, 26 Oct 2020 12:43:49 -0400<|MERGE_RESOLUTION|>--- conflicted
+++ resolved
@@ -1,16 +1,13 @@
-<<<<<<< HEAD
 daos (1.1.1-7) unstable; urgency=medium
   [ Ashley Pittman ]
   * Combine memcheck suppressions files
 
  -- Ashley Pittman <ashley.m.pittman@intel.com>  Fri, 13 Nov 2020 13:33:21 -0000
-=======
 daos (1.1.1-6) unstable; urgency=medium
   [ Mohamad Chaarawi ]
   * Add dfs_test
 
  -- Mohamad Chaarawi <mohamad.chaarawi@intel.com>
->>>>>>> 9cefb54b
 
 daos (1.1.1-5) unstable; urgency=medium
   [ Jonathan Martinez Montes ]
