daos (2.4.0-3) unstable; urgency=medium
<<<<<<< HEAD
  [ Jerome Soumagne ]
  * Bump mercury min version to 2.3.1
=======
  [ Phillip Henderson ]
  * Move verify_perms.py location

 -- Phillip Henderson <phillip.henderson@intel.com>  Fri, 03 Nov 2023 04:17:00 -0500

daos (2.4.0-2) unstable; urgency=medium
>>>>>>> f9486427

 -- Jerome Soumagne <jerome.soumagne@intel.com>  Tue, 21 Nov 2023 10:30:00 -0600

daos (2.4.0-2) unstable; urgency=medium
  [ Phillip Henderson ]
  * Second release candidate for 2.4.0

 -- Phillip Henderson <phillip.henderson@intel.com>  Fri, 15 Sep 2023 08:39:00 -0500

daos (2.4.0-1) unstable; urgency=medium

  [ Phillip Henderson ]
  * First release candidate for 2.4.0

 -- Phillip Henderson <phillip.henderson@intel.com>  Thu, 31 Aug 2023 17:06:00 -0500

daos (2.3.108-5) unstable; urgency=medium

  [ Brian J. Murrell ]
  * NOOP change to keep in parity with RPM version

 -- Brian J. Murrell <brian.murrell@intel.com>  Wed, 23 Aug 2023 15:02:44 -0400

daos (2.3.108-4) unstable; urgency=medium
  [Michael MacDonald]
  * Add golang-go as a tests dependency for dfuse/daos_build.py

 -- Michael MacDonald <mjmac.macdonald@intel.com> Mon, 17 Jul 2023 10:10:00 -0400

daos (2.3.108-3) unstable; urgency=medium
  [ Wang Shilong ]
  * Remove lmdb-devel for MD on SSD

 -- Wang Shilong <shilong.wang@intel.com> Thu, 13 Jul 2023 22:44:00 +0800

daos (2.3.108-2) unstable; urgency=medium
  [ Li Wei ]
  * Update raft to 0.10.1-1408.g9524cdb

 -- Li Wei <wei.g.li@intel.com>  Wed, 28 Jun 2023 10:38:00 +0900

daos (2.3.108-1) unstable; urgency=medium
    [ Jeff Olivier ]
    * Bump version to 2.3.108

 -- Jeff Olivier <jeffrey.v.olivier@intel.com>  Tue, 06 Jun 2023 16:40:00 -0600

daos (2.3.107-7) unstable; urgency=medium
  [ Jerome Soumagne ]
  * Remove libfabric pinning and allow for 1.18 builds

 -- Jerome Soumagne <jerome.soumagne@intel.com> Mon,  5 Jun 2023 10:30:00 -0600

daos (2.3.107-6) unstable; urgency=medium
    [ Jeff Olivier ]
    * Add lmdb-devel and bio_ut for MD on SSD

 -- Jeff Olivier <jeffrey.v.olivier@intel.com>  Fri, 26 May 2023 14:40:00 -0600

daos (2.3.107-5) unstable; urgency=medium
    [ Lei Huang ]
    * Add libcapstone-devel to deps of client-tests package

 -- Lei Huang <lei.huang@intel.com>  Tue, 23 May 2023 23:00:00 -0600

daos (2.3.107-4) unstable; urgency=medium
  [ Lei Huang ]
  * Add libcapstone as a new prerequisite package
  * Add libpil4dfs.so in daos-client rpm

 -- Lei Huang <lei.huang@intel.com>  Tue, 16 May 2023 14:00:00 -0600

daos (2.3.107-3) unstable; urgency=medium
  [ Jerome Soumagne ]
  * Fix libfabric/libfabric1 dependency mismatch on SuSE

 -- Jerome Soumagne <jerome.soumagne@intel.com> Mon, 15 May 2023 10:30:00 -0600

daos (2.3.107-2) unstable; urgency=medium
  [ Jerome Soumagne ]
  * Temporarily pin libfabric to < 1.18

 -- Jerome Soumagne <jerome.soumagne@intel.com> Wed, 10 May 2023 10:30:00 -0600

daos (2.3.107-1) unstable; urgency=medium
  [ Johann Lombardi ]
  * Bump version to 2.3.107

 -- Johann Lombardi <johann.lombardi@intel.com>  Fri, 5 May 2023 10:00:00 -0100

daos (2.3.106-2) unstable; urgency=medium
  [ Tom Nabarro ]
  * Add numactl requires for server package

 -- Tom Nabarro <Tom Nabarro <tom.nabarro@intel.com>  Fri, 17 Mar 2023 12:43:00 -0400

daos (2.3.106-1) unstable; urgency=medium
  [ Brian J. Murrell ]
  * Bump version to be higher than TB5

 -- Brian J. Murrell <brian.murrell@intel.com> Tue, 14 Mar 2023 12:02:23 -0500

daos (2.3.103-6) unstable; urgency=medium
  [ Li Wei ]
  * Update raft to 0.9.2-1.403.g3d20556

 -- Li Wei <wei.g.li@intel.com>  Wed, 22 Feb 2023 21:02:00 +0800

daos (2.3.103-5) unstable; urgency=medium
  [Michael MacDonald]
  * Bump min supported go version to 1.17

 -- Michael MacDonald <mjmac.macdonald@intel.com> Tue, 21 Feb 2023 10:10:00 -0400

daos (2.3.103-4) unstable; urgency=medium
  [ Ashley M. Pittman ]
  * NOOP change to keep in parity with RPM version

 -- Ashley M. Pittman <ashley.m.pittman@intel.com>  Fri, 17 Feb 2023 17:53:00 -0800

daos (2.3.103-3) unstable; urgency=medium
  [ Brian J. Murrell ]
  * NOOP change to keep in parity with RPM version

 -- Brian J. Murrell <brian.murrell@intel.com>  Mon, 13 Feb 2023 10:04:29 -0500

daos (2.3.103-2) unstable; urgency=medium
  [ Michael Hennecke ]
  * Change ipmctl requirement from v2 to v3

 -- Michael Hennecke <michael.hennecke@intel.com>  Wed, 08 Feb 2023 18:02:00 -0100

daos (2.3.103-1) unstable; urgency=medium
  [ Phillip Henderson ]
  * Bump version to 2.3.103

 -- Phillip Henderson <phillip.henderson@intel.com>  Fri, 27 Jan 2023 02:30:00 -0500

daos (2.3.102-1) unstable; urgency=medium
  [ Johann Lombardi ]
  * Bump version to 2.3.102

 -- Johann Lombardi <johann.lombardi@intel.com>  Wed, 25 Jan 2023 10:00:00 -0100

daos (2.3.101-6) unstable; urgency=medium
  [ Brian J. Murrell ]
  * NOOP change to keep in parity with RPM version

 -- Brian J. Murrell <brian.murrell@intel.com>  Fri, 6 Jan 2023 09:04:51 -0400

daos (2.3.101-5) unstable; urgency=medium
  [Joseph Moore]
  * Update Mercury version to 2.2.0-6

 -- Joseph Moore <joseph.moored@intel.com> Tue, Dec 6 2022 12:15:00 - 0400

daos (2.3.101-4) unstable; urgency=medium
  [ Tom Nabarro ]
  * Update SPDK dependency requirement to greater than or equal to 22.01.2.

 -- Tom Nabarro <Tom Nabarro <tom.nabarro@intel.com>  Thu, 01 Dec 2022 12:43:00 -0400

daos (2.3.101-3) unstable; urgency=medium
  [ Brian J. Murrell ]
  * Set flag to build per-subpackage debuginfo packages for Leap 15

 -- Brian J. Murrell <brian.murrell@intel.com>  Tue, 18 Oct 2022 15:08:11 -0400

daos (2.3.101-2) unstable; urgency=medium
  [Michael MacDonald]
  * Rename daos_admin -> daos_server_helper

 -- Michael MacDonald <mjmac.macdonald@intel.com> Thu, Oct 6 2022 10:10:00

daos (2.3.101-1) unstable; urgency=medium
  [ Johann Lombardi ]
  * Bump version to 2.3.101

 -- Johann Lombardi <johann.lombardi@intel.com>  Tue, 20 Sep 2022 10:00:00 -0100

daos (2.3.100-22) unstable; urgency=medium
  [ Jeff Olivier ]
  * Move io_conf files from bin to TESTING

 -- Jeff Olivier <jeffrey.v.olivier@intel.com>  Thu, 8 Sep 2022 10:26:00 -0400

daos (2.3.100-21) unstable; urgency=medium
  [ Jeff Olivier ]
  * Update PMDK to 1.12.1~rc1 to fix DAOS-11151

 -- Jeff Olivier <jeffrey.v.olivier@intel.com>  Tue, 16 Aug 2022 12:52:00 -0400

daos (2.3.100-20) unstable; urgency=medium
  [ Wang Shilong ]
  * Add daos_debug_set_params to daos-client-tests rpm for fault injection test.

 -- Wang Shilong <shilong.wang@intel.com>  Thu, 11 Aug 2022 09:52:00 -0400

daos (2.3.100-19) unstable; urgency=medium
  [ Jerome Soumagne ]
  * Update to mercury 2.2.0

 -- Jerome Soumagne <jerome.soumagne@intel.com> Fri, 5 Aug 2022 17:30:00 -0600

daos (2.3.100-18) unstable; urgency=medium
  [Michael MacDonald]
  * Bump min supported go version to 1.16

 -- Michael MacDonald <mjmac.macdonald@intel.com> Tue, Jul 26 2022 10:10:00 -0400

daos (2.3.100-17) unstable; urgency=medium
  [ Jerome Soumagne ]
  * Remove now unused openpa dependency

 -- Jerome Soumagne <jerome.soumagne@intel.com> Mon, 18 Jul 2022 11:55:00 -0600

daos (2.3.100-16) unstable; urgency=medium
  [ Jeff Olivier ]
  * Add pool_scrubbing_tests to test package

 -- Jeff Olivier <Jeff Olivier <jeffrey.v.olivier@intel.com>  Fri, 15 Jul 2022 12:48:00 -0400

daos (2.3.100-15) unstable; urgency=medium
  [ Tom Nabarro ]
  * Update SPDK dependency requirement to greater than or equal to 22.01.1.

 -- Tom Nabarro <Tom Nabarro <tom.nabarro@intel.com>  Wed, 13 Jul 2022 12:43:00 -0400

daos (2.3.100-14) unstable; urgency=medium
  [ Jerome Soumagne ]
  * Update to mercury 2.2.0rc6

 -- Jerome Soumagne <jerome.soumagne@intel.com> Mon, 27 Jun 2022 18:26:02 -0600

daos (2.3.100-13) unstable; urgency=medium
  [ Jeff Olivier ]
  * Remove libdts.so, make it build time static

 -- Jeff Olivier <jeffrey.v.olivier@intel.com> Fri, 17 Jun 2022 10:30:00 -0500

daos (2.3.100-12) unstable; urgency=medium
  [ Jeff Olivier ]
  * Make ucx required for build on all platforms

 -- Jeff Olivier <jeffrey.v.olivier@intel.com> Thu, 02 Jun 2022 16:30:00 -0500

daos (2.3.100-11) unstable; urgency=medium
  [ Michael MacDonald ]
  * Move dmg to new daos-admin package

 -- Michael MacDonald <mjmac.macdonald@intel.com>  Wed, 01 Jun 2022 13:58:03 -0000

daos (2.3.100-10) unstable; urgency=medium
  [ Lei Huang ]
  * Update libfabric to v1.15.1-1 to include critical performance patches

 -- Lei Huang <lei.huang@intel.com> Wed, 18 May 2022 16:30:00 -0500

daos (2.3.100-9) unstable; urgency=medium
  [ Phillip Henderson ]
  * Remove doas-client-tests-openmpi dependency from daos-tests
  * Add daos-tests-internal package

 -- Phillip Henderson <phillip.henderson@intel.com>  Tue, 17 May 2022 12:43:00 -0400

daos (2.3.100-8) unstable; urgency=medium
  [ Ashley Pittman ]
  * Extend dfusedaosbuild test to run in different configurations.

 -- Ashley Pittman <ashley.m.pittman@intel.com>  Mon, 9 May 2022 22:34:00 -0100

daos (2.3.100-7) unstable; urgency=medium
  [ Ashley Pittman ]
  * Add dfuse unit-test binary to call from ftest.

 -- Ashley Pittman <ashley.m.pittman@intel.com>  Fri, 6 May 2022 09:03:00 -0100

daos (2.3.100-6) unstable; urgency=medium
  [ Joseph Moore ]
  * Update UXC Mercury patch to disable unified mode

 -- Joseph Moore <joseph.moore@intel.com>  Wed, 4 May 2022 11:19:00 -0600

daos (2.3.100-5) unstable; urgency=medium
  [ Phillip Henderson ]
  * Move daos_gen_io_conf and daos_run_io_conf to daos-client-tests

 -- Phillip Henderson <phillip.henderson@intel.com>  Tue, 26 Apr 2022 17:13:00 -0400

daos (2.3.100-4) unstable; urgency=medium
  [ Lei Huang ]
  * Update libfabric to v1.15.0rc3-1 to include critical performance patches

 -- Lei Huang <lei.huang@intel.com> Wed, 20 Apr 2022 09:00:00 -0500

daos (2.3.100-3) unstable; urgency=medium
  [ Li Wei ]
  * Update raft to 0.9.1-1401.gc18bcb8 to fix uninitialized node IDs

 -- Li Wei <wei.g.li@intel.com>  Tue, 12 Apr 2022 08:33:00 +0800

daos (2.3.100-2) unstable; urgency=medium
  [ Jeff Olivier ]
  * Extract MPI from many binaries create dpar and dpar_mpi providing a
    similar interface to abstract away the direct MPI dependence

 -- Jeff Olivier <jeffrey.v.olivier@intel.com>  Wed, 6 Apr 2022 14:30:01 -0100

daos (2.3.100-1) unstable; urgency=medium
  [ Johann Lombardi ]
  * Bump version to 2.3.100

 -- Johann Lombardi <johann.lombardi@intel.com>  Wed, 6 Apr 2022 12:00:00 +0800

daos (2.1.100-26) unstable; urgency=medium
  [ Joseph Moore ]
  * Add build depends entries for UCX libraries

 -- Joseph Moore <joseph.moore@intel.com>  Wed, 6 Apr 2022 10:44:21 +0800

daos (2.1.100-25) unstable; urgency=medium
  [ Joseph Moore ]
  * Update mercury to UCX provider patch

 -- Joseph Moore <joseph.moore@intel.com>  Sat, 2 Apr 2022 11:56:35 +0800

daos (2.1.100-24) unstable; urgency=medium
  [ Alexander Oganezov ]
  * Update mercury to CXI provider patch

 -- Alexander Oganezov <alexander.a.oganezov@intel.com>  Fri, 11 Mar 2022 14:33:00 +0800

daos (2.1.100-22) unstable; urgency=medium
  [ Alexander Oganezov ]
  * Update mercury to include DAOS-9561 workaround

 -- Alexander Oganezov <alexander.a.oganezov@intel.com>  Tue, 22 Feb 2022 14:33:00 +0800

daos (2.1.100-20) unstable; urgency=medium
  [ Li Wei ]
  * Update raft to 0.9.0-1394.gc81505f to fix membership change bugs

 -- Li Wei <wei.g.li@intel.com>  Thu, 10 Feb 2022 14:33:00 +0800

daos (2.1.100-19) unstable; urgency=low
  [ Michael MacDonald ]
  * Move libdaos_common.so from daos-client to daos package

 -- Michael MacDonald <mjmac.macdonald@intel.com>  Wed, 19 Jan 2022 13:58:03 -0000

daos (2.1.100-18) unstable; urgency=medium
  [ Johann Lombardi ]
  * Update libfabric to 1.14.0 GA and apply fix for DAOS-9376

 -- Johann Lombardi <johann.lombardi@intel.com>  Mon, 17 Jan 2022 10:00:00 -0100

daos (2.1.100-17) unstable; urgency=medium
  [ Alexander Oganezov ]
  * Update to mercury v2.1.0-rc4-3 to pick fix for DAOS-9325 high cpu usage

 -- Alexander Oganezov <alexander.a.oganezov@intel.com>  Thu, 23 Dec 2021 10:00:01 -0100

daos (2.1.100-16) unstable; urgency=medium
  [ Brian J. Murrell ]
  * NOOP change to keep in parity with RPM version

 -- Brian J. Murrell <brian.murrell@intel.com>  Thu, 16 Dec 2021 15:08:11 -0400

daos (2.1.100-15) unstable; urgency=medium
  [ Brian J. Murrell ]
  * NOOP change to keep in parity with RPM version

 -- Brian J. Murrell <brian.murrell@intel.com>  Sat, 11 Dec 2021 15:18:54 -0400

daos (2.1.100-14) unstable; urgency=medium
  [ Brian J. Murrell ]
  * Don't make daos-*-tests-openmi a dependency of anything
    - If they are wanted, they should be installed explicitly, due to
      potential conflicts with other MPI stacks

 -- Brian J. Murrell <brian.murrell@intel.com>  Fri, 10 Dec 2021 09:44:14 -0400

daos (2.1.100-13) unstable; urgency=medium
  [ Alexander Oganezov ]
  * Remove DAOS-9173 workaround from mercury. Apply patch to OFI instead.

 -- Alexander Oganezov <alexander.a.oganezov@intel.com>  Wed, 08 Dec 2021 10:00:01 -0100

daos (2.1.100-12) unstable; urgency=medium
  [ Alexander Oganezov ]
  * Apply DAOS-9173 workaround patch

 -- Alexander Oganezov <alexander.a.oganezov@intel.com>  Tue, 07 Dec 2021 10:00:01 -0100

daos (2.1.100-11) unstable; urgency=medium
  [ Alexander Oganezov ]
  * Update mercury to v2.1.0rc4

 -- Alexander Oganezov <alexander.a.oganezov@intel.com>  Fri, 03 Dec 2021 10:00:01 -0100

daos (2.1.100-8) unstable; urgency=medium
  [ Tom Nabarro ]
  * Set rmem_{max,default} sysctl values on server package install to enable
    SPDK pci_event module to operate in unprivileged process (daos_engine).

 -- Tom Nabarro <tom.nabarro@intel.com> Mon, 22 Nov 2021 16:42:54 -0100

daos (2.1.100-7) unstable; urgency=medium
  [ Wang Shilong ]
  * Update for libdaos major version bump
  * Fix version of libpemobj1 for SUSE

 -- Wang Shilong <shilong.wang@intel.com>  Tue, 16 Nov 2021 12:42:54 -0400

daos (2.1.100-6) unstable; urgency=medium
  [ Alexander Oganezov ]
  * Update OFI to v1.14.0rc3

 -- Alexander Oganezov <alexander.a.oganezov@intel.com>  Sat, 13 Nov 2021 10:00:01 -0100

daos (2.1.100-5) unstable; urgency=medium
  [ Brian J. Murrell ]
  * Create new daos-{client,server}tests-openmpi and daos-server-tests subpackages
  * Rename daos-tests daos-client-tests and make daos-tests require all
    other test suites to maintain existing behavior

 -- Brian J. Murrell <brian.murrell@intel.com>  Tue, 26 Oct 2021 22:52:40 -0400

daos (2.1.100-4) unstable; urgency=medium
  [ Alexander Oganezov ]
  * Update mercury to v2.1.0rc2

 -- Alexander Oganezov <alexander.a.oganezov@intel.com>  Mon, 25 Oct 2021 10:00:01 -0100

daos (2.1.100-3) unstable; urgency=medium
  [ Jeff Olivier ]
  * Explicitly require 1.11.0-3 of PMDK

 -- Jeff Olivier <jeffrey.v.olivier@intel.com>  Wed, 20 Oct 2021 10:00:01 -0100

daos (2.1.100-2) unstable; urgency=medium
  [ David Quigley ]
  * Add defusedxml as a required dependency for the test package.

 -- David Quigley <david.quigley@intel.com> Wed, 13 Oct 2021 10:00:00 +0800

daos (2.1.100-1) unstable; urgency=medium
  [ Johann Lombardi ]
  * Switch version to 2.1.100 for 2.2 test builds

 -- Johann Lombardi <johann.lombardi@intel.com>  Wed, 13 Oct 2021 10:00:00 -0100

daos (1.3.106-1) unstable; urgency=medium
  [ Johann Lombardi ]
  * Version bump to 1.3.106 for 2.0 test build 6

 -- Johann Lombardi <johann.lombardi@intel.com>  Tue, 12 Oct 2021 10:00:00 -0100

daos (1.3.105-3) unstable; urgency=medium
  [ Li Wei ]
  * Update raft to fix InstallSnapshot performance

 -- Li Wei <wei.g.li@intel.com>  Wed, 15 Sep 2021 11:37:00 +0800

daos (1.3.105-1) unstable; urgency=medium
  [ Jeff Olivier ]
  * Version bump to 1.3.105 for 2.0 test build 5

 -- Jeff Olivier <jeffrey.v.olivier@intel.com>  Tue, 24 Aug 2021 16:54:00 +0800

daos (1.3.104-3) unstable; urgency=medium
  [ Niu Yawei ]
  * Add vos_perf

 -- Niu Yawei <yawei.niu@intel.com>  Mon, 09 Aug 2021 14:22:00 +0800

daos (1.3.104-2) unstable; urgency=medium
  [ Kris Jacque ]
  * Move daos_metrics to server package

 -- Kris Jacque <kristin.jacque@intel.com>  Tue, 03 Aug 2021 17:45:35 -0600

daos (1.3.104-1) unstable; urgency=medium
  [ Jeff Olivier ]
  * Version bump to 1.3.104 for 2.0 test build 4

 -- Jeff Olivier <jeffrey.v.olivier@intel.com>  Mon, 02 Aug 2021 09:33:00 -0500

daos (1.3.103-4) unstable; urgency=medium
  [ Li Wei ]
  * Update raft to fix slow leader re-elections

 -- Li Wei <wei.g.li@intel.com>  Wed, 14 Jul 2021 14:22:00 +0800

daos (1.3.103-3) unstable; urgency=medium
  [ Maureen Jean ]
  * Add python modules to python3.8 site-packages

 -- Maureen Jean <maureen.jean@intel.com>  Tue, 13 Jul 2021 14:50:00 -0400

daos (1.3.103-2) unstable; urgency=medium
  [ Alexander Oganezov ]
  * Update to mercury v2.0.1

 -- Alexander Oganezov <alexander.a.oganezov@intel.com>  Mon, 12 Jul 2021 15:31:50 -0400

daos (1.3.103-1) unstable; urgency=medium
  [ Johann Lombardi ]
  * Version bump to 1.3.103 for 2.0 test build 3

 -- Johann Lombardi <johann.lombardi@intel.com>  Mon, 12 Jul 2021 10:00:00 -0100

daos (1.3.102-3) unstable; urgency=medium
  [ Li Wei ]
  * Update raft to pick Pre-Vote

 -- Li Wei <wei.g.li@intel.com>  Wed, 23 Jun 2021 14:46:00 +0800

daos (1.3.102-1) unstable; urgency=medium
  [ Johann Lombardi]
  * Version bump to 1.3.102 for 2.0 test build 2

 -- Johann Lombardi <johann.lombardi@intel.com>  Fri, 11 Jun 2021 10:00:00 -0100

daos (1.3.101-3) unstable; urgency=medium
  [ Johann Lombardi]
  * Bump version to match the RPM's one

 -- Johann Lombardi <johann.lombardi@intel.com>  Wed, 02 Jun 2021 08:00:30 -0100

daos (1.3.101-2) unstable; urgency=medium
  [ Jeff Olivier]
  * Remove client and server libs from common package

 -- Jeff Olivier <jeffrey.v.olivier@intel.com>  Thu, 20 May 2021 11:17:30 -0100

daos (1.3.101-1) unstable; urgency=medium
  [ Johann Lombardi ]
  * Version bump to 1.3.101 for 2.0 test build 1

 -- Johann Lombardi <johann.lombardi@intel.com> Wed, 19 May 2021 20:52:00 -0000

daos (1.3.0-16) unstable; urgency=medium
  [ Brian J. Murrell ]
  * Enable debuginfo package building on SUSE platforms

 -- Brian J. Murrell <brian.murrell@intel.com>  Fri, 07 May 2021 13:37:45 -0400

daos (1.3.0-15) unstable; urgency=medium
  [ Brian J. Murrell ]
  * Update to build on EL8

 -- Brian J. Murrell <brian.murrell@intel.com>  Thu, 06 May 2021 15:31:50 -0400

daos (1.3.0-14) unstable; urgency=medium
  [ Brian J. Murrell ]
  * Package /etc/daos/certs in main/common package so that both server
    and client get it created
  * Catch up the release to be in sync with the RPM build
    - hence the missing (10-13 releases)

 -- Brian J. Murrell <brian.murrell@intel.com>  Wed, 05 May 2021 14:10:50 -0400

daos (1.3.0-9) unstable; urgency=medium
  [ Mohamad Chaarawi ]
  * Remove dfuse_hl

 -- Mohamad Chaarawi <mohamad.chaarawi@intel.com>  Wed, 16 Apr 2021 17:57:00 -0400

daos (1.3.0-8) unstable; urgency=medium
  [ Jeff Olivier ]
  * Remove client dependencies on PMDK, SPDK, and argobots

 -- Jeff Olivier <jeffrey.v.olivier@intel.com>  Wed, 14 Apr 2021 13:27:00 -0400

daos (1.3.0-7) unstable; urgency=medium
  [ Brian J. Murrell ]
  * Update Argobots to 1.1

 -- Brian J. Murrell <brian.murrell@intel.com>  Thu, 01 Apr 2021 11:39:10 -0400

daos (1.3.0-6) unstable; urgency=medium
  [ Maureen Jean ]
  * Change pydaos_shim_3 to pydaos_shim

 -- Maureen Jean <maureen.jean@intel.com>  Tue, 30 Mar 2021 12:00:00 -0400

daos (1.3.0-5) unstable; urgency=medium
  * Move libdts.so to the daos-tests subpackage

 -- Brian J. Murrell <brian.murrell@intel.com>  Mon, 29 Mar 2021 10:57:14 -0400

daos (1.3.0-4) unstable; urgency=medium
  [ Alexander Oganezov ]
  * Update to ofi v1.12.0 release

 -- Alexander Oganezov <alexander.a.oganezov@intel.com> Tue, 23 Mar 2021 05:00:01 -0000

daos (1.3.0-2) unstable; urgency=medium
  [ Li Wei ]
  * Require raft-devel 0.7.3 that fixes an unstable leadership problem caused
    by removed replicas as well as some Coverity issues

 -- Li Wei <wei.g.li@intel.com> Thu, 25 Feb 2021 09:55:00 +0800

daos (1.3.0-1) unstable; urgency=medium
  [ Brian J. Murrell ]
  * Version bump up to 1.3.0

 -- Brian J. Murrell <brian.murrell@intel.com>  Mon, 24 Feb 2021 08:54:32 -0500

daos (1.1.3-3) unstable; urgency=medium
  [ Brian J. Murrell ]
  * NOOP bump just to keep in parity with RPM changes

 -- Brian J. Murrell <brian.murrell@intel.com>  Mon, 22 Feb 2021 13:08:22 -0500

daos (1.1.3-2) unstable; urgency=medium
  [ Alexander Oganezov ]
  * Update OFI to v1.12.0rc1

 -- Alexander Oganezov <alexander.a.oganezov@intel.com> Tue, 16 Feb 2021 05:00:00 -0000

daos (1.1.3-1) unstable; urgency=medium
  [ Johann Lombardi ]
  * Version bump to 1.1.3

 -- Johann Lombardi <johann.lombardi@intel.com> Wed, 10 Feb 2021 05:00:00 -0000

daos (1.1.2.1-11) unstable; urgency=medium
  [ Brian J. Murrell ]
  * Update minimum required libfabric to 1.11.1

 -- Brian J. Murrell <brian.murrell@intel.com>  Wed, 10 Feb 2021 00:10:38 -0400

daos (1.1.2.1-9) unstable; urgency=medium
  [ Vishwanath Venkatesan ]
  * Add new pmem specific version of DAOS common library

 -- Vishwanath Venkatesan <vishwanath.venkatesan@intel.com> Thu, 4 Feb 2021 12:48:18 -0000

daos (1.1.2.1-8) unstable; urgency=medium
  [ Hua Kuang ]
  * Changed License to BSD-2-Clause-Patent

 -- Hua Kuang <hua.kuang@intel.com> Wed, 3 Feb 2021 16:59:34 -0000

daos (1.1.2.1-7) unstable; urgency=medium
  [ Alexander Oganezov ]
  * Fix debian packages to update to mercury v2.0.1rc1

 -- Alexander Oganezov <alexander.a.oganezov@intel.com>  Fri, 29 Jan 2021 13:40:00 -0500

daos (1.1.2.1-6) unstable; urgency=medium
  [ Alexander Oganezov ]
  * Update to mercury v2.0.1rc1

 -- Alexander Oganezov <alexander.a.oganezov@intel.com>  Sat, 23 Jan 2021 13:40:00 -0500

daos (1.1.2.1-5) unstable; urgency=medium
  [ Michael MacDonald ]
  * Install daos_metrics to bin

 -- Michael MacDonald <mjmac.macdonald@intel.com>  Fri, 22 Jan 2021 17:58:03 -0000

daos (1.1.2.1-4) unstable; urgency=medium
  [ Kenneth Cain ]
  * Version bump for API major version libdaos.so.1 (1.0.0)

 -- Kenneth Cain <kenneth.c.cain@intel.com>  Tue, 05 Jan 2021 13:40:00 -0500

daos (1.1.2.1-3) unstable; urgency=medium
  [ Michael Hennecke ]
  * Harmonize daos_server and daos_agent groups

 -- Michael Hennecke <mhennecke@lenovo.com> Fri, 15 Jan 2021 16:22:18 -0000

daos (1.1.2.1-2) unstable; urgency=medium
  [ Ashley Pittman ]
  * Combine memcheck suppressions files

 -- Ashley Pittman <ashley.m.pittman@intel.com>  Tue, 15 Dec 2020 13:33:21 -0000

daos (1.1.2.1-1) unstable; urgency=medium
  [ Johann Lombardi ]
  * Version bump up to 1.1.2.1

 -- Johann Lombardi <johann.lombardi@intel.com>  Wed, 09 Dec 2020 19:30:00 +0100

daos (1.1.2-3) unstable; urgency=medium
  [ Li Wei ]
  * Require raft-devel 0.7.1 that fixes recent Coverity issues

 -- Li Wei <wei.g.li@intel.com>  Fri, 04 Dec 2020 14:30:00 +0800

daos (1.1.2-1) unstable; urgency=medium
  [ Brian J. Murrell ]
  * Version bump up to 1.1.2

 -- Brian J. Murrell <brian.murrell@intel.com>  Tue, 01 Dec 2020 07:41:30 -0400

daos (1.1.1-8) unstable; urgency=medium
  [ Li Wei ]
  * Require raft-devel 0.7.0 that changes log indices and terms to 63-bit

 -- Li Wei <wei.g.li@intel.com>  Tue, 17 Nov 2020 09:44:00 +0800

daos (1.1.1-6) unstable; urgency=medium
  [ Mohamad Chaarawi ]
  * Add dfs_test

 -- Mohamad Chaarawi <mohamad.chaarawi@intel.com>  Mon, 16 Nov 2020 13:29:11 -0400

daos (1.1.1-5) unstable; urgency=medium
  [ Jonathan Martinez Montes ]
  * Restore obj_ctl utility

 -- Jonathan Martinez Montes <jonathan.martinez.montes@intel.com>  Fri, 30 Oct 2020 08:44:57 -0600

daos (1.1.1-4) unstable; urgency=medium
  [ Brian J. Murrell ]
   * 1.1.1-4 version of DAOS

 -- Brian J. Murrell <brian.murrell@intel.com>  Mon, 26 Oct 2020 12:43:49 -0400<|MERGE_RESOLUTION|>--- conflicted
+++ resolved
@@ -1,17 +1,14 @@
-daos (2.4.0-3) unstable; urgency=medium
-<<<<<<< HEAD
+daos (2.4.0-4) unstable; urgency=medium
   [ Jerome Soumagne ]
   * Bump mercury min version to 2.3.1
-=======
+
+ -- Jerome Soumagne <jerome.soumagne@intel.com>  Tue, 28 Nov 2023 10:30:00 -0600
+
+daos (2.4.0-3) unstable; urgency=medium
   [ Phillip Henderson ]
   * Move verify_perms.py location
 
  -- Phillip Henderson <phillip.henderson@intel.com>  Fri, 03 Nov 2023 04:17:00 -0500
-
-daos (2.4.0-2) unstable; urgency=medium
->>>>>>> f9486427
-
- -- Jerome Soumagne <jerome.soumagne@intel.com>  Tue, 21 Nov 2023 10:30:00 -0600
 
 daos (2.4.0-2) unstable; urgency=medium
   [ Phillip Henderson ]
