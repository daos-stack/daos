--- conflicted
+++ resolved
@@ -1,16 +1,14 @@
-<<<<<<< HEAD
-daos (1.3.102-4) unstable; urgency=medium
+daos (1.3.103-2) unstable; urgency=medium
   [ Alexander Oganezov ]
   * Update to mercury v2.0.1
 
- -- Alexander Oganezov <alexander.a.oganezov@intel.com>  Fri, 25 Jun 2021 15:31:50 -0400
-=======
+ -- Alexander Oganezov <alexander.a.oganezov@intel.com>  Mon, 12 Jul 2021 15:31:50 -0400
+
 daos (1.3.103-1) unstable; urgency=medium
   [ Johann Lombardi ]
   * Version bump to 1.3.103 for 2.0 test build 3
 
  -- Johann Lombardi <johann.lombardi@intel.com>  Mon, 12 Jul 2021 010:00:00 -0100
->>>>>>> aeb2db07
 
 daos (1.3.102-3) unstable; urgency=medium
   [ Li Wei ]
