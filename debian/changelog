--- conflicted
+++ resolved
@@ -1,10 +1,9 @@
-<<<<<<< HEAD
-daos (2.3.103-2) unstable; urgency=medium
-  [ Alexander Oganezov ]
-  * Update libfabric to 1.17.0
-
- -- Alexander Oganezov <alexander.a.oganezov@intel.com>  Thu, 2 Feb 2023 09:04:51 -0400
-=======
+daos (2.3.106-2) unstable; urgency=medium
+  [ Alexander Oganezov ]
+  * Update libfabric to 1.17.1rc1
+
+ -- Alexander Oganezov <alexander.a.oganezov@intel.com>  Mon, 20 Mar 2023 09:04:51 -0400
+
 daos (2.3.106-1) unstable; urgency=medium
   [ Brian J. Murrell ]
   * Bump version to be higher than TB5
@@ -40,7 +39,6 @@
   * Change ipmctl requirement from v2 to v3
 
  -- Michael Hennecke <michael.hennecke@intel.com>  Wed, 08 Feb 2023 18:02:00 -0100
->>>>>>> c920573b
 
 daos (2.3.103-1) unstable; urgency=medium
   [ Phillip Henderson ]
