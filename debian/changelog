--- conflicted
+++ resolved
@@ -1,16 +1,15 @@
-daos (2.7.101-6) unstable; urgency=medium
-<<<<<<< HEAD
+daos (2.7.101-7) unstable; urgency=medium
   [ Cedric Koch-Hofer]
   * Add support of the libasan
 
- -- Cedric Koch-Hofer <cedric.koch-hofer@intel.com>  Wed, 12 Feb 2025 14:12:00 -0700
-=======
+ -- Cedric Koch-Hofer <cedric.koch-hofer@intel.com>  Wed, 19 Mar 2025 14:12:00 -0700
+
+daos (2.7.101-6) unstable; urgency=medium
   [ Jeff Olivier ]
   * Remove server build from Ubuntu packaging
   * Fix client only build
 
  -- Jeff Olivier <jeffolivier@google.com>  Mon, 10 Mar 2025 13:31:00 +0000
->>>>>>> f1af57a6
 
 daos (2.7.101-5) unstable; urgency=medium
   [ Jan Michalski ]
