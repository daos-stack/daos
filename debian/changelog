--- conflicted
+++ resolved
@@ -1,16 +1,15 @@
-daos (2.6.0-4) unstable; urgency=medium
-<<<<<<< HEAD
+daos (2.6.0-5) unstable; urgency=medium
   [ Tom Nabarro ]
   * Add pciutils runtime dep for daos_server lspci call
   * Add libpci-dev build dep for pciutils CGO bindings
 
- -- Tom Nabarro <tom.nabarro@intel.com>>  Tue, 30 Jul 2024 16:55:00 -0000
-=======
+ -- Tom Nabarro <tom.nabarro@intel.com>>  Thu, 08 Aug 2024 12:00:00 -0000
+
+daos (2.6.0-4) unstable; urgency=medium
   [ Jerome Soumagne ]
   * Bump mercury version to 2.4.0rc4
 
  -- Jerome Soumagne <jerome.soumagne@intel.com>  Mon, 05 Aug 2024 12:00:00 -0500
->>>>>>> 3f0d0d1d
 
 daos (2.6.0-3) unstable; urgency=medium
   [ Phillip Henderson ]
