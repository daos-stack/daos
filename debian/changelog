daos (2.5.100-11) unstable; urgency=medium
<<<<<<< HEAD
  [ Tomasz Gromadzki ]
  * Update PMDK to 2.0.0
    * Remove libpmemblk from dependencies.
    * Start using BUILD_EXAMPLES=n and BUILD_BENCHMARKS=n instead of patches.
    * Stop using BUILD_RPMEM=n (removed) and NDCTL_DISABLE=y (invalid).
    * Point https://github.com/pmem/pmdk as the main PMDK reference source.
    NOTE: PMDK upgrade to 2.0.0 does not affect any API call used by DAOS.
          libpmemobj (and libpmem) API stays unchanged.

 -- Tomasz Gromadzki <tomasz.gromadzki@intel.com>  Fri, 17 Nov 2023 12:52:00 -0400

=======
  [ Jerome Soumagne ]
  * Bump mercury min version to 2.3.1

 -- Jerome Soumagne <jerome.soumagne@intel.com>  Wed, 15 Nov 2023 10:30:00 -0600

daos (2.5.100-10) unstable; urgency=medium
>>>>>>> a39c4697
  [ Phillip Henderson ]
  * Move verify_perms.py location

 -- Phillip Henderson <phillip.henderson@intel.com>  Fri, 03 Nov 2023 04:17:00 -0500

daos (2.5.100-9) unstable; urgency=medium

  [ Brian J. Murrell ]
  * NOOP change to keep in parity with RPM version

 -- Brian J. Murrell <brian.murrell@intel.com>  Wed, 23 Aug 2023 15:02:44 -0400

daos (2.5.100-8) unstable; urgency=medium

  [ Brian J. Murrell ]
  * NOOP change to keep in parity with RPM version

 -- Brian J. Murrell <brian.murrell@intel.com>  Tue, 08 Aug 2023 10:02:29 -0400

daos (2.5.100-7) unstable; urgency=medium

  [ Brian J. Murrell ]
  * NOOP change to keep in parity with RPM version

 -- Brian J. Murrell <brian.murrell@intel.com>  Fri, 07 Jul 2023 16:05:01 -0400

daos (2.5.100-6) unstable; urgency=medium
  [Michael MacDonald]
  * Add golang-go as a tests dependency for dfuse/daos_build.py

 -- Michael MacDonald <mjmac.macdonald@intel.com> Thu, 29 Jun 2023 10:10:00 -0400

daos (2.5.100-5) unstable; urgency=medium
  [ Li Wei ]
  * Update raft to 0.10.1-1408.g9524cdb

 -- Li Wei <wei.g.li@intel.com>  Thu, 22 Jun 2023 09:00:00 +0900

daos (2.5.100-4) unstable; urgency=medium
  [ Mohamad Chaarawi ]
  * Add pipeline lib

 -- Mohamad Chaarawi <mohamad.chaarawi@intel.com>  Wed, 14 Jun 2023 4:24:00 -0600

daos (2.5.100-3) unstable; urgency=medium
  [ Wang Shilong ]
  * Remove lmdb-devel for MD on SSD

 -- Wang Shilong <shilong.wang@intel.com> Wed, 14 Jun 2023 07:58:00 -0600

daos (2.5.100-2) unstable; urgency=medium
  [ Ryon Jensen ]
  * Removed unnecessary test files

 -- Ryon Jensen <ryon.jensen@intel.com>  Wed, 07 Jun 2023 10:46:00 -0700

daos (2.5.100-1) unstable; urgency=medium
    [ Jeff Olivier ]
    * Bump release to 2.5.100

 -- Jeff Olivier <jeffrey.v.olivier@intel.com>  Tue, 06 Jun 2023 16:40:00 -0600

daos (2.3.107-7) unstable; urgency=medium
  [ Jerome Soumagne ]
  * Remove libfabric pinning and allow for 1.18 builds

 -- Jerome Soumagne <jerome.soumagne@intel.com> Mon,  5 Jun 2023 10:30:00 -0600

daos (2.3.107-6) unstable; urgency=medium
    [ Jeff Olivier ]
    * Add lmdb-devel and bio_ut for MD on SSD

 -- Jeff Olivier <jeffrey.v.olivier@intel.com>  Fri, 26 May 2023 14:40:00 -0600

daos (2.3.107-5) unstable; urgency=medium
    [ Lei Huang ]
    * Add libcapstone-devel to deps of client-tests package

 -- Lei Huang <lei.huang@intel.com>  Tue, 23 May 2023 23:00:00 -0600

daos (2.3.107-4) unstable; urgency=medium
  [ Lei Huang ]
  * Add libcapstone as a new prerequisite package
  * Add libpil4dfs.so in daos-client rpm

 -- Lei Huang <lei.huang@intel.com>  Tue, 16 May 2023 14:00:00 -0600

daos (2.3.107-3) unstable; urgency=medium
  [ Jerome Soumagne ]
  * Fix libfabric/libfabric1 dependency mismatch on SuSE

 -- Jerome Soumagne <jerome.soumagne@intel.com> Mon, 15 May 2023 10:30:00 -0600

daos (2.3.107-2) unstable; urgency=medium
  [ Jerome Soumagne ]
  * Temporarily pin libfabric to < 1.18

 -- Jerome Soumagne <jerome.soumagne@intel.com> Wed, 10 May 2023 10:30:00 -0600

daos (2.3.107-1) unstable; urgency=medium
  [ Johann Lombardi ]
  * Bump version to 2.3.107

 -- Johann Lombardi <johann.lombardi@intel.com>  Fri, 5 May 2023 10:00:00 -0100

daos (2.3.106-2) unstable; urgency=medium
  [ Tom Nabarro ]
  * Add numactl requires for server package

 -- Tom Nabarro <Tom Nabarro <tom.nabarro@intel.com>  Fri, 17 Mar 2023 12:43:00 -0400

daos (2.3.106-1) unstable; urgency=medium
  [ Brian J. Murrell ]
  * Bump version to be higher than TB5

 -- Brian J. Murrell <brian.murrell@intel.com> Tue, 14 Mar 2023 12:02:23 -0500

daos (2.3.103-6) unstable; urgency=medium
  [ Li Wei ]
  * Update raft to 0.9.2-1.403.g3d20556

 -- Li Wei <wei.g.li@intel.com>  Wed, 22 Feb 2023 21:02:00 +0800

daos (2.3.103-5) unstable; urgency=medium
  [Michael MacDonald]
  * Bump min supported go version to 1.17

 -- Michael MacDonald <mjmac.macdonald@intel.com> Tue, 21 Feb 2023 10:10:00 -0400

daos (2.3.103-4) unstable; urgency=medium
  [ Ashley M. Pittman ]
  * NOOP change to keep in parity with RPM version

 -- Ashley M. Pittman <ashley.m.pittman@intel.com>  Fri, 17 Feb 2023 17:53:00 -0800

daos (2.3.103-3) unstable; urgency=medium
  [ Brian J. Murrell ]
  * NOOP change to keep in parity with RPM version

 -- Brian J. Murrell <brian.murrell@intel.com>  Mon, 13 Feb 2023 10:04:29 -0500

daos (2.3.103-2) unstable; urgency=medium
  [ Michael Hennecke ]
  * Change ipmctl requirement from v2 to v3

 -- Michael Hennecke <michael.hennecke@intel.com>  Wed, 08 Feb 2023 18:02:00 -0100

daos (2.3.103-1) unstable; urgency=medium
  [ Phillip Henderson ]
  * Bump version to 2.3.103

 -- Phillip Henderson <phillip.henderson@intel.com>  Fri, 27 Jan 2023 02:30:00 -0500

daos (2.3.102-1) unstable; urgency=medium
  [ Johann Lombardi ]
  * Bump version to 2.3.102

 -- Johann Lombardi <johann.lombardi@intel.com>  Wed, 25 Jan 2023 10:00:00 -0100

daos (2.3.101-6) unstable; urgency=medium
  [ Brian J. Murrell ]
  * NOOP change to keep in parity with RPM version

 -- Brian J. Murrell <brian.murrell@intel.com>  Fri, 6 Jan 2023 09:04:51 -0400

daos (2.3.101-5) unstable; urgency=medium
  [Joseph Moore]
  * Update Mercury version to 2.2.0-6

 -- Joseph Moore <joseph.moored@intel.com> Tue, Dec 6 2022 12:15:00 - 0400

daos (2.3.101-4) unstable; urgency=medium
  [ Tom Nabarro ]
  * Update SPDK dependency requirement to greater than or equal to 22.01.2.

 -- Tom Nabarro <Tom Nabarro <tom.nabarro@intel.com>  Thu, 01 Dec 2022 12:43:00 -0400

daos (2.3.101-3) unstable; urgency=medium
  [ Brian J. Murrell ]
  * Set flag to build per-subpackage debuginfo packages for Leap 15

 -- Brian J. Murrell <brian.murrell@intel.com>  Tue, 18 Oct 2022 15:08:11 -0400

daos (2.3.101-2) unstable; urgency=medium
  [Michael MacDonald]
  * Rename daos_admin -> daos_server_helper

 -- Michael MacDonald <mjmac.macdonald@intel.com> Thu, Oct 6 2022 10:10:00

daos (2.3.101-1) unstable; urgency=medium
  [ Johann Lombardi ]
  * Bump version to 2.3.101

 -- Johann Lombardi <johann.lombardi@intel.com>  Tue, 20 Sep 2022 10:00:00 -0100

daos (2.3.100-22) unstable; urgency=medium
  [ Jeff Olivier ]
  * Move io_conf files from bin to TESTING

 -- Jeff Olivier <jeffrey.v.olivier@intel.com>  Thu, 8 Sep 2022 10:26:00 -0400

daos (2.3.100-21) unstable; urgency=medium
  [ Jeff Olivier ]
  * Update PMDK to 1.12.1~rc1 to fix DAOS-11151

 -- Jeff Olivier <jeffrey.v.olivier@intel.com>  Tue, 16 Aug 2022 12:52:00 -0400

daos (2.3.100-20) unstable; urgency=medium
  [ Wang Shilong ]
  * Add daos_debug_set_params to daos-client-tests rpm for fault injection test.

 -- Wang Shilong <shilong.wang@intel.com>  Thu, 11 Aug 2022 09:52:00 -0400

daos (2.3.100-19) unstable; urgency=medium
  [ Jerome Soumagne ]
  * Update to mercury 2.2.0

 -- Jerome Soumagne <jerome.soumagne@intel.com> Fri, 5 Aug 2022 17:30:00 -0600

daos (2.3.100-18) unstable; urgency=medium
  [Michael MacDonald]
  * Bump min supported go version to 1.16

 -- Michael MacDonald <mjmac.macdonald@intel.com> Tue, Jul 26 2022 10:10:00 -0400

daos (2.3.100-17) unstable; urgency=medium
  [ Jerome Soumagne ]
  * Remove now unused openpa dependency

 -- Jerome Soumagne <jerome.soumagne@intel.com> Mon, 18 Jul 2022 11:55:00 -0600

daos (2.3.100-16) unstable; urgency=medium
  [ Jeff Olivier ]
  * Add pool_scrubbing_tests to test package

 -- Jeff Olivier <Jeff Olivier <jeffrey.v.olivier@intel.com>  Fri, 15 Jul 2022 12:48:00 -0400

daos (2.3.100-15) unstable; urgency=medium
  [ Tom Nabarro ]
  * Update SPDK dependency requirement to greater than or equal to 22.01.1.

 -- Tom Nabarro <Tom Nabarro <tom.nabarro@intel.com>  Wed, 13 Jul 2022 12:43:00 -0400

daos (2.3.100-14) unstable; urgency=medium
  [ Jerome Soumagne ]
  * Update to mercury 2.2.0rc6

 -- Jerome Soumagne <jerome.soumagne@intel.com> Mon, 27 Jun 2022 18:26:02 -0600

daos (2.3.100-13) unstable; urgency=medium
  [ Jeff Olivier ]
  * Remove libdts.so, make it build time static

 -- Jeff Olivier <jeffrey.v.olivier@intel.com> Fri, 17 Jun 2022 10:30:00 -0500

daos (2.3.100-12) unstable; urgency=medium
  [ Jeff Olivier ]
  * Make ucx required for build on all platforms

 -- Jeff Olivier <jeffrey.v.olivier@intel.com> Thu, 02 Jun 2022 16:30:00 -0500

daos (2.3.100-11) unstable; urgency=medium
  [ Michael MacDonald ]
  * Move dmg to new daos-admin package

 -- Michael MacDonald <mjmac.macdonald@intel.com>  Wed, 01 Jun 2022 13:58:03 -0000

daos (2.3.100-10) unstable; urgency=medium
  [ Lei Huang ]
  * Update libfabric to v1.15.1-1 to include critical performance patches

 -- Lei Huang <lei.huang@intel.com> Wed, 18 May 2022 16:30:00 -0500

daos (2.3.100-9) unstable; urgency=medium
  [ Phillip Henderson ]
  * Remove doas-client-tests-openmpi dependency from daos-tests
  * Add daos-tests-internal package

 -- Phillip Henderson <phillip.henderson@intel.com>  Tue, 17 May 2022 12:43:00 -0400

daos (2.3.100-8) unstable; urgency=medium
  [ Ashley Pittman ]
  * Extend dfusedaosbuild test to run in different configurations.

 -- Ashley Pittman <ashley.m.pittman@intel.com>  Mon, 9 May 2022 22:34:00 -0100

daos (2.3.100-7) unstable; urgency=medium
  [ Ashley Pittman ]
  * Add dfuse unit-test binary to call from ftest.

 -- Ashley Pittman <ashley.m.pittman@intel.com>  Fri, 6 May 2022 09:03:00 -0100

daos (2.3.100-6) unstable; urgency=medium
  [ Joseph Moore ]
  * Update UXC Mercury patch to disable unified mode

 -- Joseph Moore <joseph.moore@intel.com>  Wed, 4 May 2022 11:19:00 -0600

daos (2.3.100-5) unstable; urgency=medium
  [ Phillip Henderson ]
  * Move daos_gen_io_conf and daos_run_io_conf to daos-client-tests

 -- Phillip Henderson <phillip.henderson@intel.com>  Tue, 26 Apr 2022 17:13:00 -0400

daos (2.3.100-4) unstable; urgency=medium
  [ Lei Huang ]
  * Update libfabric to v1.15.0rc3-1 to include critical performance patches

 -- Lei Huang <lei.huang@intel.com> Wed, 20 Apr 2022 09:00:00 -0500

daos (2.3.100-3) unstable; urgency=medium
  [ Li Wei ]
  * Update raft to 0.9.1-1401.gc18bcb8 to fix uninitialized node IDs

 -- Li Wei <wei.g.li@intel.com>  Tue, 12 Apr 2022 08:33:00 +0800

daos (2.3.100-2) unstable; urgency=medium
  [ Jeff Olivier ]
  * Extract MPI from many binaries create dpar and dpar_mpi providing a
    similar interface to abstract away the direct MPI dependence

 -- Jeff Olivier <jeffrey.v.olivier@intel.com>  Wed, 6 Apr 2022 14:30:01 -0100

daos (2.3.100-1) unstable; urgency=medium
  [ Johann Lombardi ]
  * Bump version to 2.3.100

 -- Johann Lombardi <johann.lombardi@intel.com>  Wed, 6 Apr 2022 12:00:00 +0800

daos (2.1.100-26) unstable; urgency=medium
  [ Joseph Moore ]
  * Add build depends entries for UCX libraries

 -- Joseph Moore <joseph.moore@intel.com>  Wed, 6 Apr 2022 10:44:21 +0800

daos (2.1.100-25) unstable; urgency=medium
  [ Joseph Moore ]
  * Update mercury to UCX provider patch

 -- Joseph Moore <joseph.moore@intel.com>  Sat, 2 Apr 2022 11:56:35 +0800

daos (2.1.100-24) unstable; urgency=medium
  [ Alexander Oganezov ]
  * Update mercury to CXI provider patch

 -- Alexander Oganezov <alexander.a.oganezov@intel.com>  Fri, 11 Mar 2022 14:33:00 +0800

daos (2.1.100-22) unstable; urgency=medium
  [ Alexander Oganezov ]
  * Update mercury to include DAOS-9561 workaround

 -- Alexander Oganezov <alexander.a.oganezov@intel.com>  Tue, 22 Feb 2022 14:33:00 +0800

daos (2.1.100-20) unstable; urgency=medium
  [ Li Wei ]
  * Update raft to 0.9.0-1394.gc81505f to fix membership change bugs

 -- Li Wei <wei.g.li@intel.com>  Thu, 10 Feb 2022 14:33:00 +0800

daos (2.1.100-19) unstable; urgency=low
  [ Michael MacDonald ]
  * Move libdaos_common.so from daos-client to daos package

 -- Michael MacDonald <mjmac.macdonald@intel.com>  Wed, 19 Jan 2022 13:58:03 -0000

daos (2.1.100-18) unstable; urgency=medium
  [ Johann Lombardi ]
  * Update libfabric to 1.14.0 GA and apply fix for DAOS-9376

 -- Johann Lombardi <johann.lombardi@intel.com>  Mon, 17 Jan 2022 10:00:00 -0100

daos (2.1.100-17) unstable; urgency=medium
  [ Alexander Oganezov ]
  * Update to mercury v2.1.0-rc4-3 to pick fix for DAOS-9325 high cpu usage

 -- Alexander Oganezov <alexander.a.oganezov@intel.com>  Thu, 23 Dec 2021 10:00:01 -0100

daos (2.1.100-16) unstable; urgency=medium
  [ Brian J. Murrell ]
  * NOOP change to keep in parity with RPM version

 -- Brian J. Murrell <brian.murrell@intel.com>  Thu, 16 Dec 2021 15:08:11 -0400

daos (2.1.100-15) unstable; urgency=medium
  [ Brian J. Murrell ]
  * NOOP change to keep in parity with RPM version

 -- Brian J. Murrell <brian.murrell@intel.com>  Sat, 11 Dec 2021 15:18:54 -0400

daos (2.1.100-14) unstable; urgency=medium
  [ Brian J. Murrell ]
  * Don't make daos-*-tests-openmi a dependency of anything
    - If they are wanted, they should be installed explicitly, due to
      potential conflicts with other MPI stacks

 -- Brian J. Murrell <brian.murrell@intel.com>  Fri, 10 Dec 2021 09:44:14 -0400

daos (2.1.100-13) unstable; urgency=medium
  [ Alexander Oganezov ]
  * Remove DAOS-9173 workaround from mercury. Apply patch to OFI instead.

 -- Alexander Oganezov <alexander.a.oganezov@intel.com>  Wed, 08 Dec 2021 10:00:01 -0100

daos (2.1.100-12) unstable; urgency=medium
  [ Alexander Oganezov ]
  * Apply DAOS-9173 workaround patch

 -- Alexander Oganezov <alexander.a.oganezov@intel.com>  Tue, 07 Dec 2021 10:00:01 -0100

daos (2.1.100-11) unstable; urgency=medium
  [ Alexander Oganezov ]
  * Update mercury to v2.1.0rc4

 -- Alexander Oganezov <alexander.a.oganezov@intel.com>  Fri, 03 Dec 2021 10:00:01 -0100

daos (2.1.100-8) unstable; urgency=medium
  [ Tom Nabarro ]
  * Set rmem_{max,default} sysctl values on server package install to enable
    SPDK pci_event module to operate in unprivileged process (daos_engine).

 -- Tom Nabarro <tom.nabarro@intel.com> Mon, 22 Nov 2021 16:42:54 -0100

daos (2.1.100-7) unstable; urgency=medium
  [ Wang Shilong ]
  * Update for libdaos major version bump
  * Fix version of libpemobj1 for SUSE

 -- Wang Shilong <shilong.wang@intel.com>  Tue, 16 Nov 2021 12:42:54 -0400

daos (2.1.100-6) unstable; urgency=medium
  [ Alexander Oganezov ]
  * Update OFI to v1.14.0rc3

 -- Alexander Oganezov <alexander.a.oganezov@intel.com>  Sat, 13 Nov 2021 10:00:01 -0100

daos (2.1.100-5) unstable; urgency=medium
  [ Brian J. Murrell ]
  * Create new daos-{client,server}tests-openmpi and daos-server-tests subpackages
  * Rename daos-tests daos-client-tests and make daos-tests require all
    other test suites to maintain existing behavior

 -- Brian J. Murrell <brian.murrell@intel.com>  Tue, 26 Oct 2021 22:52:40 -0400

daos (2.1.100-4) unstable; urgency=medium
  [ Alexander Oganezov ]
  * Update mercury to v2.1.0rc2

 -- Alexander Oganezov <alexander.a.oganezov@intel.com>  Mon, 25 Oct 2021 10:00:01 -0100

daos (2.1.100-3) unstable; urgency=medium
  [ Jeff Olivier ]
  * Explicitly require 1.11.0-3 of PMDK

 -- Jeff Olivier <jeffrey.v.olivier@intel.com>  Wed, 20 Oct 2021 10:00:01 -0100

daos (2.1.100-2) unstable; urgency=medium
  [ David Quigley ]
  * Add defusedxml as a required dependency for the test package.

 -- David Quigley <david.quigley@intel.com> Wed, 13 Oct 2021 10:00:00 +0800

daos (2.1.100-1) unstable; urgency=medium
  [ Johann Lombardi ]
  * Switch version to 2.1.100 for 2.2 test builds

 -- Johann Lombardi <johann.lombardi@intel.com>  Wed, 13 Oct 2021 10:00:00 -0100

daos (1.3.106-1) unstable; urgency=medium
  [ Johann Lombardi ]
  * Version bump to 1.3.106 for 2.0 test build 6

 -- Johann Lombardi <johann.lombardi@intel.com>  Tue, 12 Oct 2021 10:00:00 -0100

daos (1.3.105-3) unstable; urgency=medium
  [ Li Wei ]
  * Update raft to fix InstallSnapshot performance

 -- Li Wei <wei.g.li@intel.com>  Wed, 15 Sep 2021 11:37:00 +0800

daos (1.3.105-1) unstable; urgency=medium
  [ Jeff Olivier ]
  * Version bump to 1.3.105 for 2.0 test build 5

 -- Jeff Olivier <jeffrey.v.olivier@intel.com>  Tue, 24 Aug 2021 16:54:00 +0800

daos (1.3.104-3) unstable; urgency=medium
  [ Niu Yawei ]
  * Add vos_perf

 -- Niu Yawei <yawei.niu@intel.com>  Mon, 09 Aug 2021 14:22:00 +0800

daos (1.3.104-2) unstable; urgency=medium
  [ Kris Jacque ]
  * Move daos_metrics to server package

 -- Kris Jacque <kristin.jacque@intel.com>  Tue, 03 Aug 2021 17:45:35 -0600

daos (1.3.104-1) unstable; urgency=medium
  [ Jeff Olivier ]
  * Version bump to 1.3.104 for 2.0 test build 4

 -- Jeff Olivier <jeffrey.v.olivier@intel.com>  Mon, 02 Aug 2021 09:33:00 -0500

daos (1.3.103-4) unstable; urgency=medium
  [ Li Wei ]
  * Update raft to fix slow leader re-elections

 -- Li Wei <wei.g.li@intel.com>  Wed, 14 Jul 2021 14:22:00 +0800

daos (1.3.103-3) unstable; urgency=medium
  [ Maureen Jean ]
  * Add python modules to python3.8 site-packages

 -- Maureen Jean <maureen.jean@intel.com>  Tue, 13 Jul 2021 14:50:00 -0400

daos (1.3.103-2) unstable; urgency=medium
  [ Alexander Oganezov ]
  * Update to mercury v2.0.1

 -- Alexander Oganezov <alexander.a.oganezov@intel.com>  Mon, 12 Jul 2021 15:31:50 -0400

daos (1.3.103-1) unstable; urgency=medium
  [ Johann Lombardi ]
  * Version bump to 1.3.103 for 2.0 test build 3

 -- Johann Lombardi <johann.lombardi@intel.com>  Mon, 12 Jul 2021 10:00:00 -0100

daos (1.3.102-3) unstable; urgency=medium
  [ Li Wei ]
  * Update raft to pick Pre-Vote

 -- Li Wei <wei.g.li@intel.com>  Wed, 23 Jun 2021 14:46:00 +0800

daos (1.3.102-1) unstable; urgency=medium
  [ Johann Lombardi]
  * Version bump to 1.3.102 for 2.0 test build 2

 -- Johann Lombardi <johann.lombardi@intel.com>  Fri, 11 Jun 2021 10:00:00 -0100

daos (1.3.101-3) unstable; urgency=medium
  [ Johann Lombardi]
  * Bump version to match the RPM's one

 -- Johann Lombardi <johann.lombardi@intel.com>  Wed, 02 Jun 2021 08:00:30 -0100

daos (1.3.101-2) unstable; urgency=medium
  [ Jeff Olivier]
  * Remove client and server libs from common package

 -- Jeff Olivier <jeffrey.v.olivier@intel.com>  Thu, 20 May 2021 11:17:30 -0100

daos (1.3.101-1) unstable; urgency=medium
  [ Johann Lombardi ]
  * Version bump to 1.3.101 for 2.0 test build 1

 -- Johann Lombardi <johann.lombardi@intel.com> Wed, 19 May 2021 20:52:00 -0000

daos (1.3.0-16) unstable; urgency=medium
  [ Brian J. Murrell ]
  * Enable debuginfo package building on SUSE platforms

 -- Brian J. Murrell <brian.murrell@intel.com>  Fri, 07 May 2021 13:37:45 -0400

daos (1.3.0-15) unstable; urgency=medium
  [ Brian J. Murrell ]
  * Update to build on EL8

 -- Brian J. Murrell <brian.murrell@intel.com>  Thu, 06 May 2021 15:31:50 -0400

daos (1.3.0-14) unstable; urgency=medium
  [ Brian J. Murrell ]
  * Package /etc/daos/certs in main/common package so that both server
    and client get it created
  * Catch up the release to be in sync with the RPM build
    - hence the missing (10-13 releases)

 -- Brian J. Murrell <brian.murrell@intel.com>  Wed, 05 May 2021 14:10:50 -0400

daos (1.3.0-9) unstable; urgency=medium
  [ Mohamad Chaarawi ]
  * Remove dfuse_hl

 -- Mohamad Chaarawi <mohamad.chaarawi@intel.com>  Wed, 16 Apr 2021 17:57:00 -0400

daos (1.3.0-8) unstable; urgency=medium
  [ Jeff Olivier ]
  * Remove client dependencies on PMDK, SPDK, and argobots

 -- Jeff Olivier <jeffrey.v.olivier@intel.com>  Wed, 14 Apr 2021 13:27:00 -0400

daos (1.3.0-7) unstable; urgency=medium
  [ Brian J. Murrell ]
  * Update Argobots to 1.1

 -- Brian J. Murrell <brian.murrell@intel.com>  Thu, 01 Apr 2021 11:39:10 -0400

daos (1.3.0-6) unstable; urgency=medium
  [ Maureen Jean ]
  * Change pydaos_shim_3 to pydaos_shim

 -- Maureen Jean <maureen.jean@intel.com>  Tue, 30 Mar 2021 12:00:00 -0400

daos (1.3.0-5) unstable; urgency=medium
  * Move libdts.so to the daos-tests subpackage

 -- Brian J. Murrell <brian.murrell@intel.com>  Mon, 29 Mar 2021 10:57:14 -0400

daos (1.3.0-4) unstable; urgency=medium
  [ Alexander Oganezov ]
  * Update to ofi v1.12.0 release

 -- Alexander Oganezov <alexander.a.oganezov@intel.com> Tue, 23 Mar 2021 05:00:01 -0000

daos (1.3.0-2) unstable; urgency=medium
  [ Li Wei ]
  * Require raft-devel 0.7.3 that fixes an unstable leadership problem caused
    by removed replicas as well as some Coverity issues

 -- Li Wei <wei.g.li@intel.com> Thu, 25 Feb 2021 09:55:00 +0800

daos (1.3.0-1) unstable; urgency=medium
  [ Brian J. Murrell ]
  * Version bump up to 1.3.0

 -- Brian J. Murrell <brian.murrell@intel.com>  Mon, 24 Feb 2021 08:54:32 -0500

daos (1.1.3-3) unstable; urgency=medium
  [ Brian J. Murrell ]
  * NOOP bump just to keep in parity with RPM changes

 -- Brian J. Murrell <brian.murrell@intel.com>  Mon, 22 Feb 2021 13:08:22 -0500

daos (1.1.3-2) unstable; urgency=medium
  [ Alexander Oganezov ]
  * Update OFI to v1.12.0rc1

 -- Alexander Oganezov <alexander.a.oganezov@intel.com> Tue, 16 Feb 2021 05:00:00 -0000

daos (1.1.3-1) unstable; urgency=medium
  [ Johann Lombardi ]
  * Version bump to 1.1.3

 -- Johann Lombardi <johann.lombardi@intel.com> Wed, 10 Feb 2021 05:00:00 -0000

daos (1.1.2.1-11) unstable; urgency=medium
  [ Brian J. Murrell ]
  * Update minimum required libfabric to 1.11.1

 -- Brian J. Murrell <brian.murrell@intel.com>  Wed, 10 Feb 2021 00:10:38 -0400

daos (1.1.2.1-9) unstable; urgency=medium
  [ Vishwanath Venkatesan ]
  * Add new pmem specific version of DAOS common library

 -- Vishwanath Venkatesan <vishwanath.venkatesan@intel.com> Thu, 4 Feb 2021 12:48:18 -0000

daos (1.1.2.1-8) unstable; urgency=medium
  [ Hua Kuang ]
  * Changed License to BSD-2-Clause-Patent

 -- Hua Kuang <hua.kuang@intel.com> Wed, 3 Feb 2021 16:59:34 -0000

daos (1.1.2.1-7) unstable; urgency=medium
  [ Alexander Oganezov ]
  * Fix debian packages to update to mercury v2.0.1rc1

 -- Alexander Oganezov <alexander.a.oganezov@intel.com>  Fri, 29 Jan 2021 13:40:00 -0500

daos (1.1.2.1-6) unstable; urgency=medium
  [ Alexander Oganezov ]
  * Update to mercury v2.0.1rc1

 -- Alexander Oganezov <alexander.a.oganezov@intel.com>  Sat, 23 Jan 2021 13:40:00 -0500

daos (1.1.2.1-5) unstable; urgency=medium
  [ Michael MacDonald ]
  * Install daos_metrics to bin

 -- Michael MacDonald <mjmac.macdonald@intel.com>  Fri, 22 Jan 2021 17:58:03 -0000

daos (1.1.2.1-4) unstable; urgency=medium
  [ Kenneth Cain ]
  * Version bump for API major version libdaos.so.1 (1.0.0)

 -- Kenneth Cain <kenneth.c.cain@intel.com>  Tue, 05 Jan 2021 13:40:00 -0500

daos (1.1.2.1-3) unstable; urgency=medium
  [ Michael Hennecke ]
  * Harmonize daos_server and daos_agent groups

 -- Michael Hennecke <mhennecke@lenovo.com> Fri, 15 Jan 2021 16:22:18 -0000

daos (1.1.2.1-2) unstable; urgency=medium
  [ Ashley Pittman ]
  * Combine memcheck suppressions files

 -- Ashley Pittman <ashley.m.pittman@intel.com>  Tue, 15 Dec 2020 13:33:21 -0000

daos (1.1.2.1-1) unstable; urgency=medium
  [ Johann Lombardi ]
  * Version bump up to 1.1.2.1

 -- Johann Lombardi <johann.lombardi@intel.com>  Wed, 09 Dec 2020 19:30:00 +0100

daos (1.1.2-3) unstable; urgency=medium
  [ Li Wei ]
  * Require raft-devel 0.7.1 that fixes recent Coverity issues

 -- Li Wei <wei.g.li@intel.com>  Fri, 04 Dec 2020 14:30:00 +0800

daos (1.1.2-1) unstable; urgency=medium
  [ Brian J. Murrell ]
  * Version bump up to 1.1.2

 -- Brian J. Murrell <brian.murrell@intel.com>  Tue, 01 Dec 2020 07:41:30 -0400

daos (1.1.1-8) unstable; urgency=medium
  [ Li Wei ]
  * Require raft-devel 0.7.0 that changes log indices and terms to 63-bit

 -- Li Wei <wei.g.li@intel.com>  Tue, 17 Nov 2020 09:44:00 +0800

daos (1.1.1-6) unstable; urgency=medium
  [ Mohamad Chaarawi ]
  * Add dfs_test

 -- Mohamad Chaarawi <mohamad.chaarawi@intel.com>  Mon, 16 Nov 2020 13:29:11 -0400

daos (1.1.1-5) unstable; urgency=medium
  [ Jonathan Martinez Montes ]
  * Restore obj_ctl utility

 -- Jonathan Martinez Montes <jonathan.martinez.montes@intel.com>  Fri, 30 Oct 2020 08:44:57 -0600

daos (1.1.1-4) unstable; urgency=medium
  [ Brian J. Murrell ]
   * 1.1.1-4 version of DAOS

 -- Brian J. Murrell <brian.murrell@intel.com>  Mon, 26 Oct 2020 12:43:49 -0400<|MERGE_RESOLUTION|>--- conflicted
+++ resolved
@@ -1,5 +1,4 @@
-daos (2.5.100-11) unstable; urgency=medium
-<<<<<<< HEAD
+daos (2.5.100-12) unstable; urgency=medium
   [ Tomasz Gromadzki ]
   * Update PMDK to 2.0.0
     * Remove libpmemblk from dependencies.
@@ -11,14 +10,12 @@
 
  -- Tomasz Gromadzki <tomasz.gromadzki@intel.com>  Fri, 17 Nov 2023 12:52:00 -0400
 
-=======
   [ Jerome Soumagne ]
   * Bump mercury min version to 2.3.1
 
  -- Jerome Soumagne <jerome.soumagne@intel.com>  Wed, 15 Nov 2023 10:30:00 -0600
 
 daos (2.5.100-10) unstable; urgency=medium
->>>>>>> a39c4697
   [ Phillip Henderson ]
   * Move verify_perms.py location
 
