daos (2.5.100-7) unstable; urgency=medium
<<<<<<< HEAD

  [ Brian J. Murrell ]
  * NOOP change to keep in parity with RPM version

 -- Brian J. Murrell <brian.murrell@intel.com>  Fri, 30 Jun 2023 09:03:44 -0400
=======
  [ Brian J. Murrell ]
  * NOOP change to keep in parity with RPM version

 -- Brian J. Murrell <brian.murrell@intel.com>  Fri, 07 Jul 2023 16:05:01 -0400
>>>>>>> a941ad2a

daos (2.5.100-6) unstable; urgency=medium
  [Michael MacDonald]
  * Add golang-go as a tests dependency for dfuse/daos_build.py

 -- Michael MacDonald <mjmac.macdonald@intel.com> Thu, 29 Jun 2023 10:10:00 -0400

daos (2.5.100-5) unstable; urgency=medium
  [ Li Wei ]
  * Update raft to 0.10.1-1408.g9524cdb

 -- Li Wei <wei.g.li@intel.com>  Thu, 22 Jun 2023 09:00:00 +0900

daos (2.5.100-4) unstable; urgency=medium
  [ Mohamad Chaarawi ]
  * Add pipeline lib

 -- Mohamad Chaarawi <mohamad.chaarawi@intel.com>  Wed, 14 Jun 2023 4:24:00 -0600

daos (2.5.100-3) unstable; urgency=medium
  [ Wang Shilong ]
  * Remove lmdb-devel for MD on SSD

 -- Wang Shilong <shilong.wang@intel.com> Wed, 14 Jun 2023 07:58:00 -0600

daos (2.5.100-2) unstable; urgency=medium
  [ Ryon Jensen ]
  * Removed unnecessary test files

 -- Ryon Jensen <ryon.jensen@intel.com>  Wed, 07 Jun 2023 10:46:00 -0700

daos (2.5.100-1) unstable; urgency=medium
    [ Jeff Olivier ]
    * Bump release to 2.5.100

 -- Jeff Olivier <jeffrey.v.olivier@intel.com>  Tue, 06 Jun 2023 16:40:00 -0600

daos (2.3.107-7) unstable; urgency=medium
  [ Jerome Soumagne ]
  * Remove libfabric pinning and allow for 1.18 builds

 -- Jerome Soumagne <jerome.soumagne@intel.com> Mon,  5 Jun 2023 10:30:00 -0600

daos (2.3.107-6) unstable; urgency=medium
    [ Jeff Olivier ]
    * Add lmdb-devel and bio_ut for MD on SSD

 -- Jeff Olivier <jeffrey.v.olivier@intel.com>  Fri, 26 May 2023 14:40:00 -0600

daos (2.3.107-5) unstable; urgency=medium
    [ Lei Huang ]
    * Add libcapstone-devel to deps of client-tests package

 -- Lei Huang <lei.huang@intel.com>  Tue, 23 May 2023 23:00:00 -0600

daos (2.3.107-4) unstable; urgency=medium
  [ Lei Huang ]
  * Add libcapstone as a new prerequisite package
  * Add libpil4dfs.so in daos-client rpm

 -- Lei Huang <lei.huang@intel.com>  Tue, 16 May 2023 14:00:00 -0600

daos (2.3.107-3) unstable; urgency=medium
  [ Jerome Soumagne ]
  * Fix libfabric/libfabric1 dependency mismatch on SuSE

 -- Jerome Soumagne <jerome.soumagne@intel.com> Mon, 15 May 2023 10:30:00 -0600

daos (2.3.107-2) unstable; urgency=medium
  [ Jerome Soumagne ]
  * Temporarily pin libfabric to < 1.18

 -- Jerome Soumagne <jerome.soumagne@intel.com> Wed, 10 May 2023 10:30:00 -0600

daos (2.3.107-1) unstable; urgency=medium
  [ Johann Lombardi ]
  * Bump version to 2.3.107

 -- Johann Lombardi <johann.lombardi@intel.com>  Fri, 5 May 2023 10:00:00 -0100

daos (2.3.106-2) unstable; urgency=medium
  [ Tom Nabarro ]
  * Add numactl requires for server package

 -- Tom Nabarro <Tom Nabarro <tom.nabarro@intel.com>  Fri, 17 Mar 2023 12:43:00 -0400

daos (2.3.106-1) unstable; urgency=medium
  [ Brian J. Murrell ]
  * Bump version to be higher than TB5

 -- Brian J. Murrell <brian.murrell@intel.com> Tue, 14 Mar 2023 12:02:23 -0500

daos (2.3.103-6) unstable; urgency=medium
  [ Li Wei ]
  * Update raft to 0.9.2-1.403.g3d20556

 -- Li Wei <wei.g.li@intel.com>  Wed, 22 Feb 2023 21:02:00 +0800

daos (2.3.103-5) unstable; urgency=medium
  [Michael MacDonald]
  * Bump min supported go version to 1.17

 -- Michael MacDonald <mjmac.macdonald@intel.com> Tue, 21 Feb 2023 10:10:00 -0400

daos (2.3.103-4) unstable; urgency=medium
  [ Ashley M. Pittman ]
  * NOOP change to keep in parity with RPM version

 -- Ashley M. Pittman <ashley.m.pittman@intel.com>  Fri, 17 Feb 2023 17:53:00 -0800

daos (2.3.103-3) unstable; urgency=medium
  [ Brian J. Murrell ]
  * NOOP change to keep in parity with RPM version

 -- Brian J. Murrell <brian.murrell@intel.com>  Mon, 13 Feb 2023 10:04:29 -0500

daos (2.3.103-2) unstable; urgency=medium
  [ Michael Hennecke ]
  * Change ipmctl requirement from v2 to v3

 -- Michael Hennecke <michael.hennecke@intel.com>  Wed, 08 Feb 2023 18:02:00 -0100

daos (2.3.103-1) unstable; urgency=medium
  [ Phillip Henderson ]
  * Bump version to 2.3.103

 -- Phillip Henderson <phillip.henderson@intel.com>  Fri, 27 Jan 2023 02:30:00 -0500

daos (2.3.102-1) unstable; urgency=medium
  [ Johann Lombardi ]
  * Bump version to 2.3.102

 -- Johann Lombardi <johann.lombardi@intel.com>  Wed, 25 Jan 2023 10:00:00 -0100

daos (2.3.101-6) unstable; urgency=medium
  [ Brian J. Murrell ]
  * NOOP change to keep in parity with RPM version

 -- Brian J. Murrell <brian.murrell@intel.com>  Fri, 6 Jan 2023 09:04:51 -0400

daos (2.3.101-5) unstable; urgency=medium
  [Joseph Moore]
  * Update Mercury version to 2.2.0-6

 -- Joseph Moore <joseph.moored@intel.com> Tue, Dec 6 2022 12:15:00 - 0400

daos (2.3.101-4) unstable; urgency=medium
  [ Tom Nabarro ]
  * Update SPDK dependency requirement to greater than or equal to 22.01.2.

 -- Tom Nabarro <Tom Nabarro <tom.nabarro@intel.com>  Thu, 01 Dec 2022 12:43:00 -0400

daos (2.3.101-3) unstable; urgency=medium
  [ Brian J. Murrell ]
  * Set flag to build per-subpackage debuginfo packages for Leap 15

 -- Brian J. Murrell <brian.murrell@intel.com>  Tue, 18 Oct 2022 15:08:11 -0400

daos (2.3.101-2) unstable; urgency=medium
  [Michael MacDonald]
  * Rename daos_admin -> daos_server_helper

 -- Michael MacDonald <mjmac.macdonald@intel.com> Thu, Oct 6 2022 10:10:00

daos (2.3.101-1) unstable; urgency=medium
  [ Johann Lombardi ]
  * Bump version to 2.3.101

 -- Johann Lombardi <johann.lombardi@intel.com>  Tue, 20 Sep 2022 10:00:00 -0100

daos (2.3.100-22) unstable; urgency=medium
  [ Jeff Olivier ]
  * Move io_conf files from bin to TESTING

 -- Jeff Olivier <jeffrey.v.olivier@intel.com>  Thu, 8 Sep 2022 10:26:00 -0400

daos (2.3.100-21) unstable; urgency=medium
  [ Jeff Olivier ]
  * Update PMDK to 1.12.1~rc1 to fix DAOS-11151

 -- Jeff Olivier <jeffrey.v.olivier@intel.com>  Tue, 16 Aug 2022 12:52:00 -0400

daos (2.3.100-20) unstable; urgency=medium
  [ Wang Shilong ]
  * Add daos_debug_set_params to daos-client-tests rpm for fault injection test.

 -- Wang Shilong <shilong.wang@intel.com>  Thu, 11 Aug 2022 09:52:00 -0400

daos (2.3.100-19) unstable; urgency=medium
  [ Jerome Soumagne ]
  * Update to mercury 2.2.0

 -- Jerome Soumagne <jerome.soumagne@intel.com> Fri, 5 Aug 2022 17:30:00 -0600

daos (2.3.100-18) unstable; urgency=medium
  [Michael MacDonald]
  * Bump min supported go version to 1.16

 -- Michael MacDonald <mjmac.macdonald@intel.com> Tue, Jul 26 2022 10:10:00 -0400

daos (2.3.100-17) unstable; urgency=medium
  [ Jerome Soumagne ]
  * Remove now unused openpa dependency

 -- Jerome Soumagne <jerome.soumagne@intel.com> Mon, 18 Jul 2022 11:55:00 -0600

daos (2.3.100-16) unstable; urgency=medium
  [ Jeff Olivier ]
  * Add pool_scrubbing_tests to test package

 -- Jeff Olivier <Jeff Olivier <jeffrey.v.olivier@intel.com>  Fri, 15 Jul 2022 12:48:00 -0400

daos (2.3.100-15) unstable; urgency=medium
  [ Tom Nabarro ]
  * Update SPDK dependency requirement to greater than or equal to 22.01.1.

 -- Tom Nabarro <Tom Nabarro <tom.nabarro@intel.com>  Wed, 13 Jul 2022 12:43:00 -0400

daos (2.3.100-14) unstable; urgency=medium
  [ Jerome Soumagne ]
  * Update to mercury 2.2.0rc6

 -- Jerome Soumagne <jerome.soumagne@intel.com> Mon, 27 Jun 2022 18:26:02 -0600

daos (2.3.100-13) unstable; urgency=medium
  [ Jeff Olivier ]
  * Remove libdts.so, make it build time static

 -- Jeff Olivier <jeffrey.v.olivier@intel.com> Fri, 17 Jun 2022 10:30:00 -0500

daos (2.3.100-12) unstable; urgency=medium
  [ Jeff Olivier ]
  * Make ucx required for build on all platforms

 -- Jeff Olivier <jeffrey.v.olivier@intel.com> Thu, 02 Jun 2022 16:30:00 -0500

daos (2.3.100-11) unstable; urgency=medium
  [ Michael MacDonald ]
  * Move dmg to new daos-admin package

 -- Michael MacDonald <mjmac.macdonald@intel.com>  Wed, 01 Jun 2022 13:58:03 -0000

daos (2.3.100-10) unstable; urgency=medium
  [ Lei Huang ]
  * Update libfabric to v1.15.1-1 to include critical performance patches

 -- Lei Huang <lei.huang@intel.com> Wed, 18 May 2022 16:30:00 -0500

daos (2.3.100-9) unstable; urgency=medium
  [ Phillip Henderson ]
  * Remove doas-client-tests-openmpi dependency from daos-tests
  * Add daos-tests-internal package

 -- Phillip Henderson <phillip.henderson@intel.com>  Tue, 17 May 2022 12:43:00 -0400

daos (2.3.100-8) unstable; urgency=medium
  [ Ashley Pittman ]
  * Extend dfusedaosbuild test to run in different configurations.

 -- Ashley Pittman <ashley.m.pittman@intel.com>  Mon, 9 May 2022 22:34:00 -0100

daos (2.3.100-7) unstable; urgency=medium
  [ Ashley Pittman ]
  * Add dfuse unit-test binary to call from ftest.

 -- Ashley Pittman <ashley.m.pittman@intel.com>  Fri, 6 May 2022 09:03:00 -0100

daos (2.3.100-6) unstable; urgency=medium
  [ Joseph Moore ]
  * Update UXC Mercury patch to disable unified mode

 -- Joseph Moore <joseph.moore@intel.com>  Wed, 4 May 2022 11:19:00 -0600

daos (2.3.100-5) unstable; urgency=medium
  [ Phillip Henderson ]
  * Move daos_gen_io_conf and daos_run_io_conf to daos-client-tests

 -- Phillip Henderson <phillip.henderson@intel.com>  Tue, 26 Apr 2022 17:13:00 -0400

daos (2.3.100-4) unstable; urgency=medium
  [ Lei Huang ]
  * Update libfabric to v1.15.0rc3-1 to include critical performance patches

 -- Lei Huang <lei.huang@intel.com> Wed, 20 Apr 2022 09:00:00 -0500

daos (2.3.100-3) unstable; urgency=medium
  [ Li Wei ]
  * Update raft to 0.9.1-1401.gc18bcb8 to fix uninitialized node IDs

 -- Li Wei <wei.g.li@intel.com>  Tue, 12 Apr 2022 08:33:00 +0800

daos (2.3.100-2) unstable; urgency=medium
  [ Jeff Olivier ]
  * Extract MPI from many binaries create dpar and dpar_mpi providing a
    similar interface to abstract away the direct MPI dependence

 -- Jeff Olivier <jeffrey.v.olivier@intel.com>  Wed, 6 Apr 2022 14:30:01 -0100

daos (2.3.100-1) unstable; urgency=medium
  [ Johann Lombardi ]
  * Bump version to 2.3.100

 -- Johann Lombardi <johann.lombardi@intel.com>  Wed, 6 Apr 2022 12:00:00 +0800

daos (2.1.100-26) unstable; urgency=medium
  [ Joseph Moore ]
  * Add build depends entries for UCX libraries

 -- Joseph Moore <joseph.moore@intel.com>  Wed, 6 Apr 2022 10:44:21 +0800

daos (2.1.100-25) unstable; urgency=medium
  [ Joseph Moore ]
  * Update mercury to UCX provider patch

 -- Joseph Moore <joseph.moore@intel.com>  Sat, 2 Apr 2022 11:56:35 +0800

daos (2.1.100-24) unstable; urgency=medium
  [ Alexander Oganezov ]
  * Update mercury to CXI provider patch

 -- Alexander Oganezov <alexander.a.oganezov@intel.com>  Fri, 11 Mar 2022 14:33:00 +0800

daos (2.1.100-22) unstable; urgency=medium
  [ Alexander Oganezov ]
  * Update mercury to include DAOS-9561 workaround

 -- Alexander Oganezov <alexander.a.oganezov@intel.com>  Tue, 22 Feb 2022 14:33:00 +0800

daos (2.1.100-20) unstable; urgency=medium
  [ Li Wei ]
  * Update raft to 0.9.0-1394.gc81505f to fix membership change bugs

 -- Li Wei <wei.g.li@intel.com>  Thu, 10 Feb 2022 14:33:00 +0800

daos (2.1.100-19) unstable; urgency=low
  [ Michael MacDonald ]
  * Move libdaos_common.so from daos-client to daos package

 -- Michael MacDonald <mjmac.macdonald@intel.com>  Wed, 19 Jan 2022 13:58:03 -0000

daos (2.1.100-18) unstable; urgency=medium
  [ Johann Lombardi ]
  * Update libfabric to 1.14.0 GA and apply fix for DAOS-9376

 -- Johann Lombardi <johann.lombardi@intel.com>  Mon, 17 Jan 2022 10:00:00 -0100

daos (2.1.100-17) unstable; urgency=medium
  [ Alexander Oganezov ]
  * Update to mercury v2.1.0-rc4-3 to pick fix for DAOS-9325 high cpu usage

 -- Alexander Oganezov <alexander.a.oganezov@intel.com>  Thu, 23 Dec 2021 10:00:01 -0100

daos (2.1.100-16) unstable; urgency=medium
  [ Brian J. Murrell ]
  * NOOP change to keep in parity with RPM version

 -- Brian J. Murrell <brian.murrell@intel.com>  Thu, 16 Dec 2021 15:08:11 -0400

daos (2.1.100-15) unstable; urgency=medium
  [ Brian J. Murrell ]
  * NOOP change to keep in parity with RPM version

 -- Brian J. Murrell <brian.murrell@intel.com>  Sat, 11 Dec 2021 15:18:54 -0400

daos (2.1.100-14) unstable; urgency=medium
  [ Brian J. Murrell ]
  * Don't make daos-*-tests-openmi a dependency of anything
    - If they are wanted, they should be installed explicitly, due to
      potential conflicts with other MPI stacks

 -- Brian J. Murrell <brian.murrell@intel.com>  Fri, 10 Dec 2021 09:44:14 -0400

daos (2.1.100-13) unstable; urgency=medium
  [ Alexander Oganezov ]
  * Remove DAOS-9173 workaround from mercury. Apply patch to OFI instead.

 -- Alexander Oganezov <alexander.a.oganezov@intel.com>  Wed, 08 Dec 2021 10:00:01 -0100

daos (2.1.100-12) unstable; urgency=medium
  [ Alexander Oganezov ]
  * Apply DAOS-9173 workaround patch

 -- Alexander Oganezov <alexander.a.oganezov@intel.com>  Tue, 07 Dec 2021 10:00:01 -0100

daos (2.1.100-11) unstable; urgency=medium
  [ Alexander Oganezov ]
  * Update mercury to v2.1.0rc4

 -- Alexander Oganezov <alexander.a.oganezov@intel.com>  Fri, 03 Dec 2021 10:00:01 -0100

daos (2.1.100-8) unstable; urgency=medium
  [ Tom Nabarro ]
  * Set rmem_{max,default} sysctl values on server package install to enable
    SPDK pci_event module to operate in unprivileged process (daos_engine).

 -- Tom Nabarro <tom.nabarro@intel.com> Mon, 22 Nov 2021 16:42:54 -0100

daos (2.1.100-7) unstable; urgency=medium
  [ Wang Shilong ]
  * Update for libdaos major version bump
  * Fix version of libpemobj1 for SUSE

 -- Wang Shilong <shilong.wang@intel.com>  Tue, 16 Nov 2021 12:42:54 -0400

daos (2.1.100-6) unstable; urgency=medium
  [ Alexander Oganezov ]
  * Update OFI to v1.14.0rc3

 -- Alexander Oganezov <alexander.a.oganezov@intel.com>  Sat, 13 Nov 2021 10:00:01 -0100

daos (2.1.100-5) unstable; urgency=medium
  [ Brian J. Murrell ]
  * Create new daos-{client,server}tests-openmpi and daos-server-tests subpackages
  * Rename daos-tests daos-client-tests and make daos-tests require all
    other test suites to maintain existing behavior

 -- Brian J. Murrell <brian.murrell@intel.com>  Tue, 26 Oct 2021 22:52:40 -0400

daos (2.1.100-4) unstable; urgency=medium
  [ Alexander Oganezov ]
  * Update mercury to v2.1.0rc2

 -- Alexander Oganezov <alexander.a.oganezov@intel.com>  Mon, 25 Oct 2021 10:00:01 -0100

daos (2.1.100-3) unstable; urgency=medium
  [ Jeff Olivier ]
  * Explicitly require 1.11.0-3 of PMDK

 -- Jeff Olivier <jeffrey.v.olivier@intel.com>  Wed, 20 Oct 2021 10:00:01 -0100

daos (2.1.100-2) unstable; urgency=medium
  [ David Quigley ]
  * Add defusedxml as a required dependency for the test package.

 -- David Quigley <david.quigley@intel.com> Wed, 13 Oct 2021 10:00:00 +0800

daos (2.1.100-1) unstable; urgency=medium
  [ Johann Lombardi ]
  * Switch version to 2.1.100 for 2.2 test builds

 -- Johann Lombardi <johann.lombardi@intel.com>  Wed, 13 Oct 2021 10:00:00 -0100

daos (1.3.106-1) unstable; urgency=medium
  [ Johann Lombardi ]
  * Version bump to 1.3.106 for 2.0 test build 6

 -- Johann Lombardi <johann.lombardi@intel.com>  Tue, 12 Oct 2021 10:00:00 -0100

daos (1.3.105-3) unstable; urgency=medium
  [ Li Wei ]
  * Update raft to fix InstallSnapshot performance

 -- Li Wei <wei.g.li@intel.com>  Wed, 15 Sep 2021 11:37:00 +0800

daos (1.3.105-1) unstable; urgency=medium
  [ Jeff Olivier ]
  * Version bump to 1.3.105 for 2.0 test build 5

 -- Jeff Olivier <jeffrey.v.olivier@intel.com>  Tue, 24 Aug 2021 16:54:00 +0800

daos (1.3.104-3) unstable; urgency=medium
  [ Niu Yawei ]
  * Add vos_perf

 -- Niu Yawei <yawei.niu@intel.com>  Mon, 09 Aug 2021 14:22:00 +0800

daos (1.3.104-2) unstable; urgency=medium
  [ Kris Jacque ]
  * Move daos_metrics to server package

 -- Kris Jacque <kristin.jacque@intel.com>  Tue, 03 Aug 2021 17:45:35 -0600

daos (1.3.104-1) unstable; urgency=medium
  [ Jeff Olivier ]
  * Version bump to 1.3.104 for 2.0 test build 4

 -- Jeff Olivier <jeffrey.v.olivier@intel.com>  Mon, 02 Aug 2021 09:33:00 -0500

daos (1.3.103-4) unstable; urgency=medium
  [ Li Wei ]
  * Update raft to fix slow leader re-elections

 -- Li Wei <wei.g.li@intel.com>  Wed, 14 Jul 2021 14:22:00 +0800

daos (1.3.103-3) unstable; urgency=medium
  [ Maureen Jean ]
  * Add python modules to python3.8 site-packages

 -- Maureen Jean <maureen.jean@intel.com>  Tue, 13 Jul 2021 14:50:00 -0400

daos (1.3.103-2) unstable; urgency=medium
  [ Alexander Oganezov ]
  * Update to mercury v2.0.1

 -- Alexander Oganezov <alexander.a.oganezov@intel.com>  Mon, 12 Jul 2021 15:31:50 -0400

daos (1.3.103-1) unstable; urgency=medium
  [ Johann Lombardi ]
  * Version bump to 1.3.103 for 2.0 test build 3

 -- Johann Lombardi <johann.lombardi@intel.com>  Mon, 12 Jul 2021 10:00:00 -0100

daos (1.3.102-3) unstable; urgency=medium
  [ Li Wei ]
  * Update raft to pick Pre-Vote

 -- Li Wei <wei.g.li@intel.com>  Wed, 23 Jun 2021 14:46:00 +0800

daos (1.3.102-1) unstable; urgency=medium
  [ Johann Lombardi]
  * Version bump to 1.3.102 for 2.0 test build 2

 -- Johann Lombardi <johann.lombardi@intel.com>  Fri, 11 Jun 2021 10:00:00 -0100

daos (1.3.101-3) unstable; urgency=medium
  [ Johann Lombardi]
  * Bump version to match the RPM's one

 -- Johann Lombardi <johann.lombardi@intel.com>  Wed, 02 Jun 2021 08:00:30 -0100

daos (1.3.101-2) unstable; urgency=medium
  [ Jeff Olivier]
  * Remove client and server libs from common package

 -- Jeff Olivier <jeffrey.v.olivier@intel.com>  Thu, 20 May 2021 11:17:30 -0100

daos (1.3.101-1) unstable; urgency=medium
  [ Johann Lombardi ]
  * Version bump to 1.3.101 for 2.0 test build 1

 -- Johann Lombardi <johann.lombardi@intel.com> Wed, 19 May 2021 20:52:00 -0000

daos (1.3.0-16) unstable; urgency=medium
  [ Brian J. Murrell ]
  * Enable debuginfo package building on SUSE platforms

 -- Brian J. Murrell <brian.murrell@intel.com>  Fri, 07 May 2021 13:37:45 -0400

daos (1.3.0-15) unstable; urgency=medium
  [ Brian J. Murrell ]
  * Update to build on EL8

 -- Brian J. Murrell <brian.murrell@intel.com>  Thu, 06 May 2021 15:31:50 -0400

daos (1.3.0-14) unstable; urgency=medium
  [ Brian J. Murrell ]
  * Package /etc/daos/certs in main/common package so that both server
    and client get it created
  * Catch up the release to be in sync with the RPM build
    - hence the missing (10-13 releases)

 -- Brian J. Murrell <brian.murrell@intel.com>  Wed, 05 May 2021 14:10:50 -0400

daos (1.3.0-9) unstable; urgency=medium
  [ Mohamad Chaarawi ]
  * Remove dfuse_hl

 -- Mohamad Chaarawi <mohamad.chaarawi@intel.com>  Wed, 16 Apr 2021 17:57:00 -0400

daos (1.3.0-8) unstable; urgency=medium
  [ Jeff Olivier ]
  * Remove client dependencies on PMDK, SPDK, and argobots

 -- Jeff Olivier <jeffrey.v.olivier@intel.com>  Wed, 14 Apr 2021 13:27:00 -0400

daos (1.3.0-7) unstable; urgency=medium
  [ Brian J. Murrell ]
  * Update Argobots to 1.1

 -- Brian J. Murrell <brian.murrell@intel.com>  Thu, 01 Apr 2021 11:39:10 -0400

daos (1.3.0-6) unstable; urgency=medium
  [ Maureen Jean ]
  * Change pydaos_shim_3 to pydaos_shim

 -- Maureen Jean <maureen.jean@intel.com>  Tue, 30 Mar 2021 12:00:00 -0400

daos (1.3.0-5) unstable; urgency=medium
  * Move libdts.so to the daos-tests subpackage

 -- Brian J. Murrell <brian.murrell@intel.com>  Mon, 29 Mar 2021 10:57:14 -0400

daos (1.3.0-4) unstable; urgency=medium
  [ Alexander Oganezov ]
  * Update to ofi v1.12.0 release

 -- Alexander Oganezov <alexander.a.oganezov@intel.com> Tue, 23 Mar 2021 05:00:01 -0000

daos (1.3.0-2) unstable; urgency=medium
  [ Li Wei ]
  * Require raft-devel 0.7.3 that fixes an unstable leadership problem caused
    by removed replicas as well as some Coverity issues

 -- Li Wei <wei.g.li@intel.com> Thu, 25 Feb 2021 09:55:00 +0800

daos (1.3.0-1) unstable; urgency=medium
  [ Brian J. Murrell ]
  * Version bump up to 1.3.0

 -- Brian J. Murrell <brian.murrell@intel.com>  Mon, 24 Feb 2021 08:54:32 -0500

daos (1.1.3-3) unstable; urgency=medium
  [ Brian J. Murrell ]
  * NOOP bump just to keep in parity with RPM changes

 -- Brian J. Murrell <brian.murrell@intel.com>  Mon, 22 Feb 2021 13:08:22 -0500

daos (1.1.3-2) unstable; urgency=medium
  [ Alexander Oganezov ]
  * Update OFI to v1.12.0rc1

 -- Alexander Oganezov <alexander.a.oganezov@intel.com> Tue, 16 Feb 2021 05:00:00 -0000

daos (1.1.3-1) unstable; urgency=medium
  [ Johann Lombardi ]
  * Version bump to 1.1.3

 -- Johann Lombardi <johann.lombardi@intel.com> Wed, 10 Feb 2021 05:00:00 -0000

daos (1.1.2.1-11) unstable; urgency=medium
  [ Brian J. Murrell ]
  * Update minimum required libfabric to 1.11.1

 -- Brian J. Murrell <brian.murrell@intel.com>  Wed, 10 Feb 2021 00:10:38 -0400

daos (1.1.2.1-9) unstable; urgency=medium
  [ Vishwanath Venkatesan ]
  * Add new pmem specific version of DAOS common library

 -- Vishwanath Venkatesan <vishwanath.venkatesan@intel.com> Thu, 4 Feb 2021 12:48:18 -0000

daos (1.1.2.1-8) unstable; urgency=medium
  [ Hua Kuang ]
  * Changed License to BSD-2-Clause-Patent

 -- Hua Kuang <hua.kuang@intel.com> Wed, 3 Feb 2021 16:59:34 -0000

daos (1.1.2.1-7) unstable; urgency=medium
  [ Alexander Oganezov ]
  * Fix debian packages to update to mercury v2.0.1rc1

 -- Alexander Oganezov <alexander.a.oganezov@intel.com>  Fri, 29 Jan 2021 13:40:00 -0500

daos (1.1.2.1-6) unstable; urgency=medium
  [ Alexander Oganezov ]
  * Update to mercury v2.0.1rc1

 -- Alexander Oganezov <alexander.a.oganezov@intel.com>  Sat, 23 Jan 2021 13:40:00 -0500

daos (1.1.2.1-5) unstable; urgency=medium
  [ Michael MacDonald ]
  * Install daos_metrics to bin

 -- Michael MacDonald <mjmac.macdonald@intel.com>  Fri, 22 Jan 2021 17:58:03 -0000

daos (1.1.2.1-4) unstable; urgency=medium
  [ Kenneth Cain ]
  * Version bump for API major version libdaos.so.1 (1.0.0)

 -- Kenneth Cain <kenneth.c.cain@intel.com>  Tue, 05 Jan 2021 13:40:00 -0500

daos (1.1.2.1-3) unstable; urgency=medium
  [ Michael Hennecke ]
  * Harmonize daos_server and daos_agent groups

 -- Michael Hennecke <mhennecke@lenovo.com> Fri, 15 Jan 2021 16:22:18 -0000

daos (1.1.2.1-2) unstable; urgency=medium
  [ Ashley Pittman ]
  * Combine memcheck suppressions files

 -- Ashley Pittman <ashley.m.pittman@intel.com>  Tue, 15 Dec 2020 13:33:21 -0000

daos (1.1.2.1-1) unstable; urgency=medium
  [ Johann Lombardi ]
  * Version bump up to 1.1.2.1

 -- Johann Lombardi <johann.lombardi@intel.com>  Wed, 09 Dec 2020 19:30:00 +0100

daos (1.1.2-3) unstable; urgency=medium
  [ Li Wei ]
  * Require raft-devel 0.7.1 that fixes recent Coverity issues

 -- Li Wei <wei.g.li@intel.com>  Fri, 04 Dec 2020 14:30:00 +0800

daos (1.1.2-1) unstable; urgency=medium
  [ Brian J. Murrell ]
  * Version bump up to 1.1.2

 -- Brian J. Murrell <brian.murrell@intel.com>  Tue, 01 Dec 2020 07:41:30 -0400

daos (1.1.1-8) unstable; urgency=medium
  [ Li Wei ]
  * Require raft-devel 0.7.0 that changes log indices and terms to 63-bit

 -- Li Wei <wei.g.li@intel.com>  Tue, 17 Nov 2020 09:44:00 +0800

daos (1.1.1-6) unstable; urgency=medium
  [ Mohamad Chaarawi ]
  * Add dfs_test

 -- Mohamad Chaarawi <mohamad.chaarawi@intel.com>  Mon, 16 Nov 2020 13:29:11 -0400

daos (1.1.1-5) unstable; urgency=medium
  [ Jonathan Martinez Montes ]
  * Restore obj_ctl utility

 -- Jonathan Martinez Montes <jonathan.martinez.montes@intel.com>  Fri, 30 Oct 2020 08:44:57 -0600

daos (1.1.1-4) unstable; urgency=medium
  [ Brian J. Murrell ]
   * 1.1.1-4 version of DAOS

 -- Brian J. Murrell <brian.murrell@intel.com>  Mon, 26 Oct 2020 12:43:49 -0400<|MERGE_RESOLUTION|>--- conflicted
+++ resolved
@@ -1,16 +1,16 @@
+daos (2.5.100-8) unstable; urgency=medium
+
+  [ Brian J. Murrell ]
+  * NOOP change to keep in parity with RPM version
+
+ -- Brian J. Murrell <brian.murrell@intel.com>  Tue, 08 Aug 2023 10:02:29 -0400
+
 daos (2.5.100-7) unstable; urgency=medium
-<<<<<<< HEAD
 
   [ Brian J. Murrell ]
   * NOOP change to keep in parity with RPM version
 
- -- Brian J. Murrell <brian.murrell@intel.com>  Fri, 30 Jun 2023 09:03:44 -0400
-=======
-  [ Brian J. Murrell ]
-  * NOOP change to keep in parity with RPM version
-
  -- Brian J. Murrell <brian.murrell@intel.com>  Fri, 07 Jul 2023 16:05:01 -0400
->>>>>>> a941ad2a
 
 daos (2.5.100-6) unstable; urgency=medium
   [Michael MacDonald]
