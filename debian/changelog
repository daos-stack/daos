daos (2.5.100-10) unstable; urgency=medium
<<<<<<< HEAD
  [ Tomasz Gromadzki ]
  * Update PMDK to 2.0.0
    * Remove libpmemblk from dependencies.
    * Start using BUILD_EXAMPLES=n and BUILD_BENCHMARKS=n instead of patches.
    * Stop using BUILD_RPMEM=n (removed) and NDCTL_DISABLE=y (invalid).
    * Point https://github.com/pmem/pmdk as the main PMDK reference source.
    NOTE: PMDK upgrade to 2.0.0 does not affect any API call used by DAOS.
          libpmemobj (and libpmem) API stays unchanged.

 -- Tomasz Gromadzki <tomasz.gromadzki@intel.com>  Mon, 02 Oct 2023 12:52:00 -0400

=======
  [ Phillip Henderson ]
  * Move verify_perms.py location

 -- Phillip Henderson <phillip.henderson@intel.com>  Fri, 03 Nov 2023 04:17:00 -0500
>>>>>>> 45233485

daos (2.5.100-9) unstable; urgency=medium

  [ Brian J. Murrell ]
  * NOOP change to keep in parity with RPM version

 -- Brian J. Murrell <brian.murrell@intel.com>  Wed, 23 Aug 2023 15:02:44 -0400

daos (2.5.100-8) unstable; urgency=medium

  [ Brian J. Murrell ]
  * NOOP change to keep in parity with RPM version

 -- Brian J. Murrell <brian.murrell@intel.com>  Tue, 08 Aug 2023 10:02:29 -0400

daos (2.5.100-7) unstable; urgency=medium

  [ Brian J. Murrell ]
  * NOOP change to keep in parity with RPM version

 -- Brian J. Murrell <brian.murrell@intel.com>  Fri, 07 Jul 2023 16:05:01 -0400

daos (2.5.100-6) unstable; urgency=medium
  [Michael MacDonald]
  * Add golang-go as a tests dependency for dfuse/daos_build.py

 -- Michael MacDonald <mjmac.macdonald@intel.com> Thu, 29 Jun 2023 10:10:00 -0400

daos (2.5.100-5) unstable; urgency=medium
  [ Li Wei ]
  * Update raft to 0.10.1-1408.g9524cdb

 -- Li Wei <wei.g.li@intel.com>  Thu, 22 Jun 2023 09:00:00 +0900

daos (2.5.100-4) unstable; urgency=medium
  [ Mohamad Chaarawi ]
  * Add pipeline lib

 -- Mohamad Chaarawi <mohamad.chaarawi@intel.com>  Wed, 14 Jun 2023 4:24:00 -0600

daos (2.5.100-3) unstable; urgency=medium
  [ Wang Shilong ]
  * Remove lmdb-devel for MD on SSD

 -- Wang Shilong <shilong.wang@intel.com> Wed, 14 Jun 2023 07:58:00 -0600

daos (2.5.100-2) unstable; urgency=medium
  [ Ryon Jensen ]
  * Removed unnecessary test files

 -- Ryon Jensen <ryon.jensen@intel.com>  Wed, 07 Jun 2023 10:46:00 -0700

daos (2.5.100-1) unstable; urgency=medium
    [ Jeff Olivier ]
    * Bump release to 2.5.100

 -- Jeff Olivier <jeffrey.v.olivier@intel.com>  Tue, 06 Jun 2023 16:40:00 -0600

daos (2.3.107-7) unstable; urgency=medium
  [ Jerome Soumagne ]
  * Remove libfabric pinning and allow for 1.18 builds

 -- Jerome Soumagne <jerome.soumagne@intel.com> Mon,  5 Jun 2023 10:30:00 -0600

daos (2.3.107-6) unstable; urgency=medium
    [ Jeff Olivier ]
    * Add lmdb-devel and bio_ut for MD on SSD

 -- Jeff Olivier <jeffrey.v.olivier@intel.com>  Fri, 26 May 2023 14:40:00 -0600

daos (2.3.107-5) unstable; urgency=medium
    [ Lei Huang ]
    * Add libcapstone-devel to deps of client-tests package

 -- Lei Huang <lei.huang@intel.com>  Tue, 23 May 2023 23:00:00 -0600

daos (2.3.107-4) unstable; urgency=medium
  [ Lei Huang ]
  * Add libcapstone as a new prerequisite package
  * Add libpil4dfs.so in daos-client rpm

 -- Lei Huang <lei.huang@intel.com>  Tue, 16 May 2023 14:00:00 -0600

daos (2.3.107-3) unstable; urgency=medium
  [ Jerome Soumagne ]
  * Fix libfabric/libfabric1 dependency mismatch on SuSE

 -- Jerome Soumagne <jerome.soumagne@intel.com> Mon, 15 May 2023 10:30:00 -0600

daos (2.3.107-2) unstable; urgency=medium
  [ Jerome Soumagne ]
  * Temporarily pin libfabric to < 1.18

 -- Jerome Soumagne <jerome.soumagne@intel.com> Wed, 10 May 2023 10:30:00 -0600

daos (2.3.107-1) unstable; urgency=medium
  [ Johann Lombardi ]
  * Bump version to 2.3.107

 -- Johann Lombardi <johann.lombardi@intel.com>  Fri, 5 May 2023 10:00:00 -0100

daos (2.3.106-2) unstable; urgency=medium
  [ Tom Nabarro ]
  * Add numactl requires for server package

 -- Tom Nabarro <Tom Nabarro <tom.nabarro@intel.com>  Fri, 17 Mar 2023 12:43:00 -0400

daos (2.3.106-1) unstable; urgency=medium
  [ Brian J. Murrell ]
  * Bump version to be higher than TB5

 -- Brian J. Murrell <brian.murrell@intel.com> Tue, 14 Mar 2023 12:02:23 -0500

daos (2.3.103-6) unstable; urgency=medium
  [ Li Wei ]
  * Update raft to 0.9.2-1.403.g3d20556

 -- Li Wei <wei.g.li@intel.com>  Wed, 22 Feb 2023 21:02:00 +0800

daos (2.3.103-5) unstable; urgency=medium
  [Michael MacDonald]
  * Bump min supported go version to 1.17

 -- Michael MacDonald <mjmac.macdonald@intel.com> Tue, 21 Feb 2023 10:10:00 -0400

daos (2.3.103-4) unstable; urgency=medium
  [ Ashley M. Pittman ]
  * NOOP change to keep in parity with RPM version

 -- Ashley M. Pittman <ashley.m.pittman@intel.com>  Fri, 17 Feb 2023 17:53:00 -0800

daos (2.3.103-3) unstable; urgency=medium
  [ Brian J. Murrell ]
  * NOOP change to keep in parity with RPM version

 -- Brian J. Murrell <brian.murrell@intel.com>  Mon, 13 Feb 2023 10:04:29 -0500

daos (2.3.103-2) unstable; urgency=medium
  [ Michael Hennecke ]
  * Change ipmctl requirement from v2 to v3

 -- Michael Hennecke <michael.hennecke@intel.com>  Wed, 08 Feb 2023 18:02:00 -0100

daos (2.3.103-1) unstable; urgency=medium
  [ Phillip Henderson ]
  * Bump version to 2.3.103

 -- Phillip Henderson <phillip.henderson@intel.com>  Fri, 27 Jan 2023 02:30:00 -0500

daos (2.3.102-1) unstable; urgency=medium
  [ Johann Lombardi ]
  * Bump version to 2.3.102

 -- Johann Lombardi <johann.lombardi@intel.com>  Wed, 25 Jan 2023 10:00:00 -0100

daos (2.3.101-6) unstable; urgency=medium
  [ Brian J. Murrell ]
  * NOOP change to keep in parity with RPM version

 -- Brian J. Murrell <brian.murrell@intel.com>  Fri, 6 Jan 2023 09:04:51 -0400

daos (2.3.101-5) unstable; urgency=medium
  [Joseph Moore]
  * Update Mercury version to 2.2.0-6

 -- Joseph Moore <joseph.moored@intel.com> Tue, Dec 6 2022 12:15:00 - 0400

daos (2.3.101-4) unstable; urgency=medium
  [ Tom Nabarro ]
  * Update SPDK dependency requirement to greater than or equal to 22.01.2.

 -- Tom Nabarro <Tom Nabarro <tom.nabarro@intel.com>  Thu, 01 Dec 2022 12:43:00 -0400

daos (2.3.101-3) unstable; urgency=medium
  [ Brian J. Murrell ]
  * Set flag to build per-subpackage debuginfo packages for Leap 15

 -- Brian J. Murrell <brian.murrell@intel.com>  Tue, 18 Oct 2022 15:08:11 -0400

daos (2.3.101-2) unstable; urgency=medium
  [Michael MacDonald]
  * Rename daos_admin -> daos_server_helper

 -- Michael MacDonald <mjmac.macdonald@intel.com> Thu, Oct 6 2022 10:10:00

daos (2.3.101-1) unstable; urgency=medium
  [ Johann Lombardi ]
  * Bump version to 2.3.101

 -- Johann Lombardi <johann.lombardi@intel.com>  Tue, 20 Sep 2022 10:00:00 -0100

daos (2.3.100-22) unstable; urgency=medium
  [ Jeff Olivier ]
  * Move io_conf files from bin to TESTING

 -- Jeff Olivier <jeffrey.v.olivier@intel.com>  Thu, 8 Sep 2022 10:26:00 -0400

daos (2.3.100-21) unstable; urgency=medium
  [ Jeff Olivier ]
  * Update PMDK to 1.12.1~rc1 to fix DAOS-11151

 -- Jeff Olivier <jeffrey.v.olivier@intel.com>  Tue, 16 Aug 2022 12:52:00 -0400

daos (2.3.100-20) unstable; urgency=medium
  [ Wang Shilong ]
  * Add daos_debug_set_params to daos-client-tests rpm for fault injection test.

 -- Wang Shilong <shilong.wang@intel.com>  Thu, 11 Aug 2022 09:52:00 -0400

daos (2.3.100-19) unstable; urgency=medium
  [ Jerome Soumagne ]
  * Update to mercury 2.2.0

 -- Jerome Soumagne <jerome.soumagne@intel.com> Fri, 5 Aug 2022 17:30:00 -0600

daos (2.3.100-18) unstable; urgency=medium
  [Michael MacDonald]
  * Bump min supported go version to 1.16

 -- Michael MacDonald <mjmac.macdonald@intel.com> Tue, Jul 26 2022 10:10:00 -0400

daos (2.3.100-17) unstable; urgency=medium
  [ Jerome Soumagne ]
  * Remove now unused openpa dependency

 -- Jerome Soumagne <jerome.soumagne@intel.com> Mon, 18 Jul 2022 11:55:00 -0600

daos (2.3.100-16) unstable; urgency=medium
  [ Jeff Olivier ]
  * Add pool_scrubbing_tests to test package

 -- Jeff Olivier <Jeff Olivier <jeffrey.v.olivier@intel.com>  Fri, 15 Jul 2022 12:48:00 -0400

daos (2.3.100-15) unstable; urgency=medium
  [ Tom Nabarro ]
  * Update SPDK dependency requirement to greater than or equal to 22.01.1.

 -- Tom Nabarro <Tom Nabarro <tom.nabarro@intel.com>  Wed, 13 Jul 2022 12:43:00 -0400

daos (2.3.100-14) unstable; urgency=medium
  [ Jerome Soumagne ]
  * Update to mercury 2.2.0rc6

 -- Jerome Soumagne <jerome.soumagne@intel.com> Mon, 27 Jun 2022 18:26:02 -0600

daos (2.3.100-13) unstable; urgency=medium
  [ Jeff Olivier ]
  * Remove libdts.so, make it build time static

 -- Jeff Olivier <jeffrey.v.olivier@intel.com> Fri, 17 Jun 2022 10:30:00 -0500

daos (2.3.100-12) unstable; urgency=medium
  [ Jeff Olivier ]
  * Make ucx required for build on all platforms

 -- Jeff Olivier <jeffrey.v.olivier@intel.com> Thu, 02 Jun 2022 16:30:00 -0500

daos (2.3.100-11) unstable; urgency=medium
  [ Michael MacDonald ]
  * Move dmg to new daos-admin package

 -- Michael MacDonald <mjmac.macdonald@intel.com>  Wed, 01 Jun 2022 13:58:03 -0000

daos (2.3.100-10) unstable; urgency=medium
  [ Lei Huang ]
  * Update libfabric to v1.15.1-1 to include critical performance patches

 -- Lei Huang <lei.huang@intel.com> Wed, 18 May 2022 16:30:00 -0500

daos (2.3.100-9) unstable; urgency=medium
  [ Phillip Henderson ]
  * Remove doas-client-tests-openmpi dependency from daos-tests
  * Add daos-tests-internal package

 -- Phillip Henderson <phillip.henderson@intel.com>  Tue, 17 May 2022 12:43:00 -0400

daos (2.3.100-8) unstable; urgency=medium
  [ Ashley Pittman ]
  * Extend dfusedaosbuild test to run in different configurations.

 -- Ashley Pittman <ashley.m.pittman@intel.com>  Mon, 9 May 2022 22:34:00 -0100

daos (2.3.100-7) unstable; urgency=medium
  [ Ashley Pittman ]
  * Add dfuse unit-test binary to call from ftest.

 -- Ashley Pittman <ashley.m.pittman@intel.com>  Fri, 6 May 2022 09:03:00 -0100

daos (2.3.100-6) unstable; urgency=medium
  [ Joseph Moore ]
  * Update UXC Mercury patch to disable unified mode

 -- Joseph Moore <joseph.moore@intel.com>  Wed, 4 May 2022 11:19:00 -0600

daos (2.3.100-5) unstable; urgency=medium
  [ Phillip Henderson ]
  * Move daos_gen_io_conf and daos_run_io_conf to daos-client-tests

 -- Phillip Henderson <phillip.henderson@intel.com>  Tue, 26 Apr 2022 17:13:00 -0400

daos (2.3.100-4) unstable; urgency=medium
  [ Lei Huang ]
  * Update libfabric to v1.15.0rc3-1 to include critical performance patches

 -- Lei Huang <lei.huang@intel.com> Wed, 20 Apr 2022 09:00:00 -0500

daos (2.3.100-3) unstable; urgency=medium
  [ Li Wei ]
  * Update raft to 0.9.1-1401.gc18bcb8 to fix uninitialized node IDs

 -- Li Wei <wei.g.li@intel.com>  Tue, 12 Apr 2022 08:33:00 +0800

daos (2.3.100-2) unstable; urgency=medium
  [ Jeff Olivier ]
  * Extract MPI from many binaries create dpar and dpar_mpi providing a
    similar interface to abstract away the direct MPI dependence

 -- Jeff Olivier <jeffrey.v.olivier@intel.com>  Wed, 6 Apr 2022 14:30:01 -0100

daos (2.3.100-1) unstable; urgency=medium
  [ Johann Lombardi ]
  * Bump version to 2.3.100

 -- Johann Lombardi <johann.lombardi@intel.com>  Wed, 6 Apr 2022 12:00:00 +0800

daos (2.1.100-26) unstable; urgency=medium
  [ Joseph Moore ]
  * Add build depends entries for UCX libraries

 -- Joseph Moore <joseph.moore@intel.com>  Wed, 6 Apr 2022 10:44:21 +0800

daos (2.1.100-25) unstable; urgency=medium
  [ Joseph Moore ]
  * Update mercury to UCX provider patch

 -- Joseph Moore <joseph.moore@intel.com>  Sat, 2 Apr 2022 11:56:35 +0800

daos (2.1.100-24) unstable; urgency=medium
  [ Alexander Oganezov ]
  * Update mercury to CXI provider patch

 -- Alexander Oganezov <alexander.a.oganezov@intel.com>  Fri, 11 Mar 2022 14:33:00 +0800

daos (2.1.100-22) unstable; urgency=medium
  [ Alexander Oganezov ]
  * Update mercury to include DAOS-9561 workaround

 -- Alexander Oganezov <alexander.a.oganezov@intel.com>  Tue, 22 Feb 2022 14:33:00 +0800

daos (2.1.100-20) unstable; urgency=medium
  [ Li Wei ]
  * Update raft to 0.9.0-1394.gc81505f to fix membership change bugs

 -- Li Wei <wei.g.li@intel.com>  Thu, 10 Feb 2022 14:33:00 +0800

daos (2.1.100-19) unstable; urgency=low
  [ Michael MacDonald ]
  * Move libdaos_common.so from daos-client to daos package

 -- Michael MacDonald <mjmac.macdonald@intel.com>  Wed, 19 Jan 2022 13:58:03 -0000

daos (2.1.100-18) unstable; urgency=medium
  [ Johann Lombardi ]
  * Update libfabric to 1.14.0 GA and apply fix for DAOS-9376

 -- Johann Lombardi <johann.lombardi@intel.com>  Mon, 17 Jan 2022 10:00:00 -0100

daos (2.1.100-17) unstable; urgency=medium
  [ Alexander Oganezov ]
  * Update to mercury v2.1.0-rc4-3 to pick fix for DAOS-9325 high cpu usage

 -- Alexander Oganezov <alexander.a.oganezov@intel.com>  Thu, 23 Dec 2021 10:00:01 -0100

daos (2.1.100-16) unstable; urgency=medium
  [ Brian J. Murrell ]
  * NOOP change to keep in parity with RPM version

 -- Brian J. Murrell <brian.murrell@intel.com>  Thu, 16 Dec 2021 15:08:11 -0400

daos (2.1.100-15) unstable; urgency=medium
  [ Brian J. Murrell ]
  * NOOP change to keep in parity with RPM version

 -- Brian J. Murrell <brian.murrell@intel.com>  Sat, 11 Dec 2021 15:18:54 -0400

daos (2.1.100-14) unstable; urgency=medium
  [ Brian J. Murrell ]
  * Don't make daos-*-tests-openmi a dependency of anything
    - If they are wanted, they should be installed explicitly, due to
      potential conflicts with other MPI stacks

 -- Brian J. Murrell <brian.murrell@intel.com>  Fri, 10 Dec 2021 09:44:14 -0400

daos (2.1.100-13) unstable; urgency=medium
  [ Alexander Oganezov ]
  * Remove DAOS-9173 workaround from mercury. Apply patch to OFI instead.

 -- Alexander Oganezov <alexander.a.oganezov@intel.com>  Wed, 08 Dec 2021 10:00:01 -0100

daos (2.1.100-12) unstable; urgency=medium
  [ Alexander Oganezov ]
  * Apply DAOS-9173 workaround patch

 -- Alexander Oganezov <alexander.a.oganezov@intel.com>  Tue, 07 Dec 2021 10:00:01 -0100

daos (2.1.100-11) unstable; urgency=medium
  [ Alexander Oganezov ]
  * Update mercury to v2.1.0rc4

 -- Alexander Oganezov <alexander.a.oganezov@intel.com>  Fri, 03 Dec 2021 10:00:01 -0100

daos (2.1.100-8) unstable; urgency=medium
  [ Tom Nabarro ]
  * Set rmem_{max,default} sysctl values on server package install to enable
    SPDK pci_event module to operate in unprivileged process (daos_engine).

 -- Tom Nabarro <tom.nabarro@intel.com> Mon, 22 Nov 2021 16:42:54 -0100

daos (2.1.100-7) unstable; urgency=medium
  [ Wang Shilong ]
  * Update for libdaos major version bump
  * Fix version of libpemobj1 for SUSE

 -- Wang Shilong <shilong.wang@intel.com>  Tue, 16 Nov 2021 12:42:54 -0400

daos (2.1.100-6) unstable; urgency=medium
  [ Alexander Oganezov ]
  * Update OFI to v1.14.0rc3

 -- Alexander Oganezov <alexander.a.oganezov@intel.com>  Sat, 13 Nov 2021 10:00:01 -0100

daos (2.1.100-5) unstable; urgency=medium
  [ Brian J. Murrell ]
  * Create new daos-{client,server}tests-openmpi and daos-server-tests subpackages
  * Rename daos-tests daos-client-tests and make daos-tests require all
    other test suites to maintain existing behavior

 -- Brian J. Murrell <brian.murrell@intel.com>  Tue, 26 Oct 2021 22:52:40 -0400

daos (2.1.100-4) unstable; urgency=medium
  [ Alexander Oganezov ]
  * Update mercury to v2.1.0rc2

 -- Alexander Oganezov <alexander.a.oganezov@intel.com>  Mon, 25 Oct 2021 10:00:01 -0100

daos (2.1.100-3) unstable; urgency=medium
  [ Jeff Olivier ]
  * Explicitly require 1.11.0-3 of PMDK

 -- Jeff Olivier <jeffrey.v.olivier@intel.com>  Wed, 20 Oct 2021 10:00:01 -0100

daos (2.1.100-2) unstable; urgency=medium
  [ David Quigley ]
  * Add defusedxml as a required dependency for the test package.

 -- David Quigley <david.quigley@intel.com> Wed, 13 Oct 2021 10:00:00 +0800

daos (2.1.100-1) unstable; urgency=medium
  [ Johann Lombardi ]
  * Switch version to 2.1.100 for 2.2 test builds

 -- Johann Lombardi <johann.lombardi@intel.com>  Wed, 13 Oct 2021 10:00:00 -0100

daos (1.3.106-1) unstable; urgency=medium
  [ Johann Lombardi ]
  * Version bump to 1.3.106 for 2.0 test build 6

 -- Johann Lombardi <johann.lombardi@intel.com>  Tue, 12 Oct 2021 10:00:00 -0100

daos (1.3.105-3) unstable; urgency=medium
  [ Li Wei ]
  * Update raft to fix InstallSnapshot performance

 -- Li Wei <wei.g.li@intel.com>  Wed, 15 Sep 2021 11:37:00 +0800

daos (1.3.105-1) unstable; urgency=medium
  [ Jeff Olivier ]
  * Version bump to 1.3.105 for 2.0 test build 5

 -- Jeff Olivier <jeffrey.v.olivier@intel.com>  Tue, 24 Aug 2021 16:54:00 +0800

daos (1.3.104-3) unstable; urgency=medium
  [ Niu Yawei ]
  * Add vos_perf

 -- Niu Yawei <yawei.niu@intel.com>  Mon, 09 Aug 2021 14:22:00 +0800

daos (1.3.104-2) unstable; urgency=medium
  [ Kris Jacque ]
  * Move daos_metrics to server package

 -- Kris Jacque <kristin.jacque@intel.com>  Tue, 03 Aug 2021 17:45:35 -0600

daos (1.3.104-1) unstable; urgency=medium
  [ Jeff Olivier ]
  * Version bump to 1.3.104 for 2.0 test build 4

 -- Jeff Olivier <jeffrey.v.olivier@intel.com>  Mon, 02 Aug 2021 09:33:00 -0500

daos (1.3.103-4) unstable; urgency=medium
  [ Li Wei ]
  * Update raft to fix slow leader re-elections

 -- Li Wei <wei.g.li@intel.com>  Wed, 14 Jul 2021 14:22:00 +0800

daos (1.3.103-3) unstable; urgency=medium
  [ Maureen Jean ]
  * Add python modules to python3.8 site-packages

 -- Maureen Jean <maureen.jean@intel.com>  Tue, 13 Jul 2021 14:50:00 -0400

daos (1.3.103-2) unstable; urgency=medium
  [ Alexander Oganezov ]
  * Update to mercury v2.0.1

 -- Alexander Oganezov <alexander.a.oganezov@intel.com>  Mon, 12 Jul 2021 15:31:50 -0400

daos (1.3.103-1) unstable; urgency=medium
  [ Johann Lombardi ]
  * Version bump to 1.3.103 for 2.0 test build 3

 -- Johann Lombardi <johann.lombardi@intel.com>  Mon, 12 Jul 2021 10:00:00 -0100

daos (1.3.102-3) unstable; urgency=medium
  [ Li Wei ]
  * Update raft to pick Pre-Vote

 -- Li Wei <wei.g.li@intel.com>  Wed, 23 Jun 2021 14:46:00 +0800

daos (1.3.102-1) unstable; urgency=medium
  [ Johann Lombardi]
  * Version bump to 1.3.102 for 2.0 test build 2

 -- Johann Lombardi <johann.lombardi@intel.com>  Fri, 11 Jun 2021 10:00:00 -0100

daos (1.3.101-3) unstable; urgency=medium
  [ Johann Lombardi]
  * Bump version to match the RPM's one

 -- Johann Lombardi <johann.lombardi@intel.com>  Wed, 02 Jun 2021 08:00:30 -0100

daos (1.3.101-2) unstable; urgency=medium
  [ Jeff Olivier]
  * Remove client and server libs from common package

 -- Jeff Olivier <jeffrey.v.olivier@intel.com>  Thu, 20 May 2021 11:17:30 -0100

daos (1.3.101-1) unstable; urgency=medium
  [ Johann Lombardi ]
  * Version bump to 1.3.101 for 2.0 test build 1

 -- Johann Lombardi <johann.lombardi@intel.com> Wed, 19 May 2021 20:52:00 -0000

daos (1.3.0-16) unstable; urgency=medium
  [ Brian J. Murrell ]
  * Enable debuginfo package building on SUSE platforms

 -- Brian J. Murrell <brian.murrell@intel.com>  Fri, 07 May 2021 13:37:45 -0400

daos (1.3.0-15) unstable; urgency=medium
  [ Brian J. Murrell ]
  * Update to build on EL8

 -- Brian J. Murrell <brian.murrell@intel.com>  Thu, 06 May 2021 15:31:50 -0400

daos (1.3.0-14) unstable; urgency=medium
  [ Brian J. Murrell ]
  * Package /etc/daos/certs in main/common package so that both server
    and client get it created
  * Catch up the release to be in sync with the RPM build
    - hence the missing (10-13 releases)

 -- Brian J. Murrell <brian.murrell@intel.com>  Wed, 05 May 2021 14:10:50 -0400

daos (1.3.0-9) unstable; urgency=medium
  [ Mohamad Chaarawi ]
  * Remove dfuse_hl

 -- Mohamad Chaarawi <mohamad.chaarawi@intel.com>  Wed, 16 Apr 2021 17:57:00 -0400

daos (1.3.0-8) unstable; urgency=medium
  [ Jeff Olivier ]
  * Remove client dependencies on PMDK, SPDK, and argobots

 -- Jeff Olivier <jeffrey.v.olivier@intel.com>  Wed, 14 Apr 2021 13:27:00 -0400

daos (1.3.0-7) unstable; urgency=medium
  [ Brian J. Murrell ]
  * Update Argobots to 1.1

 -- Brian J. Murrell <brian.murrell@intel.com>  Thu, 01 Apr 2021 11:39:10 -0400

daos (1.3.0-6) unstable; urgency=medium
  [ Maureen Jean ]
  * Change pydaos_shim_3 to pydaos_shim

 -- Maureen Jean <maureen.jean@intel.com>  Tue, 30 Mar 2021 12:00:00 -0400

daos (1.3.0-5) unstable; urgency=medium
  * Move libdts.so to the daos-tests subpackage

 -- Brian J. Murrell <brian.murrell@intel.com>  Mon, 29 Mar 2021 10:57:14 -0400

daos (1.3.0-4) unstable; urgency=medium
  [ Alexander Oganezov ]
  * Update to ofi v1.12.0 release

 -- Alexander Oganezov <alexander.a.oganezov@intel.com> Tue, 23 Mar 2021 05:00:01 -0000

daos (1.3.0-2) unstable; urgency=medium
  [ Li Wei ]
  * Require raft-devel 0.7.3 that fixes an unstable leadership problem caused
    by removed replicas as well as some Coverity issues

 -- Li Wei <wei.g.li@intel.com> Thu, 25 Feb 2021 09:55:00 +0800

daos (1.3.0-1) unstable; urgency=medium
  [ Brian J. Murrell ]
  * Version bump up to 1.3.0

 -- Brian J. Murrell <brian.murrell@intel.com>  Mon, 24 Feb 2021 08:54:32 -0500

daos (1.1.3-3) unstable; urgency=medium
  [ Brian J. Murrell ]
  * NOOP bump just to keep in parity with RPM changes

 -- Brian J. Murrell <brian.murrell@intel.com>  Mon, 22 Feb 2021 13:08:22 -0500

daos (1.1.3-2) unstable; urgency=medium
  [ Alexander Oganezov ]
  * Update OFI to v1.12.0rc1

 -- Alexander Oganezov <alexander.a.oganezov@intel.com> Tue, 16 Feb 2021 05:00:00 -0000

daos (1.1.3-1) unstable; urgency=medium
  [ Johann Lombardi ]
  * Version bump to 1.1.3

 -- Johann Lombardi <johann.lombardi@intel.com> Wed, 10 Feb 2021 05:00:00 -0000

daos (1.1.2.1-11) unstable; urgency=medium
  [ Brian J. Murrell ]
  * Update minimum required libfabric to 1.11.1

 -- Brian J. Murrell <brian.murrell@intel.com>  Wed, 10 Feb 2021 00:10:38 -0400

daos (1.1.2.1-9) unstable; urgency=medium
  [ Vishwanath Venkatesan ]
  * Add new pmem specific version of DAOS common library

 -- Vishwanath Venkatesan <vishwanath.venkatesan@intel.com> Thu, 4 Feb 2021 12:48:18 -0000

daos (1.1.2.1-8) unstable; urgency=medium
  [ Hua Kuang ]
  * Changed License to BSD-2-Clause-Patent

 -- Hua Kuang <hua.kuang@intel.com> Wed, 3 Feb 2021 16:59:34 -0000

daos (1.1.2.1-7) unstable; urgency=medium
  [ Alexander Oganezov ]
  * Fix debian packages to update to mercury v2.0.1rc1

 -- Alexander Oganezov <alexander.a.oganezov@intel.com>  Fri, 29 Jan 2021 13:40:00 -0500

daos (1.1.2.1-6) unstable; urgency=medium
  [ Alexander Oganezov ]
  * Update to mercury v2.0.1rc1

 -- Alexander Oganezov <alexander.a.oganezov@intel.com>  Sat, 23 Jan 2021 13:40:00 -0500

daos (1.1.2.1-5) unstable; urgency=medium
  [ Michael MacDonald ]
  * Install daos_metrics to bin

 -- Michael MacDonald <mjmac.macdonald@intel.com>  Fri, 22 Jan 2021 17:58:03 -0000

daos (1.1.2.1-4) unstable; urgency=medium
  [ Kenneth Cain ]
  * Version bump for API major version libdaos.so.1 (1.0.0)

 -- Kenneth Cain <kenneth.c.cain@intel.com>  Tue, 05 Jan 2021 13:40:00 -0500

daos (1.1.2.1-3) unstable; urgency=medium
  [ Michael Hennecke ]
  * Harmonize daos_server and daos_agent groups

 -- Michael Hennecke <mhennecke@lenovo.com> Fri, 15 Jan 2021 16:22:18 -0000

daos (1.1.2.1-2) unstable; urgency=medium
  [ Ashley Pittman ]
  * Combine memcheck suppressions files

 -- Ashley Pittman <ashley.m.pittman@intel.com>  Tue, 15 Dec 2020 13:33:21 -0000

daos (1.1.2.1-1) unstable; urgency=medium
  [ Johann Lombardi ]
  * Version bump up to 1.1.2.1

 -- Johann Lombardi <johann.lombardi@intel.com>  Wed, 09 Dec 2020 19:30:00 +0100

daos (1.1.2-3) unstable; urgency=medium
  [ Li Wei ]
  * Require raft-devel 0.7.1 that fixes recent Coverity issues

 -- Li Wei <wei.g.li@intel.com>  Fri, 04 Dec 2020 14:30:00 +0800

daos (1.1.2-1) unstable; urgency=medium
  [ Brian J. Murrell ]
  * Version bump up to 1.1.2

 -- Brian J. Murrell <brian.murrell@intel.com>  Tue, 01 Dec 2020 07:41:30 -0400

daos (1.1.1-8) unstable; urgency=medium
  [ Li Wei ]
  * Require raft-devel 0.7.0 that changes log indices and terms to 63-bit

 -- Li Wei <wei.g.li@intel.com>  Tue, 17 Nov 2020 09:44:00 +0800

daos (1.1.1-6) unstable; urgency=medium
  [ Mohamad Chaarawi ]
  * Add dfs_test

 -- Mohamad Chaarawi <mohamad.chaarawi@intel.com>  Mon, 16 Nov 2020 13:29:11 -0400

daos (1.1.1-5) unstable; urgency=medium
  [ Jonathan Martinez Montes ]
  * Restore obj_ctl utility

 -- Jonathan Martinez Montes <jonathan.martinez.montes@intel.com>  Fri, 30 Oct 2020 08:44:57 -0600

daos (1.1.1-4) unstable; urgency=medium
  [ Brian J. Murrell ]
   * 1.1.1-4 version of DAOS

 -- Brian J. Murrell <brian.murrell@intel.com>  Mon, 26 Oct 2020 12:43:49 -0400<|MERGE_RESOLUTION|>--- conflicted
+++ resolved
@@ -1,5 +1,4 @@
-daos (2.5.100-10) unstable; urgency=medium
-<<<<<<< HEAD
+daos (2.5.100-11) unstable; urgency=medium
   [ Tomasz Gromadzki ]
   * Update PMDK to 2.0.0
     * Remove libpmemblk from dependencies.
@@ -9,14 +8,12 @@
     NOTE: PMDK upgrade to 2.0.0 does not affect any API call used by DAOS.
           libpmemobj (and libpmem) API stays unchanged.
 
- -- Tomasz Gromadzki <tomasz.gromadzki@intel.com>  Mon, 02 Oct 2023 12:52:00 -0400
-
-=======
+ -- Tomasz Gromadzki <tomasz.gromadzki@intel.com>  Fri, 17 Nov 2023 12:52:00 -0400
+
   [ Phillip Henderson ]
   * Move verify_perms.py location
 
  -- Phillip Henderson <phillip.henderson@intel.com>  Fri, 03 Nov 2023 04:17:00 -0500
->>>>>>> 45233485
 
 daos (2.5.100-9) unstable; urgency=medium
 
