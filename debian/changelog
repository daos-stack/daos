daos (2.3.100-6) unstable; urgency=medium
<<<<<<< HEAD
  [ Alexander Oganezov ]
  * Update libfabric to 1.15.0

 -- Alexander Oganezov <alexander.a.oganezov@intel.com>  Tue, 3 May 2022 17:13:00 -0400
=======
  [ Joseph Moore ]
  * Update UXC Mercury patch to disable unified mode

 -- Joseph Moore <joseph.moore@intel.com>  Wed, 4 May 2022 11:19:00 -0600
>>>>>>> fa65b2ff

daos (2.3.100-5) unstable; urgency=medium
  [ Phillip Henderson ]
  * Move daos_gen_io_conf and daos_run_io_conf to daos-client-tests

 -- Phillip Henderson <phillip.henderson@intel.com>  Tue, 26 Apr 2022 17:13:00 -0400

daos (2.3.100-4) unstable; urgency=medium
  [ Lei Huang ]
  * Update libfabric to v1.15.0rc3-1 to include critical performance patches

 -- Lei Huang <lei.huang@intel.com> Wed, 20 Apr 2022 09:00:00 -0500

daos (2.3.100-3) unstable; urgency=medium
  [ Li Wei ]
  * Update raft to 0.9.1-1401.gc18bcb8 to fix uninitialized node IDs

 -- Li Wei <wei.g.li@intel.com>  Tue, 12 Apr 2022 08:33:00 +0800

daos (2.3.100-2) unstable; urgency=medium
  [ Jeff Olivier ]
  * Extract MPI from many binaries create dpar and dpar_mpi providing a
    similar interface to abstract away the direct MPI dependence

 -- Jeff Olivier <jeffrey.v.olivier@intel.com>  Wed, 6 Apr 2022 14:30:01 -0100

daos (2.3.100-1) unstable; urgency=medium
  [ Johann Lombardi ]
  * Bump version to 2.3.100

 -- Johann Lombardi <johann.lombardi@intel.com>  Wed, 6 Apr 2022 12:00:00 +0800

daos (2.1.100-26) unstable; urgency=medium
  [ Joseph Moore ]
  * Add build depends entries for UCX libraries

 -- Joseph Moore <joseph.moore@intel.com>  Wed, 6 Apr 2022 10:44:21 +0800

daos (2.1.100-25) unstable; urgency=medium
  [ Joseph Moore ]
  * Update mercury to UCX provider patch

 -- Joseph Moore <joseph.moore@intel.com>  Sat, 2 Apr 2022 11:56:35 +0800

daos (2.1.100-24) unstable; urgency=medium
  [ Alexander Oganezov ]
  * Update mercury to CXI provider patch

 -- Alexander Oganezov <alexander.a.oganezov@intel.com>  Fri, 11 Mar 2022 14:33:00 +0800

daos (2.1.100-22) unstable; urgency=medium
  [ Alexander Oganezov ]
  * Update mercury to include DAOS-9561 workaround

 -- Alexander Oganezov <alexander.a.oganezov@intel.com>  Tue, 22 Feb 2022 14:33:00 +0800

daos (2.1.100-20) unstable; urgency=medium
  [ Li Wei ]
  * Update raft to 0.9.0-1394.gc81505f to fix membership change bugs

 -- Li Wei <wei.g.li@intel.com>  Thu, 10 Feb 2022 14:33:00 +0800

daos (2.1.100-19) unstable; urgency=low
  [ Michael MacDonald ]
  * Move libdaos_common.so from daos-client to daos package

 -- Michael MacDonald <mjmac.macdonald@intel.com>  Wed, 19 Jan 2022 13:58:03 -0000

daos (2.1.100-18) unstable; urgency=medium
  [ Johann Lombardi ]
  * Update libfabric to 1.14.0 GA and apply fix for DAOS-9376

 -- Johann Lombardi <johann.lombardi@intel.com>  Mon, 17 Jan 2022 10:00:00 -0100

daos (2.1.100-17) unstable; urgency=medium
  [ Alexander Oganezov ]
  * Update to mercury v2.1.0-rc4-3 to pick fix for DAOS-9325 high cpu usage

 -- Alexander Oganezov <alexander.a.oganezov@intel.com>  Thu, 23 Dec 2021 10:00:01 -0100

daos (2.1.100-16) unstable; urgency=medium
  [ Brian J. Murrell ]
  * NOOP change to keep in parity with RPM version

 -- Brian J. Murrell <brian.murrell@intel.com>  Thu, 16 Dec 2021 15:08:11 -0400

daos (2.1.100-15) unstable; urgency=medium
  [ Brian J. Murrell ]
  * NOOP change to keep in parity with RPM version

 -- Brian J. Murrell <brian.murrell@intel.com>  Sat, 11 Dec 2021 15:18:54 -0400

daos (2.1.100-14) unstable; urgency=medium
  [ Brian J. Murrell ]
  * Don't make daos-*-tests-openmi a dependency of anything
    - If they are wanted, they should be installed explicitly, due to
      potential conflicts with other MPI stacks

 -- Brian J. Murrell <brian.murrell@intel.com>  Fri, 10 Dec 2021 09:44:14 -0400

daos (2.1.100-13) unstable; urgency=medium
  [ Alexander Oganezov ]
  * Remove DAOS-9173 workaround from mercury. Apply patch to OFI instead.

 -- Alexander Oganezov <alexander.a.oganezov@intel.com>  Wed, 08 Dec 2021 10:00:01 -0100

daos (2.1.100-12) unstable; urgency=medium
  [ Alexander Oganezov ]
  * Apply DAOS-9173 workaround patch

 -- Alexander Oganezov <alexander.a.oganezov@intel.com>  Tue, 07 Dec 2021 10:00:01 -0100

daos (2.1.100-11) unstable; urgency=medium
  [ Alexander Oganezov ]
  * Update mercury to v2.1.0rc4

 -- Alexander Oganezov <alexander.a.oganezov@intel.com>  Fri, 03 Dec 2021 10:00:01 -0100

daos (2.1.100-8) unstable; urgency=medium
  [ Tom Nabarro ]
  * Set rmem_{max,default} sysctl values on server package install to enable
    SPDK pci_event module to operate in unprivileged process (daos_engine).

 -- Tom Nabarro <tom.nabarro@intel.com> Mon, 22 Nov 2021 16:42:54 -0100

daos (2.1.100-7) unstable; urgency=medium
  [ Wang Shilong ]
  * Update for libdaos major version bump
  * Fix version of libpemobj1 for SUSE

 -- Wang Shilong <shilong.wang@intel.com>  Tue, 16 Nov 2021 12:42:54 -0400

daos (2.1.100-6) unstable; urgency=medium
  [ Alexander Oganezov ]
  * Update OFI to v1.14.0rc3

 -- Alexander Oganezov <alexander.a.oganezov@intel.com>  Sat, 13 Nov 2021 10:00:01 -0100

daos (2.1.100-5) unstable; urgency=medium
  [ Brian J. Murrell ]
  * Create new daos-{client,server}tests-openmpi and daos-server-tests subpackages
  * Rename daos-tests daos-client-tests and make daos-tests require all
    other test suites to maintain existing behavior

 -- Brian J. Murrell <brian.murrell@intel.com>  Tue, 26 Oct 2021 22:52:40 -0400

daos (2.1.100-4) unstable; urgency=medium
  [ Alexander Oganezov ]
  * Update mercury to v2.1.0rc2

 -- Alexander Oganezov <alexander.a.oganezov@intel.com>  Mon, 25 Oct 2021 10:00:01 -0100

daos (2.1.100-3) unstable; urgency=medium
  [ Jeff Olivier ]
  * Explicitly require 1.11.0-3 of PMDK

 -- Jeff Olivier <jeffrey.v.olivier@intel.com>  Wed, 20 Oct 2021 10:00:01 -0100

daos (2.1.100-2) unstable; urgency=medium
  [ David Quigley ]
  * Add defusedxml as a required dependency for the test package.

 -- David Quigley <david.quigley@intel.com> Wed, 13 Oct 2021 10:00:00 +0800

daos (2.1.100-1) unstable; urgency=medium
  [ Johann Lombardi ]
  * Switch version to 2.1.100 for 2.2 test builds

 -- Johann Lombardi <johann.lombardi@intel.com>  Wed, 13 Oct 2021 10:00:00 -0100

daos (1.3.106-1) unstable; urgency=medium
  [ Johann Lombardi ]
  * Version bump to 1.3.106 for 2.0 test build 6

 -- Johann Lombardi <johann.lombardi@intel.com>  Tue, 12 Oct 2021 10:00:00 -0100

daos (1.3.105-3) unstable; urgency=medium
  [ Li Wei ]
  * Update raft to fix InstallSnapshot performance

 -- Li Wei <wei.g.li@intel.com>  Wed, 15 Sep 2021 11:37:00 +0800

daos (1.3.105-1) unstable; urgency=medium
  [ Jeff Olivier ]
  * Version bump to 1.3.105 for 2.0 test build 5

 -- Jeff Olivier <jeffrey.v.olivier@intel.com>  Tue, 24 Aug 2021 16:54:00 +0800

daos (1.3.104-3) unstable; urgency=medium
  [ Niu Yawei ]
  * Add vos_perf

 -- Niu Yawei <yawei.niu@intel.com>  Mon, 09 Aug 2021 14:22:00 +0800

daos (1.3.104-2) unstable; urgency=medium
  [ Kris Jacque ]
  * Move daos_metrics to server package

 -- Kris Jacque <kristin.jacque@intel.com>  Tue, 03 Aug 2021 17:45:35 -0600

daos (1.3.104-1) unstable; urgency=medium
  [ Jeff Olivier ]
  * Version bump to 1.3.104 for 2.0 test build 4

 -- Jeff Olivier <jeffrey.v.olivier@intel.com>  Mon, 02 Aug 2021 09:33:00 -0500

daos (1.3.103-4) unstable; urgency=medium
  [ Li Wei ]
  * Update raft to fix slow leader re-elections

 -- Li Wei <wei.g.li@intel.com>  Wed, 14 Jul 2021 14:22:00 +0800

daos (1.3.103-3) unstable; urgency=medium
  [ Maureen Jean ]
  * Add python modules to python3.8 site-packages

 -- Maureen Jean <maureen.jean@intel.com>  Tue, 13 Jul 2021 14:50:00 -0400

daos (1.3.103-2) unstable; urgency=medium
  [ Alexander Oganezov ]
  * Update to mercury v2.0.1

 -- Alexander Oganezov <alexander.a.oganezov@intel.com>  Mon, 12 Jul 2021 15:31:50 -0400

daos (1.3.103-1) unstable; urgency=medium
  [ Johann Lombardi ]
  * Version bump to 1.3.103 for 2.0 test build 3

 -- Johann Lombardi <johann.lombardi@intel.com>  Mon, 12 Jul 2021 10:00:00 -0100

daos (1.3.102-3) unstable; urgency=medium
  [ Li Wei ]
  * Update raft to pick Pre-Vote

 -- Li Wei <wei.g.li@intel.com>  Wed, 23 Jun 2021 14:46:00 +0800

daos (1.3.102-1) unstable; urgency=medium
  [ Johann Lombardi]
  * Version bump to 1.3.102 for 2.0 test build 2

 -- Johann Lombardi <johann.lombardi@intel.com>  Fri, 11 Jun 2021 10:00:00 -0100

daos (1.3.101-3) unstable; urgency=medium
  [ Johann Lombardi]
  * Bump version to match the RPM's one

 -- Johann Lombardi <johann.lombardi@intel.com>  Wed, 02 Jun 2021 08:00:30 -0100

daos (1.3.101-2) unstable; urgency=medium
  [ Jeff Olivier]
  * Remove client and server libs from common package

 -- Jeff Olivier <jeffrey.v.olivier@intel.com>  Thu, 20 May 2021 11:17:30 -0100

daos (1.3.101-1) unstable; urgency=medium
  [ Johann Lombardi ]
  * Version bump to 1.3.101 for 2.0 test build 1

 -- Johann Lombardi <johann.lombardi@intel.com> Wed, 19 May 2021 20:52:00 -0000

daos (1.3.0-16) unstable; urgency=medium
  [ Brian J. Murrell ]
  * Enable debuginfo package building on SUSE platforms

 -- Brian J. Murrell <brian.murrell@intel.com>  Fri, 07 May 2021 13:37:45 -0400

daos (1.3.0-15) unstable; urgency=medium
  [ Brian J. Murrell ]
  * Update to build on EL8

 -- Brian J. Murrell <brian.murrell@intel.com>  Thu, 06 May 2021 15:31:50 -0400

daos (1.3.0-14) unstable; urgency=medium
  [ Brian J. Murrell ]
  * Package /etc/daos/certs in main/common package so that both server
    and client get it created
  * Catch up the release to be in sync with the RPM build
    - hence the missing (10-13 releases)

 -- Brian J. Murrell <brian.murrell@intel.com>  Wed, 05 May 2021 14:10:50 -0400

daos (1.3.0-9) unstable; urgency=medium
  [ Mohamad Chaarawi ]
  * Remove dfuse_hl

 -- Mohamad Chaarawi <mohamad.chaarawi@intel.com>  Wed, 16 Apr 2021 17:57:00 -0400

daos (1.3.0-8) unstable; urgency=medium
  [ Jeff Olivier ]
  * Remove client dependencies on PMDK, SPDK, and argobots

 -- Jeff Olivier <jeffrey.v.olivier@intel.com>  Wed, 14 Apr 2021 13:27:00 -0400

daos (1.3.0-7) unstable; urgency=medium
  [ Brian J. Murrell ]
  * Update Argobots to 1.1

 -- Brian J. Murrell <brian.murrell@intel.com>  Thu, 01 Apr 2021 11:39:10 -0400

daos (1.3.0-6) unstable; urgency=medium
  [ Maureen Jean ]
  * Change pydaos_shim_3 to pydaos_shim

 -- Maureen Jean <maureen.jean@intel.com>  Tue, 30 Mar 2021 12:00:00 -0400

daos (1.3.0-5) unstable; urgency=medium
  * Move libdts.so to the daos-tests subpackage

 -- Brian J. Murrell <brian.murrell@intel.com>  Mon, 29 Mar 2021 10:57:14 -0400

daos (1.3.0-4) unstable; urgency=medium
  [ Alexander Oganezov ]
  * Update to ofi v1.12.0 release

 -- Alexander Oganezov <alexander.a.oganezov@intel.com> Tue, 23 Mar 2021 05:00:01 -0000

daos (1.3.0-2) unstable; urgency=medium
  [ Li Wei ]
  * Require raft-devel 0.7.3 that fixes an unstable leadership problem caused
    by removed replicas as well as some Coverity issues

 -- Li Wei <wei.g.li@intel.com> Thu, 25 Feb 2021 09:55:00 +0800

daos (1.3.0-1) unstable; urgency=medium
  [ Brian J. Murrell ]
  * Version bump up to 1.3.0

 -- Brian J. Murrell <brian.murrell@intel.com>  Mon, 24 Feb 2021 08:54:32 -0500

daos (1.1.3-3) unstable; urgency=medium
  [ Brian J. Murrell ]
  * NOOP bump just to keep in parity with RPM changes

 -- Brian J. Murrell <brian.murrell@intel.com>  Mon, 22 Feb 2021 13:08:22 -0500

daos (1.1.3-2) unstable; urgency=medium
  [ Alexander Oganezov ]
  * Update OFI to v1.12.0rc1

 -- Alexander Oganezov <alexander.a.oganezov@intel.com> Tue, 16 Feb 2021 05:00:00 -0000

daos (1.1.3-1) unstable; urgency=medium
  [ Johann Lombardi ]
  * Version bump to 1.1.3

 -- Johann Lombardi <johann.lombardi@intel.com> Wed, 10 Feb 2021 05:00:00 -0000

daos (1.1.2.1-11) unstable; urgency=medium
  [ Brian J. Murrell ]
  * Update minimum required libfabric to 1.11.1

 -- Brian J. Murrell <brian.murrell@intel.com>  Wed, 10 Feb 2021 00:10:38 -0400

daos (1.1.2.1-9) unstable; urgency=medium
  [ Vishwanath Venkatesan ]
  * Add new pmem specific version of DAOS common library

 -- Vishwanath Venkatesan <vishwanath.venkatesan@intel.com> Thu, 4 Feb 2021 12:48:18 -0000

daos (1.1.2.1-8) unstable; urgency=medium
  [ Hua Kuang ]
  * Changed License to BSD-2-Clause-Patent

 -- Hua Kuang <hua.kuang@intel.com> Wed, 3 Feb 2021 16:59:34 -0000

daos (1.1.2.1-7) unstable; urgency=medium
  [ Alexander Oganezov ]
  * Fix debian packages to update to mercury v2.0.1rc1

 -- Alexander Oganezov <alexander.a.oganezov@intel.com>  Fri, 29 Jan 2021 13:40:00 -0500

daos (1.1.2.1-6) unstable; urgency=medium
  [ Alexander Oganezov ]
  * Update to mercury v2.0.1rc1

 -- Alexander Oganezov <alexander.a.oganezov@intel.com>  Sat, 23 Jan 2021 13:40:00 -0500

daos (1.1.2.1-5) unstable; urgency=medium
  [ Michael MacDonald ]
  * Install daos_metrics to bin

 -- Michael MacDonald <mjmac.macdonald@intel.com>  Fri, 22 Jan 2021 17:58:03 -0000

daos (1.1.2.1-4) unstable; urgency=medium
  [ Kenneth Cain ]
  * Version bump for API major version libdaos.so.1 (1.0.0)

 -- Kenneth Cain <kenneth.c.cain@intel.com>  Tue, 05 Jan 2021 13:40:00 -0500

daos (1.1.2.1-3) unstable; urgency=medium
  [ Michael Hennecke ]
  * Harmonize daos_server and daos_agent groups

 -- Michael Hennecke <mhennecke@lenovo.com> Fri, 15 Jan 2021 16:22:18 -0000

daos (1.1.2.1-2) unstable; urgency=medium
  [ Ashley Pittman ]
  * Combine memcheck suppressions files

 -- Ashley Pittman <ashley.m.pittman@intel.com>  Tue, 15 Dec 2020 13:33:21 -0000

daos (1.1.2.1-1) unstable; urgency=medium
  [ Johann Lombardi ]
  * Version bump up to 1.1.2.1

 -- Johann Lombardi <johann.lombardi@intel.com>  Wed, 09 Dec 2020 19:30:00 +0100

daos (1.1.2-3) unstable; urgency=medium
  [ Li Wei ]
  * Require raft-devel 0.7.1 that fixes recent Coverity issues

 -- Li Wei <wei.g.li@intel.com>  Fri, 04 Dec 2020 14:30:00 +0800

daos (1.1.2-1) unstable; urgency=medium
  [ Brian J. Murrell ]
  * Version bump up to 1.1.2

 -- Brian J. Murrell <brian.murrell@intel.com>  Tue, 01 Dec 2020 07:41:30 -0400

daos (1.1.1-8) unstable; urgency=medium
  [ Li Wei ]
  * Require raft-devel 0.7.0 that changes log indices and terms to 63-bit

 -- Li Wei <wei.g.li@intel.com>  Tue, 17 Nov 2020 09:44:00 +0800

daos (1.1.1-6) unstable; urgency=medium
  [ Mohamad Chaarawi ]
  * Add dfs_test

 -- Mohamad Chaarawi <mohamad.chaarawi@intel.com>  Mon, 16 Nov 2020 13:29:11 -0400

daos (1.1.1-5) unstable; urgency=medium
  [ Jonathan Martinez Montes ]
  * Restore obj_ctl utility

 -- Jonathan Martinez Montes <jonathan.martinez.montes@intel.com>  Fri, 30 Oct 2020 08:44:57 -0600

daos (1.1.1-4) unstable; urgency=medium
  [ Brian J. Murrell ]
   * 1.1.1-4 version of DAOS

 -- Brian J. Murrell <brian.murrell@intel.com>  Mon, 26 Oct 2020 12:43:49 -0400<|MERGE_RESOLUTION|>--- conflicted
+++ resolved
@@ -1,15 +1,14 @@
+daos (2.3.100-7) unstable; urgency=medium
+  [ Alexander Oganezov ]
+  * Update libfabric to 1.15.0
+
+ -- Alexander Oganezov <alexander.a.oganezov@intel.com>  Fri, 6 May 2022 17:13:00 -0400
+
 daos (2.3.100-6) unstable; urgency=medium
-<<<<<<< HEAD
-  [ Alexander Oganezov ]
-  * Update libfabric to 1.15.0
-
- -- Alexander Oganezov <alexander.a.oganezov@intel.com>  Tue, 3 May 2022 17:13:00 -0400
-=======
   [ Joseph Moore ]
   * Update UXC Mercury patch to disable unified mode
 
  -- Joseph Moore <joseph.moore@intel.com>  Wed, 4 May 2022 11:19:00 -0600
->>>>>>> fa65b2ff
 
 daos (2.3.100-5) unstable; urgency=medium
   [ Phillip Henderson ]
