--- conflicted
+++ resolved
@@ -1,16 +1,14 @@
-<<<<<<< HEAD
 daos (2.1.103-1) unstable; urgency=medium
   [ Johann Lombardi ]
   * Bump version to 2.1.103
 
- -- Johann Lombardi <johann.lombardi@intel.com>  Thu, 09 Jun 2022 08:00:00 -0100
-=======
+ -- Johann Lombardi <johann.lombardi@intel.com>  Mon, 13 Jun 2022 08:00:00 -0100
+
 daos (2.1.102-6) unstable; urgency=medium
   [ Michael MacDonald ]
   * Move dmg to new daos-admin package
 
  -- Michael MacDonald <mjmac.macdonald@intel.com>  Wed, 08 Jun 2022 13:58:03 -0000
->>>>>>> feae3aae
 
 daos (2.1.102-5) unstable; urgency=medium
   [ Jeff Olivier ]
