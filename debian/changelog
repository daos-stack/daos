--- conflicted
+++ resolved
@@ -1,17 +1,15 @@
-<<<<<<< HEAD
-daos (2.5.100-17) unstable; urgency=medium
+daos (2.5.101-2) unstable; urgency=medium
   [ Ashley M. Pittman ]
   * Updated pydaos install process
 
- -- Ashley M. Pittman <ashley.m.pittman@intel.com>  Tue, 05 Mar 2024 09:15:00 -0800
-=======
+ -- Ashley M. Pittman <ashley.m.pittman@intel.com>  Tue, 19 Mar 2024 09:15:00 -0800
+
 daos (2.5.101-1) unstable; urgency=medium
   [ Phillip Henderson ]
   * Bump version to 2.5.101
 
  -- Phillip Henderson <phillip.henderson@intel.com>  Fri, 15 Mar 2024 02:10:00 -0500
 
->>>>>>> 313fa74a
 daos (2.5.100-16) unstable; urgency=medium
   [ Li Wei ]
   * Update raft to 0.11.0-1416.g12dbc15
