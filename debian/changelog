daos (2.3.100-2) unstable; urgency=medium
<<<<<<< HEAD
  [ Li Wei ]
  * Update raft to 0.9.1-1401.gc18bcb8 to fix uninitialized node IDs

 -- Li Wei <wei.g.li@intel.com>  Thu, 07 Apr 2022 12:00:00 +0800
=======
  [ Jeff Olivier ]
  * Extract MPI from many binaries create dpar and dpar_mpi providing a
    similar interface to abstract away the direct MPI dependence

 -- Jeff Olivier <jeffrey.v.olivier@intel.com>  Wed, 6 Apr 2022 14:30:01 -0100
>>>>>>> 9af48006

daos (2.3.100-1) unstable; urgency=medium
  [ Johann Lombardi ]
  * Bump version to 2.3.100

 -- Johann Lombardi <johann.lombardi@intel.com>  Wed, 6 Apr 2022 12:00:00 +0800

daos (2.1.100-26) unstable; urgency=medium
  [ Joseph Moore ]
  * Add build depends entries for UCX libraries

 -- Joseph Moore <joseph.moore@intel.com>  Wed, 6 Apr 2022 10:44:21 +0800

daos (2.1.100-25) unstable; urgency=medium
  [ Joseph Moore ]
  * Update mercury to UCX provider patch

 -- Joseph Moore <joseph.moore@intel.com>  Sat, 2 Apr 2022 11:56:35 +0800

daos (2.1.100-24) unstable; urgency=medium
  [ Alexander Oganezov ]
  * Update mercury to CXI provider patch

 -- Alexander Oganezov <alexander.a.oganezov@intel.com>  Fri, 11 Mar 2022 14:33:00 +0800

daos (2.1.100-22) unstable; urgency=medium
  [ Alexander Oganezov ]
  * Update mercury to include DAOS-9561 workaround

 -- Alexander Oganezov <alexander.a.oganezov@intel.com>  Tue, 22 Feb 2022 14:33:00 +0800

daos (2.1.100-20) unstable; urgency=medium
  [ Li Wei ]
  * Update raft to 0.9.0-1394.gc81505f to fix membership change bugs

 -- Li Wei <wei.g.li@intel.com>  Thu, 10 Feb 2022 14:33:00 +0800

daos (2.1.100-19) unstable; urgency=low
  [ Michael MacDonald ]
  * Move libdaos_common.so from daos-client to daos package

 -- Michael MacDonald <mjmac.macdonald@intel.com>  Wed, 19 Jan 2022 13:58:03 -0000

daos (2.1.100-18) unstable; urgency=medium
  [ Johann Lombardi ]
  * Update libfabric to 1.14.0 GA and apply fix for DAOS-9376

 -- Johann Lombardi <johann.lombardi@intel.com>  Mon, 17 Jan 2022 10:00:00 -0100

daos (2.1.100-17) unstable; urgency=medium
  [ Alexander Oganezov ]
  * Update to mercury v2.1.0-rc4-3 to pick fix for DAOS-9325 high cpu usage

 -- Alexander Oganezov <alexander.a.oganezov@intel.com>  Thu, 23 Dec 2021 10:00:01 -0100

daos (2.1.100-16) unstable; urgency=medium
  [ Brian J. Murrell ]
  * NOOP change to keep in parity with RPM version

 -- Brian J. Murrell <brian.murrell@intel.com>  Thu, 16 Dec 2021 15:08:11 -0400

daos (2.1.100-15) unstable; urgency=medium
  [ Brian J. Murrell ]
  * NOOP change to keep in parity with RPM version

 -- Brian J. Murrell <brian.murrell@intel.com>  Sat, 11 Dec 2021 15:18:54 -0400

daos (2.1.100-14) unstable; urgency=medium
  [ Brian J. Murrell ]
  * Don't make daos-*-tests-openmi a dependency of anything
    - If they are wanted, they should be installed explicitly, due to
      potential conflicts with other MPI stacks

 -- Brian J. Murrell <brian.murrell@intel.com>  Fri, 10 Dec 2021 09:44:14 -0400

daos (2.1.100-13) unstable; urgency=medium
  [ Alexander Oganezov ]
  * Remove DAOS-9173 workaround from mercury. Apply patch to OFI instead.

 -- Alexander Oganezov <alexander.a.oganezov@intel.com>  Wed, 08 Dec 2021 10:00:01 -0100

daos (2.1.100-12) unstable; urgency=medium
  [ Alexander Oganezov ]
  * Apply DAOS-9173 workaround patch

 -- Alexander Oganezov <alexander.a.oganezov@intel.com>  Tue, 07 Dec 2021 10:00:01 -0100

daos (2.1.100-11) unstable; urgency=medium
  [ Alexander Oganezov ]
  * Update mercury to v2.1.0rc4

 -- Alexander Oganezov <alexander.a.oganezov@intel.com>  Fri, 03 Dec 2021 10:00:01 -0100

daos (2.1.100-8) unstable; urgency=medium
  [ Tom Nabarro ]
  * Set rmem_{max,default} sysctl values on server package install to enable
    SPDK pci_event module to operate in unprivileged process (daos_engine).

 -- Tom Nabarro <tom.nabarro@intel.com> Mon, 22 Nov 2021 16:42:54 -0100

daos (2.1.100-7) unstable; urgency=medium
  [ Wang Shilong ]
  * Update for libdaos major version bump
  * Fix version of libpemobj1 for SUSE

 -- Wang Shilong <shilong.wang@intel.com>  Tue, 16 Nov 2021 12:42:54 -0400

daos (2.1.100-6) unstable; urgency=medium
  [ Alexander Oganezov ]
  * Update OFI to v1.14.0rc3

 -- Alexander Oganezov <alexander.a.oganezov@intel.com>  Sat, 13 Nov 2021 10:00:01 -0100

daos (2.1.100-5) unstable; urgency=medium
  [ Brian J. Murrell ]
  * Create new daos-{client,server}tests-openmpi and daos-server-tests subpackages
  * Rename daos-tests daos-client-tests and make daos-tests require all
    other test suites to maintain existing behavior

 -- Brian J. Murrell <brian.murrell@intel.com>  Tue, 26 Oct 2021 22:52:40 -0400

daos (2.1.100-4) unstable; urgency=medium
  [ Alexander Oganezov ]
  * Update mercury to v2.1.0rc2

 -- Alexander Oganezov <alexander.a.oganezov@intel.com>  Mon, 25 Oct 2021 10:00:01 -0100

daos (2.1.100-3) unstable; urgency=medium
  [ Jeff Olivier ]
  * Explicitly require 1.11.0-3 of PMDK

 -- Jeff Olivier <jeffrey.v.olivier@intel.com>  Wed, 20 Oct 2021 10:00:01 -0100

daos (2.1.100-2) unstable; urgency=medium
  [ David Quigley ]
  * Add defusedxml as a required dependency for the test package.

 -- David Quigley <david.quigley@intel.com> Wed, 13 Oct 2021 10:00:00 +0800

daos (2.1.100-1) unstable; urgency=medium
  [ Johann Lombardi ]
  * Switch version to 2.1.100 for 2.2 test builds

 -- Johann Lombardi <johann.lombardi@intel.com>  Wed, 13 Oct 2021 10:00:00 -0100

daos (1.3.106-1) unstable; urgency=medium
  [ Johann Lombardi ]
  * Version bump to 1.3.106 for 2.0 test build 6

 -- Johann Lombardi <johann.lombardi@intel.com>  Tue, 12 Oct 2021 10:00:00 -0100

daos (1.3.105-3) unstable; urgency=medium
  [ Li Wei ]
  * Update raft to fix InstallSnapshot performance

 -- Li Wei <wei.g.li@intel.com>  Wed, 15 Sep 2021 11:37:00 +0800

daos (1.3.105-1) unstable; urgency=medium
  [ Jeff Olivier ]
  * Version bump to 1.3.105 for 2.0 test build 5

 -- Jeff Olivier <jeffrey.v.olivier@intel.com>  Tue, 24 Aug 2021 16:54:00 +0800

daos (1.3.104-3) unstable; urgency=medium
  [ Niu Yawei ]
  * Add vos_perf

 -- Niu Yawei <yawei.niu@intel.com>  Mon, 09 Aug 2021 14:22:00 +0800

daos (1.3.104-2) unstable; urgency=medium
  [ Kris Jacque ]
  * Move daos_metrics to server package

 -- Kris Jacque <kristin.jacque@intel.com>  Tue, 03 Aug 2021 17:45:35 -0600

daos (1.3.104-1) unstable; urgency=medium
  [ Jeff Olivier ]
  * Version bump to 1.3.104 for 2.0 test build 4

 -- Jeff Olivier <jeffrey.v.olivier@intel.com>  Mon, 02 Aug 2021 09:33:00 -0500

daos (1.3.103-4) unstable; urgency=medium
  [ Li Wei ]
  * Update raft to fix slow leader re-elections

 -- Li Wei <wei.g.li@intel.com>  Wed, 14 Jul 2021 14:22:00 +0800

daos (1.3.103-3) unstable; urgency=medium
  [ Maureen Jean ]
  * Add python modules to python3.8 site-packages

 -- Maureen Jean <maureen.jean@intel.com>  Tue, 13 Jul 2021 14:50:00 -0400

daos (1.3.103-2) unstable; urgency=medium
  [ Alexander Oganezov ]
  * Update to mercury v2.0.1

 -- Alexander Oganezov <alexander.a.oganezov@intel.com>  Mon, 12 Jul 2021 15:31:50 -0400

daos (1.3.103-1) unstable; urgency=medium
  [ Johann Lombardi ]
  * Version bump to 1.3.103 for 2.0 test build 3

 -- Johann Lombardi <johann.lombardi@intel.com>  Mon, 12 Jul 2021 10:00:00 -0100

daos (1.3.102-3) unstable; urgency=medium
  [ Li Wei ]
  * Update raft to pick Pre-Vote

 -- Li Wei <wei.g.li@intel.com>  Wed, 23 Jun 2021 14:46:00 +0800

daos (1.3.102-1) unstable; urgency=medium
  [ Johann Lombardi]
  * Version bump to 1.3.102 for 2.0 test build 2

 -- Johann Lombardi <johann.lombardi@intel.com>  Fri, 11 Jun 2021 10:00:00 -0100

daos (1.3.101-3) unstable; urgency=medium
  [ Johann Lombardi]
  * Bump version to match the RPM's one

 -- Johann Lombardi <johann.lombardi@intel.com>  Wed, 02 Jun 2021 08:00:30 -0100

daos (1.3.101-2) unstable; urgency=medium
  [ Jeff Olivier]
  * Remove client and server libs from common package

 -- Jeff Olivier <jeffrey.v.olivier@intel.com>  Thu, 20 May 2021 11:17:30 -0100

daos (1.3.101-1) unstable; urgency=medium
  [ Johann Lombardi ]
  * Version bump to 1.3.101 for 2.0 test build 1

 -- Johann Lombardi <johann.lombardi@intel.com> Wed, 19 May 2021 20:52:00 -0000

daos (1.3.0-16) unstable; urgency=medium
  [ Brian J. Murrell ]
  * Enable debuginfo package building on SUSE platforms

 -- Brian J. Murrell <brian.murrell@intel.com>  Fri, 07 May 2021 13:37:45 -0400

daos (1.3.0-15) unstable; urgency=medium
  [ Brian J. Murrell ]
  * Update to build on EL8

 -- Brian J. Murrell <brian.murrell@intel.com>  Thu, 06 May 2021 15:31:50 -0400

daos (1.3.0-14) unstable; urgency=medium
  [ Brian J. Murrell ]
  * Package /etc/daos/certs in main/common package so that both server
    and client get it created
  * Catch up the release to be in sync with the RPM build
    - hence the missing (10-13 releases)

 -- Brian J. Murrell <brian.murrell@intel.com>  Wed, 05 May 2021 14:10:50 -0400

daos (1.3.0-9) unstable; urgency=medium
  [ Mohamad Chaarawi ]
  * Remove dfuse_hl

 -- Mohamad Chaarawi <mohamad.chaarawi@intel.com>  Wed, 16 Apr 2021 17:57:00 -0400

daos (1.3.0-8) unstable; urgency=medium
  [ Jeff Olivier ]
  * Remove client dependencies on PMDK, SPDK, and argobots

 -- Jeff Olivier <jeffrey.v.olivier@intel.com>  Wed, 14 Apr 2021 13:27:00 -0400

daos (1.3.0-7) unstable; urgency=medium
  [ Brian J. Murrell ]
  * Update Argobots to 1.1

 -- Brian J. Murrell <brian.murrell@intel.com>  Thu, 01 Apr 2021 11:39:10 -0400

daos (1.3.0-6) unstable; urgency=medium
  [ Maureen Jean ]
  * Change pydaos_shim_3 to pydaos_shim

 -- Maureen Jean <maureen.jean@intel.com>  Tue, 30 Mar 2021 12:00:00 -0400

daos (1.3.0-5) unstable; urgency=medium
  * Move libdts.so to the daos-tests subpackage

 -- Brian J. Murrell <brian.murrell@intel.com>  Mon, 29 Mar 2021 10:57:14 -0400

daos (1.3.0-4) unstable; urgency=medium
  [ Alexander Oganezov ]
  * Update to ofi v1.12.0 release

 -- Alexander Oganezov <alexander.a.oganezov@intel.com> Tue, 23 Mar 2021 05:00:01 -0000

daos (1.3.0-2) unstable; urgency=medium
  [ Li Wei ]
  * Require raft-devel 0.7.3 that fixes an unstable leadership problem caused
    by removed replicas as well as some Coverity issues

 -- Li Wei <wei.g.li@intel.com> Thu, 25 Feb 2021 09:55:00 +0800

daos (1.3.0-1) unstable; urgency=medium
  [ Brian J. Murrell ]
  * Version bump up to 1.3.0

 -- Brian J. Murrell <brian.murrell@intel.com>  Mon, 24 Feb 2021 08:54:32 -0500

daos (1.1.3-3) unstable; urgency=medium
  [ Brian J. Murrell ]
  * NOOP bump just to keep in parity with RPM changes

 -- Brian J. Murrell <brian.murrell@intel.com>  Mon, 22 Feb 2021 13:08:22 -0500

daos (1.1.3-2) unstable; urgency=medium
  [ Alexander Oganezov ]
  * Update OFI to v1.12.0rc1

 -- Alexander Oganezov <alexander.a.oganezov@intel.com> Tue, 16 Feb 2021 05:00:00 -0000

daos (1.1.3-1) unstable; urgency=medium
  [ Johann Lombardi ]
  * Version bump to 1.1.3

 -- Johann Lombardi <johann.lombardi@intel.com> Wed, 10 Feb 2021 05:00:00 -0000

daos (1.1.2.1-11) unstable; urgency=medium
  [ Brian J. Murrell ]
  * Update minimum required libfabric to 1.11.1

 -- Brian J. Murrell <brian.murrell@intel.com>  Wed, 10 Feb 2021 00:10:38 -0400

daos (1.1.2.1-9) unstable; urgency=medium
  [ Vishwanath Venkatesan ]
  * Add new pmem specific version of DAOS common library

 -- Vishwanath Venkatesan <vishwanath.venkatesan@intel.com> Thu, 4 Feb 2021 12:48:18 -0000

daos (1.1.2.1-8) unstable; urgency=medium
  [ Hua Kuang ]
  * Changed License to BSD-2-Clause-Patent

 -- Hua Kuang <hua.kuang@intel.com> Wed, 3 Feb 2021 16:59:34 -0000

daos (1.1.2.1-7) unstable; urgency=medium
  [ Alexander Oganezov ]
  * Fix debian packages to update to mercury v2.0.1rc1

 -- Alexander Oganezov <alexander.a.oganezov@intel.com>  Fri, 29 Jan 2021 13:40:00 -0500

daos (1.1.2.1-6) unstable; urgency=medium
  [ Alexander Oganezov ]
  * Update to mercury v2.0.1rc1

 -- Alexander Oganezov <alexander.a.oganezov@intel.com>  Sat, 23 Jan 2021 13:40:00 -0500

daos (1.1.2.1-5) unstable; urgency=medium
  [ Michael MacDonald ]
  * Install daos_metrics to bin

 -- Michael MacDonald <mjmac.macdonald@intel.com>  Fri, 22 Jan 2021 17:58:03 -0000

daos (1.1.2.1-4) unstable; urgency=medium
  [ Kenneth Cain ]
  * Version bump for API major version libdaos.so.1 (1.0.0)

 -- Kenneth Cain <kenneth.c.cain@intel.com>  Tue, 05 Jan 2021 13:40:00 -0500

daos (1.1.2.1-3) unstable; urgency=medium
  [ Michael Hennecke ]
  * Harmonize daos_server and daos_agent groups

 -- Michael Hennecke <mhennecke@lenovo.com> Fri, 15 Jan 2021 16:22:18 -0000

daos (1.1.2.1-2) unstable; urgency=medium
  [ Ashley Pittman ]
  * Combine memcheck suppressions files

 -- Ashley Pittman <ashley.m.pittman@intel.com>  Tue, 15 Dec 2020 13:33:21 -0000

daos (1.1.2.1-1) unstable; urgency=medium
  [ Johann Lombardi ]
  * Version bump up to 1.1.2.1

 -- Johann Lombardi <johann.lombardi@intel.com>  Wed, 09 Dec 2020 19:30:00 +0100

daos (1.1.2-3) unstable; urgency=medium
  [ Li Wei ]
  * Require raft-devel 0.7.1 that fixes recent Coverity issues

 -- Li Wei <wei.g.li@intel.com>  Fri, 04 Dec 2020 14:30:00 +0800

daos (1.1.2-1) unstable; urgency=medium
  [ Brian J. Murrell ]
  * Version bump up to 1.1.2

 -- Brian J. Murrell <brian.murrell@intel.com>  Tue, 01 Dec 2020 07:41:30 -0400

daos (1.1.1-8) unstable; urgency=medium
  [ Li Wei ]
  * Require raft-devel 0.7.0 that changes log indices and terms to 63-bit

 -- Li Wei <wei.g.li@intel.com>  Tue, 17 Nov 2020 09:44:00 +0800

daos (1.1.1-6) unstable; urgency=medium
  [ Mohamad Chaarawi ]
  * Add dfs_test

 -- Mohamad Chaarawi <mohamad.chaarawi@intel.com>  Mon, 16 Nov 2020 13:29:11 -0400

daos (1.1.1-5) unstable; urgency=medium
  [ Jonathan Martinez Montes ]
  * Restore obj_ctl utility

 -- Jonathan Martinez Montes <jonathan.martinez.montes@intel.com>  Fri, 30 Oct 2020 08:44:57 -0600

daos (1.1.1-4) unstable; urgency=medium
  [ Brian J. Murrell ]
   * 1.1.1-4 version of DAOS

 -- Brian J. Murrell <brian.murrell@intel.com>  Mon, 26 Oct 2020 12:43:49 -0400<|MERGE_RESOLUTION|>--- conflicted
+++ resolved
@@ -1,16 +1,15 @@
+daos (2.3.100-3) unstable; urgency=medium
+  [ Li Wei ]
+  * Update raft to 0.9.1-1401.gc18bcb8 to fix uninitialized node IDs
+
+ -- Li Wei <wei.g.li@intel.com>  Tue, 12 Apr 2022 08:33:00 +0800
+
 daos (2.3.100-2) unstable; urgency=medium
-<<<<<<< HEAD
-  [ Li Wei ]
-  * Update raft to 0.9.1-1401.gc18bcb8 to fix uninitialized node IDs
-
- -- Li Wei <wei.g.li@intel.com>  Thu, 07 Apr 2022 12:00:00 +0800
-=======
   [ Jeff Olivier ]
   * Extract MPI from many binaries create dpar and dpar_mpi providing a
     similar interface to abstract away the direct MPI dependence
 
  -- Jeff Olivier <jeffrey.v.olivier@intel.com>  Wed, 6 Apr 2022 14:30:01 -0100
->>>>>>> 9af48006
 
 daos (2.3.100-1) unstable; urgency=medium
   [ Johann Lombardi ]
