<<<<<<< HEAD
daos (2.7.100-2) unstable; urgency=medium
  [ Johann Lombardi ]
  * Add tune-dfuse.sh script to bump readahead and max dirty ratio

 -- Johann Lombardi <johann.lombardi@gmail.com>  Mon, 01 Jul 2024 08:00:00 +0000
=======
daos (2.7.100-4) unstable; urgency=medium
  [ Jerome Soumagne ]
  * Bump mercury version to 2.4.0rc4

 -- Jerome Soumagne <jerome.soumagne@intel.com>  Mon, 05 Aug 2024 12:00:00 -0500

daos (2.7.100-3) unstable; urgency=medium
  [ Dalton Bohning ]
  * Add pciutils-devel build dep for client-tests package

 -- Dalton Bohning <dalton.bohning@intel.com>>  Thu, 11 Jul 2024 10:00:00 -0800

daos (2.7.100-2) unstable; urgency=medium
  [ Tom Nabarro ]
  * Add pciutils runtime dep for daos_server lspci call
  * Add libpci-dev build dep for pciutils CGO bindings

 -- Tom Nabarro <tom.nabarro@intel.com>>  Thu, 24 Jun 2024 16:55:00 -0000
>>>>>>> 427d135b

daos (2.7.100-1) unstable; urgency=medium
  [ Phillip Henderson ]
  * Bump version to 2.7.100

 -- Phillip Henderson <phillip.henderson@intel.com>  Mon, 20 May 2024 12:37:00 -0500

daos (2.5.101-5) unstable; urgency=medium
  [ Lei Huang ]
  * Add libaio as a dependent package

 -- Lei Huang <lei.huang@intel.com> Fri, 03 May 2024 16:40:00 -0600

daos (2.5.101-4) unstable; urgency=medium
  [ Fan Yong ]
  * NOOP change to keep in parity with RPM version

 -- Fan Yong <fan.yong@intel.com>  Fri, 05 Apr 2024 09:30:00 +0900

daos (2.5.101-3) unstable; urgency=medium
  [ Ashley M. Pittman ]
  * Updated pydaos install process

 -- Ashley M. Pittman <ashley.m.pittman@intel.com>  Thu, 04 Apr 2024 09:15:00 -0800

daos (2.5.101-2) unstable; urgency=medium
  [ Jan Michalski ]
  * Add dtx_tests to the server-tests package

 -- Jan Michalski <jan.michalski@intel.com>  Mon, 18 Mar 2024 21:30:00 +0000

daos (2.5.101-1) unstable; urgency=medium
  [ Phillip Henderson ]
  * Bump version to 2.5.101

 -- Phillip Henderson <phillip.henderson@intel.com>  Fri, 15 Mar 2024 02:10:00 -0500

daos (2.5.100-16) unstable; urgency=medium
  [ Li Wei ]
  * Update raft to 0.11.0-1416.g12dbc15

 -- Li Wei <wei.g.li@intel.com>  Tue, 27 Feb 2024 11:13:00 +0900

daos (2.5.100-15) unstable; urgency=medium
  [ Ryon Jensen ]
  * NOOP change to keep in parity with RPM version

 -- Ryon Jensen <ryon.jensen@intel.com>  Mon, 12 Feb 2024 11:16:00 -0700

daos (2.5.100-14) unstable; urgency=medium
  [ Brian J. Murrell ]
  * NOOP change to keep in parity with RPM version

 -- Brian J. Murrell <brian.murrell@intel.com>  Tue, 09 Jan 2024 13:59:01 -0500

daos (2.5.100-13) unstable; urgency=medium
  [ Brian J. Murrell ]
  * Update for EL 8.8 and Leap 15.5
  * Update raft to 0.10.1-2.411.gefa15f4

 -- Brian J. Murrell <brian.murrell@intel.com>  Wed, 06 Dec 2023 08:54:56 -0500

daos (2.5.100-12) unstable; urgency=medium
  [ Tomasz Gromadzki ]
  * Update PMDK to 2.0.0
    * Remove libpmemblk from dependencies.
    * Start using BUILD_EXAMPLES=n and BUILD_BENCHMARKS=n instead of patches.
    * Stop using BUILD_RPMEM=n (removed) and NDCTL_DISABLE=y (invalid).
    * Point https://github.com/pmem/pmdk as the main PMDK reference source.
    NOTE: PMDK upgrade to 2.0.0 does not affect any API call used by DAOS.
          libpmemobj (and libpmem) API stays unchanged.

 -- Tomasz Gromadzki <tomasz.gromadzki@intel.com>  Fri, 17 Nov 2023 12:52:00 -0400

  [ Jerome Soumagne ]
  * Bump mercury min version to 2.3.1

 -- Jerome Soumagne <jerome.soumagne@intel.com>  Wed, 15 Nov 2023 10:30:00 -0600

daos (2.5.100-10) unstable; urgency=medium
  [ Phillip Henderson ]
  * Move verify_perms.py location

 -- Phillip Henderson <phillip.henderson@intel.com>  Fri, 03 Nov 2023 04:17:00 -0500

daos (2.5.100-9) unstable; urgency=medium

  [ Brian J. Murrell ]
  * NOOP change to keep in parity with RPM version

 -- Brian J. Murrell <brian.murrell@intel.com>  Wed, 23 Aug 2023 15:02:44 -0400

daos (2.5.100-8) unstable; urgency=medium

  [ Brian J. Murrell ]
  * NOOP change to keep in parity with RPM version

 -- Brian J. Murrell <brian.murrell@intel.com>  Tue, 08 Aug 2023 10:02:29 -0400

daos (2.5.100-7) unstable; urgency=medium

  [ Brian J. Murrell ]
  * NOOP change to keep in parity with RPM version

 -- Brian J. Murrell <brian.murrell@intel.com>  Fri, 07 Jul 2023 16:05:01 -0400

daos (2.5.100-6) unstable; urgency=medium
  [Michael MacDonald]
  * Add golang-go as a tests dependency for dfuse/daos_build.py

 -- Michael MacDonald <mjmac.macdonald@intel.com> Thu, 29 Jun 2023 10:10:00 -0400

daos (2.5.100-5) unstable; urgency=medium
  [ Li Wei ]
  * Update raft to 0.10.1-1408.g9524cdb

 -- Li Wei <wei.g.li@intel.com>  Thu, 22 Jun 2023 09:00:00 +0900

daos (2.5.100-4) unstable; urgency=medium
  [ Mohamad Chaarawi ]
  * Add pipeline lib

 -- Mohamad Chaarawi <mohamad.chaarawi@intel.com>  Wed, 14 Jun 2023 4:24:00 -0600

daos (2.5.100-3) unstable; urgency=medium
  [ Wang Shilong ]
  * Remove lmdb-devel for MD on SSD

 -- Wang Shilong <shilong.wang@intel.com> Wed, 14 Jun 2023 07:58:00 -0600

daos (2.5.100-2) unstable; urgency=medium
  [ Ryon Jensen ]
  * Removed unnecessary test files

 -- Ryon Jensen <ryon.jensen@intel.com>  Wed, 07 Jun 2023 10:46:00 -0700

daos (2.5.100-1) unstable; urgency=medium
    [ Jeff Olivier ]
    * Bump release to 2.5.100

 -- Jeff Olivier <jeffrey.v.olivier@intel.com>  Tue, 06 Jun 2023 16:40:00 -0600

daos (2.3.107-7) unstable; urgency=medium
  [ Jerome Soumagne ]
  * Remove libfabric pinning and allow for 1.18 builds

 -- Jerome Soumagne <jerome.soumagne@intel.com> Mon,  5 Jun 2023 10:30:00 -0600

daos (2.3.107-6) unstable; urgency=medium
    [ Jeff Olivier ]
    * Add lmdb-devel and bio_ut for MD on SSD

 -- Jeff Olivier <jeffrey.v.olivier@intel.com>  Fri, 26 May 2023 14:40:00 -0600

daos (2.3.107-5) unstable; urgency=medium
    [ Lei Huang ]
    * Add libcapstone-devel to deps of client-tests package

 -- Lei Huang <lei.huang@intel.com>  Tue, 23 May 2023 23:00:00 -0600

daos (2.3.107-4) unstable; urgency=medium
  [ Lei Huang ]
  * Add libcapstone as a new prerequisite package
  * Add libpil4dfs.so in daos-client rpm

 -- Lei Huang <lei.huang@intel.com>  Tue, 16 May 2023 14:00:00 -0600

daos (2.3.107-3) unstable; urgency=medium
  [ Jerome Soumagne ]
  * Fix libfabric/libfabric1 dependency mismatch on SuSE

 -- Jerome Soumagne <jerome.soumagne@intel.com> Mon, 15 May 2023 10:30:00 -0600

daos (2.3.107-2) unstable; urgency=medium
  [ Jerome Soumagne ]
  * Temporarily pin libfabric to < 1.18

 -- Jerome Soumagne <jerome.soumagne@intel.com> Wed, 10 May 2023 10:30:00 -0600

daos (2.3.107-1) unstable; urgency=medium
  [ Johann Lombardi ]
  * Bump version to 2.3.107

 -- Johann Lombardi <johann.lombardi@intel.com>  Fri, 5 May 2023 10:00:00 -0100

daos (2.3.106-2) unstable; urgency=medium
  [ Tom Nabarro ]
  * Add numactl requires for server package

 -- Tom Nabarro <Tom Nabarro <tom.nabarro@intel.com>  Fri, 17 Mar 2023 12:43:00 -0400

daos (2.3.106-1) unstable; urgency=medium
  [ Brian J. Murrell ]
  * Bump version to be higher than TB5

 -- Brian J. Murrell <brian.murrell@intel.com> Tue, 14 Mar 2023 12:02:23 -0500

daos (2.3.103-6) unstable; urgency=medium
  [ Li Wei ]
  * Update raft to 0.9.2-1.403.g3d20556

 -- Li Wei <wei.g.li@intel.com>  Wed, 22 Feb 2023 21:02:00 +0800

daos (2.3.103-5) unstable; urgency=medium
  [Michael MacDonald]
  * Bump min supported go version to 1.17

 -- Michael MacDonald <mjmac.macdonald@intel.com> Tue, 21 Feb 2023 10:10:00 -0400

daos (2.3.103-4) unstable; urgency=medium
  [ Ashley M. Pittman ]
  * NOOP change to keep in parity with RPM version

 -- Ashley M. Pittman <ashley.m.pittman@intel.com>  Fri, 17 Feb 2023 17:53:00 -0800

daos (2.3.103-3) unstable; urgency=medium
  [ Brian J. Murrell ]
  * NOOP change to keep in parity with RPM version

 -- Brian J. Murrell <brian.murrell@intel.com>  Mon, 13 Feb 2023 10:04:29 -0500

daos (2.3.103-2) unstable; urgency=medium
  [ Michael Hennecke ]
  * Change ipmctl requirement from v2 to v3

 -- Michael Hennecke <michael.hennecke@intel.com>  Wed, 08 Feb 2023 18:02:00 -0100

daos (2.3.103-1) unstable; urgency=medium
  [ Phillip Henderson ]
  * Bump version to 2.3.103

 -- Phillip Henderson <phillip.henderson@intel.com>  Fri, 27 Jan 2023 02:30:00 -0500

daos (2.3.102-1) unstable; urgency=medium
  [ Johann Lombardi ]
  * Bump version to 2.3.102

 -- Johann Lombardi <johann.lombardi@intel.com>  Wed, 25 Jan 2023 10:00:00 -0100

daos (2.3.101-6) unstable; urgency=medium
  [ Brian J. Murrell ]
  * NOOP change to keep in parity with RPM version

 -- Brian J. Murrell <brian.murrell@intel.com>  Fri, 6 Jan 2023 09:04:51 -0400

daos (2.3.101-5) unstable; urgency=medium
  [Joseph Moore]
  * Update Mercury version to 2.2.0-6

 -- Joseph Moore <joseph.moored@intel.com> Tue, Dec 6 2022 12:15:00 - 0400

daos (2.3.101-4) unstable; urgency=medium
  [ Tom Nabarro ]
  * Update SPDK dependency requirement to greater than or equal to 22.01.2.

 -- Tom Nabarro <Tom Nabarro <tom.nabarro@intel.com>  Thu, 01 Dec 2022 12:43:00 -0400

daos (2.3.101-3) unstable; urgency=medium
  [ Brian J. Murrell ]
  * Set flag to build per-subpackage debuginfo packages for Leap 15

 -- Brian J. Murrell <brian.murrell@intel.com>  Tue, 18 Oct 2022 15:08:11 -0400

daos (2.3.101-2) unstable; urgency=medium
  [Michael MacDonald]
  * Rename daos_admin -> daos_server_helper

 -- Michael MacDonald <mjmac.macdonald@intel.com> Thu, Oct 6 2022 10:10:00

daos (2.3.101-1) unstable; urgency=medium
  [ Johann Lombardi ]
  * Bump version to 2.3.101

 -- Johann Lombardi <johann.lombardi@intel.com>  Tue, 20 Sep 2022 10:00:00 -0100

daos (2.3.100-22) unstable; urgency=medium
  [ Jeff Olivier ]
  * Move io_conf files from bin to TESTING

 -- Jeff Olivier <jeffrey.v.olivier@intel.com>  Thu, 8 Sep 2022 10:26:00 -0400

daos (2.3.100-21) unstable; urgency=medium
  [ Jeff Olivier ]
  * Update PMDK to 1.12.1~rc1 to fix DAOS-11151

 -- Jeff Olivier <jeffrey.v.olivier@intel.com>  Tue, 16 Aug 2022 12:52:00 -0400

daos (2.3.100-20) unstable; urgency=medium
  [ Wang Shilong ]
  * Add daos_debug_set_params to daos-client-tests rpm for fault injection test.

 -- Wang Shilong <shilong.wang@intel.com>  Thu, 11 Aug 2022 09:52:00 -0400

daos (2.3.100-19) unstable; urgency=medium
  [ Jerome Soumagne ]
  * Update to mercury 2.2.0

 -- Jerome Soumagne <jerome.soumagne@intel.com> Fri, 5 Aug 2022 17:30:00 -0600

daos (2.3.100-18) unstable; urgency=medium
  [Michael MacDonald]
  * Bump min supported go version to 1.16

 -- Michael MacDonald <mjmac.macdonald@intel.com> Tue, Jul 26 2022 10:10:00 -0400

daos (2.3.100-17) unstable; urgency=medium
  [ Jerome Soumagne ]
  * Remove now unused openpa dependency

 -- Jerome Soumagne <jerome.soumagne@intel.com> Mon, 18 Jul 2022 11:55:00 -0600

daos (2.3.100-16) unstable; urgency=medium
  [ Jeff Olivier ]
  * Add pool_scrubbing_tests to test package

 -- Jeff Olivier <Jeff Olivier <jeffrey.v.olivier@intel.com>  Fri, 15 Jul 2022 12:48:00 -0400

daos (2.3.100-15) unstable; urgency=medium
  [ Tom Nabarro ]
  * Update SPDK dependency requirement to greater than or equal to 22.01.1.

 -- Tom Nabarro <Tom Nabarro <tom.nabarro@intel.com>  Wed, 13 Jul 2022 12:43:00 -0400

daos (2.3.100-14) unstable; urgency=medium
  [ Jerome Soumagne ]
  * Update to mercury 2.2.0rc6

 -- Jerome Soumagne <jerome.soumagne@intel.com> Mon, 27 Jun 2022 18:26:02 -0600

daos (2.3.100-13) unstable; urgency=medium
  [ Jeff Olivier ]
  * Remove libdts.so, make it build time static

 -- Jeff Olivier <jeffrey.v.olivier@intel.com> Fri, 17 Jun 2022 10:30:00 -0500

daos (2.3.100-12) unstable; urgency=medium
  [ Jeff Olivier ]
  * Make ucx required for build on all platforms

 -- Jeff Olivier <jeffrey.v.olivier@intel.com> Thu, 02 Jun 2022 16:30:00 -0500

daos (2.3.100-11) unstable; urgency=medium
  [ Michael MacDonald ]
  * Move dmg to new daos-admin package

 -- Michael MacDonald <mjmac.macdonald@intel.com>  Wed, 01 Jun 2022 13:58:03 -0000

daos (2.3.100-10) unstable; urgency=medium
  [ Lei Huang ]
  * Update libfabric to v1.15.1-1 to include critical performance patches

 -- Lei Huang <lei.huang@intel.com> Wed, 18 May 2022 16:30:00 -0500

daos (2.3.100-9) unstable; urgency=medium
  [ Phillip Henderson ]
  * Remove doas-client-tests-openmpi dependency from daos-tests
  * Add daos-tests-internal package

 -- Phillip Henderson <phillip.henderson@intel.com>  Tue, 17 May 2022 12:43:00 -0400

daos (2.3.100-8) unstable; urgency=medium
  [ Ashley Pittman ]
  * Extend dfusedaosbuild test to run in different configurations.

 -- Ashley Pittman <ashley.m.pittman@intel.com>  Mon, 9 May 2022 22:34:00 -0100

daos (2.3.100-7) unstable; urgency=medium
  [ Ashley Pittman ]
  * Add dfuse unit-test binary to call from ftest.

 -- Ashley Pittman <ashley.m.pittman@intel.com>  Fri, 6 May 2022 09:03:00 -0100

daos (2.3.100-6) unstable; urgency=medium
  [ Joseph Moore ]
  * Update UXC Mercury patch to disable unified mode

 -- Joseph Moore <joseph.moore@intel.com>  Wed, 4 May 2022 11:19:00 -0600

daos (2.3.100-5) unstable; urgency=medium
  [ Phillip Henderson ]
  * Move daos_gen_io_conf and daos_run_io_conf to daos-client-tests

 -- Phillip Henderson <phillip.henderson@intel.com>  Tue, 26 Apr 2022 17:13:00 -0400

daos (2.3.100-4) unstable; urgency=medium
  [ Lei Huang ]
  * Update libfabric to v1.15.0rc3-1 to include critical performance patches

 -- Lei Huang <lei.huang@intel.com> Wed, 20 Apr 2022 09:00:00 -0500

daos (2.3.100-3) unstable; urgency=medium
  [ Li Wei ]
  * Update raft to 0.9.1-1401.gc18bcb8 to fix uninitialized node IDs

 -- Li Wei <wei.g.li@intel.com>  Tue, 12 Apr 2022 08:33:00 +0800

daos (2.3.100-2) unstable; urgency=medium
  [ Jeff Olivier ]
  * Extract MPI from many binaries create dpar and dpar_mpi providing a
    similar interface to abstract away the direct MPI dependence

 -- Jeff Olivier <jeffrey.v.olivier@intel.com>  Wed, 6 Apr 2022 14:30:01 -0100

daos (2.3.100-1) unstable; urgency=medium
  [ Johann Lombardi ]
  * Bump version to 2.3.100

 -- Johann Lombardi <johann.lombardi@intel.com>  Wed, 6 Apr 2022 12:00:00 +0800

daos (2.1.100-26) unstable; urgency=medium
  [ Joseph Moore ]
  * Add build depends entries for UCX libraries

 -- Joseph Moore <joseph.moore@intel.com>  Wed, 6 Apr 2022 10:44:21 +0800

daos (2.1.100-25) unstable; urgency=medium
  [ Joseph Moore ]
  * Update mercury to UCX provider patch

 -- Joseph Moore <joseph.moore@intel.com>  Sat, 2 Apr 2022 11:56:35 +0800

daos (2.1.100-24) unstable; urgency=medium
  [ Alexander Oganezov ]
  * Update mercury to CXI provider patch

 -- Alexander Oganezov <alexander.a.oganezov@intel.com>  Fri, 11 Mar 2022 14:33:00 +0800

daos (2.1.100-22) unstable; urgency=medium
  [ Alexander Oganezov ]
  * Update mercury to include DAOS-9561 workaround

 -- Alexander Oganezov <alexander.a.oganezov@intel.com>  Tue, 22 Feb 2022 14:33:00 +0800

daos (2.1.100-20) unstable; urgency=medium
  [ Li Wei ]
  * Update raft to 0.9.0-1394.gc81505f to fix membership change bugs

 -- Li Wei <wei.g.li@intel.com>  Thu, 10 Feb 2022 14:33:00 +0800

daos (2.1.100-19) unstable; urgency=low
  [ Michael MacDonald ]
  * Move libdaos_common.so from daos-client to daos package

 -- Michael MacDonald <mjmac.macdonald@intel.com>  Wed, 19 Jan 2022 13:58:03 -0000

daos (2.1.100-18) unstable; urgency=medium
  [ Johann Lombardi ]
  * Update libfabric to 1.14.0 GA and apply fix for DAOS-9376

 -- Johann Lombardi <johann.lombardi@intel.com>  Mon, 17 Jan 2022 10:00:00 -0100

daos (2.1.100-17) unstable; urgency=medium
  [ Alexander Oganezov ]
  * Update to mercury v2.1.0-rc4-3 to pick fix for DAOS-9325 high cpu usage

 -- Alexander Oganezov <alexander.a.oganezov@intel.com>  Thu, 23 Dec 2021 10:00:01 -0100

daos (2.1.100-16) unstable; urgency=medium
  [ Brian J. Murrell ]
  * NOOP change to keep in parity with RPM version

 -- Brian J. Murrell <brian.murrell@intel.com>  Thu, 16 Dec 2021 15:08:11 -0400

daos (2.1.100-15) unstable; urgency=medium
  [ Brian J. Murrell ]
  * NOOP change to keep in parity with RPM version

 -- Brian J. Murrell <brian.murrell@intel.com>  Sat, 11 Dec 2021 15:18:54 -0400

daos (2.1.100-14) unstable; urgency=medium
  [ Brian J. Murrell ]
  * Don't make daos-*-tests-openmi a dependency of anything
    - If they are wanted, they should be installed explicitly, due to
      potential conflicts with other MPI stacks

 -- Brian J. Murrell <brian.murrell@intel.com>  Fri, 10 Dec 2021 09:44:14 -0400

daos (2.1.100-13) unstable; urgency=medium
  [ Alexander Oganezov ]
  * Remove DAOS-9173 workaround from mercury. Apply patch to OFI instead.

 -- Alexander Oganezov <alexander.a.oganezov@intel.com>  Wed, 08 Dec 2021 10:00:01 -0100

daos (2.1.100-12) unstable; urgency=medium
  [ Alexander Oganezov ]
  * Apply DAOS-9173 workaround patch

 -- Alexander Oganezov <alexander.a.oganezov@intel.com>  Tue, 07 Dec 2021 10:00:01 -0100

daos (2.1.100-11) unstable; urgency=medium
  [ Alexander Oganezov ]
  * Update mercury to v2.1.0rc4

 -- Alexander Oganezov <alexander.a.oganezov@intel.com>  Fri, 03 Dec 2021 10:00:01 -0100

daos (2.1.100-8) unstable; urgency=medium
  [ Tom Nabarro ]
  * Set rmem_{max,default} sysctl values on server package install to enable
    SPDK pci_event module to operate in unprivileged process (daos_engine).

 -- Tom Nabarro <tom.nabarro@intel.com> Mon, 22 Nov 2021 16:42:54 -0100

daos (2.1.100-7) unstable; urgency=medium
  [ Wang Shilong ]
  * Update for libdaos major version bump
  * Fix version of libpemobj1 for SUSE

 -- Wang Shilong <shilong.wang@intel.com>  Tue, 16 Nov 2021 12:42:54 -0400

daos (2.1.100-6) unstable; urgency=medium
  [ Alexander Oganezov ]
  * Update OFI to v1.14.0rc3

 -- Alexander Oganezov <alexander.a.oganezov@intel.com>  Sat, 13 Nov 2021 10:00:01 -0100

daos (2.1.100-5) unstable; urgency=medium
  [ Brian J. Murrell ]
  * Create new daos-{client,server}tests-openmpi and daos-server-tests subpackages
  * Rename daos-tests daos-client-tests and make daos-tests require all
    other test suites to maintain existing behavior

 -- Brian J. Murrell <brian.murrell@intel.com>  Tue, 26 Oct 2021 22:52:40 -0400

daos (2.1.100-4) unstable; urgency=medium
  [ Alexander Oganezov ]
  * Update mercury to v2.1.0rc2

 -- Alexander Oganezov <alexander.a.oganezov@intel.com>  Mon, 25 Oct 2021 10:00:01 -0100

daos (2.1.100-3) unstable; urgency=medium
  [ Jeff Olivier ]
  * Explicitly require 1.11.0-3 of PMDK

 -- Jeff Olivier <jeffrey.v.olivier@intel.com>  Wed, 20 Oct 2021 10:00:01 -0100

daos (2.1.100-2) unstable; urgency=medium
  [ David Quigley ]
  * Add defusedxml as a required dependency for the test package.

 -- David Quigley <david.quigley@intel.com> Wed, 13 Oct 2021 10:00:00 +0800

daos (2.1.100-1) unstable; urgency=medium
  [ Johann Lombardi ]
  * Switch version to 2.1.100 for 2.2 test builds

 -- Johann Lombardi <johann.lombardi@intel.com>  Wed, 13 Oct 2021 10:00:00 -0100

daos (1.3.106-1) unstable; urgency=medium
  [ Johann Lombardi ]
  * Version bump to 1.3.106 for 2.0 test build 6

 -- Johann Lombardi <johann.lombardi@intel.com>  Tue, 12 Oct 2021 10:00:00 -0100

daos (1.3.105-3) unstable; urgency=medium
  [ Li Wei ]
  * Update raft to fix InstallSnapshot performance

 -- Li Wei <wei.g.li@intel.com>  Wed, 15 Sep 2021 11:37:00 +0800

daos (1.3.105-1) unstable; urgency=medium
  [ Jeff Olivier ]
  * Version bump to 1.3.105 for 2.0 test build 5

 -- Jeff Olivier <jeffrey.v.olivier@intel.com>  Tue, 24 Aug 2021 16:54:00 +0800

daos (1.3.104-3) unstable; urgency=medium
  [ Niu Yawei ]
  * Add vos_perf

 -- Niu Yawei <yawei.niu@intel.com>  Mon, 09 Aug 2021 14:22:00 +0800

daos (1.3.104-2) unstable; urgency=medium
  [ Kris Jacque ]
  * Move daos_metrics to server package

 -- Kris Jacque <kristin.jacque@intel.com>  Tue, 03 Aug 2021 17:45:35 -0600

daos (1.3.104-1) unstable; urgency=medium
  [ Jeff Olivier ]
  * Version bump to 1.3.104 for 2.0 test build 4

 -- Jeff Olivier <jeffrey.v.olivier@intel.com>  Mon, 02 Aug 2021 09:33:00 -0500

daos (1.3.103-4) unstable; urgency=medium
  [ Li Wei ]
  * Update raft to fix slow leader re-elections

 -- Li Wei <wei.g.li@intel.com>  Wed, 14 Jul 2021 14:22:00 +0800

daos (1.3.103-3) unstable; urgency=medium
  [ Maureen Jean ]
  * Add python modules to python3.8 site-packages

 -- Maureen Jean <maureen.jean@intel.com>  Tue, 13 Jul 2021 14:50:00 -0400

daos (1.3.103-2) unstable; urgency=medium
  [ Alexander Oganezov ]
  * Update to mercury v2.0.1

 -- Alexander Oganezov <alexander.a.oganezov@intel.com>  Mon, 12 Jul 2021 15:31:50 -0400

daos (1.3.103-1) unstable; urgency=medium
  [ Johann Lombardi ]
  * Version bump to 1.3.103 for 2.0 test build 3

 -- Johann Lombardi <johann.lombardi@intel.com>  Mon, 12 Jul 2021 10:00:00 -0100

daos (1.3.102-3) unstable; urgency=medium
  [ Li Wei ]
  * Update raft to pick Pre-Vote

 -- Li Wei <wei.g.li@intel.com>  Wed, 23 Jun 2021 14:46:00 +0800

daos (1.3.102-1) unstable; urgency=medium
  [ Johann Lombardi]
  * Version bump to 1.3.102 for 2.0 test build 2

 -- Johann Lombardi <johann.lombardi@intel.com>  Fri, 11 Jun 2021 10:00:00 -0100

daos (1.3.101-3) unstable; urgency=medium
  [ Johann Lombardi]
  * Bump version to match the RPM's one

 -- Johann Lombardi <johann.lombardi@intel.com>  Wed, 02 Jun 2021 08:00:30 -0100

daos (1.3.101-2) unstable; urgency=medium
  [ Jeff Olivier]
  * Remove client and server libs from common package

 -- Jeff Olivier <jeffrey.v.olivier@intel.com>  Thu, 20 May 2021 11:17:30 -0100

daos (1.3.101-1) unstable; urgency=medium
  [ Johann Lombardi ]
  * Version bump to 1.3.101 for 2.0 test build 1

 -- Johann Lombardi <johann.lombardi@intel.com> Wed, 19 May 2021 20:52:00 -0000

daos (1.3.0-16) unstable; urgency=medium
  [ Brian J. Murrell ]
  * Enable debuginfo package building on SUSE platforms

 -- Brian J. Murrell <brian.murrell@intel.com>  Fri, 07 May 2021 13:37:45 -0400

daos (1.3.0-15) unstable; urgency=medium
  [ Brian J. Murrell ]
  * Update to build on EL8

 -- Brian J. Murrell <brian.murrell@intel.com>  Thu, 06 May 2021 15:31:50 -0400

daos (1.3.0-14) unstable; urgency=medium
  [ Brian J. Murrell ]
  * Package /etc/daos/certs in main/common package so that both server
    and client get it created
  * Catch up the release to be in sync with the RPM build
    - hence the missing (10-13 releases)

 -- Brian J. Murrell <brian.murrell@intel.com>  Wed, 05 May 2021 14:10:50 -0400

daos (1.3.0-9) unstable; urgency=medium
  [ Mohamad Chaarawi ]
  * Remove dfuse_hl

 -- Mohamad Chaarawi <mohamad.chaarawi@intel.com>  Wed, 16 Apr 2021 17:57:00 -0400

daos (1.3.0-8) unstable; urgency=medium
  [ Jeff Olivier ]
  * Remove client dependencies on PMDK, SPDK, and argobots

 -- Jeff Olivier <jeffrey.v.olivier@intel.com>  Wed, 14 Apr 2021 13:27:00 -0400

daos (1.3.0-7) unstable; urgency=medium
  [ Brian J. Murrell ]
  * Update Argobots to 1.1

 -- Brian J. Murrell <brian.murrell@intel.com>  Thu, 01 Apr 2021 11:39:10 -0400

daos (1.3.0-6) unstable; urgency=medium
  [ Maureen Jean ]
  * Change pydaos_shim_3 to pydaos_shim

 -- Maureen Jean <maureen.jean@intel.com>  Tue, 30 Mar 2021 12:00:00 -0400

daos (1.3.0-5) unstable; urgency=medium
  * Move libdts.so to the daos-tests subpackage

 -- Brian J. Murrell <brian.murrell@intel.com>  Mon, 29 Mar 2021 10:57:14 -0400

daos (1.3.0-4) unstable; urgency=medium
  [ Alexander Oganezov ]
  * Update to ofi v1.12.0 release

 -- Alexander Oganezov <alexander.a.oganezov@intel.com> Tue, 23 Mar 2021 05:00:01 -0000

daos (1.3.0-2) unstable; urgency=medium
  [ Li Wei ]
  * Require raft-devel 0.7.3 that fixes an unstable leadership problem caused
    by removed replicas as well as some Coverity issues

 -- Li Wei <wei.g.li@intel.com> Thu, 25 Feb 2021 09:55:00 +0800

daos (1.3.0-1) unstable; urgency=medium
  [ Brian J. Murrell ]
  * Version bump up to 1.3.0

 -- Brian J. Murrell <brian.murrell@intel.com>  Mon, 24 Feb 2021 08:54:32 -0500

daos (1.1.3-3) unstable; urgency=medium
  [ Brian J. Murrell ]
  * NOOP bump just to keep in parity with RPM changes

 -- Brian J. Murrell <brian.murrell@intel.com>  Mon, 22 Feb 2021 13:08:22 -0500

daos (1.1.3-2) unstable; urgency=medium
  [ Alexander Oganezov ]
  * Update OFI to v1.12.0rc1

 -- Alexander Oganezov <alexander.a.oganezov@intel.com> Tue, 16 Feb 2021 05:00:00 -0000

daos (1.1.3-1) unstable; urgency=medium
  [ Johann Lombardi ]
  * Version bump to 1.1.3

 -- Johann Lombardi <johann.lombardi@intel.com> Wed, 10 Feb 2021 05:00:00 -0000

daos (1.1.2.1-11) unstable; urgency=medium
  [ Brian J. Murrell ]
  * Update minimum required libfabric to 1.11.1

 -- Brian J. Murrell <brian.murrell@intel.com>  Wed, 10 Feb 2021 00:10:38 -0400

daos (1.1.2.1-9) unstable; urgency=medium
  [ Vishwanath Venkatesan ]
  * Add new pmem specific version of DAOS common library

 -- Vishwanath Venkatesan <vishwanath.venkatesan@intel.com> Thu, 4 Feb 2021 12:48:18 -0000

daos (1.1.2.1-8) unstable; urgency=medium
  [ Hua Kuang ]
  * Changed License to BSD-2-Clause-Patent

 -- Hua Kuang <hua.kuang@intel.com> Wed, 3 Feb 2021 16:59:34 -0000

daos (1.1.2.1-7) unstable; urgency=medium
  [ Alexander Oganezov ]
  * Fix debian packages to update to mercury v2.0.1rc1

 -- Alexander Oganezov <alexander.a.oganezov@intel.com>  Fri, 29 Jan 2021 13:40:00 -0500

daos (1.1.2.1-6) unstable; urgency=medium
  [ Alexander Oganezov ]
  * Update to mercury v2.0.1rc1

 -- Alexander Oganezov <alexander.a.oganezov@intel.com>  Sat, 23 Jan 2021 13:40:00 -0500

daos (1.1.2.1-5) unstable; urgency=medium
  [ Michael MacDonald ]
  * Install daos_metrics to bin

 -- Michael MacDonald <mjmac.macdonald@intel.com>  Fri, 22 Jan 2021 17:58:03 -0000

daos (1.1.2.1-4) unstable; urgency=medium
  [ Kenneth Cain ]
  * Version bump for API major version libdaos.so.1 (1.0.0)

 -- Kenneth Cain <kenneth.c.cain@intel.com>  Tue, 05 Jan 2021 13:40:00 -0500

daos (1.1.2.1-3) unstable; urgency=medium
  [ Michael Hennecke ]
  * Harmonize daos_server and daos_agent groups

 -- Michael Hennecke <mhennecke@lenovo.com> Fri, 15 Jan 2021 16:22:18 -0000

daos (1.1.2.1-2) unstable; urgency=medium
  [ Ashley Pittman ]
  * Combine memcheck suppressions files

 -- Ashley Pittman <ashley.m.pittman@intel.com>  Tue, 15 Dec 2020 13:33:21 -0000

daos (1.1.2.1-1) unstable; urgency=medium
  [ Johann Lombardi ]
  * Version bump up to 1.1.2.1

 -- Johann Lombardi <johann.lombardi@intel.com>  Wed, 09 Dec 2020 19:30:00 +0100

daos (1.1.2-3) unstable; urgency=medium
  [ Li Wei ]
  * Require raft-devel 0.7.1 that fixes recent Coverity issues

 -- Li Wei <wei.g.li@intel.com>  Fri, 04 Dec 2020 14:30:00 +0800

daos (1.1.2-1) unstable; urgency=medium
  [ Brian J. Murrell ]
  * Version bump up to 1.1.2

 -- Brian J. Murrell <brian.murrell@intel.com>  Tue, 01 Dec 2020 07:41:30 -0400

daos (1.1.1-8) unstable; urgency=medium
  [ Li Wei ]
  * Require raft-devel 0.7.0 that changes log indices and terms to 63-bit

 -- Li Wei <wei.g.li@intel.com>  Tue, 17 Nov 2020 09:44:00 +0800

daos (1.1.1-6) unstable; urgency=medium
  [ Mohamad Chaarawi ]
  * Add dfs_test

 -- Mohamad Chaarawi <mohamad.chaarawi@intel.com>  Mon, 16 Nov 2020 13:29:11 -0400

daos (1.1.1-5) unstable; urgency=medium
  [ Jonathan Martinez Montes ]
  * Restore obj_ctl utility

 -- Jonathan Martinez Montes <jonathan.martinez.montes@intel.com>  Fri, 30 Oct 2020 08:44:57 -0600

daos (1.1.1-4) unstable; urgency=medium
  [ Brian J. Murrell ]
   * 1.1.1-4 version of DAOS

 -- Brian J. Murrell <brian.murrell@intel.com>  Mon, 26 Oct 2020 12:43:49 -0400<|MERGE_RESOLUTION|>--- conflicted
+++ resolved
@@ -1,10 +1,9 @@
-<<<<<<< HEAD
-daos (2.7.100-2) unstable; urgency=medium
+daos (2.7.100-5) unstable; urgency=medium
   [ Johann Lombardi ]
   * Add tune-dfuse.sh script to bump readahead and max dirty ratio
 
- -- Johann Lombardi <johann.lombardi@gmail.com>  Mon, 01 Jul 2024 08:00:00 +0000
-=======
+ -- Johann Lombardi <johann.lombardi@gmail.com>  Mon, 19 Aug 2024 08:00:00 +0000
+
 daos (2.7.100-4) unstable; urgency=medium
   [ Jerome Soumagne ]
   * Bump mercury version to 2.4.0rc4
@@ -23,7 +22,6 @@
   * Add libpci-dev build dep for pciutils CGO bindings
 
  -- Tom Nabarro <tom.nabarro@intel.com>>  Thu, 24 Jun 2024 16:55:00 -0000
->>>>>>> 427d135b
 
 daos (2.7.100-1) unstable; urgency=medium
   [ Phillip Henderson ]
