daos (2.5.100-14) unstable; urgency=medium
<<<<<<< HEAD
  [ Jan Michalski ]
  * Add dtx_tests to the server-tests package

 -- Jan Michalski <jan.michalski@intel.com>  Thu, 14 Dec 2023 09:30:00 +0000
=======
  [ Brian J. Murrell ]
  * NOOP change to keep in parity with RPM version

 -- Brian J. Murrell <brian.murrell@intel.com>  Tue, 09 Jan 2024 13:59:01 -0500
>>>>>>> b3c4b157

daos (2.5.100-13) unstable; urgency=medium
  [ Brian J. Murrell ]
  * Update for EL 8.8 and Leap 15.5
  * Update raft to 0.10.1-2.411.gefa15f4

 -- Brian J. Murrell <brian.murrell@intel.com>  Wed, 06 Dec 2023 08:54:56 -0500

daos (2.5.100-12) unstable; urgency=medium
  [ Tomasz Gromadzki ]
  * Update PMDK to 2.0.0
    * Remove libpmemblk from dependencies.
    * Start using BUILD_EXAMPLES=n and BUILD_BENCHMARKS=n instead of patches.
    * Stop using BUILD_RPMEM=n (removed) and NDCTL_DISABLE=y (invalid).
    * Point https://github.com/pmem/pmdk as the main PMDK reference source.
    NOTE: PMDK upgrade to 2.0.0 does not affect any API call used by DAOS.
          libpmemobj (and libpmem) API stays unchanged.

 -- Tomasz Gromadzki <tomasz.gromadzki@intel.com>  Fri, 17 Nov 2023 12:52:00 -0400

  [ Jerome Soumagne ]
  * Bump mercury min version to 2.3.1

 -- Jerome Soumagne <jerome.soumagne@intel.com>  Wed, 15 Nov 2023 10:30:00 -0600

daos (2.5.100-10) unstable; urgency=medium
  [ Phillip Henderson ]
  * Move verify_perms.py location

 -- Phillip Henderson <phillip.henderson@intel.com>  Fri, 03 Nov 2023 04:17:00 -0500

daos (2.5.100-9) unstable; urgency=medium

  [ Brian J. Murrell ]
  * NOOP change to keep in parity with RPM version

 -- Brian J. Murrell <brian.murrell@intel.com>  Wed, 23 Aug 2023 15:02:44 -0400

daos (2.5.100-8) unstable; urgency=medium

  [ Brian J. Murrell ]
  * NOOP change to keep in parity with RPM version

 -- Brian J. Murrell <brian.murrell@intel.com>  Tue, 08 Aug 2023 10:02:29 -0400

daos (2.5.100-7) unstable; urgency=medium

  [ Brian J. Murrell ]
  * NOOP change to keep in parity with RPM version

 -- Brian J. Murrell <brian.murrell@intel.com>  Fri, 07 Jul 2023 16:05:01 -0400

daos (2.5.100-6) unstable; urgency=medium
  [Michael MacDonald]
  * Add golang-go as a tests dependency for dfuse/daos_build.py

 -- Michael MacDonald <mjmac.macdonald@intel.com> Thu, 29 Jun 2023 10:10:00 -0400

daos (2.5.100-5) unstable; urgency=medium
  [ Li Wei ]
  * Update raft to 0.10.1-1408.g9524cdb

 -- Li Wei <wei.g.li@intel.com>  Thu, 22 Jun 2023 09:00:00 +0900

daos (2.5.100-4) unstable; urgency=medium
  [ Mohamad Chaarawi ]
  * Add pipeline lib

 -- Mohamad Chaarawi <mohamad.chaarawi@intel.com>  Wed, 14 Jun 2023 4:24:00 -0600

daos (2.5.100-3) unstable; urgency=medium
  [ Wang Shilong ]
  * Remove lmdb-devel for MD on SSD

 -- Wang Shilong <shilong.wang@intel.com> Wed, 14 Jun 2023 07:58:00 -0600

daos (2.5.100-2) unstable; urgency=medium
  [ Ryon Jensen ]
  * Removed unnecessary test files

 -- Ryon Jensen <ryon.jensen@intel.com>  Wed, 07 Jun 2023 10:46:00 -0700

daos (2.5.100-1) unstable; urgency=medium
    [ Jeff Olivier ]
    * Bump release to 2.5.100

 -- Jeff Olivier <jeffrey.v.olivier@intel.com>  Tue, 06 Jun 2023 16:40:00 -0600

daos (2.3.107-7) unstable; urgency=medium
  [ Jerome Soumagne ]
  * Remove libfabric pinning and allow for 1.18 builds

 -- Jerome Soumagne <jerome.soumagne@intel.com> Mon,  5 Jun 2023 10:30:00 -0600

daos (2.3.107-6) unstable; urgency=medium
    [ Jeff Olivier ]
    * Add lmdb-devel and bio_ut for MD on SSD

 -- Jeff Olivier <jeffrey.v.olivier@intel.com>  Fri, 26 May 2023 14:40:00 -0600

daos (2.3.107-5) unstable; urgency=medium
    [ Lei Huang ]
    * Add libcapstone-devel to deps of client-tests package

 -- Lei Huang <lei.huang@intel.com>  Tue, 23 May 2023 23:00:00 -0600

daos (2.3.107-4) unstable; urgency=medium
  [ Lei Huang ]
  * Add libcapstone as a new prerequisite package
  * Add libpil4dfs.so in daos-client rpm

 -- Lei Huang <lei.huang@intel.com>  Tue, 16 May 2023 14:00:00 -0600

daos (2.3.107-3) unstable; urgency=medium
  [ Jerome Soumagne ]
  * Fix libfabric/libfabric1 dependency mismatch on SuSE

 -- Jerome Soumagne <jerome.soumagne@intel.com> Mon, 15 May 2023 10:30:00 -0600

daos (2.3.107-2) unstable; urgency=medium
  [ Jerome Soumagne ]
  * Temporarily pin libfabric to < 1.18

 -- Jerome Soumagne <jerome.soumagne@intel.com> Wed, 10 May 2023 10:30:00 -0600

daos (2.3.107-1) unstable; urgency=medium
  [ Johann Lombardi ]
  * Bump version to 2.3.107

 -- Johann Lombardi <johann.lombardi@intel.com>  Fri, 5 May 2023 10:00:00 -0100

daos (2.3.106-2) unstable; urgency=medium
  [ Tom Nabarro ]
  * Add numactl requires for server package

 -- Tom Nabarro <Tom Nabarro <tom.nabarro@intel.com>  Fri, 17 Mar 2023 12:43:00 -0400

daos (2.3.106-1) unstable; urgency=medium
  [ Brian J. Murrell ]
  * Bump version to be higher than TB5

 -- Brian J. Murrell <brian.murrell@intel.com> Tue, 14 Mar 2023 12:02:23 -0500

daos (2.3.103-6) unstable; urgency=medium
  [ Li Wei ]
  * Update raft to 0.9.2-1.403.g3d20556

 -- Li Wei <wei.g.li@intel.com>  Wed, 22 Feb 2023 21:02:00 +0800

daos (2.3.103-5) unstable; urgency=medium
  [Michael MacDonald]
  * Bump min supported go version to 1.17

 -- Michael MacDonald <mjmac.macdonald@intel.com> Tue, 21 Feb 2023 10:10:00 -0400

daos (2.3.103-4) unstable; urgency=medium
  [ Ashley M. Pittman ]
  * NOOP change to keep in parity with RPM version

 -- Ashley M. Pittman <ashley.m.pittman@intel.com>  Fri, 17 Feb 2023 17:53:00 -0800

daos (2.3.103-3) unstable; urgency=medium
  [ Brian J. Murrell ]
  * NOOP change to keep in parity with RPM version

 -- Brian J. Murrell <brian.murrell@intel.com>  Mon, 13 Feb 2023 10:04:29 -0500

daos (2.3.103-2) unstable; urgency=medium
  [ Michael Hennecke ]
  * Change ipmctl requirement from v2 to v3

 -- Michael Hennecke <michael.hennecke@intel.com>  Wed, 08 Feb 2023 18:02:00 -0100

daos (2.3.103-1) unstable; urgency=medium
  [ Phillip Henderson ]
  * Bump version to 2.3.103

 -- Phillip Henderson <phillip.henderson@intel.com>  Fri, 27 Jan 2023 02:30:00 -0500

daos (2.3.102-1) unstable; urgency=medium
  [ Johann Lombardi ]
  * Bump version to 2.3.102

 -- Johann Lombardi <johann.lombardi@intel.com>  Wed, 25 Jan 2023 10:00:00 -0100

daos (2.3.101-6) unstable; urgency=medium
  [ Brian J. Murrell ]
  * NOOP change to keep in parity with RPM version

 -- Brian J. Murrell <brian.murrell@intel.com>  Fri, 6 Jan 2023 09:04:51 -0400

daos (2.3.101-5) unstable; urgency=medium
  [Joseph Moore]
  * Update Mercury version to 2.2.0-6

 -- Joseph Moore <joseph.moored@intel.com> Tue, Dec 6 2022 12:15:00 - 0400

daos (2.3.101-4) unstable; urgency=medium
  [ Tom Nabarro ]
  * Update SPDK dependency requirement to greater than or equal to 22.01.2.

 -- Tom Nabarro <Tom Nabarro <tom.nabarro@intel.com>  Thu, 01 Dec 2022 12:43:00 -0400

daos (2.3.101-3) unstable; urgency=medium
  [ Brian J. Murrell ]
  * Set flag to build per-subpackage debuginfo packages for Leap 15

 -- Brian J. Murrell <brian.murrell@intel.com>  Tue, 18 Oct 2022 15:08:11 -0400

daos (2.3.101-2) unstable; urgency=medium
  [Michael MacDonald]
  * Rename daos_admin -> daos_server_helper

 -- Michael MacDonald <mjmac.macdonald@intel.com> Thu, Oct 6 2022 10:10:00

daos (2.3.101-1) unstable; urgency=medium
  [ Johann Lombardi ]
  * Bump version to 2.3.101

 -- Johann Lombardi <johann.lombardi@intel.com>  Tue, 20 Sep 2022 10:00:00 -0100

daos (2.3.100-22) unstable; urgency=medium
  [ Jeff Olivier ]
  * Move io_conf files from bin to TESTING

 -- Jeff Olivier <jeffrey.v.olivier@intel.com>  Thu, 8 Sep 2022 10:26:00 -0400

daos (2.3.100-21) unstable; urgency=medium
  [ Jeff Olivier ]
  * Update PMDK to 1.12.1~rc1 to fix DAOS-11151

 -- Jeff Olivier <jeffrey.v.olivier@intel.com>  Tue, 16 Aug 2022 12:52:00 -0400

daos (2.3.100-20) unstable; urgency=medium
  [ Wang Shilong ]
  * Add daos_debug_set_params to daos-client-tests rpm for fault injection test.

 -- Wang Shilong <shilong.wang@intel.com>  Thu, 11 Aug 2022 09:52:00 -0400

daos (2.3.100-19) unstable; urgency=medium
  [ Jerome Soumagne ]
  * Update to mercury 2.2.0

 -- Jerome Soumagne <jerome.soumagne@intel.com> Fri, 5 Aug 2022 17:30:00 -0600

daos (2.3.100-18) unstable; urgency=medium
  [Michael MacDonald]
  * Bump min supported go version to 1.16

 -- Michael MacDonald <mjmac.macdonald@intel.com> Tue, Jul 26 2022 10:10:00 -0400

daos (2.3.100-17) unstable; urgency=medium
  [ Jerome Soumagne ]
  * Remove now unused openpa dependency

 -- Jerome Soumagne <jerome.soumagne@intel.com> Mon, 18 Jul 2022 11:55:00 -0600

daos (2.3.100-16) unstable; urgency=medium
  [ Jeff Olivier ]
  * Add pool_scrubbing_tests to test package

 -- Jeff Olivier <Jeff Olivier <jeffrey.v.olivier@intel.com>  Fri, 15 Jul 2022 12:48:00 -0400

daos (2.3.100-15) unstable; urgency=medium
  [ Tom Nabarro ]
  * Update SPDK dependency requirement to greater than or equal to 22.01.1.

 -- Tom Nabarro <Tom Nabarro <tom.nabarro@intel.com>  Wed, 13 Jul 2022 12:43:00 -0400

daos (2.3.100-14) unstable; urgency=medium
  [ Jerome Soumagne ]
  * Update to mercury 2.2.0rc6

 -- Jerome Soumagne <jerome.soumagne@intel.com> Mon, 27 Jun 2022 18:26:02 -0600

daos (2.3.100-13) unstable; urgency=medium
  [ Jeff Olivier ]
  * Remove libdts.so, make it build time static

 -- Jeff Olivier <jeffrey.v.olivier@intel.com> Fri, 17 Jun 2022 10:30:00 -0500

daos (2.3.100-12) unstable; urgency=medium
  [ Jeff Olivier ]
  * Make ucx required for build on all platforms

 -- Jeff Olivier <jeffrey.v.olivier@intel.com> Thu, 02 Jun 2022 16:30:00 -0500

daos (2.3.100-11) unstable; urgency=medium
  [ Michael MacDonald ]
  * Move dmg to new daos-admin package

 -- Michael MacDonald <mjmac.macdonald@intel.com>  Wed, 01 Jun 2022 13:58:03 -0000

daos (2.3.100-10) unstable; urgency=medium
  [ Lei Huang ]
  * Update libfabric to v1.15.1-1 to include critical performance patches

 -- Lei Huang <lei.huang@intel.com> Wed, 18 May 2022 16:30:00 -0500

daos (2.3.100-9) unstable; urgency=medium
  [ Phillip Henderson ]
  * Remove doas-client-tests-openmpi dependency from daos-tests
  * Add daos-tests-internal package

 -- Phillip Henderson <phillip.henderson@intel.com>  Tue, 17 May 2022 12:43:00 -0400

daos (2.3.100-8) unstable; urgency=medium
  [ Ashley Pittman ]
  * Extend dfusedaosbuild test to run in different configurations.

 -- Ashley Pittman <ashley.m.pittman@intel.com>  Mon, 9 May 2022 22:34:00 -0100

daos (2.3.100-7) unstable; urgency=medium
  [ Ashley Pittman ]
  * Add dfuse unit-test binary to call from ftest.

 -- Ashley Pittman <ashley.m.pittman@intel.com>  Fri, 6 May 2022 09:03:00 -0100

daos (2.3.100-6) unstable; urgency=medium
  [ Joseph Moore ]
  * Update UXC Mercury patch to disable unified mode

 -- Joseph Moore <joseph.moore@intel.com>  Wed, 4 May 2022 11:19:00 -0600

daos (2.3.100-5) unstable; urgency=medium
  [ Phillip Henderson ]
  * Move daos_gen_io_conf and daos_run_io_conf to daos-client-tests

 -- Phillip Henderson <phillip.henderson@intel.com>  Tue, 26 Apr 2022 17:13:00 -0400

daos (2.3.100-4) unstable; urgency=medium
  [ Lei Huang ]
  * Update libfabric to v1.15.0rc3-1 to include critical performance patches

 -- Lei Huang <lei.huang@intel.com> Wed, 20 Apr 2022 09:00:00 -0500

daos (2.3.100-3) unstable; urgency=medium
  [ Li Wei ]
  * Update raft to 0.9.1-1401.gc18bcb8 to fix uninitialized node IDs

 -- Li Wei <wei.g.li@intel.com>  Tue, 12 Apr 2022 08:33:00 +0800

daos (2.3.100-2) unstable; urgency=medium
  [ Jeff Olivier ]
  * Extract MPI from many binaries create dpar and dpar_mpi providing a
    similar interface to abstract away the direct MPI dependence

 -- Jeff Olivier <jeffrey.v.olivier@intel.com>  Wed, 6 Apr 2022 14:30:01 -0100

daos (2.3.100-1) unstable; urgency=medium
  [ Johann Lombardi ]
  * Bump version to 2.3.100

 -- Johann Lombardi <johann.lombardi@intel.com>  Wed, 6 Apr 2022 12:00:00 +0800

daos (2.1.100-26) unstable; urgency=medium
  [ Joseph Moore ]
  * Add build depends entries for UCX libraries

 -- Joseph Moore <joseph.moore@intel.com>  Wed, 6 Apr 2022 10:44:21 +0800

daos (2.1.100-25) unstable; urgency=medium
  [ Joseph Moore ]
  * Update mercury to UCX provider patch

 -- Joseph Moore <joseph.moore@intel.com>  Sat, 2 Apr 2022 11:56:35 +0800

daos (2.1.100-24) unstable; urgency=medium
  [ Alexander Oganezov ]
  * Update mercury to CXI provider patch

 -- Alexander Oganezov <alexander.a.oganezov@intel.com>  Fri, 11 Mar 2022 14:33:00 +0800

daos (2.1.100-22) unstable; urgency=medium
  [ Alexander Oganezov ]
  * Update mercury to include DAOS-9561 workaround

 -- Alexander Oganezov <alexander.a.oganezov@intel.com>  Tue, 22 Feb 2022 14:33:00 +0800

daos (2.1.100-20) unstable; urgency=medium
  [ Li Wei ]
  * Update raft to 0.9.0-1394.gc81505f to fix membership change bugs

 -- Li Wei <wei.g.li@intel.com>  Thu, 10 Feb 2022 14:33:00 +0800

daos (2.1.100-19) unstable; urgency=low
  [ Michael MacDonald ]
  * Move libdaos_common.so from daos-client to daos package

 -- Michael MacDonald <mjmac.macdonald@intel.com>  Wed, 19 Jan 2022 13:58:03 -0000

daos (2.1.100-18) unstable; urgency=medium
  [ Johann Lombardi ]
  * Update libfabric to 1.14.0 GA and apply fix for DAOS-9376

 -- Johann Lombardi <johann.lombardi@intel.com>  Mon, 17 Jan 2022 10:00:00 -0100

daos (2.1.100-17) unstable; urgency=medium
  [ Alexander Oganezov ]
  * Update to mercury v2.1.0-rc4-3 to pick fix for DAOS-9325 high cpu usage

 -- Alexander Oganezov <alexander.a.oganezov@intel.com>  Thu, 23 Dec 2021 10:00:01 -0100

daos (2.1.100-16) unstable; urgency=medium
  [ Brian J. Murrell ]
  * NOOP change to keep in parity with RPM version

 -- Brian J. Murrell <brian.murrell@intel.com>  Thu, 16 Dec 2021 15:08:11 -0400

daos (2.1.100-15) unstable; urgency=medium
  [ Brian J. Murrell ]
  * NOOP change to keep in parity with RPM version

 -- Brian J. Murrell <brian.murrell@intel.com>  Sat, 11 Dec 2021 15:18:54 -0400

daos (2.1.100-14) unstable; urgency=medium
  [ Brian J. Murrell ]
  * Don't make daos-*-tests-openmi a dependency of anything
    - If they are wanted, they should be installed explicitly, due to
      potential conflicts with other MPI stacks

 -- Brian J. Murrell <brian.murrell@intel.com>  Fri, 10 Dec 2021 09:44:14 -0400

daos (2.1.100-13) unstable; urgency=medium
  [ Alexander Oganezov ]
  * Remove DAOS-9173 workaround from mercury. Apply patch to OFI instead.

 -- Alexander Oganezov <alexander.a.oganezov@intel.com>  Wed, 08 Dec 2021 10:00:01 -0100

daos (2.1.100-12) unstable; urgency=medium
  [ Alexander Oganezov ]
  * Apply DAOS-9173 workaround patch

 -- Alexander Oganezov <alexander.a.oganezov@intel.com>  Tue, 07 Dec 2021 10:00:01 -0100

daos (2.1.100-11) unstable; urgency=medium
  [ Alexander Oganezov ]
  * Update mercury to v2.1.0rc4

 -- Alexander Oganezov <alexander.a.oganezov@intel.com>  Fri, 03 Dec 2021 10:00:01 -0100

daos (2.1.100-8) unstable; urgency=medium
  [ Tom Nabarro ]
  * Set rmem_{max,default} sysctl values on server package install to enable
    SPDK pci_event module to operate in unprivileged process (daos_engine).

 -- Tom Nabarro <tom.nabarro@intel.com> Mon, 22 Nov 2021 16:42:54 -0100

daos (2.1.100-7) unstable; urgency=medium
  [ Wang Shilong ]
  * Update for libdaos major version bump
  * Fix version of libpemobj1 for SUSE

 -- Wang Shilong <shilong.wang@intel.com>  Tue, 16 Nov 2021 12:42:54 -0400

daos (2.1.100-6) unstable; urgency=medium
  [ Alexander Oganezov ]
  * Update OFI to v1.14.0rc3

 -- Alexander Oganezov <alexander.a.oganezov@intel.com>  Sat, 13 Nov 2021 10:00:01 -0100

daos (2.1.100-5) unstable; urgency=medium
  [ Brian J. Murrell ]
  * Create new daos-{client,server}tests-openmpi and daos-server-tests subpackages
  * Rename daos-tests daos-client-tests and make daos-tests require all
    other test suites to maintain existing behavior

 -- Brian J. Murrell <brian.murrell@intel.com>  Tue, 26 Oct 2021 22:52:40 -0400

daos (2.1.100-4) unstable; urgency=medium
  [ Alexander Oganezov ]
  * Update mercury to v2.1.0rc2

 -- Alexander Oganezov <alexander.a.oganezov@intel.com>  Mon, 25 Oct 2021 10:00:01 -0100

daos (2.1.100-3) unstable; urgency=medium
  [ Jeff Olivier ]
  * Explicitly require 1.11.0-3 of PMDK

 -- Jeff Olivier <jeffrey.v.olivier@intel.com>  Wed, 20 Oct 2021 10:00:01 -0100

daos (2.1.100-2) unstable; urgency=medium
  [ David Quigley ]
  * Add defusedxml as a required dependency for the test package.

 -- David Quigley <david.quigley@intel.com> Wed, 13 Oct 2021 10:00:00 +0800

daos (2.1.100-1) unstable; urgency=medium
  [ Johann Lombardi ]
  * Switch version to 2.1.100 for 2.2 test builds

 -- Johann Lombardi <johann.lombardi@intel.com>  Wed, 13 Oct 2021 10:00:00 -0100

daos (1.3.106-1) unstable; urgency=medium
  [ Johann Lombardi ]
  * Version bump to 1.3.106 for 2.0 test build 6

 -- Johann Lombardi <johann.lombardi@intel.com>  Tue, 12 Oct 2021 10:00:00 -0100

daos (1.3.105-3) unstable; urgency=medium
  [ Li Wei ]
  * Update raft to fix InstallSnapshot performance

 -- Li Wei <wei.g.li@intel.com>  Wed, 15 Sep 2021 11:37:00 +0800

daos (1.3.105-1) unstable; urgency=medium
  [ Jeff Olivier ]
  * Version bump to 1.3.105 for 2.0 test build 5

 -- Jeff Olivier <jeffrey.v.olivier@intel.com>  Tue, 24 Aug 2021 16:54:00 +0800

daos (1.3.104-3) unstable; urgency=medium
  [ Niu Yawei ]
  * Add vos_perf

 -- Niu Yawei <yawei.niu@intel.com>  Mon, 09 Aug 2021 14:22:00 +0800

daos (1.3.104-2) unstable; urgency=medium
  [ Kris Jacque ]
  * Move daos_metrics to server package

 -- Kris Jacque <kristin.jacque@intel.com>  Tue, 03 Aug 2021 17:45:35 -0600

daos (1.3.104-1) unstable; urgency=medium
  [ Jeff Olivier ]
  * Version bump to 1.3.104 for 2.0 test build 4

 -- Jeff Olivier <jeffrey.v.olivier@intel.com>  Mon, 02 Aug 2021 09:33:00 -0500

daos (1.3.103-4) unstable; urgency=medium
  [ Li Wei ]
  * Update raft to fix slow leader re-elections

 -- Li Wei <wei.g.li@intel.com>  Wed, 14 Jul 2021 14:22:00 +0800

daos (1.3.103-3) unstable; urgency=medium
  [ Maureen Jean ]
  * Add python modules to python3.8 site-packages

 -- Maureen Jean <maureen.jean@intel.com>  Tue, 13 Jul 2021 14:50:00 -0400

daos (1.3.103-2) unstable; urgency=medium
  [ Alexander Oganezov ]
  * Update to mercury v2.0.1

 -- Alexander Oganezov <alexander.a.oganezov@intel.com>  Mon, 12 Jul 2021 15:31:50 -0400

daos (1.3.103-1) unstable; urgency=medium
  [ Johann Lombardi ]
  * Version bump to 1.3.103 for 2.0 test build 3

 -- Johann Lombardi <johann.lombardi@intel.com>  Mon, 12 Jul 2021 10:00:00 -0100

daos (1.3.102-3) unstable; urgency=medium
  [ Li Wei ]
  * Update raft to pick Pre-Vote

 -- Li Wei <wei.g.li@intel.com>  Wed, 23 Jun 2021 14:46:00 +0800

daos (1.3.102-1) unstable; urgency=medium
  [ Johann Lombardi]
  * Version bump to 1.3.102 for 2.0 test build 2

 -- Johann Lombardi <johann.lombardi@intel.com>  Fri, 11 Jun 2021 10:00:00 -0100

daos (1.3.101-3) unstable; urgency=medium
  [ Johann Lombardi]
  * Bump version to match the RPM's one

 -- Johann Lombardi <johann.lombardi@intel.com>  Wed, 02 Jun 2021 08:00:30 -0100

daos (1.3.101-2) unstable; urgency=medium
  [ Jeff Olivier]
  * Remove client and server libs from common package

 -- Jeff Olivier <jeffrey.v.olivier@intel.com>  Thu, 20 May 2021 11:17:30 -0100

daos (1.3.101-1) unstable; urgency=medium
  [ Johann Lombardi ]
  * Version bump to 1.3.101 for 2.0 test build 1

 -- Johann Lombardi <johann.lombardi@intel.com> Wed, 19 May 2021 20:52:00 -0000

daos (1.3.0-16) unstable; urgency=medium
  [ Brian J. Murrell ]
  * Enable debuginfo package building on SUSE platforms

 -- Brian J. Murrell <brian.murrell@intel.com>  Fri, 07 May 2021 13:37:45 -0400

daos (1.3.0-15) unstable; urgency=medium
  [ Brian J. Murrell ]
  * Update to build on EL8

 -- Brian J. Murrell <brian.murrell@intel.com>  Thu, 06 May 2021 15:31:50 -0400

daos (1.3.0-14) unstable; urgency=medium
  [ Brian J. Murrell ]
  * Package /etc/daos/certs in main/common package so that both server
    and client get it created
  * Catch up the release to be in sync with the RPM build
    - hence the missing (10-13 releases)

 -- Brian J. Murrell <brian.murrell@intel.com>  Wed, 05 May 2021 14:10:50 -0400

daos (1.3.0-9) unstable; urgency=medium
  [ Mohamad Chaarawi ]
  * Remove dfuse_hl

 -- Mohamad Chaarawi <mohamad.chaarawi@intel.com>  Wed, 16 Apr 2021 17:57:00 -0400

daos (1.3.0-8) unstable; urgency=medium
  [ Jeff Olivier ]
  * Remove client dependencies on PMDK, SPDK, and argobots

 -- Jeff Olivier <jeffrey.v.olivier@intel.com>  Wed, 14 Apr 2021 13:27:00 -0400

daos (1.3.0-7) unstable; urgency=medium
  [ Brian J. Murrell ]
  * Update Argobots to 1.1

 -- Brian J. Murrell <brian.murrell@intel.com>  Thu, 01 Apr 2021 11:39:10 -0400

daos (1.3.0-6) unstable; urgency=medium
  [ Maureen Jean ]
  * Change pydaos_shim_3 to pydaos_shim

 -- Maureen Jean <maureen.jean@intel.com>  Tue, 30 Mar 2021 12:00:00 -0400

daos (1.3.0-5) unstable; urgency=medium
  * Move libdts.so to the daos-tests subpackage

 -- Brian J. Murrell <brian.murrell@intel.com>  Mon, 29 Mar 2021 10:57:14 -0400

daos (1.3.0-4) unstable; urgency=medium
  [ Alexander Oganezov ]
  * Update to ofi v1.12.0 release

 -- Alexander Oganezov <alexander.a.oganezov@intel.com> Tue, 23 Mar 2021 05:00:01 -0000

daos (1.3.0-2) unstable; urgency=medium
  [ Li Wei ]
  * Require raft-devel 0.7.3 that fixes an unstable leadership problem caused
    by removed replicas as well as some Coverity issues

 -- Li Wei <wei.g.li@intel.com> Thu, 25 Feb 2021 09:55:00 +0800

daos (1.3.0-1) unstable; urgency=medium
  [ Brian J. Murrell ]
  * Version bump up to 1.3.0

 -- Brian J. Murrell <brian.murrell@intel.com>  Mon, 24 Feb 2021 08:54:32 -0500

daos (1.1.3-3) unstable; urgency=medium
  [ Brian J. Murrell ]
  * NOOP bump just to keep in parity with RPM changes

 -- Brian J. Murrell <brian.murrell@intel.com>  Mon, 22 Feb 2021 13:08:22 -0500

daos (1.1.3-2) unstable; urgency=medium
  [ Alexander Oganezov ]
  * Update OFI to v1.12.0rc1

 -- Alexander Oganezov <alexander.a.oganezov@intel.com> Tue, 16 Feb 2021 05:00:00 -0000

daos (1.1.3-1) unstable; urgency=medium
  [ Johann Lombardi ]
  * Version bump to 1.1.3

 -- Johann Lombardi <johann.lombardi@intel.com> Wed, 10 Feb 2021 05:00:00 -0000

daos (1.1.2.1-11) unstable; urgency=medium
  [ Brian J. Murrell ]
  * Update minimum required libfabric to 1.11.1

 -- Brian J. Murrell <brian.murrell@intel.com>  Wed, 10 Feb 2021 00:10:38 -0400

daos (1.1.2.1-9) unstable; urgency=medium
  [ Vishwanath Venkatesan ]
  * Add new pmem specific version of DAOS common library

 -- Vishwanath Venkatesan <vishwanath.venkatesan@intel.com> Thu, 4 Feb 2021 12:48:18 -0000

daos (1.1.2.1-8) unstable; urgency=medium
  [ Hua Kuang ]
  * Changed License to BSD-2-Clause-Patent

 -- Hua Kuang <hua.kuang@intel.com> Wed, 3 Feb 2021 16:59:34 -0000

daos (1.1.2.1-7) unstable; urgency=medium
  [ Alexander Oganezov ]
  * Fix debian packages to update to mercury v2.0.1rc1

 -- Alexander Oganezov <alexander.a.oganezov@intel.com>  Fri, 29 Jan 2021 13:40:00 -0500

daos (1.1.2.1-6) unstable; urgency=medium
  [ Alexander Oganezov ]
  * Update to mercury v2.0.1rc1

 -- Alexander Oganezov <alexander.a.oganezov@intel.com>  Sat, 23 Jan 2021 13:40:00 -0500

daos (1.1.2.1-5) unstable; urgency=medium
  [ Michael MacDonald ]
  * Install daos_metrics to bin

 -- Michael MacDonald <mjmac.macdonald@intel.com>  Fri, 22 Jan 2021 17:58:03 -0000

daos (1.1.2.1-4) unstable; urgency=medium
  [ Kenneth Cain ]
  * Version bump for API major version libdaos.so.1 (1.0.0)

 -- Kenneth Cain <kenneth.c.cain@intel.com>  Tue, 05 Jan 2021 13:40:00 -0500

daos (1.1.2.1-3) unstable; urgency=medium
  [ Michael Hennecke ]
  * Harmonize daos_server and daos_agent groups

 -- Michael Hennecke <mhennecke@lenovo.com> Fri, 15 Jan 2021 16:22:18 -0000

daos (1.1.2.1-2) unstable; urgency=medium
  [ Ashley Pittman ]
  * Combine memcheck suppressions files

 -- Ashley Pittman <ashley.m.pittman@intel.com>  Tue, 15 Dec 2020 13:33:21 -0000

daos (1.1.2.1-1) unstable; urgency=medium
  [ Johann Lombardi ]
  * Version bump up to 1.1.2.1

 -- Johann Lombardi <johann.lombardi@intel.com>  Wed, 09 Dec 2020 19:30:00 +0100

daos (1.1.2-3) unstable; urgency=medium
  [ Li Wei ]
  * Require raft-devel 0.7.1 that fixes recent Coverity issues

 -- Li Wei <wei.g.li@intel.com>  Fri, 04 Dec 2020 14:30:00 +0800

daos (1.1.2-1) unstable; urgency=medium
  [ Brian J. Murrell ]
  * Version bump up to 1.1.2

 -- Brian J. Murrell <brian.murrell@intel.com>  Tue, 01 Dec 2020 07:41:30 -0400

daos (1.1.1-8) unstable; urgency=medium
  [ Li Wei ]
  * Require raft-devel 0.7.0 that changes log indices and terms to 63-bit

 -- Li Wei <wei.g.li@intel.com>  Tue, 17 Nov 2020 09:44:00 +0800

daos (1.1.1-6) unstable; urgency=medium
  [ Mohamad Chaarawi ]
  * Add dfs_test

 -- Mohamad Chaarawi <mohamad.chaarawi@intel.com>  Mon, 16 Nov 2020 13:29:11 -0400

daos (1.1.1-5) unstable; urgency=medium
  [ Jonathan Martinez Montes ]
  * Restore obj_ctl utility

 -- Jonathan Martinez Montes <jonathan.martinez.montes@intel.com>  Fri, 30 Oct 2020 08:44:57 -0600

daos (1.1.1-4) unstable; urgency=medium
  [ Brian J. Murrell ]
   * 1.1.1-4 version of DAOS

 -- Brian J. Murrell <brian.murrell@intel.com>  Mon, 26 Oct 2020 12:43:49 -0400<|MERGE_RESOLUTION|>--- conflicted
+++ resolved
@@ -1,15 +1,14 @@
-daos (2.5.100-14) unstable; urgency=medium
-<<<<<<< HEAD
+daos (2.5.100-15) unstable; urgency=medium
   [ Jan Michalski ]
   * Add dtx_tests to the server-tests package
 
- -- Jan Michalski <jan.michalski@intel.com>  Thu, 14 Dec 2023 09:30:00 +0000
-=======
+ -- Jan Michalski <jan.michalski@intel.com>  Wed, 24 Jan 2024 09:30:00 +0000
+
+daos (2.5.100-14) unstable; urgency=medium
   [ Brian J. Murrell ]
   * NOOP change to keep in parity with RPM version
 
  -- Brian J. Murrell <brian.murrell@intel.com>  Tue, 09 Jan 2024 13:59:01 -0500
->>>>>>> b3c4b157
 
 daos (2.5.100-13) unstable; urgency=medium
   [ Brian J. Murrell ]
