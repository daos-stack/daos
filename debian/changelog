--- conflicted
+++ resolved
@@ -1,15 +1,14 @@
+daos (2.3.106-3) unstable; urgency=medium
+  [ Brian J. Murrell ]
+  * NOOP change to keep in parity with RPM version
+
+ -- Brian J. Murrell <brian.murrell@intel.com>  Fri, 24 Mar 2023 10:37:51 -0400
+
 daos (2.3.106-2) unstable; urgency=medium
-<<<<<<< HEAD
-  [ Brian J. Murrell ]
-  * NOOP change to keep in parity with RPM version
-
- -- Brian J. Murrell <brian.murrell@intel.com>  Tue, 21 Mar 2023 13:52:43 -0400
-=======
   [ Tom Nabarro ]
   * Add numactl requires for server package
 
  -- Tom Nabarro <Tom Nabarro <tom.nabarro@intel.com>  Fri, 17 Mar 2023 12:43:00 -0400
->>>>>>> 8af7b945
 
 daos (2.3.106-1) unstable; urgency=medium
   [ Brian J. Murrell ]
