<<<<<<< HEAD
daos (1.1.3-6) unstable; urgency=medium
  [ Brian J. Murrell ]
  * Move libdts.so to the daos-tests subpackage

 -- Brian J. Murrell <brian.murrell@intel.com>  Mon, 22 Mar 2021 16:35:14 -0400
=======
daos (1.1.4-1) unstable; urgency=medium
  [ Johann Lombardi ]
  * Version bump to 1.1.4

 -- Johann Lombardi <johann.lombardi@intel.com> Mon, 22 Mar 2021 9:59:00 +0800
>>>>>>> 4e754788

daos (1.1.3-4) unstable; urgency=medium

  [ Li Wei ]
  * Require raft-devel 0.7.3 that fixes an unstable leadership problem caused
    by removed replicas as well as some Coverity issues

 -- Li Wei <wei.g.li@intel.com> Tue, 02 Mar 2021 13:59:00 +0800

daos (1.1.3-3) unstable; urgency=medium
  [ Brian J. Murrell ]
  * NOOP bump just to keep in parity with RPM changes

 -- Brian J. Murrell <brian.murrell@intel.com>  Mon, 22 Feb 2021 13:08:22 -0500

daos (1.1.3-2) unstable; urgency=medium
  [ Alexander Oganezov ]
  * Update OFI to v1.12.0rc1

 -- Alexander Oganezov <alexander.a.oganezov@intel.com> Tue, 16 Feb 2021 05:00:00 -0000

daos (1.1.3-1) unstable; urgency=medium
  [ Johann Lombardi ]
  * Version bump to 1.1.3

 -- Johann Lombardi <johann.lombardi@intel.com> Wed, 10 Feb 2021 05:00:00 -0000

daos (1.1.2.1-11) unstable; urgency=medium
  [ Brian J. Murrell ]
  * Update minimum required libfabric to 1.11.1

 -- Brian J. Murrell <brian.murrell@intel.com>  Wed, 10 Feb 2021 00:10:38 -0400

daos (1.1.2.1-9) unstable; urgency=medium
  [ Vishwanath Venkatesan ]
  * Add new pmem specific version of DAOS common library

 -- Vishwanath Venkatesan <vishwanath.venkatesan@intel.com> Thu, 4 Feb 2021 12:48:18 -0000

daos (1.1.2.1-8) unstable; urgency=medium
  [ Hua Kuang ]
  * Changed License to BSD-2-Clause-Patent

 -- Hua Kuang <hua.kuang@intel.com> Wed, 3 Feb 2021 16:59:34 -0000

daos (1.1.2.1-7) unstable; urgency=medium
  [ Alexander Oganezov ]
  * Fix debian packages to update to mercury v2.0.1rc1

 -- Alexander Oganezov <alexander.a.oganezov@intel.com>  Fri, 29 Jan 2021 13:40:00 -0500

daos (1.1.2.1-6) unstable; urgency=medium
  [ Alexander Oganezov ]
  * Update to mercury v2.0.1rc1

 -- Alexander Oganezov <alexander.a.oganezov@intel.com>  Sat, 23 Jan 2021 13:40:00 -0500

daos (1.1.2.1-5) unstable; urgency=medium
  [ Michael MacDonald ]
  * Install daos_metrics to bin

 -- Michael MacDonald <mjmac.macdonald@intel.com>  Fri, 22 Jan 2021 17:58:03 -0000

daos (1.1.2.1-4) unstable; urgency=medium
  [ Kenneth Cain ]
  * Version bump for API major version libdaos.so.1 (1.0.0)

 -- Kenneth Cain <kenneth.c.cain@intel.com>  Tue, 05 Jan 2021 13:40:00 -0500

daos (1.1.2.1-3) unstable; urgency=medium
  [ Michael Hennecke ]
  * Harmonize daos_server and daos_agent groups

 -- Michael Hennecke <mhennecke@lenovo.com> Fri, 15 Jan 2021 16:22:18 -0000

daos (1.1.2.1-2) unstable; urgency=medium
  [ Ashley Pittman ]
  * Combine memcheck suppressions files

 -- Ashley Pittman <ashley.m.pittman@intel.com>  Tue, 15 Dec 2020 13:33:21 -0000

daos (1.1.2.1-1) unstable; urgency=medium
  [ Johann Lombardi ]
  * Version bump up to 1.1.2.1

 -- Johann Lombardi <johann.lombardi@intel.com>  Wed, 09 Dec 2020 19:30:00 +0100

daos (1.1.2-3) unstable; urgency=medium
  [ Li Wei ]
  * Require raft-devel 0.7.1 that fixes recent Coverity issues

 -- Li Wei <wei.g.li@intel.com>  Fri, 04 Dec 2020 14:30:00 +0800

daos (1.1.2-1) unstable; urgency=medium
  [ Brian J. Murrell ]
  * Version bump up to 1.1.2

 -- Brian J. Murrell <brian.murrell@intel.com>  Tue, 01 Dec 2020 07:41:30 -0400

daos (1.1.1-8) unstable; urgency=medium
  [ Li Wei ]
  * Require raft-devel 0.7.0 that changes log indices and terms to 63-bit

 -- Li Wei <wei.g.li@intel.com>  Tue, 17 Nov 2020 09:44:00 +0800

daos (1.1.1-6) unstable; urgency=medium
  [ Mohamad Chaarawi ]
  * Add dfs_test

 -- Mohamad Chaarawi <mohamad.chaarawi@intel.com>  Mon, 16 Nov 2020 13:29:11 -0400

daos (1.1.1-5) unstable; urgency=medium
  [ Jonathan Martinez Montes ]
  * Restore obj_ctl utility

 -- Jonathan Martinez Montes <jonathan.martinez.montes@intel.com>  Fri, 30 Oct 2020 08:44:57 -0600

daos (1.1.1-4) unstable; urgency=medium
  [ Brian J. Murrell ]
   * 1.1.1-4 version of DAOS

 -- Brian J. Murrell <brian.murrell@intel.com>  Mon, 26 Oct 2020 12:43:49 -0400<|MERGE_RESOLUTION|>--- conflicted
+++ resolved
@@ -1,16 +1,14 @@
-<<<<<<< HEAD
-daos (1.1.3-6) unstable; urgency=medium
+daos (1.1.4-2) unstable; urgency=medium
   [ Brian J. Murrell ]
   * Move libdts.so to the daos-tests subpackage
 
  -- Brian J. Murrell <brian.murrell@intel.com>  Mon, 22 Mar 2021 16:35:14 -0400
-=======
+
 daos (1.1.4-1) unstable; urgency=medium
   [ Johann Lombardi ]
   * Version bump to 1.1.4
 
  -- Johann Lombardi <johann.lombardi@intel.com> Mon, 22 Mar 2021 9:59:00 +0800
->>>>>>> 4e754788
 
 daos (1.1.3-4) unstable; urgency=medium
 
