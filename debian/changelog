daos (2.3.107-5) unstable; urgency=medium
<<<<<<< HEAD
  [ Ryon Jensen ]
  * Removed unnecessary test files

 -- Ryon Jensen <ryon.jensen@intel.com>  Wed, May 25 2023 10:46:00 -0700
=======
    [ Lei Huang ]
    * Add libcapstone-devel to deps of client-tests package

 -- Lei Huang <lei.huang@intel.com>  Tue, 23 May 2023 23:00:00 -0600
>>>>>>> 67e1ec04

daos (2.3.107-4) unstable; urgency=medium
  [ Lei Huang ]
  * Add libcapstone as a new prerequisite package
  * Add libpil4dfs.so in daos-client rpm

 -- Lei Huang <lei.huang@intel.com>  Tue, 16 May 2023 14:00:00 -0600

daos (2.3.107-3) unstable; urgency=medium
  [ Jerome Soumagne ]
  * Fix libfabric/libfabric1 dependency mismatch on SuSE

 -- Jerome Soumagne <jerome.soumagne@intel.com> Mon, 15 May 2023 10:30:00 -0600

daos (2.3.107-2) unstable; urgency=medium
  [ Jerome Soumagne ]
  * Temporarily pin libfabric to < 1.18

 -- Jerome Soumagne <jerome.soumagne@intel.com> Wed, 10 May 2023 10:30:00 -0600

daos (2.3.107-1) unstable; urgency=medium
  [ Johann Lombardi ]
  * Bump version to 2.3.107

 -- Johann Lombardi <johann.lombardi@intel.com>  Fri, 5 May 2023 10:00:00 -0100

daos (2.3.106-2) unstable; urgency=medium
  [ Tom Nabarro ]
  * Add numactl requires for server package

 -- Tom Nabarro <Tom Nabarro <tom.nabarro@intel.com>  Fri, 17 Mar 2023 12:43:00 -0400

daos (2.3.106-1) unstable; urgency=medium
  [ Brian J. Murrell ]
  * Bump version to be higher than TB5

 -- Brian J. Murrell <brian.murrell@intel.com> Tue, 14 Mar 2023 12:02:23 -0500

daos (2.3.103-6) unstable; urgency=medium
  [ Li Wei ]
  * Update raft to 0.9.2-1.403.g3d20556

 -- Li Wei <wei.g.li@intel.com>  Wed, 22 Feb 2023 21:02:00 +0800

daos (2.3.103-5) unstable; urgency=medium
  [Michael MacDonald]
  * Bump min supported go version to 1.17

 -- Michael MacDonald <mjmac.macdonald@intel.com> Tue, 21 Feb 2023 10:10:00 -0400

daos (2.3.103-4) unstable; urgency=medium
  [ Ashley M. Pittman ]
  * NOOP change to keep in parity with RPM version

 -- Ashley M. Pittman <ashley.m.pittman@intel.com>  Fri, 17 Feb 2023 17:53:00 -0800

daos (2.3.103-3) unstable; urgency=medium
  [ Brian J. Murrell ]
  * NOOP change to keep in parity with RPM version

 -- Brian J. Murrell <brian.murrell@intel.com>  Mon, 13 Feb 2023 10:04:29 -0500

daos (2.3.103-2) unstable; urgency=medium
  [ Michael Hennecke ]
  * Change ipmctl requirement from v2 to v3

 -- Michael Hennecke <michael.hennecke@intel.com>  Wed, 08 Feb 2023 18:02:00 -0100

daos (2.3.103-1) unstable; urgency=medium
  [ Phillip Henderson ]
  * Bump version to 2.3.103

 -- Phillip Henderson <phillip.henderson@intel.com>  Fri, 27 Jan 2023 02:30:00 -0500

daos (2.3.102-1) unstable; urgency=medium
  [ Johann Lombardi ]
  * Bump version to 2.3.102

 -- Johann Lombardi <johann.lombardi@intel.com>  Wed, 25 Jan 2023 10:00:00 -0100

daos (2.3.101-6) unstable; urgency=medium
  [ Brian J. Murrell ]
  * NOOP change to keep in parity with RPM version

 -- Brian J. Murrell <brian.murrell@intel.com>  Fri, 6 Jan 2023 09:04:51 -0400

daos (2.3.101-5) unstable; urgency=medium
  [Joseph Moore]
  * Update Mercury version to 2.2.0-6

 -- Joseph Moore <joseph.moored@intel.com> Tue, Dec 6 2022 12:15:00 - 0400

daos (2.3.101-4) unstable; urgency=medium
  [ Tom Nabarro ]
  * Update SPDK dependency requirement to greater than or equal to 22.01.2.

 -- Tom Nabarro <Tom Nabarro <tom.nabarro@intel.com>  Thu, 01 Dec 2022 12:43:00 -0400

daos (2.3.101-3) unstable; urgency=medium
  [ Brian J. Murrell ]
  * Set flag to build per-subpackage debuginfo packages for Leap 15

 -- Brian J. Murrell <brian.murrell@intel.com>  Tue, 18 Oct 2022 15:08:11 -0400

daos (2.3.101-2) unstable; urgency=medium
  [Michael MacDonald]
  * Rename daos_admin -> daos_server_helper

 -- Michael MacDonald <mjmac.macdonald@intel.com> Thu, Oct 6 2022 10:10:00

daos (2.3.101-1) unstable; urgency=medium
  [ Johann Lombardi ]
  * Bump version to 2.3.101

 -- Johann Lombardi <johann.lombardi@intel.com>  Tue, 20 Sep 2022 10:00:00 -0100

daos (2.3.100-22) unstable; urgency=medium
  [ Jeff Olivier ]
  * Move io_conf files from bin to TESTING

 -- Jeff Olivier <jeffrey.v.olivier@intel.com>  Thu, 8 Sep 2022 10:26:00 -0400

daos (2.3.100-21) unstable; urgency=medium
  [ Jeff Olivier ]
  * Update PMDK to 1.12.1~rc1 to fix DAOS-11151

 -- Jeff Olivier <jeffrey.v.olivier@intel.com>  Tue, 16 Aug 2022 12:52:00 -0400

daos (2.3.100-20) unstable; urgency=medium
  [ Wang Shilong ]
  * Add daos_debug_set_params to daos-client-tests rpm for fault injection test.

 -- Wang Shilong <shilong.wang@intel.com>  Thu, 11 Aug 2022 09:52:00 -0400

daos (2.3.100-19) unstable; urgency=medium
  [ Jerome Soumagne ]
  * Update to mercury 2.2.0

 -- Jerome Soumagne <jerome.soumagne@intel.com> Fri, 5 Aug 2022 17:30:00 -0600

daos (2.3.100-18) unstable; urgency=medium
  [Michael MacDonald]
  * Bump min supported go version to 1.16

 -- Michael MacDonald <mjmac.macdonald@intel.com> Tue, Jul 26 2022 10:10:00 -0400

daos (2.3.100-17) unstable; urgency=medium
  [ Jerome Soumagne ]
  * Remove now unused openpa dependency

 -- Jerome Soumagne <jerome.soumagne@intel.com> Mon, 18 Jul 2022 11:55:00 -0600

daos (2.3.100-16) unstable; urgency=medium
  [ Jeff Olivier ]
  * Add pool_scrubbing_tests to test package

 -- Jeff Olivier <Jeff Olivier <jeffrey.v.olivier@intel.com>  Fri, 15 Jul 2022 12:48:00 -0400

daos (2.3.100-15) unstable; urgency=medium
  [ Tom Nabarro ]
  * Update SPDK dependency requirement to greater than or equal to 22.01.1.

 -- Tom Nabarro <Tom Nabarro <tom.nabarro@intel.com>  Wed, 13 Jul 2022 12:43:00 -0400

daos (2.3.100-14) unstable; urgency=medium
  [ Jerome Soumagne ]
  * Update to mercury 2.2.0rc6

 -- Jerome Soumagne <jerome.soumagne@intel.com> Mon, 27 Jun 2022 18:26:02 -0600

daos (2.3.100-13) unstable; urgency=medium
  [ Jeff Olivier ]
  * Remove libdts.so, make it build time static

 -- Jeff Olivier <jeffrey.v.olivier@intel.com> Fri, 17 Jun 2022 10:30:00 -0500

daos (2.3.100-12) unstable; urgency=medium
  [ Jeff Olivier ]
  * Make ucx required for build on all platforms

 -- Jeff Olivier <jeffrey.v.olivier@intel.com> Thu, 02 Jun 2022 16:30:00 -0500

daos (2.3.100-11) unstable; urgency=medium
  [ Michael MacDonald ]
  * Move dmg to new daos-admin package

 -- Michael MacDonald <mjmac.macdonald@intel.com>  Wed, 01 Jun 2022 13:58:03 -0000

daos (2.3.100-10) unstable; urgency=medium
  [ Lei Huang ]
  * Update libfabric to v1.15.1-1 to include critical performance patches

 -- Lei Huang <lei.huang@intel.com> Wed, 18 May 2022 16:30:00 -0500

daos (2.3.100-9) unstable; urgency=medium
  [ Phillip Henderson ]
  * Remove doas-client-tests-openmpi dependency from daos-tests
  * Add daos-tests-internal package

 -- Phillip Henderson <phillip.henderson@intel.com>  Tue, 17 May 2022 12:43:00 -0400

daos (2.3.100-8) unstable; urgency=medium
  [ Ashley Pittman ]
  * Extend dfusedaosbuild test to run in different configurations.

 -- Ashley Pittman <ashley.m.pittman@intel.com>  Mon, 9 May 2022 22:34:00 -0100

daos (2.3.100-7) unstable; urgency=medium
  [ Ashley Pittman ]
  * Add dfuse unit-test binary to call from ftest.

 -- Ashley Pittman <ashley.m.pittman@intel.com>  Fri, 6 May 2022 09:03:00 -0100

daos (2.3.100-6) unstable; urgency=medium
  [ Joseph Moore ]
  * Update UXC Mercury patch to disable unified mode

 -- Joseph Moore <joseph.moore@intel.com>  Wed, 4 May 2022 11:19:00 -0600

daos (2.3.100-5) unstable; urgency=medium
  [ Phillip Henderson ]
  * Move daos_gen_io_conf and daos_run_io_conf to daos-client-tests

 -- Phillip Henderson <phillip.henderson@intel.com>  Tue, 26 Apr 2022 17:13:00 -0400

daos (2.3.100-4) unstable; urgency=medium
  [ Lei Huang ]
  * Update libfabric to v1.15.0rc3-1 to include critical performance patches

 -- Lei Huang <lei.huang@intel.com> Wed, 20 Apr 2022 09:00:00 -0500

daos (2.3.100-3) unstable; urgency=medium
  [ Li Wei ]
  * Update raft to 0.9.1-1401.gc18bcb8 to fix uninitialized node IDs

 -- Li Wei <wei.g.li@intel.com>  Tue, 12 Apr 2022 08:33:00 +0800

daos (2.3.100-2) unstable; urgency=medium
  [ Jeff Olivier ]
  * Extract MPI from many binaries create dpar and dpar_mpi providing a
    similar interface to abstract away the direct MPI dependence

 -- Jeff Olivier <jeffrey.v.olivier@intel.com>  Wed, 6 Apr 2022 14:30:01 -0100

daos (2.3.100-1) unstable; urgency=medium
  [ Johann Lombardi ]
  * Bump version to 2.3.100

 -- Johann Lombardi <johann.lombardi@intel.com>  Wed, 6 Apr 2022 12:00:00 +0800

daos (2.1.100-26) unstable; urgency=medium
  [ Joseph Moore ]
  * Add build depends entries for UCX libraries

 -- Joseph Moore <joseph.moore@intel.com>  Wed, 6 Apr 2022 10:44:21 +0800

daos (2.1.100-25) unstable; urgency=medium
  [ Joseph Moore ]
  * Update mercury to UCX provider patch

 -- Joseph Moore <joseph.moore@intel.com>  Sat, 2 Apr 2022 11:56:35 +0800

daos (2.1.100-24) unstable; urgency=medium
  [ Alexander Oganezov ]
  * Update mercury to CXI provider patch

 -- Alexander Oganezov <alexander.a.oganezov@intel.com>  Fri, 11 Mar 2022 14:33:00 +0800

daos (2.1.100-22) unstable; urgency=medium
  [ Alexander Oganezov ]
  * Update mercury to include DAOS-9561 workaround

 -- Alexander Oganezov <alexander.a.oganezov@intel.com>  Tue, 22 Feb 2022 14:33:00 +0800

daos (2.1.100-20) unstable; urgency=medium
  [ Li Wei ]
  * Update raft to 0.9.0-1394.gc81505f to fix membership change bugs

 -- Li Wei <wei.g.li@intel.com>  Thu, 10 Feb 2022 14:33:00 +0800

daos (2.1.100-19) unstable; urgency=low
  [ Michael MacDonald ]
  * Move libdaos_common.so from daos-client to daos package

 -- Michael MacDonald <mjmac.macdonald@intel.com>  Wed, 19 Jan 2022 13:58:03 -0000

daos (2.1.100-18) unstable; urgency=medium
  [ Johann Lombardi ]
  * Update libfabric to 1.14.0 GA and apply fix for DAOS-9376

 -- Johann Lombardi <johann.lombardi@intel.com>  Mon, 17 Jan 2022 10:00:00 -0100

daos (2.1.100-17) unstable; urgency=medium
  [ Alexander Oganezov ]
  * Update to mercury v2.1.0-rc4-3 to pick fix for DAOS-9325 high cpu usage

 -- Alexander Oganezov <alexander.a.oganezov@intel.com>  Thu, 23 Dec 2021 10:00:01 -0100

daos (2.1.100-16) unstable; urgency=medium
  [ Brian J. Murrell ]
  * NOOP change to keep in parity with RPM version

 -- Brian J. Murrell <brian.murrell@intel.com>  Thu, 16 Dec 2021 15:08:11 -0400

daos (2.1.100-15) unstable; urgency=medium
  [ Brian J. Murrell ]
  * NOOP change to keep in parity with RPM version

 -- Brian J. Murrell <brian.murrell@intel.com>  Sat, 11 Dec 2021 15:18:54 -0400

daos (2.1.100-14) unstable; urgency=medium
  [ Brian J. Murrell ]
  * Don't make daos-*-tests-openmi a dependency of anything
    - If they are wanted, they should be installed explicitly, due to
      potential conflicts with other MPI stacks

 -- Brian J. Murrell <brian.murrell@intel.com>  Fri, 10 Dec 2021 09:44:14 -0400

daos (2.1.100-13) unstable; urgency=medium
  [ Alexander Oganezov ]
  * Remove DAOS-9173 workaround from mercury. Apply patch to OFI instead.

 -- Alexander Oganezov <alexander.a.oganezov@intel.com>  Wed, 08 Dec 2021 10:00:01 -0100

daos (2.1.100-12) unstable; urgency=medium
  [ Alexander Oganezov ]
  * Apply DAOS-9173 workaround patch

 -- Alexander Oganezov <alexander.a.oganezov@intel.com>  Tue, 07 Dec 2021 10:00:01 -0100

daos (2.1.100-11) unstable; urgency=medium
  [ Alexander Oganezov ]
  * Update mercury to v2.1.0rc4

 -- Alexander Oganezov <alexander.a.oganezov@intel.com>  Fri, 03 Dec 2021 10:00:01 -0100

daos (2.1.100-8) unstable; urgency=medium
  [ Tom Nabarro ]
  * Set rmem_{max,default} sysctl values on server package install to enable
    SPDK pci_event module to operate in unprivileged process (daos_engine).

 -- Tom Nabarro <tom.nabarro@intel.com> Mon, 22 Nov 2021 16:42:54 -0100

daos (2.1.100-7) unstable; urgency=medium
  [ Wang Shilong ]
  * Update for libdaos major version bump
  * Fix version of libpemobj1 for SUSE

 -- Wang Shilong <shilong.wang@intel.com>  Tue, 16 Nov 2021 12:42:54 -0400

daos (2.1.100-6) unstable; urgency=medium
  [ Alexander Oganezov ]
  * Update OFI to v1.14.0rc3

 -- Alexander Oganezov <alexander.a.oganezov@intel.com>  Sat, 13 Nov 2021 10:00:01 -0100

daos (2.1.100-5) unstable; urgency=medium
  [ Brian J. Murrell ]
  * Create new daos-{client,server}tests-openmpi and daos-server-tests subpackages
  * Rename daos-tests daos-client-tests and make daos-tests require all
    other test suites to maintain existing behavior

 -- Brian J. Murrell <brian.murrell@intel.com>  Tue, 26 Oct 2021 22:52:40 -0400

daos (2.1.100-4) unstable; urgency=medium
  [ Alexander Oganezov ]
  * Update mercury to v2.1.0rc2

 -- Alexander Oganezov <alexander.a.oganezov@intel.com>  Mon, 25 Oct 2021 10:00:01 -0100

daos (2.1.100-3) unstable; urgency=medium
  [ Jeff Olivier ]
  * Explicitly require 1.11.0-3 of PMDK

 -- Jeff Olivier <jeffrey.v.olivier@intel.com>  Wed, 20 Oct 2021 10:00:01 -0100

daos (2.1.100-2) unstable; urgency=medium
  [ David Quigley ]
  * Add defusedxml as a required dependency for the test package.

 -- David Quigley <david.quigley@intel.com> Wed, 13 Oct 2021 10:00:00 +0800

daos (2.1.100-1) unstable; urgency=medium
  [ Johann Lombardi ]
  * Switch version to 2.1.100 for 2.2 test builds

 -- Johann Lombardi <johann.lombardi@intel.com>  Wed, 13 Oct 2021 10:00:00 -0100

daos (1.3.106-1) unstable; urgency=medium
  [ Johann Lombardi ]
  * Version bump to 1.3.106 for 2.0 test build 6

 -- Johann Lombardi <johann.lombardi@intel.com>  Tue, 12 Oct 2021 10:00:00 -0100

daos (1.3.105-3) unstable; urgency=medium
  [ Li Wei ]
  * Update raft to fix InstallSnapshot performance

 -- Li Wei <wei.g.li@intel.com>  Wed, 15 Sep 2021 11:37:00 +0800

daos (1.3.105-1) unstable; urgency=medium
  [ Jeff Olivier ]
  * Version bump to 1.3.105 for 2.0 test build 5

 -- Jeff Olivier <jeffrey.v.olivier@intel.com>  Tue, 24 Aug 2021 16:54:00 +0800

daos (1.3.104-3) unstable; urgency=medium
  [ Niu Yawei ]
  * Add vos_perf

 -- Niu Yawei <yawei.niu@intel.com>  Mon, 09 Aug 2021 14:22:00 +0800

daos (1.3.104-2) unstable; urgency=medium
  [ Kris Jacque ]
  * Move daos_metrics to server package

 -- Kris Jacque <kristin.jacque@intel.com>  Tue, 03 Aug 2021 17:45:35 -0600

daos (1.3.104-1) unstable; urgency=medium
  [ Jeff Olivier ]
  * Version bump to 1.3.104 for 2.0 test build 4

 -- Jeff Olivier <jeffrey.v.olivier@intel.com>  Mon, 02 Aug 2021 09:33:00 -0500

daos (1.3.103-4) unstable; urgency=medium
  [ Li Wei ]
  * Update raft to fix slow leader re-elections

 -- Li Wei <wei.g.li@intel.com>  Wed, 14 Jul 2021 14:22:00 +0800

daos (1.3.103-3) unstable; urgency=medium
  [ Maureen Jean ]
  * Add python modules to python3.8 site-packages

 -- Maureen Jean <maureen.jean@intel.com>  Tue, 13 Jul 2021 14:50:00 -0400

daos (1.3.103-2) unstable; urgency=medium
  [ Alexander Oganezov ]
  * Update to mercury v2.0.1

 -- Alexander Oganezov <alexander.a.oganezov@intel.com>  Mon, 12 Jul 2021 15:31:50 -0400

daos (1.3.103-1) unstable; urgency=medium
  [ Johann Lombardi ]
  * Version bump to 1.3.103 for 2.0 test build 3

 -- Johann Lombardi <johann.lombardi@intel.com>  Mon, 12 Jul 2021 10:00:00 -0100

daos (1.3.102-3) unstable; urgency=medium
  [ Li Wei ]
  * Update raft to pick Pre-Vote

 -- Li Wei <wei.g.li@intel.com>  Wed, 23 Jun 2021 14:46:00 +0800

daos (1.3.102-1) unstable; urgency=medium
  [ Johann Lombardi]
  * Version bump to 1.3.102 for 2.0 test build 2

 -- Johann Lombardi <johann.lombardi@intel.com>  Fri, 11 Jun 2021 10:00:00 -0100

daos (1.3.101-3) unstable; urgency=medium
  [ Johann Lombardi]
  * Bump version to match the RPM's one

 -- Johann Lombardi <johann.lombardi@intel.com>  Wed, 02 Jun 2021 08:00:30 -0100

daos (1.3.101-2) unstable; urgency=medium
  [ Jeff Olivier]
  * Remove client and server libs from common package

 -- Jeff Olivier <jeffrey.v.olivier@intel.com>  Thu, 20 May 2021 11:17:30 -0100

daos (1.3.101-1) unstable; urgency=medium
  [ Johann Lombardi ]
  * Version bump to 1.3.101 for 2.0 test build 1

 -- Johann Lombardi <johann.lombardi@intel.com> Wed, 19 May 2021 20:52:00 -0000

daos (1.3.0-16) unstable; urgency=medium
  [ Brian J. Murrell ]
  * Enable debuginfo package building on SUSE platforms

 -- Brian J. Murrell <brian.murrell@intel.com>  Fri, 07 May 2021 13:37:45 -0400

daos (1.3.0-15) unstable; urgency=medium
  [ Brian J. Murrell ]
  * Update to build on EL8

 -- Brian J. Murrell <brian.murrell@intel.com>  Thu, 06 May 2021 15:31:50 -0400

daos (1.3.0-14) unstable; urgency=medium
  [ Brian J. Murrell ]
  * Package /etc/daos/certs in main/common package so that both server
    and client get it created
  * Catch up the release to be in sync with the RPM build
    - hence the missing (10-13 releases)

 -- Brian J. Murrell <brian.murrell@intel.com>  Wed, 05 May 2021 14:10:50 -0400

daos (1.3.0-9) unstable; urgency=medium
  [ Mohamad Chaarawi ]
  * Remove dfuse_hl

 -- Mohamad Chaarawi <mohamad.chaarawi@intel.com>  Wed, 16 Apr 2021 17:57:00 -0400

daos (1.3.0-8) unstable; urgency=medium
  [ Jeff Olivier ]
  * Remove client dependencies on PMDK, SPDK, and argobots

 -- Jeff Olivier <jeffrey.v.olivier@intel.com>  Wed, 14 Apr 2021 13:27:00 -0400

daos (1.3.0-7) unstable; urgency=medium
  [ Brian J. Murrell ]
  * Update Argobots to 1.1

 -- Brian J. Murrell <brian.murrell@intel.com>  Thu, 01 Apr 2021 11:39:10 -0400

daos (1.3.0-6) unstable; urgency=medium
  [ Maureen Jean ]
  * Change pydaos_shim_3 to pydaos_shim

 -- Maureen Jean <maureen.jean@intel.com>  Tue, 30 Mar 2021 12:00:00 -0400

daos (1.3.0-5) unstable; urgency=medium
  * Move libdts.so to the daos-tests subpackage

 -- Brian J. Murrell <brian.murrell@intel.com>  Mon, 29 Mar 2021 10:57:14 -0400

daos (1.3.0-4) unstable; urgency=medium
  [ Alexander Oganezov ]
  * Update to ofi v1.12.0 release

 -- Alexander Oganezov <alexander.a.oganezov@intel.com> Tue, 23 Mar 2021 05:00:01 -0000

daos (1.3.0-2) unstable; urgency=medium
  [ Li Wei ]
  * Require raft-devel 0.7.3 that fixes an unstable leadership problem caused
    by removed replicas as well as some Coverity issues

 -- Li Wei <wei.g.li@intel.com> Thu, 25 Feb 2021 09:55:00 +0800

daos (1.3.0-1) unstable; urgency=medium
  [ Brian J. Murrell ]
  * Version bump up to 1.3.0

 -- Brian J. Murrell <brian.murrell@intel.com>  Mon, 24 Feb 2021 08:54:32 -0500

daos (1.1.3-3) unstable; urgency=medium
  [ Brian J. Murrell ]
  * NOOP bump just to keep in parity with RPM changes

 -- Brian J. Murrell <brian.murrell@intel.com>  Mon, 22 Feb 2021 13:08:22 -0500

daos (1.1.3-2) unstable; urgency=medium
  [ Alexander Oganezov ]
  * Update OFI to v1.12.0rc1

 -- Alexander Oganezov <alexander.a.oganezov@intel.com> Tue, 16 Feb 2021 05:00:00 -0000

daos (1.1.3-1) unstable; urgency=medium
  [ Johann Lombardi ]
  * Version bump to 1.1.3

 -- Johann Lombardi <johann.lombardi@intel.com> Wed, 10 Feb 2021 05:00:00 -0000

daos (1.1.2.1-11) unstable; urgency=medium
  [ Brian J. Murrell ]
  * Update minimum required libfabric to 1.11.1

 -- Brian J. Murrell <brian.murrell@intel.com>  Wed, 10 Feb 2021 00:10:38 -0400

daos (1.1.2.1-9) unstable; urgency=medium
  [ Vishwanath Venkatesan ]
  * Add new pmem specific version of DAOS common library

 -- Vishwanath Venkatesan <vishwanath.venkatesan@intel.com> Thu, 4 Feb 2021 12:48:18 -0000

daos (1.1.2.1-8) unstable; urgency=medium
  [ Hua Kuang ]
  * Changed License to BSD-2-Clause-Patent

 -- Hua Kuang <hua.kuang@intel.com> Wed, 3 Feb 2021 16:59:34 -0000

daos (1.1.2.1-7) unstable; urgency=medium
  [ Alexander Oganezov ]
  * Fix debian packages to update to mercury v2.0.1rc1

 -- Alexander Oganezov <alexander.a.oganezov@intel.com>  Fri, 29 Jan 2021 13:40:00 -0500

daos (1.1.2.1-6) unstable; urgency=medium
  [ Alexander Oganezov ]
  * Update to mercury v2.0.1rc1

 -- Alexander Oganezov <alexander.a.oganezov@intel.com>  Sat, 23 Jan 2021 13:40:00 -0500

daos (1.1.2.1-5) unstable; urgency=medium
  [ Michael MacDonald ]
  * Install daos_metrics to bin

 -- Michael MacDonald <mjmac.macdonald@intel.com>  Fri, 22 Jan 2021 17:58:03 -0000

daos (1.1.2.1-4) unstable; urgency=medium
  [ Kenneth Cain ]
  * Version bump for API major version libdaos.so.1 (1.0.0)

 -- Kenneth Cain <kenneth.c.cain@intel.com>  Tue, 05 Jan 2021 13:40:00 -0500

daos (1.1.2.1-3) unstable; urgency=medium
  [ Michael Hennecke ]
  * Harmonize daos_server and daos_agent groups

 -- Michael Hennecke <mhennecke@lenovo.com> Fri, 15 Jan 2021 16:22:18 -0000

daos (1.1.2.1-2) unstable; urgency=medium
  [ Ashley Pittman ]
  * Combine memcheck suppressions files

 -- Ashley Pittman <ashley.m.pittman@intel.com>  Tue, 15 Dec 2020 13:33:21 -0000

daos (1.1.2.1-1) unstable; urgency=medium
  [ Johann Lombardi ]
  * Version bump up to 1.1.2.1

 -- Johann Lombardi <johann.lombardi@intel.com>  Wed, 09 Dec 2020 19:30:00 +0100

daos (1.1.2-3) unstable; urgency=medium
  [ Li Wei ]
  * Require raft-devel 0.7.1 that fixes recent Coverity issues

 -- Li Wei <wei.g.li@intel.com>  Fri, 04 Dec 2020 14:30:00 +0800

daos (1.1.2-1) unstable; urgency=medium
  [ Brian J. Murrell ]
  * Version bump up to 1.1.2

 -- Brian J. Murrell <brian.murrell@intel.com>  Tue, 01 Dec 2020 07:41:30 -0400

daos (1.1.1-8) unstable; urgency=medium
  [ Li Wei ]
  * Require raft-devel 0.7.0 that changes log indices and terms to 63-bit

 -- Li Wei <wei.g.li@intel.com>  Tue, 17 Nov 2020 09:44:00 +0800

daos (1.1.1-6) unstable; urgency=medium
  [ Mohamad Chaarawi ]
  * Add dfs_test

 -- Mohamad Chaarawi <mohamad.chaarawi@intel.com>  Mon, 16 Nov 2020 13:29:11 -0400

daos (1.1.1-5) unstable; urgency=medium
  [ Jonathan Martinez Montes ]
  * Restore obj_ctl utility

 -- Jonathan Martinez Montes <jonathan.martinez.montes@intel.com>  Fri, 30 Oct 2020 08:44:57 -0600

daos (1.1.1-4) unstable; urgency=medium
  [ Brian J. Murrell ]
   * 1.1.1-4 version of DAOS

 -- Brian J. Murrell <brian.murrell@intel.com>  Mon, 26 Oct 2020 12:43:49 -0400<|MERGE_RESOLUTION|>--- conflicted
+++ resolved
@@ -1,15 +1,14 @@
-daos (2.3.107-5) unstable; urgency=medium
-<<<<<<< HEAD
+daos (2.3.107-6) unstable; urgency=medium
   [ Ryon Jensen ]
   * Removed unnecessary test files
 
  -- Ryon Jensen <ryon.jensen@intel.com>  Wed, May 25 2023 10:46:00 -0700
-=======
+
+daos (2.3.107-5) unstable; urgency=medium
     [ Lei Huang ]
     * Add libcapstone-devel to deps of client-tests package
 
  -- Lei Huang <lei.huang@intel.com>  Tue, 23 May 2023 23:00:00 -0600
->>>>>>> 67e1ec04
 
 daos (2.3.107-4) unstable; urgency=medium
   [ Lei Huang ]
