<<<<<<< HEAD
daos (2.3.107-6) unstable; urgency=medium
  [ Ryon Jensen ]
  * Removed unnecessary test files

 -- Ryon Jensen <ryon.jensen@intel.com>  Wed, May 25 2023 10:46:00 -0700
=======
daos (2.5.100-1) unstable; urgency=medium
    [ Jeff Olivier ]
    * Bump release to 2.5.100

 -- Jeff Olivier <jeffrey.v.olivier@intel.com>  Tue, 06 Jun 2023 16:40:00 -0600

daos (2.3.107-7) unstable; urgency=medium
  [ Jerome Soumagne ]
  * Remove libfabric pinning and allow for 1.18 builds

 -- Jerome Soumagne <jerome.soumagne@intel.com> Mon,  5 Jun 2023 10:30:00 -0600

daos (2.3.107-6) unstable; urgency=medium
    [ Jeff Olivier ]
    * Add lmdb-devel and bio_ut for MD on SSD

 -- Jeff Olivier <jeffrey.v.olivier@intel.com>  Fri, 26 May 2023 14:40:00 -0600
>>>>>>> 2215bcbe

daos (2.3.107-5) unstable; urgency=medium
    [ Lei Huang ]
    * Add libcapstone-devel to deps of client-tests package

 -- Lei Huang <lei.huang@intel.com>  Tue, 23 May 2023 23:00:00 -0600

daos (2.3.107-4) unstable; urgency=medium
  [ Lei Huang ]
  * Add libcapstone as a new prerequisite package
  * Add libpil4dfs.so in daos-client rpm

 -- Lei Huang <lei.huang@intel.com>  Tue, 16 May 2023 14:00:00 -0600

daos (2.3.107-3) unstable; urgency=medium
  [ Jerome Soumagne ]
  * Fix libfabric/libfabric1 dependency mismatch on SuSE

 -- Jerome Soumagne <jerome.soumagne@intel.com> Mon, 15 May 2023 10:30:00 -0600

daos (2.3.107-2) unstable; urgency=medium
  [ Jerome Soumagne ]
  * Temporarily pin libfabric to < 1.18

 -- Jerome Soumagne <jerome.soumagne@intel.com> Wed, 10 May 2023 10:30:00 -0600

daos (2.3.107-1) unstable; urgency=medium
  [ Johann Lombardi ]
  * Bump version to 2.3.107

 -- Johann Lombardi <johann.lombardi@intel.com>  Fri, 5 May 2023 10:00:00 -0100

daos (2.3.106-2) unstable; urgency=medium
  [ Tom Nabarro ]
  * Add numactl requires for server package

 -- Tom Nabarro <Tom Nabarro <tom.nabarro@intel.com>  Fri, 17 Mar 2023 12:43:00 -0400

daos (2.3.106-1) unstable; urgency=medium
  [ Brian J. Murrell ]
  * Bump version to be higher than TB5

 -- Brian J. Murrell <brian.murrell@intel.com> Tue, 14 Mar 2023 12:02:23 -0500

daos (2.3.103-6) unstable; urgency=medium
  [ Li Wei ]
  * Update raft to 0.9.2-1.403.g3d20556

 -- Li Wei <wei.g.li@intel.com>  Wed, 22 Feb 2023 21:02:00 +0800

daos (2.3.103-5) unstable; urgency=medium
  [Michael MacDonald]
  * Bump min supported go version to 1.17

 -- Michael MacDonald <mjmac.macdonald@intel.com> Tue, 21 Feb 2023 10:10:00 -0400

daos (2.3.103-4) unstable; urgency=medium
  [ Ashley M. Pittman ]
  * NOOP change to keep in parity with RPM version

 -- Ashley M. Pittman <ashley.m.pittman@intel.com>  Fri, 17 Feb 2023 17:53:00 -0800

daos (2.3.103-3) unstable; urgency=medium
  [ Brian J. Murrell ]
  * NOOP change to keep in parity with RPM version

 -- Brian J. Murrell <brian.murrell@intel.com>  Mon, 13 Feb 2023 10:04:29 -0500

daos (2.3.103-2) unstable; urgency=medium
  [ Michael Hennecke ]
  * Change ipmctl requirement from v2 to v3

 -- Michael Hennecke <michael.hennecke@intel.com>  Wed, 08 Feb 2023 18:02:00 -0100

daos (2.3.103-1) unstable; urgency=medium
  [ Phillip Henderson ]
  * Bump version to 2.3.103

 -- Phillip Henderson <phillip.henderson@intel.com>  Fri, 27 Jan 2023 02:30:00 -0500

daos (2.3.102-1) unstable; urgency=medium
  [ Johann Lombardi ]
  * Bump version to 2.3.102

 -- Johann Lombardi <johann.lombardi@intel.com>  Wed, 25 Jan 2023 10:00:00 -0100

daos (2.3.101-6) unstable; urgency=medium
  [ Brian J. Murrell ]
  * NOOP change to keep in parity with RPM version

 -- Brian J. Murrell <brian.murrell@intel.com>  Fri, 6 Jan 2023 09:04:51 -0400

daos (2.3.101-5) unstable; urgency=medium
  [Joseph Moore]
  * Update Mercury version to 2.2.0-6

 -- Joseph Moore <joseph.moored@intel.com> Tue, Dec 6 2022 12:15:00 - 0400

daos (2.3.101-4) unstable; urgency=medium
  [ Tom Nabarro ]
  * Update SPDK dependency requirement to greater than or equal to 22.01.2.

 -- Tom Nabarro <Tom Nabarro <tom.nabarro@intel.com>  Thu, 01 Dec 2022 12:43:00 -0400

daos (2.3.101-3) unstable; urgency=medium
  [ Brian J. Murrell ]
  * Set flag to build per-subpackage debuginfo packages for Leap 15

 -- Brian J. Murrell <brian.murrell@intel.com>  Tue, 18 Oct 2022 15:08:11 -0400

daos (2.3.101-2) unstable; urgency=medium
  [Michael MacDonald]
  * Rename daos_admin -> daos_server_helper

 -- Michael MacDonald <mjmac.macdonald@intel.com> Thu, Oct 6 2022 10:10:00

daos (2.3.101-1) unstable; urgency=medium
  [ Johann Lombardi ]
  * Bump version to 2.3.101

 -- Johann Lombardi <johann.lombardi@intel.com>  Tue, 20 Sep 2022 10:00:00 -0100

daos (2.3.100-22) unstable; urgency=medium
  [ Jeff Olivier ]
  * Move io_conf files from bin to TESTING

 -- Jeff Olivier <jeffrey.v.olivier@intel.com>  Thu, 8 Sep 2022 10:26:00 -0400

daos (2.3.100-21) unstable; urgency=medium
  [ Jeff Olivier ]
  * Update PMDK to 1.12.1~rc1 to fix DAOS-11151

 -- Jeff Olivier <jeffrey.v.olivier@intel.com>  Tue, 16 Aug 2022 12:52:00 -0400

daos (2.3.100-20) unstable; urgency=medium
  [ Wang Shilong ]
  * Add daos_debug_set_params to daos-client-tests rpm for fault injection test.

 -- Wang Shilong <shilong.wang@intel.com>  Thu, 11 Aug 2022 09:52:00 -0400

daos (2.3.100-19) unstable; urgency=medium
  [ Jerome Soumagne ]
  * Update to mercury 2.2.0

 -- Jerome Soumagne <jerome.soumagne@intel.com> Fri, 5 Aug 2022 17:30:00 -0600

daos (2.3.100-18) unstable; urgency=medium
  [Michael MacDonald]
  * Bump min supported go version to 1.16

 -- Michael MacDonald <mjmac.macdonald@intel.com> Tue, Jul 26 2022 10:10:00 -0400

daos (2.3.100-17) unstable; urgency=medium
  [ Jerome Soumagne ]
  * Remove now unused openpa dependency

 -- Jerome Soumagne <jerome.soumagne@intel.com> Mon, 18 Jul 2022 11:55:00 -0600

daos (2.3.100-16) unstable; urgency=medium
  [ Jeff Olivier ]
  * Add pool_scrubbing_tests to test package

 -- Jeff Olivier <Jeff Olivier <jeffrey.v.olivier@intel.com>  Fri, 15 Jul 2022 12:48:00 -0400

daos (2.3.100-15) unstable; urgency=medium
  [ Tom Nabarro ]
  * Update SPDK dependency requirement to greater than or equal to 22.01.1.

 -- Tom Nabarro <Tom Nabarro <tom.nabarro@intel.com>  Wed, 13 Jul 2022 12:43:00 -0400

daos (2.3.100-14) unstable; urgency=medium
  [ Jerome Soumagne ]
  * Update to mercury 2.2.0rc6

 -- Jerome Soumagne <jerome.soumagne@intel.com> Mon, 27 Jun 2022 18:26:02 -0600

daos (2.3.100-13) unstable; urgency=medium
  [ Jeff Olivier ]
  * Remove libdts.so, make it build time static

 -- Jeff Olivier <jeffrey.v.olivier@intel.com> Fri, 17 Jun 2022 10:30:00 -0500

daos (2.3.100-12) unstable; urgency=medium
  [ Jeff Olivier ]
  * Make ucx required for build on all platforms

 -- Jeff Olivier <jeffrey.v.olivier@intel.com> Thu, 02 Jun 2022 16:30:00 -0500

daos (2.3.100-11) unstable; urgency=medium
  [ Michael MacDonald ]
  * Move dmg to new daos-admin package

 -- Michael MacDonald <mjmac.macdonald@intel.com>  Wed, 01 Jun 2022 13:58:03 -0000

daos (2.3.100-10) unstable; urgency=medium
  [ Lei Huang ]
  * Update libfabric to v1.15.1-1 to include critical performance patches

 -- Lei Huang <lei.huang@intel.com> Wed, 18 May 2022 16:30:00 -0500

daos (2.3.100-9) unstable; urgency=medium
  [ Phillip Henderson ]
  * Remove doas-client-tests-openmpi dependency from daos-tests
  * Add daos-tests-internal package

 -- Phillip Henderson <phillip.henderson@intel.com>  Tue, 17 May 2022 12:43:00 -0400

daos (2.3.100-8) unstable; urgency=medium
  [ Ashley Pittman ]
  * Extend dfusedaosbuild test to run in different configurations.

 -- Ashley Pittman <ashley.m.pittman@intel.com>  Mon, 9 May 2022 22:34:00 -0100

daos (2.3.100-7) unstable; urgency=medium
  [ Ashley Pittman ]
  * Add dfuse unit-test binary to call from ftest.

 -- Ashley Pittman <ashley.m.pittman@intel.com>  Fri, 6 May 2022 09:03:00 -0100

daos (2.3.100-6) unstable; urgency=medium
  [ Joseph Moore ]
  * Update UXC Mercury patch to disable unified mode

 -- Joseph Moore <joseph.moore@intel.com>  Wed, 4 May 2022 11:19:00 -0600

daos (2.3.100-5) unstable; urgency=medium
  [ Phillip Henderson ]
  * Move daos_gen_io_conf and daos_run_io_conf to daos-client-tests

 -- Phillip Henderson <phillip.henderson@intel.com>  Tue, 26 Apr 2022 17:13:00 -0400

daos (2.3.100-4) unstable; urgency=medium
  [ Lei Huang ]
  * Update libfabric to v1.15.0rc3-1 to include critical performance patches

 -- Lei Huang <lei.huang@intel.com> Wed, 20 Apr 2022 09:00:00 -0500

daos (2.3.100-3) unstable; urgency=medium
  [ Li Wei ]
  * Update raft to 0.9.1-1401.gc18bcb8 to fix uninitialized node IDs

 -- Li Wei <wei.g.li@intel.com>  Tue, 12 Apr 2022 08:33:00 +0800

daos (2.3.100-2) unstable; urgency=medium
  [ Jeff Olivier ]
  * Extract MPI from many binaries create dpar and dpar_mpi providing a
    similar interface to abstract away the direct MPI dependence

 -- Jeff Olivier <jeffrey.v.olivier@intel.com>  Wed, 6 Apr 2022 14:30:01 -0100

daos (2.3.100-1) unstable; urgency=medium
  [ Johann Lombardi ]
  * Bump version to 2.3.100

 -- Johann Lombardi <johann.lombardi@intel.com>  Wed, 6 Apr 2022 12:00:00 +0800

daos (2.1.100-26) unstable; urgency=medium
  [ Joseph Moore ]
  * Add build depends entries for UCX libraries

 -- Joseph Moore <joseph.moore@intel.com>  Wed, 6 Apr 2022 10:44:21 +0800

daos (2.1.100-25) unstable; urgency=medium
  [ Joseph Moore ]
  * Update mercury to UCX provider patch

 -- Joseph Moore <joseph.moore@intel.com>  Sat, 2 Apr 2022 11:56:35 +0800

daos (2.1.100-24) unstable; urgency=medium
  [ Alexander Oganezov ]
  * Update mercury to CXI provider patch

 -- Alexander Oganezov <alexander.a.oganezov@intel.com>  Fri, 11 Mar 2022 14:33:00 +0800

daos (2.1.100-22) unstable; urgency=medium
  [ Alexander Oganezov ]
  * Update mercury to include DAOS-9561 workaround

 -- Alexander Oganezov <alexander.a.oganezov@intel.com>  Tue, 22 Feb 2022 14:33:00 +0800

daos (2.1.100-20) unstable; urgency=medium
  [ Li Wei ]
  * Update raft to 0.9.0-1394.gc81505f to fix membership change bugs

 -- Li Wei <wei.g.li@intel.com>  Thu, 10 Feb 2022 14:33:00 +0800

daos (2.1.100-19) unstable; urgency=low
  [ Michael MacDonald ]
  * Move libdaos_common.so from daos-client to daos package

 -- Michael MacDonald <mjmac.macdonald@intel.com>  Wed, 19 Jan 2022 13:58:03 -0000

daos (2.1.100-18) unstable; urgency=medium
  [ Johann Lombardi ]
  * Update libfabric to 1.14.0 GA and apply fix for DAOS-9376

 -- Johann Lombardi <johann.lombardi@intel.com>  Mon, 17 Jan 2022 10:00:00 -0100

daos (2.1.100-17) unstable; urgency=medium
  [ Alexander Oganezov ]
  * Update to mercury v2.1.0-rc4-3 to pick fix for DAOS-9325 high cpu usage

 -- Alexander Oganezov <alexander.a.oganezov@intel.com>  Thu, 23 Dec 2021 10:00:01 -0100

daos (2.1.100-16) unstable; urgency=medium
  [ Brian J. Murrell ]
  * NOOP change to keep in parity with RPM version

 -- Brian J. Murrell <brian.murrell@intel.com>  Thu, 16 Dec 2021 15:08:11 -0400

daos (2.1.100-15) unstable; urgency=medium
  [ Brian J. Murrell ]
  * NOOP change to keep in parity with RPM version

 -- Brian J. Murrell <brian.murrell@intel.com>  Sat, 11 Dec 2021 15:18:54 -0400

daos (2.1.100-14) unstable; urgency=medium
  [ Brian J. Murrell ]
  * Don't make daos-*-tests-openmi a dependency of anything
    - If they are wanted, they should be installed explicitly, due to
      potential conflicts with other MPI stacks

 -- Brian J. Murrell <brian.murrell@intel.com>  Fri, 10 Dec 2021 09:44:14 -0400

daos (2.1.100-13) unstable; urgency=medium
  [ Alexander Oganezov ]
  * Remove DAOS-9173 workaround from mercury. Apply patch to OFI instead.

 -- Alexander Oganezov <alexander.a.oganezov@intel.com>  Wed, 08 Dec 2021 10:00:01 -0100

daos (2.1.100-12) unstable; urgency=medium
  [ Alexander Oganezov ]
  * Apply DAOS-9173 workaround patch

 -- Alexander Oganezov <alexander.a.oganezov@intel.com>  Tue, 07 Dec 2021 10:00:01 -0100

daos (2.1.100-11) unstable; urgency=medium
  [ Alexander Oganezov ]
  * Update mercury to v2.1.0rc4

 -- Alexander Oganezov <alexander.a.oganezov@intel.com>  Fri, 03 Dec 2021 10:00:01 -0100

daos (2.1.100-8) unstable; urgency=medium
  [ Tom Nabarro ]
  * Set rmem_{max,default} sysctl values on server package install to enable
    SPDK pci_event module to operate in unprivileged process (daos_engine).

 -- Tom Nabarro <tom.nabarro@intel.com> Mon, 22 Nov 2021 16:42:54 -0100

daos (2.1.100-7) unstable; urgency=medium
  [ Wang Shilong ]
  * Update for libdaos major version bump
  * Fix version of libpemobj1 for SUSE

 -- Wang Shilong <shilong.wang@intel.com>  Tue, 16 Nov 2021 12:42:54 -0400

daos (2.1.100-6) unstable; urgency=medium
  [ Alexander Oganezov ]
  * Update OFI to v1.14.0rc3

 -- Alexander Oganezov <alexander.a.oganezov@intel.com>  Sat, 13 Nov 2021 10:00:01 -0100

daos (2.1.100-5) unstable; urgency=medium
  [ Brian J. Murrell ]
  * Create new daos-{client,server}tests-openmpi and daos-server-tests subpackages
  * Rename daos-tests daos-client-tests and make daos-tests require all
    other test suites to maintain existing behavior

 -- Brian J. Murrell <brian.murrell@intel.com>  Tue, 26 Oct 2021 22:52:40 -0400

daos (2.1.100-4) unstable; urgency=medium
  [ Alexander Oganezov ]
  * Update mercury to v2.1.0rc2

 -- Alexander Oganezov <alexander.a.oganezov@intel.com>  Mon, 25 Oct 2021 10:00:01 -0100

daos (2.1.100-3) unstable; urgency=medium
  [ Jeff Olivier ]
  * Explicitly require 1.11.0-3 of PMDK

 -- Jeff Olivier <jeffrey.v.olivier@intel.com>  Wed, 20 Oct 2021 10:00:01 -0100

daos (2.1.100-2) unstable; urgency=medium
  [ David Quigley ]
  * Add defusedxml as a required dependency for the test package.

 -- David Quigley <david.quigley@intel.com> Wed, 13 Oct 2021 10:00:00 +0800

daos (2.1.100-1) unstable; urgency=medium
  [ Johann Lombardi ]
  * Switch version to 2.1.100 for 2.2 test builds

 -- Johann Lombardi <johann.lombardi@intel.com>  Wed, 13 Oct 2021 10:00:00 -0100

daos (1.3.106-1) unstable; urgency=medium
  [ Johann Lombardi ]
  * Version bump to 1.3.106 for 2.0 test build 6

 -- Johann Lombardi <johann.lombardi@intel.com>  Tue, 12 Oct 2021 10:00:00 -0100

daos (1.3.105-3) unstable; urgency=medium
  [ Li Wei ]
  * Update raft to fix InstallSnapshot performance

 -- Li Wei <wei.g.li@intel.com>  Wed, 15 Sep 2021 11:37:00 +0800

daos (1.3.105-1) unstable; urgency=medium
  [ Jeff Olivier ]
  * Version bump to 1.3.105 for 2.0 test build 5

 -- Jeff Olivier <jeffrey.v.olivier@intel.com>  Tue, 24 Aug 2021 16:54:00 +0800

daos (1.3.104-3) unstable; urgency=medium
  [ Niu Yawei ]
  * Add vos_perf

 -- Niu Yawei <yawei.niu@intel.com>  Mon, 09 Aug 2021 14:22:00 +0800

daos (1.3.104-2) unstable; urgency=medium
  [ Kris Jacque ]
  * Move daos_metrics to server package

 -- Kris Jacque <kristin.jacque@intel.com>  Tue, 03 Aug 2021 17:45:35 -0600

daos (1.3.104-1) unstable; urgency=medium
  [ Jeff Olivier ]
  * Version bump to 1.3.104 for 2.0 test build 4

 -- Jeff Olivier <jeffrey.v.olivier@intel.com>  Mon, 02 Aug 2021 09:33:00 -0500

daos (1.3.103-4) unstable; urgency=medium
  [ Li Wei ]
  * Update raft to fix slow leader re-elections

 -- Li Wei <wei.g.li@intel.com>  Wed, 14 Jul 2021 14:22:00 +0800

daos (1.3.103-3) unstable; urgency=medium
  [ Maureen Jean ]
  * Add python modules to python3.8 site-packages

 -- Maureen Jean <maureen.jean@intel.com>  Tue, 13 Jul 2021 14:50:00 -0400

daos (1.3.103-2) unstable; urgency=medium
  [ Alexander Oganezov ]
  * Update to mercury v2.0.1

 -- Alexander Oganezov <alexander.a.oganezov@intel.com>  Mon, 12 Jul 2021 15:31:50 -0400

daos (1.3.103-1) unstable; urgency=medium
  [ Johann Lombardi ]
  * Version bump to 1.3.103 for 2.0 test build 3

 -- Johann Lombardi <johann.lombardi@intel.com>  Mon, 12 Jul 2021 10:00:00 -0100

daos (1.3.102-3) unstable; urgency=medium
  [ Li Wei ]
  * Update raft to pick Pre-Vote

 -- Li Wei <wei.g.li@intel.com>  Wed, 23 Jun 2021 14:46:00 +0800

daos (1.3.102-1) unstable; urgency=medium
  [ Johann Lombardi]
  * Version bump to 1.3.102 for 2.0 test build 2

 -- Johann Lombardi <johann.lombardi@intel.com>  Fri, 11 Jun 2021 10:00:00 -0100

daos (1.3.101-3) unstable; urgency=medium
  [ Johann Lombardi]
  * Bump version to match the RPM's one

 -- Johann Lombardi <johann.lombardi@intel.com>  Wed, 02 Jun 2021 08:00:30 -0100

daos (1.3.101-2) unstable; urgency=medium
  [ Jeff Olivier]
  * Remove client and server libs from common package

 -- Jeff Olivier <jeffrey.v.olivier@intel.com>  Thu, 20 May 2021 11:17:30 -0100

daos (1.3.101-1) unstable; urgency=medium
  [ Johann Lombardi ]
  * Version bump to 1.3.101 for 2.0 test build 1

 -- Johann Lombardi <johann.lombardi@intel.com> Wed, 19 May 2021 20:52:00 -0000

daos (1.3.0-16) unstable; urgency=medium
  [ Brian J. Murrell ]
  * Enable debuginfo package building on SUSE platforms

 -- Brian J. Murrell <brian.murrell@intel.com>  Fri, 07 May 2021 13:37:45 -0400

daos (1.3.0-15) unstable; urgency=medium
  [ Brian J. Murrell ]
  * Update to build on EL8

 -- Brian J. Murrell <brian.murrell@intel.com>  Thu, 06 May 2021 15:31:50 -0400

daos (1.3.0-14) unstable; urgency=medium
  [ Brian J. Murrell ]
  * Package /etc/daos/certs in main/common package so that both server
    and client get it created
  * Catch up the release to be in sync with the RPM build
    - hence the missing (10-13 releases)

 -- Brian J. Murrell <brian.murrell@intel.com>  Wed, 05 May 2021 14:10:50 -0400

daos (1.3.0-9) unstable; urgency=medium
  [ Mohamad Chaarawi ]
  * Remove dfuse_hl

 -- Mohamad Chaarawi <mohamad.chaarawi@intel.com>  Wed, 16 Apr 2021 17:57:00 -0400

daos (1.3.0-8) unstable; urgency=medium
  [ Jeff Olivier ]
  * Remove client dependencies on PMDK, SPDK, and argobots

 -- Jeff Olivier <jeffrey.v.olivier@intel.com>  Wed, 14 Apr 2021 13:27:00 -0400

daos (1.3.0-7) unstable; urgency=medium
  [ Brian J. Murrell ]
  * Update Argobots to 1.1

 -- Brian J. Murrell <brian.murrell@intel.com>  Thu, 01 Apr 2021 11:39:10 -0400

daos (1.3.0-6) unstable; urgency=medium
  [ Maureen Jean ]
  * Change pydaos_shim_3 to pydaos_shim

 -- Maureen Jean <maureen.jean@intel.com>  Tue, 30 Mar 2021 12:00:00 -0400

daos (1.3.0-5) unstable; urgency=medium
  * Move libdts.so to the daos-tests subpackage

 -- Brian J. Murrell <brian.murrell@intel.com>  Mon, 29 Mar 2021 10:57:14 -0400

daos (1.3.0-4) unstable; urgency=medium
  [ Alexander Oganezov ]
  * Update to ofi v1.12.0 release

 -- Alexander Oganezov <alexander.a.oganezov@intel.com> Tue, 23 Mar 2021 05:00:01 -0000

daos (1.3.0-2) unstable; urgency=medium
  [ Li Wei ]
  * Require raft-devel 0.7.3 that fixes an unstable leadership problem caused
    by removed replicas as well as some Coverity issues

 -- Li Wei <wei.g.li@intel.com> Thu, 25 Feb 2021 09:55:00 +0800

daos (1.3.0-1) unstable; urgency=medium
  [ Brian J. Murrell ]
  * Version bump up to 1.3.0

 -- Brian J. Murrell <brian.murrell@intel.com>  Mon, 24 Feb 2021 08:54:32 -0500

daos (1.1.3-3) unstable; urgency=medium
  [ Brian J. Murrell ]
  * NOOP bump just to keep in parity with RPM changes

 -- Brian J. Murrell <brian.murrell@intel.com>  Mon, 22 Feb 2021 13:08:22 -0500

daos (1.1.3-2) unstable; urgency=medium
  [ Alexander Oganezov ]
  * Update OFI to v1.12.0rc1

 -- Alexander Oganezov <alexander.a.oganezov@intel.com> Tue, 16 Feb 2021 05:00:00 -0000

daos (1.1.3-1) unstable; urgency=medium
  [ Johann Lombardi ]
  * Version bump to 1.1.3

 -- Johann Lombardi <johann.lombardi@intel.com> Wed, 10 Feb 2021 05:00:00 -0000

daos (1.1.2.1-11) unstable; urgency=medium
  [ Brian J. Murrell ]
  * Update minimum required libfabric to 1.11.1

 -- Brian J. Murrell <brian.murrell@intel.com>  Wed, 10 Feb 2021 00:10:38 -0400

daos (1.1.2.1-9) unstable; urgency=medium
  [ Vishwanath Venkatesan ]
  * Add new pmem specific version of DAOS common library

 -- Vishwanath Venkatesan <vishwanath.venkatesan@intel.com> Thu, 4 Feb 2021 12:48:18 -0000

daos (1.1.2.1-8) unstable; urgency=medium
  [ Hua Kuang ]
  * Changed License to BSD-2-Clause-Patent

 -- Hua Kuang <hua.kuang@intel.com> Wed, 3 Feb 2021 16:59:34 -0000

daos (1.1.2.1-7) unstable; urgency=medium
  [ Alexander Oganezov ]
  * Fix debian packages to update to mercury v2.0.1rc1

 -- Alexander Oganezov <alexander.a.oganezov@intel.com>  Fri, 29 Jan 2021 13:40:00 -0500

daos (1.1.2.1-6) unstable; urgency=medium
  [ Alexander Oganezov ]
  * Update to mercury v2.0.1rc1

 -- Alexander Oganezov <alexander.a.oganezov@intel.com>  Sat, 23 Jan 2021 13:40:00 -0500

daos (1.1.2.1-5) unstable; urgency=medium
  [ Michael MacDonald ]
  * Install daos_metrics to bin

 -- Michael MacDonald <mjmac.macdonald@intel.com>  Fri, 22 Jan 2021 17:58:03 -0000

daos (1.1.2.1-4) unstable; urgency=medium
  [ Kenneth Cain ]
  * Version bump for API major version libdaos.so.1 (1.0.0)

 -- Kenneth Cain <kenneth.c.cain@intel.com>  Tue, 05 Jan 2021 13:40:00 -0500

daos (1.1.2.1-3) unstable; urgency=medium
  [ Michael Hennecke ]
  * Harmonize daos_server and daos_agent groups

 -- Michael Hennecke <mhennecke@lenovo.com> Fri, 15 Jan 2021 16:22:18 -0000

daos (1.1.2.1-2) unstable; urgency=medium
  [ Ashley Pittman ]
  * Combine memcheck suppressions files

 -- Ashley Pittman <ashley.m.pittman@intel.com>  Tue, 15 Dec 2020 13:33:21 -0000

daos (1.1.2.1-1) unstable; urgency=medium
  [ Johann Lombardi ]
  * Version bump up to 1.1.2.1

 -- Johann Lombardi <johann.lombardi@intel.com>  Wed, 09 Dec 2020 19:30:00 +0100

daos (1.1.2-3) unstable; urgency=medium
  [ Li Wei ]
  * Require raft-devel 0.7.1 that fixes recent Coverity issues

 -- Li Wei <wei.g.li@intel.com>  Fri, 04 Dec 2020 14:30:00 +0800

daos (1.1.2-1) unstable; urgency=medium
  [ Brian J. Murrell ]
  * Version bump up to 1.1.2

 -- Brian J. Murrell <brian.murrell@intel.com>  Tue, 01 Dec 2020 07:41:30 -0400

daos (1.1.1-8) unstable; urgency=medium
  [ Li Wei ]
  * Require raft-devel 0.7.0 that changes log indices and terms to 63-bit

 -- Li Wei <wei.g.li@intel.com>  Tue, 17 Nov 2020 09:44:00 +0800

daos (1.1.1-6) unstable; urgency=medium
  [ Mohamad Chaarawi ]
  * Add dfs_test

 -- Mohamad Chaarawi <mohamad.chaarawi@intel.com>  Mon, 16 Nov 2020 13:29:11 -0400

daos (1.1.1-5) unstable; urgency=medium
  [ Jonathan Martinez Montes ]
  * Restore obj_ctl utility

 -- Jonathan Martinez Montes <jonathan.martinez.montes@intel.com>  Fri, 30 Oct 2020 08:44:57 -0600

daos (1.1.1-4) unstable; urgency=medium
  [ Brian J. Murrell ]
   * 1.1.1-4 version of DAOS

 -- Brian J. Murrell <brian.murrell@intel.com>  Mon, 26 Oct 2020 12:43:49 -0400<|MERGE_RESOLUTION|>--- conflicted
+++ resolved
@@ -1,10 +1,9 @@
-<<<<<<< HEAD
-daos (2.3.107-6) unstable; urgency=medium
+daos (2.5.100-2) unstable; urgency=medium
   [ Ryon Jensen ]
   * Removed unnecessary test files
 
- -- Ryon Jensen <ryon.jensen@intel.com>  Wed, May 25 2023 10:46:00 -0700
-=======
+ -- Ryon Jensen <ryon.jensen@intel.com>  Wed, 07 Jun 2023 10:46:00 -0700
+
 daos (2.5.100-1) unstable; urgency=medium
     [ Jeff Olivier ]
     * Bump release to 2.5.100
@@ -22,7 +21,6 @@
     * Add lmdb-devel and bio_ut for MD on SSD
 
  -- Jeff Olivier <jeffrey.v.olivier@intel.com>  Fri, 26 May 2023 14:40:00 -0600
->>>>>>> 2215bcbe
 
 daos (2.3.107-5) unstable; urgency=medium
     [ Lei Huang ]
