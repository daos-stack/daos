<<<<<<< HEAD
=======
daos (2.6.3-7) unstable; urgency=medium
  [ Jeff Olivier ]
  * Remove raft as an external dependence

 -- Jeff Olivier <jeffolivier@google.com>  Fri, 11 Apr 2025 14:28:00 +0000

>>>>>>> 1280a02d
daos (2.6.3-6) unstable; urgency=medium
  [ Cedric Koch-Hofer]
  * Update BR: argobots to 1.2

 -- Cedric Koch-Hofer <cedric.koch-hofer@intel.com>  Tue, 08 Apr 2025 11:06:00 -0700

daos (2.6.3-5) unstable; urgency=medium
  [ Jeff Olivier ]
  * Remove Ubuntu server packaging

 -- Jeff Olivier <jeffolivier@google.com>  Wed, 19 Mar 2025 20:20:00 -0500

daos (2.6.3-4) unstable; urgency=medium
  [ Saurabh Tandan ]
  * Fourth release candidate for 2.6.3

 -- Saurabh Tandan <saurabh.tandan@hpe.com>  Wed, 19 Mar 2025 12:18:00 -0700

daos (2.6.3-3) unstable; urgency=medium
  [ Phillip Henderson ]
  * Third release candidate for 2.6.3

 -- Phillip Henderson <phillip.henderson@hpe.com>  Tue, 11 Feb 2025 09:16:00 -0500

daos (2.6.3-2) unstable; urgency=medium
  [ Phillip Henderson ]
  * Second release candidate for 2.6.3

 -- Phillip Henderson <phillip.henderson@hpe.com>  Tue, 04 Feb 2025 17:42:00 -0500

daos (2.6.3-1) unstable; urgency=medium
  [ Dalton Bohning ]
  * First release candidate for 2.6.3

 -- Dalton Bohning <dalton.bohning@hpe.com>  Fri, 24 Jan 2025 09:48:00 -0700

 daos (2.6.2-4) unstable; urgency=medium
  [ Brian J. Murrell ]
  * Remove Build-Depends: for UCX as they were obsoleted as of e01970d

 -- Brian J. Murrell <brian.murrell@intel.com>  Mon, 15 Dec 2024 10:49:37 -0400

daos (2.6.2-3) unstable; urgency=medium
  [ Kris Jacque ]
  * Bump minimum golang-go version to 1.21

 -- Kris Jacque <kristin.jacque@hpe.com>  Wed, 11 Dec 2024 11:43:00 -0700

daos (2.6.2-2) unstable; urgency=medium
  [ Phillip Henderson ]
  * Second test build for 2.6.2

 -- Phillip Henderson <phillip.henderson@intel.com>  Wed, 06 Nov 2024 18:37:00 -0500

daos (2.6.2-1) unstable; urgency=medium
  [ Phillip Henderson ]
  * First test build for 2.6.2

 -- Phillip Henderson <phillip.henderson@intel.com>  Tue, 05 Nov 2024 23:25:00 -0500

daos (2.6.1-4) unstable; urgency=medium
  [ Tomasz Gromadzki ]
  * Add support of the PMDK package 2.1.0 with NDCTL enabled.
    * Increase the default ULT stack size to 20KiB if the engine uses
      the DCPM storage class.
    * Prevent using the RAM storage class (simulated PMem) when
      the shutdown state (SDS) is active.
      * Automatically disable SDS for the RAM storage class on engine startup.
      * Force explicitly setting the PMEMOBJ_CONF='sds.at_create=0'
        environment variable to deactivate SDS for the DAOS tools
        (ddb, daos_perf, vos_perf, etc.) when used WITHOUT DCPM.
        Otherwise, a user is supposed to be stopped by an error
        like: "Unsafe shutdown count is not supported for this source".

 -- Tomasz Gromadzki <tomasz.gromadzki@intel.com>  Wed, 02 Oct 2024 12:00:00 +0200

daos (2.6.1-3) unstable; urgency=medium
  [ Phillip Henderson ]
  * Third release candidate for 2.6.1

 -- Phillip Henderson <phillip.henderson@intel.com>  Tue, 01 Oct 2024 14:23:00 -0500

daos (2.6.1-2) unstable; urgency=medium
  [ Phillip Henderson ]
  * Second release candidate for 2.6.1

 -- Phillip Henderson <phillip.henderson@intel.com>  Fri, 20 Sep 2024 22:48:00 -0500

daos (2.6.1-1) unstable; urgency=medium
  [ Phillip Henderson ]
  * First release candidate for 2.6.1

 -- Phillip Henderson <phillip.henderson@intel.com>  Mon, 09 Sep 2024 08:46:00 -0500

daos (2.6.0-5) unstable; urgency=medium
  [ Tom Nabarro ]
  * Add pciutils runtime dep for daos_server lspci call
  * Add libpci-dev build dep for pciutils CGO bindings

 -- Tom Nabarro <tom.nabarro@intel.com>>  Thu, 08 Aug 2024 12:00:00 -0000

daos (2.6.0-4) unstable; urgency=medium
  [ Jerome Soumagne ]
  * Bump mercury version to 2.4.0rc4

 -- Jerome Soumagne <jerome.soumagne@intel.com>  Mon, 05 Aug 2024 12:00:00 -0500

daos (2.6.0-3) unstable; urgency=medium
  [ Phillip Henderson ]
  * Third release candidate for 2.6.0

 -- Phillip Henderson <phillip.henderson@intel.com>  Wed, 17 Jul 2024 11:17:00 -0500

daos (2.6.0-2) unstable; urgency=medium
  [ Phillip Henderson ]
  * Second release candidate for 2.6.0

 -- Phillip Henderson <phillip.henderson@intel.com>  Wed, 03 Jul 2024 15:43:00 -0500

daos (2.6.0-1) unstable; urgency=medium
  [ Phillip Henderson ]
  * First release candidate for 2.6.0

 -- Phillip Henderson <phillip.henderson@intel.com>  Tue, 18 Jun 2024 18:39:00 -0500

daos (2.5.101-5) unstable; urgency=medium
  [ Lei Huang ]
  * Add libaio as a dependent package

 -- Lei Huang <lei.huang@intel.com> Fri, 03 May 2024 16:40:00 -0600

daos (2.5.101-4) unstable; urgency=medium
  [ Fan Yong ]
  * NOOP change to keep in parity with RPM version

 -- Fan Yong <fan.yong@intel.com>  Fri, 05 Apr 2024 09:30:00 +0900

daos (2.5.101-3) unstable; urgency=medium
  [ Ashley M. Pittman ]
  * Updated pydaos install process

 -- Ashley M. Pittman <ashley.m.pittman@intel.com>  Thu, 04 Apr 2024 09:15:00 -0800

daos (2.5.101-2) unstable; urgency=medium
  [ Jan Michalski ]
  * Add dtx_tests to the server-tests package

 -- Jan Michalski <jan.michalski@intel.com>  Mon, 18 Mar 2024 21:30:00 +0000

daos (2.5.101-1) unstable; urgency=medium
  [ Phillip Henderson ]
  * Bump version to 2.5.101

 -- Phillip Henderson <phillip.henderson@intel.com>  Fri, 15 Mar 2024 02:10:00 -0500

daos (2.5.100-16) unstable; urgency=medium
  [ Li Wei ]
  * Update raft to 0.11.0-1416.g12dbc15

 -- Li Wei <wei.g.li@intel.com>  Tue, 27 Feb 2024 11:13:00 +0900

daos (2.5.100-15) unstable; urgency=medium
  [ Ryon Jensen ]
  * NOOP change to keep in parity with RPM version

 -- Ryon Jensen <ryon.jensen@intel.com>  Mon, 12 Feb 2024 11:16:00 -0700

daos (2.5.100-14) unstable; urgency=medium
  [ Brian J. Murrell ]
  * NOOP change to keep in parity with RPM version

 -- Brian J. Murrell <brian.murrell@intel.com>  Tue, 09 Jan 2024 13:59:01 -0500

daos (2.5.100-13) unstable; urgency=medium
  [ Brian J. Murrell ]
  * Update for EL 8.8 and Leap 15.5
  * Update raft to 0.10.1-2.411.gefa15f4

 -- Brian J. Murrell <brian.murrell@intel.com>  Wed, 06 Dec 2023 08:54:56 -0500

daos (2.5.100-12) unstable; urgency=medium
  [ Tomasz Gromadzki ]
  * Update PMDK to 2.0.0
    * Remove libpmemblk from dependencies.
    * Start using BUILD_EXAMPLES=n and BUILD_BENCHMARKS=n instead of patches.
    * Stop using BUILD_RPMEM=n (removed) and NDCTL_DISABLE=y (invalid).
    * Point https://github.com/pmem/pmdk as the main PMDK reference source.
    NOTE: PMDK upgrade to 2.0.0 does not affect any API call used by DAOS.
          libpmemobj (and libpmem) API stays unchanged.

 -- Tomasz Gromadzki <tomasz.gromadzki@intel.com>  Fri, 17 Nov 2023 12:52:00 -0400

  [ Jerome Soumagne ]
  * Bump mercury min version to 2.3.1

 -- Jerome Soumagne <jerome.soumagne@intel.com>  Wed, 15 Nov 2023 10:30:00 -0600

daos (2.5.100-10) unstable; urgency=medium
  [ Phillip Henderson ]
  * Move verify_perms.py location

 -- Phillip Henderson <phillip.henderson@intel.com>  Fri, 03 Nov 2023 04:17:00 -0500

daos (2.5.100-9) unstable; urgency=medium

  [ Brian J. Murrell ]
  * NOOP change to keep in parity with RPM version

 -- Brian J. Murrell <brian.murrell@intel.com>  Wed, 23 Aug 2023 15:02:44 -0400

daos (2.5.100-8) unstable; urgency=medium

  [ Brian J. Murrell ]
  * NOOP change to keep in parity with RPM version

 -- Brian J. Murrell <brian.murrell@intel.com>  Tue, 08 Aug 2023 10:02:29 -0400

daos (2.5.100-7) unstable; urgency=medium

  [ Brian J. Murrell ]
  * NOOP change to keep in parity with RPM version

 -- Brian J. Murrell <brian.murrell@intel.com>  Fri, 07 Jul 2023 16:05:01 -0400

daos (2.5.100-6) unstable; urgency=medium
  [Michael MacDonald]
  * Add golang-go as a tests dependency for dfuse/daos_build.py

 -- Michael MacDonald <mjmac.macdonald@intel.com> Thu, 29 Jun 2023 10:10:00 -0400

daos (2.5.100-5) unstable; urgency=medium
  [ Li Wei ]
  * Update raft to 0.10.1-1408.g9524cdb

 -- Li Wei <wei.g.li@intel.com>  Thu, 22 Jun 2023 09:00:00 +0900

daos (2.5.100-4) unstable; urgency=medium
  [ Mohamad Chaarawi ]
  * Add pipeline lib

 -- Mohamad Chaarawi <mohamad.chaarawi@intel.com>  Wed, 14 Jun 2023 4:24:00 -0600

daos (2.5.100-3) unstable; urgency=medium
  [ Wang Shilong ]
  * Remove lmdb-devel for MD on SSD

 -- Wang Shilong <shilong.wang@intel.com> Wed, 14 Jun 2023 07:58:00 -0600

daos (2.5.100-2) unstable; urgency=medium
  [ Ryon Jensen ]
  * Removed unnecessary test files

 -- Ryon Jensen <ryon.jensen@intel.com>  Wed, 07 Jun 2023 10:46:00 -0700

daos (2.5.100-1) unstable; urgency=medium
    [ Jeff Olivier ]
    * Bump release to 2.5.100

 -- Jeff Olivier <jeffrey.v.olivier@intel.com>  Tue, 06 Jun 2023 16:40:00 -0600

daos (2.3.107-7) unstable; urgency=medium
  [ Jerome Soumagne ]
  * Remove libfabric pinning and allow for 1.18 builds

 -- Jerome Soumagne <jerome.soumagne@intel.com> Mon,  5 Jun 2023 10:30:00 -0600

daos (2.3.107-6) unstable; urgency=medium
    [ Jeff Olivier ]
    * Add lmdb-devel and bio_ut for MD on SSD

 -- Jeff Olivier <jeffrey.v.olivier@intel.com>  Fri, 26 May 2023 14:40:00 -0600

daos (2.3.107-5) unstable; urgency=medium
    [ Lei Huang ]
    * Add libcapstone-devel to deps of client-tests package

 -- Lei Huang <lei.huang@intel.com>  Tue, 23 May 2023 23:00:00 -0600

daos (2.3.107-4) unstable; urgency=medium
  [ Lei Huang ]
  * Add libcapstone as a new prerequisite package
  * Add libpil4dfs.so in daos-client rpm

 -- Lei Huang <lei.huang@intel.com>  Tue, 16 May 2023 14:00:00 -0600

daos (2.3.107-3) unstable; urgency=medium
  [ Jerome Soumagne ]
  * Fix libfabric/libfabric1 dependency mismatch on SuSE

 -- Jerome Soumagne <jerome.soumagne@intel.com> Mon, 15 May 2023 10:30:00 -0600

daos (2.3.107-2) unstable; urgency=medium
  [ Jerome Soumagne ]
  * Temporarily pin libfabric to < 1.18

 -- Jerome Soumagne <jerome.soumagne@intel.com> Wed, 10 May 2023 10:30:00 -0600

daos (2.3.107-1) unstable; urgency=medium
  [ Johann Lombardi ]
  * Bump version to 2.3.107

 -- Johann Lombardi <johann.lombardi@intel.com>  Fri, 5 May 2023 10:00:00 -0100

daos (2.3.106-2) unstable; urgency=medium
  [ Tom Nabarro ]
  * Add numactl requires for server package

 -- Tom Nabarro <Tom Nabarro <tom.nabarro@intel.com>  Fri, 17 Mar 2023 12:43:00 -0400

daos (2.3.106-1) unstable; urgency=medium
  [ Brian J. Murrell ]
  * Bump version to be higher than TB5

 -- Brian J. Murrell <brian.murrell@intel.com> Tue, 14 Mar 2023 12:02:23 -0500

daos (2.3.103-6) unstable; urgency=medium
  [ Li Wei ]
  * Update raft to 0.9.2-1.403.g3d20556

 -- Li Wei <wei.g.li@intel.com>  Wed, 22 Feb 2023 21:02:00 +0800

daos (2.3.103-5) unstable; urgency=medium
  [Michael MacDonald]
  * Bump min supported go version to 1.17

 -- Michael MacDonald <mjmac.macdonald@intel.com> Tue, 21 Feb 2023 10:10:00 -0400

daos (2.3.103-4) unstable; urgency=medium
  [ Ashley M. Pittman ]
  * NOOP change to keep in parity with RPM version

 -- Ashley M. Pittman <ashley.m.pittman@intel.com>  Fri, 17 Feb 2023 17:53:00 -0800

daos (2.3.103-3) unstable; urgency=medium
  [ Brian J. Murrell ]
  * NOOP change to keep in parity with RPM version

 -- Brian J. Murrell <brian.murrell@intel.com>  Mon, 13 Feb 2023 10:04:29 -0500

daos (2.3.103-2) unstable; urgency=medium
  [ Michael Hennecke ]
  * Change ipmctl requirement from v2 to v3

 -- Michael Hennecke <michael.hennecke@intel.com>  Wed, 08 Feb 2023 18:02:00 -0100

daos (2.3.103-1) unstable; urgency=medium
  [ Phillip Henderson ]
  * Bump version to 2.3.103

 -- Phillip Henderson <phillip.henderson@intel.com>  Fri, 27 Jan 2023 02:30:00 -0500

daos (2.3.102-1) unstable; urgency=medium
  [ Johann Lombardi ]
  * Bump version to 2.3.102

 -- Johann Lombardi <johann.lombardi@intel.com>  Wed, 25 Jan 2023 10:00:00 -0100

daos (2.3.101-6) unstable; urgency=medium
  [ Brian J. Murrell ]
  * NOOP change to keep in parity with RPM version

 -- Brian J. Murrell <brian.murrell@intel.com>  Fri, 6 Jan 2023 09:04:51 -0400

daos (2.3.101-5) unstable; urgency=medium
  [Joseph Moore]
  * Update Mercury version to 2.2.0-6

 -- Joseph Moore <joseph.moored@intel.com> Tue, Dec 6 2022 12:15:00 - 0400

daos (2.3.101-4) unstable; urgency=medium
  [ Tom Nabarro ]
  * Update SPDK dependency requirement to greater than or equal to 22.01.2.

 -- Tom Nabarro <Tom Nabarro <tom.nabarro@intel.com>  Thu, 01 Dec 2022 12:43:00 -0400

daos (2.3.101-3) unstable; urgency=medium
  [ Brian J. Murrell ]
  * Set flag to build per-subpackage debuginfo packages for Leap 15

 -- Brian J. Murrell <brian.murrell@intel.com>  Tue, 18 Oct 2022 15:08:11 -0400

daos (2.3.101-2) unstable; urgency=medium
  [Michael MacDonald]
  * Rename daos_admin -> daos_server_helper

 -- Michael MacDonald <mjmac.macdonald@intel.com> Thu, Oct 6 2022 10:10:00

daos (2.3.101-1) unstable; urgency=medium
  [ Johann Lombardi ]
  * Bump version to 2.3.101

 -- Johann Lombardi <johann.lombardi@intel.com>  Tue, 20 Sep 2022 10:00:00 -0100

daos (2.3.100-22) unstable; urgency=medium
  [ Jeff Olivier ]
  * Move io_conf files from bin to TESTING

 -- Jeff Olivier <jeffrey.v.olivier@intel.com>  Thu, 8 Sep 2022 10:26:00 -0400

daos (2.3.100-21) unstable; urgency=medium
  [ Jeff Olivier ]
  * Update PMDK to 1.12.1~rc1 to fix DAOS-11151

 -- Jeff Olivier <jeffrey.v.olivier@intel.com>  Tue, 16 Aug 2022 12:52:00 -0400

daos (2.3.100-20) unstable; urgency=medium
  [ Wang Shilong ]
  * Add daos_debug_set_params to daos-client-tests rpm for fault injection test.

 -- Wang Shilong <shilong.wang@intel.com>  Thu, 11 Aug 2022 09:52:00 -0400

daos (2.3.100-19) unstable; urgency=medium
  [ Jerome Soumagne ]
  * Update to mercury 2.2.0

 -- Jerome Soumagne <jerome.soumagne@intel.com> Fri, 5 Aug 2022 17:30:00 -0600

daos (2.3.100-18) unstable; urgency=medium
  [Michael MacDonald]
  * Bump min supported go version to 1.16

 -- Michael MacDonald <mjmac.macdonald@intel.com> Tue, Jul 26 2022 10:10:00 -0400

daos (2.3.100-17) unstable; urgency=medium
  [ Jerome Soumagne ]
  * Remove now unused openpa dependency

 -- Jerome Soumagne <jerome.soumagne@intel.com> Mon, 18 Jul 2022 11:55:00 -0600

daos (2.3.100-16) unstable; urgency=medium
  [ Jeff Olivier ]
  * Add pool_scrubbing_tests to test package

 -- Jeff Olivier <Jeff Olivier <jeffrey.v.olivier@intel.com>  Fri, 15 Jul 2022 12:48:00 -0400

daos (2.3.100-15) unstable; urgency=medium
  [ Tom Nabarro ]
  * Update SPDK dependency requirement to greater than or equal to 22.01.1.

 -- Tom Nabarro <Tom Nabarro <tom.nabarro@intel.com>  Wed, 13 Jul 2022 12:43:00 -0400

daos (2.3.100-14) unstable; urgency=medium
  [ Jerome Soumagne ]
  * Update to mercury 2.2.0rc6

 -- Jerome Soumagne <jerome.soumagne@intel.com> Mon, 27 Jun 2022 18:26:02 -0600

daos (2.3.100-13) unstable; urgency=medium
  [ Jeff Olivier ]
  * Remove libdts.so, make it build time static

 -- Jeff Olivier <jeffrey.v.olivier@intel.com> Fri, 17 Jun 2022 10:30:00 -0500

daos (2.3.100-12) unstable; urgency=medium
  [ Jeff Olivier ]
  * Make ucx required for build on all platforms

 -- Jeff Olivier <jeffrey.v.olivier@intel.com> Thu, 02 Jun 2022 16:30:00 -0500

daos (2.3.100-11) unstable; urgency=medium
  [ Michael MacDonald ]
  * Move dmg to new daos-admin package

 -- Michael MacDonald <mjmac.macdonald@intel.com>  Wed, 01 Jun 2022 13:58:03 -0000

daos (2.3.100-10) unstable; urgency=medium
  [ Lei Huang ]
  * Update libfabric to v1.15.1-1 to include critical performance patches

 -- Lei Huang <lei.huang@intel.com> Wed, 18 May 2022 16:30:00 -0500

daos (2.3.100-9) unstable; urgency=medium
  [ Phillip Henderson ]
  * Remove doas-client-tests-openmpi dependency from daos-tests
  * Add daos-tests-internal package

 -- Phillip Henderson <phillip.henderson@intel.com>  Tue, 17 May 2022 12:43:00 -0400

daos (2.3.100-8) unstable; urgency=medium
  [ Ashley Pittman ]
  * Extend dfusedaosbuild test to run in different configurations.

 -- Ashley Pittman <ashley.m.pittman@intel.com>  Mon, 9 May 2022 22:34:00 -0100

daos (2.3.100-7) unstable; urgency=medium
  [ Ashley Pittman ]
  * Add dfuse unit-test binary to call from ftest.

 -- Ashley Pittman <ashley.m.pittman@intel.com>  Fri, 6 May 2022 09:03:00 -0100

daos (2.3.100-6) unstable; urgency=medium
  [ Joseph Moore ]
  * Update UXC Mercury patch to disable unified mode

 -- Joseph Moore <joseph.moore@intel.com>  Wed, 4 May 2022 11:19:00 -0600

daos (2.3.100-5) unstable; urgency=medium
  [ Phillip Henderson ]
  * Move daos_gen_io_conf and daos_run_io_conf to daos-client-tests

 -- Phillip Henderson <phillip.henderson@intel.com>  Tue, 26 Apr 2022 17:13:00 -0400

daos (2.3.100-4) unstable; urgency=medium
  [ Lei Huang ]
  * Update libfabric to v1.15.0rc3-1 to include critical performance patches

 -- Lei Huang <lei.huang@intel.com> Wed, 20 Apr 2022 09:00:00 -0500

daos (2.3.100-3) unstable; urgency=medium
  [ Li Wei ]
  * Update raft to 0.9.1-1401.gc18bcb8 to fix uninitialized node IDs

 -- Li Wei <wei.g.li@intel.com>  Tue, 12 Apr 2022 08:33:00 +0800

daos (2.3.100-2) unstable; urgency=medium
  [ Jeff Olivier ]
  * Extract MPI from many binaries create dpar and dpar_mpi providing a
    similar interface to abstract away the direct MPI dependence

 -- Jeff Olivier <jeffrey.v.olivier@intel.com>  Wed, 6 Apr 2022 14:30:01 -0100

daos (2.3.100-1) unstable; urgency=medium
  [ Johann Lombardi ]
  * Bump version to 2.3.100

 -- Johann Lombardi <johann.lombardi@intel.com>  Wed, 6 Apr 2022 12:00:00 +0800

daos (2.1.100-26) unstable; urgency=medium
  [ Joseph Moore ]
  * Add build depends entries for UCX libraries

 -- Joseph Moore <joseph.moore@intel.com>  Wed, 6 Apr 2022 10:44:21 +0800

daos (2.1.100-25) unstable; urgency=medium
  [ Joseph Moore ]
  * Update mercury to UCX provider patch

 -- Joseph Moore <joseph.moore@intel.com>  Sat, 2 Apr 2022 11:56:35 +0800

daos (2.1.100-24) unstable; urgency=medium
  [ Alexander Oganezov ]
  * Update mercury to CXI provider patch

 -- Alexander Oganezov <alexander.a.oganezov@intel.com>  Fri, 11 Mar 2022 14:33:00 +0800

daos (2.1.100-22) unstable; urgency=medium
  [ Alexander Oganezov ]
  * Update mercury to include DAOS-9561 workaround

 -- Alexander Oganezov <alexander.a.oganezov@intel.com>  Tue, 22 Feb 2022 14:33:00 +0800

daos (2.1.100-20) unstable; urgency=medium
  [ Li Wei ]
  * Update raft to 0.9.0-1394.gc81505f to fix membership change bugs

 -- Li Wei <wei.g.li@intel.com>  Thu, 10 Feb 2022 14:33:00 +0800

daos (2.1.100-19) unstable; urgency=low
  [ Michael MacDonald ]
  * Move libdaos_common.so from daos-client to daos package

 -- Michael MacDonald <mjmac.macdonald@intel.com>  Wed, 19 Jan 2022 13:58:03 -0000

daos (2.1.100-18) unstable; urgency=medium
  [ Johann Lombardi ]
  * Update libfabric to 1.14.0 GA and apply fix for DAOS-9376

 -- Johann Lombardi <johann.lombardi@intel.com>  Mon, 17 Jan 2022 10:00:00 -0100

daos (2.1.100-17) unstable; urgency=medium
  [ Alexander Oganezov ]
  * Update to mercury v2.1.0-rc4-3 to pick fix for DAOS-9325 high cpu usage

 -- Alexander Oganezov <alexander.a.oganezov@intel.com>  Thu, 23 Dec 2021 10:00:01 -0100

daos (2.1.100-16) unstable; urgency=medium
  [ Brian J. Murrell ]
  * NOOP change to keep in parity with RPM version

 -- Brian J. Murrell <brian.murrell@intel.com>  Thu, 16 Dec 2021 15:08:11 -0400

daos (2.1.100-15) unstable; urgency=medium
  [ Brian J. Murrell ]
  * NOOP change to keep in parity with RPM version

 -- Brian J. Murrell <brian.murrell@intel.com>  Sat, 11 Dec 2021 15:18:54 -0400

daos (2.1.100-14) unstable; urgency=medium
  [ Brian J. Murrell ]
  * Don't make daos-*-tests-openmi a dependency of anything
    - If they are wanted, they should be installed explicitly, due to
      potential conflicts with other MPI stacks

 -- Brian J. Murrell <brian.murrell@intel.com>  Fri, 10 Dec 2021 09:44:14 -0400

daos (2.1.100-13) unstable; urgency=medium
  [ Alexander Oganezov ]
  * Remove DAOS-9173 workaround from mercury. Apply patch to OFI instead.

 -- Alexander Oganezov <alexander.a.oganezov@intel.com>  Wed, 08 Dec 2021 10:00:01 -0100

daos (2.1.100-12) unstable; urgency=medium
  [ Alexander Oganezov ]
  * Apply DAOS-9173 workaround patch

 -- Alexander Oganezov <alexander.a.oganezov@intel.com>  Tue, 07 Dec 2021 10:00:01 -0100

daos (2.1.100-11) unstable; urgency=medium
  [ Alexander Oganezov ]
  * Update mercury to v2.1.0rc4

 -- Alexander Oganezov <alexander.a.oganezov@intel.com>  Fri, 03 Dec 2021 10:00:01 -0100

daos (2.1.100-8) unstable; urgency=medium
  [ Tom Nabarro ]
  * Set rmem_{max,default} sysctl values on server package install to enable
    SPDK pci_event module to operate in unprivileged process (daos_engine).

 -- Tom Nabarro <tom.nabarro@intel.com> Mon, 22 Nov 2021 16:42:54 -0100

daos (2.1.100-7) unstable; urgency=medium
  [ Wang Shilong ]
  * Update for libdaos major version bump
  * Fix version of libpemobj1 for SUSE

 -- Wang Shilong <shilong.wang@intel.com>  Tue, 16 Nov 2021 12:42:54 -0400

daos (2.1.100-6) unstable; urgency=medium
  [ Alexander Oganezov ]
  * Update OFI to v1.14.0rc3

 -- Alexander Oganezov <alexander.a.oganezov@intel.com>  Sat, 13 Nov 2021 10:00:01 -0100

daos (2.1.100-5) unstable; urgency=medium
  [ Brian J. Murrell ]
  * Create new daos-{client,server}tests-openmpi and daos-server-tests subpackages
  * Rename daos-tests daos-client-tests and make daos-tests require all
    other test suites to maintain existing behavior

 -- Brian J. Murrell <brian.murrell@intel.com>  Tue, 26 Oct 2021 22:52:40 -0400

daos (2.1.100-4) unstable; urgency=medium
  [ Alexander Oganezov ]
  * Update mercury to v2.1.0rc2

 -- Alexander Oganezov <alexander.a.oganezov@intel.com>  Mon, 25 Oct 2021 10:00:01 -0100

daos (2.1.100-3) unstable; urgency=medium
  [ Jeff Olivier ]
  * Explicitly require 1.11.0-3 of PMDK

 -- Jeff Olivier <jeffrey.v.olivier@intel.com>  Wed, 20 Oct 2021 10:00:01 -0100

daos (2.1.100-2) unstable; urgency=medium
  [ David Quigley ]
  * Add defusedxml as a required dependency for the test package.

 -- David Quigley <david.quigley@intel.com> Wed, 13 Oct 2021 10:00:00 +0800

daos (2.1.100-1) unstable; urgency=medium
  [ Johann Lombardi ]
  * Switch version to 2.1.100 for 2.2 test builds

 -- Johann Lombardi <johann.lombardi@intel.com>  Wed, 13 Oct 2021 10:00:00 -0100

daos (1.3.106-1) unstable; urgency=medium
  [ Johann Lombardi ]
  * Version bump to 1.3.106 for 2.0 test build 6

 -- Johann Lombardi <johann.lombardi@intel.com>  Tue, 12 Oct 2021 10:00:00 -0100

daos (1.3.105-3) unstable; urgency=medium
  [ Li Wei ]
  * Update raft to fix InstallSnapshot performance

 -- Li Wei <wei.g.li@intel.com>  Wed, 15 Sep 2021 11:37:00 +0800

daos (1.3.105-1) unstable; urgency=medium
  [ Jeff Olivier ]
  * Version bump to 1.3.105 for 2.0 test build 5

 -- Jeff Olivier <jeffrey.v.olivier@intel.com>  Tue, 24 Aug 2021 16:54:00 +0800

daos (1.3.104-3) unstable; urgency=medium
  [ Niu Yawei ]
  * Add vos_perf

 -- Niu Yawei <yawei.niu@intel.com>  Mon, 09 Aug 2021 14:22:00 +0800

daos (1.3.104-2) unstable; urgency=medium
  [ Kris Jacque ]
  * Move daos_metrics to server package

 -- Kris Jacque <kristin.jacque@intel.com>  Tue, 03 Aug 2021 17:45:35 -0600

daos (1.3.104-1) unstable; urgency=medium
  [ Jeff Olivier ]
  * Version bump to 1.3.104 for 2.0 test build 4

 -- Jeff Olivier <jeffrey.v.olivier@intel.com>  Mon, 02 Aug 2021 09:33:00 -0500

daos (1.3.103-4) unstable; urgency=medium
  [ Li Wei ]
  * Update raft to fix slow leader re-elections

 -- Li Wei <wei.g.li@intel.com>  Wed, 14 Jul 2021 14:22:00 +0800

daos (1.3.103-3) unstable; urgency=medium
  [ Maureen Jean ]
  * Add python modules to python3.8 site-packages

 -- Maureen Jean <maureen.jean@intel.com>  Tue, 13 Jul 2021 14:50:00 -0400

daos (1.3.103-2) unstable; urgency=medium
  [ Alexander Oganezov ]
  * Update to mercury v2.0.1

 -- Alexander Oganezov <alexander.a.oganezov@intel.com>  Mon, 12 Jul 2021 15:31:50 -0400

daos (1.3.103-1) unstable; urgency=medium
  [ Johann Lombardi ]
  * Version bump to 1.3.103 for 2.0 test build 3

 -- Johann Lombardi <johann.lombardi@intel.com>  Mon, 12 Jul 2021 10:00:00 -0100

daos (1.3.102-3) unstable; urgency=medium
  [ Li Wei ]
  * Update raft to pick Pre-Vote

 -- Li Wei <wei.g.li@intel.com>  Wed, 23 Jun 2021 14:46:00 +0800

daos (1.3.102-1) unstable; urgency=medium
  [ Johann Lombardi]
  * Version bump to 1.3.102 for 2.0 test build 2

 -- Johann Lombardi <johann.lombardi@intel.com>  Fri, 11 Jun 2021 10:00:00 -0100

daos (1.3.101-3) unstable; urgency=medium
  [ Johann Lombardi]
  * Bump version to match the RPM's one

 -- Johann Lombardi <johann.lombardi@intel.com>  Wed, 02 Jun 2021 08:00:30 -0100

daos (1.3.101-2) unstable; urgency=medium
  [ Jeff Olivier]
  * Remove client and server libs from common package

 -- Jeff Olivier <jeffrey.v.olivier@intel.com>  Thu, 20 May 2021 11:17:30 -0100

daos (1.3.101-1) unstable; urgency=medium
  [ Johann Lombardi ]
  * Version bump to 1.3.101 for 2.0 test build 1

 -- Johann Lombardi <johann.lombardi@intel.com> Wed, 19 May 2021 20:52:00 -0000

daos (1.3.0-16) unstable; urgency=medium
  [ Brian J. Murrell ]
  * Enable debuginfo package building on SUSE platforms

 -- Brian J. Murrell <brian.murrell@intel.com>  Fri, 07 May 2021 13:37:45 -0400

daos (1.3.0-15) unstable; urgency=medium
  [ Brian J. Murrell ]
  * Update to build on EL8

 -- Brian J. Murrell <brian.murrell@intel.com>  Thu, 06 May 2021 15:31:50 -0400

daos (1.3.0-14) unstable; urgency=medium
  [ Brian J. Murrell ]
  * Package /etc/daos/certs in main/common package so that both server
    and client get it created
  * Catch up the release to be in sync with the RPM build
    - hence the missing (10-13 releases)

 -- Brian J. Murrell <brian.murrell@intel.com>  Wed, 05 May 2021 14:10:50 -0400

daos (1.3.0-9) unstable; urgency=medium
  [ Mohamad Chaarawi ]
  * Remove dfuse_hl

 -- Mohamad Chaarawi <mohamad.chaarawi@intel.com>  Wed, 16 Apr 2021 17:57:00 -0400

daos (1.3.0-8) unstable; urgency=medium
  [ Jeff Olivier ]
  * Remove client dependencies on PMDK, SPDK, and argobots

 -- Jeff Olivier <jeffrey.v.olivier@intel.com>  Wed, 14 Apr 2021 13:27:00 -0400

daos (1.3.0-7) unstable; urgency=medium
  [ Brian J. Murrell ]
  * Update Argobots to 1.1

 -- Brian J. Murrell <brian.murrell@intel.com>  Thu, 01 Apr 2021 11:39:10 -0400

daos (1.3.0-6) unstable; urgency=medium
  [ Maureen Jean ]
  * Change pydaos_shim_3 to pydaos_shim

 -- Maureen Jean <maureen.jean@intel.com>  Tue, 30 Mar 2021 12:00:00 -0400

daos (1.3.0-5) unstable; urgency=medium
  * Move libdts.so to the daos-tests subpackage

 -- Brian J. Murrell <brian.murrell@intel.com>  Mon, 29 Mar 2021 10:57:14 -0400

daos (1.3.0-4) unstable; urgency=medium
  [ Alexander Oganezov ]
  * Update to ofi v1.12.0 release

 -- Alexander Oganezov <alexander.a.oganezov@intel.com> Tue, 23 Mar 2021 05:00:01 -0000

daos (1.3.0-2) unstable; urgency=medium
  [ Li Wei ]
  * Require raft-devel 0.7.3 that fixes an unstable leadership problem caused
    by removed replicas as well as some Coverity issues

 -- Li Wei <wei.g.li@intel.com> Thu, 25 Feb 2021 09:55:00 +0800

daos (1.3.0-1) unstable; urgency=medium
  [ Brian J. Murrell ]
  * Version bump up to 1.3.0

 -- Brian J. Murrell <brian.murrell@intel.com>  Mon, 24 Feb 2021 08:54:32 -0500

daos (1.1.3-3) unstable; urgency=medium
  [ Brian J. Murrell ]
  * NOOP bump just to keep in parity with RPM changes

 -- Brian J. Murrell <brian.murrell@intel.com>  Mon, 22 Feb 2021 13:08:22 -0500

daos (1.1.3-2) unstable; urgency=medium
  [ Alexander Oganezov ]
  * Update OFI to v1.12.0rc1

 -- Alexander Oganezov <alexander.a.oganezov@intel.com> Tue, 16 Feb 2021 05:00:00 -0000

daos (1.1.3-1) unstable; urgency=medium
  [ Johann Lombardi ]
  * Version bump to 1.1.3

 -- Johann Lombardi <johann.lombardi@intel.com> Wed, 10 Feb 2021 05:00:00 -0000

daos (1.1.2.1-11) unstable; urgency=medium
  [ Brian J. Murrell ]
  * Update minimum required libfabric to 1.11.1

 -- Brian J. Murrell <brian.murrell@intel.com>  Wed, 10 Feb 2021 00:10:38 -0400

daos (1.1.2.1-9) unstable; urgency=medium
  [ Vishwanath Venkatesan ]
  * Add new pmem specific version of DAOS common library

 -- Vishwanath Venkatesan <vishwanath.venkatesan@intel.com> Thu, 4 Feb 2021 12:48:18 -0000

daos (1.1.2.1-8) unstable; urgency=medium
  [ Hua Kuang ]
  * Changed License to BSD-2-Clause-Patent

 -- Hua Kuang <hua.kuang@intel.com> Wed, 3 Feb 2021 16:59:34 -0000

daos (1.1.2.1-7) unstable; urgency=medium
  [ Alexander Oganezov ]
  * Fix debian packages to update to mercury v2.0.1rc1

 -- Alexander Oganezov <alexander.a.oganezov@intel.com>  Fri, 29 Jan 2021 13:40:00 -0500

daos (1.1.2.1-6) unstable; urgency=medium
  [ Alexander Oganezov ]
  * Update to mercury v2.0.1rc1

 -- Alexander Oganezov <alexander.a.oganezov@intel.com>  Sat, 23 Jan 2021 13:40:00 -0500

daos (1.1.2.1-5) unstable; urgency=medium
  [ Michael MacDonald ]
  * Install daos_metrics to bin

 -- Michael MacDonald <mjmac.macdonald@intel.com>  Fri, 22 Jan 2021 17:58:03 -0000

daos (1.1.2.1-4) unstable; urgency=medium
  [ Kenneth Cain ]
  * Version bump for API major version libdaos.so.1 (1.0.0)

 -- Kenneth Cain <kenneth.c.cain@intel.com>  Tue, 05 Jan 2021 13:40:00 -0500

daos (1.1.2.1-3) unstable; urgency=medium
  [ Michael Hennecke ]
  * Harmonize daos_server and daos_agent groups

 -- Michael Hennecke <mhennecke@lenovo.com> Fri, 15 Jan 2021 16:22:18 -0000

daos (1.1.2.1-2) unstable; urgency=medium
  [ Ashley Pittman ]
  * Combine memcheck suppressions files

 -- Ashley Pittman <ashley.m.pittman@intel.com>  Tue, 15 Dec 2020 13:33:21 -0000

daos (1.1.2.1-1) unstable; urgency=medium
  [ Johann Lombardi ]
  * Version bump up to 1.1.2.1

 -- Johann Lombardi <johann.lombardi@intel.com>  Wed, 09 Dec 2020 19:30:00 +0100

daos (1.1.2-3) unstable; urgency=medium
  [ Li Wei ]
  * Require raft-devel 0.7.1 that fixes recent Coverity issues

 -- Li Wei <wei.g.li@intel.com>  Fri, 04 Dec 2020 14:30:00 +0800

daos (1.1.2-1) unstable; urgency=medium
  [ Brian J. Murrell ]
  * Version bump up to 1.1.2

 -- Brian J. Murrell <brian.murrell@intel.com>  Tue, 01 Dec 2020 07:41:30 -0400

daos (1.1.1-8) unstable; urgency=medium
  [ Li Wei ]
  * Require raft-devel 0.7.0 that changes log indices and terms to 63-bit

 -- Li Wei <wei.g.li@intel.com>  Tue, 17 Nov 2020 09:44:00 +0800

daos (1.1.1-6) unstable; urgency=medium
  [ Mohamad Chaarawi ]
  * Add dfs_test

 -- Mohamad Chaarawi <mohamad.chaarawi@intel.com>  Mon, 16 Nov 2020 13:29:11 -0400

daos (1.1.1-5) unstable; urgency=medium
  [ Jonathan Martinez Montes ]
  * Restore obj_ctl utility

 -- Jonathan Martinez Montes <jonathan.martinez.montes@intel.com>  Fri, 30 Oct 2020 08:44:57 -0600

daos (1.1.1-4) unstable; urgency=medium
  [ Brian J. Murrell ]
   * 1.1.1-4 version of DAOS

 -- Brian J. Murrell <brian.murrell@intel.com>  Mon, 26 Oct 2020 12:43:49 -0400<|MERGE_RESOLUTION|>--- conflicted
+++ resolved
@@ -1,12 +1,9 @@
-<<<<<<< HEAD
-=======
 daos (2.6.3-7) unstable; urgency=medium
   [ Jeff Olivier ]
   * Remove raft as an external dependence
 
  -- Jeff Olivier <jeffolivier@google.com>  Fri, 11 Apr 2025 14:28:00 +0000
 
->>>>>>> 1280a02d
 daos (2.6.3-6) unstable; urgency=medium
   [ Cedric Koch-Hofer]
   * Update BR: argobots to 1.2
