daos (2.1.100-24) unstable; urgency=medium
<<<<<<< HEAD
  [ Jeff Olivier ]
  * Extract MPI from many binaries create dpar and dpar_mpi providing a
    similar interface to abstract away the direct MPI dependence

 -- Jeff Olivier <jeffrey.v.olivier@intel.com>  Mon, 28 Mar 2022 10:30:01 -0100
=======
  [ Alexander Oganezov ]
  * Update mercury to CXI provider patch

 -- Alexander Oganezov <alexander.a.oganezov@intel.com>  Fri, 11 Mar 2022 14:33:00 +0800
>>>>>>> f74ea729

daos (2.1.100-22) unstable; urgency=medium
  [ Alexander Oganezov ]
  * Update mercury to include DAOS-9561 workaround

 -- Alexander Oganezov <alexander.a.oganezov@intel.com>  Tue, 22 Feb 2022 14:33:00 +0800

daos (2.1.100-20) unstable; urgency=medium
  [ Li Wei ]
  * Update raft to 0.9.0-1394.gc81505f to fix membership change bugs

 -- Li Wei <wei.g.li@intel.com>  Thu, 10 Feb 2022 14:33:00 +0800

daos (2.1.100-19) unstable; urgency=low
  [ Michael MacDonald ]
  * Move libdaos_common.so from daos-client to daos package

 -- Michael MacDonald <mjmac.macdonald@intel.com>  Wed, 19 Jan 2022 13:58:03 -0000

daos (2.1.100-18) unstable; urgency=medium
  [ Johann Lombardi ]
  * Update libfabric to 1.14.0 GA and apply fix for DAOS-9376

 -- Johann Lombardi <johann.lombardi@intel.com>  Mon, 17 Jan 2022 10:00:00 -0100

daos (2.1.100-17) unstable; urgency=medium
  [ Alexander Oganezov ]
  * Update to mercury v2.1.0-rc4-3 to pick fix for DAOS-9325 high cpu usage

 -- Alexander Oganezov <alexander.a.oganezov@intel.com>  Thu, 23 Dec 2021 10:00:01 -0100

daos (2.1.100-16) unstable; urgency=medium
  [ Brian J. Murrell ]
  * NOOP change to keep in parity with RPM version

 -- Brian J. Murrell <brian.murrell@intel.com>  Thu, 16 Dec 2021 15:08:11 -0400

daos (2.1.100-15) unstable; urgency=medium
  [ Brian J. Murrell ]
  * NOOP change to keep in parity with RPM version

 -- Brian J. Murrell <brian.murrell@intel.com>  Sat, 11 Dec 2021 15:18:54 -0400

daos (2.1.100-14) unstable; urgency=medium
  [ Brian J. Murrell ]
  * Don't make daos-*-tests-openmi a dependency of anything
    - If they are wanted, they should be installed explicitly, due to
      potential conflicts with other MPI stacks

 -- Brian J. Murrell <brian.murrell@intel.com>  Fri, 10 Dec 2021 09:44:14 -0400

daos (2.1.100-13) unstable; urgency=medium
  [ Alexander Oganezov ]
  * Remove DAOS-9173 workaround from mercury. Apply patch to OFI instead.

 -- Alexander Oganezov <alexander.a.oganezov@intel.com>  Wed, 08 Dec 2021 10:00:01 -0100

daos (2.1.100-12) unstable; urgency=medium
  [ Alexander Oganezov ]
  * Apply DAOS-9173 workaround patch

 -- Alexander Oganezov <alexander.a.oganezov@intel.com>  Tue, 07 Dec 2021 10:00:01 -0100

daos (2.1.100-11) unstable; urgency=medium
  [ Alexander Oganezov ]
  * Update mercury to v2.1.0rc4

 -- Alexander Oganezov <alexander.a.oganezov@intel.com>  Fri, 03 Dec 2021 10:00:01 -0100

daos (2.1.100-8) unstable; urgency=medium
  [ Tom Nabarro ]
  * Set rmem_{max,default} sysctl values on server package install to enable
    SPDK pci_event module to operate in unprivileged process (daos_engine).

 -- Tom Nabarro <tom.nabarro@intel.com> Mon, 22 Nov 2021 16:42:54 -0100

daos (2.1.100-7) unstable; urgency=medium
  [ Wang Shilong ]
  * Update for libdaos major version bump
  * Fix version of libpemobj1 for SUSE

 -- Wang Shilong <shilong.wang@intel.com>  Tue, 16 Nov 2021 12:42:54 -0400

daos (2.1.100-6) unstable; urgency=medium
  [ Alexander Oganezov ]
  * Update OFI to v1.14.0rc3

 -- Alexander Oganezov <alexander.a.oganezov@intel.com>  Sat, 13 Nov 2021 10:00:01 -0100

daos (2.1.100-5) unstable; urgency=medium
  [ Brian J. Murrell ]
  * Create new daos-{client,server}tests-openmpi and daos-server-tests subpackages
  * Rename daos-tests daos-client-tests and make daos-tests require all
    other test suites to maintain existing behavior

 -- Brian J. Murrell <brian.murrell@intel.com>  Tue, 26 Oct 2021 22:52:40 -0400

daos (2.1.100-4) unstable; urgency=medium
  [ Alexander Oganezov ]
  * Update mercury to v2.1.0rc2

 -- Alexander Oganezov <alexander.a.oganezov@intel.com>  Mon, 25 Oct 2021 10:00:01 -0100

daos (2.1.100-3) unstable; urgency=medium
  [ Jeff Olivier ]
  * Explicitly require 1.11.0-3 of PMDK

 -- Jeff Olivier <jeffrey.v.olivier@intel.com>  Wed, 20 Oct 2021 10:00:01 -0100

daos (2.1.100-2) unstable; urgency=medium
  [ David Quigley ]
  * Add defusedxml as a required dependency for the test package.

 -- David Quigley <david.quigley@intel.com> Wed, 13 Oct 2021 10:00:00 +0800

daos (2.1.100-1) unstable; urgency=medium
  [ Johann Lombardi ]
  * Switch version to 2.1.100 for 2.2 test builds

 -- Johann Lombardi <johann.lombardi@intel.com>  Wed, 13 Oct 2021 10:00:00 -0100

daos (1.3.106-1) unstable; urgency=medium
  [ Johann Lombardi ]
  * Version bump to 1.3.106 for 2.0 test build 6

 -- Johann Lombardi <johann.lombardi@intel.com>  Tue, 12 Oct 2021 10:00:00 -0100

daos (1.3.105-3) unstable; urgency=medium
  [ Li Wei ]
  * Update raft to fix InstallSnapshot performance

 -- Li Wei <wei.g.li@intel.com>  Wed, 15 Sep 2021 11:37:00 +0800

daos (1.3.105-1) unstable; urgency=medium
  [ Jeff Olivier ]
  * Version bump to 1.3.105 for 2.0 test build 5

 -- Jeff Olivier <jeffrey.v.olivier@intel.com>  Tue, 24 Aug 2021 16:54:00 +0800

daos (1.3.104-3) unstable; urgency=medium
  [ Niu Yawei ]
  * Add vos_perf

 -- Niu Yawei <yawei.niu@intel.com>  Mon, 09 Aug 2021 14:22:00 +0800

daos (1.3.104-2) unstable; urgency=medium
  [ Kris Jacque ]
  * Move daos_metrics to server package

 -- Kris Jacque <kristin.jacque@intel.com>  Tue, 03 Aug 2021 17:45:35 -0600

daos (1.3.104-1) unstable; urgency=medium
  [ Jeff Olivier ]
  * Version bump to 1.3.104 for 2.0 test build 4

 -- Jeff Olivier <jeffrey.v.olivier@intel.com>  Mon, 02 Aug 2021 09:33:00 -0500

daos (1.3.103-4) unstable; urgency=medium
  [ Li Wei ]
  * Update raft to fix slow leader re-elections

 -- Li Wei <wei.g.li@intel.com>  Wed, 14 Jul 2021 14:22:00 +0800

daos (1.3.103-3) unstable; urgency=medium
  [ Maureen Jean ]
  * Add python modules to python3.8 site-packages

 -- Maureen Jean <maureen.jean@intel.com>  Tue, 13 Jul 2021 14:50:00 -0400

daos (1.3.103-2) unstable; urgency=medium
  [ Alexander Oganezov ]
  * Update to mercury v2.0.1

 -- Alexander Oganezov <alexander.a.oganezov@intel.com>  Mon, 12 Jul 2021 15:31:50 -0400

daos (1.3.103-1) unstable; urgency=medium
  [ Johann Lombardi ]
  * Version bump to 1.3.103 for 2.0 test build 3

 -- Johann Lombardi <johann.lombardi@intel.com>  Mon, 12 Jul 2021 10:00:00 -0100

daos (1.3.102-3) unstable; urgency=medium
  [ Li Wei ]
  * Update raft to pick Pre-Vote

 -- Li Wei <wei.g.li@intel.com>  Wed, 23 Jun 2021 14:46:00 +0800

daos (1.3.102-1) unstable; urgency=medium
  [ Johann Lombardi]
  * Version bump to 1.3.102 for 2.0 test build 2

 -- Johann Lombardi <johann.lombardi@intel.com>  Fri, 11 Jun 2021 10:00:00 -0100

daos (1.3.101-3) unstable; urgency=medium
  [ Johann Lombardi]
  * Bump version to match the RPM's one

 -- Johann Lombardi <johann.lombardi@intel.com>  Wed, 02 Jun 2021 08:00:30 -0100

daos (1.3.101-2) unstable; urgency=medium
  [ Jeff Olivier]
  * Remove client and server libs from common package

 -- Jeff Olivier <jeffrey.v.olivier@intel.com>  Thu, 20 May 2021 11:17:30 -0100

daos (1.3.101-1) unstable; urgency=medium
  [ Johann Lombardi ]
  * Version bump to 1.3.101 for 2.0 test build 1

 -- Johann Lombardi <johann.lombardi@intel.com> Wed, 19 May 2021 20:52:00 -0000

daos (1.3.0-16) unstable; urgency=medium
  [ Brian J. Murrell ]
  * Enable debuginfo package building on SUSE platforms

 -- Brian J. Murrell <brian.murrell@intel.com>  Fri, 07 May 2021 13:37:45 -0400

daos (1.3.0-15) unstable; urgency=medium
  [ Brian J. Murrell ]
  * Update to build on EL8

 -- Brian J. Murrell <brian.murrell@intel.com>  Thu, 06 May 2021 15:31:50 -0400

daos (1.3.0-14) unstable; urgency=medium
  [ Brian J. Murrell ]
  * Package /etc/daos/certs in main/common package so that both server
    and client get it created
  * Catch up the release to be in sync with the RPM build
    - hence the missing (10-13 releases)

 -- Brian J. Murrell <brian.murrell@intel.com>  Wed, 05 May 2021 14:10:50 -0400

daos (1.3.0-9) unstable; urgency=medium
  [ Mohamad Chaarawi ]
  * Remove dfuse_hl

 -- Mohamad Chaarawi <mohamad.chaarawi@intel.com>  Wed, 16 Apr 2021 17:57:00 -0400

daos (1.3.0-8) unstable; urgency=medium
  [ Jeff Olivier ]
  * Remove client dependencies on PMDK, SPDK, and argobots

 -- Jeff Olivier <jeffrey.v.olivier@intel.com>  Wed, 14 Apr 2021 13:27:00 -0400

daos (1.3.0-7) unstable; urgency=medium
  [ Brian J. Murrell ]
  * Update Argobots to 1.1

 -- Brian J. Murrell <brian.murrell@intel.com>  Thu, 01 Apr 2021 11:39:10 -0400

daos (1.3.0-6) unstable; urgency=medium
  [ Maureen Jean ]
  * Change pydaos_shim_3 to pydaos_shim

 -- Maureen Jean <maureen.jean@intel.com>  Tue, 30 Mar 2021 12:00:00 -0400

daos (1.3.0-5) unstable; urgency=medium
  * Move libdts.so to the daos-tests subpackage

 -- Brian J. Murrell <brian.murrell@intel.com>  Mon, 29 Mar 2021 10:57:14 -0400

daos (1.3.0-4) unstable; urgency=medium
  [ Alexander Oganezov ]
  * Update to ofi v1.12.0 release

 -- Alexander Oganezov <alexander.a.oganezov@intel.com> Tue, 23 Mar 2021 05:00:01 -0000

daos (1.3.0-2) unstable; urgency=medium
  [ Li Wei ]
  * Require raft-devel 0.7.3 that fixes an unstable leadership problem caused
    by removed replicas as well as some Coverity issues

 -- Li Wei <wei.g.li@intel.com> Thu, 25 Feb 2021 09:55:00 +0800

daos (1.3.0-1) unstable; urgency=medium
  [ Brian J. Murrell ]
  * Version bump up to 1.3.0

 -- Brian J. Murrell <brian.murrell@intel.com>  Mon, 24 Feb 2021 08:54:32 -0500

daos (1.1.3-3) unstable; urgency=medium
  [ Brian J. Murrell ]
  * NOOP bump just to keep in parity with RPM changes

 -- Brian J. Murrell <brian.murrell@intel.com>  Mon, 22 Feb 2021 13:08:22 -0500

daos (1.1.3-2) unstable; urgency=medium
  [ Alexander Oganezov ]
  * Update OFI to v1.12.0rc1

 -- Alexander Oganezov <alexander.a.oganezov@intel.com> Tue, 16 Feb 2021 05:00:00 -0000

daos (1.1.3-1) unstable; urgency=medium
  [ Johann Lombardi ]
  * Version bump to 1.1.3

 -- Johann Lombardi <johann.lombardi@intel.com> Wed, 10 Feb 2021 05:00:00 -0000

daos (1.1.2.1-11) unstable; urgency=medium
  [ Brian J. Murrell ]
  * Update minimum required libfabric to 1.11.1

 -- Brian J. Murrell <brian.murrell@intel.com>  Wed, 10 Feb 2021 00:10:38 -0400

daos (1.1.2.1-9) unstable; urgency=medium
  [ Vishwanath Venkatesan ]
  * Add new pmem specific version of DAOS common library

 -- Vishwanath Venkatesan <vishwanath.venkatesan@intel.com> Thu, 4 Feb 2021 12:48:18 -0000

daos (1.1.2.1-8) unstable; urgency=medium
  [ Hua Kuang ]
  * Changed License to BSD-2-Clause-Patent

 -- Hua Kuang <hua.kuang@intel.com> Wed, 3 Feb 2021 16:59:34 -0000

daos (1.1.2.1-7) unstable; urgency=medium
  [ Alexander Oganezov ]
  * Fix debian packages to update to mercury v2.0.1rc1

 -- Alexander Oganezov <alexander.a.oganezov@intel.com>  Fri, 29 Jan 2021 13:40:00 -0500

daos (1.1.2.1-6) unstable; urgency=medium
  [ Alexander Oganezov ]
  * Update to mercury v2.0.1rc1

 -- Alexander Oganezov <alexander.a.oganezov@intel.com>  Sat, 23 Jan 2021 13:40:00 -0500

daos (1.1.2.1-5) unstable; urgency=medium
  [ Michael MacDonald ]
  * Install daos_metrics to bin

 -- Michael MacDonald <mjmac.macdonald@intel.com>  Fri, 22 Jan 2021 17:58:03 -0000

daos (1.1.2.1-4) unstable; urgency=medium
  [ Kenneth Cain ]
  * Version bump for API major version libdaos.so.1 (1.0.0)

 -- Kenneth Cain <kenneth.c.cain@intel.com>  Tue, 05 Jan 2021 13:40:00 -0500

daos (1.1.2.1-3) unstable; urgency=medium
  [ Michael Hennecke ]
  * Harmonize daos_server and daos_agent groups

 -- Michael Hennecke <mhennecke@lenovo.com> Fri, 15 Jan 2021 16:22:18 -0000

daos (1.1.2.1-2) unstable; urgency=medium
  [ Ashley Pittman ]
  * Combine memcheck suppressions files

 -- Ashley Pittman <ashley.m.pittman@intel.com>  Tue, 15 Dec 2020 13:33:21 -0000

daos (1.1.2.1-1) unstable; urgency=medium
  [ Johann Lombardi ]
  * Version bump up to 1.1.2.1

 -- Johann Lombardi <johann.lombardi@intel.com>  Wed, 09 Dec 2020 19:30:00 +0100

daos (1.1.2-3) unstable; urgency=medium
  [ Li Wei ]
  * Require raft-devel 0.7.1 that fixes recent Coverity issues

 -- Li Wei <wei.g.li@intel.com>  Fri, 04 Dec 2020 14:30:00 +0800

daos (1.1.2-1) unstable; urgency=medium
  [ Brian J. Murrell ]
  * Version bump up to 1.1.2

 -- Brian J. Murrell <brian.murrell@intel.com>  Tue, 01 Dec 2020 07:41:30 -0400

daos (1.1.1-8) unstable; urgency=medium
  [ Li Wei ]
  * Require raft-devel 0.7.0 that changes log indices and terms to 63-bit

 -- Li Wei <wei.g.li@intel.com>  Tue, 17 Nov 2020 09:44:00 +0800

daos (1.1.1-6) unstable; urgency=medium
  [ Mohamad Chaarawi ]
  * Add dfs_test

 -- Mohamad Chaarawi <mohamad.chaarawi@intel.com>  Mon, 16 Nov 2020 13:29:11 -0400

daos (1.1.1-5) unstable; urgency=medium
  [ Jonathan Martinez Montes ]
  * Restore obj_ctl utility

 -- Jonathan Martinez Montes <jonathan.martinez.montes@intel.com>  Fri, 30 Oct 2020 08:44:57 -0600

daos (1.1.1-4) unstable; urgency=medium
  [ Brian J. Murrell ]
   * 1.1.1-4 version of DAOS

 -- Brian J. Murrell <brian.murrell@intel.com>  Mon, 26 Oct 2020 12:43:49 -0400<|MERGE_RESOLUTION|>--- conflicted
+++ resolved
@@ -1,16 +1,15 @@
-daos (2.1.100-24) unstable; urgency=medium
-<<<<<<< HEAD
+daos (2.1.100-25) unstable; urgency=medium
   [ Jeff Olivier ]
   * Extract MPI from many binaries create dpar and dpar_mpi providing a
     similar interface to abstract away the direct MPI dependence
 
  -- Jeff Olivier <jeffrey.v.olivier@intel.com>  Mon, 28 Mar 2022 10:30:01 -0100
-=======
+
+daos (2.1.100-24) unstable; urgency=medium
   [ Alexander Oganezov ]
   * Update mercury to CXI provider patch
 
  -- Alexander Oganezov <alexander.a.oganezov@intel.com>  Fri, 11 Mar 2022 14:33:00 +0800
->>>>>>> f74ea729
 
 daos (2.1.100-22) unstable; urgency=medium
   [ Alexander Oganezov ]
