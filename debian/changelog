--- conflicted
+++ resolved
@@ -1,15 +1,14 @@
-daos (2.5.101-4) unstable; urgency=medium
-<<<<<<< HEAD
+daos (2.5.101-5) unstable; urgency=medium
   [ Jeff Olivier ]
   * Switch from libfuse3 to libfused
 
- -- Jeff Olivier <jeffolivier@google.com>  Fri, 05 Apr 2024 21:30:00 +0000
-=======
+ -- Jeff Olivier <jeffolivier@google.com>  Thu, 25 Apr 2024 10:30:00 +0000
+
+daos (2.5.101-5) unstable; urgency=medium
   [ Fan Yong ]
   * NOOP change to keep in parity with RPM version
 
  -- Fan Yong <fan.yong@intel.com>  Fri, 05 Apr 2024 09:30:00 +0900
->>>>>>> d7e8318b
 
 daos (2.5.101-3) unstable; urgency=medium
   [ Ashley M. Pittman ]
