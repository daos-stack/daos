--- conflicted
+++ resolved
@@ -1,10 +1,9 @@
-<<<<<<< HEAD
-daos (2.6.3-4) unstable; urgency=medium
+daos (2.6.3-8) unstable; urgency=medium
   [ Jan Michalski ]
   * Add ddb_ut and dtx_ut to the server-tests package
 
- -- Jan Michalski <jan-marian.michalski@hpe.com>  Thu, 13 Feb 2025 11:39:00 +0000
-=======
+ -- Jan Michalski <jan-marian.michalski@hpe.com>  Wed, 21 May 2025 15:00:00 +0000
+
 daos (2.6.3-7) unstable; urgency=medium
   [ Jeff Olivier ]
   * Remove raft as an external dependence
@@ -28,7 +27,6 @@
   * Fourth release candidate for 2.6.3
 
  -- Saurabh Tandan <saurabh.tandan@hpe.com>  Wed, 19 Mar 2025 12:18:00 -0700
->>>>>>> f1377d3f
 
 daos (2.6.3-3) unstable; urgency=medium
   [ Phillip Henderson ]
