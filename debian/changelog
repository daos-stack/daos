<<<<<<< HEAD
daos (1.3.102-7) unstable; urgency=medium
  [ Maureen Jean ]
  * Add python modules to python3.8 site-packages

 -- Maureen Jean <maureen.jean@intel.com>  Fri, 09 Jul 2021 19:15:00 -0400
=======
daos (1.3.103-1) unstable; urgency=medium
  [ Johann Lombardi ]
  * Version bump to 1.3.103 for 2.0 test build 3

 -- Johann Lombardi <johann.lombardi@intel.com>  Mon, 12 Jul 2021 010:00:00 -0100
>>>>>>> db843be2

daos (1.3.102-3) unstable; urgency=medium
  [ Li Wei ]
  * Update raft to pick Pre-Vote

 -- Li Wei <wei.g.li@intel.com>  Mon, 23 Jun 2021 14:46:00 +0800

daos (1.3.102-1) unstable; urgency=medium
  [ Johann Lombardi]
  * Version bump to 1.3.102 for 2.0 test build 2

 -- Johann Lombardi <johann.lombardi@intel.com>  Fri, 11 Jun 2021 010:00:00 -0100

daos (1.3.101-3) unstable; urgency=medium
  [ Johann Lombardi]
  * Bump version to match the RPM's one

 -- Johann Lombardi <johann.lombardi@intel.com>  Wed, 02 Jun 2021 08:00:30 -0100

daos (1.3.101-2) unstable; urgency=medium
  [ Jeff Olivier]
  * Remove client and server libs from common package

 -- Jeff Olivier <jeffrey.v.olivier@intel.com>  Thu, 20 May 2021 11:17:30 -0100

daos (1.3.101-1) unstable; urgency=medium
  [ Johann Lombardi ]
  * Version bump to 1.3.101 for 2.0 test build 1

 -- Johann Lombardi <johann.lombardi@intel.com> Wed, 19 May 2021 20:52:00 -0000

daos (1.3.0-16) unstable; urgency=medium
  [ Brian J. Murrell ]
  * Enable debuginfo package building on SUSE platforms

 -- Brian J. Murrell <brian.murrell@intel.com>  Fri, 07 May 2021 13:37:45 -0400

daos (1.3.0-15) unstable; urgency=medium
  [ Brian J. Murrell ]
  * Update to build on EL8

 -- Brian J. Murrell <brian.murrell@intel.com>  Thu, 06 May 2021 15:31:50 -0400

daos (1.3.0-14) unstable; urgency=medium
  [ Brian J. Murrell ]
  * Package /etc/daos/certs in main/common package so that both server
    and client get it created
  * Catch up the release to be in sync with the RPM build
    - hence the missing (10-13 releases)

 -- Brian J. Murrell <brian.murrell@intel.com>  Wed, 05 May 2021 14:10:50 -0400

daos (1.3.0-9) unstable; urgency=medium
  [ Mohamad Chaarawi ]
  * Remove dfuse_hl

 -- Mohamad Chaarawi <mohamad.chaarawi@intel.com>  Wed, 16 Apr 2021 17:57:00 -0400

daos (1.3.0-8) unstable; urgency=medium
  [ Jeff Olivier ]
  * Remove client dependencies on PMDK, SPDK, and argobots

 -- Jeff Olivier <jeffrey.v.olivier@intel.com>  Wed, 14 Apr 2021 13:27:00 -0400

daos (1.3.0-7) unstable; urgency=medium
  [ Brian J. Murrell ]
  * Update Argobots to 1.1

 -- Brian J. Murrell <brian.murrell@intel.com>  Thu, 01 Apr 2021 11:39:10 -0400

daos (1.3.0-6) unstable; urgency=medium
  [ Maureen Jean ]
  * Change pydaos_shim_3 to pydaos_shim

 -- Maureen Jean <maureen.jean@intel.com>  Tue, 30 Mar 2021 12:00:00 -0400

daos (1.3.0-5) unstable; urgency=medium
  * Move libdts.so to the daos-tests subpackage

 -- Brian J. Murrell <brian.murrell@intel.com>  Mon, 29 Mar 2021 10:57:14 -0400

daos (1.3.0-4) unstable; urgency=medium
  [ Alexander Oganezov ]
  * Update to ofi v1.12.0 release

 -- Alexander Oganezov <alexander.a.oganezov@intel.com> Tue, 23 Mar 2021 05:00:01 -0000

daos (1.3.0-2) unstable; urgency=medium
  [ Li Wei ]
  * Require raft-devel 0.7.3 that fixes an unstable leadership problem caused
    by removed replicas as well as some Coverity issues

 -- Li Wei <wei.g.li@intel.com> Thu, 25 Feb 2021 09:55:00 +0800

daos (1.3.0-1) unstable; urgency=medium
  [ Brian J. Murrell ]
  * Version bump up to 1.3.0

 -- Brian J. Murrell <brian.murrell@intel.com>  Mon, 24 Feb 2021 08:54:32 -0500

daos (1.1.3-3) unstable; urgency=medium
  [ Brian J. Murrell ]
  * NOOP bump just to keep in parity with RPM changes

 -- Brian J. Murrell <brian.murrell@intel.com>  Mon, 22 Feb 2021 13:08:22 -0500

daos (1.1.3-2) unstable; urgency=medium
  [ Alexander Oganezov ]
  * Update OFI to v1.12.0rc1

 -- Alexander Oganezov <alexander.a.oganezov@intel.com> Tue, 16 Feb 2021 05:00:00 -0000

daos (1.1.3-1) unstable; urgency=medium
  [ Johann Lombardi ]
  * Version bump to 1.1.3

 -- Johann Lombardi <johann.lombardi@intel.com> Wed, 10 Feb 2021 05:00:00 -0000

daos (1.1.2.1-11) unstable; urgency=medium
  [ Brian J. Murrell ]
  * Update minimum required libfabric to 1.11.1

 -- Brian J. Murrell <brian.murrell@intel.com>  Wed, 10 Feb 2021 00:10:38 -0400

daos (1.1.2.1-9) unstable; urgency=medium
  [ Vishwanath Venkatesan ]
  * Add new pmem specific version of DAOS common library

 -- Vishwanath Venkatesan <vishwanath.venkatesan@intel.com> Thu, 4 Feb 2021 12:48:18 -0000

daos (1.1.2.1-8) unstable; urgency=medium
  [ Hua Kuang ]
  * Changed License to BSD-2-Clause-Patent

 -- Hua Kuang <hua.kuang@intel.com> Wed, 3 Feb 2021 16:59:34 -0000

daos (1.1.2.1-7) unstable; urgency=medium
  [ Alexander Oganezov ]
  * Fix debian packages to update to mercury v2.0.1rc1

 -- Alexander Oganezov <alexander.a.oganezov@intel.com>  Fri, 29 Jan 2021 13:40:00 -0500

daos (1.1.2.1-6) unstable; urgency=medium
  [ Alexander Oganezov ]
  * Update to mercury v2.0.1rc1

 -- Alexander Oganezov <alexander.a.oganezov@intel.com>  Sat, 23 Jan 2021 13:40:00 -0500

daos (1.1.2.1-5) unstable; urgency=medium
  [ Michael MacDonald ]
  * Install daos_metrics to bin

 -- Michael MacDonald <mjmac.macdonald@intel.com>  Fri, 22 Jan 2021 17:58:03 -0000

daos (1.1.2.1-4) unstable; urgency=medium
  [ Kenneth Cain ]
  * Version bump for API major version libdaos.so.1 (1.0.0)

 -- Kenneth Cain <kenneth.c.cain@intel.com>  Tue, 05 Jan 2021 13:40:00 -0500

daos (1.1.2.1-3) unstable; urgency=medium
  [ Michael Hennecke ]
  * Harmonize daos_server and daos_agent groups

 -- Michael Hennecke <mhennecke@lenovo.com> Fri, 15 Jan 2021 16:22:18 -0000

daos (1.1.2.1-2) unstable; urgency=medium
  [ Ashley Pittman ]
  * Combine memcheck suppressions files

 -- Ashley Pittman <ashley.m.pittman@intel.com>  Tue, 15 Dec 2020 13:33:21 -0000

daos (1.1.2.1-1) unstable; urgency=medium
  [ Johann Lombardi ]
  * Version bump up to 1.1.2.1

 -- Johann Lombardi <johann.lombardi@intel.com>  Wed, 09 Dec 2020 19:30:00 +0100

daos (1.1.2-3) unstable; urgency=medium
  [ Li Wei ]
  * Require raft-devel 0.7.1 that fixes recent Coverity issues

 -- Li Wei <wei.g.li@intel.com>  Fri, 04 Dec 2020 14:30:00 +0800

daos (1.1.2-1) unstable; urgency=medium
  [ Brian J. Murrell ]
  * Version bump up to 1.1.2

 -- Brian J. Murrell <brian.murrell@intel.com>  Tue, 01 Dec 2020 07:41:30 -0400

daos (1.1.1-8) unstable; urgency=medium
  [ Li Wei ]
  * Require raft-devel 0.7.0 that changes log indices and terms to 63-bit

 -- Li Wei <wei.g.li@intel.com>  Tue, 17 Nov 2020 09:44:00 +0800

daos (1.1.1-6) unstable; urgency=medium
  [ Mohamad Chaarawi ]
  * Add dfs_test

 -- Mohamad Chaarawi <mohamad.chaarawi@intel.com>  Mon, 16 Nov 2020 13:29:11 -0400

daos (1.1.1-5) unstable; urgency=medium
  [ Jonathan Martinez Montes ]
  * Restore obj_ctl utility

 -- Jonathan Martinez Montes <jonathan.martinez.montes@intel.com>  Fri, 30 Oct 2020 08:44:57 -0600

daos (1.1.1-4) unstable; urgency=medium
  [ Brian J. Murrell ]
   * 1.1.1-4 version of DAOS

 -- Brian J. Murrell <brian.murrell@intel.com>  Mon, 26 Oct 2020 12:43:49 -0400<|MERGE_RESOLUTION|>--- conflicted
+++ resolved
@@ -1,16 +1,14 @@
-<<<<<<< HEAD
-daos (1.3.102-7) unstable; urgency=medium
+daos (1.3.103-2) unstable; urgency=medium
   [ Maureen Jean ]
   * Add python modules to python3.8 site-packages
 
- -- Maureen Jean <maureen.jean@intel.com>  Fri, 09 Jul 2021 19:15:00 -0400
-=======
+ -- Maureen Jean <maureen.jean@intel.com>  Mon, 12 Jul 2021 14:50:00 -0400
+
 daos (1.3.103-1) unstable; urgency=medium
   [ Johann Lombardi ]
   * Version bump to 1.3.103 for 2.0 test build 3
 
  -- Johann Lombardi <johann.lombardi@intel.com>  Mon, 12 Jul 2021 010:00:00 -0100
->>>>>>> db843be2
 
 daos (1.3.102-3) unstable; urgency=medium
   [ Li Wei ]
