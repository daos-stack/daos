--- conflicted
+++ resolved
@@ -1,15 +1,14 @@
-daos (2.0.2-6) unstable; urgency=medium
-<<<<<<< HEAD
+daos (2.0.2-7) unstable; urgency=medium
   [ Lei Huang ]
   * Update libfabric to v1.15.1-1 with critical performance patches
 
- -- Lei Huang <lei.huang@intel.com>  Wed, 18 May 2022 16:50:00 -0500
-=======
+ -- Lei Huang <lei.huang@intel.com>  Fri, 27 May 2022 10:50:00 -0500
+
+daos (2.0.2-6) unstable; urgency=medium
   [ Tom Nabarro ]
   * Restrict SPDK version to less than 22
 
  -- Tom Nabarro <tom.nabarro@intel.com> Fri, 20 May 2022 16:42:54
->>>>>>> 6626f007
 
 daos (2.0.2-5) unstable; urgency=medium
   [ Phillip Henderson ]
