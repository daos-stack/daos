<<<<<<< HEAD
daos (2.3.106-3) unstable; urgency=medium
  [ Lei Huang ]
  * Add libcapstone as a new prerequisite package

 -- Lei Huang <lei.huang@intel.com>  Fri, 24 Mar 2023 16:00:00 -0600
=======
daos (2.3.107-1) unstable; urgency=medium
  [ Johann Lombardi ]
  * Bump version to 2.3.107

 -- Johann Lombardi <johann.lombardi@intel.com>  Fri, 5 May 2023 10:00:00 -0100
>>>>>>> 5b609834

daos (2.3.106-2) unstable; urgency=medium
  [ Tom Nabarro ]
  * Add numactl requires for server package

 -- Tom Nabarro <Tom Nabarro <tom.nabarro@intel.com>  Fri, 17 Mar 2023 12:43:00 -0400

daos (2.3.106-1) unstable; urgency=medium
  [ Brian J. Murrell ]
  * Bump version to be higher than TB5

 -- Brian J. Murrell <brian.murrell@intel.com> Tue, 14 Mar 2023 12:02:23 -0500

daos (2.3.103-6) unstable; urgency=medium
  [ Li Wei ]
  * Update raft to 0.9.2-1.403.g3d20556

 -- Li Wei <wei.g.li@intel.com>  Wed, 22 Feb 2023 21:02:00 +0800

daos (2.3.103-5) unstable; urgency=medium
  [Michael MacDonald]
  * Bump min supported go version to 1.17

 -- Michael MacDonald <mjmac.macdonald@intel.com> Tue, 21 Feb 2023 10:10:00 -0400

daos (2.3.103-4) unstable; urgency=medium
  [ Ashley M. Pittman ]
  * NOOP change to keep in parity with RPM version

 -- Ashley M. Pittman <ashley.m.pittman@intel.com>  Fri, 17 Feb 2023 17:53:00 -0800

daos (2.3.103-3) unstable; urgency=medium
  [ Brian J. Murrell ]
  * NOOP change to keep in parity with RPM version

 -- Brian J. Murrell <brian.murrell@intel.com>  Mon, 13 Feb 2023 10:04:29 -0500

daos (2.3.103-2) unstable; urgency=medium
  [ Michael Hennecke ]
  * Change ipmctl requirement from v2 to v3

 -- Michael Hennecke <michael.hennecke@intel.com>  Wed, 08 Feb 2023 18:02:00 -0100

daos (2.3.103-1) unstable; urgency=medium
  [ Phillip Henderson ]
  * Bump version to 2.3.103

 -- Phillip Henderson <phillip.henderson@intel.com>  Fri, 27 Jan 2023 02:30:00 -0500

daos (2.3.102-1) unstable; urgency=medium
  [ Johann Lombardi ]
  * Bump version to 2.3.102

 -- Johann Lombardi <johann.lombardi@intel.com>  Wed, 25 Jan 2023 10:00:00 -0100

daos (2.3.101-6) unstable; urgency=medium
  [ Brian J. Murrell ]
  * NOOP change to keep in parity with RPM version

 -- Brian J. Murrell <brian.murrell@intel.com>  Fri, 6 Jan 2023 09:04:51 -0400

daos (2.3.101-5) unstable; urgency=medium
  [Joseph Moore]
  * Update Mercury version to 2.2.0-6

 -- Joseph Moore <joseph.moored@intel.com> Tue, Dec 6 2022 12:15:00 - 0400

daos (2.3.101-4) unstable; urgency=medium
  [ Tom Nabarro ]
  * Update SPDK dependency requirement to greater than or equal to 22.01.2.

 -- Tom Nabarro <Tom Nabarro <tom.nabarro@intel.com>  Thu, 01 Dec 2022 12:43:00 -0400

daos (2.3.101-3) unstable; urgency=medium
  [ Brian J. Murrell ]
  * Set flag to build per-subpackage debuginfo packages for Leap 15

 -- Brian J. Murrell <brian.murrell@intel.com>  Tue, 18 Oct 2022 15:08:11 -0400

daos (2.3.101-2) unstable; urgency=medium
  [Michael MacDonald]
  * Rename daos_admin -> daos_server_helper

 -- Michael MacDonald <mjmac.macdonald@intel.com> Thu, Oct 6 2022 10:10:00

daos (2.3.101-1) unstable; urgency=medium
  [ Johann Lombardi ]
  * Bump version to 2.3.101

 -- Johann Lombardi <johann.lombardi@intel.com>  Tue, 20 Sep 2022 10:00:00 -0100

daos (2.3.100-22) unstable; urgency=medium
  [ Jeff Olivier ]
  * Move io_conf files from bin to TESTING

 -- Jeff Olivier <jeffrey.v.olivier@intel.com>  Thu, 8 Sep 2022 10:26:00 -0400

daos (2.3.100-21) unstable; urgency=medium
  [ Jeff Olivier ]
  * Update PMDK to 1.12.1~rc1 to fix DAOS-11151

 -- Jeff Olivier <jeffrey.v.olivier@intel.com>  Tue, 16 Aug 2022 12:52:00 -0400

daos (2.3.100-20) unstable; urgency=medium
  [ Wang Shilong ]
  * Add daos_debug_set_params to daos-client-tests rpm for fault injection test.

 -- Wang Shilong <shilong.wang@intel.com>  Thu, 11 Aug 2022 09:52:00 -0400

daos (2.3.100-19) unstable; urgency=medium
  [ Jerome Soumagne ]
  * Update to mercury 2.2.0

 -- Jerome Soumagne <jerome.soumagne@intel.com> Fri, 5 Aug 2022 17:30:00 -0600

daos (2.3.100-18) unstable; urgency=medium
  [Michael MacDonald]
  * Bump min supported go version to 1.16

 -- Michael MacDonald <mjmac.macdonald@intel.com> Tue, Jul 26 2022 10:10:00 -0400

daos (2.3.100-17) unstable; urgency=medium
  [ Jerome Soumagne ]
  * Remove now unused openpa dependency

 -- Jerome Soumagne <jerome.soumagne@intel.com> Mon, 18 Jul 2022 11:55:00 -0600

daos (2.3.100-16) unstable; urgency=medium
  [ Jeff Olivier ]
  * Add pool_scrubbing_tests to test package

 -- Jeff Olivier <Jeff Olivier <jeffrey.v.olivier@intel.com>  Fri, 15 Jul 2022 12:48:00 -0400

daos (2.3.100-15) unstable; urgency=medium
  [ Tom Nabarro ]
  * Update SPDK dependency requirement to greater than or equal to 22.01.1.

 -- Tom Nabarro <Tom Nabarro <tom.nabarro@intel.com>  Wed, 13 Jul 2022 12:43:00 -0400

daos (2.3.100-14) unstable; urgency=medium
  [ Jerome Soumagne ]
  * Update to mercury 2.2.0rc6

 -- Jerome Soumagne <jerome.soumagne@intel.com> Mon, 27 Jun 2022 18:26:02 -0600

daos (2.3.100-13) unstable; urgency=medium
  [ Jeff Olivier ]
  * Remove libdts.so, make it build time static

 -- Jeff Olivier <jeffrey.v.olivier@intel.com> Fri, 17 Jun 2022 10:30:00 -0500

daos (2.3.100-12) unstable; urgency=medium
  [ Jeff Olivier ]
  * Make ucx required for build on all platforms

 -- Jeff Olivier <jeffrey.v.olivier@intel.com> Thu, 02 Jun 2022 16:30:00 -0500

daos (2.3.100-11) unstable; urgency=medium
  [ Michael MacDonald ]
  * Move dmg to new daos-admin package

 -- Michael MacDonald <mjmac.macdonald@intel.com>  Wed, 01 Jun 2022 13:58:03 -0000

daos (2.3.100-10) unstable; urgency=medium
  [ Lei Huang ]
  * Update libfabric to v1.15.1-1 to include critical performance patches

 -- Lei Huang <lei.huang@intel.com> Wed, 18 May 2022 16:30:00 -0500

daos (2.3.100-9) unstable; urgency=medium
  [ Phillip Henderson ]
  * Remove doas-client-tests-openmpi dependency from daos-tests
  * Add daos-tests-internal package

 -- Phillip Henderson <phillip.henderson@intel.com>  Tue, 17 May 2022 12:43:00 -0400

daos (2.3.100-8) unstable; urgency=medium
  [ Ashley Pittman ]
  * Extend dfusedaosbuild test to run in different configurations.

 -- Ashley Pittman <ashley.m.pittman@intel.com>  Mon, 9 May 2022 22:34:00 -0100

daos (2.3.100-7) unstable; urgency=medium
  [ Ashley Pittman ]
  * Add dfuse unit-test binary to call from ftest.

 -- Ashley Pittman <ashley.m.pittman@intel.com>  Fri, 6 May 2022 09:03:00 -0100

daos (2.3.100-6) unstable; urgency=medium
  [ Joseph Moore ]
  * Update UXC Mercury patch to disable unified mode

 -- Joseph Moore <joseph.moore@intel.com>  Wed, 4 May 2022 11:19:00 -0600

daos (2.3.100-5) unstable; urgency=medium
  [ Phillip Henderson ]
  * Move daos_gen_io_conf and daos_run_io_conf to daos-client-tests

 -- Phillip Henderson <phillip.henderson@intel.com>  Tue, 26 Apr 2022 17:13:00 -0400

daos (2.3.100-4) unstable; urgency=medium
  [ Lei Huang ]
  * Update libfabric to v1.15.0rc3-1 to include critical performance patches

 -- Lei Huang <lei.huang@intel.com> Wed, 20 Apr 2022 09:00:00 -0500

daos (2.3.100-3) unstable; urgency=medium
  [ Li Wei ]
  * Update raft to 0.9.1-1401.gc18bcb8 to fix uninitialized node IDs

 -- Li Wei <wei.g.li@intel.com>  Tue, 12 Apr 2022 08:33:00 +0800

daos (2.3.100-2) unstable; urgency=medium
  [ Jeff Olivier ]
  * Extract MPI from many binaries create dpar and dpar_mpi providing a
    similar interface to abstract away the direct MPI dependence

 -- Jeff Olivier <jeffrey.v.olivier@intel.com>  Wed, 6 Apr 2022 14:30:01 -0100

daos (2.3.100-1) unstable; urgency=medium
  [ Johann Lombardi ]
  * Bump version to 2.3.100

 -- Johann Lombardi <johann.lombardi@intel.com>  Wed, 6 Apr 2022 12:00:00 +0800

daos (2.1.100-26) unstable; urgency=medium
  [ Joseph Moore ]
  * Add build depends entries for UCX libraries

 -- Joseph Moore <joseph.moore@intel.com>  Wed, 6 Apr 2022 10:44:21 +0800

daos (2.1.100-25) unstable; urgency=medium
  [ Joseph Moore ]
  * Update mercury to UCX provider patch

 -- Joseph Moore <joseph.moore@intel.com>  Sat, 2 Apr 2022 11:56:35 +0800

daos (2.1.100-24) unstable; urgency=medium
  [ Alexander Oganezov ]
  * Update mercury to CXI provider patch

 -- Alexander Oganezov <alexander.a.oganezov@intel.com>  Fri, 11 Mar 2022 14:33:00 +0800

daos (2.1.100-22) unstable; urgency=medium
  [ Alexander Oganezov ]
  * Update mercury to include DAOS-9561 workaround

 -- Alexander Oganezov <alexander.a.oganezov@intel.com>  Tue, 22 Feb 2022 14:33:00 +0800

daos (2.1.100-20) unstable; urgency=medium
  [ Li Wei ]
  * Update raft to 0.9.0-1394.gc81505f to fix membership change bugs

 -- Li Wei <wei.g.li@intel.com>  Thu, 10 Feb 2022 14:33:00 +0800

daos (2.1.100-19) unstable; urgency=low
  [ Michael MacDonald ]
  * Move libdaos_common.so from daos-client to daos package

 -- Michael MacDonald <mjmac.macdonald@intel.com>  Wed, 19 Jan 2022 13:58:03 -0000

daos (2.1.100-18) unstable; urgency=medium
  [ Johann Lombardi ]
  * Update libfabric to 1.14.0 GA and apply fix for DAOS-9376

 -- Johann Lombardi <johann.lombardi@intel.com>  Mon, 17 Jan 2022 10:00:00 -0100

daos (2.1.100-17) unstable; urgency=medium
  [ Alexander Oganezov ]
  * Update to mercury v2.1.0-rc4-3 to pick fix for DAOS-9325 high cpu usage

 -- Alexander Oganezov <alexander.a.oganezov@intel.com>  Thu, 23 Dec 2021 10:00:01 -0100

daos (2.1.100-16) unstable; urgency=medium
  [ Brian J. Murrell ]
  * NOOP change to keep in parity with RPM version

 -- Brian J. Murrell <brian.murrell@intel.com>  Thu, 16 Dec 2021 15:08:11 -0400

daos (2.1.100-15) unstable; urgency=medium
  [ Brian J. Murrell ]
  * NOOP change to keep in parity with RPM version

 -- Brian J. Murrell <brian.murrell@intel.com>  Sat, 11 Dec 2021 15:18:54 -0400

daos (2.1.100-14) unstable; urgency=medium
  [ Brian J. Murrell ]
  * Don't make daos-*-tests-openmi a dependency of anything
    - If they are wanted, they should be installed explicitly, due to
      potential conflicts with other MPI stacks

 -- Brian J. Murrell <brian.murrell@intel.com>  Fri, 10 Dec 2021 09:44:14 -0400

daos (2.1.100-13) unstable; urgency=medium
  [ Alexander Oganezov ]
  * Remove DAOS-9173 workaround from mercury. Apply patch to OFI instead.

 -- Alexander Oganezov <alexander.a.oganezov@intel.com>  Wed, 08 Dec 2021 10:00:01 -0100

daos (2.1.100-12) unstable; urgency=medium
  [ Alexander Oganezov ]
  * Apply DAOS-9173 workaround patch

 -- Alexander Oganezov <alexander.a.oganezov@intel.com>  Tue, 07 Dec 2021 10:00:01 -0100

daos (2.1.100-11) unstable; urgency=medium
  [ Alexander Oganezov ]
  * Update mercury to v2.1.0rc4

 -- Alexander Oganezov <alexander.a.oganezov@intel.com>  Fri, 03 Dec 2021 10:00:01 -0100

daos (2.1.100-8) unstable; urgency=medium
  [ Tom Nabarro ]
  * Set rmem_{max,default} sysctl values on server package install to enable
    SPDK pci_event module to operate in unprivileged process (daos_engine).

 -- Tom Nabarro <tom.nabarro@intel.com> Mon, 22 Nov 2021 16:42:54 -0100

daos (2.1.100-7) unstable; urgency=medium
  [ Wang Shilong ]
  * Update for libdaos major version bump
  * Fix version of libpemobj1 for SUSE

 -- Wang Shilong <shilong.wang@intel.com>  Tue, 16 Nov 2021 12:42:54 -0400

daos (2.1.100-6) unstable; urgency=medium
  [ Alexander Oganezov ]
  * Update OFI to v1.14.0rc3

 -- Alexander Oganezov <alexander.a.oganezov@intel.com>  Sat, 13 Nov 2021 10:00:01 -0100

daos (2.1.100-5) unstable; urgency=medium
  [ Brian J. Murrell ]
  * Create new daos-{client,server}tests-openmpi and daos-server-tests subpackages
  * Rename daos-tests daos-client-tests and make daos-tests require all
    other test suites to maintain existing behavior

 -- Brian J. Murrell <brian.murrell@intel.com>  Tue, 26 Oct 2021 22:52:40 -0400

daos (2.1.100-4) unstable; urgency=medium
  [ Alexander Oganezov ]
  * Update mercury to v2.1.0rc2

 -- Alexander Oganezov <alexander.a.oganezov@intel.com>  Mon, 25 Oct 2021 10:00:01 -0100

daos (2.1.100-3) unstable; urgency=medium
  [ Jeff Olivier ]
  * Explicitly require 1.11.0-3 of PMDK

 -- Jeff Olivier <jeffrey.v.olivier@intel.com>  Wed, 20 Oct 2021 10:00:01 -0100

daos (2.1.100-2) unstable; urgency=medium
  [ David Quigley ]
  * Add defusedxml as a required dependency for the test package.

 -- David Quigley <david.quigley@intel.com> Wed, 13 Oct 2021 10:00:00 +0800

daos (2.1.100-1) unstable; urgency=medium
  [ Johann Lombardi ]
  * Switch version to 2.1.100 for 2.2 test builds

 -- Johann Lombardi <johann.lombardi@intel.com>  Wed, 13 Oct 2021 10:00:00 -0100

daos (1.3.106-1) unstable; urgency=medium
  [ Johann Lombardi ]
  * Version bump to 1.3.106 for 2.0 test build 6

 -- Johann Lombardi <johann.lombardi@intel.com>  Tue, 12 Oct 2021 10:00:00 -0100

daos (1.3.105-3) unstable; urgency=medium
  [ Li Wei ]
  * Update raft to fix InstallSnapshot performance

 -- Li Wei <wei.g.li@intel.com>  Wed, 15 Sep 2021 11:37:00 +0800

daos (1.3.105-1) unstable; urgency=medium
  [ Jeff Olivier ]
  * Version bump to 1.3.105 for 2.0 test build 5

 -- Jeff Olivier <jeffrey.v.olivier@intel.com>  Tue, 24 Aug 2021 16:54:00 +0800

daos (1.3.104-3) unstable; urgency=medium
  [ Niu Yawei ]
  * Add vos_perf

 -- Niu Yawei <yawei.niu@intel.com>  Mon, 09 Aug 2021 14:22:00 +0800

daos (1.3.104-2) unstable; urgency=medium
  [ Kris Jacque ]
  * Move daos_metrics to server package

 -- Kris Jacque <kristin.jacque@intel.com>  Tue, 03 Aug 2021 17:45:35 -0600

daos (1.3.104-1) unstable; urgency=medium
  [ Jeff Olivier ]
  * Version bump to 1.3.104 for 2.0 test build 4

 -- Jeff Olivier <jeffrey.v.olivier@intel.com>  Mon, 02 Aug 2021 09:33:00 -0500

daos (1.3.103-4) unstable; urgency=medium
  [ Li Wei ]
  * Update raft to fix slow leader re-elections

 -- Li Wei <wei.g.li@intel.com>  Wed, 14 Jul 2021 14:22:00 +0800

daos (1.3.103-3) unstable; urgency=medium
  [ Maureen Jean ]
  * Add python modules to python3.8 site-packages

 -- Maureen Jean <maureen.jean@intel.com>  Tue, 13 Jul 2021 14:50:00 -0400

daos (1.3.103-2) unstable; urgency=medium
  [ Alexander Oganezov ]
  * Update to mercury v2.0.1

 -- Alexander Oganezov <alexander.a.oganezov@intel.com>  Mon, 12 Jul 2021 15:31:50 -0400

daos (1.3.103-1) unstable; urgency=medium
  [ Johann Lombardi ]
  * Version bump to 1.3.103 for 2.0 test build 3

 -- Johann Lombardi <johann.lombardi@intel.com>  Mon, 12 Jul 2021 10:00:00 -0100

daos (1.3.102-3) unstable; urgency=medium
  [ Li Wei ]
  * Update raft to pick Pre-Vote

 -- Li Wei <wei.g.li@intel.com>  Wed, 23 Jun 2021 14:46:00 +0800

daos (1.3.102-1) unstable; urgency=medium
  [ Johann Lombardi]
  * Version bump to 1.3.102 for 2.0 test build 2

 -- Johann Lombardi <johann.lombardi@intel.com>  Fri, 11 Jun 2021 10:00:00 -0100

daos (1.3.101-3) unstable; urgency=medium
  [ Johann Lombardi]
  * Bump version to match the RPM's one

 -- Johann Lombardi <johann.lombardi@intel.com>  Wed, 02 Jun 2021 08:00:30 -0100

daos (1.3.101-2) unstable; urgency=medium
  [ Jeff Olivier]
  * Remove client and server libs from common package

 -- Jeff Olivier <jeffrey.v.olivier@intel.com>  Thu, 20 May 2021 11:17:30 -0100

daos (1.3.101-1) unstable; urgency=medium
  [ Johann Lombardi ]
  * Version bump to 1.3.101 for 2.0 test build 1

 -- Johann Lombardi <johann.lombardi@intel.com> Wed, 19 May 2021 20:52:00 -0000

daos (1.3.0-16) unstable; urgency=medium
  [ Brian J. Murrell ]
  * Enable debuginfo package building on SUSE platforms

 -- Brian J. Murrell <brian.murrell@intel.com>  Fri, 07 May 2021 13:37:45 -0400

daos (1.3.0-15) unstable; urgency=medium
  [ Brian J. Murrell ]
  * Update to build on EL8

 -- Brian J. Murrell <brian.murrell@intel.com>  Thu, 06 May 2021 15:31:50 -0400

daos (1.3.0-14) unstable; urgency=medium
  [ Brian J. Murrell ]
  * Package /etc/daos/certs in main/common package so that both server
    and client get it created
  * Catch up the release to be in sync with the RPM build
    - hence the missing (10-13 releases)

 -- Brian J. Murrell <brian.murrell@intel.com>  Wed, 05 May 2021 14:10:50 -0400

daos (1.3.0-9) unstable; urgency=medium
  [ Mohamad Chaarawi ]
  * Remove dfuse_hl

 -- Mohamad Chaarawi <mohamad.chaarawi@intel.com>  Wed, 16 Apr 2021 17:57:00 -0400

daos (1.3.0-8) unstable; urgency=medium
  [ Jeff Olivier ]
  * Remove client dependencies on PMDK, SPDK, and argobots

 -- Jeff Olivier <jeffrey.v.olivier@intel.com>  Wed, 14 Apr 2021 13:27:00 -0400

daos (1.3.0-7) unstable; urgency=medium
  [ Brian J. Murrell ]
  * Update Argobots to 1.1

 -- Brian J. Murrell <brian.murrell@intel.com>  Thu, 01 Apr 2021 11:39:10 -0400

daos (1.3.0-6) unstable; urgency=medium
  [ Maureen Jean ]
  * Change pydaos_shim_3 to pydaos_shim

 -- Maureen Jean <maureen.jean@intel.com>  Tue, 30 Mar 2021 12:00:00 -0400

daos (1.3.0-5) unstable; urgency=medium
  * Move libdts.so to the daos-tests subpackage

 -- Brian J. Murrell <brian.murrell@intel.com>  Mon, 29 Mar 2021 10:57:14 -0400

daos (1.3.0-4) unstable; urgency=medium
  [ Alexander Oganezov ]
  * Update to ofi v1.12.0 release

 -- Alexander Oganezov <alexander.a.oganezov@intel.com> Tue, 23 Mar 2021 05:00:01 -0000

daos (1.3.0-2) unstable; urgency=medium
  [ Li Wei ]
  * Require raft-devel 0.7.3 that fixes an unstable leadership problem caused
    by removed replicas as well as some Coverity issues

 -- Li Wei <wei.g.li@intel.com> Thu, 25 Feb 2021 09:55:00 +0800

daos (1.3.0-1) unstable; urgency=medium
  [ Brian J. Murrell ]
  * Version bump up to 1.3.0

 -- Brian J. Murrell <brian.murrell@intel.com>  Mon, 24 Feb 2021 08:54:32 -0500

daos (1.1.3-3) unstable; urgency=medium
  [ Brian J. Murrell ]
  * NOOP bump just to keep in parity with RPM changes

 -- Brian J. Murrell <brian.murrell@intel.com>  Mon, 22 Feb 2021 13:08:22 -0500

daos (1.1.3-2) unstable; urgency=medium
  [ Alexander Oganezov ]
  * Update OFI to v1.12.0rc1

 -- Alexander Oganezov <alexander.a.oganezov@intel.com> Tue, 16 Feb 2021 05:00:00 -0000

daos (1.1.3-1) unstable; urgency=medium
  [ Johann Lombardi ]
  * Version bump to 1.1.3

 -- Johann Lombardi <johann.lombardi@intel.com> Wed, 10 Feb 2021 05:00:00 -0000

daos (1.1.2.1-11) unstable; urgency=medium
  [ Brian J. Murrell ]
  * Update minimum required libfabric to 1.11.1

 -- Brian J. Murrell <brian.murrell@intel.com>  Wed, 10 Feb 2021 00:10:38 -0400

daos (1.1.2.1-9) unstable; urgency=medium
  [ Vishwanath Venkatesan ]
  * Add new pmem specific version of DAOS common library

 -- Vishwanath Venkatesan <vishwanath.venkatesan@intel.com> Thu, 4 Feb 2021 12:48:18 -0000

daos (1.1.2.1-8) unstable; urgency=medium
  [ Hua Kuang ]
  * Changed License to BSD-2-Clause-Patent

 -- Hua Kuang <hua.kuang@intel.com> Wed, 3 Feb 2021 16:59:34 -0000

daos (1.1.2.1-7) unstable; urgency=medium
  [ Alexander Oganezov ]
  * Fix debian packages to update to mercury v2.0.1rc1

 -- Alexander Oganezov <alexander.a.oganezov@intel.com>  Fri, 29 Jan 2021 13:40:00 -0500

daos (1.1.2.1-6) unstable; urgency=medium
  [ Alexander Oganezov ]
  * Update to mercury v2.0.1rc1

 -- Alexander Oganezov <alexander.a.oganezov@intel.com>  Sat, 23 Jan 2021 13:40:00 -0500

daos (1.1.2.1-5) unstable; urgency=medium
  [ Michael MacDonald ]
  * Install daos_metrics to bin

 -- Michael MacDonald <mjmac.macdonald@intel.com>  Fri, 22 Jan 2021 17:58:03 -0000

daos (1.1.2.1-4) unstable; urgency=medium
  [ Kenneth Cain ]
  * Version bump for API major version libdaos.so.1 (1.0.0)

 -- Kenneth Cain <kenneth.c.cain@intel.com>  Tue, 05 Jan 2021 13:40:00 -0500

daos (1.1.2.1-3) unstable; urgency=medium
  [ Michael Hennecke ]
  * Harmonize daos_server and daos_agent groups

 -- Michael Hennecke <mhennecke@lenovo.com> Fri, 15 Jan 2021 16:22:18 -0000

daos (1.1.2.1-2) unstable; urgency=medium
  [ Ashley Pittman ]
  * Combine memcheck suppressions files

 -- Ashley Pittman <ashley.m.pittman@intel.com>  Tue, 15 Dec 2020 13:33:21 -0000

daos (1.1.2.1-1) unstable; urgency=medium
  [ Johann Lombardi ]
  * Version bump up to 1.1.2.1

 -- Johann Lombardi <johann.lombardi@intel.com>  Wed, 09 Dec 2020 19:30:00 +0100

daos (1.1.2-3) unstable; urgency=medium
  [ Li Wei ]
  * Require raft-devel 0.7.1 that fixes recent Coverity issues

 -- Li Wei <wei.g.li@intel.com>  Fri, 04 Dec 2020 14:30:00 +0800

daos (1.1.2-1) unstable; urgency=medium
  [ Brian J. Murrell ]
  * Version bump up to 1.1.2

 -- Brian J. Murrell <brian.murrell@intel.com>  Tue, 01 Dec 2020 07:41:30 -0400

daos (1.1.1-8) unstable; urgency=medium
  [ Li Wei ]
  * Require raft-devel 0.7.0 that changes log indices and terms to 63-bit

 -- Li Wei <wei.g.li@intel.com>  Tue, 17 Nov 2020 09:44:00 +0800

daos (1.1.1-6) unstable; urgency=medium
  [ Mohamad Chaarawi ]
  * Add dfs_test

 -- Mohamad Chaarawi <mohamad.chaarawi@intel.com>  Mon, 16 Nov 2020 13:29:11 -0400

daos (1.1.1-5) unstable; urgency=medium
  [ Jonathan Martinez Montes ]
  * Restore obj_ctl utility

 -- Jonathan Martinez Montes <jonathan.martinez.montes@intel.com>  Fri, 30 Oct 2020 08:44:57 -0600

daos (1.1.1-4) unstable; urgency=medium
  [ Brian J. Murrell ]
   * 1.1.1-4 version of DAOS

 -- Brian J. Murrell <brian.murrell@intel.com>  Mon, 26 Oct 2020 12:43:49 -0400<|MERGE_RESOLUTION|>--- conflicted
+++ resolved
@@ -1,16 +1,14 @@
-<<<<<<< HEAD
-daos (2.3.106-3) unstable; urgency=medium
+daos (2.3.107-2) unstable; urgency=medium
   [ Lei Huang ]
   * Add libcapstone as a new prerequisite package
 
- -- Lei Huang <lei.huang@intel.com>  Fri, 24 Mar 2023 16:00:00 -0600
-=======
+ -- Lei Huang <lei.huang@intel.com>  Mon, 8 May 2023 8:00:00 -0600
+
 daos (2.3.107-1) unstable; urgency=medium
   [ Johann Lombardi ]
   * Bump version to 2.3.107
 
  -- Johann Lombardi <johann.lombardi@intel.com>  Fri, 5 May 2023 10:00:00 -0100
->>>>>>> 5b609834
 
 daos (2.3.106-2) unstable; urgency=medium
   [ Tom Nabarro ]
