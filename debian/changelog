daos (2.3.103-2) unstable; urgency=medium
<<<<<<< HEAD
  [ Alexander Oganezov ]
  * Update libfabric to 1.17.0

 -- Alexander Oganezov <alexander.a.oganezov@intel.com>  Wed, 30 Jan 2023 09:04:51 -0400
=======
  [ Michael Hennecke ]
  * Change ipmctl requirement from v2 to v3

 -- Michael Hennecke <michael.hennecke@intel.com>  Wed, 08 Feb 2023 18:02:00 -0100
>>>>>>> eac02bc8

daos (2.3.103-1) unstable; urgency=medium
  [ Phillip Henderson ]
  * Bump version to 2.3.103

 -- Phillip Henderson <phillip.henderson@intel.com>  Fri, 27 Jan 2023 02:30:00 -0500

daos (2.3.102-1) unstable; urgency=medium
  [ Johann Lombardi ]
  * Bump version to 2.3.102

 -- Johann Lombardi <johann.lombardi@intel.com>  Wed, 25 Jan 2023 10:00:00 -0100
>>>>>>> master

daos (2.3.101-6) unstable; urgency=medium
  [ Brian J. Murrell ]
  * NOOP change to keep in parity with RPM version

 -- Brian J. Murrell <brian.murrell@intel.com>  Fri, 6 Jan 2023 09:04:51 -0400

daos (2.3.101-5) unstable; urgency=medium
  [Joseph Moore]
  * Update Mercury version to 2.2.0-6

 -- Joseph Moore <joseph.moored@intel.com> Tue, Dec 6 2022 12:15:00 - 0400

daos (2.3.101-4) unstable; urgency=medium
  [ Tom Nabarro ]
  * Update SPDK dependency requirement to greater than or equal to 22.01.2.

 -- Tom Nabarro <Tom Nabarro <tom.nabarro@intel.com>  Thu, 01 Dec 2022 12:43:00 -0400

daos (2.3.101-3) unstable; urgency=medium
  [ Brian J. Murrell ]
  * Set flag to build per-subpackage debuginfo packages for Leap 15

 -- Brian J. Murrell <brian.murrell@intel.com>  Tue, 18 Oct 2022 15:08:11 -0400

daos (2.3.101-2) unstable; urgency=medium
  [Michael MacDonald]
  * Rename daos_admin -> daos_server_helper

 -- Michael MacDonald <mjmac.macdonald@intel.com> Thu, Oct 6 2022 10:10:00

daos (2.3.101-1) unstable; urgency=medium
  [ Johann Lombardi ]
  * Bump version to 2.3.101

 -- Johann Lombardi <johann.lombardi@intel.com>  Tue, 20 Sep 2022 10:00:00 -0100

daos (2.3.100-22) unstable; urgency=medium
  [ Jeff Olivier ]
  * Move io_conf files from bin to TESTING

 -- Jeff Olivier <jeffrey.v.olivier@intel.com>  Thu, 8 Sep 2022 10:26:00 -0400

daos (2.3.100-21) unstable; urgency=medium
  [ Jeff Olivier ]
  * Update PMDK to 1.12.1~rc1 to fix DAOS-11151

 -- Jeff Olivier <jeffrey.v.olivier@intel.com>  Tue, 16 Aug 2022 12:52:00 -0400

daos (2.3.100-20) unstable; urgency=medium
  [ Wang Shilong ]
  * Add daos_debug_set_params to daos-client-tests rpm for fault injection test.

 -- Wang Shilong <shilong.wang@intel.com>  Thu, 11 Aug 2022 09:52:00 -0400

daos (2.3.100-19) unstable; urgency=medium
  [ Jerome Soumagne ]
  * Update to mercury 2.2.0

 -- Jerome Soumagne <jerome.soumagne@intel.com> Fri, 5 Aug 2022 17:30:00 -0600

daos (2.3.100-18) unstable; urgency=medium
  [Michael MacDonald]
  * Bump min supported go version to 1.16

 -- Michael MacDonald <mjmac.macdonald@intel.com> Tue, Jul 26 2022 10:10:00 -0400

daos (2.3.100-17) unstable; urgency=medium
  [ Jerome Soumagne ]
  * Remove now unused openpa dependency

 -- Jerome Soumagne <jerome.soumagne@intel.com> Mon, 18 Jul 2022 11:55:00 -0600

daos (2.3.100-16) unstable; urgency=medium
  [ Jeff Olivier ]
  * Add pool_scrubbing_tests to test package

 -- Jeff Olivier <Jeff Olivier <jeffrey.v.olivier@intel.com>  Fri, 15 Jul 2022 12:48:00 -0400

daos (2.3.100-15) unstable; urgency=medium
  [ Tom Nabarro ]
  * Update SPDK dependency requirement to greater than or equal to 22.01.1.

 -- Tom Nabarro <Tom Nabarro <tom.nabarro@intel.com>  Wed, 13 Jul 2022 12:43:00 -0400

daos (2.3.100-14) unstable; urgency=medium
  [ Jerome Soumagne ]
  * Update to mercury 2.2.0rc6

 -- Jerome Soumagne <jerome.soumagne@intel.com> Mon, 27 Jun 2022 18:26:02 -0600

daos (2.3.100-13) unstable; urgency=medium
  [ Jeff Olivier ]
  * Remove libdts.so, make it build time static

 -- Jeff Olivier <jeffrey.v.olivier@intel.com> Fri, 17 Jun 2022 10:30:00 -0500

daos (2.3.100-12) unstable; urgency=medium
  [ Jeff Olivier ]
  * Make ucx required for build on all platforms

 -- Jeff Olivier <jeffrey.v.olivier@intel.com> Thu, 02 Jun 2022 16:30:00 -0500

daos (2.3.100-11) unstable; urgency=medium
  [ Michael MacDonald ]
  * Move dmg to new daos-admin package

 -- Michael MacDonald <mjmac.macdonald@intel.com>  Wed, 01 Jun 2022 13:58:03 -0000

daos (2.3.100-10) unstable; urgency=medium
  [ Lei Huang ]
  * Update libfabric to v1.15.1-1 to include critical performance patches

 -- Lei Huang <lei.huang@intel.com> Wed, 18 May 2022 16:30:00 -0500

daos (2.3.100-9) unstable; urgency=medium
  [ Phillip Henderson ]
  * Remove doas-client-tests-openmpi dependency from daos-tests
  * Add daos-tests-internal package

 -- Phillip Henderson <phillip.henderson@intel.com>  Tue, 17 May 2022 12:43:00 -0400

daos (2.3.100-8) unstable; urgency=medium
  [ Ashley Pittman ]
  * Extend dfusedaosbuild test to run in different configurations.

 -- Ashley Pittman <ashley.m.pittman@intel.com>  Mon, 9 May 2022 22:34:00 -0100

daos (2.3.100-7) unstable; urgency=medium
  [ Ashley Pittman ]
  * Add dfuse unit-test binary to call from ftest.

 -- Ashley Pittman <ashley.m.pittman@intel.com>  Fri, 6 May 2022 09:03:00 -0100

daos (2.3.100-6) unstable; urgency=medium
  [ Joseph Moore ]
  * Update UXC Mercury patch to disable unified mode

 -- Joseph Moore <joseph.moore@intel.com>  Wed, 4 May 2022 11:19:00 -0600

daos (2.3.100-5) unstable; urgency=medium
  [ Phillip Henderson ]
  * Move daos_gen_io_conf and daos_run_io_conf to daos-client-tests

 -- Phillip Henderson <phillip.henderson@intel.com>  Tue, 26 Apr 2022 17:13:00 -0400

daos (2.3.100-4) unstable; urgency=medium
  [ Lei Huang ]
  * Update libfabric to v1.15.0rc3-1 to include critical performance patches

 -- Lei Huang <lei.huang@intel.com> Wed, 20 Apr 2022 09:00:00 -0500

daos (2.3.100-3) unstable; urgency=medium
  [ Li Wei ]
  * Update raft to 0.9.1-1401.gc18bcb8 to fix uninitialized node IDs

 -- Li Wei <wei.g.li@intel.com>  Tue, 12 Apr 2022 08:33:00 +0800

daos (2.3.100-2) unstable; urgency=medium
  [ Jeff Olivier ]
  * Extract MPI from many binaries create dpar and dpar_mpi providing a
    similar interface to abstract away the direct MPI dependence

 -- Jeff Olivier <jeffrey.v.olivier@intel.com>  Wed, 6 Apr 2022 14:30:01 -0100

daos (2.3.100-1) unstable; urgency=medium
  [ Johann Lombardi ]
  * Bump version to 2.3.100

 -- Johann Lombardi <johann.lombardi@intel.com>  Wed, 6 Apr 2022 12:00:00 +0800

daos (2.1.100-26) unstable; urgency=medium
  [ Joseph Moore ]
  * Add build depends entries for UCX libraries

 -- Joseph Moore <joseph.moore@intel.com>  Wed, 6 Apr 2022 10:44:21 +0800

daos (2.1.100-25) unstable; urgency=medium
  [ Joseph Moore ]
  * Update mercury to UCX provider patch

 -- Joseph Moore <joseph.moore@intel.com>  Sat, 2 Apr 2022 11:56:35 +0800

daos (2.1.100-24) unstable; urgency=medium
  [ Alexander Oganezov ]
  * Update mercury to CXI provider patch

 -- Alexander Oganezov <alexander.a.oganezov@intel.com>  Fri, 11 Mar 2022 14:33:00 +0800

daos (2.1.100-22) unstable; urgency=medium
  [ Alexander Oganezov ]
  * Update mercury to include DAOS-9561 workaround

 -- Alexander Oganezov <alexander.a.oganezov@intel.com>  Tue, 22 Feb 2022 14:33:00 +0800

daos (2.1.100-20) unstable; urgency=medium
  [ Li Wei ]
  * Update raft to 0.9.0-1394.gc81505f to fix membership change bugs

 -- Li Wei <wei.g.li@intel.com>  Thu, 10 Feb 2022 14:33:00 +0800

daos (2.1.100-19) unstable; urgency=low
  [ Michael MacDonald ]
  * Move libdaos_common.so from daos-client to daos package

 -- Michael MacDonald <mjmac.macdonald@intel.com>  Wed, 19 Jan 2022 13:58:03 -0000

daos (2.1.100-18) unstable; urgency=medium
  [ Johann Lombardi ]
  * Update libfabric to 1.14.0 GA and apply fix for DAOS-9376

 -- Johann Lombardi <johann.lombardi@intel.com>  Mon, 17 Jan 2022 10:00:00 -0100

daos (2.1.100-17) unstable; urgency=medium
  [ Alexander Oganezov ]
  * Update to mercury v2.1.0-rc4-3 to pick fix for DAOS-9325 high cpu usage

 -- Alexander Oganezov <alexander.a.oganezov@intel.com>  Thu, 23 Dec 2021 10:00:01 -0100

daos (2.1.100-16) unstable; urgency=medium
  [ Brian J. Murrell ]
  * NOOP change to keep in parity with RPM version

 -- Brian J. Murrell <brian.murrell@intel.com>  Thu, 16 Dec 2021 15:08:11 -0400

daos (2.1.100-15) unstable; urgency=medium
  [ Brian J. Murrell ]
  * NOOP change to keep in parity with RPM version

 -- Brian J. Murrell <brian.murrell@intel.com>  Sat, 11 Dec 2021 15:18:54 -0400

daos (2.1.100-14) unstable; urgency=medium
  [ Brian J. Murrell ]
  * Don't make daos-*-tests-openmi a dependency of anything
    - If they are wanted, they should be installed explicitly, due to
      potential conflicts with other MPI stacks

 -- Brian J. Murrell <brian.murrell@intel.com>  Fri, 10 Dec 2021 09:44:14 -0400

daos (2.1.100-13) unstable; urgency=medium
  [ Alexander Oganezov ]
  * Remove DAOS-9173 workaround from mercury. Apply patch to OFI instead.

 -- Alexander Oganezov <alexander.a.oganezov@intel.com>  Wed, 08 Dec 2021 10:00:01 -0100

daos (2.1.100-12) unstable; urgency=medium
  [ Alexander Oganezov ]
  * Apply DAOS-9173 workaround patch

 -- Alexander Oganezov <alexander.a.oganezov@intel.com>  Tue, 07 Dec 2021 10:00:01 -0100

daos (2.1.100-11) unstable; urgency=medium
  [ Alexander Oganezov ]
  * Update mercury to v2.1.0rc4

 -- Alexander Oganezov <alexander.a.oganezov@intel.com>  Fri, 03 Dec 2021 10:00:01 -0100

daos (2.1.100-8) unstable; urgency=medium
  [ Tom Nabarro ]
  * Set rmem_{max,default} sysctl values on server package install to enable
    SPDK pci_event module to operate in unprivileged process (daos_engine).

 -- Tom Nabarro <tom.nabarro@intel.com> Mon, 22 Nov 2021 16:42:54 -0100

daos (2.1.100-7) unstable; urgency=medium
  [ Wang Shilong ]
  * Update for libdaos major version bump
  * Fix version of libpemobj1 for SUSE

 -- Wang Shilong <shilong.wang@intel.com>  Tue, 16 Nov 2021 12:42:54 -0400

daos (2.1.100-6) unstable; urgency=medium
  [ Alexander Oganezov ]
  * Update OFI to v1.14.0rc3

 -- Alexander Oganezov <alexander.a.oganezov@intel.com>  Sat, 13 Nov 2021 10:00:01 -0100

daos (2.1.100-5) unstable; urgency=medium
  [ Brian J. Murrell ]
  * Create new daos-{client,server}tests-openmpi and daos-server-tests subpackages
  * Rename daos-tests daos-client-tests and make daos-tests require all
    other test suites to maintain existing behavior

 -- Brian J. Murrell <brian.murrell@intel.com>  Tue, 26 Oct 2021 22:52:40 -0400

daos (2.1.100-4) unstable; urgency=medium
  [ Alexander Oganezov ]
  * Update mercury to v2.1.0rc2

 -- Alexander Oganezov <alexander.a.oganezov@intel.com>  Mon, 25 Oct 2021 10:00:01 -0100

daos (2.1.100-3) unstable; urgency=medium
  [ Jeff Olivier ]
  * Explicitly require 1.11.0-3 of PMDK

 -- Jeff Olivier <jeffrey.v.olivier@intel.com>  Wed, 20 Oct 2021 10:00:01 -0100

daos (2.1.100-2) unstable; urgency=medium
  [ David Quigley ]
  * Add defusedxml as a required dependency for the test package.

 -- David Quigley <david.quigley@intel.com> Wed, 13 Oct 2021 10:00:00 +0800

daos (2.1.100-1) unstable; urgency=medium
  [ Johann Lombardi ]
  * Switch version to 2.1.100 for 2.2 test builds

 -- Johann Lombardi <johann.lombardi@intel.com>  Wed, 13 Oct 2021 10:00:00 -0100

daos (1.3.106-1) unstable; urgency=medium
  [ Johann Lombardi ]
  * Version bump to 1.3.106 for 2.0 test build 6

 -- Johann Lombardi <johann.lombardi@intel.com>  Tue, 12 Oct 2021 10:00:00 -0100

daos (1.3.105-3) unstable; urgency=medium
  [ Li Wei ]
  * Update raft to fix InstallSnapshot performance

 -- Li Wei <wei.g.li@intel.com>  Wed, 15 Sep 2021 11:37:00 +0800

daos (1.3.105-1) unstable; urgency=medium
  [ Jeff Olivier ]
  * Version bump to 1.3.105 for 2.0 test build 5

 -- Jeff Olivier <jeffrey.v.olivier@intel.com>  Tue, 24 Aug 2021 16:54:00 +0800

daos (1.3.104-3) unstable; urgency=medium
  [ Niu Yawei ]
  * Add vos_perf

 -- Niu Yawei <yawei.niu@intel.com>  Mon, 09 Aug 2021 14:22:00 +0800

daos (1.3.104-2) unstable; urgency=medium
  [ Kris Jacque ]
  * Move daos_metrics to server package

 -- Kris Jacque <kristin.jacque@intel.com>  Tue, 03 Aug 2021 17:45:35 -0600

daos (1.3.104-1) unstable; urgency=medium
  [ Jeff Olivier ]
  * Version bump to 1.3.104 for 2.0 test build 4

 -- Jeff Olivier <jeffrey.v.olivier@intel.com>  Mon, 02 Aug 2021 09:33:00 -0500

daos (1.3.103-4) unstable; urgency=medium
  [ Li Wei ]
  * Update raft to fix slow leader re-elections

 -- Li Wei <wei.g.li@intel.com>  Wed, 14 Jul 2021 14:22:00 +0800

daos (1.3.103-3) unstable; urgency=medium
  [ Maureen Jean ]
  * Add python modules to python3.8 site-packages

 -- Maureen Jean <maureen.jean@intel.com>  Tue, 13 Jul 2021 14:50:00 -0400

daos (1.3.103-2) unstable; urgency=medium
  [ Alexander Oganezov ]
  * Update to mercury v2.0.1

 -- Alexander Oganezov <alexander.a.oganezov@intel.com>  Mon, 12 Jul 2021 15:31:50 -0400

daos (1.3.103-1) unstable; urgency=medium
  [ Johann Lombardi ]
  * Version bump to 1.3.103 for 2.0 test build 3

 -- Johann Lombardi <johann.lombardi@intel.com>  Mon, 12 Jul 2021 10:00:00 -0100

daos (1.3.102-3) unstable; urgency=medium
  [ Li Wei ]
  * Update raft to pick Pre-Vote

 -- Li Wei <wei.g.li@intel.com>  Wed, 23 Jun 2021 14:46:00 +0800

daos (1.3.102-1) unstable; urgency=medium
  [ Johann Lombardi]
  * Version bump to 1.3.102 for 2.0 test build 2

 -- Johann Lombardi <johann.lombardi@intel.com>  Fri, 11 Jun 2021 10:00:00 -0100

daos (1.3.101-3) unstable; urgency=medium
  [ Johann Lombardi]
  * Bump version to match the RPM's one

 -- Johann Lombardi <johann.lombardi@intel.com>  Wed, 02 Jun 2021 08:00:30 -0100

daos (1.3.101-2) unstable; urgency=medium
  [ Jeff Olivier]
  * Remove client and server libs from common package

 -- Jeff Olivier <jeffrey.v.olivier@intel.com>  Thu, 20 May 2021 11:17:30 -0100

daos (1.3.101-1) unstable; urgency=medium
  [ Johann Lombardi ]
  * Version bump to 1.3.101 for 2.0 test build 1

 -- Johann Lombardi <johann.lombardi@intel.com> Wed, 19 May 2021 20:52:00 -0000

daos (1.3.0-16) unstable; urgency=medium
  [ Brian J. Murrell ]
  * Enable debuginfo package building on SUSE platforms

 -- Brian J. Murrell <brian.murrell@intel.com>  Fri, 07 May 2021 13:37:45 -0400

daos (1.3.0-15) unstable; urgency=medium
  [ Brian J. Murrell ]
  * Update to build on EL8

 -- Brian J. Murrell <brian.murrell@intel.com>  Thu, 06 May 2021 15:31:50 -0400

daos (1.3.0-14) unstable; urgency=medium
  [ Brian J. Murrell ]
  * Package /etc/daos/certs in main/common package so that both server
    and client get it created
  * Catch up the release to be in sync with the RPM build
    - hence the missing (10-13 releases)

 -- Brian J. Murrell <brian.murrell@intel.com>  Wed, 05 May 2021 14:10:50 -0400

daos (1.3.0-9) unstable; urgency=medium
  [ Mohamad Chaarawi ]
  * Remove dfuse_hl

 -- Mohamad Chaarawi <mohamad.chaarawi@intel.com>  Wed, 16 Apr 2021 17:57:00 -0400

daos (1.3.0-8) unstable; urgency=medium
  [ Jeff Olivier ]
  * Remove client dependencies on PMDK, SPDK, and argobots

 -- Jeff Olivier <jeffrey.v.olivier@intel.com>  Wed, 14 Apr 2021 13:27:00 -0400

daos (1.3.0-7) unstable; urgency=medium
  [ Brian J. Murrell ]
  * Update Argobots to 1.1

 -- Brian J. Murrell <brian.murrell@intel.com>  Thu, 01 Apr 2021 11:39:10 -0400

daos (1.3.0-6) unstable; urgency=medium
  [ Maureen Jean ]
  * Change pydaos_shim_3 to pydaos_shim

 -- Maureen Jean <maureen.jean@intel.com>  Tue, 30 Mar 2021 12:00:00 -0400

daos (1.3.0-5) unstable; urgency=medium
  * Move libdts.so to the daos-tests subpackage

 -- Brian J. Murrell <brian.murrell@intel.com>  Mon, 29 Mar 2021 10:57:14 -0400

daos (1.3.0-4) unstable; urgency=medium
  [ Alexander Oganezov ]
  * Update to ofi v1.12.0 release

 -- Alexander Oganezov <alexander.a.oganezov@intel.com> Tue, 23 Mar 2021 05:00:01 -0000

daos (1.3.0-2) unstable; urgency=medium
  [ Li Wei ]
  * Require raft-devel 0.7.3 that fixes an unstable leadership problem caused
    by removed replicas as well as some Coverity issues

 -- Li Wei <wei.g.li@intel.com> Thu, 25 Feb 2021 09:55:00 +0800

daos (1.3.0-1) unstable; urgency=medium
  [ Brian J. Murrell ]
  * Version bump up to 1.3.0

 -- Brian J. Murrell <brian.murrell@intel.com>  Mon, 24 Feb 2021 08:54:32 -0500

daos (1.1.3-3) unstable; urgency=medium
  [ Brian J. Murrell ]
  * NOOP bump just to keep in parity with RPM changes

 -- Brian J. Murrell <brian.murrell@intel.com>  Mon, 22 Feb 2021 13:08:22 -0500

daos (1.1.3-2) unstable; urgency=medium
  [ Alexander Oganezov ]
  * Update OFI to v1.12.0rc1

 -- Alexander Oganezov <alexander.a.oganezov@intel.com> Tue, 16 Feb 2021 05:00:00 -0000

daos (1.1.3-1) unstable; urgency=medium
  [ Johann Lombardi ]
  * Version bump to 1.1.3

 -- Johann Lombardi <johann.lombardi@intel.com> Wed, 10 Feb 2021 05:00:00 -0000

daos (1.1.2.1-11) unstable; urgency=medium
  [ Brian J. Murrell ]
  * Update minimum required libfabric to 1.11.1

 -- Brian J. Murrell <brian.murrell@intel.com>  Wed, 10 Feb 2021 00:10:38 -0400

daos (1.1.2.1-9) unstable; urgency=medium
  [ Vishwanath Venkatesan ]
  * Add new pmem specific version of DAOS common library

 -- Vishwanath Venkatesan <vishwanath.venkatesan@intel.com> Thu, 4 Feb 2021 12:48:18 -0000

daos (1.1.2.1-8) unstable; urgency=medium
  [ Hua Kuang ]
  * Changed License to BSD-2-Clause-Patent

 -- Hua Kuang <hua.kuang@intel.com> Wed, 3 Feb 2021 16:59:34 -0000

daos (1.1.2.1-7) unstable; urgency=medium
  [ Alexander Oganezov ]
  * Fix debian packages to update to mercury v2.0.1rc1

 -- Alexander Oganezov <alexander.a.oganezov@intel.com>  Fri, 29 Jan 2021 13:40:00 -0500

daos (1.1.2.1-6) unstable; urgency=medium
  [ Alexander Oganezov ]
  * Update to mercury v2.0.1rc1

 -- Alexander Oganezov <alexander.a.oganezov@intel.com>  Sat, 23 Jan 2021 13:40:00 -0500

daos (1.1.2.1-5) unstable; urgency=medium
  [ Michael MacDonald ]
  * Install daos_metrics to bin

 -- Michael MacDonald <mjmac.macdonald@intel.com>  Fri, 22 Jan 2021 17:58:03 -0000

daos (1.1.2.1-4) unstable; urgency=medium
  [ Kenneth Cain ]
  * Version bump for API major version libdaos.so.1 (1.0.0)

 -- Kenneth Cain <kenneth.c.cain@intel.com>  Tue, 05 Jan 2021 13:40:00 -0500

daos (1.1.2.1-3) unstable; urgency=medium
  [ Michael Hennecke ]
  * Harmonize daos_server and daos_agent groups

 -- Michael Hennecke <mhennecke@lenovo.com> Fri, 15 Jan 2021 16:22:18 -0000

daos (1.1.2.1-2) unstable; urgency=medium
  [ Ashley Pittman ]
  * Combine memcheck suppressions files

 -- Ashley Pittman <ashley.m.pittman@intel.com>  Tue, 15 Dec 2020 13:33:21 -0000

daos (1.1.2.1-1) unstable; urgency=medium
  [ Johann Lombardi ]
  * Version bump up to 1.1.2.1

 -- Johann Lombardi <johann.lombardi@intel.com>  Wed, 09 Dec 2020 19:30:00 +0100

daos (1.1.2-3) unstable; urgency=medium
  [ Li Wei ]
  * Require raft-devel 0.7.1 that fixes recent Coverity issues

 -- Li Wei <wei.g.li@intel.com>  Fri, 04 Dec 2020 14:30:00 +0800

daos (1.1.2-1) unstable; urgency=medium
  [ Brian J. Murrell ]
  * Version bump up to 1.1.2

 -- Brian J. Murrell <brian.murrell@intel.com>  Tue, 01 Dec 2020 07:41:30 -0400

daos (1.1.1-8) unstable; urgency=medium
  [ Li Wei ]
  * Require raft-devel 0.7.0 that changes log indices and terms to 63-bit

 -- Li Wei <wei.g.li@intel.com>  Tue, 17 Nov 2020 09:44:00 +0800

daos (1.1.1-6) unstable; urgency=medium
  [ Mohamad Chaarawi ]
  * Add dfs_test

 -- Mohamad Chaarawi <mohamad.chaarawi@intel.com>  Mon, 16 Nov 2020 13:29:11 -0400

daos (1.1.1-5) unstable; urgency=medium
  [ Jonathan Martinez Montes ]
  * Restore obj_ctl utility

 -- Jonathan Martinez Montes <jonathan.martinez.montes@intel.com>  Fri, 30 Oct 2020 08:44:57 -0600

daos (1.1.1-4) unstable; urgency=medium
  [ Brian J. Murrell ]
   * 1.1.1-4 version of DAOS

 -- Brian J. Murrell <brian.murrell@intel.com>  Mon, 26 Oct 2020 12:43:49 -0400<|MERGE_RESOLUTION|>--- conflicted
+++ resolved
@@ -1,15 +1,14 @@
+daos (2.3.103-3) unstable; urgency=medium
+  [ Alexander Oganezov ]
+  * Update libfabric to 1.17.0
+
+ -- Alexander Oganezov <alexander.a.oganezov@intel.com>  Wed, 30 Jan 2023 09:04:51 -0400
+
 daos (2.3.103-2) unstable; urgency=medium
-<<<<<<< HEAD
-  [ Alexander Oganezov ]
-  * Update libfabric to 1.17.0
-
- -- Alexander Oganezov <alexander.a.oganezov@intel.com>  Wed, 30 Jan 2023 09:04:51 -0400
-=======
   [ Michael Hennecke ]
   * Change ipmctl requirement from v2 to v3
 
  -- Michael Hennecke <michael.hennecke@intel.com>  Wed, 08 Feb 2023 18:02:00 -0100
->>>>>>> eac02bc8
 
 daos (2.3.103-1) unstable; urgency=medium
   [ Phillip Henderson ]
@@ -22,7 +21,6 @@
   * Bump version to 2.3.102
 
  -- Johann Lombardi <johann.lombardi@intel.com>  Wed, 25 Jan 2023 10:00:00 -0100
->>>>>>> master
 
 daos (2.3.101-6) unstable; urgency=medium
   [ Brian J. Murrell ]
