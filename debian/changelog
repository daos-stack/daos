daos (2.3.100-9) unstable; urgency=medium
<<<<<<< HEAD
  [ Lei Huang ]
  * Update libfabric to v1.15.1-1 to include critical performance patches

 -- Lei Huang <lei.huang@intel.com> Wed, 18 May 2022 16:30:00 -0500
=======
  [ Phillip Henderson ]
  * Remove doas-client-tests-openmpi dependency from daos-tests
  * Add daos-tests-internal package

 -- Phillip Henderson <phillip.henderson@intel.com>  Tue, 17 May 2022 12:43:00 -0400
>>>>>>> 5841ad6b

daos (2.3.100-8) unstable; urgency=medium
  [ Ashley Pittman ]
  * Extend dfusedaosbuild test to run in different configurations.

 -- Ashley Pittman <ashley.m.pittman@intel.com>  Mon, 9 May 2022 22:34:00 -0100

daos (2.3.100-7) unstable; urgency=medium
  [ Ashley Pittman ]
  * Add dfuse unit-test binary to call from ftest.

 -- Ashley Pittman <ashley.m.pittman@intel.com>  Fri, 6 May 2022 09:03:00 -0100

daos (2.3.100-6) unstable; urgency=medium
  [ Joseph Moore ]
  * Update UXC Mercury patch to disable unified mode

 -- Joseph Moore <joseph.moore@intel.com>  Wed, 4 May 2022 11:19:00 -0600

daos (2.3.100-5) unstable; urgency=medium
  [ Phillip Henderson ]
  * Move daos_gen_io_conf and daos_run_io_conf to daos-client-tests

 -- Phillip Henderson <phillip.henderson@intel.com>  Tue, 26 Apr 2022 17:13:00 -0400

daos (2.3.100-4) unstable; urgency=medium
  [ Lei Huang ]
  * Update libfabric to v1.15.0rc3-1 to include critical performance patches

 -- Lei Huang <lei.huang@intel.com> Wed, 20 Apr 2022 09:00:00 -0500

daos (2.3.100-3) unstable; urgency=medium
  [ Li Wei ]
  * Update raft to 0.9.1-1401.gc18bcb8 to fix uninitialized node IDs

 -- Li Wei <wei.g.li@intel.com>  Tue, 12 Apr 2022 08:33:00 +0800

daos (2.3.100-2) unstable; urgency=medium
  [ Jeff Olivier ]
  * Extract MPI from many binaries create dpar and dpar_mpi providing a
    similar interface to abstract away the direct MPI dependence

 -- Jeff Olivier <jeffrey.v.olivier@intel.com>  Wed, 6 Apr 2022 14:30:01 -0100

daos (2.3.100-1) unstable; urgency=medium
  [ Johann Lombardi ]
  * Bump version to 2.3.100

 -- Johann Lombardi <johann.lombardi@intel.com>  Wed, 6 Apr 2022 12:00:00 +0800

daos (2.1.100-26) unstable; urgency=medium
  [ Joseph Moore ]
  * Add build depends entries for UCX libraries

 -- Joseph Moore <joseph.moore@intel.com>  Wed, 6 Apr 2022 10:44:21 +0800

daos (2.1.100-25) unstable; urgency=medium
  [ Joseph Moore ]
  * Update mercury to UCX provider patch

 -- Joseph Moore <joseph.moore@intel.com>  Sat, 2 Apr 2022 11:56:35 +0800

daos (2.1.100-24) unstable; urgency=medium
  [ Alexander Oganezov ]
  * Update mercury to CXI provider patch

 -- Alexander Oganezov <alexander.a.oganezov@intel.com>  Fri, 11 Mar 2022 14:33:00 +0800

daos (2.1.100-22) unstable; urgency=medium
  [ Alexander Oganezov ]
  * Update mercury to include DAOS-9561 workaround

 -- Alexander Oganezov <alexander.a.oganezov@intel.com>  Tue, 22 Feb 2022 14:33:00 +0800

daos (2.1.100-20) unstable; urgency=medium
  [ Li Wei ]
  * Update raft to 0.9.0-1394.gc81505f to fix membership change bugs

 -- Li Wei <wei.g.li@intel.com>  Thu, 10 Feb 2022 14:33:00 +0800

daos (2.1.100-19) unstable; urgency=low
  [ Michael MacDonald ]
  * Move libdaos_common.so from daos-client to daos package

 -- Michael MacDonald <mjmac.macdonald@intel.com>  Wed, 19 Jan 2022 13:58:03 -0000

daos (2.1.100-18) unstable; urgency=medium
  [ Johann Lombardi ]
  * Update libfabric to 1.14.0 GA and apply fix for DAOS-9376

 -- Johann Lombardi <johann.lombardi@intel.com>  Mon, 17 Jan 2022 10:00:00 -0100

daos (2.1.100-17) unstable; urgency=medium
  [ Alexander Oganezov ]
  * Update to mercury v2.1.0-rc4-3 to pick fix for DAOS-9325 high cpu usage

 -- Alexander Oganezov <alexander.a.oganezov@intel.com>  Thu, 23 Dec 2021 10:00:01 -0100

daos (2.1.100-16) unstable; urgency=medium
  [ Brian J. Murrell ]
  * NOOP change to keep in parity with RPM version

 -- Brian J. Murrell <brian.murrell@intel.com>  Thu, 16 Dec 2021 15:08:11 -0400

daos (2.1.100-15) unstable; urgency=medium
  [ Brian J. Murrell ]
  * NOOP change to keep in parity with RPM version

 -- Brian J. Murrell <brian.murrell@intel.com>  Sat, 11 Dec 2021 15:18:54 -0400

daos (2.1.100-14) unstable; urgency=medium
  [ Brian J. Murrell ]
  * Don't make daos-*-tests-openmi a dependency of anything
    - If they are wanted, they should be installed explicitly, due to
      potential conflicts with other MPI stacks

 -- Brian J. Murrell <brian.murrell@intel.com>  Fri, 10 Dec 2021 09:44:14 -0400

daos (2.1.100-13) unstable; urgency=medium
  [ Alexander Oganezov ]
  * Remove DAOS-9173 workaround from mercury. Apply patch to OFI instead.

 -- Alexander Oganezov <alexander.a.oganezov@intel.com>  Wed, 08 Dec 2021 10:00:01 -0100

daos (2.1.100-12) unstable; urgency=medium
  [ Alexander Oganezov ]
  * Apply DAOS-9173 workaround patch

 -- Alexander Oganezov <alexander.a.oganezov@intel.com>  Tue, 07 Dec 2021 10:00:01 -0100

daos (2.1.100-11) unstable; urgency=medium
  [ Alexander Oganezov ]
  * Update mercury to v2.1.0rc4

 -- Alexander Oganezov <alexander.a.oganezov@intel.com>  Fri, 03 Dec 2021 10:00:01 -0100

daos (2.1.100-8) unstable; urgency=medium
  [ Tom Nabarro ]
  * Set rmem_{max,default} sysctl values on server package install to enable
    SPDK pci_event module to operate in unprivileged process (daos_engine).

 -- Tom Nabarro <tom.nabarro@intel.com> Mon, 22 Nov 2021 16:42:54 -0100

daos (2.1.100-7) unstable; urgency=medium
  [ Wang Shilong ]
  * Update for libdaos major version bump
  * Fix version of libpemobj1 for SUSE

 -- Wang Shilong <shilong.wang@intel.com>  Tue, 16 Nov 2021 12:42:54 -0400

daos (2.1.100-6) unstable; urgency=medium
  [ Alexander Oganezov ]
  * Update OFI to v1.14.0rc3

 -- Alexander Oganezov <alexander.a.oganezov@intel.com>  Sat, 13 Nov 2021 10:00:01 -0100

daos (2.1.100-5) unstable; urgency=medium
  [ Brian J. Murrell ]
  * Create new daos-{client,server}tests-openmpi and daos-server-tests subpackages
  * Rename daos-tests daos-client-tests and make daos-tests require all
    other test suites to maintain existing behavior

 -- Brian J. Murrell <brian.murrell@intel.com>  Tue, 26 Oct 2021 22:52:40 -0400

daos (2.1.100-4) unstable; urgency=medium
  [ Alexander Oganezov ]
  * Update mercury to v2.1.0rc2

 -- Alexander Oganezov <alexander.a.oganezov@intel.com>  Mon, 25 Oct 2021 10:00:01 -0100

daos (2.1.100-3) unstable; urgency=medium
  [ Jeff Olivier ]
  * Explicitly require 1.11.0-3 of PMDK

 -- Jeff Olivier <jeffrey.v.olivier@intel.com>  Wed, 20 Oct 2021 10:00:01 -0100

daos (2.1.100-2) unstable; urgency=medium
  [ David Quigley ]
  * Add defusedxml as a required dependency for the test package.

 -- David Quigley <david.quigley@intel.com> Wed, 13 Oct 2021 10:00:00 +0800

daos (2.1.100-1) unstable; urgency=medium
  [ Johann Lombardi ]
  * Switch version to 2.1.100 for 2.2 test builds

 -- Johann Lombardi <johann.lombardi@intel.com>  Wed, 13 Oct 2021 10:00:00 -0100

daos (1.3.106-1) unstable; urgency=medium
  [ Johann Lombardi ]
  * Version bump to 1.3.106 for 2.0 test build 6

 -- Johann Lombardi <johann.lombardi@intel.com>  Tue, 12 Oct 2021 10:00:00 -0100

daos (1.3.105-3) unstable; urgency=medium
  [ Li Wei ]
  * Update raft to fix InstallSnapshot performance

 -- Li Wei <wei.g.li@intel.com>  Wed, 15 Sep 2021 11:37:00 +0800

daos (1.3.105-1) unstable; urgency=medium
  [ Jeff Olivier ]
  * Version bump to 1.3.105 for 2.0 test build 5

 -- Jeff Olivier <jeffrey.v.olivier@intel.com>  Tue, 24 Aug 2021 16:54:00 +0800

daos (1.3.104-3) unstable; urgency=medium
  [ Niu Yawei ]
  * Add vos_perf

 -- Niu Yawei <yawei.niu@intel.com>  Mon, 09 Aug 2021 14:22:00 +0800

daos (1.3.104-2) unstable; urgency=medium
  [ Kris Jacque ]
  * Move daos_metrics to server package

 -- Kris Jacque <kristin.jacque@intel.com>  Tue, 03 Aug 2021 17:45:35 -0600

daos (1.3.104-1) unstable; urgency=medium
  [ Jeff Olivier ]
  * Version bump to 1.3.104 for 2.0 test build 4

 -- Jeff Olivier <jeffrey.v.olivier@intel.com>  Mon, 02 Aug 2021 09:33:00 -0500

daos (1.3.103-4) unstable; urgency=medium
  [ Li Wei ]
  * Update raft to fix slow leader re-elections

 -- Li Wei <wei.g.li@intel.com>  Wed, 14 Jul 2021 14:22:00 +0800

daos (1.3.103-3) unstable; urgency=medium
  [ Maureen Jean ]
  * Add python modules to python3.8 site-packages

 -- Maureen Jean <maureen.jean@intel.com>  Tue, 13 Jul 2021 14:50:00 -0400

daos (1.3.103-2) unstable; urgency=medium
  [ Alexander Oganezov ]
  * Update to mercury v2.0.1

 -- Alexander Oganezov <alexander.a.oganezov@intel.com>  Mon, 12 Jul 2021 15:31:50 -0400

daos (1.3.103-1) unstable; urgency=medium
  [ Johann Lombardi ]
  * Version bump to 1.3.103 for 2.0 test build 3

 -- Johann Lombardi <johann.lombardi@intel.com>  Mon, 12 Jul 2021 10:00:00 -0100

daos (1.3.102-3) unstable; urgency=medium
  [ Li Wei ]
  * Update raft to pick Pre-Vote

 -- Li Wei <wei.g.li@intel.com>  Wed, 23 Jun 2021 14:46:00 +0800

daos (1.3.102-1) unstable; urgency=medium
  [ Johann Lombardi]
  * Version bump to 1.3.102 for 2.0 test build 2

 -- Johann Lombardi <johann.lombardi@intel.com>  Fri, 11 Jun 2021 10:00:00 -0100

daos (1.3.101-3) unstable; urgency=medium
  [ Johann Lombardi]
  * Bump version to match the RPM's one

 -- Johann Lombardi <johann.lombardi@intel.com>  Wed, 02 Jun 2021 08:00:30 -0100

daos (1.3.101-2) unstable; urgency=medium
  [ Jeff Olivier]
  * Remove client and server libs from common package

 -- Jeff Olivier <jeffrey.v.olivier@intel.com>  Thu, 20 May 2021 11:17:30 -0100

daos (1.3.101-1) unstable; urgency=medium
  [ Johann Lombardi ]
  * Version bump to 1.3.101 for 2.0 test build 1

 -- Johann Lombardi <johann.lombardi@intel.com> Wed, 19 May 2021 20:52:00 -0000

daos (1.3.0-16) unstable; urgency=medium
  [ Brian J. Murrell ]
  * Enable debuginfo package building on SUSE platforms

 -- Brian J. Murrell <brian.murrell@intel.com>  Fri, 07 May 2021 13:37:45 -0400

daos (1.3.0-15) unstable; urgency=medium
  [ Brian J. Murrell ]
  * Update to build on EL8

 -- Brian J. Murrell <brian.murrell@intel.com>  Thu, 06 May 2021 15:31:50 -0400

daos (1.3.0-14) unstable; urgency=medium
  [ Brian J. Murrell ]
  * Package /etc/daos/certs in main/common package so that both server
    and client get it created
  * Catch up the release to be in sync with the RPM build
    - hence the missing (10-13 releases)

 -- Brian J. Murrell <brian.murrell@intel.com>  Wed, 05 May 2021 14:10:50 -0400

daos (1.3.0-9) unstable; urgency=medium
  [ Mohamad Chaarawi ]
  * Remove dfuse_hl

 -- Mohamad Chaarawi <mohamad.chaarawi@intel.com>  Wed, 16 Apr 2021 17:57:00 -0400

daos (1.3.0-8) unstable; urgency=medium
  [ Jeff Olivier ]
  * Remove client dependencies on PMDK, SPDK, and argobots

 -- Jeff Olivier <jeffrey.v.olivier@intel.com>  Wed, 14 Apr 2021 13:27:00 -0400

daos (1.3.0-7) unstable; urgency=medium
  [ Brian J. Murrell ]
  * Update Argobots to 1.1

 -- Brian J. Murrell <brian.murrell@intel.com>  Thu, 01 Apr 2021 11:39:10 -0400

daos (1.3.0-6) unstable; urgency=medium
  [ Maureen Jean ]
  * Change pydaos_shim_3 to pydaos_shim

 -- Maureen Jean <maureen.jean@intel.com>  Tue, 30 Mar 2021 12:00:00 -0400

daos (1.3.0-5) unstable; urgency=medium
  * Move libdts.so to the daos-tests subpackage

 -- Brian J. Murrell <brian.murrell@intel.com>  Mon, 29 Mar 2021 10:57:14 -0400

daos (1.3.0-4) unstable; urgency=medium
  [ Alexander Oganezov ]
  * Update to ofi v1.12.0 release

 -- Alexander Oganezov <alexander.a.oganezov@intel.com> Tue, 23 Mar 2021 05:00:01 -0000

daos (1.3.0-2) unstable; urgency=medium
  [ Li Wei ]
  * Require raft-devel 0.7.3 that fixes an unstable leadership problem caused
    by removed replicas as well as some Coverity issues

 -- Li Wei <wei.g.li@intel.com> Thu, 25 Feb 2021 09:55:00 +0800

daos (1.3.0-1) unstable; urgency=medium
  [ Brian J. Murrell ]
  * Version bump up to 1.3.0

 -- Brian J. Murrell <brian.murrell@intel.com>  Mon, 24 Feb 2021 08:54:32 -0500

daos (1.1.3-3) unstable; urgency=medium
  [ Brian J. Murrell ]
  * NOOP bump just to keep in parity with RPM changes

 -- Brian J. Murrell <brian.murrell@intel.com>  Mon, 22 Feb 2021 13:08:22 -0500

daos (1.1.3-2) unstable; urgency=medium
  [ Alexander Oganezov ]
  * Update OFI to v1.12.0rc1

 -- Alexander Oganezov <alexander.a.oganezov@intel.com> Tue, 16 Feb 2021 05:00:00 -0000

daos (1.1.3-1) unstable; urgency=medium
  [ Johann Lombardi ]
  * Version bump to 1.1.3

 -- Johann Lombardi <johann.lombardi@intel.com> Wed, 10 Feb 2021 05:00:00 -0000

daos (1.1.2.1-11) unstable; urgency=medium
  [ Brian J. Murrell ]
  * Update minimum required libfabric to 1.11.1

 -- Brian J. Murrell <brian.murrell@intel.com>  Wed, 10 Feb 2021 00:10:38 -0400

daos (1.1.2.1-9) unstable; urgency=medium
  [ Vishwanath Venkatesan ]
  * Add new pmem specific version of DAOS common library

 -- Vishwanath Venkatesan <vishwanath.venkatesan@intel.com> Thu, 4 Feb 2021 12:48:18 -0000

daos (1.1.2.1-8) unstable; urgency=medium
  [ Hua Kuang ]
  * Changed License to BSD-2-Clause-Patent

 -- Hua Kuang <hua.kuang@intel.com> Wed, 3 Feb 2021 16:59:34 -0000

daos (1.1.2.1-7) unstable; urgency=medium
  [ Alexander Oganezov ]
  * Fix debian packages to update to mercury v2.0.1rc1

 -- Alexander Oganezov <alexander.a.oganezov@intel.com>  Fri, 29 Jan 2021 13:40:00 -0500

daos (1.1.2.1-6) unstable; urgency=medium
  [ Alexander Oganezov ]
  * Update to mercury v2.0.1rc1

 -- Alexander Oganezov <alexander.a.oganezov@intel.com>  Sat, 23 Jan 2021 13:40:00 -0500

daos (1.1.2.1-5) unstable; urgency=medium
  [ Michael MacDonald ]
  * Install daos_metrics to bin

 -- Michael MacDonald <mjmac.macdonald@intel.com>  Fri, 22 Jan 2021 17:58:03 -0000

daos (1.1.2.1-4) unstable; urgency=medium
  [ Kenneth Cain ]
  * Version bump for API major version libdaos.so.1 (1.0.0)

 -- Kenneth Cain <kenneth.c.cain@intel.com>  Tue, 05 Jan 2021 13:40:00 -0500

daos (1.1.2.1-3) unstable; urgency=medium
  [ Michael Hennecke ]
  * Harmonize daos_server and daos_agent groups

 -- Michael Hennecke <mhennecke@lenovo.com> Fri, 15 Jan 2021 16:22:18 -0000

daos (1.1.2.1-2) unstable; urgency=medium
  [ Ashley Pittman ]
  * Combine memcheck suppressions files

 -- Ashley Pittman <ashley.m.pittman@intel.com>  Tue, 15 Dec 2020 13:33:21 -0000

daos (1.1.2.1-1) unstable; urgency=medium
  [ Johann Lombardi ]
  * Version bump up to 1.1.2.1

 -- Johann Lombardi <johann.lombardi@intel.com>  Wed, 09 Dec 2020 19:30:00 +0100

daos (1.1.2-3) unstable; urgency=medium
  [ Li Wei ]
  * Require raft-devel 0.7.1 that fixes recent Coverity issues

 -- Li Wei <wei.g.li@intel.com>  Fri, 04 Dec 2020 14:30:00 +0800

daos (1.1.2-1) unstable; urgency=medium
  [ Brian J. Murrell ]
  * Version bump up to 1.1.2

 -- Brian J. Murrell <brian.murrell@intel.com>  Tue, 01 Dec 2020 07:41:30 -0400

daos (1.1.1-8) unstable; urgency=medium
  [ Li Wei ]
  * Require raft-devel 0.7.0 that changes log indices and terms to 63-bit

 -- Li Wei <wei.g.li@intel.com>  Tue, 17 Nov 2020 09:44:00 +0800

daos (1.1.1-6) unstable; urgency=medium
  [ Mohamad Chaarawi ]
  * Add dfs_test

 -- Mohamad Chaarawi <mohamad.chaarawi@intel.com>  Mon, 16 Nov 2020 13:29:11 -0400

daos (1.1.1-5) unstable; urgency=medium
  [ Jonathan Martinez Montes ]
  * Restore obj_ctl utility

 -- Jonathan Martinez Montes <jonathan.martinez.montes@intel.com>  Fri, 30 Oct 2020 08:44:57 -0600

daos (1.1.1-4) unstable; urgency=medium
  [ Brian J. Murrell ]
   * 1.1.1-4 version of DAOS

 -- Brian J. Murrell <brian.murrell@intel.com>  Mon, 26 Oct 2020 12:43:49 -0400<|MERGE_RESOLUTION|>--- conflicted
+++ resolved
@@ -1,16 +1,15 @@
 daos (2.3.100-9) unstable; urgency=medium
-<<<<<<< HEAD
   [ Lei Huang ]
   * Update libfabric to v1.15.1-1 to include critical performance patches
 
  -- Lei Huang <lei.huang@intel.com> Wed, 18 May 2022 16:30:00 -0500
-=======
+
+daos (2.3.100-9) unstable; urgency=medium
   [ Phillip Henderson ]
   * Remove doas-client-tests-openmpi dependency from daos-tests
   * Add daos-tests-internal package
 
  -- Phillip Henderson <phillip.henderson@intel.com>  Tue, 17 May 2022 12:43:00 -0400
->>>>>>> 5841ad6b
 
 daos (2.3.100-8) unstable; urgency=medium
   [ Ashley Pittman ]
