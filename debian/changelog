--- conflicted
+++ resolved
@@ -1,15 +1,14 @@
+daos (2.3.103-4) unstable; urgency=medium
+  [ Li Wei ]
+  * Update raft to 0.9.2-1.403.g3d20556
+
+ -- Li Wei <wei.g.li@intel.com>  Thu, 16 Feb 2023 08:09:00 +0800
+
 daos (2.3.103-3) unstable; urgency=medium
-<<<<<<< HEAD
-  [ Li Wei ]
-  * Update raft to 0.9.2-1.403.g3d20556
-
- -- Li Wei <wei.g.li@intel.com>  Mon, 13 Feb 2023 10:36:00 +0800
-=======
   [ Brian J. Murrell ]
   * NOOP change to keep in parity with RPM version
 
  -- Brian J. Murrell <brian.murrell@intel.com>  Mon, 13 Feb 2023 10:04:29 -0500
->>>>>>> 5c6ea65d
 
 daos (2.3.103-2) unstable; urgency=medium
   [ Michael Hennecke ]
