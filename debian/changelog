--- conflicted
+++ resolved
@@ -1,13 +1,10 @@
-daos (2.7.101-7) unstable; urgency=medium
-<<<<<<< HEAD
+daos (2.7.101-8) unstable; urgency=medium
   [ Cedric Koch-Hofer]
   * Add support of the libasan
 
- -- Cedric Koch-Hofer <cedric.koch-hofer@intel.com>  Wed, 19 Mar 2025 14:12:00 -0700
-
-daos (2.7.101-6) unstable; urgency=medium
-=======
->>>>>>> def3915c
+ -- Cedric Koch-Hofer <cedric.koch-hofer@intel.com>  Fri, 21 Mar 2025 14:12:00 -0700
+
+daos (2.7.101-7) unstable; urgency=medium
   [ Jeff Olivier ]
   * Remove raft as an external dependence
 
