--- conflicted
+++ resolved
@@ -1,10 +1,9 @@
-<<<<<<< HEAD
-daos (2.3.108-2) unstable; urgency=medium
+daos (2.3.108-4) unstable; urgency=medium
   [Michael MacDonald]
   * Add golang-go as a tests dependency for dfuse/daos_build.py
 
- -- Michael MacDonald <mjmac.macdonald@intel.com> Thu, 29 Jun 2023 10:10:00 -0400
-=======
+ -- Michael MacDonald <mjmac.macdonald@intel.com> Mon, 17 Jul 2023 10:10:00 -0400
+
 daos (2.3.108-3) unstable; urgency=medium
   [ Wang Shilong ]
   * Remove lmdb-devel for MD on SSD
@@ -16,7 +15,6 @@
   * Update raft to 0.10.1-1408.g9524cdb
 
  -- Li Wei <wei.g.li@intel.com>  Wed, 28 Jun 2023 10:38:00 +0900
->>>>>>> 3cad5443
 
 daos (2.3.108-1) unstable; urgency=medium
     [ Jeff Olivier ]
