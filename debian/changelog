<<<<<<< HEAD
daos (2.1.102-1) unstable; urgency=medium
  [ Johann Lombardi ]
  * Bump version to 2.1.102

 -- Johann Lombardi <johann.lombardi@intel.com>  Wed, 4 May 2022 15:00:00 +0800
=======
daos (2.1.101-4) unstable; urgency=medium
  [ Joseph Moore ]
  * Update UXC Mercury patch to disable unified mode

 -- Joseph Moore <joseph.moore@intel.com>  Wed, 4 May 2022 11:19:00 -0600
>>>>>>> 202d7d17

daos (2.1.101-3) unstable; urgency=medium
  [ Lei Huang ]
  * Update libfabric to v1.15.0rc3-1 to include critical performance patches

 -- Lei Huang <lei.huang@intel.com>  Fri, 22 Apr 2022 15:45:00 -0500

daos (2.1.101-2) unstable; urgency=medium
  [ Li Wei ]
  * Update raft to 0.9.1-1401.gc18bcb8 to fix uninitialized node IDs

 -- Li Wei <wei.g.li@intel.com>  Thu, 14 Apr 2022 11:29:00 +0800

daos (2.1.101-1) unstable; urgency=medium
  [ Johann Lombardi ]
  * Bump version to 2.1.101

 -- Johann Lombardi <johann.lombardi@intel.com>  Wed, 6 Apr 2022 12:00:00 +0800

daos (2.1.100-26) unstable; urgency=medium
  [ Joseph Moore ]
  * Add build depends entries for UCX libraries

 -- Joseph Moore <joseph.moore@intel.com>  Wed, 6 Apr 2022 10:44:21 +0800

daos (2.1.100-25) unstable; urgency=medium
  [ Joseph Moore ]
  * Update mercury to UCX provider patch

 -- Joseph Moore <joseph.moore@intel.com>  Sat, 2 Apr 2022 11:56:35 +0800

daos (2.1.100-24) unstable; urgency=medium
  [ Alexander Oganezov ]
  * Update mercury to CXI provider patch

 -- Alexander Oganezov <alexander.a.oganezov@intel.com>  Fri, 11 Mar 2022 14:33:00 +0800

daos (2.1.100-22) unstable; urgency=medium
  [ Alexander Oganezov ]
  * Update mercury to include DAOS-9561 workaround

 -- Alexander Oganezov <alexander.a.oganezov@intel.com>  Tue, 22 Feb 2022 14:33:00 +0800

daos (2.1.100-20) unstable; urgency=medium
  [ Li Wei ]
  * Update raft to 0.9.0-1394.gc81505f to fix membership change bugs

 -- Li Wei <wei.g.li@intel.com>  Thu, 10 Feb 2022 14:33:00 +0800

daos (2.1.100-19) unstable; urgency=low
  [ Michael MacDonald ]
  * Move libdaos_common.so from daos-client to daos package

 -- Michael MacDonald <mjmac.macdonald@intel.com>  Wed, 19 Jan 2022 13:58:03 -0000

daos (2.1.100-18) unstable; urgency=medium
  [ Johann Lombardi ]
  * Update libfabric to 1.14.0 GA and apply fix for DAOS-9376

 -- Johann Lombardi <johann.lombardi@intel.com>  Mon, 17 Jan 2022 10:00:00 -0100

daos (2.1.100-17) unstable; urgency=medium
  [ Alexander Oganezov ]
  * Update to mercury v2.1.0-rc4-3 to pick fix for DAOS-9325 high cpu usage

 -- Alexander Oganezov <alexander.a.oganezov@intel.com>  Thu, 23 Dec 2021 10:00:01 -0100

daos (2.1.100-16) unstable; urgency=medium
  [ Brian J. Murrell ]
  * NOOP change to keep in parity with RPM version

 -- Brian J. Murrell <brian.murrell@intel.com>  Thu, 16 Dec 2021 15:08:11 -0400

daos (2.1.100-15) unstable; urgency=medium
  [ Brian J. Murrell ]
  * NOOP change to keep in parity with RPM version

 -- Brian J. Murrell <brian.murrell@intel.com>  Sat, 11 Dec 2021 15:18:54 -0400

daos (2.1.100-14) unstable; urgency=medium
  [ Brian J. Murrell ]
  * Don't make daos-*-tests-openmi a dependency of anything
    - If they are wanted, they should be installed explicitly, due to
      potential conflicts with other MPI stacks

 -- Brian J. Murrell <brian.murrell@intel.com>  Fri, 10 Dec 2021 09:44:14 -0400

daos (2.1.100-13) unstable; urgency=medium
  [ Alexander Oganezov ]
  * Remove DAOS-9173 workaround from mercury. Apply patch to OFI instead.

 -- Alexander Oganezov <alexander.a.oganezov@intel.com>  Wed, 08 Dec 2021 10:00:01 -0100

daos (2.1.100-12) unstable; urgency=medium
  [ Alexander Oganezov ]
  * Apply DAOS-9173 workaround patch

 -- Alexander Oganezov <alexander.a.oganezov@intel.com>  Tue, 07 Dec 2021 10:00:01 -0100

daos (2.1.100-11) unstable; urgency=medium
  [ Alexander Oganezov ]
  * Update mercury to v2.1.0rc4

 -- Alexander Oganezov <alexander.a.oganezov@intel.com>  Fri, 03 Dec 2021 10:00:01 -0100

daos (2.1.100-8) unstable; urgency=medium
  [ Tom Nabarro ]
  * Set rmem_{max,default} sysctl values on server package install to enable
    SPDK pci_event module to operate in unprivileged process (daos_engine).

 -- Tom Nabarro <tom.nabarro@intel.com> Mon, 22 Nov 2021 16:42:54 -0100

daos (2.1.100-7) unstable; urgency=medium
  [ Wang Shilong ]
  * Update for libdaos major version bump
  * Fix version of libpemobj1 for SUSE

 -- Wang Shilong <shilong.wang@intel.com>  Tue, 16 Nov 2021 12:42:54 -0400

daos (2.1.100-6) unstable; urgency=medium
  [ Alexander Oganezov ]
  * Update OFI to v1.14.0rc3

 -- Alexander Oganezov <alexander.a.oganezov@intel.com>  Sat, 13 Nov 2021 10:00:01 -0100

daos (2.1.100-5) unstable; urgency=medium
  [ Brian J. Murrell ]
  * Create new daos-{client,server}tests-openmpi and daos-server-tests subpackages
  * Rename daos-tests daos-client-tests and make daos-tests require all
    other test suites to maintain existing behavior

 -- Brian J. Murrell <brian.murrell@intel.com>  Tue, 26 Oct 2021 22:52:40 -0400

daos (2.1.100-4) unstable; urgency=medium
  [ Alexander Oganezov ]
  * Update mercury to v2.1.0rc2

 -- Alexander Oganezov <alexander.a.oganezov@intel.com>  Mon, 25 Oct 2021 10:00:01 -0100

daos (2.1.100-3) unstable; urgency=medium
  [ Jeff Olivier ]
  * Explicitly require 1.11.0-3 of PMDK

 -- Jeff Olivier <jeffrey.v.olivier@intel.com>  Wed, 20 Oct 2021 10:00:01 -0100

daos (2.1.100-2) unstable; urgency=medium
  [ David Quigley ]
  * Add defusedxml as a required dependency for the test package.

 -- David Quigley <david.quigley@intel.com> Wed, 13 Oct 2021 10:00:00 +0800

daos (2.1.100-1) unstable; urgency=medium
  [ Johann Lombardi ]
  * Switch version to 2.1.100 for 2.2 test builds

 -- Johann Lombardi <johann.lombardi@intel.com>  Wed, 13 Oct 2021 10:00:00 -0100

daos (1.3.106-1) unstable; urgency=medium
  [ Johann Lombardi ]
  * Version bump to 1.3.106 for 2.0 test build 6

 -- Johann Lombardi <johann.lombardi@intel.com>  Tue, 12 Oct 2021 10:00:00 -0100

daos (1.3.105-3) unstable; urgency=medium
  [ Li Wei ]
  * Update raft to fix InstallSnapshot performance

 -- Li Wei <wei.g.li@intel.com>  Wed, 15 Sep 2021 11:37:00 +0800

daos (1.3.105-1) unstable; urgency=medium
  [ Jeff Olivier ]
  * Version bump to 1.3.105 for 2.0 test build 5

 -- Jeff Olivier <jeffrey.v.olivier@intel.com>  Tue, 24 Aug 2021 16:54:00 +0800

daos (1.3.104-3) unstable; urgency=medium
  [ Niu Yawei ]
  * Add vos_perf

 -- Niu Yawei <yawei.niu@intel.com>  Mon, 09 Aug 2021 14:22:00 +0800

daos (1.3.104-2) unstable; urgency=medium
  [ Kris Jacque ]
  * Move daos_metrics to server package

 -- Kris Jacque <kristin.jacque@intel.com>  Tue, 03 Aug 2021 17:45:35 -0600

daos (1.3.104-1) unstable; urgency=medium
  [ Jeff Olivier ]
  * Version bump to 1.3.104 for 2.0 test build 4

 -- Jeff Olivier <jeffrey.v.olivier@intel.com>  Mon, 02 Aug 2021 09:33:00 -0500

daos (1.3.103-4) unstable; urgency=medium
  [ Li Wei ]
  * Update raft to fix slow leader re-elections

 -- Li Wei <wei.g.li@intel.com>  Wed, 14 Jul 2021 14:22:00 +0800

daos (1.3.103-3) unstable; urgency=medium
  [ Maureen Jean ]
  * Add python modules to python3.8 site-packages

 -- Maureen Jean <maureen.jean@intel.com>  Tue, 13 Jul 2021 14:50:00 -0400

daos (1.3.103-2) unstable; urgency=medium
  [ Alexander Oganezov ]
  * Update to mercury v2.0.1

 -- Alexander Oganezov <alexander.a.oganezov@intel.com>  Mon, 12 Jul 2021 15:31:50 -0400

daos (1.3.103-1) unstable; urgency=medium
  [ Johann Lombardi ]
  * Version bump to 1.3.103 for 2.0 test build 3

 -- Johann Lombardi <johann.lombardi@intel.com>  Mon, 12 Jul 2021 10:00:00 -0100

daos (1.3.102-3) unstable; urgency=medium
  [ Li Wei ]
  * Update raft to pick Pre-Vote

 -- Li Wei <wei.g.li@intel.com>  Wed, 23 Jun 2021 14:46:00 +0800

daos (1.3.102-1) unstable; urgency=medium
  [ Johann Lombardi]
  * Version bump to 1.3.102 for 2.0 test build 2

 -- Johann Lombardi <johann.lombardi@intel.com>  Fri, 11 Jun 2021 10:00:00 -0100

daos (1.3.101-3) unstable; urgency=medium
  [ Johann Lombardi]
  * Bump version to match the RPM's one

 -- Johann Lombardi <johann.lombardi@intel.com>  Wed, 02 Jun 2021 08:00:30 -0100

daos (1.3.101-2) unstable; urgency=medium
  [ Jeff Olivier]
  * Remove client and server libs from common package

 -- Jeff Olivier <jeffrey.v.olivier@intel.com>  Thu, 20 May 2021 11:17:30 -0100

daos (1.3.101-1) unstable; urgency=medium
  [ Johann Lombardi ]
  * Version bump to 1.3.101 for 2.0 test build 1

 -- Johann Lombardi <johann.lombardi@intel.com> Wed, 19 May 2021 20:52:00 -0000

daos (1.3.0-16) unstable; urgency=medium
  [ Brian J. Murrell ]
  * Enable debuginfo package building on SUSE platforms

 -- Brian J. Murrell <brian.murrell@intel.com>  Fri, 07 May 2021 13:37:45 -0400

daos (1.3.0-15) unstable; urgency=medium
  [ Brian J. Murrell ]
  * Update to build on EL8

 -- Brian J. Murrell <brian.murrell@intel.com>  Thu, 06 May 2021 15:31:50 -0400

daos (1.3.0-14) unstable; urgency=medium
  [ Brian J. Murrell ]
  * Package /etc/daos/certs in main/common package so that both server
    and client get it created
  * Catch up the release to be in sync with the RPM build
    - hence the missing (10-13 releases)

 -- Brian J. Murrell <brian.murrell@intel.com>  Wed, 05 May 2021 14:10:50 -0400

daos (1.3.0-9) unstable; urgency=medium
  [ Mohamad Chaarawi ]
  * Remove dfuse_hl

 -- Mohamad Chaarawi <mohamad.chaarawi@intel.com>  Wed, 16 Apr 2021 17:57:00 -0400

daos (1.3.0-8) unstable; urgency=medium
  [ Jeff Olivier ]
  * Remove client dependencies on PMDK, SPDK, and argobots

 -- Jeff Olivier <jeffrey.v.olivier@intel.com>  Wed, 14 Apr 2021 13:27:00 -0400

daos (1.3.0-7) unstable; urgency=medium
  [ Brian J. Murrell ]
  * Update Argobots to 1.1

 -- Brian J. Murrell <brian.murrell@intel.com>  Thu, 01 Apr 2021 11:39:10 -0400

daos (1.3.0-6) unstable; urgency=medium
  [ Maureen Jean ]
  * Change pydaos_shim_3 to pydaos_shim

 -- Maureen Jean <maureen.jean@intel.com>  Tue, 30 Mar 2021 12:00:00 -0400

daos (1.3.0-5) unstable; urgency=medium
  * Move libdts.so to the daos-tests subpackage

 -- Brian J. Murrell <brian.murrell@intel.com>  Mon, 29 Mar 2021 10:57:14 -0400

daos (1.3.0-4) unstable; urgency=medium
  [ Alexander Oganezov ]
  * Update to ofi v1.12.0 release

 -- Alexander Oganezov <alexander.a.oganezov@intel.com> Tue, 23 Mar 2021 05:00:01 -0000

daos (1.3.0-2) unstable; urgency=medium
  [ Li Wei ]
  * Require raft-devel 0.7.3 that fixes an unstable leadership problem caused
    by removed replicas as well as some Coverity issues

 -- Li Wei <wei.g.li@intel.com> Thu, 25 Feb 2021 09:55:00 +0800

daos (1.3.0-1) unstable; urgency=medium
  [ Brian J. Murrell ]
  * Version bump up to 1.3.0

 -- Brian J. Murrell <brian.murrell@intel.com>  Mon, 24 Feb 2021 08:54:32 -0500

daos (1.1.3-3) unstable; urgency=medium
  [ Brian J. Murrell ]
  * NOOP bump just to keep in parity with RPM changes

 -- Brian J. Murrell <brian.murrell@intel.com>  Mon, 22 Feb 2021 13:08:22 -0500

daos (1.1.3-2) unstable; urgency=medium
  [ Alexander Oganezov ]
  * Update OFI to v1.12.0rc1

 -- Alexander Oganezov <alexander.a.oganezov@intel.com> Tue, 16 Feb 2021 05:00:00 -0000

daos (1.1.3-1) unstable; urgency=medium
  [ Johann Lombardi ]
  * Version bump to 1.1.3

 -- Johann Lombardi <johann.lombardi@intel.com> Wed, 10 Feb 2021 05:00:00 -0000

daos (1.1.2.1-11) unstable; urgency=medium
  [ Brian J. Murrell ]
  * Update minimum required libfabric to 1.11.1

 -- Brian J. Murrell <brian.murrell@intel.com>  Wed, 10 Feb 2021 00:10:38 -0400

daos (1.1.2.1-9) unstable; urgency=medium
  [ Vishwanath Venkatesan ]
  * Add new pmem specific version of DAOS common library

 -- Vishwanath Venkatesan <vishwanath.venkatesan@intel.com> Thu, 4 Feb 2021 12:48:18 -0000

daos (1.1.2.1-8) unstable; urgency=medium
  [ Hua Kuang ]
  * Changed License to BSD-2-Clause-Patent

 -- Hua Kuang <hua.kuang@intel.com> Wed, 3 Feb 2021 16:59:34 -0000

daos (1.1.2.1-7) unstable; urgency=medium
  [ Alexander Oganezov ]
  * Fix debian packages to update to mercury v2.0.1rc1

 -- Alexander Oganezov <alexander.a.oganezov@intel.com>  Fri, 29 Jan 2021 13:40:00 -0500

daos (1.1.2.1-6) unstable; urgency=medium
  [ Alexander Oganezov ]
  * Update to mercury v2.0.1rc1

 -- Alexander Oganezov <alexander.a.oganezov@intel.com>  Sat, 23 Jan 2021 13:40:00 -0500

daos (1.1.2.1-5) unstable; urgency=medium
  [ Michael MacDonald ]
  * Install daos_metrics to bin

 -- Michael MacDonald <mjmac.macdonald@intel.com>  Fri, 22 Jan 2021 17:58:03 -0000

daos (1.1.2.1-4) unstable; urgency=medium
  [ Kenneth Cain ]
  * Version bump for API major version libdaos.so.1 (1.0.0)

 -- Kenneth Cain <kenneth.c.cain@intel.com>  Tue, 05 Jan 2021 13:40:00 -0500

daos (1.1.2.1-3) unstable; urgency=medium
  [ Michael Hennecke ]
  * Harmonize daos_server and daos_agent groups

 -- Michael Hennecke <mhennecke@lenovo.com> Fri, 15 Jan 2021 16:22:18 -0000

daos (1.1.2.1-2) unstable; urgency=medium
  [ Ashley Pittman ]
  * Combine memcheck suppressions files

 -- Ashley Pittman <ashley.m.pittman@intel.com>  Tue, 15 Dec 2020 13:33:21 -0000

daos (1.1.2.1-1) unstable; urgency=medium
  [ Johann Lombardi ]
  * Version bump up to 1.1.2.1

 -- Johann Lombardi <johann.lombardi@intel.com>  Wed, 09 Dec 2020 19:30:00 +0100

daos (1.1.2-3) unstable; urgency=medium
  [ Li Wei ]
  * Require raft-devel 0.7.1 that fixes recent Coverity issues

 -- Li Wei <wei.g.li@intel.com>  Fri, 04 Dec 2020 14:30:00 +0800

daos (1.1.2-1) unstable; urgency=medium
  [ Brian J. Murrell ]
  * Version bump up to 1.1.2

 -- Brian J. Murrell <brian.murrell@intel.com>  Tue, 01 Dec 2020 07:41:30 -0400

daos (1.1.1-8) unstable; urgency=medium
  [ Li Wei ]
  * Require raft-devel 0.7.0 that changes log indices and terms to 63-bit

 -- Li Wei <wei.g.li@intel.com>  Tue, 17 Nov 2020 09:44:00 +0800

daos (1.1.1-6) unstable; urgency=medium
  [ Mohamad Chaarawi ]
  * Add dfs_test

 -- Mohamad Chaarawi <mohamad.chaarawi@intel.com>  Mon, 16 Nov 2020 13:29:11 -0400

daos (1.1.1-5) unstable; urgency=medium
  [ Jonathan Martinez Montes ]
  * Restore obj_ctl utility

 -- Jonathan Martinez Montes <jonathan.martinez.montes@intel.com>  Fri, 30 Oct 2020 08:44:57 -0600

daos (1.1.1-4) unstable; urgency=medium
  [ Brian J. Murrell ]
   * 1.1.1-4 version of DAOS

 -- Brian J. Murrell <brian.murrell@intel.com>  Mon, 26 Oct 2020 12:43:49 -0400<|MERGE_RESOLUTION|>--- conflicted
+++ resolved
@@ -1,16 +1,14 @@
-<<<<<<< HEAD
 daos (2.1.102-1) unstable; urgency=medium
   [ Johann Lombardi ]
   * Bump version to 2.1.102
 
- -- Johann Lombardi <johann.lombardi@intel.com>  Wed, 4 May 2022 15:00:00 +0800
-=======
+ -- Johann Lombardi <johann.lombardi@intel.com>  Thu, 5 May 2022 15:00:00 +0800
+
 daos (2.1.101-4) unstable; urgency=medium
   [ Joseph Moore ]
   * Update UXC Mercury patch to disable unified mode
 
  -- Joseph Moore <joseph.moore@intel.com>  Wed, 4 May 2022 11:19:00 -0600
->>>>>>> 202d7d17
 
 daos (2.1.101-3) unstable; urgency=medium
   [ Lei Huang ]
