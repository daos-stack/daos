daos (2.5.101-3) unstable; urgency=medium
<<<<<<< HEAD
  [ Lei Huang ]
  * Add libaio as a dependent package
=======
  [ Ashley M. Pittman ]
  * Updated pydaos install process

 -- Ashley M. Pittman <ashley.m.pittman@intel.com>  Thu, 04 Apr 2024 09:15:00 -0800
>>>>>>> e2e43f24

daos (2.5.101-2) unstable; urgency=medium
  [ Jan Michalski ]
  * Add dtx_tests to the server-tests package

 -- Jan Michalski <jan.michalski@intel.com>  Mon, 18 Mar 2024 21:30:00 +0000

daos (2.5.101-1) unstable; urgency=medium
  [ Phillip Henderson ]
  * Bump version to 2.5.101

 -- Phillip Henderson <phillip.henderson@intel.com>  Fri, 15 Mar 2024 02:10:00 -0500

daos (2.5.100-16) unstable; urgency=medium
  [ Li Wei ]
  * Update raft to 0.11.0-1416.g12dbc15

 -- Li Wei <wei.g.li@intel.com>  Tue, 27 Feb 2024 11:13:00 +0900

daos (2.5.100-15) unstable; urgency=medium
  [ Ryon Jensen ]
  * NOOP change to keep in parity with RPM version

 -- Ryon Jensen <ryon.jensen@intel.com>  Mon, 12 Feb 2024 11:16:00 -0700

daos (2.5.100-14) unstable; urgency=medium
  [ Brian J. Murrell ]
  * NOOP change to keep in parity with RPM version

 -- Brian J. Murrell <brian.murrell@intel.com>  Tue, 09 Jan 2024 13:59:01 -0500

daos (2.5.100-13) unstable; urgency=medium
  [ Brian J. Murrell ]
  * Update for EL 8.8 and Leap 15.5
  * Update raft to 0.10.1-2.411.gefa15f4

 -- Brian J. Murrell <brian.murrell@intel.com>  Wed, 06 Dec 2023 08:54:56 -0500

daos (2.5.100-12) unstable; urgency=medium
  [ Tomasz Gromadzki ]
  * Update PMDK to 2.0.0
    * Remove libpmemblk from dependencies.
    * Start using BUILD_EXAMPLES=n and BUILD_BENCHMARKS=n instead of patches.
    * Stop using BUILD_RPMEM=n (removed) and NDCTL_DISABLE=y (invalid).
    * Point https://github.com/pmem/pmdk as the main PMDK reference source.
    NOTE: PMDK upgrade to 2.0.0 does not affect any API call used by DAOS.
          libpmemobj (and libpmem) API stays unchanged.

 -- Tomasz Gromadzki <tomasz.gromadzki@intel.com>  Fri, 17 Nov 2023 12:52:00 -0400

  [ Jerome Soumagne ]
  * Bump mercury min version to 2.3.1

 -- Jerome Soumagne <jerome.soumagne@intel.com>  Wed, 15 Nov 2023 10:30:00 -0600

daos (2.5.100-10) unstable; urgency=medium
  [ Phillip Henderson ]
  * Move verify_perms.py location

 -- Phillip Henderson <phillip.henderson@intel.com>  Fri, 03 Nov 2023 04:17:00 -0500

daos (2.5.100-9) unstable; urgency=medium

  [ Brian J. Murrell ]
  * NOOP change to keep in parity with RPM version

 -- Brian J. Murrell <brian.murrell@intel.com>  Wed, 23 Aug 2023 15:02:44 -0400

daos (2.5.100-8) unstable; urgency=medium

  [ Brian J. Murrell ]
  * NOOP change to keep in parity with RPM version

 -- Brian J. Murrell <brian.murrell@intel.com>  Tue, 08 Aug 2023 10:02:29 -0400

daos (2.5.100-7) unstable; urgency=medium

  [ Brian J. Murrell ]
  * NOOP change to keep in parity with RPM version

 -- Brian J. Murrell <brian.murrell@intel.com>  Fri, 07 Jul 2023 16:05:01 -0400

daos (2.5.100-6) unstable; urgency=medium
  [Michael MacDonald]
  * Add golang-go as a tests dependency for dfuse/daos_build.py

 -- Michael MacDonald <mjmac.macdonald@intel.com> Thu, 29 Jun 2023 10:10:00 -0400

daos (2.5.100-5) unstable; urgency=medium
  [ Li Wei ]
  * Update raft to 0.10.1-1408.g9524cdb

 -- Li Wei <wei.g.li@intel.com>  Thu, 22 Jun 2023 09:00:00 +0900

daos (2.5.100-4) unstable; urgency=medium
  [ Mohamad Chaarawi ]
  * Add pipeline lib

 -- Mohamad Chaarawi <mohamad.chaarawi@intel.com>  Wed, 14 Jun 2023 4:24:00 -0600

daos (2.5.100-3) unstable; urgency=medium
  [ Wang Shilong ]
  * Remove lmdb-devel for MD on SSD

 -- Wang Shilong <shilong.wang@intel.com> Wed, 14 Jun 2023 07:58:00 -0600

daos (2.5.100-2) unstable; urgency=medium
  [ Ryon Jensen ]
  * Removed unnecessary test files

 -- Ryon Jensen <ryon.jensen@intel.com>  Wed, 07 Jun 2023 10:46:00 -0700

daos (2.5.100-1) unstable; urgency=medium
    [ Jeff Olivier ]
    * Bump release to 2.5.100

 -- Jeff Olivier <jeffrey.v.olivier@intel.com>  Tue, 06 Jun 2023 16:40:00 -0600

daos (2.3.107-7) unstable; urgency=medium
  [ Jerome Soumagne ]
  * Remove libfabric pinning and allow for 1.18 builds

 -- Jerome Soumagne <jerome.soumagne@intel.com> Mon,  5 Jun 2023 10:30:00 -0600

daos (2.3.107-6) unstable; urgency=medium
    [ Jeff Olivier ]
    * Add lmdb-devel and bio_ut for MD on SSD

 -- Jeff Olivier <jeffrey.v.olivier@intel.com>  Fri, 26 May 2023 14:40:00 -0600

daos (2.3.107-5) unstable; urgency=medium
    [ Lei Huang ]
    * Add libcapstone-devel to deps of client-tests package

 -- Lei Huang <lei.huang@intel.com>  Tue, 23 May 2023 23:00:00 -0600

daos (2.3.107-4) unstable; urgency=medium
  [ Lei Huang ]
  * Add libcapstone as a new prerequisite package
  * Add libpil4dfs.so in daos-client rpm

 -- Lei Huang <lei.huang@intel.com>  Tue, 16 May 2023 14:00:00 -0600

daos (2.3.107-3) unstable; urgency=medium
  [ Jerome Soumagne ]
  * Fix libfabric/libfabric1 dependency mismatch on SuSE

 -- Jerome Soumagne <jerome.soumagne@intel.com> Mon, 15 May 2023 10:30:00 -0600

daos (2.3.107-2) unstable; urgency=medium
  [ Jerome Soumagne ]
  * Temporarily pin libfabric to < 1.18

 -- Jerome Soumagne <jerome.soumagne@intel.com> Wed, 10 May 2023 10:30:00 -0600

daos (2.3.107-1) unstable; urgency=medium
  [ Johann Lombardi ]
  * Bump version to 2.3.107

 -- Johann Lombardi <johann.lombardi@intel.com>  Fri, 5 May 2023 10:00:00 -0100

daos (2.3.106-2) unstable; urgency=medium
  [ Tom Nabarro ]
  * Add numactl requires for server package

 -- Tom Nabarro <Tom Nabarro <tom.nabarro@intel.com>  Fri, 17 Mar 2023 12:43:00 -0400

daos (2.3.106-1) unstable; urgency=medium
  [ Brian J. Murrell ]
  * Bump version to be higher than TB5

 -- Brian J. Murrell <brian.murrell@intel.com> Tue, 14 Mar 2023 12:02:23 -0500

daos (2.3.103-6) unstable; urgency=medium
  [ Li Wei ]
  * Update raft to 0.9.2-1.403.g3d20556

 -- Li Wei <wei.g.li@intel.com>  Wed, 22 Feb 2023 21:02:00 +0800

daos (2.3.103-5) unstable; urgency=medium
  [Michael MacDonald]
  * Bump min supported go version to 1.17

 -- Michael MacDonald <mjmac.macdonald@intel.com> Tue, 21 Feb 2023 10:10:00 -0400

daos (2.3.103-4) unstable; urgency=medium
  [ Ashley M. Pittman ]
  * NOOP change to keep in parity with RPM version

 -- Ashley M. Pittman <ashley.m.pittman@intel.com>  Fri, 17 Feb 2023 17:53:00 -0800

daos (2.3.103-3) unstable; urgency=medium
  [ Brian J. Murrell ]
  * NOOP change to keep in parity with RPM version

 -- Brian J. Murrell <brian.murrell@intel.com>  Mon, 13 Feb 2023 10:04:29 -0500

daos (2.3.103-2) unstable; urgency=medium
  [ Michael Hennecke ]
  * Change ipmctl requirement from v2 to v3

 -- Michael Hennecke <michael.hennecke@intel.com>  Wed, 08 Feb 2023 18:02:00 -0100

daos (2.3.103-1) unstable; urgency=medium
  [ Phillip Henderson ]
  * Bump version to 2.3.103

 -- Phillip Henderson <phillip.henderson@intel.com>  Fri, 27 Jan 2023 02:30:00 -0500

daos (2.3.102-1) unstable; urgency=medium
  [ Johann Lombardi ]
  * Bump version to 2.3.102

 -- Johann Lombardi <johann.lombardi@intel.com>  Wed, 25 Jan 2023 10:00:00 -0100

daos (2.3.101-6) unstable; urgency=medium
  [ Brian J. Murrell ]
  * NOOP change to keep in parity with RPM version

 -- Brian J. Murrell <brian.murrell@intel.com>  Fri, 6 Jan 2023 09:04:51 -0400

daos (2.3.101-5) unstable; urgency=medium
  [Joseph Moore]
  * Update Mercury version to 2.2.0-6

 -- Joseph Moore <joseph.moored@intel.com> Tue, Dec 6 2022 12:15:00 - 0400

daos (2.3.101-4) unstable; urgency=medium
  [ Tom Nabarro ]
  * Update SPDK dependency requirement to greater than or equal to 22.01.2.

 -- Tom Nabarro <Tom Nabarro <tom.nabarro@intel.com>  Thu, 01 Dec 2022 12:43:00 -0400

daos (2.3.101-3) unstable; urgency=medium
  [ Brian J. Murrell ]
  * Set flag to build per-subpackage debuginfo packages for Leap 15

 -- Brian J. Murrell <brian.murrell@intel.com>  Tue, 18 Oct 2022 15:08:11 -0400

daos (2.3.101-2) unstable; urgency=medium
  [Michael MacDonald]
  * Rename daos_admin -> daos_server_helper

 -- Michael MacDonald <mjmac.macdonald@intel.com> Thu, Oct 6 2022 10:10:00

daos (2.3.101-1) unstable; urgency=medium
  [ Johann Lombardi ]
  * Bump version to 2.3.101

 -- Johann Lombardi <johann.lombardi@intel.com>  Tue, 20 Sep 2022 10:00:00 -0100

daos (2.3.100-22) unstable; urgency=medium
  [ Jeff Olivier ]
  * Move io_conf files from bin to TESTING

 -- Jeff Olivier <jeffrey.v.olivier@intel.com>  Thu, 8 Sep 2022 10:26:00 -0400

daos (2.3.100-21) unstable; urgency=medium
  [ Jeff Olivier ]
  * Update PMDK to 1.12.1~rc1 to fix DAOS-11151

 -- Jeff Olivier <jeffrey.v.olivier@intel.com>  Tue, 16 Aug 2022 12:52:00 -0400

daos (2.3.100-20) unstable; urgency=medium
  [ Wang Shilong ]
  * Add daos_debug_set_params to daos-client-tests rpm for fault injection test.

 -- Wang Shilong <shilong.wang@intel.com>  Thu, 11 Aug 2022 09:52:00 -0400

daos (2.3.100-19) unstable; urgency=medium
  [ Jerome Soumagne ]
  * Update to mercury 2.2.0

 -- Jerome Soumagne <jerome.soumagne@intel.com> Fri, 5 Aug 2022 17:30:00 -0600

daos (2.3.100-18) unstable; urgency=medium
  [Michael MacDonald]
  * Bump min supported go version to 1.16

 -- Michael MacDonald <mjmac.macdonald@intel.com> Tue, Jul 26 2022 10:10:00 -0400

daos (2.3.100-17) unstable; urgency=medium
  [ Jerome Soumagne ]
  * Remove now unused openpa dependency

 -- Jerome Soumagne <jerome.soumagne@intel.com> Mon, 18 Jul 2022 11:55:00 -0600

daos (2.3.100-16) unstable; urgency=medium
  [ Jeff Olivier ]
  * Add pool_scrubbing_tests to test package

 -- Jeff Olivier <Jeff Olivier <jeffrey.v.olivier@intel.com>  Fri, 15 Jul 2022 12:48:00 -0400

daos (2.3.100-15) unstable; urgency=medium
  [ Tom Nabarro ]
  * Update SPDK dependency requirement to greater than or equal to 22.01.1.

 -- Tom Nabarro <Tom Nabarro <tom.nabarro@intel.com>  Wed, 13 Jul 2022 12:43:00 -0400

daos (2.3.100-14) unstable; urgency=medium
  [ Jerome Soumagne ]
  * Update to mercury 2.2.0rc6

 -- Jerome Soumagne <jerome.soumagne@intel.com> Mon, 27 Jun 2022 18:26:02 -0600

daos (2.3.100-13) unstable; urgency=medium
  [ Jeff Olivier ]
  * Remove libdts.so, make it build time static

 -- Jeff Olivier <jeffrey.v.olivier@intel.com> Fri, 17 Jun 2022 10:30:00 -0500

daos (2.3.100-12) unstable; urgency=medium
  [ Jeff Olivier ]
  * Make ucx required for build on all platforms

 -- Jeff Olivier <jeffrey.v.olivier@intel.com> Thu, 02 Jun 2022 16:30:00 -0500

daos (2.3.100-11) unstable; urgency=medium
  [ Michael MacDonald ]
  * Move dmg to new daos-admin package

 -- Michael MacDonald <mjmac.macdonald@intel.com>  Wed, 01 Jun 2022 13:58:03 -0000

daos (2.3.100-10) unstable; urgency=medium
  [ Lei Huang ]
  * Update libfabric to v1.15.1-1 to include critical performance patches

 -- Lei Huang <lei.huang@intel.com> Wed, 18 May 2022 16:30:00 -0500

daos (2.3.100-9) unstable; urgency=medium
  [ Phillip Henderson ]
  * Remove doas-client-tests-openmpi dependency from daos-tests
  * Add daos-tests-internal package

 -- Phillip Henderson <phillip.henderson@intel.com>  Tue, 17 May 2022 12:43:00 -0400

daos (2.3.100-8) unstable; urgency=medium
  [ Ashley Pittman ]
  * Extend dfusedaosbuild test to run in different configurations.

 -- Ashley Pittman <ashley.m.pittman@intel.com>  Mon, 9 May 2022 22:34:00 -0100

daos (2.3.100-7) unstable; urgency=medium
  [ Ashley Pittman ]
  * Add dfuse unit-test binary to call from ftest.

 -- Ashley Pittman <ashley.m.pittman@intel.com>  Fri, 6 May 2022 09:03:00 -0100

daos (2.3.100-6) unstable; urgency=medium
  [ Joseph Moore ]
  * Update UXC Mercury patch to disable unified mode

 -- Joseph Moore <joseph.moore@intel.com>  Wed, 4 May 2022 11:19:00 -0600

daos (2.3.100-5) unstable; urgency=medium
  [ Phillip Henderson ]
  * Move daos_gen_io_conf and daos_run_io_conf to daos-client-tests

 -- Phillip Henderson <phillip.henderson@intel.com>  Tue, 26 Apr 2022 17:13:00 -0400

daos (2.3.100-4) unstable; urgency=medium
  [ Lei Huang ]
  * Update libfabric to v1.15.0rc3-1 to include critical performance patches

 -- Lei Huang <lei.huang@intel.com> Wed, 20 Apr 2022 09:00:00 -0500

daos (2.3.100-3) unstable; urgency=medium
  [ Li Wei ]
  * Update raft to 0.9.1-1401.gc18bcb8 to fix uninitialized node IDs

 -- Li Wei <wei.g.li@intel.com>  Tue, 12 Apr 2022 08:33:00 +0800

daos (2.3.100-2) unstable; urgency=medium
  [ Jeff Olivier ]
  * Extract MPI from many binaries create dpar and dpar_mpi providing a
    similar interface to abstract away the direct MPI dependence

 -- Jeff Olivier <jeffrey.v.olivier@intel.com>  Wed, 6 Apr 2022 14:30:01 -0100

daos (2.3.100-1) unstable; urgency=medium
  [ Johann Lombardi ]
  * Bump version to 2.3.100

 -- Johann Lombardi <johann.lombardi@intel.com>  Wed, 6 Apr 2022 12:00:00 +0800

daos (2.1.100-26) unstable; urgency=medium
  [ Joseph Moore ]
  * Add build depends entries for UCX libraries

 -- Joseph Moore <joseph.moore@intel.com>  Wed, 6 Apr 2022 10:44:21 +0800

daos (2.1.100-25) unstable; urgency=medium
  [ Joseph Moore ]
  * Update mercury to UCX provider patch

 -- Joseph Moore <joseph.moore@intel.com>  Sat, 2 Apr 2022 11:56:35 +0800

daos (2.1.100-24) unstable; urgency=medium
  [ Alexander Oganezov ]
  * Update mercury to CXI provider patch

 -- Alexander Oganezov <alexander.a.oganezov@intel.com>  Fri, 11 Mar 2022 14:33:00 +0800

daos (2.1.100-22) unstable; urgency=medium
  [ Alexander Oganezov ]
  * Update mercury to include DAOS-9561 workaround

 -- Alexander Oganezov <alexander.a.oganezov@intel.com>  Tue, 22 Feb 2022 14:33:00 +0800

daos (2.1.100-20) unstable; urgency=medium
  [ Li Wei ]
  * Update raft to 0.9.0-1394.gc81505f to fix membership change bugs

 -- Li Wei <wei.g.li@intel.com>  Thu, 10 Feb 2022 14:33:00 +0800

daos (2.1.100-19) unstable; urgency=low
  [ Michael MacDonald ]
  * Move libdaos_common.so from daos-client to daos package

 -- Michael MacDonald <mjmac.macdonald@intel.com>  Wed, 19 Jan 2022 13:58:03 -0000

daos (2.1.100-18) unstable; urgency=medium
  [ Johann Lombardi ]
  * Update libfabric to 1.14.0 GA and apply fix for DAOS-9376

 -- Johann Lombardi <johann.lombardi@intel.com>  Mon, 17 Jan 2022 10:00:00 -0100

daos (2.1.100-17) unstable; urgency=medium
  [ Alexander Oganezov ]
  * Update to mercury v2.1.0-rc4-3 to pick fix for DAOS-9325 high cpu usage

 -- Alexander Oganezov <alexander.a.oganezov@intel.com>  Thu, 23 Dec 2021 10:00:01 -0100

daos (2.1.100-16) unstable; urgency=medium
  [ Brian J. Murrell ]
  * NOOP change to keep in parity with RPM version

 -- Brian J. Murrell <brian.murrell@intel.com>  Thu, 16 Dec 2021 15:08:11 -0400

daos (2.1.100-15) unstable; urgency=medium
  [ Brian J. Murrell ]
  * NOOP change to keep in parity with RPM version

 -- Brian J. Murrell <brian.murrell@intel.com>  Sat, 11 Dec 2021 15:18:54 -0400

daos (2.1.100-14) unstable; urgency=medium
  [ Brian J. Murrell ]
  * Don't make daos-*-tests-openmi a dependency of anything
    - If they are wanted, they should be installed explicitly, due to
      potential conflicts with other MPI stacks

 -- Brian J. Murrell <brian.murrell@intel.com>  Fri, 10 Dec 2021 09:44:14 -0400

daos (2.1.100-13) unstable; urgency=medium
  [ Alexander Oganezov ]
  * Remove DAOS-9173 workaround from mercury. Apply patch to OFI instead.

 -- Alexander Oganezov <alexander.a.oganezov@intel.com>  Wed, 08 Dec 2021 10:00:01 -0100

daos (2.1.100-12) unstable; urgency=medium
  [ Alexander Oganezov ]
  * Apply DAOS-9173 workaround patch

 -- Alexander Oganezov <alexander.a.oganezov@intel.com>  Tue, 07 Dec 2021 10:00:01 -0100

daos (2.1.100-11) unstable; urgency=medium
  [ Alexander Oganezov ]
  * Update mercury to v2.1.0rc4

 -- Alexander Oganezov <alexander.a.oganezov@intel.com>  Fri, 03 Dec 2021 10:00:01 -0100

daos (2.1.100-8) unstable; urgency=medium
  [ Tom Nabarro ]
  * Set rmem_{max,default} sysctl values on server package install to enable
    SPDK pci_event module to operate in unprivileged process (daos_engine).

 -- Tom Nabarro <tom.nabarro@intel.com> Mon, 22 Nov 2021 16:42:54 -0100

daos (2.1.100-7) unstable; urgency=medium
  [ Wang Shilong ]
  * Update for libdaos major version bump
  * Fix version of libpemobj1 for SUSE

 -- Wang Shilong <shilong.wang@intel.com>  Tue, 16 Nov 2021 12:42:54 -0400

daos (2.1.100-6) unstable; urgency=medium
  [ Alexander Oganezov ]
  * Update OFI to v1.14.0rc3

 -- Alexander Oganezov <alexander.a.oganezov@intel.com>  Sat, 13 Nov 2021 10:00:01 -0100

daos (2.1.100-5) unstable; urgency=medium
  [ Brian J. Murrell ]
  * Create new daos-{client,server}tests-openmpi and daos-server-tests subpackages
  * Rename daos-tests daos-client-tests and make daos-tests require all
    other test suites to maintain existing behavior

 -- Brian J. Murrell <brian.murrell@intel.com>  Tue, 26 Oct 2021 22:52:40 -0400

daos (2.1.100-4) unstable; urgency=medium
  [ Alexander Oganezov ]
  * Update mercury to v2.1.0rc2

 -- Alexander Oganezov <alexander.a.oganezov@intel.com>  Mon, 25 Oct 2021 10:00:01 -0100

daos (2.1.100-3) unstable; urgency=medium
  [ Jeff Olivier ]
  * Explicitly require 1.11.0-3 of PMDK

 -- Jeff Olivier <jeffrey.v.olivier@intel.com>  Wed, 20 Oct 2021 10:00:01 -0100

daos (2.1.100-2) unstable; urgency=medium
  [ David Quigley ]
  * Add defusedxml as a required dependency for the test package.

 -- David Quigley <david.quigley@intel.com> Wed, 13 Oct 2021 10:00:00 +0800

daos (2.1.100-1) unstable; urgency=medium
  [ Johann Lombardi ]
  * Switch version to 2.1.100 for 2.2 test builds

 -- Johann Lombardi <johann.lombardi@intel.com>  Wed, 13 Oct 2021 10:00:00 -0100

daos (1.3.106-1) unstable; urgency=medium
  [ Johann Lombardi ]
  * Version bump to 1.3.106 for 2.0 test build 6

 -- Johann Lombardi <johann.lombardi@intel.com>  Tue, 12 Oct 2021 10:00:00 -0100

daos (1.3.105-3) unstable; urgency=medium
  [ Li Wei ]
  * Update raft to fix InstallSnapshot performance

 -- Li Wei <wei.g.li@intel.com>  Wed, 15 Sep 2021 11:37:00 +0800

daos (1.3.105-1) unstable; urgency=medium
  [ Jeff Olivier ]
  * Version bump to 1.3.105 for 2.0 test build 5

 -- Jeff Olivier <jeffrey.v.olivier@intel.com>  Tue, 24 Aug 2021 16:54:00 +0800

daos (1.3.104-3) unstable; urgency=medium
  [ Niu Yawei ]
  * Add vos_perf

 -- Niu Yawei <yawei.niu@intel.com>  Mon, 09 Aug 2021 14:22:00 +0800

daos (1.3.104-2) unstable; urgency=medium
  [ Kris Jacque ]
  * Move daos_metrics to server package

 -- Kris Jacque <kristin.jacque@intel.com>  Tue, 03 Aug 2021 17:45:35 -0600

daos (1.3.104-1) unstable; urgency=medium
  [ Jeff Olivier ]
  * Version bump to 1.3.104 for 2.0 test build 4

 -- Jeff Olivier <jeffrey.v.olivier@intel.com>  Mon, 02 Aug 2021 09:33:00 -0500

daos (1.3.103-4) unstable; urgency=medium
  [ Li Wei ]
  * Update raft to fix slow leader re-elections

 -- Li Wei <wei.g.li@intel.com>  Wed, 14 Jul 2021 14:22:00 +0800

daos (1.3.103-3) unstable; urgency=medium
  [ Maureen Jean ]
  * Add python modules to python3.8 site-packages

 -- Maureen Jean <maureen.jean@intel.com>  Tue, 13 Jul 2021 14:50:00 -0400

daos (1.3.103-2) unstable; urgency=medium
  [ Alexander Oganezov ]
  * Update to mercury v2.0.1

 -- Alexander Oganezov <alexander.a.oganezov@intel.com>  Mon, 12 Jul 2021 15:31:50 -0400

daos (1.3.103-1) unstable; urgency=medium
  [ Johann Lombardi ]
  * Version bump to 1.3.103 for 2.0 test build 3

 -- Johann Lombardi <johann.lombardi@intel.com>  Mon, 12 Jul 2021 10:00:00 -0100

daos (1.3.102-3) unstable; urgency=medium
  [ Li Wei ]
  * Update raft to pick Pre-Vote

 -- Li Wei <wei.g.li@intel.com>  Wed, 23 Jun 2021 14:46:00 +0800

daos (1.3.102-1) unstable; urgency=medium
  [ Johann Lombardi]
  * Version bump to 1.3.102 for 2.0 test build 2

 -- Johann Lombardi <johann.lombardi@intel.com>  Fri, 11 Jun 2021 10:00:00 -0100

daos (1.3.101-3) unstable; urgency=medium
  [ Johann Lombardi]
  * Bump version to match the RPM's one

 -- Johann Lombardi <johann.lombardi@intel.com>  Wed, 02 Jun 2021 08:00:30 -0100

daos (1.3.101-2) unstable; urgency=medium
  [ Jeff Olivier]
  * Remove client and server libs from common package

 -- Jeff Olivier <jeffrey.v.olivier@intel.com>  Thu, 20 May 2021 11:17:30 -0100

daos (1.3.101-1) unstable; urgency=medium
  [ Johann Lombardi ]
  * Version bump to 1.3.101 for 2.0 test build 1

 -- Johann Lombardi <johann.lombardi@intel.com> Wed, 19 May 2021 20:52:00 -0000

daos (1.3.0-16) unstable; urgency=medium
  [ Brian J. Murrell ]
  * Enable debuginfo package building on SUSE platforms

 -- Brian J. Murrell <brian.murrell@intel.com>  Fri, 07 May 2021 13:37:45 -0400

daos (1.3.0-15) unstable; urgency=medium
  [ Brian J. Murrell ]
  * Update to build on EL8

 -- Brian J. Murrell <brian.murrell@intel.com>  Thu, 06 May 2021 15:31:50 -0400

daos (1.3.0-14) unstable; urgency=medium
  [ Brian J. Murrell ]
  * Package /etc/daos/certs in main/common package so that both server
    and client get it created
  * Catch up the release to be in sync with the RPM build
    - hence the missing (10-13 releases)

 -- Brian J. Murrell <brian.murrell@intel.com>  Wed, 05 May 2021 14:10:50 -0400

daos (1.3.0-9) unstable; urgency=medium
  [ Mohamad Chaarawi ]
  * Remove dfuse_hl

 -- Mohamad Chaarawi <mohamad.chaarawi@intel.com>  Wed, 16 Apr 2021 17:57:00 -0400

daos (1.3.0-8) unstable; urgency=medium
  [ Jeff Olivier ]
  * Remove client dependencies on PMDK, SPDK, and argobots

 -- Jeff Olivier <jeffrey.v.olivier@intel.com>  Wed, 14 Apr 2021 13:27:00 -0400

daos (1.3.0-7) unstable; urgency=medium
  [ Brian J. Murrell ]
  * Update Argobots to 1.1

 -- Brian J. Murrell <brian.murrell@intel.com>  Thu, 01 Apr 2021 11:39:10 -0400

daos (1.3.0-6) unstable; urgency=medium
  [ Maureen Jean ]
  * Change pydaos_shim_3 to pydaos_shim

 -- Maureen Jean <maureen.jean@intel.com>  Tue, 30 Mar 2021 12:00:00 -0400

daos (1.3.0-5) unstable; urgency=medium
  * Move libdts.so to the daos-tests subpackage

 -- Brian J. Murrell <brian.murrell@intel.com>  Mon, 29 Mar 2021 10:57:14 -0400

daos (1.3.0-4) unstable; urgency=medium
  [ Alexander Oganezov ]
  * Update to ofi v1.12.0 release

 -- Alexander Oganezov <alexander.a.oganezov@intel.com> Tue, 23 Mar 2021 05:00:01 -0000

daos (1.3.0-2) unstable; urgency=medium
  [ Li Wei ]
  * Require raft-devel 0.7.3 that fixes an unstable leadership problem caused
    by removed replicas as well as some Coverity issues

 -- Li Wei <wei.g.li@intel.com> Thu, 25 Feb 2021 09:55:00 +0800

daos (1.3.0-1) unstable; urgency=medium
  [ Brian J. Murrell ]
  * Version bump up to 1.3.0

 -- Brian J. Murrell <brian.murrell@intel.com>  Mon, 24 Feb 2021 08:54:32 -0500

daos (1.1.3-3) unstable; urgency=medium
  [ Brian J. Murrell ]
  * NOOP bump just to keep in parity with RPM changes

 -- Brian J. Murrell <brian.murrell@intel.com>  Mon, 22 Feb 2021 13:08:22 -0500

daos (1.1.3-2) unstable; urgency=medium
  [ Alexander Oganezov ]
  * Update OFI to v1.12.0rc1

 -- Alexander Oganezov <alexander.a.oganezov@intel.com> Tue, 16 Feb 2021 05:00:00 -0000

daos (1.1.3-1) unstable; urgency=medium
  [ Johann Lombardi ]
  * Version bump to 1.1.3

 -- Johann Lombardi <johann.lombardi@intel.com> Wed, 10 Feb 2021 05:00:00 -0000

daos (1.1.2.1-11) unstable; urgency=medium
  [ Brian J. Murrell ]
  * Update minimum required libfabric to 1.11.1

 -- Brian J. Murrell <brian.murrell@intel.com>  Wed, 10 Feb 2021 00:10:38 -0400

daos (1.1.2.1-9) unstable; urgency=medium
  [ Vishwanath Venkatesan ]
  * Add new pmem specific version of DAOS common library

 -- Vishwanath Venkatesan <vishwanath.venkatesan@intel.com> Thu, 4 Feb 2021 12:48:18 -0000

daos (1.1.2.1-8) unstable; urgency=medium
  [ Hua Kuang ]
  * Changed License to BSD-2-Clause-Patent

 -- Hua Kuang <hua.kuang@intel.com> Wed, 3 Feb 2021 16:59:34 -0000

daos (1.1.2.1-7) unstable; urgency=medium
  [ Alexander Oganezov ]
  * Fix debian packages to update to mercury v2.0.1rc1

 -- Alexander Oganezov <alexander.a.oganezov@intel.com>  Fri, 29 Jan 2021 13:40:00 -0500

daos (1.1.2.1-6) unstable; urgency=medium
  [ Alexander Oganezov ]
  * Update to mercury v2.0.1rc1

 -- Alexander Oganezov <alexander.a.oganezov@intel.com>  Sat, 23 Jan 2021 13:40:00 -0500

daos (1.1.2.1-5) unstable; urgency=medium
  [ Michael MacDonald ]
  * Install daos_metrics to bin

 -- Michael MacDonald <mjmac.macdonald@intel.com>  Fri, 22 Jan 2021 17:58:03 -0000

daos (1.1.2.1-4) unstable; urgency=medium
  [ Kenneth Cain ]
  * Version bump for API major version libdaos.so.1 (1.0.0)

 -- Kenneth Cain <kenneth.c.cain@intel.com>  Tue, 05 Jan 2021 13:40:00 -0500

daos (1.1.2.1-3) unstable; urgency=medium
  [ Michael Hennecke ]
  * Harmonize daos_server and daos_agent groups

 -- Michael Hennecke <mhennecke@lenovo.com> Fri, 15 Jan 2021 16:22:18 -0000

daos (1.1.2.1-2) unstable; urgency=medium
  [ Ashley Pittman ]
  * Combine memcheck suppressions files

 -- Ashley Pittman <ashley.m.pittman@intel.com>  Tue, 15 Dec 2020 13:33:21 -0000

daos (1.1.2.1-1) unstable; urgency=medium
  [ Johann Lombardi ]
  * Version bump up to 1.1.2.1

 -- Johann Lombardi <johann.lombardi@intel.com>  Wed, 09 Dec 2020 19:30:00 +0100

daos (1.1.2-3) unstable; urgency=medium
  [ Li Wei ]
  * Require raft-devel 0.7.1 that fixes recent Coverity issues

 -- Li Wei <wei.g.li@intel.com>  Fri, 04 Dec 2020 14:30:00 +0800

daos (1.1.2-1) unstable; urgency=medium
  [ Brian J. Murrell ]
  * Version bump up to 1.1.2

 -- Brian J. Murrell <brian.murrell@intel.com>  Tue, 01 Dec 2020 07:41:30 -0400

daos (1.1.1-8) unstable; urgency=medium
  [ Li Wei ]
  * Require raft-devel 0.7.0 that changes log indices and terms to 63-bit

 -- Li Wei <wei.g.li@intel.com>  Tue, 17 Nov 2020 09:44:00 +0800

daos (1.1.1-6) unstable; urgency=medium
  [ Mohamad Chaarawi ]
  * Add dfs_test

 -- Mohamad Chaarawi <mohamad.chaarawi@intel.com>  Mon, 16 Nov 2020 13:29:11 -0400

daos (1.1.1-5) unstable; urgency=medium
  [ Jonathan Martinez Montes ]
  * Restore obj_ctl utility

 -- Jonathan Martinez Montes <jonathan.martinez.montes@intel.com>  Fri, 30 Oct 2020 08:44:57 -0600

daos (1.1.1-4) unstable; urgency=medium
  [ Brian J. Murrell ]
   * 1.1.1-4 version of DAOS

 -- Brian J. Murrell <brian.murrell@intel.com>  Mon, 26 Oct 2020 12:43:49 -0400<|MERGE_RESOLUTION|>--- conflicted
+++ resolved
@@ -1,13 +1,14 @@
-daos (2.5.101-3) unstable; urgency=medium
-<<<<<<< HEAD
+daos (2.5.101-4) unstable; urgency=medium
   [ Lei Huang ]
   * Add libaio as a dependent package
-=======
+
+ -- Lei Huang <lei.huang@intel.com> Mon, 08 Apr 2024 09:50:00 -0600
+
+daos (2.5.101-3) unstable; urgency=medium
   [ Ashley M. Pittman ]
   * Updated pydaos install process
 
  -- Ashley M. Pittman <ashley.m.pittman@intel.com>  Thu, 04 Apr 2024 09:15:00 -0800
->>>>>>> e2e43f24
 
 daos (2.5.101-2) unstable; urgency=medium
   [ Jan Michalski ]
