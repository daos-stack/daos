<<<<<<< HEAD
daos (2.7.101-4) unstable; urgency=medium
  [ Tomasz Gromadzki ]
  * pmemobj errors and warnings reported via DAOS logging system

 -- Tomasz Gromadzki <tomasz.gromadzki@hpe.com>  Tue, 07 Jan 2025 12:00:00 +0200

daos (2.7.101-3) unstable; urgency=medium
  [ Phillip Henderson ]
  * Fix protobuf-c requiremnent for daos-client-tests on Leap.

 -- Phillip Henderson <phillip.henderson@intel.com>  Thu, 19 Dec 2024 13:05:00 -0500
=======
daos (2.7.101-3) unstable; urgency=medium
  [ Jeff Olivier ]
  * Switch from libfuse3 to libfused

 -- Jeff Olivier <jeffolivier@google.com>  Thu, 19 Dec 2024 20:15:00 +0000
>>>>>>> df759a3e

daos (2.7.101-2) unstable; urgency=medium
  [ Denis Barakhtanov ]
  * Add pydaos.torch module to daos-client package

 -- Denis Barakhtanov <dbarahtanov@enakta.com>  Thu, 14 Nov 2024 22:27:00 +1100

daos (2.7.101-1) unstable; urgency=medium
  [ Phillip Henderson ]
  * Bump version to 2.7.101

 -- Phillip Henderson <phillip.henderson@intel.com>  Fri, 08 Nov 2024 13:05:00 -0500

daos (2.7.100-11) unstable; urgency=medium
  [ Michael MacDonald ]
  * Move daos_metrics utility to daos package for use on both clients
    and servers.

 -- Michael MacDonald <mjmac@google.com>  Tue, 5 Nov 2024 12:00:00 -0500

daos (2.7.100-10) unstable; urgency=medium
  [ Sherin T George ]
  * Add DAV v2 lib

 -- Sherin T George <sherin-t.george@hpe.com>  Fri, 1 Nov 2024 11:54:00 +0530

daos (2.7.100-9) unstable; urgency=medium
  [ Brian J. Murrell ]
  * Remove Build-Depends: for UCX as they were obsoleted as of e01970d

 -- Brian J. Murrell <brian.murrell@intel.com>  Tue, 15 Oct 2024 10:49:37 -0400

daos (2.7.100-8) unstable; urgency=medium
  [ Cedric Koch-Hofer]
  * Update BR: argobots to 1.2

 -- Cedric Koch-Hofer <cedric.koch-hofer@intel.com>  Mon, 07 Oct 2024 11:06:00 -0700

daos (2.7.100-7) unstable; urgency=medium
  [ Tomasz Gromadzki ]
  * Add support of the PMDK package 2.1.0 with NDCTL enabled.
    * Increase the default ULT stack size to 20KiB if the engine uses
      the DCPM storage class.
    * Prevent using the RAM storage class (simulated PMem) when
      the shutdown state (SDS) is active.
      * Automatically disable SDS for the RAM storage class on engine startup.
      * Force explicitly setting the PMEMOBJ_CONF='sds.at_create=0'
        environment variable to deactivate SDS for the DAOS tools
        (ddb, daos_perf, vos_perf, etc.) when used WITHOUT DCPM.
        Otherwise, a user is supposed to be stopped by an error
        like: "Unsafe shutdown count is not supported for this source".

 -- Tomasz Gromadzki <tomasz.gromadzki@intel.com>  Tue, 02 Oct 2024 12:00:00 +0200

daos (2.7.100-6) unstable; urgency=medium
  [ Kris Jacque ]
  * Bump minimum golang-go version to 1.21

 -- Kris Jacque <kris.jacque@intel.com>  Mon, 23 Sep 2024 11:06:00 -0700

daos (2.7.100-5) unstable; urgency=medium
  [ Michael MacDonald ]
  * Add libdaos_self_test.so to client package

 -- Michael MacDonald <mjmac@google.com>  Thu, 15 Aug 2024 12:00:00 -0500

daos (2.7.100-4) unstable; urgency=medium
  [ Jerome Soumagne ]
  * Bump mercury version to 2.4.0rc4

 -- Jerome Soumagne <jerome.soumagne@intel.com>  Mon, 05 Aug 2024 12:00:00 -0500

daos (2.7.100-3) unstable; urgency=medium
  [ Dalton Bohning ]
  * Add pciutils-devel build dep for client-tests package

 -- Dalton Bohning <dalton.bohning@intel.com>>  Thu, 11 Jul 2024 10:00:00 -0800

daos (2.7.100-2) unstable; urgency=medium
  [ Tom Nabarro ]
  * Add pciutils runtime dep for daos_server lspci call
  * Add libpci-dev build dep for pciutils CGO bindings

 -- Tom Nabarro <tom.nabarro@intel.com>>  Mon, 24 Jun 2024 16:55:00 -0000

daos (2.7.100-1) unstable; urgency=medium
  [ Phillip Henderson ]
  * Bump version to 2.7.100

 -- Phillip Henderson <phillip.henderson@intel.com>  Mon, 20 May 2024 12:37:00 -0500

daos (2.5.101-5) unstable; urgency=medium
  [ Lei Huang ]
  * Add libaio as a dependent package

 -- Lei Huang <lei.huang@intel.com> Fri, 03 May 2024 16:40:00 -0600

daos (2.5.101-4) unstable; urgency=medium
  [ Fan Yong ]
  * NOOP change to keep in parity with RPM version

 -- Fan Yong <fan.yong@intel.com>  Fri, 05 Apr 2024 09:30:00 +0900

daos (2.5.101-3) unstable; urgency=medium
  [ Ashley M. Pittman ]
  * Updated pydaos install process

 -- Ashley M. Pittman <ashley.m.pittman@intel.com>  Thu, 04 Apr 2024 09:15:00 -0800

daos (2.5.101-2) unstable; urgency=medium
  [ Jan Michalski ]
  * Add dtx_tests to the server-tests package

 -- Jan Michalski <jan.michalski@intel.com>  Mon, 18 Mar 2024 21:30:00 +0000

daos (2.5.101-1) unstable; urgency=medium
  [ Phillip Henderson ]
  * Bump version to 2.5.101

 -- Phillip Henderson <phillip.henderson@intel.com>  Fri, 15 Mar 2024 02:10:00 -0500

daos (2.5.100-16) unstable; urgency=medium
  [ Li Wei ]
  * Update raft to 0.11.0-1416.g12dbc15

 -- Li Wei <wei.g.li@intel.com>  Tue, 27 Feb 2024 11:13:00 +0900

daos (2.5.100-15) unstable; urgency=medium
  [ Ryon Jensen ]
  * NOOP change to keep in parity with RPM version

 -- Ryon Jensen <ryon.jensen@intel.com>  Mon, 12 Feb 2024 11:16:00 -0700

daos (2.5.100-14) unstable; urgency=medium
  [ Brian J. Murrell ]
  * NOOP change to keep in parity with RPM version

 -- Brian J. Murrell <brian.murrell@intel.com>  Tue, 09 Jan 2024 13:59:01 -0500

daos (2.5.100-13) unstable; urgency=medium
  [ Brian J. Murrell ]
  * Update for EL 8.8 and Leap 15.5
  * Update raft to 0.10.1-2.411.gefa15f4

 -- Brian J. Murrell <brian.murrell@intel.com>  Wed, 06 Dec 2023 08:54:56 -0500

daos (2.5.100-12) unstable; urgency=medium
  [ Tomasz Gromadzki ]
  * Update PMDK to 2.0.0
    * Remove libpmemblk from dependencies.
    * Start using BUILD_EXAMPLES=n and BUILD_BENCHMARKS=n instead of patches.
    * Stop using BUILD_RPMEM=n (removed) and NDCTL_DISABLE=y (invalid).
    * Point https://github.com/pmem/pmdk as the main PMDK reference source.
    NOTE: PMDK upgrade to 2.0.0 does not affect any API call used by DAOS.
          libpmemobj (and libpmem) API stays unchanged.

 -- Tomasz Gromadzki <tomasz.gromadzki@intel.com>  Fri, 17 Nov 2023 12:52:00 -0400

daos (2.5.100-11) unstable; urgency=medium
  [ Jerome Soumagne ]
  * Bump mercury min version to 2.3.1

 -- Jerome Soumagne <jerome.soumagne@intel.com>  Wed, 15 Nov 2023 10:30:00 -0600

daos (2.5.100-10) unstable; urgency=medium
  [ Phillip Henderson ]
  * Move verify_perms.py location

 -- Phillip Henderson <phillip.henderson@intel.com>  Fri, 03 Nov 2023 04:17:00 -0500

daos (2.5.100-9) unstable; urgency=medium

  [ Brian J. Murrell ]
  * NOOP change to keep in parity with RPM version

 -- Brian J. Murrell <brian.murrell@intel.com>  Wed, 23 Aug 2023 15:02:44 -0400

daos (2.5.100-8) unstable; urgency=medium

  [ Brian J. Murrell ]
  * NOOP change to keep in parity with RPM version

 -- Brian J. Murrell <brian.murrell@intel.com>  Tue, 08 Aug 2023 10:02:29 -0400

daos (2.5.100-7) unstable; urgency=medium

  [ Brian J. Murrell ]
  * NOOP change to keep in parity with RPM version

 -- Brian J. Murrell <brian.murrell@intel.com>  Fri, 07 Jul 2023 16:05:01 -0400

daos (2.5.100-6) unstable; urgency=medium
  [Michael MacDonald]
  * Add golang-go as a tests dependency for dfuse/daos_build.py

 -- Michael MacDonald <mjmac.macdonald@intel.com> Thu, 29 Jun 2023 10:10:00 -0400

daos (2.5.100-5) unstable; urgency=medium
  [ Li Wei ]
  * Update raft to 0.10.1-1408.g9524cdb

 -- Li Wei <wei.g.li@intel.com>  Thu, 22 Jun 2023 09:00:00 +0900

daos (2.5.100-4) unstable; urgency=medium
  [ Mohamad Chaarawi ]
  * Add pipeline lib

 -- Mohamad Chaarawi <mohamad.chaarawi@intel.com>  Wed, 14 Jun 2023 4:24:00 -0600

daos (2.5.100-3) unstable; urgency=medium
  [ Wang Shilong ]
  * Remove lmdb-devel for MD on SSD

 -- Wang Shilong <shilong.wang@intel.com> Wed, 14 Jun 2023 07:58:00 -0600

daos (2.5.100-2) unstable; urgency=medium
  [ Ryon Jensen ]
  * Removed unnecessary test files

 -- Ryon Jensen <ryon.jensen@intel.com>  Wed, 07 Jun 2023 10:46:00 -0700

daos (2.5.100-1) unstable; urgency=medium
    [ Jeff Olivier ]
    * Bump release to 2.5.100

 -- Jeff Olivier <jeffrey.v.olivier@intel.com>  Tue, 06 Jun 2023 16:40:00 -0600

daos (2.3.107-7) unstable; urgency=medium
  [ Jerome Soumagne ]
  * Remove libfabric pinning and allow for 1.18 builds

 -- Jerome Soumagne <jerome.soumagne@intel.com> Mon,  5 Jun 2023 10:30:00 -0600

daos (2.3.107-6) unstable; urgency=medium
    [ Jeff Olivier ]
    * Add lmdb-devel and bio_ut for MD on SSD

 -- Jeff Olivier <jeffrey.v.olivier@intel.com>  Fri, 26 May 2023 14:40:00 -0600

daos (2.3.107-5) unstable; urgency=medium
    [ Lei Huang ]
    * Add libcapstone-devel to deps of client-tests package

 -- Lei Huang <lei.huang@intel.com>  Tue, 23 May 2023 23:00:00 -0600

daos (2.3.107-4) unstable; urgency=medium
  [ Lei Huang ]
  * Add libcapstone as a new prerequisite package
  * Add libpil4dfs.so in daos-client rpm

 -- Lei Huang <lei.huang@intel.com>  Tue, 16 May 2023 14:00:00 -0600

daos (2.3.107-3) unstable; urgency=medium
  [ Jerome Soumagne ]
  * Fix libfabric/libfabric1 dependency mismatch on SuSE

 -- Jerome Soumagne <jerome.soumagne@intel.com> Mon, 15 May 2023 10:30:00 -0600

daos (2.3.107-2) unstable; urgency=medium
  [ Jerome Soumagne ]
  * Temporarily pin libfabric to < 1.18

 -- Jerome Soumagne <jerome.soumagne@intel.com> Wed, 10 May 2023 10:30:00 -0600

daos (2.3.107-1) unstable; urgency=medium
  [ Johann Lombardi ]
  * Bump version to 2.3.107

 -- Johann Lombardi <johann.lombardi@intel.com>  Fri, 5 May 2023 10:00:00 -0100

daos (2.3.106-2) unstable; urgency=medium
  [ Tom Nabarro ]
  * Add numactl requires for server package

 -- Tom Nabarro <Tom Nabarro <tom.nabarro@intel.com>  Fri, 17 Mar 2023 12:43:00 -0400

daos (2.3.106-1) unstable; urgency=medium
  [ Brian J. Murrell ]
  * Bump version to be higher than TB5

 -- Brian J. Murrell <brian.murrell@intel.com> Tue, 14 Mar 2023 12:02:23 -0500

daos (2.3.103-6) unstable; urgency=medium
  [ Li Wei ]
  * Update raft to 0.9.2-1.403.g3d20556

 -- Li Wei <wei.g.li@intel.com>  Wed, 22 Feb 2023 21:02:00 +0800

daos (2.3.103-5) unstable; urgency=medium
  [Michael MacDonald]
  * Bump min supported go version to 1.17

 -- Michael MacDonald <mjmac.macdonald@intel.com> Tue, 21 Feb 2023 10:10:00 -0400

daos (2.3.103-4) unstable; urgency=medium
  [ Ashley M. Pittman ]
  * NOOP change to keep in parity with RPM version

 -- Ashley M. Pittman <ashley.m.pittman@intel.com>  Fri, 17 Feb 2023 17:53:00 -0800

daos (2.3.103-3) unstable; urgency=medium
  [ Brian J. Murrell ]
  * NOOP change to keep in parity with RPM version

 -- Brian J. Murrell <brian.murrell@intel.com>  Mon, 13 Feb 2023 10:04:29 -0500

daos (2.3.103-2) unstable; urgency=medium
  [ Michael Hennecke ]
  * Change ipmctl requirement from v2 to v3

 -- Michael Hennecke <michael.hennecke@intel.com>  Wed, 08 Feb 2023 18:02:00 -0100

daos (2.3.103-1) unstable; urgency=medium
  [ Phillip Henderson ]
  * Bump version to 2.3.103

 -- Phillip Henderson <phillip.henderson@intel.com>  Fri, 27 Jan 2023 02:30:00 -0500

daos (2.3.102-1) unstable; urgency=medium
  [ Johann Lombardi ]
  * Bump version to 2.3.102

 -- Johann Lombardi <johann.lombardi@intel.com>  Wed, 25 Jan 2023 10:00:00 -0100

daos (2.3.101-6) unstable; urgency=medium
  [ Brian J. Murrell ]
  * NOOP change to keep in parity with RPM version

 -- Brian J. Murrell <brian.murrell@intel.com>  Fri, 6 Jan 2023 09:04:51 -0400

daos (2.3.101-5) unstable; urgency=medium
  [Joseph Moore]
  * Update Mercury version to 2.2.0-6

 -- Joseph Moore <joseph.moored@intel.com> Tue, Dec 6 2022 12:15:00 - 0400

daos (2.3.101-4) unstable; urgency=medium
  [ Tom Nabarro ]
  * Update SPDK dependency requirement to greater than or equal to 22.01.2.

 -- Tom Nabarro <Tom Nabarro <tom.nabarro@intel.com>  Thu, 01 Dec 2022 12:43:00 -0400

daos (2.3.101-3) unstable; urgency=medium
  [ Brian J. Murrell ]
  * Set flag to build per-subpackage debuginfo packages for Leap 15

 -- Brian J. Murrell <brian.murrell@intel.com>  Tue, 18 Oct 2022 15:08:11 -0400

daos (2.3.101-2) unstable; urgency=medium
  [Michael MacDonald]
  * Rename daos_admin -> daos_server_helper

 -- Michael MacDonald <mjmac.macdonald@intel.com> Thu, Oct 6 2022 10:10:00

daos (2.3.101-1) unstable; urgency=medium
  [ Johann Lombardi ]
  * Bump version to 2.3.101

 -- Johann Lombardi <johann.lombardi@intel.com>  Tue, 20 Sep 2022 10:00:00 -0100

daos (2.3.100-22) unstable; urgency=medium
  [ Jeff Olivier ]
  * Move io_conf files from bin to TESTING

 -- Jeff Olivier <jeffrey.v.olivier@intel.com>  Thu, 8 Sep 2022 10:26:00 -0400

daos (2.3.100-21) unstable; urgency=medium
  [ Jeff Olivier ]
  * Update PMDK to 1.12.1~rc1 to fix DAOS-11151

 -- Jeff Olivier <jeffrey.v.olivier@intel.com>  Tue, 16 Aug 2022 12:52:00 -0400

daos (2.3.100-20) unstable; urgency=medium
  [ Wang Shilong ]
  * Add daos_debug_set_params to daos-client-tests rpm for fault injection test.

 -- Wang Shilong <shilong.wang@intel.com>  Thu, 11 Aug 2022 09:52:00 -0400

daos (2.3.100-19) unstable; urgency=medium
  [ Jerome Soumagne ]
  * Update to mercury 2.2.0

 -- Jerome Soumagne <jerome.soumagne@intel.com> Fri, 5 Aug 2022 17:30:00 -0600

daos (2.3.100-18) unstable; urgency=medium
  [Michael MacDonald]
  * Bump min supported go version to 1.16

 -- Michael MacDonald <mjmac.macdonald@intel.com> Tue, Jul 26 2022 10:10:00 -0400

daos (2.3.100-17) unstable; urgency=medium
  [ Jerome Soumagne ]
  * Remove now unused openpa dependency

 -- Jerome Soumagne <jerome.soumagne@intel.com> Mon, 18 Jul 2022 11:55:00 -0600

daos (2.3.100-16) unstable; urgency=medium
  [ Jeff Olivier ]
  * Add pool_scrubbing_tests to test package

 -- Jeff Olivier <Jeff Olivier <jeffrey.v.olivier@intel.com>  Fri, 15 Jul 2022 12:48:00 -0400

daos (2.3.100-15) unstable; urgency=medium
  [ Tom Nabarro ]
  * Update SPDK dependency requirement to greater than or equal to 22.01.1.

 -- Tom Nabarro <Tom Nabarro <tom.nabarro@intel.com>  Wed, 13 Jul 2022 12:43:00 -0400

daos (2.3.100-14) unstable; urgency=medium
  [ Jerome Soumagne ]
  * Update to mercury 2.2.0rc6

 -- Jerome Soumagne <jerome.soumagne@intel.com> Mon, 27 Jun 2022 18:26:02 -0600

daos (2.3.100-13) unstable; urgency=medium
  [ Jeff Olivier ]
  * Remove libdts.so, make it build time static

 -- Jeff Olivier <jeffrey.v.olivier@intel.com> Fri, 17 Jun 2022 10:30:00 -0500

daos (2.3.100-12) unstable; urgency=medium
  [ Jeff Olivier ]
  * Make ucx required for build on all platforms

 -- Jeff Olivier <jeffrey.v.olivier@intel.com> Thu, 02 Jun 2022 16:30:00 -0500

daos (2.3.100-11) unstable; urgency=medium
  [ Michael MacDonald ]
  * Move dmg to new daos-admin package

 -- Michael MacDonald <mjmac.macdonald@intel.com>  Wed, 01 Jun 2022 13:58:03 -0000

daos (2.3.100-10) unstable; urgency=medium
  [ Lei Huang ]
  * Update libfabric to v1.15.1-1 to include critical performance patches

 -- Lei Huang <lei.huang@intel.com> Wed, 18 May 2022 16:30:00 -0500

daos (2.3.100-9) unstable; urgency=medium
  [ Phillip Henderson ]
  * Remove doas-client-tests-openmpi dependency from daos-tests
  * Add daos-tests-internal package

 -- Phillip Henderson <phillip.henderson@intel.com>  Tue, 17 May 2022 12:43:00 -0400

daos (2.3.100-8) unstable; urgency=medium
  [ Ashley Pittman ]
  * Extend dfusedaosbuild test to run in different configurations.

 -- Ashley Pittman <ashley.m.pittman@intel.com>  Mon, 9 May 2022 22:34:00 -0100

daos (2.3.100-7) unstable; urgency=medium
  [ Ashley Pittman ]
  * Add dfuse unit-test binary to call from ftest.

 -- Ashley Pittman <ashley.m.pittman@intel.com>  Fri, 6 May 2022 09:03:00 -0100

daos (2.3.100-6) unstable; urgency=medium
  [ Joseph Moore ]
  * Update UXC Mercury patch to disable unified mode

 -- Joseph Moore <joseph.moore@intel.com>  Wed, 4 May 2022 11:19:00 -0600

daos (2.3.100-5) unstable; urgency=medium
  [ Phillip Henderson ]
  * Move daos_gen_io_conf and daos_run_io_conf to daos-client-tests

 -- Phillip Henderson <phillip.henderson@intel.com>  Tue, 26 Apr 2022 17:13:00 -0400

daos (2.3.100-4) unstable; urgency=medium
  [ Lei Huang ]
  * Update libfabric to v1.15.0rc3-1 to include critical performance patches

 -- Lei Huang <lei.huang@intel.com> Wed, 20 Apr 2022 09:00:00 -0500

daos (2.3.100-3) unstable; urgency=medium
  [ Li Wei ]
  * Update raft to 0.9.1-1401.gc18bcb8 to fix uninitialized node IDs

 -- Li Wei <wei.g.li@intel.com>  Tue, 12 Apr 2022 08:33:00 +0800

daos (2.3.100-2) unstable; urgency=medium
  [ Jeff Olivier ]
  * Extract MPI from many binaries create dpar and dpar_mpi providing a
    similar interface to abstract away the direct MPI dependence

 -- Jeff Olivier <jeffrey.v.olivier@intel.com>  Wed, 6 Apr 2022 14:30:01 -0100

daos (2.3.100-1) unstable; urgency=medium
  [ Johann Lombardi ]
  * Bump version to 2.3.100

 -- Johann Lombardi <johann.lombardi@intel.com>  Wed, 6 Apr 2022 12:00:00 +0800

daos (2.1.100-26) unstable; urgency=medium
  [ Joseph Moore ]
  * Add build depends entries for UCX libraries

 -- Joseph Moore <joseph.moore@intel.com>  Wed, 6 Apr 2022 10:44:21 +0800

daos (2.1.100-25) unstable; urgency=medium
  [ Joseph Moore ]
  * Update mercury to UCX provider patch

 -- Joseph Moore <joseph.moore@intel.com>  Sat, 2 Apr 2022 11:56:35 +0800

daos (2.1.100-24) unstable; urgency=medium
  [ Alexander Oganezov ]
  * Update mercury to CXI provider patch

 -- Alexander Oganezov <alexander.a.oganezov@intel.com>  Fri, 11 Mar 2022 14:33:00 +0800

daos (2.1.100-22) unstable; urgency=medium
  [ Alexander Oganezov ]
  * Update mercury to include DAOS-9561 workaround

 -- Alexander Oganezov <alexander.a.oganezov@intel.com>  Tue, 22 Feb 2022 14:33:00 +0800

daos (2.1.100-20) unstable; urgency=medium
  [ Li Wei ]
  * Update raft to 0.9.0-1394.gc81505f to fix membership change bugs

 -- Li Wei <wei.g.li@intel.com>  Thu, 10 Feb 2022 14:33:00 +0800

daos (2.1.100-19) unstable; urgency=low
  [ Michael MacDonald ]
  * Move libdaos_common.so from daos-client to daos package

 -- Michael MacDonald <mjmac.macdonald@intel.com>  Wed, 19 Jan 2022 13:58:03 -0000

daos (2.1.100-18) unstable; urgency=medium
  [ Johann Lombardi ]
  * Update libfabric to 1.14.0 GA and apply fix for DAOS-9376

 -- Johann Lombardi <johann.lombardi@intel.com>  Mon, 17 Jan 2022 10:00:00 -0100

daos (2.1.100-17) unstable; urgency=medium
  [ Alexander Oganezov ]
  * Update to mercury v2.1.0-rc4-3 to pick fix for DAOS-9325 high cpu usage

 -- Alexander Oganezov <alexander.a.oganezov@intel.com>  Thu, 23 Dec 2021 10:00:01 -0100

daos (2.1.100-16) unstable; urgency=medium
  [ Brian J. Murrell ]
  * NOOP change to keep in parity with RPM version

 -- Brian J. Murrell <brian.murrell@intel.com>  Thu, 16 Dec 2021 15:08:11 -0400

daos (2.1.100-15) unstable; urgency=medium
  [ Brian J. Murrell ]
  * NOOP change to keep in parity with RPM version

 -- Brian J. Murrell <brian.murrell@intel.com>  Sat, 11 Dec 2021 15:18:54 -0400

daos (2.1.100-14) unstable; urgency=medium
  [ Brian J. Murrell ]
  * Don't make daos-*-tests-openmi a dependency of anything
    - If they are wanted, they should be installed explicitly, due to
      potential conflicts with other MPI stacks

 -- Brian J. Murrell <brian.murrell@intel.com>  Fri, 10 Dec 2021 09:44:14 -0400

daos (2.1.100-13) unstable; urgency=medium
  [ Alexander Oganezov ]
  * Remove DAOS-9173 workaround from mercury. Apply patch to OFI instead.

 -- Alexander Oganezov <alexander.a.oganezov@intel.com>  Wed, 08 Dec 2021 10:00:01 -0100

daos (2.1.100-12) unstable; urgency=medium
  [ Alexander Oganezov ]
  * Apply DAOS-9173 workaround patch

 -- Alexander Oganezov <alexander.a.oganezov@intel.com>  Tue, 07 Dec 2021 10:00:01 -0100

daos (2.1.100-11) unstable; urgency=medium
  [ Alexander Oganezov ]
  * Update mercury to v2.1.0rc4

 -- Alexander Oganezov <alexander.a.oganezov@intel.com>  Fri, 03 Dec 2021 10:00:01 -0100

daos (2.1.100-8) unstable; urgency=medium
  [ Tom Nabarro ]
  * Set rmem_{max,default} sysctl values on server package install to enable
    SPDK pci_event module to operate in unprivileged process (daos_engine).

 -- Tom Nabarro <tom.nabarro@intel.com> Mon, 22 Nov 2021 16:42:54 -0100

daos (2.1.100-7) unstable; urgency=medium
  [ Wang Shilong ]
  * Update for libdaos major version bump
  * Fix version of libpemobj1 for SUSE

 -- Wang Shilong <shilong.wang@intel.com>  Tue, 16 Nov 2021 12:42:54 -0400

daos (2.1.100-6) unstable; urgency=medium
  [ Alexander Oganezov ]
  * Update OFI to v1.14.0rc3

 -- Alexander Oganezov <alexander.a.oganezov@intel.com>  Sat, 13 Nov 2021 10:00:01 -0100

daos (2.1.100-5) unstable; urgency=medium
  [ Brian J. Murrell ]
  * Create new daos-{client,server}tests-openmpi and daos-server-tests subpackages
  * Rename daos-tests daos-client-tests and make daos-tests require all
    other test suites to maintain existing behavior

 -- Brian J. Murrell <brian.murrell@intel.com>  Tue, 26 Oct 2021 22:52:40 -0400

daos (2.1.100-4) unstable; urgency=medium
  [ Alexander Oganezov ]
  * Update mercury to v2.1.0rc2

 -- Alexander Oganezov <alexander.a.oganezov@intel.com>  Mon, 25 Oct 2021 10:00:01 -0100

daos (2.1.100-3) unstable; urgency=medium
  [ Jeff Olivier ]
  * Explicitly require 1.11.0-3 of PMDK

 -- Jeff Olivier <jeffrey.v.olivier@intel.com>  Wed, 20 Oct 2021 10:00:01 -0100

daos (2.1.100-2) unstable; urgency=medium
  [ David Quigley ]
  * Add defusedxml as a required dependency for the test package.

 -- David Quigley <david.quigley@intel.com> Wed, 13 Oct 2021 10:00:00 +0800

daos (2.1.100-1) unstable; urgency=medium
  [ Johann Lombardi ]
  * Switch version to 2.1.100 for 2.2 test builds

 -- Johann Lombardi <johann.lombardi@intel.com>  Wed, 13 Oct 2021 10:00:00 -0100

daos (1.3.106-1) unstable; urgency=medium
  [ Johann Lombardi ]
  * Version bump to 1.3.106 for 2.0 test build 6

 -- Johann Lombardi <johann.lombardi@intel.com>  Tue, 12 Oct 2021 10:00:00 -0100

daos (1.3.105-3) unstable; urgency=medium
  [ Li Wei ]
  * Update raft to fix InstallSnapshot performance

 -- Li Wei <wei.g.li@intel.com>  Wed, 15 Sep 2021 11:37:00 +0800

daos (1.3.105-1) unstable; urgency=medium
  [ Jeff Olivier ]
  * Version bump to 1.3.105 for 2.0 test build 5

 -- Jeff Olivier <jeffrey.v.olivier@intel.com>  Tue, 24 Aug 2021 16:54:00 +0800

daos (1.3.104-3) unstable; urgency=medium
  [ Niu Yawei ]
  * Add vos_perf

 -- Niu Yawei <yawei.niu@intel.com>  Mon, 09 Aug 2021 14:22:00 +0800

daos (1.3.104-2) unstable; urgency=medium
  [ Kris Jacque ]
  * Move daos_metrics to server package

 -- Kris Jacque <kristin.jacque@intel.com>  Tue, 03 Aug 2021 17:45:35 -0600

daos (1.3.104-1) unstable; urgency=medium
  [ Jeff Olivier ]
  * Version bump to 1.3.104 for 2.0 test build 4

 -- Jeff Olivier <jeffrey.v.olivier@intel.com>  Mon, 02 Aug 2021 09:33:00 -0500

daos (1.3.103-4) unstable; urgency=medium
  [ Li Wei ]
  * Update raft to fix slow leader re-elections

 -- Li Wei <wei.g.li@intel.com>  Wed, 14 Jul 2021 14:22:00 +0800

daos (1.3.103-3) unstable; urgency=medium
  [ Maureen Jean ]
  * Add python modules to python3.8 site-packages

 -- Maureen Jean <maureen.jean@intel.com>  Tue, 13 Jul 2021 14:50:00 -0400

daos (1.3.103-2) unstable; urgency=medium
  [ Alexander Oganezov ]
  * Update to mercury v2.0.1

 -- Alexander Oganezov <alexander.a.oganezov@intel.com>  Mon, 12 Jul 2021 15:31:50 -0400

daos (1.3.103-1) unstable; urgency=medium
  [ Johann Lombardi ]
  * Version bump to 1.3.103 for 2.0 test build 3

 -- Johann Lombardi <johann.lombardi@intel.com>  Mon, 12 Jul 2021 10:00:00 -0100

daos (1.3.102-3) unstable; urgency=medium
  [ Li Wei ]
  * Update raft to pick Pre-Vote

 -- Li Wei <wei.g.li@intel.com>  Wed, 23 Jun 2021 14:46:00 +0800

daos (1.3.102-1) unstable; urgency=medium
  [ Johann Lombardi]
  * Version bump to 1.3.102 for 2.0 test build 2

 -- Johann Lombardi <johann.lombardi@intel.com>  Fri, 11 Jun 2021 10:00:00 -0100

daos (1.3.101-3) unstable; urgency=medium
  [ Johann Lombardi]
  * Bump version to match the RPM's one

 -- Johann Lombardi <johann.lombardi@intel.com>  Wed, 02 Jun 2021 08:00:30 -0100

daos (1.3.101-2) unstable; urgency=medium
  [ Jeff Olivier]
  * Remove client and server libs from common package

 -- Jeff Olivier <jeffrey.v.olivier@intel.com>  Thu, 20 May 2021 11:17:30 -0100

daos (1.3.101-1) unstable; urgency=medium
  [ Johann Lombardi ]
  * Version bump to 1.3.101 for 2.0 test build 1

 -- Johann Lombardi <johann.lombardi@intel.com> Wed, 19 May 2021 20:52:00 -0000

daos (1.3.0-16) unstable; urgency=medium
  [ Brian J. Murrell ]
  * Enable debuginfo package building on SUSE platforms

 -- Brian J. Murrell <brian.murrell@intel.com>  Fri, 07 May 2021 13:37:45 -0400

daos (1.3.0-15) unstable; urgency=medium
  [ Brian J. Murrell ]
  * Update to build on EL8

 -- Brian J. Murrell <brian.murrell@intel.com>  Thu, 06 May 2021 15:31:50 -0400

daos (1.3.0-14) unstable; urgency=medium
  [ Brian J. Murrell ]
  * Package /etc/daos/certs in main/common package so that both server
    and client get it created
  * Catch up the release to be in sync with the RPM build
    - hence the missing (10-13 releases)

 -- Brian J. Murrell <brian.murrell@intel.com>  Wed, 05 May 2021 14:10:50 -0400

daos (1.3.0-9) unstable; urgency=medium
  [ Mohamad Chaarawi ]
  * Remove dfuse_hl

 -- Mohamad Chaarawi <mohamad.chaarawi@intel.com>  Wed, 16 Apr 2021 17:57:00 -0400

daos (1.3.0-8) unstable; urgency=medium
  [ Jeff Olivier ]
  * Remove client dependencies on PMDK, SPDK, and argobots

 -- Jeff Olivier <jeffrey.v.olivier@intel.com>  Wed, 14 Apr 2021 13:27:00 -0400

daos (1.3.0-7) unstable; urgency=medium
  [ Brian J. Murrell ]
  * Update Argobots to 1.1

 -- Brian J. Murrell <brian.murrell@intel.com>  Thu, 01 Apr 2021 11:39:10 -0400

daos (1.3.0-6) unstable; urgency=medium
  [ Maureen Jean ]
  * Change pydaos_shim_3 to pydaos_shim

 -- Maureen Jean <maureen.jean@intel.com>  Tue, 30 Mar 2021 12:00:00 -0400

daos (1.3.0-5) unstable; urgency=medium
  * Move libdts.so to the daos-tests subpackage

 -- Brian J. Murrell <brian.murrell@intel.com>  Mon, 29 Mar 2021 10:57:14 -0400

daos (1.3.0-4) unstable; urgency=medium
  [ Alexander Oganezov ]
  * Update to ofi v1.12.0 release

 -- Alexander Oganezov <alexander.a.oganezov@intel.com> Tue, 23 Mar 2021 05:00:01 -0000

daos (1.3.0-2) unstable; urgency=medium
  [ Li Wei ]
  * Require raft-devel 0.7.3 that fixes an unstable leadership problem caused
    by removed replicas as well as some Coverity issues

 -- Li Wei <wei.g.li@intel.com> Thu, 25 Feb 2021 09:55:00 +0800

daos (1.3.0-1) unstable; urgency=medium
  [ Brian J. Murrell ]
  * Version bump up to 1.3.0

 -- Brian J. Murrell <brian.murrell@intel.com>  Mon, 24 Feb 2021 08:54:32 -0500

daos (1.1.3-3) unstable; urgency=medium
  [ Brian J. Murrell ]
  * NOOP bump just to keep in parity with RPM changes

 -- Brian J. Murrell <brian.murrell@intel.com>  Mon, 22 Feb 2021 13:08:22 -0500

daos (1.1.3-2) unstable; urgency=medium
  [ Alexander Oganezov ]
  * Update OFI to v1.12.0rc1

 -- Alexander Oganezov <alexander.a.oganezov@intel.com> Tue, 16 Feb 2021 05:00:00 -0000

daos (1.1.3-1) unstable; urgency=medium
  [ Johann Lombardi ]
  * Version bump to 1.1.3

 -- Johann Lombardi <johann.lombardi@intel.com> Wed, 10 Feb 2021 05:00:00 -0000

daos (1.1.2.1-11) unstable; urgency=medium
  [ Brian J. Murrell ]
  * Update minimum required libfabric to 1.11.1

 -- Brian J. Murrell <brian.murrell@intel.com>  Wed, 10 Feb 2021 00:10:38 -0400

daos (1.1.2.1-9) unstable; urgency=medium
  [ Vishwanath Venkatesan ]
  * Add new pmem specific version of DAOS common library

 -- Vishwanath Venkatesan <vishwanath.venkatesan@intel.com> Thu, 4 Feb 2021 12:48:18 -0000

daos (1.1.2.1-8) unstable; urgency=medium
  [ Hua Kuang ]
  * Changed License to BSD-2-Clause-Patent

 -- Hua Kuang <hua.kuang@intel.com> Wed, 3 Feb 2021 16:59:34 -0000

daos (1.1.2.1-7) unstable; urgency=medium
  [ Alexander Oganezov ]
  * Fix debian packages to update to mercury v2.0.1rc1

 -- Alexander Oganezov <alexander.a.oganezov@intel.com>  Fri, 29 Jan 2021 13:40:00 -0500

daos (1.1.2.1-6) unstable; urgency=medium
  [ Alexander Oganezov ]
  * Update to mercury v2.0.1rc1

 -- Alexander Oganezov <alexander.a.oganezov@intel.com>  Sat, 23 Jan 2021 13:40:00 -0500

daos (1.1.2.1-5) unstable; urgency=medium
  [ Michael MacDonald ]
  * Install daos_metrics to bin

 -- Michael MacDonald <mjmac.macdonald@intel.com>  Fri, 22 Jan 2021 17:58:03 -0000

daos (1.1.2.1-4) unstable; urgency=medium
  [ Kenneth Cain ]
  * Version bump for API major version libdaos.so.1 (1.0.0)

 -- Kenneth Cain <kenneth.c.cain@intel.com>  Tue, 05 Jan 2021 13:40:00 -0500

daos (1.1.2.1-3) unstable; urgency=medium
  [ Michael Hennecke ]
  * Harmonize daos_server and daos_agent groups

 -- Michael Hennecke <mhennecke@lenovo.com> Fri, 15 Jan 2021 16:22:18 -0000

daos (1.1.2.1-2) unstable; urgency=medium
  [ Ashley Pittman ]
  * Combine memcheck suppressions files

 -- Ashley Pittman <ashley.m.pittman@intel.com>  Tue, 15 Dec 2020 13:33:21 -0000

daos (1.1.2.1-1) unstable; urgency=medium
  [ Johann Lombardi ]
  * Version bump up to 1.1.2.1

 -- Johann Lombardi <johann.lombardi@intel.com>  Wed, 09 Dec 2020 19:30:00 +0100

daos (1.1.2-3) unstable; urgency=medium
  [ Li Wei ]
  * Require raft-devel 0.7.1 that fixes recent Coverity issues

 -- Li Wei <wei.g.li@intel.com>  Fri, 04 Dec 2020 14:30:00 +0800

daos (1.1.2-1) unstable; urgency=medium
  [ Brian J. Murrell ]
  * Version bump up to 1.1.2

 -- Brian J. Murrell <brian.murrell@intel.com>  Tue, 01 Dec 2020 07:41:30 -0400

daos (1.1.1-8) unstable; urgency=medium
  [ Li Wei ]
  * Require raft-devel 0.7.0 that changes log indices and terms to 63-bit

 -- Li Wei <wei.g.li@intel.com>  Tue, 17 Nov 2020 09:44:00 +0800

daos (1.1.1-6) unstable; urgency=medium
  [ Mohamad Chaarawi ]
  * Add dfs_test

 -- Mohamad Chaarawi <mohamad.chaarawi@intel.com>  Mon, 16 Nov 2020 13:29:11 -0400

daos (1.1.1-5) unstable; urgency=medium
  [ Jonathan Martinez Montes ]
  * Restore obj_ctl utility

 -- Jonathan Martinez Montes <jonathan.martinez.montes@intel.com>  Fri, 30 Oct 2020 08:44:57 -0600

daos (1.1.1-4) unstable; urgency=medium
  [ Brian J. Murrell ]
   * 1.1.1-4 version of DAOS

 -- Brian J. Murrell <brian.murrell@intel.com>  Mon, 26 Oct 2020 12:43:49 -0400<|MERGE_RESOLUTION|>--- conflicted
+++ resolved
@@ -1,22 +1,20 @@
-<<<<<<< HEAD
-daos (2.7.101-4) unstable; urgency=medium
+daos (2.7.101-5) unstable; urgency=medium
   [ Tomasz Gromadzki ]
   * pmemobj errors and warnings reported via DAOS logging system
 
- -- Tomasz Gromadzki <tomasz.gromadzki@hpe.com>  Tue, 07 Jan 2025 12:00:00 +0200
+ -- Tomasz Gromadzki <tomasz.gromadzki@hpe.com>  Tue, 14 Jan 2025 12:00:00 +0200
+
+daos (2.7.101-4) unstable; urgency=medium
+  [ Jeff Olivier ]
+  * Switch from libfuse3 to libfused
+
+ -- Jeff Olivier <jeffolivier@google.com>  Fri, 20 Dec 2024 20:15:00 +0000
 
 daos (2.7.101-3) unstable; urgency=medium
   [ Phillip Henderson ]
   * Fix protobuf-c requiremnent for daos-client-tests on Leap.
 
  -- Phillip Henderson <phillip.henderson@intel.com>  Thu, 19 Dec 2024 13:05:00 -0500
-=======
-daos (2.7.101-3) unstable; urgency=medium
-  [ Jeff Olivier ]
-  * Switch from libfuse3 to libfused
-
- -- Jeff Olivier <jeffolivier@google.com>  Thu, 19 Dec 2024 20:15:00 +0000
->>>>>>> df759a3e
 
 daos (2.7.101-2) unstable; urgency=medium
   [ Denis Barakhtanov ]
