<<<<<<< HEAD
daos (2.3.107-8) unstable; urgency=medium
  [ Wang Shilong ]
  * Remove lmdb-devel for MD on SSD

 -- Wang Shilong <shilong.wang@intel.com> Wed,  7 Jun 2023 07:58:00 -0600
=======
daos (2.5.100-1) unstable; urgency=medium
    [ Jeff Olivier ]
    * Bump release to 2.5.100

 -- Jeff Olivier <jeffrey.v.olivier@intel.com>  Tue, 06 Jun 2023 16:40:00 -0600
>>>>>>> 1d4c41a4

daos (2.3.107-7) unstable; urgency=medium
  [ Jerome Soumagne ]
  * Remove libfabric pinning and allow for 1.18 builds

 -- Jerome Soumagne <jerome.soumagne@intel.com> Mon,  5 Jun 2023 10:30:00 -0600

daos (2.3.107-6) unstable; urgency=medium
    [ Jeff Olivier ]
    * Add lmdb-devel and bio_ut for MD on SSD

 -- Jeff Olivier <jeffrey.v.olivier@intel.com>  Fri, 26 May 2023 14:40:00 -0600

daos (2.3.107-5) unstable; urgency=medium
    [ Lei Huang ]
    * Add libcapstone-devel to deps of client-tests package

 -- Lei Huang <lei.huang@intel.com>  Tue, 23 May 2023 23:00:00 -0600

daos (2.3.107-4) unstable; urgency=medium
  [ Lei Huang ]
  * Add libcapstone as a new prerequisite package
  * Add libpil4dfs.so in daos-client rpm

 -- Lei Huang <lei.huang@intel.com>  Tue, 16 May 2023 14:00:00 -0600

daos (2.3.107-3) unstable; urgency=medium
  [ Jerome Soumagne ]
  * Fix libfabric/libfabric1 dependency mismatch on SuSE

 -- Jerome Soumagne <jerome.soumagne@intel.com> Mon, 15 May 2023 10:30:00 -0600

daos (2.3.107-2) unstable; urgency=medium
  [ Jerome Soumagne ]
  * Temporarily pin libfabric to < 1.18

 -- Jerome Soumagne <jerome.soumagne@intel.com> Wed, 10 May 2023 10:30:00 -0600

daos (2.3.107-1) unstable; urgency=medium
  [ Johann Lombardi ]
  * Bump version to 2.3.107

 -- Johann Lombardi <johann.lombardi@intel.com>  Fri, 5 May 2023 10:00:00 -0100

daos (2.3.106-2) unstable; urgency=medium
  [ Tom Nabarro ]
  * Add numactl requires for server package

 -- Tom Nabarro <Tom Nabarro <tom.nabarro@intel.com>  Fri, 17 Mar 2023 12:43:00 -0400

daos (2.3.106-1) unstable; urgency=medium
  [ Brian J. Murrell ]
  * Bump version to be higher than TB5

 -- Brian J. Murrell <brian.murrell@intel.com> Tue, 14 Mar 2023 12:02:23 -0500

daos (2.3.103-6) unstable; urgency=medium
  [ Li Wei ]
  * Update raft to 0.9.2-1.403.g3d20556

 -- Li Wei <wei.g.li@intel.com>  Wed, 22 Feb 2023 21:02:00 +0800

daos (2.3.103-5) unstable; urgency=medium
  [Michael MacDonald]
  * Bump min supported go version to 1.17

 -- Michael MacDonald <mjmac.macdonald@intel.com> Tue, 21 Feb 2023 10:10:00 -0400

daos (2.3.103-4) unstable; urgency=medium
  [ Ashley M. Pittman ]
  * NOOP change to keep in parity with RPM version

 -- Ashley M. Pittman <ashley.m.pittman@intel.com>  Fri, 17 Feb 2023 17:53:00 -0800

daos (2.3.103-3) unstable; urgency=medium
  [ Brian J. Murrell ]
  * NOOP change to keep in parity with RPM version

 -- Brian J. Murrell <brian.murrell@intel.com>  Mon, 13 Feb 2023 10:04:29 -0500

daos (2.3.103-2) unstable; urgency=medium
  [ Michael Hennecke ]
  * Change ipmctl requirement from v2 to v3

 -- Michael Hennecke <michael.hennecke@intel.com>  Wed, 08 Feb 2023 18:02:00 -0100

daos (2.3.103-1) unstable; urgency=medium
  [ Phillip Henderson ]
  * Bump version to 2.3.103

 -- Phillip Henderson <phillip.henderson@intel.com>  Fri, 27 Jan 2023 02:30:00 -0500

daos (2.3.102-1) unstable; urgency=medium
  [ Johann Lombardi ]
  * Bump version to 2.3.102

 -- Johann Lombardi <johann.lombardi@intel.com>  Wed, 25 Jan 2023 10:00:00 -0100

daos (2.3.101-6) unstable; urgency=medium
  [ Brian J. Murrell ]
  * NOOP change to keep in parity with RPM version

 -- Brian J. Murrell <brian.murrell@intel.com>  Fri, 6 Jan 2023 09:04:51 -0400

daos (2.3.101-5) unstable; urgency=medium
  [Joseph Moore]
  * Update Mercury version to 2.2.0-6

 -- Joseph Moore <joseph.moored@intel.com> Tue, Dec 6 2022 12:15:00 - 0400

daos (2.3.101-4) unstable; urgency=medium
  [ Tom Nabarro ]
  * Update SPDK dependency requirement to greater than or equal to 22.01.2.

 -- Tom Nabarro <Tom Nabarro <tom.nabarro@intel.com>  Thu, 01 Dec 2022 12:43:00 -0400

daos (2.3.101-3) unstable; urgency=medium
  [ Brian J. Murrell ]
  * Set flag to build per-subpackage debuginfo packages for Leap 15

 -- Brian J. Murrell <brian.murrell@intel.com>  Tue, 18 Oct 2022 15:08:11 -0400

daos (2.3.101-2) unstable; urgency=medium
  [Michael MacDonald]
  * Rename daos_admin -> daos_server_helper

 -- Michael MacDonald <mjmac.macdonald@intel.com> Thu, Oct 6 2022 10:10:00

daos (2.3.101-1) unstable; urgency=medium
  [ Johann Lombardi ]
  * Bump version to 2.3.101

 -- Johann Lombardi <johann.lombardi@intel.com>  Tue, 20 Sep 2022 10:00:00 -0100

daos (2.3.100-22) unstable; urgency=medium
  [ Jeff Olivier ]
  * Move io_conf files from bin to TESTING

 -- Jeff Olivier <jeffrey.v.olivier@intel.com>  Thu, 8 Sep 2022 10:26:00 -0400

daos (2.3.100-21) unstable; urgency=medium
  [ Jeff Olivier ]
  * Update PMDK to 1.12.1~rc1 to fix DAOS-11151

 -- Jeff Olivier <jeffrey.v.olivier@intel.com>  Tue, 16 Aug 2022 12:52:00 -0400

daos (2.3.100-20) unstable; urgency=medium
  [ Wang Shilong ]
  * Add daos_debug_set_params to daos-client-tests rpm for fault injection test.

 -- Wang Shilong <shilong.wang@intel.com>  Thu, 11 Aug 2022 09:52:00 -0400

daos (2.3.100-19) unstable; urgency=medium
  [ Jerome Soumagne ]
  * Update to mercury 2.2.0

 -- Jerome Soumagne <jerome.soumagne@intel.com> Fri, 5 Aug 2022 17:30:00 -0600

daos (2.3.100-18) unstable; urgency=medium
  [Michael MacDonald]
  * Bump min supported go version to 1.16

 -- Michael MacDonald <mjmac.macdonald@intel.com> Tue, Jul 26 2022 10:10:00 -0400

daos (2.3.100-17) unstable; urgency=medium
  [ Jerome Soumagne ]
  * Remove now unused openpa dependency

 -- Jerome Soumagne <jerome.soumagne@intel.com> Mon, 18 Jul 2022 11:55:00 -0600

daos (2.3.100-16) unstable; urgency=medium
  [ Jeff Olivier ]
  * Add pool_scrubbing_tests to test package

 -- Jeff Olivier <Jeff Olivier <jeffrey.v.olivier@intel.com>  Fri, 15 Jul 2022 12:48:00 -0400

daos (2.3.100-15) unstable; urgency=medium
  [ Tom Nabarro ]
  * Update SPDK dependency requirement to greater than or equal to 22.01.1.

 -- Tom Nabarro <Tom Nabarro <tom.nabarro@intel.com>  Wed, 13 Jul 2022 12:43:00 -0400

daos (2.3.100-14) unstable; urgency=medium
  [ Jerome Soumagne ]
  * Update to mercury 2.2.0rc6

 -- Jerome Soumagne <jerome.soumagne@intel.com> Mon, 27 Jun 2022 18:26:02 -0600

daos (2.3.100-13) unstable; urgency=medium
  [ Jeff Olivier ]
  * Remove libdts.so, make it build time static

 -- Jeff Olivier <jeffrey.v.olivier@intel.com> Fri, 17 Jun 2022 10:30:00 -0500

daos (2.3.100-12) unstable; urgency=medium
  [ Jeff Olivier ]
  * Make ucx required for build on all platforms

 -- Jeff Olivier <jeffrey.v.olivier@intel.com> Thu, 02 Jun 2022 16:30:00 -0500

daos (2.3.100-11) unstable; urgency=medium
  [ Michael MacDonald ]
  * Move dmg to new daos-admin package

 -- Michael MacDonald <mjmac.macdonald@intel.com>  Wed, 01 Jun 2022 13:58:03 -0000

daos (2.3.100-10) unstable; urgency=medium
  [ Lei Huang ]
  * Update libfabric to v1.15.1-1 to include critical performance patches

 -- Lei Huang <lei.huang@intel.com> Wed, 18 May 2022 16:30:00 -0500

daos (2.3.100-9) unstable; urgency=medium
  [ Phillip Henderson ]
  * Remove doas-client-tests-openmpi dependency from daos-tests
  * Add daos-tests-internal package

 -- Phillip Henderson <phillip.henderson@intel.com>  Tue, 17 May 2022 12:43:00 -0400

daos (2.3.100-8) unstable; urgency=medium
  [ Ashley Pittman ]
  * Extend dfusedaosbuild test to run in different configurations.

 -- Ashley Pittman <ashley.m.pittman@intel.com>  Mon, 9 May 2022 22:34:00 -0100

daos (2.3.100-7) unstable; urgency=medium
  [ Ashley Pittman ]
  * Add dfuse unit-test binary to call from ftest.

 -- Ashley Pittman <ashley.m.pittman@intel.com>  Fri, 6 May 2022 09:03:00 -0100

daos (2.3.100-6) unstable; urgency=medium
  [ Joseph Moore ]
  * Update UXC Mercury patch to disable unified mode

 -- Joseph Moore <joseph.moore@intel.com>  Wed, 4 May 2022 11:19:00 -0600

daos (2.3.100-5) unstable; urgency=medium
  [ Phillip Henderson ]
  * Move daos_gen_io_conf and daos_run_io_conf to daos-client-tests

 -- Phillip Henderson <phillip.henderson@intel.com>  Tue, 26 Apr 2022 17:13:00 -0400

daos (2.3.100-4) unstable; urgency=medium
  [ Lei Huang ]
  * Update libfabric to v1.15.0rc3-1 to include critical performance patches

 -- Lei Huang <lei.huang@intel.com> Wed, 20 Apr 2022 09:00:00 -0500

daos (2.3.100-3) unstable; urgency=medium
  [ Li Wei ]
  * Update raft to 0.9.1-1401.gc18bcb8 to fix uninitialized node IDs

 -- Li Wei <wei.g.li@intel.com>  Tue, 12 Apr 2022 08:33:00 +0800

daos (2.3.100-2) unstable; urgency=medium
  [ Jeff Olivier ]
  * Extract MPI from many binaries create dpar and dpar_mpi providing a
    similar interface to abstract away the direct MPI dependence

 -- Jeff Olivier <jeffrey.v.olivier@intel.com>  Wed, 6 Apr 2022 14:30:01 -0100

daos (2.3.100-1) unstable; urgency=medium
  [ Johann Lombardi ]
  * Bump version to 2.3.100

 -- Johann Lombardi <johann.lombardi@intel.com>  Wed, 6 Apr 2022 12:00:00 +0800

daos (2.1.100-26) unstable; urgency=medium
  [ Joseph Moore ]
  * Add build depends entries for UCX libraries

 -- Joseph Moore <joseph.moore@intel.com>  Wed, 6 Apr 2022 10:44:21 +0800

daos (2.1.100-25) unstable; urgency=medium
  [ Joseph Moore ]
  * Update mercury to UCX provider patch

 -- Joseph Moore <joseph.moore@intel.com>  Sat, 2 Apr 2022 11:56:35 +0800

daos (2.1.100-24) unstable; urgency=medium
  [ Alexander Oganezov ]
  * Update mercury to CXI provider patch

 -- Alexander Oganezov <alexander.a.oganezov@intel.com>  Fri, 11 Mar 2022 14:33:00 +0800

daos (2.1.100-22) unstable; urgency=medium
  [ Alexander Oganezov ]
  * Update mercury to include DAOS-9561 workaround

 -- Alexander Oganezov <alexander.a.oganezov@intel.com>  Tue, 22 Feb 2022 14:33:00 +0800

daos (2.1.100-20) unstable; urgency=medium
  [ Li Wei ]
  * Update raft to 0.9.0-1394.gc81505f to fix membership change bugs

 -- Li Wei <wei.g.li@intel.com>  Thu, 10 Feb 2022 14:33:00 +0800

daos (2.1.100-19) unstable; urgency=low
  [ Michael MacDonald ]
  * Move libdaos_common.so from daos-client to daos package

 -- Michael MacDonald <mjmac.macdonald@intel.com>  Wed, 19 Jan 2022 13:58:03 -0000

daos (2.1.100-18) unstable; urgency=medium
  [ Johann Lombardi ]
  * Update libfabric to 1.14.0 GA and apply fix for DAOS-9376

 -- Johann Lombardi <johann.lombardi@intel.com>  Mon, 17 Jan 2022 10:00:00 -0100

daos (2.1.100-17) unstable; urgency=medium
  [ Alexander Oganezov ]
  * Update to mercury v2.1.0-rc4-3 to pick fix for DAOS-9325 high cpu usage

 -- Alexander Oganezov <alexander.a.oganezov@intel.com>  Thu, 23 Dec 2021 10:00:01 -0100

daos (2.1.100-16) unstable; urgency=medium
  [ Brian J. Murrell ]
  * NOOP change to keep in parity with RPM version

 -- Brian J. Murrell <brian.murrell@intel.com>  Thu, 16 Dec 2021 15:08:11 -0400

daos (2.1.100-15) unstable; urgency=medium
  [ Brian J. Murrell ]
  * NOOP change to keep in parity with RPM version

 -- Brian J. Murrell <brian.murrell@intel.com>  Sat, 11 Dec 2021 15:18:54 -0400

daos (2.1.100-14) unstable; urgency=medium
  [ Brian J. Murrell ]
  * Don't make daos-*-tests-openmi a dependency of anything
    - If they are wanted, they should be installed explicitly, due to
      potential conflicts with other MPI stacks

 -- Brian J. Murrell <brian.murrell@intel.com>  Fri, 10 Dec 2021 09:44:14 -0400

daos (2.1.100-13) unstable; urgency=medium
  [ Alexander Oganezov ]
  * Remove DAOS-9173 workaround from mercury. Apply patch to OFI instead.

 -- Alexander Oganezov <alexander.a.oganezov@intel.com>  Wed, 08 Dec 2021 10:00:01 -0100

daos (2.1.100-12) unstable; urgency=medium
  [ Alexander Oganezov ]
  * Apply DAOS-9173 workaround patch

 -- Alexander Oganezov <alexander.a.oganezov@intel.com>  Tue, 07 Dec 2021 10:00:01 -0100

daos (2.1.100-11) unstable; urgency=medium
  [ Alexander Oganezov ]
  * Update mercury to v2.1.0rc4

 -- Alexander Oganezov <alexander.a.oganezov@intel.com>  Fri, 03 Dec 2021 10:00:01 -0100

daos (2.1.100-8) unstable; urgency=medium
  [ Tom Nabarro ]
  * Set rmem_{max,default} sysctl values on server package install to enable
    SPDK pci_event module to operate in unprivileged process (daos_engine).

 -- Tom Nabarro <tom.nabarro@intel.com> Mon, 22 Nov 2021 16:42:54 -0100

daos (2.1.100-7) unstable; urgency=medium
  [ Wang Shilong ]
  * Update for libdaos major version bump
  * Fix version of libpemobj1 for SUSE

 -- Wang Shilong <shilong.wang@intel.com>  Tue, 16 Nov 2021 12:42:54 -0400

daos (2.1.100-6) unstable; urgency=medium
  [ Alexander Oganezov ]
  * Update OFI to v1.14.0rc3

 -- Alexander Oganezov <alexander.a.oganezov@intel.com>  Sat, 13 Nov 2021 10:00:01 -0100

daos (2.1.100-5) unstable; urgency=medium
  [ Brian J. Murrell ]
  * Create new daos-{client,server}tests-openmpi and daos-server-tests subpackages
  * Rename daos-tests daos-client-tests and make daos-tests require all
    other test suites to maintain existing behavior

 -- Brian J. Murrell <brian.murrell@intel.com>  Tue, 26 Oct 2021 22:52:40 -0400

daos (2.1.100-4) unstable; urgency=medium
  [ Alexander Oganezov ]
  * Update mercury to v2.1.0rc2

 -- Alexander Oganezov <alexander.a.oganezov@intel.com>  Mon, 25 Oct 2021 10:00:01 -0100

daos (2.1.100-3) unstable; urgency=medium
  [ Jeff Olivier ]
  * Explicitly require 1.11.0-3 of PMDK

 -- Jeff Olivier <jeffrey.v.olivier@intel.com>  Wed, 20 Oct 2021 10:00:01 -0100

daos (2.1.100-2) unstable; urgency=medium
  [ David Quigley ]
  * Add defusedxml as a required dependency for the test package.

 -- David Quigley <david.quigley@intel.com> Wed, 13 Oct 2021 10:00:00 +0800

daos (2.1.100-1) unstable; urgency=medium
  [ Johann Lombardi ]
  * Switch version to 2.1.100 for 2.2 test builds

 -- Johann Lombardi <johann.lombardi@intel.com>  Wed, 13 Oct 2021 10:00:00 -0100

daos (1.3.106-1) unstable; urgency=medium
  [ Johann Lombardi ]
  * Version bump to 1.3.106 for 2.0 test build 6

 -- Johann Lombardi <johann.lombardi@intel.com>  Tue, 12 Oct 2021 10:00:00 -0100

daos (1.3.105-3) unstable; urgency=medium
  [ Li Wei ]
  * Update raft to fix InstallSnapshot performance

 -- Li Wei <wei.g.li@intel.com>  Wed, 15 Sep 2021 11:37:00 +0800

daos (1.3.105-1) unstable; urgency=medium
  [ Jeff Olivier ]
  * Version bump to 1.3.105 for 2.0 test build 5

 -- Jeff Olivier <jeffrey.v.olivier@intel.com>  Tue, 24 Aug 2021 16:54:00 +0800

daos (1.3.104-3) unstable; urgency=medium
  [ Niu Yawei ]
  * Add vos_perf

 -- Niu Yawei <yawei.niu@intel.com>  Mon, 09 Aug 2021 14:22:00 +0800

daos (1.3.104-2) unstable; urgency=medium
  [ Kris Jacque ]
  * Move daos_metrics to server package

 -- Kris Jacque <kristin.jacque@intel.com>  Tue, 03 Aug 2021 17:45:35 -0600

daos (1.3.104-1) unstable; urgency=medium
  [ Jeff Olivier ]
  * Version bump to 1.3.104 for 2.0 test build 4

 -- Jeff Olivier <jeffrey.v.olivier@intel.com>  Mon, 02 Aug 2021 09:33:00 -0500

daos (1.3.103-4) unstable; urgency=medium
  [ Li Wei ]
  * Update raft to fix slow leader re-elections

 -- Li Wei <wei.g.li@intel.com>  Wed, 14 Jul 2021 14:22:00 +0800

daos (1.3.103-3) unstable; urgency=medium
  [ Maureen Jean ]
  * Add python modules to python3.8 site-packages

 -- Maureen Jean <maureen.jean@intel.com>  Tue, 13 Jul 2021 14:50:00 -0400

daos (1.3.103-2) unstable; urgency=medium
  [ Alexander Oganezov ]
  * Update to mercury v2.0.1

 -- Alexander Oganezov <alexander.a.oganezov@intel.com>  Mon, 12 Jul 2021 15:31:50 -0400

daos (1.3.103-1) unstable; urgency=medium
  [ Johann Lombardi ]
  * Version bump to 1.3.103 for 2.0 test build 3

 -- Johann Lombardi <johann.lombardi@intel.com>  Mon, 12 Jul 2021 10:00:00 -0100

daos (1.3.102-3) unstable; urgency=medium
  [ Li Wei ]
  * Update raft to pick Pre-Vote

 -- Li Wei <wei.g.li@intel.com>  Wed, 23 Jun 2021 14:46:00 +0800

daos (1.3.102-1) unstable; urgency=medium
  [ Johann Lombardi]
  * Version bump to 1.3.102 for 2.0 test build 2

 -- Johann Lombardi <johann.lombardi@intel.com>  Fri, 11 Jun 2021 10:00:00 -0100

daos (1.3.101-3) unstable; urgency=medium
  [ Johann Lombardi]
  * Bump version to match the RPM's one

 -- Johann Lombardi <johann.lombardi@intel.com>  Wed, 02 Jun 2021 08:00:30 -0100

daos (1.3.101-2) unstable; urgency=medium
  [ Jeff Olivier]
  * Remove client and server libs from common package

 -- Jeff Olivier <jeffrey.v.olivier@intel.com>  Thu, 20 May 2021 11:17:30 -0100

daos (1.3.101-1) unstable; urgency=medium
  [ Johann Lombardi ]
  * Version bump to 1.3.101 for 2.0 test build 1

 -- Johann Lombardi <johann.lombardi@intel.com> Wed, 19 May 2021 20:52:00 -0000

daos (1.3.0-16) unstable; urgency=medium
  [ Brian J. Murrell ]
  * Enable debuginfo package building on SUSE platforms

 -- Brian J. Murrell <brian.murrell@intel.com>  Fri, 07 May 2021 13:37:45 -0400

daos (1.3.0-15) unstable; urgency=medium
  [ Brian J. Murrell ]
  * Update to build on EL8

 -- Brian J. Murrell <brian.murrell@intel.com>  Thu, 06 May 2021 15:31:50 -0400

daos (1.3.0-14) unstable; urgency=medium
  [ Brian J. Murrell ]
  * Package /etc/daos/certs in main/common package so that both server
    and client get it created
  * Catch up the release to be in sync with the RPM build
    - hence the missing (10-13 releases)

 -- Brian J. Murrell <brian.murrell@intel.com>  Wed, 05 May 2021 14:10:50 -0400

daos (1.3.0-9) unstable; urgency=medium
  [ Mohamad Chaarawi ]
  * Remove dfuse_hl

 -- Mohamad Chaarawi <mohamad.chaarawi@intel.com>  Wed, 16 Apr 2021 17:57:00 -0400

daos (1.3.0-8) unstable; urgency=medium
  [ Jeff Olivier ]
  * Remove client dependencies on PMDK, SPDK, and argobots

 -- Jeff Olivier <jeffrey.v.olivier@intel.com>  Wed, 14 Apr 2021 13:27:00 -0400

daos (1.3.0-7) unstable; urgency=medium
  [ Brian J. Murrell ]
  * Update Argobots to 1.1

 -- Brian J. Murrell <brian.murrell@intel.com>  Thu, 01 Apr 2021 11:39:10 -0400

daos (1.3.0-6) unstable; urgency=medium
  [ Maureen Jean ]
  * Change pydaos_shim_3 to pydaos_shim

 -- Maureen Jean <maureen.jean@intel.com>  Tue, 30 Mar 2021 12:00:00 -0400

daos (1.3.0-5) unstable; urgency=medium
  * Move libdts.so to the daos-tests subpackage

 -- Brian J. Murrell <brian.murrell@intel.com>  Mon, 29 Mar 2021 10:57:14 -0400

daos (1.3.0-4) unstable; urgency=medium
  [ Alexander Oganezov ]
  * Update to ofi v1.12.0 release

 -- Alexander Oganezov <alexander.a.oganezov@intel.com> Tue, 23 Mar 2021 05:00:01 -0000

daos (1.3.0-2) unstable; urgency=medium
  [ Li Wei ]
  * Require raft-devel 0.7.3 that fixes an unstable leadership problem caused
    by removed replicas as well as some Coverity issues

 -- Li Wei <wei.g.li@intel.com> Thu, 25 Feb 2021 09:55:00 +0800

daos (1.3.0-1) unstable; urgency=medium
  [ Brian J. Murrell ]
  * Version bump up to 1.3.0

 -- Brian J. Murrell <brian.murrell@intel.com>  Mon, 24 Feb 2021 08:54:32 -0500

daos (1.1.3-3) unstable; urgency=medium
  [ Brian J. Murrell ]
  * NOOP bump just to keep in parity with RPM changes

 -- Brian J. Murrell <brian.murrell@intel.com>  Mon, 22 Feb 2021 13:08:22 -0500

daos (1.1.3-2) unstable; urgency=medium
  [ Alexander Oganezov ]
  * Update OFI to v1.12.0rc1

 -- Alexander Oganezov <alexander.a.oganezov@intel.com> Tue, 16 Feb 2021 05:00:00 -0000

daos (1.1.3-1) unstable; urgency=medium
  [ Johann Lombardi ]
  * Version bump to 1.1.3

 -- Johann Lombardi <johann.lombardi@intel.com> Wed, 10 Feb 2021 05:00:00 -0000

daos (1.1.2.1-11) unstable; urgency=medium
  [ Brian J. Murrell ]
  * Update minimum required libfabric to 1.11.1

 -- Brian J. Murrell <brian.murrell@intel.com>  Wed, 10 Feb 2021 00:10:38 -0400

daos (1.1.2.1-9) unstable; urgency=medium
  [ Vishwanath Venkatesan ]
  * Add new pmem specific version of DAOS common library

 -- Vishwanath Venkatesan <vishwanath.venkatesan@intel.com> Thu, 4 Feb 2021 12:48:18 -0000

daos (1.1.2.1-8) unstable; urgency=medium
  [ Hua Kuang ]
  * Changed License to BSD-2-Clause-Patent

 -- Hua Kuang <hua.kuang@intel.com> Wed, 3 Feb 2021 16:59:34 -0000

daos (1.1.2.1-7) unstable; urgency=medium
  [ Alexander Oganezov ]
  * Fix debian packages to update to mercury v2.0.1rc1

 -- Alexander Oganezov <alexander.a.oganezov@intel.com>  Fri, 29 Jan 2021 13:40:00 -0500

daos (1.1.2.1-6) unstable; urgency=medium
  [ Alexander Oganezov ]
  * Update to mercury v2.0.1rc1

 -- Alexander Oganezov <alexander.a.oganezov@intel.com>  Sat, 23 Jan 2021 13:40:00 -0500

daos (1.1.2.1-5) unstable; urgency=medium
  [ Michael MacDonald ]
  * Install daos_metrics to bin

 -- Michael MacDonald <mjmac.macdonald@intel.com>  Fri, 22 Jan 2021 17:58:03 -0000

daos (1.1.2.1-4) unstable; urgency=medium
  [ Kenneth Cain ]
  * Version bump for API major version libdaos.so.1 (1.0.0)

 -- Kenneth Cain <kenneth.c.cain@intel.com>  Tue, 05 Jan 2021 13:40:00 -0500

daos (1.1.2.1-3) unstable; urgency=medium
  [ Michael Hennecke ]
  * Harmonize daos_server and daos_agent groups

 -- Michael Hennecke <mhennecke@lenovo.com> Fri, 15 Jan 2021 16:22:18 -0000

daos (1.1.2.1-2) unstable; urgency=medium
  [ Ashley Pittman ]
  * Combine memcheck suppressions files

 -- Ashley Pittman <ashley.m.pittman@intel.com>  Tue, 15 Dec 2020 13:33:21 -0000

daos (1.1.2.1-1) unstable; urgency=medium
  [ Johann Lombardi ]
  * Version bump up to 1.1.2.1

 -- Johann Lombardi <johann.lombardi@intel.com>  Wed, 09 Dec 2020 19:30:00 +0100

daos (1.1.2-3) unstable; urgency=medium
  [ Li Wei ]
  * Require raft-devel 0.7.1 that fixes recent Coverity issues

 -- Li Wei <wei.g.li@intel.com>  Fri, 04 Dec 2020 14:30:00 +0800

daos (1.1.2-1) unstable; urgency=medium
  [ Brian J. Murrell ]
  * Version bump up to 1.1.2

 -- Brian J. Murrell <brian.murrell@intel.com>  Tue, 01 Dec 2020 07:41:30 -0400

daos (1.1.1-8) unstable; urgency=medium
  [ Li Wei ]
  * Require raft-devel 0.7.0 that changes log indices and terms to 63-bit

 -- Li Wei <wei.g.li@intel.com>  Tue, 17 Nov 2020 09:44:00 +0800

daos (1.1.1-6) unstable; urgency=medium
  [ Mohamad Chaarawi ]
  * Add dfs_test

 -- Mohamad Chaarawi <mohamad.chaarawi@intel.com>  Mon, 16 Nov 2020 13:29:11 -0400

daos (1.1.1-5) unstable; urgency=medium
  [ Jonathan Martinez Montes ]
  * Restore obj_ctl utility

 -- Jonathan Martinez Montes <jonathan.martinez.montes@intel.com>  Fri, 30 Oct 2020 08:44:57 -0600

daos (1.1.1-4) unstable; urgency=medium
  [ Brian J. Murrell ]
   * 1.1.1-4 version of DAOS

 -- Brian J. Murrell <brian.murrell@intel.com>  Mon, 26 Oct 2020 12:43:49 -0400<|MERGE_RESOLUTION|>--- conflicted
+++ resolved
@@ -1,16 +1,14 @@
-<<<<<<< HEAD
-daos (2.3.107-8) unstable; urgency=medium
+daos (2.5.100-2) unstable; urgency=medium
   [ Wang Shilong ]
   * Remove lmdb-devel for MD on SSD
 
  -- Wang Shilong <shilong.wang@intel.com> Wed,  7 Jun 2023 07:58:00 -0600
-=======
+
 daos (2.5.100-1) unstable; urgency=medium
     [ Jeff Olivier ]
     * Bump release to 2.5.100
 
  -- Jeff Olivier <jeffrey.v.olivier@intel.com>  Tue, 06 Jun 2023 16:40:00 -0600
->>>>>>> 1d4c41a4
 
 daos (2.3.107-7) unstable; urgency=medium
   [ Jerome Soumagne ]
