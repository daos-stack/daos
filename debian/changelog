--- conflicted
+++ resolved
@@ -1,16 +1,15 @@
-<<<<<<< HEAD
-daos (1.1.2-4) unstable; urgency=medium
+
+daos (1.1.2.1-2) unstable; urgency=medium
   [ Ashley Pittman ]
   * Combine memcheck suppressions files
 
- -- Ashley Pittman <ashley.m.pittman@intel.com>  Tue, 8 Dec 2020 13:33:21 -0000
-=======
+ -- Ashley Pittman <ashley.m.pittman@intel.com>  Tue, 15 Dec 2020 13:33:21 -0000
+
 daos (1.1.2.1-1) unstable; urgency=medium
   [ Johann Lombardi ]
   * Version bump up to 1.1.2.1
 
  -- Johann Lombardi <johann.lombardi@intel.com>  Wed, 09 Dec 2020 19:30:00 +0100
->>>>>>> 761ee1dd
 
 daos (1.1.2-3) unstable; urgency=medium
   [ Li Wei ]
@@ -18,7 +17,6 @@
 
  -- Li Wei <wei.g.li@intel.com>  Fri, 04 Dec 2020 14:30:00 +0800
 
->>>>>>> master
 daos (1.1.2-1) unstable; urgency=medium
   [ Brian J. Murrell ]
   * Version bump up to 1.1.2
