<<<<<<< HEAD
daos (2.3.100-22) unstable; urgency=medium
  [ Michael Hennecke ]
  * Add /etc/security/limits.d/daos_limits.conf

 -- Michael Hennecke <michael.hennecke@intel.com>  Fri, Sep 09 2022 10:59:00 +0100
=======
daos (2.3.103-3) unstable; urgency=medium
  [ Brian J. Murrell ]
  * NOOP change to keep in parity with RPM version

 -- Brian J. Murrell <brian.murrell@intel.com>  Mon, 13 Feb 2023 10:04:29 -0500

daos (2.3.103-2) unstable; urgency=medium
  [ Michael Hennecke ]
  * Change ipmctl requirement from v2 to v3

 -- Michael Hennecke <michael.hennecke@intel.com>  Wed, 08 Feb 2023 18:02:00 -0100

daos (2.3.103-1) unstable; urgency=medium
  [ Phillip Henderson ]
  * Bump version to 2.3.103

 -- Phillip Henderson <phillip.henderson@intel.com>  Fri, 27 Jan 2023 02:30:00 -0500

daos (2.3.102-1) unstable; urgency=medium
  [ Johann Lombardi ]
  * Bump version to 2.3.102

 -- Johann Lombardi <johann.lombardi@intel.com>  Wed, 25 Jan 2023 10:00:00 -0100

daos (2.3.101-6) unstable; urgency=medium
  [ Brian J. Murrell ]
  * NOOP change to keep in parity with RPM version

 -- Brian J. Murrell <brian.murrell@intel.com>  Fri, 6 Jan 2023 09:04:51 -0400

daos (2.3.101-5) unstable; urgency=medium
  [Joseph Moore]
  * Update Mercury version to 2.2.0-6

 -- Joseph Moore <joseph.moored@intel.com> Tue, Dec 6 2022 12:15:00 - 0400

daos (2.3.101-4) unstable; urgency=medium
  [ Tom Nabarro ]
  * Update SPDK dependency requirement to greater than or equal to 22.01.2.

 -- Tom Nabarro <Tom Nabarro <tom.nabarro@intel.com>  Thu, 01 Dec 2022 12:43:00 -0400

daos (2.3.101-3) unstable; urgency=medium
  [ Brian J. Murrell ]
  * Set flag to build per-subpackage debuginfo packages for Leap 15

 -- Brian J. Murrell <brian.murrell@intel.com>  Tue, 18 Oct 2022 15:08:11 -0400

daos (2.3.101-2) unstable; urgency=medium
  [Michael MacDonald]
  * Rename daos_admin -> daos_server_helper

 -- Michael MacDonald <mjmac.macdonald@intel.com> Thu, Oct 6 2022 10:10:00

daos (2.3.101-1) unstable; urgency=medium
  [ Johann Lombardi ]
  * Bump version to 2.3.101

 -- Johann Lombardi <johann.lombardi@intel.com>  Tue, 20 Sep 2022 10:00:00 -0100

daos (2.3.100-22) unstable; urgency=medium
  [ Jeff Olivier ]
  * Move io_conf files from bin to TESTING

 -- Jeff Olivier <jeffrey.v.olivier@intel.com>  Thu, 8 Sep 2022 10:26:00 -0400
>>>>>>> 07297e53

daos (2.3.100-21) unstable; urgency=medium
  [ Jeff Olivier ]
  * Update PMDK to 1.12.1~rc1 to fix DAOS-11151

 -- Jeff Olivier <jeffrey.v.olivier@intel.com>  Tue, 16 Aug 2022 12:52:00 -0400

daos (2.3.100-20) unstable; urgency=medium
  [ Wang Shilong ]
  * Add daos_debug_set_params to daos-client-tests rpm for fault injection test.

 -- Wang Shilong <shilong.wang@intel.com>  Thu, 11 Aug 2022 09:52:00 -0400

daos (2.3.100-19) unstable; urgency=medium
  [ Jerome Soumagne ]
  * Update to mercury 2.2.0

 -- Jerome Soumagne <jerome.soumagne@intel.com> Fri, 5 Aug 2022 17:30:00 -0600

daos (2.3.100-18) unstable; urgency=medium
  [Michael MacDonald]
  * Bump min supported go version to 1.16

 -- Michael MacDonald <mjmac.macdonald@intel.com> Tue, Jul 26 2022 10:10:00 -0400

daos (2.3.100-17) unstable; urgency=medium
  [ Jerome Soumagne ]
  * Remove now unused openpa dependency

 -- Jerome Soumagne <jerome.soumagne@intel.com> Mon, 18 Jul 2022 11:55:00 -0600

daos (2.3.100-16) unstable; urgency=medium
  [ Jeff Olivier ]
  * Add pool_scrubbing_tests to test package

 -- Jeff Olivier <Jeff Olivier <jeffrey.v.olivier@intel.com>  Fri, 15 Jul 2022 12:48:00 -0400

daos (2.3.100-15) unstable; urgency=medium
  [ Tom Nabarro ]
  * Update SPDK dependency requirement to greater than or equal to 22.01.1.

 -- Tom Nabarro <Tom Nabarro <tom.nabarro@intel.com>  Wed, 13 Jul 2022 12:43:00 -0400

daos (2.3.100-14) unstable; urgency=medium
  [ Jerome Soumagne ]
  * Update to mercury 2.2.0rc6

 -- Jerome Soumagne <jerome.soumagne@intel.com> Mon, 27 Jun 2022 18:26:02 -0600

daos (2.3.100-13) unstable; urgency=medium
  [ Jeff Olivier ]
  * Remove libdts.so, make it build time static

 -- Jeff Olivier <jeffrey.v.olivier@intel.com> Fri, 17 Jun 2022 10:30:00 -0500

daos (2.3.100-12) unstable; urgency=medium
  [ Jeff Olivier ]
  * Make ucx required for build on all platforms

 -- Jeff Olivier <jeffrey.v.olivier@intel.com> Thu, 02 Jun 2022 16:30:00 -0500

daos (2.3.100-11) unstable; urgency=medium
  [ Michael MacDonald ]
  * Move dmg to new daos-admin package

 -- Michael MacDonald <mjmac.macdonald@intel.com>  Wed, 01 Jun 2022 13:58:03 -0000

daos (2.3.100-10) unstable; urgency=medium
  [ Lei Huang ]
  * Update libfabric to v1.15.1-1 to include critical performance patches

 -- Lei Huang <lei.huang@intel.com> Wed, 18 May 2022 16:30:00 -0500

daos (2.3.100-9) unstable; urgency=medium
  [ Phillip Henderson ]
  * Remove doas-client-tests-openmpi dependency from daos-tests
  * Add daos-tests-internal package

 -- Phillip Henderson <phillip.henderson@intel.com>  Tue, 17 May 2022 12:43:00 -0400

daos (2.3.100-8) unstable; urgency=medium
  [ Ashley Pittman ]
  * Extend dfusedaosbuild test to run in different configurations.

 -- Ashley Pittman <ashley.m.pittman@intel.com>  Mon, 9 May 2022 22:34:00 -0100

daos (2.3.100-7) unstable; urgency=medium
  [ Ashley Pittman ]
  * Add dfuse unit-test binary to call from ftest.

 -- Ashley Pittman <ashley.m.pittman@intel.com>  Fri, 6 May 2022 09:03:00 -0100

daos (2.3.100-6) unstable; urgency=medium
  [ Joseph Moore ]
  * Update UXC Mercury patch to disable unified mode

 -- Joseph Moore <joseph.moore@intel.com>  Wed, 4 May 2022 11:19:00 -0600

daos (2.3.100-5) unstable; urgency=medium
  [ Phillip Henderson ]
  * Move daos_gen_io_conf and daos_run_io_conf to daos-client-tests

 -- Phillip Henderson <phillip.henderson@intel.com>  Tue, 26 Apr 2022 17:13:00 -0400

daos (2.3.100-4) unstable; urgency=medium
  [ Lei Huang ]
  * Update libfabric to v1.15.0rc3-1 to include critical performance patches

 -- Lei Huang <lei.huang@intel.com> Wed, 20 Apr 2022 09:00:00 -0500

daos (2.3.100-3) unstable; urgency=medium
  [ Li Wei ]
  * Update raft to 0.9.1-1401.gc18bcb8 to fix uninitialized node IDs

 -- Li Wei <wei.g.li@intel.com>  Tue, 12 Apr 2022 08:33:00 +0800

daos (2.3.100-2) unstable; urgency=medium
  [ Jeff Olivier ]
  * Extract MPI from many binaries create dpar and dpar_mpi providing a
    similar interface to abstract away the direct MPI dependence

 -- Jeff Olivier <jeffrey.v.olivier@intel.com>  Wed, 6 Apr 2022 14:30:01 -0100

daos (2.3.100-1) unstable; urgency=medium
  [ Johann Lombardi ]
  * Bump version to 2.3.100

 -- Johann Lombardi <johann.lombardi@intel.com>  Wed, 6 Apr 2022 12:00:00 +0800

daos (2.1.100-26) unstable; urgency=medium
  [ Joseph Moore ]
  * Add build depends entries for UCX libraries

 -- Joseph Moore <joseph.moore@intel.com>  Wed, 6 Apr 2022 10:44:21 +0800

daos (2.1.100-25) unstable; urgency=medium
  [ Joseph Moore ]
  * Update mercury to UCX provider patch

 -- Joseph Moore <joseph.moore@intel.com>  Sat, 2 Apr 2022 11:56:35 +0800

daos (2.1.100-24) unstable; urgency=medium
  [ Alexander Oganezov ]
  * Update mercury to CXI provider patch

 -- Alexander Oganezov <alexander.a.oganezov@intel.com>  Fri, 11 Mar 2022 14:33:00 +0800

daos (2.1.100-22) unstable; urgency=medium
  [ Alexander Oganezov ]
  * Update mercury to include DAOS-9561 workaround

 -- Alexander Oganezov <alexander.a.oganezov@intel.com>  Tue, 22 Feb 2022 14:33:00 +0800

daos (2.1.100-20) unstable; urgency=medium
  [ Li Wei ]
  * Update raft to 0.9.0-1394.gc81505f to fix membership change bugs

 -- Li Wei <wei.g.li@intel.com>  Thu, 10 Feb 2022 14:33:00 +0800

daos (2.1.100-19) unstable; urgency=low
  [ Michael MacDonald ]
  * Move libdaos_common.so from daos-client to daos package

 -- Michael MacDonald <mjmac.macdonald@intel.com>  Wed, 19 Jan 2022 13:58:03 -0000

daos (2.1.100-18) unstable; urgency=medium
  [ Johann Lombardi ]
  * Update libfabric to 1.14.0 GA and apply fix for DAOS-9376

 -- Johann Lombardi <johann.lombardi@intel.com>  Mon, 17 Jan 2022 10:00:00 -0100

daos (2.1.100-17) unstable; urgency=medium
  [ Alexander Oganezov ]
  * Update to mercury v2.1.0-rc4-3 to pick fix for DAOS-9325 high cpu usage

 -- Alexander Oganezov <alexander.a.oganezov@intel.com>  Thu, 23 Dec 2021 10:00:01 -0100

daos (2.1.100-16) unstable; urgency=medium
  [ Brian J. Murrell ]
  * NOOP change to keep in parity with RPM version

 -- Brian J. Murrell <brian.murrell@intel.com>  Thu, 16 Dec 2021 15:08:11 -0400

daos (2.1.100-15) unstable; urgency=medium
  [ Brian J. Murrell ]
  * NOOP change to keep in parity with RPM version

 -- Brian J. Murrell <brian.murrell@intel.com>  Sat, 11 Dec 2021 15:18:54 -0400

daos (2.1.100-14) unstable; urgency=medium
  [ Brian J. Murrell ]
  * Don't make daos-*-tests-openmi a dependency of anything
    - If they are wanted, they should be installed explicitly, due to
      potential conflicts with other MPI stacks

 -- Brian J. Murrell <brian.murrell@intel.com>  Fri, 10 Dec 2021 09:44:14 -0400

daos (2.1.100-13) unstable; urgency=medium
  [ Alexander Oganezov ]
  * Remove DAOS-9173 workaround from mercury. Apply patch to OFI instead.

 -- Alexander Oganezov <alexander.a.oganezov@intel.com>  Wed, 08 Dec 2021 10:00:01 -0100

daos (2.1.100-12) unstable; urgency=medium
  [ Alexander Oganezov ]
  * Apply DAOS-9173 workaround patch

 -- Alexander Oganezov <alexander.a.oganezov@intel.com>  Tue, 07 Dec 2021 10:00:01 -0100

daos (2.1.100-11) unstable; urgency=medium
  [ Alexander Oganezov ]
  * Update mercury to v2.1.0rc4

 -- Alexander Oganezov <alexander.a.oganezov@intel.com>  Fri, 03 Dec 2021 10:00:01 -0100

daos (2.1.100-8) unstable; urgency=medium
  [ Tom Nabarro ]
  * Set rmem_{max,default} sysctl values on server package install to enable
    SPDK pci_event module to operate in unprivileged process (daos_engine).

 -- Tom Nabarro <tom.nabarro@intel.com> Mon, 22 Nov 2021 16:42:54 -0100

daos (2.1.100-7) unstable; urgency=medium
  [ Wang Shilong ]
  * Update for libdaos major version bump
  * Fix version of libpemobj1 for SUSE

 -- Wang Shilong <shilong.wang@intel.com>  Tue, 16 Nov 2021 12:42:54 -0400

daos (2.1.100-6) unstable; urgency=medium
  [ Alexander Oganezov ]
  * Update OFI to v1.14.0rc3

 -- Alexander Oganezov <alexander.a.oganezov@intel.com>  Sat, 13 Nov 2021 10:00:01 -0100

daos (2.1.100-5) unstable; urgency=medium
  [ Brian J. Murrell ]
  * Create new daos-{client,server}tests-openmpi and daos-server-tests subpackages
  * Rename daos-tests daos-client-tests and make daos-tests require all
    other test suites to maintain existing behavior

 -- Brian J. Murrell <brian.murrell@intel.com>  Tue, 26 Oct 2021 22:52:40 -0400

daos (2.1.100-4) unstable; urgency=medium
  [ Alexander Oganezov ]
  * Update mercury to v2.1.0rc2

 -- Alexander Oganezov <alexander.a.oganezov@intel.com>  Mon, 25 Oct 2021 10:00:01 -0100

daos (2.1.100-3) unstable; urgency=medium
  [ Jeff Olivier ]
  * Explicitly require 1.11.0-3 of PMDK

 -- Jeff Olivier <jeffrey.v.olivier@intel.com>  Wed, 20 Oct 2021 10:00:01 -0100

daos (2.1.100-2) unstable; urgency=medium
  [ David Quigley ]
  * Add defusedxml as a required dependency for the test package.

 -- David Quigley <david.quigley@intel.com> Wed, 13 Oct 2021 10:00:00 +0800

daos (2.1.100-1) unstable; urgency=medium
  [ Johann Lombardi ]
  * Switch version to 2.1.100 for 2.2 test builds

 -- Johann Lombardi <johann.lombardi@intel.com>  Wed, 13 Oct 2021 10:00:00 -0100

daos (1.3.106-1) unstable; urgency=medium
  [ Johann Lombardi ]
  * Version bump to 1.3.106 for 2.0 test build 6

 -- Johann Lombardi <johann.lombardi@intel.com>  Tue, 12 Oct 2021 10:00:00 -0100

daos (1.3.105-3) unstable; urgency=medium
  [ Li Wei ]
  * Update raft to fix InstallSnapshot performance

 -- Li Wei <wei.g.li@intel.com>  Wed, 15 Sep 2021 11:37:00 +0800

daos (1.3.105-1) unstable; urgency=medium
  [ Jeff Olivier ]
  * Version bump to 1.3.105 for 2.0 test build 5

 -- Jeff Olivier <jeffrey.v.olivier@intel.com>  Tue, 24 Aug 2021 16:54:00 +0800

daos (1.3.104-3) unstable; urgency=medium
  [ Niu Yawei ]
  * Add vos_perf

 -- Niu Yawei <yawei.niu@intel.com>  Mon, 09 Aug 2021 14:22:00 +0800

daos (1.3.104-2) unstable; urgency=medium
  [ Kris Jacque ]
  * Move daos_metrics to server package

 -- Kris Jacque <kristin.jacque@intel.com>  Tue, 03 Aug 2021 17:45:35 -0600

daos (1.3.104-1) unstable; urgency=medium
  [ Jeff Olivier ]
  * Version bump to 1.3.104 for 2.0 test build 4

 -- Jeff Olivier <jeffrey.v.olivier@intel.com>  Mon, 02 Aug 2021 09:33:00 -0500

daos (1.3.103-4) unstable; urgency=medium
  [ Li Wei ]
  * Update raft to fix slow leader re-elections

 -- Li Wei <wei.g.li@intel.com>  Wed, 14 Jul 2021 14:22:00 +0800

daos (1.3.103-3) unstable; urgency=medium
  [ Maureen Jean ]
  * Add python modules to python3.8 site-packages

 -- Maureen Jean <maureen.jean@intel.com>  Tue, 13 Jul 2021 14:50:00 -0400

daos (1.3.103-2) unstable; urgency=medium
  [ Alexander Oganezov ]
  * Update to mercury v2.0.1

 -- Alexander Oganezov <alexander.a.oganezov@intel.com>  Mon, 12 Jul 2021 15:31:50 -0400

daos (1.3.103-1) unstable; urgency=medium
  [ Johann Lombardi ]
  * Version bump to 1.3.103 for 2.0 test build 3

 -- Johann Lombardi <johann.lombardi@intel.com>  Mon, 12 Jul 2021 10:00:00 -0100

daos (1.3.102-3) unstable; urgency=medium
  [ Li Wei ]
  * Update raft to pick Pre-Vote

 -- Li Wei <wei.g.li@intel.com>  Wed, 23 Jun 2021 14:46:00 +0800

daos (1.3.102-1) unstable; urgency=medium
  [ Johann Lombardi]
  * Version bump to 1.3.102 for 2.0 test build 2

 -- Johann Lombardi <johann.lombardi@intel.com>  Fri, 11 Jun 2021 10:00:00 -0100

daos (1.3.101-3) unstable; urgency=medium
  [ Johann Lombardi]
  * Bump version to match the RPM's one

 -- Johann Lombardi <johann.lombardi@intel.com>  Wed, 02 Jun 2021 08:00:30 -0100

daos (1.3.101-2) unstable; urgency=medium
  [ Jeff Olivier]
  * Remove client and server libs from common package

 -- Jeff Olivier <jeffrey.v.olivier@intel.com>  Thu, 20 May 2021 11:17:30 -0100

daos (1.3.101-1) unstable; urgency=medium
  [ Johann Lombardi ]
  * Version bump to 1.3.101 for 2.0 test build 1

 -- Johann Lombardi <johann.lombardi@intel.com> Wed, 19 May 2021 20:52:00 -0000

daos (1.3.0-16) unstable; urgency=medium
  [ Brian J. Murrell ]
  * Enable debuginfo package building on SUSE platforms

 -- Brian J. Murrell <brian.murrell@intel.com>  Fri, 07 May 2021 13:37:45 -0400

daos (1.3.0-15) unstable; urgency=medium
  [ Brian J. Murrell ]
  * Update to build on EL8

 -- Brian J. Murrell <brian.murrell@intel.com>  Thu, 06 May 2021 15:31:50 -0400

daos (1.3.0-14) unstable; urgency=medium
  [ Brian J. Murrell ]
  * Package /etc/daos/certs in main/common package so that both server
    and client get it created
  * Catch up the release to be in sync with the RPM build
    - hence the missing (10-13 releases)

 -- Brian J. Murrell <brian.murrell@intel.com>  Wed, 05 May 2021 14:10:50 -0400

daos (1.3.0-9) unstable; urgency=medium
  [ Mohamad Chaarawi ]
  * Remove dfuse_hl

 -- Mohamad Chaarawi <mohamad.chaarawi@intel.com>  Wed, 16 Apr 2021 17:57:00 -0400

daos (1.3.0-8) unstable; urgency=medium
  [ Jeff Olivier ]
  * Remove client dependencies on PMDK, SPDK, and argobots

 -- Jeff Olivier <jeffrey.v.olivier@intel.com>  Wed, 14 Apr 2021 13:27:00 -0400

daos (1.3.0-7) unstable; urgency=medium
  [ Brian J. Murrell ]
  * Update Argobots to 1.1

 -- Brian J. Murrell <brian.murrell@intel.com>  Thu, 01 Apr 2021 11:39:10 -0400

daos (1.3.0-6) unstable; urgency=medium
  [ Maureen Jean ]
  * Change pydaos_shim_3 to pydaos_shim

 -- Maureen Jean <maureen.jean@intel.com>  Tue, 30 Mar 2021 12:00:00 -0400

daos (1.3.0-5) unstable; urgency=medium
  * Move libdts.so to the daos-tests subpackage

 -- Brian J. Murrell <brian.murrell@intel.com>  Mon, 29 Mar 2021 10:57:14 -0400

daos (1.3.0-4) unstable; urgency=medium
  [ Alexander Oganezov ]
  * Update to ofi v1.12.0 release

 -- Alexander Oganezov <alexander.a.oganezov@intel.com> Tue, 23 Mar 2021 05:00:01 -0000

daos (1.3.0-2) unstable; urgency=medium
  [ Li Wei ]
  * Require raft-devel 0.7.3 that fixes an unstable leadership problem caused
    by removed replicas as well as some Coverity issues

 -- Li Wei <wei.g.li@intel.com> Thu, 25 Feb 2021 09:55:00 +0800

daos (1.3.0-1) unstable; urgency=medium
  [ Brian J. Murrell ]
  * Version bump up to 1.3.0

 -- Brian J. Murrell <brian.murrell@intel.com>  Mon, 24 Feb 2021 08:54:32 -0500

daos (1.1.3-3) unstable; urgency=medium
  [ Brian J. Murrell ]
  * NOOP bump just to keep in parity with RPM changes

 -- Brian J. Murrell <brian.murrell@intel.com>  Mon, 22 Feb 2021 13:08:22 -0500

daos (1.1.3-2) unstable; urgency=medium
  [ Alexander Oganezov ]
  * Update OFI to v1.12.0rc1

 -- Alexander Oganezov <alexander.a.oganezov@intel.com> Tue, 16 Feb 2021 05:00:00 -0000

daos (1.1.3-1) unstable; urgency=medium
  [ Johann Lombardi ]
  * Version bump to 1.1.3

 -- Johann Lombardi <johann.lombardi@intel.com> Wed, 10 Feb 2021 05:00:00 -0000

daos (1.1.2.1-11) unstable; urgency=medium
  [ Brian J. Murrell ]
  * Update minimum required libfabric to 1.11.1

 -- Brian J. Murrell <brian.murrell@intel.com>  Wed, 10 Feb 2021 00:10:38 -0400

daos (1.1.2.1-9) unstable; urgency=medium
  [ Vishwanath Venkatesan ]
  * Add new pmem specific version of DAOS common library

 -- Vishwanath Venkatesan <vishwanath.venkatesan@intel.com> Thu, 4 Feb 2021 12:48:18 -0000

daos (1.1.2.1-8) unstable; urgency=medium
  [ Hua Kuang ]
  * Changed License to BSD-2-Clause-Patent

 -- Hua Kuang <hua.kuang@intel.com> Wed, 3 Feb 2021 16:59:34 -0000

daos (1.1.2.1-7) unstable; urgency=medium
  [ Alexander Oganezov ]
  * Fix debian packages to update to mercury v2.0.1rc1

 -- Alexander Oganezov <alexander.a.oganezov@intel.com>  Fri, 29 Jan 2021 13:40:00 -0500

daos (1.1.2.1-6) unstable; urgency=medium
  [ Alexander Oganezov ]
  * Update to mercury v2.0.1rc1

 -- Alexander Oganezov <alexander.a.oganezov@intel.com>  Sat, 23 Jan 2021 13:40:00 -0500

daos (1.1.2.1-5) unstable; urgency=medium
  [ Michael MacDonald ]
  * Install daos_metrics to bin

 -- Michael MacDonald <mjmac.macdonald@intel.com>  Fri, 22 Jan 2021 17:58:03 -0000

daos (1.1.2.1-4) unstable; urgency=medium
  [ Kenneth Cain ]
  * Version bump for API major version libdaos.so.1 (1.0.0)

 -- Kenneth Cain <kenneth.c.cain@intel.com>  Tue, 05 Jan 2021 13:40:00 -0500

daos (1.1.2.1-3) unstable; urgency=medium
  [ Michael Hennecke ]
  * Harmonize daos_server and daos_agent groups

 -- Michael Hennecke <mhennecke@lenovo.com> Fri, 15 Jan 2021 16:22:18 -0000

daos (1.1.2.1-2) unstable; urgency=medium
  [ Ashley Pittman ]
  * Combine memcheck suppressions files

 -- Ashley Pittman <ashley.m.pittman@intel.com>  Tue, 15 Dec 2020 13:33:21 -0000

daos (1.1.2.1-1) unstable; urgency=medium
  [ Johann Lombardi ]
  * Version bump up to 1.1.2.1

 -- Johann Lombardi <johann.lombardi@intel.com>  Wed, 09 Dec 2020 19:30:00 +0100

daos (1.1.2-3) unstable; urgency=medium
  [ Li Wei ]
  * Require raft-devel 0.7.1 that fixes recent Coverity issues

 -- Li Wei <wei.g.li@intel.com>  Fri, 04 Dec 2020 14:30:00 +0800

daos (1.1.2-1) unstable; urgency=medium
  [ Brian J. Murrell ]
  * Version bump up to 1.1.2

 -- Brian J. Murrell <brian.murrell@intel.com>  Tue, 01 Dec 2020 07:41:30 -0400

daos (1.1.1-8) unstable; urgency=medium
  [ Li Wei ]
  * Require raft-devel 0.7.0 that changes log indices and terms to 63-bit

 -- Li Wei <wei.g.li@intel.com>  Tue, 17 Nov 2020 09:44:00 +0800

daos (1.1.1-6) unstable; urgency=medium
  [ Mohamad Chaarawi ]
  * Add dfs_test

 -- Mohamad Chaarawi <mohamad.chaarawi@intel.com>  Mon, 16 Nov 2020 13:29:11 -0400

daos (1.1.1-5) unstable; urgency=medium
  [ Jonathan Martinez Montes ]
  * Restore obj_ctl utility

 -- Jonathan Martinez Montes <jonathan.martinez.montes@intel.com>  Fri, 30 Oct 2020 08:44:57 -0600

daos (1.1.1-4) unstable; urgency=medium
  [ Brian J. Murrell ]
   * 1.1.1-4 version of DAOS

 -- Brian J. Murrell <brian.murrell@intel.com>  Mon, 26 Oct 2020 12:43:49 -0400<|MERGE_RESOLUTION|>--- conflicted
+++ resolved
@@ -1,10 +1,9 @@
-<<<<<<< HEAD
-daos (2.3.100-22) unstable; urgency=medium
+daos (2.3.103-4) unstable; urgency=medium
   [ Michael Hennecke ]
   * Add /etc/security/limits.d/daos_limits.conf
 
- -- Michael Hennecke <michael.hennecke@intel.com>  Fri, Sep 09 2022 10:59:00 +0100
-=======
+ -- Michael Hennecke <michael.hennecke@intel.com>  Thu, 15 Feb 2023 10:57:00 +0100
+
 daos (2.3.103-3) unstable; urgency=medium
   [ Brian J. Murrell ]
   * NOOP change to keep in parity with RPM version
@@ -70,7 +69,6 @@
   * Move io_conf files from bin to TESTING
 
  -- Jeff Olivier <jeffrey.v.olivier@intel.com>  Thu, 8 Sep 2022 10:26:00 -0400
->>>>>>> 07297e53
 
 daos (2.3.100-21) unstable; urgency=medium
   [ Jeff Olivier ]
