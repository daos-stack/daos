--- conflicted
+++ resolved
@@ -1,15 +1,14 @@
-daos (2.5.100-15) unstable; urgency=medium
-<<<<<<< HEAD
+daos (2.5.100-16) unstable; urgency=medium
   [ Jan Michalski ]
   * Add dtx_tests to the server-tests package
 
- -- Jan Michalski <jan.michalski@intel.com>  Wed, 24 Jan 2024 09:30:00 +0000
-=======
+ -- Jan Michalski <jan.michalski@intel.com>  Tue, 27 Feb 2024 08:34:00 +0000
+
+daos (2.5.100-15) unstable; urgency=medium
   [ Ryon Jensen ]
   * NOOP change to keep in parity with RPM version
 
  -- Ryon Jensen <ryon.jensen@intel.com>  Mon, 12 Feb 2024 11:16:00 -0700
->>>>>>> 6f64147b
 
 daos (2.5.100-14) unstable; urgency=medium
   [ Brian J. Murrell ]
