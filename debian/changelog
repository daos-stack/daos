--- conflicted
+++ resolved
@@ -1,16 +1,14 @@
-<<<<<<< HEAD
 daos (1.1.1-7) unstable; urgency=medium
   [ Alexander Oganezov ]
   * Update mercury to release 2.0.0
 
  -- Alexander A Oganezov <alexander.a.oganezov@intel.com>  Fri, 19 Nov 2020 08:44:57 -0600
-=======
+
 daos (1.1.1-6) unstable; urgency=medium
   [ Mohamad Chaarawi ]
   * Add dfs_test
 
  -- Mohamad Chaarawi <mohamad.chaarawi@intel.com>
->>>>>>> b8d568d5
 
 daos (1.1.1-5) unstable; urgency=medium
   [ Jonathan Martinez Montes ]
