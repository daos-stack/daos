--- conflicted
+++ resolved
@@ -1,15 +1,15 @@
-daos (2.3.107-3) unstable; urgency=medium
-<<<<<<< HEAD
+daos (2.3.107-4) unstable; urgency=medium
   [ Lei Huang ]
   * Add libcapstone as a new prerequisite package
-
- -- Lei Huang <lei.huang@intel.com>  Thu, 11 May 2023 1:00:00 -0600
-=======
+  * Add libpil4dfs.so in daos-client rpm
+
+ -- Lei Huang <lei.huang@intel.com>  Tue, 16 May 2023 14:00:00 -0600
+
+daos (2.3.107-3) unstable; urgency=medium
   [ Jerome Soumagne ]
   * Fix libfabric/libfabric1 dependency mismatch on SuSE
 
  -- Jerome Soumagne <jerome.soumagne@intel.com> Mon, 15 May 2023 10:30:00 -0600
->>>>>>> ee5d8a21
 
 daos (2.3.107-2) unstable; urgency=medium
   [ Jerome Soumagne ]
