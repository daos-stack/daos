--- conflicted
+++ resolved
@@ -1,12 +1,9 @@
-<<<<<<< HEAD
-daos (2.7.101-7) unstable; urgency=medium
+daos (2.7.101-9) unstable; urgency=medium
   [ Samirkumar Raval ]
   * Changing the default log location to /var/log/daos from /tmp
 
- -- Samirkumar Raval <samirkumar.raval@hpe.com>  Wed, 19 Mar 2025 09:00:00 +0000
-
-daos (2.7.101-6) unstable; urgency=medium
-=======
+ -- Samirkumar Raval <samirkumar.raval@hpe.com>  Thu, 3 Apr 2025 09:00:00 +0000
+
 daos (2.7.101-8) unstable; urgency=medium
   [ Cedric Koch-Hofer]
   * Add support of the libasan
@@ -14,7 +11,6 @@
  -- Cedric Koch-Hofer <cedric.koch-hofer@intel.com>  Fri, 21 Mar 2025 14:12:00 -0700
 
 daos (2.7.101-7) unstable; urgency=medium
->>>>>>> 3979ff34
   [ Jeff Olivier ]
   * Remove raft as an external dependence
 
