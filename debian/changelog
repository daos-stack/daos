--- conflicted
+++ resolved
@@ -1,10 +1,10 @@
-daos (2.7.100-7) unstable; urgency=medium
-<<<<<<< HEAD
+daos (2.7.100-8) unstable; urgency=medium
   [ Cedric Koch-Hofer]
   * Update BR: argobots to 1.2
 
  -- Cedric Koch-Hofer <cedric.koch-hofer@intel.com>  Mon, 07 Oct 2024 11:06:00 -0700
-=======
+
+daos (2.7.100-7) unstable; urgency=medium
   [ Tomasz Gromadzki ]
   * Add support of the PMDK package 2.1.0 with NDCTL enabled.
     * Increase the default ULT stack size to 20KiB if the engine uses
@@ -19,7 +19,6 @@
         like: "Unsafe shutdown count is not supported for this source".
 
  -- Tomasz Gromadzki <tomasz.gromadzki@intel.com>  Tue, 02 Oct 2024 12:00:00 +0200
->>>>>>> dad109c2
 
 daos (2.7.100-6) unstable; urgency=medium
   [ Kris Jacque ]
