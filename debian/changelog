--- conflicted
+++ resolved
@@ -1,15 +1,14 @@
+daos (2.3.100-11) unstable; urgency=medium
+  [ Jeff Olivier ]
+  * Add UCX to rpm build
+
+ -- Jeff Olivier <jeffrey.v.olivier@intel.com>  Mon, 31 May 2022 08:41:00 -0400
+
 daos (2.3.100-10) unstable; urgency=medium
-<<<<<<< HEAD
-  [ Jeff Olivier ]
-  * Add UCX to rpm build
-
- -- Jeff Olivier <jeffrey.v.olivier@intel.com>  Mon, 31 May 2022 08:41:00 -0400
-=======
   [ Lei Huang ]
   * Update libfabric to v1.15.1-1 to include critical performance patches
 
  -- Lei Huang <lei.huang@intel.com> Wed, 18 May 2022 16:30:00 -0500
->>>>>>> c008b44a
 
 daos (2.3.100-9) unstable; urgency=medium
   [ Phillip Henderson ]
