--- conflicted
+++ resolved
@@ -1,15 +1,8 @@
 daos (2.5.100-15) unstable; urgency=medium
-<<<<<<< HEAD
-  [ Dalton Bohning ]
-  * Add tags.py
-
- -- Dalton Bohning <dalton.bohning@intel.com>  Thu, 08 Feb 2024 12:00:00 -0500
-=======
   [ Ryon Jensen ]
   * NOOP change to keep in parity with RPM version
 
  -- Ryon Jensen <ryon.jensen@intel.com>  Mon, 12 Feb 2024 11:16:00 -0700
->>>>>>> 499b8b6e
 
 daos (2.5.100-14) unstable; urgency=medium
   [ Brian J. Murrell ]
