daos (2.7.101-3) unstable; urgency=medium
<<<<<<< HEAD
  [ Cedric Koch-Hofer]
  * Add support of the libasan

 -- Cedric Koch-Hofer <cedric.koch-hofer@intel.com>  Mon, 06 Jan 2025 14:12:00 -0700
=======
  [ Jeff Olivier ]
  * Switch from libfuse3 to libfused

 -- Jeff Olivier <jeffolivier@google.com>  Thu, 19 Dec 2024 20:15:00 +0000
>>>>>>> 4e0f1234

daos (2.7.101-2) unstable; urgency=medium
  [ Denis Barakhtanov ]
  * Add pydaos.torch module to daos-client package

 -- Denis Barakhtanov <dbarahtanov@enakta.com>  Thu, 14 Nov 2024 22:27:00 +1100

daos (2.7.101-1) unstable; urgency=medium
  [ Phillip Henderson ]
  * Bump version to 2.7.101

 -- Phillip Henderson <phillip.henderson@intel.com>  Fri, 08 Nov 2024 13:05:00 -0500

daos (2.7.100-11) unstable; urgency=medium
  [ Michael MacDonald ]
  * Move daos_metrics utility to daos package for use on both clients
    and servers.

 -- Michael MacDonald <mjmac@google.com>  Tue, 5 Nov 2024 12:00:00 -0500

daos (2.7.100-10) unstable; urgency=medium

  [ Sherin T George ]
  * Add DAV v2 lib

 -- Sherin T George <sherin-t.george@hpe.com>  Fri, 1 Nov 2024 11:54:00 +0530

daos (2.7.100-9) unstable; urgency=medium
  [ Brian J. Murrell ]
  * Remove Build-Depends: for UCX as they were obsoleted as of e01970d

 -- Brian J. Murrell <brian.murrell@intel.com>  Tue, 15 Oct 2024 10:49:37 -0400

daos (2.7.100-8) unstable; urgency=medium
  [ Cedric Koch-Hofer]
  * Update BR: argobots to 1.2

 -- Cedric Koch-Hofer <cedric.koch-hofer@intel.com>  Mon, 07 Oct 2024 11:06:00 -0700

daos (2.7.100-7) unstable; urgency=medium
  [ Tomasz Gromadzki ]
  * Add support of the PMDK package 2.1.0 with NDCTL enabled.
    * Increase the default ULT stack size to 20KiB if the engine uses
      the DCPM storage class.
    * Prevent using the RAM storage class (simulated PMem) when
      the shutdown state (SDS) is active.
      * Automatically disable SDS for the RAM storage class on engine startup.
      * Force explicitly setting the PMEMOBJ_CONF='sds.at_create=0'
        environment variable to deactivate SDS for the DAOS tools
        (ddb, daos_perf, vos_perf, etc.) when used WITHOUT DCPM.
        Otherwise, a user is supposed to be stopped by an error
        like: "Unsafe shutdown count is not supported for this source".

 -- Tomasz Gromadzki <tomasz.gromadzki@intel.com>  Tue, 02 Oct 2024 12:00:00 +0200

daos (2.7.100-6) unstable; urgency=medium
  [ Kris Jacque ]
  * Bump minimum golang-go version to 1.21

 -- Kris Jacque <kris.jacque@intel.com>  Mon, 23 Sep 2024 11:06:00 -0700

daos (2.7.100-5) unstable; urgency=medium
  [ Michael MacDonald ]
  * Add libdaos_self_test.so to client package

 -- Michael MacDonald <mjmac@google.com>  Thu, 15 Aug 2024 12:00:00 -0500

daos (2.7.100-4) unstable; urgency=medium
  [ Jerome Soumagne ]
  * Bump mercury version to 2.4.0rc4

 -- Jerome Soumagne <jerome.soumagne@intel.com>  Mon, 05 Aug 2024 12:00:00 -0500

daos (2.7.100-3) unstable; urgency=medium
  [ Dalton Bohning ]
  * Add pciutils-devel build dep for client-tests package

 -- Dalton Bohning <dalton.bohning@intel.com>>  Thu, 11 Jul 2024 10:00:00 -0800

daos (2.7.100-2) unstable; urgency=medium
  [ Tom Nabarro ]
  * Add pciutils runtime dep for daos_server lspci call
  * Add libpci-dev build dep for pciutils CGO bindings

 -- Tom Nabarro <tom.nabarro@intel.com>>  Mon, 24 Jun 2024 16:55:00 -0000

daos (2.7.100-1) unstable; urgency=medium
  [ Phillip Henderson ]
  * Bump version to 2.7.100

 -- Phillip Henderson <phillip.henderson@intel.com>  Mon, 20 May 2024 12:37:00 -0500

daos (2.5.101-5) unstable; urgency=medium
  [ Lei Huang ]
  * Add libaio as a dependent package

 -- Lei Huang <lei.huang@intel.com> Fri, 03 May 2024 16:40:00 -0600

daos (2.5.101-4) unstable; urgency=medium
  [ Fan Yong ]
  * NOOP change to keep in parity with RPM version

 -- Fan Yong <fan.yong@intel.com>  Fri, 05 Apr 2024 09:30:00 +0900

daos (2.5.101-3) unstable; urgency=medium
  [ Ashley M. Pittman ]
  * Updated pydaos install process

 -- Ashley M. Pittman <ashley.m.pittman@intel.com>  Thu, 04 Apr 2024 09:15:00 -0800

daos (2.5.101-2) unstable; urgency=medium
  [ Jan Michalski ]
  * Add dtx_tests to the server-tests package

 -- Jan Michalski <jan.michalski@intel.com>  Mon, 18 Mar 2024 21:30:00 +0000

daos (2.5.101-1) unstable; urgency=medium
  [ Phillip Henderson ]
  * Bump version to 2.5.101

 -- Phillip Henderson <phillip.henderson@intel.com>  Fri, 15 Mar 2024 02:10:00 -0500

daos (2.5.100-16) unstable; urgency=medium
  [ Li Wei ]
  * Update raft to 0.11.0-1416.g12dbc15

 -- Li Wei <wei.g.li@intel.com>  Tue, 27 Feb 2024 11:13:00 +0900

daos (2.5.100-15) unstable; urgency=medium
  [ Ryon Jensen ]
  * NOOP change to keep in parity with RPM version

 -- Ryon Jensen <ryon.jensen@intel.com>  Mon, 12 Feb 2024 11:16:00 -0700

daos (2.5.100-14) unstable; urgency=medium
  [ Brian J. Murrell ]
  * NOOP change to keep in parity with RPM version

 -- Brian J. Murrell <brian.murrell@intel.com>  Tue, 09 Jan 2024 13:59:01 -0500

daos (2.5.100-13) unstable; urgency=medium
  [ Brian J. Murrell ]
  * Update for EL 8.8 and Leap 15.5
  * Update raft to 0.10.1-2.411.gefa15f4

 -- Brian J. Murrell <brian.murrell@intel.com>  Wed, 06 Dec 2023 08:54:56 -0500

daos (2.5.100-12) unstable; urgency=medium
  [ Tomasz Gromadzki ]
  * Update PMDK to 2.0.0
    * Remove libpmemblk from dependencies.
    * Start using BUILD_EXAMPLES=n and BUILD_BENCHMARKS=n instead of patches.
    * Stop using BUILD_RPMEM=n (removed) and NDCTL_DISABLE=y (invalid).
    * Point https://github.com/pmem/pmdk as the main PMDK reference source.
    NOTE: PMDK upgrade to 2.0.0 does not affect any API call used by DAOS.
          libpmemobj (and libpmem) API stays unchanged.

 -- Tomasz Gromadzki <tomasz.gromadzki@intel.com>  Fri, 17 Nov 2023 12:52:00 -0400

daos (2.5.100-11) unstable; urgency=medium
  [ Jerome Soumagne ]
  * Bump mercury min version to 2.3.1

 -- Jerome Soumagne <jerome.soumagne@intel.com>  Wed, 15 Nov 2023 10:30:00 -0600

daos (2.5.100-10) unstable; urgency=medium
  [ Phillip Henderson ]
  * Move verify_perms.py location

 -- Phillip Henderson <phillip.henderson@intel.com>  Fri, 03 Nov 2023 04:17:00 -0500

daos (2.5.100-9) unstable; urgency=medium

  [ Brian J. Murrell ]
  * NOOP change to keep in parity with RPM version

 -- Brian J. Murrell <brian.murrell@intel.com>  Wed, 23 Aug 2023 15:02:44 -0400

daos (2.5.100-8) unstable; urgency=medium

  [ Brian J. Murrell ]
  * NOOP change to keep in parity with RPM version

 -- Brian J. Murrell <brian.murrell@intel.com>  Tue, 08 Aug 2023 10:02:29 -0400

daos (2.5.100-7) unstable; urgency=medium

  [ Brian J. Murrell ]
  * NOOP change to keep in parity with RPM version

 -- Brian J. Murrell <brian.murrell@intel.com>  Fri, 07 Jul 2023 16:05:01 -0400

daos (2.5.100-6) unstable; urgency=medium
  [Michael MacDonald]
  * Add golang-go as a tests dependency for dfuse/daos_build.py

 -- Michael MacDonald <mjmac.macdonald@intel.com> Thu, 29 Jun 2023 10:10:00 -0400

daos (2.5.100-5) unstable; urgency=medium
  [ Li Wei ]
  * Update raft to 0.10.1-1408.g9524cdb

 -- Li Wei <wei.g.li@intel.com>  Thu, 22 Jun 2023 09:00:00 +0900

daos (2.5.100-4) unstable; urgency=medium
  [ Mohamad Chaarawi ]
  * Add pipeline lib

 -- Mohamad Chaarawi <mohamad.chaarawi@intel.com>  Wed, 14 Jun 2023 4:24:00 -0600

daos (2.5.100-3) unstable; urgency=medium
  [ Wang Shilong ]
  * Remove lmdb-devel for MD on SSD

 -- Wang Shilong <shilong.wang@intel.com> Wed, 14 Jun 2023 07:58:00 -0600

daos (2.5.100-2) unstable; urgency=medium
  [ Ryon Jensen ]
  * Removed unnecessary test files

 -- Ryon Jensen <ryon.jensen@intel.com>  Wed, 07 Jun 2023 10:46:00 -0700

daos (2.5.100-1) unstable; urgency=medium
    [ Jeff Olivier ]
    * Bump release to 2.5.100

 -- Jeff Olivier <jeffrey.v.olivier@intel.com>  Tue, 06 Jun 2023 16:40:00 -0600

daos (2.3.107-7) unstable; urgency=medium
  [ Jerome Soumagne ]
  * Remove libfabric pinning and allow for 1.18 builds

 -- Jerome Soumagne <jerome.soumagne@intel.com> Mon,  5 Jun 2023 10:30:00 -0600

daos (2.3.107-6) unstable; urgency=medium
    [ Jeff Olivier ]
    * Add lmdb-devel and bio_ut for MD on SSD

 -- Jeff Olivier <jeffrey.v.olivier@intel.com>  Fri, 26 May 2023 14:40:00 -0600

daos (2.3.107-5) unstable; urgency=medium
    [ Lei Huang ]
    * Add libcapstone-devel to deps of client-tests package

 -- Lei Huang <lei.huang@intel.com>  Tue, 23 May 2023 23:00:00 -0600

daos (2.3.107-4) unstable; urgency=medium
  [ Lei Huang ]
  * Add libcapstone as a new prerequisite package
  * Add libpil4dfs.so in daos-client rpm

 -- Lei Huang <lei.huang@intel.com>  Tue, 16 May 2023 14:00:00 -0600

daos (2.3.107-3) unstable; urgency=medium
  [ Jerome Soumagne ]
  * Fix libfabric/libfabric1 dependency mismatch on SuSE

 -- Jerome Soumagne <jerome.soumagne@intel.com> Mon, 15 May 2023 10:30:00 -0600

daos (2.3.107-2) unstable; urgency=medium
  [ Jerome Soumagne ]
  * Temporarily pin libfabric to < 1.18

 -- Jerome Soumagne <jerome.soumagne@intel.com> Wed, 10 May 2023 10:30:00 -0600

daos (2.3.107-1) unstable; urgency=medium
  [ Johann Lombardi ]
  * Bump version to 2.3.107

 -- Johann Lombardi <johann.lombardi@intel.com>  Fri, 5 May 2023 10:00:00 -0100

daos (2.3.106-2) unstable; urgency=medium
  [ Tom Nabarro ]
  * Add numactl requires for server package

 -- Tom Nabarro <Tom Nabarro <tom.nabarro@intel.com>  Fri, 17 Mar 2023 12:43:00 -0400

daos (2.3.106-1) unstable; urgency=medium
  [ Brian J. Murrell ]
  * Bump version to be higher than TB5

 -- Brian J. Murrell <brian.murrell@intel.com> Tue, 14 Mar 2023 12:02:23 -0500

daos (2.3.103-6) unstable; urgency=medium
  [ Li Wei ]
  * Update raft to 0.9.2-1.403.g3d20556

 -- Li Wei <wei.g.li@intel.com>  Wed, 22 Feb 2023 21:02:00 +0800

daos (2.3.103-5) unstable; urgency=medium
  [Michael MacDonald]
  * Bump min supported go version to 1.17

 -- Michael MacDonald <mjmac.macdonald@intel.com> Tue, 21 Feb 2023 10:10:00 -0400

daos (2.3.103-4) unstable; urgency=medium
  [ Ashley M. Pittman ]
  * NOOP change to keep in parity with RPM version

 -- Ashley M. Pittman <ashley.m.pittman@intel.com>  Fri, 17 Feb 2023 17:53:00 -0800

daos (2.3.103-3) unstable; urgency=medium
  [ Brian J. Murrell ]
  * NOOP change to keep in parity with RPM version

 -- Brian J. Murrell <brian.murrell@intel.com>  Mon, 13 Feb 2023 10:04:29 -0500

daos (2.3.103-2) unstable; urgency=medium
  [ Michael Hennecke ]
  * Change ipmctl requirement from v2 to v3

 -- Michael Hennecke <michael.hennecke@intel.com>  Wed, 08 Feb 2023 18:02:00 -0100

daos (2.3.103-1) unstable; urgency=medium
  [ Phillip Henderson ]
  * Bump version to 2.3.103

 -- Phillip Henderson <phillip.henderson@intel.com>  Fri, 27 Jan 2023 02:30:00 -0500

daos (2.3.102-1) unstable; urgency=medium
  [ Johann Lombardi ]
  * Bump version to 2.3.102

 -- Johann Lombardi <johann.lombardi@intel.com>  Wed, 25 Jan 2023 10:00:00 -0100

daos (2.3.101-6) unstable; urgency=medium
  [ Brian J. Murrell ]
  * NOOP change to keep in parity with RPM version

 -- Brian J. Murrell <brian.murrell@intel.com>  Fri, 6 Jan 2023 09:04:51 -0400

daos (2.3.101-5) unstable; urgency=medium
  [Joseph Moore]
  * Update Mercury version to 2.2.0-6

 -- Joseph Moore <joseph.moored@intel.com> Tue, Dec 6 2022 12:15:00 - 0400

daos (2.3.101-4) unstable; urgency=medium
  [ Tom Nabarro ]
  * Update SPDK dependency requirement to greater than or equal to 22.01.2.

 -- Tom Nabarro <Tom Nabarro <tom.nabarro@intel.com>  Thu, 01 Dec 2022 12:43:00 -0400

daos (2.3.101-3) unstable; urgency=medium
  [ Brian J. Murrell ]
  * Set flag to build per-subpackage debuginfo packages for Leap 15

 -- Brian J. Murrell <brian.murrell@intel.com>  Tue, 18 Oct 2022 15:08:11 -0400

daos (2.3.101-2) unstable; urgency=medium
  [Michael MacDonald]
  * Rename daos_admin -> daos_server_helper

 -- Michael MacDonald <mjmac.macdonald@intel.com> Thu, Oct 6 2022 10:10:00

daos (2.3.101-1) unstable; urgency=medium
  [ Johann Lombardi ]
  * Bump version to 2.3.101

 -- Johann Lombardi <johann.lombardi@intel.com>  Tue, 20 Sep 2022 10:00:00 -0100

daos (2.3.100-22) unstable; urgency=medium
  [ Jeff Olivier ]
  * Move io_conf files from bin to TESTING

 -- Jeff Olivier <jeffrey.v.olivier@intel.com>  Thu, 8 Sep 2022 10:26:00 -0400

daos (2.3.100-21) unstable; urgency=medium
  [ Jeff Olivier ]
  * Update PMDK to 1.12.1~rc1 to fix DAOS-11151

 -- Jeff Olivier <jeffrey.v.olivier@intel.com>  Tue, 16 Aug 2022 12:52:00 -0400

daos (2.3.100-20) unstable; urgency=medium
  [ Wang Shilong ]
  * Add daos_debug_set_params to daos-client-tests rpm for fault injection test.

 -- Wang Shilong <shilong.wang@intel.com>  Thu, 11 Aug 2022 09:52:00 -0400

daos (2.3.100-19) unstable; urgency=medium
  [ Jerome Soumagne ]
  * Update to mercury 2.2.0

 -- Jerome Soumagne <jerome.soumagne@intel.com> Fri, 5 Aug 2022 17:30:00 -0600

daos (2.3.100-18) unstable; urgency=medium
  [Michael MacDonald]
  * Bump min supported go version to 1.16

 -- Michael MacDonald <mjmac.macdonald@intel.com> Tue, Jul 26 2022 10:10:00 -0400

daos (2.3.100-17) unstable; urgency=medium
  [ Jerome Soumagne ]
  * Remove now unused openpa dependency

 -- Jerome Soumagne <jerome.soumagne@intel.com> Mon, 18 Jul 2022 11:55:00 -0600

daos (2.3.100-16) unstable; urgency=medium
  [ Jeff Olivier ]
  * Add pool_scrubbing_tests to test package

 -- Jeff Olivier <Jeff Olivier <jeffrey.v.olivier@intel.com>  Fri, 15 Jul 2022 12:48:00 -0400

daos (2.3.100-15) unstable; urgency=medium
  [ Tom Nabarro ]
  * Update SPDK dependency requirement to greater than or equal to 22.01.1.

 -- Tom Nabarro <Tom Nabarro <tom.nabarro@intel.com>  Wed, 13 Jul 2022 12:43:00 -0400

daos (2.3.100-14) unstable; urgency=medium
  [ Jerome Soumagne ]
  * Update to mercury 2.2.0rc6

 -- Jerome Soumagne <jerome.soumagne@intel.com> Mon, 27 Jun 2022 18:26:02 -0600

daos (2.3.100-13) unstable; urgency=medium
  [ Jeff Olivier ]
  * Remove libdts.so, make it build time static

 -- Jeff Olivier <jeffrey.v.olivier@intel.com> Fri, 17 Jun 2022 10:30:00 -0500

daos (2.3.100-12) unstable; urgency=medium
  [ Jeff Olivier ]
  * Make ucx required for build on all platforms

 -- Jeff Olivier <jeffrey.v.olivier@intel.com> Thu, 02 Jun 2022 16:30:00 -0500

daos (2.3.100-11) unstable; urgency=medium
  [ Michael MacDonald ]
  * Move dmg to new daos-admin package

 -- Michael MacDonald <mjmac.macdonald@intel.com>  Wed, 01 Jun 2022 13:58:03 -0000

daos (2.3.100-10) unstable; urgency=medium
  [ Lei Huang ]
  * Update libfabric to v1.15.1-1 to include critical performance patches

 -- Lei Huang <lei.huang@intel.com> Wed, 18 May 2022 16:30:00 -0500

daos (2.3.100-9) unstable; urgency=medium
  [ Phillip Henderson ]
  * Remove doas-client-tests-openmpi dependency from daos-tests
  * Add daos-tests-internal package

 -- Phillip Henderson <phillip.henderson@intel.com>  Tue, 17 May 2022 12:43:00 -0400

daos (2.3.100-8) unstable; urgency=medium
  [ Ashley Pittman ]
  * Extend dfusedaosbuild test to run in different configurations.

 -- Ashley Pittman <ashley.m.pittman@intel.com>  Mon, 9 May 2022 22:34:00 -0100

daos (2.3.100-7) unstable; urgency=medium
  [ Ashley Pittman ]
  * Add dfuse unit-test binary to call from ftest.

 -- Ashley Pittman <ashley.m.pittman@intel.com>  Fri, 6 May 2022 09:03:00 -0100

daos (2.3.100-6) unstable; urgency=medium
  [ Joseph Moore ]
  * Update UXC Mercury patch to disable unified mode

 -- Joseph Moore <joseph.moore@intel.com>  Wed, 4 May 2022 11:19:00 -0600

daos (2.3.100-5) unstable; urgency=medium
  [ Phillip Henderson ]
  * Move daos_gen_io_conf and daos_run_io_conf to daos-client-tests

 -- Phillip Henderson <phillip.henderson@intel.com>  Tue, 26 Apr 2022 17:13:00 -0400

daos (2.3.100-4) unstable; urgency=medium
  [ Lei Huang ]
  * Update libfabric to v1.15.0rc3-1 to include critical performance patches

 -- Lei Huang <lei.huang@intel.com> Wed, 20 Apr 2022 09:00:00 -0500

daos (2.3.100-3) unstable; urgency=medium
  [ Li Wei ]
  * Update raft to 0.9.1-1401.gc18bcb8 to fix uninitialized node IDs

 -- Li Wei <wei.g.li@intel.com>  Tue, 12 Apr 2022 08:33:00 +0800

daos (2.3.100-2) unstable; urgency=medium
  [ Jeff Olivier ]
  * Extract MPI from many binaries create dpar and dpar_mpi providing a
    similar interface to abstract away the direct MPI dependence

 -- Jeff Olivier <jeffrey.v.olivier@intel.com>  Wed, 6 Apr 2022 14:30:01 -0100

daos (2.3.100-1) unstable; urgency=medium
  [ Johann Lombardi ]
  * Bump version to 2.3.100

 -- Johann Lombardi <johann.lombardi@intel.com>  Wed, 6 Apr 2022 12:00:00 +0800

daos (2.1.100-26) unstable; urgency=medium
  [ Joseph Moore ]
  * Add build depends entries for UCX libraries

 -- Joseph Moore <joseph.moore@intel.com>  Wed, 6 Apr 2022 10:44:21 +0800

daos (2.1.100-25) unstable; urgency=medium
  [ Joseph Moore ]
  * Update mercury to UCX provider patch

 -- Joseph Moore <joseph.moore@intel.com>  Sat, 2 Apr 2022 11:56:35 +0800

daos (2.1.100-24) unstable; urgency=medium
  [ Alexander Oganezov ]
  * Update mercury to CXI provider patch

 -- Alexander Oganezov <alexander.a.oganezov@intel.com>  Fri, 11 Mar 2022 14:33:00 +0800

daos (2.1.100-22) unstable; urgency=medium
  [ Alexander Oganezov ]
  * Update mercury to include DAOS-9561 workaround

 -- Alexander Oganezov <alexander.a.oganezov@intel.com>  Tue, 22 Feb 2022 14:33:00 +0800

daos (2.1.100-20) unstable; urgency=medium
  [ Li Wei ]
  * Update raft to 0.9.0-1394.gc81505f to fix membership change bugs

 -- Li Wei <wei.g.li@intel.com>  Thu, 10 Feb 2022 14:33:00 +0800

daos (2.1.100-19) unstable; urgency=low
  [ Michael MacDonald ]
  * Move libdaos_common.so from daos-client to daos package

 -- Michael MacDonald <mjmac.macdonald@intel.com>  Wed, 19 Jan 2022 13:58:03 -0000

daos (2.1.100-18) unstable; urgency=medium
  [ Johann Lombardi ]
  * Update libfabric to 1.14.0 GA and apply fix for DAOS-9376

 -- Johann Lombardi <johann.lombardi@intel.com>  Mon, 17 Jan 2022 10:00:00 -0100

daos (2.1.100-17) unstable; urgency=medium
  [ Alexander Oganezov ]
  * Update to mercury v2.1.0-rc4-3 to pick fix for DAOS-9325 high cpu usage

 -- Alexander Oganezov <alexander.a.oganezov@intel.com>  Thu, 23 Dec 2021 10:00:01 -0100

daos (2.1.100-16) unstable; urgency=medium
  [ Brian J. Murrell ]
  * NOOP change to keep in parity with RPM version

 -- Brian J. Murrell <brian.murrell@intel.com>  Thu, 16 Dec 2021 15:08:11 -0400

daos (2.1.100-15) unstable; urgency=medium
  [ Brian J. Murrell ]
  * NOOP change to keep in parity with RPM version

 -- Brian J. Murrell <brian.murrell@intel.com>  Sat, 11 Dec 2021 15:18:54 -0400

daos (2.1.100-14) unstable; urgency=medium
  [ Brian J. Murrell ]
  * Don't make daos-*-tests-openmi a dependency of anything
    - If they are wanted, they should be installed explicitly, due to
      potential conflicts with other MPI stacks

 -- Brian J. Murrell <brian.murrell@intel.com>  Fri, 10 Dec 2021 09:44:14 -0400

daos (2.1.100-13) unstable; urgency=medium
  [ Alexander Oganezov ]
  * Remove DAOS-9173 workaround from mercury. Apply patch to OFI instead.

 -- Alexander Oganezov <alexander.a.oganezov@intel.com>  Wed, 08 Dec 2021 10:00:01 -0100

daos (2.1.100-12) unstable; urgency=medium
  [ Alexander Oganezov ]
  * Apply DAOS-9173 workaround patch

 -- Alexander Oganezov <alexander.a.oganezov@intel.com>  Tue, 07 Dec 2021 10:00:01 -0100

daos (2.1.100-11) unstable; urgency=medium
  [ Alexander Oganezov ]
  * Update mercury to v2.1.0rc4

 -- Alexander Oganezov <alexander.a.oganezov@intel.com>  Fri, 03 Dec 2021 10:00:01 -0100

daos (2.1.100-8) unstable; urgency=medium
  [ Tom Nabarro ]
  * Set rmem_{max,default} sysctl values on server package install to enable
    SPDK pci_event module to operate in unprivileged process (daos_engine).

 -- Tom Nabarro <tom.nabarro@intel.com> Mon, 22 Nov 2021 16:42:54 -0100

daos (2.1.100-7) unstable; urgency=medium
  [ Wang Shilong ]
  * Update for libdaos major version bump
  * Fix version of libpemobj1 for SUSE

 -- Wang Shilong <shilong.wang@intel.com>  Tue, 16 Nov 2021 12:42:54 -0400

daos (2.1.100-6) unstable; urgency=medium
  [ Alexander Oganezov ]
  * Update OFI to v1.14.0rc3

 -- Alexander Oganezov <alexander.a.oganezov@intel.com>  Sat, 13 Nov 2021 10:00:01 -0100

daos (2.1.100-5) unstable; urgency=medium
  [ Brian J. Murrell ]
  * Create new daos-{client,server}tests-openmpi and daos-server-tests subpackages
  * Rename daos-tests daos-client-tests and make daos-tests require all
    other test suites to maintain existing behavior

 -- Brian J. Murrell <brian.murrell@intel.com>  Tue, 26 Oct 2021 22:52:40 -0400

daos (2.1.100-4) unstable; urgency=medium
  [ Alexander Oganezov ]
  * Update mercury to v2.1.0rc2

 -- Alexander Oganezov <alexander.a.oganezov@intel.com>  Mon, 25 Oct 2021 10:00:01 -0100

daos (2.1.100-3) unstable; urgency=medium
  [ Jeff Olivier ]
  * Explicitly require 1.11.0-3 of PMDK

 -- Jeff Olivier <jeffrey.v.olivier@intel.com>  Wed, 20 Oct 2021 10:00:01 -0100

daos (2.1.100-2) unstable; urgency=medium
  [ David Quigley ]
  * Add defusedxml as a required dependency for the test package.

 -- David Quigley <david.quigley@intel.com> Wed, 13 Oct 2021 10:00:00 +0800

daos (2.1.100-1) unstable; urgency=medium
  [ Johann Lombardi ]
  * Switch version to 2.1.100 for 2.2 test builds

 -- Johann Lombardi <johann.lombardi@intel.com>  Wed, 13 Oct 2021 10:00:00 -0100

daos (1.3.106-1) unstable; urgency=medium
  [ Johann Lombardi ]
  * Version bump to 1.3.106 for 2.0 test build 6

 -- Johann Lombardi <johann.lombardi@intel.com>  Tue, 12 Oct 2021 10:00:00 -0100

daos (1.3.105-3) unstable; urgency=medium
  [ Li Wei ]
  * Update raft to fix InstallSnapshot performance

 -- Li Wei <wei.g.li@intel.com>  Wed, 15 Sep 2021 11:37:00 +0800

daos (1.3.105-1) unstable; urgency=medium
  [ Jeff Olivier ]
  * Version bump to 1.3.105 for 2.0 test build 5

 -- Jeff Olivier <jeffrey.v.olivier@intel.com>  Tue, 24 Aug 2021 16:54:00 +0800

daos (1.3.104-3) unstable; urgency=medium
  [ Niu Yawei ]
  * Add vos_perf

 -- Niu Yawei <yawei.niu@intel.com>  Mon, 09 Aug 2021 14:22:00 +0800

daos (1.3.104-2) unstable; urgency=medium
  [ Kris Jacque ]
  * Move daos_metrics to server package

 -- Kris Jacque <kristin.jacque@intel.com>  Tue, 03 Aug 2021 17:45:35 -0600

daos (1.3.104-1) unstable; urgency=medium
  [ Jeff Olivier ]
  * Version bump to 1.3.104 for 2.0 test build 4

 -- Jeff Olivier <jeffrey.v.olivier@intel.com>  Mon, 02 Aug 2021 09:33:00 -0500

daos (1.3.103-4) unstable; urgency=medium
  [ Li Wei ]
  * Update raft to fix slow leader re-elections

 -- Li Wei <wei.g.li@intel.com>  Wed, 14 Jul 2021 14:22:00 +0800

daos (1.3.103-3) unstable; urgency=medium
  [ Maureen Jean ]
  * Add python modules to python3.8 site-packages

 -- Maureen Jean <maureen.jean@intel.com>  Tue, 13 Jul 2021 14:50:00 -0400

daos (1.3.103-2) unstable; urgency=medium
  [ Alexander Oganezov ]
  * Update to mercury v2.0.1

 -- Alexander Oganezov <alexander.a.oganezov@intel.com>  Mon, 12 Jul 2021 15:31:50 -0400

daos (1.3.103-1) unstable; urgency=medium
  [ Johann Lombardi ]
  * Version bump to 1.3.103 for 2.0 test build 3

 -- Johann Lombardi <johann.lombardi@intel.com>  Mon, 12 Jul 2021 10:00:00 -0100

daos (1.3.102-3) unstable; urgency=medium
  [ Li Wei ]
  * Update raft to pick Pre-Vote

 -- Li Wei <wei.g.li@intel.com>  Wed, 23 Jun 2021 14:46:00 +0800

daos (1.3.102-1) unstable; urgency=medium
  [ Johann Lombardi]
  * Version bump to 1.3.102 for 2.0 test build 2

 -- Johann Lombardi <johann.lombardi@intel.com>  Fri, 11 Jun 2021 10:00:00 -0100

daos (1.3.101-3) unstable; urgency=medium
  [ Johann Lombardi]
  * Bump version to match the RPM's one

 -- Johann Lombardi <johann.lombardi@intel.com>  Wed, 02 Jun 2021 08:00:30 -0100

daos (1.3.101-2) unstable; urgency=medium
  [ Jeff Olivier]
  * Remove client and server libs from common package

 -- Jeff Olivier <jeffrey.v.olivier@intel.com>  Thu, 20 May 2021 11:17:30 -0100

daos (1.3.101-1) unstable; urgency=medium
  [ Johann Lombardi ]
  * Version bump to 1.3.101 for 2.0 test build 1

 -- Johann Lombardi <johann.lombardi@intel.com> Wed, 19 May 2021 20:52:00 -0000

daos (1.3.0-16) unstable; urgency=medium
  [ Brian J. Murrell ]
  * Enable debuginfo package building on SUSE platforms

 -- Brian J. Murrell <brian.murrell@intel.com>  Fri, 07 May 2021 13:37:45 -0400

daos (1.3.0-15) unstable; urgency=medium
  [ Brian J. Murrell ]
  * Update to build on EL8

 -- Brian J. Murrell <brian.murrell@intel.com>  Thu, 06 May 2021 15:31:50 -0400

daos (1.3.0-14) unstable; urgency=medium
  [ Brian J. Murrell ]
  * Package /etc/daos/certs in main/common package so that both server
    and client get it created
  * Catch up the release to be in sync with the RPM build
    - hence the missing (10-13 releases)

 -- Brian J. Murrell <brian.murrell@intel.com>  Wed, 05 May 2021 14:10:50 -0400

daos (1.3.0-9) unstable; urgency=medium
  [ Mohamad Chaarawi ]
  * Remove dfuse_hl

 -- Mohamad Chaarawi <mohamad.chaarawi@intel.com>  Wed, 16 Apr 2021 17:57:00 -0400

daos (1.3.0-8) unstable; urgency=medium
  [ Jeff Olivier ]
  * Remove client dependencies on PMDK, SPDK, and argobots

 -- Jeff Olivier <jeffrey.v.olivier@intel.com>  Wed, 14 Apr 2021 13:27:00 -0400

daos (1.3.0-7) unstable; urgency=medium
  [ Brian J. Murrell ]
  * Update Argobots to 1.1

 -- Brian J. Murrell <brian.murrell@intel.com>  Thu, 01 Apr 2021 11:39:10 -0400

daos (1.3.0-6) unstable; urgency=medium
  [ Maureen Jean ]
  * Change pydaos_shim_3 to pydaos_shim

 -- Maureen Jean <maureen.jean@intel.com>  Tue, 30 Mar 2021 12:00:00 -0400

daos (1.3.0-5) unstable; urgency=medium
  * Move libdts.so to the daos-tests subpackage

 -- Brian J. Murrell <brian.murrell@intel.com>  Mon, 29 Mar 2021 10:57:14 -0400

daos (1.3.0-4) unstable; urgency=medium
  [ Alexander Oganezov ]
  * Update to ofi v1.12.0 release

 -- Alexander Oganezov <alexander.a.oganezov@intel.com> Tue, 23 Mar 2021 05:00:01 -0000

daos (1.3.0-2) unstable; urgency=medium
  [ Li Wei ]
  * Require raft-devel 0.7.3 that fixes an unstable leadership problem caused
    by removed replicas as well as some Coverity issues

 -- Li Wei <wei.g.li@intel.com> Thu, 25 Feb 2021 09:55:00 +0800

daos (1.3.0-1) unstable; urgency=medium
  [ Brian J. Murrell ]
  * Version bump up to 1.3.0

 -- Brian J. Murrell <brian.murrell@intel.com>  Mon, 24 Feb 2021 08:54:32 -0500

daos (1.1.3-3) unstable; urgency=medium
  [ Brian J. Murrell ]
  * NOOP bump just to keep in parity with RPM changes

 -- Brian J. Murrell <brian.murrell@intel.com>  Mon, 22 Feb 2021 13:08:22 -0500

daos (1.1.3-2) unstable; urgency=medium
  [ Alexander Oganezov ]
  * Update OFI to v1.12.0rc1

 -- Alexander Oganezov <alexander.a.oganezov@intel.com> Tue, 16 Feb 2021 05:00:00 -0000

daos (1.1.3-1) unstable; urgency=medium
  [ Johann Lombardi ]
  * Version bump to 1.1.3

 -- Johann Lombardi <johann.lombardi@intel.com> Wed, 10 Feb 2021 05:00:00 -0000

daos (1.1.2.1-11) unstable; urgency=medium
  [ Brian J. Murrell ]
  * Update minimum required libfabric to 1.11.1

 -- Brian J. Murrell <brian.murrell@intel.com>  Wed, 10 Feb 2021 00:10:38 -0400

daos (1.1.2.1-9) unstable; urgency=medium
  [ Vishwanath Venkatesan ]
  * Add new pmem specific version of DAOS common library

 -- Vishwanath Venkatesan <vishwanath.venkatesan@intel.com> Thu, 4 Feb 2021 12:48:18 -0000

daos (1.1.2.1-8) unstable; urgency=medium
  [ Hua Kuang ]
  * Changed License to BSD-2-Clause-Patent

 -- Hua Kuang <hua.kuang@intel.com> Wed, 3 Feb 2021 16:59:34 -0000

daos (1.1.2.1-7) unstable; urgency=medium
  [ Alexander Oganezov ]
  * Fix debian packages to update to mercury v2.0.1rc1

 -- Alexander Oganezov <alexander.a.oganezov@intel.com>  Fri, 29 Jan 2021 13:40:00 -0500

daos (1.1.2.1-6) unstable; urgency=medium
  [ Alexander Oganezov ]
  * Update to mercury v2.0.1rc1

 -- Alexander Oganezov <alexander.a.oganezov@intel.com>  Sat, 23 Jan 2021 13:40:00 -0500

daos (1.1.2.1-5) unstable; urgency=medium
  [ Michael MacDonald ]
  * Install daos_metrics to bin

 -- Michael MacDonald <mjmac.macdonald@intel.com>  Fri, 22 Jan 2021 17:58:03 -0000

daos (1.1.2.1-4) unstable; urgency=medium
  [ Kenneth Cain ]
  * Version bump for API major version libdaos.so.1 (1.0.0)

 -- Kenneth Cain <kenneth.c.cain@intel.com>  Tue, 05 Jan 2021 13:40:00 -0500

daos (1.1.2.1-3) unstable; urgency=medium
  [ Michael Hennecke ]
  * Harmonize daos_server and daos_agent groups

 -- Michael Hennecke <mhennecke@lenovo.com> Fri, 15 Jan 2021 16:22:18 -0000

daos (1.1.2.1-2) unstable; urgency=medium
  [ Ashley Pittman ]
  * Combine memcheck suppressions files

 -- Ashley Pittman <ashley.m.pittman@intel.com>  Tue, 15 Dec 2020 13:33:21 -0000

daos (1.1.2.1-1) unstable; urgency=medium
  [ Johann Lombardi ]
  * Version bump up to 1.1.2.1

 -- Johann Lombardi <johann.lombardi@intel.com>  Wed, 09 Dec 2020 19:30:00 +0100

daos (1.1.2-3) unstable; urgency=medium
  [ Li Wei ]
  * Require raft-devel 0.7.1 that fixes recent Coverity issues

 -- Li Wei <wei.g.li@intel.com>  Fri, 04 Dec 2020 14:30:00 +0800

daos (1.1.2-1) unstable; urgency=medium
  [ Brian J. Murrell ]
  * Version bump up to 1.1.2

 -- Brian J. Murrell <brian.murrell@intel.com>  Tue, 01 Dec 2020 07:41:30 -0400

daos (1.1.1-8) unstable; urgency=medium
  [ Li Wei ]
  * Require raft-devel 0.7.0 that changes log indices and terms to 63-bit

 -- Li Wei <wei.g.li@intel.com>  Tue, 17 Nov 2020 09:44:00 +0800

daos (1.1.1-6) unstable; urgency=medium
  [ Mohamad Chaarawi ]
  * Add dfs_test

 -- Mohamad Chaarawi <mohamad.chaarawi@intel.com>  Mon, 16 Nov 2020 13:29:11 -0400

daos (1.1.1-5) unstable; urgency=medium
  [ Jonathan Martinez Montes ]
  * Restore obj_ctl utility

 -- Jonathan Martinez Montes <jonathan.martinez.montes@intel.com>  Fri, 30 Oct 2020 08:44:57 -0600

daos (1.1.1-4) unstable; urgency=medium
  [ Brian J. Murrell ]
   * 1.1.1-4 version of DAOS

 -- Brian J. Murrell <brian.murrell@intel.com>  Mon, 26 Oct 2020 12:43:49 -0400<|MERGE_RESOLUTION|>--- conflicted
+++ resolved
@@ -1,15 +1,14 @@
-daos (2.7.101-3) unstable; urgency=medium
-<<<<<<< HEAD
+daos (2.7.101-4) unstable; urgency=medium
   [ Cedric Koch-Hofer]
   * Add support of the libasan
 
  -- Cedric Koch-Hofer <cedric.koch-hofer@intel.com>  Mon, 06 Jan 2025 14:12:00 -0700
-=======
+
+daos (2.7.101-3) unstable; urgency=medium
   [ Jeff Olivier ]
   * Switch from libfuse3 to libfused
 
  -- Jeff Olivier <jeffolivier@google.com>  Thu, 19 Dec 2024 20:15:00 +0000
->>>>>>> 4e0f1234
 
 daos (2.7.101-2) unstable; urgency=medium
   [ Denis Barakhtanov ]
