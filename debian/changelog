--- conflicted
+++ resolved
@@ -1,16 +1,13 @@
-<<<<<<< HEAD
-daos (1.3.103-5) unstable; urgency=medium
+daos (1.3.104-2) unstable; urgency=medium
   [ Kris Jacque ]
   * Move daos_metrics to server package
 
  -- Kris Jacque <kristin.jacque@intel.com>  Tue, 03 Aug 2021 17:45:35 -0600
-=======
 daos (1.3.104-1) unstable; urgency=medium
   [ Jeff Olivier ]
   * Version bump to 1.3.104 for 2.0 test build 4
 
  -- Jeff Olivier <jeffrey.v.olivier@intel.com>  Mon, 02 Aug 2021 09:33:00 -0500
->>>>>>> 184b09e5
 
 daos (1.3.103-4) unstable; urgency=medium
   [ Li Wei ]
