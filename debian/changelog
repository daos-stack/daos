<<<<<<< HEAD
daos (2.7.101-6) unstable; urgency=medium
  [ Tomasz Gromadzki ]
  * pmemobj errors and warnings reported via DAOS logging system

 -- Tomasz Gromadzki <tomasz.gromadzki@hpe.com>  Mon, 10 Feb 2025 12:00:00 +0200
=======
daos (2.7.101-8) unstable; urgency=medium
  [ Cedric Koch-Hofer]
  * Add support of the libasan

 -- Cedric Koch-Hofer <cedric.koch-hofer@intel.com>  Fri, 21 Mar 2025 14:12:00 -0700

daos (2.7.101-7) unstable; urgency=medium
  [ Jeff Olivier ]
  * Remove raft as an external dependence

 -- Jeff Olivier <jeffolivier@google.com>  Tue, 18 Mar 2025 19:31:00 +0000

daos (2.7.101-6) unstable; urgency=medium
  * Remove server build from Ubuntu packaging
  * Fix client only build

 -- Jeff Olivier <jeffolivier@google.com>  Mon, 10 Mar 2025 13:31:00 +0000
>>>>>>> d16fda4d

daos (2.7.101-5) unstable; urgency=medium
  [ Jan Michalski ]
  * Add ddb_ut and dtx_ut to the server-tests package

 -- Jan Michalski <jan-marian.michalski@hpe.com>  Wed, 22 Jan 2025 14:31:00 +0000

daos (2.7.101-3) unstable; urgency=medium
  [ Jeff Olivier ]
  * Switch from libfuse3 to libfused

 -- Jeff Olivier <jeffolivier@google.com>  Thu, 19 Dec 2024 20:15:00 +0000

daos (2.7.101-2) unstable; urgency=medium
  [ Denis Barakhtanov ]
  * Add pydaos.torch module to daos-client package

 -- Denis Barakhtanov <dbarahtanov@enakta.com>  Thu, 14 Nov 2024 22:27:00 +1100

daos (2.7.101-1) unstable; urgency=medium
  [ Phillip Henderson ]
  * Bump version to 2.7.101

 -- Phillip Henderson <phillip.henderson@intel.com>  Fri, 08 Nov 2024 13:05:00 -0500

daos (2.7.100-11) unstable; urgency=medium
  [ Michael MacDonald ]
  * Move daos_metrics utility to daos package for use on both clients
    and servers.

 -- Michael MacDonald <mjmac@google.com>  Tue, 5 Nov 2024 12:00:00 -0500

daos (2.7.100-10) unstable; urgency=medium
  [ Sherin T George ]
  * Add DAV v2 lib

 -- Sherin T George <sherin-t.george@hpe.com>  Fri, 1 Nov 2024 11:54:00 +0530

daos (2.7.100-9) unstable; urgency=medium
  [ Brian J. Murrell ]
  * Remove Build-Depends: for UCX as they were obsoleted as of e01970d

 -- Brian J. Murrell <brian.murrell@intel.com>  Tue, 15 Oct 2024 10:49:37 -0400

daos (2.7.100-8) unstable; urgency=medium
  [ Cedric Koch-Hofer]
  * Update BR: argobots to 1.2

 -- Cedric Koch-Hofer <cedric.koch-hofer@intel.com>  Mon, 07 Oct 2024 11:06:00 -0700

daos (2.7.100-7) unstable; urgency=medium
  [ Tomasz Gromadzki ]
  * Add support of the PMDK package 2.1.0 with NDCTL enabled.
    * Increase the default ULT stack size to 20KiB if the engine uses
      the DCPM storage class.
    * Prevent using the RAM storage class (simulated PMem) when
      the shutdown state (SDS) is active.
      * Automatically disable SDS for the RAM storage class on engine startup.
      * Force explicitly setting the PMEMOBJ_CONF='sds.at_create=0'
        environment variable to deactivate SDS for the DAOS tools
        (ddb, daos_perf, vos_perf, etc.) when used WITHOUT DCPM.
        Otherwise, a user is supposed to be stopped by an error
        like: "Unsafe shutdown count is not supported for this source".

 -- Tomasz Gromadzki <tomasz.gromadzki@intel.com>  Tue, 02 Oct 2024 12:00:00 +0200

daos (2.7.100-6) unstable; urgency=medium
  [ Kris Jacque ]
  * Bump minimum golang-go version to 1.21

 -- Kris Jacque <kris.jacque@intel.com>  Mon, 23 Sep 2024 11:06:00 -0700

daos (2.7.100-5) unstable; urgency=medium
  [ Michael MacDonald ]
  * Add libdaos_self_test.so to client package

 -- Michael MacDonald <mjmac@google.com>  Thu, 15 Aug 2024 12:00:00 -0500

daos (2.7.100-4) unstable; urgency=medium
  [ Jerome Soumagne ]
  * Bump mercury version to 2.4.0rc4

 -- Jerome Soumagne <jerome.soumagne@intel.com>  Mon, 05 Aug 2024 12:00:00 -0500

daos (2.7.100-3) unstable; urgency=medium
  [ Dalton Bohning ]
  * Add pciutils-devel build dep for client-tests package

 -- Dalton Bohning <dalton.bohning@intel.com>>  Thu, 11 Jul 2024 10:00:00 -0800

daos (2.7.100-2) unstable; urgency=medium
  [ Tom Nabarro ]
  * Add pciutils runtime dep for daos_server lspci call
  * Add libpci-dev build dep for pciutils CGO bindings

 -- Tom Nabarro <tom.nabarro@intel.com>>  Mon, 24 Jun 2024 16:55:00 -0000

daos (2.7.100-1) unstable; urgency=medium
  [ Phillip Henderson ]
  * Bump version to 2.7.100

 -- Phillip Henderson <phillip.henderson@intel.com>  Mon, 20 May 2024 12:37:00 -0500

daos (2.5.101-5) unstable; urgency=medium
  [ Lei Huang ]
  * Add libaio as a dependent package

 -- Lei Huang <lei.huang@intel.com> Fri, 03 May 2024 16:40:00 -0600

daos (2.5.101-4) unstable; urgency=medium
  [ Fan Yong ]
  * NOOP change to keep in parity with RPM version

 -- Fan Yong <fan.yong@intel.com>  Fri, 05 Apr 2024 09:30:00 +0900

daos (2.5.101-3) unstable; urgency=medium
  [ Ashley M. Pittman ]
  * Updated pydaos install process

 -- Ashley M. Pittman <ashley.m.pittman@intel.com>  Thu, 04 Apr 2024 09:15:00 -0800

daos (2.5.101-2) unstable; urgency=medium
  [ Jan Michalski ]
  * Add dtx_tests to the server-tests package

 -- Jan Michalski <jan.michalski@intel.com>  Mon, 18 Mar 2024 21:30:00 +0000

daos (2.5.101-1) unstable; urgency=medium
  [ Phillip Henderson ]
  * Bump version to 2.5.101

 -- Phillip Henderson <phillip.henderson@intel.com>  Fri, 15 Mar 2024 02:10:00 -0500

daos (2.5.100-16) unstable; urgency=medium
  [ Li Wei ]
  * Update raft to 0.11.0-1416.g12dbc15

 -- Li Wei <wei.g.li@intel.com>  Tue, 27 Feb 2024 11:13:00 +0900

daos (2.5.100-15) unstable; urgency=medium
  [ Ryon Jensen ]
  * NOOP change to keep in parity with RPM version

 -- Ryon Jensen <ryon.jensen@intel.com>  Mon, 12 Feb 2024 11:16:00 -0700

daos (2.5.100-14) unstable; urgency=medium
  [ Brian J. Murrell ]
  * NOOP change to keep in parity with RPM version

 -- Brian J. Murrell <brian.murrell@intel.com>  Tue, 09 Jan 2024 13:59:01 -0500

daos (2.5.100-13) unstable; urgency=medium
  [ Brian J. Murrell ]
  * Update for EL 8.8 and Leap 15.5
  * Update raft to 0.10.1-2.411.gefa15f4

 -- Brian J. Murrell <brian.murrell@intel.com>  Wed, 06 Dec 2023 08:54:56 -0500

daos (2.5.100-12) unstable; urgency=medium
  [ Tomasz Gromadzki ]
  * Update PMDK to 2.0.0
    * Remove libpmemblk from dependencies.
    * Start using BUILD_EXAMPLES=n and BUILD_BENCHMARKS=n instead of patches.
    * Stop using BUILD_RPMEM=n (removed) and NDCTL_DISABLE=y (invalid).
    * Point https://github.com/pmem/pmdk as the main PMDK reference source.
    NOTE: PMDK upgrade to 2.0.0 does not affect any API call used by DAOS.
          libpmemobj (and libpmem) API stays unchanged.

 -- Tomasz Gromadzki <tomasz.gromadzki@intel.com>  Fri, 17 Nov 2023 12:52:00 -0400

daos (2.5.100-11) unstable; urgency=medium
  [ Jerome Soumagne ]
  * Bump mercury min version to 2.3.1

 -- Jerome Soumagne <jerome.soumagne@intel.com>  Wed, 15 Nov 2023 10:30:00 -0600

daos (2.5.100-10) unstable; urgency=medium
  [ Phillip Henderson ]
  * Move verify_perms.py location

 -- Phillip Henderson <phillip.henderson@intel.com>  Fri, 03 Nov 2023 04:17:00 -0500

daos (2.5.100-9) unstable; urgency=medium

  [ Brian J. Murrell ]
  * NOOP change to keep in parity with RPM version

 -- Brian J. Murrell <brian.murrell@intel.com>  Wed, 23 Aug 2023 15:02:44 -0400

daos (2.5.100-8) unstable; urgency=medium

  [ Brian J. Murrell ]
  * NOOP change to keep in parity with RPM version

 -- Brian J. Murrell <brian.murrell@intel.com>  Tue, 08 Aug 2023 10:02:29 -0400

daos (2.5.100-7) unstable; urgency=medium

  [ Brian J. Murrell ]
  * NOOP change to keep in parity with RPM version

 -- Brian J. Murrell <brian.murrell@intel.com>  Fri, 07 Jul 2023 16:05:01 -0400

daos (2.5.100-6) unstable; urgency=medium
  [Michael MacDonald]
  * Add golang-go as a tests dependency for dfuse/daos_build.py

 -- Michael MacDonald <mjmac.macdonald@intel.com> Thu, 29 Jun 2023 10:10:00 -0400

daos (2.5.100-5) unstable; urgency=medium
  [ Li Wei ]
  * Update raft to 0.10.1-1408.g9524cdb

 -- Li Wei <wei.g.li@intel.com>  Thu, 22 Jun 2023 09:00:00 +0900

daos (2.5.100-4) unstable; urgency=medium
  [ Mohamad Chaarawi ]
  * Add pipeline lib

 -- Mohamad Chaarawi <mohamad.chaarawi@intel.com>  Wed, 14 Jun 2023 4:24:00 -0600

daos (2.5.100-3) unstable; urgency=medium
  [ Wang Shilong ]
  * Remove lmdb-devel for MD on SSD

 -- Wang Shilong <shilong.wang@intel.com> Wed, 14 Jun 2023 07:58:00 -0600

daos (2.5.100-2) unstable; urgency=medium
  [ Ryon Jensen ]
  * Removed unnecessary test files

 -- Ryon Jensen <ryon.jensen@intel.com>  Wed, 07 Jun 2023 10:46:00 -0700

daos (2.5.100-1) unstable; urgency=medium
    [ Jeff Olivier ]
    * Bump release to 2.5.100

 -- Jeff Olivier <jeffrey.v.olivier@intel.com>  Tue, 06 Jun 2023 16:40:00 -0600

daos (2.3.107-7) unstable; urgency=medium
  [ Jerome Soumagne ]
  * Remove libfabric pinning and allow for 1.18 builds

 -- Jerome Soumagne <jerome.soumagne@intel.com> Mon,  5 Jun 2023 10:30:00 -0600

daos (2.3.107-6) unstable; urgency=medium
    [ Jeff Olivier ]
    * Add lmdb-devel and bio_ut for MD on SSD

 -- Jeff Olivier <jeffrey.v.olivier@intel.com>  Fri, 26 May 2023 14:40:00 -0600

daos (2.3.107-5) unstable; urgency=medium
    [ Lei Huang ]
    * Add libcapstone-devel to deps of client-tests package

 -- Lei Huang <lei.huang@intel.com>  Tue, 23 May 2023 23:00:00 -0600

daos (2.3.107-4) unstable; urgency=medium
  [ Lei Huang ]
  * Add libcapstone as a new prerequisite package
  * Add libpil4dfs.so in daos-client rpm

 -- Lei Huang <lei.huang@intel.com>  Tue, 16 May 2023 14:00:00 -0600

daos (2.3.107-3) unstable; urgency=medium
  [ Jerome Soumagne ]
  * Fix libfabric/libfabric1 dependency mismatch on SuSE

 -- Jerome Soumagne <jerome.soumagne@intel.com> Mon, 15 May 2023 10:30:00 -0600

daos (2.3.107-2) unstable; urgency=medium
  [ Jerome Soumagne ]
  * Temporarily pin libfabric to < 1.18

 -- Jerome Soumagne <jerome.soumagne@intel.com> Wed, 10 May 2023 10:30:00 -0600

daos (2.3.107-1) unstable; urgency=medium
  [ Johann Lombardi ]
  * Bump version to 2.3.107

 -- Johann Lombardi <johann.lombardi@intel.com>  Fri, 5 May 2023 10:00:00 -0100

daos (2.3.106-2) unstable; urgency=medium
  [ Tom Nabarro ]
  * Add numactl requires for server package

 -- Tom Nabarro <Tom Nabarro <tom.nabarro@intel.com>  Fri, 17 Mar 2023 12:43:00 -0400

daos (2.3.106-1) unstable; urgency=medium
  [ Brian J. Murrell ]
  * Bump version to be higher than TB5

 -- Brian J. Murrell <brian.murrell@intel.com> Tue, 14 Mar 2023 12:02:23 -0500

daos (2.3.103-6) unstable; urgency=medium
  [ Li Wei ]
  * Update raft to 0.9.2-1.403.g3d20556

 -- Li Wei <wei.g.li@intel.com>  Wed, 22 Feb 2023 21:02:00 +0800

daos (2.3.103-5) unstable; urgency=medium
  [Michael MacDonald]
  * Bump min supported go version to 1.17

 -- Michael MacDonald <mjmac.macdonald@intel.com> Tue, 21 Feb 2023 10:10:00 -0400

daos (2.3.103-4) unstable; urgency=medium
  [ Ashley M. Pittman ]
  * NOOP change to keep in parity with RPM version

 -- Ashley M. Pittman <ashley.m.pittman@intel.com>  Fri, 17 Feb 2023 17:53:00 -0800

daos (2.3.103-3) unstable; urgency=medium
  [ Brian J. Murrell ]
  * NOOP change to keep in parity with RPM version

 -- Brian J. Murrell <brian.murrell@intel.com>  Mon, 13 Feb 2023 10:04:29 -0500

daos (2.3.103-2) unstable; urgency=medium
  [ Michael Hennecke ]
  * Change ipmctl requirement from v2 to v3

 -- Michael Hennecke <michael.hennecke@intel.com>  Wed, 08 Feb 2023 18:02:00 -0100

daos (2.3.103-1) unstable; urgency=medium
  [ Phillip Henderson ]
  * Bump version to 2.3.103

 -- Phillip Henderson <phillip.henderson@intel.com>  Fri, 27 Jan 2023 02:30:00 -0500

daos (2.3.102-1) unstable; urgency=medium
  [ Johann Lombardi ]
  * Bump version to 2.3.102

 -- Johann Lombardi <johann.lombardi@intel.com>  Wed, 25 Jan 2023 10:00:00 -0100

daos (2.3.101-6) unstable; urgency=medium
  [ Brian J. Murrell ]
  * NOOP change to keep in parity with RPM version

 -- Brian J. Murrell <brian.murrell@intel.com>  Fri, 6 Jan 2023 09:04:51 -0400

daos (2.3.101-5) unstable; urgency=medium
  [Joseph Moore]
  * Update Mercury version to 2.2.0-6

 -- Joseph Moore <joseph.moored@intel.com> Tue, Dec 6 2022 12:15:00 - 0400

daos (2.3.101-4) unstable; urgency=medium
  [ Tom Nabarro ]
  * Update SPDK dependency requirement to greater than or equal to 22.01.2.

 -- Tom Nabarro <Tom Nabarro <tom.nabarro@intel.com>  Thu, 01 Dec 2022 12:43:00 -0400

daos (2.3.101-3) unstable; urgency=medium
  [ Brian J. Murrell ]
  * Set flag to build per-subpackage debuginfo packages for Leap 15

 -- Brian J. Murrell <brian.murrell@intel.com>  Tue, 18 Oct 2022 15:08:11 -0400

daos (2.3.101-2) unstable; urgency=medium
  [Michael MacDonald]
  * Rename daos_admin -> daos_server_helper

 -- Michael MacDonald <mjmac.macdonald@intel.com> Thu, Oct 6 2022 10:10:00

daos (2.3.101-1) unstable; urgency=medium
  [ Johann Lombardi ]
  * Bump version to 2.3.101

 -- Johann Lombardi <johann.lombardi@intel.com>  Tue, 20 Sep 2022 10:00:00 -0100

daos (2.3.100-22) unstable; urgency=medium
  [ Jeff Olivier ]
  * Move io_conf files from bin to TESTING

 -- Jeff Olivier <jeffrey.v.olivier@intel.com>  Thu, 8 Sep 2022 10:26:00 -0400

daos (2.3.100-21) unstable; urgency=medium
  [ Jeff Olivier ]
  * Update PMDK to 1.12.1~rc1 to fix DAOS-11151

 -- Jeff Olivier <jeffrey.v.olivier@intel.com>  Tue, 16 Aug 2022 12:52:00 -0400

daos (2.3.100-20) unstable; urgency=medium
  [ Wang Shilong ]
  * Add daos_debug_set_params to daos-client-tests rpm for fault injection test.

 -- Wang Shilong <shilong.wang@intel.com>  Thu, 11 Aug 2022 09:52:00 -0400

daos (2.3.100-19) unstable; urgency=medium
  [ Jerome Soumagne ]
  * Update to mercury 2.2.0

 -- Jerome Soumagne <jerome.soumagne@intel.com> Fri, 5 Aug 2022 17:30:00 -0600

daos (2.3.100-18) unstable; urgency=medium
  [Michael MacDonald]
  * Bump min supported go version to 1.16

 -- Michael MacDonald <mjmac.macdonald@intel.com> Tue, Jul 26 2022 10:10:00 -0400

daos (2.3.100-17) unstable; urgency=medium
  [ Jerome Soumagne ]
  * Remove now unused openpa dependency

 -- Jerome Soumagne <jerome.soumagne@intel.com> Mon, 18 Jul 2022 11:55:00 -0600

daos (2.3.100-16) unstable; urgency=medium
  [ Jeff Olivier ]
  * Add pool_scrubbing_tests to test package

 -- Jeff Olivier <Jeff Olivier <jeffrey.v.olivier@intel.com>  Fri, 15 Jul 2022 12:48:00 -0400

daos (2.3.100-15) unstable; urgency=medium
  [ Tom Nabarro ]
  * Update SPDK dependency requirement to greater than or equal to 22.01.1.

 -- Tom Nabarro <Tom Nabarro <tom.nabarro@intel.com>  Wed, 13 Jul 2022 12:43:00 -0400

daos (2.3.100-14) unstable; urgency=medium
  [ Jerome Soumagne ]
  * Update to mercury 2.2.0rc6

 -- Jerome Soumagne <jerome.soumagne@intel.com> Mon, 27 Jun 2022 18:26:02 -0600

daos (2.3.100-13) unstable; urgency=medium
  [ Jeff Olivier ]
  * Remove libdts.so, make it build time static

 -- Jeff Olivier <jeffrey.v.olivier@intel.com> Fri, 17 Jun 2022 10:30:00 -0500

daos (2.3.100-12) unstable; urgency=medium
  [ Jeff Olivier ]
  * Make ucx required for build on all platforms

 -- Jeff Olivier <jeffrey.v.olivier@intel.com> Thu, 02 Jun 2022 16:30:00 -0500

daos (2.3.100-11) unstable; urgency=medium
  [ Michael MacDonald ]
  * Move dmg to new daos-admin package

 -- Michael MacDonald <mjmac.macdonald@intel.com>  Wed, 01 Jun 2022 13:58:03 -0000

daos (2.3.100-10) unstable; urgency=medium
  [ Lei Huang ]
  * Update libfabric to v1.15.1-1 to include critical performance patches

 -- Lei Huang <lei.huang@intel.com> Wed, 18 May 2022 16:30:00 -0500

daos (2.3.100-9) unstable; urgency=medium
  [ Phillip Henderson ]
  * Remove doas-client-tests-openmpi dependency from daos-tests
  * Add daos-tests-internal package

 -- Phillip Henderson <phillip.henderson@intel.com>  Tue, 17 May 2022 12:43:00 -0400

daos (2.3.100-8) unstable; urgency=medium
  [ Ashley Pittman ]
  * Extend dfusedaosbuild test to run in different configurations.

 -- Ashley Pittman <ashley.m.pittman@intel.com>  Mon, 9 May 2022 22:34:00 -0100

daos (2.3.100-7) unstable; urgency=medium
  [ Ashley Pittman ]
  * Add dfuse unit-test binary to call from ftest.

 -- Ashley Pittman <ashley.m.pittman@intel.com>  Fri, 6 May 2022 09:03:00 -0100

daos (2.3.100-6) unstable; urgency=medium
  [ Joseph Moore ]
  * Update UXC Mercury patch to disable unified mode

 -- Joseph Moore <joseph.moore@intel.com>  Wed, 4 May 2022 11:19:00 -0600

daos (2.3.100-5) unstable; urgency=medium
  [ Phillip Henderson ]
  * Move daos_gen_io_conf and daos_run_io_conf to daos-client-tests

 -- Phillip Henderson <phillip.henderson@intel.com>  Tue, 26 Apr 2022 17:13:00 -0400

daos (2.3.100-4) unstable; urgency=medium
  [ Lei Huang ]
  * Update libfabric to v1.15.0rc3-1 to include critical performance patches

 -- Lei Huang <lei.huang@intel.com> Wed, 20 Apr 2022 09:00:00 -0500

daos (2.3.100-3) unstable; urgency=medium
  [ Li Wei ]
  * Update raft to 0.9.1-1401.gc18bcb8 to fix uninitialized node IDs

 -- Li Wei <wei.g.li@intel.com>  Tue, 12 Apr 2022 08:33:00 +0800

daos (2.3.100-2) unstable; urgency=medium
  [ Jeff Olivier ]
  * Extract MPI from many binaries create dpar and dpar_mpi providing a
    similar interface to abstract away the direct MPI dependence

 -- Jeff Olivier <jeffrey.v.olivier@intel.com>  Wed, 6 Apr 2022 14:30:01 -0100

daos (2.3.100-1) unstable; urgency=medium
  [ Johann Lombardi ]
  * Bump version to 2.3.100

 -- Johann Lombardi <johann.lombardi@intel.com>  Wed, 6 Apr 2022 12:00:00 +0800

daos (2.1.100-26) unstable; urgency=medium
  [ Joseph Moore ]
  * Add build depends entries for UCX libraries

 -- Joseph Moore <joseph.moore@intel.com>  Wed, 6 Apr 2022 10:44:21 +0800

daos (2.1.100-25) unstable; urgency=medium
  [ Joseph Moore ]
  * Update mercury to UCX provider patch

 -- Joseph Moore <joseph.moore@intel.com>  Sat, 2 Apr 2022 11:56:35 +0800

daos (2.1.100-24) unstable; urgency=medium
  [ Alexander Oganezov ]
  * Update mercury to CXI provider patch

 -- Alexander Oganezov <alexander.a.oganezov@intel.com>  Fri, 11 Mar 2022 14:33:00 +0800

daos (2.1.100-22) unstable; urgency=medium
  [ Alexander Oganezov ]
  * Update mercury to include DAOS-9561 workaround

 -- Alexander Oganezov <alexander.a.oganezov@intel.com>  Tue, 22 Feb 2022 14:33:00 +0800

daos (2.1.100-20) unstable; urgency=medium
  [ Li Wei ]
  * Update raft to 0.9.0-1394.gc81505f to fix membership change bugs

 -- Li Wei <wei.g.li@intel.com>  Thu, 10 Feb 2022 14:33:00 +0800

daos (2.1.100-19) unstable; urgency=low
  [ Michael MacDonald ]
  * Move libdaos_common.so from daos-client to daos package

 -- Michael MacDonald <mjmac.macdonald@intel.com>  Wed, 19 Jan 2022 13:58:03 -0000

daos (2.1.100-18) unstable; urgency=medium
  [ Johann Lombardi ]
  * Update libfabric to 1.14.0 GA and apply fix for DAOS-9376

 -- Johann Lombardi <johann.lombardi@intel.com>  Mon, 17 Jan 2022 10:00:00 -0100

daos (2.1.100-17) unstable; urgency=medium
  [ Alexander Oganezov ]
  * Update to mercury v2.1.0-rc4-3 to pick fix for DAOS-9325 high cpu usage

 -- Alexander Oganezov <alexander.a.oganezov@intel.com>  Thu, 23 Dec 2021 10:00:01 -0100

daos (2.1.100-16) unstable; urgency=medium
  [ Brian J. Murrell ]
  * NOOP change to keep in parity with RPM version

 -- Brian J. Murrell <brian.murrell@intel.com>  Thu, 16 Dec 2021 15:08:11 -0400

daos (2.1.100-15) unstable; urgency=medium
  [ Brian J. Murrell ]
  * NOOP change to keep in parity with RPM version

 -- Brian J. Murrell <brian.murrell@intel.com>  Sat, 11 Dec 2021 15:18:54 -0400

daos (2.1.100-14) unstable; urgency=medium
  [ Brian J. Murrell ]
  * Don't make daos-*-tests-openmi a dependency of anything
    - If they are wanted, they should be installed explicitly, due to
      potential conflicts with other MPI stacks

 -- Brian J. Murrell <brian.murrell@intel.com>  Fri, 10 Dec 2021 09:44:14 -0400

daos (2.1.100-13) unstable; urgency=medium
  [ Alexander Oganezov ]
  * Remove DAOS-9173 workaround from mercury. Apply patch to OFI instead.

 -- Alexander Oganezov <alexander.a.oganezov@intel.com>  Wed, 08 Dec 2021 10:00:01 -0100

daos (2.1.100-12) unstable; urgency=medium
  [ Alexander Oganezov ]
  * Apply DAOS-9173 workaround patch

 -- Alexander Oganezov <alexander.a.oganezov@intel.com>  Tue, 07 Dec 2021 10:00:01 -0100

daos (2.1.100-11) unstable; urgency=medium
  [ Alexander Oganezov ]
  * Update mercury to v2.1.0rc4

 -- Alexander Oganezov <alexander.a.oganezov@intel.com>  Fri, 03 Dec 2021 10:00:01 -0100

daos (2.1.100-8) unstable; urgency=medium
  [ Tom Nabarro ]
  * Set rmem_{max,default} sysctl values on server package install to enable
    SPDK pci_event module to operate in unprivileged process (daos_engine).

 -- Tom Nabarro <tom.nabarro@intel.com> Mon, 22 Nov 2021 16:42:54 -0100

daos (2.1.100-7) unstable; urgency=medium
  [ Wang Shilong ]
  * Update for libdaos major version bump
  * Fix version of libpemobj1 for SUSE

 -- Wang Shilong <shilong.wang@intel.com>  Tue, 16 Nov 2021 12:42:54 -0400

daos (2.1.100-6) unstable; urgency=medium
  [ Alexander Oganezov ]
  * Update OFI to v1.14.0rc3

 -- Alexander Oganezov <alexander.a.oganezov@intel.com>  Sat, 13 Nov 2021 10:00:01 -0100

daos (2.1.100-5) unstable; urgency=medium
  [ Brian J. Murrell ]
  * Create new daos-{client,server}tests-openmpi and daos-server-tests subpackages
  * Rename daos-tests daos-client-tests and make daos-tests require all
    other test suites to maintain existing behavior

 -- Brian J. Murrell <brian.murrell@intel.com>  Tue, 26 Oct 2021 22:52:40 -0400

daos (2.1.100-4) unstable; urgency=medium
  [ Alexander Oganezov ]
  * Update mercury to v2.1.0rc2

 -- Alexander Oganezov <alexander.a.oganezov@intel.com>  Mon, 25 Oct 2021 10:00:01 -0100

daos (2.1.100-3) unstable; urgency=medium
  [ Jeff Olivier ]
  * Explicitly require 1.11.0-3 of PMDK

 -- Jeff Olivier <jeffrey.v.olivier@intel.com>  Wed, 20 Oct 2021 10:00:01 -0100

daos (2.1.100-2) unstable; urgency=medium
  [ David Quigley ]
  * Add defusedxml as a required dependency for the test package.

 -- David Quigley <david.quigley@intel.com> Wed, 13 Oct 2021 10:00:00 +0800

daos (2.1.100-1) unstable; urgency=medium
  [ Johann Lombardi ]
  * Switch version to 2.1.100 for 2.2 test builds

 -- Johann Lombardi <johann.lombardi@intel.com>  Wed, 13 Oct 2021 10:00:00 -0100

daos (1.3.106-1) unstable; urgency=medium
  [ Johann Lombardi ]
  * Version bump to 1.3.106 for 2.0 test build 6

 -- Johann Lombardi <johann.lombardi@intel.com>  Tue, 12 Oct 2021 10:00:00 -0100

daos (1.3.105-3) unstable; urgency=medium
  [ Li Wei ]
  * Update raft to fix InstallSnapshot performance

 -- Li Wei <wei.g.li@intel.com>  Wed, 15 Sep 2021 11:37:00 +0800

daos (1.3.105-1) unstable; urgency=medium
  [ Jeff Olivier ]
  * Version bump to 1.3.105 for 2.0 test build 5

 -- Jeff Olivier <jeffrey.v.olivier@intel.com>  Tue, 24 Aug 2021 16:54:00 +0800

daos (1.3.104-3) unstable; urgency=medium
  [ Niu Yawei ]
  * Add vos_perf

 -- Niu Yawei <yawei.niu@intel.com>  Mon, 09 Aug 2021 14:22:00 +0800

daos (1.3.104-2) unstable; urgency=medium
  [ Kris Jacque ]
  * Move daos_metrics to server package

 -- Kris Jacque <kristin.jacque@intel.com>  Tue, 03 Aug 2021 17:45:35 -0600

daos (1.3.104-1) unstable; urgency=medium
  [ Jeff Olivier ]
  * Version bump to 1.3.104 for 2.0 test build 4

 -- Jeff Olivier <jeffrey.v.olivier@intel.com>  Mon, 02 Aug 2021 09:33:00 -0500

daos (1.3.103-4) unstable; urgency=medium
  [ Li Wei ]
  * Update raft to fix slow leader re-elections

 -- Li Wei <wei.g.li@intel.com>  Wed, 14 Jul 2021 14:22:00 +0800

daos (1.3.103-3) unstable; urgency=medium
  [ Maureen Jean ]
  * Add python modules to python3.8 site-packages

 -- Maureen Jean <maureen.jean@intel.com>  Tue, 13 Jul 2021 14:50:00 -0400

daos (1.3.103-2) unstable; urgency=medium
  [ Alexander Oganezov ]
  * Update to mercury v2.0.1

 -- Alexander Oganezov <alexander.a.oganezov@intel.com>  Mon, 12 Jul 2021 15:31:50 -0400

daos (1.3.103-1) unstable; urgency=medium
  [ Johann Lombardi ]
  * Version bump to 1.3.103 for 2.0 test build 3

 -- Johann Lombardi <johann.lombardi@intel.com>  Mon, 12 Jul 2021 10:00:00 -0100

daos (1.3.102-3) unstable; urgency=medium
  [ Li Wei ]
  * Update raft to pick Pre-Vote

 -- Li Wei <wei.g.li@intel.com>  Wed, 23 Jun 2021 14:46:00 +0800

daos (1.3.102-1) unstable; urgency=medium
  [ Johann Lombardi]
  * Version bump to 1.3.102 for 2.0 test build 2

 -- Johann Lombardi <johann.lombardi@intel.com>  Fri, 11 Jun 2021 10:00:00 -0100

daos (1.3.101-3) unstable; urgency=medium
  [ Johann Lombardi]
  * Bump version to match the RPM's one

 -- Johann Lombardi <johann.lombardi@intel.com>  Wed, 02 Jun 2021 08:00:30 -0100

daos (1.3.101-2) unstable; urgency=medium
  [ Jeff Olivier]
  * Remove client and server libs from common package

 -- Jeff Olivier <jeffrey.v.olivier@intel.com>  Thu, 20 May 2021 11:17:30 -0100

daos (1.3.101-1) unstable; urgency=medium
  [ Johann Lombardi ]
  * Version bump to 1.3.101 for 2.0 test build 1

 -- Johann Lombardi <johann.lombardi@intel.com> Wed, 19 May 2021 20:52:00 -0000

daos (1.3.0-16) unstable; urgency=medium
  [ Brian J. Murrell ]
  * Enable debuginfo package building on SUSE platforms

 -- Brian J. Murrell <brian.murrell@intel.com>  Fri, 07 May 2021 13:37:45 -0400

daos (1.3.0-15) unstable; urgency=medium
  [ Brian J. Murrell ]
  * Update to build on EL8

 -- Brian J. Murrell <brian.murrell@intel.com>  Thu, 06 May 2021 15:31:50 -0400

daos (1.3.0-14) unstable; urgency=medium
  [ Brian J. Murrell ]
  * Package /etc/daos/certs in main/common package so that both server
    and client get it created
  * Catch up the release to be in sync with the RPM build
    - hence the missing (10-13 releases)

 -- Brian J. Murrell <brian.murrell@intel.com>  Wed, 05 May 2021 14:10:50 -0400

daos (1.3.0-9) unstable; urgency=medium
  [ Mohamad Chaarawi ]
  * Remove dfuse_hl

 -- Mohamad Chaarawi <mohamad.chaarawi@intel.com>  Wed, 16 Apr 2021 17:57:00 -0400

daos (1.3.0-8) unstable; urgency=medium
  [ Jeff Olivier ]
  * Remove client dependencies on PMDK, SPDK, and argobots

 -- Jeff Olivier <jeffrey.v.olivier@intel.com>  Wed, 14 Apr 2021 13:27:00 -0400

daos (1.3.0-7) unstable; urgency=medium
  [ Brian J. Murrell ]
  * Update Argobots to 1.1

 -- Brian J. Murrell <brian.murrell@intel.com>  Thu, 01 Apr 2021 11:39:10 -0400

daos (1.3.0-6) unstable; urgency=medium
  [ Maureen Jean ]
  * Change pydaos_shim_3 to pydaos_shim

 -- Maureen Jean <maureen.jean@intel.com>  Tue, 30 Mar 2021 12:00:00 -0400

daos (1.3.0-5) unstable; urgency=medium
  * Move libdts.so to the daos-tests subpackage

 -- Brian J. Murrell <brian.murrell@intel.com>  Mon, 29 Mar 2021 10:57:14 -0400

daos (1.3.0-4) unstable; urgency=medium
  [ Alexander Oganezov ]
  * Update to ofi v1.12.0 release

 -- Alexander Oganezov <alexander.a.oganezov@intel.com> Tue, 23 Mar 2021 05:00:01 -0000

daos (1.3.0-2) unstable; urgency=medium
  [ Li Wei ]
  * Require raft-devel 0.7.3 that fixes an unstable leadership problem caused
    by removed replicas as well as some Coverity issues

 -- Li Wei <wei.g.li@intel.com> Thu, 25 Feb 2021 09:55:00 +0800

daos (1.3.0-1) unstable; urgency=medium
  [ Brian J. Murrell ]
  * Version bump up to 1.3.0

 -- Brian J. Murrell <brian.murrell@intel.com>  Mon, 24 Feb 2021 08:54:32 -0500

daos (1.1.3-3) unstable; urgency=medium
  [ Brian J. Murrell ]
  * NOOP bump just to keep in parity with RPM changes

 -- Brian J. Murrell <brian.murrell@intel.com>  Mon, 22 Feb 2021 13:08:22 -0500

daos (1.1.3-2) unstable; urgency=medium
  [ Alexander Oganezov ]
  * Update OFI to v1.12.0rc1

 -- Alexander Oganezov <alexander.a.oganezov@intel.com> Tue, 16 Feb 2021 05:00:00 -0000

daos (1.1.3-1) unstable; urgency=medium
  [ Johann Lombardi ]
  * Version bump to 1.1.3

 -- Johann Lombardi <johann.lombardi@intel.com> Wed, 10 Feb 2021 05:00:00 -0000

daos (1.1.2.1-11) unstable; urgency=medium
  [ Brian J. Murrell ]
  * Update minimum required libfabric to 1.11.1

 -- Brian J. Murrell <brian.murrell@intel.com>  Wed, 10 Feb 2021 00:10:38 -0400

daos (1.1.2.1-9) unstable; urgency=medium
  [ Vishwanath Venkatesan ]
  * Add new pmem specific version of DAOS common library

 -- Vishwanath Venkatesan <vishwanath.venkatesan@intel.com> Thu, 4 Feb 2021 12:48:18 -0000

daos (1.1.2.1-8) unstable; urgency=medium
  [ Hua Kuang ]
  * Changed License to BSD-2-Clause-Patent

 -- Hua Kuang <hua.kuang@intel.com> Wed, 3 Feb 2021 16:59:34 -0000

daos (1.1.2.1-7) unstable; urgency=medium
  [ Alexander Oganezov ]
  * Fix debian packages to update to mercury v2.0.1rc1

 -- Alexander Oganezov <alexander.a.oganezov@intel.com>  Fri, 29 Jan 2021 13:40:00 -0500

daos (1.1.2.1-6) unstable; urgency=medium
  [ Alexander Oganezov ]
  * Update to mercury v2.0.1rc1

 -- Alexander Oganezov <alexander.a.oganezov@intel.com>  Sat, 23 Jan 2021 13:40:00 -0500

daos (1.1.2.1-5) unstable; urgency=medium
  [ Michael MacDonald ]
  * Install daos_metrics to bin

 -- Michael MacDonald <mjmac.macdonald@intel.com>  Fri, 22 Jan 2021 17:58:03 -0000

daos (1.1.2.1-4) unstable; urgency=medium
  [ Kenneth Cain ]
  * Version bump for API major version libdaos.so.1 (1.0.0)

 -- Kenneth Cain <kenneth.c.cain@intel.com>  Tue, 05 Jan 2021 13:40:00 -0500

daos (1.1.2.1-3) unstable; urgency=medium
  [ Michael Hennecke ]
  * Harmonize daos_server and daos_agent groups

 -- Michael Hennecke <mhennecke@lenovo.com> Fri, 15 Jan 2021 16:22:18 -0000

daos (1.1.2.1-2) unstable; urgency=medium
  [ Ashley Pittman ]
  * Combine memcheck suppressions files

 -- Ashley Pittman <ashley.m.pittman@intel.com>  Tue, 15 Dec 2020 13:33:21 -0000

daos (1.1.2.1-1) unstable; urgency=medium
  [ Johann Lombardi ]
  * Version bump up to 1.1.2.1

 -- Johann Lombardi <johann.lombardi@intel.com>  Wed, 09 Dec 2020 19:30:00 +0100

daos (1.1.2-3) unstable; urgency=medium
  [ Li Wei ]
  * Require raft-devel 0.7.1 that fixes recent Coverity issues

 -- Li Wei <wei.g.li@intel.com>  Fri, 04 Dec 2020 14:30:00 +0800

daos (1.1.2-1) unstable; urgency=medium
  [ Brian J. Murrell ]
  * Version bump up to 1.1.2

 -- Brian J. Murrell <brian.murrell@intel.com>  Tue, 01 Dec 2020 07:41:30 -0400

daos (1.1.1-8) unstable; urgency=medium
  [ Li Wei ]
  * Require raft-devel 0.7.0 that changes log indices and terms to 63-bit

 -- Li Wei <wei.g.li@intel.com>  Tue, 17 Nov 2020 09:44:00 +0800

daos (1.1.1-6) unstable; urgency=medium
  [ Mohamad Chaarawi ]
  * Add dfs_test

 -- Mohamad Chaarawi <mohamad.chaarawi@intel.com>  Mon, 16 Nov 2020 13:29:11 -0400

daos (1.1.1-5) unstable; urgency=medium
  [ Jonathan Martinez Montes ]
  * Restore obj_ctl utility

 -- Jonathan Martinez Montes <jonathan.martinez.montes@intel.com>  Fri, 30 Oct 2020 08:44:57 -0600

daos (1.1.1-4) unstable; urgency=medium
  [ Brian J. Murrell ]
   * 1.1.1-4 version of DAOS

 -- Brian J. Murrell <brian.murrell@intel.com>  Mon, 26 Oct 2020 12:43:49 -0400<|MERGE_RESOLUTION|>--- conflicted
+++ resolved
@@ -1,10 +1,9 @@
-<<<<<<< HEAD
-daos (2.7.101-6) unstable; urgency=medium
+daos (2.7.101-9) unstable; urgency=medium
   [ Tomasz Gromadzki ]
   * pmemobj errors and warnings reported via DAOS logging system
 
- -- Tomasz Gromadzki <tomasz.gromadzki@hpe.com>  Mon, 10 Feb 2025 12:00:00 +0200
-=======
+ -- Tomasz Gromadzki <tomasz.gromadzki@hpe.com>  Tue, 08 Apr 2025 12:00:00 +0200
+
 daos (2.7.101-8) unstable; urgency=medium
   [ Cedric Koch-Hofer]
   * Add support of the libasan
@@ -22,7 +21,6 @@
   * Fix client only build
 
  -- Jeff Olivier <jeffolivier@google.com>  Mon, 10 Mar 2025 13:31:00 +0000
->>>>>>> d16fda4d
 
 daos (2.7.101-5) unstable; urgency=medium
   [ Jan Michalski ]
