--- conflicted
+++ resolved
@@ -1,15 +1,14 @@
-daos (2.5.101-4) unstable; urgency=medium
-<<<<<<< HEAD
+daos (2.5.101-5) unstable; urgency=medium
   [ Lei Huang ]
   * Add libaio as a dependent package
 
  -- Lei Huang <lei.huang@intel.com> Mon, 08 Apr 2024 09:50:00 -0600
-=======
+
+daos (2.5.101-4) unstable; urgency=medium
   [ Fan Yong ]
   * NOOP change to keep in parity with RPM version
 
  -- Fan Yong <fan.yong@intel.com>  Fri, 05 Apr 2024 09:30:00 +0900
->>>>>>> 80f92739
 
 daos (2.5.101-3) unstable; urgency=medium
   [ Ashley M. Pittman ]
