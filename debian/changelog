daos (2.7.100-10) unstable; urgency=medium
<<<<<<< HEAD
  [ Tomasz Gromadzki ]
  * pmemobj errors and warnings reported via DAOS logging system

 -- Tomasz Gromadzki <tomasz.gromadzki@intel.com>  Fri, 25 Oct 2024 12:00:00 +0200
=======

  [ Sherin T George ]
  * Add DAV v2 lib

 -- Sherin T George <sherin-t.george@hpe.com>  Fri, 1 Nov 2024 11:54:00 +0530
>>>>>>> aa4b2c74

daos (2.7.100-9) unstable; urgency=medium
  [ Brian J. Murrell ]
  * Remove Build-Depends: for UCX as they were obsoleted as of e01970d

 -- Brian J. Murrell <brian.murrell@intel.com>  Tue, 15 Oct 2024 10:49:37 -0400

daos (2.7.100-8) unstable; urgency=medium
  [ Cedric Koch-Hofer]
  * Update BR: argobots to 1.2

 -- Cedric Koch-Hofer <cedric.koch-hofer@intel.com>  Mon, 07 Oct 2024 11:06:00 -0700

daos (2.7.100-7) unstable; urgency=medium
  [ Tomasz Gromadzki ]
  * Add support of the PMDK package 2.1.0 with NDCTL enabled.
    * Increase the default ULT stack size to 20KiB if the engine uses
      the DCPM storage class.
    * Prevent using the RAM storage class (simulated PMem) when
      the shutdown state (SDS) is active.
      * Automatically disable SDS for the RAM storage class on engine startup.
      * Force explicitly setting the PMEMOBJ_CONF='sds.at_create=0'
        environment variable to deactivate SDS for the DAOS tools
        (ddb, daos_perf, vos_perf, etc.) when used WITHOUT DCPM.
        Otherwise, a user is supposed to be stopped by an error
        like: "Unsafe shutdown count is not supported for this source".

 -- Tomasz Gromadzki <tomasz.gromadzki@intel.com>  Tue, 02 Oct 2024 12:00:00 +0200

daos (2.7.100-6) unstable; urgency=medium
  [ Kris Jacque ]
  * Bump minimum golang-go version to 1.21

 -- Kris Jacque <kris.jacque@intel.com>  Mon, 23 Sep 2024 11:06:00 -0700

daos (2.7.100-5) unstable; urgency=medium
  [ Michael MacDonald ]
  * Add libdaos_self_test.so to client package

 -- Michael MacDonald <mjmac@google.com>  Thu, 15 Aug 2024 12:00:00 -0500

daos (2.7.100-4) unstable; urgency=medium
  [ Jerome Soumagne ]
  * Bump mercury version to 2.4.0rc4

 -- Jerome Soumagne <jerome.soumagne@intel.com>  Mon, 05 Aug 2024 12:00:00 -0500

daos (2.7.100-3) unstable; urgency=medium
  [ Dalton Bohning ]
  * Add pciutils-devel build dep for client-tests package

 -- Dalton Bohning <dalton.bohning@intel.com>>  Thu, 11 Jul 2024 10:00:00 -0800

daos (2.7.100-2) unstable; urgency=medium
  [ Tom Nabarro ]
  * Add pciutils runtime dep for daos_server lspci call
  * Add libpci-dev build dep for pciutils CGO bindings

 -- Tom Nabarro <tom.nabarro@intel.com>>  Mon, 24 Jun 2024 16:55:00 -0000

daos (2.7.100-1) unstable; urgency=medium
  [ Phillip Henderson ]
  * Bump version to 2.7.100

 -- Phillip Henderson <phillip.henderson@intel.com>  Mon, 20 May 2024 12:37:00 -0500

daos (2.5.101-5) unstable; urgency=medium
  [ Lei Huang ]
  * Add libaio as a dependent package

 -- Lei Huang <lei.huang@intel.com> Fri, 03 May 2024 16:40:00 -0600

daos (2.5.101-4) unstable; urgency=medium
  [ Fan Yong ]
  * NOOP change to keep in parity with RPM version

 -- Fan Yong <fan.yong@intel.com>  Fri, 05 Apr 2024 09:30:00 +0900

daos (2.5.101-3) unstable; urgency=medium
  [ Ashley M. Pittman ]
  * Updated pydaos install process

 -- Ashley M. Pittman <ashley.m.pittman@intel.com>  Thu, 04 Apr 2024 09:15:00 -0800

daos (2.5.101-2) unstable; urgency=medium
  [ Jan Michalski ]
  * Add dtx_tests to the server-tests package

 -- Jan Michalski <jan.michalski@intel.com>  Mon, 18 Mar 2024 21:30:00 +0000

daos (2.5.101-1) unstable; urgency=medium
  [ Phillip Henderson ]
  * Bump version to 2.5.101

 -- Phillip Henderson <phillip.henderson@intel.com>  Fri, 15 Mar 2024 02:10:00 -0500

daos (2.5.100-16) unstable; urgency=medium
  [ Li Wei ]
  * Update raft to 0.11.0-1416.g12dbc15

 -- Li Wei <wei.g.li@intel.com>  Tue, 27 Feb 2024 11:13:00 +0900

daos (2.5.100-15) unstable; urgency=medium
  [ Ryon Jensen ]
  * NOOP change to keep in parity with RPM version

 -- Ryon Jensen <ryon.jensen@intel.com>  Mon, 12 Feb 2024 11:16:00 -0700

daos (2.5.100-14) unstable; urgency=medium
  [ Brian J. Murrell ]
  * NOOP change to keep in parity with RPM version

 -- Brian J. Murrell <brian.murrell@intel.com>  Tue, 09 Jan 2024 13:59:01 -0500

daos (2.5.100-13) unstable; urgency=medium
  [ Brian J. Murrell ]
  * Update for EL 8.8 and Leap 15.5
  * Update raft to 0.10.1-2.411.gefa15f4

 -- Brian J. Murrell <brian.murrell@intel.com>  Wed, 06 Dec 2023 08:54:56 -0500

daos (2.5.100-12) unstable; urgency=medium
  [ Tomasz Gromadzki ]
  * Update PMDK to 2.0.0
    * Remove libpmemblk from dependencies.
    * Start using BUILD_EXAMPLES=n and BUILD_BENCHMARKS=n instead of patches.
    * Stop using BUILD_RPMEM=n (removed) and NDCTL_DISABLE=y (invalid).
    * Point https://github.com/pmem/pmdk as the main PMDK reference source.
    NOTE: PMDK upgrade to 2.0.0 does not affect any API call used by DAOS.
          libpmemobj (and libpmem) API stays unchanged.

 -- Tomasz Gromadzki <tomasz.gromadzki@intel.com>  Fri, 17 Nov 2023 12:52:00 -0400

daos (2.5.100-11) unstable; urgency=medium
  [ Jerome Soumagne ]
  * Bump mercury min version to 2.3.1

 -- Jerome Soumagne <jerome.soumagne@intel.com>  Wed, 15 Nov 2023 10:30:00 -0600

daos (2.5.100-10) unstable; urgency=medium
  [ Phillip Henderson ]
  * Move verify_perms.py location

 -- Phillip Henderson <phillip.henderson@intel.com>  Fri, 03 Nov 2023 04:17:00 -0500

daos (2.5.100-9) unstable; urgency=medium

  [ Brian J. Murrell ]
  * NOOP change to keep in parity with RPM version

 -- Brian J. Murrell <brian.murrell@intel.com>  Wed, 23 Aug 2023 15:02:44 -0400

daos (2.5.100-8) unstable; urgency=medium

  [ Brian J. Murrell ]
  * NOOP change to keep in parity with RPM version

 -- Brian J. Murrell <brian.murrell@intel.com>  Tue, 08 Aug 2023 10:02:29 -0400

daos (2.5.100-7) unstable; urgency=medium

  [ Brian J. Murrell ]
  * NOOP change to keep in parity with RPM version

 -- Brian J. Murrell <brian.murrell@intel.com>  Fri, 07 Jul 2023 16:05:01 -0400

daos (2.5.100-6) unstable; urgency=medium
  [Michael MacDonald]
  * Add golang-go as a tests dependency for dfuse/daos_build.py

 -- Michael MacDonald <mjmac.macdonald@intel.com> Thu, 29 Jun 2023 10:10:00 -0400

daos (2.5.100-5) unstable; urgency=medium
  [ Li Wei ]
  * Update raft to 0.10.1-1408.g9524cdb

 -- Li Wei <wei.g.li@intel.com>  Thu, 22 Jun 2023 09:00:00 +0900

daos (2.5.100-4) unstable; urgency=medium
  [ Mohamad Chaarawi ]
  * Add pipeline lib

 -- Mohamad Chaarawi <mohamad.chaarawi@intel.com>  Wed, 14 Jun 2023 4:24:00 -0600

daos (2.5.100-3) unstable; urgency=medium
  [ Wang Shilong ]
  * Remove lmdb-devel for MD on SSD

 -- Wang Shilong <shilong.wang@intel.com> Wed, 14 Jun 2023 07:58:00 -0600

daos (2.5.100-2) unstable; urgency=medium
  [ Ryon Jensen ]
  * Removed unnecessary test files

 -- Ryon Jensen <ryon.jensen@intel.com>  Wed, 07 Jun 2023 10:46:00 -0700

daos (2.5.100-1) unstable; urgency=medium
    [ Jeff Olivier ]
    * Bump release to 2.5.100

 -- Jeff Olivier <jeffrey.v.olivier@intel.com>  Tue, 06 Jun 2023 16:40:00 -0600

daos (2.3.107-7) unstable; urgency=medium
  [ Jerome Soumagne ]
  * Remove libfabric pinning and allow for 1.18 builds

 -- Jerome Soumagne <jerome.soumagne@intel.com> Mon,  5 Jun 2023 10:30:00 -0600

daos (2.3.107-6) unstable; urgency=medium
    [ Jeff Olivier ]
    * Add lmdb-devel and bio_ut for MD on SSD

 -- Jeff Olivier <jeffrey.v.olivier@intel.com>  Fri, 26 May 2023 14:40:00 -0600

daos (2.3.107-5) unstable; urgency=medium
    [ Lei Huang ]
    * Add libcapstone-devel to deps of client-tests package

 -- Lei Huang <lei.huang@intel.com>  Tue, 23 May 2023 23:00:00 -0600

daos (2.3.107-4) unstable; urgency=medium
  [ Lei Huang ]
  * Add libcapstone as a new prerequisite package
  * Add libpil4dfs.so in daos-client rpm

 -- Lei Huang <lei.huang@intel.com>  Tue, 16 May 2023 14:00:00 -0600

daos (2.3.107-3) unstable; urgency=medium
  [ Jerome Soumagne ]
  * Fix libfabric/libfabric1 dependency mismatch on SuSE

 -- Jerome Soumagne <jerome.soumagne@intel.com> Mon, 15 May 2023 10:30:00 -0600

daos (2.3.107-2) unstable; urgency=medium
  [ Jerome Soumagne ]
  * Temporarily pin libfabric to < 1.18

 -- Jerome Soumagne <jerome.soumagne@intel.com> Wed, 10 May 2023 10:30:00 -0600

daos (2.3.107-1) unstable; urgency=medium
  [ Johann Lombardi ]
  * Bump version to 2.3.107

 -- Johann Lombardi <johann.lombardi@intel.com>  Fri, 5 May 2023 10:00:00 -0100

daos (2.3.106-2) unstable; urgency=medium
  [ Tom Nabarro ]
  * Add numactl requires for server package

 -- Tom Nabarro <Tom Nabarro <tom.nabarro@intel.com>  Fri, 17 Mar 2023 12:43:00 -0400

daos (2.3.106-1) unstable; urgency=medium
  [ Brian J. Murrell ]
  * Bump version to be higher than TB5

 -- Brian J. Murrell <brian.murrell@intel.com> Tue, 14 Mar 2023 12:02:23 -0500

daos (2.3.103-6) unstable; urgency=medium
  [ Li Wei ]
  * Update raft to 0.9.2-1.403.g3d20556

 -- Li Wei <wei.g.li@intel.com>  Wed, 22 Feb 2023 21:02:00 +0800

daos (2.3.103-5) unstable; urgency=medium
  [Michael MacDonald]
  * Bump min supported go version to 1.17

 -- Michael MacDonald <mjmac.macdonald@intel.com> Tue, 21 Feb 2023 10:10:00 -0400

daos (2.3.103-4) unstable; urgency=medium
  [ Ashley M. Pittman ]
  * NOOP change to keep in parity with RPM version

 -- Ashley M. Pittman <ashley.m.pittman@intel.com>  Fri, 17 Feb 2023 17:53:00 -0800

daos (2.3.103-3) unstable; urgency=medium
  [ Brian J. Murrell ]
  * NOOP change to keep in parity with RPM version

 -- Brian J. Murrell <brian.murrell@intel.com>  Mon, 13 Feb 2023 10:04:29 -0500

daos (2.3.103-2) unstable; urgency=medium
  [ Michael Hennecke ]
  * Change ipmctl requirement from v2 to v3

 -- Michael Hennecke <michael.hennecke@intel.com>  Wed, 08 Feb 2023 18:02:00 -0100

daos (2.3.103-1) unstable; urgency=medium
  [ Phillip Henderson ]
  * Bump version to 2.3.103

 -- Phillip Henderson <phillip.henderson@intel.com>  Fri, 27 Jan 2023 02:30:00 -0500

daos (2.3.102-1) unstable; urgency=medium
  [ Johann Lombardi ]
  * Bump version to 2.3.102

 -- Johann Lombardi <johann.lombardi@intel.com>  Wed, 25 Jan 2023 10:00:00 -0100

daos (2.3.101-6) unstable; urgency=medium
  [ Brian J. Murrell ]
  * NOOP change to keep in parity with RPM version

 -- Brian J. Murrell <brian.murrell@intel.com>  Fri, 6 Jan 2023 09:04:51 -0400

daos (2.3.101-5) unstable; urgency=medium
  [Joseph Moore]
  * Update Mercury version to 2.2.0-6

 -- Joseph Moore <joseph.moored@intel.com> Tue, Dec 6 2022 12:15:00 - 0400

daos (2.3.101-4) unstable; urgency=medium
  [ Tom Nabarro ]
  * Update SPDK dependency requirement to greater than or equal to 22.01.2.

 -- Tom Nabarro <Tom Nabarro <tom.nabarro@intel.com>  Thu, 01 Dec 2022 12:43:00 -0400

daos (2.3.101-3) unstable; urgency=medium
  [ Brian J. Murrell ]
  * Set flag to build per-subpackage debuginfo packages for Leap 15

 -- Brian J. Murrell <brian.murrell@intel.com>  Tue, 18 Oct 2022 15:08:11 -0400

daos (2.3.101-2) unstable; urgency=medium
  [Michael MacDonald]
  * Rename daos_admin -> daos_server_helper

 -- Michael MacDonald <mjmac.macdonald@intel.com> Thu, Oct 6 2022 10:10:00

daos (2.3.101-1) unstable; urgency=medium
  [ Johann Lombardi ]
  * Bump version to 2.3.101

 -- Johann Lombardi <johann.lombardi@intel.com>  Tue, 20 Sep 2022 10:00:00 -0100

daos (2.3.100-22) unstable; urgency=medium
  [ Jeff Olivier ]
  * Move io_conf files from bin to TESTING

 -- Jeff Olivier <jeffrey.v.olivier@intel.com>  Thu, 8 Sep 2022 10:26:00 -0400

daos (2.3.100-21) unstable; urgency=medium
  [ Jeff Olivier ]
  * Update PMDK to 1.12.1~rc1 to fix DAOS-11151

 -- Jeff Olivier <jeffrey.v.olivier@intel.com>  Tue, 16 Aug 2022 12:52:00 -0400

daos (2.3.100-20) unstable; urgency=medium
  [ Wang Shilong ]
  * Add daos_debug_set_params to daos-client-tests rpm for fault injection test.

 -- Wang Shilong <shilong.wang@intel.com>  Thu, 11 Aug 2022 09:52:00 -0400

daos (2.3.100-19) unstable; urgency=medium
  [ Jerome Soumagne ]
  * Update to mercury 2.2.0

 -- Jerome Soumagne <jerome.soumagne@intel.com> Fri, 5 Aug 2022 17:30:00 -0600

daos (2.3.100-18) unstable; urgency=medium
  [Michael MacDonald]
  * Bump min supported go version to 1.16

 -- Michael MacDonald <mjmac.macdonald@intel.com> Tue, Jul 26 2022 10:10:00 -0400

daos (2.3.100-17) unstable; urgency=medium
  [ Jerome Soumagne ]
  * Remove now unused openpa dependency

 -- Jerome Soumagne <jerome.soumagne@intel.com> Mon, 18 Jul 2022 11:55:00 -0600

daos (2.3.100-16) unstable; urgency=medium
  [ Jeff Olivier ]
  * Add pool_scrubbing_tests to test package

 -- Jeff Olivier <Jeff Olivier <jeffrey.v.olivier@intel.com>  Fri, 15 Jul 2022 12:48:00 -0400

daos (2.3.100-15) unstable; urgency=medium
  [ Tom Nabarro ]
  * Update SPDK dependency requirement to greater than or equal to 22.01.1.

 -- Tom Nabarro <Tom Nabarro <tom.nabarro@intel.com>  Wed, 13 Jul 2022 12:43:00 -0400

daos (2.3.100-14) unstable; urgency=medium
  [ Jerome Soumagne ]
  * Update to mercury 2.2.0rc6

 -- Jerome Soumagne <jerome.soumagne@intel.com> Mon, 27 Jun 2022 18:26:02 -0600

daos (2.3.100-13) unstable; urgency=medium
  [ Jeff Olivier ]
  * Remove libdts.so, make it build time static

 -- Jeff Olivier <jeffrey.v.olivier@intel.com> Fri, 17 Jun 2022 10:30:00 -0500

daos (2.3.100-12) unstable; urgency=medium
  [ Jeff Olivier ]
  * Make ucx required for build on all platforms

 -- Jeff Olivier <jeffrey.v.olivier@intel.com> Thu, 02 Jun 2022 16:30:00 -0500

daos (2.3.100-11) unstable; urgency=medium
  [ Michael MacDonald ]
  * Move dmg to new daos-admin package

 -- Michael MacDonald <mjmac.macdonald@intel.com>  Wed, 01 Jun 2022 13:58:03 -0000

daos (2.3.100-10) unstable; urgency=medium
  [ Lei Huang ]
  * Update libfabric to v1.15.1-1 to include critical performance patches

 -- Lei Huang <lei.huang@intel.com> Wed, 18 May 2022 16:30:00 -0500

daos (2.3.100-9) unstable; urgency=medium
  [ Phillip Henderson ]
  * Remove doas-client-tests-openmpi dependency from daos-tests
  * Add daos-tests-internal package

 -- Phillip Henderson <phillip.henderson@intel.com>  Tue, 17 May 2022 12:43:00 -0400

daos (2.3.100-8) unstable; urgency=medium
  [ Ashley Pittman ]
  * Extend dfusedaosbuild test to run in different configurations.

 -- Ashley Pittman <ashley.m.pittman@intel.com>  Mon, 9 May 2022 22:34:00 -0100

daos (2.3.100-7) unstable; urgency=medium
  [ Ashley Pittman ]
  * Add dfuse unit-test binary to call from ftest.

 -- Ashley Pittman <ashley.m.pittman@intel.com>  Fri, 6 May 2022 09:03:00 -0100

daos (2.3.100-6) unstable; urgency=medium
  [ Joseph Moore ]
  * Update UXC Mercury patch to disable unified mode

 -- Joseph Moore <joseph.moore@intel.com>  Wed, 4 May 2022 11:19:00 -0600

daos (2.3.100-5) unstable; urgency=medium
  [ Phillip Henderson ]
  * Move daos_gen_io_conf and daos_run_io_conf to daos-client-tests

 -- Phillip Henderson <phillip.henderson@intel.com>  Tue, 26 Apr 2022 17:13:00 -0400

daos (2.3.100-4) unstable; urgency=medium
  [ Lei Huang ]
  * Update libfabric to v1.15.0rc3-1 to include critical performance patches

 -- Lei Huang <lei.huang@intel.com> Wed, 20 Apr 2022 09:00:00 -0500

daos (2.3.100-3) unstable; urgency=medium
  [ Li Wei ]
  * Update raft to 0.9.1-1401.gc18bcb8 to fix uninitialized node IDs

 -- Li Wei <wei.g.li@intel.com>  Tue, 12 Apr 2022 08:33:00 +0800

daos (2.3.100-2) unstable; urgency=medium
  [ Jeff Olivier ]
  * Extract MPI from many binaries create dpar and dpar_mpi providing a
    similar interface to abstract away the direct MPI dependence

 -- Jeff Olivier <jeffrey.v.olivier@intel.com>  Wed, 6 Apr 2022 14:30:01 -0100

daos (2.3.100-1) unstable; urgency=medium
  [ Johann Lombardi ]
  * Bump version to 2.3.100

 -- Johann Lombardi <johann.lombardi@intel.com>  Wed, 6 Apr 2022 12:00:00 +0800

daos (2.1.100-26) unstable; urgency=medium
  [ Joseph Moore ]
  * Add build depends entries for UCX libraries

 -- Joseph Moore <joseph.moore@intel.com>  Wed, 6 Apr 2022 10:44:21 +0800

daos (2.1.100-25) unstable; urgency=medium
  [ Joseph Moore ]
  * Update mercury to UCX provider patch

 -- Joseph Moore <joseph.moore@intel.com>  Sat, 2 Apr 2022 11:56:35 +0800

daos (2.1.100-24) unstable; urgency=medium
  [ Alexander Oganezov ]
  * Update mercury to CXI provider patch

 -- Alexander Oganezov <alexander.a.oganezov@intel.com>  Fri, 11 Mar 2022 14:33:00 +0800

daos (2.1.100-22) unstable; urgency=medium
  [ Alexander Oganezov ]
  * Update mercury to include DAOS-9561 workaround

 -- Alexander Oganezov <alexander.a.oganezov@intel.com>  Tue, 22 Feb 2022 14:33:00 +0800

daos (2.1.100-20) unstable; urgency=medium
  [ Li Wei ]
  * Update raft to 0.9.0-1394.gc81505f to fix membership change bugs

 -- Li Wei <wei.g.li@intel.com>  Thu, 10 Feb 2022 14:33:00 +0800

daos (2.1.100-19) unstable; urgency=low
  [ Michael MacDonald ]
  * Move libdaos_common.so from daos-client to daos package

 -- Michael MacDonald <mjmac.macdonald@intel.com>  Wed, 19 Jan 2022 13:58:03 -0000

daos (2.1.100-18) unstable; urgency=medium
  [ Johann Lombardi ]
  * Update libfabric to 1.14.0 GA and apply fix for DAOS-9376

 -- Johann Lombardi <johann.lombardi@intel.com>  Mon, 17 Jan 2022 10:00:00 -0100

daos (2.1.100-17) unstable; urgency=medium
  [ Alexander Oganezov ]
  * Update to mercury v2.1.0-rc4-3 to pick fix for DAOS-9325 high cpu usage

 -- Alexander Oganezov <alexander.a.oganezov@intel.com>  Thu, 23 Dec 2021 10:00:01 -0100

daos (2.1.100-16) unstable; urgency=medium
  [ Brian J. Murrell ]
  * NOOP change to keep in parity with RPM version

 -- Brian J. Murrell <brian.murrell@intel.com>  Thu, 16 Dec 2021 15:08:11 -0400

daos (2.1.100-15) unstable; urgency=medium
  [ Brian J. Murrell ]
  * NOOP change to keep in parity with RPM version

 -- Brian J. Murrell <brian.murrell@intel.com>  Sat, 11 Dec 2021 15:18:54 -0400

daos (2.1.100-14) unstable; urgency=medium
  [ Brian J. Murrell ]
  * Don't make daos-*-tests-openmi a dependency of anything
    - If they are wanted, they should be installed explicitly, due to
      potential conflicts with other MPI stacks

 -- Brian J. Murrell <brian.murrell@intel.com>  Fri, 10 Dec 2021 09:44:14 -0400

daos (2.1.100-13) unstable; urgency=medium
  [ Alexander Oganezov ]
  * Remove DAOS-9173 workaround from mercury. Apply patch to OFI instead.

 -- Alexander Oganezov <alexander.a.oganezov@intel.com>  Wed, 08 Dec 2021 10:00:01 -0100

daos (2.1.100-12) unstable; urgency=medium
  [ Alexander Oganezov ]
  * Apply DAOS-9173 workaround patch

 -- Alexander Oganezov <alexander.a.oganezov@intel.com>  Tue, 07 Dec 2021 10:00:01 -0100

daos (2.1.100-11) unstable; urgency=medium
  [ Alexander Oganezov ]
  * Update mercury to v2.1.0rc4

 -- Alexander Oganezov <alexander.a.oganezov@intel.com>  Fri, 03 Dec 2021 10:00:01 -0100

daos (2.1.100-8) unstable; urgency=medium
  [ Tom Nabarro ]
  * Set rmem_{max,default} sysctl values on server package install to enable
    SPDK pci_event module to operate in unprivileged process (daos_engine).

 -- Tom Nabarro <tom.nabarro@intel.com> Mon, 22 Nov 2021 16:42:54 -0100

daos (2.1.100-7) unstable; urgency=medium
  [ Wang Shilong ]
  * Update for libdaos major version bump
  * Fix version of libpemobj1 for SUSE

 -- Wang Shilong <shilong.wang@intel.com>  Tue, 16 Nov 2021 12:42:54 -0400

daos (2.1.100-6) unstable; urgency=medium
  [ Alexander Oganezov ]
  * Update OFI to v1.14.0rc3

 -- Alexander Oganezov <alexander.a.oganezov@intel.com>  Sat, 13 Nov 2021 10:00:01 -0100

daos (2.1.100-5) unstable; urgency=medium
  [ Brian J. Murrell ]
  * Create new daos-{client,server}tests-openmpi and daos-server-tests subpackages
  * Rename daos-tests daos-client-tests and make daos-tests require all
    other test suites to maintain existing behavior

 -- Brian J. Murrell <brian.murrell@intel.com>  Tue, 26 Oct 2021 22:52:40 -0400

daos (2.1.100-4) unstable; urgency=medium
  [ Alexander Oganezov ]
  * Update mercury to v2.1.0rc2

 -- Alexander Oganezov <alexander.a.oganezov@intel.com>  Mon, 25 Oct 2021 10:00:01 -0100

daos (2.1.100-3) unstable; urgency=medium
  [ Jeff Olivier ]
  * Explicitly require 1.11.0-3 of PMDK

 -- Jeff Olivier <jeffrey.v.olivier@intel.com>  Wed, 20 Oct 2021 10:00:01 -0100

daos (2.1.100-2) unstable; urgency=medium
  [ David Quigley ]
  * Add defusedxml as a required dependency for the test package.

 -- David Quigley <david.quigley@intel.com> Wed, 13 Oct 2021 10:00:00 +0800

daos (2.1.100-1) unstable; urgency=medium
  [ Johann Lombardi ]
  * Switch version to 2.1.100 for 2.2 test builds

 -- Johann Lombardi <johann.lombardi@intel.com>  Wed, 13 Oct 2021 10:00:00 -0100

daos (1.3.106-1) unstable; urgency=medium
  [ Johann Lombardi ]
  * Version bump to 1.3.106 for 2.0 test build 6

 -- Johann Lombardi <johann.lombardi@intel.com>  Tue, 12 Oct 2021 10:00:00 -0100

daos (1.3.105-3) unstable; urgency=medium
  [ Li Wei ]
  * Update raft to fix InstallSnapshot performance

 -- Li Wei <wei.g.li@intel.com>  Wed, 15 Sep 2021 11:37:00 +0800

daos (1.3.105-1) unstable; urgency=medium
  [ Jeff Olivier ]
  * Version bump to 1.3.105 for 2.0 test build 5

 -- Jeff Olivier <jeffrey.v.olivier@intel.com>  Tue, 24 Aug 2021 16:54:00 +0800

daos (1.3.104-3) unstable; urgency=medium
  [ Niu Yawei ]
  * Add vos_perf

 -- Niu Yawei <yawei.niu@intel.com>  Mon, 09 Aug 2021 14:22:00 +0800

daos (1.3.104-2) unstable; urgency=medium
  [ Kris Jacque ]
  * Move daos_metrics to server package

 -- Kris Jacque <kristin.jacque@intel.com>  Tue, 03 Aug 2021 17:45:35 -0600

daos (1.3.104-1) unstable; urgency=medium
  [ Jeff Olivier ]
  * Version bump to 1.3.104 for 2.0 test build 4

 -- Jeff Olivier <jeffrey.v.olivier@intel.com>  Mon, 02 Aug 2021 09:33:00 -0500

daos (1.3.103-4) unstable; urgency=medium
  [ Li Wei ]
  * Update raft to fix slow leader re-elections

 -- Li Wei <wei.g.li@intel.com>  Wed, 14 Jul 2021 14:22:00 +0800

daos (1.3.103-3) unstable; urgency=medium
  [ Maureen Jean ]
  * Add python modules to python3.8 site-packages

 -- Maureen Jean <maureen.jean@intel.com>  Tue, 13 Jul 2021 14:50:00 -0400

daos (1.3.103-2) unstable; urgency=medium
  [ Alexander Oganezov ]
  * Update to mercury v2.0.1

 -- Alexander Oganezov <alexander.a.oganezov@intel.com>  Mon, 12 Jul 2021 15:31:50 -0400

daos (1.3.103-1) unstable; urgency=medium
  [ Johann Lombardi ]
  * Version bump to 1.3.103 for 2.0 test build 3

 -- Johann Lombardi <johann.lombardi@intel.com>  Mon, 12 Jul 2021 10:00:00 -0100

daos (1.3.102-3) unstable; urgency=medium
  [ Li Wei ]
  * Update raft to pick Pre-Vote

 -- Li Wei <wei.g.li@intel.com>  Wed, 23 Jun 2021 14:46:00 +0800

daos (1.3.102-1) unstable; urgency=medium
  [ Johann Lombardi]
  * Version bump to 1.3.102 for 2.0 test build 2

 -- Johann Lombardi <johann.lombardi@intel.com>  Fri, 11 Jun 2021 10:00:00 -0100

daos (1.3.101-3) unstable; urgency=medium
  [ Johann Lombardi]
  * Bump version to match the RPM's one

 -- Johann Lombardi <johann.lombardi@intel.com>  Wed, 02 Jun 2021 08:00:30 -0100

daos (1.3.101-2) unstable; urgency=medium
  [ Jeff Olivier]
  * Remove client and server libs from common package

 -- Jeff Olivier <jeffrey.v.olivier@intel.com>  Thu, 20 May 2021 11:17:30 -0100

daos (1.3.101-1) unstable; urgency=medium
  [ Johann Lombardi ]
  * Version bump to 1.3.101 for 2.0 test build 1

 -- Johann Lombardi <johann.lombardi@intel.com> Wed, 19 May 2021 20:52:00 -0000

daos (1.3.0-16) unstable; urgency=medium
  [ Brian J. Murrell ]
  * Enable debuginfo package building on SUSE platforms

 -- Brian J. Murrell <brian.murrell@intel.com>  Fri, 07 May 2021 13:37:45 -0400

daos (1.3.0-15) unstable; urgency=medium
  [ Brian J. Murrell ]
  * Update to build on EL8

 -- Brian J. Murrell <brian.murrell@intel.com>  Thu, 06 May 2021 15:31:50 -0400

daos (1.3.0-14) unstable; urgency=medium
  [ Brian J. Murrell ]
  * Package /etc/daos/certs in main/common package so that both server
    and client get it created
  * Catch up the release to be in sync with the RPM build
    - hence the missing (10-13 releases)

 -- Brian J. Murrell <brian.murrell@intel.com>  Wed, 05 May 2021 14:10:50 -0400

daos (1.3.0-9) unstable; urgency=medium
  [ Mohamad Chaarawi ]
  * Remove dfuse_hl

 -- Mohamad Chaarawi <mohamad.chaarawi@intel.com>  Wed, 16 Apr 2021 17:57:00 -0400

daos (1.3.0-8) unstable; urgency=medium
  [ Jeff Olivier ]
  * Remove client dependencies on PMDK, SPDK, and argobots

 -- Jeff Olivier <jeffrey.v.olivier@intel.com>  Wed, 14 Apr 2021 13:27:00 -0400

daos (1.3.0-7) unstable; urgency=medium
  [ Brian J. Murrell ]
  * Update Argobots to 1.1

 -- Brian J. Murrell <brian.murrell@intel.com>  Thu, 01 Apr 2021 11:39:10 -0400

daos (1.3.0-6) unstable; urgency=medium
  [ Maureen Jean ]
  * Change pydaos_shim_3 to pydaos_shim

 -- Maureen Jean <maureen.jean@intel.com>  Tue, 30 Mar 2021 12:00:00 -0400

daos (1.3.0-5) unstable; urgency=medium
  * Move libdts.so to the daos-tests subpackage

 -- Brian J. Murrell <brian.murrell@intel.com>  Mon, 29 Mar 2021 10:57:14 -0400

daos (1.3.0-4) unstable; urgency=medium
  [ Alexander Oganezov ]
  * Update to ofi v1.12.0 release

 -- Alexander Oganezov <alexander.a.oganezov@intel.com> Tue, 23 Mar 2021 05:00:01 -0000

daos (1.3.0-2) unstable; urgency=medium
  [ Li Wei ]
  * Require raft-devel 0.7.3 that fixes an unstable leadership problem caused
    by removed replicas as well as some Coverity issues

 -- Li Wei <wei.g.li@intel.com> Thu, 25 Feb 2021 09:55:00 +0800

daos (1.3.0-1) unstable; urgency=medium
  [ Brian J. Murrell ]
  * Version bump up to 1.3.0

 -- Brian J. Murrell <brian.murrell@intel.com>  Mon, 24 Feb 2021 08:54:32 -0500

daos (1.1.3-3) unstable; urgency=medium
  [ Brian J. Murrell ]
  * NOOP bump just to keep in parity with RPM changes

 -- Brian J. Murrell <brian.murrell@intel.com>  Mon, 22 Feb 2021 13:08:22 -0500

daos (1.1.3-2) unstable; urgency=medium
  [ Alexander Oganezov ]
  * Update OFI to v1.12.0rc1

 -- Alexander Oganezov <alexander.a.oganezov@intel.com> Tue, 16 Feb 2021 05:00:00 -0000

daos (1.1.3-1) unstable; urgency=medium
  [ Johann Lombardi ]
  * Version bump to 1.1.3

 -- Johann Lombardi <johann.lombardi@intel.com> Wed, 10 Feb 2021 05:00:00 -0000

daos (1.1.2.1-11) unstable; urgency=medium
  [ Brian J. Murrell ]
  * Update minimum required libfabric to 1.11.1

 -- Brian J. Murrell <brian.murrell@intel.com>  Wed, 10 Feb 2021 00:10:38 -0400

daos (1.1.2.1-9) unstable; urgency=medium
  [ Vishwanath Venkatesan ]
  * Add new pmem specific version of DAOS common library

 -- Vishwanath Venkatesan <vishwanath.venkatesan@intel.com> Thu, 4 Feb 2021 12:48:18 -0000

daos (1.1.2.1-8) unstable; urgency=medium
  [ Hua Kuang ]
  * Changed License to BSD-2-Clause-Patent

 -- Hua Kuang <hua.kuang@intel.com> Wed, 3 Feb 2021 16:59:34 -0000

daos (1.1.2.1-7) unstable; urgency=medium
  [ Alexander Oganezov ]
  * Fix debian packages to update to mercury v2.0.1rc1

 -- Alexander Oganezov <alexander.a.oganezov@intel.com>  Fri, 29 Jan 2021 13:40:00 -0500

daos (1.1.2.1-6) unstable; urgency=medium
  [ Alexander Oganezov ]
  * Update to mercury v2.0.1rc1

 -- Alexander Oganezov <alexander.a.oganezov@intel.com>  Sat, 23 Jan 2021 13:40:00 -0500

daos (1.1.2.1-5) unstable; urgency=medium
  [ Michael MacDonald ]
  * Install daos_metrics to bin

 -- Michael MacDonald <mjmac.macdonald@intel.com>  Fri, 22 Jan 2021 17:58:03 -0000

daos (1.1.2.1-4) unstable; urgency=medium
  [ Kenneth Cain ]
  * Version bump for API major version libdaos.so.1 (1.0.0)

 -- Kenneth Cain <kenneth.c.cain@intel.com>  Tue, 05 Jan 2021 13:40:00 -0500

daos (1.1.2.1-3) unstable; urgency=medium
  [ Michael Hennecke ]
  * Harmonize daos_server and daos_agent groups

 -- Michael Hennecke <mhennecke@lenovo.com> Fri, 15 Jan 2021 16:22:18 -0000

daos (1.1.2.1-2) unstable; urgency=medium
  [ Ashley Pittman ]
  * Combine memcheck suppressions files

 -- Ashley Pittman <ashley.m.pittman@intel.com>  Tue, 15 Dec 2020 13:33:21 -0000

daos (1.1.2.1-1) unstable; urgency=medium
  [ Johann Lombardi ]
  * Version bump up to 1.1.2.1

 -- Johann Lombardi <johann.lombardi@intel.com>  Wed, 09 Dec 2020 19:30:00 +0100

daos (1.1.2-3) unstable; urgency=medium
  [ Li Wei ]
  * Require raft-devel 0.7.1 that fixes recent Coverity issues

 -- Li Wei <wei.g.li@intel.com>  Fri, 04 Dec 2020 14:30:00 +0800

daos (1.1.2-1) unstable; urgency=medium
  [ Brian J. Murrell ]
  * Version bump up to 1.1.2

 -- Brian J. Murrell <brian.murrell@intel.com>  Tue, 01 Dec 2020 07:41:30 -0400

daos (1.1.1-8) unstable; urgency=medium
  [ Li Wei ]
  * Require raft-devel 0.7.0 that changes log indices and terms to 63-bit

 -- Li Wei <wei.g.li@intel.com>  Tue, 17 Nov 2020 09:44:00 +0800

daos (1.1.1-6) unstable; urgency=medium
  [ Mohamad Chaarawi ]
  * Add dfs_test

 -- Mohamad Chaarawi <mohamad.chaarawi@intel.com>  Mon, 16 Nov 2020 13:29:11 -0400

daos (1.1.1-5) unstable; urgency=medium
  [ Jonathan Martinez Montes ]
  * Restore obj_ctl utility

 -- Jonathan Martinez Montes <jonathan.martinez.montes@intel.com>  Fri, 30 Oct 2020 08:44:57 -0600

daos (1.1.1-4) unstable; urgency=medium
  [ Brian J. Murrell ]
   * 1.1.1-4 version of DAOS

 -- Brian J. Murrell <brian.murrell@intel.com>  Mon, 26 Oct 2020 12:43:49 -0400<|MERGE_RESOLUTION|>--- conflicted
+++ resolved
@@ -1,16 +1,14 @@
-daos (2.7.100-10) unstable; urgency=medium
-<<<<<<< HEAD
+daos (2.7.100-11) unstable; urgency=medium
   [ Tomasz Gromadzki ]
   * pmemobj errors and warnings reported via DAOS logging system
 
- -- Tomasz Gromadzki <tomasz.gromadzki@intel.com>  Fri, 25 Oct 2024 12:00:00 +0200
-=======
-
+ -- Tomasz Gromadzki <tomasz.gromadzki@intel.com>  Wed, 6 Nov 2024 12:00:00 +0200
+
+daos (2.7.100-10) unstable; urgency=medium
   [ Sherin T George ]
   * Add DAV v2 lib
 
  -- Sherin T George <sherin-t.george@hpe.com>  Fri, 1 Nov 2024 11:54:00 +0530
->>>>>>> aa4b2c74
 
 daos (2.7.100-9) unstable; urgency=medium
   [ Brian J. Murrell ]
