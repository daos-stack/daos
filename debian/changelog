--- conflicted
+++ resolved
@@ -1,15 +1,14 @@
+daos (2.1.100-3) unstable; urgency=medium
+  [ Alexander Oganezov ]
+  * Update mercury to v2.1.0rc2
+
+ -- Alexander Oganezov <alexander.a.oganezov@intel.com>  Thu, 14 Oct 2021 010:00:01 -0100
+
 daos (2.1.100-2) unstable; urgency=medium
-<<<<<<< HEAD
-  [ Alexander Oganezov ]
-  * Update mercury to v2.1.0rc2
-
- -- Alexander Oganezov <alexander.a.oganezov@intel.com>  Wed, 13 Oct 2021 010:00:01 -0100
-=======
   [ David Quigley ]
   * Add defusedxml as a required dependency for the test package.
 
  -- David Quigley <david.quigley@intel.com> Wed, 13 Oct 2021 010:00:00 +0800
->>>>>>> e1205045
 
 daos (2.1.100-1) unstable; urgency=medium
   [ Johann Lombardi ]
