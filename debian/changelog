<<<<<<< HEAD
daos (2.6.0-2) unstable; urgency=medium
  [ Jerome Soumagne ]
  * Bump mercury version to 2.4.0rc3

 -- Jerome Soumagne <jerome.soumagne@intel.com>  Thu, 27 Jun 2024 18:40:00 -0500
=======
daos (2.6.0-3) unstable; urgency=medium
  [ Jerome Soumagne ]
  * Bump mercury version to 2.4.0rc3

 -- Jerome Soumagne <jerome.soumagne@intel.com>  Mon, 08 Jul 2024 18:40:00 -0500

daos (2.6.0-2) unstable; urgency=medium
  [ Phillip Henderson ]
  * Second release candidate for 2.6.0

 -- Phillip Henderson <phillip.henderson@intel.com>  Wed, 03 Jul 2024 15:43:00 -0500
>>>>>>> 7d6a9247

daos (2.6.0-1) unstable; urgency=medium
  [ Phillip Henderson ]
  * First release candidate for 2.6.0

 -- Phillip Henderson <phillip.henderson@intel.com>  Tue, 18 Jun 2024 18:39:00 -0500

daos (2.5.101-5) unstable; urgency=medium
  [ Lei Huang ]
  * Add libaio as a dependent package

 -- Lei Huang <lei.huang@intel.com> Fri, 03 May 2024 16:40:00 -0600

daos (2.5.101-4) unstable; urgency=medium
  [ Fan Yong ]
  * NOOP change to keep in parity with RPM version

 -- Fan Yong <fan.yong@intel.com>  Fri, 05 Apr 2024 09:30:00 +0900

daos (2.5.101-3) unstable; urgency=medium
  [ Ashley M. Pittman ]
  * Updated pydaos install process

 -- Ashley M. Pittman <ashley.m.pittman@intel.com>  Thu, 04 Apr 2024 09:15:00 -0800

daos (2.5.101-2) unstable; urgency=medium
  [ Jan Michalski ]
  * Add dtx_tests to the server-tests package

 -- Jan Michalski <jan.michalski@intel.com>  Mon, 18 Mar 2024 21:30:00 +0000

daos (2.5.101-1) unstable; urgency=medium
  [ Phillip Henderson ]
  * Bump version to 2.5.101

 -- Phillip Henderson <phillip.henderson@intel.com>  Fri, 15 Mar 2024 02:10:00 -0500

daos (2.5.100-16) unstable; urgency=medium
  [ Li Wei ]
  * Update raft to 0.11.0-1416.g12dbc15

 -- Li Wei <wei.g.li@intel.com>  Tue, 27 Feb 2024 11:13:00 +0900

daos (2.5.100-15) unstable; urgency=medium
  [ Ryon Jensen ]
  * NOOP change to keep in parity with RPM version

 -- Ryon Jensen <ryon.jensen@intel.com>  Mon, 12 Feb 2024 11:16:00 -0700

daos (2.5.100-14) unstable; urgency=medium
  [ Brian J. Murrell ]
  * NOOP change to keep in parity with RPM version

 -- Brian J. Murrell <brian.murrell@intel.com>  Tue, 09 Jan 2024 13:59:01 -0500

daos (2.5.100-13) unstable; urgency=medium
  [ Brian J. Murrell ]
  * Update for EL 8.8 and Leap 15.5
  * Update raft to 0.10.1-2.411.gefa15f4

 -- Brian J. Murrell <brian.murrell@intel.com>  Wed, 06 Dec 2023 08:54:56 -0500

daos (2.5.100-12) unstable; urgency=medium
  [ Tomasz Gromadzki ]
  * Update PMDK to 2.0.0
    * Remove libpmemblk from dependencies.
    * Start using BUILD_EXAMPLES=n and BUILD_BENCHMARKS=n instead of patches.
    * Stop using BUILD_RPMEM=n (removed) and NDCTL_DISABLE=y (invalid).
    * Point https://github.com/pmem/pmdk as the main PMDK reference source.
    NOTE: PMDK upgrade to 2.0.0 does not affect any API call used by DAOS.
          libpmemobj (and libpmem) API stays unchanged.

 -- Tomasz Gromadzki <tomasz.gromadzki@intel.com>  Fri, 17 Nov 2023 12:52:00 -0400

  [ Jerome Soumagne ]
  * Bump mercury min version to 2.3.1

 -- Jerome Soumagne <jerome.soumagne@intel.com>  Wed, 15 Nov 2023 10:30:00 -0600

daos (2.5.100-10) unstable; urgency=medium
  [ Phillip Henderson ]
  * Move verify_perms.py location

 -- Phillip Henderson <phillip.henderson@intel.com>  Fri, 03 Nov 2023 04:17:00 -0500

daos (2.5.100-9) unstable; urgency=medium

  [ Brian J. Murrell ]
  * NOOP change to keep in parity with RPM version

 -- Brian J. Murrell <brian.murrell@intel.com>  Wed, 23 Aug 2023 15:02:44 -0400

daos (2.5.100-8) unstable; urgency=medium

  [ Brian J. Murrell ]
  * NOOP change to keep in parity with RPM version

 -- Brian J. Murrell <brian.murrell@intel.com>  Tue, 08 Aug 2023 10:02:29 -0400

daos (2.5.100-7) unstable; urgency=medium

  [ Brian J. Murrell ]
  * NOOP change to keep in parity with RPM version

 -- Brian J. Murrell <brian.murrell@intel.com>  Fri, 07 Jul 2023 16:05:01 -0400

daos (2.5.100-6) unstable; urgency=medium
  [Michael MacDonald]
  * Add golang-go as a tests dependency for dfuse/daos_build.py

 -- Michael MacDonald <mjmac.macdonald@intel.com> Thu, 29 Jun 2023 10:10:00 -0400

daos (2.5.100-5) unstable; urgency=medium
  [ Li Wei ]
  * Update raft to 0.10.1-1408.g9524cdb

 -- Li Wei <wei.g.li@intel.com>  Thu, 22 Jun 2023 09:00:00 +0900

daos (2.5.100-4) unstable; urgency=medium
  [ Mohamad Chaarawi ]
  * Add pipeline lib

 -- Mohamad Chaarawi <mohamad.chaarawi@intel.com>  Wed, 14 Jun 2023 4:24:00 -0600

daos (2.5.100-3) unstable; urgency=medium
  [ Wang Shilong ]
  * Remove lmdb-devel for MD on SSD

 -- Wang Shilong <shilong.wang@intel.com> Wed, 14 Jun 2023 07:58:00 -0600

daos (2.5.100-2) unstable; urgency=medium
  [ Ryon Jensen ]
  * Removed unnecessary test files

 -- Ryon Jensen <ryon.jensen@intel.com>  Wed, 07 Jun 2023 10:46:00 -0700

daos (2.5.100-1) unstable; urgency=medium
    [ Jeff Olivier ]
    * Bump release to 2.5.100

 -- Jeff Olivier <jeffrey.v.olivier@intel.com>  Tue, 06 Jun 2023 16:40:00 -0600

daos (2.3.107-7) unstable; urgency=medium
  [ Jerome Soumagne ]
  * Remove libfabric pinning and allow for 1.18 builds

 -- Jerome Soumagne <jerome.soumagne@intel.com> Mon,  5 Jun 2023 10:30:00 -0600

daos (2.3.107-6) unstable; urgency=medium
    [ Jeff Olivier ]
    * Add lmdb-devel and bio_ut for MD on SSD

 -- Jeff Olivier <jeffrey.v.olivier@intel.com>  Fri, 26 May 2023 14:40:00 -0600

daos (2.3.107-5) unstable; urgency=medium
    [ Lei Huang ]
    * Add libcapstone-devel to deps of client-tests package

 -- Lei Huang <lei.huang@intel.com>  Tue, 23 May 2023 23:00:00 -0600

daos (2.3.107-4) unstable; urgency=medium
  [ Lei Huang ]
  * Add libcapstone as a new prerequisite package
  * Add libpil4dfs.so in daos-client rpm

 -- Lei Huang <lei.huang@intel.com>  Tue, 16 May 2023 14:00:00 -0600

daos (2.3.107-3) unstable; urgency=medium
  [ Jerome Soumagne ]
  * Fix libfabric/libfabric1 dependency mismatch on SuSE

 -- Jerome Soumagne <jerome.soumagne@intel.com> Mon, 15 May 2023 10:30:00 -0600

daos (2.3.107-2) unstable; urgency=medium
  [ Jerome Soumagne ]
  * Temporarily pin libfabric to < 1.18

 -- Jerome Soumagne <jerome.soumagne@intel.com> Wed, 10 May 2023 10:30:00 -0600

daos (2.3.107-1) unstable; urgency=medium
  [ Johann Lombardi ]
  * Bump version to 2.3.107

 -- Johann Lombardi <johann.lombardi@intel.com>  Fri, 5 May 2023 10:00:00 -0100

daos (2.3.106-2) unstable; urgency=medium
  [ Tom Nabarro ]
  * Add numactl requires for server package

 -- Tom Nabarro <Tom Nabarro <tom.nabarro@intel.com>  Fri, 17 Mar 2023 12:43:00 -0400

daos (2.3.106-1) unstable; urgency=medium
  [ Brian J. Murrell ]
  * Bump version to be higher than TB5

 -- Brian J. Murrell <brian.murrell@intel.com> Tue, 14 Mar 2023 12:02:23 -0500

daos (2.3.103-6) unstable; urgency=medium
  [ Li Wei ]
  * Update raft to 0.9.2-1.403.g3d20556

 -- Li Wei <wei.g.li@intel.com>  Wed, 22 Feb 2023 21:02:00 +0800

daos (2.3.103-5) unstable; urgency=medium
  [Michael MacDonald]
  * Bump min supported go version to 1.17

 -- Michael MacDonald <mjmac.macdonald@intel.com> Tue, 21 Feb 2023 10:10:00 -0400

daos (2.3.103-4) unstable; urgency=medium
  [ Ashley M. Pittman ]
  * NOOP change to keep in parity with RPM version

 -- Ashley M. Pittman <ashley.m.pittman@intel.com>  Fri, 17 Feb 2023 17:53:00 -0800

daos (2.3.103-3) unstable; urgency=medium
  [ Brian J. Murrell ]
  * NOOP change to keep in parity with RPM version

 -- Brian J. Murrell <brian.murrell@intel.com>  Mon, 13 Feb 2023 10:04:29 -0500

daos (2.3.103-2) unstable; urgency=medium
  [ Michael Hennecke ]
  * Change ipmctl requirement from v2 to v3

 -- Michael Hennecke <michael.hennecke@intel.com>  Wed, 08 Feb 2023 18:02:00 -0100

daos (2.3.103-1) unstable; urgency=medium
  [ Phillip Henderson ]
  * Bump version to 2.3.103

 -- Phillip Henderson <phillip.henderson@intel.com>  Fri, 27 Jan 2023 02:30:00 -0500

daos (2.3.102-1) unstable; urgency=medium
  [ Johann Lombardi ]
  * Bump version to 2.3.102

 -- Johann Lombardi <johann.lombardi@intel.com>  Wed, 25 Jan 2023 10:00:00 -0100

daos (2.3.101-6) unstable; urgency=medium
  [ Brian J. Murrell ]
  * NOOP change to keep in parity with RPM version

 -- Brian J. Murrell <brian.murrell@intel.com>  Fri, 6 Jan 2023 09:04:51 -0400

daos (2.3.101-5) unstable; urgency=medium
  [Joseph Moore]
  * Update Mercury version to 2.2.0-6

 -- Joseph Moore <joseph.moored@intel.com> Tue, Dec 6 2022 12:15:00 - 0400

daos (2.3.101-4) unstable; urgency=medium
  [ Tom Nabarro ]
  * Update SPDK dependency requirement to greater than or equal to 22.01.2.

 -- Tom Nabarro <Tom Nabarro <tom.nabarro@intel.com>  Thu, 01 Dec 2022 12:43:00 -0400

daos (2.3.101-3) unstable; urgency=medium
  [ Brian J. Murrell ]
  * Set flag to build per-subpackage debuginfo packages for Leap 15

 -- Brian J. Murrell <brian.murrell@intel.com>  Tue, 18 Oct 2022 15:08:11 -0400

daos (2.3.101-2) unstable; urgency=medium
  [Michael MacDonald]
  * Rename daos_admin -> daos_server_helper

 -- Michael MacDonald <mjmac.macdonald@intel.com> Thu, Oct 6 2022 10:10:00

daos (2.3.101-1) unstable; urgency=medium
  [ Johann Lombardi ]
  * Bump version to 2.3.101

 -- Johann Lombardi <johann.lombardi@intel.com>  Tue, 20 Sep 2022 10:00:00 -0100

daos (2.3.100-22) unstable; urgency=medium
  [ Jeff Olivier ]
  * Move io_conf files from bin to TESTING

 -- Jeff Olivier <jeffrey.v.olivier@intel.com>  Thu, 8 Sep 2022 10:26:00 -0400

daos (2.3.100-21) unstable; urgency=medium
  [ Jeff Olivier ]
  * Update PMDK to 1.12.1~rc1 to fix DAOS-11151

 -- Jeff Olivier <jeffrey.v.olivier@intel.com>  Tue, 16 Aug 2022 12:52:00 -0400

daos (2.3.100-20) unstable; urgency=medium
  [ Wang Shilong ]
  * Add daos_debug_set_params to daos-client-tests rpm for fault injection test.

 -- Wang Shilong <shilong.wang@intel.com>  Thu, 11 Aug 2022 09:52:00 -0400

daos (2.3.100-19) unstable; urgency=medium
  [ Jerome Soumagne ]
  * Update to mercury 2.2.0

 -- Jerome Soumagne <jerome.soumagne@intel.com> Fri, 5 Aug 2022 17:30:00 -0600

daos (2.3.100-18) unstable; urgency=medium
  [Michael MacDonald]
  * Bump min supported go version to 1.16

 -- Michael MacDonald <mjmac.macdonald@intel.com> Tue, Jul 26 2022 10:10:00 -0400

daos (2.3.100-17) unstable; urgency=medium
  [ Jerome Soumagne ]
  * Remove now unused openpa dependency

 -- Jerome Soumagne <jerome.soumagne@intel.com> Mon, 18 Jul 2022 11:55:00 -0600

daos (2.3.100-16) unstable; urgency=medium
  [ Jeff Olivier ]
  * Add pool_scrubbing_tests to test package

 -- Jeff Olivier <Jeff Olivier <jeffrey.v.olivier@intel.com>  Fri, 15 Jul 2022 12:48:00 -0400

daos (2.3.100-15) unstable; urgency=medium
  [ Tom Nabarro ]
  * Update SPDK dependency requirement to greater than or equal to 22.01.1.

 -- Tom Nabarro <Tom Nabarro <tom.nabarro@intel.com>  Wed, 13 Jul 2022 12:43:00 -0400

daos (2.3.100-14) unstable; urgency=medium
  [ Jerome Soumagne ]
  * Update to mercury 2.2.0rc6

 -- Jerome Soumagne <jerome.soumagne@intel.com> Mon, 27 Jun 2022 18:26:02 -0600

daos (2.3.100-13) unstable; urgency=medium
  [ Jeff Olivier ]
  * Remove libdts.so, make it build time static

 -- Jeff Olivier <jeffrey.v.olivier@intel.com> Fri, 17 Jun 2022 10:30:00 -0500

daos (2.3.100-12) unstable; urgency=medium
  [ Jeff Olivier ]
  * Make ucx required for build on all platforms

 -- Jeff Olivier <jeffrey.v.olivier@intel.com> Thu, 02 Jun 2022 16:30:00 -0500

daos (2.3.100-11) unstable; urgency=medium
  [ Michael MacDonald ]
  * Move dmg to new daos-admin package

 -- Michael MacDonald <mjmac.macdonald@intel.com>  Wed, 01 Jun 2022 13:58:03 -0000

daos (2.3.100-10) unstable; urgency=medium
  [ Lei Huang ]
  * Update libfabric to v1.15.1-1 to include critical performance patches

 -- Lei Huang <lei.huang@intel.com> Wed, 18 May 2022 16:30:00 -0500

daos (2.3.100-9) unstable; urgency=medium
  [ Phillip Henderson ]
  * Remove doas-client-tests-openmpi dependency from daos-tests
  * Add daos-tests-internal package

 -- Phillip Henderson <phillip.henderson@intel.com>  Tue, 17 May 2022 12:43:00 -0400

daos (2.3.100-8) unstable; urgency=medium
  [ Ashley Pittman ]
  * Extend dfusedaosbuild test to run in different configurations.

 -- Ashley Pittman <ashley.m.pittman@intel.com>  Mon, 9 May 2022 22:34:00 -0100

daos (2.3.100-7) unstable; urgency=medium
  [ Ashley Pittman ]
  * Add dfuse unit-test binary to call from ftest.

 -- Ashley Pittman <ashley.m.pittman@intel.com>  Fri, 6 May 2022 09:03:00 -0100

daos (2.3.100-6) unstable; urgency=medium
  [ Joseph Moore ]
  * Update UXC Mercury patch to disable unified mode

 -- Joseph Moore <joseph.moore@intel.com>  Wed, 4 May 2022 11:19:00 -0600

daos (2.3.100-5) unstable; urgency=medium
  [ Phillip Henderson ]
  * Move daos_gen_io_conf and daos_run_io_conf to daos-client-tests

 -- Phillip Henderson <phillip.henderson@intel.com>  Tue, 26 Apr 2022 17:13:00 -0400

daos (2.3.100-4) unstable; urgency=medium
  [ Lei Huang ]
  * Update libfabric to v1.15.0rc3-1 to include critical performance patches

 -- Lei Huang <lei.huang@intel.com> Wed, 20 Apr 2022 09:00:00 -0500

daos (2.3.100-3) unstable; urgency=medium
  [ Li Wei ]
  * Update raft to 0.9.1-1401.gc18bcb8 to fix uninitialized node IDs

 -- Li Wei <wei.g.li@intel.com>  Tue, 12 Apr 2022 08:33:00 +0800

daos (2.3.100-2) unstable; urgency=medium
  [ Jeff Olivier ]
  * Extract MPI from many binaries create dpar and dpar_mpi providing a
    similar interface to abstract away the direct MPI dependence

 -- Jeff Olivier <jeffrey.v.olivier@intel.com>  Wed, 6 Apr 2022 14:30:01 -0100

daos (2.3.100-1) unstable; urgency=medium
  [ Johann Lombardi ]
  * Bump version to 2.3.100

 -- Johann Lombardi <johann.lombardi@intel.com>  Wed, 6 Apr 2022 12:00:00 +0800

daos (2.1.100-26) unstable; urgency=medium
  [ Joseph Moore ]
  * Add build depends entries for UCX libraries

 -- Joseph Moore <joseph.moore@intel.com>  Wed, 6 Apr 2022 10:44:21 +0800

daos (2.1.100-25) unstable; urgency=medium
  [ Joseph Moore ]
  * Update mercury to UCX provider patch

 -- Joseph Moore <joseph.moore@intel.com>  Sat, 2 Apr 2022 11:56:35 +0800

daos (2.1.100-24) unstable; urgency=medium
  [ Alexander Oganezov ]
  * Update mercury to CXI provider patch

 -- Alexander Oganezov <alexander.a.oganezov@intel.com>  Fri, 11 Mar 2022 14:33:00 +0800

daos (2.1.100-22) unstable; urgency=medium
  [ Alexander Oganezov ]
  * Update mercury to include DAOS-9561 workaround

 -- Alexander Oganezov <alexander.a.oganezov@intel.com>  Tue, 22 Feb 2022 14:33:00 +0800

daos (2.1.100-20) unstable; urgency=medium
  [ Li Wei ]
  * Update raft to 0.9.0-1394.gc81505f to fix membership change bugs

 -- Li Wei <wei.g.li@intel.com>  Thu, 10 Feb 2022 14:33:00 +0800

daos (2.1.100-19) unstable; urgency=low
  [ Michael MacDonald ]
  * Move libdaos_common.so from daos-client to daos package

 -- Michael MacDonald <mjmac.macdonald@intel.com>  Wed, 19 Jan 2022 13:58:03 -0000

daos (2.1.100-18) unstable; urgency=medium
  [ Johann Lombardi ]
  * Update libfabric to 1.14.0 GA and apply fix for DAOS-9376

 -- Johann Lombardi <johann.lombardi@intel.com>  Mon, 17 Jan 2022 10:00:00 -0100

daos (2.1.100-17) unstable; urgency=medium
  [ Alexander Oganezov ]
  * Update to mercury v2.1.0-rc4-3 to pick fix for DAOS-9325 high cpu usage

 -- Alexander Oganezov <alexander.a.oganezov@intel.com>  Thu, 23 Dec 2021 10:00:01 -0100

daos (2.1.100-16) unstable; urgency=medium
  [ Brian J. Murrell ]
  * NOOP change to keep in parity with RPM version

 -- Brian J. Murrell <brian.murrell@intel.com>  Thu, 16 Dec 2021 15:08:11 -0400

daos (2.1.100-15) unstable; urgency=medium
  [ Brian J. Murrell ]
  * NOOP change to keep in parity with RPM version

 -- Brian J. Murrell <brian.murrell@intel.com>  Sat, 11 Dec 2021 15:18:54 -0400

daos (2.1.100-14) unstable; urgency=medium
  [ Brian J. Murrell ]
  * Don't make daos-*-tests-openmi a dependency of anything
    - If they are wanted, they should be installed explicitly, due to
      potential conflicts with other MPI stacks

 -- Brian J. Murrell <brian.murrell@intel.com>  Fri, 10 Dec 2021 09:44:14 -0400

daos (2.1.100-13) unstable; urgency=medium
  [ Alexander Oganezov ]
  * Remove DAOS-9173 workaround from mercury. Apply patch to OFI instead.

 -- Alexander Oganezov <alexander.a.oganezov@intel.com>  Wed, 08 Dec 2021 10:00:01 -0100

daos (2.1.100-12) unstable; urgency=medium
  [ Alexander Oganezov ]
  * Apply DAOS-9173 workaround patch

 -- Alexander Oganezov <alexander.a.oganezov@intel.com>  Tue, 07 Dec 2021 10:00:01 -0100

daos (2.1.100-11) unstable; urgency=medium
  [ Alexander Oganezov ]
  * Update mercury to v2.1.0rc4

 -- Alexander Oganezov <alexander.a.oganezov@intel.com>  Fri, 03 Dec 2021 10:00:01 -0100

daos (2.1.100-8) unstable; urgency=medium
  [ Tom Nabarro ]
  * Set rmem_{max,default} sysctl values on server package install to enable
    SPDK pci_event module to operate in unprivileged process (daos_engine).

 -- Tom Nabarro <tom.nabarro@intel.com> Mon, 22 Nov 2021 16:42:54 -0100

daos (2.1.100-7) unstable; urgency=medium
  [ Wang Shilong ]
  * Update for libdaos major version bump
  * Fix version of libpemobj1 for SUSE

 -- Wang Shilong <shilong.wang@intel.com>  Tue, 16 Nov 2021 12:42:54 -0400

daos (2.1.100-6) unstable; urgency=medium
  [ Alexander Oganezov ]
  * Update OFI to v1.14.0rc3

 -- Alexander Oganezov <alexander.a.oganezov@intel.com>  Sat, 13 Nov 2021 10:00:01 -0100

daos (2.1.100-5) unstable; urgency=medium
  [ Brian J. Murrell ]
  * Create new daos-{client,server}tests-openmpi and daos-server-tests subpackages
  * Rename daos-tests daos-client-tests and make daos-tests require all
    other test suites to maintain existing behavior

 -- Brian J. Murrell <brian.murrell@intel.com>  Tue, 26 Oct 2021 22:52:40 -0400

daos (2.1.100-4) unstable; urgency=medium
  [ Alexander Oganezov ]
  * Update mercury to v2.1.0rc2

 -- Alexander Oganezov <alexander.a.oganezov@intel.com>  Mon, 25 Oct 2021 10:00:01 -0100

daos (2.1.100-3) unstable; urgency=medium
  [ Jeff Olivier ]
  * Explicitly require 1.11.0-3 of PMDK

 -- Jeff Olivier <jeffrey.v.olivier@intel.com>  Wed, 20 Oct 2021 10:00:01 -0100

daos (2.1.100-2) unstable; urgency=medium
  [ David Quigley ]
  * Add defusedxml as a required dependency for the test package.

 -- David Quigley <david.quigley@intel.com> Wed, 13 Oct 2021 10:00:00 +0800

daos (2.1.100-1) unstable; urgency=medium
  [ Johann Lombardi ]
  * Switch version to 2.1.100 for 2.2 test builds

 -- Johann Lombardi <johann.lombardi@intel.com>  Wed, 13 Oct 2021 10:00:00 -0100

daos (1.3.106-1) unstable; urgency=medium
  [ Johann Lombardi ]
  * Version bump to 1.3.106 for 2.0 test build 6

 -- Johann Lombardi <johann.lombardi@intel.com>  Tue, 12 Oct 2021 10:00:00 -0100

daos (1.3.105-3) unstable; urgency=medium
  [ Li Wei ]
  * Update raft to fix InstallSnapshot performance

 -- Li Wei <wei.g.li@intel.com>  Wed, 15 Sep 2021 11:37:00 +0800

daos (1.3.105-1) unstable; urgency=medium
  [ Jeff Olivier ]
  * Version bump to 1.3.105 for 2.0 test build 5

 -- Jeff Olivier <jeffrey.v.olivier@intel.com>  Tue, 24 Aug 2021 16:54:00 +0800

daos (1.3.104-3) unstable; urgency=medium
  [ Niu Yawei ]
  * Add vos_perf

 -- Niu Yawei <yawei.niu@intel.com>  Mon, 09 Aug 2021 14:22:00 +0800

daos (1.3.104-2) unstable; urgency=medium
  [ Kris Jacque ]
  * Move daos_metrics to server package

 -- Kris Jacque <kristin.jacque@intel.com>  Tue, 03 Aug 2021 17:45:35 -0600

daos (1.3.104-1) unstable; urgency=medium
  [ Jeff Olivier ]
  * Version bump to 1.3.104 for 2.0 test build 4

 -- Jeff Olivier <jeffrey.v.olivier@intel.com>  Mon, 02 Aug 2021 09:33:00 -0500

daos (1.3.103-4) unstable; urgency=medium
  [ Li Wei ]
  * Update raft to fix slow leader re-elections

 -- Li Wei <wei.g.li@intel.com>  Wed, 14 Jul 2021 14:22:00 +0800

daos (1.3.103-3) unstable; urgency=medium
  [ Maureen Jean ]
  * Add python modules to python3.8 site-packages

 -- Maureen Jean <maureen.jean@intel.com>  Tue, 13 Jul 2021 14:50:00 -0400

daos (1.3.103-2) unstable; urgency=medium
  [ Alexander Oganezov ]
  * Update to mercury v2.0.1

 -- Alexander Oganezov <alexander.a.oganezov@intel.com>  Mon, 12 Jul 2021 15:31:50 -0400

daos (1.3.103-1) unstable; urgency=medium
  [ Johann Lombardi ]
  * Version bump to 1.3.103 for 2.0 test build 3

 -- Johann Lombardi <johann.lombardi@intel.com>  Mon, 12 Jul 2021 10:00:00 -0100

daos (1.3.102-3) unstable; urgency=medium
  [ Li Wei ]
  * Update raft to pick Pre-Vote

 -- Li Wei <wei.g.li@intel.com>  Wed, 23 Jun 2021 14:46:00 +0800

daos (1.3.102-1) unstable; urgency=medium
  [ Johann Lombardi]
  * Version bump to 1.3.102 for 2.0 test build 2

 -- Johann Lombardi <johann.lombardi@intel.com>  Fri, 11 Jun 2021 10:00:00 -0100

daos (1.3.101-3) unstable; urgency=medium
  [ Johann Lombardi]
  * Bump version to match the RPM's one

 -- Johann Lombardi <johann.lombardi@intel.com>  Wed, 02 Jun 2021 08:00:30 -0100

daos (1.3.101-2) unstable; urgency=medium
  [ Jeff Olivier]
  * Remove client and server libs from common package

 -- Jeff Olivier <jeffrey.v.olivier@intel.com>  Thu, 20 May 2021 11:17:30 -0100

daos (1.3.101-1) unstable; urgency=medium
  [ Johann Lombardi ]
  * Version bump to 1.3.101 for 2.0 test build 1

 -- Johann Lombardi <johann.lombardi@intel.com> Wed, 19 May 2021 20:52:00 -0000

daos (1.3.0-16) unstable; urgency=medium
  [ Brian J. Murrell ]
  * Enable debuginfo package building on SUSE platforms

 -- Brian J. Murrell <brian.murrell@intel.com>  Fri, 07 May 2021 13:37:45 -0400

daos (1.3.0-15) unstable; urgency=medium
  [ Brian J. Murrell ]
  * Update to build on EL8

 -- Brian J. Murrell <brian.murrell@intel.com>  Thu, 06 May 2021 15:31:50 -0400

daos (1.3.0-14) unstable; urgency=medium
  [ Brian J. Murrell ]
  * Package /etc/daos/certs in main/common package so that both server
    and client get it created
  * Catch up the release to be in sync with the RPM build
    - hence the missing (10-13 releases)

 -- Brian J. Murrell <brian.murrell@intel.com>  Wed, 05 May 2021 14:10:50 -0400

daos (1.3.0-9) unstable; urgency=medium
  [ Mohamad Chaarawi ]
  * Remove dfuse_hl

 -- Mohamad Chaarawi <mohamad.chaarawi@intel.com>  Wed, 16 Apr 2021 17:57:00 -0400

daos (1.3.0-8) unstable; urgency=medium
  [ Jeff Olivier ]
  * Remove client dependencies on PMDK, SPDK, and argobots

 -- Jeff Olivier <jeffrey.v.olivier@intel.com>  Wed, 14 Apr 2021 13:27:00 -0400

daos (1.3.0-7) unstable; urgency=medium
  [ Brian J. Murrell ]
  * Update Argobots to 1.1

 -- Brian J. Murrell <brian.murrell@intel.com>  Thu, 01 Apr 2021 11:39:10 -0400

daos (1.3.0-6) unstable; urgency=medium
  [ Maureen Jean ]
  * Change pydaos_shim_3 to pydaos_shim

 -- Maureen Jean <maureen.jean@intel.com>  Tue, 30 Mar 2021 12:00:00 -0400

daos (1.3.0-5) unstable; urgency=medium
  * Move libdts.so to the daos-tests subpackage

 -- Brian J. Murrell <brian.murrell@intel.com>  Mon, 29 Mar 2021 10:57:14 -0400

daos (1.3.0-4) unstable; urgency=medium
  [ Alexander Oganezov ]
  * Update to ofi v1.12.0 release

 -- Alexander Oganezov <alexander.a.oganezov@intel.com> Tue, 23 Mar 2021 05:00:01 -0000

daos (1.3.0-2) unstable; urgency=medium
  [ Li Wei ]
  * Require raft-devel 0.7.3 that fixes an unstable leadership problem caused
    by removed replicas as well as some Coverity issues

 -- Li Wei <wei.g.li@intel.com> Thu, 25 Feb 2021 09:55:00 +0800

daos (1.3.0-1) unstable; urgency=medium
  [ Brian J. Murrell ]
  * Version bump up to 1.3.0

 -- Brian J. Murrell <brian.murrell@intel.com>  Mon, 24 Feb 2021 08:54:32 -0500

daos (1.1.3-3) unstable; urgency=medium
  [ Brian J. Murrell ]
  * NOOP bump just to keep in parity with RPM changes

 -- Brian J. Murrell <brian.murrell@intel.com>  Mon, 22 Feb 2021 13:08:22 -0500

daos (1.1.3-2) unstable; urgency=medium
  [ Alexander Oganezov ]
  * Update OFI to v1.12.0rc1

 -- Alexander Oganezov <alexander.a.oganezov@intel.com> Tue, 16 Feb 2021 05:00:00 -0000

daos (1.1.3-1) unstable; urgency=medium
  [ Johann Lombardi ]
  * Version bump to 1.1.3

 -- Johann Lombardi <johann.lombardi@intel.com> Wed, 10 Feb 2021 05:00:00 -0000

daos (1.1.2.1-11) unstable; urgency=medium
  [ Brian J. Murrell ]
  * Update minimum required libfabric to 1.11.1

 -- Brian J. Murrell <brian.murrell@intel.com>  Wed, 10 Feb 2021 00:10:38 -0400

daos (1.1.2.1-9) unstable; urgency=medium
  [ Vishwanath Venkatesan ]
  * Add new pmem specific version of DAOS common library

 -- Vishwanath Venkatesan <vishwanath.venkatesan@intel.com> Thu, 4 Feb 2021 12:48:18 -0000

daos (1.1.2.1-8) unstable; urgency=medium
  [ Hua Kuang ]
  * Changed License to BSD-2-Clause-Patent

 -- Hua Kuang <hua.kuang@intel.com> Wed, 3 Feb 2021 16:59:34 -0000

daos (1.1.2.1-7) unstable; urgency=medium
  [ Alexander Oganezov ]
  * Fix debian packages to update to mercury v2.0.1rc1

 -- Alexander Oganezov <alexander.a.oganezov@intel.com>  Fri, 29 Jan 2021 13:40:00 -0500

daos (1.1.2.1-6) unstable; urgency=medium
  [ Alexander Oganezov ]
  * Update to mercury v2.0.1rc1

 -- Alexander Oganezov <alexander.a.oganezov@intel.com>  Sat, 23 Jan 2021 13:40:00 -0500

daos (1.1.2.1-5) unstable; urgency=medium
  [ Michael MacDonald ]
  * Install daos_metrics to bin

 -- Michael MacDonald <mjmac.macdonald@intel.com>  Fri, 22 Jan 2021 17:58:03 -0000

daos (1.1.2.1-4) unstable; urgency=medium
  [ Kenneth Cain ]
  * Version bump for API major version libdaos.so.1 (1.0.0)

 -- Kenneth Cain <kenneth.c.cain@intel.com>  Tue, 05 Jan 2021 13:40:00 -0500

daos (1.1.2.1-3) unstable; urgency=medium
  [ Michael Hennecke ]
  * Harmonize daos_server and daos_agent groups

 -- Michael Hennecke <mhennecke@lenovo.com> Fri, 15 Jan 2021 16:22:18 -0000

daos (1.1.2.1-2) unstable; urgency=medium
  [ Ashley Pittman ]
  * Combine memcheck suppressions files

 -- Ashley Pittman <ashley.m.pittman@intel.com>  Tue, 15 Dec 2020 13:33:21 -0000

daos (1.1.2.1-1) unstable; urgency=medium
  [ Johann Lombardi ]
  * Version bump up to 1.1.2.1

 -- Johann Lombardi <johann.lombardi@intel.com>  Wed, 09 Dec 2020 19:30:00 +0100

daos (1.1.2-3) unstable; urgency=medium
  [ Li Wei ]
  * Require raft-devel 0.7.1 that fixes recent Coverity issues

 -- Li Wei <wei.g.li@intel.com>  Fri, 04 Dec 2020 14:30:00 +0800

daos (1.1.2-1) unstable; urgency=medium
  [ Brian J. Murrell ]
  * Version bump up to 1.1.2

 -- Brian J. Murrell <brian.murrell@intel.com>  Tue, 01 Dec 2020 07:41:30 -0400

daos (1.1.1-8) unstable; urgency=medium
  [ Li Wei ]
  * Require raft-devel 0.7.0 that changes log indices and terms to 63-bit

 -- Li Wei <wei.g.li@intel.com>  Tue, 17 Nov 2020 09:44:00 +0800

daos (1.1.1-6) unstable; urgency=medium
  [ Mohamad Chaarawi ]
  * Add dfs_test

 -- Mohamad Chaarawi <mohamad.chaarawi@intel.com>  Mon, 16 Nov 2020 13:29:11 -0400

daos (1.1.1-5) unstable; urgency=medium
  [ Jonathan Martinez Montes ]
  * Restore obj_ctl utility

 -- Jonathan Martinez Montes <jonathan.martinez.montes@intel.com>  Fri, 30 Oct 2020 08:44:57 -0600

daos (1.1.1-4) unstable; urgency=medium
  [ Brian J. Murrell ]
   * 1.1.1-4 version of DAOS

 -- Brian J. Murrell <brian.murrell@intel.com>  Mon, 26 Oct 2020 12:43:49 -0400<|MERGE_RESOLUTION|>--- conflicted
+++ resolved
@@ -1,10 +1,3 @@
-<<<<<<< HEAD
-daos (2.6.0-2) unstable; urgency=medium
-  [ Jerome Soumagne ]
-  * Bump mercury version to 2.4.0rc3
-
- -- Jerome Soumagne <jerome.soumagne@intel.com>  Thu, 27 Jun 2024 18:40:00 -0500
-=======
 daos (2.6.0-3) unstable; urgency=medium
   [ Jerome Soumagne ]
   * Bump mercury version to 2.4.0rc3
@@ -16,7 +9,6 @@
   * Second release candidate for 2.6.0
 
  -- Phillip Henderson <phillip.henderson@intel.com>  Wed, 03 Jul 2024 15:43:00 -0500
->>>>>>> 7d6a9247
 
 daos (2.6.0-1) unstable; urgency=medium
   [ Phillip Henderson ]
