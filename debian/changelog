<<<<<<< HEAD
daos (2.5.100-12) unstable; urgency=medium
  [ Dalton Bohning ]
  * Add tags.py

 -- Dalton Bohning <dalton.bohning@intel.com>  Tue, 28 Nov 2023 12:00:00 -0500

daos (2.5.100-11) unstable; urgency=medium
=======
daos (2.5.100-13) unstable; urgency=medium
  [ Brian J. Murrell ]
  * Update for EL 8.8 and Leap 15.5
  * Update raft to 0.10.1-2.411.gefa15f4

 -- Brian J. Murrell <brian.murrell@intel.com>  Wed, 06 Dec 2023 08:54:56 -0500

daos (2.5.100-12) unstable; urgency=medium
  [ Tomasz Gromadzki ]
  * Update PMDK to 2.0.0
    * Remove libpmemblk from dependencies.
    * Start using BUILD_EXAMPLES=n and BUILD_BENCHMARKS=n instead of patches.
    * Stop using BUILD_RPMEM=n (removed) and NDCTL_DISABLE=y (invalid).
    * Point https://github.com/pmem/pmdk as the main PMDK reference source.
    NOTE: PMDK upgrade to 2.0.0 does not affect any API call used by DAOS.
          libpmemobj (and libpmem) API stays unchanged.

 -- Tomasz Gromadzki <tomasz.gromadzki@intel.com>  Fri, 17 Nov 2023 12:52:00 -0400

>>>>>>> be4402b9
  [ Jerome Soumagne ]
  * Bump mercury min version to 2.3.1

 -- Jerome Soumagne <jerome.soumagne@intel.com>  Wed, 15 Nov 2023 10:30:00 -0600

daos (2.5.100-10) unstable; urgency=medium
  [ Phillip Henderson ]
  * Move verify_perms.py location

 -- Phillip Henderson <phillip.henderson@intel.com>  Fri, 03 Nov 2023 04:17:00 -0500

daos (2.5.100-9) unstable; urgency=medium

  [ Brian J. Murrell ]
  * NOOP change to keep in parity with RPM version

 -- Brian J. Murrell <brian.murrell@intel.com>  Wed, 23 Aug 2023 15:02:44 -0400

daos (2.5.100-8) unstable; urgency=medium

  [ Brian J. Murrell ]
  * NOOP change to keep in parity with RPM version

 -- Brian J. Murrell <brian.murrell@intel.com>  Tue, 08 Aug 2023 10:02:29 -0400

daos (2.5.100-7) unstable; urgency=medium

  [ Brian J. Murrell ]
  * NOOP change to keep in parity with RPM version

 -- Brian J. Murrell <brian.murrell@intel.com>  Fri, 07 Jul 2023 16:05:01 -0400

daos (2.5.100-6) unstable; urgency=medium
  [Michael MacDonald]
  * Add golang-go as a tests dependency for dfuse/daos_build.py

 -- Michael MacDonald <mjmac.macdonald@intel.com> Thu, 29 Jun 2023 10:10:00 -0400

daos (2.5.100-5) unstable; urgency=medium
  [ Li Wei ]
  * Update raft to 0.10.1-1408.g9524cdb

 -- Li Wei <wei.g.li@intel.com>  Thu, 22 Jun 2023 09:00:00 +0900

daos (2.5.100-4) unstable; urgency=medium
  [ Mohamad Chaarawi ]
  * Add pipeline lib

 -- Mohamad Chaarawi <mohamad.chaarawi@intel.com>  Wed, 14 Jun 2023 4:24:00 -0600

daos (2.5.100-3) unstable; urgency=medium
  [ Wang Shilong ]
  * Remove lmdb-devel for MD on SSD

 -- Wang Shilong <shilong.wang@intel.com> Wed, 14 Jun 2023 07:58:00 -0600

daos (2.5.100-2) unstable; urgency=medium
  [ Ryon Jensen ]
  * Removed unnecessary test files

 -- Ryon Jensen <ryon.jensen@intel.com>  Wed, 07 Jun 2023 10:46:00 -0700

daos (2.5.100-1) unstable; urgency=medium
    [ Jeff Olivier ]
    * Bump release to 2.5.100

 -- Jeff Olivier <jeffrey.v.olivier@intel.com>  Tue, 06 Jun 2023 16:40:00 -0600

daos (2.3.107-7) unstable; urgency=medium
  [ Jerome Soumagne ]
  * Remove libfabric pinning and allow for 1.18 builds

 -- Jerome Soumagne <jerome.soumagne@intel.com> Mon,  5 Jun 2023 10:30:00 -0600

daos (2.3.107-6) unstable; urgency=medium
    [ Jeff Olivier ]
    * Add lmdb-devel and bio_ut for MD on SSD

 -- Jeff Olivier <jeffrey.v.olivier@intel.com>  Fri, 26 May 2023 14:40:00 -0600

daos (2.3.107-5) unstable; urgency=medium
    [ Lei Huang ]
    * Add libcapstone-devel to deps of client-tests package

 -- Lei Huang <lei.huang@intel.com>  Tue, 23 May 2023 23:00:00 -0600

daos (2.3.107-4) unstable; urgency=medium
  [ Lei Huang ]
  * Add libcapstone as a new prerequisite package
  * Add libpil4dfs.so in daos-client rpm

 -- Lei Huang <lei.huang@intel.com>  Tue, 16 May 2023 14:00:00 -0600

daos (2.3.107-3) unstable; urgency=medium
  [ Jerome Soumagne ]
  * Fix libfabric/libfabric1 dependency mismatch on SuSE

 -- Jerome Soumagne <jerome.soumagne@intel.com> Mon, 15 May 2023 10:30:00 -0600

daos (2.3.107-2) unstable; urgency=medium
  [ Jerome Soumagne ]
  * Temporarily pin libfabric to < 1.18

 -- Jerome Soumagne <jerome.soumagne@intel.com> Wed, 10 May 2023 10:30:00 -0600

daos (2.3.107-1) unstable; urgency=medium
  [ Johann Lombardi ]
  * Bump version to 2.3.107

 -- Johann Lombardi <johann.lombardi@intel.com>  Fri, 5 May 2023 10:00:00 -0100

daos (2.3.106-2) unstable; urgency=medium
  [ Tom Nabarro ]
  * Add numactl requires for server package

 -- Tom Nabarro <Tom Nabarro <tom.nabarro@intel.com>  Fri, 17 Mar 2023 12:43:00 -0400

daos (2.3.106-1) unstable; urgency=medium
  [ Brian J. Murrell ]
  * Bump version to be higher than TB5

 -- Brian J. Murrell <brian.murrell@intel.com> Tue, 14 Mar 2023 12:02:23 -0500

daos (2.3.103-6) unstable; urgency=medium
  [ Li Wei ]
  * Update raft to 0.9.2-1.403.g3d20556

 -- Li Wei <wei.g.li@intel.com>  Wed, 22 Feb 2023 21:02:00 +0800

daos (2.3.103-5) unstable; urgency=medium
  [Michael MacDonald]
  * Bump min supported go version to 1.17

 -- Michael MacDonald <mjmac.macdonald@intel.com> Tue, 21 Feb 2023 10:10:00 -0400

daos (2.3.103-4) unstable; urgency=medium
  [ Ashley M. Pittman ]
  * NOOP change to keep in parity with RPM version

 -- Ashley M. Pittman <ashley.m.pittman@intel.com>  Fri, 17 Feb 2023 17:53:00 -0800

daos (2.3.103-3) unstable; urgency=medium
  [ Brian J. Murrell ]
  * NOOP change to keep in parity with RPM version

 -- Brian J. Murrell <brian.murrell@intel.com>  Mon, 13 Feb 2023 10:04:29 -0500

daos (2.3.103-2) unstable; urgency=medium
  [ Michael Hennecke ]
  * Change ipmctl requirement from v2 to v3

 -- Michael Hennecke <michael.hennecke@intel.com>  Wed, 08 Feb 2023 18:02:00 -0100

daos (2.3.103-1) unstable; urgency=medium
  [ Phillip Henderson ]
  * Bump version to 2.3.103

 -- Phillip Henderson <phillip.henderson@intel.com>  Fri, 27 Jan 2023 02:30:00 -0500

daos (2.3.102-1) unstable; urgency=medium
  [ Johann Lombardi ]
  * Bump version to 2.3.102

 -- Johann Lombardi <johann.lombardi@intel.com>  Wed, 25 Jan 2023 10:00:00 -0100

daos (2.3.101-6) unstable; urgency=medium
  [ Brian J. Murrell ]
  * NOOP change to keep in parity with RPM version

 -- Brian J. Murrell <brian.murrell@intel.com>  Fri, 6 Jan 2023 09:04:51 -0400

daos (2.3.101-5) unstable; urgency=medium
  [Joseph Moore]
  * Update Mercury version to 2.2.0-6

 -- Joseph Moore <joseph.moored@intel.com> Tue, Dec 6 2022 12:15:00 - 0400

daos (2.3.101-4) unstable; urgency=medium
  [ Tom Nabarro ]
  * Update SPDK dependency requirement to greater than or equal to 22.01.2.

 -- Tom Nabarro <Tom Nabarro <tom.nabarro@intel.com>  Thu, 01 Dec 2022 12:43:00 -0400

daos (2.3.101-3) unstable; urgency=medium
  [ Brian J. Murrell ]
  * Set flag to build per-subpackage debuginfo packages for Leap 15

 -- Brian J. Murrell <brian.murrell@intel.com>  Tue, 18 Oct 2022 15:08:11 -0400

daos (2.3.101-2) unstable; urgency=medium
  [Michael MacDonald]
  * Rename daos_admin -> daos_server_helper

 -- Michael MacDonald <mjmac.macdonald@intel.com> Thu, Oct 6 2022 10:10:00

daos (2.3.101-1) unstable; urgency=medium
  [ Johann Lombardi ]
  * Bump version to 2.3.101

 -- Johann Lombardi <johann.lombardi@intel.com>  Tue, 20 Sep 2022 10:00:00 -0100

daos (2.3.100-22) unstable; urgency=medium
  [ Jeff Olivier ]
  * Move io_conf files from bin to TESTING

 -- Jeff Olivier <jeffrey.v.olivier@intel.com>  Thu, 8 Sep 2022 10:26:00 -0400

daos (2.3.100-21) unstable; urgency=medium
  [ Jeff Olivier ]
  * Update PMDK to 1.12.1~rc1 to fix DAOS-11151

 -- Jeff Olivier <jeffrey.v.olivier@intel.com>  Tue, 16 Aug 2022 12:52:00 -0400

daos (2.3.100-20) unstable; urgency=medium
  [ Wang Shilong ]
  * Add daos_debug_set_params to daos-client-tests rpm for fault injection test.

 -- Wang Shilong <shilong.wang@intel.com>  Thu, 11 Aug 2022 09:52:00 -0400

daos (2.3.100-19) unstable; urgency=medium
  [ Jerome Soumagne ]
  * Update to mercury 2.2.0

 -- Jerome Soumagne <jerome.soumagne@intel.com> Fri, 5 Aug 2022 17:30:00 -0600

daos (2.3.100-18) unstable; urgency=medium
  [Michael MacDonald]
  * Bump min supported go version to 1.16

 -- Michael MacDonald <mjmac.macdonald@intel.com> Tue, Jul 26 2022 10:10:00 -0400

daos (2.3.100-17) unstable; urgency=medium
  [ Jerome Soumagne ]
  * Remove now unused openpa dependency

 -- Jerome Soumagne <jerome.soumagne@intel.com> Mon, 18 Jul 2022 11:55:00 -0600

daos (2.3.100-16) unstable; urgency=medium
  [ Jeff Olivier ]
  * Add pool_scrubbing_tests to test package

 -- Jeff Olivier <Jeff Olivier <jeffrey.v.olivier@intel.com>  Fri, 15 Jul 2022 12:48:00 -0400

daos (2.3.100-15) unstable; urgency=medium
  [ Tom Nabarro ]
  * Update SPDK dependency requirement to greater than or equal to 22.01.1.

 -- Tom Nabarro <Tom Nabarro <tom.nabarro@intel.com>  Wed, 13 Jul 2022 12:43:00 -0400

daos (2.3.100-14) unstable; urgency=medium
  [ Jerome Soumagne ]
  * Update to mercury 2.2.0rc6

 -- Jerome Soumagne <jerome.soumagne@intel.com> Mon, 27 Jun 2022 18:26:02 -0600

daos (2.3.100-13) unstable; urgency=medium
  [ Jeff Olivier ]
  * Remove libdts.so, make it build time static

 -- Jeff Olivier <jeffrey.v.olivier@intel.com> Fri, 17 Jun 2022 10:30:00 -0500

daos (2.3.100-12) unstable; urgency=medium
  [ Jeff Olivier ]
  * Make ucx required for build on all platforms

 -- Jeff Olivier <jeffrey.v.olivier@intel.com> Thu, 02 Jun 2022 16:30:00 -0500

daos (2.3.100-11) unstable; urgency=medium
  [ Michael MacDonald ]
  * Move dmg to new daos-admin package

 -- Michael MacDonald <mjmac.macdonald@intel.com>  Wed, 01 Jun 2022 13:58:03 -0000

daos (2.3.100-10) unstable; urgency=medium
  [ Lei Huang ]
  * Update libfabric to v1.15.1-1 to include critical performance patches

 -- Lei Huang <lei.huang@intel.com> Wed, 18 May 2022 16:30:00 -0500

daos (2.3.100-9) unstable; urgency=medium
  [ Phillip Henderson ]
  * Remove doas-client-tests-openmpi dependency from daos-tests
  * Add daos-tests-internal package

 -- Phillip Henderson <phillip.henderson@intel.com>  Tue, 17 May 2022 12:43:00 -0400

daos (2.3.100-8) unstable; urgency=medium
  [ Ashley Pittman ]
  * Extend dfusedaosbuild test to run in different configurations.

 -- Ashley Pittman <ashley.m.pittman@intel.com>  Mon, 9 May 2022 22:34:00 -0100

daos (2.3.100-7) unstable; urgency=medium
  [ Ashley Pittman ]
  * Add dfuse unit-test binary to call from ftest.

 -- Ashley Pittman <ashley.m.pittman@intel.com>  Fri, 6 May 2022 09:03:00 -0100

daos (2.3.100-6) unstable; urgency=medium
  [ Joseph Moore ]
  * Update UXC Mercury patch to disable unified mode

 -- Joseph Moore <joseph.moore@intel.com>  Wed, 4 May 2022 11:19:00 -0600

daos (2.3.100-5) unstable; urgency=medium
  [ Phillip Henderson ]
  * Move daos_gen_io_conf and daos_run_io_conf to daos-client-tests

 -- Phillip Henderson <phillip.henderson@intel.com>  Tue, 26 Apr 2022 17:13:00 -0400

daos (2.3.100-4) unstable; urgency=medium
  [ Lei Huang ]
  * Update libfabric to v1.15.0rc3-1 to include critical performance patches

 -- Lei Huang <lei.huang@intel.com> Wed, 20 Apr 2022 09:00:00 -0500

daos (2.3.100-3) unstable; urgency=medium
  [ Li Wei ]
  * Update raft to 0.9.1-1401.gc18bcb8 to fix uninitialized node IDs

 -- Li Wei <wei.g.li@intel.com>  Tue, 12 Apr 2022 08:33:00 +0800

daos (2.3.100-2) unstable; urgency=medium
  [ Jeff Olivier ]
  * Extract MPI from many binaries create dpar and dpar_mpi providing a
    similar interface to abstract away the direct MPI dependence

 -- Jeff Olivier <jeffrey.v.olivier@intel.com>  Wed, 6 Apr 2022 14:30:01 -0100

daos (2.3.100-1) unstable; urgency=medium
  [ Johann Lombardi ]
  * Bump version to 2.3.100

 -- Johann Lombardi <johann.lombardi@intel.com>  Wed, 6 Apr 2022 12:00:00 +0800

daos (2.1.100-26) unstable; urgency=medium
  [ Joseph Moore ]
  * Add build depends entries for UCX libraries

 -- Joseph Moore <joseph.moore@intel.com>  Wed, 6 Apr 2022 10:44:21 +0800

daos (2.1.100-25) unstable; urgency=medium
  [ Joseph Moore ]
  * Update mercury to UCX provider patch

 -- Joseph Moore <joseph.moore@intel.com>  Sat, 2 Apr 2022 11:56:35 +0800

daos (2.1.100-24) unstable; urgency=medium
  [ Alexander Oganezov ]
  * Update mercury to CXI provider patch

 -- Alexander Oganezov <alexander.a.oganezov@intel.com>  Fri, 11 Mar 2022 14:33:00 +0800

daos (2.1.100-22) unstable; urgency=medium
  [ Alexander Oganezov ]
  * Update mercury to include DAOS-9561 workaround

 -- Alexander Oganezov <alexander.a.oganezov@intel.com>  Tue, 22 Feb 2022 14:33:00 +0800

daos (2.1.100-20) unstable; urgency=medium
  [ Li Wei ]
  * Update raft to 0.9.0-1394.gc81505f to fix membership change bugs

 -- Li Wei <wei.g.li@intel.com>  Thu, 10 Feb 2022 14:33:00 +0800

daos (2.1.100-19) unstable; urgency=low
  [ Michael MacDonald ]
  * Move libdaos_common.so from daos-client to daos package

 -- Michael MacDonald <mjmac.macdonald@intel.com>  Wed, 19 Jan 2022 13:58:03 -0000

daos (2.1.100-18) unstable; urgency=medium
  [ Johann Lombardi ]
  * Update libfabric to 1.14.0 GA and apply fix for DAOS-9376

 -- Johann Lombardi <johann.lombardi@intel.com>  Mon, 17 Jan 2022 10:00:00 -0100

daos (2.1.100-17) unstable; urgency=medium
  [ Alexander Oganezov ]
  * Update to mercury v2.1.0-rc4-3 to pick fix for DAOS-9325 high cpu usage

 -- Alexander Oganezov <alexander.a.oganezov@intel.com>  Thu, 23 Dec 2021 10:00:01 -0100

daos (2.1.100-16) unstable; urgency=medium
  [ Brian J. Murrell ]
  * NOOP change to keep in parity with RPM version

 -- Brian J. Murrell <brian.murrell@intel.com>  Thu, 16 Dec 2021 15:08:11 -0400

daos (2.1.100-15) unstable; urgency=medium
  [ Brian J. Murrell ]
  * NOOP change to keep in parity with RPM version

 -- Brian J. Murrell <brian.murrell@intel.com>  Sat, 11 Dec 2021 15:18:54 -0400

daos (2.1.100-14) unstable; urgency=medium
  [ Brian J. Murrell ]
  * Don't make daos-*-tests-openmi a dependency of anything
    - If they are wanted, they should be installed explicitly, due to
      potential conflicts with other MPI stacks

 -- Brian J. Murrell <brian.murrell@intel.com>  Fri, 10 Dec 2021 09:44:14 -0400

daos (2.1.100-13) unstable; urgency=medium
  [ Alexander Oganezov ]
  * Remove DAOS-9173 workaround from mercury. Apply patch to OFI instead.

 -- Alexander Oganezov <alexander.a.oganezov@intel.com>  Wed, 08 Dec 2021 10:00:01 -0100

daos (2.1.100-12) unstable; urgency=medium
  [ Alexander Oganezov ]
  * Apply DAOS-9173 workaround patch

 -- Alexander Oganezov <alexander.a.oganezov@intel.com>  Tue, 07 Dec 2021 10:00:01 -0100

daos (2.1.100-11) unstable; urgency=medium
  [ Alexander Oganezov ]
  * Update mercury to v2.1.0rc4

 -- Alexander Oganezov <alexander.a.oganezov@intel.com>  Fri, 03 Dec 2021 10:00:01 -0100

daos (2.1.100-8) unstable; urgency=medium
  [ Tom Nabarro ]
  * Set rmem_{max,default} sysctl values on server package install to enable
    SPDK pci_event module to operate in unprivileged process (daos_engine).

 -- Tom Nabarro <tom.nabarro@intel.com> Mon, 22 Nov 2021 16:42:54 -0100

daos (2.1.100-7) unstable; urgency=medium
  [ Wang Shilong ]
  * Update for libdaos major version bump
  * Fix version of libpemobj1 for SUSE

 -- Wang Shilong <shilong.wang@intel.com>  Tue, 16 Nov 2021 12:42:54 -0400

daos (2.1.100-6) unstable; urgency=medium
  [ Alexander Oganezov ]
  * Update OFI to v1.14.0rc3

 -- Alexander Oganezov <alexander.a.oganezov@intel.com>  Sat, 13 Nov 2021 10:00:01 -0100

daos (2.1.100-5) unstable; urgency=medium
  [ Brian J. Murrell ]
  * Create new daos-{client,server}tests-openmpi and daos-server-tests subpackages
  * Rename daos-tests daos-client-tests and make daos-tests require all
    other test suites to maintain existing behavior

 -- Brian J. Murrell <brian.murrell@intel.com>  Tue, 26 Oct 2021 22:52:40 -0400

daos (2.1.100-4) unstable; urgency=medium
  [ Alexander Oganezov ]
  * Update mercury to v2.1.0rc2

 -- Alexander Oganezov <alexander.a.oganezov@intel.com>  Mon, 25 Oct 2021 10:00:01 -0100

daos (2.1.100-3) unstable; urgency=medium
  [ Jeff Olivier ]
  * Explicitly require 1.11.0-3 of PMDK

 -- Jeff Olivier <jeffrey.v.olivier@intel.com>  Wed, 20 Oct 2021 10:00:01 -0100

daos (2.1.100-2) unstable; urgency=medium
  [ David Quigley ]
  * Add defusedxml as a required dependency for the test package.

 -- David Quigley <david.quigley@intel.com> Wed, 13 Oct 2021 10:00:00 +0800

daos (2.1.100-1) unstable; urgency=medium
  [ Johann Lombardi ]
  * Switch version to 2.1.100 for 2.2 test builds

 -- Johann Lombardi <johann.lombardi@intel.com>  Wed, 13 Oct 2021 10:00:00 -0100

daos (1.3.106-1) unstable; urgency=medium
  [ Johann Lombardi ]
  * Version bump to 1.3.106 for 2.0 test build 6

 -- Johann Lombardi <johann.lombardi@intel.com>  Tue, 12 Oct 2021 10:00:00 -0100

daos (1.3.105-3) unstable; urgency=medium
  [ Li Wei ]
  * Update raft to fix InstallSnapshot performance

 -- Li Wei <wei.g.li@intel.com>  Wed, 15 Sep 2021 11:37:00 +0800

daos (1.3.105-1) unstable; urgency=medium
  [ Jeff Olivier ]
  * Version bump to 1.3.105 for 2.0 test build 5

 -- Jeff Olivier <jeffrey.v.olivier@intel.com>  Tue, 24 Aug 2021 16:54:00 +0800

daos (1.3.104-3) unstable; urgency=medium
  [ Niu Yawei ]
  * Add vos_perf

 -- Niu Yawei <yawei.niu@intel.com>  Mon, 09 Aug 2021 14:22:00 +0800

daos (1.3.104-2) unstable; urgency=medium
  [ Kris Jacque ]
  * Move daos_metrics to server package

 -- Kris Jacque <kristin.jacque@intel.com>  Tue, 03 Aug 2021 17:45:35 -0600

daos (1.3.104-1) unstable; urgency=medium
  [ Jeff Olivier ]
  * Version bump to 1.3.104 for 2.0 test build 4

 -- Jeff Olivier <jeffrey.v.olivier@intel.com>  Mon, 02 Aug 2021 09:33:00 -0500

daos (1.3.103-4) unstable; urgency=medium
  [ Li Wei ]
  * Update raft to fix slow leader re-elections

 -- Li Wei <wei.g.li@intel.com>  Wed, 14 Jul 2021 14:22:00 +0800

daos (1.3.103-3) unstable; urgency=medium
  [ Maureen Jean ]
  * Add python modules to python3.8 site-packages

 -- Maureen Jean <maureen.jean@intel.com>  Tue, 13 Jul 2021 14:50:00 -0400

daos (1.3.103-2) unstable; urgency=medium
  [ Alexander Oganezov ]
  * Update to mercury v2.0.1

 -- Alexander Oganezov <alexander.a.oganezov@intel.com>  Mon, 12 Jul 2021 15:31:50 -0400

daos (1.3.103-1) unstable; urgency=medium
  [ Johann Lombardi ]
  * Version bump to 1.3.103 for 2.0 test build 3

 -- Johann Lombardi <johann.lombardi@intel.com>  Mon, 12 Jul 2021 10:00:00 -0100

daos (1.3.102-3) unstable; urgency=medium
  [ Li Wei ]
  * Update raft to pick Pre-Vote

 -- Li Wei <wei.g.li@intel.com>  Wed, 23 Jun 2021 14:46:00 +0800

daos (1.3.102-1) unstable; urgency=medium
  [ Johann Lombardi]
  * Version bump to 1.3.102 for 2.0 test build 2

 -- Johann Lombardi <johann.lombardi@intel.com>  Fri, 11 Jun 2021 10:00:00 -0100

daos (1.3.101-3) unstable; urgency=medium
  [ Johann Lombardi]
  * Bump version to match the RPM's one

 -- Johann Lombardi <johann.lombardi@intel.com>  Wed, 02 Jun 2021 08:00:30 -0100

daos (1.3.101-2) unstable; urgency=medium
  [ Jeff Olivier]
  * Remove client and server libs from common package

 -- Jeff Olivier <jeffrey.v.olivier@intel.com>  Thu, 20 May 2021 11:17:30 -0100

daos (1.3.101-1) unstable; urgency=medium
  [ Johann Lombardi ]
  * Version bump to 1.3.101 for 2.0 test build 1

 -- Johann Lombardi <johann.lombardi@intel.com> Wed, 19 May 2021 20:52:00 -0000

daos (1.3.0-16) unstable; urgency=medium
  [ Brian J. Murrell ]
  * Enable debuginfo package building on SUSE platforms

 -- Brian J. Murrell <brian.murrell@intel.com>  Fri, 07 May 2021 13:37:45 -0400

daos (1.3.0-15) unstable; urgency=medium
  [ Brian J. Murrell ]
  * Update to build on EL8

 -- Brian J. Murrell <brian.murrell@intel.com>  Thu, 06 May 2021 15:31:50 -0400

daos (1.3.0-14) unstable; urgency=medium
  [ Brian J. Murrell ]
  * Package /etc/daos/certs in main/common package so that both server
    and client get it created
  * Catch up the release to be in sync with the RPM build
    - hence the missing (10-13 releases)

 -- Brian J. Murrell <brian.murrell@intel.com>  Wed, 05 May 2021 14:10:50 -0400

daos (1.3.0-9) unstable; urgency=medium
  [ Mohamad Chaarawi ]
  * Remove dfuse_hl

 -- Mohamad Chaarawi <mohamad.chaarawi@intel.com>  Wed, 16 Apr 2021 17:57:00 -0400

daos (1.3.0-8) unstable; urgency=medium
  [ Jeff Olivier ]
  * Remove client dependencies on PMDK, SPDK, and argobots

 -- Jeff Olivier <jeffrey.v.olivier@intel.com>  Wed, 14 Apr 2021 13:27:00 -0400

daos (1.3.0-7) unstable; urgency=medium
  [ Brian J. Murrell ]
  * Update Argobots to 1.1

 -- Brian J. Murrell <brian.murrell@intel.com>  Thu, 01 Apr 2021 11:39:10 -0400

daos (1.3.0-6) unstable; urgency=medium
  [ Maureen Jean ]
  * Change pydaos_shim_3 to pydaos_shim

 -- Maureen Jean <maureen.jean@intel.com>  Tue, 30 Mar 2021 12:00:00 -0400

daos (1.3.0-5) unstable; urgency=medium
  * Move libdts.so to the daos-tests subpackage

 -- Brian J. Murrell <brian.murrell@intel.com>  Mon, 29 Mar 2021 10:57:14 -0400

daos (1.3.0-4) unstable; urgency=medium
  [ Alexander Oganezov ]
  * Update to ofi v1.12.0 release

 -- Alexander Oganezov <alexander.a.oganezov@intel.com> Tue, 23 Mar 2021 05:00:01 -0000

daos (1.3.0-2) unstable; urgency=medium
  [ Li Wei ]
  * Require raft-devel 0.7.3 that fixes an unstable leadership problem caused
    by removed replicas as well as some Coverity issues

 -- Li Wei <wei.g.li@intel.com> Thu, 25 Feb 2021 09:55:00 +0800

daos (1.3.0-1) unstable; urgency=medium
  [ Brian J. Murrell ]
  * Version bump up to 1.3.0

 -- Brian J. Murrell <brian.murrell@intel.com>  Mon, 24 Feb 2021 08:54:32 -0500

daos (1.1.3-3) unstable; urgency=medium
  [ Brian J. Murrell ]
  * NOOP bump just to keep in parity with RPM changes

 -- Brian J. Murrell <brian.murrell@intel.com>  Mon, 22 Feb 2021 13:08:22 -0500

daos (1.1.3-2) unstable; urgency=medium
  [ Alexander Oganezov ]
  * Update OFI to v1.12.0rc1

 -- Alexander Oganezov <alexander.a.oganezov@intel.com> Tue, 16 Feb 2021 05:00:00 -0000

daos (1.1.3-1) unstable; urgency=medium
  [ Johann Lombardi ]
  * Version bump to 1.1.3

 -- Johann Lombardi <johann.lombardi@intel.com> Wed, 10 Feb 2021 05:00:00 -0000

daos (1.1.2.1-11) unstable; urgency=medium
  [ Brian J. Murrell ]
  * Update minimum required libfabric to 1.11.1

 -- Brian J. Murrell <brian.murrell@intel.com>  Wed, 10 Feb 2021 00:10:38 -0400

daos (1.1.2.1-9) unstable; urgency=medium
  [ Vishwanath Venkatesan ]
  * Add new pmem specific version of DAOS common library

 -- Vishwanath Venkatesan <vishwanath.venkatesan@intel.com> Thu, 4 Feb 2021 12:48:18 -0000

daos (1.1.2.1-8) unstable; urgency=medium
  [ Hua Kuang ]
  * Changed License to BSD-2-Clause-Patent

 -- Hua Kuang <hua.kuang@intel.com> Wed, 3 Feb 2021 16:59:34 -0000

daos (1.1.2.1-7) unstable; urgency=medium
  [ Alexander Oganezov ]
  * Fix debian packages to update to mercury v2.0.1rc1

 -- Alexander Oganezov <alexander.a.oganezov@intel.com>  Fri, 29 Jan 2021 13:40:00 -0500

daos (1.1.2.1-6) unstable; urgency=medium
  [ Alexander Oganezov ]
  * Update to mercury v2.0.1rc1

 -- Alexander Oganezov <alexander.a.oganezov@intel.com>  Sat, 23 Jan 2021 13:40:00 -0500

daos (1.1.2.1-5) unstable; urgency=medium
  [ Michael MacDonald ]
  * Install daos_metrics to bin

 -- Michael MacDonald <mjmac.macdonald@intel.com>  Fri, 22 Jan 2021 17:58:03 -0000

daos (1.1.2.1-4) unstable; urgency=medium
  [ Kenneth Cain ]
  * Version bump for API major version libdaos.so.1 (1.0.0)

 -- Kenneth Cain <kenneth.c.cain@intel.com>  Tue, 05 Jan 2021 13:40:00 -0500

daos (1.1.2.1-3) unstable; urgency=medium
  [ Michael Hennecke ]
  * Harmonize daos_server and daos_agent groups

 -- Michael Hennecke <mhennecke@lenovo.com> Fri, 15 Jan 2021 16:22:18 -0000

daos (1.1.2.1-2) unstable; urgency=medium
  [ Ashley Pittman ]
  * Combine memcheck suppressions files

 -- Ashley Pittman <ashley.m.pittman@intel.com>  Tue, 15 Dec 2020 13:33:21 -0000

daos (1.1.2.1-1) unstable; urgency=medium
  [ Johann Lombardi ]
  * Version bump up to 1.1.2.1

 -- Johann Lombardi <johann.lombardi@intel.com>  Wed, 09 Dec 2020 19:30:00 +0100

daos (1.1.2-3) unstable; urgency=medium
  [ Li Wei ]
  * Require raft-devel 0.7.1 that fixes recent Coverity issues

 -- Li Wei <wei.g.li@intel.com>  Fri, 04 Dec 2020 14:30:00 +0800

daos (1.1.2-1) unstable; urgency=medium
  [ Brian J. Murrell ]
  * Version bump up to 1.1.2

 -- Brian J. Murrell <brian.murrell@intel.com>  Tue, 01 Dec 2020 07:41:30 -0400

daos (1.1.1-8) unstable; urgency=medium
  [ Li Wei ]
  * Require raft-devel 0.7.0 that changes log indices and terms to 63-bit

 -- Li Wei <wei.g.li@intel.com>  Tue, 17 Nov 2020 09:44:00 +0800

daos (1.1.1-6) unstable; urgency=medium
  [ Mohamad Chaarawi ]
  * Add dfs_test

 -- Mohamad Chaarawi <mohamad.chaarawi@intel.com>  Mon, 16 Nov 2020 13:29:11 -0400

daos (1.1.1-5) unstable; urgency=medium
  [ Jonathan Martinez Montes ]
  * Restore obj_ctl utility

 -- Jonathan Martinez Montes <jonathan.martinez.montes@intel.com>  Fri, 30 Oct 2020 08:44:57 -0600

daos (1.1.1-4) unstable; urgency=medium
  [ Brian J. Murrell ]
   * 1.1.1-4 version of DAOS

 -- Brian J. Murrell <brian.murrell@intel.com>  Mon, 26 Oct 2020 12:43:49 -0400<|MERGE_RESOLUTION|>--- conflicted
+++ resolved
@@ -1,12 +1,9 @@
-<<<<<<< HEAD
-daos (2.5.100-12) unstable; urgency=medium
+daos (2.5.100-14) unstable; urgency=medium
   [ Dalton Bohning ]
   * Add tags.py
 
- -- Dalton Bohning <dalton.bohning@intel.com>  Tue, 28 Nov 2023 12:00:00 -0500
-
-daos (2.5.100-11) unstable; urgency=medium
-=======
+ -- Dalton Bohning <dalton.bohning@intel.com>  Fri, 19 Jan 2024 12:00:00 -0500
+
 daos (2.5.100-13) unstable; urgency=medium
   [ Brian J. Murrell ]
   * Update for EL 8.8 and Leap 15.5
@@ -26,7 +23,6 @@
 
  -- Tomasz Gromadzki <tomasz.gromadzki@intel.com>  Fri, 17 Nov 2023 12:52:00 -0400
 
->>>>>>> be4402b9
   [ Jerome Soumagne ]
   * Bump mercury min version to 2.3.1
 
