--- conflicted
+++ resolved
@@ -1,9 +1,14 @@
-daos (2.3.100-19) unstable; urgency=medium
-<<<<<<< HEAD
+daos (2.3.100-20) unstable; urgency=medium
   [ Wang Shilong ]
   * Add daos_debug_set_params to daos-client-tests rpm for fault injection test.
 
- -- Wang Shilong <shilong.wang@intel.com>  Mon, 8 Aug 2022 10:48:00 -0400
+ -- Wang Shilong <shilong.wang@intel.com>  Thu, 11 Aug 2022 09:52:00 -0400
+
+daos (2.3.100-19) unstable; urgency=medium
+  [ Jerome Soumagne ]
+  * Update to mercury 2.2.0
+
+ -- Jerome Soumagne <jerome.soumagne@intel.com> Fri, 5 Aug 2022 17:30:00 -0600
 
 daos (2.3.100-18) unstable; urgency=medium
   [Michael MacDonald]
@@ -11,12 +16,6 @@
 
  -- Michael MacDonald <mjmac.macdonald@intel.com> Tue, Jul 26 2022 10:10:00
 -0400
-=======
-  [ Jerome Soumagne ]
-  * Update to mercury 2.2.0
-
- -- Jerome Soumagne <jerome.soumagne@intel.com> Fri, 5 Aug 2022 17:30:00 -0600
->>>>>>> 5a030b16
 
 daos (2.3.100-17) unstable; urgency=medium
   [ Jerome Soumagne ]
