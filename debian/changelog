--- conflicted
+++ resolved
@@ -1,15 +1,14 @@
-daos (2.7.100-6) unstable; urgency=medium
-<<<<<<< HEAD
+daos (2.7.100-7) unstable; urgency=medium
   [ Tomasz Gromadzki ]
   * pmemobj errors and warnings reported via DAOS logging system
 
- -- Tomasz Gromadzki <tomasz.gromadzki@intel.com>  Tue, 03 Sep 2024 12:00:00 +0200
-=======
+ -- Tomasz Gromadzki <tomasz.gromadzki@intel.com>  Fri, 04 Oct 2024 12:00:00 +0200
+
+daos (2.7.100-6) unstable; urgency=medium
   [ Kris Jacque ]
   * Bump minimum golang-go version to 1.21
 
  -- Kris Jacque <kris.jacque@intel.com>  Mon, 23 Sep 2024 11:06:00 -0700
->>>>>>> 7412f3a8
 
 daos (2.7.100-5) unstable; urgency=medium
   [ Michael MacDonald ]
