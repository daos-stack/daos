--- conflicted
+++ resolved
@@ -1,10 +1,9 @@
-<<<<<<< HEAD
-daos (2.7.100-7) unstable; urgency=medium
+daos (2.7.100-10) unstable; urgency=medium
   [ Tomasz Gromadzki ]
   * pmemobj errors and warnings reported via DAOS logging system
 
- -- Tomasz Gromadzki <tomasz.gromadzki@intel.com>  Fri, 04 Oct 2024 12:00:00 +0200
-=======
+ -- Tomasz Gromadzki <tomasz.gromadzki@intel.com>  Fri, 25 Oct 2024 12:00:00 +0200
+
 daos (2.7.100-9) unstable; urgency=medium
   [ Brian J. Murrell ]
   * Remove Build-Depends: for UCX as they were obsoleted as of e01970d
@@ -32,7 +31,6 @@
         like: "Unsafe shutdown count is not supported for this source".
 
  -- Tomasz Gromadzki <tomasz.gromadzki@intel.com>  Tue, 02 Oct 2024 12:00:00 +0200
->>>>>>> 8e02d379
 
 daos (2.7.100-6) unstable; urgency=medium
   [ Kris Jacque ]
