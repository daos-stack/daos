daos (2.5.101-3) unstable; urgency=medium
<<<<<<< HEAD
  [ Fan Yong ]
  * NOOP change to keep in parity with RPM version

 -- Fan Yong <fan.yong@intel.com>  Fri, 22 Mar 2024 09:30:00 +0900
=======
  [ Ashley M. Pittman ]
  * Updated pydaos install process

 -- Ashley M. Pittman <ashley.m.pittman@intel.com>  Thu, 04 Apr 2024 09:15:00 -0800
>>>>>>> dcbaf550

daos (2.5.101-2) unstable; urgency=medium
  [ Jan Michalski ]
  * Add dtx_tests to the server-tests package

 -- Jan Michalski <jan.michalski@intel.com>  Mon, 18 Mar 2024 21:30:00 +0000

daos (2.5.101-1) unstable; urgency=medium
  [ Phillip Henderson ]
  * Bump version to 2.5.101

 -- Phillip Henderson <phillip.henderson@intel.com>  Fri, 15 Mar 2024 02:10:00 -0500

daos (2.5.100-16) unstable; urgency=medium
  [ Li Wei ]
  * Update raft to 0.11.0-1416.g12dbc15

 -- Li Wei <wei.g.li@intel.com>  Tue, 27 Feb 2024 11:13:00 +0900

daos (2.5.100-15) unstable; urgency=medium
  [ Ryon Jensen ]
  * NOOP change to keep in parity with RPM version

 -- Ryon Jensen <ryon.jensen@intel.com>  Mon, 12 Feb 2024 11:16:00 -0700

daos (2.5.100-14) unstable; urgency=medium
  [ Brian J. Murrell ]
  * NOOP change to keep in parity with RPM version

 -- Brian J. Murrell <brian.murrell@intel.com>  Tue, 09 Jan 2024 13:59:01 -0500

daos (2.5.100-13) unstable; urgency=medium
  [ Brian J. Murrell ]
  * Update for EL 8.8 and Leap 15.5
  * Update raft to 0.10.1-2.411.gefa15f4

 -- Brian J. Murrell <brian.murrell@intel.com>  Wed, 06 Dec 2023 08:54:56 -0500

daos (2.5.100-12) unstable; urgency=medium
  [ Tomasz Gromadzki ]
  * Update PMDK to 2.0.0
    * Remove libpmemblk from dependencies.
    * Start using BUILD_EXAMPLES=n and BUILD_BENCHMARKS=n instead of patches.
    * Stop using BUILD_RPMEM=n (removed) and NDCTL_DISABLE=y (invalid).
    * Point https://github.com/pmem/pmdk as the main PMDK reference source.
    NOTE: PMDK upgrade to 2.0.0 does not affect any API call used by DAOS.
          libpmemobj (and libpmem) API stays unchanged.

 -- Tomasz Gromadzki <tomasz.gromadzki@intel.com>  Fri, 17 Nov 2023 12:52:00 -0400

  [ Jerome Soumagne ]
  * Bump mercury min version to 2.3.1

 -- Jerome Soumagne <jerome.soumagne@intel.com>  Wed, 15 Nov 2023 10:30:00 -0600

daos (2.5.100-10) unstable; urgency=medium
  [ Phillip Henderson ]
  * Move verify_perms.py location

 -- Phillip Henderson <phillip.henderson@intel.com>  Fri, 03 Nov 2023 04:17:00 -0500

daos (2.5.100-9) unstable; urgency=medium

  [ Brian J. Murrell ]
  * NOOP change to keep in parity with RPM version

 -- Brian J. Murrell <brian.murrell@intel.com>  Wed, 23 Aug 2023 15:02:44 -0400

daos (2.5.100-8) unstable; urgency=medium

  [ Brian J. Murrell ]
  * NOOP change to keep in parity with RPM version

 -- Brian J. Murrell <brian.murrell@intel.com>  Tue, 08 Aug 2023 10:02:29 -0400

daos (2.5.100-7) unstable; urgency=medium

  [ Brian J. Murrell ]
  * NOOP change to keep in parity with RPM version

 -- Brian J. Murrell <brian.murrell@intel.com>  Fri, 07 Jul 2023 16:05:01 -0400

daos (2.5.100-6) unstable; urgency=medium
  [Michael MacDonald]
  * Add golang-go as a tests dependency for dfuse/daos_build.py

 -- Michael MacDonald <mjmac.macdonald@intel.com> Thu, 29 Jun 2023 10:10:00 -0400

daos (2.5.100-5) unstable; urgency=medium
  [ Li Wei ]
  * Update raft to 0.10.1-1408.g9524cdb

 -- Li Wei <wei.g.li@intel.com>  Thu, 22 Jun 2023 09:00:00 +0900

daos (2.5.100-4) unstable; urgency=medium
  [ Mohamad Chaarawi ]
  * Add pipeline lib

 -- Mohamad Chaarawi <mohamad.chaarawi@intel.com>  Wed, 14 Jun 2023 4:24:00 -0600

daos (2.5.100-3) unstable; urgency=medium
  [ Wang Shilong ]
  * Remove lmdb-devel for MD on SSD

 -- Wang Shilong <shilong.wang@intel.com> Wed, 14 Jun 2023 07:58:00 -0600

daos (2.5.100-2) unstable; urgency=medium
  [ Ryon Jensen ]
  * Removed unnecessary test files

 -- Ryon Jensen <ryon.jensen@intel.com>  Wed, 07 Jun 2023 10:46:00 -0700

daos (2.5.100-1) unstable; urgency=medium
    [ Jeff Olivier ]
    * Bump release to 2.5.100

 -- Jeff Olivier <jeffrey.v.olivier@intel.com>  Tue, 06 Jun 2023 16:40:00 -0600

daos (2.3.107-7) unstable; urgency=medium
  [ Jerome Soumagne ]
  * Remove libfabric pinning and allow for 1.18 builds

 -- Jerome Soumagne <jerome.soumagne@intel.com> Mon,  5 Jun 2023 10:30:00 -0600

daos (2.3.107-6) unstable; urgency=medium
    [ Jeff Olivier ]
    * Add lmdb-devel and bio_ut for MD on SSD

 -- Jeff Olivier <jeffrey.v.olivier@intel.com>  Fri, 26 May 2023 14:40:00 -0600

daos (2.3.107-5) unstable; urgency=medium
    [ Lei Huang ]
    * Add libcapstone-devel to deps of client-tests package

 -- Lei Huang <lei.huang@intel.com>  Tue, 23 May 2023 23:00:00 -0600

daos (2.3.107-4) unstable; urgency=medium
  [ Lei Huang ]
  * Add libcapstone as a new prerequisite package
  * Add libpil4dfs.so in daos-client rpm

 -- Lei Huang <lei.huang@intel.com>  Tue, 16 May 2023 14:00:00 -0600

daos (2.3.107-3) unstable; urgency=medium
  [ Jerome Soumagne ]
  * Fix libfabric/libfabric1 dependency mismatch on SuSE

 -- Jerome Soumagne <jerome.soumagne@intel.com> Mon, 15 May 2023 10:30:00 -0600

daos (2.3.107-2) unstable; urgency=medium
  [ Jerome Soumagne ]
  * Temporarily pin libfabric to < 1.18

 -- Jerome Soumagne <jerome.soumagne@intel.com> Wed, 10 May 2023 10:30:00 -0600

daos (2.3.107-1) unstable; urgency=medium
  [ Johann Lombardi ]
  * Bump version to 2.3.107

 -- Johann Lombardi <johann.lombardi@intel.com>  Fri, 5 May 2023 10:00:00 -0100

daos (2.3.106-2) unstable; urgency=medium
  [ Tom Nabarro ]
  * Add numactl requires for server package

 -- Tom Nabarro <Tom Nabarro <tom.nabarro@intel.com>  Fri, 17 Mar 2023 12:43:00 -0400

daos (2.3.106-1) unstable; urgency=medium
  [ Brian J. Murrell ]
  * Bump version to be higher than TB5

 -- Brian J. Murrell <brian.murrell@intel.com> Tue, 14 Mar 2023 12:02:23 -0500

daos (2.3.103-6) unstable; urgency=medium
  [ Li Wei ]
  * Update raft to 0.9.2-1.403.g3d20556

 -- Li Wei <wei.g.li@intel.com>  Wed, 22 Feb 2023 21:02:00 +0800

daos (2.3.103-5) unstable; urgency=medium
  [Michael MacDonald]
  * Bump min supported go version to 1.17

 -- Michael MacDonald <mjmac.macdonald@intel.com> Tue, 21 Feb 2023 10:10:00 -0400

daos (2.3.103-4) unstable; urgency=medium
  [ Ashley M. Pittman ]
  * NOOP change to keep in parity with RPM version

 -- Ashley M. Pittman <ashley.m.pittman@intel.com>  Fri, 17 Feb 2023 17:53:00 -0800

daos (2.3.103-3) unstable; urgency=medium
  [ Brian J. Murrell ]
  * NOOP change to keep in parity with RPM version

 -- Brian J. Murrell <brian.murrell@intel.com>  Mon, 13 Feb 2023 10:04:29 -0500

daos (2.3.103-2) unstable; urgency=medium
  [ Michael Hennecke ]
  * Change ipmctl requirement from v2 to v3

 -- Michael Hennecke <michael.hennecke@intel.com>  Wed, 08 Feb 2023 18:02:00 -0100

daos (2.3.103-1) unstable; urgency=medium
  [ Phillip Henderson ]
  * Bump version to 2.3.103

 -- Phillip Henderson <phillip.henderson@intel.com>  Fri, 27 Jan 2023 02:30:00 -0500

daos (2.3.102-1) unstable; urgency=medium
  [ Johann Lombardi ]
  * Bump version to 2.3.102

 -- Johann Lombardi <johann.lombardi@intel.com>  Wed, 25 Jan 2023 10:00:00 -0100

daos (2.3.101-6) unstable; urgency=medium
  [ Brian J. Murrell ]
  * NOOP change to keep in parity with RPM version

 -- Brian J. Murrell <brian.murrell@intel.com>  Fri, 6 Jan 2023 09:04:51 -0400

daos (2.3.101-5) unstable; urgency=medium
  [Joseph Moore]
  * Update Mercury version to 2.2.0-6

 -- Joseph Moore <joseph.moored@intel.com> Tue, Dec 6 2022 12:15:00 - 0400

daos (2.3.101-4) unstable; urgency=medium
  [ Tom Nabarro ]
  * Update SPDK dependency requirement to greater than or equal to 22.01.2.

 -- Tom Nabarro <Tom Nabarro <tom.nabarro@intel.com>  Thu, 01 Dec 2022 12:43:00 -0400

daos (2.3.101-3) unstable; urgency=medium
  [ Brian J. Murrell ]
  * Set flag to build per-subpackage debuginfo packages for Leap 15

 -- Brian J. Murrell <brian.murrell@intel.com>  Tue, 18 Oct 2022 15:08:11 -0400

daos (2.3.101-2) unstable; urgency=medium
  [Michael MacDonald]
  * Rename daos_admin -> daos_server_helper

 -- Michael MacDonald <mjmac.macdonald@intel.com> Thu, Oct 6 2022 10:10:00

daos (2.3.101-1) unstable; urgency=medium
  [ Johann Lombardi ]
  * Bump version to 2.3.101

 -- Johann Lombardi <johann.lombardi@intel.com>  Tue, 20 Sep 2022 10:00:00 -0100

daos (2.3.100-22) unstable; urgency=medium
  [ Jeff Olivier ]
  * Move io_conf files from bin to TESTING

 -- Jeff Olivier <jeffrey.v.olivier@intel.com>  Thu, 8 Sep 2022 10:26:00 -0400

daos (2.3.100-21) unstable; urgency=medium
  [ Jeff Olivier ]
  * Update PMDK to 1.12.1~rc1 to fix DAOS-11151

 -- Jeff Olivier <jeffrey.v.olivier@intel.com>  Tue, 16 Aug 2022 12:52:00 -0400

daos (2.3.100-20) unstable; urgency=medium
  [ Wang Shilong ]
  * Add daos_debug_set_params to daos-client-tests rpm for fault injection test.

 -- Wang Shilong <shilong.wang@intel.com>  Thu, 11 Aug 2022 09:52:00 -0400

daos (2.3.100-19) unstable; urgency=medium
  [ Jerome Soumagne ]
  * Update to mercury 2.2.0

 -- Jerome Soumagne <jerome.soumagne@intel.com> Fri, 5 Aug 2022 17:30:00 -0600

daos (2.3.100-18) unstable; urgency=medium
  [Michael MacDonald]
  * Bump min supported go version to 1.16

 -- Michael MacDonald <mjmac.macdonald@intel.com> Tue, Jul 26 2022 10:10:00 -0400

daos (2.3.100-17) unstable; urgency=medium
  [ Jerome Soumagne ]
  * Remove now unused openpa dependency

 -- Jerome Soumagne <jerome.soumagne@intel.com> Mon, 18 Jul 2022 11:55:00 -0600

daos (2.3.100-16) unstable; urgency=medium
  [ Jeff Olivier ]
  * Add pool_scrubbing_tests to test package

 -- Jeff Olivier <Jeff Olivier <jeffrey.v.olivier@intel.com>  Fri, 15 Jul 2022 12:48:00 -0400

daos (2.3.100-15) unstable; urgency=medium
  [ Tom Nabarro ]
  * Update SPDK dependency requirement to greater than or equal to 22.01.1.

 -- Tom Nabarro <Tom Nabarro <tom.nabarro@intel.com>  Wed, 13 Jul 2022 12:43:00 -0400

daos (2.3.100-14) unstable; urgency=medium
  [ Jerome Soumagne ]
  * Update to mercury 2.2.0rc6

 -- Jerome Soumagne <jerome.soumagne@intel.com> Mon, 27 Jun 2022 18:26:02 -0600

daos (2.3.100-13) unstable; urgency=medium
  [ Jeff Olivier ]
  * Remove libdts.so, make it build time static

 -- Jeff Olivier <jeffrey.v.olivier@intel.com> Fri, 17 Jun 2022 10:30:00 -0500

daos (2.3.100-12) unstable; urgency=medium
  [ Jeff Olivier ]
  * Make ucx required for build on all platforms

 -- Jeff Olivier <jeffrey.v.olivier@intel.com> Thu, 02 Jun 2022 16:30:00 -0500

daos (2.3.100-11) unstable; urgency=medium
  [ Michael MacDonald ]
  * Move dmg to new daos-admin package

 -- Michael MacDonald <mjmac.macdonald@intel.com>  Wed, 01 Jun 2022 13:58:03 -0000

daos (2.3.100-10) unstable; urgency=medium
  [ Lei Huang ]
  * Update libfabric to v1.15.1-1 to include critical performance patches

 -- Lei Huang <lei.huang@intel.com> Wed, 18 May 2022 16:30:00 -0500

daos (2.3.100-9) unstable; urgency=medium
  [ Phillip Henderson ]
  * Remove doas-client-tests-openmpi dependency from daos-tests
  * Add daos-tests-internal package

 -- Phillip Henderson <phillip.henderson@intel.com>  Tue, 17 May 2022 12:43:00 -0400

daos (2.3.100-8) unstable; urgency=medium
  [ Ashley Pittman ]
  * Extend dfusedaosbuild test to run in different configurations.

 -- Ashley Pittman <ashley.m.pittman@intel.com>  Mon, 9 May 2022 22:34:00 -0100

daos (2.3.100-7) unstable; urgency=medium
  [ Ashley Pittman ]
  * Add dfuse unit-test binary to call from ftest.

 -- Ashley Pittman <ashley.m.pittman@intel.com>  Fri, 6 May 2022 09:03:00 -0100

daos (2.3.100-6) unstable; urgency=medium
  [ Joseph Moore ]
  * Update UXC Mercury patch to disable unified mode

 -- Joseph Moore <joseph.moore@intel.com>  Wed, 4 May 2022 11:19:00 -0600

daos (2.3.100-5) unstable; urgency=medium
  [ Phillip Henderson ]
  * Move daos_gen_io_conf and daos_run_io_conf to daos-client-tests

 -- Phillip Henderson <phillip.henderson@intel.com>  Tue, 26 Apr 2022 17:13:00 -0400

daos (2.3.100-4) unstable; urgency=medium
  [ Lei Huang ]
  * Update libfabric to v1.15.0rc3-1 to include critical performance patches

 -- Lei Huang <lei.huang@intel.com> Wed, 20 Apr 2022 09:00:00 -0500

daos (2.3.100-3) unstable; urgency=medium
  [ Li Wei ]
  * Update raft to 0.9.1-1401.gc18bcb8 to fix uninitialized node IDs

 -- Li Wei <wei.g.li@intel.com>  Tue, 12 Apr 2022 08:33:00 +0800

daos (2.3.100-2) unstable; urgency=medium
  [ Jeff Olivier ]
  * Extract MPI from many binaries create dpar and dpar_mpi providing a
    similar interface to abstract away the direct MPI dependence

 -- Jeff Olivier <jeffrey.v.olivier@intel.com>  Wed, 6 Apr 2022 14:30:01 -0100

daos (2.3.100-1) unstable; urgency=medium
  [ Johann Lombardi ]
  * Bump version to 2.3.100

 -- Johann Lombardi <johann.lombardi@intel.com>  Wed, 6 Apr 2022 12:00:00 +0800

daos (2.1.100-26) unstable; urgency=medium
  [ Joseph Moore ]
  * Add build depends entries for UCX libraries

 -- Joseph Moore <joseph.moore@intel.com>  Wed, 6 Apr 2022 10:44:21 +0800

daos (2.1.100-25) unstable; urgency=medium
  [ Joseph Moore ]
  * Update mercury to UCX provider patch

 -- Joseph Moore <joseph.moore@intel.com>  Sat, 2 Apr 2022 11:56:35 +0800

daos (2.1.100-24) unstable; urgency=medium
  [ Alexander Oganezov ]
  * Update mercury to CXI provider patch

 -- Alexander Oganezov <alexander.a.oganezov@intel.com>  Fri, 11 Mar 2022 14:33:00 +0800

daos (2.1.100-22) unstable; urgency=medium
  [ Alexander Oganezov ]
  * Update mercury to include DAOS-9561 workaround

 -- Alexander Oganezov <alexander.a.oganezov@intel.com>  Tue, 22 Feb 2022 14:33:00 +0800

daos (2.1.100-20) unstable; urgency=medium
  [ Li Wei ]
  * Update raft to 0.9.0-1394.gc81505f to fix membership change bugs

 -- Li Wei <wei.g.li@intel.com>  Thu, 10 Feb 2022 14:33:00 +0800

daos (2.1.100-19) unstable; urgency=low
  [ Michael MacDonald ]
  * Move libdaos_common.so from daos-client to daos package

 -- Michael MacDonald <mjmac.macdonald@intel.com>  Wed, 19 Jan 2022 13:58:03 -0000

daos (2.1.100-18) unstable; urgency=medium
  [ Johann Lombardi ]
  * Update libfabric to 1.14.0 GA and apply fix for DAOS-9376

 -- Johann Lombardi <johann.lombardi@intel.com>  Mon, 17 Jan 2022 10:00:00 -0100

daos (2.1.100-17) unstable; urgency=medium
  [ Alexander Oganezov ]
  * Update to mercury v2.1.0-rc4-3 to pick fix for DAOS-9325 high cpu usage

 -- Alexander Oganezov <alexander.a.oganezov@intel.com>  Thu, 23 Dec 2021 10:00:01 -0100

daos (2.1.100-16) unstable; urgency=medium
  [ Brian J. Murrell ]
  * NOOP change to keep in parity with RPM version

 -- Brian J. Murrell <brian.murrell@intel.com>  Thu, 16 Dec 2021 15:08:11 -0400

daos (2.1.100-15) unstable; urgency=medium
  [ Brian J. Murrell ]
  * NOOP change to keep in parity with RPM version

 -- Brian J. Murrell <brian.murrell@intel.com>  Sat, 11 Dec 2021 15:18:54 -0400

daos (2.1.100-14) unstable; urgency=medium
  [ Brian J. Murrell ]
  * Don't make daos-*-tests-openmi a dependency of anything
    - If they are wanted, they should be installed explicitly, due to
      potential conflicts with other MPI stacks

 -- Brian J. Murrell <brian.murrell@intel.com>  Fri, 10 Dec 2021 09:44:14 -0400

daos (2.1.100-13) unstable; urgency=medium
  [ Alexander Oganezov ]
  * Remove DAOS-9173 workaround from mercury. Apply patch to OFI instead.

 -- Alexander Oganezov <alexander.a.oganezov@intel.com>  Wed, 08 Dec 2021 10:00:01 -0100

daos (2.1.100-12) unstable; urgency=medium
  [ Alexander Oganezov ]
  * Apply DAOS-9173 workaround patch

 -- Alexander Oganezov <alexander.a.oganezov@intel.com>  Tue, 07 Dec 2021 10:00:01 -0100

daos (2.1.100-11) unstable; urgency=medium
  [ Alexander Oganezov ]
  * Update mercury to v2.1.0rc4

 -- Alexander Oganezov <alexander.a.oganezov@intel.com>  Fri, 03 Dec 2021 10:00:01 -0100

daos (2.1.100-8) unstable; urgency=medium
  [ Tom Nabarro ]
  * Set rmem_{max,default} sysctl values on server package install to enable
    SPDK pci_event module to operate in unprivileged process (daos_engine).

 -- Tom Nabarro <tom.nabarro@intel.com> Mon, 22 Nov 2021 16:42:54 -0100

daos (2.1.100-7) unstable; urgency=medium
  [ Wang Shilong ]
  * Update for libdaos major version bump
  * Fix version of libpemobj1 for SUSE

 -- Wang Shilong <shilong.wang@intel.com>  Tue, 16 Nov 2021 12:42:54 -0400

daos (2.1.100-6) unstable; urgency=medium
  [ Alexander Oganezov ]
  * Update OFI to v1.14.0rc3

 -- Alexander Oganezov <alexander.a.oganezov@intel.com>  Sat, 13 Nov 2021 10:00:01 -0100

daos (2.1.100-5) unstable; urgency=medium
  [ Brian J. Murrell ]
  * Create new daos-{client,server}tests-openmpi and daos-server-tests subpackages
  * Rename daos-tests daos-client-tests and make daos-tests require all
    other test suites to maintain existing behavior

 -- Brian J. Murrell <brian.murrell@intel.com>  Tue, 26 Oct 2021 22:52:40 -0400

daos (2.1.100-4) unstable; urgency=medium
  [ Alexander Oganezov ]
  * Update mercury to v2.1.0rc2

 -- Alexander Oganezov <alexander.a.oganezov@intel.com>  Mon, 25 Oct 2021 10:00:01 -0100

daos (2.1.100-3) unstable; urgency=medium
  [ Jeff Olivier ]
  * Explicitly require 1.11.0-3 of PMDK

 -- Jeff Olivier <jeffrey.v.olivier@intel.com>  Wed, 20 Oct 2021 10:00:01 -0100

daos (2.1.100-2) unstable; urgency=medium
  [ David Quigley ]
  * Add defusedxml as a required dependency for the test package.

 -- David Quigley <david.quigley@intel.com> Wed, 13 Oct 2021 10:00:00 +0800

daos (2.1.100-1) unstable; urgency=medium
  [ Johann Lombardi ]
  * Switch version to 2.1.100 for 2.2 test builds

 -- Johann Lombardi <johann.lombardi@intel.com>  Wed, 13 Oct 2021 10:00:00 -0100

daos (1.3.106-1) unstable; urgency=medium
  [ Johann Lombardi ]
  * Version bump to 1.3.106 for 2.0 test build 6

 -- Johann Lombardi <johann.lombardi@intel.com>  Tue, 12 Oct 2021 10:00:00 -0100

daos (1.3.105-3) unstable; urgency=medium
  [ Li Wei ]
  * Update raft to fix InstallSnapshot performance

 -- Li Wei <wei.g.li@intel.com>  Wed, 15 Sep 2021 11:37:00 +0800

daos (1.3.105-1) unstable; urgency=medium
  [ Jeff Olivier ]
  * Version bump to 1.3.105 for 2.0 test build 5

 -- Jeff Olivier <jeffrey.v.olivier@intel.com>  Tue, 24 Aug 2021 16:54:00 +0800

daos (1.3.104-3) unstable; urgency=medium
  [ Niu Yawei ]
  * Add vos_perf

 -- Niu Yawei <yawei.niu@intel.com>  Mon, 09 Aug 2021 14:22:00 +0800

daos (1.3.104-2) unstable; urgency=medium
  [ Kris Jacque ]
  * Move daos_metrics to server package

 -- Kris Jacque <kristin.jacque@intel.com>  Tue, 03 Aug 2021 17:45:35 -0600

daos (1.3.104-1) unstable; urgency=medium
  [ Jeff Olivier ]
  * Version bump to 1.3.104 for 2.0 test build 4

 -- Jeff Olivier <jeffrey.v.olivier@intel.com>  Mon, 02 Aug 2021 09:33:00 -0500

daos (1.3.103-4) unstable; urgency=medium
  [ Li Wei ]
  * Update raft to fix slow leader re-elections

 -- Li Wei <wei.g.li@intel.com>  Wed, 14 Jul 2021 14:22:00 +0800

daos (1.3.103-3) unstable; urgency=medium
  [ Maureen Jean ]
  * Add python modules to python3.8 site-packages

 -- Maureen Jean <maureen.jean@intel.com>  Tue, 13 Jul 2021 14:50:00 -0400

daos (1.3.103-2) unstable; urgency=medium
  [ Alexander Oganezov ]
  * Update to mercury v2.0.1

 -- Alexander Oganezov <alexander.a.oganezov@intel.com>  Mon, 12 Jul 2021 15:31:50 -0400

daos (1.3.103-1) unstable; urgency=medium
  [ Johann Lombardi ]
  * Version bump to 1.3.103 for 2.0 test build 3

 -- Johann Lombardi <johann.lombardi@intel.com>  Mon, 12 Jul 2021 10:00:00 -0100

daos (1.3.102-3) unstable; urgency=medium
  [ Li Wei ]
  * Update raft to pick Pre-Vote

 -- Li Wei <wei.g.li@intel.com>  Wed, 23 Jun 2021 14:46:00 +0800

daos (1.3.102-1) unstable; urgency=medium
  [ Johann Lombardi]
  * Version bump to 1.3.102 for 2.0 test build 2

 -- Johann Lombardi <johann.lombardi@intel.com>  Fri, 11 Jun 2021 10:00:00 -0100

daos (1.3.101-3) unstable; urgency=medium
  [ Johann Lombardi]
  * Bump version to match the RPM's one

 -- Johann Lombardi <johann.lombardi@intel.com>  Wed, 02 Jun 2021 08:00:30 -0100

daos (1.3.101-2) unstable; urgency=medium
  [ Jeff Olivier]
  * Remove client and server libs from common package

 -- Jeff Olivier <jeffrey.v.olivier@intel.com>  Thu, 20 May 2021 11:17:30 -0100

daos (1.3.101-1) unstable; urgency=medium
  [ Johann Lombardi ]
  * Version bump to 1.3.101 for 2.0 test build 1

 -- Johann Lombardi <johann.lombardi@intel.com> Wed, 19 May 2021 20:52:00 -0000

daos (1.3.0-16) unstable; urgency=medium
  [ Brian J. Murrell ]
  * Enable debuginfo package building on SUSE platforms

 -- Brian J. Murrell <brian.murrell@intel.com>  Fri, 07 May 2021 13:37:45 -0400

daos (1.3.0-15) unstable; urgency=medium
  [ Brian J. Murrell ]
  * Update to build on EL8

 -- Brian J. Murrell <brian.murrell@intel.com>  Thu, 06 May 2021 15:31:50 -0400

daos (1.3.0-14) unstable; urgency=medium
  [ Brian J. Murrell ]
  * Package /etc/daos/certs in main/common package so that both server
    and client get it created
  * Catch up the release to be in sync with the RPM build
    - hence the missing (10-13 releases)

 -- Brian J. Murrell <brian.murrell@intel.com>  Wed, 05 May 2021 14:10:50 -0400

daos (1.3.0-9) unstable; urgency=medium
  [ Mohamad Chaarawi ]
  * Remove dfuse_hl

 -- Mohamad Chaarawi <mohamad.chaarawi@intel.com>  Wed, 16 Apr 2021 17:57:00 -0400

daos (1.3.0-8) unstable; urgency=medium
  [ Jeff Olivier ]
  * Remove client dependencies on PMDK, SPDK, and argobots

 -- Jeff Olivier <jeffrey.v.olivier@intel.com>  Wed, 14 Apr 2021 13:27:00 -0400

daos (1.3.0-7) unstable; urgency=medium
  [ Brian J. Murrell ]
  * Update Argobots to 1.1

 -- Brian J. Murrell <brian.murrell@intel.com>  Thu, 01 Apr 2021 11:39:10 -0400

daos (1.3.0-6) unstable; urgency=medium
  [ Maureen Jean ]
  * Change pydaos_shim_3 to pydaos_shim

 -- Maureen Jean <maureen.jean@intel.com>  Tue, 30 Mar 2021 12:00:00 -0400

daos (1.3.0-5) unstable; urgency=medium
  * Move libdts.so to the daos-tests subpackage

 -- Brian J. Murrell <brian.murrell@intel.com>  Mon, 29 Mar 2021 10:57:14 -0400

daos (1.3.0-4) unstable; urgency=medium
  [ Alexander Oganezov ]
  * Update to ofi v1.12.0 release

 -- Alexander Oganezov <alexander.a.oganezov@intel.com> Tue, 23 Mar 2021 05:00:01 -0000

daos (1.3.0-2) unstable; urgency=medium
  [ Li Wei ]
  * Require raft-devel 0.7.3 that fixes an unstable leadership problem caused
    by removed replicas as well as some Coverity issues

 -- Li Wei <wei.g.li@intel.com> Thu, 25 Feb 2021 09:55:00 +0800

daos (1.3.0-1) unstable; urgency=medium
  [ Brian J. Murrell ]
  * Version bump up to 1.3.0

 -- Brian J. Murrell <brian.murrell@intel.com>  Mon, 24 Feb 2021 08:54:32 -0500

daos (1.1.3-3) unstable; urgency=medium
  [ Brian J. Murrell ]
  * NOOP bump just to keep in parity with RPM changes

 -- Brian J. Murrell <brian.murrell@intel.com>  Mon, 22 Feb 2021 13:08:22 -0500

daos (1.1.3-2) unstable; urgency=medium
  [ Alexander Oganezov ]
  * Update OFI to v1.12.0rc1

 -- Alexander Oganezov <alexander.a.oganezov@intel.com> Tue, 16 Feb 2021 05:00:00 -0000

daos (1.1.3-1) unstable; urgency=medium
  [ Johann Lombardi ]
  * Version bump to 1.1.3

 -- Johann Lombardi <johann.lombardi@intel.com> Wed, 10 Feb 2021 05:00:00 -0000

daos (1.1.2.1-11) unstable; urgency=medium
  [ Brian J. Murrell ]
  * Update minimum required libfabric to 1.11.1

 -- Brian J. Murrell <brian.murrell@intel.com>  Wed, 10 Feb 2021 00:10:38 -0400

daos (1.1.2.1-9) unstable; urgency=medium
  [ Vishwanath Venkatesan ]
  * Add new pmem specific version of DAOS common library

 -- Vishwanath Venkatesan <vishwanath.venkatesan@intel.com> Thu, 4 Feb 2021 12:48:18 -0000

daos (1.1.2.1-8) unstable; urgency=medium
  [ Hua Kuang ]
  * Changed License to BSD-2-Clause-Patent

 -- Hua Kuang <hua.kuang@intel.com> Wed, 3 Feb 2021 16:59:34 -0000

daos (1.1.2.1-7) unstable; urgency=medium
  [ Alexander Oganezov ]
  * Fix debian packages to update to mercury v2.0.1rc1

 -- Alexander Oganezov <alexander.a.oganezov@intel.com>  Fri, 29 Jan 2021 13:40:00 -0500

daos (1.1.2.1-6) unstable; urgency=medium
  [ Alexander Oganezov ]
  * Update to mercury v2.0.1rc1

 -- Alexander Oganezov <alexander.a.oganezov@intel.com>  Sat, 23 Jan 2021 13:40:00 -0500

daos (1.1.2.1-5) unstable; urgency=medium
  [ Michael MacDonald ]
  * Install daos_metrics to bin

 -- Michael MacDonald <mjmac.macdonald@intel.com>  Fri, 22 Jan 2021 17:58:03 -0000

daos (1.1.2.1-4) unstable; urgency=medium
  [ Kenneth Cain ]
  * Version bump for API major version libdaos.so.1 (1.0.0)

 -- Kenneth Cain <kenneth.c.cain@intel.com>  Tue, 05 Jan 2021 13:40:00 -0500

daos (1.1.2.1-3) unstable; urgency=medium
  [ Michael Hennecke ]
  * Harmonize daos_server and daos_agent groups

 -- Michael Hennecke <mhennecke@lenovo.com> Fri, 15 Jan 2021 16:22:18 -0000

daos (1.1.2.1-2) unstable; urgency=medium
  [ Ashley Pittman ]
  * Combine memcheck suppressions files

 -- Ashley Pittman <ashley.m.pittman@intel.com>  Tue, 15 Dec 2020 13:33:21 -0000

daos (1.1.2.1-1) unstable; urgency=medium
  [ Johann Lombardi ]
  * Version bump up to 1.1.2.1

 -- Johann Lombardi <johann.lombardi@intel.com>  Wed, 09 Dec 2020 19:30:00 +0100

daos (1.1.2-3) unstable; urgency=medium
  [ Li Wei ]
  * Require raft-devel 0.7.1 that fixes recent Coverity issues

 -- Li Wei <wei.g.li@intel.com>  Fri, 04 Dec 2020 14:30:00 +0800

daos (1.1.2-1) unstable; urgency=medium
  [ Brian J. Murrell ]
  * Version bump up to 1.1.2

 -- Brian J. Murrell <brian.murrell@intel.com>  Tue, 01 Dec 2020 07:41:30 -0400

daos (1.1.1-8) unstable; urgency=medium
  [ Li Wei ]
  * Require raft-devel 0.7.0 that changes log indices and terms to 63-bit

 -- Li Wei <wei.g.li@intel.com>  Tue, 17 Nov 2020 09:44:00 +0800

daos (1.1.1-6) unstable; urgency=medium
  [ Mohamad Chaarawi ]
  * Add dfs_test

 -- Mohamad Chaarawi <mohamad.chaarawi@intel.com>  Mon, 16 Nov 2020 13:29:11 -0400

daos (1.1.1-5) unstable; urgency=medium
  [ Jonathan Martinez Montes ]
  * Restore obj_ctl utility

 -- Jonathan Martinez Montes <jonathan.martinez.montes@intel.com>  Fri, 30 Oct 2020 08:44:57 -0600

daos (1.1.1-4) unstable; urgency=medium
  [ Brian J. Murrell ]
   * 1.1.1-4 version of DAOS

 -- Brian J. Murrell <brian.murrell@intel.com>  Mon, 26 Oct 2020 12:43:49 -0400<|MERGE_RESOLUTION|>--- conflicted
+++ resolved
@@ -1,15 +1,14 @@
+daos (2.5.101-4) unstable; urgency=medium
+  [ Fan Yong ]
+  * NOOP change to keep in parity with RPM version
+
+ -- Fan Yong <fan.yong@intel.com>  Fri, 05 Apr 2024 09:30:00 +0900
+
 daos (2.5.101-3) unstable; urgency=medium
-<<<<<<< HEAD
-  [ Fan Yong ]
-  * NOOP change to keep in parity with RPM version
-
- -- Fan Yong <fan.yong@intel.com>  Fri, 22 Mar 2024 09:30:00 +0900
-=======
   [ Ashley M. Pittman ]
   * Updated pydaos install process
 
  -- Ashley M. Pittman <ashley.m.pittman@intel.com>  Thu, 04 Apr 2024 09:15:00 -0800
->>>>>>> dcbaf550
 
 daos (2.5.101-2) unstable; urgency=medium
   [ Jan Michalski ]
