--- conflicted
+++ resolved
@@ -1,15 +1,14 @@
-daos (1.1.4-3) unstable; urgency=medium
-<<<<<<< HEAD
+daos (1.1.4-4) unstable; urgency=medium
   [ Maureen Jean ]
   * Change pydaos_shim_3 to pydaos_shim
 
- -- Maureen Jean <maureen.jean@intel.com> Thu, 1 Apr 2021 15:02:29 -0400
-=======
+ -- Maureen Jean <maureen.jean@intel.com> Tue, 5 Apr 2021 17:00:00 -0400
+
+daos (1.1.4-3) unstable; urgency=medium
   [ Brian J. Murrell ]
   * Update Argobots to 1.1
 
  -- Brian J. Murrell <brian.murrell@intel.com>  Thu, 01 Apr 2021 11:20:59 -0400
->>>>>>> 641300f4
 
 daos (1.1.4-2) unstable; urgency=medium
   [ Brian J. Murrell ]
