daos (1.3.103-2) unstable; urgency=medium
<<<<<<< HEAD
  [ Maureen Jean ]
  * Add python modules to python3.8 site-packages

 -- Maureen Jean <maureen.jean@intel.com>  Mon, 12 Jul 2021 14:50:00 -0400
=======
  [ Alexander Oganezov ]
  * Update to mercury v2.0.1

 -- Alexander Oganezov <alexander.a.oganezov@intel.com>  Mon, 12 Jul 2021 15:31:50 -0400
>>>>>>> 7fcee9eb

daos (1.3.103-1) unstable; urgency=medium
  [ Johann Lombardi ]
  * Version bump to 1.3.103 for 2.0 test build 3

 -- Johann Lombardi <johann.lombardi@intel.com>  Mon, 12 Jul 2021 010:00:00 -0100

daos (1.3.102-3) unstable; urgency=medium
  [ Li Wei ]
  * Update raft to pick Pre-Vote

 -- Li Wei <wei.g.li@intel.com>  Wed, 23 Jun 2021 14:46:00 +0800

daos (1.3.102-1) unstable; urgency=medium
  [ Johann Lombardi]
  * Version bump to 1.3.102 for 2.0 test build 2

 -- Johann Lombardi <johann.lombardi@intel.com>  Fri, 11 Jun 2021 010:00:00 -0100

daos (1.3.101-3) unstable; urgency=medium
  [ Johann Lombardi]
  * Bump version to match the RPM's one

 -- Johann Lombardi <johann.lombardi@intel.com>  Wed, 02 Jun 2021 08:00:30 -0100

daos (1.3.101-2) unstable; urgency=medium
  [ Jeff Olivier]
  * Remove client and server libs from common package

 -- Jeff Olivier <jeffrey.v.olivier@intel.com>  Thu, 20 May 2021 11:17:30 -0100

daos (1.3.101-1) unstable; urgency=medium
  [ Johann Lombardi ]
  * Version bump to 1.3.101 for 2.0 test build 1

 -- Johann Lombardi <johann.lombardi@intel.com> Wed, 19 May 2021 20:52:00 -0000

daos (1.3.0-16) unstable; urgency=medium
  [ Brian J. Murrell ]
  * Enable debuginfo package building on SUSE platforms

 -- Brian J. Murrell <brian.murrell@intel.com>  Fri, 07 May 2021 13:37:45 -0400

daos (1.3.0-15) unstable; urgency=medium
  [ Brian J. Murrell ]
  * Update to build on EL8

 -- Brian J. Murrell <brian.murrell@intel.com>  Thu, 06 May 2021 15:31:50 -0400

daos (1.3.0-14) unstable; urgency=medium
  [ Brian J. Murrell ]
  * Package /etc/daos/certs in main/common package so that both server
    and client get it created
  * Catch up the release to be in sync with the RPM build
    - hence the missing (10-13 releases)

 -- Brian J. Murrell <brian.murrell@intel.com>  Wed, 05 May 2021 14:10:50 -0400

daos (1.3.0-9) unstable; urgency=medium
  [ Mohamad Chaarawi ]
  * Remove dfuse_hl

 -- Mohamad Chaarawi <mohamad.chaarawi@intel.com>  Wed, 16 Apr 2021 17:57:00 -0400

daos (1.3.0-8) unstable; urgency=medium
  [ Jeff Olivier ]
  * Remove client dependencies on PMDK, SPDK, and argobots

 -- Jeff Olivier <jeffrey.v.olivier@intel.com>  Wed, 14 Apr 2021 13:27:00 -0400

daos (1.3.0-7) unstable; urgency=medium
  [ Brian J. Murrell ]
  * Update Argobots to 1.1

 -- Brian J. Murrell <brian.murrell@intel.com>  Thu, 01 Apr 2021 11:39:10 -0400

daos (1.3.0-6) unstable; urgency=medium
  [ Maureen Jean ]
  * Change pydaos_shim_3 to pydaos_shim

 -- Maureen Jean <maureen.jean@intel.com>  Tue, 30 Mar 2021 12:00:00 -0400

daos (1.3.0-5) unstable; urgency=medium
  * Move libdts.so to the daos-tests subpackage

 -- Brian J. Murrell <brian.murrell@intel.com>  Mon, 29 Mar 2021 10:57:14 -0400

daos (1.3.0-4) unstable; urgency=medium
  [ Alexander Oganezov ]
  * Update to ofi v1.12.0 release

 -- Alexander Oganezov <alexander.a.oganezov@intel.com> Tue, 23 Mar 2021 05:00:01 -0000

daos (1.3.0-2) unstable; urgency=medium
  [ Li Wei ]
  * Require raft-devel 0.7.3 that fixes an unstable leadership problem caused
    by removed replicas as well as some Coverity issues

 -- Li Wei <wei.g.li@intel.com> Thu, 25 Feb 2021 09:55:00 +0800

daos (1.3.0-1) unstable; urgency=medium
  [ Brian J. Murrell ]
  * Version bump up to 1.3.0

 -- Brian J. Murrell <brian.murrell@intel.com>  Mon, 24 Feb 2021 08:54:32 -0500

daos (1.1.3-3) unstable; urgency=medium
  [ Brian J. Murrell ]
  * NOOP bump just to keep in parity with RPM changes

 -- Brian J. Murrell <brian.murrell@intel.com>  Mon, 22 Feb 2021 13:08:22 -0500

daos (1.1.3-2) unstable; urgency=medium
  [ Alexander Oganezov ]
  * Update OFI to v1.12.0rc1

 -- Alexander Oganezov <alexander.a.oganezov@intel.com> Tue, 16 Feb 2021 05:00:00 -0000

daos (1.1.3-1) unstable; urgency=medium
  [ Johann Lombardi ]
  * Version bump to 1.1.3

 -- Johann Lombardi <johann.lombardi@intel.com> Wed, 10 Feb 2021 05:00:00 -0000

daos (1.1.2.1-11) unstable; urgency=medium
  [ Brian J. Murrell ]
  * Update minimum required libfabric to 1.11.1

 -- Brian J. Murrell <brian.murrell@intel.com>  Wed, 10 Feb 2021 00:10:38 -0400

daos (1.1.2.1-9) unstable; urgency=medium
  [ Vishwanath Venkatesan ]
  * Add new pmem specific version of DAOS common library

 -- Vishwanath Venkatesan <vishwanath.venkatesan@intel.com> Thu, 4 Feb 2021 12:48:18 -0000

daos (1.1.2.1-8) unstable; urgency=medium
  [ Hua Kuang ]
  * Changed License to BSD-2-Clause-Patent

 -- Hua Kuang <hua.kuang@intel.com> Wed, 3 Feb 2021 16:59:34 -0000

daos (1.1.2.1-7) unstable; urgency=medium
  [ Alexander Oganezov ]
  * Fix debian packages to update to mercury v2.0.1rc1

 -- Alexander Oganezov <alexander.a.oganezov@intel.com>  Fri, 29 Jan 2021 13:40:00 -0500

daos (1.1.2.1-6) unstable; urgency=medium
  [ Alexander Oganezov ]
  * Update to mercury v2.0.1rc1

 -- Alexander Oganezov <alexander.a.oganezov@intel.com>  Sat, 23 Jan 2021 13:40:00 -0500

daos (1.1.2.1-5) unstable; urgency=medium
  [ Michael MacDonald ]
  * Install daos_metrics to bin

 -- Michael MacDonald <mjmac.macdonald@intel.com>  Fri, 22 Jan 2021 17:58:03 -0000

daos (1.1.2.1-4) unstable; urgency=medium
  [ Kenneth Cain ]
  * Version bump for API major version libdaos.so.1 (1.0.0)

 -- Kenneth Cain <kenneth.c.cain@intel.com>  Tue, 05 Jan 2021 13:40:00 -0500

daos (1.1.2.1-3) unstable; urgency=medium
  [ Michael Hennecke ]
  * Harmonize daos_server and daos_agent groups

 -- Michael Hennecke <mhennecke@lenovo.com> Fri, 15 Jan 2021 16:22:18 -0000

daos (1.1.2.1-2) unstable; urgency=medium
  [ Ashley Pittman ]
  * Combine memcheck suppressions files

 -- Ashley Pittman <ashley.m.pittman@intel.com>  Tue, 15 Dec 2020 13:33:21 -0000

daos (1.1.2.1-1) unstable; urgency=medium
  [ Johann Lombardi ]
  * Version bump up to 1.1.2.1

 -- Johann Lombardi <johann.lombardi@intel.com>  Wed, 09 Dec 2020 19:30:00 +0100

daos (1.1.2-3) unstable; urgency=medium
  [ Li Wei ]
  * Require raft-devel 0.7.1 that fixes recent Coverity issues

 -- Li Wei <wei.g.li@intel.com>  Fri, 04 Dec 2020 14:30:00 +0800

daos (1.1.2-1) unstable; urgency=medium
  [ Brian J. Murrell ]
  * Version bump up to 1.1.2

 -- Brian J. Murrell <brian.murrell@intel.com>  Tue, 01 Dec 2020 07:41:30 -0400

daos (1.1.1-8) unstable; urgency=medium
  [ Li Wei ]
  * Require raft-devel 0.7.0 that changes log indices and terms to 63-bit

 -- Li Wei <wei.g.li@intel.com>  Tue, 17 Nov 2020 09:44:00 +0800

daos (1.1.1-6) unstable; urgency=medium
  [ Mohamad Chaarawi ]
  * Add dfs_test

 -- Mohamad Chaarawi <mohamad.chaarawi@intel.com>  Mon, 16 Nov 2020 13:29:11 -0400

daos (1.1.1-5) unstable; urgency=medium
  [ Jonathan Martinez Montes ]
  * Restore obj_ctl utility

 -- Jonathan Martinez Montes <jonathan.martinez.montes@intel.com>  Fri, 30 Oct 2020 08:44:57 -0600

daos (1.1.1-4) unstable; urgency=medium
  [ Brian J. Murrell ]
   * 1.1.1-4 version of DAOS

 -- Brian J. Murrell <brian.murrell@intel.com>  Mon, 26 Oct 2020 12:43:49 -0400<|MERGE_RESOLUTION|>--- conflicted
+++ resolved
@@ -1,15 +1,13 @@
-daos (1.3.103-2) unstable; urgency=medium
-<<<<<<< HEAD
+daos (1.3.103-3) unstable; urgency=medium
   [ Maureen Jean ]
   * Add python modules to python3.8 site-packages
 
- -- Maureen Jean <maureen.jean@intel.com>  Mon, 12 Jul 2021 14:50:00 -0400
-=======
+ -- Maureen Jean <maureen.jean@intel.com>  Tue, 13 Jul 2021 14:50:00 -0400
+
   [ Alexander Oganezov ]
   * Update to mercury v2.0.1
 
  -- Alexander Oganezov <alexander.a.oganezov@intel.com>  Mon, 12 Jul 2021 15:31:50 -0400
->>>>>>> 7fcee9eb
 
 daos (1.3.103-1) unstable; urgency=medium
   [ Johann Lombardi ]
