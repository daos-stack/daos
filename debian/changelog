--- conflicted
+++ resolved
@@ -1,12 +1,9 @@
-<<<<<<< HEAD
-=======
 daos (2.7.100-4) unstable; urgency=medium
   [ Jerome Soumagne ]
   * Bump mercury version to 2.4.0rc4
 
  -- Jerome Soumagne <jerome.soumagne@intel.com>  Mon, 05 Aug 2024 12:00:00 -0500
 
->>>>>>> d736de1b
 daos (2.7.100-3) unstable; urgency=medium
   [ Dalton Bohning ]
   * Add pciutils-devel build dep for client-tests package
