daos (2.7.101-11) unstable; urgency=medium
<<<<<<< HEAD
  [ Tomasz Gromadzki ]
  * pmemobj errors and warnings reported via DAOS logging system

 -- Tomasz Gromadzki <tomasz.gromadzki@hpe.com>  Mon, 14 Jul 2025 12:00:00 +0200
=======
  [ Samirkumar Raval ]
  * Changing the default log location to /var/log/daos from /tmp

 -- Samirkumar Raval <samirkumar.raval@hpe.com>  Mon, 2 Jun 2025 10:00:00 +0000
>>>>>>> 29f85077

daos (2.7.101-10) unstable; urgency=medium
  [ Jeff Olivier ]
  * Start to deprecate traditional RPM/deb builds in favor of fpm approach

 -- Jeff Olivier <jeffolivier@google.com>  Mon, 19 May 2025 14:12:00 -0700

daos (2.7.101-9) unstable; urgency=medium
  [Tomasz Gromadzki ]
  * Changes in rpm spec only

 -- Tomasz Gromadzki <tomasz.gromadzki@hpe.com> Mon, 12 May 2025 14:00:00 -0700

daos (2.7.101-8) unstable; urgency=medium
  [ Cedric Koch-Hofer]
  * Add support of the libasan

 -- Cedric Koch-Hofer <cedric.koch-hofer@intel.com>  Fri, 21 Mar 2025 14:12:00 -0700

daos (2.7.101-7) unstable; urgency=medium
  [ Jeff Olivier ]
  * Remove raft as an external dependence

 -- Jeff Olivier <jeffolivier@google.com>  Tue, 18 Mar 2025 19:31:00 +0000

daos (2.7.101-6) unstable; urgency=medium
  * Remove server build from Ubuntu packaging
  * Fix client only build

 -- Jeff Olivier <jeffolivier@google.com>  Mon, 10 Mar 2025 13:31:00 +0000

daos (2.7.101-5) unstable; urgency=medium
  [ Jan Michalski ]
  * Add ddb_ut and dtx_ut to the server-tests package

 -- Jan Michalski <jan-marian.michalski@hpe.com>  Wed, 22 Jan 2025 14:31:00 +0000

daos (2.7.101-3) unstable; urgency=medium
  [ Jeff Olivier ]
  * Switch from libfuse3 to libfused

 -- Jeff Olivier <jeffolivier@google.com>  Thu, 19 Dec 2024 20:15:00 +0000

daos (2.7.101-2) unstable; urgency=medium
  [ Denis Barakhtanov ]
  * Add pydaos.torch module to daos-client package

 -- Denis Barakhtanov <dbarahtanov@enakta.com>  Thu, 14 Nov 2024 22:27:00 +1100

daos (2.7.101-1) unstable; urgency=medium
  [ Phillip Henderson ]
  * Bump version to 2.7.101

 -- Phillip Henderson <phillip.henderson@intel.com>  Fri, 08 Nov 2024 13:05:00 -0500

daos (2.7.100-11) unstable; urgency=medium
  [ Michael MacDonald ]
  * Move daos_metrics utility to daos package for use on both clients
    and servers.

 -- Michael MacDonald <mjmac@google.com>  Tue, 5 Nov 2024 12:00:00 -0500

daos (2.7.100-10) unstable; urgency=medium
  [ Sherin T George ]
  * Add DAV v2 lib

 -- Sherin T George <sherin-t.george@hpe.com>  Fri, 1 Nov 2024 11:54:00 +0530

daos (2.7.100-9) unstable; urgency=medium
  [ Brian J. Murrell ]
  * Remove Build-Depends: for UCX as they were obsoleted as of e01970d

 -- Brian J. Murrell <brian.murrell@intel.com>  Tue, 15 Oct 2024 10:49:37 -0400

daos (2.7.100-8) unstable; urgency=medium
  [ Cedric Koch-Hofer]
  * Update BR: argobots to 1.2

 -- Cedric Koch-Hofer <cedric.koch-hofer@intel.com>  Mon, 07 Oct 2024 11:06:00 -0700

daos (2.7.100-7) unstable; urgency=medium
  [ Tomasz Gromadzki ]
  * Add support of the PMDK package 2.1.0 with NDCTL enabled.
    * Increase the default ULT stack size to 20KiB if the engine uses
      the DCPM storage class.
    * Prevent using the RAM storage class (simulated PMem) when
      the shutdown state (SDS) is active.
      * Automatically disable SDS for the RAM storage class on engine startup.
      * Force explicitly setting the PMEMOBJ_CONF='sds.at_create=0'
        environment variable to deactivate SDS for the DAOS tools
        (ddb, daos_perf, vos_perf, etc.) when used WITHOUT DCPM.
        Otherwise, a user is supposed to be stopped by an error
        like: "Unsafe shutdown count is not supported for this source".

 -- Tomasz Gromadzki <tomasz.gromadzki@intel.com>  Tue, 02 Oct 2024 12:00:00 +0200

daos (2.7.100-6) unstable; urgency=medium
  [ Kris Jacque ]
  * Bump minimum golang-go version to 1.21

 -- Kris Jacque <kris.jacque@intel.com>  Mon, 23 Sep 2024 11:06:00 -0700

daos (2.7.100-5) unstable; urgency=medium
  [ Michael MacDonald ]
  * Add libdaos_self_test.so to client package

 -- Michael MacDonald <mjmac@google.com>  Thu, 15 Aug 2024 12:00:00 -0500

daos (2.7.100-4) unstable; urgency=medium
  [ Jerome Soumagne ]
  * Bump mercury version to 2.4.0rc4

 -- Jerome Soumagne <jerome.soumagne@intel.com>  Mon, 05 Aug 2024 12:00:00 -0500

daos (2.7.100-3) unstable; urgency=medium
  [ Dalton Bohning ]
  * Add pciutils-devel build dep for client-tests package

 -- Dalton Bohning <dalton.bohning@intel.com>>  Thu, 11 Jul 2024 10:00:00 -0800

daos (2.7.100-2) unstable; urgency=medium
  [ Tom Nabarro ]
  * Add pciutils runtime dep for daos_server lspci call
  * Add libpci-dev build dep for pciutils CGO bindings

 -- Tom Nabarro <tom.nabarro@intel.com>>  Mon, 24 Jun 2024 16:55:00 -0000

daos (2.7.100-1) unstable; urgency=medium
  [ Phillip Henderson ]
  * Bump version to 2.7.100

 -- Phillip Henderson <phillip.henderson@intel.com>  Mon, 20 May 2024 12:37:00 -0500

daos (2.5.101-5) unstable; urgency=medium
  [ Lei Huang ]
  * Add libaio as a dependent package

 -- Lei Huang <lei.huang@intel.com> Fri, 03 May 2024 16:40:00 -0600

daos (2.5.101-4) unstable; urgency=medium
  [ Fan Yong ]
  * NOOP change to keep in parity with RPM version

 -- Fan Yong <fan.yong@intel.com>  Fri, 05 Apr 2024 09:30:00 +0900

daos (2.5.101-3) unstable; urgency=medium
  [ Ashley M. Pittman ]
  * Updated pydaos install process

 -- Ashley M. Pittman <ashley.m.pittman@intel.com>  Thu, 04 Apr 2024 09:15:00 -0800

daos (2.5.101-2) unstable; urgency=medium
  [ Jan Michalski ]
  * Add dtx_tests to the server-tests package

 -- Jan Michalski <jan.michalski@intel.com>  Mon, 18 Mar 2024 21:30:00 +0000

daos (2.5.101-1) unstable; urgency=medium
  [ Phillip Henderson ]
  * Bump version to 2.5.101

 -- Phillip Henderson <phillip.henderson@intel.com>  Fri, 15 Mar 2024 02:10:00 -0500

daos (2.5.100-16) unstable; urgency=medium
  [ Li Wei ]
  * Update raft to 0.11.0-1416.g12dbc15

 -- Li Wei <wei.g.li@intel.com>  Tue, 27 Feb 2024 11:13:00 +0900

daos (2.5.100-15) unstable; urgency=medium
  [ Ryon Jensen ]
  * NOOP change to keep in parity with RPM version

 -- Ryon Jensen <ryon.jensen@intel.com>  Mon, 12 Feb 2024 11:16:00 -0700

daos (2.5.100-14) unstable; urgency=medium
  [ Brian J. Murrell ]
  * NOOP change to keep in parity with RPM version

 -- Brian J. Murrell <brian.murrell@intel.com>  Tue, 09 Jan 2024 13:59:01 -0500

daos (2.5.100-13) unstable; urgency=medium
  [ Brian J. Murrell ]
  * Update for EL 8.8 and Leap 15.5
  * Update raft to 0.10.1-2.411.gefa15f4

 -- Brian J. Murrell <brian.murrell@intel.com>  Wed, 06 Dec 2023 08:54:56 -0500

daos (2.5.100-12) unstable; urgency=medium
  [ Tomasz Gromadzki ]
  * Update PMDK to 2.0.0
    * Remove libpmemblk from dependencies.
    * Start using BUILD_EXAMPLES=n and BUILD_BENCHMARKS=n instead of patches.
    * Stop using BUILD_RPMEM=n (removed) and NDCTL_DISABLE=y (invalid).
    * Point https://github.com/pmem/pmdk as the main PMDK reference source.
    NOTE: PMDK upgrade to 2.0.0 does not affect any API call used by DAOS.
          libpmemobj (and libpmem) API stays unchanged.

 -- Tomasz Gromadzki <tomasz.gromadzki@intel.com>  Fri, 17 Nov 2023 12:52:00 -0400

daos (2.5.100-11) unstable; urgency=medium
  [ Jerome Soumagne ]
  * Bump mercury min version to 2.3.1

 -- Jerome Soumagne <jerome.soumagne@intel.com>  Wed, 15 Nov 2023 10:30:00 -0600

daos (2.5.100-10) unstable; urgency=medium
  [ Phillip Henderson ]
  * Move verify_perms.py location

 -- Phillip Henderson <phillip.henderson@intel.com>  Fri, 03 Nov 2023 04:17:00 -0500

daos (2.5.100-9) unstable; urgency=medium

  [ Brian J. Murrell ]
  * NOOP change to keep in parity with RPM version

 -- Brian J. Murrell <brian.murrell@intel.com>  Wed, 23 Aug 2023 15:02:44 -0400

daos (2.5.100-8) unstable; urgency=medium

  [ Brian J. Murrell ]
  * NOOP change to keep in parity with RPM version

 -- Brian J. Murrell <brian.murrell@intel.com>  Tue, 08 Aug 2023 10:02:29 -0400

daos (2.5.100-7) unstable; urgency=medium

  [ Brian J. Murrell ]
  * NOOP change to keep in parity with RPM version

 -- Brian J. Murrell <brian.murrell@intel.com>  Fri, 07 Jul 2023 16:05:01 -0400

daos (2.5.100-6) unstable; urgency=medium
  [Michael MacDonald]
  * Add golang-go as a tests dependency for dfuse/daos_build.py

 -- Michael MacDonald <mjmac.macdonald@intel.com> Thu, 29 Jun 2023 10:10:00 -0400

daos (2.5.100-5) unstable; urgency=medium
  [ Li Wei ]
  * Update raft to 0.10.1-1408.g9524cdb

 -- Li Wei <wei.g.li@intel.com>  Thu, 22 Jun 2023 09:00:00 +0900

daos (2.5.100-4) unstable; urgency=medium
  [ Mohamad Chaarawi ]
  * Add pipeline lib

 -- Mohamad Chaarawi <mohamad.chaarawi@intel.com>  Wed, 14 Jun 2023 4:24:00 -0600

daos (2.5.100-3) unstable; urgency=medium
  [ Wang Shilong ]
  * Remove lmdb-devel for MD on SSD

 -- Wang Shilong <shilong.wang@intel.com> Wed, 14 Jun 2023 07:58:00 -0600

daos (2.5.100-2) unstable; urgency=medium
  [ Ryon Jensen ]
  * Removed unnecessary test files

 -- Ryon Jensen <ryon.jensen@intel.com>  Wed, 07 Jun 2023 10:46:00 -0700

daos (2.5.100-1) unstable; urgency=medium
    [ Jeff Olivier ]
    * Bump release to 2.5.100

 -- Jeff Olivier <jeffrey.v.olivier@intel.com>  Tue, 06 Jun 2023 16:40:00 -0600

daos (2.3.107-7) unstable; urgency=medium
  [ Jerome Soumagne ]
  * Remove libfabric pinning and allow for 1.18 builds

 -- Jerome Soumagne <jerome.soumagne@intel.com> Mon,  5 Jun 2023 10:30:00 -0600

daos (2.3.107-6) unstable; urgency=medium
    [ Jeff Olivier ]
    * Add lmdb-devel and bio_ut for MD on SSD

 -- Jeff Olivier <jeffrey.v.olivier@intel.com>  Fri, 26 May 2023 14:40:00 -0600

daos (2.3.107-5) unstable; urgency=medium
    [ Lei Huang ]
    * Add libcapstone-devel to deps of client-tests package

 -- Lei Huang <lei.huang@intel.com>  Tue, 23 May 2023 23:00:00 -0600

daos (2.3.107-4) unstable; urgency=medium
  [ Lei Huang ]
  * Add libcapstone as a new prerequisite package
  * Add libpil4dfs.so in daos-client rpm

 -- Lei Huang <lei.huang@intel.com>  Tue, 16 May 2023 14:00:00 -0600

daos (2.3.107-3) unstable; urgency=medium
  [ Jerome Soumagne ]
  * Fix libfabric/libfabric1 dependency mismatch on SuSE

 -- Jerome Soumagne <jerome.soumagne@intel.com> Mon, 15 May 2023 10:30:00 -0600

daos (2.3.107-2) unstable; urgency=medium
  [ Jerome Soumagne ]
  * Temporarily pin libfabric to < 1.18

 -- Jerome Soumagne <jerome.soumagne@intel.com> Wed, 10 May 2023 10:30:00 -0600

daos (2.3.107-1) unstable; urgency=medium
  [ Johann Lombardi ]
  * Bump version to 2.3.107

 -- Johann Lombardi <johann.lombardi@intel.com>  Fri, 5 May 2023 10:00:00 -0100

daos (2.3.106-2) unstable; urgency=medium
  [ Tom Nabarro ]
  * Add numactl requires for server package

 -- Tom Nabarro <Tom Nabarro <tom.nabarro@intel.com>  Fri, 17 Mar 2023 12:43:00 -0400

daos (2.3.106-1) unstable; urgency=medium
  [ Brian J. Murrell ]
  * Bump version to be higher than TB5

 -- Brian J. Murrell <brian.murrell@intel.com> Tue, 14 Mar 2023 12:02:23 -0500

daos (2.3.103-6) unstable; urgency=medium
  [ Li Wei ]
  * Update raft to 0.9.2-1.403.g3d20556

 -- Li Wei <wei.g.li@intel.com>  Wed, 22 Feb 2023 21:02:00 +0800

daos (2.3.103-5) unstable; urgency=medium
  [Michael MacDonald]
  * Bump min supported go version to 1.17

 -- Michael MacDonald <mjmac.macdonald@intel.com> Tue, 21 Feb 2023 10:10:00 -0400

daos (2.3.103-4) unstable; urgency=medium
  [ Ashley M. Pittman ]
  * NOOP change to keep in parity with RPM version

 -- Ashley M. Pittman <ashley.m.pittman@intel.com>  Fri, 17 Feb 2023 17:53:00 -0800

daos (2.3.103-3) unstable; urgency=medium
  [ Brian J. Murrell ]
  * NOOP change to keep in parity with RPM version

 -- Brian J. Murrell <brian.murrell@intel.com>  Mon, 13 Feb 2023 10:04:29 -0500

daos (2.3.103-2) unstable; urgency=medium
  [ Michael Hennecke ]
  * Change ipmctl requirement from v2 to v3

 -- Michael Hennecke <michael.hennecke@intel.com>  Wed, 08 Feb 2023 18:02:00 -0100

daos (2.3.103-1) unstable; urgency=medium
  [ Phillip Henderson ]
  * Bump version to 2.3.103

 -- Phillip Henderson <phillip.henderson@intel.com>  Fri, 27 Jan 2023 02:30:00 -0500

daos (2.3.102-1) unstable; urgency=medium
  [ Johann Lombardi ]
  * Bump version to 2.3.102

 -- Johann Lombardi <johann.lombardi@intel.com>  Wed, 25 Jan 2023 10:00:00 -0100

daos (2.3.101-6) unstable; urgency=medium
  [ Brian J. Murrell ]
  * NOOP change to keep in parity with RPM version

 -- Brian J. Murrell <brian.murrell@intel.com>  Fri, 6 Jan 2023 09:04:51 -0400

daos (2.3.101-5) unstable; urgency=medium
  [Joseph Moore]
  * Update Mercury version to 2.2.0-6

 -- Joseph Moore <joseph.moored@intel.com> Tue, Dec 6 2022 12:15:00 - 0400

daos (2.3.101-4) unstable; urgency=medium
  [ Tom Nabarro ]
  * Update SPDK dependency requirement to greater than or equal to 22.01.2.

 -- Tom Nabarro <Tom Nabarro <tom.nabarro@intel.com>  Thu, 01 Dec 2022 12:43:00 -0400

daos (2.3.101-3) unstable; urgency=medium
  [ Brian J. Murrell ]
  * Set flag to build per-subpackage debuginfo packages for Leap 15

 -- Brian J. Murrell <brian.murrell@intel.com>  Tue, 18 Oct 2022 15:08:11 -0400

daos (2.3.101-2) unstable; urgency=medium
  [Michael MacDonald]
  * Rename daos_admin -> daos_server_helper

 -- Michael MacDonald <mjmac.macdonald@intel.com> Thu, Oct 6 2022 10:10:00

daos (2.3.101-1) unstable; urgency=medium
  [ Johann Lombardi ]
  * Bump version to 2.3.101

 -- Johann Lombardi <johann.lombardi@intel.com>  Tue, 20 Sep 2022 10:00:00 -0100

daos (2.3.100-22) unstable; urgency=medium
  [ Jeff Olivier ]
  * Move io_conf files from bin to TESTING

 -- Jeff Olivier <jeffrey.v.olivier@intel.com>  Thu, 8 Sep 2022 10:26:00 -0400

daos (2.3.100-21) unstable; urgency=medium
  [ Jeff Olivier ]
  * Update PMDK to 1.12.1~rc1 to fix DAOS-11151

 -- Jeff Olivier <jeffrey.v.olivier@intel.com>  Tue, 16 Aug 2022 12:52:00 -0400

daos (2.3.100-20) unstable; urgency=medium
  [ Wang Shilong ]
  * Add daos_debug_set_params to daos-client-tests rpm for fault injection test.

 -- Wang Shilong <shilong.wang@intel.com>  Thu, 11 Aug 2022 09:52:00 -0400

daos (2.3.100-19) unstable; urgency=medium
  [ Jerome Soumagne ]
  * Update to mercury 2.2.0

 -- Jerome Soumagne <jerome.soumagne@intel.com> Fri, 5 Aug 2022 17:30:00 -0600

daos (2.3.100-18) unstable; urgency=medium
  [Michael MacDonald]
  * Bump min supported go version to 1.16

 -- Michael MacDonald <mjmac.macdonald@intel.com> Tue, Jul 26 2022 10:10:00 -0400

daos (2.3.100-17) unstable; urgency=medium
  [ Jerome Soumagne ]
  * Remove now unused openpa dependency

 -- Jerome Soumagne <jerome.soumagne@intel.com> Mon, 18 Jul 2022 11:55:00 -0600

daos (2.3.100-16) unstable; urgency=medium
  [ Jeff Olivier ]
  * Add pool_scrubbing_tests to test package

 -- Jeff Olivier <Jeff Olivier <jeffrey.v.olivier@intel.com>  Fri, 15 Jul 2022 12:48:00 -0400

daos (2.3.100-15) unstable; urgency=medium
  [ Tom Nabarro ]
  * Update SPDK dependency requirement to greater than or equal to 22.01.1.

 -- Tom Nabarro <Tom Nabarro <tom.nabarro@intel.com>  Wed, 13 Jul 2022 12:43:00 -0400

daos (2.3.100-14) unstable; urgency=medium
  [ Jerome Soumagne ]
  * Update to mercury 2.2.0rc6

 -- Jerome Soumagne <jerome.soumagne@intel.com> Mon, 27 Jun 2022 18:26:02 -0600

daos (2.3.100-13) unstable; urgency=medium
  [ Jeff Olivier ]
  * Remove libdts.so, make it build time static

 -- Jeff Olivier <jeffrey.v.olivier@intel.com> Fri, 17 Jun 2022 10:30:00 -0500

daos (2.3.100-12) unstable; urgency=medium
  [ Jeff Olivier ]
  * Make ucx required for build on all platforms

 -- Jeff Olivier <jeffrey.v.olivier@intel.com> Thu, 02 Jun 2022 16:30:00 -0500

daos (2.3.100-11) unstable; urgency=medium
  [ Michael MacDonald ]
  * Move dmg to new daos-admin package

 -- Michael MacDonald <mjmac.macdonald@intel.com>  Wed, 01 Jun 2022 13:58:03 -0000

daos (2.3.100-10) unstable; urgency=medium
  [ Lei Huang ]
  * Update libfabric to v1.15.1-1 to include critical performance patches

 -- Lei Huang <lei.huang@intel.com> Wed, 18 May 2022 16:30:00 -0500

daos (2.3.100-9) unstable; urgency=medium
  [ Phillip Henderson ]
  * Remove doas-client-tests-openmpi dependency from daos-tests
  * Add daos-tests-internal package

 -- Phillip Henderson <phillip.henderson@intel.com>  Tue, 17 May 2022 12:43:00 -0400

daos (2.3.100-8) unstable; urgency=medium
  [ Ashley Pittman ]
  * Extend dfusedaosbuild test to run in different configurations.

 -- Ashley Pittman <ashley.m.pittman@intel.com>  Mon, 9 May 2022 22:34:00 -0100

daos (2.3.100-7) unstable; urgency=medium
  [ Ashley Pittman ]
  * Add dfuse unit-test binary to call from ftest.

 -- Ashley Pittman <ashley.m.pittman@intel.com>  Fri, 6 May 2022 09:03:00 -0100

daos (2.3.100-6) unstable; urgency=medium
  [ Joseph Moore ]
  * Update UXC Mercury patch to disable unified mode

 -- Joseph Moore <joseph.moore@intel.com>  Wed, 4 May 2022 11:19:00 -0600

daos (2.3.100-5) unstable; urgency=medium
  [ Phillip Henderson ]
  * Move daos_gen_io_conf and daos_run_io_conf to daos-client-tests

 -- Phillip Henderson <phillip.henderson@intel.com>  Tue, 26 Apr 2022 17:13:00 -0400

daos (2.3.100-4) unstable; urgency=medium
  [ Lei Huang ]
  * Update libfabric to v1.15.0rc3-1 to include critical performance patches

 -- Lei Huang <lei.huang@intel.com> Wed, 20 Apr 2022 09:00:00 -0500

daos (2.3.100-3) unstable; urgency=medium
  [ Li Wei ]
  * Update raft to 0.9.1-1401.gc18bcb8 to fix uninitialized node IDs

 -- Li Wei <wei.g.li@intel.com>  Tue, 12 Apr 2022 08:33:00 +0800

daos (2.3.100-2) unstable; urgency=medium
  [ Jeff Olivier ]
  * Extract MPI from many binaries create dpar and dpar_mpi providing a
    similar interface to abstract away the direct MPI dependence

 -- Jeff Olivier <jeffrey.v.olivier@intel.com>  Wed, 6 Apr 2022 14:30:01 -0100

daos (2.3.100-1) unstable; urgency=medium
  [ Johann Lombardi ]
  * Bump version to 2.3.100

 -- Johann Lombardi <johann.lombardi@intel.com>  Wed, 6 Apr 2022 12:00:00 +0800

daos (2.1.100-26) unstable; urgency=medium
  [ Joseph Moore ]
  * Add build depends entries for UCX libraries

 -- Joseph Moore <joseph.moore@intel.com>  Wed, 6 Apr 2022 10:44:21 +0800

daos (2.1.100-25) unstable; urgency=medium
  [ Joseph Moore ]
  * Update mercury to UCX provider patch

 -- Joseph Moore <joseph.moore@intel.com>  Sat, 2 Apr 2022 11:56:35 +0800

daos (2.1.100-24) unstable; urgency=medium
  [ Alexander Oganezov ]
  * Update mercury to CXI provider patch

 -- Alexander Oganezov <alexander.a.oganezov@intel.com>  Fri, 11 Mar 2022 14:33:00 +0800

daos (2.1.100-22) unstable; urgency=medium
  [ Alexander Oganezov ]
  * Update mercury to include DAOS-9561 workaround

 -- Alexander Oganezov <alexander.a.oganezov@intel.com>  Tue, 22 Feb 2022 14:33:00 +0800

daos (2.1.100-20) unstable; urgency=medium
  [ Li Wei ]
  * Update raft to 0.9.0-1394.gc81505f to fix membership change bugs

 -- Li Wei <wei.g.li@intel.com>  Thu, 10 Feb 2022 14:33:00 +0800

daos (2.1.100-19) unstable; urgency=low
  [ Michael MacDonald ]
  * Move libdaos_common.so from daos-client to daos package

 -- Michael MacDonald <mjmac.macdonald@intel.com>  Wed, 19 Jan 2022 13:58:03 -0000

daos (2.1.100-18) unstable; urgency=medium
  [ Johann Lombardi ]
  * Update libfabric to 1.14.0 GA and apply fix for DAOS-9376

 -- Johann Lombardi <johann.lombardi@intel.com>  Mon, 17 Jan 2022 10:00:00 -0100

daos (2.1.100-17) unstable; urgency=medium
  [ Alexander Oganezov ]
  * Update to mercury v2.1.0-rc4-3 to pick fix for DAOS-9325 high cpu usage

 -- Alexander Oganezov <alexander.a.oganezov@intel.com>  Thu, 23 Dec 2021 10:00:01 -0100

daos (2.1.100-16) unstable; urgency=medium
  [ Brian J. Murrell ]
  * NOOP change to keep in parity with RPM version

 -- Brian J. Murrell <brian.murrell@intel.com>  Thu, 16 Dec 2021 15:08:11 -0400

daos (2.1.100-15) unstable; urgency=medium
  [ Brian J. Murrell ]
  * NOOP change to keep in parity with RPM version

 -- Brian J. Murrell <brian.murrell@intel.com>  Sat, 11 Dec 2021 15:18:54 -0400

daos (2.1.100-14) unstable; urgency=medium
  [ Brian J. Murrell ]
  * Don't make daos-*-tests-openmi a dependency of anything
    - If they are wanted, they should be installed explicitly, due to
      potential conflicts with other MPI stacks

 -- Brian J. Murrell <brian.murrell@intel.com>  Fri, 10 Dec 2021 09:44:14 -0400

daos (2.1.100-13) unstable; urgency=medium
  [ Alexander Oganezov ]
  * Remove DAOS-9173 workaround from mercury. Apply patch to OFI instead.

 -- Alexander Oganezov <alexander.a.oganezov@intel.com>  Wed, 08 Dec 2021 10:00:01 -0100

daos (2.1.100-12) unstable; urgency=medium
  [ Alexander Oganezov ]
  * Apply DAOS-9173 workaround patch

 -- Alexander Oganezov <alexander.a.oganezov@intel.com>  Tue, 07 Dec 2021 10:00:01 -0100

daos (2.1.100-11) unstable; urgency=medium
  [ Alexander Oganezov ]
  * Update mercury to v2.1.0rc4

 -- Alexander Oganezov <alexander.a.oganezov@intel.com>  Fri, 03 Dec 2021 10:00:01 -0100

daos (2.1.100-8) unstable; urgency=medium
  [ Tom Nabarro ]
  * Set rmem_{max,default} sysctl values on server package install to enable
    SPDK pci_event module to operate in unprivileged process (daos_engine).

 -- Tom Nabarro <tom.nabarro@intel.com> Mon, 22 Nov 2021 16:42:54 -0100

daos (2.1.100-7) unstable; urgency=medium
  [ Wang Shilong ]
  * Update for libdaos major version bump
  * Fix version of libpemobj1 for SUSE

 -- Wang Shilong <shilong.wang@intel.com>  Tue, 16 Nov 2021 12:42:54 -0400

daos (2.1.100-6) unstable; urgency=medium
  [ Alexander Oganezov ]
  * Update OFI to v1.14.0rc3

 -- Alexander Oganezov <alexander.a.oganezov@intel.com>  Sat, 13 Nov 2021 10:00:01 -0100

daos (2.1.100-5) unstable; urgency=medium
  [ Brian J. Murrell ]
  * Create new daos-{client,server}tests-openmpi and daos-server-tests subpackages
  * Rename daos-tests daos-client-tests and make daos-tests require all
    other test suites to maintain existing behavior

 -- Brian J. Murrell <brian.murrell@intel.com>  Tue, 26 Oct 2021 22:52:40 -0400

daos (2.1.100-4) unstable; urgency=medium
  [ Alexander Oganezov ]
  * Update mercury to v2.1.0rc2

 -- Alexander Oganezov <alexander.a.oganezov@intel.com>  Mon, 25 Oct 2021 10:00:01 -0100

daos (2.1.100-3) unstable; urgency=medium
  [ Jeff Olivier ]
  * Explicitly require 1.11.0-3 of PMDK

 -- Jeff Olivier <jeffrey.v.olivier@intel.com>  Wed, 20 Oct 2021 10:00:01 -0100

daos (2.1.100-2) unstable; urgency=medium
  [ David Quigley ]
  * Add defusedxml as a required dependency for the test package.

 -- David Quigley <david.quigley@intel.com> Wed, 13 Oct 2021 10:00:00 +0800

daos (2.1.100-1) unstable; urgency=medium
  [ Johann Lombardi ]
  * Switch version to 2.1.100 for 2.2 test builds

 -- Johann Lombardi <johann.lombardi@intel.com>  Wed, 13 Oct 2021 10:00:00 -0100

daos (1.3.106-1) unstable; urgency=medium
  [ Johann Lombardi ]
  * Version bump to 1.3.106 for 2.0 test build 6

 -- Johann Lombardi <johann.lombardi@intel.com>  Tue, 12 Oct 2021 10:00:00 -0100

daos (1.3.105-3) unstable; urgency=medium
  [ Li Wei ]
  * Update raft to fix InstallSnapshot performance

 -- Li Wei <wei.g.li@intel.com>  Wed, 15 Sep 2021 11:37:00 +0800

daos (1.3.105-1) unstable; urgency=medium
  [ Jeff Olivier ]
  * Version bump to 1.3.105 for 2.0 test build 5

 -- Jeff Olivier <jeffrey.v.olivier@intel.com>  Tue, 24 Aug 2021 16:54:00 +0800

daos (1.3.104-3) unstable; urgency=medium
  [ Niu Yawei ]
  * Add vos_perf

 -- Niu Yawei <yawei.niu@intel.com>  Mon, 09 Aug 2021 14:22:00 +0800

daos (1.3.104-2) unstable; urgency=medium
  [ Kris Jacque ]
  * Move daos_metrics to server package

 -- Kris Jacque <kristin.jacque@intel.com>  Tue, 03 Aug 2021 17:45:35 -0600

daos (1.3.104-1) unstable; urgency=medium
  [ Jeff Olivier ]
  * Version bump to 1.3.104 for 2.0 test build 4

 -- Jeff Olivier <jeffrey.v.olivier@intel.com>  Mon, 02 Aug 2021 09:33:00 -0500

daos (1.3.103-4) unstable; urgency=medium
  [ Li Wei ]
  * Update raft to fix slow leader re-elections

 -- Li Wei <wei.g.li@intel.com>  Wed, 14 Jul 2021 14:22:00 +0800

daos (1.3.103-3) unstable; urgency=medium
  [ Maureen Jean ]
  * Add python modules to python3.8 site-packages

 -- Maureen Jean <maureen.jean@intel.com>  Tue, 13 Jul 2021 14:50:00 -0400

daos (1.3.103-2) unstable; urgency=medium
  [ Alexander Oganezov ]
  * Update to mercury v2.0.1

 -- Alexander Oganezov <alexander.a.oganezov@intel.com>  Mon, 12 Jul 2021 15:31:50 -0400

daos (1.3.103-1) unstable; urgency=medium
  [ Johann Lombardi ]
  * Version bump to 1.3.103 for 2.0 test build 3

 -- Johann Lombardi <johann.lombardi@intel.com>  Mon, 12 Jul 2021 10:00:00 -0100

daos (1.3.102-3) unstable; urgency=medium
  [ Li Wei ]
  * Update raft to pick Pre-Vote

 -- Li Wei <wei.g.li@intel.com>  Wed, 23 Jun 2021 14:46:00 +0800

daos (1.3.102-1) unstable; urgency=medium
  [ Johann Lombardi]
  * Version bump to 1.3.102 for 2.0 test build 2

 -- Johann Lombardi <johann.lombardi@intel.com>  Fri, 11 Jun 2021 10:00:00 -0100

daos (1.3.101-3) unstable; urgency=medium
  [ Johann Lombardi]
  * Bump version to match the RPM's one

 -- Johann Lombardi <johann.lombardi@intel.com>  Wed, 02 Jun 2021 08:00:30 -0100

daos (1.3.101-2) unstable; urgency=medium
  [ Jeff Olivier]
  * Remove client and server libs from common package

 -- Jeff Olivier <jeffrey.v.olivier@intel.com>  Thu, 20 May 2021 11:17:30 -0100

daos (1.3.101-1) unstable; urgency=medium
  [ Johann Lombardi ]
  * Version bump to 1.3.101 for 2.0 test build 1

 -- Johann Lombardi <johann.lombardi@intel.com> Wed, 19 May 2021 20:52:00 -0000

daos (1.3.0-16) unstable; urgency=medium
  [ Brian J. Murrell ]
  * Enable debuginfo package building on SUSE platforms

 -- Brian J. Murrell <brian.murrell@intel.com>  Fri, 07 May 2021 13:37:45 -0400

daos (1.3.0-15) unstable; urgency=medium
  [ Brian J. Murrell ]
  * Update to build on EL8

 -- Brian J. Murrell <brian.murrell@intel.com>  Thu, 06 May 2021 15:31:50 -0400

daos (1.3.0-14) unstable; urgency=medium
  [ Brian J. Murrell ]
  * Package /etc/daos/certs in main/common package so that both server
    and client get it created
  * Catch up the release to be in sync with the RPM build
    - hence the missing (10-13 releases)

 -- Brian J. Murrell <brian.murrell@intel.com>  Wed, 05 May 2021 14:10:50 -0400

daos (1.3.0-9) unstable; urgency=medium
  [ Mohamad Chaarawi ]
  * Remove dfuse_hl

 -- Mohamad Chaarawi <mohamad.chaarawi@intel.com>  Wed, 16 Apr 2021 17:57:00 -0400

daos (1.3.0-8) unstable; urgency=medium
  [ Jeff Olivier ]
  * Remove client dependencies on PMDK, SPDK, and argobots

 -- Jeff Olivier <jeffrey.v.olivier@intel.com>  Wed, 14 Apr 2021 13:27:00 -0400

daos (1.3.0-7) unstable; urgency=medium
  [ Brian J. Murrell ]
  * Update Argobots to 1.1

 -- Brian J. Murrell <brian.murrell@intel.com>  Thu, 01 Apr 2021 11:39:10 -0400

daos (1.3.0-6) unstable; urgency=medium
  [ Maureen Jean ]
  * Change pydaos_shim_3 to pydaos_shim

 -- Maureen Jean <maureen.jean@intel.com>  Tue, 30 Mar 2021 12:00:00 -0400

daos (1.3.0-5) unstable; urgency=medium
  * Move libdts.so to the daos-tests subpackage

 -- Brian J. Murrell <brian.murrell@intel.com>  Mon, 29 Mar 2021 10:57:14 -0400

daos (1.3.0-4) unstable; urgency=medium
  [ Alexander Oganezov ]
  * Update to ofi v1.12.0 release

 -- Alexander Oganezov <alexander.a.oganezov@intel.com> Tue, 23 Mar 2021 05:00:01 -0000

daos (1.3.0-2) unstable; urgency=medium
  [ Li Wei ]
  * Require raft-devel 0.7.3 that fixes an unstable leadership problem caused
    by removed replicas as well as some Coverity issues

 -- Li Wei <wei.g.li@intel.com> Thu, 25 Feb 2021 09:55:00 +0800

daos (1.3.0-1) unstable; urgency=medium
  [ Brian J. Murrell ]
  * Version bump up to 1.3.0

 -- Brian J. Murrell <brian.murrell@intel.com>  Mon, 24 Feb 2021 08:54:32 -0500

daos (1.1.3-3) unstable; urgency=medium
  [ Brian J. Murrell ]
  * NOOP bump just to keep in parity with RPM changes

 -- Brian J. Murrell <brian.murrell@intel.com>  Mon, 22 Feb 2021 13:08:22 -0500

daos (1.1.3-2) unstable; urgency=medium
  [ Alexander Oganezov ]
  * Update OFI to v1.12.0rc1

 -- Alexander Oganezov <alexander.a.oganezov@intel.com> Tue, 16 Feb 2021 05:00:00 -0000

daos (1.1.3-1) unstable; urgency=medium
  [ Johann Lombardi ]
  * Version bump to 1.1.3

 -- Johann Lombardi <johann.lombardi@intel.com> Wed, 10 Feb 2021 05:00:00 -0000

daos (1.1.2.1-11) unstable; urgency=medium
  [ Brian J. Murrell ]
  * Update minimum required libfabric to 1.11.1

 -- Brian J. Murrell <brian.murrell@intel.com>  Wed, 10 Feb 2021 00:10:38 -0400

daos (1.1.2.1-9) unstable; urgency=medium
  [ Vishwanath Venkatesan ]
  * Add new pmem specific version of DAOS common library

 -- Vishwanath Venkatesan <vishwanath.venkatesan@intel.com> Thu, 4 Feb 2021 12:48:18 -0000

daos (1.1.2.1-8) unstable; urgency=medium
  [ Hua Kuang ]
  * Changed License to BSD-2-Clause-Patent

 -- Hua Kuang <hua.kuang@intel.com> Wed, 3 Feb 2021 16:59:34 -0000

daos (1.1.2.1-7) unstable; urgency=medium
  [ Alexander Oganezov ]
  * Fix debian packages to update to mercury v2.0.1rc1

 -- Alexander Oganezov <alexander.a.oganezov@intel.com>  Fri, 29 Jan 2021 13:40:00 -0500

daos (1.1.2.1-6) unstable; urgency=medium
  [ Alexander Oganezov ]
  * Update to mercury v2.0.1rc1

 -- Alexander Oganezov <alexander.a.oganezov@intel.com>  Sat, 23 Jan 2021 13:40:00 -0500

daos (1.1.2.1-5) unstable; urgency=medium
  [ Michael MacDonald ]
  * Install daos_metrics to bin

 -- Michael MacDonald <mjmac.macdonald@intel.com>  Fri, 22 Jan 2021 17:58:03 -0000

daos (1.1.2.1-4) unstable; urgency=medium
  [ Kenneth Cain ]
  * Version bump for API major version libdaos.so.1 (1.0.0)

 -- Kenneth Cain <kenneth.c.cain@intel.com>  Tue, 05 Jan 2021 13:40:00 -0500

daos (1.1.2.1-3) unstable; urgency=medium
  [ Michael Hennecke ]
  * Harmonize daos_server and daos_agent groups

 -- Michael Hennecke <mhennecke@lenovo.com> Fri, 15 Jan 2021 16:22:18 -0000

daos (1.1.2.1-2) unstable; urgency=medium
  [ Ashley Pittman ]
  * Combine memcheck suppressions files

 -- Ashley Pittman <ashley.m.pittman@intel.com>  Tue, 15 Dec 2020 13:33:21 -0000

daos (1.1.2.1-1) unstable; urgency=medium
  [ Johann Lombardi ]
  * Version bump up to 1.1.2.1

 -- Johann Lombardi <johann.lombardi@intel.com>  Wed, 09 Dec 2020 19:30:00 +0100

daos (1.1.2-3) unstable; urgency=medium
  [ Li Wei ]
  * Require raft-devel 0.7.1 that fixes recent Coverity issues

 -- Li Wei <wei.g.li@intel.com>  Fri, 04 Dec 2020 14:30:00 +0800

daos (1.1.2-1) unstable; urgency=medium
  [ Brian J. Murrell ]
  * Version bump up to 1.1.2

 -- Brian J. Murrell <brian.murrell@intel.com>  Tue, 01 Dec 2020 07:41:30 -0400

daos (1.1.1-8) unstable; urgency=medium
  [ Li Wei ]
  * Require raft-devel 0.7.0 that changes log indices and terms to 63-bit

 -- Li Wei <wei.g.li@intel.com>  Tue, 17 Nov 2020 09:44:00 +0800

daos (1.1.1-6) unstable; urgency=medium
  [ Mohamad Chaarawi ]
  * Add dfs_test

 -- Mohamad Chaarawi <mohamad.chaarawi@intel.com>  Mon, 16 Nov 2020 13:29:11 -0400

daos (1.1.1-5) unstable; urgency=medium
  [ Jonathan Martinez Montes ]
  * Restore obj_ctl utility

 -- Jonathan Martinez Montes <jonathan.martinez.montes@intel.com>  Fri, 30 Oct 2020 08:44:57 -0600

daos (1.1.1-4) unstable; urgency=medium
  [ Brian J. Murrell ]
   * 1.1.1-4 version of DAOS

 -- Brian J. Murrell <brian.murrell@intel.com>  Mon, 26 Oct 2020 12:43:49 -0400<|MERGE_RESOLUTION|>--- conflicted
+++ resolved
@@ -1,15 +1,14 @@
-daos (2.7.101-11) unstable; urgency=medium
-<<<<<<< HEAD
+daos (2.7.101-12) unstable; urgency=medium
   [ Tomasz Gromadzki ]
   * pmemobj errors and warnings reported via DAOS logging system
 
- -- Tomasz Gromadzki <tomasz.gromadzki@hpe.com>  Mon, 14 Jul 2025 12:00:00 +0200
-=======
+ -- Tomasz Gromadzki <tomasz.gromadzki@hpe.com>  Wed, 30 Jul 2025 12:00:00 +0200
+
+daos (2.7.101-11) unstable; urgency=medium
   [ Samirkumar Raval ]
   * Changing the default log location to /var/log/daos from /tmp
 
  -- Samirkumar Raval <samirkumar.raval@hpe.com>  Mon, 2 Jun 2025 10:00:00 +0000
->>>>>>> 29f85077
 
 daos (2.7.101-10) unstable; urgency=medium
   [ Jeff Olivier ]
