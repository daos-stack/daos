<<<<<<< HEAD
daos (2.3.106-3) unstable; urgency=medium
  [ Ryon Jensen ]
  * Removed unnecessary test files

 -- Ryon Jensen <ryon.jensen@intel.com>  Wed, Mar 29 2023 10:46:00 -0700
=======
daos (2.3.107-1) unstable; urgency=medium
  [ Johann Lombardi ]
  * Bump version to 2.3.107

 -- Johann Lombardi <johann.lombardi@intel.com>  Fri, 5 May 2023 10:00:00 -0100
>>>>>>> da973283

daos (2.3.106-2) unstable; urgency=medium
  [ Tom Nabarro ]
  * Add numactl requires for server package

 -- Tom Nabarro <Tom Nabarro <tom.nabarro@intel.com>  Fri, 17 Mar 2023 12:43:00 -0400

daos (2.3.106-1) unstable; urgency=medium
  [ Brian J. Murrell ]
  * Bump version to be higher than TB5

 -- Brian J. Murrell <brian.murrell@intel.com> Tue, 14 Mar 2023 12:02:23 -0500

daos (2.3.103-6) unstable; urgency=medium
  [ Li Wei ]
  * Update raft to 0.9.2-1.403.g3d20556

 -- Li Wei <wei.g.li@intel.com>  Wed, 22 Feb 2023 21:02:00 +0800

daos (2.3.103-5) unstable; urgency=medium
  [Michael MacDonald]
  * Bump min supported go version to 1.17

 -- Michael MacDonald <mjmac.macdonald@intel.com> Tue, 21 Feb 2023 10:10:00 -0400

daos (2.3.103-4) unstable; urgency=medium
  [ Ashley M. Pittman ]
  * NOOP change to keep in parity with RPM version

 -- Ashley M. Pittman <ashley.m.pittman@intel.com>  Fri, 17 Feb 2023 17:53:00 -0800

daos (2.3.103-3) unstable; urgency=medium
  [ Brian J. Murrell ]
  * NOOP change to keep in parity with RPM version

 -- Brian J. Murrell <brian.murrell@intel.com>  Mon, 13 Feb 2023 10:04:29 -0500

daos (2.3.103-2) unstable; urgency=medium
  [ Michael Hennecke ]
  * Change ipmctl requirement from v2 to v3

 -- Michael Hennecke <michael.hennecke@intel.com>  Wed, 08 Feb 2023 18:02:00 -0100

daos (2.3.103-1) unstable; urgency=medium
  [ Phillip Henderson ]
  * Bump version to 2.3.103

 -- Phillip Henderson <phillip.henderson@intel.com>  Fri, 27 Jan 2023 02:30:00 -0500

daos (2.3.102-1) unstable; urgency=medium
  [ Johann Lombardi ]
  * Bump version to 2.3.102

 -- Johann Lombardi <johann.lombardi@intel.com>  Wed, 25 Jan 2023 10:00:00 -0100

daos (2.3.101-6) unstable; urgency=medium
  [ Brian J. Murrell ]
  * NOOP change to keep in parity with RPM version

 -- Brian J. Murrell <brian.murrell@intel.com>  Fri, 6 Jan 2023 09:04:51 -0400

daos (2.3.101-5) unstable; urgency=medium
  [Joseph Moore]
  * Update Mercury version to 2.2.0-6

 -- Joseph Moore <joseph.moored@intel.com> Tue, Dec 6 2022 12:15:00 - 0400

daos (2.3.101-4) unstable; urgency=medium
  [ Tom Nabarro ]
  * Update SPDK dependency requirement to greater than or equal to 22.01.2.

 -- Tom Nabarro <Tom Nabarro <tom.nabarro@intel.com>  Thu, 01 Dec 2022 12:43:00 -0400

daos (2.3.101-3) unstable; urgency=medium
  [ Brian J. Murrell ]
  * Set flag to build per-subpackage debuginfo packages for Leap 15

 -- Brian J. Murrell <brian.murrell@intel.com>  Tue, 18 Oct 2022 15:08:11 -0400

daos (2.3.101-2) unstable; urgency=medium
  [Michael MacDonald]
  * Rename daos_admin -> daos_server_helper

 -- Michael MacDonald <mjmac.macdonald@intel.com> Thu, Oct 6 2022 10:10:00

daos (2.3.101-1) unstable; urgency=medium
  [ Johann Lombardi ]
  * Bump version to 2.3.101

 -- Johann Lombardi <johann.lombardi@intel.com>  Tue, 20 Sep 2022 10:00:00 -0100

daos (2.3.100-22) unstable; urgency=medium
  [ Jeff Olivier ]
  * Move io_conf files from bin to TESTING

 -- Jeff Olivier <jeffrey.v.olivier@intel.com>  Thu, 8 Sep 2022 10:26:00 -0400

daos (2.3.100-21) unstable; urgency=medium
  [ Jeff Olivier ]
  * Update PMDK to 1.12.1~rc1 to fix DAOS-11151

 -- Jeff Olivier <jeffrey.v.olivier@intel.com>  Tue, 16 Aug 2022 12:52:00 -0400

daos (2.3.100-20) unstable; urgency=medium
  [ Wang Shilong ]
  * Add daos_debug_set_params to daos-client-tests rpm for fault injection test.

 -- Wang Shilong <shilong.wang@intel.com>  Thu, 11 Aug 2022 09:52:00 -0400

daos (2.3.100-19) unstable; urgency=medium
  [ Jerome Soumagne ]
  * Update to mercury 2.2.0

 -- Jerome Soumagne <jerome.soumagne@intel.com> Fri, 5 Aug 2022 17:30:00 -0600

daos (2.3.100-18) unstable; urgency=medium
  [Michael MacDonald]
  * Bump min supported go version to 1.16

 -- Michael MacDonald <mjmac.macdonald@intel.com> Tue, Jul 26 2022 10:10:00 -0400

daos (2.3.100-17) unstable; urgency=medium
  [ Jerome Soumagne ]
  * Remove now unused openpa dependency

 -- Jerome Soumagne <jerome.soumagne@intel.com> Mon, 18 Jul 2022 11:55:00 -0600

daos (2.3.100-16) unstable; urgency=medium
  [ Jeff Olivier ]
  * Add pool_scrubbing_tests to test package

 -- Jeff Olivier <Jeff Olivier <jeffrey.v.olivier@intel.com>  Fri, 15 Jul 2022 12:48:00 -0400

daos (2.3.100-15) unstable; urgency=medium
  [ Tom Nabarro ]
  * Update SPDK dependency requirement to greater than or equal to 22.01.1.

 -- Tom Nabarro <Tom Nabarro <tom.nabarro@intel.com>  Wed, 13 Jul 2022 12:43:00 -0400

daos (2.3.100-14) unstable; urgency=medium
  [ Jerome Soumagne ]
  * Update to mercury 2.2.0rc6

 -- Jerome Soumagne <jerome.soumagne@intel.com> Mon, 27 Jun 2022 18:26:02 -0600

daos (2.3.100-13) unstable; urgency=medium
  [ Jeff Olivier ]
  * Remove libdts.so, make it build time static

 -- Jeff Olivier <jeffrey.v.olivier@intel.com> Fri, 17 Jun 2022 10:30:00 -0500

daos (2.3.100-12) unstable; urgency=medium
  [ Jeff Olivier ]
  * Make ucx required for build on all platforms

 -- Jeff Olivier <jeffrey.v.olivier@intel.com> Thu, 02 Jun 2022 16:30:00 -0500

daos (2.3.100-11) unstable; urgency=medium
  [ Michael MacDonald ]
  * Move dmg to new daos-admin package

 -- Michael MacDonald <mjmac.macdonald@intel.com>  Wed, 01 Jun 2022 13:58:03 -0000

daos (2.3.100-10) unstable; urgency=medium
  [ Lei Huang ]
  * Update libfabric to v1.15.1-1 to include critical performance patches

 -- Lei Huang <lei.huang@intel.com> Wed, 18 May 2022 16:30:00 -0500

daos (2.3.100-9) unstable; urgency=medium
  [ Phillip Henderson ]
  * Remove doas-client-tests-openmpi dependency from daos-tests
  * Add daos-tests-internal package

 -- Phillip Henderson <phillip.henderson@intel.com>  Tue, 17 May 2022 12:43:00 -0400

daos (2.3.100-8) unstable; urgency=medium
  [ Ashley Pittman ]
  * Extend dfusedaosbuild test to run in different configurations.

 -- Ashley Pittman <ashley.m.pittman@intel.com>  Mon, 9 May 2022 22:34:00 -0100

daos (2.3.100-7) unstable; urgency=medium
  [ Ashley Pittman ]
  * Add dfuse unit-test binary to call from ftest.

 -- Ashley Pittman <ashley.m.pittman@intel.com>  Fri, 6 May 2022 09:03:00 -0100

daos (2.3.100-6) unstable; urgency=medium
  [ Joseph Moore ]
  * Update UXC Mercury patch to disable unified mode

 -- Joseph Moore <joseph.moore@intel.com>  Wed, 4 May 2022 11:19:00 -0600

daos (2.3.100-5) unstable; urgency=medium
  [ Phillip Henderson ]
  * Move daos_gen_io_conf and daos_run_io_conf to daos-client-tests

 -- Phillip Henderson <phillip.henderson@intel.com>  Tue, 26 Apr 2022 17:13:00 -0400

daos (2.3.100-4) unstable; urgency=medium
  [ Lei Huang ]
  * Update libfabric to v1.15.0rc3-1 to include critical performance patches

 -- Lei Huang <lei.huang@intel.com> Wed, 20 Apr 2022 09:00:00 -0500

daos (2.3.100-3) unstable; urgency=medium
  [ Li Wei ]
  * Update raft to 0.9.1-1401.gc18bcb8 to fix uninitialized node IDs

 -- Li Wei <wei.g.li@intel.com>  Tue, 12 Apr 2022 08:33:00 +0800

daos (2.3.100-2) unstable; urgency=medium
  [ Jeff Olivier ]
  * Extract MPI from many binaries create dpar and dpar_mpi providing a
    similar interface to abstract away the direct MPI dependence

 -- Jeff Olivier <jeffrey.v.olivier@intel.com>  Wed, 6 Apr 2022 14:30:01 -0100

daos (2.3.100-1) unstable; urgency=medium
  [ Johann Lombardi ]
  * Bump version to 2.3.100

 -- Johann Lombardi <johann.lombardi@intel.com>  Wed, 6 Apr 2022 12:00:00 +0800

daos (2.1.100-26) unstable; urgency=medium
  [ Joseph Moore ]
  * Add build depends entries for UCX libraries

 -- Joseph Moore <joseph.moore@intel.com>  Wed, 6 Apr 2022 10:44:21 +0800

daos (2.1.100-25) unstable; urgency=medium
  [ Joseph Moore ]
  * Update mercury to UCX provider patch

 -- Joseph Moore <joseph.moore@intel.com>  Sat, 2 Apr 2022 11:56:35 +0800

daos (2.1.100-24) unstable; urgency=medium
  [ Alexander Oganezov ]
  * Update mercury to CXI provider patch

 -- Alexander Oganezov <alexander.a.oganezov@intel.com>  Fri, 11 Mar 2022 14:33:00 +0800

daos (2.1.100-22) unstable; urgency=medium
  [ Alexander Oganezov ]
  * Update mercury to include DAOS-9561 workaround

 -- Alexander Oganezov <alexander.a.oganezov@intel.com>  Tue, 22 Feb 2022 14:33:00 +0800

daos (2.1.100-20) unstable; urgency=medium
  [ Li Wei ]
  * Update raft to 0.9.0-1394.gc81505f to fix membership change bugs

 -- Li Wei <wei.g.li@intel.com>  Thu, 10 Feb 2022 14:33:00 +0800

daos (2.1.100-19) unstable; urgency=low
  [ Michael MacDonald ]
  * Move libdaos_common.so from daos-client to daos package

 -- Michael MacDonald <mjmac.macdonald@intel.com>  Wed, 19 Jan 2022 13:58:03 -0000

daos (2.1.100-18) unstable; urgency=medium
  [ Johann Lombardi ]
  * Update libfabric to 1.14.0 GA and apply fix for DAOS-9376

 -- Johann Lombardi <johann.lombardi@intel.com>  Mon, 17 Jan 2022 10:00:00 -0100

daos (2.1.100-17) unstable; urgency=medium
  [ Alexander Oganezov ]
  * Update to mercury v2.1.0-rc4-3 to pick fix for DAOS-9325 high cpu usage

 -- Alexander Oganezov <alexander.a.oganezov@intel.com>  Thu, 23 Dec 2021 10:00:01 -0100

daos (2.1.100-16) unstable; urgency=medium
  [ Brian J. Murrell ]
  * NOOP change to keep in parity with RPM version

 -- Brian J. Murrell <brian.murrell@intel.com>  Thu, 16 Dec 2021 15:08:11 -0400

daos (2.1.100-15) unstable; urgency=medium
  [ Brian J. Murrell ]
  * NOOP change to keep in parity with RPM version

 -- Brian J. Murrell <brian.murrell@intel.com>  Sat, 11 Dec 2021 15:18:54 -0400

daos (2.1.100-14) unstable; urgency=medium
  [ Brian J. Murrell ]
  * Don't make daos-*-tests-openmi a dependency of anything
    - If they are wanted, they should be installed explicitly, due to
      potential conflicts with other MPI stacks

 -- Brian J. Murrell <brian.murrell@intel.com>  Fri, 10 Dec 2021 09:44:14 -0400

daos (2.1.100-13) unstable; urgency=medium
  [ Alexander Oganezov ]
  * Remove DAOS-9173 workaround from mercury. Apply patch to OFI instead.

 -- Alexander Oganezov <alexander.a.oganezov@intel.com>  Wed, 08 Dec 2021 10:00:01 -0100

daos (2.1.100-12) unstable; urgency=medium
  [ Alexander Oganezov ]
  * Apply DAOS-9173 workaround patch

 -- Alexander Oganezov <alexander.a.oganezov@intel.com>  Tue, 07 Dec 2021 10:00:01 -0100

daos (2.1.100-11) unstable; urgency=medium
  [ Alexander Oganezov ]
  * Update mercury to v2.1.0rc4

 -- Alexander Oganezov <alexander.a.oganezov@intel.com>  Fri, 03 Dec 2021 10:00:01 -0100

daos (2.1.100-8) unstable; urgency=medium
  [ Tom Nabarro ]
  * Set rmem_{max,default} sysctl values on server package install to enable
    SPDK pci_event module to operate in unprivileged process (daos_engine).

 -- Tom Nabarro <tom.nabarro@intel.com> Mon, 22 Nov 2021 16:42:54 -0100

daos (2.1.100-7) unstable; urgency=medium
  [ Wang Shilong ]
  * Update for libdaos major version bump
  * Fix version of libpemobj1 for SUSE

 -- Wang Shilong <shilong.wang@intel.com>  Tue, 16 Nov 2021 12:42:54 -0400

daos (2.1.100-6) unstable; urgency=medium
  [ Alexander Oganezov ]
  * Update OFI to v1.14.0rc3

 -- Alexander Oganezov <alexander.a.oganezov@intel.com>  Sat, 13 Nov 2021 10:00:01 -0100

daos (2.1.100-5) unstable; urgency=medium
  [ Brian J. Murrell ]
  * Create new daos-{client,server}tests-openmpi and daos-server-tests subpackages
  * Rename daos-tests daos-client-tests and make daos-tests require all
    other test suites to maintain existing behavior

 -- Brian J. Murrell <brian.murrell@intel.com>  Tue, 26 Oct 2021 22:52:40 -0400

daos (2.1.100-4) unstable; urgency=medium
  [ Alexander Oganezov ]
  * Update mercury to v2.1.0rc2

 -- Alexander Oganezov <alexander.a.oganezov@intel.com>  Mon, 25 Oct 2021 10:00:01 -0100

daos (2.1.100-3) unstable; urgency=medium
  [ Jeff Olivier ]
  * Explicitly require 1.11.0-3 of PMDK

 -- Jeff Olivier <jeffrey.v.olivier@intel.com>  Wed, 20 Oct 2021 10:00:01 -0100

daos (2.1.100-2) unstable; urgency=medium
  [ David Quigley ]
  * Add defusedxml as a required dependency for the test package.

 -- David Quigley <david.quigley@intel.com> Wed, 13 Oct 2021 10:00:00 +0800

daos (2.1.100-1) unstable; urgency=medium
  [ Johann Lombardi ]
  * Switch version to 2.1.100 for 2.2 test builds

 -- Johann Lombardi <johann.lombardi@intel.com>  Wed, 13 Oct 2021 10:00:00 -0100

daos (1.3.106-1) unstable; urgency=medium
  [ Johann Lombardi ]
  * Version bump to 1.3.106 for 2.0 test build 6

 -- Johann Lombardi <johann.lombardi@intel.com>  Tue, 12 Oct 2021 10:00:00 -0100

daos (1.3.105-3) unstable; urgency=medium
  [ Li Wei ]
  * Update raft to fix InstallSnapshot performance

 -- Li Wei <wei.g.li@intel.com>  Wed, 15 Sep 2021 11:37:00 +0800

daos (1.3.105-1) unstable; urgency=medium
  [ Jeff Olivier ]
  * Version bump to 1.3.105 for 2.0 test build 5

 -- Jeff Olivier <jeffrey.v.olivier@intel.com>  Tue, 24 Aug 2021 16:54:00 +0800

daos (1.3.104-3) unstable; urgency=medium
  [ Niu Yawei ]
  * Add vos_perf

 -- Niu Yawei <yawei.niu@intel.com>  Mon, 09 Aug 2021 14:22:00 +0800

daos (1.3.104-2) unstable; urgency=medium
  [ Kris Jacque ]
  * Move daos_metrics to server package

 -- Kris Jacque <kristin.jacque@intel.com>  Tue, 03 Aug 2021 17:45:35 -0600

daos (1.3.104-1) unstable; urgency=medium
  [ Jeff Olivier ]
  * Version bump to 1.3.104 for 2.0 test build 4

 -- Jeff Olivier <jeffrey.v.olivier@intel.com>  Mon, 02 Aug 2021 09:33:00 -0500

daos (1.3.103-4) unstable; urgency=medium
  [ Li Wei ]
  * Update raft to fix slow leader re-elections

 -- Li Wei <wei.g.li@intel.com>  Wed, 14 Jul 2021 14:22:00 +0800

daos (1.3.103-3) unstable; urgency=medium
  [ Maureen Jean ]
  * Add python modules to python3.8 site-packages

 -- Maureen Jean <maureen.jean@intel.com>  Tue, 13 Jul 2021 14:50:00 -0400

daos (1.3.103-2) unstable; urgency=medium
  [ Alexander Oganezov ]
  * Update to mercury v2.0.1

 -- Alexander Oganezov <alexander.a.oganezov@intel.com>  Mon, 12 Jul 2021 15:31:50 -0400

daos (1.3.103-1) unstable; urgency=medium
  [ Johann Lombardi ]
  * Version bump to 1.3.103 for 2.0 test build 3

 -- Johann Lombardi <johann.lombardi@intel.com>  Mon, 12 Jul 2021 10:00:00 -0100

daos (1.3.102-3) unstable; urgency=medium
  [ Li Wei ]
  * Update raft to pick Pre-Vote

 -- Li Wei <wei.g.li@intel.com>  Wed, 23 Jun 2021 14:46:00 +0800

daos (1.3.102-1) unstable; urgency=medium
  [ Johann Lombardi]
  * Version bump to 1.3.102 for 2.0 test build 2

 -- Johann Lombardi <johann.lombardi@intel.com>  Fri, 11 Jun 2021 10:00:00 -0100

daos (1.3.101-3) unstable; urgency=medium
  [ Johann Lombardi]
  * Bump version to match the RPM's one

 -- Johann Lombardi <johann.lombardi@intel.com>  Wed, 02 Jun 2021 08:00:30 -0100

daos (1.3.101-2) unstable; urgency=medium
  [ Jeff Olivier]
  * Remove client and server libs from common package

 -- Jeff Olivier <jeffrey.v.olivier@intel.com>  Thu, 20 May 2021 11:17:30 -0100

daos (1.3.101-1) unstable; urgency=medium
  [ Johann Lombardi ]
  * Version bump to 1.3.101 for 2.0 test build 1

 -- Johann Lombardi <johann.lombardi@intel.com> Wed, 19 May 2021 20:52:00 -0000

daos (1.3.0-16) unstable; urgency=medium
  [ Brian J. Murrell ]
  * Enable debuginfo package building on SUSE platforms

 -- Brian J. Murrell <brian.murrell@intel.com>  Fri, 07 May 2021 13:37:45 -0400

daos (1.3.0-15) unstable; urgency=medium
  [ Brian J. Murrell ]
  * Update to build on EL8

 -- Brian J. Murrell <brian.murrell@intel.com>  Thu, 06 May 2021 15:31:50 -0400

daos (1.3.0-14) unstable; urgency=medium
  [ Brian J. Murrell ]
  * Package /etc/daos/certs in main/common package so that both server
    and client get it created
  * Catch up the release to be in sync with the RPM build
    - hence the missing (10-13 releases)

 -- Brian J. Murrell <brian.murrell@intel.com>  Wed, 05 May 2021 14:10:50 -0400

daos (1.3.0-9) unstable; urgency=medium
  [ Mohamad Chaarawi ]
  * Remove dfuse_hl

 -- Mohamad Chaarawi <mohamad.chaarawi@intel.com>  Wed, 16 Apr 2021 17:57:00 -0400

daos (1.3.0-8) unstable; urgency=medium
  [ Jeff Olivier ]
  * Remove client dependencies on PMDK, SPDK, and argobots

 -- Jeff Olivier <jeffrey.v.olivier@intel.com>  Wed, 14 Apr 2021 13:27:00 -0400

daos (1.3.0-7) unstable; urgency=medium
  [ Brian J. Murrell ]
  * Update Argobots to 1.1

 -- Brian J. Murrell <brian.murrell@intel.com>  Thu, 01 Apr 2021 11:39:10 -0400

daos (1.3.0-6) unstable; urgency=medium
  [ Maureen Jean ]
  * Change pydaos_shim_3 to pydaos_shim

 -- Maureen Jean <maureen.jean@intel.com>  Tue, 30 Mar 2021 12:00:00 -0400

daos (1.3.0-5) unstable; urgency=medium
  * Move libdts.so to the daos-tests subpackage

 -- Brian J. Murrell <brian.murrell@intel.com>  Mon, 29 Mar 2021 10:57:14 -0400

daos (1.3.0-4) unstable; urgency=medium
  [ Alexander Oganezov ]
  * Update to ofi v1.12.0 release

 -- Alexander Oganezov <alexander.a.oganezov@intel.com> Tue, 23 Mar 2021 05:00:01 -0000

daos (1.3.0-2) unstable; urgency=medium
  [ Li Wei ]
  * Require raft-devel 0.7.3 that fixes an unstable leadership problem caused
    by removed replicas as well as some Coverity issues

 -- Li Wei <wei.g.li@intel.com> Thu, 25 Feb 2021 09:55:00 +0800

daos (1.3.0-1) unstable; urgency=medium
  [ Brian J. Murrell ]
  * Version bump up to 1.3.0

 -- Brian J. Murrell <brian.murrell@intel.com>  Mon, 24 Feb 2021 08:54:32 -0500

daos (1.1.3-3) unstable; urgency=medium
  [ Brian J. Murrell ]
  * NOOP bump just to keep in parity with RPM changes

 -- Brian J. Murrell <brian.murrell@intel.com>  Mon, 22 Feb 2021 13:08:22 -0500

daos (1.1.3-2) unstable; urgency=medium
  [ Alexander Oganezov ]
  * Update OFI to v1.12.0rc1

 -- Alexander Oganezov <alexander.a.oganezov@intel.com> Tue, 16 Feb 2021 05:00:00 -0000

daos (1.1.3-1) unstable; urgency=medium
  [ Johann Lombardi ]
  * Version bump to 1.1.3

 -- Johann Lombardi <johann.lombardi@intel.com> Wed, 10 Feb 2021 05:00:00 -0000

daos (1.1.2.1-11) unstable; urgency=medium
  [ Brian J. Murrell ]
  * Update minimum required libfabric to 1.11.1

 -- Brian J. Murrell <brian.murrell@intel.com>  Wed, 10 Feb 2021 00:10:38 -0400

daos (1.1.2.1-9) unstable; urgency=medium
  [ Vishwanath Venkatesan ]
  * Add new pmem specific version of DAOS common library

 -- Vishwanath Venkatesan <vishwanath.venkatesan@intel.com> Thu, 4 Feb 2021 12:48:18 -0000

daos (1.1.2.1-8) unstable; urgency=medium
  [ Hua Kuang ]
  * Changed License to BSD-2-Clause-Patent

 -- Hua Kuang <hua.kuang@intel.com> Wed, 3 Feb 2021 16:59:34 -0000

daos (1.1.2.1-7) unstable; urgency=medium
  [ Alexander Oganezov ]
  * Fix debian packages to update to mercury v2.0.1rc1

 -- Alexander Oganezov <alexander.a.oganezov@intel.com>  Fri, 29 Jan 2021 13:40:00 -0500

daos (1.1.2.1-6) unstable; urgency=medium
  [ Alexander Oganezov ]
  * Update to mercury v2.0.1rc1

 -- Alexander Oganezov <alexander.a.oganezov@intel.com>  Sat, 23 Jan 2021 13:40:00 -0500

daos (1.1.2.1-5) unstable; urgency=medium
  [ Michael MacDonald ]
  * Install daos_metrics to bin

 -- Michael MacDonald <mjmac.macdonald@intel.com>  Fri, 22 Jan 2021 17:58:03 -0000

daos (1.1.2.1-4) unstable; urgency=medium
  [ Kenneth Cain ]
  * Version bump for API major version libdaos.so.1 (1.0.0)

 -- Kenneth Cain <kenneth.c.cain@intel.com>  Tue, 05 Jan 2021 13:40:00 -0500

daos (1.1.2.1-3) unstable; urgency=medium
  [ Michael Hennecke ]
  * Harmonize daos_server and daos_agent groups

 -- Michael Hennecke <mhennecke@lenovo.com> Fri, 15 Jan 2021 16:22:18 -0000

daos (1.1.2.1-2) unstable; urgency=medium
  [ Ashley Pittman ]
  * Combine memcheck suppressions files

 -- Ashley Pittman <ashley.m.pittman@intel.com>  Tue, 15 Dec 2020 13:33:21 -0000

daos (1.1.2.1-1) unstable; urgency=medium
  [ Johann Lombardi ]
  * Version bump up to 1.1.2.1

 -- Johann Lombardi <johann.lombardi@intel.com>  Wed, 09 Dec 2020 19:30:00 +0100

daos (1.1.2-3) unstable; urgency=medium
  [ Li Wei ]
  * Require raft-devel 0.7.1 that fixes recent Coverity issues

 -- Li Wei <wei.g.li@intel.com>  Fri, 04 Dec 2020 14:30:00 +0800

daos (1.1.2-1) unstable; urgency=medium
  [ Brian J. Murrell ]
  * Version bump up to 1.1.2

 -- Brian J. Murrell <brian.murrell@intel.com>  Tue, 01 Dec 2020 07:41:30 -0400

daos (1.1.1-8) unstable; urgency=medium
  [ Li Wei ]
  * Require raft-devel 0.7.0 that changes log indices and terms to 63-bit

 -- Li Wei <wei.g.li@intel.com>  Tue, 17 Nov 2020 09:44:00 +0800

daos (1.1.1-6) unstable; urgency=medium
  [ Mohamad Chaarawi ]
  * Add dfs_test

 -- Mohamad Chaarawi <mohamad.chaarawi@intel.com>  Mon, 16 Nov 2020 13:29:11 -0400

daos (1.1.1-5) unstable; urgency=medium
  [ Jonathan Martinez Montes ]
  * Restore obj_ctl utility

 -- Jonathan Martinez Montes <jonathan.martinez.montes@intel.com>  Fri, 30 Oct 2020 08:44:57 -0600

daos (1.1.1-4) unstable; urgency=medium
  [ Brian J. Murrell ]
   * 1.1.1-4 version of DAOS

 -- Brian J. Murrell <brian.murrell@intel.com>  Mon, 26 Oct 2020 12:43:49 -0400<|MERGE_RESOLUTION|>--- conflicted
+++ resolved
@@ -1,16 +1,14 @@
-<<<<<<< HEAD
-daos (2.3.106-3) unstable; urgency=medium
+daos (2.3.107-2) unstable; urgency=medium
   [ Ryon Jensen ]
   * Removed unnecessary test files
 
- -- Ryon Jensen <ryon.jensen@intel.com>  Wed, Mar 29 2023 10:46:00 -0700
-=======
+ -- Ryon Jensen <ryon.jensen@intel.com>  Wed, May 10 2023 10:46:00 -0700
+
 daos (2.3.107-1) unstable; urgency=medium
   [ Johann Lombardi ]
   * Bump version to 2.3.107
 
  -- Johann Lombardi <johann.lombardi@intel.com>  Fri, 5 May 2023 10:00:00 -0100
->>>>>>> da973283
 
 daos (2.3.106-2) unstable; urgency=medium
   [ Tom Nabarro ]
