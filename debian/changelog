--- conflicted
+++ resolved
@@ -1,15 +1,14 @@
-daos (2.5.100-2) unstable; urgency=medium
-<<<<<<< HEAD
+daos (2.5.100-3) unstable; urgency=medium
   [ Wang Shilong ]
   * Remove lmdb-devel for MD on SSD
 
- -- Wang Shilong <shilong.wang@intel.com> Wed,  7 Jun 2023 07:58:00 -0600
-=======
+ -- Wang Shilong <shilong.wang@intel.com> Wed, 14 Jun 2023 07:58:00 -0600
+
+daos (2.5.100-2) unstable; urgency=medium
   [ Ryon Jensen ]
   * Removed unnecessary test files
 
  -- Ryon Jensen <ryon.jensen@intel.com>  Wed, 07 Jun 2023 10:46:00 -0700
->>>>>>> 4d105a5e
 
 daos (2.5.100-1) unstable; urgency=medium
     [ Jeff Olivier ]
