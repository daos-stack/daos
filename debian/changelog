daos (2.7.100-6) unstable; urgency=medium
<<<<<<< HEAD
  [ Tomasz Gromadzki ]
  * Add support of the PMDK package 2.1.0 with NDCTL enabled.
    * Increase the default ULT stack size to 20KiB if the engine uses
      the DCPM storage class.
    * Prevent using the RAM storage class (simulated PMem) when
      the shutdown state (SDS) is active.
      * Automatically disable SDS for the RAM storage class on engine startup.
      * Force explicitly setting the PMEMOBJ_CONF='sds.at_create=0'
        environment variable to deactivate SDS for the DAOS tools
        (ddb, daos_perf, vos_perf, etc.) when used WITHOUT DCPM.
        Otherwise, a user is supposed to be stopped by an error
        like: "Unsafe shutdown count is not supported for this source".

 -- Tomasz Gromadzki <tomasz.gromadzki@intel.com>  Thu, 26 Sep 2024 12:00:00 +0200
=======
  [ Kris Jacque ]
  * Bump minimum golang-go version to 1.21

 -- Kris Jacque <kris.jacque@intel.com>  Mon, 23 Sep 2024 11:06:00 -0700
>>>>>>> abf9c8c4

daos (2.7.100-5) unstable; urgency=medium
  [ Michael MacDonald ]
  * Add libdaos_self_test.so to client package

 -- Michael MacDonald <mjmac@google.com>  Thu, 15 Aug 2024 12:00:00 -0500

daos (2.7.100-4) unstable; urgency=medium
  [ Jerome Soumagne ]
  * Bump mercury version to 2.4.0rc4

 -- Jerome Soumagne <jerome.soumagne@intel.com>  Mon, 05 Aug 2024 12:00:00 -0500

daos (2.7.100-3) unstable; urgency=medium
  [ Dalton Bohning ]
  * Add pciutils-devel build dep for client-tests package

 -- Dalton Bohning <dalton.bohning@intel.com>>  Thu, 11 Jul 2024 10:00:00 -0800

daos (2.7.100-2) unstable; urgency=medium
  [ Tom Nabarro ]
  * Add pciutils runtime dep for daos_server lspci call
  * Add libpci-dev build dep for pciutils CGO bindings

 -- Tom Nabarro <tom.nabarro@intel.com>>  Thu, 24 Jun 2024 16:55:00 -0000

daos (2.7.100-1) unstable; urgency=medium
  [ Phillip Henderson ]
  * Bump version to 2.7.100

 -- Phillip Henderson <phillip.henderson@intel.com>  Mon, 20 May 2024 12:37:00 -0500

daos (2.5.101-5) unstable; urgency=medium
  [ Lei Huang ]
  * Add libaio as a dependent package

 -- Lei Huang <lei.huang@intel.com> Fri, 03 May 2024 16:40:00 -0600

daos (2.5.101-4) unstable; urgency=medium
  [ Fan Yong ]
  * NOOP change to keep in parity with RPM version

 -- Fan Yong <fan.yong@intel.com>  Fri, 05 Apr 2024 09:30:00 +0900

daos (2.5.101-3) unstable; urgency=medium
  [ Ashley M. Pittman ]
  * Updated pydaos install process

 -- Ashley M. Pittman <ashley.m.pittman@intel.com>  Thu, 04 Apr 2024 09:15:00 -0800

daos (2.5.101-2) unstable; urgency=medium
  [ Jan Michalski ]
  * Add dtx_tests to the server-tests package

 -- Jan Michalski <jan.michalski@intel.com>  Mon, 18 Mar 2024 21:30:00 +0000

daos (2.5.101-1) unstable; urgency=medium
  [ Phillip Henderson ]
  * Bump version to 2.5.101

 -- Phillip Henderson <phillip.henderson@intel.com>  Fri, 15 Mar 2024 02:10:00 -0500

daos (2.5.100-16) unstable; urgency=medium
  [ Li Wei ]
  * Update raft to 0.11.0-1416.g12dbc15

 -- Li Wei <wei.g.li@intel.com>  Tue, 27 Feb 2024 11:13:00 +0900

daos (2.5.100-15) unstable; urgency=medium
  [ Ryon Jensen ]
  * NOOP change to keep in parity with RPM version

 -- Ryon Jensen <ryon.jensen@intel.com>  Mon, 12 Feb 2024 11:16:00 -0700

daos (2.5.100-14) unstable; urgency=medium
  [ Brian J. Murrell ]
  * NOOP change to keep in parity with RPM version

 -- Brian J. Murrell <brian.murrell@intel.com>  Tue, 09 Jan 2024 13:59:01 -0500

daos (2.5.100-13) unstable; urgency=medium
  [ Brian J. Murrell ]
  * Update for EL 8.8 and Leap 15.5
  * Update raft to 0.10.1-2.411.gefa15f4

 -- Brian J. Murrell <brian.murrell@intel.com>  Wed, 06 Dec 2023 08:54:56 -0500

daos (2.5.100-12) unstable; urgency=medium
  [ Tomasz Gromadzki ]
  * Update PMDK to 2.0.0
    * Remove libpmemblk from dependencies.
    * Start using BUILD_EXAMPLES=n and BUILD_BENCHMARKS=n instead of patches.
    * Stop using BUILD_RPMEM=n (removed) and NDCTL_DISABLE=y (invalid).
    * Point https://github.com/pmem/pmdk as the main PMDK reference source.
    NOTE: PMDK upgrade to 2.0.0 does not affect any API call used by DAOS.
          libpmemobj (and libpmem) API stays unchanged.

 -- Tomasz Gromadzki <tomasz.gromadzki@intel.com>  Fri, 17 Nov 2023 12:52:00 -0400

  [ Jerome Soumagne ]
  * Bump mercury min version to 2.3.1

 -- Jerome Soumagne <jerome.soumagne@intel.com>  Wed, 15 Nov 2023 10:30:00 -0600

daos (2.5.100-10) unstable; urgency=medium
  [ Phillip Henderson ]
  * Move verify_perms.py location

 -- Phillip Henderson <phillip.henderson@intel.com>  Fri, 03 Nov 2023 04:17:00 -0500

daos (2.5.100-9) unstable; urgency=medium

  [ Brian J. Murrell ]
  * NOOP change to keep in parity with RPM version

 -- Brian J. Murrell <brian.murrell@intel.com>  Wed, 23 Aug 2023 15:02:44 -0400

daos (2.5.100-8) unstable; urgency=medium

  [ Brian J. Murrell ]
  * NOOP change to keep in parity with RPM version

 -- Brian J. Murrell <brian.murrell@intel.com>  Tue, 08 Aug 2023 10:02:29 -0400

daos (2.5.100-7) unstable; urgency=medium

  [ Brian J. Murrell ]
  * NOOP change to keep in parity with RPM version

 -- Brian J. Murrell <brian.murrell@intel.com>  Fri, 07 Jul 2023 16:05:01 -0400

daos (2.5.100-6) unstable; urgency=medium
  [Michael MacDonald]
  * Add golang-go as a tests dependency for dfuse/daos_build.py

 -- Michael MacDonald <mjmac.macdonald@intel.com> Thu, 29 Jun 2023 10:10:00 -0400

daos (2.5.100-5) unstable; urgency=medium
  [ Li Wei ]
  * Update raft to 0.10.1-1408.g9524cdb

 -- Li Wei <wei.g.li@intel.com>  Thu, 22 Jun 2023 09:00:00 +0900

daos (2.5.100-4) unstable; urgency=medium
  [ Mohamad Chaarawi ]
  * Add pipeline lib

 -- Mohamad Chaarawi <mohamad.chaarawi@intel.com>  Wed, 14 Jun 2023 4:24:00 -0600

daos (2.5.100-3) unstable; urgency=medium
  [ Wang Shilong ]
  * Remove lmdb-devel for MD on SSD

 -- Wang Shilong <shilong.wang@intel.com> Wed, 14 Jun 2023 07:58:00 -0600

daos (2.5.100-2) unstable; urgency=medium
  [ Ryon Jensen ]
  * Removed unnecessary test files

 -- Ryon Jensen <ryon.jensen@intel.com>  Wed, 07 Jun 2023 10:46:00 -0700

daos (2.5.100-1) unstable; urgency=medium
    [ Jeff Olivier ]
    * Bump release to 2.5.100

 -- Jeff Olivier <jeffrey.v.olivier@intel.com>  Tue, 06 Jun 2023 16:40:00 -0600

daos (2.3.107-7) unstable; urgency=medium
  [ Jerome Soumagne ]
  * Remove libfabric pinning and allow for 1.18 builds

 -- Jerome Soumagne <jerome.soumagne@intel.com> Mon,  5 Jun 2023 10:30:00 -0600

daos (2.3.107-6) unstable; urgency=medium
    [ Jeff Olivier ]
    * Add lmdb-devel and bio_ut for MD on SSD

 -- Jeff Olivier <jeffrey.v.olivier@intel.com>  Fri, 26 May 2023 14:40:00 -0600

daos (2.3.107-5) unstable; urgency=medium
    [ Lei Huang ]
    * Add libcapstone-devel to deps of client-tests package

 -- Lei Huang <lei.huang@intel.com>  Tue, 23 May 2023 23:00:00 -0600

daos (2.3.107-4) unstable; urgency=medium
  [ Lei Huang ]
  * Add libcapstone as a new prerequisite package
  * Add libpil4dfs.so in daos-client rpm

 -- Lei Huang <lei.huang@intel.com>  Tue, 16 May 2023 14:00:00 -0600

daos (2.3.107-3) unstable; urgency=medium
  [ Jerome Soumagne ]
  * Fix libfabric/libfabric1 dependency mismatch on SuSE

 -- Jerome Soumagne <jerome.soumagne@intel.com> Mon, 15 May 2023 10:30:00 -0600

daos (2.3.107-2) unstable; urgency=medium
  [ Jerome Soumagne ]
  * Temporarily pin libfabric to < 1.18

 -- Jerome Soumagne <jerome.soumagne@intel.com> Wed, 10 May 2023 10:30:00 -0600

daos (2.3.107-1) unstable; urgency=medium
  [ Johann Lombardi ]
  * Bump version to 2.3.107

 -- Johann Lombardi <johann.lombardi@intel.com>  Fri, 5 May 2023 10:00:00 -0100

daos (2.3.106-2) unstable; urgency=medium
  [ Tom Nabarro ]
  * Add numactl requires for server package

 -- Tom Nabarro <Tom Nabarro <tom.nabarro@intel.com>  Fri, 17 Mar 2023 12:43:00 -0400

daos (2.3.106-1) unstable; urgency=medium
  [ Brian J. Murrell ]
  * Bump version to be higher than TB5

 -- Brian J. Murrell <brian.murrell@intel.com> Tue, 14 Mar 2023 12:02:23 -0500

daos (2.3.103-6) unstable; urgency=medium
  [ Li Wei ]
  * Update raft to 0.9.2-1.403.g3d20556

 -- Li Wei <wei.g.li@intel.com>  Wed, 22 Feb 2023 21:02:00 +0800

daos (2.3.103-5) unstable; urgency=medium
  [Michael MacDonald]
  * Bump min supported go version to 1.17

 -- Michael MacDonald <mjmac.macdonald@intel.com> Tue, 21 Feb 2023 10:10:00 -0400

daos (2.3.103-4) unstable; urgency=medium
  [ Ashley M. Pittman ]
  * NOOP change to keep in parity with RPM version

 -- Ashley M. Pittman <ashley.m.pittman@intel.com>  Fri, 17 Feb 2023 17:53:00 -0800

daos (2.3.103-3) unstable; urgency=medium
  [ Brian J. Murrell ]
  * NOOP change to keep in parity with RPM version

 -- Brian J. Murrell <brian.murrell@intel.com>  Mon, 13 Feb 2023 10:04:29 -0500

daos (2.3.103-2) unstable; urgency=medium
  [ Michael Hennecke ]
  * Change ipmctl requirement from v2 to v3

 -- Michael Hennecke <michael.hennecke@intel.com>  Wed, 08 Feb 2023 18:02:00 -0100

daos (2.3.103-1) unstable; urgency=medium
  [ Phillip Henderson ]
  * Bump version to 2.3.103

 -- Phillip Henderson <phillip.henderson@intel.com>  Fri, 27 Jan 2023 02:30:00 -0500

daos (2.3.102-1) unstable; urgency=medium
  [ Johann Lombardi ]
  * Bump version to 2.3.102

 -- Johann Lombardi <johann.lombardi@intel.com>  Wed, 25 Jan 2023 10:00:00 -0100

daos (2.3.101-6) unstable; urgency=medium
  [ Brian J. Murrell ]
  * NOOP change to keep in parity with RPM version

 -- Brian J. Murrell <brian.murrell@intel.com>  Fri, 6 Jan 2023 09:04:51 -0400

daos (2.3.101-5) unstable; urgency=medium
  [Joseph Moore]
  * Update Mercury version to 2.2.0-6

 -- Joseph Moore <joseph.moored@intel.com> Tue, Dec 6 2022 12:15:00 - 0400

daos (2.3.101-4) unstable; urgency=medium
  [ Tom Nabarro ]
  * Update SPDK dependency requirement to greater than or equal to 22.01.2.

 -- Tom Nabarro <Tom Nabarro <tom.nabarro@intel.com>  Thu, 01 Dec 2022 12:43:00 -0400

daos (2.3.101-3) unstable; urgency=medium
  [ Brian J. Murrell ]
  * Set flag to build per-subpackage debuginfo packages for Leap 15

 -- Brian J. Murrell <brian.murrell@intel.com>  Tue, 18 Oct 2022 15:08:11 -0400

daos (2.3.101-2) unstable; urgency=medium
  [Michael MacDonald]
  * Rename daos_admin -> daos_server_helper

 -- Michael MacDonald <mjmac.macdonald@intel.com> Thu, Oct 6 2022 10:10:00

daos (2.3.101-1) unstable; urgency=medium
  [ Johann Lombardi ]
  * Bump version to 2.3.101

 -- Johann Lombardi <johann.lombardi@intel.com>  Tue, 20 Sep 2022 10:00:00 -0100

daos (2.3.100-22) unstable; urgency=medium
  [ Jeff Olivier ]
  * Move io_conf files from bin to TESTING

 -- Jeff Olivier <jeffrey.v.olivier@intel.com>  Thu, 8 Sep 2022 10:26:00 -0400

daos (2.3.100-21) unstable; urgency=medium
  [ Jeff Olivier ]
  * Update PMDK to 1.12.1~rc1 to fix DAOS-11151

 -- Jeff Olivier <jeffrey.v.olivier@intel.com>  Tue, 16 Aug 2022 12:52:00 -0400

daos (2.3.100-20) unstable; urgency=medium
  [ Wang Shilong ]
  * Add daos_debug_set_params to daos-client-tests rpm for fault injection test.

 -- Wang Shilong <shilong.wang@intel.com>  Thu, 11 Aug 2022 09:52:00 -0400

daos (2.3.100-19) unstable; urgency=medium
  [ Jerome Soumagne ]
  * Update to mercury 2.2.0

 -- Jerome Soumagne <jerome.soumagne@intel.com> Fri, 5 Aug 2022 17:30:00 -0600

daos (2.3.100-18) unstable; urgency=medium
  [Michael MacDonald]
  * Bump min supported go version to 1.16

 -- Michael MacDonald <mjmac.macdonald@intel.com> Tue, Jul 26 2022 10:10:00 -0400

daos (2.3.100-17) unstable; urgency=medium
  [ Jerome Soumagne ]
  * Remove now unused openpa dependency

 -- Jerome Soumagne <jerome.soumagne@intel.com> Mon, 18 Jul 2022 11:55:00 -0600

daos (2.3.100-16) unstable; urgency=medium
  [ Jeff Olivier ]
  * Add pool_scrubbing_tests to test package

 -- Jeff Olivier <Jeff Olivier <jeffrey.v.olivier@intel.com>  Fri, 15 Jul 2022 12:48:00 -0400

daos (2.3.100-15) unstable; urgency=medium
  [ Tom Nabarro ]
  * Update SPDK dependency requirement to greater than or equal to 22.01.1.

 -- Tom Nabarro <Tom Nabarro <tom.nabarro@intel.com>  Wed, 13 Jul 2022 12:43:00 -0400

daos (2.3.100-14) unstable; urgency=medium
  [ Jerome Soumagne ]
  * Update to mercury 2.2.0rc6

 -- Jerome Soumagne <jerome.soumagne@intel.com> Mon, 27 Jun 2022 18:26:02 -0600

daos (2.3.100-13) unstable; urgency=medium
  [ Jeff Olivier ]
  * Remove libdts.so, make it build time static

 -- Jeff Olivier <jeffrey.v.olivier@intel.com> Fri, 17 Jun 2022 10:30:00 -0500

daos (2.3.100-12) unstable; urgency=medium
  [ Jeff Olivier ]
  * Make ucx required for build on all platforms

 -- Jeff Olivier <jeffrey.v.olivier@intel.com> Thu, 02 Jun 2022 16:30:00 -0500

daos (2.3.100-11) unstable; urgency=medium
  [ Michael MacDonald ]
  * Move dmg to new daos-admin package

 -- Michael MacDonald <mjmac.macdonald@intel.com>  Wed, 01 Jun 2022 13:58:03 -0000

daos (2.3.100-10) unstable; urgency=medium
  [ Lei Huang ]
  * Update libfabric to v1.15.1-1 to include critical performance patches

 -- Lei Huang <lei.huang@intel.com> Wed, 18 May 2022 16:30:00 -0500

daos (2.3.100-9) unstable; urgency=medium
  [ Phillip Henderson ]
  * Remove doas-client-tests-openmpi dependency from daos-tests
  * Add daos-tests-internal package

 -- Phillip Henderson <phillip.henderson@intel.com>  Tue, 17 May 2022 12:43:00 -0400

daos (2.3.100-8) unstable; urgency=medium
  [ Ashley Pittman ]
  * Extend dfusedaosbuild test to run in different configurations.

 -- Ashley Pittman <ashley.m.pittman@intel.com>  Mon, 9 May 2022 22:34:00 -0100

daos (2.3.100-7) unstable; urgency=medium
  [ Ashley Pittman ]
  * Add dfuse unit-test binary to call from ftest.

 -- Ashley Pittman <ashley.m.pittman@intel.com>  Fri, 6 May 2022 09:03:00 -0100

daos (2.3.100-6) unstable; urgency=medium
  [ Joseph Moore ]
  * Update UXC Mercury patch to disable unified mode

 -- Joseph Moore <joseph.moore@intel.com>  Wed, 4 May 2022 11:19:00 -0600

daos (2.3.100-5) unstable; urgency=medium
  [ Phillip Henderson ]
  * Move daos_gen_io_conf and daos_run_io_conf to daos-client-tests

 -- Phillip Henderson <phillip.henderson@intel.com>  Tue, 26 Apr 2022 17:13:00 -0400

daos (2.3.100-4) unstable; urgency=medium
  [ Lei Huang ]
  * Update libfabric to v1.15.0rc3-1 to include critical performance patches

 -- Lei Huang <lei.huang@intel.com> Wed, 20 Apr 2022 09:00:00 -0500

daos (2.3.100-3) unstable; urgency=medium
  [ Li Wei ]
  * Update raft to 0.9.1-1401.gc18bcb8 to fix uninitialized node IDs

 -- Li Wei <wei.g.li@intel.com>  Tue, 12 Apr 2022 08:33:00 +0800

daos (2.3.100-2) unstable; urgency=medium
  [ Jeff Olivier ]
  * Extract MPI from many binaries create dpar and dpar_mpi providing a
    similar interface to abstract away the direct MPI dependence

 -- Jeff Olivier <jeffrey.v.olivier@intel.com>  Wed, 6 Apr 2022 14:30:01 -0100

daos (2.3.100-1) unstable; urgency=medium
  [ Johann Lombardi ]
  * Bump version to 2.3.100

 -- Johann Lombardi <johann.lombardi@intel.com>  Wed, 6 Apr 2022 12:00:00 +0800

daos (2.1.100-26) unstable; urgency=medium
  [ Joseph Moore ]
  * Add build depends entries for UCX libraries

 -- Joseph Moore <joseph.moore@intel.com>  Wed, 6 Apr 2022 10:44:21 +0800

daos (2.1.100-25) unstable; urgency=medium
  [ Joseph Moore ]
  * Update mercury to UCX provider patch

 -- Joseph Moore <joseph.moore@intel.com>  Sat, 2 Apr 2022 11:56:35 +0800

daos (2.1.100-24) unstable; urgency=medium
  [ Alexander Oganezov ]
  * Update mercury to CXI provider patch

 -- Alexander Oganezov <alexander.a.oganezov@intel.com>  Fri, 11 Mar 2022 14:33:00 +0800

daos (2.1.100-22) unstable; urgency=medium
  [ Alexander Oganezov ]
  * Update mercury to include DAOS-9561 workaround

 -- Alexander Oganezov <alexander.a.oganezov@intel.com>  Tue, 22 Feb 2022 14:33:00 +0800

daos (2.1.100-20) unstable; urgency=medium
  [ Li Wei ]
  * Update raft to 0.9.0-1394.gc81505f to fix membership change bugs

 -- Li Wei <wei.g.li@intel.com>  Thu, 10 Feb 2022 14:33:00 +0800

daos (2.1.100-19) unstable; urgency=low
  [ Michael MacDonald ]
  * Move libdaos_common.so from daos-client to daos package

 -- Michael MacDonald <mjmac.macdonald@intel.com>  Wed, 19 Jan 2022 13:58:03 -0000

daos (2.1.100-18) unstable; urgency=medium
  [ Johann Lombardi ]
  * Update libfabric to 1.14.0 GA and apply fix for DAOS-9376

 -- Johann Lombardi <johann.lombardi@intel.com>  Mon, 17 Jan 2022 10:00:00 -0100

daos (2.1.100-17) unstable; urgency=medium
  [ Alexander Oganezov ]
  * Update to mercury v2.1.0-rc4-3 to pick fix for DAOS-9325 high cpu usage

 -- Alexander Oganezov <alexander.a.oganezov@intel.com>  Thu, 23 Dec 2021 10:00:01 -0100

daos (2.1.100-16) unstable; urgency=medium
  [ Brian J. Murrell ]
  * NOOP change to keep in parity with RPM version

 -- Brian J. Murrell <brian.murrell@intel.com>  Thu, 16 Dec 2021 15:08:11 -0400

daos (2.1.100-15) unstable; urgency=medium
  [ Brian J. Murrell ]
  * NOOP change to keep in parity with RPM version

 -- Brian J. Murrell <brian.murrell@intel.com>  Sat, 11 Dec 2021 15:18:54 -0400

daos (2.1.100-14) unstable; urgency=medium
  [ Brian J. Murrell ]
  * Don't make daos-*-tests-openmi a dependency of anything
    - If they are wanted, they should be installed explicitly, due to
      potential conflicts with other MPI stacks

 -- Brian J. Murrell <brian.murrell@intel.com>  Fri, 10 Dec 2021 09:44:14 -0400

daos (2.1.100-13) unstable; urgency=medium
  [ Alexander Oganezov ]
  * Remove DAOS-9173 workaround from mercury. Apply patch to OFI instead.

 -- Alexander Oganezov <alexander.a.oganezov@intel.com>  Wed, 08 Dec 2021 10:00:01 -0100

daos (2.1.100-12) unstable; urgency=medium
  [ Alexander Oganezov ]
  * Apply DAOS-9173 workaround patch

 -- Alexander Oganezov <alexander.a.oganezov@intel.com>  Tue, 07 Dec 2021 10:00:01 -0100

daos (2.1.100-11) unstable; urgency=medium
  [ Alexander Oganezov ]
  * Update mercury to v2.1.0rc4

 -- Alexander Oganezov <alexander.a.oganezov@intel.com>  Fri, 03 Dec 2021 10:00:01 -0100

daos (2.1.100-8) unstable; urgency=medium
  [ Tom Nabarro ]
  * Set rmem_{max,default} sysctl values on server package install to enable
    SPDK pci_event module to operate in unprivileged process (daos_engine).

 -- Tom Nabarro <tom.nabarro@intel.com> Mon, 22 Nov 2021 16:42:54 -0100

daos (2.1.100-7) unstable; urgency=medium
  [ Wang Shilong ]
  * Update for libdaos major version bump
  * Fix version of libpemobj1 for SUSE

 -- Wang Shilong <shilong.wang@intel.com>  Tue, 16 Nov 2021 12:42:54 -0400

daos (2.1.100-6) unstable; urgency=medium
  [ Alexander Oganezov ]
  * Update OFI to v1.14.0rc3

 -- Alexander Oganezov <alexander.a.oganezov@intel.com>  Sat, 13 Nov 2021 10:00:01 -0100

daos (2.1.100-5) unstable; urgency=medium
  [ Brian J. Murrell ]
  * Create new daos-{client,server}tests-openmpi and daos-server-tests subpackages
  * Rename daos-tests daos-client-tests and make daos-tests require all
    other test suites to maintain existing behavior

 -- Brian J. Murrell <brian.murrell@intel.com>  Tue, 26 Oct 2021 22:52:40 -0400

daos (2.1.100-4) unstable; urgency=medium
  [ Alexander Oganezov ]
  * Update mercury to v2.1.0rc2

 -- Alexander Oganezov <alexander.a.oganezov@intel.com>  Mon, 25 Oct 2021 10:00:01 -0100

daos (2.1.100-3) unstable; urgency=medium
  [ Jeff Olivier ]
  * Explicitly require 1.11.0-3 of PMDK

 -- Jeff Olivier <jeffrey.v.olivier@intel.com>  Wed, 20 Oct 2021 10:00:01 -0100

daos (2.1.100-2) unstable; urgency=medium
  [ David Quigley ]
  * Add defusedxml as a required dependency for the test package.

 -- David Quigley <david.quigley@intel.com> Wed, 13 Oct 2021 10:00:00 +0800

daos (2.1.100-1) unstable; urgency=medium
  [ Johann Lombardi ]
  * Switch version to 2.1.100 for 2.2 test builds

 -- Johann Lombardi <johann.lombardi@intel.com>  Wed, 13 Oct 2021 10:00:00 -0100

daos (1.3.106-1) unstable; urgency=medium
  [ Johann Lombardi ]
  * Version bump to 1.3.106 for 2.0 test build 6

 -- Johann Lombardi <johann.lombardi@intel.com>  Tue, 12 Oct 2021 10:00:00 -0100

daos (1.3.105-3) unstable; urgency=medium
  [ Li Wei ]
  * Update raft to fix InstallSnapshot performance

 -- Li Wei <wei.g.li@intel.com>  Wed, 15 Sep 2021 11:37:00 +0800

daos (1.3.105-1) unstable; urgency=medium
  [ Jeff Olivier ]
  * Version bump to 1.3.105 for 2.0 test build 5

 -- Jeff Olivier <jeffrey.v.olivier@intel.com>  Tue, 24 Aug 2021 16:54:00 +0800

daos (1.3.104-3) unstable; urgency=medium
  [ Niu Yawei ]
  * Add vos_perf

 -- Niu Yawei <yawei.niu@intel.com>  Mon, 09 Aug 2021 14:22:00 +0800

daos (1.3.104-2) unstable; urgency=medium
  [ Kris Jacque ]
  * Move daos_metrics to server package

 -- Kris Jacque <kristin.jacque@intel.com>  Tue, 03 Aug 2021 17:45:35 -0600

daos (1.3.104-1) unstable; urgency=medium
  [ Jeff Olivier ]
  * Version bump to 1.3.104 for 2.0 test build 4

 -- Jeff Olivier <jeffrey.v.olivier@intel.com>  Mon, 02 Aug 2021 09:33:00 -0500

daos (1.3.103-4) unstable; urgency=medium
  [ Li Wei ]
  * Update raft to fix slow leader re-elections

 -- Li Wei <wei.g.li@intel.com>  Wed, 14 Jul 2021 14:22:00 +0800

daos (1.3.103-3) unstable; urgency=medium
  [ Maureen Jean ]
  * Add python modules to python3.8 site-packages

 -- Maureen Jean <maureen.jean@intel.com>  Tue, 13 Jul 2021 14:50:00 -0400

daos (1.3.103-2) unstable; urgency=medium
  [ Alexander Oganezov ]
  * Update to mercury v2.0.1

 -- Alexander Oganezov <alexander.a.oganezov@intel.com>  Mon, 12 Jul 2021 15:31:50 -0400

daos (1.3.103-1) unstable; urgency=medium
  [ Johann Lombardi ]
  * Version bump to 1.3.103 for 2.0 test build 3

 -- Johann Lombardi <johann.lombardi@intel.com>  Mon, 12 Jul 2021 10:00:00 -0100

daos (1.3.102-3) unstable; urgency=medium
  [ Li Wei ]
  * Update raft to pick Pre-Vote

 -- Li Wei <wei.g.li@intel.com>  Wed, 23 Jun 2021 14:46:00 +0800

daos (1.3.102-1) unstable; urgency=medium
  [ Johann Lombardi]
  * Version bump to 1.3.102 for 2.0 test build 2

 -- Johann Lombardi <johann.lombardi@intel.com>  Fri, 11 Jun 2021 10:00:00 -0100

daos (1.3.101-3) unstable; urgency=medium
  [ Johann Lombardi]
  * Bump version to match the RPM's one

 -- Johann Lombardi <johann.lombardi@intel.com>  Wed, 02 Jun 2021 08:00:30 -0100

daos (1.3.101-2) unstable; urgency=medium
  [ Jeff Olivier]
  * Remove client and server libs from common package

 -- Jeff Olivier <jeffrey.v.olivier@intel.com>  Thu, 20 May 2021 11:17:30 -0100

daos (1.3.101-1) unstable; urgency=medium
  [ Johann Lombardi ]
  * Version bump to 1.3.101 for 2.0 test build 1

 -- Johann Lombardi <johann.lombardi@intel.com> Wed, 19 May 2021 20:52:00 -0000

daos (1.3.0-16) unstable; urgency=medium
  [ Brian J. Murrell ]
  * Enable debuginfo package building on SUSE platforms

 -- Brian J. Murrell <brian.murrell@intel.com>  Fri, 07 May 2021 13:37:45 -0400

daos (1.3.0-15) unstable; urgency=medium
  [ Brian J. Murrell ]
  * Update to build on EL8

 -- Brian J. Murrell <brian.murrell@intel.com>  Thu, 06 May 2021 15:31:50 -0400

daos (1.3.0-14) unstable; urgency=medium
  [ Brian J. Murrell ]
  * Package /etc/daos/certs in main/common package so that both server
    and client get it created
  * Catch up the release to be in sync with the RPM build
    - hence the missing (10-13 releases)

 -- Brian J. Murrell <brian.murrell@intel.com>  Wed, 05 May 2021 14:10:50 -0400

daos (1.3.0-9) unstable; urgency=medium
  [ Mohamad Chaarawi ]
  * Remove dfuse_hl

 -- Mohamad Chaarawi <mohamad.chaarawi@intel.com>  Wed, 16 Apr 2021 17:57:00 -0400

daos (1.3.0-8) unstable; urgency=medium
  [ Jeff Olivier ]
  * Remove client dependencies on PMDK, SPDK, and argobots

 -- Jeff Olivier <jeffrey.v.olivier@intel.com>  Wed, 14 Apr 2021 13:27:00 -0400

daos (1.3.0-7) unstable; urgency=medium
  [ Brian J. Murrell ]
  * Update Argobots to 1.1

 -- Brian J. Murrell <brian.murrell@intel.com>  Thu, 01 Apr 2021 11:39:10 -0400

daos (1.3.0-6) unstable; urgency=medium
  [ Maureen Jean ]
  * Change pydaos_shim_3 to pydaos_shim

 -- Maureen Jean <maureen.jean@intel.com>  Tue, 30 Mar 2021 12:00:00 -0400

daos (1.3.0-5) unstable; urgency=medium
  * Move libdts.so to the daos-tests subpackage

 -- Brian J. Murrell <brian.murrell@intel.com>  Mon, 29 Mar 2021 10:57:14 -0400

daos (1.3.0-4) unstable; urgency=medium
  [ Alexander Oganezov ]
  * Update to ofi v1.12.0 release

 -- Alexander Oganezov <alexander.a.oganezov@intel.com> Tue, 23 Mar 2021 05:00:01 -0000

daos (1.3.0-2) unstable; urgency=medium
  [ Li Wei ]
  * Require raft-devel 0.7.3 that fixes an unstable leadership problem caused
    by removed replicas as well as some Coverity issues

 -- Li Wei <wei.g.li@intel.com> Thu, 25 Feb 2021 09:55:00 +0800

daos (1.3.0-1) unstable; urgency=medium
  [ Brian J. Murrell ]
  * Version bump up to 1.3.0

 -- Brian J. Murrell <brian.murrell@intel.com>  Mon, 24 Feb 2021 08:54:32 -0500

daos (1.1.3-3) unstable; urgency=medium
  [ Brian J. Murrell ]
  * NOOP bump just to keep in parity with RPM changes

 -- Brian J. Murrell <brian.murrell@intel.com>  Mon, 22 Feb 2021 13:08:22 -0500

daos (1.1.3-2) unstable; urgency=medium
  [ Alexander Oganezov ]
  * Update OFI to v1.12.0rc1

 -- Alexander Oganezov <alexander.a.oganezov@intel.com> Tue, 16 Feb 2021 05:00:00 -0000

daos (1.1.3-1) unstable; urgency=medium
  [ Johann Lombardi ]
  * Version bump to 1.1.3

 -- Johann Lombardi <johann.lombardi@intel.com> Wed, 10 Feb 2021 05:00:00 -0000

daos (1.1.2.1-11) unstable; urgency=medium
  [ Brian J. Murrell ]
  * Update minimum required libfabric to 1.11.1

 -- Brian J. Murrell <brian.murrell@intel.com>  Wed, 10 Feb 2021 00:10:38 -0400

daos (1.1.2.1-9) unstable; urgency=medium
  [ Vishwanath Venkatesan ]
  * Add new pmem specific version of DAOS common library

 -- Vishwanath Venkatesan <vishwanath.venkatesan@intel.com> Thu, 4 Feb 2021 12:48:18 -0000

daos (1.1.2.1-8) unstable; urgency=medium
  [ Hua Kuang ]
  * Changed License to BSD-2-Clause-Patent

 -- Hua Kuang <hua.kuang@intel.com> Wed, 3 Feb 2021 16:59:34 -0000

daos (1.1.2.1-7) unstable; urgency=medium
  [ Alexander Oganezov ]
  * Fix debian packages to update to mercury v2.0.1rc1

 -- Alexander Oganezov <alexander.a.oganezov@intel.com>  Fri, 29 Jan 2021 13:40:00 -0500

daos (1.1.2.1-6) unstable; urgency=medium
  [ Alexander Oganezov ]
  * Update to mercury v2.0.1rc1

 -- Alexander Oganezov <alexander.a.oganezov@intel.com>  Sat, 23 Jan 2021 13:40:00 -0500

daos (1.1.2.1-5) unstable; urgency=medium
  [ Michael MacDonald ]
  * Install daos_metrics to bin

 -- Michael MacDonald <mjmac.macdonald@intel.com>  Fri, 22 Jan 2021 17:58:03 -0000

daos (1.1.2.1-4) unstable; urgency=medium
  [ Kenneth Cain ]
  * Version bump for API major version libdaos.so.1 (1.0.0)

 -- Kenneth Cain <kenneth.c.cain@intel.com>  Tue, 05 Jan 2021 13:40:00 -0500

daos (1.1.2.1-3) unstable; urgency=medium
  [ Michael Hennecke ]
  * Harmonize daos_server and daos_agent groups

 -- Michael Hennecke <mhennecke@lenovo.com> Fri, 15 Jan 2021 16:22:18 -0000

daos (1.1.2.1-2) unstable; urgency=medium
  [ Ashley Pittman ]
  * Combine memcheck suppressions files

 -- Ashley Pittman <ashley.m.pittman@intel.com>  Tue, 15 Dec 2020 13:33:21 -0000

daos (1.1.2.1-1) unstable; urgency=medium
  [ Johann Lombardi ]
  * Version bump up to 1.1.2.1

 -- Johann Lombardi <johann.lombardi@intel.com>  Wed, 09 Dec 2020 19:30:00 +0100

daos (1.1.2-3) unstable; urgency=medium
  [ Li Wei ]
  * Require raft-devel 0.7.1 that fixes recent Coverity issues

 -- Li Wei <wei.g.li@intel.com>  Fri, 04 Dec 2020 14:30:00 +0800

daos (1.1.2-1) unstable; urgency=medium
  [ Brian J. Murrell ]
  * Version bump up to 1.1.2

 -- Brian J. Murrell <brian.murrell@intel.com>  Tue, 01 Dec 2020 07:41:30 -0400

daos (1.1.1-8) unstable; urgency=medium
  [ Li Wei ]
  * Require raft-devel 0.7.0 that changes log indices and terms to 63-bit

 -- Li Wei <wei.g.li@intel.com>  Tue, 17 Nov 2020 09:44:00 +0800

daos (1.1.1-6) unstable; urgency=medium
  [ Mohamad Chaarawi ]
  * Add dfs_test

 -- Mohamad Chaarawi <mohamad.chaarawi@intel.com>  Mon, 16 Nov 2020 13:29:11 -0400

daos (1.1.1-5) unstable; urgency=medium
  [ Jonathan Martinez Montes ]
  * Restore obj_ctl utility

 -- Jonathan Martinez Montes <jonathan.martinez.montes@intel.com>  Fri, 30 Oct 2020 08:44:57 -0600

daos (1.1.1-4) unstable; urgency=medium
  [ Brian J. Murrell ]
   * 1.1.1-4 version of DAOS

 -- Brian J. Murrell <brian.murrell@intel.com>  Mon, 26 Oct 2020 12:43:49 -0400<|MERGE_RESOLUTION|>--- conflicted
+++ resolved
@@ -1,5 +1,4 @@
-daos (2.7.100-6) unstable; urgency=medium
-<<<<<<< HEAD
+daos (2.7.100-7) unstable; urgency=medium
   [ Tomasz Gromadzki ]
   * Add support of the PMDK package 2.1.0 with NDCTL enabled.
     * Increase the default ULT stack size to 20KiB if the engine uses
@@ -13,13 +12,13 @@
         Otherwise, a user is supposed to be stopped by an error
         like: "Unsafe shutdown count is not supported for this source".
 
- -- Tomasz Gromadzki <tomasz.gromadzki@intel.com>  Thu, 26 Sep 2024 12:00:00 +0200
-=======
+ -- Tomasz Gromadzki <tomasz.gromadzki@intel.com>  Tue, 02 Oct 2024 12:00:00 +0200
+
+daos (2.7.100-6) unstable; urgency=medium
   [ Kris Jacque ]
   * Bump minimum golang-go version to 1.21
 
  -- Kris Jacque <kris.jacque@intel.com>  Mon, 23 Sep 2024 11:06:00 -0700
->>>>>>> abf9c8c4
 
 daos (2.7.100-5) unstable; urgency=medium
   [ Michael MacDonald ]
