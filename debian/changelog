--- conflicted
+++ resolved
@@ -1,16 +1,15 @@
-daos (2.1.100-18) unstable; urgency=medium
-<<<<<<< HEAD
+daos (2.1.100-19) unstable; urgency=medium
   [ Jeff Olivier ]
   * Extract MPI from many binaries create dpar and dpar_mpi providing a
     similar interface to abstract away the direct MPI dependence
 
- -- Jeff Olivier <jeffrey.v.olivier@intel.com>  Tue, 04 Dec 2022 10:30:01 -0100
-=======
+ -- Jeff Olivier <jeffrey.v.olivier@intel.com>  Tue, 18 Dec 2022 10:30:01 -0100
+
+daos (2.1.100-18) unstable; urgency=medium
   [ Johann Lombardi ]
   * Update libfabric to 1.14.0 GA and apply fix for DAOS-9376
 
  -- Johann Lombardi <johann.lombardi@intel.com>  Mon, 17 Jan 2022 10:00:00 -0100
->>>>>>> 40b9ad78
 
 daos (2.1.100-17) unstable; urgency=medium
   [ Alexander Oganezov ]
