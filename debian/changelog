daos (2.3.100-6) unstable; urgency=medium
<<<<<<< HEAD
  [ Wang Shilong ]
  * Add daos_debug_set_params to daos-client-tests rpm for fault injection test.

 -- Wang Shilong <shilong.wang@intel.com>  Fri, 6 May 2022 16:11:00 -0400
=======
  [ Joseph Moore ]
  * Update UXC Mercury patch to disable unified mode

 -- Joseph Moore <joseph.moore@intel.com>  Wed, 4 May 2022 11:19:00 -0600
>>>>>>> 9c4ac298

daos (2.3.100-5) unstable; urgency=medium
  [ Phillip Henderson ]
  * Move daos_gen_io_conf and daos_run_io_conf to daos-client-tests

 -- Phillip Henderson <phillip.henderson@intel.com>  Tue, 26 Apr 2022 17:13:00 -0400

daos (2.3.100-4) unstable; urgency=medium
  [ Lei Huang ]
  * Update libfabric to v1.15.0rc3-1 to include critical performance patches

 -- Lei Huang <lei.huang@intel.com> Wed, 20 Apr 2022 09:00:00 -0500

daos (2.3.100-3) unstable; urgency=medium
  [ Li Wei ]
  * Update raft to 0.9.1-1401.gc18bcb8 to fix uninitialized node IDs

 -- Li Wei <wei.g.li@intel.com>  Tue, 12 Apr 2022 08:33:00 +0800

daos (2.3.100-2) unstable; urgency=medium
  [ Jeff Olivier ]
  * Extract MPI from many binaries create dpar and dpar_mpi providing a
    similar interface to abstract away the direct MPI dependence

 -- Jeff Olivier <jeffrey.v.olivier@intel.com>  Wed, 6 Apr 2022 14:30:01 -0100

daos (2.3.100-1) unstable; urgency=medium
  [ Johann Lombardi ]
  * Bump version to 2.3.100

 -- Johann Lombardi <johann.lombardi@intel.com>  Wed, 6 Apr 2022 12:00:00 +0800

daos (2.1.100-26) unstable; urgency=medium
  [ Joseph Moore ]
  * Add build depends entries for UCX libraries

 -- Joseph Moore <joseph.moore@intel.com>  Wed, 6 Apr 2022 10:44:21 +0800

daos (2.1.100-25) unstable; urgency=medium
  [ Joseph Moore ]
  * Update mercury to UCX provider patch

 -- Joseph Moore <joseph.moore@intel.com>  Sat, 2 Apr 2022 11:56:35 +0800

daos (2.1.100-24) unstable; urgency=medium
  [ Alexander Oganezov ]
  * Update mercury to CXI provider patch

 -- Alexander Oganezov <alexander.a.oganezov@intel.com>  Fri, 11 Mar 2022 14:33:00 +0800

daos (2.1.100-22) unstable; urgency=medium
  [ Alexander Oganezov ]
  * Update mercury to include DAOS-9561 workaround

 -- Alexander Oganezov <alexander.a.oganezov@intel.com>  Tue, 22 Feb 2022 14:33:00 +0800

daos (2.1.100-20) unstable; urgency=medium
  [ Li Wei ]
  * Update raft to 0.9.0-1394.gc81505f to fix membership change bugs

 -- Li Wei <wei.g.li@intel.com>  Thu, 10 Feb 2022 14:33:00 +0800

daos (2.1.100-19) unstable; urgency=low
  [ Michael MacDonald ]
  * Move libdaos_common.so from daos-client to daos package

 -- Michael MacDonald <mjmac.macdonald@intel.com>  Wed, 19 Jan 2022 13:58:03 -0000

daos (2.1.100-18) unstable; urgency=medium
  [ Johann Lombardi ]
  * Update libfabric to 1.14.0 GA and apply fix for DAOS-9376

 -- Johann Lombardi <johann.lombardi@intel.com>  Mon, 17 Jan 2022 10:00:00 -0100

daos (2.1.100-17) unstable; urgency=medium
  [ Alexander Oganezov ]
  * Update to mercury v2.1.0-rc4-3 to pick fix for DAOS-9325 high cpu usage

 -- Alexander Oganezov <alexander.a.oganezov@intel.com>  Thu, 23 Dec 2021 10:00:01 -0100

daos (2.1.100-16) unstable; urgency=medium
  [ Brian J. Murrell ]
  * NOOP change to keep in parity with RPM version

 -- Brian J. Murrell <brian.murrell@intel.com>  Thu, 16 Dec 2021 15:08:11 -0400

daos (2.1.100-15) unstable; urgency=medium
  [ Brian J. Murrell ]
  * NOOP change to keep in parity with RPM version

 -- Brian J. Murrell <brian.murrell@intel.com>  Sat, 11 Dec 2021 15:18:54 -0400

daos (2.1.100-14) unstable; urgency=medium
  [ Brian J. Murrell ]
  * Don't make daos-*-tests-openmi a dependency of anything
    - If they are wanted, they should be installed explicitly, due to
      potential conflicts with other MPI stacks

 -- Brian J. Murrell <brian.murrell@intel.com>  Fri, 10 Dec 2021 09:44:14 -0400

daos (2.1.100-13) unstable; urgency=medium
  [ Alexander Oganezov ]
  * Remove DAOS-9173 workaround from mercury. Apply patch to OFI instead.

 -- Alexander Oganezov <alexander.a.oganezov@intel.com>  Wed, 08 Dec 2021 10:00:01 -0100

daos (2.1.100-12) unstable; urgency=medium
  [ Alexander Oganezov ]
  * Apply DAOS-9173 workaround patch

 -- Alexander Oganezov <alexander.a.oganezov@intel.com>  Tue, 07 Dec 2021 10:00:01 -0100

daos (2.1.100-11) unstable; urgency=medium
  [ Alexander Oganezov ]
  * Update mercury to v2.1.0rc4

 -- Alexander Oganezov <alexander.a.oganezov@intel.com>  Fri, 03 Dec 2021 10:00:01 -0100

daos (2.1.100-8) unstable; urgency=medium
  [ Tom Nabarro ]
  * Set rmem_{max,default} sysctl values on server package install to enable
    SPDK pci_event module to operate in unprivileged process (daos_engine).

 -- Tom Nabarro <tom.nabarro@intel.com> Mon, 22 Nov 2021 16:42:54 -0100

daos (2.1.100-7) unstable; urgency=medium
  [ Wang Shilong ]
  * Update for libdaos major version bump
  * Fix version of libpemobj1 for SUSE

 -- Wang Shilong <shilong.wang@intel.com>  Tue, 16 Nov 2021 12:42:54 -0400

daos (2.1.100-6) unstable; urgency=medium
  [ Alexander Oganezov ]
  * Update OFI to v1.14.0rc3

 -- Alexander Oganezov <alexander.a.oganezov@intel.com>  Sat, 13 Nov 2021 10:00:01 -0100

daos (2.1.100-5) unstable; urgency=medium
  [ Brian J. Murrell ]
  * Create new daos-{client,server}tests-openmpi and daos-server-tests subpackages
  * Rename daos-tests daos-client-tests and make daos-tests require all
    other test suites to maintain existing behavior

 -- Brian J. Murrell <brian.murrell@intel.com>  Tue, 26 Oct 2021 22:52:40 -0400

daos (2.1.100-4) unstable; urgency=medium
  [ Alexander Oganezov ]
  * Update mercury to v2.1.0rc2

 -- Alexander Oganezov <alexander.a.oganezov@intel.com>  Mon, 25 Oct 2021 10:00:01 -0100

daos (2.1.100-3) unstable; urgency=medium
  [ Jeff Olivier ]
  * Explicitly require 1.11.0-3 of PMDK

 -- Jeff Olivier <jeffrey.v.olivier@intel.com>  Wed, 20 Oct 2021 10:00:01 -0100

daos (2.1.100-2) unstable; urgency=medium
  [ David Quigley ]
  * Add defusedxml as a required dependency for the test package.

 -- David Quigley <david.quigley@intel.com> Wed, 13 Oct 2021 10:00:00 +0800

daos (2.1.100-1) unstable; urgency=medium
  [ Johann Lombardi ]
  * Switch version to 2.1.100 for 2.2 test builds

 -- Johann Lombardi <johann.lombardi@intel.com>  Wed, 13 Oct 2021 10:00:00 -0100

daos (1.3.106-1) unstable; urgency=medium
  [ Johann Lombardi ]
  * Version bump to 1.3.106 for 2.0 test build 6

 -- Johann Lombardi <johann.lombardi@intel.com>  Tue, 12 Oct 2021 10:00:00 -0100

daos (1.3.105-3) unstable; urgency=medium
  [ Li Wei ]
  * Update raft to fix InstallSnapshot performance

 -- Li Wei <wei.g.li@intel.com>  Wed, 15 Sep 2021 11:37:00 +0800

daos (1.3.105-1) unstable; urgency=medium
  [ Jeff Olivier ]
  * Version bump to 1.3.105 for 2.0 test build 5

 -- Jeff Olivier <jeffrey.v.olivier@intel.com>  Tue, 24 Aug 2021 16:54:00 +0800

daos (1.3.104-3) unstable; urgency=medium
  [ Niu Yawei ]
  * Add vos_perf

 -- Niu Yawei <yawei.niu@intel.com>  Mon, 09 Aug 2021 14:22:00 +0800

daos (1.3.104-2) unstable; urgency=medium
  [ Kris Jacque ]
  * Move daos_metrics to server package

 -- Kris Jacque <kristin.jacque@intel.com>  Tue, 03 Aug 2021 17:45:35 -0600

daos (1.3.104-1) unstable; urgency=medium
  [ Jeff Olivier ]
  * Version bump to 1.3.104 for 2.0 test build 4

 -- Jeff Olivier <jeffrey.v.olivier@intel.com>  Mon, 02 Aug 2021 09:33:00 -0500

daos (1.3.103-4) unstable; urgency=medium
  [ Li Wei ]
  * Update raft to fix slow leader re-elections

 -- Li Wei <wei.g.li@intel.com>  Wed, 14 Jul 2021 14:22:00 +0800

daos (1.3.103-3) unstable; urgency=medium
  [ Maureen Jean ]
  * Add python modules to python3.8 site-packages

 -- Maureen Jean <maureen.jean@intel.com>  Tue, 13 Jul 2021 14:50:00 -0400

daos (1.3.103-2) unstable; urgency=medium
  [ Alexander Oganezov ]
  * Update to mercury v2.0.1

 -- Alexander Oganezov <alexander.a.oganezov@intel.com>  Mon, 12 Jul 2021 15:31:50 -0400

daos (1.3.103-1) unstable; urgency=medium
  [ Johann Lombardi ]
  * Version bump to 1.3.103 for 2.0 test build 3

 -- Johann Lombardi <johann.lombardi@intel.com>  Mon, 12 Jul 2021 10:00:00 -0100

daos (1.3.102-3) unstable; urgency=medium
  [ Li Wei ]
  * Update raft to pick Pre-Vote

 -- Li Wei <wei.g.li@intel.com>  Wed, 23 Jun 2021 14:46:00 +0800

daos (1.3.102-1) unstable; urgency=medium
  [ Johann Lombardi]
  * Version bump to 1.3.102 for 2.0 test build 2

 -- Johann Lombardi <johann.lombardi@intel.com>  Fri, 11 Jun 2021 10:00:00 -0100

daos (1.3.101-3) unstable; urgency=medium
  [ Johann Lombardi]
  * Bump version to match the RPM's one

 -- Johann Lombardi <johann.lombardi@intel.com>  Wed, 02 Jun 2021 08:00:30 -0100

daos (1.3.101-2) unstable; urgency=medium
  [ Jeff Olivier]
  * Remove client and server libs from common package

 -- Jeff Olivier <jeffrey.v.olivier@intel.com>  Thu, 20 May 2021 11:17:30 -0100

daos (1.3.101-1) unstable; urgency=medium
  [ Johann Lombardi ]
  * Version bump to 1.3.101 for 2.0 test build 1

 -- Johann Lombardi <johann.lombardi@intel.com> Wed, 19 May 2021 20:52:00 -0000

daos (1.3.0-16) unstable; urgency=medium
  [ Brian J. Murrell ]
  * Enable debuginfo package building on SUSE platforms

 -- Brian J. Murrell <brian.murrell@intel.com>  Fri, 07 May 2021 13:37:45 -0400

daos (1.3.0-15) unstable; urgency=medium
  [ Brian J. Murrell ]
  * Update to build on EL8

 -- Brian J. Murrell <brian.murrell@intel.com>  Thu, 06 May 2021 15:31:50 -0400

daos (1.3.0-14) unstable; urgency=medium
  [ Brian J. Murrell ]
  * Package /etc/daos/certs in main/common package so that both server
    and client get it created
  * Catch up the release to be in sync with the RPM build
    - hence the missing (10-13 releases)

 -- Brian J. Murrell <brian.murrell@intel.com>  Wed, 05 May 2021 14:10:50 -0400

daos (1.3.0-9) unstable; urgency=medium
  [ Mohamad Chaarawi ]
  * Remove dfuse_hl

 -- Mohamad Chaarawi <mohamad.chaarawi@intel.com>  Wed, 16 Apr 2021 17:57:00 -0400

daos (1.3.0-8) unstable; urgency=medium
  [ Jeff Olivier ]
  * Remove client dependencies on PMDK, SPDK, and argobots

 -- Jeff Olivier <jeffrey.v.olivier@intel.com>  Wed, 14 Apr 2021 13:27:00 -0400

daos (1.3.0-7) unstable; urgency=medium
  [ Brian J. Murrell ]
  * Update Argobots to 1.1

 -- Brian J. Murrell <brian.murrell@intel.com>  Thu, 01 Apr 2021 11:39:10 -0400

daos (1.3.0-6) unstable; urgency=medium
  [ Maureen Jean ]
  * Change pydaos_shim_3 to pydaos_shim

 -- Maureen Jean <maureen.jean@intel.com>  Tue, 30 Mar 2021 12:00:00 -0400

daos (1.3.0-5) unstable; urgency=medium
  * Move libdts.so to the daos-tests subpackage

 -- Brian J. Murrell <brian.murrell@intel.com>  Mon, 29 Mar 2021 10:57:14 -0400

daos (1.3.0-4) unstable; urgency=medium
  [ Alexander Oganezov ]
  * Update to ofi v1.12.0 release

 -- Alexander Oganezov <alexander.a.oganezov@intel.com> Tue, 23 Mar 2021 05:00:01 -0000

daos (1.3.0-2) unstable; urgency=medium
  [ Li Wei ]
  * Require raft-devel 0.7.3 that fixes an unstable leadership problem caused
    by removed replicas as well as some Coverity issues

 -- Li Wei <wei.g.li@intel.com> Thu, 25 Feb 2021 09:55:00 +0800

daos (1.3.0-1) unstable; urgency=medium
  [ Brian J. Murrell ]
  * Version bump up to 1.3.0

 -- Brian J. Murrell <brian.murrell@intel.com>  Mon, 24 Feb 2021 08:54:32 -0500

daos (1.1.3-3) unstable; urgency=medium
  [ Brian J. Murrell ]
  * NOOP bump just to keep in parity with RPM changes

 -- Brian J. Murrell <brian.murrell@intel.com>  Mon, 22 Feb 2021 13:08:22 -0500

daos (1.1.3-2) unstable; urgency=medium
  [ Alexander Oganezov ]
  * Update OFI to v1.12.0rc1

 -- Alexander Oganezov <alexander.a.oganezov@intel.com> Tue, 16 Feb 2021 05:00:00 -0000

daos (1.1.3-1) unstable; urgency=medium
  [ Johann Lombardi ]
  * Version bump to 1.1.3

 -- Johann Lombardi <johann.lombardi@intel.com> Wed, 10 Feb 2021 05:00:00 -0000

daos (1.1.2.1-11) unstable; urgency=medium
  [ Brian J. Murrell ]
  * Update minimum required libfabric to 1.11.1

 -- Brian J. Murrell <brian.murrell@intel.com>  Wed, 10 Feb 2021 00:10:38 -0400

daos (1.1.2.1-9) unstable; urgency=medium
  [ Vishwanath Venkatesan ]
  * Add new pmem specific version of DAOS common library

 -- Vishwanath Venkatesan <vishwanath.venkatesan@intel.com> Thu, 4 Feb 2021 12:48:18 -0000

daos (1.1.2.1-8) unstable; urgency=medium
  [ Hua Kuang ]
  * Changed License to BSD-2-Clause-Patent

 -- Hua Kuang <hua.kuang@intel.com> Wed, 3 Feb 2021 16:59:34 -0000

daos (1.1.2.1-7) unstable; urgency=medium
  [ Alexander Oganezov ]
  * Fix debian packages to update to mercury v2.0.1rc1

 -- Alexander Oganezov <alexander.a.oganezov@intel.com>  Fri, 29 Jan 2021 13:40:00 -0500

daos (1.1.2.1-6) unstable; urgency=medium
  [ Alexander Oganezov ]
  * Update to mercury v2.0.1rc1

 -- Alexander Oganezov <alexander.a.oganezov@intel.com>  Sat, 23 Jan 2021 13:40:00 -0500

daos (1.1.2.1-5) unstable; urgency=medium
  [ Michael MacDonald ]
  * Install daos_metrics to bin

 -- Michael MacDonald <mjmac.macdonald@intel.com>  Fri, 22 Jan 2021 17:58:03 -0000

daos (1.1.2.1-4) unstable; urgency=medium
  [ Kenneth Cain ]
  * Version bump for API major version libdaos.so.1 (1.0.0)

 -- Kenneth Cain <kenneth.c.cain@intel.com>  Tue, 05 Jan 2021 13:40:00 -0500

daos (1.1.2.1-3) unstable; urgency=medium
  [ Michael Hennecke ]
  * Harmonize daos_server and daos_agent groups

 -- Michael Hennecke <mhennecke@lenovo.com> Fri, 15 Jan 2021 16:22:18 -0000

daos (1.1.2.1-2) unstable; urgency=medium
  [ Ashley Pittman ]
  * Combine memcheck suppressions files

 -- Ashley Pittman <ashley.m.pittman@intel.com>  Tue, 15 Dec 2020 13:33:21 -0000

daos (1.1.2.1-1) unstable; urgency=medium
  [ Johann Lombardi ]
  * Version bump up to 1.1.2.1

 -- Johann Lombardi <johann.lombardi@intel.com>  Wed, 09 Dec 2020 19:30:00 +0100

daos (1.1.2-3) unstable; urgency=medium
  [ Li Wei ]
  * Require raft-devel 0.7.1 that fixes recent Coverity issues

 -- Li Wei <wei.g.li@intel.com>  Fri, 04 Dec 2020 14:30:00 +0800

daos (1.1.2-1) unstable; urgency=medium
  [ Brian J. Murrell ]
  * Version bump up to 1.1.2

 -- Brian J. Murrell <brian.murrell@intel.com>  Tue, 01 Dec 2020 07:41:30 -0400

daos (1.1.1-8) unstable; urgency=medium
  [ Li Wei ]
  * Require raft-devel 0.7.0 that changes log indices and terms to 63-bit

 -- Li Wei <wei.g.li@intel.com>  Tue, 17 Nov 2020 09:44:00 +0800

daos (1.1.1-6) unstable; urgency=medium
  [ Mohamad Chaarawi ]
  * Add dfs_test

 -- Mohamad Chaarawi <mohamad.chaarawi@intel.com>  Mon, 16 Nov 2020 13:29:11 -0400

daos (1.1.1-5) unstable; urgency=medium
  [ Jonathan Martinez Montes ]
  * Restore obj_ctl utility

 -- Jonathan Martinez Montes <jonathan.martinez.montes@intel.com>  Fri, 30 Oct 2020 08:44:57 -0600

daos (1.1.1-4) unstable; urgency=medium
  [ Brian J. Murrell ]
   * 1.1.1-4 version of DAOS

 -- Brian J. Murrell <brian.murrell@intel.com>  Mon, 26 Oct 2020 12:43:49 -0400<|MERGE_RESOLUTION|>--- conflicted
+++ resolved
@@ -1,15 +1,14 @@
-daos (2.3.100-6) unstable; urgency=medium
-<<<<<<< HEAD
+daos (2.3.100-7) unstable; urgency=medium
   [ Wang Shilong ]
   * Add daos_debug_set_params to daos-client-tests rpm for fault injection test.
 
  -- Wang Shilong <shilong.wang@intel.com>  Fri, 6 May 2022 16:11:00 -0400
-=======
+
+daos (2.3.100-6) unstable; urgency=medium
   [ Joseph Moore ]
   * Update UXC Mercury patch to disable unified mode
 
  -- Joseph Moore <joseph.moore@intel.com>  Wed, 4 May 2022 11:19:00 -0600
->>>>>>> 9c4ac298
 
 daos (2.3.100-5) unstable; urgency=medium
   [ Phillip Henderson ]
