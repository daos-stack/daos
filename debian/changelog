--- conflicted
+++ resolved
@@ -1,16 +1,14 @@
-<<<<<<< HEAD
-daos (2.5.100-17) unstable; urgency=medium
+daos (2.5.101-2) unstable; urgency=medium
   [ Jan Michalski ]
   * Add dtx_tests to the server-tests package
 
- -- Jan Michalski <jan.michalski@intel.com>  Thu, 07 Mar 2024 14:08:00 +0000
-=======
+ -- Jan Michalski <jan.michalski@intel.com>  Mon, 18 Mar 2024 21:30:00 +0000
+
 daos (2.5.101-1) unstable; urgency=medium
   [ Phillip Henderson ]
   * Bump version to 2.5.101
 
  -- Phillip Henderson <phillip.henderson@intel.com>  Fri, 15 Mar 2024 02:10:00 -0500
->>>>>>> 313fa74a
 
 daos (2.5.100-16) unstable; urgency=medium
   [ Li Wei ]
