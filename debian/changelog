daos (1.1.2.1-5) unstable; urgency=medium
<<<<<<< HEAD
  [ Alexander Oganezov ]
  * Update to mercury v2.0.1rc1

 -- Alexander Oganezov <alexander.a.oganezov@intel.com>  Thu, 21 Jan 2021 13:40:00 -0500
=======
  [ Michael MacDonald ]
  * Install daos_metrics to bin

 -- Michael MacDonald <mjmac.macdonald@intel.com>  Fri, 22 Jan 2021 17:58:03 -0000
>>>>>>> 6878ecac

daos (1.1.2.1-4) unstable; urgency=medium
  [ Kenneth Cain ]
  * Version bump for API major version libdaos.so.1 (1.0.0)

 -- Kenneth Cain <kenneth.c.cain@intel.com>  Tue, 05 Jan 2021 13:40:00 -0500

daos (1.1.2.1-3) unstable; urgency=medium
  [ Michael Hennecke ]
  * Harmonize daos_server and daos_agent groups

 -- Michael Hennecke <mhennecke@lenovo.com> Fri, 15 Jan 2021 16:22:18 -0000

daos (1.1.2.1-2) unstable; urgency=medium
  [ Ashley Pittman ]
  * Combine memcheck suppressions files

 -- Ashley Pittman <ashley.m.pittman@intel.com>  Tue, 15 Dec 2020 13:33:21 -0000

daos (1.1.2.1-1) unstable; urgency=medium
  [ Johann Lombardi ]
  * Version bump up to 1.1.2.1

 -- Johann Lombardi <johann.lombardi@intel.com>  Wed, 09 Dec 2020 19:30:00 +0100

daos (1.1.2-3) unstable; urgency=medium
  [ Li Wei ]
  * Require raft-devel 0.7.1 that fixes recent Coverity issues

 -- Li Wei <wei.g.li@intel.com>  Fri, 04 Dec 2020 14:30:00 +0800

daos (1.1.2-1) unstable; urgency=medium
  [ Brian J. Murrell ]
  * Version bump up to 1.1.2

 -- Brian J. Murrell <brian.murrell@intel.com>  Tue, 01 Dec 2020 07:41:30 -0400

daos (1.1.1-8) unstable; urgency=medium
  [ Li Wei ]
  * Require raft-devel 0.7.0 that changes log indices and terms to 63-bit

 -- Li Wei <wei.g.li@intel.com>  Tue, 17 Nov 2020 09:44:00 +0800

daos (1.1.1-6) unstable; urgency=medium
  [ Mohamad Chaarawi ]
  * Add dfs_test

 -- Mohamad Chaarawi <mohamad.chaarawi@intel.com>  Mon, 16 Nov 2020 13:29:11 -0400

daos (1.1.1-5) unstable; urgency=medium
  [ Jonathan Martinez Montes ]
  * Restore obj_ctl utility

 -- Jonathan Martinez Montes <jonathan.martinez.montes@intel.com>  Fri, 30 Oct 2020 08:44:57 -0600

daos (1.1.1-4) unstable; urgency=medium
  [ Brian J. Murrell ]
   * 1.1.1-4 version of DAOS

 -- Brian J. Murrell <brian.murrell@intel.com>  Mon, 26 Oct 2020 12:43:49 -0400<|MERGE_RESOLUTION|>--- conflicted
+++ resolved
@@ -1,15 +1,14 @@
-daos (1.1.2.1-5) unstable; urgency=medium
-<<<<<<< HEAD
+daos (1.1.2.1-6) unstable; urgency=medium
   [ Alexander Oganezov ]
   * Update to mercury v2.0.1rc1
 
- -- Alexander Oganezov <alexander.a.oganezov@intel.com>  Thu, 21 Jan 2021 13:40:00 -0500
-=======
+ -- Alexander Oganezov <alexander.a.oganezov@intel.com>  Sat, 23 Jan 2021 13:40:00 -0500
+
+daos (1.1.2.1-5) unstable; urgency=medium
   [ Michael MacDonald ]
   * Install daos_metrics to bin
 
  -- Michael MacDonald <mjmac.macdonald@intel.com>  Fri, 22 Jan 2021 17:58:03 -0000
->>>>>>> 6878ecac
 
 daos (1.1.2.1-4) unstable; urgency=medium
   [ Kenneth Cain ]
