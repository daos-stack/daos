--- conflicted
+++ resolved
@@ -1,16 +1,14 @@
-<<<<<<< HEAD
 daos (2.0.0-1) unstable; urgency=medium
   [ Johann Lombardi ]
   * Version bump to 2.0.0
 
- -- Johann Lombardi <johann.lombardi@intel.com>  Thu, 2 Dec 2021 010:00:00 -0100
-=======
+ -- Johann Lombardi <johann.lombardi@intel.com>  Mon, 6 Dec 2021 010:00:00 -0100
+
 daos (1.3.106-8) unstable; urgency=medium
   [ Alexander Oganezov ]
   * Update to mercury v2.1.0rc4
 
  -- Alexander Oganezov <alexander.a.oganezov@intel.com>  Fri, 03 Dec 2021 13:16:00 -0000
->>>>>>> 3b627e4b
 
 daos (1.3.106-6) unstable; urgency=medium
   [ John E. Malmberg ]
