daos (2.3.108-2) unstable; urgency=medium
<<<<<<< HEAD
  [ Wang Shilong ]
  * Remove lmdb-devel for MD on SSD

 -- Wang Shilong <shilong.wang@intel.com> Tue, 27 Jun 2023 15:41:00 -0600
=======
  [ Li Wei ]
  * Update raft to 0.10.1-1408.g9524cdb

 -- Li Wei <wei.g.li@intel.com>  Wed, 28 Jun 2023 10:38:00 +0900
>>>>>>> 312c36d5

daos (2.3.108-1) unstable; urgency=medium
    [ Jeff Olivier ]
    * Bump version to 2.3.108

 -- Jeff Olivier <jeffrey.v.olivier@intel.com>  Tue, 06 Jun 2023 16:40:00 -0600

daos (2.3.107-7) unstable; urgency=medium
  [ Jerome Soumagne ]
  * Remove libfabric pinning and allow for 1.18 builds

 -- Jerome Soumagne <jerome.soumagne@intel.com> Mon,  5 Jun 2023 10:30:00 -0600

daos (2.3.107-6) unstable; urgency=medium
    [ Jeff Olivier ]
    * Add lmdb-devel and bio_ut for MD on SSD

 -- Jeff Olivier <jeffrey.v.olivier@intel.com>  Fri, 26 May 2023 14:40:00 -0600

daos (2.3.107-5) unstable; urgency=medium
    [ Lei Huang ]
    * Add libcapstone-devel to deps of client-tests package

 -- Lei Huang <lei.huang@intel.com>  Tue, 23 May 2023 23:00:00 -0600

daos (2.3.107-4) unstable; urgency=medium
  [ Lei Huang ]
  * Add libcapstone as a new prerequisite package
  * Add libpil4dfs.so in daos-client rpm

 -- Lei Huang <lei.huang@intel.com>  Tue, 16 May 2023 14:00:00 -0600

daos (2.3.107-3) unstable; urgency=medium
  [ Jerome Soumagne ]
  * Fix libfabric/libfabric1 dependency mismatch on SuSE

 -- Jerome Soumagne <jerome.soumagne@intel.com> Mon, 15 May 2023 10:30:00 -0600

daos (2.3.107-2) unstable; urgency=medium
  [ Jerome Soumagne ]
  * Temporarily pin libfabric to < 1.18

 -- Jerome Soumagne <jerome.soumagne@intel.com> Wed, 10 May 2023 10:30:00 -0600

daos (2.3.107-1) unstable; urgency=medium
  [ Johann Lombardi ]
  * Bump version to 2.3.107

 -- Johann Lombardi <johann.lombardi@intel.com>  Fri, 5 May 2023 10:00:00 -0100

daos (2.3.106-2) unstable; urgency=medium
  [ Tom Nabarro ]
  * Add numactl requires for server package

 -- Tom Nabarro <Tom Nabarro <tom.nabarro@intel.com>  Fri, 17 Mar 2023 12:43:00 -0400

daos (2.3.106-1) unstable; urgency=medium
  [ Brian J. Murrell ]
  * Bump version to be higher than TB5

 -- Brian J. Murrell <brian.murrell@intel.com> Tue, 14 Mar 2023 12:02:23 -0500

daos (2.3.103-6) unstable; urgency=medium
  [ Li Wei ]
  * Update raft to 0.9.2-1.403.g3d20556

 -- Li Wei <wei.g.li@intel.com>  Wed, 22 Feb 2023 21:02:00 +0800

daos (2.3.103-5) unstable; urgency=medium
  [Michael MacDonald]
  * Bump min supported go version to 1.17

 -- Michael MacDonald <mjmac.macdonald@intel.com> Tue, 21 Feb 2023 10:10:00 -0400

daos (2.3.103-4) unstable; urgency=medium
  [ Ashley M. Pittman ]
  * NOOP change to keep in parity with RPM version

 -- Ashley M. Pittman <ashley.m.pittman@intel.com>  Fri, 17 Feb 2023 17:53:00 -0800

daos (2.3.103-3) unstable; urgency=medium
  [ Brian J. Murrell ]
  * NOOP change to keep in parity with RPM version

 -- Brian J. Murrell <brian.murrell@intel.com>  Mon, 13 Feb 2023 10:04:29 -0500

daos (2.3.103-2) unstable; urgency=medium
  [ Michael Hennecke ]
  * Change ipmctl requirement from v2 to v3

 -- Michael Hennecke <michael.hennecke@intel.com>  Wed, 08 Feb 2023 18:02:00 -0100

daos (2.3.103-1) unstable; urgency=medium
  [ Phillip Henderson ]
  * Bump version to 2.3.103

 -- Phillip Henderson <phillip.henderson@intel.com>  Fri, 27 Jan 2023 02:30:00 -0500

daos (2.3.102-1) unstable; urgency=medium
  [ Johann Lombardi ]
  * Bump version to 2.3.102

 -- Johann Lombardi <johann.lombardi@intel.com>  Wed, 25 Jan 2023 10:00:00 -0100

daos (2.3.101-6) unstable; urgency=medium
  [ Brian J. Murrell ]
  * NOOP change to keep in parity with RPM version

 -- Brian J. Murrell <brian.murrell@intel.com>  Fri, 6 Jan 2023 09:04:51 -0400

daos (2.3.101-5) unstable; urgency=medium
  [Joseph Moore]
  * Update Mercury version to 2.2.0-6

 -- Joseph Moore <joseph.moored@intel.com> Tue, Dec 6 2022 12:15:00 - 0400

daos (2.3.101-4) unstable; urgency=medium
  [ Tom Nabarro ]
  * Update SPDK dependency requirement to greater than or equal to 22.01.2.

 -- Tom Nabarro <Tom Nabarro <tom.nabarro@intel.com>  Thu, 01 Dec 2022 12:43:00 -0400

daos (2.3.101-3) unstable; urgency=medium
  [ Brian J. Murrell ]
  * Set flag to build per-subpackage debuginfo packages for Leap 15

 -- Brian J. Murrell <brian.murrell@intel.com>  Tue, 18 Oct 2022 15:08:11 -0400

daos (2.3.101-2) unstable; urgency=medium
  [Michael MacDonald]
  * Rename daos_admin -> daos_server_helper

 -- Michael MacDonald <mjmac.macdonald@intel.com> Thu, Oct 6 2022 10:10:00

daos (2.3.101-1) unstable; urgency=medium
  [ Johann Lombardi ]
  * Bump version to 2.3.101

 -- Johann Lombardi <johann.lombardi@intel.com>  Tue, 20 Sep 2022 10:00:00 -0100

daos (2.3.100-22) unstable; urgency=medium
  [ Jeff Olivier ]
  * Move io_conf files from bin to TESTING

 -- Jeff Olivier <jeffrey.v.olivier@intel.com>  Thu, 8 Sep 2022 10:26:00 -0400

daos (2.3.100-21) unstable; urgency=medium
  [ Jeff Olivier ]
  * Update PMDK to 1.12.1~rc1 to fix DAOS-11151

 -- Jeff Olivier <jeffrey.v.olivier@intel.com>  Tue, 16 Aug 2022 12:52:00 -0400

daos (2.3.100-20) unstable; urgency=medium
  [ Wang Shilong ]
  * Add daos_debug_set_params to daos-client-tests rpm for fault injection test.

 -- Wang Shilong <shilong.wang@intel.com>  Thu, 11 Aug 2022 09:52:00 -0400

daos (2.3.100-19) unstable; urgency=medium
  [ Jerome Soumagne ]
  * Update to mercury 2.2.0

 -- Jerome Soumagne <jerome.soumagne@intel.com> Fri, 5 Aug 2022 17:30:00 -0600

daos (2.3.100-18) unstable; urgency=medium
  [Michael MacDonald]
  * Bump min supported go version to 1.16

 -- Michael MacDonald <mjmac.macdonald@intel.com> Tue, Jul 26 2022 10:10:00 -0400

daos (2.3.100-17) unstable; urgency=medium
  [ Jerome Soumagne ]
  * Remove now unused openpa dependency

 -- Jerome Soumagne <jerome.soumagne@intel.com> Mon, 18 Jul 2022 11:55:00 -0600

daos (2.3.100-16) unstable; urgency=medium
  [ Jeff Olivier ]
  * Add pool_scrubbing_tests to test package

 -- Jeff Olivier <Jeff Olivier <jeffrey.v.olivier@intel.com>  Fri, 15 Jul 2022 12:48:00 -0400

daos (2.3.100-15) unstable; urgency=medium
  [ Tom Nabarro ]
  * Update SPDK dependency requirement to greater than or equal to 22.01.1.

 -- Tom Nabarro <Tom Nabarro <tom.nabarro@intel.com>  Wed, 13 Jul 2022 12:43:00 -0400

daos (2.3.100-14) unstable; urgency=medium
  [ Jerome Soumagne ]
  * Update to mercury 2.2.0rc6

 -- Jerome Soumagne <jerome.soumagne@intel.com> Mon, 27 Jun 2022 18:26:02 -0600

daos (2.3.100-13) unstable; urgency=medium
  [ Jeff Olivier ]
  * Remove libdts.so, make it build time static

 -- Jeff Olivier <jeffrey.v.olivier@intel.com> Fri, 17 Jun 2022 10:30:00 -0500

daos (2.3.100-12) unstable; urgency=medium
  [ Jeff Olivier ]
  * Make ucx required for build on all platforms

 -- Jeff Olivier <jeffrey.v.olivier@intel.com> Thu, 02 Jun 2022 16:30:00 -0500

daos (2.3.100-11) unstable; urgency=medium
  [ Michael MacDonald ]
  * Move dmg to new daos-admin package

 -- Michael MacDonald <mjmac.macdonald@intel.com>  Wed, 01 Jun 2022 13:58:03 -0000

daos (2.3.100-10) unstable; urgency=medium
  [ Lei Huang ]
  * Update libfabric to v1.15.1-1 to include critical performance patches

 -- Lei Huang <lei.huang@intel.com> Wed, 18 May 2022 16:30:00 -0500

daos (2.3.100-9) unstable; urgency=medium
  [ Phillip Henderson ]
  * Remove doas-client-tests-openmpi dependency from daos-tests
  * Add daos-tests-internal package

 -- Phillip Henderson <phillip.henderson@intel.com>  Tue, 17 May 2022 12:43:00 -0400

daos (2.3.100-8) unstable; urgency=medium
  [ Ashley Pittman ]
  * Extend dfusedaosbuild test to run in different configurations.

 -- Ashley Pittman <ashley.m.pittman@intel.com>  Mon, 9 May 2022 22:34:00 -0100

daos (2.3.100-7) unstable; urgency=medium
  [ Ashley Pittman ]
  * Add dfuse unit-test binary to call from ftest.

 -- Ashley Pittman <ashley.m.pittman@intel.com>  Fri, 6 May 2022 09:03:00 -0100

daos (2.3.100-6) unstable; urgency=medium
  [ Joseph Moore ]
  * Update UXC Mercury patch to disable unified mode

 -- Joseph Moore <joseph.moore@intel.com>  Wed, 4 May 2022 11:19:00 -0600

daos (2.3.100-5) unstable; urgency=medium
  [ Phillip Henderson ]
  * Move daos_gen_io_conf and daos_run_io_conf to daos-client-tests

 -- Phillip Henderson <phillip.henderson@intel.com>  Tue, 26 Apr 2022 17:13:00 -0400

daos (2.3.100-4) unstable; urgency=medium
  [ Lei Huang ]
  * Update libfabric to v1.15.0rc3-1 to include critical performance patches

 -- Lei Huang <lei.huang@intel.com> Wed, 20 Apr 2022 09:00:00 -0500

daos (2.3.100-3) unstable; urgency=medium
  [ Li Wei ]
  * Update raft to 0.9.1-1401.gc18bcb8 to fix uninitialized node IDs

 -- Li Wei <wei.g.li@intel.com>  Tue, 12 Apr 2022 08:33:00 +0800

daos (2.3.100-2) unstable; urgency=medium
  [ Jeff Olivier ]
  * Extract MPI from many binaries create dpar and dpar_mpi providing a
    similar interface to abstract away the direct MPI dependence

 -- Jeff Olivier <jeffrey.v.olivier@intel.com>  Wed, 6 Apr 2022 14:30:01 -0100

daos (2.3.100-1) unstable; urgency=medium
  [ Johann Lombardi ]
  * Bump version to 2.3.100

 -- Johann Lombardi <johann.lombardi@intel.com>  Wed, 6 Apr 2022 12:00:00 +0800

daos (2.1.100-26) unstable; urgency=medium
  [ Joseph Moore ]
  * Add build depends entries for UCX libraries

 -- Joseph Moore <joseph.moore@intel.com>  Wed, 6 Apr 2022 10:44:21 +0800

daos (2.1.100-25) unstable; urgency=medium
  [ Joseph Moore ]
  * Update mercury to UCX provider patch

 -- Joseph Moore <joseph.moore@intel.com>  Sat, 2 Apr 2022 11:56:35 +0800

daos (2.1.100-24) unstable; urgency=medium
  [ Alexander Oganezov ]
  * Update mercury to CXI provider patch

 -- Alexander Oganezov <alexander.a.oganezov@intel.com>  Fri, 11 Mar 2022 14:33:00 +0800

daos (2.1.100-22) unstable; urgency=medium
  [ Alexander Oganezov ]
  * Update mercury to include DAOS-9561 workaround

 -- Alexander Oganezov <alexander.a.oganezov@intel.com>  Tue, 22 Feb 2022 14:33:00 +0800

daos (2.1.100-20) unstable; urgency=medium
  [ Li Wei ]
  * Update raft to 0.9.0-1394.gc81505f to fix membership change bugs

 -- Li Wei <wei.g.li@intel.com>  Thu, 10 Feb 2022 14:33:00 +0800

daos (2.1.100-19) unstable; urgency=low
  [ Michael MacDonald ]
  * Move libdaos_common.so from daos-client to daos package

 -- Michael MacDonald <mjmac.macdonald@intel.com>  Wed, 19 Jan 2022 13:58:03 -0000

daos (2.1.100-18) unstable; urgency=medium
  [ Johann Lombardi ]
  * Update libfabric to 1.14.0 GA and apply fix for DAOS-9376

 -- Johann Lombardi <johann.lombardi@intel.com>  Mon, 17 Jan 2022 10:00:00 -0100

daos (2.1.100-17) unstable; urgency=medium
  [ Alexander Oganezov ]
  * Update to mercury v2.1.0-rc4-3 to pick fix for DAOS-9325 high cpu usage

 -- Alexander Oganezov <alexander.a.oganezov@intel.com>  Thu, 23 Dec 2021 10:00:01 -0100

daos (2.1.100-16) unstable; urgency=medium
  [ Brian J. Murrell ]
  * NOOP change to keep in parity with RPM version

 -- Brian J. Murrell <brian.murrell@intel.com>  Thu, 16 Dec 2021 15:08:11 -0400

daos (2.1.100-15) unstable; urgency=medium
  [ Brian J. Murrell ]
  * NOOP change to keep in parity with RPM version

 -- Brian J. Murrell <brian.murrell@intel.com>  Sat, 11 Dec 2021 15:18:54 -0400

daos (2.1.100-14) unstable; urgency=medium
  [ Brian J. Murrell ]
  * Don't make daos-*-tests-openmi a dependency of anything
    - If they are wanted, they should be installed explicitly, due to
      potential conflicts with other MPI stacks

 -- Brian J. Murrell <brian.murrell@intel.com>  Fri, 10 Dec 2021 09:44:14 -0400

daos (2.1.100-13) unstable; urgency=medium
  [ Alexander Oganezov ]
  * Remove DAOS-9173 workaround from mercury. Apply patch to OFI instead.

 -- Alexander Oganezov <alexander.a.oganezov@intel.com>  Wed, 08 Dec 2021 10:00:01 -0100

daos (2.1.100-12) unstable; urgency=medium
  [ Alexander Oganezov ]
  * Apply DAOS-9173 workaround patch

 -- Alexander Oganezov <alexander.a.oganezov@intel.com>  Tue, 07 Dec 2021 10:00:01 -0100

daos (2.1.100-11) unstable; urgency=medium
  [ Alexander Oganezov ]
  * Update mercury to v2.1.0rc4

 -- Alexander Oganezov <alexander.a.oganezov@intel.com>  Fri, 03 Dec 2021 10:00:01 -0100

daos (2.1.100-8) unstable; urgency=medium
  [ Tom Nabarro ]
  * Set rmem_{max,default} sysctl values on server package install to enable
    SPDK pci_event module to operate in unprivileged process (daos_engine).

 -- Tom Nabarro <tom.nabarro@intel.com> Mon, 22 Nov 2021 16:42:54 -0100

daos (2.1.100-7) unstable; urgency=medium
  [ Wang Shilong ]
  * Update for libdaos major version bump
  * Fix version of libpemobj1 for SUSE

 -- Wang Shilong <shilong.wang@intel.com>  Tue, 16 Nov 2021 12:42:54 -0400

daos (2.1.100-6) unstable; urgency=medium
  [ Alexander Oganezov ]
  * Update OFI to v1.14.0rc3

 -- Alexander Oganezov <alexander.a.oganezov@intel.com>  Sat, 13 Nov 2021 10:00:01 -0100

daos (2.1.100-5) unstable; urgency=medium
  [ Brian J. Murrell ]
  * Create new daos-{client,server}tests-openmpi and daos-server-tests subpackages
  * Rename daos-tests daos-client-tests and make daos-tests require all
    other test suites to maintain existing behavior

 -- Brian J. Murrell <brian.murrell@intel.com>  Tue, 26 Oct 2021 22:52:40 -0400

daos (2.1.100-4) unstable; urgency=medium
  [ Alexander Oganezov ]
  * Update mercury to v2.1.0rc2

 -- Alexander Oganezov <alexander.a.oganezov@intel.com>  Mon, 25 Oct 2021 10:00:01 -0100

daos (2.1.100-3) unstable; urgency=medium
  [ Jeff Olivier ]
  * Explicitly require 1.11.0-3 of PMDK

 -- Jeff Olivier <jeffrey.v.olivier@intel.com>  Wed, 20 Oct 2021 10:00:01 -0100

daos (2.1.100-2) unstable; urgency=medium
  [ David Quigley ]
  * Add defusedxml as a required dependency for the test package.

 -- David Quigley <david.quigley@intel.com> Wed, 13 Oct 2021 10:00:00 +0800

daos (2.1.100-1) unstable; urgency=medium
  [ Johann Lombardi ]
  * Switch version to 2.1.100 for 2.2 test builds

 -- Johann Lombardi <johann.lombardi@intel.com>  Wed, 13 Oct 2021 10:00:00 -0100

daos (1.3.106-1) unstable; urgency=medium
  [ Johann Lombardi ]
  * Version bump to 1.3.106 for 2.0 test build 6

 -- Johann Lombardi <johann.lombardi@intel.com>  Tue, 12 Oct 2021 10:00:00 -0100

daos (1.3.105-3) unstable; urgency=medium
  [ Li Wei ]
  * Update raft to fix InstallSnapshot performance

 -- Li Wei <wei.g.li@intel.com>  Wed, 15 Sep 2021 11:37:00 +0800

daos (1.3.105-1) unstable; urgency=medium
  [ Jeff Olivier ]
  * Version bump to 1.3.105 for 2.0 test build 5

 -- Jeff Olivier <jeffrey.v.olivier@intel.com>  Tue, 24 Aug 2021 16:54:00 +0800

daos (1.3.104-3) unstable; urgency=medium
  [ Niu Yawei ]
  * Add vos_perf

 -- Niu Yawei <yawei.niu@intel.com>  Mon, 09 Aug 2021 14:22:00 +0800

daos (1.3.104-2) unstable; urgency=medium
  [ Kris Jacque ]
  * Move daos_metrics to server package

 -- Kris Jacque <kristin.jacque@intel.com>  Tue, 03 Aug 2021 17:45:35 -0600

daos (1.3.104-1) unstable; urgency=medium
  [ Jeff Olivier ]
  * Version bump to 1.3.104 for 2.0 test build 4

 -- Jeff Olivier <jeffrey.v.olivier@intel.com>  Mon, 02 Aug 2021 09:33:00 -0500

daos (1.3.103-4) unstable; urgency=medium
  [ Li Wei ]
  * Update raft to fix slow leader re-elections

 -- Li Wei <wei.g.li@intel.com>  Wed, 14 Jul 2021 14:22:00 +0800

daos (1.3.103-3) unstable; urgency=medium
  [ Maureen Jean ]
  * Add python modules to python3.8 site-packages

 -- Maureen Jean <maureen.jean@intel.com>  Tue, 13 Jul 2021 14:50:00 -0400

daos (1.3.103-2) unstable; urgency=medium
  [ Alexander Oganezov ]
  * Update to mercury v2.0.1

 -- Alexander Oganezov <alexander.a.oganezov@intel.com>  Mon, 12 Jul 2021 15:31:50 -0400

daos (1.3.103-1) unstable; urgency=medium
  [ Johann Lombardi ]
  * Version bump to 1.3.103 for 2.0 test build 3

 -- Johann Lombardi <johann.lombardi@intel.com>  Mon, 12 Jul 2021 10:00:00 -0100

daos (1.3.102-3) unstable; urgency=medium
  [ Li Wei ]
  * Update raft to pick Pre-Vote

 -- Li Wei <wei.g.li@intel.com>  Wed, 23 Jun 2021 14:46:00 +0800

daos (1.3.102-1) unstable; urgency=medium
  [ Johann Lombardi]
  * Version bump to 1.3.102 for 2.0 test build 2

 -- Johann Lombardi <johann.lombardi@intel.com>  Fri, 11 Jun 2021 10:00:00 -0100

daos (1.3.101-3) unstable; urgency=medium
  [ Johann Lombardi]
  * Bump version to match the RPM's one

 -- Johann Lombardi <johann.lombardi@intel.com>  Wed, 02 Jun 2021 08:00:30 -0100

daos (1.3.101-2) unstable; urgency=medium
  [ Jeff Olivier]
  * Remove client and server libs from common package

 -- Jeff Olivier <jeffrey.v.olivier@intel.com>  Thu, 20 May 2021 11:17:30 -0100

daos (1.3.101-1) unstable; urgency=medium
  [ Johann Lombardi ]
  * Version bump to 1.3.101 for 2.0 test build 1

 -- Johann Lombardi <johann.lombardi@intel.com> Wed, 19 May 2021 20:52:00 -0000

daos (1.3.0-16) unstable; urgency=medium
  [ Brian J. Murrell ]
  * Enable debuginfo package building on SUSE platforms

 -- Brian J. Murrell <brian.murrell@intel.com>  Fri, 07 May 2021 13:37:45 -0400

daos (1.3.0-15) unstable; urgency=medium
  [ Brian J. Murrell ]
  * Update to build on EL8

 -- Brian J. Murrell <brian.murrell@intel.com>  Thu, 06 May 2021 15:31:50 -0400

daos (1.3.0-14) unstable; urgency=medium
  [ Brian J. Murrell ]
  * Package /etc/daos/certs in main/common package so that both server
    and client get it created
  * Catch up the release to be in sync with the RPM build
    - hence the missing (10-13 releases)

 -- Brian J. Murrell <brian.murrell@intel.com>  Wed, 05 May 2021 14:10:50 -0400

daos (1.3.0-9) unstable; urgency=medium
  [ Mohamad Chaarawi ]
  * Remove dfuse_hl

 -- Mohamad Chaarawi <mohamad.chaarawi@intel.com>  Wed, 16 Apr 2021 17:57:00 -0400

daos (1.3.0-8) unstable; urgency=medium
  [ Jeff Olivier ]
  * Remove client dependencies on PMDK, SPDK, and argobots

 -- Jeff Olivier <jeffrey.v.olivier@intel.com>  Wed, 14 Apr 2021 13:27:00 -0400

daos (1.3.0-7) unstable; urgency=medium
  [ Brian J. Murrell ]
  * Update Argobots to 1.1

 -- Brian J. Murrell <brian.murrell@intel.com>  Thu, 01 Apr 2021 11:39:10 -0400

daos (1.3.0-6) unstable; urgency=medium
  [ Maureen Jean ]
  * Change pydaos_shim_3 to pydaos_shim

 -- Maureen Jean <maureen.jean@intel.com>  Tue, 30 Mar 2021 12:00:00 -0400

daos (1.3.0-5) unstable; urgency=medium
  * Move libdts.so to the daos-tests subpackage

 -- Brian J. Murrell <brian.murrell@intel.com>  Mon, 29 Mar 2021 10:57:14 -0400

daos (1.3.0-4) unstable; urgency=medium
  [ Alexander Oganezov ]
  * Update to ofi v1.12.0 release

 -- Alexander Oganezov <alexander.a.oganezov@intel.com> Tue, 23 Mar 2021 05:00:01 -0000

daos (1.3.0-2) unstable; urgency=medium
  [ Li Wei ]
  * Require raft-devel 0.7.3 that fixes an unstable leadership problem caused
    by removed replicas as well as some Coverity issues

 -- Li Wei <wei.g.li@intel.com> Thu, 25 Feb 2021 09:55:00 +0800

daos (1.3.0-1) unstable; urgency=medium
  [ Brian J. Murrell ]
  * Version bump up to 1.3.0

 -- Brian J. Murrell <brian.murrell@intel.com>  Mon, 24 Feb 2021 08:54:32 -0500

daos (1.1.3-3) unstable; urgency=medium
  [ Brian J. Murrell ]
  * NOOP bump just to keep in parity with RPM changes

 -- Brian J. Murrell <brian.murrell@intel.com>  Mon, 22 Feb 2021 13:08:22 -0500

daos (1.1.3-2) unstable; urgency=medium
  [ Alexander Oganezov ]
  * Update OFI to v1.12.0rc1

 -- Alexander Oganezov <alexander.a.oganezov@intel.com> Tue, 16 Feb 2021 05:00:00 -0000

daos (1.1.3-1) unstable; urgency=medium
  [ Johann Lombardi ]
  * Version bump to 1.1.3

 -- Johann Lombardi <johann.lombardi@intel.com> Wed, 10 Feb 2021 05:00:00 -0000

daos (1.1.2.1-11) unstable; urgency=medium
  [ Brian J. Murrell ]
  * Update minimum required libfabric to 1.11.1

 -- Brian J. Murrell <brian.murrell@intel.com>  Wed, 10 Feb 2021 00:10:38 -0400

daos (1.1.2.1-9) unstable; urgency=medium
  [ Vishwanath Venkatesan ]
  * Add new pmem specific version of DAOS common library

 -- Vishwanath Venkatesan <vishwanath.venkatesan@intel.com> Thu, 4 Feb 2021 12:48:18 -0000

daos (1.1.2.1-8) unstable; urgency=medium
  [ Hua Kuang ]
  * Changed License to BSD-2-Clause-Patent

 -- Hua Kuang <hua.kuang@intel.com> Wed, 3 Feb 2021 16:59:34 -0000

daos (1.1.2.1-7) unstable; urgency=medium
  [ Alexander Oganezov ]
  * Fix debian packages to update to mercury v2.0.1rc1

 -- Alexander Oganezov <alexander.a.oganezov@intel.com>  Fri, 29 Jan 2021 13:40:00 -0500

daos (1.1.2.1-6) unstable; urgency=medium
  [ Alexander Oganezov ]
  * Update to mercury v2.0.1rc1

 -- Alexander Oganezov <alexander.a.oganezov@intel.com>  Sat, 23 Jan 2021 13:40:00 -0500

daos (1.1.2.1-5) unstable; urgency=medium
  [ Michael MacDonald ]
  * Install daos_metrics to bin

 -- Michael MacDonald <mjmac.macdonald@intel.com>  Fri, 22 Jan 2021 17:58:03 -0000

daos (1.1.2.1-4) unstable; urgency=medium
  [ Kenneth Cain ]
  * Version bump for API major version libdaos.so.1 (1.0.0)

 -- Kenneth Cain <kenneth.c.cain@intel.com>  Tue, 05 Jan 2021 13:40:00 -0500

daos (1.1.2.1-3) unstable; urgency=medium
  [ Michael Hennecke ]
  * Harmonize daos_server and daos_agent groups

 -- Michael Hennecke <mhennecke@lenovo.com> Fri, 15 Jan 2021 16:22:18 -0000

daos (1.1.2.1-2) unstable; urgency=medium
  [ Ashley Pittman ]
  * Combine memcheck suppressions files

 -- Ashley Pittman <ashley.m.pittman@intel.com>  Tue, 15 Dec 2020 13:33:21 -0000

daos (1.1.2.1-1) unstable; urgency=medium
  [ Johann Lombardi ]
  * Version bump up to 1.1.2.1

 -- Johann Lombardi <johann.lombardi@intel.com>  Wed, 09 Dec 2020 19:30:00 +0100

daos (1.1.2-3) unstable; urgency=medium
  [ Li Wei ]
  * Require raft-devel 0.7.1 that fixes recent Coverity issues

 -- Li Wei <wei.g.li@intel.com>  Fri, 04 Dec 2020 14:30:00 +0800

daos (1.1.2-1) unstable; urgency=medium
  [ Brian J. Murrell ]
  * Version bump up to 1.1.2

 -- Brian J. Murrell <brian.murrell@intel.com>  Tue, 01 Dec 2020 07:41:30 -0400

daos (1.1.1-8) unstable; urgency=medium
  [ Li Wei ]
  * Require raft-devel 0.7.0 that changes log indices and terms to 63-bit

 -- Li Wei <wei.g.li@intel.com>  Tue, 17 Nov 2020 09:44:00 +0800

daos (1.1.1-6) unstable; urgency=medium
  [ Mohamad Chaarawi ]
  * Add dfs_test

 -- Mohamad Chaarawi <mohamad.chaarawi@intel.com>  Mon, 16 Nov 2020 13:29:11 -0400

daos (1.1.1-5) unstable; urgency=medium
  [ Jonathan Martinez Montes ]
  * Restore obj_ctl utility

 -- Jonathan Martinez Montes <jonathan.martinez.montes@intel.com>  Fri, 30 Oct 2020 08:44:57 -0600

daos (1.1.1-4) unstable; urgency=medium
  [ Brian J. Murrell ]
   * 1.1.1-4 version of DAOS

 -- Brian J. Murrell <brian.murrell@intel.com>  Mon, 26 Oct 2020 12:43:49 -0400<|MERGE_RESOLUTION|>--- conflicted
+++ resolved
@@ -1,15 +1,14 @@
-daos (2.3.108-2) unstable; urgency=medium
-<<<<<<< HEAD
+daos (2.3.108-3) unstable; urgency=medium
   [ Wang Shilong ]
   * Remove lmdb-devel for MD on SSD
 
- -- Wang Shilong <shilong.wang@intel.com> Tue, 27 Jun 2023 15:41:00 -0600
-=======
+ -- Wang Shilong <shilong.wang@intel.com> Thu, 13 Jul 2023 22:44:00 +0800
+
+daos (2.3.108-2) unstable; urgency=medium
   [ Li Wei ]
   * Update raft to 0.10.1-1408.g9524cdb
 
  -- Li Wei <wei.g.li@intel.com>  Wed, 28 Jun 2023 10:38:00 +0900
->>>>>>> 312c36d5
 
 daos (2.3.108-1) unstable; urgency=medium
     [ Jeff Olivier ]
