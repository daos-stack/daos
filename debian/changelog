--- conflicted
+++ resolved
@@ -1,16 +1,14 @@
-daos (2.3.100-11) unstable; urgency=medium
-<<<<<<< HEAD
-
+daos (2.3.100-12) unstable; urgency=medium
   [ Tom Nabarro ]
   * Update SPDK dependency requirement to greater than or equal to 22.01.1.
 
- -- Tom Nabarro <Tom Nabarro <tom.nabarro@intel.com>  Tue, 31 May 2022 12:43:00 -0400
-=======
+ -- Tom Nabarro <Tom Nabarro <tom.nabarro@intel.com>  Sat, 4 Jun 2022 12:43:00 -0400
+
+daos (2.3.100-11) unstable; urgency=medium
   [ Michael MacDonald ]
   * Move dmg to new daos-admin package
 
  -- Michael MacDonald <mjmac.macdonald@intel.com>  Wed, 01 Jun 2022 13:58:03 -0000
->>>>>>> bcce0b4c
 
 daos (2.3.100-10) unstable; urgency=medium
   [ Lei Huang ]
