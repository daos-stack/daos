<<<<<<< HEAD
daos (2.1.100-3) unstable; urgency=medium
  [ Brian J. Murrell ]
  * Create new daos-{client,server}tests-openmpi and daos-server-tests subpackages
  * Rename daos-tests daos-client-tests and make daos-tests require all
    other test suites to maintain existing behavior

 -- Brian J. Murrell <brian.murrell@intel.com>  Fri, 22 Oct 2021 10:04:15 -0400
=======
daos (2.1.100-4) unstable; urgency=medium
  [ Alexander Oganezov ]
  * Update mercury to v2.1.0rc2

 -- Alexander Oganezov <alexander.a.oganezov@intel.com>  Mon, 25 Oct 2021 010:00:01 -0100

daos (2.1.100-3) unstable; urgency=medium
  [ Jeff Olivier ]
  * Explicitly require 1.11.0-3 of PMDK

 -- Jeff Olivier <jeffrey.v.olivier@intel.com>  Wed, 20 Oct 2021 010:00:01 -0100
>>>>>>> 15cf71c3

daos (2.1.100-2) unstable; urgency=medium
  [ David Quigley ]
  * Add defusedxml as a required dependency for the test package.

 -- David Quigley <david.quigley@intel.com> Wed, 13 Oct 2021 010:00:00 +0800

daos (2.1.100-1) unstable; urgency=medium
  [ Johann Lombardi ]
  * Switch version to 2.1.100 for 2.2 test builds

 -- Johann Lombardi <johann.lombardi@intel.com>  Wed, 13 Oct 2021 010:00:00 -0100

daos (1.3.106-1) unstable; urgency=medium
  [ Johann Lombardi ]
  * Version bump to 1.3.106 for 2.0 test build 6

 -- Johann Lombardi <johann.lombardi@intel.com>  Tue, 12 Oct 2021 010:00:00 -0100

daos (1.3.105-3) unstable; urgency=medium
  [ Li Wei ]
  * Update raft to fix InstallSnapshot performance

 -- Li Wei <wei.g.li@intel.com>  Wed, 15 Sep 2021 11:37:00 +0800

daos (1.3.105-1) unstable; urgency=medium
  [ Jeff Olivier ]
  * Version bump to 1.3.105 for 2.0 test build 5

 -- Jeff Olivier <jeffrey.v.olivier@intel.com>  Tue, 24 Aug 2021 16:54:00 +0800

daos (1.3.104-3) unstable; urgency=medium
  [ Niu Yawei ]
  * Add vos_perf

 -- Niu Yawei <yawei.niu@intel.com>  Mon, 09 Aug 2021 14:22:00 +0800

daos (1.3.104-2) unstable; urgency=medium
  [ Kris Jacque ]
  * Move daos_metrics to server package

 -- Kris Jacque <kristin.jacque@intel.com>  Tue, 03 Aug 2021 17:45:35 -0600

daos (1.3.104-1) unstable; urgency=medium
  [ Jeff Olivier ]
  * Version bump to 1.3.104 for 2.0 test build 4

 -- Jeff Olivier <jeffrey.v.olivier@intel.com>  Mon, 02 Aug 2021 09:33:00 -0500

daos (1.3.103-4) unstable; urgency=medium
  [ Li Wei ]
  * Update raft to fix slow leader re-elections

 -- Li Wei <wei.g.li@intel.com>  Wed, 14 Jul 2021 14:22:00 +0800

daos (1.3.103-3) unstable; urgency=medium
  [ Maureen Jean ]
  * Add python modules to python3.8 site-packages

 -- Maureen Jean <maureen.jean@intel.com>  Tue, 13 Jul 2021 14:50:00 -0400

daos (1.3.103-2) unstable; urgency=medium
  [ Alexander Oganezov ]
  * Update to mercury v2.0.1

 -- Alexander Oganezov <alexander.a.oganezov@intel.com>  Mon, 12 Jul 2021 15:31:50 -0400

daos (1.3.103-1) unstable; urgency=medium
  [ Johann Lombardi ]
  * Version bump to 1.3.103 for 2.0 test build 3

 -- Johann Lombardi <johann.lombardi@intel.com>  Mon, 12 Jul 2021 010:00:00 -0100

daos (1.3.102-3) unstable; urgency=medium
  [ Li Wei ]
  * Update raft to pick Pre-Vote

 -- Li Wei <wei.g.li@intel.com>  Wed, 23 Jun 2021 14:46:00 +0800

daos (1.3.102-1) unstable; urgency=medium
  [ Johann Lombardi]
  * Version bump to 1.3.102 for 2.0 test build 2

 -- Johann Lombardi <johann.lombardi@intel.com>  Fri, 11 Jun 2021 010:00:00 -0100

daos (1.3.101-3) unstable; urgency=medium
  [ Johann Lombardi]
  * Bump version to match the RPM's one

 -- Johann Lombardi <johann.lombardi@intel.com>  Wed, 02 Jun 2021 08:00:30 -0100

daos (1.3.101-2) unstable; urgency=medium
  [ Jeff Olivier]
  * Remove client and server libs from common package

 -- Jeff Olivier <jeffrey.v.olivier@intel.com>  Thu, 20 May 2021 11:17:30 -0100

daos (1.3.101-1) unstable; urgency=medium
  [ Johann Lombardi ]
  * Version bump to 1.3.101 for 2.0 test build 1

 -- Johann Lombardi <johann.lombardi@intel.com> Wed, 19 May 2021 20:52:00 -0000

daos (1.3.0-16) unstable; urgency=medium
  [ Brian J. Murrell ]
  * Enable debuginfo package building on SUSE platforms

 -- Brian J. Murrell <brian.murrell@intel.com>  Fri, 07 May 2021 13:37:45 -0400

daos (1.3.0-15) unstable; urgency=medium
  [ Brian J. Murrell ]
  * Update to build on EL8

 -- Brian J. Murrell <brian.murrell@intel.com>  Thu, 06 May 2021 15:31:50 -0400

daos (1.3.0-14) unstable; urgency=medium
  [ Brian J. Murrell ]
  * Package /etc/daos/certs in main/common package so that both server
    and client get it created
  * Catch up the release to be in sync with the RPM build
    - hence the missing (10-13 releases)

 -- Brian J. Murrell <brian.murrell@intel.com>  Wed, 05 May 2021 14:10:50 -0400

daos (1.3.0-9) unstable; urgency=medium
  [ Mohamad Chaarawi ]
  * Remove dfuse_hl

 -- Mohamad Chaarawi <mohamad.chaarawi@intel.com>  Wed, 16 Apr 2021 17:57:00 -0400

daos (1.3.0-8) unstable; urgency=medium
  [ Jeff Olivier ]
  * Remove client dependencies on PMDK, SPDK, and argobots

 -- Jeff Olivier <jeffrey.v.olivier@intel.com>  Wed, 14 Apr 2021 13:27:00 -0400

daos (1.3.0-7) unstable; urgency=medium
  [ Brian J. Murrell ]
  * Update Argobots to 1.1

 -- Brian J. Murrell <brian.murrell@intel.com>  Thu, 01 Apr 2021 11:39:10 -0400

daos (1.3.0-6) unstable; urgency=medium
  [ Maureen Jean ]
  * Change pydaos_shim_3 to pydaos_shim

 -- Maureen Jean <maureen.jean@intel.com>  Tue, 30 Mar 2021 12:00:00 -0400

daos (1.3.0-5) unstable; urgency=medium
  * Move libdts.so to the daos-tests subpackage

 -- Brian J. Murrell <brian.murrell@intel.com>  Mon, 29 Mar 2021 10:57:14 -0400

daos (1.3.0-4) unstable; urgency=medium
  [ Alexander Oganezov ]
  * Update to ofi v1.12.0 release

 -- Alexander Oganezov <alexander.a.oganezov@intel.com> Tue, 23 Mar 2021 05:00:01 -0000

daos (1.3.0-2) unstable; urgency=medium
  [ Li Wei ]
  * Require raft-devel 0.7.3 that fixes an unstable leadership problem caused
    by removed replicas as well as some Coverity issues

 -- Li Wei <wei.g.li@intel.com> Thu, 25 Feb 2021 09:55:00 +0800

daos (1.3.0-1) unstable; urgency=medium
  [ Brian J. Murrell ]
  * Version bump up to 1.3.0

 -- Brian J. Murrell <brian.murrell@intel.com>  Mon, 24 Feb 2021 08:54:32 -0500

daos (1.1.3-3) unstable; urgency=medium
  [ Brian J. Murrell ]
  * NOOP bump just to keep in parity with RPM changes

 -- Brian J. Murrell <brian.murrell@intel.com>  Mon, 22 Feb 2021 13:08:22 -0500

daos (1.1.3-2) unstable; urgency=medium
  [ Alexander Oganezov ]
  * Update OFI to v1.12.0rc1

 -- Alexander Oganezov <alexander.a.oganezov@intel.com> Tue, 16 Feb 2021 05:00:00 -0000

daos (1.1.3-1) unstable; urgency=medium
  [ Johann Lombardi ]
  * Version bump to 1.1.3

 -- Johann Lombardi <johann.lombardi@intel.com> Wed, 10 Feb 2021 05:00:00 -0000

daos (1.1.2.1-11) unstable; urgency=medium
  [ Brian J. Murrell ]
  * Update minimum required libfabric to 1.11.1

 -- Brian J. Murrell <brian.murrell@intel.com>  Wed, 10 Feb 2021 00:10:38 -0400

daos (1.1.2.1-9) unstable; urgency=medium
  [ Vishwanath Venkatesan ]
  * Add new pmem specific version of DAOS common library

 -- Vishwanath Venkatesan <vishwanath.venkatesan@intel.com> Thu, 4 Feb 2021 12:48:18 -0000

daos (1.1.2.1-8) unstable; urgency=medium
  [ Hua Kuang ]
  * Changed License to BSD-2-Clause-Patent

 -- Hua Kuang <hua.kuang@intel.com> Wed, 3 Feb 2021 16:59:34 -0000

daos (1.1.2.1-7) unstable; urgency=medium
  [ Alexander Oganezov ]
  * Fix debian packages to update to mercury v2.0.1rc1

 -- Alexander Oganezov <alexander.a.oganezov@intel.com>  Fri, 29 Jan 2021 13:40:00 -0500

daos (1.1.2.1-6) unstable; urgency=medium
  [ Alexander Oganezov ]
  * Update to mercury v2.0.1rc1

 -- Alexander Oganezov <alexander.a.oganezov@intel.com>  Sat, 23 Jan 2021 13:40:00 -0500

daos (1.1.2.1-5) unstable; urgency=medium
  [ Michael MacDonald ]
  * Install daos_metrics to bin

 -- Michael MacDonald <mjmac.macdonald@intel.com>  Fri, 22 Jan 2021 17:58:03 -0000

daos (1.1.2.1-4) unstable; urgency=medium
  [ Kenneth Cain ]
  * Version bump for API major version libdaos.so.1 (1.0.0)

 -- Kenneth Cain <kenneth.c.cain@intel.com>  Tue, 05 Jan 2021 13:40:00 -0500

daos (1.1.2.1-3) unstable; urgency=medium
  [ Michael Hennecke ]
  * Harmonize daos_server and daos_agent groups

 -- Michael Hennecke <mhennecke@lenovo.com> Fri, 15 Jan 2021 16:22:18 -0000

daos (1.1.2.1-2) unstable; urgency=medium
  [ Ashley Pittman ]
  * Combine memcheck suppressions files

 -- Ashley Pittman <ashley.m.pittman@intel.com>  Tue, 15 Dec 2020 13:33:21 -0000

daos (1.1.2.1-1) unstable; urgency=medium
  [ Johann Lombardi ]
  * Version bump up to 1.1.2.1

 -- Johann Lombardi <johann.lombardi@intel.com>  Wed, 09 Dec 2020 19:30:00 +0100

daos (1.1.2-3) unstable; urgency=medium
  [ Li Wei ]
  * Require raft-devel 0.7.1 that fixes recent Coverity issues

 -- Li Wei <wei.g.li@intel.com>  Fri, 04 Dec 2020 14:30:00 +0800

daos (1.1.2-1) unstable; urgency=medium
  [ Brian J. Murrell ]
  * Version bump up to 1.1.2

 -- Brian J. Murrell <brian.murrell@intel.com>  Tue, 01 Dec 2020 07:41:30 -0400

daos (1.1.1-8) unstable; urgency=medium
  [ Li Wei ]
  * Require raft-devel 0.7.0 that changes log indices and terms to 63-bit

 -- Li Wei <wei.g.li@intel.com>  Tue, 17 Nov 2020 09:44:00 +0800

daos (1.1.1-6) unstable; urgency=medium
  [ Mohamad Chaarawi ]
  * Add dfs_test

 -- Mohamad Chaarawi <mohamad.chaarawi@intel.com>  Mon, 16 Nov 2020 13:29:11 -0400

daos (1.1.1-5) unstable; urgency=medium
  [ Jonathan Martinez Montes ]
  * Restore obj_ctl utility

 -- Jonathan Martinez Montes <jonathan.martinez.montes@intel.com>  Fri, 30 Oct 2020 08:44:57 -0600

daos (1.1.1-4) unstable; urgency=medium
  [ Brian J. Murrell ]
   * 1.1.1-4 version of DAOS

 -- Brian J. Murrell <brian.murrell@intel.com>  Mon, 26 Oct 2020 12:43:49 -0400<|MERGE_RESOLUTION|>--- conflicted
+++ resolved
@@ -1,12 +1,11 @@
-<<<<<<< HEAD
-daos (2.1.100-3) unstable; urgency=medium
+daos (2.1.100-5) unstable; urgency=medium
   [ Brian J. Murrell ]
   * Create new daos-{client,server}tests-openmpi and daos-server-tests subpackages
   * Rename daos-tests daos-client-tests and make daos-tests require all
     other test suites to maintain existing behavior
 
- -- Brian J. Murrell <brian.murrell@intel.com>  Fri, 22 Oct 2021 10:04:15 -0400
-=======
+ -- Brian J. Murrell <brian.murrell@intel.com>  Tue, 26 Oct 2021 22:52:40 -0400
+
 daos (2.1.100-4) unstable; urgency=medium
   [ Alexander Oganezov ]
   * Update mercury to v2.1.0rc2
@@ -18,7 +17,6 @@
   * Explicitly require 1.11.0-3 of PMDK
 
  -- Jeff Olivier <jeffrey.v.olivier@intel.com>  Wed, 20 Oct 2021 010:00:01 -0100
->>>>>>> 15cf71c3
 
 daos (2.1.100-2) unstable; urgency=medium
   [ David Quigley ]
