--- conflicted
+++ resolved
@@ -1,16 +1,15 @@
+daos (2.1.100-8) unstable; urgency=medium
+  [ Alexander Oganezov ]
+  * Update mercury to v2.1.0rc4
+
+ -- Alexander Oganezov <alexander.a.oganezov@intel.com>  Thu, 18 Nov 2021 10:00:01 -0100
+
 daos (2.1.100-7) unstable; urgency=medium
-<<<<<<< HEAD
-  [ Alexander Oganezov ]
-  * Update mercury to v2.1.0rc3
-
- -- Alexander Oganezov <alexander.a.oganezov@intel.com>  Tue, 16 Nov 2021 10:00:01 -0100
-=======
   [ Wang Shilong ]
   * Update for libdaos major version bump
   * Fix version of libpemobj1 for SUSE
 
  -- Wang Shilong <shilong.wang@intel.com>  Tue, 16 Nov 2021 12:42:54 -0400
->>>>>>> 0769c5d2
 
 daos (2.1.100-6) unstable; urgency=medium
   [ Alexander Oganezov ]
