daos (2.3.100-12) unstable; urgency=medium
<<<<<<< HEAD
  [ Tom Nabarro ]
  * Update SPDK dependency requirement to greater than or equal to 22.01.1.

 -- Tom Nabarro <Tom Nabarro <tom.nabarro@intel.com>  Sat, 4 Jun 2022 12:43:00 -0400
=======
  [ Jeff Olivier ]
  * Make ucx required for build on all platforms

 -- Jeff Olivier <jeffrey.v.olivier@intel.com> Thu, 02 Jun 2022 16:30:00 -0500
>>>>>>> a363208d

daos (2.3.100-11) unstable; urgency=medium
  [ Michael MacDonald ]
  * Move dmg to new daos-admin package

 -- Michael MacDonald <mjmac.macdonald@intel.com>  Wed, 01 Jun 2022 13:58:03 -0000

daos (2.3.100-10) unstable; urgency=medium
  [ Lei Huang ]
  * Update libfabric to v1.15.1-1 to include critical performance patches

 -- Lei Huang <lei.huang@intel.com> Wed, 18 May 2022 16:30:00 -0500

daos (2.3.100-9) unstable; urgency=medium
  [ Phillip Henderson ]
  * Remove doas-client-tests-openmpi dependency from daos-tests
  * Add daos-tests-internal package

 -- Phillip Henderson <phillip.henderson@intel.com>  Tue, 17 May 2022 12:43:00 -0400

daos (2.3.100-8) unstable; urgency=medium
  [ Ashley Pittman ]
  * Extend dfusedaosbuild test to run in different configurations.

 -- Ashley Pittman <ashley.m.pittman@intel.com>  Mon, 9 May 2022 22:34:00 -0100

daos (2.3.100-7) unstable; urgency=medium
  [ Ashley Pittman ]
  * Add dfuse unit-test binary to call from ftest.

 -- Ashley Pittman <ashley.m.pittman@intel.com>  Fri, 6 May 2022 09:03:00 -0100

daos (2.3.100-6) unstable; urgency=medium
  [ Joseph Moore ]
  * Update UXC Mercury patch to disable unified mode

 -- Joseph Moore <joseph.moore@intel.com>  Wed, 4 May 2022 11:19:00 -0600

daos (2.3.100-5) unstable; urgency=medium
  [ Phillip Henderson ]
  * Move daos_gen_io_conf and daos_run_io_conf to daos-client-tests

 -- Phillip Henderson <phillip.henderson@intel.com>  Tue, 26 Apr 2022 17:13:00 -0400

daos (2.3.100-4) unstable; urgency=medium
  [ Lei Huang ]
  * Update libfabric to v1.15.0rc3-1 to include critical performance patches

 -- Lei Huang <lei.huang@intel.com> Wed, 20 Apr 2022 09:00:00 -0500

daos (2.3.100-3) unstable; urgency=medium
  [ Li Wei ]
  * Update raft to 0.9.1-1401.gc18bcb8 to fix uninitialized node IDs

 -- Li Wei <wei.g.li@intel.com>  Tue, 12 Apr 2022 08:33:00 +0800

daos (2.3.100-2) unstable; urgency=medium
  [ Jeff Olivier ]
  * Extract MPI from many binaries create dpar and dpar_mpi providing a
    similar interface to abstract away the direct MPI dependence

 -- Jeff Olivier <jeffrey.v.olivier@intel.com>  Wed, 6 Apr 2022 14:30:01 -0100

daos (2.3.100-1) unstable; urgency=medium
  [ Johann Lombardi ]
  * Bump version to 2.3.100

 -- Johann Lombardi <johann.lombardi@intel.com>  Wed, 6 Apr 2022 12:00:00 +0800

daos (2.1.100-26) unstable; urgency=medium
  [ Joseph Moore ]
  * Add build depends entries for UCX libraries

 -- Joseph Moore <joseph.moore@intel.com>  Wed, 6 Apr 2022 10:44:21 +0800

daos (2.1.100-25) unstable; urgency=medium
  [ Joseph Moore ]
  * Update mercury to UCX provider patch

 -- Joseph Moore <joseph.moore@intel.com>  Sat, 2 Apr 2022 11:56:35 +0800

daos (2.1.100-24) unstable; urgency=medium
  [ Alexander Oganezov ]
  * Update mercury to CXI provider patch

 -- Alexander Oganezov <alexander.a.oganezov@intel.com>  Fri, 11 Mar 2022 14:33:00 +0800

daos (2.1.100-22) unstable; urgency=medium
  [ Alexander Oganezov ]
  * Update mercury to include DAOS-9561 workaround

 -- Alexander Oganezov <alexander.a.oganezov@intel.com>  Tue, 22 Feb 2022 14:33:00 +0800

daos (2.1.100-20) unstable; urgency=medium
  [ Li Wei ]
  * Update raft to 0.9.0-1394.gc81505f to fix membership change bugs

 -- Li Wei <wei.g.li@intel.com>  Thu, 10 Feb 2022 14:33:00 +0800

daos (2.1.100-19) unstable; urgency=low
  [ Michael MacDonald ]
  * Move libdaos_common.so from daos-client to daos package

 -- Michael MacDonald <mjmac.macdonald@intel.com>  Wed, 19 Jan 2022 13:58:03 -0000

daos (2.1.100-18) unstable; urgency=medium
  [ Johann Lombardi ]
  * Update libfabric to 1.14.0 GA and apply fix for DAOS-9376

 -- Johann Lombardi <johann.lombardi@intel.com>  Mon, 17 Jan 2022 10:00:00 -0100

daos (2.1.100-17) unstable; urgency=medium
  [ Alexander Oganezov ]
  * Update to mercury v2.1.0-rc4-3 to pick fix for DAOS-9325 high cpu usage

 -- Alexander Oganezov <alexander.a.oganezov@intel.com>  Thu, 23 Dec 2021 10:00:01 -0100

daos (2.1.100-16) unstable; urgency=medium
  [ Brian J. Murrell ]
  * NOOP change to keep in parity with RPM version

 -- Brian J. Murrell <brian.murrell@intel.com>  Thu, 16 Dec 2021 15:08:11 -0400

daos (2.1.100-15) unstable; urgency=medium
  [ Brian J. Murrell ]
  * NOOP change to keep in parity with RPM version

 -- Brian J. Murrell <brian.murrell@intel.com>  Sat, 11 Dec 2021 15:18:54 -0400

daos (2.1.100-14) unstable; urgency=medium
  [ Brian J. Murrell ]
  * Don't make daos-*-tests-openmi a dependency of anything
    - If they are wanted, they should be installed explicitly, due to
      potential conflicts with other MPI stacks

 -- Brian J. Murrell <brian.murrell@intel.com>  Fri, 10 Dec 2021 09:44:14 -0400

daos (2.1.100-13) unstable; urgency=medium
  [ Alexander Oganezov ]
  * Remove DAOS-9173 workaround from mercury. Apply patch to OFI instead.

 -- Alexander Oganezov <alexander.a.oganezov@intel.com>  Wed, 08 Dec 2021 10:00:01 -0100

daos (2.1.100-12) unstable; urgency=medium
  [ Alexander Oganezov ]
  * Apply DAOS-9173 workaround patch

 -- Alexander Oganezov <alexander.a.oganezov@intel.com>  Tue, 07 Dec 2021 10:00:01 -0100

daos (2.1.100-11) unstable; urgency=medium
  [ Alexander Oganezov ]
  * Update mercury to v2.1.0rc4

 -- Alexander Oganezov <alexander.a.oganezov@intel.com>  Fri, 03 Dec 2021 10:00:01 -0100

daos (2.1.100-8) unstable; urgency=medium
  [ Tom Nabarro ]
  * Set rmem_{max,default} sysctl values on server package install to enable
    SPDK pci_event module to operate in unprivileged process (daos_engine).

 -- Tom Nabarro <tom.nabarro@intel.com> Mon, 22 Nov 2021 16:42:54 -0100

daos (2.1.100-7) unstable; urgency=medium
  [ Wang Shilong ]
  * Update for libdaos major version bump
  * Fix version of libpemobj1 for SUSE

 -- Wang Shilong <shilong.wang@intel.com>  Tue, 16 Nov 2021 12:42:54 -0400

daos (2.1.100-6) unstable; urgency=medium
  [ Alexander Oganezov ]
  * Update OFI to v1.14.0rc3

 -- Alexander Oganezov <alexander.a.oganezov@intel.com>  Sat, 13 Nov 2021 10:00:01 -0100

daos (2.1.100-5) unstable; urgency=medium
  [ Brian J. Murrell ]
  * Create new daos-{client,server}tests-openmpi and daos-server-tests subpackages
  * Rename daos-tests daos-client-tests and make daos-tests require all
    other test suites to maintain existing behavior

 -- Brian J. Murrell <brian.murrell@intel.com>  Tue, 26 Oct 2021 22:52:40 -0400

daos (2.1.100-4) unstable; urgency=medium
  [ Alexander Oganezov ]
  * Update mercury to v2.1.0rc2

 -- Alexander Oganezov <alexander.a.oganezov@intel.com>  Mon, 25 Oct 2021 10:00:01 -0100

daos (2.1.100-3) unstable; urgency=medium
  [ Jeff Olivier ]
  * Explicitly require 1.11.0-3 of PMDK

 -- Jeff Olivier <jeffrey.v.olivier@intel.com>  Wed, 20 Oct 2021 10:00:01 -0100

daos (2.1.100-2) unstable; urgency=medium
  [ David Quigley ]
  * Add defusedxml as a required dependency for the test package.

 -- David Quigley <david.quigley@intel.com> Wed, 13 Oct 2021 10:00:00 +0800

daos (2.1.100-1) unstable; urgency=medium
  [ Johann Lombardi ]
  * Switch version to 2.1.100 for 2.2 test builds

 -- Johann Lombardi <johann.lombardi@intel.com>  Wed, 13 Oct 2021 10:00:00 -0100

daos (1.3.106-1) unstable; urgency=medium
  [ Johann Lombardi ]
  * Version bump to 1.3.106 for 2.0 test build 6

 -- Johann Lombardi <johann.lombardi@intel.com>  Tue, 12 Oct 2021 10:00:00 -0100

daos (1.3.105-3) unstable; urgency=medium
  [ Li Wei ]
  * Update raft to fix InstallSnapshot performance

 -- Li Wei <wei.g.li@intel.com>  Wed, 15 Sep 2021 11:37:00 +0800

daos (1.3.105-1) unstable; urgency=medium
  [ Jeff Olivier ]
  * Version bump to 1.3.105 for 2.0 test build 5

 -- Jeff Olivier <jeffrey.v.olivier@intel.com>  Tue, 24 Aug 2021 16:54:00 +0800

daos (1.3.104-3) unstable; urgency=medium
  [ Niu Yawei ]
  * Add vos_perf

 -- Niu Yawei <yawei.niu@intel.com>  Mon, 09 Aug 2021 14:22:00 +0800

daos (1.3.104-2) unstable; urgency=medium
  [ Kris Jacque ]
  * Move daos_metrics to server package

 -- Kris Jacque <kristin.jacque@intel.com>  Tue, 03 Aug 2021 17:45:35 -0600

daos (1.3.104-1) unstable; urgency=medium
  [ Jeff Olivier ]
  * Version bump to 1.3.104 for 2.0 test build 4

 -- Jeff Olivier <jeffrey.v.olivier@intel.com>  Mon, 02 Aug 2021 09:33:00 -0500

daos (1.3.103-4) unstable; urgency=medium
  [ Li Wei ]
  * Update raft to fix slow leader re-elections

 -- Li Wei <wei.g.li@intel.com>  Wed, 14 Jul 2021 14:22:00 +0800

daos (1.3.103-3) unstable; urgency=medium
  [ Maureen Jean ]
  * Add python modules to python3.8 site-packages

 -- Maureen Jean <maureen.jean@intel.com>  Tue, 13 Jul 2021 14:50:00 -0400

daos (1.3.103-2) unstable; urgency=medium
  [ Alexander Oganezov ]
  * Update to mercury v2.0.1

 -- Alexander Oganezov <alexander.a.oganezov@intel.com>  Mon, 12 Jul 2021 15:31:50 -0400

daos (1.3.103-1) unstable; urgency=medium
  [ Johann Lombardi ]
  * Version bump to 1.3.103 for 2.0 test build 3

 -- Johann Lombardi <johann.lombardi@intel.com>  Mon, 12 Jul 2021 10:00:00 -0100

daos (1.3.102-3) unstable; urgency=medium
  [ Li Wei ]
  * Update raft to pick Pre-Vote

 -- Li Wei <wei.g.li@intel.com>  Wed, 23 Jun 2021 14:46:00 +0800

daos (1.3.102-1) unstable; urgency=medium
  [ Johann Lombardi]
  * Version bump to 1.3.102 for 2.0 test build 2

 -- Johann Lombardi <johann.lombardi@intel.com>  Fri, 11 Jun 2021 10:00:00 -0100

daos (1.3.101-3) unstable; urgency=medium
  [ Johann Lombardi]
  * Bump version to match the RPM's one

 -- Johann Lombardi <johann.lombardi@intel.com>  Wed, 02 Jun 2021 08:00:30 -0100

daos (1.3.101-2) unstable; urgency=medium
  [ Jeff Olivier]
  * Remove client and server libs from common package

 -- Jeff Olivier <jeffrey.v.olivier@intel.com>  Thu, 20 May 2021 11:17:30 -0100

daos (1.3.101-1) unstable; urgency=medium
  [ Johann Lombardi ]
  * Version bump to 1.3.101 for 2.0 test build 1

 -- Johann Lombardi <johann.lombardi@intel.com> Wed, 19 May 2021 20:52:00 -0000

daos (1.3.0-16) unstable; urgency=medium
  [ Brian J. Murrell ]
  * Enable debuginfo package building on SUSE platforms

 -- Brian J. Murrell <brian.murrell@intel.com>  Fri, 07 May 2021 13:37:45 -0400

daos (1.3.0-15) unstable; urgency=medium
  [ Brian J. Murrell ]
  * Update to build on EL8

 -- Brian J. Murrell <brian.murrell@intel.com>  Thu, 06 May 2021 15:31:50 -0400

daos (1.3.0-14) unstable; urgency=medium
  [ Brian J. Murrell ]
  * Package /etc/daos/certs in main/common package so that both server
    and client get it created
  * Catch up the release to be in sync with the RPM build
    - hence the missing (10-13 releases)

 -- Brian J. Murrell <brian.murrell@intel.com>  Wed, 05 May 2021 14:10:50 -0400

daos (1.3.0-9) unstable; urgency=medium
  [ Mohamad Chaarawi ]
  * Remove dfuse_hl

 -- Mohamad Chaarawi <mohamad.chaarawi@intel.com>  Wed, 16 Apr 2021 17:57:00 -0400

daos (1.3.0-8) unstable; urgency=medium
  [ Jeff Olivier ]
  * Remove client dependencies on PMDK, SPDK, and argobots

 -- Jeff Olivier <jeffrey.v.olivier@intel.com>  Wed, 14 Apr 2021 13:27:00 -0400

daos (1.3.0-7) unstable; urgency=medium
  [ Brian J. Murrell ]
  * Update Argobots to 1.1

 -- Brian J. Murrell <brian.murrell@intel.com>  Thu, 01 Apr 2021 11:39:10 -0400

daos (1.3.0-6) unstable; urgency=medium
  [ Maureen Jean ]
  * Change pydaos_shim_3 to pydaos_shim

 -- Maureen Jean <maureen.jean@intel.com>  Tue, 30 Mar 2021 12:00:00 -0400

daos (1.3.0-5) unstable; urgency=medium
  * Move libdts.so to the daos-tests subpackage

 -- Brian J. Murrell <brian.murrell@intel.com>  Mon, 29 Mar 2021 10:57:14 -0400

daos (1.3.0-4) unstable; urgency=medium
  [ Alexander Oganezov ]
  * Update to ofi v1.12.0 release

 -- Alexander Oganezov <alexander.a.oganezov@intel.com> Tue, 23 Mar 2021 05:00:01 -0000

daos (1.3.0-2) unstable; urgency=medium
  [ Li Wei ]
  * Require raft-devel 0.7.3 that fixes an unstable leadership problem caused
    by removed replicas as well as some Coverity issues

 -- Li Wei <wei.g.li@intel.com> Thu, 25 Feb 2021 09:55:00 +0800

daos (1.3.0-1) unstable; urgency=medium
  [ Brian J. Murrell ]
  * Version bump up to 1.3.0

 -- Brian J. Murrell <brian.murrell@intel.com>  Mon, 24 Feb 2021 08:54:32 -0500

daos (1.1.3-3) unstable; urgency=medium
  [ Brian J. Murrell ]
  * NOOP bump just to keep in parity with RPM changes

 -- Brian J. Murrell <brian.murrell@intel.com>  Mon, 22 Feb 2021 13:08:22 -0500

daos (1.1.3-2) unstable; urgency=medium
  [ Alexander Oganezov ]
  * Update OFI to v1.12.0rc1

 -- Alexander Oganezov <alexander.a.oganezov@intel.com> Tue, 16 Feb 2021 05:00:00 -0000

daos (1.1.3-1) unstable; urgency=medium
  [ Johann Lombardi ]
  * Version bump to 1.1.3

 -- Johann Lombardi <johann.lombardi@intel.com> Wed, 10 Feb 2021 05:00:00 -0000

daos (1.1.2.1-11) unstable; urgency=medium
  [ Brian J. Murrell ]
  * Update minimum required libfabric to 1.11.1

 -- Brian J. Murrell <brian.murrell@intel.com>  Wed, 10 Feb 2021 00:10:38 -0400

daos (1.1.2.1-9) unstable; urgency=medium
  [ Vishwanath Venkatesan ]
  * Add new pmem specific version of DAOS common library

 -- Vishwanath Venkatesan <vishwanath.venkatesan@intel.com> Thu, 4 Feb 2021 12:48:18 -0000

daos (1.1.2.1-8) unstable; urgency=medium
  [ Hua Kuang ]
  * Changed License to BSD-2-Clause-Patent

 -- Hua Kuang <hua.kuang@intel.com> Wed, 3 Feb 2021 16:59:34 -0000

daos (1.1.2.1-7) unstable; urgency=medium
  [ Alexander Oganezov ]
  * Fix debian packages to update to mercury v2.0.1rc1

 -- Alexander Oganezov <alexander.a.oganezov@intel.com>  Fri, 29 Jan 2021 13:40:00 -0500

daos (1.1.2.1-6) unstable; urgency=medium
  [ Alexander Oganezov ]
  * Update to mercury v2.0.1rc1

 -- Alexander Oganezov <alexander.a.oganezov@intel.com>  Sat, 23 Jan 2021 13:40:00 -0500

daos (1.1.2.1-5) unstable; urgency=medium
  [ Michael MacDonald ]
  * Install daos_metrics to bin

 -- Michael MacDonald <mjmac.macdonald@intel.com>  Fri, 22 Jan 2021 17:58:03 -0000

daos (1.1.2.1-4) unstable; urgency=medium
  [ Kenneth Cain ]
  * Version bump for API major version libdaos.so.1 (1.0.0)

 -- Kenneth Cain <kenneth.c.cain@intel.com>  Tue, 05 Jan 2021 13:40:00 -0500

daos (1.1.2.1-3) unstable; urgency=medium
  [ Michael Hennecke ]
  * Harmonize daos_server and daos_agent groups

 -- Michael Hennecke <mhennecke@lenovo.com> Fri, 15 Jan 2021 16:22:18 -0000

daos (1.1.2.1-2) unstable; urgency=medium
  [ Ashley Pittman ]
  * Combine memcheck suppressions files

 -- Ashley Pittman <ashley.m.pittman@intel.com>  Tue, 15 Dec 2020 13:33:21 -0000

daos (1.1.2.1-1) unstable; urgency=medium
  [ Johann Lombardi ]
  * Version bump up to 1.1.2.1

 -- Johann Lombardi <johann.lombardi@intel.com>  Wed, 09 Dec 2020 19:30:00 +0100

daos (1.1.2-3) unstable; urgency=medium
  [ Li Wei ]
  * Require raft-devel 0.7.1 that fixes recent Coverity issues

 -- Li Wei <wei.g.li@intel.com>  Fri, 04 Dec 2020 14:30:00 +0800

daos (1.1.2-1) unstable; urgency=medium
  [ Brian J. Murrell ]
  * Version bump up to 1.1.2

 -- Brian J. Murrell <brian.murrell@intel.com>  Tue, 01 Dec 2020 07:41:30 -0400

daos (1.1.1-8) unstable; urgency=medium
  [ Li Wei ]
  * Require raft-devel 0.7.0 that changes log indices and terms to 63-bit

 -- Li Wei <wei.g.li@intel.com>  Tue, 17 Nov 2020 09:44:00 +0800

daos (1.1.1-6) unstable; urgency=medium
  [ Mohamad Chaarawi ]
  * Add dfs_test

 -- Mohamad Chaarawi <mohamad.chaarawi@intel.com>  Mon, 16 Nov 2020 13:29:11 -0400

daos (1.1.1-5) unstable; urgency=medium
  [ Jonathan Martinez Montes ]
  * Restore obj_ctl utility

 -- Jonathan Martinez Montes <jonathan.martinez.montes@intel.com>  Fri, 30 Oct 2020 08:44:57 -0600

daos (1.1.1-4) unstable; urgency=medium
  [ Brian J. Murrell ]
   * 1.1.1-4 version of DAOS

 -- Brian J. Murrell <brian.murrell@intel.com>  Mon, 26 Oct 2020 12:43:49 -0400<|MERGE_RESOLUTION|>--- conflicted
+++ resolved
@@ -1,15 +1,14 @@
-daos (2.3.100-12) unstable; urgency=medium
-<<<<<<< HEAD
+daos (2.3.100-13) unstable; urgency=medium
   [ Tom Nabarro ]
   * Update SPDK dependency requirement to greater than or equal to 22.01.1.
 
- -- Tom Nabarro <Tom Nabarro <tom.nabarro@intel.com>  Sat, 4 Jun 2022 12:43:00 -0400
-=======
+ -- Tom Nabarro <Tom Nabarro <tom.nabarro@intel.com>  Fri, 10 Jun 2022 12:43:00 -0400
+
+daos (2.3.100-12) unstable; urgency=medium
   [ Jeff Olivier ]
   * Make ucx required for build on all platforms
 
  -- Jeff Olivier <jeffrey.v.olivier@intel.com> Thu, 02 Jun 2022 16:30:00 -0500
->>>>>>> a363208d
 
 daos (2.3.100-11) unstable; urgency=medium
   [ Michael MacDonald ]
