<<<<<<< HEAD
daos (1.1.3-4) unstable; urgency=medium
  [ Li Wei ]
  * Require raft-devel 0.7.3 that fixes an unstable leadership problem caused
    by removed replicas as well as some Coverity issues

 -- Li Wei <wei.g.li@intel.com> Wed, 24 Feb 2021 13:56:00 +0800
=======
daos (1.3.0-1) unstable; urgency=medium
  [ Brian J. Murrell ]
  * Version bump up to 1.3.0

 -- Brian J. Murrell <brian.murrell@intel.com>  Mon, 24 Feb 2021 08:54:32 -0500
>>>>>>> 5f3de7f1

daos (1.1.3-3) unstable; urgency=medium
  [ Brian J. Murrell ]
  * NOOP bump just to keep in parity with RPM changes

 -- Brian J. Murrell <brian.murrell@intel.com>  Mon, 22 Feb 2021 13:08:22 -0500

daos (1.1.3-2) unstable; urgency=medium
  [ Alexander Oganezov ]
  * Update OFI to v1.12.0rc1

 -- Alexander Oganezov <alexander.a.oganezov@intel.com> Tue, 16 Feb 2021 05:00:00 -0000

daos (1.1.3-1) unstable; urgency=medium
  [ Johann Lombardi ]
  * Version bump to 1.1.3

 -- Johann Lombardi <johann.lombardi@intel.com> Wed, 10 Feb 2021 05:00:00 -0000

daos (1.1.2.1-11) unstable; urgency=medium
  [ Brian J. Murrell ]
  * Update minimum required libfabric to 1.11.1

 -- Brian J. Murrell <brian.murrell@intel.com>  Wed, 10 Feb 2021 00:10:38 -0400

daos (1.1.2.1-9) unstable; urgency=medium
  [ Vishwanath Venkatesan ]
  * Add new pmem specific version of DAOS common library

 -- Vishwanath Venkatesan <vishwanath.venkatesan@intel.com> Thu, 4 Feb 2021 12:48:18 -0000

daos (1.1.2.1-8) unstable; urgency=medium
  [ Hua Kuang ]
  * Changed License to BSD-2-Clause-Patent

 -- Hua Kuang <hua.kuang@intel.com> Wed, 3 Feb 2021 16:59:34 -0000

daos (1.1.2.1-7) unstable; urgency=medium
  [ Alexander Oganezov ]
  * Fix debian packages to update to mercury v2.0.1rc1

 -- Alexander Oganezov <alexander.a.oganezov@intel.com>  Fri, 29 Jan 2021 13:40:00 -0500

daos (1.1.2.1-6) unstable; urgency=medium
  [ Alexander Oganezov ]
  * Update to mercury v2.0.1rc1

 -- Alexander Oganezov <alexander.a.oganezov@intel.com>  Sat, 23 Jan 2021 13:40:00 -0500

daos (1.1.2.1-5) unstable; urgency=medium
  [ Michael MacDonald ]
  * Install daos_metrics to bin

 -- Michael MacDonald <mjmac.macdonald@intel.com>  Fri, 22 Jan 2021 17:58:03 -0000

daos (1.1.2.1-4) unstable; urgency=medium
  [ Kenneth Cain ]
  * Version bump for API major version libdaos.so.1 (1.0.0)

 -- Kenneth Cain <kenneth.c.cain@intel.com>  Tue, 05 Jan 2021 13:40:00 -0500

daos (1.1.2.1-3) unstable; urgency=medium
  [ Michael Hennecke ]
  * Harmonize daos_server and daos_agent groups

 -- Michael Hennecke <mhennecke@lenovo.com> Fri, 15 Jan 2021 16:22:18 -0000

daos (1.1.2.1-2) unstable; urgency=medium
  [ Ashley Pittman ]
  * Combine memcheck suppressions files

 -- Ashley Pittman <ashley.m.pittman@intel.com>  Tue, 15 Dec 2020 13:33:21 -0000

daos (1.1.2.1-1) unstable; urgency=medium
  [ Johann Lombardi ]
  * Version bump up to 1.1.2.1

 -- Johann Lombardi <johann.lombardi@intel.com>  Wed, 09 Dec 2020 19:30:00 +0100

daos (1.1.2-3) unstable; urgency=medium
  [ Li Wei ]
  * Require raft-devel 0.7.1 that fixes recent Coverity issues

 -- Li Wei <wei.g.li@intel.com>  Fri, 04 Dec 2020 14:30:00 +0800

daos (1.1.2-1) unstable; urgency=medium
  [ Brian J. Murrell ]
  * Version bump up to 1.1.2

 -- Brian J. Murrell <brian.murrell@intel.com>  Tue, 01 Dec 2020 07:41:30 -0400

daos (1.1.1-8) unstable; urgency=medium
  [ Li Wei ]
  * Require raft-devel 0.7.0 that changes log indices and terms to 63-bit

 -- Li Wei <wei.g.li@intel.com>  Tue, 17 Nov 2020 09:44:00 +0800

daos (1.1.1-6) unstable; urgency=medium
  [ Mohamad Chaarawi ]
  * Add dfs_test

 -- Mohamad Chaarawi <mohamad.chaarawi@intel.com>  Mon, 16 Nov 2020 13:29:11 -0400

daos (1.1.1-5) unstable; urgency=medium
  [ Jonathan Martinez Montes ]
  * Restore obj_ctl utility

 -- Jonathan Martinez Montes <jonathan.martinez.montes@intel.com>  Fri, 30 Oct 2020 08:44:57 -0600

daos (1.1.1-4) unstable; urgency=medium
  [ Brian J. Murrell ]
   * 1.1.1-4 version of DAOS

 -- Brian J. Murrell <brian.murrell@intel.com>  Mon, 26 Oct 2020 12:43:49 -0400<|MERGE_RESOLUTION|>--- conflicted
+++ resolved
@@ -1,17 +1,15 @@
-<<<<<<< HEAD
-daos (1.1.3-4) unstable; urgency=medium
+daos (1.3.0-2) unstable; urgency=medium
   [ Li Wei ]
   * Require raft-devel 0.7.3 that fixes an unstable leadership problem caused
     by removed replicas as well as some Coverity issues
 
- -- Li Wei <wei.g.li@intel.com> Wed, 24 Feb 2021 13:56:00 +0800
-=======
+ -- Li Wei <wei.g.li@intel.com> Thu, 25 Feb 2021 09:55:00 +0800
+
 daos (1.3.0-1) unstable; urgency=medium
   [ Brian J. Murrell ]
   * Version bump up to 1.3.0
 
  -- Brian J. Murrell <brian.murrell@intel.com>  Mon, 24 Feb 2021 08:54:32 -0500
->>>>>>> 5f3de7f1
 
 daos (1.1.3-3) unstable; urgency=medium
   [ Brian J. Murrell ]
