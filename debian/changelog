--- conflicted
+++ resolved
@@ -1,15 +1,14 @@
-daos (2.5.100-14) unstable; urgency=medium
-<<<<<<< HEAD
+daos (2.5.100-15) unstable; urgency=medium
   [ Dalton Bohning ]
   * Add tags.py
 
- -- Dalton Bohning <dalton.bohning@intel.com>  Fri, 19 Jan 2024 12:00:00 -0500
-=======
+ -- Dalton Bohning <dalton.bohning@intel.com>  Thu, 08 Feb 2024 12:00:00 -0500
+
+daos (2.5.100-14) unstable; urgency=medium
   [ Brian J. Murrell ]
   * NOOP change to keep in parity with RPM version
 
  -- Brian J. Murrell <brian.murrell@intel.com>  Tue, 09 Jan 2024 13:59:01 -0500
->>>>>>> 345fafb2
 
 daos (2.5.100-13) unstable; urgency=medium
   [ Brian J. Murrell ]
