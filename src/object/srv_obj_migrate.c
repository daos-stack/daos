/**
 * (C) Copyright 2019-2024 Intel Corporation.
 *
 * SPDX-License-Identifier: BSD-2-Clause-Patent
 */
/**
 * migrate: migrate objects between servers.
 *
 */
#define D_LOGFAC	DD_FAC(server)

#include <daos_srv/pool.h>
#include <daos/btree_class.h>
#include <daos/pool_map.h>
#include <daos/rpc.h>
#include <daos/object.h>
#include <daos/container.h>
#include <daos/pool.h>
#include <daos_srv/container.h>
#include <daos_srv/daos_engine.h>
#include <daos_srv/vos.h>
#include <daos_srv/dtx_srv.h>
#include <daos_srv/srv_csum.h>
#include <daos_srv/rebuild.h>
#include <daos_srv/object.h>
#include "obj_rpc.h"
#include "srv_internal.h"

#if D_HAS_WARNING(4, "-Wframe-larger-than=")
	#pragma GCC diagnostic ignored "-Wframe-larger-than="
#endif

/* Max in-flight data size per xstream */
/* Set the total in-flight size to be 25% of MAX DMA size for
 * the moment, will adjust it later if needed.
 */
#define MIGRATE_MAX_SIZE	(1 << 28)
/* Max migrate ULT number on the server */
#define MIGRATE_MAX_ULT		512

struct migrate_one {
	daos_key_t		 mo_dkey;
	uint64_t		 mo_dkey_hash;
	uuid_t			 mo_pool_uuid;
	uuid_t			 mo_cont_uuid;
	daos_unit_oid_t		 mo_oid;
	daos_epoch_t		 mo_obj_punch_eph;
	daos_epoch_t		 mo_dkey_punch_eph;

	/* minimum epoch from mo_iods & mo_iods_from_parity, used
	 * as the updated epoch for replication extent rebuild.
	*/
	daos_epoch_t             mo_min_epoch;
	daos_epoch_t             mo_epoch;

	/* Epochs per recx in mo_iods, used for parity extent rebuild. */
	daos_epoch_t           **mo_iods_update_ephs;

	/* IOD for replicate recxs migration */
	daos_iod_t		*mo_iods;

	/* IOD for recxs gotten from parity rebuild. During EC rebuild, it
	 * will first rebuild mo_iods_from_parity then rebuild mo_iods to
	 * avoid parity corruption.
	*/
	daos_iod_t		*mo_iods_from_parity;
	daos_epoch_t		**mo_iods_update_ephs_from_parity;


	daos_iod_t		*mo_punch_iods;

	daos_epoch_t		*mo_akey_punch_ephs;
	daos_epoch_t		 mo_rec_punch_eph;

	struct dcs_iod_csums	*mo_iods_csums;
	d_sg_list_t		*mo_sgls;
	struct daos_oclass_attr	 mo_oca;
	unsigned int		 mo_iod_num;
	unsigned int		 mo_punch_iod_num;
	unsigned int		 mo_iod_alloc_num;
	unsigned int		 mo_rec_num;
	uint64_t		 mo_size;
	uint64_t		 mo_version;
	uint32_t		 mo_pool_tls_version;
	uint32_t		 mo_iods_num_from_parity;
	uint32_t		 mo_layout_version;
	uint32_t		 mo_generation;
	d_list_t		 mo_list;
	d_iov_t			 mo_csum_iov;
};

struct migrate_obj_key {
	daos_unit_oid_t oid;
	daos_epoch_t	eph;
	uint32_t	tgt_idx;
};

/* Argument for container iteration and migrate */
struct iter_cont_arg {
	struct migrate_pool_tls *pool_tls;
	uuid_t			pool_uuid;
	uuid_t			pool_hdl_uuid;
	uuid_t			cont_uuid;
	uuid_t			cont_hdl_uuid;
	struct tree_cache_root	*cont_root;
	unsigned int		yield_freq;
	uint64_t		*snaps;
	uint32_t		snap_cnt;
	uint32_t		version;
	uint32_t		ref_cnt;
};

/* Argument for object iteration and migrate */
struct iter_obj_arg {
	uuid_t			pool_uuid;
	uuid_t			cont_uuid;
	daos_unit_oid_t		oid;
	daos_epoch_t		epoch;
	daos_epoch_t		punched_epoch;
	unsigned int		shard;
	unsigned int		tgt_idx;
	uint64_t		*snaps;
	uint32_t		snap_cnt;
	uint32_t		version;
	uint32_t		generation;
};

static int
obj_tree_destory_cb(daos_handle_t ih, d_iov_t *key_iov,
		    d_iov_t *val_iov, void *data)
{
	struct tree_cache_root *root = val_iov->iov_buf;
	int			rc;

	rc = dbtree_destroy(root->root_hdl, NULL);
	if (rc)
		D_ERROR("dbtree_destroy, cont "DF_UUID" failed: "DF_RC"\n",
			DP_UUID(*(uuid_t *)key_iov->iov_buf), DP_RC(rc));
	return rc;
}

int
obj_tree_destroy(daos_handle_t btr_hdl)
{
	int	rc;

	rc = dbtree_iterate(btr_hdl, DAOS_INTENT_PUNCH, false,
			    obj_tree_destory_cb, NULL);
	if (rc) {
		D_ERROR("dbtree iterate failed: "DF_RC"\n", DP_RC(rc));
		goto out;
	}

	rc = dbtree_destroy(btr_hdl, NULL);

out:
	return rc;
}

static int
obj_tree_create(daos_handle_t toh, void *key, size_t key_size,
		uint32_t class, uint64_t feats, struct tree_cache_root **rootp)
{
	d_iov_t			key_iov;
	d_iov_t			val_iov;
	struct umem_attr	uma;
	struct tree_cache_root	root = { 0 };
	struct tree_cache_root	*tmp_root;
	int			rc, rc2;

	d_iov_set(&key_iov, key, key_size);
	d_iov_set(&val_iov, &root, sizeof(root));
	rc = dbtree_update(toh, &key_iov, &val_iov);
	if (rc)
		return rc;

	d_iov_set(&val_iov, NULL, 0);
	rc = dbtree_lookup(toh, &key_iov, &val_iov);
	if (rc)
		D_GOTO(out, rc);

	tmp_root = val_iov.iov_buf;

	memset(&uma, 0, sizeof(uma));
	uma.uma_id = UMEM_CLASS_VMEM;
	rc = dbtree_create_inplace(class, feats, 32, &uma, &tmp_root->btr_root,
				   &tmp_root->root_hdl);
	if (rc) {
		D_ERROR("failed to create rebuild tree: "DF_RC"\n", DP_RC(rc));
		D_GOTO(out, rc);
	}

	*rootp = tmp_root;
out:
	if (rc < 0) {
		rc2 = dbtree_delete(toh, BTR_PROBE_EQ, &key_iov, NULL);
		if (rc2)
			D_WARN("failed to delete "DF_KEY": "DF_RC"\n",
			       DP_KEY(&key_iov), DP_RC(rc2));
	}
	return rc;
}

int
obj_tree_lookup(daos_handle_t toh, uuid_t co_uuid, daos_unit_oid_t oid,
		d_iov_t *val_iov)
{
	struct tree_cache_root	*cont_root = NULL;
	d_iov_t			key_iov;
	d_iov_t			tmp_iov;
	int			rc;

	/* locate the container first */
	d_iov_set(&key_iov, co_uuid, sizeof(uuid_t));
	d_iov_set(&tmp_iov, NULL, 0);
	rc = dbtree_lookup(toh, &key_iov, &tmp_iov);
	if (rc < 0) {
		if (rc != -DER_NONEXIST)
			D_ERROR("lookup cont "DF_UUID" failed, "DF_RC"\n",
				DP_UUID(co_uuid), DP_RC(rc));
		else
			D_DEBUG(DB_TRACE, "Container "DF_UUID" not exist\n",
				DP_UUID(co_uuid));
		return rc;
	}

	cont_root = tmp_iov.iov_buf;
	/* Then try to insert the object under the container */
	d_iov_set(&key_iov, &oid, sizeof(oid));
	rc = dbtree_lookup(cont_root->root_hdl, &key_iov, val_iov);
	if (rc < 0) {
		if (rc != -DER_NONEXIST)
			D_ERROR(DF_UUID"/"DF_UOID" "DF_RC"\n",
				DP_UUID(co_uuid), DP_UOID(oid), DP_RC(rc));
		else
			D_DEBUG(DB_TRACE, DF_UUID"/"DF_UOID " not exist\n",
				DP_UUID(co_uuid), DP_UOID(oid));
	}

	return rc;
}

int
obj_tree_insert(daos_handle_t toh, uuid_t co_uuid, uint64_t tgt_id, daos_unit_oid_t oid,
		d_iov_t *val_iov)
{
	struct tree_cache_root	*cont_root = NULL;
	d_iov_t			key_iov;
	d_iov_t			tmp_iov;
	int			rc;

	/* locate the container first */
	d_iov_set(&key_iov, co_uuid, sizeof(uuid_t));
	d_iov_set(&tmp_iov, NULL, 0);
	rc = dbtree_lookup(toh, &key_iov, &tmp_iov);
	if (rc < 0) {
		if (rc != -DER_NONEXIST) {
			D_ERROR("lookup cont "DF_UUID" failed: "DF_RC"\n",
				DP_UUID(co_uuid), DP_RC(rc));
			return rc;
		}

		D_DEBUG(DB_TRACE, "Create cont "DF_UUID" tree\n", DP_UUID(co_uuid));
		if (tgt_id != (uint64_t)(-1))
			rc = obj_tree_create(toh, co_uuid, sizeof(uuid_t), DBTREE_CLASS_IFV,
					     BTR_FEAT_UINT_KEY, &cont_root);
		else
			rc = obj_tree_create(toh, co_uuid, sizeof(uuid_t), DBTREE_CLASS_NV,
					     BTR_FEAT_DIRECT_KEY, &cont_root);
		if (rc) {
			D_ERROR("tree_create cont "DF_UUID" failed: "DF_RC"\n",
				DP_UUID(co_uuid), DP_RC(rc));
			return rc;
		}
	} else {
		cont_root = tmp_iov.iov_buf;
	}

	/* Then try to insert the object under the container */
	if (tgt_id != (uint64_t)(-1)) {
		d_iov_set(&key_iov, &tgt_id, sizeof(tgt_id));
		d_iov_set(&tmp_iov, NULL, 0);
		rc = dbtree_lookup(cont_root->root_hdl, &key_iov, &tmp_iov);
		if (rc < 0) {
			if (rc != -DER_NONEXIST) {
				D_ERROR("lookup tgt "DF_U64" failed: "DF_RC"\n",
					tgt_id, DP_RC(rc));
				return rc;
			}

			D_DEBUG(DB_TRACE, "Create tgt "DF_U64" tree\n", tgt_id);
			rc = obj_tree_create(cont_root->root_hdl, &tgt_id, sizeof(tgt_id),
					     DBTREE_CLASS_NV, BTR_FEAT_DIRECT_KEY, &cont_root);
			if (rc) {
				D_ERROR("tree_create tgt "DF_U64" failed: "DF_RC"\n",
					tgt_id, DP_RC(rc));
				return rc;
			}
		} else {
			cont_root = tmp_iov.iov_buf;
		}
	}

	/* Then try to insert the object under the container */
	d_iov_set(&key_iov, &oid, sizeof(oid));
	rc = dbtree_lookup(cont_root->root_hdl, &key_iov, val_iov);
	if (rc == 0) {
		D_DEBUG(DB_TRACE, DF_UOID"/"DF_UUID" already exits\n",
			DP_UOID(oid), DP_UUID(co_uuid));
		return -DER_EXIST;
	}

	rc = dbtree_update(cont_root->root_hdl, &key_iov, val_iov);
	if (rc < 0) {
		D_ERROR("failed to insert "DF_UOID": "DF_RC"\n",
			DP_UOID(oid), DP_RC(rc));
		return rc;
	}
	cont_root->count++;
	D_DEBUG(DB_TRACE, "insert "DF_UOID"/"DF_UUID"/"DF_U64" in"
		" root %p count %d\n", DP_UOID(oid),
		DP_UUID(co_uuid), tgt_id, cont_root, cont_root->count);

	return rc;
}

void
migrate_pool_tls_destroy(struct migrate_pool_tls *tls)
{
	if (!tls)
		return;
	d_list_del(&tls->mpt_list);
	D_DEBUG(DB_REBUILD, "TLS destroy for "DF_UUID" ver %d\n",
		DP_UUID(tls->mpt_pool_uuid), tls->mpt_version);
	if (tls->mpt_pool)
		ds_pool_child_put(tls->mpt_pool);
	if (tls->mpt_svc_list.rl_ranks)
		D_FREE(tls->mpt_svc_list.rl_ranks);
	if (tls->mpt_done_eventual)
		ABT_eventual_free(&tls->mpt_done_eventual);
	if (tls->mpt_inflight_cond)
		ABT_cond_free(&tls->mpt_inflight_cond);
	if (tls->mpt_inflight_mutex)
		ABT_mutex_free(&tls->mpt_inflight_mutex);
	if (tls->mpt_init_cond)
		ABT_cond_free(&tls->mpt_init_cond);
	if (tls->mpt_init_mutex)
		ABT_mutex_free(&tls->mpt_init_mutex);
	if (daos_handle_is_valid(tls->mpt_root_hdl))
		obj_tree_destroy(tls->mpt_root_hdl);
	if (daos_handle_is_valid(tls->mpt_migrated_root_hdl))
		obj_tree_destroy(tls->mpt_migrated_root_hdl);
	D_FREE(tls);
}

void
migrate_pool_tls_get(struct migrate_pool_tls *tls)
{
	if (!tls)
		return;
	tls->mpt_refcount++;
}

void
migrate_pool_tls_put(struct migrate_pool_tls *tls)
{
	if (!tls)
		return;
	tls->mpt_refcount--;
	if (tls->mpt_fini && tls->mpt_refcount == 1)
		ABT_eventual_set(tls->mpt_done_eventual, NULL, 0);
	if (tls->mpt_refcount == 0)
		migrate_pool_tls_destroy(tls);
}

struct migrate_pool_tls *
migrate_pool_tls_lookup(uuid_t pool_uuid, unsigned int ver, uint32_t gen)
{
	struct obj_tls	*tls = obj_tls_get();
	struct migrate_pool_tls *pool_tls;
	struct migrate_pool_tls *found = NULL;

	D_ASSERT(tls != NULL);
	/* Only 1 thread will access the list, no need lock */
	d_list_for_each_entry(pool_tls, &tls->ot_pool_list, mpt_list) {
		if (uuid_compare(pool_tls->mpt_pool_uuid, pool_uuid) == 0 &&
		    (ver == (unsigned int)(-1) || ver == pool_tls->mpt_version) &&
		    (gen == (unsigned int)(-1) || gen == pool_tls->mpt_generation)) {
			migrate_pool_tls_get(pool_tls);
			found = pool_tls;
			break;
		}
	}

	return found;
}

struct migrate_pool_tls_create_arg {
	uuid_t	pool_uuid;
	uuid_t	pool_hdl_uuid;
	uuid_t  co_hdl_uuid;
	d_rank_list_t *svc_list;
	uint64_t max_eph;
	unsigned int version;
	unsigned int generation;
	uint32_t opc;
	uint32_t new_layout_ver;
	/* for sys sstream */
	bool	 track_status;
};

int
migrate_pool_tls_create_one(void *data)
{
	struct migrate_pool_tls_create_arg *arg = data;
	struct obj_tls			   *tls = obj_tls_get();
	struct migrate_pool_tls		   *pool_tls;
	struct ds_pool_child		   *pool_child = NULL;
	int				    rc = 0;

	pool_tls = migrate_pool_tls_lookup(arg->pool_uuid, arg->version, arg->generation);
	if (pool_tls != NULL) {
		/* Some one else already created, because collective function
		 * might yield xstream.
		 */
		migrate_pool_tls_put(pool_tls);
		return 0;
	}

	pool_child = ds_pool_child_lookup(arg->pool_uuid);
	if (pool_child == NULL) {
		D_ASSERTF(dss_get_module_info()->dmi_xs_id == 0,
			  "Cannot find the pool "DF_UUIDF"\n", DP_UUID(arg->pool_uuid));
	} else if (unlikely(pool_child->spc_no_storage)) {
		D_DEBUG(DB_REBUILD, DF_UUID" "DF_UUID" lost pool shard, ver %d, skip.\n",
			DP_UUID(arg->pool_uuid), DP_UUID(arg->pool_hdl_uuid), arg->version);
		D_GOTO(out, rc = 0);
	}

	D_ALLOC_PTR(pool_tls);
	if (pool_tls == NULL)
		D_GOTO(out, rc = -DER_NOMEM);

	D_INIT_LIST_HEAD(&pool_tls->mpt_list);

	rc = ABT_eventual_create(0, &pool_tls->mpt_done_eventual);
	if (rc != ABT_SUCCESS)
		D_GOTO(out, rc = dss_abterr2der(rc));

	rc = ABT_cond_create(&pool_tls->mpt_inflight_cond);
	if (rc != ABT_SUCCESS)
		D_GOTO(out, rc = dss_abterr2der(rc));

	rc = ABT_mutex_create(&pool_tls->mpt_inflight_mutex);
	if (rc != ABT_SUCCESS)
		D_GOTO(out, rc = dss_abterr2der(rc));

	uuid_copy(pool_tls->mpt_pool_uuid, arg->pool_uuid);
	uuid_copy(pool_tls->mpt_poh_uuid, arg->pool_hdl_uuid);
	uuid_copy(pool_tls->mpt_coh_uuid, arg->co_hdl_uuid);
	pool_tls->mpt_version = arg->version;
	pool_tls->mpt_generation = arg->generation;
	pool_tls->mpt_rec_count = 0;
	pool_tls->mpt_obj_count = 0;
	pool_tls->mpt_size = 0;
	pool_tls->mpt_generated_ult = 0;
	pool_tls->mpt_executed_ult = 0;
	pool_tls->mpt_root_hdl = DAOS_HDL_INVAL;
	pool_tls->mpt_max_eph = arg->max_eph;
<<<<<<< HEAD
	pool_tls->mpt_pool = pool_child != NULL ? ds_pool_child_lookup(arg->pool_uuid) : NULL;
=======
	/* @mpt_pool is never used on system xstream */
	if (arg->track_status == false) {
		pool_tls->mpt_pool = ds_pool_child_lookup(arg->pool_uuid);
		if (pool_tls->mpt_pool == NULL)
			D_GOTO(out, rc = -DER_NO_HDL);
	}
>>>>>>> 569cc694
	pool_tls->mpt_new_layout_ver = arg->new_layout_ver;
	pool_tls->mpt_opc = arg->opc;
	pool_tls->mpt_inflight_max_size = MIGRATE_MAX_SIZE;
	pool_tls->mpt_inflight_max_ult = MIGRATE_MAX_ULT;
	pool_tls->mpt_inflight_size = 0;
	pool_tls->mpt_refcount = 1;
	if (arg->svc_list) {
		rc = daos_rank_list_copy(&pool_tls->mpt_svc_list, arg->svc_list);
		if (rc)
			D_GOTO(out, rc);
	}

	D_DEBUG(DB_REBUILD, "TLS %p create for "DF_UUID" "DF_UUID"/"DF_UUID
		" ver %d "DF_RC"\n", pool_tls, DP_UUID(pool_tls->mpt_pool_uuid),
		DP_UUID(arg->pool_hdl_uuid), DP_UUID(arg->co_hdl_uuid),
		arg->version, DP_RC(rc));
	d_list_add(&pool_tls->mpt_list, &tls->ot_pool_list);
out:
	if (rc && pool_tls)
		migrate_pool_tls_destroy(pool_tls);

	if (pool_child != NULL)
		ds_pool_child_put(pool_child);

	return rc;
}

static int
migrate_pool_tls_lookup_create(struct ds_pool *pool, unsigned int version, unsigned int generation,
			       uuid_t pool_hdl_uuid, uuid_t co_hdl_uuid, uint64_t max_eph,
			       uint32_t new_layout_ver, uint32_t opc, struct migrate_pool_tls **p_tls)
{
	struct migrate_pool_tls *tls = NULL;
	struct migrate_pool_tls_create_arg arg = { 0 };
	daos_prop_t		*prop = NULL;
	struct daos_prop_entry	*entry;
	int			rc = 0;

	D_ASSERT(dss_get_module_info()->dmi_xs_id == 0);
	tls = migrate_pool_tls_lookup(pool->sp_uuid, version, generation);
	if (tls) {
		if (tls->mpt_init_tls) {
			ABT_mutex_lock(tls->mpt_init_mutex);
			ABT_cond_wait(tls->mpt_init_cond, tls->mpt_init_mutex);
			ABT_mutex_unlock(tls->mpt_init_mutex);
			if (tls->mpt_init_failed) {
				migrate_pool_tls_put(tls);
				rc = -DER_NOMEM;
			}
		}

		if (rc == 0)
			*p_tls = tls;

		return rc;
	}

	D_ASSERT(generation != (unsigned int)(-1));
	uuid_copy(arg.pool_uuid, pool->sp_uuid);
	uuid_copy(arg.pool_hdl_uuid, pool_hdl_uuid);
	uuid_copy(arg.co_hdl_uuid, co_hdl_uuid);
	arg.version = version;
	arg.opc = opc;
	arg.max_eph = max_eph;
	arg.new_layout_ver = new_layout_ver;
	arg.generation = generation;
	/*
	 * dss_task_collective does not do collective on sys xstrem,
	 * sys xstream need some information to track rebuild status.
	 */
	arg.track_status = true;
	rc = migrate_pool_tls_create_one(&arg);
	if (rc)
		D_GOTO(out, rc);

	tls = migrate_pool_tls_lookup(pool->sp_uuid, version, generation);
	D_ASSERT(tls != NULL);
	pool->sp_rebuilding++;

	rc = ABT_cond_create(&tls->mpt_init_cond);
	if (rc != ABT_SUCCESS)
		D_GOTO(out, rc = dss_abterr2der(rc));

	rc = ABT_mutex_create(&tls->mpt_init_mutex);
	if (rc != ABT_SUCCESS)
		D_GOTO(out, rc = dss_abterr2der(rc));

	tls->mpt_init_tls = 1;
	D_ALLOC_PTR(prop);
	if (prop == NULL)
		D_GOTO(out, rc = -DER_NOMEM);

	rc = ds_pool_iv_prop_fetch(pool, prop);
	if (rc)
		D_GOTO(out, rc);

	entry = daos_prop_entry_get(prop, DAOS_PROP_PO_SVC_LIST);
	D_ASSERT(entry != NULL);
	arg.svc_list = (d_rank_list_t *)entry->dpe_val_ptr;
	arg.track_status = false;
	rc = dss_task_collective(migrate_pool_tls_create_one, &arg, 0);
	if (rc != 0) {
		D_ERROR(DF_UUID": failed to create migrate tls: "DF_RC"\n",
			DP_UUID(pool->sp_uuid), DP_RC(rc));
		D_GOTO(out, rc);
	}

out:
	if (tls != NULL && tls->mpt_init_tls) {
		tls->mpt_init_tls = 0;
		/* Set init failed, so the waiting lookup(above) can be notified */
		if (rc != 0)
			tls->mpt_init_failed = 1;
		ABT_mutex_lock(tls->mpt_init_mutex);
		ABT_cond_broadcast(tls->mpt_init_cond);
		ABT_mutex_unlock(tls->mpt_init_mutex);
	}
	D_DEBUG(DB_TRACE, "create tls "DF_UUID": "DF_RC"\n",
		DP_UUID(pool->sp_uuid), DP_RC(rc));

	if (rc != 0) {
		if (tls != NULL)
			migrate_pool_tls_put(tls);
	} else {
		*p_tls = tls;
	}

	if (prop != NULL)
		daos_prop_free(prop);

	return rc;
}

static void
mrone_recx_daos_vos_internal(struct migrate_one *mrone, bool daos2vos, int shard,
			     daos_iod_t *iods, int iods_num)
{
	daos_iod_t *iod;
	int cell_nr;
	int stripe_nr;
	int j;
	int k;

	D_ASSERT(daos_oclass_is_ec(&mrone->mo_oca));

	cell_nr = obj_ec_cell_rec_nr(&mrone->mo_oca);
	stripe_nr = obj_ec_stripe_rec_nr(&mrone->mo_oca);
	/* Convert the DAOS to VOS EC offset */
	for (j = 0; j < iods_num; j++) {
		iod = &iods[j];
		if (iod->iod_type == DAOS_IOD_SINGLE)
			continue;
		for (k = 0; k < iod->iod_nr; k++) {
			daos_recx_t *recx;

			recx = &iod->iod_recxs[k];
			D_ASSERTF(recx->rx_nr <= cell_nr, DF_U64"/"DF_U64"cell nr %d "DF_UOID"\n",
				  recx->rx_idx, recx->rx_nr, cell_nr, DP_UOID(mrone->mo_oid));
			if (daos2vos)
				recx->rx_idx = obj_ec_idx_daos2vos(recx->rx_idx,
								   stripe_nr,
								   cell_nr);
			else
				recx->rx_idx = obj_ec_idx_vos2daos(recx->rx_idx,
								   stripe_nr,
								   cell_nr,
								   shard);
			D_DEBUG(DB_REBUILD, "j %d k %d "DF_U64"/"DF_U64"\n",
				j, k, recx->rx_idx, recx->rx_nr);
		}
	}
}

static void
mrone_recx_daos2_vos(struct migrate_one *mrone, daos_iod_t *iods, int iods_num)
{
	mrone_recx_daos_vos_internal(mrone, true, -1, iods, iods_num);
}

static void
mrone_recx_vos2_daos(struct migrate_one *mrone, int shard, daos_iod_t *iods, int iods_num)
{
	shard = obj_ec_shard_off_by_layout_ver(mrone->mo_oid.id_layout_ver, mrone->mo_dkey_hash,
					       &mrone->mo_oca, shard);
	D_ASSERT(shard < obj_ec_data_tgt_nr(&mrone->mo_oca));
	mrone_recx_daos_vos_internal(mrone, false, shard, iods, iods_num);
}

static int
mrone_obj_fetch(struct migrate_one *mrone, daos_handle_t oh, d_sg_list_t *sgls,
		daos_iod_t *iods, int iod_num, daos_epoch_t eph, uint32_t flags,
		d_iov_t *csum_iov_fetch)
{
	struct migrate_pool_tls	*tls;
	int			rc = 0;

	tls = migrate_pool_tls_lookup(mrone->mo_pool_uuid,
				      mrone->mo_pool_tls_version, mrone->mo_generation);
	if (tls == NULL || tls->mpt_fini) {
		D_WARN("some one abort the rebuild "DF_UUID"\n",
		       DP_UUID(mrone->mo_pool_uuid));
		D_GOTO(out, rc = -DER_SHUTDOWN);
	}

	if (daos_oclass_grp_size(&mrone->mo_oca) > 1)
		flags |= DIOF_TO_LEADER;

	rc = dsc_obj_fetch(oh, eph, &mrone->mo_dkey,
			   iod_num, iods, sgls, NULL,
			   flags, NULL, csum_iov_fetch);
	if (rc != 0)
		D_GOTO(out, rc);

	if (csum_iov_fetch != NULL &&
	    csum_iov_fetch->iov_len > csum_iov_fetch->iov_buf_len) {
		/** retry dsc_obj_fetch with appropriate csum_iov
		 * buf length
		 */
		void *p;

		D_REALLOC(p, csum_iov_fetch->iov_buf,
			  csum_iov_fetch->iov_buf_len, csum_iov_fetch->iov_len);
		if (p == NULL)
			D_GOTO(out, rc = -DER_NOMEM);
		csum_iov_fetch->iov_buf_len = csum_iov_fetch->iov_len;
		csum_iov_fetch->iov_len = 0;
		csum_iov_fetch->iov_buf = p;

		rc = dsc_obj_fetch(oh, eph, &mrone->mo_dkey, iod_num, iods, sgls,
				   NULL, flags, NULL, csum_iov_fetch);
	}

out:
	migrate_pool_tls_put(tls);
	return rc;
}

static int
migrate_csum_calc(struct daos_csummer *csummer, struct migrate_one *mrone, daos_iod_t *iods,
		  int iod_num, d_sg_list_t *sgls, d_iov_t *csum_iov,
		  struct dcs_iod_csums **iod_csums)
{
	d_iov_t		tmp_csum_iov;
	d_iov_t		*p_csum_iov;
	int		rc;

	if (daos_oclass_is_ec(&mrone->mo_oca)) {
		D_DEBUG(DB_CSUM, DF_C_UOID_DKEY" REBUILD: Calculating csums. IOD count: %d\n",
			DP_C_UOID_DKEY(mrone->mo_oid, &mrone->mo_dkey), iod_num);
		rc = daos_csummer_calc_iods(csummer, sgls, iods, NULL, iod_num, false, NULL,
					    -1, iod_csums);
		return rc;
	}

	D_DEBUG(DB_CSUM, DF_C_UOID_DKEY" REBUILD: Using packed csums\n",
		DP_C_UOID_DKEY(mrone->mo_oid, &mrone->mo_dkey));
	/** make a copy of the iov because it will be modified while
	 * iterating over the csums
	 */
	D_ASSERT(csum_iov != NULL);
	tmp_csum_iov = *csum_iov;
	p_csum_iov = &tmp_csum_iov;
	rc = daos_csummer_alloc_iods_csums_with_packed(csummer, iods, iod_num,
						       p_csum_iov, iod_csums);
	if (rc != 0)
		D_ERROR("Failed to alloc iod csums: "DF_RC"\n", DP_RC(rc));

	return rc;
}

#define MIGRATE_STACK_SIZE	131072
#define MAX_BUF_SIZE		2048
#define CSUM_BUF_SIZE		256

/**
 * allocate the memory for the iods_csums and unpack the csum_iov into the
 * into the iods_csums.
 * Note: the csum_iov is modified so a shallow copy should be sent instead of
 * the original.
 */
static int
migrate_fetch_update_inline(struct migrate_one *mrone, daos_handle_t oh,
			    struct ds_cont_child *ds_cont)
{
	d_sg_list_t		 sgls[OBJ_ENUM_UNPACK_MAX_IODS];
	d_iov_t			 iov[OBJ_ENUM_UNPACK_MAX_IODS];
	struct daos_csummer	*csummer = NULL;
	struct dcs_iod_csums	*iod_csums = NULL;
	int			 iod_cnt = 0;
	int			 start;
	char		 iov_buf[OBJ_ENUM_UNPACK_MAX_IODS][MAX_BUF_SIZE];
	bool			 fetch = false;
	int			 i;
	int			 rc = 0;
	d_iov_t			*p_csum_iov = NULL;
	d_iov_t			 csum_iov = {0};

	D_ASSERT(mrone->mo_iod_num <= OBJ_ENUM_UNPACK_MAX_IODS);
	for (i = 0; i < mrone->mo_iod_num; i++) {
		if (mrone->mo_iods[i].iod_size == 0)
			continue;

		/* Let's do real fetch for all EC object, since the
		 * checksum needs to be re-calculated for EC rebuild,
		 * and we do not have checksum information yet.
		 */
		if ((mrone->mo_sgls != NULL && mrone->mo_sgls[i].sg_nr > 0) &&
		     !daos_oclass_is_ec(&mrone->mo_oca)) {
			sgls[i] = mrone->mo_sgls[i];
		} else {
			sgls[i].sg_nr = 1;
			sgls[i].sg_nr_out = 1;
			d_iov_set(&iov[i], iov_buf[i], MAX_BUF_SIZE);
			sgls[i].sg_iovs = &iov[i];
			fetch = true;
		}
	}

	D_DEBUG(DB_REBUILD, DF_UOID " mrone %p dkey " DF_KEY " nr %d eph " DF_U64 " fetch %s\n",
		DP_UOID(mrone->mo_oid), mrone, DP_KEY(&mrone->mo_dkey), mrone->mo_iod_num,
		mrone->mo_epoch, fetch ? "yes" : "no");

	if (DAOS_FAIL_CHECK(DAOS_REBUILD_NO_UPDATE))
		return 0;

	if (DAOS_FAIL_CHECK(DAOS_REBUILD_UPDATE_FAIL))
		return -DER_INVAL;

	if (fetch) {
		if (!daos_oclass_is_ec(&mrone->mo_oca)) {
			rc = daos_iov_alloc(&csum_iov, CSUM_BUF_SIZE, false);
			if (rc != 0)
				D_GOTO(out, rc);

			p_csum_iov = &csum_iov;
		}

		rc = mrone_obj_fetch(mrone, oh, sgls, mrone->mo_iods, mrone->mo_iod_num,
				     mrone->mo_epoch, DIOF_FOR_MIGRATION, p_csum_iov);

		if (rc) {
			D_ERROR("mrone_obj_fetch "DF_RC"\n", DP_RC(rc));
			D_GOTO(out, rc);
		}
	}

	if (daos_oclass_is_ec(&mrone->mo_oca) &&
	    !is_ec_parity_shard_by_layout_ver(mrone->mo_oid.id_layout_ver, mrone->mo_dkey_hash,
					      &mrone->mo_oca, mrone->mo_oid.id_shard))
		mrone_recx_daos2_vos(mrone, mrone->mo_iods, mrone->mo_iod_num);

	csummer = dsc_cont2csummer(dc_obj_hdl2cont_hdl(oh));
	for (i = 0, start = 0; i < mrone->mo_iod_num; i++) {
		daos_iod_t *iods = mrone->mo_iods;

		if (iods[i].iod_size > 0) {
			iod_cnt++;
			continue;
		}

		/* skip empty record */
		if (iod_cnt == 0) {
			D_DEBUG(DB_TRACE, "i %d iod_size = 0\n", i);
			continue;
		}

		D_DEBUG(DB_TRACE, "update start %d cnt %d\n", start, iod_cnt);

		rc = migrate_csum_calc(csummer, mrone, &iods[start], iod_cnt, &sgls[start],
				       fetch ? &csum_iov : &mrone->mo_csum_iov,  &iod_csums);
		if (rc != 0) {
			D_ERROR("Error calculating checksums: "DF_RC"\n", DP_RC(rc));
			break;
		}

		rc = vos_obj_update(ds_cont->sc_hdl, mrone->mo_oid,
				    mrone->mo_min_epoch, mrone->mo_version,
				    VOS_OF_REBUILD, &mrone->mo_dkey, iod_cnt, &iods[start],
				    iod_csums, &sgls[start]);
		daos_csummer_free_ic(csummer, &iod_csums);
		if (rc) {
			D_ERROR("migrate failed: "DF_RC"\n", DP_RC(rc));
			break;
		}
		iod_cnt = 0;
		start = i + 1;
	}

	if (iod_cnt > 0) {
		rc = migrate_csum_calc(csummer, mrone, &mrone->mo_iods[start], iod_cnt,
				       &sgls[start], fetch ? &csum_iov : &mrone->mo_csum_iov,
				       &iod_csums);
		if (rc != 0) {
			D_ERROR("Error calculating checksums: "DF_RC"\n", DP_RC(rc));
			D_GOTO(out, rc);
		}

		rc = vos_obj_update(ds_cont->sc_hdl, mrone->mo_oid,
				    mrone->mo_min_epoch, mrone->mo_version,
				    VOS_OF_REBUILD, &mrone->mo_dkey, iod_cnt,
				    &mrone->mo_iods[start], iod_csums,
				    &sgls[start]);
		if (rc) {
			D_ERROR("migrate failed: "DF_RC"\n", DP_RC(rc));
			D_GOTO(out, rc);
		}
		daos_csummer_free_ic(csummer, &iod_csums);
	}

out:
	if (csum_iov.iov_buf != NULL)
		D_FREE(csum_iov.iov_buf);

	return rc;
}

static int
migrate_update_parity(struct migrate_one *mrone, daos_epoch_t parity_eph,
		      struct ds_cont_child *ds_cont, unsigned char *buffer,
		      daos_off_t offset, daos_size_t size, daos_iod_t *iod,
		      unsigned char *p_bufs[], struct daos_csummer *csummer, bool encode)
{
	struct daos_oclass_attr	*oca = &mrone->mo_oca;
	daos_size_t		 stride_nr = obj_ec_stripe_rec_nr(oca);
	daos_size_t		 cell_nr = obj_ec_cell_rec_nr(oca);
	daos_size_t		split_size;
	daos_recx_t		 tmp_recx;
	d_iov_t			 tmp_iov;
	d_sg_list_t		 tmp_sgl;
	daos_size_t		 write_nr;
	struct dcs_iod_csums	*iod_csums = NULL;
	int			rc = 0;

	split_size = encode ? stride_nr : cell_nr;
	tmp_sgl.sg_nr = tmp_sgl.sg_nr_out = 1;
	while (size > 0) {
		if (offset % split_size != 0)
			write_nr = min(roundup(offset, split_size) - offset, size);
		else
			write_nr = min(split_size, size);

		if (write_nr == stride_nr) {
			unsigned int shard;

			D_ASSERT(encode);
			shard = obj_ec_shard_off_by_layout_ver(mrone->mo_oid.id_layout_ver,
							       mrone->mo_dkey_hash, &mrone->mo_oca,
							       mrone->mo_oid.id_shard);
			D_ASSERT(shard >= obj_ec_data_tgt_nr(oca));
			shard -= obj_ec_data_tgt_nr(oca);
			D_ASSERT(shard < obj_ec_parity_tgt_nr(oca));
			rc = obj_ec_encode_buf(mrone->mo_oid.id_pub,
					       oca, iod->iod_size, buffer,
					       p_bufs);
			if (rc)
				D_GOTO(out, rc);
			tmp_recx.rx_idx = obj_ec_idx_daos2vos(offset, stride_nr,
							      cell_nr);
			tmp_recx.rx_idx |= PARITY_INDICATOR;
			tmp_recx.rx_nr = cell_nr;
			d_iov_set(&tmp_iov, p_bufs[shard],
				  cell_nr * iod->iod_size);
			D_DEBUG(DB_IO, "parity "DF_X64"/"DF_U64" "DF_U64"\n",
				tmp_recx.rx_idx, tmp_recx.rx_nr, iod->iod_size);
		} else {
			tmp_recx.rx_idx = offset;
			tmp_recx.rx_nr = write_nr;
			d_iov_set(&tmp_iov, buffer, write_nr * iod->iod_size);
			D_DEBUG(DB_IO, "replicate "DF_U64"/"DF_U64" "
				DF_U64"\n", tmp_recx.rx_idx,
				tmp_recx.rx_nr, iod->iod_size);
		}

		tmp_sgl.sg_iovs = &tmp_iov;
		iod->iod_recxs = &tmp_recx;
		iod->iod_nr = 1;
		rc = daos_csummer_calc_iods(csummer, &tmp_sgl, iod, NULL, 1,
					    false, NULL, 0, &iod_csums);
		if (rc != 0) {
			D_ERROR("Error calculating checksums: "DF_RC"\n",
				DP_RC(rc));
			D_GOTO(out, rc);
		}

		rc = vos_obj_update(ds_cont->sc_hdl, mrone->mo_oid,
				    parity_eph, mrone->mo_version,
				    VOS_OF_REBUILD, &mrone->mo_dkey, 1, iod, iod_csums,
				    &tmp_sgl);
		if (rc != 0)
			D_GOTO(out, rc);

		size -= write_nr;
		offset += write_nr;
		buffer += write_nr * iod->iod_size;
	}
out:
	daos_csummer_free_ic(csummer, &iod_csums);
	return rc;
}

static int
__migrate_fetch_update_parity(struct migrate_one *mrone, daos_handle_t oh,
			      daos_iod_t *iods, daos_epoch_t fetch_eph,
			      daos_epoch_t **ephs, uint32_t iods_num,
			      struct ds_cont_child *ds_cont, bool encode)
{
	d_sg_list_t	 sgls[OBJ_ENUM_UNPACK_MAX_IODS];
	d_iov_t		 iov[OBJ_ENUM_UNPACK_MAX_IODS] = { 0 };
	char		*data;
	daos_size_t	 size;
	unsigned int	 p = obj_ec_parity_tgt_nr(&mrone->mo_oca);
	daos_size_t	stride_nr = obj_ec_stripe_rec_nr(&mrone->mo_oca);
	unsigned char	*p_bufs[OBJ_EC_MAX_P] = { 0 };
	struct daos_csummer	*csummer = NULL;
	unsigned char	*ptr;
	int		 i;
	int		 rc;

	D_ASSERT(iods_num <= OBJ_ENUM_UNPACK_MAX_IODS);
	for (i = 0; i < iods_num; i++) {
		size = daos_iods_len(&iods[i], 1);
		D_ALLOC(data, size);
		if (data == NULL)
			D_GOTO(out, rc = -DER_NOMEM);

		d_iov_set(&iov[i], data, size);
		sgls[i].sg_nr = 1;
		sgls[i].sg_nr_out = 1;
		sgls[i].sg_iovs = &iov[i];
	}

	D_DEBUG(DB_REBUILD, DF_UOID" mrone %p dkey "DF_KEY" nr %d eph "DF_U64"\n",
		DP_UOID(mrone->mo_oid), mrone, DP_KEY(&mrone->mo_dkey), iods_num, mrone->mo_epoch);

	rc = mrone_obj_fetch(mrone, oh, sgls, iods, iods_num, fetch_eph, DIOF_FOR_MIGRATION,
			     NULL);
	if (rc) {
		D_ERROR("migrate dkey "DF_KEY" failed: "DF_RC"\n",
			DP_KEY(&mrone->mo_dkey), DP_RC(rc));
		D_GOTO(out, rc);
	}

	csummer = dsc_cont2csummer(dc_obj_hdl2cont_hdl(oh));
	for (i = 0; i < iods_num; i++) {
		daos_off_t	offset;
		daos_iod_t	tmp_iod;
		daos_epoch_t	parity_eph;
		int		j;

		offset = iods[i].iod_recxs[0].rx_idx;
		size = iods[i].iod_recxs[0].rx_nr;
		/* Use stable epoch for partial parity update to make sure
		 * these partial updates are not below stable epoch boundary,
		 * otherwise both EC and VOS aggregation might operate on
		 * the same recxs.
		 */
		parity_eph = encode ? ephs[i][0] : mrone->mo_epoch;
		tmp_iod = iods[i];
		ptr = iov[i].iov_buf;
		for (j = 1; j < iods[i].iod_nr; j++) {
			daos_recx_t	*recx = &iods[i].iod_recxs[j];

			/* Merge the recx if there are in the same stripe */
			if (offset + size == recx->rx_idx &&
			    offset / stride_nr == recx->rx_idx / stride_nr) {
				size += recx->rx_nr;
				parity_eph = max(ephs[i][j], parity_eph);
				continue;
			}

			rc = migrate_update_parity(mrone, parity_eph, ds_cont, ptr, offset,
						   size, &tmp_iod, p_bufs, csummer, encode);
			if (rc)
				D_GOTO(out, rc);
			ptr += size * iods[i].iod_size;
			offset = recx->rx_idx;
			size = recx->rx_nr;
			parity_eph = ephs[i][j];
		}

		if (size > 0)
			rc = migrate_update_parity(mrone, parity_eph, ds_cont, ptr, offset,
						   size, &tmp_iod, p_bufs, csummer, encode);
	}
out:
	for (i = 0; i < iods_num; i++) {
		if (iov[i].iov_buf)
			D_FREE(iov[i].iov_buf);
	}

	for (i = 0; i < p; i++) {
		if (p_bufs[i] != NULL)
			D_FREE(p_bufs[i]);
	}

	return rc;
}

static int
migrate_fetch_update_parity(struct migrate_one *mrone, daos_handle_t oh,
			    struct ds_cont_child *ds_cont)
{
	int i;
	int j;
	int rc = 0;

	/* If it is parity recxs from another replica, then let's encode it anyway */
	for (i = 0; i < mrone->mo_iods_num_from_parity; i++) {
		for (j = 0; j < mrone->mo_iods_from_parity[i].iod_nr; j++) {
			daos_iod_t iod = mrone->mo_iods_from_parity[i];
			daos_epoch_t fetch_eph;
			daos_epoch_t update_eph;
			daos_epoch_t *update_eph_p;

			iod.iod_nr = 1;
			iod.iod_recxs = &mrone->mo_iods_from_parity[i].iod_recxs[j];
			/* If the epoch is higher than EC aggregate boundary, then
			 * it should use stable epoch to fetch the data, since
			 * the data could be aggregated independently on parity
			 * and data shard, so it should select the minimum epoch
			 * between stable epoch and boundary epoch as the recovery
			 * epoch to make sure parity data rebuilt will not be interfered
			 * by the newer update.
			 *
			 * Otherwise there might be partial update on this rebuilding
			 * shard, so let's use the epoch from the parity shard to fetch
			 * the data here, which will make sure partial update will not
			 * be fetched here. And also EC aggregation is being disabled
			 * at the moment, so there should not be any vos aggregation
			 * impact this process as well.
			 */
			if (ds_cont->sc_ec_agg_eph_boundary >
			    mrone->mo_iods_update_ephs_from_parity[i][j])
				fetch_eph = min(ds_cont->sc_ec_agg_eph_boundary, mrone->mo_epoch);
			else
				fetch_eph = mrone->mo_iods_update_ephs_from_parity[i][j];

			update_eph = mrone->mo_iods_update_ephs_from_parity[i][j];
			update_eph_p = &update_eph;
			rc = __migrate_fetch_update_parity(mrone, oh, &iod, fetch_eph, &update_eph_p,
							   mrone->mo_iods_num_from_parity, ds_cont,
							   true);
			if (rc)
				return rc;
		}
	}

	/* Otherwise, keep it as replicate recx */
	if (mrone->mo_iod_num > 0) {
		rc = __migrate_fetch_update_parity(mrone, oh, mrone->mo_iods, mrone->mo_epoch,
						   mrone->mo_iods_update_ephs,
						   mrone->mo_iod_num, ds_cont, false);
	}

	return rc;
}

static int
migrate_fetch_update_single(struct migrate_one *mrone, daos_handle_t oh,
			    struct ds_cont_child *ds_cont)
{
	d_sg_list_t		 sgls[OBJ_ENUM_UNPACK_MAX_IODS];
	d_iov_t			 iov[OBJ_ENUM_UNPACK_MAX_IODS] = { 0 };
	struct dcs_layout	 los[OBJ_ENUM_UNPACK_MAX_IODS] = { 0 };
	char			*data;
	daos_size_t		 size;
	d_iov_t			 csum_iov = {0};
	d_iov_t			*p_csum_iov = NULL;
	struct daos_csummer	*csummer = NULL;
	struct dcs_iod_csums	*iod_csums = NULL;
	uint64_t		 update_flags = VOS_OF_REBUILD;
	uint32_t		tgt_off = 0;
	int			 i;
	int			 rc;

	D_ASSERT(mrone->mo_iod_num <= OBJ_ENUM_UNPACK_MAX_IODS);
	for (i = 0; i < mrone->mo_iod_num; i++) {
		D_ASSERT(mrone->mo_iods[i].iod_type == DAOS_IOD_SINGLE);

		size = daos_iods_len(&mrone->mo_iods[i], 1);
		D_ASSERT(size != -1);
		D_ALLOC(data, size);
		if (data == NULL)
			D_GOTO(out, rc = -DER_NOMEM);

		d_iov_set(&iov[i], data, size);
		sgls[i].sg_nr = 1;
		sgls[i].sg_nr_out = 1;
		sgls[i].sg_iovs = &iov[i];
	}

	D_DEBUG(DB_REBUILD,
		DF_UOID" mrone %p dkey "DF_KEY" nr %d eph "DF_U64"\n",
		DP_UOID(mrone->mo_oid), mrone, DP_KEY(&mrone->mo_dkey),
		mrone->mo_iod_num, mrone->mo_epoch);

	if (!daos_oclass_is_ec(&mrone->mo_oca)) {
		rc = daos_iov_alloc(&csum_iov, CSUM_BUF_SIZE, false);
		if (rc != 0)
			D_GOTO(out, rc);
		p_csum_iov = &csum_iov;
	}

	rc = mrone_obj_fetch(mrone, oh, sgls, mrone->mo_iods, mrone->mo_iod_num,
			     mrone->mo_epoch, DIOF_FOR_MIGRATION, p_csum_iov);
	if (rc == -DER_CSUM) {
		D_ERROR("migrate dkey "DF_KEY" failed because of checksum "
			"error ("DF_RC"). Don't fail whole rebuild.\n",
			DP_KEY(&mrone->mo_dkey), DP_RC(rc));
		D_GOTO(out, rc = 0);
	}
	if (rc) {
		D_ERROR("migrate dkey "DF_KEY" failed: "DF_RC"\n",
			DP_KEY(&mrone->mo_dkey), DP_RC(rc));
		D_GOTO(out, rc);
	}

	if (daos_oclass_is_ec(&mrone->mo_oca))
		tgt_off = obj_ec_shard_off_by_layout_ver(mrone->mo_oid.id_layout_ver,
							 mrone->mo_dkey_hash, &mrone->mo_oca,
							 mrone->mo_oid.id_shard);
	for (i = 0; i < mrone->mo_iod_num; i++) {
		daos_iod_t	*iod = &mrone->mo_iods[i];

		if (mrone->mo_iods[i].iod_size == 0) {
			/* zero size iod will cause assertion failure
			 * in VOS, so let's check here.
			 * So the object is being destroyed between
			 * object enumeration and object fetch on
			 * the remote target, which is usually caused
			 * by container destroy or snapshot deletion.
			 * Since this is rare, let's simply return
			 * failure for this rebuild, then reschedule
			 * the rebuild and retry.
			 */
			rc = -DER_DATA_LOSS;
			D_DEBUG(DB_REBUILD,
				DF_UOID" %p dkey "DF_KEY" "DF_KEY" nr %d/%d"
				" eph "DF_U64" "DF_RC"\n",
				DP_UOID(mrone->mo_oid),
				mrone, DP_KEY(&mrone->mo_dkey),
				DP_KEY(&mrone->mo_iods[i].iod_name),
				mrone->mo_iod_num, i, mrone->mo_epoch,
				DP_RC(rc));
			D_GOTO(out, rc);
		}

		if (!daos_oclass_is_ec(&mrone->mo_oca))
			continue;

		if (obj_ec_singv_one_tgt(iod->iod_size, &sgls[i], &mrone->mo_oca)) {
			D_DEBUG(DB_REBUILD, DF_UOID" one tgt.\n",
				DP_UOID(mrone->mo_oid));
			los[i].cs_even_dist = 0;
			continue;
		}

		if (is_ec_parity_shard_by_layout_ver(mrone->mo_oid.id_layout_ver,
						     mrone->mo_dkey_hash,
						     &mrone->mo_oca, mrone->mo_oid.id_shard)) {
			rc = obj_ec_singv_encode_buf(mrone->mo_oid, mrone->mo_oid.id_layout_ver,
						     &mrone->mo_oca, mrone->mo_dkey_hash,
						     iod, &sgls[i],
						     &sgls[i].sg_iovs[0]);
			if (rc)
				D_GOTO(out, rc);
		} else {
			rc = obj_ec_singv_split(mrone->mo_oid, mrone->mo_oid.id_layout_ver,
						&mrone->mo_oca, mrone->mo_dkey_hash,
						iod->iod_size, &sgls[i]);
			if (rc)
				D_GOTO(out, rc);
		}

		obj_singv_ec_rw_filter(mrone->mo_oid, &mrone->mo_oca, tgt_off, iod,
				       NULL, mrone->mo_epoch, ORF_EC, 1, true, false, NULL);
		los[i].cs_even_dist = 1;
		los[i].cs_bytes = obj_ec_singv_cell_bytes(
					mrone->mo_iods[i].iod_size,
					&mrone->mo_oca);
		los[i].cs_nr = obj_ec_tgt_nr(&mrone->mo_oca);
		D_DEBUG(DB_CSUM, "los[%d]: "DF_LAYOUT"\n", i,
			DP_LAYOUT(los[i]));
	}

	csummer = dsc_cont2csummer(dc_obj_hdl2cont_hdl(oh));
	rc = migrate_csum_calc(csummer, mrone, mrone->mo_iods, mrone->mo_iod_num, sgls,
			       p_csum_iov, &iod_csums);
	if (rc != 0) {
		D_ERROR("unable to calculate iod csums: "DF_RC"\n", DP_RC(rc));
		goto out;
	}

	if (daos_oclass_is_ec(&mrone->mo_oca))
		update_flags |= VOS_OF_EC;

	rc = vos_obj_update(ds_cont->sc_hdl, mrone->mo_oid,
			    mrone->mo_min_epoch, mrone->mo_version,
			    update_flags, &mrone->mo_dkey, mrone->mo_iod_num,
			    mrone->mo_iods, iod_csums, sgls);
out:
	for (i = 0; i < mrone->mo_iod_num; i++) {
		if (iov[i].iov_buf)
			D_FREE(iov[i].iov_buf);

		/* since iod_recxs is being used by single value update somehow,
		 * let's reset it after update.
		 */
		if (mrone->mo_iods[i].iod_type == DAOS_IOD_SINGLE)
			mrone->mo_iods[i].iod_recxs = NULL;
	}

	daos_csummer_free_ic(csummer, &iod_csums);
	daos_iov_free(&csum_iov);

	return rc;
}

static int
__migrate_fetch_update_bulk(struct migrate_one *mrone, daos_handle_t oh,
			    daos_iod_t *iods, int iod_num, daos_epoch_t fetch_eph,
			    daos_epoch_t update_eph,
			    uint32_t flags, struct ds_cont_child *ds_cont)
{
	d_sg_list_t		 sgls[OBJ_ENUM_UNPACK_MAX_IODS];
	daos_handle_t		 ioh;
	int			 rc, rc1, i, sgl_cnt = 0;
	d_iov_t			csum_iov = {0};
	struct daos_csummer	*csummer = NULL;
	struct dcs_iod_csums	*iod_csums = NULL;
	d_iov_t			*p_csum_iov = NULL;

	if (daos_oclass_is_ec(&mrone->mo_oca))
		mrone_recx_daos2_vos(mrone, iods, iod_num);

	D_ASSERT(iod_num <= OBJ_ENUM_UNPACK_MAX_IODS);
	rc = vos_update_begin(ds_cont->sc_hdl, mrone->mo_oid, update_eph, VOS_OF_REBUILD,
			      &mrone->mo_dkey, iod_num, iods, mrone->mo_iods_csums,
			      0, &ioh, NULL);
	if (rc != 0) {
		D_ERROR(DF_UOID ": preparing update fails: " DF_RC "\n", DP_UOID(mrone->mo_oid),
			DP_RC(rc));
		return rc;
	}

	rc = bio_iod_prep(vos_ioh2desc(ioh), BIO_CHK_TYPE_REBUILD, NULL,
			  CRT_BULK_RW);
	if (rc) {
		D_ERROR("Prepare EIOD for "DF_UOID" error: "DF_RC"\n",
			DP_UOID(mrone->mo_oid), DP_RC(rc));
		goto end;
	}

	for (i = 0; i < iod_num; i++) {
		struct bio_sglist	*bsgl;

		bsgl = vos_iod_sgl_at(ioh, i);
		D_ASSERT(bsgl != NULL);

		rc = bio_sgl_convert(bsgl, &sgls[i]);
		if (rc)
			goto post;
		sgl_cnt++;
	}

	D_DEBUG(DB_REBUILD,
		DF_UOID" mrone %p dkey "DF_KEY" nr %d eph "DF_X64"/"DF_X64"\n",
		DP_UOID(mrone->mo_oid), mrone, DP_KEY(&mrone->mo_dkey),
		iod_num, mrone->mo_epoch, update_eph);

	if (daos_oclass_is_ec(&mrone->mo_oca))
		mrone_recx_vos2_daos(mrone, mrone->mo_oid.id_shard, iods, iod_num);

	if (!daos_oclass_is_ec(&mrone->mo_oca)) {
		rc = daos_iov_alloc(&csum_iov, CSUM_BUF_SIZE, false);
		if (rc != 0)
			D_GOTO(post, rc);
		p_csum_iov = &csum_iov;
	}

	rc = mrone_obj_fetch(mrone, oh, sgls, iods, iod_num, fetch_eph, flags, p_csum_iov);
	if (rc) {
		D_ERROR("migrate dkey "DF_KEY" failed: "DF_RC"\n",
			DP_KEY(&mrone->mo_dkey), DP_RC(rc));
		D_GOTO(post, rc);
	}

	csummer = dsc_cont2csummer(dc_obj_hdl2cont_hdl(oh));
	rc = migrate_csum_calc(csummer, mrone, iods, iod_num, sgls, p_csum_iov, &iod_csums);
	if (rc != 0) {
		D_ERROR("Failed to calculate iod csums: "DF_RC"\n", DP_RC(rc));
		D_GOTO(post, rc);
	}

	vos_set_io_csum(ioh, iod_csums);
post:
	for (i = 0; i < sgl_cnt; i++)
		d_sgl_fini(&sgls[i], false);

	if (daos_oclass_is_ec(&mrone->mo_oca))
		mrone_recx_daos2_vos(mrone, iods, iod_num);

	rc = bio_iod_post(vos_ioh2desc(ioh), rc);
	if (rc)
		D_ERROR("Post EIOD for "DF_UOID" error: "DF_RC"\n",
			DP_UOID(mrone->mo_oid), DP_RC(rc));

	for (i = 0; rc == 0 && i < iod_num; i++) {
		if (iods[i].iod_size == 0) {
			/* zero size iod will cause assertion failure
			 * in VOS, so let's check here.
			 * So the object is being destroyed between
			 * object enumeration and object fetch on
			 * the remote target, which is usually caused
			 * by container destroy or snapshot deletion.
			 * Since this is rare, let's simply return
			 * failure for this rebuild, then reschedule
			 * the rebuild and retry.
			 */
			rc = -DER_DATA_LOSS;
			D_DEBUG(DB_REBUILD,
				DF_UOID" %p dkey "DF_KEY" "DF_KEY" nr %d/%d"
				" eph "DF_U64" "DF_RC"\n",
				DP_UOID(mrone->mo_oid),
				mrone, DP_KEY(&mrone->mo_dkey),
				DP_KEY(&iods[i].iod_name), iod_num, i, mrone->mo_epoch,
				DP_RC(rc));
			D_GOTO(end, rc);
		}
	}
end:
	rc1 = vos_update_end(ioh, mrone->mo_version, &mrone->mo_dkey, rc, NULL,
			     NULL);
	daos_csummer_free_ic(csummer, &iod_csums);
	daos_iov_free(&csum_iov);
	if (rc == 0)
		rc = rc1;

	if (rc)
		D_ERROR(DF_UOID " migrate error: "DF_RC"\n", DP_UOID(mrone->mo_oid), DP_RC(rc));

	return rc;
}

static int
migrate_fetch_update_bulk(struct migrate_one *mrone, daos_handle_t oh,
			  struct ds_cont_child *ds_cont)
{
	int i;
	int j;
	int rc = 0;

	if (!daos_oclass_is_ec(&mrone->mo_oca))
		return __migrate_fetch_update_bulk(mrone, oh, mrone->mo_iods,
						   mrone->mo_iod_num,
						   mrone->mo_epoch,
						   mrone->mo_min_epoch,
						   DIOF_FOR_MIGRATION, ds_cont);

	/* For EC object, if the migration include both extent from parity rebuild
	 * and extent from replicate rebuild, let rebuild the extent with parity first,
	 * then extent from replication.
	 */
	for (i = 0; i < mrone->mo_iods_num_from_parity; i++) {
		for (j = 0; j < mrone->mo_iods_from_parity[i].iod_nr; j++) {
			daos_iod_t iod = mrone->mo_iods_from_parity[i];
			daos_epoch_t fetch_eph;

			iod.iod_nr = 1;
			iod.iod_recxs = &mrone->mo_iods_from_parity[i].iod_recxs[j];

			/* If the epoch is higher than EC aggregate boundary, then
			 * it should use stable epoch to fetch the data, since
			 * the data could be aggregated independently on parity
			 * and data shard, so using stable epoch could make sure
			 * the consistency view during rebuild. And also EC aggregation
			 * should already aggregate the parity, so there should not
			 * be any partial update on the parity as well.
			 *
			 * Otherwise there might be partial update on this rebuilding
			 * shard, so let's use the epoch from the parity shard to fetch
			 * the data here, which will make sure partial update will not
			 * be fetched here. And also EC aggregation is being disabled
			 * at the moment, so there should not be any vos aggregation
			 * impact this process as well.
			 */
			if (ds_cont->sc_ec_agg_eph_boundary >
			    mrone->mo_iods_update_ephs_from_parity[i][j])
				fetch_eph = mrone->mo_epoch;
			else
				fetch_eph = mrone->mo_iods_update_ephs_from_parity[i][j];
			rc = __migrate_fetch_update_bulk(mrone, oh, &iod, 1, fetch_eph,
						mrone->mo_iods_update_ephs_from_parity[i][j],
						DIOF_EC_RECOV_FROM_PARITY, ds_cont);
			if (rc != 0)
				D_GOTO(out, rc);
		}
	}

	/* The data, rebuilt from replication, needs to keep the same epoch during rebuild,
	 * otherwise it may mess up the relationship between parity epoch vs data shard epoch,
	 * which might cause data corruption during degraded fetch. Since VOS update does not
	 * support multiple epoch, so it can only do fetch/update recx each time.
	 */
	for (i = 0; i < mrone->mo_iod_num; i++) {
		daos_iod_t	iod;

		for (j = 0; j < mrone->mo_iods[i].iod_nr; j++) {
			iod = mrone->mo_iods[i];
			iod.iod_nr = 1;
			iod.iod_recxs = &mrone->mo_iods[i].iod_recxs[j];
			rc = __migrate_fetch_update_bulk(mrone, oh, &iod, 1,
							 mrone->mo_epoch,
							 mrone->mo_iods_update_ephs[i][j],
							 DIOF_FOR_MIGRATION, ds_cont);
			if (rc < 0) {
				if (rc == -DER_VOS_PARTIAL_UPDATE) {
					/* In some cases, EC aggregation failed to delete the
					 * replicate recx, then during rebuild these replicate
					 * recx might be rebuilt again. Since the data rebuilt
					 * from parity will be rebuilt first. so let's ignore
					 * this replicate recx for now.
					 */
					D_WARN(DF_UOID" "DF_RECX"/"DF_X64" already rebuilt\n",
					       DP_UOID(mrone->mo_oid), DP_RECX(iod.iod_recxs[0]),
					       mrone->mo_iods_update_ephs[i][j]);
					rc = 0;
				} else {
					D_GOTO(out, rc);
				}
			}
		}
	}
out:
	return rc;
}

/**
 * Punch dkeys/akeys before migrate.
 */
static int
migrate_punch(struct migrate_pool_tls *tls, struct migrate_one *mrone,
	      struct ds_cont_child *cont)
{
	int	rc = 0;
	int	i;

	/* Punch dkey */
	if (mrone->mo_dkey_punch_eph != 0 && mrone->mo_dkey_punch_eph <= tls->mpt_max_eph) {
		D_DEBUG(DB_REBUILD, DF_UOID" punch dkey "DF_KEY"/"DF_U64"\n",
			DP_UOID(mrone->mo_oid), DP_KEY(&mrone->mo_dkey),
			mrone->mo_dkey_punch_eph);
		rc = vos_obj_punch(cont->sc_hdl, mrone->mo_oid,
				   mrone->mo_dkey_punch_eph,
				   tls->mpt_version, VOS_OF_REPLAY_PC,
				   &mrone->mo_dkey, 0, NULL, NULL);
		if (rc) {
			D_ERROR(DF_UOID" punch dkey failed: "DF_RC"\n",
				DP_UOID(mrone->mo_oid), DP_RC(rc));
			return rc;
		}
	}

	for (i = 0; i < mrone->mo_iod_num; i++) {
		daos_epoch_t eph;

		eph = mrone->mo_akey_punch_ephs[i];
		D_ASSERT(eph != DAOS_EPOCH_MAX);
		if (eph == 0 || eph > tls->mpt_max_eph) {
			D_DEBUG(DB_REBUILD, DF_UOID" skip mrone %p punch dkey "
				DF_KEY" akey "DF_KEY" eph "DF_X64" current "DF_X64"\n",
				DP_UOID(mrone->mo_oid), mrone, DP_KEY(&mrone->mo_dkey),
				DP_KEY(&mrone->mo_iods[i].iod_name), eph, mrone->mo_epoch);
			continue;
		}

		D_DEBUG(DB_REBUILD, DF_UOID" mrone %p punch dkey "
			DF_KEY" akey "DF_KEY" eph "DF_U64"\n",
			DP_UOID(mrone->mo_oid), mrone,
			DP_KEY(&mrone->mo_dkey),
			DP_KEY(&mrone->mo_iods[i].iod_name), eph);

		rc = vos_obj_punch(cont->sc_hdl, mrone->mo_oid,
				   eph, tls->mpt_version,
				   VOS_OF_REPLAY_PC, &mrone->mo_dkey,
				   1, &mrone->mo_iods[i].iod_name,
				   NULL);
		if (rc) {
			D_ERROR(DF_UOID" punch akey failed: "DF_RC"\n",
				DP_UOID(mrone->mo_oid), DP_RC(rc));
			return rc;
		}
	}

	/* punch records */
	if (mrone->mo_punch_iod_num > 0 && mrone->mo_rec_punch_eph <= tls->mpt_max_eph) {
		rc = vos_obj_update(cont->sc_hdl, mrone->mo_oid,
				    mrone->mo_rec_punch_eph,
				    mrone->mo_version, 0, &mrone->mo_dkey,
				    mrone->mo_punch_iod_num,
				    mrone->mo_punch_iods, NULL, NULL);
		D_DEBUG(DB_REBUILD, DF_UOID" mrone %p punch %d eph "DF_U64
			" records: "DF_RC"\n", DP_UOID(mrone->mo_oid), mrone,
			mrone->mo_punch_iod_num, mrone->mo_rec_punch_eph,
			DP_RC(rc));
	}

	return rc;
}

static int
migrate_get_cont_child(struct migrate_pool_tls *tls, uuid_t cont_uuid,
		       struct ds_cont_child **cont_p, bool create)
{
	struct ds_cont_child	*cont_child = NULL;
	int			rc;

	*cont_p = NULL;
	if (tls->mpt_pool->spc_pool->sp_stopping) {
		D_DEBUG(DB_REBUILD, DF_UUID "pool is being destroyed.\n",
			DP_UUID(tls->mpt_pool_uuid));
		return 0;
	}

	if (create) {
		/* Since the shard might be moved different location for any pool operation,
		 * so it may need create the container in all cases.
		 */
		rc = ds_cont_child_open_create(tls->mpt_pool_uuid, cont_uuid, &cont_child);
		if (rc != 0) {
			if (rc == -DER_SHUTDOWN || (cont_child && cont_child->sc_stopping)) {
				D_DEBUG(DB_REBUILD, DF_UUID "container is being destroyed\n",
					DP_UUID(cont_uuid));
				rc = 0;
			}
			if (cont_child)
				ds_cont_child_put(cont_child);
			return rc;
		}
	} else {
		rc = ds_cont_child_lookup(tls->mpt_pool_uuid, cont_uuid, &cont_child);
		if (rc != 0 || (cont_child && cont_child->sc_stopping)) {
			if (rc == -DER_NONEXIST || (cont_child && cont_child->sc_stopping)) {
				D_DEBUG(DB_REBUILD, DF_UUID "container is being destroyed\n",
					DP_UUID(cont_uuid));
				rc = 0;
			}

			if (cont_child)
				ds_cont_child_put(cont_child);
			return rc;
		}
	}

	*cont_p = cont_child;
	return rc;
}

static int
migrate_dkey(struct migrate_pool_tls *tls, struct migrate_one *mrone,
	     daos_size_t data_size)
{
	struct ds_cont_child	*cont = NULL;
	struct cont_props	 props;
	daos_handle_t		 poh = DAOS_HDL_INVAL;
	daos_handle_t		 coh = DAOS_HDL_INVAL;
	daos_handle_t		 oh  = DAOS_HDL_INVAL;
	int			 rc;

	D_ASSERT(dss_get_module_info()->dmi_xs_id != 0);
	rc = migrate_get_cont_child(tls, mrone->mo_cont_uuid, &cont, true);
	if (rc || cont == NULL)
		D_GOTO(cont_put, rc);

	rc = dsc_pool_open(tls->mpt_pool_uuid, tls->mpt_poh_uuid, 0,
			   NULL, tls->mpt_pool->spc_pool->sp_map,
			   &tls->mpt_svc_list, &poh);
	if (rc)
		D_GOTO(cont_put, rc);

	/* Open client dc handle used to read the remote object data */
	rc = dsc_cont_open(poh, mrone->mo_cont_uuid, tls->mpt_coh_uuid, 0,
			   &coh);
	if (rc)
		D_GOTO(pool_close, rc);

	/* Open the remote object */
	rc = dsc_obj_open(coh, mrone->mo_oid.id_pub, DAOS_OO_RO, &oh);
	if (rc)
		D_GOTO(cont_close, rc);

	if (DAOS_FAIL_CHECK(DAOS_REBUILD_TGT_NOSPACE))
		D_GOTO(obj_close, rc = -DER_NOSPACE);

	if (DAOS_FAIL_CHECK(DAOS_REBUILD_NO_REBUILD)) {
		D_DEBUG(DB_REBUILD, DF_UUID" disable rebuild\n",
			DP_UUID(tls->mpt_pool_uuid));
		D_GOTO(obj_close, rc);
	}

	dsc_cont_get_props(coh, &props);
	rc = dsc_obj_id2oc_attr(mrone->mo_oid.id_pub, &props, &mrone->mo_oca);
	if (rc) {
		D_ERROR("Unknown object class: %u\n",
			daos_obj_id2class(mrone->mo_oid.id_pub));
		D_GOTO(obj_close, rc);
	}

	/* punch the object */
	if (mrone->mo_obj_punch_eph) {
		rc = vos_obj_punch(cont->sc_hdl, mrone->mo_oid,
				   mrone->mo_obj_punch_eph,
				   tls->mpt_version, VOS_OF_REPLAY_PC,
				   NULL, 0, NULL, NULL);
		if (rc) {
			D_ERROR(DF_UOID" punch obj failed: "DF_RC"\n",
				DP_UOID(mrone->mo_oid), DP_RC(rc));
			D_GOTO(obj_close, rc);
		}
	}

	rc = migrate_punch(tls, mrone, cont);
	if (rc)
		D_GOTO(obj_close, rc);

	if (data_size == 0) {
		D_DEBUG(DB_REBUILD, "empty mrone %p\n", mrone);
		D_GOTO(obj_close, rc);
	}

	if (DAOS_FAIL_CHECK(DAOS_REBUILD_UPDATE_FAIL))
		D_GOTO(obj_close, rc = -DER_INVAL);

	if (mrone->mo_iods[0].iod_type == DAOS_IOD_SINGLE)
		rc = migrate_fetch_update_single(mrone, oh, cont);
	else if (daos_oclass_is_ec(&mrone->mo_oca) &&
		 is_ec_parity_shard_by_layout_ver(mrone->mo_oid.id_layout_ver,
						  mrone->mo_dkey_hash, &mrone->mo_oca,
						  mrone->mo_oid.id_shard))
		rc = migrate_fetch_update_parity(mrone, oh, cont);
	else if (data_size < MAX_BUF_SIZE || data_size == (daos_size_t)(-1))
		rc = migrate_fetch_update_inline(mrone, oh, cont);
	else
		rc = migrate_fetch_update_bulk(mrone, oh, cont);

	tls->mpt_rec_count += mrone->mo_rec_num;
	tls->mpt_size += mrone->mo_size;
obj_close:
	dsc_obj_close(oh);
cont_close:
	dsc_cont_close(poh, coh);
pool_close:
	dsc_pool_close(poh);
cont_put:
	if (cont != NULL)
		ds_cont_child_put(cont);
	return rc;
}

static void
migrate_one_destroy(struct migrate_one *mrone)
{
	int i;

	D_ASSERT(d_list_empty(&mrone->mo_list));
	daos_iov_free(&mrone->mo_dkey);

	if (mrone->mo_iods_update_ephs) {
		for (i = 0; i < mrone->mo_iod_alloc_num; i++) {
			if (mrone->mo_iods_update_ephs[i])
				D_FREE(mrone->mo_iods_update_ephs[i]);
		}
		D_FREE(mrone->mo_iods_update_ephs);
	}

	if (mrone->mo_iods_update_ephs_from_parity) {
		for (i = 0; i < mrone->mo_iod_alloc_num; i++) {
			if (mrone->mo_iods_update_ephs_from_parity[i])
				D_FREE(mrone->mo_iods_update_ephs_from_parity[i]);
		}
		D_FREE(mrone->mo_iods_update_ephs_from_parity);
	}

	if (mrone->mo_iods)
		daos_iods_free(mrone->mo_iods, mrone->mo_iod_alloc_num, true);

	if (mrone->mo_iods_from_parity)
		daos_iods_free(mrone->mo_iods_from_parity, mrone->mo_iod_alloc_num, true);

	if (mrone->mo_punch_iods)
		daos_iods_free(mrone->mo_punch_iods, mrone->mo_iod_alloc_num, true);

	if (mrone->mo_akey_punch_ephs)
		D_FREE(mrone->mo_akey_punch_ephs);

	if (mrone->mo_sgls) {
		for (i = 0; i < mrone->mo_iod_alloc_num; i++)
			d_sgl_fini(&mrone->mo_sgls[i], true);
		D_FREE(mrone->mo_sgls);
	}

	if (mrone->mo_iods_csums)
		D_FREE(mrone->mo_iods_csums);

	D_FREE(mrone);
}

static void
migrate_one_ult(void *arg)
{
	struct migrate_one	*mrone = arg;
	struct migrate_pool_tls	*tls;
	daos_size_t		data_size;
	int			rc = 0;

	while (daos_fail_check(DAOS_REBUILD_TGT_REBUILD_HANG))
		dss_sleep(0);

	tls = migrate_pool_tls_lookup(mrone->mo_pool_uuid,
				      mrone->mo_pool_tls_version, mrone->mo_generation);
	if (tls == NULL || tls->mpt_fini) {
		D_WARN("some one abort the rebuild "DF_UUID"\n",
		       DP_UUID(mrone->mo_pool_uuid));
		goto out;
	}

	data_size = daos_iods_len(mrone->mo_iods, mrone->mo_iod_num);
	data_size += daos_iods_len(mrone->mo_iods_from_parity,
				   mrone->mo_iods_num_from_parity);

	D_DEBUG(DB_TRACE, "mrone %p data size is "DF_U64" %d/%d\n",
		mrone, data_size, mrone->mo_iod_num, mrone->mo_iods_num_from_parity);

	D_ASSERT(data_size != (daos_size_t)-1);
	D_DEBUG(DB_REBUILD, "mrone %p inflight_size "DF_U64" max "DF_U64"\n",
		mrone, tls->mpt_inflight_size, tls->mpt_inflight_max_size);

	while (tls->mpt_inflight_size + data_size >=
	       tls->mpt_inflight_max_size && tls->mpt_inflight_max_size != 0
	       && !tls->mpt_fini) {
		D_DEBUG(DB_REBUILD, "mrone %p wait "DF_U64"/"DF_U64"\n", mrone,
			tls->mpt_inflight_size, tls->mpt_inflight_max_size);
		ABT_mutex_lock(tls->mpt_inflight_mutex);
		ABT_cond_wait(tls->mpt_inflight_cond, tls->mpt_inflight_mutex);
		ABT_mutex_unlock(tls->mpt_inflight_mutex);
	}

	if (tls->mpt_fini)
		D_GOTO(out, rc);

	tls->mpt_inflight_size += data_size;
	rc = migrate_dkey(tls, mrone, data_size);
	tls->mpt_inflight_size -= data_size;

	ABT_mutex_lock(tls->mpt_inflight_mutex);
	ABT_cond_broadcast(tls->mpt_inflight_cond);
	ABT_mutex_unlock(tls->mpt_inflight_mutex);

	D_DEBUG(DB_REBUILD, DF_UOID" layout %u migrate dkey "DF_KEY" inflight_size "DF_U64": "
		DF_RC"\n", DP_UOID(mrone->mo_oid), mrone->mo_oid.id_layout_ver,
		DP_KEY(&mrone->mo_dkey), tls->mpt_inflight_size, DP_RC(rc));

	/* Ignore nonexistent error because puller could race
	 * with user's container destroy:
	 * - puller got the container+oid from a remote scanner
	 * - user destroyed the container
	 * - puller try to open container or pulling data
	 *   (nonexistent)
	 * This is just a workaround...
	 */
	if (rc != -DER_NONEXIST && rc != -DER_DATA_LOSS && tls->mpt_status == 0)
		tls->mpt_status = rc;
out:
	migrate_one_destroy(mrone);
	if (tls != NULL) {
		tls->mpt_executed_ult++;
		migrate_pool_tls_put(tls);
	}
}

/* If src_iod is NULL, it will try to merge the recxs inside dst_iod */
static int
migrate_merge_iod_recx(daos_iod_t *dst_iod, uint64_t boundary, daos_epoch_t **p_dst_ephs,
		       daos_recx_t *new_recxs, daos_epoch_t *new_ephs, int new_recxs_nr)
{
	struct obj_auxi_list_recx	*recx;
	struct obj_auxi_list_recx	*tmp;
	daos_epoch_t	*dst_ephs;
	daos_recx_t	*recxs;
	d_list_t	merge_list;
	int		nr_recxs = 0;
	int		i;
	int		rc = 0;

	dst_ephs = p_dst_ephs ? *p_dst_ephs : NULL;
	D_INIT_LIST_HEAD(&merge_list);
	for (i = 0; i < new_recxs_nr; i++) {
		D_DEBUG(DB_REBUILD, "src merge "DF_U64"/"DF_U64" eph "DF_X64"\n",
			new_recxs[i].rx_idx, new_recxs[i].rx_nr, new_ephs ? new_ephs[i] : 0);
		rc = merge_recx(&merge_list, new_recxs[i].rx_idx,
				new_recxs[i].rx_nr, new_ephs ? new_ephs[i] : 0, boundary);
		if (rc)
			D_GOTO(out, rc);
	}

	D_ASSERT(dst_iod != NULL);
	recxs = dst_iod->iod_recxs;
	for (i = 0; i < dst_iod->iod_nr; i++) {
		D_DEBUG(DB_REBUILD, "dst merge "DF_U64"/"DF_U64" %p eph "DF_X64"\n",
			recxs[i].rx_idx, recxs[i].rx_nr, dst_ephs, dst_ephs ? dst_ephs[i] : 0);
		rc = merge_recx(&merge_list, recxs[i].rx_idx, recxs[i].rx_nr,
				dst_ephs ? dst_ephs[i] : 0, boundary);
		if (rc)
			D_GOTO(out, rc);
	}

	d_list_for_each_entry(recx, &merge_list, recx_list)
		nr_recxs++;

	if (nr_recxs > dst_iod->iod_nr) {
		D_ALLOC_ARRAY(recxs, nr_recxs);
		if (recxs == NULL)
			D_GOTO(out, rc = -DER_NOMEM);

		if (p_dst_ephs != NULL) {
			D_ALLOC_ARRAY(dst_ephs, nr_recxs);
			if (dst_ephs == NULL) {
				D_FREE(recxs);
				D_GOTO(out, rc = -DER_NOMEM);
			}
		}
	} else {
		recxs = dst_iod->iod_recxs;
	}

	i = 0;
	d_list_for_each_entry(recx, &merge_list, recx_list) {
		recxs[i] = recx->recx;
		if (dst_ephs)
			dst_ephs[i] = recx->recx_eph;
		i++;
		D_DEBUG(DB_REBUILD, "%d merge recx "DF_U64"/"DF_U64" %p "DF_X64"\n",
			i - 1, recx->recx.rx_idx, recx->recx.rx_nr, dst_ephs,
			recx->recx_eph);
	}

	if (dst_iod->iod_recxs != recxs)
		D_FREE(dst_iod->iod_recxs);

	if (p_dst_ephs && dst_ephs != *p_dst_ephs) {
		D_FREE(*p_dst_ephs);
		*p_dst_ephs = dst_ephs;
	}

	dst_iod->iod_recxs = recxs;
	dst_iod->iod_nr = i;
out:
	d_list_for_each_entry_safe(recx, tmp, &merge_list, recx_list) {
		d_list_del(&recx->recx_list);
		D_FREE(recx);
	}
	return rc;
}

/* Merge new_iod/new_recx/new_ephs into iods which assume @iods has enough space. */
static int
migrate_insert_recxs_sgl(daos_iod_t *iods, daos_epoch_t **iods_ephs, uint32_t *iods_num,
			 daos_iod_t *new_iod, daos_recx_t *new_recxs,
			 daos_epoch_t *new_ephs, int new_recxs_nr, d_sg_list_t *sgls,
			 d_sg_list_t *new_sgl, uint64_t boundary)
{
	int	   rc = 0;
	int	   i;

	for (i = 0; i < *iods_num; i++) {
		if (daos_iov_cmp(&iods[i].iod_name, &new_iod->iod_name))
			break;
	}

	/* This IOD already exists, let's check if iod_size and type matched */
	if (iods[i].iod_type != DAOS_IOD_NONE &&
	    (iods[i].iod_size != new_iod->iod_size ||
	     iods[i].iod_type != new_iod->iod_type ||
	     iods[i].iod_type == DAOS_IOD_SINGLE)) {
		D_ERROR(DF_KEY" dst_iod size "DF_U64" != "DF_U64
			" dst_iod type %d != %d\n",
			DP_KEY(&new_iod->iod_name), iods[i].iod_size,
			new_iod->iod_size, iods[i].iod_type,
			new_iod->iod_type);
		D_GOTO(out, rc = -DER_INVAL);
	}

	/* Insert new IOD */
	if (iods[i].iod_type == DAOS_IOD_NONE) {
		D_ASSERT(i == *iods_num);
		rc = daos_iov_copy(&iods[i].iod_name, &new_iod->iod_name);
		if (rc)
			D_GOTO(out, rc);
		iods[i].iod_type = new_iod->iod_type;
		iods[i].iod_size = new_iod->iod_size;

		if (new_sgl) {
			rc = daos_sgl_alloc_copy_data(&sgls[i], new_sgl);
			if (rc)
				D_GOTO(out, rc);
		}
		(*iods_num)++;
	}

	if (new_iod->iod_type == DAOS_IOD_SINGLE) {
		iods[i].iod_recxs = NULL;
		if (iods_ephs != NULL) {
			D_ALLOC_ARRAY(iods_ephs[i], 1);
			if (iods_ephs[i] == NULL)
				D_GOTO(out, rc = -DER_NOMEM);
			iods_ephs[i][0] = new_ephs[0];
			iods[i].iod_nr = new_recxs_nr;
		}
	} else {
		rc = migrate_merge_iod_recx(&iods[i], boundary, iods_ephs ? &iods_ephs[i] : NULL,
					    new_recxs, new_ephs, new_recxs_nr);
	}

out:
	D_DEBUG(DB_REBUILD, "Merge akey "DF_KEY" at %d: %d\n",
		DP_KEY(&new_iod->iod_name), i, rc);

	return rc;
}

static int
rw_iod_pack(struct migrate_one *mrone, struct dc_object *obj, daos_iod_t *iod,
	    daos_epoch_t *ephs, d_sg_list_t *sgl)
{
	uint64_t total_size = 0;
	int	 rec_cnt = 0;
	int	 i;
	int	 rc = 0;

	D_ASSERT(iod->iod_size > 0);

	if (sgl && mrone->mo_sgls == NULL) {
		D_ASSERT(mrone->mo_iod_alloc_num > 0);
		D_ALLOC_ARRAY(mrone->mo_sgls, mrone->mo_iod_alloc_num);
		if (mrone->mo_sgls == NULL)
			return -DER_NOMEM;
	}

	if (iod->iod_type == DAOS_IOD_SINGLE) {
		rec_cnt = 1;
		total_size = iod->iod_size;
		D_DEBUG(DB_REBUILD, "single recx "DF_U64"\n", total_size);
		rc = migrate_insert_recxs_sgl(mrone->mo_iods, mrone->mo_iods_update_ephs,
					      &mrone->mo_iod_num, iod, &iod->iod_recxs[0],
					      &ephs[0], 1, mrone->mo_sgls, sgl, 0);
		if (rc != 0)
			D_GOTO(out, rc);
	} else {
		uint64_t	boundary = 0;
		int		parity_nr = 0;
		int		nr = 0;
		int		start = 0;

		if (obj_is_ec(obj))
			boundary = obj_ec_stripe_rec_nr(&obj->cob_oca);

		/* For EC object, let's separate the parity rebuild and replicate rebuild to
		 * make sure both extents are being rebuilt individually.
		 */
		for (i = 0; i < iod->iod_nr; i++) {
			rec_cnt += iod->iod_recxs[i].rx_nr;
			total_size += iod->iod_recxs[i].rx_nr * iod->iod_size;
			if (iod->iod_recxs[i].rx_idx & PARITY_INDICATOR) {
				if (nr > 0) {
					/* Once there are parity extents, let's add previous
					 * accumulated replicate extents.
					 **/
					rc = migrate_insert_recxs_sgl(mrone->mo_iods,
								      mrone->mo_iods_update_ephs,
								      &mrone->mo_iod_num, iod,
								      &iod->iod_recxs[start],
								      &ephs[start], nr,
								      mrone->mo_sgls, sgl,
								      boundary);
					if (rc)
						D_GOTO(out, rc);
					start = i;
					nr = 0;
				}
				parity_nr++;
				D_DEBUG(DB_REBUILD, "parity recx "DF_X64"/"DF_X64" %d/%d\n",
					iod->iod_recxs[i].rx_idx, iod->iod_recxs[i].rx_nr,
					parity_nr, nr);
				iod->iod_recxs[i].rx_idx = iod->iod_recxs[i].rx_idx &
							    ~PARITY_INDICATOR;
			} else {
				if (parity_nr > 0) {
					/* Once there are replicate extents, let's add previous
					 * accumulated parity extents
					 **/
					rc = migrate_insert_recxs_sgl(
							mrone->mo_iods_from_parity,
							mrone->mo_iods_update_ephs_from_parity,
							&mrone->mo_iods_num_from_parity,
							iod, &iod->iod_recxs[start],
							&ephs[start], parity_nr,
							mrone->mo_sgls, sgl, boundary);
					if (rc)
						D_GOTO(out, rc);
					start = i;
					parity_nr = 0;
				}
				nr++;
				D_DEBUG(DB_REBUILD, "replicate recx "DF_X64"/"DF_X64" %d/%d\n",
					iod->iod_recxs[i].rx_idx, iod->iod_recxs[i].rx_nr,
					parity_nr, nr);
			}
		}

		if (parity_nr > 0) {
			rc = migrate_insert_recxs_sgl(mrone->mo_iods_from_parity,
						      mrone->mo_iods_update_ephs_from_parity,
						      &mrone->mo_iods_num_from_parity, iod,
						      &iod->iod_recxs[start],
						      &ephs[start], parity_nr,
						      mrone->mo_sgls, sgl, boundary);
			if (rc)
				D_GOTO(out, rc);
		}

		if (nr > 0) {
			rc = migrate_insert_recxs_sgl(mrone->mo_iods, mrone->mo_iods_update_ephs,
						      &mrone->mo_iod_num, iod,
						      &iod->iod_recxs[start], &ephs[start], nr,
						      mrone->mo_sgls, sgl, boundary);
			if (rc)
				D_GOTO(out, rc);
		}
	}

	mrone->mo_rec_num += rec_cnt;
	mrone->mo_size += total_size;
out:
	D_DEBUG(DB_REBUILD,
		"idx %d akey "DF_KEY" nr %d size "DF_U64" type %d rec %d total "
		DF_U64"\n", mrone->mo_iod_num - 1, DP_KEY(&iod->iod_name),
		iod->iod_nr, iod->iod_size, iod->iod_type, rec_cnt, total_size);

	return rc;
}

static int
punch_iod_pack(struct migrate_one *mrone, struct dc_object *obj, daos_iod_t *iod, daos_epoch_t eph)
{
	uint64_t	boundary = 0;
	int		idx = mrone->mo_punch_iod_num;
	int		rc;

	D_ASSERT(iod->iod_size == 0);

	if (mrone->mo_punch_iods == NULL) {
		D_ALLOC_ARRAY(mrone->mo_punch_iods, mrone->mo_iod_alloc_num);
		if (mrone->mo_punch_iods == NULL)
			return -DER_NOMEM;
	}

	if (obj_is_ec(obj))
		boundary = obj_ec_stripe_rec_nr(&obj->cob_oca);

	rc = migrate_insert_recxs_sgl(mrone->mo_punch_iods, NULL, &mrone->mo_punch_iod_num,
				      iod, iod->iod_recxs, NULL, iod->iod_nr, NULL, NULL, boundary);
	if (rc != 0)
		D_GOTO(out, rc);

	D_DEBUG(DB_TRACE,
		"idx %d akey "DF_KEY" nr %d size "DF_U64" type %d\n",
		idx, DP_KEY(&iod->iod_name), iod->iod_nr, iod->iod_size,
		iod->iod_type);

	if (mrone->mo_rec_punch_eph < eph)
		mrone->mo_rec_punch_eph = eph;
out:
	return rc;
}

static int
migrate_one_insert_recx(struct migrate_one *mrone, struct dc_object *obj, daos_iod_t *iod,
			daos_epoch_t *recx_ephs, daos_epoch_t punch_eph, d_sg_list_t *sgl)
{
	int i;

	if (iod->iod_size == 0)
		return punch_iod_pack(mrone, obj, iod, punch_eph);

	/* update the minimum epoch for this migrate one */
	for (i = 0; i < iod->iod_nr; i++) {
		if (recx_ephs[i] != 0)
			mrone->mo_min_epoch = min(mrone->mo_min_epoch, recx_ephs[i]);
	}

	return rw_iod_pack(mrone, obj, iod, recx_ephs, sgl);
}

/*
 * Try to merge recx from unpack IO into existing migrate IODs.
 *
 * return 0 means all recxs of the IOD are merged.
 * return 1 means not all recxs of the IOD are merged.
 */
static int
migrate_try_merge_recx(struct migrate_one *mo, struct dc_object *obj,
		       struct dc_obj_enum_unpack_io *io)
{
	bool	all_merged = true;
	int	i;
	int	rc = 0;

	for (i = 0; i <= io->ui_iods_top; i++) {
		int j;

		if (io->ui_iods[i].iod_nr == 0)
			continue;

		for (j = 0; j < mo->mo_iod_num; j++) {
			if (mo->mo_iods[j].iod_type == DAOS_IOD_SINGLE)
				continue;

			if (!daos_iov_cmp(&mo->mo_iods[j].iod_name,
					  &io->ui_iods[i].iod_name))
				continue;

			rc = migrate_one_insert_recx(mo, obj, &io->ui_iods[i],
						     io->ui_recx_ephs[i],
						     io->ui_rec_punch_ephs[i], NULL);
			if (rc)
				D_GOTO(out, rc);

			/* If recxs can be merged to other iods, then
			 * it do not need to be processed anymore
			 */
			io->ui_iods[i].iod_nr = 0;
			break;
		}
		if (j == mo->mo_iod_num)
			all_merged = false;
	}

	if (!all_merged)
		rc = 1;
out:
	return rc;
}

struct enum_unpack_arg {
	struct iter_obj_arg	*arg;
	daos_handle_t		oh;
	struct daos_oclass_attr	oc_attr;
	daos_epoch_range_t	epr;
	d_list_t		merge_list;
	uint32_t		version;
	uint32_t		new_layout_ver;	/* New layout version for upgrade */
};

static int
migrate_one_create(struct enum_unpack_arg *arg, struct dc_obj_enum_unpack_io *io)
{
	struct iter_obj_arg	*iter_arg = arg->arg;
	daos_unit_oid_t		oid = io->ui_oid;
	daos_key_t		*dkey = &io->ui_dkey;
	daos_epoch_t		dkey_punch_eph = io->ui_dkey_punch_eph;
	daos_epoch_t		obj_punch_eph = io->ui_obj_punch_eph;
	daos_iod_t		*iods = io->ui_iods;
	daos_epoch_t		*akey_punch_ephs = io->ui_akey_punch_ephs;
	daos_epoch_t		*rec_punch_ephs = io->ui_rec_punch_ephs;
	int			iod_eph_total = io->ui_iods_top + 1;
	d_sg_list_t		*sgls = io->ui_sgls;
	uint32_t		version = io->ui_version;
	struct dc_object	*obj = NULL;
	struct migrate_pool_tls *tls;
	struct migrate_one	*mrone = NULL;
	bool			inline_copy = true;
	int			i;
	int			rc = 0;

	D_DEBUG(DB_REBUILD, "migrate dkey "DF_KEY" iod nr %d\n", DP_KEY(dkey),
		iod_eph_total);

	tls = migrate_pool_tls_lookup(iter_arg->pool_uuid, iter_arg->version, iter_arg->generation);
	if (tls == NULL || tls->mpt_fini) {
		D_WARN("some one abort the rebuild "DF_UUID"\n",
		       DP_UUID(iter_arg->pool_uuid));
		D_GOTO(put, rc = 0);
	}
	if (iod_eph_total == 0 || tls->mpt_fini) {
		D_DEBUG(DB_REBUILD, "No need eph_total %d version %u"
			" migrate ver %u fini %d\n", iod_eph_total, version,
			tls->mpt_version, tls->mpt_fini);
		D_GOTO(put, rc = 0);
	}

	D_ALLOC_PTR(mrone);
	if (mrone == NULL)
		D_GOTO(put, rc = -DER_NOMEM);

	D_INIT_LIST_HEAD(&mrone->mo_list);
	D_ALLOC_ARRAY(mrone->mo_iods, iod_eph_total);
	if (mrone->mo_iods == NULL)
		D_GOTO(free, rc = -DER_NOMEM);

	D_ALLOC_ARRAY(mrone->mo_iods_update_ephs, iod_eph_total);
	if (mrone->mo_iods_update_ephs == NULL)
		D_GOTO(free, rc = -DER_NOMEM);

	if (daos_oclass_is_ec(&arg->oc_attr)) {
		D_ALLOC_ARRAY(mrone->mo_iods_from_parity, iod_eph_total);
		if (mrone->mo_iods_from_parity == NULL)
			D_GOTO(free, rc = -DER_NOMEM);

		D_ALLOC_ARRAY(mrone->mo_iods_update_ephs_from_parity, iod_eph_total);
		if (mrone->mo_iods_update_ephs_from_parity == NULL)
			D_GOTO(free, rc = -DER_NOMEM);
	}

	mrone->mo_epoch = arg->epr.epr_hi;
	mrone->mo_obj_punch_eph = obj_punch_eph;
	mrone->mo_dkey_punch_eph = dkey_punch_eph;
	D_ALLOC_ARRAY(mrone->mo_akey_punch_ephs, iod_eph_total);
	if (mrone->mo_akey_punch_ephs == NULL)
		D_GOTO(free, rc = -DER_NOMEM);

	rc = daos_iov_copy(&mrone->mo_dkey, dkey);
	if (rc != 0)
		D_GOTO(free, rc);

	obj = obj_hdl2ptr(arg->oh);
	mrone->mo_oid = oid;
	if (tls->mpt_opc == RB_OP_UPGRADE)
		mrone->mo_oid.id_layout_ver = tls->mpt_new_layout_ver;
	else
		mrone->mo_oid.id_layout_ver = obj->cob_layout_version;

	mrone->mo_oid.id_shard = iter_arg->shard;
	uuid_copy(mrone->mo_cont_uuid, iter_arg->cont_uuid);
	uuid_copy(mrone->mo_pool_uuid, tls->mpt_pool_uuid);
	mrone->mo_pool_tls_version = tls->mpt_version;
	mrone->mo_iod_alloc_num = iod_eph_total;
	mrone->mo_min_epoch = DAOS_EPOCH_MAX;
	mrone->mo_version = version;
	mrone->mo_generation = tls->mpt_generation;
	mrone->mo_dkey_hash = io->ui_dkey_hash;
	mrone->mo_layout_version = obj->cob_layout_version;
	/* only do the copy below when each with inline recx data */
	for (i = 0; i < iod_eph_total; i++) {
		int j;

		if (sgls[i].sg_nr == 0 || sgls[i].sg_iovs == NULL) {
			inline_copy = false;
			break;
		}

		for (j = 0; j < sgls[i].sg_nr; j++) {
			if (sgls[i].sg_iovs[j].iov_len == 0 ||
			    sgls[i].sg_iovs[j].iov_buf == NULL) {
				inline_copy = false;
				break;
			}
		}

		if (!inline_copy)
			break;
	}

	for (i = 0; i < iod_eph_total; i++) {
		if (akey_punch_ephs[i] != 0) {
			mrone->mo_akey_punch_ephs[i] = akey_punch_ephs[i];
			D_DEBUG(DB_REBUILD, "punched %d akey "DF_KEY" "
				DF_U64"\n", i, DP_KEY(&iods[i].iod_name),
				akey_punch_ephs[i]);
		}

		if (iods[i].iod_nr == 0)
			continue;

		rc = migrate_one_insert_recx(mrone, obj, &io->ui_iods[i], io->ui_recx_ephs[i],
					     rec_punch_ephs[i], inline_copy ? &sgls[i] : NULL);
		if (rc) {
			obj_decref(obj);
			D_GOTO(free, rc);
		}
	}
	obj_decref(obj);

	if (inline_copy) {
		rc = daos_iov_copy(&mrone->mo_csum_iov, &io->ui_csum_iov);
		if (rc != 0)
			D_GOTO(free, rc);
	}

	D_DEBUG(DB_REBUILD, DF_UOID" %p dkey "DF_KEY" migrate on idx %d iod_num %d min eph "DF_U64
		" ver %u\n", DP_UOID(mrone->mo_oid), mrone, DP_KEY(dkey), iter_arg->tgt_idx,
		mrone->mo_iod_num, mrone->mo_min_epoch, version);

	d_list_add(&mrone->mo_list, &arg->merge_list);

free:
	if (rc != 0 && mrone != NULL) {
		d_list_del_init(&mrone->mo_list);
		migrate_one_destroy(mrone);
	}
put:
	if (tls)
		migrate_pool_tls_put(tls);
	return rc;
}

static int
migrate_enum_unpack_cb(struct dc_obj_enum_unpack_io *io, void *data)
{
	struct enum_unpack_arg	*arg = data;
	uint32_t		shard = arg->arg->shard;
	struct migrate_one	*mo;
	uint32_t		unpack_tgt_off;
	uint32_t		migrate_tgt_off;
	bool			merged = false;
	bool			create_migrate_one = false;
	int			rc = 0;
	struct migrate_pool_tls *tls;
	struct dc_object	*obj = NULL;
	uint32_t		parity_shard = -1;
	uint32_t		layout_ver;
	int			i;

	if (!daos_oclass_is_ec(&arg->oc_attr))
		return migrate_one_create(arg, io);

	if (!daos_oclass_is_valid(daos_obj_id2class(io->ui_oid.id_pub))) {
		D_WARN("Skip invalid "DF_UOID".\n", DP_UOID(io->ui_oid));
		return 0;
	}

	/**
	 * If parity shard alive for this dkey, then ignore the data shard enumeration
	 * from data shard.
	 */
	rc = obj_ec_parity_alive(arg->oh, io->ui_dkey_hash, &parity_shard);
	if (rc < 0)
		return rc;

	tls = migrate_pool_tls_lookup(arg->arg->pool_uuid, arg->arg->version,
				      arg->arg->generation);
	if (tls == NULL || tls->mpt_fini) {
		D_WARN("some one abort the rebuild "DF_UUID"\n",
		       DP_UUID(arg->arg->pool_uuid));
		D_GOTO(put, rc = 0);
	}

	obj = obj_hdl2ptr(arg->oh);
	if (tls->mpt_opc == RB_OP_UPGRADE)
		layout_ver = arg->new_layout_ver;
	else
		layout_ver = obj->cob_layout_version;

	migrate_tgt_off = obj_ec_shard_off_by_layout_ver(layout_ver, io->ui_dkey_hash,
							 &arg->oc_attr, shard);
	unpack_tgt_off = obj_ec_shard_off(obj, io->ui_dkey_hash, io->ui_oid.id_shard);
	if (rc == 1 &&
	     (is_ec_data_shard_by_tgt_off(unpack_tgt_off, &arg->oc_attr) ||
	     (io->ui_oid.id_layout_ver > 0 && io->ui_oid.id_shard != parity_shard))) {
		D_DEBUG(DB_REBUILD, DF_UOID" ignore shard "DF_KEY"/%u/%d/%u/%d.\n",
			DP_UOID(io->ui_oid), DP_KEY(&io->ui_dkey), shard,
			(int)obj_ec_shard_off(obj, io->ui_dkey_hash, 0), parity_shard, rc);
		D_GOTO(put, rc = 0);
	}
	rc = 0;

	/* Convert EC object offset to DAOS offset. */
	for (i = 0; i <= io->ui_iods_top && io->ui_dkey_punch_eph == 0 &&
	     io->ui_obj_punch_eph == 0; i++) {
		daos_iod_t	*iod = &io->ui_iods[i];
		daos_epoch_t	**ephs = &io->ui_recx_ephs[i];

		if (iod->iod_type == DAOS_IOD_SINGLE || io->ui_akey_punch_ephs[i] != 0) {
			create_migrate_one = true;
			continue;
		}

		D_DEBUG(DB_REBUILD, DF_UOID" unpack "DF_KEY" for shard %u/%u/%u/"DF_X64"/%u\n",
			DP_UOID(io->ui_oid), DP_KEY(&io->ui_dkey), shard, unpack_tgt_off,
			migrate_tgt_off, io->ui_dkey_hash, parity_shard);

		/**
		 * Since we do not need split the rebuild into parity rebuild
		 * (by mo_iods_from_parity) and partial update(by mo_iods),
		 * so it does not need keep the PARITY BIT in recx, see rw_iod_pack().
		 */
		rc = obj_recx_ec2_daos(&arg->oc_attr, unpack_tgt_off,
				       &iod->iod_recxs, ephs, &iod->iod_nr, false);
		if (rc != 0) {
			D_ERROR(DF_UOID" ec 2 daos %u failed: "DF_RC"\n",
				DP_UOID(io->ui_oid), shard, DP_RC(rc));
			D_GOTO(put, rc);
		}

		/* Filter the DAOS recxs to the rebuild data shard */
		if (is_ec_data_shard_by_layout_ver(layout_ver, io->ui_dkey_hash,
						   &arg->oc_attr, shard)) {
			D_DEBUG(DB_REBUILD, DF_UOID" convert shard %u tgt %d\n",
				DP_UOID(io->ui_oid), shard, obj_ec_data_tgt_nr(&arg->oc_attr));

			rc = obj_recx_ec_daos2shard(&arg->oc_attr, migrate_tgt_off,
						    &iod->iod_recxs, ephs, &iod->iod_nr);
			if (rc) {
				D_ERROR(DF_UOID" daos to shard %u failed: "DF_RC"\n",
					DP_UOID(io->ui_oid), shard, DP_RC(rc));
				D_GOTO(put, rc);
			}
		}

		if (iod->iod_nr > 0)
			create_migrate_one = true;
	}

	if (!create_migrate_one) {
		D_DEBUG(DB_REBUILD, DF_UOID"/"DF_KEY" does not need rebuild.\n",
			DP_UOID(io->ui_oid), DP_KEY(&io->ui_dkey));
		D_GOTO(put, rc = 0);
	}

	/* Check if some IODs from this unpack can be merged to the exist mrone, mostly for EC
	 * parity rebuilt, since it might enumerate from different data shards, whose recxs might
	 * be able to be merged here.
	 */
	d_list_for_each_entry(mo, &arg->merge_list, mo_list) {
		if (daos_oid_cmp(mo->mo_oid.id_pub,
				 io->ui_oid.id_pub) == 0 &&
		    mo->mo_version == io->ui_version &&
		    daos_key_match(&mo->mo_dkey, &io->ui_dkey)) {
			rc = migrate_try_merge_recx(mo, obj, io);
			if (rc < 0)
				D_GOTO(put, rc);

			if (rc == 0)
				merged = true; /* merged all recxs already */
			else
				rc = 0; /* Not merge all recxs */

			break;
		}
	}

	if (!merged)
		rc = migrate_one_create(arg, io);
put:
	if (obj)
		obj_decref(obj);
	if (tls != NULL)
		migrate_pool_tls_put(tls);
	return rc;
}

static int
migrate_obj_punch_one(void *data)
{
	struct migrate_pool_tls *tls;
	struct iter_obj_arg	*arg = data;
	struct ds_cont_child	*cont;
	int			rc;

	tls = migrate_pool_tls_lookup(arg->pool_uuid, arg->version, arg->generation);
	if (tls == NULL || tls->mpt_fini) {
		D_WARN("some one abort the rebuild "DF_UUID"\n",
		       DP_UUID(arg->pool_uuid));
		D_GOTO(put, rc = 0);
	}

	D_DEBUG(DB_REBUILD, "tls %p "DF_UUID" version %d punch "DF_U64" "DF_UOID"\n",
		tls, DP_UUID(tls->mpt_pool_uuid), arg->version, arg->punched_epoch,
		DP_UOID(arg->oid));

	rc = migrate_get_cont_child(tls, arg->cont_uuid, &cont, true);
	if (rc != 0 || cont == NULL)
		D_GOTO(put, rc);

	D_ASSERT(arg->punched_epoch != 0);
	rc = vos_obj_punch(cont->sc_hdl, arg->oid, arg->punched_epoch,
			   tls->mpt_version, VOS_OF_REPLAY_PC,
			   NULL, 0, NULL, NULL);
	ds_cont_child_put(cont);
put:
	if (rc)
		D_ERROR(DF_UOID" migrate punch failed: "DF_RC"\n",
			DP_UOID(arg->oid), DP_RC(rc));
	if (tls) {
		if (tls->mpt_status == 0 && rc != 0)
			tls->mpt_status = rc;
		migrate_pool_tls_put(tls);
	}

	return rc;
}

static int
migrate_start_ult(struct enum_unpack_arg *unpack_arg)
{
	struct migrate_pool_tls *tls;
	struct iter_obj_arg	*arg = unpack_arg->arg;
	struct migrate_one	*mrone;
	struct migrate_one	*tmp;
	int			rc = 0;

	tls = migrate_pool_tls_lookup(arg->pool_uuid, arg->version, arg->generation);
	if (tls == NULL || tls->mpt_fini) {
		D_WARN("some one abort the rebuild "DF_UUID"\n",
		       DP_UUID(arg->pool_uuid));
		D_GOTO(put, rc = 0);
	}
	d_list_for_each_entry_safe(mrone, tmp, &unpack_arg->merge_list,
				   mo_list) {
		D_DEBUG(DB_REBUILD, DF_UOID" %p dkey "DF_KEY" migrate on idx %d"
			" iod_num %d\n", DP_UOID(mrone->mo_oid), mrone,
			DP_KEY(&mrone->mo_dkey), arg->tgt_idx,
			mrone->mo_iod_num);

		d_list_del_init(&mrone->mo_list);
		rc = dss_ult_create(migrate_one_ult, mrone, DSS_XS_VOS,
				    arg->tgt_idx, MIGRATE_STACK_SIZE, NULL);
		if (rc) {
			migrate_one_destroy(mrone);
			break;
		}
		tls->mpt_generated_ult++;
	}

put:
	if (tls)
		migrate_pool_tls_put(tls);
	return rc;
}

#define KDS_NUM		96
#define ITER_BUF_SIZE	2048

/**
 * Iterate akeys/dkeys of the object
 */
static int
migrate_one_epoch_object(daos_epoch_range_t *epr, struct migrate_pool_tls *tls,
			 struct iter_obj_arg *arg)
{
	daos_anchor_t		 anchor;
	daos_anchor_t		 dkey_anchor;
	daos_anchor_t		 akey_anchor;
	char			 stack_buf[ITER_BUF_SIZE] = {0};
	char			*buf = NULL;
	daos_size_t		 buf_len;
	daos_key_desc_t		 kds[KDS_NUM] = {0};
	d_iov_t			 csum = {0};
	d_iov_t			 *p_csum;
	uint8_t			 stack_csum_buf[CSUM_BUF_SIZE] = {0};
	struct cont_props	 props;
	struct enum_unpack_arg	 unpack_arg = { 0 };
	d_iov_t			 iov = { 0 };
	d_sg_list_t		 sgl = { 0 };
	daos_handle_t		 poh = DAOS_HDL_INVAL;
	daos_handle_t		 coh = DAOS_HDL_INVAL;
	daos_handle_t		 oh  = DAOS_HDL_INVAL;
	uint32_t		 minimum_nr;
	uint32_t		 enum_flags;
	uint32_t		 num;
	int			 rc1;
	int			 rc = 0;

	D_DEBUG(DB_REBUILD, "migrate obj "DF_UOID" for shard %u eph "
		DF_X64"-"DF_X64"\n", DP_UOID(arg->oid), arg->shard, epr->epr_lo,
		epr->epr_hi);

	if (tls->mpt_fini) {
		D_DEBUG(DB_REBUILD, DF_UUID "migration is aborted.\n",
			DP_UUID(tls->mpt_pool_uuid));
		return 0;
	}

	D_ASSERT(dss_get_module_info()->dmi_xs_id != 0);
	rc = dsc_pool_open(tls->mpt_pool_uuid, tls->mpt_poh_uuid, 0,
			   NULL, tls->mpt_pool->spc_pool->sp_map,
			   &tls->mpt_svc_list, &poh);
	if (rc) {
		D_ERROR("dsc_pool_open failed: "DF_RC"\n", DP_RC(rc));
		D_GOTO(out, rc);
	}

	rc = dsc_cont_open(poh, arg->cont_uuid, tls->mpt_coh_uuid, 0, &coh);
	if (rc) {
		D_ERROR("dsc_cont_open failed: "DF_RC"\n", DP_RC(rc));
		D_GOTO(out_pool, rc);
	}

	/* Only open with RW flag, reintegrating flag will be set, which is needed
	 * during unpack_cb to check if parity shard alive.
	 */
	rc = dsc_obj_open(coh, arg->oid.id_pub, DAOS_OO_RO, &oh);
	if (rc) {
		D_ERROR("dsc_obj_open failed: "DF_RC"\n", DP_RC(rc));
		D_GOTO(out_cont, rc);
	}

	unpack_arg.arg = arg;
	unpack_arg.epr = *epr;
	unpack_arg.oh = oh;
	unpack_arg.version = tls->mpt_version;
	D_INIT_LIST_HEAD(&unpack_arg.merge_list);
	buf = stack_buf;
	buf_len = ITER_BUF_SIZE;

	dsc_cont_get_props(coh, &props);
	rc = dsc_obj_id2oc_attr(arg->oid.id_pub, &props, &unpack_arg.oc_attr);
	if (rc) {
		D_ERROR("Unknown object class: %u\n",
			daos_obj_id2class(arg->oid.id_pub));
		D_GOTO(out_cont, rc);
	}

	memset(&anchor, 0, sizeof(anchor));
	memset(&akey_anchor, 0, sizeof(akey_anchor));
	memset(&dkey_anchor, 0, sizeof(dkey_anchor));
	if (tls->mpt_opc == RB_OP_UPGRADE)
		unpack_arg.new_layout_ver = tls->mpt_new_layout_ver;

	enum_flags = DIOF_TO_LEADER | DIOF_WITH_SPEC_EPOCH |
		     DIOF_FOR_MIGRATION;

	/* Upgrade needs to iterate all of the group, since dkey might be
	 * in different group after upgrade, otherwise only iterate the
	 * specific group.
	 */
	if (tls->mpt_opc != RB_OP_UPGRADE) {
		dc_obj_shard2anchor(&dkey_anchor, arg->shard);
		enum_flags |= DIOF_TO_SPEC_GROUP;
	}

	if (daos_oclass_is_ec(&unpack_arg.oc_attr)) {
		p_csum = NULL;
		/* EC rotate needs to fetch from all shards */
		if (obj_ec_parity_rotate_enabled_by_version(arg->oid.id_layout_ver))
			minimum_nr = obj_ec_tgt_nr(&unpack_arg.oc_attr);
		else
			minimum_nr = 2;
		enum_flags |= DIOF_RECX_REVERSE;
	} else {
		minimum_nr = 2;
		p_csum = &csum;
		d_iov_set(&csum, stack_csum_buf, CSUM_BUF_SIZE);
	}

	while (!tls->mpt_fini) {
		memset(buf, 0, buf_len);
		memset(kds, 0, KDS_NUM * sizeof(*kds));
		iov.iov_len = 0;
		iov.iov_buf = buf;
		iov.iov_buf_len = buf_len;

		sgl.sg_nr = 1;
		sgl.sg_nr_out = 1;
		sgl.sg_iovs = &iov;

		if (p_csum != NULL)
			p_csum->iov_len = 0;

		daos_anchor_set_flags(&dkey_anchor, enum_flags);
		num = KDS_NUM;
		rc = dsc_obj_list_obj(oh, epr, NULL, NULL, NULL,
				     &num, kds, &sgl, &anchor,
				     &dkey_anchor, &akey_anchor, p_csum);

		if (rc == -DER_KEY2BIG) {
			D_DEBUG(DB_REBUILD, "migrate obj "DF_UOID" got "
				"-DER_KEY2BIG, key_len "DF_U64"\n",
				DP_UOID(arg->oid), kds[0].kd_key_len);
			/* For EC parity migration, it will enumerate from all data
			 * shards, so buffer needs to time grp_size to make sure
			 * retry buffer will be large enough.
			 */
			if (daos_oclass_is_ec(&unpack_arg.oc_attr))
				buf_len = roundup(kds[0].kd_key_len * 2 *
						  daos_oclass_grp_size(&unpack_arg.oc_attr), 8);
			else
				buf_len = roundup(kds[0].kd_key_len * 2, 8);

			if (buf != stack_buf)
				D_FREE(buf);
			D_ALLOC(buf, buf_len);
			if (buf == NULL) {
				rc = -DER_NOMEM;
				break;
			}
			continue;
		} else if (rc == -DER_TRUNC && p_csum != NULL &&
			   p_csum->iov_len > p_csum->iov_buf_len) {
			D_DEBUG(DB_REBUILD, "migrate obj csum buf "
				"not large enough. Increase and try again");
			if (p_csum->iov_buf != stack_csum_buf)
				D_FREE(p_csum->iov_buf);

			p_csum->iov_buf_len = p_csum->iov_len;
			p_csum->iov_len = 0;
			D_ALLOC(p_csum->iov_buf, p_csum->iov_buf_len);
			if (p_csum->iov_buf == NULL) {
				rc = -DER_NOMEM;
				break;
			}
			continue;
		} else if (rc && rc != -DER_SHUTDOWN &&
			   daos_anchor_get_flags(&dkey_anchor) & DIOF_TO_LEADER) {
			if (rc != -DER_INPROGRESS) {
				enum_flags &= ~DIOF_TO_LEADER;
				D_DEBUG(DB_REBUILD, "retry to non leader "
					DF_UOID": "DF_RC"\n",
					DP_UOID(arg->oid), DP_RC(rc));
			} else {
				/* Keep retry on leader if it is inprogress or shutdown,
				 * since the new dtx leader might still resync the
				 * uncommitted records, or it will choose a new leader
				 * once the pool map is updated.
				 */
				D_DEBUG(DB_REBUILD, "retry leader "DF_UOID"\n",
					DP_UOID(arg->oid));
			}
			continue;
		} else if (rc == -DER_UPDATE_AGAIN) {
			/* -DER_UPDATE_AGAIN means the remote target does not parse EC
			 * aggregation yet, so let's retry.
			 */
			D_DEBUG(DB_REBUILD, DF_UOID "retry with %d \n", DP_UOID(arg->oid), rc);
			rc = 0;
			continue;
		} else if (rc) {
			/* container might have been destroyed. Or there is
			 * no spare target left for this object see
			 * obj_grp_valid_shard_get()
			 */
			/* DER_DATA_LOSS means it can not find any replicas
			 * to rebuild the data, see obj_list_common.
			 */
			/* If the container is being destroyed, it may return
			 * -DER_NONEXIST, see obj_ioc_init().
			 */
			if (rc == -DER_DATA_LOSS || rc == -DER_NONEXIST) {
				D_WARN("No replicas for "DF_UOID" %d\n", DP_UOID(arg->oid), rc);
				num = 0;
				rc = 0;
			}

			D_DEBUG(DB_REBUILD, "Can not rebuild "DF_UOID" "DF_RC"\n",
				DP_UOID(arg->oid), DP_RC(rc));
			break;
		}

		/* Each object enumeration RPC will at least one OID */
		if (num <= minimum_nr && (enum_flags & DIOF_TO_SPEC_GROUP)) {
			D_DEBUG(DB_REBUILD, "enumeration buffer %u empty"
				DF_UOID"\n", num, DP_UOID(arg->oid));
			break;
		}

		D_ASSERTF(sgl.sg_iovs[0].iov_len <= buf_len, DF_U64"/"DF_U64" > "DF_U64"\n",
			  sgl.sg_iovs[0].iov_buf_len, sgl.sg_iovs[0].iov_len, buf_len);
		rc = dc_obj_enum_unpack(arg->oid, kds, num, &sgl, p_csum,
					migrate_enum_unpack_cb, &unpack_arg);
		if (rc) {
			D_ERROR("migrate "DF_UOID" failed: %d\n",
				DP_UOID(arg->oid), rc);
			break;
		}

		rc = migrate_start_ult(&unpack_arg);
		if (rc) {
			D_ERROR("start migrate "DF_UOID" failed: "DF_RC"\n",
				DP_UOID(arg->oid), DP_RC(rc));
			break;
		}

		if (daos_anchor_is_eof(&dkey_anchor))
			break;

		/* Restore leader flag to always try the leader first */
		enum_flags |= DIOF_TO_LEADER;
	}

	if (buf != NULL && buf != stack_buf)
		D_FREE(buf);

	if (csum.iov_buf != NULL && csum.iov_buf != stack_csum_buf)
		D_FREE(csum.iov_buf);

	dsc_obj_close(oh);
out_cont:
	rc1 = dsc_cont_close(poh, coh);
	if (rc1)
		D_WARN(DF_UUID" container "DF_UUID" close failure: "DF_RC"\n",
		       DP_UUID(tls->mpt_pool_uuid), DP_UUID(tls->mpt_coh_uuid), DP_RC(rc1));
out_pool:
	dsc_pool_close(poh);
out:
	D_DEBUG(DB_REBUILD, "obj "DF_UOID" for shard %u eph "
		DF_U64"-"DF_U64": "DF_RC"\n", DP_UOID(arg->oid), arg->shard,
		epr->epr_lo, epr->epr_hi, DP_RC(rc));

	return rc;
}

struct migrate_stop_arg {
	uuid_t	pool_uuid;
	unsigned int version;
	unsigned int generation;
};

static int
migrate_fini_one_ult(void *data)
{
	struct migrate_stop_arg *arg = data;
	struct migrate_pool_tls *tls;
	int			 rc;

	tls = migrate_pool_tls_lookup(arg->pool_uuid, arg->version, arg->generation);
	if (tls == NULL)
		return 0;

	tls->mpt_fini = 1;

	ABT_mutex_lock(tls->mpt_inflight_mutex);
	ABT_cond_broadcast(tls->mpt_inflight_cond);
	ABT_mutex_unlock(tls->mpt_inflight_mutex);

	migrate_pool_tls_put(tls); /* lookup */
	rc = ABT_eventual_wait(tls->mpt_done_eventual, NULL);
	if (rc != ABT_SUCCESS) {
		rc = dss_abterr2der(rc);
		D_WARN("failed to migrate fini one ult "DF_UUID": "DF_RC"\n",
		       DP_UUID(arg->pool_uuid), DP_RC(rc));
	} else {
		rc = 0;
	}

	migrate_pool_tls_put(tls); /* destroy */

	D_INFO("migrate fini one ult "DF_UUID"\n", DP_UUID(arg->pool_uuid));
	return rc;
}

/* stop the migration */
void
ds_migrate_stop(struct ds_pool *pool, unsigned int version, unsigned int generation)
{
	struct migrate_pool_tls *tls;
	struct migrate_stop_arg arg;
	int			 rc;

	tls = migrate_pool_tls_lookup(pool->sp_uuid, version, generation);
	if (tls == NULL || tls->mpt_fini) {
		if (tls != NULL)
		       migrate_pool_tls_put(tls);
		D_INFO(DF_UUID" migrate stopped\n", DP_UUID(pool->sp_uuid));
		return;
	}

	tls->mpt_fini = 1;
	uuid_copy(arg.pool_uuid, pool->sp_uuid);
	arg.version = version;
	arg.generation = generation;
	rc = dss_thread_collective(migrate_fini_one_ult, &arg, 0);
	if (rc)
		D_ERROR(DF_UUID" migrate stop: %d\n", DP_UUID(pool->sp_uuid), rc);

	migrate_pool_tls_put(tls);
	/* Wait for xstream 0 migrate ULT(migrate_ult) stop */
	if (tls->mpt_ult_running) {
		ABT_mutex_lock(tls->mpt_inflight_mutex);
		ABT_cond_broadcast(tls->mpt_inflight_cond);
		ABT_mutex_unlock(tls->mpt_inflight_mutex);
		rc = ABT_eventual_wait(tls->mpt_done_eventual, NULL);
		if (rc != ABT_SUCCESS) {
			rc = dss_abterr2der(rc);
			D_WARN("failed to migrate wait "DF_UUID": "DF_RC"\n",
			       DP_UUID(pool->sp_uuid), DP_RC(rc));
		}
	}

	migrate_pool_tls_put(tls);
	pool->sp_rebuilding--;
	D_INFO(DF_UUID" migrate stopped\n", DP_UUID(pool->sp_uuid));
}

static int
migrate_obj_punch(struct iter_obj_arg *arg)
{
	return dss_ult_execute(migrate_obj_punch_one, arg, NULL, NULL, DSS_XS_VOS,
			       arg->tgt_idx, MIGRATE_STACK_SIZE);
}

/**
 * This ULT manages migration one object ID for one container. It does not do
 * the data migration itself - instead it iterates akeys/dkeys as a client and
 * schedules the actual data migration on their own ULTs
 *
 * If this is reintegration, this ULT will be launched on the target where data
 * is stored so that it can be safely deleted prior to migration. If this is not
 * reintegration, this ULT will be launched on a pseudorandom ULT to increase
 * parallelism by spreading the work among many xstreams.
 *
 * Note that this ULT is guaranteed to only be spawned once per object per
 * container per migration session (using mpt_migrated_root)
 */
static void
migrate_obj_ult(void *data)
{
	struct iter_obj_arg	*arg = data;
	struct migrate_pool_tls	*tls = NULL;
	daos_epoch_range_t	 epr;
	int			 i;
	int			 rc = 0;

	tls = migrate_pool_tls_lookup(arg->pool_uuid, arg->version, arg->generation);
	if (tls == NULL || tls->mpt_fini) {
		D_WARN("some one abort the rebuild "DF_UUID"\n",
		       DP_UUID(arg->pool_uuid));
		D_GOTO(free_notls, rc = 0);
	}

	/* Only reintegrating targets/pool needs to discard the object,
	 * if sp_need_discard is 0, either the target does not need to
	 * discard, or discard has been done. spc_discard_done means
	 * discarding has been done in the current VOS target.
	 */
	if (tls->mpt_pool->spc_pool->sp_need_discard) {
		while(!tls->mpt_pool->spc_discard_done) {
			D_DEBUG(DB_REBUILD, DF_UUID" wait for discard to finish.\n",
				DP_UUID(arg->pool_uuid));
			dss_sleep(2 * 1000);
			if (tls->mpt_fini)
				D_GOTO(free_notls, rc);
		}
		if (tls->mpt_pool->spc_pool->sp_discard_status) {
			rc = tls->mpt_pool->spc_pool->sp_discard_status;
			D_DEBUG(DB_REBUILD, DF_UUID " discard failure: " DF_RC,
				DP_UUID(arg->pool_uuid), DP_RC(rc));
			D_GOTO(out, rc);
		}
	}

	for (i = 0; i < arg->snap_cnt; i++) {
		epr.epr_lo = i > 0 ? arg->snaps[i - 1] + 1 : 0;
		epr.epr_hi = arg->snaps[i];
		D_DEBUG(DB_REBUILD, "rebuild_snap %d "DF_X64"-"DF_X64"\n",
			i, epr.epr_lo, epr.epr_hi);
		rc = migrate_one_epoch_object(&epr, tls, arg);
		if (rc)
			D_GOTO(free, rc);
	}

	if (arg->snap_cnt > 0 && arg->punched_epoch != 0) {
		rc = migrate_obj_punch(arg);
		if (rc)
			D_GOTO(free, rc);
	}

	epr.epr_lo = arg->snaps ? arg->snaps[arg->snap_cnt - 1] + 1 : 0;
	D_ASSERT(tls->mpt_max_eph != 0);
	epr.epr_hi = tls->mpt_max_eph;
	if (arg->epoch > 0) {
		rc = migrate_one_epoch_object(&epr, tls, arg);
	} else {
		/* The obj has been punched for this range */
		D_DEBUG(DB_REBUILD, "punched obj "DF_UOID" epoch"
			" "DF_U64"/"DF_U64"/"DF_U64"\n", DP_UOID(arg->oid),
			arg->epoch, arg->punched_epoch, epr.epr_hi);
		arg->epoch = DAOS_EPOCH_MAX;
	}
free:
	if (arg->epoch == DAOS_EPOCH_MAX)
		tls->mpt_obj_count++;

	tls->mpt_obj_executed_ult++;
	if (rc == -DER_NONEXIST) {
		struct ds_cont_child *cont_child = NULL;

		/* check again to see if the container is being destroyed. */
		migrate_get_cont_child(tls, arg->cont_uuid, &cont_child, false);
		if (cont_child == NULL || cont_child->sc_stopping)
			rc = 0;

		if (cont_child)
			ds_cont_child_put(cont_child);
	}

	if (DAOS_FAIL_CHECK(DAOS_REBUILD_OBJ_FAIL) &&
	    tls->mpt_obj_count >= daos_fail_value_get())
		rc = -DER_IO;
out:
	if (tls->mpt_status == 0 && rc < 0)
		tls->mpt_status = rc;

	D_DEBUG(DB_REBUILD, ""DF_UUID"/%u stop migrate obj "DF_UOID
		" for shard %u executed "DF_U64"/"DF_U64" : " DF_RC"\n",
		DP_UUID(tls->mpt_pool_uuid), tls->mpt_version,
		DP_UOID(arg->oid), arg->shard, tls->mpt_obj_executed_ult, tls->mpt_obj_count,
		DP_RC(rc));
free_notls:
	D_FREE(arg->snaps);
	D_FREE(arg);
	migrate_pool_tls_put(tls);
}

struct migrate_obj_val {
	daos_epoch_t	epoch;
	daos_epoch_t	punched_epoch;
	uint32_t	shard;
	uint32_t	tgt_idx;
};

/* This is still running on the main migration ULT */
static int
migrate_one_object(daos_unit_oid_t oid, daos_epoch_t eph, daos_epoch_t punched_eph,
		   unsigned int shard, unsigned int tgt_idx, void *data)
{
	struct iter_cont_arg	*cont_arg = data;
	struct iter_obj_arg	*obj_arg;
	struct migrate_pool_tls *tls = cont_arg->pool_tls;
	daos_handle_t		 toh = tls->mpt_migrated_root_hdl;
	struct migrate_obj_val	 val;
	d_iov_t			 val_iov;
	int			 rc;

	D_ASSERT(daos_handle_is_valid(toh));

	D_ALLOC_PTR(obj_arg);
	if (obj_arg == NULL)
		return -DER_NOMEM;

	obj_arg->oid = oid;
	obj_arg->epoch = eph;
	obj_arg->shard = shard;
	obj_arg->punched_epoch = punched_eph;
	obj_arg->tgt_idx = tgt_idx;
	uuid_copy(obj_arg->pool_uuid, cont_arg->pool_tls->mpt_pool_uuid);
	uuid_copy(obj_arg->cont_uuid, cont_arg->cont_uuid);
	obj_arg->version = cont_arg->pool_tls->mpt_version;
	obj_arg->generation = cont_arg->pool_tls->mpt_generation;
	if (cont_arg->snaps) {
		D_ALLOC(obj_arg->snaps,
			sizeof(*cont_arg->snaps) * cont_arg->snap_cnt);
		if (obj_arg->snaps == NULL)
			D_GOTO(free, rc = -DER_NOMEM);

		obj_arg->snap_cnt = cont_arg->snap_cnt;
		memcpy(obj_arg->snaps, cont_arg->snaps,
		       sizeof(*obj_arg->snaps) * cont_arg->snap_cnt);
	}

	rc = dss_ult_create(migrate_obj_ult, obj_arg, DSS_XS_VOS,
			    tgt_idx, MIGRATE_STACK_SIZE,
			    NULL);
	if (rc)
		goto free;

	tls->mpt_obj_generated_ult++;

	val.epoch = eph;
	val.shard = shard;
	val.tgt_idx = tgt_idx;

	d_iov_set(&val_iov, &val, sizeof(struct migrate_obj_val));
	rc = obj_tree_insert(toh, cont_arg->cont_uuid, -1, oid, &val_iov);
	D_DEBUG(DB_REBUILD, "Insert "DF_UUID"/"DF_UUID"/"DF_UOID": ver %u "
		"generated "DF_U64" "DF_RC"\n", DP_UUID(tls->mpt_pool_uuid),
		DP_UUID(cont_arg->cont_uuid), DP_UOID(oid), tls->mpt_version,
		tls->mpt_obj_generated_ult, DP_RC(rc));

	return 0;

free:
	D_FREE(obj_arg->snaps);
	D_FREE(obj_arg);
	return rc;
}

#define DEFAULT_YIELD_FREQ	128

static int
migrate_obj_iter_cb(daos_handle_t ih, d_iov_t *key_iov, d_iov_t *val_iov, void *data)
{
	struct iter_cont_arg		*arg = data;
	daos_unit_oid_t			*oid = key_iov->iov_buf;
	struct migrate_obj_val		*obj_val = val_iov->iov_buf;
	daos_epoch_t			epoch = obj_val->epoch;
	daos_epoch_t			punched_epoch = obj_val->punched_epoch;
	unsigned int			tgt_idx = obj_val->tgt_idx;
	unsigned int			shard = obj_val->shard;
	int				rc;

	if (arg->pool_tls->mpt_fini)
		return 1;

	D_DEBUG(DB_REBUILD, "obj migrate "DF_UUID"/"DF_UOID" %"PRIx64
		" eph "DF_U64" start\n", DP_UUID(arg->cont_uuid), DP_UOID(*oid),
		ih.cookie, epoch);

	rc = migrate_one_object(*oid, epoch, punched_epoch, shard, tgt_idx, arg);
	if (rc != 0) {
		D_ERROR("obj "DF_UOID" migration failed: "DF_RC"\n",
			DP_UOID(*oid), DP_RC(rc));
		return rc;
	}

	rc = dbtree_iter_delete(ih, NULL);
	if (rc) {
		D_ERROR("dbtree_iter_delete failed: "DF_RC"\n", DP_RC(rc));
		return rc;
	}

	if (--arg->yield_freq == 0) {
		arg->yield_freq = DEFAULT_YIELD_FREQ;
		ABT_thread_yield();
	}

	/* re-probe the dbtree after deletion */
	rc = dbtree_iter_probe(ih, BTR_PROBE_FIRST, DAOS_INTENT_MIGRATION,
			       NULL, NULL);
	if (rc == -DER_NONEXIST)
		return 1;
	else if (rc != 0)
		D_ERROR("dbtree_iter_probe failed: "DF_RC"\n", DP_RC(rc));

	return rc;
}

/* This iterates the migration database "container", which is different than the
 * similarly identified by container UUID as the actual container in VOS.
 * However, this container only contains object IDs that were specified to be
 * migrated
 */
static int
migrate_cont_iter_cb(daos_handle_t ih, d_iov_t *key_iov,
		     d_iov_t *val_iov, void *data)
{
	struct ds_pool		*dp;
	struct iter_cont_arg	 arg = { 0 };
	struct tree_cache_root	*root = val_iov->iov_buf;
	struct migrate_pool_tls	*tls = data;
	uint64_t		*snapshots = NULL;
	uuid_t			 cont_uuid;
	int			 snap_cnt;
	d_iov_t			 tmp_iov;
	int			 rc;

	uuid_copy(cont_uuid, *(uuid_t *)key_iov->iov_buf);
	D_DEBUG(DB_REBUILD, "iter cont "DF_UUID"/%"PRIx64" %"PRIx64" start\n",
		DP_UUID(cont_uuid), ih.cookie, root->root_hdl.cookie);

	rc = ds_pool_lookup(tls->mpt_pool_uuid, &dp);
	if (rc) {
		D_ERROR(DF_UUID" ds_pool_lookup failed: "DF_RC"\n",
			DP_UUID(tls->mpt_pool_uuid), DP_RC(rc));
		if (rc == -DER_SHUTDOWN)
			rc = 0;
		D_GOTO(out_put, rc);
	}

	rc = ds_cont_fetch_snaps(dp->sp_iv_ns, cont_uuid, &snapshots,
				 &snap_cnt);
	if (rc) {
		D_ERROR("ds_cont_fetch_snaps failed: "DF_RC"\n", DP_RC(rc));
		D_GOTO(out_put, rc);
	}

	rc = ds_cont_fetch_ec_agg_boundary(dp->sp_iv_ns, cont_uuid);
	if (rc) {
		/* Sometime it may too early to fetch the EC boundary,
		 * since EC boundary does not start yet, which is forbidden
		 * during rebuild anyway, so let's continue.
		 */
		D_DEBUG(DB_REBUILD, DF_UUID" fetch agg_boundary failed: "DF_RC"\n",
			DP_UUID(cont_uuid), DP_RC(rc));
	}

	arg.yield_freq	= DEFAULT_YIELD_FREQ;
	arg.cont_root	= root;
	arg.snaps	= snapshots;
	arg.snap_cnt	= snap_cnt;
	arg.pool_tls	= tls;
	uuid_copy(arg.cont_uuid, cont_uuid);
	while (!dbtree_is_empty(root->root_hdl)) {
		uint64_t ult_cnt;

		D_ASSERT(tls->mpt_obj_generated_ult >=
			 tls->mpt_obj_executed_ult);
		D_ASSERT(tls->mpt_generated_ult >= tls->mpt_executed_ult);

		ult_cnt = max(tls->mpt_obj_generated_ult -
			      tls->mpt_obj_executed_ult,
			      tls->mpt_generated_ult -
			      tls->mpt_executed_ult);

		while (ult_cnt >= tls->mpt_inflight_max_ult && !tls->mpt_fini) {
			ABT_mutex_lock(tls->mpt_inflight_mutex);
			ABT_cond_wait(tls->mpt_inflight_cond,
				      tls->mpt_inflight_mutex);
			ABT_mutex_unlock(tls->mpt_inflight_mutex);
			ult_cnt = max(tls->mpt_obj_generated_ult -
				      tls->mpt_obj_executed_ult,
				      tls->mpt_generated_ult -
				      tls->mpt_executed_ult);
			D_DEBUG(DB_REBUILD, "obj "DF_U64"/"DF_U64", key"
				DF_U64"/"DF_U64" "DF_U64"\n",
				tls->mpt_obj_generated_ult,
				tls->mpt_obj_executed_ult,
				tls->mpt_generated_ult,
				tls->mpt_executed_ult, ult_cnt);
		}

		if (tls->mpt_fini)
			break;

		rc = dbtree_iterate(root->root_hdl, DAOS_INTENT_MIGRATION,
				    false, migrate_obj_iter_cb, &arg);
		if (rc || tls->mpt_fini)
			break;
	}

	D_DEBUG(DB_REBUILD, "iter cont "DF_UUID"/%"PRIx64" finish.\n",
		DP_UUID(cont_uuid), ih.cookie);

	rc = dbtree_destroy(root->root_hdl, NULL);
	if (rc) {
		/* Ignore the DRAM migrate object tree for the moment, since
		 * it does not impact the migration on the storage anyway
		 */
		D_ERROR("dbtree_destroy failed: "DF_RC"\n", DP_RC(rc));
	}

	/* Snapshot fetch will yield the ULT, let's reprobe before delete  */
	d_iov_set(&tmp_iov, cont_uuid, sizeof(uuid_t));
	rc = dbtree_iter_probe(ih, BTR_PROBE_EQ, DAOS_INTENT_MIGRATION,
			       &tmp_iov, NULL);
	if (rc) {
		D_ASSERT(rc != -DER_NONEXIST);
		D_GOTO(free, rc);
	}

	rc = dbtree_iter_delete(ih, NULL);
	if (rc) {
		D_ERROR("dbtree_iter_delete failed: "DF_RC"\n", DP_RC(rc));
		D_GOTO(free, rc);
	}

	/* re-probe the dbtree after delete */
	rc = dbtree_iter_probe(ih, BTR_PROBE_FIRST, DAOS_INTENT_MIGRATION,
			       NULL, NULL);

	if (rc == -DER_NONEXIST) {
		rc = 1; /* empty after delete */
		D_GOTO(free, rc);
	}
free:
	if (snapshots)
		D_FREE(snapshots);

out_put:
	if (tls->mpt_status == 0 && rc < 0)
		tls->mpt_status = rc;
	if (dp != NULL)
		ds_pool_put(dp);
	return rc;
}

struct migrate_ult_arg {
	uuid_t		pool_uuid;
	uint32_t	version;
};

static void
migrate_ult(void *arg)
{
	struct migrate_pool_tls	*pool_tls = arg;
	int			rc;

	D_ASSERT(pool_tls != NULL);
	while (!dbtree_is_empty(pool_tls->mpt_root_hdl) && !pool_tls->mpt_fini) {
		rc = dbtree_iterate(pool_tls->mpt_root_hdl,
				    DAOS_INTENT_PURGE, false,
				    migrate_cont_iter_cb, pool_tls);
		if (rc < 0) {
			D_ERROR("dbtree iterate failed: "DF_RC"\n", DP_RC(rc));
			if (pool_tls->mpt_status == 0)
				pool_tls->mpt_status = rc;
			break;
		}
	}

	pool_tls->mpt_ult_running = 0;
	migrate_pool_tls_put(pool_tls);
}

/**
 * Init migrate objects tree, so the migrating objects are added to
 * to-be-migrated tree(mpt_root/mpt_root_hdl) first, then moved to
 * migrated tree once it is being migrated. (mpt_migrated_root/
 * mpt_migrated_root_hdl). The incoming objects will check both
 * tree to see if the objects being migrated already.
 */
static int
migrate_try_create_object_tree(struct migrate_pool_tls *tls)
{
	struct umem_attr uma;
	int rc;

	if (daos_handle_is_inval(tls->mpt_root_hdl)) {
		/* migrate tree root init */
		memset(&uma, 0, sizeof(uma));
		uma.uma_id = UMEM_CLASS_VMEM;
		rc = dbtree_create_inplace(DBTREE_CLASS_UV, 0, 4, &uma,
					   &tls->mpt_root,
					   &tls->mpt_root_hdl);
		if (rc != 0) {
			D_ERROR("failed to create tree: "DF_RC"\n", DP_RC(rc));
			return rc;
		}
	}

	if (daos_handle_is_inval(tls->mpt_migrated_root_hdl)) {
		/* migrate tree root init */
		memset(&uma, 0, sizeof(uma));
		uma.uma_id = UMEM_CLASS_VMEM;
		rc = dbtree_create_inplace(DBTREE_CLASS_UV, 0, 4, &uma,
					   &tls->mpt_migrated_root,
					   &tls->mpt_migrated_root_hdl);
		if (rc != 0) {
			D_ERROR("failed to create tree: "DF_RC"\n", DP_RC(rc));
			return rc;
		}
	}

	return 0;
}

/**
 * Only insert objects if the objects does not exist in both
 * tobe-migrated tree and migrated tree.
 */
static int
migrate_try_obj_insert(struct migrate_pool_tls *tls, uuid_t co_uuid,
		       daos_unit_oid_t oid, daos_epoch_t epoch,
		       daos_epoch_t punched_epoch, unsigned int shard,
		       unsigned int tgt_idx)
{
	struct migrate_obj_val	val;
	daos_handle_t		toh = tls->mpt_root_hdl;
	daos_handle_t		migrated_toh = tls->mpt_migrated_root_hdl;
	d_iov_t			val_iov;
	int			rc;

	D_ASSERT(daos_handle_is_valid(toh));
	D_ASSERT(daos_handle_is_valid(migrated_toh));

	val.epoch = epoch;
	val.punched_epoch = punched_epoch;
	val.shard = shard;
	val.tgt_idx = tgt_idx;
	D_DEBUG(DB_REBUILD, "Insert migrate "DF_UUID"/"DF_UOID" "DF_U64"/"DF_U64
		"/%d/%d\n", DP_UUID(co_uuid), DP_UOID(oid), epoch, punched_epoch,
		shard, tgt_idx);

	d_iov_set(&val_iov, &val, sizeof(struct migrate_obj_val));
	rc = obj_tree_lookup(toh, co_uuid, oid, &val_iov);
	if (rc != -DER_NONEXIST) {
		D_DEBUG(DB_REBUILD, DF_UUID"/"DF_UOID" not need insert: "
			DF_RC"\n", DP_UUID(co_uuid), DP_UOID(oid), DP_RC(rc));
		return rc;
	}

	rc = obj_tree_lookup(migrated_toh, co_uuid, oid, &val_iov);
	if (rc != -DER_NONEXIST) {
		D_DEBUG(DB_REBUILD, DF_UUID"/"DF_UOID" not need insert: "
			DF_RC"\n", DP_UUID(co_uuid), DP_UOID(oid), DP_RC(rc));
		return rc;
	}

	rc = obj_tree_insert(toh, co_uuid, -1, oid, &val_iov);

	return rc;
}

int
ds_migrate_object(struct ds_pool *pool, uuid_t po_hdl, uuid_t co_hdl, uuid_t co_uuid,
		  uint32_t version, unsigned int generation, uint64_t max_eph, uint32_t opc,
		  daos_unit_oid_t *oids, daos_epoch_t *epochs, daos_epoch_t *punched_epochs,
		  unsigned int *shards, uint32_t count, unsigned int tgt_idx,
		  uint32_t new_layout_ver)
{
	struct migrate_pool_tls	*tls = NULL;
	int			i;
	int			rc;

	/* Check if the pool tls exists */
	rc = migrate_pool_tls_lookup_create(pool, version, generation, po_hdl, co_hdl, max_eph,
					    new_layout_ver, opc, &tls);
	if (rc != 0)
		D_GOTO(out, rc);
	if (tls->mpt_fini)
		D_GOTO(out, rc = -DER_SHUTDOWN);

	/* NB: only create this tree on xstream 0 */
	rc = migrate_try_create_object_tree(tls);
	if (rc)
		D_GOTO(out, rc);

	/* Insert these oids/conts into the local tree */
	for (i = 0; i < count; i++) {
		/* firstly insert/check rebuilt tree */
		rc = migrate_try_obj_insert(tls, co_uuid, oids[i], epochs[i], punched_epochs[i],
					    shards[i], tgt_idx);
		if (rc == -DER_EXIST) {
			D_DEBUG(DB_TRACE, DF_UOID"/"DF_UUID"exists.\n",
				DP_UOID(oids[i]), DP_UUID(co_uuid));
			rc = 0;
			continue;
		} else if (rc < 0) {
			D_ERROR(DF_UOID"/"DF_U64"/"DF_UUID"/%u insert failed: %d\n",
				DP_UOID(oids[i]), epochs[i], DP_UUID(co_uuid), shards[i], rc);
			break;
		}
	}
	if (rc < 0)
		D_GOTO(out, rc);

	if (tls->mpt_ult_running)
		D_GOTO(out, rc);

	/* Check and create task to iterate the to-be-rebuilt tree */
	tls->mpt_ult_running = 1;
	migrate_pool_tls_get(tls);
	rc = dss_ult_create(migrate_ult, tls, DSS_XS_SELF, 0, MIGRATE_STACK_SIZE, NULL);
	if (rc) {
		D_ERROR("Create migrate ULT failed: rc %d\n", rc);
		tls->mpt_ult_running = 0;
		migrate_pool_tls_put(tls);
	}

out:
	if (tls)
		migrate_pool_tls_put(tls);
	return rc;
}

/* Got the object list to migrate objects from remote target to
 * this target.
 */
void
ds_obj_migrate_handler(crt_rpc_t *rpc)
{
	struct obj_migrate_in	*migrate_in;
	struct obj_migrate_out	*migrate_out;
	daos_unit_oid_t		*oids;
	unsigned int		oids_count;
	daos_epoch_t		*ephs;
	daos_epoch_t		*punched_ephs;
	unsigned int		ephs_count;
	uint32_t		*shards;
	unsigned int		shards_count;
	uuid_t			po_uuid;
	uuid_t			po_hdl_uuid;
	uuid_t			co_uuid;
	uuid_t			co_hdl_uuid;
	struct ds_pool		*pool = NULL;
	uint32_t		rebuild_ver;
	uint32_t		rebuild_gen;
	int			rc;

	migrate_in = crt_req_get(rpc);
	oids = migrate_in->om_oids.ca_arrays;
	oids_count = migrate_in->om_oids.ca_count;
	ephs = migrate_in->om_ephs.ca_arrays;
	punched_ephs = migrate_in->om_punched_ephs.ca_arrays;
	ephs_count = migrate_in->om_ephs.ca_count;
	shards = migrate_in->om_shards.ca_arrays;
	shards_count = migrate_in->om_shards.ca_count;

	if (oids_count == 0 || shards_count == 0 || ephs_count == 0 ||
	    oids_count != shards_count || oids_count != ephs_count) {
		D_ERROR("oids %u shards %u ephs %d\n",
			oids_count, shards_count, ephs_count);
		D_GOTO(out, rc = -DER_INVAL);
	}

	if (migrate_in->om_tgt_idx >= dss_tgt_nr) {
		D_ERROR("Wrong tgt idx %d\n", migrate_in->om_tgt_idx);
		D_GOTO(out, rc = -DER_INVAL);
	}

	uuid_copy(co_uuid, migrate_in->om_cont_uuid);
	uuid_copy(co_hdl_uuid, migrate_in->om_coh_uuid);
	uuid_copy(po_uuid, migrate_in->om_pool_uuid);
	uuid_copy(po_hdl_uuid, migrate_in->om_poh_uuid);

	rc = ds_pool_lookup(po_uuid, &pool);
	if (rc != 0) {
		if (rc == -DER_SHUTDOWN) {
			D_DEBUG(DB_REBUILD, DF_UUID" pool service is stopping.\n",
				DP_UUID(po_uuid));
			rc = 0;
		} else {
			D_DEBUG(DB_REBUILD, DF_UUID" pool service is not started yet. "DF_RC"\n",
				DP_UUID(po_uuid), DP_RC(rc));
			rc = -DER_AGAIN;
		}
		D_GOTO(out, rc);
	}

	ds_rebuild_running_query(migrate_in->om_pool_uuid, -1, &rebuild_ver, NULL, &rebuild_gen);
	if (rebuild_ver == 0 || rebuild_gen != migrate_in->om_generation) {
		D_ERROR(DF_UUID" rebuild service has been stopped.\n",
			DP_UUID(migrate_in->om_pool_uuid));
		D_GOTO(out, rc = -DER_SHUTDOWN);
	}

	rc = ds_migrate_object(pool, po_hdl_uuid, co_hdl_uuid, co_uuid, migrate_in->om_version,
			       migrate_in->om_generation, migrate_in->om_max_eph,
			       migrate_in->om_opc, oids, ephs, punched_ephs, shards, oids_count,
			       migrate_in->om_tgt_idx, migrate_in->om_new_layout_ver);
out:
	if (pool)
		ds_pool_put(pool);

	migrate_out = crt_reply_get(rpc);
	migrate_out->om_status = rc;
	dss_rpc_reply(rpc, DAOS_REBUILD_DROP_OBJ);
}

struct migrate_query_arg {
	uuid_t	pool_uuid;
	ABT_mutex status_lock;
	struct ds_migrate_status dms;
	uint32_t obj_generated_ult;
	uint32_t obj_executed_ult;
	uint32_t generated_ult;
	uint32_t executed_ult;
	uint32_t version;
	uint32_t generation;
};

static int
migrate_check_one(void *data)
{
	struct migrate_query_arg	*arg = data;
	struct migrate_pool_tls		*tls;

	tls = migrate_pool_tls_lookup(arg->pool_uuid, arg->version, arg->generation);
	if (tls == NULL)
		return 0;

	ABT_mutex_lock(arg->status_lock);
	arg->dms.dm_rec_count += tls->mpt_rec_count;
	arg->dms.dm_obj_count += tls->mpt_obj_count;
	arg->dms.dm_total_size += tls->mpt_size;
	arg->obj_generated_ult += tls->mpt_obj_generated_ult;
	arg->obj_executed_ult += tls->mpt_obj_executed_ult;
	arg->generated_ult += tls->mpt_generated_ult;
	arg->executed_ult += tls->mpt_executed_ult;
	if (arg->dms.dm_status == 0)
		arg->dms.dm_status = tls->mpt_status;
	ABT_mutex_unlock(arg->status_lock);

	D_DEBUG(DB_REBUILD, "status %d/%d  rec/obj/size "
		DF_U64"/"DF_U64"/"DF_U64"\n", tls->mpt_status,
		arg->dms.dm_status, tls->mpt_rec_count,
		tls->mpt_obj_count, tls->mpt_size);

	migrate_pool_tls_put(tls);
	return 0;
}

int
ds_migrate_query_status(uuid_t pool_uuid, uint32_t ver, unsigned int generation,
			struct ds_migrate_status *dms)
{
	struct migrate_query_arg	arg = { 0 };
	struct migrate_pool_tls		*tls;
	int				rc;

	tls = migrate_pool_tls_lookup(pool_uuid, ver, generation);
	if (tls == NULL)
		return 0;

	uuid_copy(arg.pool_uuid, pool_uuid);
	arg.version = ver;
	arg.generation = generation;
	rc = ABT_mutex_create(&arg.status_lock);
	if (rc != ABT_SUCCESS)
		D_GOTO(out, rc);

	rc = dss_thread_collective(migrate_check_one, &arg, 0);
	if (rc)
		D_GOTO(out, rc);

	/**
	 * The object ULT is generated by 0 xstream, and dss_collective does not
	 * do collective on 0 xstream
	 **/
	arg.obj_generated_ult += tls->mpt_obj_generated_ult;
	tls->mpt_obj_executed_ult = arg.obj_executed_ult;
	tls->mpt_generated_ult = arg.generated_ult;
	tls->mpt_executed_ult = arg.executed_ult;
	*dms = arg.dms;
	if (arg.obj_generated_ult > arg.obj_executed_ult ||
	    arg.generated_ult > arg.executed_ult || tls->mpt_ult_running)
		dms->dm_migrating = 1;
	else
		dms->dm_migrating = 0;

	ABT_mutex_lock(tls->mpt_inflight_mutex);
	ABT_cond_broadcast(tls->mpt_inflight_cond);
	ABT_mutex_unlock(tls->mpt_inflight_mutex);

	D_DEBUG(DB_REBUILD, "pool "DF_UUID" ver %u migrating=%s,"
		" obj_count="DF_U64", rec_count="DF_U64
		" size="DF_U64" obj %u/%u general %u/%u status %d\n",
		DP_UUID(pool_uuid), ver, dms->dm_migrating ? "yes" : "no",
		dms->dm_obj_count, dms->dm_rec_count, dms->dm_total_size,
		arg.obj_generated_ult, arg.obj_executed_ult,
		arg.generated_ult, arg.executed_ult, dms->dm_status);
out:
	ABT_mutex_free(&arg.status_lock);
	migrate_pool_tls_put(tls);
	return rc;
}

/**
 * send the object to the new target to Migrate there (@tgt_id).
 *
 * param pool [in]		ds_pool of the pool.
 * param pool_hdl_uuid [in]	pool_handle uuid.
 * param cont_uuid [in]		container uuid.
 * param cont_hdl_uuid [in]	container handle uuid.
 * param tgt_id [in]		target id where the data to be migrated.
 * param version [in]		rebuild version.
 * param generation [in]	rebuild generation.
 * param max_eph [in]		maxim epoch of the migration.
 * param max_eph [in]		maxim epoch of the migration.
 * param max_eph [in]		maxim epoch of the migration.
 * param oids [in]		array of the objects to be migrated.
 * param ephs [in]		epoch of the objects.
 * param punched_ephs [in]	punched_epoch of objects.
 * param shards [in]		it can be NULL, otherwise it indicates
 *				the source shard of the migration, so it
 *				is only used for replicate objects.
 * param cnt [in]		count of objects.
 * param new_layout_ver [in]	new layout version during upgrade.
 * param migrate_opc [in]	operation which cause the migration.
 *
 * return			0 if it succeeds, otherwise errno.
 */
int
ds_object_migrate_send(struct ds_pool *pool, uuid_t pool_hdl_uuid, uuid_t cont_hdl_uuid,
		       uuid_t cont_uuid, int tgt_id, uint32_t version, unsigned int generation,
		       uint64_t max_eph, daos_unit_oid_t *oids, daos_epoch_t *ephs,
		       daos_epoch_t *punched_ephs, unsigned int *shards, int cnt,
		       uint32_t new_layout_ver, uint32_t migrate_opc,
		       uint64_t *enqueue_id, uint32_t *max_delay)
{
	struct obj_migrate_in	*migrate_in = NULL;
	struct obj_migrate_out	*migrate_out = NULL;
	struct pool_target	*target;
	crt_endpoint_t		tgt_ep = {0};
	crt_opcode_t		opcode;
	unsigned int		index;
	crt_rpc_t		*rpc;
	int			rc;
	uint32_t		rpc_timeout = 0;

	ABT_rwlock_rdlock(pool->sp_lock);
	rc = pool_map_find_target(pool->sp_map, tgt_id, &target);
	if (rc != 1 || (target->ta_comp.co_status != PO_COMP_ST_UPIN
			&& target->ta_comp.co_status != PO_COMP_ST_UP
			&& target->ta_comp.co_status != PO_COMP_ST_NEW)) {
		/* Remote target has failed, no need retry, but not
		 * report failure as well and next rebuild will handle
		 * it anyway.
		 */
		ABT_rwlock_unlock(pool->sp_lock);
		D_DEBUG(DB_TRACE, "Can not find tgt %d or target is down %d\n",
			tgt_id, target->ta_comp.co_status);
		return -DER_NONEXIST;
	}

	/* NB: let's send object list to 0 xstream to simplify the migrate
	 * object handling process for now, for example avoid lock to insert
	 * objects in the object tree.
	 */
	tgt_ep.ep_rank = target->ta_comp.co_rank;
	index = target->ta_comp.co_index;
	ABT_rwlock_unlock(pool->sp_lock);
	tgt_ep.ep_tag = 0;
	opcode = DAOS_RPC_OPCODE(DAOS_OBJ_RPC_MIGRATE, DAOS_OBJ_MODULE,
				 DAOS_OBJ_VERSION);
	rc = crt_req_create(dss_get_module_info()->dmi_ctx, &tgt_ep, opcode,
			    &rpc);
	if (rc) {
		D_ERROR("crt_req_create failed: "DF_RC"\n", DP_RC(rc));
		D_GOTO(out, rc);
	}

	migrate_in = crt_req_get(rpc);
	uuid_copy(migrate_in->om_pool_uuid, pool->sp_uuid);
	uuid_copy(migrate_in->om_poh_uuid, pool_hdl_uuid);
	uuid_copy(migrate_in->om_cont_uuid, cont_uuid);
	uuid_copy(migrate_in->om_coh_uuid, cont_hdl_uuid);
	migrate_in->om_version = version;
	migrate_in->om_generation = generation;
	migrate_in->om_max_eph = max_eph,
	migrate_in->om_tgt_idx = index;
	migrate_in->om_new_layout_ver = new_layout_ver;
	migrate_in->om_opc = migrate_opc;

	migrate_in->om_oids.ca_arrays = oids;
	migrate_in->om_oids.ca_count = cnt;
	migrate_in->om_ephs.ca_arrays = ephs;
	migrate_in->om_ephs.ca_count = cnt;
	migrate_in->om_punched_ephs.ca_arrays = punched_ephs;
	migrate_in->om_punched_ephs.ca_count = cnt;
	migrate_in->om_comm_in.req_in_enqueue_id = *enqueue_id;
	crt_req_get_timeout(rpc, &rpc_timeout);

	if (shards) {
		migrate_in->om_shards.ca_arrays = shards;
		migrate_in->om_shards.ca_count = cnt;
	}
	rc = dss_rpc_send(rpc);
	if (rc) {
		D_ERROR("dss_rpc_send failed: "DF_RC"\n", DP_RC(rc));
		D_GOTO(out, rc);
	}

	migrate_out = crt_reply_get(rpc);
	rc = migrate_out->om_status;
	if (rc == -DER_OVERLOAD_RETRY) {
		*enqueue_id = migrate_out->om_comm_out.req_out_enqueue_id;
		*max_delay = rpc_timeout;
	}
out:
	D_DEBUG(DB_REBUILD, DF_UUID" migrate object: %d\n",
		DP_UUID(pool->sp_uuid), rc);
	if (rpc)
		crt_req_decref(rpc);

	return rc;
}<|MERGE_RESOLUTION|>--- conflicted
+++ resolved
@@ -467,16 +467,12 @@
 	pool_tls->mpt_executed_ult = 0;
 	pool_tls->mpt_root_hdl = DAOS_HDL_INVAL;
 	pool_tls->mpt_max_eph = arg->max_eph;
-<<<<<<< HEAD
-	pool_tls->mpt_pool = pool_child != NULL ? ds_pool_child_lookup(arg->pool_uuid) : NULL;
-=======
 	/* @mpt_pool is never used on system xstream */
-	if (arg->track_status == false) {
+	if (arg->track_status == false && pool_child != NULL) {
 		pool_tls->mpt_pool = ds_pool_child_lookup(arg->pool_uuid);
 		if (pool_tls->mpt_pool == NULL)
 			D_GOTO(out, rc = -DER_NO_HDL);
 	}
->>>>>>> 569cc694
 	pool_tls->mpt_new_layout_ver = arg->new_layout_ver;
 	pool_tls->mpt_opc = arg->opc;
 	pool_tls->mpt_inflight_max_size = MIGRATE_MAX_SIZE;
