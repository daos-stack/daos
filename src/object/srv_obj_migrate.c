/**
 * (C) Copyright 2019-2020 Intel Corporation.
 *
 * Licensed under the Apache License, Version 2.0 (the "License");
 * you may not use this file except in compliance with the License.
 * You may obtain a copy of the License at
 *
 *    http://www.apache.org/licenses/LICENSE-2.0
 *
 * Unless required by applicable law or agreed to in writing, software
 * distributed under the License is distributed on an "AS IS" BASIS,
 * WITHOUT WARRANTIES OR CONDITIONS OF ANY KIND, either express or implied.
 * See the License for the specific language governing permissions and
 * limitations under the License.
 *
 * GOVERNMENT LICENSE RIGHTS-OPEN SOURCE SOFTWARE
 * The Government's rights to use, modify, reproduce, release, perform, display,
 * or disclose this software are subject to the terms of the Apache License as
 * provided in Contract No. B609815.
 * Any reproduction of computer software, computer software documentation, or
 * portions thereof marked with this legend must also reproduce the markings.
 */
/**
 * migrate: migrate objects between servers.
 *
 */
#define D_LOGFAC	DD_FAC(server)

#include <daos_srv/pool.h>
#include <daos/btree_class.h>
#include <daos/pool_map.h>
#include <daos/rpc.h>
#include <daos/object.h>
#include <daos/container.h>
#include <daos/pool.h>
#include <daos_srv/container.h>
#include <daos_srv/daos_server.h>
#include <daos_srv/vos.h>
#include <daos_srv/dtx_srv.h>
#include "obj_rpc.h"
#include "obj_internal.h"

/* This needs to be here to avoid pulling in all of srv_internal.h */
int ds_cont_tgt_destroy(uuid_t pool_uuid, uuid_t cont_uuid);
int ds_cont_tgt_force_close(uuid_t cont_uuid);

#if D_HAS_WARNING(4, "-Wframe-larger-than=")
	#pragma GCC diagnostic ignored "-Wframe-larger-than="
#endif

struct migrate_one {
	daos_key_t		 mo_dkey;
	uuid_t			 mo_pool_uuid;
	uuid_t			 mo_cont_uuid;
	daos_unit_oid_t		 mo_oid;
	daos_epoch_t		 mo_dkey_punch_eph;
	daos_epoch_t		 mo_epoch;
	daos_epoch_t		 mo_update_epoch;
	daos_iod_t		*mo_iods;
	struct dcs_iod_csums	*mo_iods_csums;
	daos_iod_t		*mo_punch_iods;
	daos_epoch_t		*mo_akey_punch_ephs;
	daos_epoch_t		 mo_rec_punch_eph;
	d_sg_list_t		*mo_sgls;
	unsigned int		 mo_iod_num;
	unsigned int		 mo_punch_iod_num;
	unsigned int		 mo_iod_alloc_num;
	unsigned int		 mo_rec_num;
	uint64_t		 mo_size;
	uint64_t		 mo_version;
	uint32_t		 mo_pool_tls_version;
	d_list_t		 mo_list;
	d_iov_t			 mo_csum_iov;
};

struct migrate_obj_key {
	daos_unit_oid_t oid;
	daos_epoch_t	eph;
	uint32_t	tgt_idx;
};

/* Argument for container iteration and migrate */
struct iter_cont_arg {
	struct migrate_pool_tls *pool_tls;
	uuid_t			pool_uuid;
	uuid_t			pool_hdl_uuid;
	uuid_t			cont_uuid;
	uuid_t			cont_hdl_uuid;
	daos_handle_t		cont_hdl;
	struct tree_cache_root	*cont_root;
	unsigned int		yield_freq;
	unsigned int		obj_cnt;
	uint64_t		*snaps;
	uint32_t		snap_cnt;
	uint32_t		version;
	uint32_t		ref_cnt;
};

/* Argument for object iteration and migrate */
struct iter_obj_arg {
	uuid_t			pool_uuid;
	uuid_t			cont_uuid;
	daos_handle_t		cont_hdl;
	daos_unit_oid_t		oid;
	daos_epoch_t		epoch;
	unsigned int		shard;
	unsigned int		tgt_idx;
	uint64_t		*snaps;
	uint32_t		snap_cnt;
	uint32_t		version;
};

static int
obj_tree_destory_cb(daos_handle_t ih, d_iov_t *key_iov,
		    d_iov_t *val_iov, void *data)
{
	struct tree_cache_root *root = val_iov->iov_buf;
	int			rc;

	rc = dbtree_destroy(root->root_hdl, NULL);
	if (rc)
		D_ERROR("dbtree_destroy, cont "DF_UUID" failed, rc %d.\n",
			DP_UUID(*(uuid_t *)key_iov->iov_buf), rc);

	return rc;
}

int
obj_tree_destroy(daos_handle_t btr_hdl)
{
	int	rc;

	rc = dbtree_iterate(btr_hdl, DAOS_INTENT_PUNCH, false,
			    obj_tree_destory_cb, NULL);
	if (rc) {
		D_ERROR("dbtree iterate failed: "DF_RC"\n", DP_RC(rc));
		goto out;
	}

	rc = dbtree_destroy(btr_hdl, NULL);

out:
	return rc;
}

/* Create tree root by key_iov */
static int
tree_cache_create_internal(daos_handle_t toh, unsigned int tree_class,
			   d_iov_t *key_iov, struct tree_cache_root **rootp)
{
	d_iov_t			val_iov;
	struct umem_attr	uma;
	struct tree_cache_root	root;
	struct btr_root		*broot;
	int			rc;

	D_ALLOC_PTR(broot);
	if (broot == NULL)
		return -DER_NOMEM;

	memset(&root, 0, sizeof(root));
	root.root_hdl = DAOS_HDL_INVAL;
	memset(&uma, 0, sizeof(uma));
	uma.uma_id = UMEM_CLASS_VMEM;

	rc = dbtree_create_inplace(tree_class, 0, 32, &uma, broot,
				   &root.root_hdl);
	if (rc) {
		D_ERROR("failed to create rebuild tree: "DF_RC"\n", DP_RC(rc));
		D_FREE(broot);
		D_GOTO(out, rc);
	}

	d_iov_set(&val_iov, &root, sizeof(root));
	rc = dbtree_update(toh, key_iov, &val_iov);
	if (rc)
		D_GOTO(out, rc);

	d_iov_set(&val_iov, NULL, 0);
	rc = dbtree_lookup(toh, key_iov, &val_iov);
	if (rc)
		D_GOTO(out, rc);

	*rootp = val_iov.iov_buf;
	D_ASSERT(*rootp != NULL);
out:
	if (rc < 0 && !daos_handle_is_inval(root.root_hdl))
		dbtree_destroy(root.root_hdl, NULL);
	return rc;
}

static int
container_tree_create(daos_handle_t toh, uuid_t uuid,
		      struct tree_cache_root **rootp)
{
	d_iov_t	key_iov;

	d_iov_set(&key_iov, uuid, sizeof(uuid_t));

	return tree_cache_create_internal(toh, DBTREE_CLASS_NV, &key_iov,
					  rootp);
}

int
obj_tree_lookup(daos_handle_t toh, uuid_t co_uuid, daos_unit_oid_t oid,
		d_iov_t *val_iov)
{
	struct tree_cache_root	*cont_root = NULL;
	d_iov_t			key_iov;
	d_iov_t			tmp_iov;
	int			rc;

	/* locate the container first */
	d_iov_set(&key_iov, co_uuid, sizeof(uuid_t));
	d_iov_set(&tmp_iov, NULL, 0);
	rc = dbtree_lookup(toh, &key_iov, &tmp_iov);
	if (rc < 0) {
		if (rc != -DER_NONEXIST)
			D_ERROR("lookup cont "DF_UUID" failed, "DF_RC"\n",
				DP_UUID(co_uuid), DP_RC(rc));
		else
			D_DEBUG(DB_TRACE, "Container "DF_UUID" not exist\n",
				DP_UUID(co_uuid));
		return rc;
	}

	cont_root = tmp_iov.iov_buf;
	/* Then try to insert the object under the container */
	d_iov_set(&key_iov, &oid, sizeof(oid));
	rc = dbtree_lookup(cont_root->root_hdl, &key_iov, val_iov);
	if (rc < 0) {
		if (rc != -DER_NONEXIST)
			D_ERROR(DF_UUID"/"DF_UOID" "DF_RC"\n",
				DP_UUID(co_uuid), DP_UOID(oid), DP_RC(rc));
		else
			D_DEBUG(DB_TRACE, DF_UUID"/"DF_UOID " not exist\n",
				DP_UUID(co_uuid), DP_UOID(oid));
	}

	return rc;
}

int
obj_tree_insert(daos_handle_t toh, uuid_t co_uuid, daos_unit_oid_t oid,
		d_iov_t *val_iov)
{
	struct tree_cache_root	*cont_root = NULL;
	d_iov_t			key_iov;
	d_iov_t			tmp_iov;
	int			rc;

	/* locate the container first */
	d_iov_set(&key_iov, co_uuid, sizeof(uuid_t));
	d_iov_set(&tmp_iov, NULL, 0);
	rc = dbtree_lookup(toh, &key_iov, &tmp_iov);
	if (rc < 0) {
		if (rc != -DER_NONEXIST) {
			D_ERROR("lookup cont "DF_UUID" failed, rc %d\n",
				DP_UUID(co_uuid), rc);
			return rc;
		}

		D_DEBUG(DB_TRACE, "Create cont "DF_UUID" tree\n",
			DP_UUID(co_uuid));
		rc = container_tree_create(toh, co_uuid, &cont_root);
		if (rc) {
			D_ERROR("tree_create cont "DF_UUID" failed, rc %d\n",
				DP_UUID(co_uuid), rc);
			return rc;
		}
	} else {
		cont_root = tmp_iov.iov_buf;
	}

	/* Then try to insert the object under the container */
	d_iov_set(&key_iov, &oid, sizeof(oid));
	rc = dbtree_lookup(cont_root->root_hdl, &key_iov, val_iov);
	if (rc == 0) {
		D_DEBUG(DB_TRACE, DF_UOID"/"DF_UUID" already exits\n",
			DP_UOID(oid), DP_UUID(co_uuid));
		return -DER_EXIST;
	}

	rc = dbtree_update(cont_root->root_hdl, &key_iov, val_iov);
	if (rc < 0) {
		D_ERROR("failed to insert "DF_UOID": rc %d\n",
			DP_UOID(oid), rc);
		return rc;
	}
	cont_root->count++;
	D_DEBUG(DB_TRACE, "insert "DF_UOID"/"DF_UUID" in"
		" cont_root %p count %d\n", DP_UOID(oid),
		DP_UUID(co_uuid), cont_root, cont_root->count);

	return rc;
}

void
migrate_pool_tls_destroy(struct migrate_pool_tls *tls)
{
	D_DEBUG(DB_REBUILD, "TLS destroy for "DF_UUID" ver %d\n",
		DP_UUID(tls->mpt_pool_uuid), tls->mpt_version);
	if (tls->mpt_pool)
		ds_pool_child_put(tls->mpt_pool);

	if (tls->mpt_svc_list.rl_ranks)
		D_FREE(tls->mpt_svc_list.rl_ranks);

	if (tls->mpt_clear_conts)
		d_hash_table_destroy_inplace(&tls->mpt_cont_dest_tab,
					     true /* force */);
	if (tls->mpt_done_eventual)
		ABT_eventual_free(&tls->mpt_done_eventual);
	if (!daos_handle_is_inval(tls->mpt_root_hdl))
		obj_tree_destroy(tls->mpt_root_hdl);
	if (!daos_handle_is_inval(tls->mpt_migrated_root_hdl))
		obj_tree_destroy(tls->mpt_migrated_root_hdl);
	d_list_del(&tls->mpt_list);
	D_FREE(tls);
}

void
migrate_pool_tls_get(struct migrate_pool_tls *tls)
{
	tls->mpt_refcount++;
}

void
migrate_pool_tls_put(struct migrate_pool_tls *tls)
{
	tls->mpt_refcount--;
	if (tls->mpt_fini && tls->mpt_refcount == 1)
		ABT_eventual_set(tls->mpt_done_eventual, NULL, 0);
	if (tls->mpt_refcount == 0)
		migrate_pool_tls_destroy(tls);
}

struct migrate_pool_tls *
migrate_pool_tls_lookup(uuid_t pool_uuid, unsigned int ver)
{
	struct obj_tls	*tls = obj_tls_get();
	struct migrate_pool_tls *pool_tls;
	struct migrate_pool_tls *found = NULL;

	D_ASSERT(tls != NULL);
	/* Only 1 thread will access the list, no need lock */
	d_list_for_each_entry(pool_tls, &tls->ot_pool_list, mpt_list) {
		if (uuid_compare(pool_tls->mpt_pool_uuid, pool_uuid) == 0 &&
		    (ver == (unsigned int)(-1) ||
		     ver == pool_tls->mpt_version)) {
			migrate_pool_tls_get(pool_tls);
			found = pool_tls;
			break;
		}
	}

	return found;
}

/** Hash table entry containing a container uuid that has been initialized */
struct migrate_init_cont_key {
	/** Container uuid that has already been initialized */
	uuid_t			cont_uuid;
	/** link chain on hash */
	d_list_t		cont_link;
};

static bool
migrate_init_cont_key_cmp(struct d_hash_table *htab, d_list_t *link,
			  const void *key, unsigned int ksize)
{
	struct migrate_init_cont_key *rec =
		container_of(link, struct migrate_init_cont_key, cont_link);

	D_ASSERT(ksize == sizeof(uuid_t));
	return !uuid_compare(rec->cont_uuid, key);
}

static void
migrate_init_cont_key_free(struct d_hash_table *htab, d_list_t *link)
{
	struct migrate_init_cont_key *rec =
		container_of(link, struct migrate_init_cont_key, cont_link);
	D_FREE(rec);
}

static d_hash_table_ops_t migrate_init_cont_tab_ops = {
	.hop_key_cmp	= migrate_init_cont_key_cmp,
	.hop_rec_free	= migrate_init_cont_key_free
};

struct migrate_pool_tls_create_arg {
	uuid_t	pool_uuid;
	uuid_t	pool_hdl_uuid;
	uuid_t  co_hdl_uuid;
	d_rank_list_t *svc_list;
	uint64_t max_eph;
	int	version;
	int	clear_conts;
};

int migrate_pool_tls_create_one(void *data)
{
	struct migrate_pool_tls_create_arg *arg = data;
	struct obj_tls			   *tls = obj_tls_get();
	struct migrate_pool_tls		   *pool_tls;
	int rc;

	pool_tls = migrate_pool_tls_lookup(arg->pool_uuid, arg->version);
	if (pool_tls != NULL) {
		/* Some one else already created, because collective function
		 * might yield xstream.
		 */
		migrate_pool_tls_put(pool_tls);
		return 0;
	}

	D_ALLOC_PTR(pool_tls);
	if (pool_tls == NULL)
		D_GOTO(out, rc = -DER_NOMEM);

	rc = ABT_eventual_create(0, &pool_tls->mpt_done_eventual);
	if (rc != ABT_SUCCESS)
		D_GOTO(out, rc = dss_abterr2der(rc));

	uuid_copy(pool_tls->mpt_pool_uuid, arg->pool_uuid);
	uuid_copy(pool_tls->mpt_poh_uuid, arg->pool_hdl_uuid);
	uuid_copy(pool_tls->mpt_coh_uuid, arg->co_hdl_uuid);
	pool_tls->mpt_version = arg->version;
	pool_tls->mpt_pool_hdl = DAOS_HDL_INVAL;
	pool_tls->mpt_rec_count = 0;
	pool_tls->mpt_obj_count = 0;
	pool_tls->mpt_size = 0;
	pool_tls->mpt_generated_ult = 0;
	pool_tls->mpt_executed_ult = 0;
	pool_tls->mpt_root_hdl = DAOS_HDL_INVAL;
	pool_tls->mpt_max_eph = arg->max_eph;
	pool_tls->mpt_pool = ds_pool_child_lookup(arg->pool_uuid);
	pool_tls->mpt_clear_conts = arg->clear_conts;

	if (pool_tls->mpt_clear_conts) {
		rc = d_hash_table_create_inplace(D_HASH_FT_NOLOCK, 8, NULL,
					    &migrate_init_cont_tab_ops,
					    &pool_tls->mpt_cont_dest_tab);
		if (rc)
			D_GOTO(out, rc);
	}

	pool_tls->mpt_refcount = 1;
	rc = daos_rank_list_copy(&pool_tls->mpt_svc_list, arg->svc_list);
	if (rc)
		D_GOTO(out, rc);

	D_DEBUG(DB_REBUILD, "TLS %p create for "DF_UUID" ver %d rc %d\n",
		pool_tls, DP_UUID(pool_tls->mpt_pool_uuid), arg->version, rc);
	d_list_add(&pool_tls->mpt_list, &tls->ot_pool_list);
out:
	if (rc && pool_tls)
		migrate_pool_tls_destroy(pool_tls);

	return rc;
}

static struct migrate_pool_tls*
migrate_pool_tls_lookup_create(struct ds_pool *pool, int version,
			       uuid_t pool_hdl_uuid, uuid_t co_hdl_uuid,
			       uint64_t max_eph, int clear_conts)
{
	struct migrate_pool_tls *tls = NULL;
	struct migrate_pool_tls_create_arg arg = { 0 };
	daos_prop_t		*prop;
	struct daos_prop_entry	*entry;
	int			rc = 0;

	tls = migrate_pool_tls_lookup(pool->sp_uuid, version);
	if (tls)
		return tls;

	D_ALLOC_PTR(prop);
	if (prop == NULL)
		D_GOTO(out, rc = -DER_NOMEM);

	rc = ds_pool_iv_prop_fetch(pool, prop);
	if (rc)
		D_GOTO(out, rc);

	entry = daos_prop_entry_get(prop, DAOS_PROP_PO_SVC_LIST);
	D_ASSERT(entry != NULL);

	uuid_copy(arg.pool_uuid, pool->sp_uuid);
	uuid_copy(arg.pool_hdl_uuid, pool_hdl_uuid);
	uuid_copy(arg.co_hdl_uuid, co_hdl_uuid);
	arg.version = version;
	arg.clear_conts = clear_conts;
	arg.max_eph = max_eph;
	arg.svc_list = (d_rank_list_t *)entry->dpe_val_ptr;
	rc = dss_task_collective(migrate_pool_tls_create_one, &arg, 0,
				 DSS_ULT_REBUILD);
	if (rc != 0) {
		D_ERROR(DF_UUID": failed to create migrate tls: %d\n",
			DP_UUID(pool->sp_uuid), rc);
		D_GOTO(out, rc);
	}

	/* dss_task_collective does not do collective on xstream 0 */
	rc = migrate_pool_tls_create_one(&arg);
	if (rc)
		D_GOTO(out, rc);

	tls = migrate_pool_tls_lookup(pool->sp_uuid, version);
	D_ASSERT(tls != NULL);
out:
	D_DEBUG(DB_TRACE, "create tls "DF_UUID" rc %d\n",
		DP_UUID(pool->sp_uuid), rc);
	if (prop != NULL)
		daos_prop_free(prop);

	return tls;
}

static void
mrone_recx_daos_vos_internal(struct migrate_one *mrone,
			     struct daos_oclass_attr *oca,
			     bool daos2vos, int shard)
{
	daos_iod_t *iod;
	int cell_nr;
	int stripe_nr;
	int j;
	int k;

	D_ASSERT(DAOS_OC_IS_EC(oca));

	cell_nr = obj_ec_cell_rec_nr(oca);
	stripe_nr = obj_ec_stripe_rec_nr(oca);
	/* Convert the DAOS to VOS EC offset */
	for (j = 0; j < mrone->mo_iod_num; j++) {
		iod = &mrone->mo_iods[j];
		if (iod->iod_type == DAOS_IOD_SINGLE)
			continue;
		for (k = 0; k < iod->iod_nr; k++) {
			daos_recx_t *recx;

			recx = &iod->iod_recxs[k];
			D_ASSERT(recx->rx_nr <= cell_nr);
			if (daos2vos)
				recx->rx_idx = obj_ec_idx_daos2vos(recx->rx_idx,
								   stripe_nr,
								   cell_nr);
			else
				recx->rx_idx = obj_ec_idx_vos2daos(recx->rx_idx,
								   stripe_nr,
								   cell_nr,
								   shard);
			D_DEBUG(DB_REBUILD, "j %d k %d "DF_U64"/"DF_U64"\n",
				j, k, recx->rx_idx, recx->rx_nr);
		}
	}
}

static void
mrone_recx_daos2_vos(struct migrate_one *mrone, struct daos_oclass_attr *oca)
{
	mrone_recx_daos_vos_internal(mrone, oca, true, -1);
}

static void
mrone_recx_vos2_daos(struct migrate_one *mrone, struct daos_oclass_attr *oca,
		     int shard)
{
	shard = shard % obj_ec_tgt_nr(oca);
	D_ASSERT(shard < obj_ec_data_tgt_nr(oca));
	mrone_recx_daos_vos_internal(mrone, oca, false, shard);
}

static int
mrone_obj_fetch(struct migrate_one *mrone, daos_handle_t oh, d_sg_list_t *sgls,
		d_iov_t *csum_iov_fetch)
{
	int rc;

	rc = dsc_obj_fetch(oh, mrone->mo_epoch, &mrone->mo_dkey,
			   mrone->mo_iod_num, mrone->mo_iods, sgls, NULL,
			   DIOF_TO_LEADER, NULL, csum_iov_fetch);

	if (rc != 0)
		return rc;

	if (csum_iov_fetch != NULL &&
	    csum_iov_fetch->iov_len > csum_iov_fetch->iov_buf_len) {
		/** retry dsc_obj_fetch with appropriate csum_iov
		 * buf length
		 */
		void *p;

		D_REALLOC(p, csum_iov_fetch->iov_buf, csum_iov_fetch->iov_len);
		if (p == NULL)
			return -DER_NOMEM;
		csum_iov_fetch->iov_buf_len = csum_iov_fetch->iov_len;
		csum_iov_fetch->iov_len = 0;
		csum_iov_fetch->iov_buf = p;

		rc = dsc_obj_fetch(oh, mrone->mo_epoch, &mrone->mo_dkey,
				   mrone->mo_iod_num, mrone->mo_iods, sgls,
				   NULL, DIOF_TO_LEADER, NULL, csum_iov_fetch);
	}

	return rc;
}

#define MIGRATE_STACK_SIZE	131072
#define MAX_BUF_SIZE		2048
#define CSUM_BUF_SIZE		256

/**
 * allocate the memory for the iods_csums and unpack the csum_iov into the
 * into the iods_csums.
 * Note: the csum_iov is modified so a shallow copy should be sent instead of
 * the original.
 */
static int
alloc_iods_csums(struct dcs_iod_csums **iods_csums, daos_iod_t *iods,
		 int iod_cnt, d_iov_t *csum_iov,
		 struct daos_csummer *csummer)
{
	int rc = 0;
	int i;

	if (!daos_csummer_initialized(csummer) || csum_iov == NULL ||
	    csum_iov->iov_len == 0)
		return 0;

	D_ASSERT(iods_csums != NULL);
	D_ASSERT(iods != NULL);
	rc = daos_csummer_alloc_iods_csums(csummer, iods, iod_cnt, false, NULL,
					   iods_csums);
	if (rc < 0)
		return rc;

	for (i = 0; i < iod_cnt; i++) {
		int c;

		for (c = 0; c < (*iods_csums)[i].ic_nr; c++) {
			struct dcs_csum_info *ci;

			ci_cast(&ci, csum_iov);
			if (ci == NULL) {
				D_ERROR("Error casting csum");
				return -DER_CSUM;
			}
			ci_set_from_ci(&(*iods_csums)[i].ic_data[c], ci);
			ci_move_next_iov(ci, csum_iov);
		}
	}

	return 0;
}

/**
 * If checksums are enabled, then csums_iov should have at least 1
 * checksum info structure, use the first checksum info  (all will have
 * the same configuration) to get the container checksum configuration and
 * initialize a csummer.
 */
static int
csum_init_csummer(const d_iov_t *csums_iov, struct daos_csummer **csummer)
{
	int rc;
	struct dcs_csum_info *ci;

	*csummer = NULL;

	ci_cast(&ci, csums_iov);
	if (ci == NULL)
		return 0;
	rc = daos_csummer_init_with_type(csummer, ci->cs_type,
					 ci->cs_chunksize, false);
	return rc;
}

static int
migrate_fetch_update_inline(struct migrate_one *mrone, daos_handle_t oh,
			    struct ds_cont_child *ds_cont)
{
	d_sg_list_t		 sgls[DSS_ENUM_UNPACK_MAX_IODS];
	d_iov_t			 iov[DSS_ENUM_UNPACK_MAX_IODS];
	struct dcs_iod_csums	*iod_csums = NULL;
	int			 iod_cnt = 0;
	int			 start;
	char		 iov_buf[DSS_ENUM_UNPACK_MAX_IODS][MAX_BUF_SIZE];
	bool			 fetch = false;
	int			 i;
	int			 rc = 0;
	struct daos_oclass_attr	*oca;
	struct daos_csummer	*csummer;
	d_iov_t			*csums_iov = NULL;
	d_iov_t			 csum_iov_fetch = {0};
	d_iov_t			 tmp_csum_iov;

	D_ASSERT(mrone->mo_iod_num <= DSS_ENUM_UNPACK_MAX_IODS);
	for (i = 0; i < mrone->mo_iod_num; i++) {
		if (mrone->mo_iods[i].iod_size == 0)
			continue;

		if (mrone->mo_sgls != NULL && mrone->mo_sgls[i].sg_nr > 0) {
			sgls[i] = mrone->mo_sgls[i];
		} else {
			sgls[i].sg_nr = 1;
			sgls[i].sg_nr_out = 1;
			d_iov_set(&iov[i], iov_buf[i], MAX_BUF_SIZE);
			sgls[i].sg_iovs = &iov[i];
			fetch = true;
		}
	}

	D_DEBUG(DB_REBUILD, DF_UOID" mrone %p dkey "DF_KEY" nr %d eph "DF_U64
		" fetch %s\n", DP_UOID(mrone->mo_oid), mrone,
		DP_KEY(&mrone->mo_dkey), mrone->mo_iod_num,
		mrone->mo_epoch, fetch ? "yes":"no");

	if (fetch) {
		daos_iov_alloc(&csum_iov_fetch, CSUM_BUF_SIZE, false);
		rc = mrone_obj_fetch(mrone, oh, sgls, &csum_iov_fetch);

		if (rc) {
			D_ERROR("dsc_obj_fetch %d\n", rc);
			return rc;
		}

		/** Using all fetched data so use all fetched checksums */
		csums_iov = &csum_iov_fetch;
	} else {
		/** csums were packed from obj_enum because data is inlined */
		csums_iov = &mrone->mo_csum_iov;
	}
	D_ASSERT(csums_iov != NULL);
	/** make a copy of the iov because it will be modified while
	 * iterating over the csums
	 */
	tmp_csum_iov = *csums_iov;

	if (DAOS_FAIL_CHECK(DAOS_REBUILD_NO_UPDATE))
		return 0;

	if (DAOS_FAIL_CHECK(DAOS_REBUILD_UPDATE_FAIL))
		return -DER_INVAL;

	if (daos_oclass_is_ec(mrone->mo_oid.id_pub, &oca) &&
	    !obj_shard_is_ec_parity(mrone->mo_oid, &oca))
		mrone_recx_daos2_vos(mrone, oca);

	rc = csum_init_csummer(csums_iov, &csummer);
	if (rc != 0)
		return rc;

	for (i = 0, start = 0; i < mrone->mo_iod_num; i++) {
		if (mrone->mo_iods[i].iod_size > 0) {
			iod_cnt++;
			continue;
		} else {
			/* skip empty record */
			if (iod_cnt == 0) {
				D_DEBUG(DB_TRACE, "i %d iod_size = 0\n", i);
				continue;
			}

			D_DEBUG(DB_TRACE, "update start %d cnt %d\n",
				start, iod_cnt);

			rc = alloc_iods_csums(&iod_csums,
					      &mrone->mo_iods[start],
					      iod_cnt, &tmp_csum_iov,
					      csummer);
			if (rc != 0) {
				D_ERROR("setting up iods csums failed: "
						DF_RC"\n", DP_RC(rc));
				break;
			}

			rc = vos_obj_update(ds_cont->sc_hdl, mrone->mo_oid,
					    mrone->mo_update_epoch,
					    mrone->mo_version,
					    0, &mrone->mo_dkey, iod_cnt,
					    &mrone->mo_iods[start], iod_csums,
					    &sgls[start]);
			daos_csummer_free_ic(csummer, &iod_csums);

			if (rc) {
				D_ERROR("migrate failed: rc %d\n", rc);
				break;
			}
			iod_cnt = 0;
			start = i + 1;
		}
	}

	if (iod_cnt > 0) {
		rc = alloc_iods_csums(&iod_csums,
				      &mrone->mo_iods[start],
				      iod_cnt, &tmp_csum_iov,
				      csummer);
		if (rc != 0) {
			D_ERROR("failed to alloc iod csums: rc "DF_RC"\n",
				DP_RC(rc));
			D_GOTO(out, rc);
		}
		rc = vos_obj_update(ds_cont->sc_hdl, mrone->mo_oid,
				    mrone->mo_update_epoch,
				    mrone->mo_version,
				    0, &mrone->mo_dkey, iod_cnt,
				    &mrone->mo_iods[start], iod_csums,
				    &sgls[start]);

		if (rc) {
			D_ERROR("migrate failed: rc "DF_RC"\n", DP_RC(rc));
			D_GOTO(out, rc);
		}
		daos_csummer_free_ic(csummer, &iod_csums);
	}

out:
	D_FREE(csum_iov_fetch.iov_buf);
	daos_csummer_destroy(&csummer);

	return rc;
}

static int
obj_ec_encode_buf(daos_obj_id_t oid, struct daos_oclass_attr *oca,
		  daos_size_t iod_size, unsigned char *buffer,
		  unsigned char *p_bufs[])
{
	struct obj_ec_codec	*codec;
	daos_size_t	cell_bytes = obj_ec_cell_rec_nr(oca) * iod_size;
	unsigned int	k = obj_ec_data_tgt_nr(oca);
	unsigned int	p = obj_ec_parity_tgt_nr(oca);
	unsigned char	*data[k];
	int		i;

	codec = obj_ec_codec_get(daos_obj_id2class(oid));
	D_ASSERT(codec != NULL);

	for (i = 0; i < p && p_bufs[i] == NULL; i++) {
		D_ALLOC(p_bufs[i], cell_bytes);
		if (p_bufs[i] == NULL)
			return -DER_NOMEM;
	}

	for (i = 0; i < k; i++)
		data[i] = buffer + i * cell_bytes;

	ec_encode_data((int)cell_bytes, k, p, codec->ec_gftbls, data, p_bufs);
	return 0;
}

static int
migrate_update_parity(struct migrate_one *mrone, struct ds_cont_child *ds_cont,
		      unsigned char *buffer, daos_off_t offset,
		      daos_size_t size, struct daos_oclass_attr *oca,
		      daos_iod_t *iod, unsigned char *p_bufs[],
		      d_iov_t *csum_iov)
{
	daos_size_t		 stride_nr = obj_ec_stripe_rec_nr(oca);
	daos_size_t		 cell_nr = obj_ec_cell_rec_nr(oca);
	daos_recx_t		 tmp_recx;
	d_iov_t			 tmp_iov;
	d_sg_list_t		 tmp_sgl;
	daos_size_t		 write_nr;
	struct daos_csummer	*csummer = NULL;
	struct dcs_iod_csums	*iod_csums = NULL;
	int		rc = 0;

	tmp_sgl.sg_nr = tmp_sgl.sg_nr_out = 1;
	while (size > 0) {
		if (offset % stride_nr != 0)
			write_nr =
			  min(roundup(offset, stride_nr) - offset, size);
		else
			write_nr = min(stride_nr, size);

		if (write_nr == stride_nr) {
			unsigned int shard;

			shard = mrone->mo_oid.id_shard % obj_ec_tgt_nr(oca);

			D_ASSERT(shard >= obj_ec_data_tgt_nr(oca));
			shard -= obj_ec_data_tgt_nr(oca);
			D_ASSERT(shard < obj_ec_parity_tgt_nr(oca));
			rc = obj_ec_encode_buf(mrone->mo_oid.id_pub,
					       oca, iod->iod_size, buffer,
					       p_bufs);
			if (rc)
				D_GOTO(out, rc);
			tmp_recx.rx_idx = obj_ec_idx_daos2vos(offset, stride_nr,
							      cell_nr);
			tmp_recx.rx_idx |= PARITY_INDICATOR;
			tmp_recx.rx_nr = cell_nr;
			d_iov_set(&tmp_iov, p_bufs[shard],
				  cell_nr * iod->iod_size);
			D_DEBUG(DB_IO, "parity "DF_U64"/"DF_U64" "DF_U64"\n",
				tmp_recx.rx_idx, tmp_recx.rx_nr, iod->iod_size);
		} else {
			tmp_recx.rx_idx = offset;
			tmp_recx.rx_nr = write_nr;
			d_iov_set(&tmp_iov, buffer, write_nr * iod->iod_size);
			D_DEBUG(DB_IO, "replicate "DF_U64"/"DF_U64" "
				DF_U64"\n", tmp_recx.rx_idx,
				tmp_recx.rx_nr, iod->iod_size);
		}

		tmp_sgl.sg_iovs = &tmp_iov;
		iod->iod_recxs = &tmp_recx;

		rc = csum_init_csummer(csum_iov, &csummer);
		if (rc != 0) {
			D_ERROR("Error initializing csummer");
			D_GOTO(out, rc);
		}

		rc = alloc_iods_csums(&iod_csums,
				      iod,
				      1, csum_iov,
				      csummer);
		if (rc != 0) {
			D_ERROR("Error allocating iods");
			D_GOTO(out, rc);
		}

		rc = vos_obj_update(ds_cont->sc_hdl, mrone->mo_oid,
				    mrone->mo_epoch,
				    mrone->mo_version,
				    0, &mrone->mo_dkey, 1, iod, NULL,
				    &tmp_sgl);
		size -= write_nr;
		offset += write_nr;
		buffer += write_nr * iod->iod_size;
	}
out:
	daos_csummer_free_ic(csummer, &iod_csums);
	daos_csummer_destroy(&csummer);
	return rc;
}

static int
migrate_fetch_update_parity(struct migrate_one *mrone, daos_handle_t oh,
			    struct ds_cont_child *ds_cont,
			    struct daos_oclass_attr *oca)
{
	d_sg_list_t	 sgls[DSS_ENUM_UNPACK_MAX_IODS];
	d_iov_t		 iov[DSS_ENUM_UNPACK_MAX_IODS] = { 0 };
	d_iov_t		 csum_iov_fetch = { 0 };
	d_iov_t		 tmp_csum_iov_fetch;
	char		*data;
	daos_size_t	 size;
	unsigned int	 p = obj_ec_parity_tgt_nr(oca);
	unsigned char	*p_bufs[p];
	unsigned char	*ptr;
	int		 i;
	int		 rc;

	D_ASSERT(mrone->mo_iod_num <= DSS_ENUM_UNPACK_MAX_IODS);
	for (i = 0; i < mrone->mo_iod_num; i++) {
		size = daos_iods_len(&mrone->mo_iods[i], 1);
		D_ALLOC(data, size);
		if (data == NULL)
			D_GOTO(out, rc =-DER_NOMEM);

		memset(p_bufs, 0, p * sizeof(p_bufs));
		d_iov_set(&iov[i], data, size);
		sgls[i].sg_nr = 1;
		sgls[i].sg_nr_out = 1;
		sgls[i].sg_iovs = &iov[i];
	}

	D_DEBUG(DB_REBUILD,
		DF_UOID" mrone %p dkey "DF_KEY" nr %d eph "DF_U64"\n",
		DP_UOID(mrone->mo_oid), mrone, DP_KEY(&mrone->mo_dkey),
		mrone->mo_iod_num, mrone->mo_epoch);
	rc = daos_iov_alloc(&csum_iov_fetch, CSUM_BUF_SIZE, false);
	if (rc)
		D_GOTO(out, rc);
	rc = mrone_obj_fetch(mrone, oh, sgls, &csum_iov_fetch);
	tmp_csum_iov_fetch = csum_iov_fetch;
	if (rc) {
		D_ERROR("migrate dkey "DF_KEY" failed rc %d\n",
			DP_KEY(&mrone->mo_dkey), rc);
		D_GOTO(out, rc);
	}

	for (i = 0; i < mrone->mo_iod_num; i++) {
		daos_iod_t	*iod;
		int		j;
		daos_off_t	offset;
		daos_iod_t	tmp_iod;

		iod = &mrone->mo_iods[i];
		offset = iod->iod_recxs[0].rx_idx;
		size = iod->iod_recxs[0].rx_nr;
		tmp_iod = *iod;
		ptr = iov[i].iov_buf;
		for (j = 1; j < iod->iod_nr; j++) {
			daos_recx_t	*recx = &iod->iod_recxs[j];

			if (offset + size == recx->rx_idx) {
				size += recx->rx_nr;
				continue;
			}

			tmp_iod.iod_nr = 1;
			rc = migrate_update_parity(mrone, ds_cont, ptr, offset,
						   size, oca, &tmp_iod, p_bufs,
						   &tmp_csum_iov_fetch);
			if (rc)
				D_GOTO(out, rc);
			ptr += size * iod->iod_size;
			offset = recx->rx_idx;
			size = recx->rx_nr;
		}

		if (size > 0)
			rc = migrate_update_parity(mrone, ds_cont, ptr, offset,
						   size, oca, &tmp_iod, p_bufs,
						   &tmp_csum_iov_fetch);
	}
out:
	for (i = 0; i < mrone->mo_iod_num; i++) {
		if (iov[i].iov_buf)
			D_FREE(iov[i].iov_buf);
	}

	for (i = 0; i < p; i++) {
		if (p_bufs[i] != NULL)
			D_FREE(p_bufs[i]);
	}

	daos_iov_free(&csum_iov_fetch);

	return rc;
}

static int
migrate_fetch_update_single(struct migrate_one *mrone, daos_handle_t oh,
			    struct ds_cont_child *ds_cont)
{
	struct daos_oclass_attr	*oca;
	d_sg_list_t		 sgls[DSS_ENUM_UNPACK_MAX_IODS];
	d_iov_t			 iov[DSS_ENUM_UNPACK_MAX_IODS] = { 0 };
	char			*data;
	daos_size_t		 size;
	int			 i;
	int			 rc;
	d_iov_t			 csum_iov_fetch = {0};
	struct daos_csummer	*csummer = NULL;
	d_iov_t			 tmp_csum_iov;
	struct dcs_iod_csums	*iod_csums = NULL;

	oca = daos_oclass_attr_find(mrone->mo_oid.id_pub);
	D_ASSERT(oca != NULL);
	D_ASSERT(mrone->mo_iod_num <= DSS_ENUM_UNPACK_MAX_IODS);
	for (i = 0; i < mrone->mo_iod_num; i++) {
		D_ASSERT(mrone->mo_iods[i].iod_type == DAOS_IOD_SINGLE);

		size = daos_iods_len(&mrone->mo_iods[i], 1);
		D_ASSERT(size != -1);
		D_ALLOC(data, size);
		if (data == NULL)
			D_GOTO(out, rc =-DER_NOMEM);

		d_iov_set(&iov[i], data, size);
		sgls[i].sg_nr = 1;
		sgls[i].sg_nr_out = 1;
		sgls[i].sg_iovs = &iov[i];
	}

	D_DEBUG(DB_REBUILD,
		DF_UOID" mrone %p dkey "DF_KEY" nr %d eph "DF_U64"\n",
		DP_UOID(mrone->mo_oid), mrone, DP_KEY(&mrone->mo_dkey),
		mrone->mo_iod_num, mrone->mo_epoch);

	rc = daos_iov_alloc(&csum_iov_fetch, CSUM_BUF_SIZE, false);
	if (rc != 0)
		D_GOTO(out, rc);

	rc = mrone_obj_fetch(mrone, oh, sgls, &csum_iov_fetch);
	if (rc) {
		D_ERROR("migrate dkey "DF_KEY" failed rc %d\n",
			DP_KEY(&mrone->mo_dkey), rc);
		D_GOTO(out, rc);
	}

	for (i = 0; i < mrone->mo_iod_num && DAOS_OC_IS_EC(oca); i++) {
		daos_iod_t	*iod = &mrone->mo_iods[i];
		uint32_t	start_shard;

		start_shard = rounddown(mrone->mo_oid.id_shard,
					obj_ec_tgt_nr(oca));
		if (obj_ec_singv_one_tgt(iod, &sgls[i], oca)) {
			D_DEBUG(DB_REBUILD, DF_UOID" one tgt.\n",
				DP_UOID(mrone->mo_oid));
			continue;
		}

		if (obj_shard_is_ec_parity(mrone->mo_oid, NULL)) {
			rc = obj_ec_singv_encode_buf(mrone->mo_oid.id_pub,
						     mrone->mo_oid.id_shard,
						     iod, oca, &sgls[i],
						     &sgls[i].sg_iovs[0]);
			if (rc)
				D_GOTO(out, rc);
		} else {
			rc = obj_ec_singv_split(mrone->mo_oid.id_pub,
						mrone->mo_oid.id_shard,
						iod->iod_size, oca, &sgls[i]);
			if (rc)
				D_GOTO(out, rc);
		}

		obj_singv_ec_rw_filter(&mrone->mo_oid, iod, NULL,
				       mrone->mo_epoch, ORF_EC,
				       start_shard, 1,
				       true, false, NULL);
	}

	rc = csum_init_csummer(&csum_iov_fetch, &csummer);
	if (rc != 0)
		D_GOTO(out, rc);

	tmp_csum_iov = csum_iov_fetch;
	rc = alloc_iods_csums(&iod_csums,
			      &mrone->mo_iods[0],
			      mrone->mo_iod_num, &tmp_csum_iov,
			      csummer);
	if (rc != 0) {
		D_ERROR("unable to allocate iod csums.");
		goto out;
	}
	rc = vos_obj_update(ds_cont->sc_hdl, mrone->mo_oid,
			    mrone->mo_update_epoch, mrone->mo_version,
			    0, &mrone->mo_dkey, mrone->mo_iod_num,
			    mrone->mo_iods, iod_csums, sgls);
out:
	for (i = 0; i < mrone->mo_iod_num; i++) {
		if (iov[i].iov_buf)
			D_FREE(iov[i].iov_buf);

		/* since iod_recxs is being used by single value update somehow,
		 * let's reset it after update.
		 */
		if (mrone->mo_iods[i].iod_type == DAOS_IOD_SINGLE)
			mrone->mo_iods[i].iod_recxs = NULL;
	}

	daos_iov_free(&csum_iov_fetch);
	daos_csummer_destroy(&csummer);

	return rc;
}

static int
migrate_fetch_update_bulk(struct migrate_one *mrone, daos_handle_t oh,
			  struct ds_cont_child *ds_cont)
{
	d_sg_list_t		 sgls[DSS_ENUM_UNPACK_MAX_IODS];
	daos_handle_t		 ioh;
	struct daos_oclass_attr *oca;
<<<<<<< HEAD
	int			 rc, i, ret, sgl_cnt = 0;
	struct daos_csummer	*csummer = NULL;
	d_iov_t			 csum_iov_fetch = {0};
	struct dcs_iod_csums	*iod_csums = NULL;
	d_iov_t			 tmp_csum_iov;

=======
	int		 rc, rc1, i, ret, sgl_cnt = 0;
>>>>>>> 39421f50

	if (obj_shard_is_ec_parity(mrone->mo_oid, &oca))
		return migrate_fetch_update_parity(mrone, oh, ds_cont, oca);

	if (DAOS_OC_IS_EC(oca))
		mrone_recx_daos2_vos(mrone, oca);

	D_ASSERT(mrone->mo_iod_num <= DSS_ENUM_UNPACK_MAX_IODS);
	rc = vos_update_begin(ds_cont->sc_hdl, mrone->mo_oid,
			      mrone->mo_update_epoch, 0, &mrone->mo_dkey,
			      mrone->mo_iod_num, mrone->mo_iods,
			      mrone->mo_iods_csums, false, 0, &ioh, NULL);
	if (rc != 0) {
		D_ERROR(DF_UOID"preparing update fails: %d\n",
			DP_UOID(mrone->mo_oid), rc);
		return rc;
	}

	rc = bio_iod_prep(vos_ioh2desc(ioh));
	if (rc) {
		D_ERROR("Prepare EIOD for "DF_UOID" error: %d\n",
			DP_UOID(mrone->mo_oid), rc);
		goto end;
	}

	for (i = 0; i < mrone->mo_iod_num; i++) {
		struct bio_sglist	*bsgl;

		bsgl = vos_iod_sgl_at(ioh, i);
		D_ASSERT(bsgl != NULL);

		rc = bio_sgl_convert(bsgl, &sgls[i], false);
		if (rc)
			goto post;
		sgl_cnt++;
	}

	D_DEBUG(DB_REBUILD,
		DF_UOID" mrone %p dkey "DF_KEY" nr %d eph "DF_U64"\n",
		DP_UOID(mrone->mo_oid), mrone, DP_KEY(&mrone->mo_dkey),
		mrone->mo_iod_num, mrone->mo_epoch);

	if (DAOS_OC_IS_EC(oca))
		mrone_recx_vos2_daos(mrone, oca, mrone->mo_oid.id_shard);

	rc = daos_iov_alloc(&csum_iov_fetch, CSUM_BUF_SIZE, false);
	if (rc != 0)
		D_GOTO(post, rc);

	rc = mrone_obj_fetch(mrone, oh, sgls, &csum_iov_fetch);
	if (rc)
		D_ERROR("migrate dkey "DF_KEY" failed rc %d\n",
			DP_KEY(&mrone->mo_dkey), rc);

	rc = csum_init_csummer(&csum_iov_fetch, &csummer);
	if (rc != 0)
		D_GOTO(post, rc);

	tmp_csum_iov = csum_iov_fetch;
	rc = alloc_iods_csums(&iod_csums, &mrone->mo_iods[0],
			      mrone->mo_iod_num, &tmp_csum_iov, csummer);
	if (rc != 0) {
		D_ERROR("Failed to alloc iod csums");
		D_GOTO(post, rc);
	}

	vos_set_io_csum(ioh, iod_csums);
post:
	for (i = 0; i < sgl_cnt; i++)
		d_sgl_fini(&sgls[i], false);

	if (DAOS_OC_IS_EC(oca))
		mrone_recx_daos2_vos(mrone, oca);

	ret = bio_iod_post(vos_ioh2desc(ioh));
	if (ret) {
		D_ERROR("Post EIOD for "DF_UOID" error: %d\n",
			DP_UOID(mrone->mo_oid), ret);
		rc = rc ? : ret;
	}

end:
<<<<<<< HEAD
	vos_update_end(ioh, mrone->mo_version, &mrone->mo_dkey, rc, NULL);
	daos_csummer_free_ic(csummer, &iod_csums);
	daos_csummer_destroy(&csummer);
	daos_iov_free(&csum_iov_fetch);

=======
	rc1 = vos_update_end(ioh, mrone->mo_version, &mrone->mo_dkey, rc, NULL);
	if (rc == 0)
		rc = rc1;
>>>>>>> 39421f50
	return rc;
}

/**
 * Punch dkeys/akeys before migrate.
 */
static int
migrate_punch(struct migrate_pool_tls *tls, struct migrate_one *mrone,
	      struct ds_cont_child *cont)
{
	int	rc = 0;
	int	i;

	/* Punch dkey */
	if (mrone->mo_dkey_punch_eph != 0) {
		D_DEBUG(DB_REBUILD, DF_UOID" punch dkey "DF_KEY"/"DF_U64"\n",
			DP_UOID(mrone->mo_oid), DP_KEY(&mrone->mo_dkey),
			mrone->mo_dkey_punch_eph);
		rc = vos_obj_punch(cont->sc_hdl, mrone->mo_oid,
				   mrone->mo_dkey_punch_eph,
				   tls->mpt_version, VOS_OF_REPLAY_PC,
				   &mrone->mo_dkey, 0, NULL, NULL);
		if (rc) {
			D_ERROR(DF_UOID" punch dkey failed: rc %d\n",
				DP_UOID(mrone->mo_oid), rc);
			return rc;
		}
	}

	for (i = 0; i < mrone->mo_iod_num; i++) {
		daos_epoch_t eph;

		eph = mrone->mo_akey_punch_ephs[i];
		D_ASSERT(eph != DAOS_EPOCH_MAX);
		if (eph == 0)
			continue;

		D_DEBUG(DB_REBUILD, DF_UOID" mrone %p punch dkey "
			DF_KEY" akey "DF_KEY" eph "DF_U64"\n",
			DP_UOID(mrone->mo_oid), mrone,
			DP_KEY(&mrone->mo_dkey),
			DP_KEY(&mrone->mo_iods[i].iod_name), eph);

		rc = vos_obj_punch(cont->sc_hdl, mrone->mo_oid,
				   eph, tls->mpt_version,
				   VOS_OF_REPLAY_PC, &mrone->mo_dkey,
				   1, &mrone->mo_iods[i].iod_name,
				   NULL);
		if (rc) {
			D_ERROR(DF_UOID" punch akey failed: rc %d\n",
				DP_UOID(mrone->mo_oid), rc);
			return rc;
		}
	}

	/* punch records */
	if (mrone->mo_punch_iod_num > 0) {
		rc = vos_obj_update(cont->sc_hdl, mrone->mo_oid,
				    mrone->mo_rec_punch_eph,
				    mrone->mo_version, 0, &mrone->mo_dkey,
				    mrone->mo_punch_iod_num,
				    mrone->mo_punch_iods, NULL, NULL);
		D_DEBUG(DB_REBUILD, DF_UOID" mrone %p punch %d eph "DF_U64
			" records: %d\n", DP_UOID(mrone->mo_oid), mrone,
			mrone->mo_punch_iod_num, mrone->mo_rec_punch_eph, rc);
	}

	return rc;
}

static int
migrate_dkey(struct migrate_pool_tls *tls, struct migrate_one *mrone)
{
	struct ds_cont_child	*cont;
	daos_handle_t		coh = DAOS_HDL_INVAL;
	daos_handle_t		oh;
	daos_size_t		data_size;
	int			rc;

	if (daos_handle_is_inval(tls->mpt_pool_hdl)) {
		daos_handle_t ph = DAOS_HDL_INVAL;

		rc = dsc_pool_open(tls->mpt_pool_uuid, tls->mpt_poh_uuid, 0,
				   NULL, tls->mpt_pool->spc_pool->sp_map,
				   &tls->mpt_svc_list, &ph);
		if (rc)
			D_GOTO(free, rc);

		tls->mpt_pool_hdl = ph;
	}

	rc = ds_cont_child_open_create(tls->mpt_pool_uuid, mrone->mo_cont_uuid,
				       &cont);
	if (rc)
		D_GOTO(free, rc);

	/* Open client dc handle used to read the remote object data */
	rc = dsc_cont_open(tls->mpt_pool_hdl, mrone->mo_cont_uuid,
			   tls->mpt_coh_uuid, 0, &coh);
	if (rc)
		D_GOTO(cont_put, rc);

	/* Open the remote object */
	rc = dsc_obj_open(coh, mrone->mo_oid.id_pub, DAOS_OO_RW, &oh);
	if (rc)
		D_GOTO(cont_close, rc);

	if (DAOS_FAIL_CHECK(DAOS_REBUILD_TGT_NOSPACE))
		D_GOTO(obj_close, rc = -DER_NOSPACE);

	if (DAOS_FAIL_CHECK(DAOS_REBUILD_NO_REBUILD)) {
		D_DEBUG(DB_REBUILD, DF_UUID" disable rebuild\n",
			DP_UUID(tls->mpt_pool_uuid));
		D_GOTO(obj_close, rc);
	}

	rc = migrate_punch(tls, mrone, cont);
	if (rc)
		D_GOTO(obj_close, rc);

	data_size = daos_iods_len(mrone->mo_iods, mrone->mo_iod_num);
	D_DEBUG(DB_TRACE, "data size is "DF_U64"\n", data_size);
	if (data_size == 0) {
		D_DEBUG(DB_REBUILD, "skipe empty iod\n");
		D_GOTO(obj_close, rc);
	}

	if (mrone->mo_iods[0].iod_type == DAOS_IOD_SINGLE)
		rc = migrate_fetch_update_single(mrone, oh, cont);
	else if (data_size < MAX_BUF_SIZE || data_size == (daos_size_t)(-1))
		rc = migrate_fetch_update_inline(mrone, oh, cont);
	else
		rc = migrate_fetch_update_bulk(mrone, oh, cont);

	tls->mpt_rec_count += mrone->mo_rec_num;
	tls->mpt_size += mrone->mo_size;
obj_close:
	dsc_obj_close(oh);
cont_close:
	dsc_cont_close(tls->mpt_pool_hdl, coh);
cont_put:
	ds_cont_child_put(cont);
free:
	return rc;
}

static void
migrate_one_destroy(struct migrate_one *mrone)
{
	int i;

	D_ASSERT(d_list_empty(&mrone->mo_list));
	daos_iov_free(&mrone->mo_dkey);

	if (mrone->mo_iods)
		daos_iods_free(mrone->mo_iods, mrone->mo_iod_alloc_num, true);

	if (mrone->mo_punch_iods)
		daos_iods_free(mrone->mo_punch_iods, mrone->mo_iod_alloc_num,
			       true);

	if (mrone->mo_akey_punch_ephs)
		D_FREE(mrone->mo_akey_punch_ephs);

	if (mrone->mo_sgls) {
		for (i = 0; i < mrone->mo_iod_alloc_num; i++)
			d_sgl_fini(&mrone->mo_sgls[i], true);
		D_FREE(mrone->mo_sgls);
	}

	if (mrone->mo_iods_csums)
		D_FREE(mrone->mo_iods_csums);

	D_FREE(mrone);
}

static void
migrate_one_ult(void *arg)
{
	struct migrate_one	*mrone = arg;
	struct migrate_pool_tls	*tls;
	int			rc;

	if (daos_fail_check(DAOS_REBUILD_TGT_REBUILD_HANG))
		dss_sleep(daos_fail_value_get() * 1000000);

	tls = migrate_pool_tls_lookup(mrone->mo_pool_uuid,
				      mrone->mo_pool_tls_version);
	if (tls == NULL || tls->mpt_fini) {
		D_WARN("some one abort the rebuild "DF_UUID"\n",
			DP_UUID(mrone->mo_pool_uuid));
		goto out;
	}

	rc = migrate_dkey(tls, mrone);
	D_DEBUG(DB_REBUILD, DF_UOID" migrate dkey "DF_KEY" rc %d\n",
		DP_UOID(mrone->mo_oid), DP_KEY(&mrone->mo_dkey), rc);

	/* Ignore nonexistent error because puller could race
	 * with user's container destroy:
	 * - puller got the container+oid from a remote scanner
	 * - user destroyed the container
	 * - puller try to open container or pulling data
	 *   (nonexistent)
	 * This is just a workaround...
	 */
	if (rc != -DER_NONEXIST && tls->mpt_status == 0)
		tls->mpt_status = rc;
out:
	migrate_one_destroy(mrone);
	if (tls != NULL) {
		tls->mpt_executed_ult++;
		migrate_pool_tls_put(tls);
	}
}

static int
migrate_one_iod_merge_recx(daos_unit_oid_t oid, daos_iod_t *dst_iod,
			   daos_iod_t *src_iod);

static int
rw_iod_pack(struct migrate_one *mrone, daos_iod_t *iod, d_sg_list_t *sgl)
{
	uint64_t total_size = 0;
	int	 rec_cnt = 0;
	bool	 free_recxs = true;
	int	 i;
	int	 rc;

	D_ASSERT(iod->iod_size > 0);

	if (sgl && mrone->mo_sgls == NULL) {
		D_ASSERT(mrone->mo_iod_alloc_num > 0);
		D_ALLOC_ARRAY(mrone->mo_sgls, mrone->mo_iod_alloc_num);
		if (mrone->mo_sgls == NULL)
			return -DER_NOMEM;
	}

	for (i = 0; i < mrone->mo_iod_num; i++) {
		if (daos_iov_cmp(&mrone->mo_iods[i].iod_name,
				 &iod->iod_name))
			break;
	}

	if (i < mrone->mo_iod_num) {
		daos_iod_t *dst_iod = &mrone->mo_iods[i];

		/*merge the iods to the existent IOD */
		D_DEBUG(DB_REBUILD, "Merge akey "DF_KEY" to %d\n",
			DP_KEY(&iod->iod_name), i);
		if (dst_iod->iod_size != iod->iod_size ||
		    dst_iod->iod_type != iod->iod_type) {
			D_ERROR(DF_KEY" dst_iod size "DF_U64" != "DF_U64
				" dst_iod type %d != %d\n",
				DP_KEY(&iod->iod_name), dst_iod->iod_size,
				iod->iod_size, dst_iod->iod_type,
				iod->iod_type);
			D_GOTO(out, rc = -DER_INVAL);
		}

		rc = migrate_one_iod_merge_recx(mrone->mo_oid, dst_iod, iod);
		if (rc)
			D_GOTO(out, rc);

		if (sgl) {
			rc = daos_sgl_merge(&mrone->mo_sgls[i], sgl);
			if (rc)
				D_GOTO(out, rc);
		}
	} else {
		rc = daos_iod_copy(&mrone->mo_iods[i], iod);
		if (rc)
			D_GOTO(out, rc);

		free_recxs = false;
		mrone->mo_iod_num++;
		if (sgl) {
			rc = daos_sgl_alloc_copy_data(&mrone->mo_sgls[i], sgl);
			if (rc)
				D_GOTO(out, rc);
		}
	}

	if (iod->iod_type == DAOS_IOD_SINGLE) {
		mrone->mo_iods[i].iod_recxs = NULL;
		rec_cnt = 1;
		total_size = iod->iod_size;
	} else {
		for (i = 0; i < iod->iod_nr; i++) {
			D_DEBUG(DB_REBUILD, "recx "DF_U64"/"DF_U64"\n",
				iod->iod_recxs[i].rx_idx,
				iod->iod_recxs[i].rx_nr);
			rec_cnt += iod->iod_recxs[i].rx_nr;
			total_size += iod->iod_recxs[i].rx_nr * iod->iod_size;
		}
	}

	/**
	 * If free_recxs is true, then the caller needs to free iod_recxs later,
	 * so do not set iod_recxs to NULL here, otherwise this mrone will
	 * reuse recxs.
	 */
	if (!free_recxs)
		iod->iod_recxs = NULL;

	D_DEBUG(DB_REBUILD,
		"idx %d akey "DF_KEY" nr %d size "DF_U64" type %d rec %d total "
		DF_U64"\n", mrone->mo_iod_num - 1, DP_KEY(&iod->iod_name),
		iod->iod_nr, iod->iod_size, iod->iod_type, rec_cnt, total_size);

	mrone->mo_rec_num += rec_cnt;
	mrone->mo_size += total_size;

out:
	return rc;
}

static int
punch_iod_pack(struct migrate_one *mrone, daos_iod_t *iod, daos_epoch_t eph)
{
	int idx = mrone->mo_punch_iod_num;
	int rc;

	D_ASSERT(iod->iod_size == 0);

	if (mrone->mo_punch_iods == NULL) {
		D_ALLOC_ARRAY(mrone->mo_punch_iods, mrone->mo_iod_alloc_num);
		if (mrone->mo_punch_iods == NULL)
			return -DER_NOMEM;
	}

	rc = daos_iod_copy(&mrone->mo_punch_iods[idx], iod);
	if (rc)
		return rc;

	D_DEBUG(DB_TRACE,
		"idx %d akey "DF_KEY" nr %d size "DF_U64" type %d\n",
		idx, DP_KEY(&iod->iod_name), iod->iod_nr, iod->iod_size,
		iod->iod_type);

	if (mrone->mo_rec_punch_eph < eph)
		mrone->mo_rec_punch_eph = eph;

	mrone->mo_punch_iod_num++;
	iod->iod_recxs = NULL;
	return 0;
}

static int
migrate_one_iod_merge_recx(daos_unit_oid_t oid, daos_iod_t *dst_iod,
			   daos_iod_t *src_iod)
{
	struct obj_auxi_list_recx	*recx;
	struct obj_auxi_list_recx	*tmp;
	struct daos_oclass_attr		*oca;
	daos_recx_t	*recxs;
	d_list_t	merge_list;
	int		nr_recxs = 0;
	int		i;
	int		rc = 0;

	oca = daos_oclass_attr_find(oid.id_pub);
	if (oca == NULL)
		return -DER_NONEXIST;

	D_INIT_LIST_HEAD(&merge_list);
	if (src_iod != NULL) {
		recxs = src_iod->iod_recxs;
		for (i = 0; i < src_iod->iod_nr; i++) {
			D_DEBUG(DB_REBUILD, "src merge "DF_U64"/"DF_U64"\n",
				recxs[i].rx_idx, recxs[i].rx_nr);
			rc = merge_recx(&merge_list, recxs[i].rx_idx,
					recxs[i].rx_nr);
			if (rc)
				D_GOTO(out, rc);
		}
	}

	D_ASSERT(dst_iod != NULL);
	recxs = dst_iod->iod_recxs;
	for (i = 0; i < dst_iod->iod_nr; i++) {
		D_DEBUG(DB_REBUILD, "dst merge "DF_U64"/"DF_U64"\n",
			recxs[i].rx_idx, recxs[i].rx_nr);
		rc = merge_recx(&merge_list, recxs[i].rx_idx, recxs[i].rx_nr);
		if (rc)
			D_GOTO(out, rc);
	}

	d_list_for_each_entry(recx, &merge_list, recx_list)
		nr_recxs++;

	if (nr_recxs > dst_iod->iod_nr) {
		D_ALLOC_ARRAY(recxs, nr_recxs);
		if (recxs == NULL)
			D_GOTO(out, rc = -DER_NOMEM);
	} else {
		recxs = dst_iod->iod_recxs;
	}

	i = 0;
	d_list_for_each_entry_safe(recx, tmp, &merge_list, recx_list) {
		recxs[i++] = recx->recx;

		D_DEBUG(DB_REBUILD, "merge recx "DF_U64"/"DF_U64"\n",
			recx->recx.rx_idx, recx->recx.rx_nr);
		d_list_del(&recx->recx_list);
		D_FREE(recx);
	}

	if (dst_iod->iod_recxs != recxs)
		D_FREE(dst_iod->iod_recxs);

	dst_iod->iod_recxs = recxs;
	dst_iod->iod_nr = i;
out:
	d_list_for_each_entry_safe(recx, tmp, &merge_list, recx_list) {
		d_list_del(&recx->recx_list);
		D_FREE(recx);
	}
	return rc;
}

/*
 * Try merge IOD into other IODs.
 *
 * return 0 means all recxs of the IOD are merged.
 * return 1 means not all recxs of the IOD are merged, i.e. it still
 * needs to insert IOD.
 */
static int
migrate_one_merge(struct migrate_one *mo, struct dss_enum_unpack_io *io)
{
	bool	need_insert = false;
	int	i;
	int	rc = 0;

	for (i = 0; i <= io->ui_iods_top; i++) {
		int j;

		if (io->ui_iods[i].iod_nr == 0)
			continue;

		for (j = 0; j < mo->mo_iod_num; j++) {
			if (!daos_iov_cmp(&mo->mo_iods[j].iod_name,
					  &io->ui_iods[i].iod_name))
				continue;
			if (mo->mo_iods[j].iod_type == DAOS_IOD_ARRAY) {
				rc = migrate_one_iod_merge_recx(io->ui_oid,
							&mo->mo_iods[j],
							&io->ui_iods[i]);
				if (rc)
					D_GOTO(out, rc);

				/* If recxs can be merged to other iods, then
				 * it do not need to be processed anymore
				 */
				io->ui_iods[i].iod_nr = 0;
			}
			break;
		}
		if (j == mo->mo_iod_num)
			need_insert = true;
	}

	if (need_insert)
		rc = 1;
out:
	return rc;
}

struct enum_unpack_arg {
	struct iter_obj_arg	*arg;
	daos_epoch_range_t	epr;
	d_list_t		merge_list;
	uint32_t		iterate_parity:1;
};

static int
migrate_one_insert(struct enum_unpack_arg *arg,
		   struct dss_enum_unpack_io *io, daos_epoch_t epoch)
{
	struct iter_obj_arg	*iter_arg = arg->arg;
	daos_unit_oid_t		oid = io->ui_oid;
	daos_key_t		*dkey = &io->ui_dkey;
	daos_epoch_t		dkey_punch_eph = io->ui_dkey_punch_eph;
	daos_iod_t		*iods = io->ui_iods;
	daos_epoch_t		*akey_ephs = io->ui_akey_punch_ephs;
	daos_epoch_t		*rec_ephs = io->ui_rec_punch_ephs;
	int			iod_eph_total = io->ui_iods_top + 1;
	d_sg_list_t		*sgls = io->ui_sgls;
	uint32_t		version = io->ui_version;
	struct migrate_pool_tls *tls;
	struct migrate_one	*mrone = NULL;
	bool			inline_copy = true;
	int			i;
	int			rc = 0;

	D_DEBUG(DB_REBUILD, "migrate dkey "DF_KEY" iod nr %d\n", DP_KEY(dkey),
		iod_eph_total);

	tls = migrate_pool_tls_lookup(iter_arg->pool_uuid, iter_arg->version);
	D_ASSERT(tls != NULL);
	if (iod_eph_total == 0 || tls->mpt_version <= version ||
	    tls->mpt_fini) {
		D_DEBUG(DB_REBUILD, "No need eph_total %d version %u"
			" migrate ver %u fini %d\n", iod_eph_total, version,
			tls->mpt_version, tls->mpt_fini);
		D_GOTO(put, rc = 0);
	}

	D_ALLOC_PTR(mrone);
	if (mrone == NULL)
		D_GOTO(put, rc = -DER_NOMEM);

	D_INIT_LIST_HEAD(&mrone->mo_list);
	D_ALLOC_ARRAY(mrone->mo_iods, iod_eph_total);
	if (mrone->mo_iods == NULL)
		D_GOTO(free, rc = -DER_NOMEM);

	mrone->mo_epoch = arg->epr.epr_hi;
	mrone->mo_update_epoch = epoch;
	mrone->mo_dkey_punch_eph = dkey_punch_eph;
	D_ALLOC_ARRAY(mrone->mo_akey_punch_ephs, iod_eph_total);
	if (mrone->mo_akey_punch_ephs == NULL)
		D_GOTO(free, rc = -DER_NOMEM);

	mrone->mo_oid = oid;
	mrone->mo_oid.id_shard = iter_arg->shard;
	uuid_copy(mrone->mo_cont_uuid, iter_arg->cont_uuid);
	uuid_copy(mrone->mo_pool_uuid, tls->mpt_pool_uuid);
	mrone->mo_pool_tls_version = tls->mpt_version;
	mrone->mo_iod_alloc_num = iod_eph_total;

	/* only do the copy below when each with inline recx data */
	for (i = 0; i < iod_eph_total; i++) {
		int j;

		if (sgls[i].sg_nr == 0 || sgls[i].sg_iovs == NULL) {
			inline_copy = false;
			break;
		}

		for (j = 0; j < sgls[i].sg_nr; j++) {
			if (sgls[i].sg_iovs[j].iov_len == 0 ||
			    sgls[i].sg_iovs[j].iov_buf == NULL) {
				inline_copy = false;
				break;
			}
		}

		if (!inline_copy)
			break;
	}
	for (i = 0; i < iod_eph_total; i++) {
		/* Pack punched epoch here */
		mrone->mo_akey_punch_ephs[i] = akey_ephs[i];
		if (akey_ephs[i] != 0)
			D_DEBUG(DB_TRACE, "punched %d akey "DF_KEY" "
				DF_U64"\n", i, DP_KEY(&iods[i].iod_name),
				akey_ephs[i]);

		if (iods[i].iod_nr == 0)
			continue;

		if (iods[i].iod_size == 0) {
			rc = punch_iod_pack(mrone, &iods[i], rec_ephs[i]);
			if (rc)
				D_GOTO(free, rc);
		} else {
			rc = rw_iod_pack(mrone, &iods[i],
					 inline_copy ? &sgls[i] : NULL);
<<<<<<< HEAD
		}

		if (rc != 0)
			D_GOTO(free, rc);
=======
			if (rc)
				D_GOTO(free, rc);
			/**
			 * mrone owns the allocated memory now and will free
			 * it in migrate_one_destroy().
			 */
			mrone->mo_iods_csums[mrone->mo_iod_num - 1] =
				iods_csums[i];
			iods_csums[i].ic_data = NULL;
			iods_csums[i].ic_nr = 0;
		}
>>>>>>> 39421f50
	}

	rc = daos_iov_copy(&mrone->mo_csum_iov, &io->ui_csum_iov);
	if (rc != 0)
		D_GOTO(free, rc);

	mrone->mo_version = version;
	D_DEBUG(DB_TRACE, "create migrate dkey ult %d\n",
		iter_arg->tgt_idx);

	rc = daos_iov_copy(&mrone->mo_dkey, dkey);
	if (rc != 0)
		D_GOTO(free, rc);

	D_DEBUG(DB_REBUILD, DF_UOID" %p dkey "DF_KEY" migrate on idx %d"
		" iod_num %d\n", DP_UOID(mrone->mo_oid), mrone,
		DP_KEY(dkey), iter_arg->tgt_idx,
		mrone->mo_iod_num);

	d_list_add(&mrone->mo_list, &arg->merge_list);

free:
	if (rc != 0 && mrone != NULL) {
		d_list_del_init(&mrone->mo_list);
		migrate_one_destroy(mrone);
	}
put:
	migrate_pool_tls_put(tls);
	return rc;
}

static int
migrate_enum_unpack_cb(struct dss_enum_unpack_io *io, void *data)
{
	struct enum_unpack_arg	*arg = data;
	struct migrate_one	*mo;
	struct daos_oclass_attr	*oca;
	bool			merged = false;
	daos_epoch_t		epoch = arg->epr.epr_hi;
	int			rc = 0;
	int			i;

	if (daos_oclass_is_ec(io->ui_oid.id_pub, &oca)) {
		/* Convert EC object offset to DAOS offset. */
		for (i = 0; i <= io->ui_iods_top; i++) {
			daos_iod_t *iod = &io->ui_iods[i];

			if (iod->iod_type == DAOS_IOD_SINGLE)
				continue;

			rc = obj_recx_ec2_daos(oca, io->ui_oid.id_shard,
					       &iod->iod_recxs, &iod->iod_nr);
			if (rc != 0)
				return rc;

			/* After convert to DAOS offset, there might be
			 * some duplicate recxs due to replication/parity
			 * space. let's remove them.
			 */
			rc = migrate_one_iod_merge_recx(io->ui_oid,
							iod, NULL);
			if (rc)
				return rc;

			/* For data shard, convert to single shard offset */
			if (arg->arg->shard < obj_ec_data_tgt_nr(oca)) {
				/* data shard */
				rc = obj_recx_ec_daos2shard(oca,
							    arg->arg->shard,
							    &iod->iod_recxs,
							    &iod->iod_nr);
				if (rc)
					return rc;
				/* NB: data epoch can not be larger than
				 * parity epoch, otherwise it will cause
				 * issue in degraded fetch, since it will
				 * use the parity epoch to fetch data
				 */
				if (io->ui_rec_min_ephs[i] < epoch)
					epoch = io->ui_rec_min_ephs[i];
			}
		}

		d_list_for_each_entry(mo, &arg->merge_list, mo_list) {
			if (daos_oid_cmp(mo->mo_oid.id_pub,
					 io->ui_oid.id_pub) == 0 &&
			    daos_key_match(&mo->mo_dkey, &io->ui_dkey)) {
				rc = migrate_one_merge(mo, io);
				if (rc != 1) {
					if (rc == 0)
						merged = true;
					break;
				}
			}
		}
	}

	if (!merged)
		rc = migrate_one_insert(arg, io, epoch);

	return rc;
}

static int
migrate_obj_punch_one(void *data)
{
	struct migrate_pool_tls *tls;
	struct iter_obj_arg	*arg = data;
	struct ds_cont_child	*cont;
	int			rc;

	tls = migrate_pool_tls_lookup(arg->pool_uuid, arg->version);
	D_ASSERT(tls != NULL);
	D_DEBUG(DB_REBUILD, "tls %p "DF_UUID" version %d punch "DF_UOID"\n",
		tls, DP_UUID(tls->mpt_pool_uuid), arg->version,
		DP_UOID(arg->oid));
	rc = ds_cont_child_lookup(tls->mpt_pool_uuid, arg->cont_uuid, &cont);
	D_ASSERT(rc == 0);

	rc = vos_obj_punch(cont->sc_hdl, arg->oid, arg->epoch,
			   tls->mpt_version, VOS_OF_REPLAY_PC,
			   NULL, 0, NULL, NULL);
	ds_cont_child_put(cont);
	if (rc)
		D_ERROR(DF_UOID" migrate punch failed rc %d\n",
			DP_UOID(arg->oid), rc);
	migrate_pool_tls_put(tls);
	return rc;
}

static int
migrate_start_ult(struct enum_unpack_arg *unpack_arg)
{
	struct migrate_pool_tls *tls;
	struct iter_obj_arg	*arg = unpack_arg->arg;
	struct migrate_one	*mrone;
	struct migrate_one	*tmp;
	int			rc = 0;

	tls = migrate_pool_tls_lookup(arg->pool_uuid, arg->version);
	D_ASSERT(tls != NULL);
	d_list_for_each_entry_safe(mrone, tmp, &unpack_arg->merge_list,
				   mo_list) {
		/* Recover the OID (with correct shard) after merging IOD
		 * from all shards.
		 */
		mrone->mo_oid = arg->oid;
		D_DEBUG(DB_REBUILD, DF_UOID" %p dkey "DF_KEY" migrate on idx %d"
			" iod_num %d\n", DP_UOID(mrone->mo_oid), mrone,
			DP_KEY(&mrone->mo_dkey), arg->tgt_idx,
			mrone->mo_iod_num);

		d_list_del_init(&mrone->mo_list);
		rc = dss_ult_create(migrate_one_ult, mrone, DSS_ULT_REBUILD,
				    arg->tgt_idx, MIGRATE_STACK_SIZE, NULL);
		if (rc) {
			migrate_one_destroy(mrone);
			break;
		}
		tls->mpt_generated_ult++;
	}

	migrate_pool_tls_put(tls);
	return rc;
}

#define KDS_NUM		16
#define ITER_BUF_SIZE	2048

/**
 * Iterate akeys/dkeys of the object
 */
static int
migrate_one_epoch_object(daos_handle_t oh, daos_epoch_range_t *epr,
			 struct migrate_pool_tls *tls, struct iter_obj_arg *arg)
{
	daos_anchor_t		 anchor;
	daos_anchor_t		 dkey_anchor;
	daos_anchor_t		 akey_anchor;
	char			 stack_buf[ITER_BUF_SIZE] = {0};
	char			*buf = NULL;
	daos_size_t		 buf_len;
	daos_key_desc_t		 kds[KDS_NUM] = {0};
	d_iov_t			 csum = {0};
	uint8_t			 stack_csum_buf[CSUM_BUF_SIZE] = {0};
	struct enum_unpack_arg	 unpack_arg = { 0 };
	d_iov_t			 iov = { 0 };
	d_sg_list_t		 sgl = { 0 };
	uint32_t		 num;
	daos_size_t		 size;
	int			 rc = 0;

	D_DEBUG(DB_REBUILD, "migrate obj "DF_UOID" for shard %u eph "
		DF_U64"-"DF_U64"\n", DP_UOID(arg->oid), arg->shard, epr->epr_lo,
		epr->epr_hi);

	memset(&anchor, 0, sizeof(anchor));
	memset(&dkey_anchor, 0, sizeof(dkey_anchor));
	dc_obj_shard2anchor(&dkey_anchor, arg->shard);
	memset(&akey_anchor, 0, sizeof(akey_anchor));
	unpack_arg.arg = arg;
	unpack_arg.epr = *epr;
	D_INIT_LIST_HEAD(&unpack_arg.merge_list);
	buf = stack_buf;
	buf_len = ITER_BUF_SIZE;

	d_iov_set(&csum, stack_csum_buf, CSUM_BUF_SIZE);
	while (!tls->mpt_fini) {
		memset(buf, 0, buf_len);
		memset(kds, 0, KDS_NUM * sizeof(*kds));
		iov.iov_len = 0;
		iov.iov_buf = buf;
		iov.iov_buf_len = buf_len;

		sgl.sg_nr = 1;
		sgl.sg_nr_out = 1;
		sgl.sg_iovs = &iov;

		csum.iov_len = 0;

		num = KDS_NUM;
		daos_anchor_set_flags(&dkey_anchor,
				      DIOF_TO_LEADER | DIOF_WITH_SPEC_EPOCH |
				      DIOF_TO_SPEC_GROUP);
retry:
		rc = dsc_obj_list_obj(oh, epr, NULL, NULL, &size,
				     &num, kds, &sgl, &anchor,
				     &dkey_anchor, &akey_anchor, &csum);

		if (rc == -DER_KEY2BIG) {
			D_DEBUG(DB_REBUILD, "migrate obj "DF_UOID" got "
				"-DER_KEY2BIG, key_len "DF_U64"\n",
				DP_UOID(arg->oid), kds[0].kd_key_len);
			buf_len = roundup(kds[0].kd_key_len * 2, 8);
			if (buf != stack_buf)
				D_FREE(buf);
			D_ALLOC(buf, buf_len);
			if (buf == NULL) {
				rc = -DER_NOMEM;
				break;
			}
			continue;
		} else if (rc == -DER_TRUNC &&
			   csum.iov_len > csum.iov_buf_len) {
			D_DEBUG(DB_REBUILD, "migrate obj csum buf "
				"not large enough. Increase and try again");
			if (csum.iov_buf != stack_csum_buf)
				D_FREE(csum.iov_buf);

			csum.iov_buf_len = csum.iov_len;
			csum.iov_len = 0;
			D_ALLOC(csum.iov_buf, csum.iov_buf_len);
			if (csum.iov_buf == NULL) {
				rc = -DER_NOMEM;
				break;
			}
			continue;
		} else if (rc && daos_anchor_get_flags(&dkey_anchor) &
			   DIOF_TO_LEADER) {
			daos_anchor_set_flags(&dkey_anchor,
					      DIOF_WITH_SPEC_EPOCH |
					      DIOF_TO_SPEC_GROUP);
			D_DEBUG(DB_REBUILD, "No leader available %d retry"
				DF_UOID"\n", rc, DP_UOID(arg->oid));
			D_GOTO(retry, rc);
		} else if (rc) {
			/* container might have been destroyed. Or there is
			 * no spare target left for this object see
			 * obj_grp_valid_shard_get()
			 */
			/* DER_DATA_LOSS means it can not find any replicas
			 * to rebuild the data, see obj_list_common.
			 */
			D_DEBUG(DB_REBUILD, "Can not rebuild "
				DF_UOID"\n", DP_UOID(arg->oid));
			break;
		}

		if (num == 0)
			break;

		sgl.sg_iovs[0].iov_len = size;
		rc = dss_enum_unpack(arg->oid, kds, num, &sgl, &csum,
				     migrate_enum_unpack_cb, &unpack_arg);
		if (rc) {
			D_ERROR("migrate "DF_UOID" failed: %d\n",
				DP_UOID(arg->oid), rc);
			break;
		}

		rc = migrate_start_ult(&unpack_arg);
		if (rc) {
			D_ERROR("start migrate "DF_UOID" failed: %d\n",
				DP_UOID(arg->oid), rc);
			break;
		}

		if (daos_anchor_is_eof(&dkey_anchor))
			break;
	}

	if (buf != NULL && buf != stack_buf)
		D_FREE(buf);

	if (csum.iov_buf != NULL && csum.iov_buf != stack_csum_buf)
		D_FREE(csum.iov_buf);

	D_DEBUG(DB_REBUILD, "obj "DF_UOID" for shard %u eph "
		DF_U64"-"DF_U64": rc %d\n", DP_UOID(arg->oid), arg->shard,
		epr->epr_lo, epr->epr_hi, rc);

	return rc;
}

void
ds_migrate_fini_one(uuid_t pool_uuid, uint32_t ver)
{
	struct migrate_pool_tls *tls;

	tls = migrate_pool_tls_lookup(pool_uuid, ver);
	if (tls == NULL)
		return;

	tls->mpt_fini = 1;
	migrate_pool_tls_put(tls); /* lookup */
	migrate_pool_tls_put(tls); /* destroy */
}

struct migrate_abort_arg {
	uuid_t	pool_uuid;
	uint32_t version;
};

int
migrate_fini_one_ult(void *data)
{
	struct migrate_abort_arg *arg = data;
	struct migrate_pool_tls	*tls;

	tls = migrate_pool_tls_lookup(arg->pool_uuid, arg->version);
	if (tls == NULL)
		return 0;

	D_ASSERT(tls->mpt_refcount > 1);
	tls->mpt_fini = 1;

	ABT_eventual_wait(tls->mpt_done_eventual, NULL);
	migrate_pool_tls_put(tls); /* destroy */

	D_DEBUG(DB_TRACE, "abort one ult "DF_UUID"\n", DP_UUID(arg->pool_uuid));
	return 0;
}

/* Abort the migration */
void
ds_migrate_abort(uuid_t pool_uuid, unsigned int version)
{
	struct migrate_pool_tls *tls;
	struct migrate_abort_arg arg;
	int			 rc;

	tls = migrate_pool_tls_lookup(pool_uuid, version);
	if (tls == NULL)
		return;

	uuid_copy(arg.pool_uuid, pool_uuid);
	arg.version = version;
	rc = dss_thread_collective(migrate_fini_one_ult, &arg, 0,
				   DSS_ULT_REBUILD);
	if (rc)
		D_ERROR("migrate abort: %d\n", rc);

	migrate_pool_tls_put(tls);
}

static int
migrate_obj_punch(struct iter_obj_arg *arg)
{
	return dss_task_collective(migrate_obj_punch_one, arg, 0,
				   DSS_ULT_REBUILD);
}

/**
 * Iterate akeys/dkeys of the object
 */
static void
migrate_obj_ult(void *data)
{
	struct iter_obj_arg	*arg = data;
	struct migrate_pool_tls	*tls = NULL;
	daos_handle_t		oh;
	daos_epoch_range_t	epr;
	int			i;
	int			rc;

	tls = migrate_pool_tls_lookup(arg->pool_uuid, arg->version);
	D_ASSERT(tls != NULL);
	if (arg->epoch != DAOS_EPOCH_MAX) {
		rc = migrate_obj_punch(arg);
		if (rc)
			D_GOTO(free, rc);
	}

	rc = dsc_obj_open(arg->cont_hdl, arg->oid.id_pub, DAOS_OO_RW, &oh);
	if (rc)
		D_GOTO(free, rc);

	for (i = 0; i < arg->snap_cnt; i++) {
		epr.epr_lo = i > 0 ? arg->snaps[i-1] + 1 : 0;
		epr.epr_hi = arg->snaps[i];
		rc = migrate_one_epoch_object(oh, &epr, tls, arg);
		if (rc)
			D_GOTO(close, rc);
	}

	epr.epr_lo = arg->snaps ? arg->snaps[arg->snap_cnt - 1] + 1 : 0;
	D_ASSERT(tls->mpt_max_eph != 0);
	epr.epr_hi = tls->mpt_max_eph;
	rc = migrate_one_epoch_object(oh, &epr, tls, arg);

close:
	dsc_obj_close(oh);
free:
	if (arg->epoch == DAOS_EPOCH_MAX)
		tls->mpt_obj_count++;

	tls->mpt_obj_executed_ult++;
	if (tls->mpt_status == 0 && rc < 0)
		tls->mpt_status = rc;
	D_DEBUG(DB_REBUILD, "stop migrate obj "DF_UOID" for shard %u rc %d\n",
		DP_UOID(arg->oid), arg->shard, rc);
	if (arg->snaps)
		D_FREE(arg->snaps);
	D_FREE(arg);
	migrate_pool_tls_put(tls);
}

struct migrate_obj_val {
	daos_epoch_t	epoch;
	uint32_t	shard;
	uint32_t	tgt_idx;
};

static int
migrate_one_object(daos_unit_oid_t oid, daos_epoch_t eph, unsigned int shard,
		   unsigned int tgt_idx, void *data)
{
	struct iter_cont_arg	*cont_arg = data;
	struct iter_obj_arg	*obj_arg;
	int			rc;

	D_ALLOC_PTR(obj_arg);
	if (obj_arg == NULL)
		return -DER_NOMEM;

	obj_arg->oid = oid;
	obj_arg->epoch = eph;
	obj_arg->shard = shard;
	obj_arg->tgt_idx = tgt_idx;
	obj_arg->cont_hdl = cont_arg->cont_hdl;
	uuid_copy(obj_arg->pool_uuid, cont_arg->pool_tls->mpt_pool_uuid);
	uuid_copy(obj_arg->cont_uuid, cont_arg->cont_uuid);
	obj_arg->version = cont_arg->pool_tls->mpt_version;
	if (cont_arg->snaps) {
		D_ALLOC(obj_arg->snaps,
			sizeof(*cont_arg->snaps) * cont_arg->snap_cnt);
		if (obj_arg->snaps == NULL)
			D_GOTO(free, rc = -DER_NOMEM);

		obj_arg->snap_cnt = cont_arg->snap_cnt;
		memcpy(obj_arg->snaps, cont_arg->snaps,
		       sizeof(*obj_arg->snaps) * cont_arg->snap_cnt);
	}

	/* Let's iterate the object on different xstream */
	rc = dss_ult_create(migrate_obj_ult, obj_arg, DSS_ULT_REBUILD,
			    oid.id_pub.lo % dss_tgt_nr, MIGRATE_STACK_SIZE,
			    NULL);
	if (rc == 0) {
		struct migrate_pool_tls *tls = cont_arg->pool_tls;
		daos_handle_t		toh = tls->mpt_migrated_root_hdl;
		struct migrate_obj_val	val;
		d_iov_t			val_iov;
		int			ret;

		tls->mpt_obj_generated_ult++;

		D_ASSERT(daos_handle_is_valid(toh));
		val.epoch = eph;
		val.shard = shard;
		val.tgt_idx = tgt_idx;

		d_iov_set(&val_iov, &val, sizeof(struct migrate_obj_val));
		ret = obj_tree_insert(toh, cont_arg->cont_uuid, oid, &val_iov);
		D_DEBUG(DB_REBUILD, "Insert "DF_UUID"/"DF_UOID": "DF_RC"\n",
			DP_UUID(cont_arg->cont_uuid), DP_UOID(oid), DP_RC(ret));
	}

	return rc;

free:
	if (rc)
		D_FREE(obj_arg);

	return rc;
}

#define DEFAULT_YIELD_FREQ	128

static int
migrate_obj_iter_cb(daos_handle_t ih, d_iov_t *key_iov, d_iov_t *val_iov,
		    void *data)
{
	struct iter_cont_arg		*arg = data;
	daos_unit_oid_t			*oid = key_iov->iov_buf;
	struct migrate_obj_val		*obj_val = val_iov->iov_buf;
	daos_epoch_t			epoch = obj_val->epoch;
	unsigned int			tgt_idx = obj_val->tgt_idx;
	unsigned int			shard = obj_val->shard;
	int				rc;

	if (arg->pool_tls->mpt_fini)
		return 1;

	D_DEBUG(DB_REBUILD, "obj migrate "DF_UUID"/"DF_UOID" %"PRIx64
		" eph "DF_U64" start\n", DP_UUID(arg->cont_uuid), DP_UOID(*oid),
		ih.cookie, epoch);

	rc = migrate_one_object(*oid, epoch, shard, tgt_idx, arg);
	if (rc != 0) {
		D_ERROR("obj "DF_UOID" migration failed: "DF_RC"\n",
			DP_UOID(*oid), DP_RC(rc));
		return rc;
	}

	rc = dbtree_iter_delete(ih, NULL);
	if (rc) {
		D_ERROR("dbtree_iter_delete failed: "DF_RC"\n", DP_RC(rc));
		return rc;
	}

	if (--arg->yield_freq == 0) {
		arg->yield_freq = DEFAULT_YIELD_FREQ;
		ABT_thread_yield();
	}

	/* re-probe the dbtree after deletion */
	rc = dbtree_iter_probe(ih, BTR_PROBE_FIRST, DAOS_INTENT_REBUILD,
			       NULL, NULL);
	if (rc == -DER_NONEXIST)
		return 1;
	else if (rc != 0)
		D_ERROR("dbtree_iter_probe failed: "DF_RC"\n", DP_RC(rc));

	return rc;
}

/* Destroys a container exactly one time per migration session. Uses the
 * mpt_cont_dest_tab field of the tls to store which containers have already
 * been deleted this session.
 *
 * Only used for reintegration
 */
static int
destroy_existing_container(struct migrate_pool_tls *tls, uuid_t cont_uuid)
{
	d_list_t *link;
	int rc;

	link = d_hash_rec_find(&tls->mpt_cont_dest_tab, cont_uuid,
			       sizeof(uuid_t));
	if (!link) {
		/* Not actually storing anything in the table - just using it
		 * to test set membership. The link stored is just the simplest
		 * base list type
		 */
		struct migrate_init_cont_key *key;

		D_DEBUG(DB_REBUILD,
			"destroying pool/cont/hdl "DF_UUID"/"DF_UUID"/"DF_UUID
			" before reintegration\n", DP_UUID(tls->mpt_pool_uuid),
			DP_UUID(cont_uuid), DP_UUID(tls->mpt_coh_uuid));

		rc = ds_cont_tgt_force_close(cont_uuid);
		if (rc != 0) {
			D_ERROR("Migrate failed to close container "
				"prior to reintegration: pool: "DF_UUID
				", cont: "DF_UUID" rc: "DF_RC"\n",
				DP_UUID(tls->mpt_pool_uuid), DP_UUID(cont_uuid),
				DP_RC(rc));
		}

		rc = ds_cont_tgt_destroy(tls->mpt_pool_uuid, cont_uuid);
		if (rc != 0) {
			D_ERROR("Migrate failed to destroy container "
				"prior to reintegration: pool: "DF_UUID
				", cont: "DF_UUID" rc: "DF_RC"\n",
				DP_UUID(tls->mpt_pool_uuid), DP_UUID(cont_uuid),
				DP_RC(rc));
		}

		/* Insert a link into the hash table to mark this cont_uuid as
		 * having already been initialized
		 */
		D_ALLOC_PTR(key);
		if (key == NULL)
			return -DER_NOMEM;

		uuid_copy(key->cont_uuid, cont_uuid);
		D_INIT_LIST_HEAD(&key->cont_link);
		rc = d_hash_rec_insert(&tls->mpt_cont_dest_tab, cont_uuid,
				       sizeof(uuid_t), &key->cont_link, true);
		if (rc) {
			D_ERROR("Failed to insert uuid table entry "DF_RC"\n",
				DP_RC(rc));
			D_FREE(key);
			return rc;
		}
	}

	return 0;
}


/* This iterates the migration database "container", which is different than the
 * similarly identified by container UUID as the actual container in VOS.
 * However, this container only contains object IDs that were specified to be
 * migrated
 */
static int
migrate_cont_iter_cb(daos_handle_t ih, d_iov_t *key_iov,
		     d_iov_t *val_iov, void *data)
{
	struct ds_pool		*dp;
	struct iter_cont_arg	arg = { 0 };
	struct tree_cache_root	*root = val_iov->iov_buf;
	struct migrate_pool_tls	*tls = data;
	daos_handle_t		coh = DAOS_HDL_INVAL;
	uuid_t			cont_uuid;
	uint64_t		*snapshots = NULL;
	int			snap_cnt;
	int			rc;
	int			rc1;

	uuid_copy(cont_uuid, *(uuid_t *)key_iov->iov_buf);
	D_DEBUG(DB_REBUILD, "iter cont "DF_UUID"/%"PRIx64" %"PRIx64" start\n",
		DP_UUID(cont_uuid), ih.cookie, root->root_hdl.cookie);

	dp = ds_pool_lookup(tls->mpt_pool_uuid);
	D_ASSERT(dp != NULL);
	rc = ds_cont_fetch_snaps(dp->sp_iv_ns, cont_uuid, &snapshots,
				 &snap_cnt);
	if (rc) {
		D_ERROR("ds_cont_fetch_snaps failed: "DF_RC"\n", DP_RC(rc));
		D_GOTO(out_put, rc);
	}

	/* Create dc_pool locally */
	if (daos_handle_is_inval(tls->mpt_pool_hdl)) {
		daos_handle_t ph = DAOS_HDL_INVAL;

		rc = dsc_pool_open(tls->mpt_pool_uuid, tls->mpt_poh_uuid, 0,
				   NULL, dp->sp_map, &tls->mpt_svc_list, &ph);
		if (rc) {
			D_ERROR("dsc_pool_open failed: "DF_RC"\n", DP_RC(rc));
			D_GOTO(free, rc);
		}

		tls->mpt_pool_hdl = ph;
	}

	if (tls->mpt_clear_conts) {
		destroy_existing_container(tls, cont_uuid);
		if (rc) {
			D_ERROR("destroy_existing_container failed: "DF_RC"\n",
				DP_RC(rc));
			D_GOTO(free, rc);
		}
	}

	/*
	 * Open the remote container as a *client* to be used later to pull
	 * objects
	 */
	rc = dsc_cont_open(tls->mpt_pool_hdl, cont_uuid, tls->mpt_coh_uuid,
			   0, &coh);
	if (rc) {
		D_ERROR("dsc_cont_open failed: "DF_RC"\n", DP_RC(rc));
		D_GOTO(free, rc);
	}

	arg.cont_hdl	= coh;
	arg.yield_freq	= DEFAULT_YIELD_FREQ;
	arg.obj_cnt	= root->count;
	arg.cont_root	= root;
	arg.snaps	= snapshots;
	arg.snap_cnt	= snap_cnt;
	arg.pool_tls	= tls;
	uuid_copy(arg.cont_uuid, cont_uuid);
	while (!dbtree_is_empty(root->root_hdl)) {
		rc = dbtree_iterate(root->root_hdl, DAOS_INTENT_REBUILD, false,
				    migrate_obj_iter_cb, &arg);
		if (rc || tls->mpt_fini) {
			if (tls->mpt_status == 0)
				tls->mpt_status = rc;
			break;
		}
	}

	rc1 = dsc_cont_close(tls->mpt_pool_hdl, coh);
	if (rc1 != 0 || rc != 0)
		D_GOTO(free, rc = rc ? rc : rc1);

	D_DEBUG(DB_TRACE, "iter cont "DF_UUID"/%"PRIx64" finish.\n",
		DP_UUID(cont_uuid), ih.cookie);

	/* Snapshot fetch will yield the ULT, let's reprobe before delete  */
	rc = dbtree_iter_probe(ih, BTR_PROBE_EQ, DAOS_INTENT_REBUILD,
			       key_iov, NULL);
	if (rc) {
		D_ASSERT(rc != -DER_NONEXIST);
		D_GOTO(free, rc);
	}

	rc = dbtree_iter_delete(ih, NULL);
	if (rc) {
		D_ERROR("dbtree_iter_delete failed: "DF_RC"\n", DP_RC(rc));
		D_GOTO(free, rc);
	}

	/* re-probe the dbtree after delete */
	rc = dbtree_iter_probe(ih, BTR_PROBE_FIRST, DAOS_INTENT_REBUILD,
			       NULL, NULL);

	if (rc == -DER_NONEXIST) {
		rc = 1; /* empty after delete */
		D_GOTO(free, rc);
	}
free:
	if (snapshots)
		D_FREE(snapshots);

out_put:
	ds_pool_put(dp);
	return rc;
}

struct migrate_ult_arg {
	uuid_t		pool_uuid;
	uint32_t	version;
};

static void
migrate_ult(void *arg)
{
	struct migrate_pool_tls	*pool_tls = arg;
	int			rc;

	D_ASSERT(pool_tls != NULL);
	while (!dbtree_is_empty(pool_tls->mpt_root_hdl)) {
		rc = dbtree_iterate(pool_tls->mpt_root_hdl,
				    DAOS_INTENT_PURGE, false,
				    migrate_cont_iter_cb, pool_tls);
		if (rc < 0) {
			D_ERROR("dbtree iterate failed: "DF_RC"\n", DP_RC(rc));
			if (pool_tls->mpt_status == 0)
				pool_tls->mpt_status = rc;
			break;
		}
	}

	pool_tls->mpt_ult_running = 0;
	migrate_pool_tls_put(pool_tls);
}

/**
 * Init migrate objects tree, so the migrating objects are added to
 * to-be-migrated tree(mpt_root/mpt_root_hdl) first, then moved to
 * migrated tree once it is being migrated. (mpt_migrated_root/
 * mpt_migrated_root_hdl). The incoming objects will check both
 * tree to see if the objects being migrated already.
 */
static int
migrate_init_object_tree(struct migrate_pool_tls *tls)
{
	struct umem_attr uma;
	int rc;

	if (daos_handle_is_inval(tls->mpt_root_hdl)) {
		/* migrate tree root init */
		memset(&uma, 0, sizeof(uma));
		uma.uma_id = UMEM_CLASS_VMEM;
		rc = dbtree_create_inplace(DBTREE_CLASS_NV, 0, 4, &uma,
					   &tls->mpt_root,
					   &tls->mpt_root_hdl);
		if (rc != 0) {
			D_ERROR("failed to create tree: "DF_RC"\n", DP_RC(rc));
			return rc;
		}
	}

	if (daos_handle_is_inval(tls->mpt_migrated_root_hdl)) {
		/* migrate tree root init */
		memset(&uma, 0, sizeof(uma));
		uma.uma_id = UMEM_CLASS_VMEM;
		rc = dbtree_create_inplace(DBTREE_CLASS_NV, 0, 4, &uma,
					   &tls->mpt_migrated_root,
					   &tls->mpt_migrated_root_hdl);
		if (rc != 0) {
			D_ERROR("failed to create tree: "DF_RC"\n", DP_RC(rc));
			return rc;
		}
	}

	return 0;
}

/**
 * Only insert objects if the objects does not exist in both
 * tobe-migrated tree and migrated tree.
 */
static int
migrate_try_obj_insert(struct migrate_pool_tls *tls, uuid_t co_uuid,
		       daos_unit_oid_t oid, daos_epoch_t epoch,
		       unsigned int shard, unsigned int tgt_idx)
{
	struct migrate_obj_val	val;
	daos_handle_t		toh = tls->mpt_root_hdl;
	daos_handle_t		migrated_toh = tls->mpt_migrated_root_hdl;
	d_iov_t			val_iov;
	int			rc;

	D_ASSERT(daos_handle_is_valid(toh));
	D_ASSERT(daos_handle_is_valid(migrated_toh));

	val.epoch = epoch;
	val.shard = shard;
	val.tgt_idx = tgt_idx;
	D_DEBUG(DB_REBUILD, "Insert migrate "DF_UUID"/"DF_UOID" "DF_U64
		"/%d/%d\n", DP_UUID(co_uuid), DP_UOID(oid), epoch, shard,
		tgt_idx);

	d_iov_set(&val_iov, &val, sizeof(struct migrate_obj_val));
	rc = obj_tree_lookup(toh, co_uuid, oid, &val_iov);
	if (rc != -DER_NONEXIST) {
		D_DEBUG(DB_REBUILD, DF_UUID"/"DF_UOID" not need insert: "
			DF_RC"\n", DP_UUID(co_uuid), DP_UOID(oid), DP_RC(rc));
		return rc;
	}

	rc = obj_tree_lookup(migrated_toh, co_uuid, oid, &val_iov);
	if (rc != -DER_NONEXIST) {
		D_DEBUG(DB_REBUILD, DF_UUID"/"DF_UOID" not need insert: "
			DF_RC"\n", DP_UUID(co_uuid), DP_UOID(oid), DP_RC(rc));
		return rc;
	}

	rc = obj_tree_insert(toh, co_uuid, oid, &val_iov);

	return rc;
}

/* Got the object list to migrate objects from remote target to
 * this target.
 */
void
ds_obj_migrate_handler(crt_rpc_t *rpc)
{
	struct obj_migrate_in	*migrate_in;
	struct obj_migrate_out	*migrate_out;
	struct migrate_pool_tls *pool_tls = NULL;
	daos_unit_oid_t		*oids;
	unsigned int		oids_count;
	daos_epoch_t		*ephs;
	unsigned int		ephs_count;
	uint32_t		*shards;
	unsigned int		shards_count;
	uuid_t			po_uuid;
	uuid_t			po_hdl_uuid;
	uuid_t			co_uuid;
	uuid_t			co_hdl_uuid;
	struct ds_pool		*pool = NULL;
	unsigned int		i;
	int			rc;

	migrate_in = crt_req_get(rpc);
	oids = migrate_in->om_oids.ca_arrays;
	oids_count = migrate_in->om_oids.ca_count;
	ephs = migrate_in->om_ephs.ca_arrays;
	ephs_count = migrate_in->om_ephs.ca_count;
	shards = migrate_in->om_shards.ca_arrays;
	shards_count = migrate_in->om_shards.ca_count;

	if (oids_count == 0 || shards_count == 0 || ephs_count == 0 ||
	    oids_count != shards_count || oids_count != ephs_count) {
		D_ERROR("oids %u shards %u ephs %d\n",
			oids_count, shards_count, ephs_count);
		D_GOTO(out, rc = -DER_INVAL);
	}

	if (migrate_in->om_tgt_idx >= dss_tgt_nr) {
		D_ERROR("Wrong tgt idx %d\n", migrate_in->om_tgt_idx);
		D_GOTO(out, rc = -DER_INVAL);
	}

	uuid_copy(co_uuid, migrate_in->om_cont_uuid);
	uuid_copy(co_hdl_uuid, migrate_in->om_coh_uuid);
	uuid_copy(po_uuid, migrate_in->om_pool_uuid);
	uuid_copy(po_hdl_uuid, migrate_in->om_poh_uuid);

	pool = ds_pool_lookup(po_uuid);
	if (pool == NULL) {
		D_DEBUG(DB_TRACE, DF_UUID" pool service is not started yet\n",
			DP_UUID(po_uuid));
		D_GOTO(out, rc = -DER_AGAIN);
	}

	if (pool->sp_stopping) {
		D_DEBUG(DB_TRACE, DF_UUID" pool service is stopping.\n",
			DP_UUID(po_uuid));
		D_GOTO(out, rc = 0);
	}

	/* Check if the pool tls exists */
	pool_tls = migrate_pool_tls_lookup_create(pool, migrate_in->om_version,
						  po_hdl_uuid, co_hdl_uuid,
						  migrate_in->om_max_eph,
						  migrate_in->om_clear_conts);
	if (pool_tls == NULL)
		D_GOTO(out, rc = -DER_NOMEM);

	/* NB: only create this tree on xstream 0 */
	rc = migrate_init_object_tree(pool_tls);
	if (rc)
		D_GOTO(out, rc);

	/* Insert these oids/conts into the local tree */
	for (i = 0; i < oids_count; i++) {
		/* firstly insert/check rebuilt tree */
		rc = migrate_try_obj_insert(pool_tls, co_uuid, oids[i], ephs[i],
					    shards[i], migrate_in->om_tgt_idx);
		if (rc == -DER_EXIST) {
			D_DEBUG(DB_TRACE, DF_UOID"/"DF_UUID"exists.\n",
				DP_UOID(oids[i]), DP_UUID(co_uuid));
			rc = 0;
			continue;
		} else if (rc < 0) {
			D_ERROR("insert "DF_UOID"/"DF_U64" "DF_UUID
				" shard %u to rebuilt tree failed, rc %d.\n",
				DP_UOID(oids[i]), ephs[i],
				DP_UUID(co_uuid), shards[i], rc);
			break;
		}
	}
	if (rc < 0)
		D_GOTO(out, rc);

	/* Check and create task to iterate the to-be-rebuilt tree */
	if (!pool_tls->mpt_ult_running) {
		pool_tls->mpt_ult_running = 1;
		migrate_pool_tls_get(pool_tls);
		rc = dss_ult_create(migrate_ult, pool_tls, DSS_ULT_REBUILD,
				    DSS_TGT_SELF, 0, NULL);
		if (rc) {
			pool_tls->mpt_ult_running = 0;
			migrate_pool_tls_put(pool_tls);
			D_ERROR("Create migrate ULT failed: rc %d\n", rc);
		}
	}
out:
	if (pool)
		ds_pool_put(pool);

	if (pool_tls)
		migrate_pool_tls_put(pool_tls);
	migrate_out = crt_reply_get(rpc);
	migrate_out->om_status = rc;
	dss_rpc_reply(rpc, DAOS_REBUILD_DROP_OBJ);
}

struct migrate_query_arg {
	uuid_t	pool_uuid;
	ABT_mutex status_lock;
	struct ds_migrate_status dms;
	uint32_t obj_generated_ult;
	uint32_t obj_executed_ult;
	uint32_t generated_ult;
	uint32_t executed_ult;
	uint32_t version;
};

static int
migrate_check_one(void *data)
{
	struct migrate_query_arg	*arg = data;
	struct migrate_pool_tls		*tls;

	tls = migrate_pool_tls_lookup(arg->pool_uuid, arg->version);
	if (tls == NULL)
		return 0;

	ABT_mutex_lock(arg->status_lock);
	arg->dms.dm_rec_count += tls->mpt_rec_count;
	arg->dms.dm_obj_count += tls->mpt_obj_count;
	arg->dms.dm_total_size += tls->mpt_size;
	arg->obj_generated_ult += tls->mpt_obj_generated_ult;
	arg->obj_executed_ult += tls->mpt_obj_executed_ult;
	arg->generated_ult += tls->mpt_generated_ult;
	arg->executed_ult += tls->mpt_executed_ult;
	if (arg->dms.dm_status == 0)
		arg->dms.dm_status = tls->mpt_status;

	ABT_mutex_unlock(arg->status_lock);
	migrate_pool_tls_put(tls);
	return 0;
}

int
ds_migrate_query_status(uuid_t pool_uuid, uint32_t ver,
			struct ds_migrate_status *dms)
{
	struct migrate_query_arg	arg = { 0 };
	struct migrate_pool_tls		*tls;
	int				rc;

	tls = migrate_pool_tls_lookup(pool_uuid, ver);
	if (tls == NULL)
		return 0;

	uuid_copy(arg.pool_uuid, pool_uuid);
	arg.version = ver;
	rc = ABT_mutex_create(&arg.status_lock);
	if (rc != ABT_SUCCESS)
		D_GOTO(out, rc);

	rc = dss_thread_collective(migrate_check_one, &arg, 0, DSS_ULT_REBUILD);
	if (rc)
		D_GOTO(out, rc);

	/**
	 * The object ULT is generated by 0 xstream, and dss_collective does not
	 * do collective on 0 xstream
	 **/
	arg.obj_generated_ult += tls->mpt_obj_generated_ult;
	*dms = arg.dms;
	if (arg.obj_generated_ult > arg.obj_executed_ult ||
	    arg.generated_ult > arg.executed_ult || tls->mpt_ult_running)
		dms->dm_migrating = 1;
	else
		dms->dm_migrating = 0;

	D_DEBUG(DB_REBUILD, "pool "DF_UUID" migrating=%s,"
		" obj_count="DF_U64", rec_count="DF_U64
		" size="DF_U64" obj %u/%u general %u/%u status %d\n",
		DP_UUID(pool_uuid), dms->dm_migrating ? "yes" : "no",
		dms->dm_obj_count, dms->dm_rec_count, dms->dm_total_size,
		arg.obj_generated_ult, arg.obj_executed_ult,
		arg.generated_ult, arg.executed_ult, dms->dm_status);
out:
	ABT_mutex_free(&arg.status_lock);
	migrate_pool_tls_put(tls);
	return rc;
}

/**
 * Migrate object from its replicas to the target(@tgt_id).
 *
 * param pool [in]		ds_pool of the pool.
 * param pool_hdl_uuid [in]	pool_handle uuid.
 * param cont_uuid [in]		container uuid.
 * param cont_hdl_uuid [in]	container handle uuid.
 * param tgt_id [in]		target id where the data to be migrated.
 * param max_eph [in]		maxim epoch of the migration.
 * param oids [in]		array of the objects to be migrated.
 * param ephs [in]		epoch of the objects.
 * param shards [in]		it can be NULL, otherwise it indicates
 *				the source shard of the migration, so it
 *				is only used for replicate objects.
 * param cnt [in]		count of objects.
 * param clear_conts [in]	remove container contents before migrating
 *
 * return			0 if it succeeds, otherwise errno.
 */
int
ds_object_migrate(struct ds_pool *pool, uuid_t pool_hdl_uuid,
		  uuid_t cont_hdl_uuid, uuid_t cont_uuid, int tgt_id,
		  uint32_t version, uint64_t max_eph, daos_unit_oid_t *oids,
		  daos_epoch_t *ephs, unsigned int *shards, int cnt,
		  int clear_conts)
{
	struct obj_migrate_in	*migrate_in = NULL;
	struct obj_migrate_out	*migrate_out = NULL;
	struct pool_target	*target;
	crt_endpoint_t		tgt_ep = {0};
	crt_opcode_t		opcode;
	unsigned int		index;
	crt_rpc_t		*rpc;
	int			rc;

	ABT_rwlock_rdlock(pool->sp_lock);
	rc = pool_map_find_target(pool->sp_map, tgt_id, &target);
	if (rc != 1 || (target->ta_comp.co_status != PO_COMP_ST_UPIN
			&& target->ta_comp.co_status != PO_COMP_ST_UP
			&& target->ta_comp.co_status != PO_COMP_ST_NEW)) {
		/* Remote target has failed, no need retry, but not
		 * report failure as well and next rebuild will handle
		 * it anyway.
		 */
		ABT_rwlock_unlock(pool->sp_lock);
		D_DEBUG(DB_TRACE, "Can not find tgt %d or target is down %d\n",
			tgt_id, target->ta_comp.co_status);
		return -DER_NONEXIST;
	}

	/* NB: let's send object list to 0 xstream to simplify the migrate
	 * object handling process for now, for example avoid lock to insert
	 * objects in the object tree.
	 */
	tgt_ep.ep_rank = target->ta_comp.co_rank;
	index = target->ta_comp.co_index;
	ABT_rwlock_unlock(pool->sp_lock);
	tgt_ep.ep_tag = 0;
	opcode = DAOS_RPC_OPCODE(DAOS_OBJ_RPC_MIGRATE, DAOS_OBJ_MODULE,
				 DAOS_OBJ_VERSION);
	rc = crt_req_create(dss_get_module_info()->dmi_ctx, &tgt_ep, opcode,
			    &rpc);
	if (rc) {
		D_ERROR("crt_req_create failed: "DF_RC"\n", DP_RC(rc));
		D_GOTO(out, rc);
	}

	migrate_in = crt_req_get(rpc);
	uuid_copy(migrate_in->om_pool_uuid, pool->sp_uuid);
	uuid_copy(migrate_in->om_poh_uuid, pool_hdl_uuid);
	uuid_copy(migrate_in->om_cont_uuid, cont_uuid);
	uuid_copy(migrate_in->om_coh_uuid, cont_hdl_uuid);
	migrate_in->om_version = version;
	migrate_in->om_max_eph = max_eph,
	migrate_in->om_tgt_idx = index;
	migrate_in->om_clear_conts = clear_conts;

	migrate_in->om_oids.ca_arrays = oids;
	migrate_in->om_oids.ca_count = cnt;
	migrate_in->om_ephs.ca_arrays = ephs;
	migrate_in->om_ephs.ca_count = cnt;

	if (shards) {
		migrate_in->om_shards.ca_arrays = shards;
		migrate_in->om_shards.ca_count = cnt;
	}
	rc = dss_rpc_send(rpc);
	if (rc) {
		D_ERROR("dss_rpc_send failed: "DF_RC"\n", DP_RC(rc));
		D_GOTO(out, rc);
	}

	migrate_out = crt_reply_get(rpc);
	rc = migrate_out->om_status;
out:
	D_DEBUG(DB_REBUILD, DF_UUID" migrate object: %d\n",
		DP_UUID(pool->sp_uuid), rc);
	if (rpc)
		crt_req_decref(rpc);

	return rc;
}<|MERGE_RESOLUTION|>--- conflicted
+++ resolved
@@ -1163,16 +1163,12 @@
 	d_sg_list_t		 sgls[DSS_ENUM_UNPACK_MAX_IODS];
 	daos_handle_t		 ioh;
 	struct daos_oclass_attr *oca;
-<<<<<<< HEAD
-	int			 rc, i, ret, sgl_cnt = 0;
+	int			 rc, rc1, i, ret, sgl_cnt = 0;
 	struct daos_csummer	*csummer = NULL;
 	d_iov_t			 csum_iov_fetch = {0};
 	struct dcs_iod_csums	*iod_csums = NULL;
 	d_iov_t			 tmp_csum_iov;
 
-=======
-	int		 rc, rc1, i, ret, sgl_cnt = 0;
->>>>>>> 39421f50
 
 	if (obj_shard_is_ec_parity(mrone->mo_oid, &oca))
 		return migrate_fetch_update_parity(mrone, oh, ds_cont, oca);
@@ -1255,17 +1251,12 @@
 	}
 
 end:
-<<<<<<< HEAD
-	vos_update_end(ioh, mrone->mo_version, &mrone->mo_dkey, rc, NULL);
+	rc1 = vos_update_end(ioh, mrone->mo_version, &mrone->mo_dkey, rc, NULL);
 	daos_csummer_free_ic(csummer, &iod_csums);
 	daos_csummer_destroy(&csummer);
 	daos_iov_free(&csum_iov_fetch);
-
-=======
-	rc1 = vos_update_end(ioh, mrone->mo_version, &mrone->mo_dkey, rc, NULL);
 	if (rc == 0)
 		rc = rc1;
->>>>>>> 39421f50
 	return rc;
 }
 
@@ -1837,24 +1828,9 @@
 		} else {
 			rc = rw_iod_pack(mrone, &iods[i],
 					 inline_copy ? &sgls[i] : NULL);
-<<<<<<< HEAD
-		}
-
-		if (rc != 0)
-			D_GOTO(free, rc);
-=======
 			if (rc)
 				D_GOTO(free, rc);
-			/**
-			 * mrone owns the allocated memory now and will free
-			 * it in migrate_one_destroy().
-			 */
-			mrone->mo_iods_csums[mrone->mo_iod_num - 1] =
-				iods_csums[i];
-			iods_csums[i].ic_data = NULL;
-			iods_csums[i].ic_nr = 0;
-		}
->>>>>>> 39421f50
+		}
 	}
 
 	rc = daos_iov_copy(&mrone->mo_csum_iov, &io->ui_csum_iov);
