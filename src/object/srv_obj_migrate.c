/**
 * (C) Copyright 2019-2020 Intel Corporation.
 *
 * Licensed under the Apache License, Version 2.0 (the "License");
 * you may not use this file except in compliance with the License.
 * You may obtain a copy of the License at
 *
 *    http://www.apache.org/licenses/LICENSE-2.0
 *
 * Unless required by applicable law or agreed to in writing, software
 * distributed under the License is distributed on an "AS IS" BASIS,
 * WITHOUT WARRANTIES OR CONDITIONS OF ANY KIND, either express or implied.
 * See the License for the specific language governing permissions and
 * limitations under the License.
 *
 * GOVERNMENT LICENSE RIGHTS-OPEN SOURCE SOFTWARE
 * The Government's rights to use, modify, reproduce, release, perform, display,
 * or disclose this software are subject to the terms of the Apache License as
 * provided in Contract No. B609815.
 * Any reproduction of computer software, computer software documentation, or
 * portions thereof marked with this legend must also reproduce the markings.
 */
/**
 * migrate: migrate objects between servers.
 *
 */
#define D_LOGFAC	DD_FAC(server)

#include <daos_srv/pool.h>
#include <daos/btree_class.h>
#include <daos/pool_map.h>
#include <daos/rpc.h>
#include <daos/object.h>
#include <daos/container.h>
#include <daos/pool.h>
#include <daos_srv/container.h>
#include <daos_srv/daos_server.h>
#include <daos_srv/vos.h>
#include <daos_srv/dtx_srv.h>
#include "obj_rpc.h"
#include "obj_internal.h"

/* This needs to be here to avoid pulling in all of srv_internal.h */
int ds_cont_tgt_destroy(uuid_t pool_uuid, uuid_t cont_uuid);
int ds_cont_tgt_force_close(uuid_t cont_uuid);

#if D_HAS_WARNING(4, "-Wframe-larger-than=")
	#pragma GCC diagnostic ignored "-Wframe-larger-than="
#endif

struct migrate_one {
	daos_key_t		 mo_dkey;
	uuid_t			 mo_pool_uuid;
	uuid_t			 mo_cont_uuid;
	daos_unit_oid_t		 mo_oid;
	daos_epoch_t		 mo_dkey_punch_eph;
	daos_epoch_t		 mo_epoch;
	daos_iod_t		*mo_iods;
	struct dcs_iod_csums	*mo_iods_csums;
	daos_iod_t		*mo_punch_iods;
	daos_epoch_t		*mo_akey_punch_ephs;
	daos_epoch_t		 mo_rec_punch_eph;
	d_sg_list_t		*mo_sgls;
	unsigned int		 mo_iod_num;
	unsigned int		 mo_punch_iod_num;
	unsigned int		 mo_iod_alloc_num;
	unsigned int		 mo_rec_num;
	uint64_t		 mo_size;
	uint64_t		 mo_version;
	uint32_t		 mo_pool_tls_version;
	d_list_t		 mo_list;
};

struct migrate_obj_key {
	daos_unit_oid_t oid;
	daos_epoch_t	eph;
	uint32_t	tgt_idx;
};

/* Argument for container iteration and migrate */
struct iter_cont_arg {
	struct migrate_pool_tls *pool_tls;
	uuid_t			pool_uuid;
	uuid_t			pool_hdl_uuid;
	uuid_t			cont_uuid;
	uuid_t			cont_hdl_uuid;
	daos_handle_t		cont_hdl;
	struct tree_cache_root	*cont_root;
	unsigned int		yield_freq;
	unsigned int		obj_cnt;
	uint64_t		*snaps;
	uint32_t		snap_cnt;
	uint32_t		version;
	uint32_t		ref_cnt;
};

/* Argument for object iteration and migrate */
struct iter_obj_arg {
	uuid_t			pool_uuid;
	uuid_t			cont_uuid;
	daos_handle_t		cont_hdl;
	daos_unit_oid_t		oid;
	daos_epoch_t		epoch;
	unsigned int		shard;
	unsigned int		tgt_idx;
	uint64_t		*snaps;
	uint32_t		snap_cnt;
	uint32_t		version;
};

static int
obj_tree_destory_cb(daos_handle_t ih, d_iov_t *key_iov,
		    d_iov_t *val_iov, void *data)
{
	struct tree_cache_root *root = val_iov->iov_buf;
	int			rc;

	rc = dbtree_destroy(root->root_hdl, NULL);
	if (rc)
		D_ERROR("dbtree_destroy, cont "DF_UUID" failed, rc %d.\n",
			DP_UUID(*(uuid_t *)key_iov->iov_buf), rc);

	return rc;
}

int
obj_tree_destroy(daos_handle_t btr_hdl)
{
	int	rc;

	rc = dbtree_iterate(btr_hdl, DAOS_INTENT_PUNCH, false,
			    obj_tree_destory_cb, NULL);
	if (rc) {
		D_ERROR("dbtree iterate failed: "DF_RC"\n", DP_RC(rc));
		goto out;
	}

	rc = dbtree_destroy(btr_hdl, NULL);

out:
	return rc;
}

/* Create tree root by key_iov */
static int
tree_cache_create_internal(daos_handle_t toh, unsigned int tree_class,
			   d_iov_t *key_iov, struct tree_cache_root **rootp)
{
	d_iov_t			val_iov;
	struct umem_attr	uma;
	struct tree_cache_root	root;
	struct btr_root		*broot;
	int			rc;

	D_ALLOC_PTR(broot);
	if (broot == NULL)
		return -DER_NOMEM;

	memset(&root, 0, sizeof(root));
	root.root_hdl = DAOS_HDL_INVAL;
	memset(&uma, 0, sizeof(uma));
	uma.uma_id = UMEM_CLASS_VMEM;

	rc = dbtree_create_inplace(tree_class, 0, 32, &uma, broot,
				   &root.root_hdl);
	if (rc) {
		D_ERROR("failed to create rebuild tree: "DF_RC"\n", DP_RC(rc));
		D_FREE(broot);
		D_GOTO(out, rc);
	}

	d_iov_set(&val_iov, &root, sizeof(root));
	rc = dbtree_update(toh, key_iov, &val_iov);
	if (rc)
		D_GOTO(out, rc);

	d_iov_set(&val_iov, NULL, 0);
	rc = dbtree_lookup(toh, key_iov, &val_iov);
	if (rc)
		D_GOTO(out, rc);

	*rootp = val_iov.iov_buf;
	D_ASSERT(*rootp != NULL);
out:
	if (rc < 0 && !daos_handle_is_inval(root.root_hdl))
		dbtree_destroy(root.root_hdl, NULL);
	return rc;
}

static int
container_tree_create(daos_handle_t toh, uuid_t uuid,
		      struct tree_cache_root **rootp)
{
	d_iov_t	key_iov;

	d_iov_set(&key_iov, uuid, sizeof(uuid_t));

	return tree_cache_create_internal(toh, DBTREE_CLASS_NV, &key_iov,
					  rootp);
}

int
obj_tree_insert(daos_handle_t toh, uuid_t co_uuid, daos_unit_oid_t oid,
		d_iov_t *val_iov)
{
	struct tree_cache_root	*cont_root;
	d_iov_t			key_iov;
	d_iov_t			tmp_iov;
	int			rc;

	/* locate the container first */
	d_iov_set(&key_iov, co_uuid, sizeof(uuid_t));
	d_iov_set(&tmp_iov, NULL, 0);
	rc = dbtree_lookup(toh, &key_iov, &tmp_iov);
	if (rc < 0) {
		if (rc != -DER_NONEXIST) {
			D_ERROR("lookup cont "DF_UUID" failed, rc %d\n",
				DP_UUID(co_uuid), rc);
			return rc;
		}

		D_DEBUG(DB_TRACE, "Create cont "DF_UUID" tree\n",
			DP_UUID(co_uuid));
		rc = container_tree_create(toh, co_uuid, &cont_root);
		if (rc) {
			D_ERROR("tree_create cont "DF_UUID" failed, rc %d\n",
				DP_UUID(co_uuid), rc);
			return rc;
		}
	} else {
		cont_root = tmp_iov.iov_buf;
	}

	/* Then try to insert the object under the container */
	d_iov_set(&key_iov, &oid, sizeof(oid));
	rc = dbtree_lookup(cont_root->root_hdl, &key_iov, val_iov);
	if (rc == 0) {
		D_DEBUG(DB_TRACE, DF_UOID"/"DF_UUID" already exits\n",
			DP_UOID(oid), DP_UUID(co_uuid));
		return -DER_EXIST;
	}

	rc = dbtree_update(cont_root->root_hdl, &key_iov, val_iov);
	if (rc < 0) {
		D_ERROR("failed to insert "DF_UOID": rc %d\n",
			DP_UOID(oid), rc);
		return rc;
	}
	cont_root->count++;
	D_DEBUG(DB_TRACE, "insert "DF_UOID"/"DF_UUID" in"
		" cont_root %p count %d\n", DP_UOID(oid),
		DP_UUID(co_uuid), cont_root, cont_root->count);

	return rc;
}

void
migrate_pool_tls_destroy(struct migrate_pool_tls *tls)
{
	D_DEBUG(DB_REBUILD, "TLS destroy for "DF_UUID" ver %d\n",
		DP_UUID(tls->mpt_pool_uuid), tls->mpt_version);
	if (tls->mpt_pool)
		ds_pool_child_put(tls->mpt_pool);

	if (tls->mpt_svc_list.rl_ranks)
		D_FREE(tls->mpt_svc_list.rl_ranks);

	if (tls->mpt_clear_conts)
		d_hash_table_destroy_inplace(&tls->mpt_cont_dest_tab,
					     true /* force */);
	if (tls->mpt_done_eventual)
		ABT_eventual_free(&tls->mpt_done_eventual);
	if (!daos_handle_is_inval(tls->mpt_root_hdl))
		obj_tree_destroy(tls->mpt_root_hdl);
	d_list_del(&tls->mpt_list);
	D_FREE(tls);
}

void
migrate_pool_tls_get(struct migrate_pool_tls *tls)
{
	tls->mpt_refcount++;
}

void
migrate_pool_tls_put(struct migrate_pool_tls *tls)
{
	tls->mpt_refcount--;
	if (tls->mpt_fini && tls->mpt_refcount == 1)
		ABT_eventual_set(tls->mpt_done_eventual, NULL, 0);
	if (tls->mpt_refcount == 0)
		migrate_pool_tls_destroy(tls);
}

struct migrate_pool_tls *
migrate_pool_tls_lookup(uuid_t pool_uuid, unsigned int ver)
{
	struct obj_tls	*tls = obj_tls_get();
	struct migrate_pool_tls *pool_tls;
	struct migrate_pool_tls *found = NULL;

	D_ASSERT(tls != NULL);
	/* Only 1 thread will access the list, no need lock */
	d_list_for_each_entry(pool_tls, &tls->ot_pool_list, mpt_list) {
		if (uuid_compare(pool_tls->mpt_pool_uuid, pool_uuid) == 0 &&
		    (ver == (unsigned int)(-1) ||
		     ver == pool_tls->mpt_version)) {
			migrate_pool_tls_get(pool_tls);
			found = pool_tls;
			break;
		}
	}

	return found;
}

/** Hash table entry containing a container uuid that has been initialized */
struct migrate_init_cont_key {
	/** Container uuid that has already been initialized */
	uuid_t			cont_uuid;
	/** link chain on hash */
	d_list_t		cont_link;
};

static bool
migrate_init_cont_key_cmp(struct d_hash_table *htab, d_list_t *link,
			  const void *key, unsigned int ksize)
{
	struct migrate_init_cont_key *rec =
		container_of(link, struct migrate_init_cont_key, cont_link);

	D_ASSERT(ksize == sizeof(uuid_t));
	return !uuid_compare(rec->cont_uuid, key);
}

static void
migrate_init_cont_key_free(struct d_hash_table *htab, d_list_t *link)
{
	struct migrate_init_cont_key *rec =
		container_of(link, struct migrate_init_cont_key, cont_link);
	D_FREE(rec);
}

static d_hash_table_ops_t migrate_init_cont_tab_ops = {
	.hop_key_cmp	= migrate_init_cont_key_cmp,
	.hop_rec_free	= migrate_init_cont_key_free
};

struct migrate_pool_tls_create_arg {
	uuid_t	pool_uuid;
	uuid_t	pool_hdl_uuid;
	uuid_t  co_hdl_uuid;
	d_rank_list_t *svc_list;
	uint64_t max_eph;
	int	version;
	int	clear_conts;
};

int migrate_pool_tls_create_one(void *data)
{
	struct migrate_pool_tls_create_arg *arg = data;
	struct obj_tls			   *tls = obj_tls_get();
	struct migrate_pool_tls		   *pool_tls;
	int rc;

	pool_tls = migrate_pool_tls_lookup(arg->pool_uuid, arg->version);
	if (pool_tls != NULL) {
		/* Some one else already created, because collective function
		 * might yield xstream.
		 */
		migrate_pool_tls_put(pool_tls);
		return 0;
	}

	D_ALLOC_PTR(pool_tls);
	if (pool_tls == NULL)
		D_GOTO(out, rc = -DER_NOMEM);

	rc = ABT_eventual_create(0, &pool_tls->mpt_done_eventual);
	if (rc != ABT_SUCCESS)
		D_GOTO(out, rc = dss_abterr2der(rc));

	uuid_copy(pool_tls->mpt_pool_uuid, arg->pool_uuid);
	uuid_copy(pool_tls->mpt_poh_uuid, arg->pool_hdl_uuid);
	uuid_copy(pool_tls->mpt_coh_uuid, arg->co_hdl_uuid);
	pool_tls->mpt_version = arg->version;
	pool_tls->mpt_pool_hdl = DAOS_HDL_INVAL;
	pool_tls->mpt_rec_count = 0;
	pool_tls->mpt_obj_count = 0;
	pool_tls->mpt_size = 0;
	pool_tls->mpt_generated_ult = 0;
	pool_tls->mpt_executed_ult = 0;
	pool_tls->mpt_root_hdl = DAOS_HDL_INVAL;
	pool_tls->mpt_max_eph = arg->max_eph;
	pool_tls->mpt_pool = ds_pool_child_lookup(arg->pool_uuid);
	pool_tls->mpt_clear_conts = arg->clear_conts;

	if (pool_tls->mpt_clear_conts) {
		rc = d_hash_table_create_inplace(D_HASH_FT_NOLOCK, 8, NULL,
					    &migrate_init_cont_tab_ops,
					    &pool_tls->mpt_cont_dest_tab);
		if (rc)
			D_GOTO(out, rc);
	}

	pool_tls->mpt_refcount = 1;
	rc = daos_rank_list_copy(&pool_tls->mpt_svc_list, arg->svc_list);
	if (rc)
		D_GOTO(out, rc);

	D_DEBUG(DB_REBUILD, "TLS %p create for "DF_UUID" ver %d rc %d\n",
		pool_tls, DP_UUID(pool_tls->mpt_pool_uuid), arg->version, rc);
	d_list_add(&pool_tls->mpt_list, &tls->ot_pool_list);
out:
	if (rc && pool_tls)
		migrate_pool_tls_destroy(pool_tls);

	return rc;
}

static struct migrate_pool_tls*
migrate_pool_tls_lookup_create(struct ds_pool *pool, int version,
			       uuid_t pool_hdl_uuid, uuid_t co_hdl_uuid,
			       uint64_t max_eph, int clear_conts)
{
	struct migrate_pool_tls *tls = NULL;
	struct migrate_pool_tls_create_arg arg = { 0 };
	daos_prop_t		*prop;
	struct daos_prop_entry	*entry;
	int			rc = 0;

	tls = migrate_pool_tls_lookup(pool->sp_uuid, version);
	if (tls)
		return tls;

	D_ALLOC_PTR(prop);
	if (prop == NULL)
		D_GOTO(out, rc = -DER_NOMEM);

	rc = ds_pool_iv_prop_fetch(pool, prop);
	if (rc)
		D_GOTO(out, rc);

	entry = daos_prop_entry_get(prop, DAOS_PROP_PO_SVC_LIST);
	D_ASSERT(entry != NULL);

	uuid_copy(arg.pool_uuid, pool->sp_uuid);
	uuid_copy(arg.pool_hdl_uuid, pool_hdl_uuid);
	uuid_copy(arg.co_hdl_uuid, co_hdl_uuid);
	arg.version = version;
	arg.clear_conts = clear_conts;
	arg.max_eph = max_eph;
	arg.svc_list = (d_rank_list_t *)entry->dpe_val_ptr;
	rc = dss_task_collective(migrate_pool_tls_create_one, &arg, 0,
				 DSS_ULT_REBUILD);
	if (rc != 0) {
		D_ERROR(DF_UUID": failed to create migrate tls: %d\n",
			DP_UUID(pool->sp_uuid), rc);
		D_GOTO(out, rc);
	}

	/* dss_task_collective does not do collective on xstream 0 */
	rc = migrate_pool_tls_create_one(&arg);
	if (rc)
		D_GOTO(out, rc);

	tls = migrate_pool_tls_lookup(pool->sp_uuid, version);
	D_ASSERT(tls != NULL);
out:
	D_DEBUG(DB_TRACE, "create tls "DF_UUID" rc %d\n",
		DP_UUID(pool->sp_uuid), rc);
	if (prop != NULL)
		daos_prop_free(prop);

	return tls;
}

static void
mrone_recx_daos_vos_internal(struct migrate_one *mrone,
			     struct daos_oclass_attr *oca,
			     bool daos2vos, int shard)
{
	daos_iod_t *iod;
	int cell_nr;
	int stripe_nr;
	int j;
	int k;

	D_ASSERT(DAOS_OC_IS_EC(oca));

	cell_nr = obj_ec_cell_rec_nr(oca);
	stripe_nr = obj_ec_stripe_rec_nr(oca);
	/* Convert the DAOS to VOS EC offset */
	for (j = 0; j < mrone->mo_iod_num; j++) {
		iod = &mrone->mo_iods[j];
		if (iod->iod_type == DAOS_IOD_SINGLE)
			continue;
		for (k = 0; k < iod->iod_nr; k++) {
			daos_recx_t *recx;

			recx = &iod->iod_recxs[k];
			D_ASSERT(recx->rx_nr <= cell_nr);
			if (daos2vos)
				recx->rx_idx = obj_ec_idx_daos2vos(recx->rx_idx,
								   stripe_nr,
								   cell_nr);
			else
				recx->rx_idx = obj_ec_idx_vos2daos(recx->rx_idx,
								   stripe_nr,
								   cell_nr,
								   shard);
			D_DEBUG(DB_REBUILD, "j %d k %d "DF_U64"/"DF_U64"\n",
				j, k, recx->rx_idx, recx->rx_nr);
		}
	}
}

static void
mrone_recx_daos2_vos(struct migrate_one *mrone, struct daos_oclass_attr *oca)
{
	mrone_recx_daos_vos_internal(mrone, oca, true, -1);
}

static void
mrone_recx_vos2_daos(struct migrate_one *mrone, struct daos_oclass_attr *oca,
		     int shard)
{
	shard = shard % obj_ec_tgt_nr(oca);
	D_ASSERT(shard < obj_ec_data_tgt_nr(oca));
	mrone_recx_daos_vos_internal(mrone, oca, false, shard);
}

#define MIGRATE_STACK_SIZE	131072
#define MAX_BUF_SIZE		2048

static int
migrate_fetch_update_inline(struct migrate_one *mrone, daos_handle_t oh,
			    struct ds_cont_child *ds_cont)
{
	d_sg_list_t		 sgls[DSS_ENUM_UNPACK_MAX_IODS];
	d_iov_t			 iov[DSS_ENUM_UNPACK_MAX_IODS];
	struct dcs_iod_csums	*iod_csums;
	int			 iod_cnt = 0;
	int			 start;
	char		 iov_buf[DSS_ENUM_UNPACK_MAX_IODS][MAX_BUF_SIZE];
	bool			 fetch = false;
	int			 i;
	int			 rc = 0;
	struct daos_oclass_attr	*oca;

	D_ASSERT(mrone->mo_iod_num <= DSS_ENUM_UNPACK_MAX_IODS);
	for (i = 0; i < mrone->mo_iod_num; i++) {
		if (mrone->mo_iods[i].iod_size == 0)
			continue;

		if (mrone->mo_sgls != NULL && mrone->mo_sgls[i].sg_nr > 0) {
			sgls[i] = mrone->mo_sgls[i];
		} else {
			sgls[i].sg_nr = 1;
			sgls[i].sg_nr_out = 1;
			d_iov_set(&iov[i], iov_buf[i], MAX_BUF_SIZE);
			sgls[i].sg_iovs = &iov[i];
			fetch = true;
		}
	}

	D_DEBUG(DB_REBUILD, DF_UOID" mrone %p dkey "DF_KEY" nr %d eph "DF_U64
		" fetch %s\n", DP_UOID(mrone->mo_oid), mrone,
		DP_KEY(&mrone->mo_dkey), mrone->mo_iod_num,
		mrone->mo_epoch, fetch ? "yes":"no");

	if (fetch) {
		rc = dsc_obj_fetch(oh, mrone->mo_epoch, DIOF_TO_LEADER, 0,
				   &mrone->mo_dkey, mrone->mo_iod_num,
				   mrone->mo_iods, sgls, NULL);
		if (rc) {
			D_ERROR("dsc_obj_fetch %d\n", rc);
			return rc;
		}
	}

	if (DAOS_FAIL_CHECK(DAOS_REBUILD_NO_UPDATE))
		return 0;

	if (DAOS_FAIL_CHECK(DAOS_REBUILD_UPDATE_FAIL))
		return -DER_INVAL;

	if (daos_oclass_is_ec(mrone->mo_oid.id_pub, &oca) &&
	    !obj_shard_is_ec_parity(mrone->mo_oid, &oca))
		mrone_recx_daos2_vos(mrone, oca);

	for (i = 0, start = 0; i < mrone->mo_iod_num; i++) {
		if (mrone->mo_iods[i].iod_size > 0) {
			iod_cnt++;
			continue;
		} else {
			/* skip empty record */
			if (iod_cnt == 0) {
				D_DEBUG(DB_TRACE, "i %d iod_size = 0\n", i);
				continue;
			}


			iod_csums = mrone->mo_iods_csums == NULL ? NULL
					: &mrone->mo_iods_csums[start];
			D_DEBUG(DB_TRACE, "update start %d cnt %d\n",
				start, iod_cnt);
			rc = vos_obj_update(ds_cont->sc_hdl, mrone->mo_oid,
					    mrone->mo_epoch, mrone->mo_version,
					    0, &mrone->mo_dkey, iod_cnt,
					    &mrone->mo_iods[start], iod_csums,
					    &sgls[start]);
			if (rc) {
				D_ERROR("migrate failed: rc %d\n", rc);
				break;
			}
			iod_cnt = 0;
			start = i + 1;
		}
	}

	if (iod_cnt > 0) {
		iod_csums = mrone->mo_iods_csums == NULL ? NULL
				: &mrone->mo_iods_csums[start];
		rc = vos_obj_update(ds_cont->sc_hdl, mrone->mo_oid,
				    mrone->mo_epoch, mrone->mo_version,
				    0, &mrone->mo_dkey, iod_cnt,
				    &mrone->mo_iods[start], iod_csums,
				    &sgls[start]);
	}

	return rc;
}

static int
obj_ec_encode_buf(daos_obj_id_t oid, struct daos_oclass_attr *oca,
		  daos_size_t iod_size, unsigned char *buffer,
		  unsigned char *p_bufs[])
{
	struct obj_ec_codec	*codec;
	daos_size_t	cell_bytes = obj_ec_cell_rec_nr(oca) * iod_size;
	unsigned int	k = obj_ec_data_tgt_nr(oca);
	unsigned int	p = obj_ec_parity_tgt_nr(oca);
	unsigned char	*data[k];
	int		i;

	codec = obj_ec_codec_get(daos_obj_id2class(oid));
	D_ASSERT(codec != NULL);

	for (i = 0; i < p && p_bufs[i] == NULL; i++) {
		D_ALLOC(p_bufs[i], cell_bytes);
		if (p_bufs[i] == NULL)
			return -DER_NOMEM;
	}

	for (i = 0; i < k; i++)
		data[i] = buffer + i * cell_bytes;

	ec_encode_data((int)cell_bytes, k, p, codec->ec_gftbls, data, p_bufs);
	return 0;
}

static int
migrate_update_parity(struct migrate_one *mrone, struct ds_cont_child *ds_cont,
		      unsigned char *buffer, daos_off_t offset,
		      daos_size_t size, struct daos_oclass_attr *oca,
		      daos_iod_t *iod, unsigned char *p_bufs[])
{
	daos_size_t	stride_bytes = obj_ec_stripe_rec_nr(oca);
	daos_size_t	cell_bytes = obj_ec_cell_rec_nr(oca);
	daos_recx_t	tmp_recx;
	d_iov_t		tmp_iov;
	d_sg_list_t	tmp_sgl;
	daos_size_t	write_bytes;
	int		rc = 0;

	tmp_sgl.sg_nr = tmp_sgl.sg_nr_out = 1;
	while (size > 0) {
		if (offset % stride_bytes != 0)
			write_bytes =
			  min(roundup(offset, stride_bytes) - offset, size);
		else
			write_bytes = min(stride_bytes, size);

		if (write_bytes == stride_bytes) {
			unsigned int shard;

			shard = mrone->mo_oid.id_shard % obj_ec_tgt_nr(oca);

			D_ASSERT(shard >= obj_ec_data_tgt_nr(oca));
			shard -= obj_ec_data_tgt_nr(oca);
			rc = obj_ec_encode_buf(mrone->mo_oid.id_pub,
					       oca, iod->iod_size, buffer,
					       p_bufs);
			if (rc)
				D_GOTO(out, rc);
			tmp_recx.rx_idx = obj_ec_idx_daos2vos(offset,
							      stride_bytes,
							      cell_bytes);
			tmp_recx.rx_idx |= PARITY_INDICATOR;
			tmp_recx.rx_nr = cell_bytes;
			d_iov_set(&tmp_iov, p_bufs[shard], cell_bytes);
			D_DEBUG(DB_IO, "parity "DF_U64"/"DF_U64"\n",
				tmp_recx.rx_idx, tmp_recx.rx_nr);
		} else {
			tmp_recx.rx_idx = offset;
			tmp_recx.rx_nr = write_bytes;
			d_iov_set(&tmp_iov, buffer, write_bytes);
			D_DEBUG(DB_IO, "replicate "DF_U64"/"DF_U64"\n",
				tmp_recx.rx_idx, tmp_recx.rx_nr);
		}

		tmp_sgl.sg_iovs = &tmp_iov;
		iod->iod_recxs = &tmp_recx;
		rc = vos_obj_update(ds_cont->sc_hdl, mrone->mo_oid,
				    mrone->mo_epoch, mrone->mo_version,
				    0, &mrone->mo_dkey, 1, iod, NULL,
				    &tmp_sgl);
		size -= write_bytes;
		offset += write_bytes;
		buffer += write_bytes;
	}
out:
	return rc;
}

static int
migrate_fetch_update_parity(struct migrate_one *mrone, daos_handle_t oh,
			    struct ds_cont_child *ds_cont,
			    struct daos_oclass_attr *oca)
{
	d_sg_list_t	 sgls[DSS_ENUM_UNPACK_MAX_IODS];
	d_iov_t		 iov[DSS_ENUM_UNPACK_MAX_IODS] = { 0 };
	char		 *data;
	daos_size_t	 size;
	unsigned int	 p = obj_ec_parity_tgt_nr(oca);
	unsigned char	 *p_bufs[p];
	unsigned char	 *ptr;
	int		 i;
	int		 rc;

	D_ASSERT(mrone->mo_iod_num <= DSS_ENUM_UNPACK_MAX_IODS);
	for (i = 0; i < mrone->mo_iod_num; i++) {
		size = daos_iods_len(&mrone->mo_iods[i], 1);
		D_ALLOC(data, size);
		if (data == NULL)
			D_GOTO(out, rc =-DER_NOMEM);

		memset(p_bufs, 0, p * sizeof(p_bufs));
		d_iov_set(&iov[i], data, size);
		sgls[i].sg_nr = 1;
		sgls[i].sg_nr_out = 1;
		sgls[i].sg_iovs = &iov[i];
	}

	D_DEBUG(DB_REBUILD,
		DF_UOID" mrone %p dkey "DF_KEY" nr %d eph "DF_U64"\n",
		DP_UOID(mrone->mo_oid), mrone, DP_KEY(&mrone->mo_dkey),
		mrone->mo_iod_num, mrone->mo_epoch);

	rc = dsc_obj_fetch(oh, mrone->mo_epoch, &mrone->mo_dkey,
			   mrone->mo_iod_num, mrone->mo_iods, sgls, NULL);
	if (rc) {
		D_ERROR("migrate dkey "DF_KEY" failed rc %d\n",
			DP_KEY(&mrone->mo_dkey), rc);
		D_GOTO(out, rc);
	}

	for (i = 0; i < mrone->mo_iod_num; i++) {
		daos_iod_t	*iod;
		int		j;
		daos_off_t	offset;
		daos_iod_t	tmp_iod;

		iod = &mrone->mo_iods[i];
		offset = iod->iod_recxs[0].rx_idx;
		size = iod->iod_recxs[0].rx_nr;
		tmp_iod = *iod;
		ptr = iov[i].iov_buf;
		for (j = 1; j < iod->iod_nr; j++) {
			daos_recx_t	*recx = &iod->iod_recxs[j];

			if (offset + size == recx->rx_idx) {
				size += recx->rx_nr;
				continue;
			}

			tmp_iod.iod_nr = 1;
			rc = migrate_update_parity(mrone, ds_cont, ptr, offset,
						   size, oca, &tmp_iod, p_bufs);
			if (rc)
				D_GOTO(out, rc);
			ptr += size * iod->iod_size;
			offset = recx->rx_idx;
			size = recx->rx_nr;
		}

		if (size > 0)
			rc = migrate_update_parity(mrone, ds_cont, ptr, offset,
						   size, oca, &tmp_iod, p_bufs);
	}
out:
	for (i = 0; i < mrone->mo_iod_num; i++) {
		if (iov[i].iov_buf)
			D_FREE(iov[i].iov_buf);
	}

	for (i = 0; i < p; i++) {
		if (p_bufs[i] != NULL)
			D_FREE(p_bufs[i]);
	}

	return rc;
}

static int
migrate_fetch_update_single(struct migrate_one *mrone, daos_handle_t oh,
			    struct ds_cont_child *ds_cont)
{
	struct daos_oclass_attr	*oca;
	d_sg_list_t	 	sgls[DSS_ENUM_UNPACK_MAX_IODS];
	d_iov_t		 	iov[DSS_ENUM_UNPACK_MAX_IODS] = { 0 };
	char		 	*data;
	daos_size_t	 	size;
	int		 	i;
	int		 	rc;

	oca = daos_oclass_attr_find(mrone->mo_oid.id_pub);
	D_ASSERT(oca != NULL);
	D_ASSERT(mrone->mo_iod_num <= DSS_ENUM_UNPACK_MAX_IODS);
	for (i = 0; i < mrone->mo_iod_num; i++) {
		D_ASSERT(mrone->mo_iods[i].iod_type == DAOS_IOD_SINGLE);

		size = daos_iods_len(&mrone->mo_iods[i], 1);
		D_ALLOC(data, size);
		if (data == NULL)
			D_GOTO(out, rc =-DER_NOMEM);

		d_iov_set(&iov[i], data, size);
		sgls[i].sg_nr = 1;
		sgls[i].sg_nr_out = 1;
		sgls[i].sg_iovs = &iov[i];
	}

	D_DEBUG(DB_REBUILD,
		DF_UOID" mrone %p dkey "DF_KEY" nr %d eph "DF_U64"\n",
		DP_UOID(mrone->mo_oid), mrone, DP_KEY(&mrone->mo_dkey),
		mrone->mo_iod_num, mrone->mo_epoch);

	rc = dsc_obj_fetch(oh, mrone->mo_epoch, &mrone->mo_dkey,
			   mrone->mo_iod_num, mrone->mo_iods, sgls, NULL);
	if (rc) {
		D_ERROR("migrate dkey "DF_KEY" failed rc %d\n",
			DP_KEY(&mrone->mo_dkey), rc);
		D_GOTO(out, rc);
	}

	for (i = 0; i < mrone->mo_iod_num && DAOS_OC_IS_EC(oca); i++) {
		daos_iod_t	*iod = &mrone->mo_iods[i];
		uint32_t	start_shard;

		start_shard = rounddown(mrone->mo_oid.id_shard,
					obj_ec_tgt_nr(oca));
		if (obj_ec_singv_one_tgt(iod, &sgls[i], oca)) {
			D_DEBUG(DB_REBUILD, DF_UOID" one tgt.\n",
				DP_UOID(mrone->mo_oid));
			continue;
		}

		if (obj_shard_is_ec_parity(mrone->mo_oid, NULL)) {
			d_iov_t e_iov = { 0 };

			rc = obj_ec_singv_encode_buf(mrone->mo_oid.id_pub,
						     iod, oca, &sgls[i],
						     &e_iov);
			if (rc)
				return rc;
			D_ASSERT(e_iov.iov_len <= sgls[i].sg_iovs[0].iov_len);
			memcpy(sgls[i].sg_iovs[i].iov_buf, e_iov.iov_buf,
			       e_iov.iov_len);
			daos_iov_free(&e_iov);
		} else {
			rc = obj_ec_singv_split(mrone->mo_oid.id_pub,
						mrone->mo_oid.id_shard,
						iod->iod_size, oca, &sgls[i]);
			if (rc)
				D_GOTO(out, rc);
		}

		obj_singv_ec_rw_filter(&mrone->mo_oid, iod, NULL,
				       mrone->mo_epoch, ORF_EC,
				       start_shard, 1,
				       true, false, NULL);
	}

	rc = vos_obj_update(ds_cont->sc_hdl, mrone->mo_oid,
			    mrone->mo_epoch, mrone->mo_version,
			    0, &mrone->mo_dkey, mrone->mo_iod_num,
			    mrone->mo_iods, mrone->mo_iods_csums, sgls);
out:
	for (i = 0; i < mrone->mo_iod_num; i++) {
		if (iov[i].iov_buf)
			D_FREE(iov[i].iov_buf);

		/* since iod_recxs is being used by single value update somehow,
		 * let's reset it after update.
		 */ 
		if (mrone->mo_iods[i].iod_type == DAOS_IOD_SINGLE)
			mrone->mo_iods[i].iod_recxs = NULL;
	}

	return rc;
}

static int
migrate_fetch_update_bulk(struct migrate_one *mrone, daos_handle_t oh,
			  struct ds_cont_child *ds_cont)
{
	d_sg_list_t	 sgls[DSS_ENUM_UNPACK_MAX_IODS], *sgl;
	daos_handle_t	 ioh;
	struct daos_oclass_attr *oca;
	int		 rc, i, ret, sgl_cnt = 0;

	if (obj_shard_is_ec_parity(mrone->mo_oid, &oca))
		return migrate_fetch_update_parity(mrone, oh, ds_cont, oca);

	if (DAOS_OC_IS_EC(oca))
		mrone_recx_daos2_vos(mrone, oca);

	D_ASSERT(mrone->mo_iod_num <= DSS_ENUM_UNPACK_MAX_IODS);
	rc = vos_update_begin(ds_cont->sc_hdl, mrone->mo_oid, mrone->mo_epoch,
			      0, &mrone->mo_dkey, mrone->mo_iod_num,
			      mrone->mo_iods, mrone->mo_iods_csums, false, 0,
			      &ioh, NULL);
	if (rc != 0) {
		D_ERROR(DF_UOID"preparing update fails: %d\n",
			DP_UOID(mrone->mo_oid), rc);
		return rc;
	}

	rc = bio_iod_prep(vos_ioh2desc(ioh));
	if (rc) {
		D_ERROR("Prepare EIOD for "DF_UOID" error: %d\n",
			DP_UOID(mrone->mo_oid), rc);
		goto end;
	}

	for (i = 0; i < mrone->mo_iod_num; i++) {
		struct bio_sglist	*bsgl;

		bsgl = vos_iod_sgl_at(ioh, i);
		D_ASSERT(bsgl != NULL);
		sgl = &sgls[i];

		rc = bio_sgl_convert(bsgl, sgl, false);
		if (rc)
			goto post;
		sgl_cnt++;
	}

	D_DEBUG(DB_REBUILD,
		DF_UOID" mrone %p dkey "DF_KEY" nr %d eph "DF_U64"\n",
		DP_UOID(mrone->mo_oid), mrone, DP_KEY(&mrone->mo_dkey),
		mrone->mo_iod_num, mrone->mo_epoch);

<<<<<<< HEAD
	rc = dsc_obj_fetch(oh, mrone->mo_epoch, DIOF_TO_LEADER, 0,
			   &mrone->mo_dkey, mrone->mo_iod_num, mrone->mo_iods,
			   sgls, NULL);
=======
	if (DAOS_OC_IS_EC(oca))
		mrone_recx_vos2_daos(mrone, oca, mrone->mo_oid.id_shard);

	rc = dsc_obj_fetch(oh, mrone->mo_epoch, &mrone->mo_dkey,
			   mrone->mo_iod_num, mrone->mo_iods, sgls, NULL);
>>>>>>> 4c16faeb
	if (rc)
		D_ERROR("migrate dkey "DF_KEY" failed rc %d\n",
			DP_KEY(&mrone->mo_dkey), rc);
post:
	for (i = 0; i < sgl_cnt; i++) {
		sgl = &sgls[i];
		daos_sgl_fini(sgl, false);
	}

	if (DAOS_OC_IS_EC(oca))
		mrone_recx_daos2_vos(mrone, oca);

	ret = bio_iod_post(vos_ioh2desc(ioh));
	if (ret) {
		D_ERROR("Post EIOD for "DF_UOID" error: %d\n",
			DP_UOID(mrone->mo_oid), ret);
		rc = rc ? : ret;
	}

end:
	vos_update_end(ioh, mrone->mo_version, &mrone->mo_dkey, rc, NULL);
	return rc;
}

/**
 * Punch dkeys/akeys before migrate.
 */
static int
migrate_punch(struct migrate_pool_tls *tls, struct migrate_one *mrone,
	      struct ds_cont_child *cont)
{
	int	rc = 0;
	int	i;

	/* Punch dkey */
	if (mrone->mo_dkey_punch_eph != 0) {
		D_DEBUG(DB_REBUILD, DF_UOID" punch dkey "DF_KEY"/"DF_U64"\n",
			DP_UOID(mrone->mo_oid), DP_KEY(&mrone->mo_dkey),
			mrone->mo_dkey_punch_eph);
		rc = vos_obj_punch(cont->sc_hdl, mrone->mo_oid,
				   mrone->mo_dkey_punch_eph,
				   tls->mpt_version, VOS_OF_REPLAY_PC,
				   &mrone->mo_dkey, 0, NULL, NULL);
		if (rc) {
			D_ERROR(DF_UOID" punch dkey failed: rc %d\n",
				DP_UOID(mrone->mo_oid), rc);
			return rc;
		}
	}

	for (i = 0; i < mrone->mo_iod_num; i++) {
		daos_epoch_t eph;

		eph = mrone->mo_akey_punch_ephs[i];
		D_ASSERT(eph != DAOS_EPOCH_MAX);
		if (eph == 0)
			continue;

		D_DEBUG(DB_REBUILD, DF_UOID" mrone %p punch dkey "
			DF_KEY" akey "DF_KEY" eph "DF_U64"\n",
			DP_UOID(mrone->mo_oid), mrone,
			DP_KEY(&mrone->mo_dkey),
			DP_KEY(&mrone->mo_iods[i].iod_name), eph);

		rc = vos_obj_punch(cont->sc_hdl, mrone->mo_oid,
				   eph, tls->mpt_version,
				   VOS_OF_REPLAY_PC, &mrone->mo_dkey,
				   1, &mrone->mo_iods[i].iod_name,
				   NULL);
		if (rc) {
			D_ERROR(DF_UOID" punch akey failed: rc %d\n",
				DP_UOID(mrone->mo_oid), rc);
			return rc;
		}
	}

	/* punch records */
	if (mrone->mo_punch_iod_num > 0) {
		rc = vos_obj_update(cont->sc_hdl, mrone->mo_oid,
				    mrone->mo_rec_punch_eph,
				    mrone->mo_version, 0, &mrone->mo_dkey,
				    mrone->mo_punch_iod_num,
				    mrone->mo_punch_iods, NULL, NULL);
		D_DEBUG(DB_REBUILD, DF_UOID" mrone %p punch %d eph "DF_U64
			" records: %d\n", DP_UOID(mrone->mo_oid), mrone,
			mrone->mo_punch_iod_num, mrone->mo_rec_punch_eph, rc);
	}

	return rc;
}

static int
migrate_dkey(struct migrate_pool_tls *tls, struct migrate_one *mrone)
{
	struct ds_cont_child	*cont;
	daos_handle_t		coh = DAOS_HDL_INVAL;
	daos_handle_t		oh;
	daos_size_t		data_size;
	int			rc;

	if (daos_handle_is_inval(tls->mpt_pool_hdl)) {
		daos_handle_t ph = DAOS_HDL_INVAL;

		rc = dsc_pool_open(tls->mpt_pool_uuid, tls->mpt_poh_uuid, 0,
				   NULL, tls->mpt_pool->spc_pool->sp_map,
				   &tls->mpt_svc_list, &ph);
		if (rc)
			D_GOTO(free, rc);

		tls->mpt_pool_hdl = ph;
	}

	rc = ds_cont_child_open_create(tls->mpt_pool_uuid, mrone->mo_cont_uuid,
				       &cont);
	if (rc)
		D_GOTO(free, rc);

	/* Open client dc handle used to read the remote object data */
	rc = dsc_cont_open(tls->mpt_pool_hdl, mrone->mo_cont_uuid,
			   tls->mpt_coh_uuid, 0, &coh);
	if (rc)
		D_GOTO(cont_put, rc);

	/* Open the remote object */
	rc = dsc_obj_open(coh, mrone->mo_oid.id_pub, DAOS_OO_RW, &oh);
	if (rc)
		D_GOTO(cont_close, rc);

	if (DAOS_FAIL_CHECK(DAOS_REBUILD_TGT_NOSPACE))
		D_GOTO(obj_close, rc = -DER_NOSPACE);

	if (DAOS_FAIL_CHECK(DAOS_REBUILD_NO_REBUILD)) {
		D_DEBUG(DB_REBUILD, DF_UUID" disable rebuild\n",
			DP_UUID(tls->mpt_pool_uuid));
		D_GOTO(obj_close, rc);
	}

	rc = migrate_punch(tls, mrone, cont);
	if (rc)
		D_GOTO(obj_close, rc);

	data_size = daos_iods_len(mrone->mo_iods, mrone->mo_iod_num);
	D_DEBUG(DB_TRACE, "data size is "DF_U64"\n", data_size);
	if (data_size == 0) {
		D_DEBUG(DB_REBUILD, "skipe empty iod\n");
		D_GOTO(obj_close, rc);
	}

	if (mrone->mo_iods[0].iod_type == DAOS_IOD_SINGLE)
		rc = migrate_fetch_update_single(mrone, oh, cont);
	else if (data_size < MAX_BUF_SIZE || data_size == (daos_size_t)(-1))
		rc = migrate_fetch_update_inline(mrone, oh, cont);
	else
		rc = migrate_fetch_update_bulk(mrone, oh, cont);

	tls->mpt_rec_count += mrone->mo_rec_num;
	tls->mpt_size += mrone->mo_size;
obj_close:
	dsc_obj_close(oh);
cont_close:
	dsc_cont_close(tls->mpt_pool_hdl, coh);
cont_put:
	ds_cont_child_put(cont);
free:
	return rc;
}

void
migrate_one_destroy(struct migrate_one *mrone)
{
	int i;

	D_ASSERT(d_list_empty(&mrone->mo_list));
	daos_iov_free(&mrone->mo_dkey);

	if (mrone->mo_iods)
		daos_iods_free(mrone->mo_iods, mrone->mo_iod_alloc_num, true);

	if (mrone->mo_punch_iods)
		daos_iods_free(mrone->mo_punch_iods, mrone->mo_iod_alloc_num,
			       true);

	if (mrone->mo_akey_punch_ephs)
		D_FREE(mrone->mo_akey_punch_ephs);

	if (mrone->mo_sgls) {
		for (i = 0; i < mrone->mo_iod_alloc_num; i++)
			daos_sgl_fini(&mrone->mo_sgls[i], true);
		D_FREE(mrone->mo_sgls);
	}

	if (mrone->mo_iods_csums) {
		struct dcs_iod_csums	*iod_csum;
		int			 j;

		for (i = 0; i < mrone->mo_iod_alloc_num; i++) {
			iod_csum = &mrone->mo_iods_csums[i];
			for (j = 0; j < iod_csum->ic_nr; j++)
				D_FREE(iod_csum->ic_data[j].cs_csum);
			D_FREE(iod_csum->ic_data);
		}
		D_FREE(mrone->mo_iods_csums);
	}

	D_FREE(mrone);
}

static void
migrate_one_ult(void *arg)
{
	struct migrate_one	*mrone = arg;
	struct migrate_pool_tls	*tls;
	int			rc;

	if (daos_fail_check(DAOS_REBUILD_TGT_REBUILD_HANG))
		dss_sleep(daos_fail_value_get() * 1000000);

	tls = migrate_pool_tls_lookup(mrone->mo_pool_uuid,
				      mrone->mo_pool_tls_version);
	if (tls == NULL || tls->mpt_fini) {
		D_WARN("some one abort the rebuild "DF_UUID"\n",
			DP_UUID(mrone->mo_pool_uuid));
		goto out;
	}

	rc = migrate_dkey(tls, mrone);
	D_DEBUG(DB_REBUILD, DF_UOID" migrate dkey "DF_KEY" rc %d\n",
		DP_UOID(mrone->mo_oid), DP_KEY(&mrone->mo_dkey), rc);

	/* Ignore nonexistent error because puller could race
	 * with user's container destroy:
	 * - puller got the container+oid from a remote scanner
	 * - user destroyed the container
	 * - puller try to open container or pulling data
	 *   (nonexistent)
	 * This is just a workaround...
	 */
	if (rc != -DER_NONEXIST && tls->mpt_status == 0)
		tls->mpt_status = rc;
out:
	migrate_one_destroy(mrone);
	if (tls != NULL) {
		tls->mpt_executed_ult++;
		migrate_pool_tls_put(tls);
	}
}

static int
rw_iod_pack(struct migrate_one *mrone, daos_iod_t *iod, d_sg_list_t *sgls)
{
	int idx = mrone->mo_iod_num;
	int rec_cnt = 0;
	uint64_t total_size = 0;
	int i;
	int rc;

	D_ASSERT(iod->iod_size > 0);

	rc = daos_iod_copy(&mrone->mo_iods[idx], iod);
	if (rc)
		return rc;

	for (i = 0; i < iod->iod_nr; i++) {
		D_DEBUG(DB_REBUILD, "recx "DF_U64"/"DF_U64"\n",
			iod->iod_recxs[i].rx_idx, iod->iod_recxs[i].rx_nr);
		rec_cnt += iod->iod_recxs[i].rx_nr;
		total_size += iod->iod_recxs[i].rx_nr * iod->iod_size;
	}

	D_DEBUG(DB_REBUILD,
		"idx %d akey "DF_KEY" nr %d size "DF_U64" type %d rec %d total "
		DF_U64"\n", idx, DP_KEY(&iod->iod_name), iod->iod_nr,
		iod->iod_size, iod->iod_type, rec_cnt, total_size);

	/* Check if data has been retrieved by iteration */
	if (sgls) {
		if (mrone->mo_sgls == NULL) {
			D_ASSERT(mrone->mo_iod_alloc_num > 0);
			D_ALLOC_ARRAY(mrone->mo_sgls, mrone->mo_iod_alloc_num);
			if (mrone->mo_sgls == NULL)
				return -DER_NOMEM;
		}

		rc = daos_sgl_alloc_copy_data(&mrone->mo_sgls[idx], sgls);
		if (rc)
			D_GOTO(out, rc);
	}

	if (iod->iod_type == DAOS_IOD_SINGLE)
		mrone->mo_iods[idx].iod_recxs = NULL;
	else
		iod->iod_recxs = NULL;

	mrone->mo_iod_num++;
	mrone->mo_rec_num += rec_cnt;
	mrone->mo_size += total_size;

out:
	return 0;
}

static int
punch_iod_pack(struct migrate_one *mrone, daos_iod_t *iod, daos_epoch_t eph)
{
	int idx = mrone->mo_punch_iod_num;
	int rc;

	D_ASSERT(iod->iod_size == 0);

	if (mrone->mo_punch_iods == NULL) {
		D_ALLOC_ARRAY(mrone->mo_punch_iods, mrone->mo_iod_alloc_num);
		if (mrone->mo_punch_iods == NULL)
			return -DER_NOMEM;
	}

	rc = daos_iod_copy(&mrone->mo_punch_iods[idx], iod);
	if (rc)
		return rc;

	D_DEBUG(DB_TRACE,
		"idx %d akey "DF_KEY" nr %d size "DF_U64" type %d\n",
		idx, DP_KEY(&iod->iod_name), iod->iod_nr, iod->iod_size,
		iod->iod_type);

	if (mrone->mo_rec_punch_eph < eph)
		mrone->mo_rec_punch_eph = eph;

	mrone->mo_punch_iod_num++;
	iod->iod_recxs = NULL;
	return 0;
}

static int
migrate_one_iod_merge_recx(daos_unit_oid_t oid, daos_iod_t *dst_iod,
			   daos_iod_t *src_iod)
{
	struct obj_auxi_list_recx	*recx;
	struct obj_auxi_list_recx	*tmp;
	struct daos_oclass_attr		*oca;
	daos_recx_t	*recxs;
	d_list_t	merge_list;
	int		nr_recxs = 0;
	int		i;
	int		rc = 0;

	oca = daos_oclass_attr_find(oid.id_pub);
	if (oca == NULL)
		return -DER_NONEXIST;

	D_INIT_LIST_HEAD(&merge_list);
	if (src_iod != NULL) {
		recxs = src_iod->iod_recxs;
		for (i = 0; i < src_iod->iod_nr; i++) {
			D_DEBUG(DB_REBUILD, "src merge "DF_U64"/"DF_U64"\n",
				recxs[i].rx_idx, recxs[i].rx_nr);
			rc = merge_recx(&merge_list, recxs[i].rx_idx,
					recxs[i].rx_nr);
			if (rc)
				D_GOTO(out, rc);
		}
	}

	D_ASSERT(dst_iod != NULL);
	recxs = dst_iod->iod_recxs;
	for (i = 0; i < dst_iod->iod_nr; i++) {
		D_DEBUG(DB_REBUILD, "dst merge "DF_U64"/"DF_U64"\n",
			recxs[i].rx_idx, recxs[i].rx_nr);
		rc = merge_recx(&merge_list, recxs[i].rx_idx, recxs[i].rx_nr);
		if (rc)
			D_GOTO(out, rc);
	}

	d_list_for_each_entry(recx, &merge_list, recx_list)
		nr_recxs++;

	if (nr_recxs > dst_iod->iod_nr) {
		D_ALLOC_ARRAY(recxs, nr_recxs);
		if (recxs == NULL)
			D_GOTO(out, rc = -DER_NOMEM);
	} else {
		recxs = dst_iod->iod_recxs;
	}

	i = 0;
	d_list_for_each_entry_safe(recx, tmp, &merge_list, recx_list) {
		recxs[i++] = recx->recx;

		D_DEBUG(DB_REBUILD, "merge recx "DF_U64"/"DF_U64"\n",
			recx->recx.rx_idx, recx->recx.rx_nr);
		d_list_del(&recx->recx_list);
		D_FREE(recx);
	}

	if (dst_iod->iod_recxs != recxs)
		D_FREE(dst_iod->iod_recxs);

	dst_iod->iod_recxs = recxs;
	dst_iod->iod_nr = i;
out:
	d_list_for_each_entry_safe(recx, tmp, &merge_list, recx_list) {
		d_list_del(&recx->recx_list);
		D_FREE(recx);
	}
	return rc;
}

/*
 * Try merge IOD into other IODs.
 *
 * return 0 means all recxs of the IOD are merged.
 * return 1 means not all recxs of the IOD are merged, i.e. it still
 * needs to insert IOD.
 */
static int
migrate_one_merge(struct migrate_one *mo, struct dss_enum_unpack_io *io)
{
	bool	need_insert = false;
	int	i;
	int	rc = 0;

	for (i = 0; i <= io->ui_iods_top; i++) {
		int j;

		if (io->ui_iods[i].iod_nr == 0)
			continue;

		for (j = 0; j < mo->mo_iod_num; j++) {
			if (!daos_iov_cmp(&mo->mo_iods[j].iod_name,
					  &io->ui_iods[i].iod_name))
				continue;
			if (mo->mo_iods[j].iod_type == DAOS_IOD_ARRAY) {
				rc = migrate_one_iod_merge_recx(io->ui_oid,
							&mo->mo_iods[j],
							&io->ui_iods[i]);
				if (rc)
					D_GOTO(out, rc);

				/* If recxs can be merged to other iods, then
				 * it do not need to be processed anymore
				 */
				io->ui_iods[i].iod_nr = 0;
			}
			break;
		}
		if (j == mo->mo_iod_num)
			need_insert = true;
	}

	if (need_insert)
		rc = 1;
out:
	return rc;
}

struct enum_unpack_arg {
	struct iter_obj_arg	*arg;
	daos_epoch_range_t	epr;
	d_list_t		merge_list;
	uint32_t		iterate_parity:1;
};

static int
migrate_one_insert(struct enum_unpack_arg *arg,
		   struct dss_enum_unpack_io *io)
{
	struct iter_obj_arg	*iter_arg = arg->arg;
	daos_epoch_t		epoch = arg->epr.epr_hi;
	daos_unit_oid_t		oid = io->ui_oid;
	daos_key_t		*dkey = &io->ui_dkey;
	daos_epoch_t		dkey_punch_eph = io->ui_dkey_punch_eph;
	daos_iod_t		*iods = io->ui_iods;
	struct dcs_iod_csums	*iods_csums = io->ui_iods_csums;
	daos_epoch_t		*akey_ephs = io->ui_akey_punch_ephs;
	daos_epoch_t		*rec_ephs = io->ui_rec_punch_ephs;
	int			iod_eph_total = io->ui_iods_top + 1;
	d_sg_list_t		*sgls = io->ui_sgls;
	uint32_t		version = io->ui_version;
	struct migrate_pool_tls *tls;
	struct migrate_one	*mrone = NULL;
	bool			inline_copy = true;
	int			i;
	int			rc = 0;

	D_DEBUG(DB_REBUILD, "migrate dkey "DF_KEY" iod nr %d\n", DP_KEY(dkey),
		iod_eph_total);

	tls = migrate_pool_tls_lookup(iter_arg->pool_uuid, iter_arg->version);
	D_ASSERT(tls != NULL);
	if (iod_eph_total == 0 || tls->mpt_version <= version ||
	    tls->mpt_fini) {
		D_DEBUG(DB_REBUILD, "No need eph_total %d version %u"
			" migrate ver %u fini %d\n", iod_eph_total, version,
			tls->mpt_version, tls->mpt_fini);
		D_GOTO(put, rc = 0);
	}

	D_ALLOC_PTR(mrone);
	if (mrone == NULL)
		D_GOTO(put, rc = -DER_NOMEM);

	D_INIT_LIST_HEAD(&mrone->mo_list);
	D_ALLOC_ARRAY(mrone->mo_iods, iod_eph_total);
	if (mrone->mo_iods == NULL)
		D_GOTO(free, rc = -DER_NOMEM);

	D_ALLOC_ARRAY(mrone->mo_iods_csums, iod_eph_total);
	if (mrone->mo_iods_csums == NULL)
		D_GOTO(free, rc = -DER_NOMEM);

	mrone->mo_epoch = epoch;
	mrone->mo_dkey_punch_eph = dkey_punch_eph;
	D_ALLOC_ARRAY(mrone->mo_akey_punch_ephs, iod_eph_total);
	if (mrone->mo_akey_punch_ephs == NULL)
		D_GOTO(free, rc = -DER_NOMEM);

	mrone->mo_iod_alloc_num = iod_eph_total;
	/* only do the copy below when each with inline recx data */
	for (i = 0; i < iod_eph_total; i++) {
		int j;

		if (sgls[i].sg_nr == 0 || sgls[i].sg_iovs == NULL) {
			inline_copy = false;
			break;
		}

		for (j = 0; j < sgls[i].sg_nr; j++) {
			if (sgls[i].sg_iovs[j].iov_len == 0 ||
			    sgls[i].sg_iovs[j].iov_buf == NULL) {
				inline_copy = false;
				break;
			}
		}

		if (!inline_copy)
			break;
	}

	for (i = 0; i < iod_eph_total; i++) {
		/* Pack punched epoch here */
		mrone->mo_akey_punch_ephs[i] = akey_ephs[i];
		if (akey_ephs[i] != 0)
			D_DEBUG(DB_TRACE, "punched %d akey "DF_KEY" "
				DF_U64"\n", i, DP_KEY(&iods[i].iod_name),
				akey_ephs[i]);

		if (iods[i].iod_nr == 0)
			continue;

		if (iods[i].iod_size == 0)
			rc = punch_iod_pack(mrone, &iods[i], rec_ephs[i]);
		else
			rc = rw_iod_pack(mrone, &iods[i],
					 inline_copy ? &sgls[i] : NULL);

		if (rc != 0)
			return rc;

		mrone->mo_iods_csums[i] = iods_csums[i];
		/**
		 * mrone owns the allocated memory now and will free it in
		 * migrate_one_destroy
		 */
		iods_csums[i].ic_data = NULL;
	}

	mrone->mo_version = version;
	D_DEBUG(DB_TRACE, "create migrate dkey ult %d\n",
		iter_arg->tgt_idx);

	rc = daos_iov_copy(&mrone->mo_dkey, dkey);
	if (rc != 0)
		D_GOTO(free, rc);

	mrone->mo_oid = oid;
	mrone->mo_oid.id_shard = iter_arg->shard;
	uuid_copy(mrone->mo_cont_uuid, iter_arg->cont_uuid);
	uuid_copy(mrone->mo_pool_uuid, tls->mpt_pool_uuid);
	mrone->mo_pool_tls_version = tls->mpt_version;
	D_DEBUG(DB_REBUILD, DF_UOID" %p dkey "DF_KEY" migrate on idx %d"
		" iod_num %d\n", DP_UOID(mrone->mo_oid), mrone,
		DP_KEY(dkey), iter_arg->tgt_idx,
		mrone->mo_iod_num);

	d_list_add(&mrone->mo_list, &arg->merge_list);

free:
	if (rc != 0 && mrone != NULL) {
		d_list_del_init(&mrone->mo_list);
		migrate_one_destroy(mrone);
	}
put:
	migrate_pool_tls_put(tls);
	return rc;
}

static int
migrate_enum_unpack_cb(struct dss_enum_unpack_io *io, void *data)
{
	struct enum_unpack_arg	*arg = data;
	struct migrate_one	*mo;
	struct daos_oclass_attr	*oca;
	bool			merged = false;
	int			rc = 0;
	int			i;

	if (daos_oclass_is_ec(io->ui_oid.id_pub, &oca)) {
		/* Convert EC object offset to DAOS offset. */
		for (i = 0; i <= io->ui_iods_top; i++) {
			daos_iod_t *iod = &io->ui_iods[i];

			if (iod->iod_type == DAOS_IOD_SINGLE)
				continue;

			rc = obj_recx_ec2_daos(oca, io->ui_oid.id_shard,
					       &iod->iod_recxs, &iod->iod_nr);
			if (rc != 0)
				return rc;

			/* After convert to DAOS offset, there might be
			 * some duplicate recxs due to replication/parity
			 * space. let's remove them.
			 */
			rc = migrate_one_iod_merge_recx(io->ui_oid,
							iod, NULL);
			if (rc)
				return rc;

			/* For data shard, convert to single shard offset */
			if (arg->arg->shard < obj_ec_data_tgt_nr(oca)) {
				/* data shard */
				rc = obj_recx_ec_daos2shard(oca,
							    arg->arg->shard,
							    &iod->iod_recxs,
							    &iod->iod_nr);
				if (rc)
					return rc;
			}
		}

		d_list_for_each_entry(mo, &arg->merge_list, mo_list) {
			if (daos_oid_cmp(mo->mo_oid.id_pub,
					 io->ui_oid.id_pub) == 0 &&
			    daos_key_match(&mo->mo_dkey, &io->ui_dkey)) {
				rc = migrate_one_merge(mo, io);
				if (rc != 1) {
					if (rc == 0)
						merged = true;
					break;
				}
			}
		}
	}

	if (!merged)
		rc = migrate_one_insert(arg, io);

	return rc;
}

static int
migrate_obj_punch_one(void *data)
{
	struct migrate_pool_tls *tls;
	struct iter_obj_arg	*arg = data;
	struct ds_cont_child	*cont;
	int			rc;

	tls = migrate_pool_tls_lookup(arg->pool_uuid, arg->version);
	D_ASSERT(tls != NULL);
	D_DEBUG(DB_REBUILD, "tls %p "DF_UUID" version %d punch "DF_UOID"\n",
		tls, DP_UUID(tls->mpt_pool_uuid), arg->version,
		DP_UOID(arg->oid));
	rc = ds_cont_child_lookup(tls->mpt_pool_uuid, arg->cont_uuid, &cont);
	D_ASSERT(rc == 0);

	rc = vos_obj_punch(cont->sc_hdl, arg->oid, arg->epoch,
			   tls->mpt_version, VOS_OF_REPLAY_PC,
			   NULL, 0, NULL, NULL);
	ds_cont_child_put(cont);
	if (rc)
		D_ERROR(DF_UOID" migrate punch failed rc %d\n",
			DP_UOID(arg->oid), rc);
	migrate_pool_tls_put(tls);
	return rc;
}

static int
migrate_start_ult(struct enum_unpack_arg *unpack_arg)
{
	struct migrate_pool_tls *tls;
	struct iter_obj_arg	*arg = unpack_arg->arg;
	struct migrate_one	*mrone;
	struct migrate_one	*tmp;
	int			rc = 0;

	tls = migrate_pool_tls_lookup(arg->pool_uuid, arg->version);
	D_ASSERT(tls != NULL);
	d_list_for_each_entry_safe(mrone, tmp, &unpack_arg->merge_list,
				   mo_list) {
		/* Recover the OID (with correct shard) after merging IOD
		 * from all shards.
		 */
		mrone->mo_oid = arg->oid;
		D_DEBUG(DB_REBUILD, DF_UOID" %p dkey "DF_KEY" migrate on idx %d"
			" iod_num %d\n", DP_UOID(mrone->mo_oid), mrone,
			DP_KEY(&mrone->mo_dkey), arg->tgt_idx,
			mrone->mo_iod_num);

		d_list_del_init(&mrone->mo_list);
		rc = dss_ult_create(migrate_one_ult, mrone, DSS_ULT_REBUILD,
				    arg->tgt_idx, MIGRATE_STACK_SIZE, NULL);
		if (rc) {
			migrate_one_destroy(mrone);
			break;
		}
		tls->mpt_generated_ult++;
	}

	migrate_pool_tls_put(tls);
	return rc;
}

#define KDS_NUM		16
#define ITER_BUF_SIZE	2048
#define CSUM_BUF_SIZE	256

/**
 * Iterate akeys/dkeys of the object
 */
static int
migrate_one_epoch_object(daos_handle_t oh, daos_epoch_range_t *epr,
			 struct migrate_pool_tls *tls, struct iter_obj_arg *arg)
{
	daos_anchor_t		 anchor;
	daos_anchor_t		 dkey_anchor;
	daos_anchor_t		 akey_anchor;
	char			 stack_buf[ITER_BUF_SIZE] = {0};
	char			*buf = NULL;
	daos_size_t		 buf_len;
	daos_key_desc_t		 kds[KDS_NUM] = {0};
	d_iov_t			 csum = {0};
	uint8_t			 stack_csum_buf[CSUM_BUF_SIZE] = {0};
	struct enum_unpack_arg	 unpack_arg = { 0 };
	d_iov_t			 iov = { 0 };
	d_sg_list_t		 sgl = { 0 };
	uint32_t		 num;
	daos_size_t		 size;
	int			 rc = 0;

	D_DEBUG(DB_REBUILD, "migrate obj "DF_UOID" for shard %u eph "
		DF_U64"-"DF_U64"\n", DP_UOID(arg->oid), arg->shard, epr->epr_lo,
		epr->epr_hi);

	memset(&anchor, 0, sizeof(anchor));
	memset(&dkey_anchor, 0, sizeof(dkey_anchor));
	memset(&akey_anchor, 0, sizeof(akey_anchor));
	dc_obj_shard2anchor(&dkey_anchor, arg->shard);
	daos_anchor_set_flags(&dkey_anchor, DIOF_TO_LEADER |
					    DIOF_WITH_SPEC_EPOCH);
	unpack_arg.arg = arg;
	unpack_arg.epr = *epr;
	D_INIT_LIST_HEAD(&unpack_arg.merge_list);
	buf = stack_buf;
	buf_len = ITER_BUF_SIZE;

	d_iov_set(&csum, stack_csum_buf, CSUM_BUF_SIZE);
	while (!tls->mpt_fini) {
		memset(buf, 0, buf_len);
		memset(kds, 0, KDS_NUM * sizeof(*kds));
		iov.iov_len = 0;
		iov.iov_buf = buf;
		iov.iov_buf_len = buf_len;

		sgl.sg_nr = 1;
		sgl.sg_nr_out = 1;
		sgl.sg_iovs = &iov;

		csum.iov_len = 0;

		num = KDS_NUM;
		rc = dsc_obj_list_obj(oh, epr, NULL, NULL, &size,
				     &num, kds, &sgl, &anchor,
				     &dkey_anchor, &akey_anchor, &csum);

		if (rc == -DER_KEY2BIG) {
			D_DEBUG(DB_TRACE, "migrate obj "DF_UOID" got "
				"-DER_KEY2BIG, key_len "DF_U64"\n",
				DP_UOID(arg->oid), kds[0].kd_key_len);
			buf_len = roundup(kds[0].kd_key_len * 2, 8);
			if (buf != stack_buf)
				D_FREE(buf);
			D_ALLOC(buf, buf_len);
			if (buf == NULL) {
				rc = -DER_NOMEM;
				break;
			}
			continue;
		} else if (rc == -DER_TRUNC &&
			   csum.iov_len > csum.iov_buf_len) {
			D_DEBUG(DB_TRACE, "migrate obj csum buf "
					  "not large enough. Increase and try "
					  "again");
			if (csum.iov_buf != stack_csum_buf)
				D_FREE(csum.iov_buf);

			csum.iov_buf_len = csum.iov_len;
			csum.iov_len = 0;
			D_ALLOC(csum.iov_buf, csum.iov_buf_len);
			if (csum.iov_buf == NULL) {
				rc = -DER_NOMEM;
				break;
			}
			continue;
		} else if (rc) {
			/* container might have been destroyed. Or there is
			 * no spare target left for this object see
			 * obj_grp_valid_shard_get()
			 */
			rc = (rc == -DER_NONEXIST) ? 0 : rc;
			break;
		}

		if (num == 0)
			break;

		sgl.sg_iovs[0].iov_len = size;
		rc = dss_enum_unpack(arg->oid, kds, num, &sgl, &csum,
				     migrate_enum_unpack_cb, &unpack_arg);
		if (rc) {
			D_ERROR("migrate "DF_UOID" failed: %d\n",
				DP_UOID(arg->oid), rc);
			break;
		}

		rc = migrate_start_ult(&unpack_arg);
		if (rc) {
			D_ERROR("start migrate "DF_UOID" failed: %d\n",
				DP_UOID(arg->oid), rc);
			break;
		}

		if (daos_anchor_is_eof(&dkey_anchor))
			break;
	}

	if (buf != NULL && buf != stack_buf)
		D_FREE(buf);

	if (csum.iov_buf != NULL && csum.iov_buf != stack_csum_buf)
		D_FREE(csum.iov_buf);

	D_DEBUG(DB_REBUILD, "obj "DF_UOID" for shard %u eph "
		DF_U64"-"DF_U64": rc %d\n", DP_UOID(arg->oid), arg->shard,
		epr->epr_lo, epr->epr_hi, rc);

	return rc;
}

void
ds_migrate_fini_one(uuid_t pool_uuid, uint32_t ver)
{
	struct migrate_pool_tls *tls;

	tls = migrate_pool_tls_lookup(pool_uuid, ver);
	if (tls == NULL)
		return;

	tls->mpt_fini = 1;
	migrate_pool_tls_put(tls); /* lookup */
	migrate_pool_tls_put(tls); /* destroy */
}

struct migrate_abort_arg {
	uuid_t	pool_uuid;
	uint32_t version;
};

int
migrate_fini_one_ult(void *data)
{
	struct migrate_abort_arg *arg = data;
	struct migrate_pool_tls	*tls;

	tls = migrate_pool_tls_lookup(arg->pool_uuid, arg->version);
	if (tls == NULL)
		return 0;

	D_ASSERT(tls->mpt_refcount > 1);
	tls->mpt_fini = 1;

	ABT_eventual_wait(tls->mpt_done_eventual, NULL);
	migrate_pool_tls_put(tls); /* destroy */

	D_DEBUG(DB_TRACE, "abort one ult "DF_UUID"\n", DP_UUID(arg->pool_uuid));
	return 0;
}

/* Abort the migration */
void
ds_migrate_abort(uuid_t pool_uuid, unsigned int version)
{
	struct migrate_pool_tls *tls;
	struct migrate_abort_arg arg;
	int			 rc;

	tls = migrate_pool_tls_lookup(pool_uuid, version);
	if (tls == NULL)
		return;

	uuid_copy(arg.pool_uuid, pool_uuid);
	arg.version = version;
	rc = dss_thread_collective(migrate_fini_one_ult, &arg, 0,
				   DSS_ULT_REBUILD);
	if (rc)
		D_ERROR("migrate abort: %d\n", rc);

	migrate_pool_tls_put(tls);
}

static int
migrate_obj_punch(struct iter_obj_arg *arg)
{
	return dss_task_collective(migrate_obj_punch_one, arg, 0,
				   DSS_ULT_REBUILD);
}

/**
 * Iterate akeys/dkeys of the object
 */
static void
migrate_obj_ult(void *data)
{
	struct iter_obj_arg	*arg = data;
	struct migrate_pool_tls	*tls = NULL;
	daos_handle_t		oh;
	daos_epoch_range_t	epr;
	int			i;
	int			rc;

	tls = migrate_pool_tls_lookup(arg->pool_uuid, arg->version);
	D_ASSERT(tls != NULL);
	if (arg->epoch != DAOS_EPOCH_MAX) {
		rc = migrate_obj_punch(arg);
		if (rc)
			D_GOTO(free, rc);
	}

	rc = dsc_obj_open(arg->cont_hdl, arg->oid.id_pub, DAOS_OO_RW, &oh);
	if (rc)
		D_GOTO(free, rc);

	for (i = 0; i < arg->snap_cnt; i++) {
		epr.epr_lo = i > 0 ? arg->snaps[i-1] + 1 : 0;
		epr.epr_hi = arg->snaps[i];
		rc = migrate_one_epoch_object(oh, &epr, tls, arg);
		if (rc)
			D_GOTO(close, rc);
	}

	epr.epr_lo = arg->snaps ? arg->snaps[arg->snap_cnt - 1] + 1 : 0;
	D_ASSERT(tls->mpt_max_eph != 0);
	epr.epr_hi = tls->mpt_max_eph;
	rc = migrate_one_epoch_object(oh, &epr, tls, arg);

close:
	dsc_obj_close(oh);
free:
	if (arg->epoch == DAOS_EPOCH_MAX)
		tls->mpt_obj_count++;

	tls->mpt_obj_executed_ult++;
	if (tls->mpt_status == 0 && rc < 0)
		tls->mpt_status = rc;
	D_DEBUG(DB_REBUILD, "stop migrate obj "DF_UOID" for shard %u rc %d\n",
		DP_UOID(arg->oid), arg->shard, rc);
	if (arg->snaps)
		D_FREE(arg->snaps);
	D_FREE(arg);
	migrate_pool_tls_put(tls);
}

static int
migrate_one_object(daos_unit_oid_t oid, daos_epoch_t eph, unsigned int shard,
		   unsigned int tgt_idx, void *data)
{
	struct iter_cont_arg	*cont_arg = data;
	struct iter_obj_arg	*obj_arg;
	int			rc;

	D_ALLOC_PTR(obj_arg);
	if (obj_arg == NULL)
		return -DER_NOMEM;

	obj_arg->oid = oid;
	obj_arg->epoch = eph;
	obj_arg->shard = shard;
	obj_arg->tgt_idx = tgt_idx;
	obj_arg->cont_hdl = cont_arg->cont_hdl;
	uuid_copy(obj_arg->pool_uuid, cont_arg->pool_tls->mpt_pool_uuid);
	uuid_copy(obj_arg->cont_uuid, cont_arg->cont_uuid);
	obj_arg->version = cont_arg->pool_tls->mpt_version;
	if (cont_arg->snaps) {
		D_ALLOC(obj_arg->snaps,
			sizeof(*cont_arg->snaps) * cont_arg->snap_cnt);
		if (obj_arg->snaps == NULL)
			D_GOTO(free, rc = -DER_NOMEM);

		obj_arg->snap_cnt = cont_arg->snap_cnt;
		memcpy(obj_arg->snaps, cont_arg->snaps,
		       sizeof(*obj_arg->snaps) * cont_arg->snap_cnt);
	}

	/* Let's iterate the object on different xstream */
	rc = dss_ult_create(migrate_obj_ult, obj_arg, DSS_ULT_REBUILD,
			    oid.id_pub.lo % dss_tgt_nr, MIGRATE_STACK_SIZE,
			    NULL);
	if (rc == 0)
		cont_arg->pool_tls->mpt_obj_generated_ult++;
free:
	if (rc)
		D_FREE(obj_arg);

	return rc;
}

struct migrate_obj_val {
	daos_epoch_t	epoch;
	uint32_t	shard;
	uint32_t	tgt_idx;
};

#define DEFAULT_YIELD_FREQ	128

static int
migrate_obj_iter_cb(daos_handle_t ih, d_iov_t *key_iov, d_iov_t *val_iov,
		    void *data)
{
	struct iter_cont_arg		*arg = data;
	daos_unit_oid_t			*oid = key_iov->iov_buf;
	struct migrate_obj_val		*obj_val = val_iov->iov_buf;
	daos_epoch_t			epoch = obj_val->epoch;
	unsigned int			tgt_idx = obj_val->tgt_idx;
	unsigned int			shard = obj_val->shard;
	int				rc;

	if (arg->pool_tls->mpt_fini)
		return 1;

	D_DEBUG(DB_REBUILD, "obj migrate "DF_UUID"/"DF_UOID" %"PRIx64
		" eph "DF_U64" start\n", DP_UUID(arg->cont_uuid), DP_UOID(*oid),
		ih.cookie, epoch);

	rc = migrate_one_object(*oid, epoch, shard, tgt_idx, arg);
	if (rc != 0) {
		D_ERROR("obj "DF_UOID" migration failed: "DF_RC"\n",
			DP_UOID(*oid), DP_RC(rc));
		return rc;
	}

	rc = dbtree_iter_delete(ih, NULL);
	if (rc) {
		D_ERROR("dbtree_iter_delete failed: "DF_RC"\n", DP_RC(rc));
		return rc;
	}

	if (--arg->yield_freq == 0) {
		arg->yield_freq = DEFAULT_YIELD_FREQ;
		ABT_thread_yield();
	}

	/* re-probe the dbtree after deletion */
	rc = dbtree_iter_probe(ih, BTR_PROBE_FIRST, DAOS_INTENT_REBUILD,
			       NULL, NULL);
	if (rc == -DER_NONEXIST)
		return 1;
	else if (rc != 0)
		D_ERROR("dbtree_iter_probe failed: "DF_RC"\n", DP_RC(rc));

	return rc;
}

/* Destroys a container exactly one time per migration session. Uses the
 * mpt_cont_dest_tab field of the tls to store which containers have already
 * been deleted this session.
 *
 * Only used for reintegration
 */
static int
destroy_existing_container(struct migrate_pool_tls *tls, uuid_t cont_uuid)
{
	d_list_t *link;
	int rc;

	link = d_hash_rec_find(&tls->mpt_cont_dest_tab, cont_uuid,
			       sizeof(uuid_t));
	if (!link) {
		/* Not actually storing anything in the table - just using it
		 * to test set membership. The link stored is just the simplest
		 * base list type
		 */
		struct migrate_init_cont_key *key;

		D_DEBUG(DB_REBUILD,
			"destroying pool/cont/hdl "DF_UUID"/"DF_UUID"/"DF_UUID
			" before reintegration\n", DP_UUID(tls->mpt_pool_uuid),
			DP_UUID(cont_uuid), DP_UUID(tls->mpt_coh_uuid));

		rc = ds_cont_tgt_force_close(cont_uuid);
		if (rc != 0) {
			D_ERROR("Migrate failed to close container "
				"prior to reintegration: pool: "DF_UUID
				", cont: "DF_UUID" rc: "DF_RC"\n",
				DP_UUID(tls->mpt_pool_uuid), DP_UUID(cont_uuid),
				DP_RC(rc));
		}

		rc = ds_cont_tgt_destroy(tls->mpt_pool_uuid, cont_uuid);
		if (rc != 0) {
			D_ERROR("Migrate failed to destroy container "
				"prior to reintegration: pool: "DF_UUID
				", cont: "DF_UUID" rc: "DF_RC"\n",
				DP_UUID(tls->mpt_pool_uuid), DP_UUID(cont_uuid),
				DP_RC(rc));
		}

		/* Insert a link into the hash table to mark this cont_uuid as
		 * having already been initialized
		 */
		D_ALLOC_PTR(key);
		if (key == NULL)
			return -DER_NOMEM;

		uuid_copy(key->cont_uuid, cont_uuid);
		D_INIT_LIST_HEAD(&key->cont_link);
		rc = d_hash_rec_insert(&tls->mpt_cont_dest_tab, cont_uuid,
				       sizeof(uuid_t), &key->cont_link, true);
		if (rc) {
			D_ERROR("Failed to insert uuid table entry "DF_RC"\n",
				DP_RC(rc));
			D_FREE(key);
			return rc;
		}
	}

	return 0;
}


/* This iterates the migration database "container", which is different than the
 * similarly identified by container UUID as the actual container in VOS.
 * However, this container only contains object IDs that were specified to be
 * migrated
 */
static int
migrate_cont_iter_cb(daos_handle_t ih, d_iov_t *key_iov,
		     d_iov_t *val_iov, void *data)
{
	struct ds_pool		*dp;
	struct iter_cont_arg	arg = { 0 };
	struct tree_cache_root	*root = val_iov->iov_buf;
	struct migrate_pool_tls	*tls = data;
	daos_handle_t		coh = DAOS_HDL_INVAL;
	uuid_t			cont_uuid;
	uint64_t		*snapshots = NULL;
	int			snap_cnt;
	int			rc;
	int			rc1;

	uuid_copy(cont_uuid, *(uuid_t *)key_iov->iov_buf);
	D_DEBUG(DB_REBUILD, "iter cont "DF_UUID"/%"PRIx64" %"PRIx64" start\n",
		DP_UUID(cont_uuid), ih.cookie, root->root_hdl.cookie);

	dp = ds_pool_lookup(tls->mpt_pool_uuid);
	D_ASSERT(dp != NULL);
	rc = ds_cont_fetch_snaps(dp->sp_iv_ns, cont_uuid, &snapshots,
				 &snap_cnt);
	if (rc) {
		D_ERROR("ds_cont_fetch_snaps failed: "DF_RC"\n", DP_RC(rc));
		D_GOTO(out_put, rc);
	}

	/* Create dc_pool locally */
	if (daos_handle_is_inval(tls->mpt_pool_hdl)) {
		daos_handle_t ph = DAOS_HDL_INVAL;

		rc = dsc_pool_open(tls->mpt_pool_uuid, tls->mpt_poh_uuid, 0,
				   NULL, dp->sp_map, &tls->mpt_svc_list, &ph);
		if (rc) {
			D_ERROR("dsc_pool_open failed: "DF_RC"\n", DP_RC(rc));
			D_GOTO(free, rc);
		}

		tls->mpt_pool_hdl = ph;
	}

	if (tls->mpt_clear_conts) {
		destroy_existing_container(tls, cont_uuid);
		if (rc) {
			D_ERROR("destroy_existing_container failed: "DF_RC"\n",
				DP_RC(rc));
			D_GOTO(free, rc);
		}
	}

	/*
	 * Open the remote container as a *client* to be used later to pull
	 * objects
	 */
	rc = dsc_cont_open(tls->mpt_pool_hdl, cont_uuid, tls->mpt_coh_uuid,
			   0, &coh);
	if (rc) {
		D_ERROR("dsc_cont_open failed: "DF_RC"\n", DP_RC(rc));
		D_GOTO(free, rc);
	}

	arg.cont_hdl	= coh;
	arg.yield_freq	= DEFAULT_YIELD_FREQ;
	arg.obj_cnt	= root->count;
	arg.cont_root	= root;
	arg.snaps	= snapshots;
	arg.snap_cnt	= snap_cnt;
	arg.pool_tls	= tls;
	uuid_copy(arg.cont_uuid, cont_uuid);
	while (!dbtree_is_empty(root->root_hdl)) {
		rc = dbtree_iterate(root->root_hdl, DAOS_INTENT_REBUILD, false,
				    migrate_obj_iter_cb, &arg);
		if (rc || tls->mpt_fini) {
			if (tls->mpt_status == 0)
				tls->mpt_status = rc;
			break;
		}
	}

	rc1 = dsc_cont_close(tls->mpt_pool_hdl, coh);
	if (rc1 != 0 || rc != 0)
		D_GOTO(free, rc = rc ? rc : rc1);

	D_DEBUG(DB_TRACE, "iter cont "DF_UUID"/%"PRIx64" finish.\n",
		DP_UUID(cont_uuid), ih.cookie);

	/* Snapshot fetch will yield the ULT, let's reprobe before delete  */
	rc = dbtree_iter_probe(ih, BTR_PROBE_EQ, DAOS_INTENT_REBUILD,
			       key_iov, NULL);
	if (rc) {
		D_ASSERT(rc != -DER_NONEXIST);
		D_GOTO(free, rc);
	}

	rc = dbtree_iter_delete(ih, NULL);
	if (rc) {
		D_ERROR("dbtree_iter_delete failed: "DF_RC"\n", DP_RC(rc));
		D_GOTO(free, rc);
	}

	/* re-probe the dbtree after delete */
	rc = dbtree_iter_probe(ih, BTR_PROBE_FIRST, DAOS_INTENT_REBUILD,
			       NULL, NULL);

	if (rc == -DER_NONEXIST) {
		rc = 1; /* empty after delete */
		D_GOTO(free, rc);
	}
free:
	if (snapshots)
		D_FREE(snapshots);

out_put:
	ds_pool_put(dp);
	return rc;
}

struct migrate_ult_arg {
	uuid_t		pool_uuid;
	uint32_t	version;
};

static void
migrate_ult(void *arg)
{
	struct migrate_pool_tls	*pool_tls = arg;
	int			rc;

	D_ASSERT(pool_tls != NULL);
	while (!dbtree_is_empty(pool_tls->mpt_root_hdl)) {
		rc = dbtree_iterate(pool_tls->mpt_root_hdl,
				    DAOS_INTENT_PURGE, false,
				    migrate_cont_iter_cb, pool_tls);
		if (rc < 0) {
			D_ERROR("dbtree iterate failed: "DF_RC"\n", DP_RC(rc));
			if (pool_tls->mpt_status == 0)
				pool_tls->mpt_status = rc;
			break;
		}
	}

	pool_tls->mpt_ult_running = 0;
	migrate_pool_tls_put(pool_tls);
}

static int
migrate_tree_get_hdl(struct migrate_pool_tls *tls, daos_handle_t *hdl)
{
	struct umem_attr uma = { 0 };
	int rc;

	if (!daos_handle_is_inval(tls->mpt_root_hdl)) {
		*hdl = tls->mpt_root_hdl;
		return 0;
	}

	/* migrate tree root init */
	memset(&uma, 0, sizeof(uma));
	uma.uma_id = UMEM_CLASS_VMEM;
	rc = dbtree_create_inplace(DBTREE_CLASS_NV, 0, 4, &uma,
				   &tls->mpt_root,
				   &tls->mpt_root_hdl);
	if (rc != 0) {
		D_ERROR("failed to create tree: "DF_RC"\n", DP_RC(rc));
		return rc;
	}

	*hdl = tls->mpt_root_hdl;
	return 0;
}

int
migrate_obj_insert(daos_handle_t toh, uuid_t co_uuid, daos_unit_oid_t oid,
		   daos_epoch_t epoch, unsigned int shard, unsigned int tgt_idx)
{
	struct migrate_obj_val	val;
	d_iov_t			val_iov;
	int			rc;

	val.epoch = epoch;
	val.shard = shard;
	val.tgt_idx = tgt_idx;

	D_DEBUG(DB_REBUILD, "Insert migrate "DF_UOID" "DF_U64"/%d/%d\n",
		DP_UOID(oid), epoch, shard, tgt_idx);
	d_iov_set(&val_iov, &val, sizeof(struct migrate_obj_val));

	rc = obj_tree_insert(toh, co_uuid, oid, &val_iov);

	return rc;
}

/* Got the object list to migrate objects from remote target to
 * this target.
 */
void
ds_obj_migrate_handler(crt_rpc_t *rpc)
{
	struct obj_migrate_in	*migrate_in;
	struct obj_migrate_out	*migrate_out;
	struct migrate_pool_tls *pool_tls = NULL;
	daos_unit_oid_t		*oids;
	unsigned int		oids_count;
	daos_epoch_t		*ephs;
	unsigned int		ephs_count;
	uint32_t		*shards;
	unsigned int		shards_count;
	daos_handle_t		btr_hdl;
	uuid_t			po_uuid;
	uuid_t			po_hdl_uuid;
	uuid_t			co_uuid;
	uuid_t			co_hdl_uuid;
	struct ds_pool		*pool = NULL;
	unsigned int		i;
	int			rc;

	migrate_in = crt_req_get(rpc);
	oids = migrate_in->om_oids.ca_arrays;
	oids_count = migrate_in->om_oids.ca_count;
	ephs = migrate_in->om_ephs.ca_arrays;
	ephs_count = migrate_in->om_ephs.ca_count;
	shards = migrate_in->om_shards.ca_arrays;
	shards_count = migrate_in->om_shards.ca_count;

	if (oids_count == 0 || shards_count == 0 || ephs_count == 0 ||
	    oids_count != shards_count || oids_count != ephs_count) {
		D_ERROR("oids %u shards %u ephs %d\n",
			oids_count, shards_count, ephs_count);
		D_GOTO(out, rc = -DER_INVAL);
	}

	if (migrate_in->om_tgt_idx >= dss_tgt_nr) {
		D_ERROR("Wrong tgt idx %d\n", migrate_in->om_tgt_idx);
		D_GOTO(out, rc = -DER_INVAL);
	}

	uuid_copy(co_uuid, migrate_in->om_cont_uuid);
	uuid_copy(co_hdl_uuid, migrate_in->om_coh_uuid);
	uuid_copy(po_uuid, migrate_in->om_pool_uuid);
	uuid_copy(po_hdl_uuid, migrate_in->om_poh_uuid);

	pool = ds_pool_lookup(po_uuid);
	if (pool == NULL) {
		D_DEBUG(DB_TRACE, DF_UUID" pool service is not started yet\n",
			DP_UUID(po_uuid));
		D_GOTO(out, rc = -DER_AGAIN);
	}

	if (pool->sp_stopping) {
		D_DEBUG(DB_TRACE, DF_UUID" pool service is stopping.\n",
			DP_UUID(po_uuid));
		D_GOTO(out, rc = 0);
	}

	/* Check if the pool tls exists */
	pool_tls = migrate_pool_tls_lookup_create(pool, migrate_in->om_version,
						  po_hdl_uuid, co_hdl_uuid,
						  migrate_in->om_max_eph,
						  migrate_in->om_clear_conts);
	if (pool_tls == NULL)
		D_GOTO(out, rc = -DER_NOMEM);

	/* NB: only create this tree on xstream 0 */
	rc = migrate_tree_get_hdl(pool_tls, &btr_hdl);
	if (rc)
		D_GOTO(out, rc);

	/* Insert these oids/conts into the local tree */
	for (i = 0; i < oids_count; i++) {
		/* firstly insert/check rebuilt tree */
		rc = migrate_obj_insert(btr_hdl, co_uuid, oids[i], ephs[i],
					shards[i], migrate_in->om_tgt_idx);
		if (rc == -DER_EXIST) {
			D_DEBUG(DB_TRACE, DF_UOID"/"DF_UUID"exists.\n",
				DP_UOID(oids[i]), DP_UUID(co_uuid));
			rc = 0;
			continue;
		} else if (rc < 0) {
			D_ERROR("insert "DF_UOID"/"DF_U64" "DF_UUID
				" shard %u to rebuilt tree failed, rc %d.\n",
				DP_UOID(oids[i]), ephs[i],
				DP_UUID(co_uuid), shards[i], rc);
			break;
		}
	}
	if (rc < 0)
		D_GOTO(out, rc);

	/* Check and create task to iterate the to-be-rebuilt tree */
	if (!pool_tls->mpt_ult_running) {
		pool_tls->mpt_ult_running = 1;
		migrate_pool_tls_get(pool_tls);
		rc = dss_ult_create(migrate_ult, pool_tls, DSS_ULT_REBUILD,
				    DSS_TGT_SELF, 0, NULL);
		if (rc) {
			pool_tls->mpt_ult_running = 0;
			migrate_pool_tls_put(pool_tls);
			D_ERROR("Create migrate ULT failed: rc %d\n", rc);
		}
	}
out:
	if (pool)
		ds_pool_put(pool);

	if (pool_tls)
		migrate_pool_tls_put(pool_tls);
	migrate_out = crt_reply_get(rpc);
	migrate_out->om_status = rc;
	dss_rpc_reply(rpc, DAOS_REBUILD_DROP_OBJ);
}

struct migrate_query_arg {
	uuid_t	pool_uuid;
	ABT_mutex status_lock;
	struct ds_migrate_status dms;
	uint32_t obj_generated_ult;
	uint32_t obj_executed_ult;
	uint32_t generated_ult;
	uint32_t executed_ult;
	uint32_t version;
};

static int
migrate_check_one(void *data)
{
	struct migrate_query_arg	*arg = data;
	struct migrate_pool_tls		*tls;

	tls = migrate_pool_tls_lookup(arg->pool_uuid, arg->version);
	if (tls == NULL)
		return 0;

	ABT_mutex_lock(arg->status_lock);
	arg->dms.dm_rec_count += tls->mpt_rec_count;
	arg->dms.dm_obj_count += tls->mpt_obj_count;
	arg->dms.dm_total_size += tls->mpt_size;
	arg->obj_generated_ult += tls->mpt_obj_generated_ult;
	arg->obj_executed_ult += tls->mpt_obj_executed_ult;
	arg->generated_ult += tls->mpt_generated_ult;
	arg->executed_ult += tls->mpt_executed_ult;
	if (arg->dms.dm_status == 0)
		arg->dms.dm_status = tls->mpt_status;

	ABT_mutex_unlock(arg->status_lock);
	migrate_pool_tls_put(tls);
	return 0;
}

int
ds_migrate_query_status(uuid_t pool_uuid, uint32_t ver,
			struct ds_migrate_status *dms)
{
	struct migrate_query_arg	arg = { 0 };
	struct migrate_pool_tls		*tls;
	int				rc;

	tls = migrate_pool_tls_lookup(pool_uuid, ver);
	if (tls == NULL)
		return 0;

	uuid_copy(arg.pool_uuid, pool_uuid);
	arg.version = ver;
	ABT_mutex_create(&arg.status_lock);

	rc = dss_thread_collective(migrate_check_one, &arg, 0, DSS_ULT_REBUILD);
	if (rc)
		D_GOTO(out, rc);

	/**
	 * The object ULT is generated by 0 xstream, and dss_collective does not
	 * do collective on 0 xstream
	 **/
	arg.obj_generated_ult += tls->mpt_obj_generated_ult;
	*dms = arg.dms;
	if (arg.obj_generated_ult > arg.obj_executed_ult ||
	    arg.generated_ult > arg.executed_ult || tls->mpt_ult_running)
		dms->dm_migrating = 1;
	else
		dms->dm_migrating = 0;

	D_DEBUG(DB_REBUILD, "pool "DF_UUID" migrating=%s,"
		" obj_count="DF_U64", rec_count="DF_U64
		" size="DF_U64" obj %u/%u general %u/%u status %d\n",
		DP_UUID(pool_uuid), dms->dm_migrating ? "yes" : "no",
		dms->dm_obj_count, dms->dm_rec_count, dms->dm_total_size,
		arg.obj_generated_ult, arg.obj_executed_ult,
		arg.generated_ult, arg.executed_ult, dms->dm_status);
out:
	ABT_mutex_free(&arg.status_lock);
	migrate_pool_tls_put(tls);
	return rc;
}

/**
 * Migrate object from its replicas to the target(@tgt_id).
 *
 * param pool [in]		ds_pool of the pool.
 * param pool_hdl_uuid [in]	pool_handle uuid.
 * param cont_uuid [in]		container uuid.
 * param cont_hdl_uuid [in]	container handle uuid.
 * param tgt_id [in]		target id where the data to be migrated.
 * param max_eph [in]		maxim epoch of the migration.
 * param oids [in]		array of the objects to be migrated.
 * param ephs [in]		epoch of the objects.
 * param shards [in]		it can be NULL, otherwise it indicates
 *				the source shard of the migration, so it
 *				is only used for replicate objects.
 * param cnt [in]		count of objects.
 * param clear_conts [in]	remove container contents before migrating
 *
 * return			0 if it succeeds, otherwise errno.
 */
int
ds_object_migrate(struct ds_pool *pool, uuid_t pool_hdl_uuid,
		  uuid_t cont_hdl_uuid, uuid_t cont_uuid, int tgt_id,
		  uint32_t version, uint64_t max_eph, daos_unit_oid_t *oids,
		  daos_epoch_t *ephs, unsigned int *shards, int cnt,
		  int clear_conts)
{
	struct obj_migrate_in	*migrate_in = NULL;
	struct obj_migrate_out	*migrate_out = NULL;
	struct pool_target	*target;
	crt_endpoint_t		tgt_ep = {0};
	crt_opcode_t		opcode;
	unsigned int		index;
	crt_rpc_t		*rpc;
	int			rc;

	ABT_rwlock_rdlock(pool->sp_lock);
	rc = pool_map_find_target(pool->sp_map, tgt_id, &target);
	if (rc != 1 || (target->ta_comp.co_status != PO_COMP_ST_UPIN
			&& target->ta_comp.co_status != PO_COMP_ST_UP)) {
		/* Remote target has failed, no need retry, but not
		 * report failure as well and next rebuild will handle
		 * it anyway.
		 */
		ABT_rwlock_unlock(pool->sp_lock);
		D_DEBUG(DB_TRACE, "Can not find tgt %d or target is down %d\n",
			tgt_id, target->ta_comp.co_status);
		return -DER_NONEXIST;
	}

	/* NB: let's send object list to 0 xstream to simplify the migrate
	 * object handling process for now, for example avoid lock to insert
	 * objects in the object tree.
	 */
	tgt_ep.ep_rank = target->ta_comp.co_rank;
	index = target->ta_comp.co_index;
	ABT_rwlock_unlock(pool->sp_lock);
	tgt_ep.ep_tag = 0;
	opcode = DAOS_RPC_OPCODE(DAOS_OBJ_RPC_MIGRATE, DAOS_OBJ_MODULE,
				 DAOS_OBJ_VERSION);
	rc = crt_req_create(dss_get_module_info()->dmi_ctx, &tgt_ep, opcode,
			    &rpc);
	if (rc) {
		D_ERROR("crt_req_create failed: "DF_RC"\n", DP_RC(rc));
		D_GOTO(out, rc);
	}

	migrate_in = crt_req_get(rpc);
	uuid_copy(migrate_in->om_pool_uuid, pool->sp_uuid);
	uuid_copy(migrate_in->om_poh_uuid, pool_hdl_uuid);
	uuid_copy(migrate_in->om_cont_uuid, cont_uuid);
	uuid_copy(migrate_in->om_coh_uuid, cont_hdl_uuid);
	migrate_in->om_version = version;
	migrate_in->om_max_eph = max_eph,
	migrate_in->om_tgt_idx = index;
	migrate_in->om_clear_conts = clear_conts;

	migrate_in->om_oids.ca_arrays = oids;
	migrate_in->om_oids.ca_count = cnt;
	migrate_in->om_ephs.ca_arrays = ephs;
	migrate_in->om_ephs.ca_count = cnt;

	if (shards) {
		migrate_in->om_shards.ca_arrays = shards;
		migrate_in->om_shards.ca_count = cnt;
	}
	rc = dss_rpc_send(rpc);
	if (rc) {
		D_ERROR("dss_rpc_send failed: "DF_RC"\n", DP_RC(rc));
		D_GOTO(out, rc);
	}

	migrate_out = crt_reply_get(rpc);
	rc = migrate_out->om_status;
out:
	D_DEBUG(DB_REBUILD, DF_UUID" migrate object: %d\n",
		DP_UUID(pool->sp_uuid), rc);
	if (rpc)
		crt_req_decref(rpc);

	return rc;
}<|MERGE_RESOLUTION|>--- conflicted
+++ resolved
@@ -963,17 +963,11 @@
 		DP_UOID(mrone->mo_oid), mrone, DP_KEY(&mrone->mo_dkey),
 		mrone->mo_iod_num, mrone->mo_epoch);
 
-<<<<<<< HEAD
+	if (DAOS_OC_IS_EC(oca))
+		mrone_recx_vos2_daos(mrone, oca, mrone->mo_oid.id_shard);
+
 	rc = dsc_obj_fetch(oh, mrone->mo_epoch, DIOF_TO_LEADER, 0,
 			   &mrone->mo_dkey, mrone->mo_iod_num, mrone->mo_iods,
-			   sgls, NULL);
-=======
-	if (DAOS_OC_IS_EC(oca))
-		mrone_recx_vos2_daos(mrone, oca, mrone->mo_oid.id_shard);
-
-	rc = dsc_obj_fetch(oh, mrone->mo_epoch, &mrone->mo_dkey,
-			   mrone->mo_iod_num, mrone->mo_iods, sgls, NULL);
->>>>>>> 4c16faeb
 	if (rc)
 		D_ERROR("migrate dkey "DF_KEY" failed rc %d\n",
 			DP_KEY(&mrone->mo_dkey), rc);
