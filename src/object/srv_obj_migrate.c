/**
 * (C) Copyright 2019-2024 Intel Corporation.
 *
 * SPDX-License-Identifier: BSD-2-Clause-Patent
 */
/**
 * migrate: migrate objects between servers.
 *
 */
#define D_LOGFAC	DD_FAC(server)

#include <daos_srv/pool.h>
#include <daos/btree_class.h>
#include <daos/pool_map.h>
#include <daos/rpc.h>
#include <daos/object.h>
#include <daos/container.h>
#include <daos/pool.h>
#include <daos_srv/container.h>
#include <daos_srv/daos_engine.h>
#include <daos_srv/vos.h>
#include <daos_srv/dtx_srv.h>
#include <daos_srv/srv_csum.h>
#include <daos_srv/rebuild.h>
#include <daos_srv/object.h>
#include "obj_rpc.h"
#include "srv_internal.h"

#if D_HAS_WARNING(4, "-Wframe-larger-than=")
	#pragma GCC diagnostic ignored "-Wframe-larger-than="
#endif

/* Max in-flight data size per xstream */
/* Set the total in-flight size to be 25% of MAX DMA size for
 * the moment, will adjust it later if needed.
 */
#define MIGRATE_MAX_SIZE	(1 << 28)
/* Max migrate ULT number on the server */
#define MIGRATE_DEFAULT_MAX_ULT	4096
#define ENV_MIGRATE_ULT_CNT	"D_MIGRATE_ULT_CNT"
struct migrate_one {
	daos_key_t		 mo_dkey;
	uint64_t		 mo_dkey_hash;
	uuid_t			 mo_pool_uuid;
	uuid_t			 mo_cont_uuid;
	daos_unit_oid_t		 mo_oid;
	daos_epoch_t		 mo_obj_punch_eph;
	daos_epoch_t		 mo_dkey_punch_eph;

	/* minimum epoch from mo_iods & mo_iods_from_parity, used
	 * as the updated epoch for replication extent rebuild.
	*/
	daos_epoch_t             mo_min_epoch;
	daos_epoch_t             mo_epoch;

	/* Epochs per recx in mo_iods, used for parity extent rebuild. */
	daos_epoch_t           **mo_iods_update_ephs;

	/* IOD for replicate recxs migration */
	daos_iod_t		*mo_iods;

	/* IOD for recxs gotten from parity rebuild. During EC rebuild, it
	 * will first rebuild mo_iods_from_parity then rebuild mo_iods to
	 * avoid parity corruption.
	*/
	daos_iod_t		*mo_iods_from_parity;
	daos_epoch_t		**mo_iods_update_ephs_from_parity;


	daos_iod_t		*mo_punch_iods;

	daos_epoch_t		*mo_akey_punch_ephs;
	daos_epoch_t		 mo_rec_punch_eph;

	struct dcs_iod_csums	*mo_iods_csums;
	d_sg_list_t		*mo_sgls;
	struct daos_oclass_attr	 mo_oca;
	unsigned int		 mo_iod_num;
	unsigned int		 mo_punch_iod_num;
	unsigned int		 mo_iod_alloc_num;
	unsigned int		 mo_rec_num;
	uint64_t		 mo_size;
	uint64_t		 mo_version;
	uint32_t		 mo_pool_tls_version;
	uint32_t		 mo_iods_num_from_parity;
	uint32_t		 mo_layout_version;
	uint32_t		 mo_generation;
	d_list_t		 mo_list;
	d_iov_t			 mo_csum_iov;
	uint32_t                  mo_opc;
};

struct migrate_obj_key {
	daos_unit_oid_t oid;
	daos_epoch_t	eph;
	uint32_t	tgt_idx;
};

/* Argument for container iteration and migrate */
struct iter_cont_arg {
	struct migrate_pool_tls *pool_tls;
	uuid_t			pool_uuid;
	uuid_t			pool_hdl_uuid;
	uuid_t			cont_uuid;
	uuid_t			cont_hdl_uuid;
	struct tree_cache_root	*cont_root;
	unsigned int		yield_freq;
	uint64_t		*snaps;
	uint32_t		snap_cnt;
	uint32_t		version;
	uint32_t		ref_cnt;
};

/* Argument for object iteration and migrate */
struct iter_obj_arg {
	uuid_t			pool_uuid;
	uuid_t			cont_uuid;
	daos_unit_oid_t		oid;
	daos_epoch_t		epoch;
	daos_epoch_t		punched_epoch;
	unsigned int		shard;
	unsigned int		tgt_idx;
	uint64_t		*snaps;
	uint32_t		snap_cnt;
	uint32_t		version;
	uint32_t		generation;
};

static int
obj_tree_destory_cb(daos_handle_t ih, d_iov_t *key_iov,
		    d_iov_t *val_iov, void *data)
{
	struct tree_cache_root *root = val_iov->iov_buf;
	int			rc;

	rc = dbtree_destroy(root->root_hdl, NULL);
	if (rc)
		D_ERROR("dbtree_destroy, cont "DF_UUID" failed: "DF_RC"\n",
			DP_UUID(*(uuid_t *)key_iov->iov_buf), DP_RC(rc));
	return rc;
}

int
obj_tree_destroy(daos_handle_t btr_hdl)
{
	int	rc;

	rc = dbtree_iterate(btr_hdl, DAOS_INTENT_PUNCH, false,
			    obj_tree_destory_cb, NULL);
	if (rc) {
		D_ERROR("dbtree iterate failed: "DF_RC"\n", DP_RC(rc));
		goto out;
	}

	rc = dbtree_destroy(btr_hdl, NULL);

out:
	return rc;
}

static int
obj_tree_create(daos_handle_t toh, void *key, size_t key_size,
		uint32_t class, uint64_t feats, struct tree_cache_root **rootp)
{
	d_iov_t			key_iov;
	d_iov_t			val_iov;
	struct umem_attr	uma;
	struct tree_cache_root	root = { 0 };
	struct tree_cache_root	*tmp_root;
	int			rc, rc2;

	d_iov_set(&key_iov, key, key_size);
	d_iov_set(&val_iov, &root, sizeof(root));
	rc = dbtree_update(toh, &key_iov, &val_iov);
	if (rc)
		return rc;

	d_iov_set(&val_iov, NULL, 0);
	rc = dbtree_lookup(toh, &key_iov, &val_iov);
	if (rc)
		D_GOTO(out, rc);

	tmp_root = val_iov.iov_buf;

	memset(&uma, 0, sizeof(uma));
	uma.uma_id = UMEM_CLASS_VMEM;
	rc = dbtree_create_inplace(class, feats, 32, &uma, &tmp_root->btr_root,
				   &tmp_root->root_hdl);
	if (rc) {
		D_ERROR("failed to create rebuild tree: "DF_RC"\n", DP_RC(rc));
		D_GOTO(out, rc);
	}

	*rootp = tmp_root;
out:
	if (rc < 0) {
		rc2 = dbtree_delete(toh, BTR_PROBE_EQ, &key_iov, NULL);
		if (rc2)
			D_WARN("failed to delete "DF_KEY": "DF_RC"\n",
			       DP_KEY(&key_iov), DP_RC(rc2));
	}
	return rc;
}

int
obj_tree_lookup(daos_handle_t toh, uuid_t co_uuid, daos_unit_oid_t oid,
		d_iov_t *val_iov)
{
	struct tree_cache_root	*cont_root = NULL;
	d_iov_t			key_iov;
	d_iov_t			tmp_iov;
	int			rc;

	/* locate the container first */
	d_iov_set(&key_iov, co_uuid, sizeof(uuid_t));
	d_iov_set(&tmp_iov, NULL, 0);
	rc = dbtree_lookup(toh, &key_iov, &tmp_iov);
	if (rc < 0) {
		if (rc != -DER_NONEXIST)
			D_ERROR("lookup cont "DF_UUID" failed, "DF_RC"\n",
				DP_UUID(co_uuid), DP_RC(rc));
		else
			D_DEBUG(DB_TRACE, "Container "DF_UUID" not exist\n",
				DP_UUID(co_uuid));
		return rc;
	}

	cont_root = tmp_iov.iov_buf;
	/* Then try to insert the object under the container */
	d_iov_set(&key_iov, &oid, sizeof(oid));
	rc = dbtree_lookup(cont_root->root_hdl, &key_iov, val_iov);
	if (rc < 0) {
		if (rc != -DER_NONEXIST)
			D_ERROR(DF_UUID"/"DF_UOID" "DF_RC"\n",
				DP_UUID(co_uuid), DP_UOID(oid), DP_RC(rc));
		else
			D_DEBUG(DB_TRACE, DF_UUID"/"DF_UOID " not exist\n",
				DP_UUID(co_uuid), DP_UOID(oid));
	}

	return rc;
}

int
obj_tree_insert(daos_handle_t toh, uuid_t co_uuid, uint64_t tgt_id, daos_unit_oid_t oid,
		d_iov_t *val_iov)
{
	struct tree_cache_root	*cont_root = NULL;
	d_iov_t			key_iov;
	d_iov_t			tmp_iov;
	int			rc;

	/* locate the container first */
	d_iov_set(&key_iov, co_uuid, sizeof(uuid_t));
	d_iov_set(&tmp_iov, NULL, 0);
	rc = dbtree_lookup(toh, &key_iov, &tmp_iov);
	if (rc < 0) {
		if (rc != -DER_NONEXIST) {
			D_ERROR("lookup cont "DF_UUID" failed: "DF_RC"\n",
				DP_UUID(co_uuid), DP_RC(rc));
			return rc;
		}

		D_DEBUG(DB_TRACE, "Create cont "DF_UUID" tree\n", DP_UUID(co_uuid));
		if (tgt_id != (uint64_t)(-1))
			rc = obj_tree_create(toh, co_uuid, sizeof(uuid_t), DBTREE_CLASS_IFV,
					     BTR_FEAT_UINT_KEY, &cont_root);
		else
			rc = obj_tree_create(toh, co_uuid, sizeof(uuid_t), DBTREE_CLASS_NV,
					     BTR_FEAT_DIRECT_KEY, &cont_root);
		if (rc) {
			D_ERROR("tree_create cont "DF_UUID" failed: "DF_RC"\n",
				DP_UUID(co_uuid), DP_RC(rc));
			return rc;
		}
	} else {
		cont_root = tmp_iov.iov_buf;
	}

	/* Then try to insert the object under the container */
	if (tgt_id != (uint64_t)(-1)) {
		d_iov_set(&key_iov, &tgt_id, sizeof(tgt_id));
		d_iov_set(&tmp_iov, NULL, 0);
		rc = dbtree_lookup(cont_root->root_hdl, &key_iov, &tmp_iov);
		if (rc < 0) {
			if (rc != -DER_NONEXIST) {
				D_ERROR("lookup tgt "DF_U64" failed: "DF_RC"\n",
					tgt_id, DP_RC(rc));
				return rc;
			}

			D_DEBUG(DB_TRACE, "Create tgt "DF_U64" tree\n", tgt_id);
			rc = obj_tree_create(cont_root->root_hdl, &tgt_id, sizeof(tgt_id),
					     DBTREE_CLASS_NV, BTR_FEAT_DIRECT_KEY, &cont_root);
			if (rc) {
				D_ERROR("tree_create tgt "DF_U64" failed: "DF_RC"\n",
					tgt_id, DP_RC(rc));
				return rc;
			}
		} else {
			cont_root = tmp_iov.iov_buf;
		}
	}

	/* Then try to insert the object under the container */
	d_iov_set(&key_iov, &oid, sizeof(oid));
	rc = dbtree_lookup(cont_root->root_hdl, &key_iov, val_iov);
	if (rc == 0) {
		D_DEBUG(DB_TRACE, DF_UOID "/" DF_UUID " already exists\n", DP_UOID(oid),
			DP_UUID(co_uuid));
		return -DER_EXIST;
	}

	rc = dbtree_update(cont_root->root_hdl, &key_iov, val_iov);
	if (rc < 0) {
		D_ERROR("failed to insert "DF_UOID": "DF_RC"\n",
			DP_UOID(oid), DP_RC(rc));
		return rc;
	}
	cont_root->count++;
	D_DEBUG(DB_TRACE, "insert "DF_UOID"/"DF_UUID"/"DF_U64" in"
		" root %p count %d\n", DP_UOID(oid),
		DP_UUID(co_uuid), tgt_id, cont_root, cont_root->count);

	return rc;
}

static int
migrate_cont_open(struct migrate_pool_tls *tls, uuid_t cont_uuid, unsigned int flag,
		  daos_handle_t *coh)
{
	struct migrate_cont_hdl *mch;
	int			rc;

	d_list_for_each_entry(mch, &tls->mpt_cont_hdl_list, mch_list) {
		if (uuid_compare(mch->mch_uuid, cont_uuid) == 0) {
			*coh = mch->mch_hdl;
			return 0;
		}
	}

	rc = dsc_cont_open(tls->mpt_pool_hdl, cont_uuid, tls->mpt_coh_uuid, flag, coh);
	if (rc) {
		D_ERROR("dsc_cont_open failed: "DF_RC"\n", DP_RC(rc));
		return rc;
	}

	D_ALLOC_PTR(mch);
	if (mch == NULL) {
		dsc_cont_close(tls->mpt_pool_hdl, *coh);
		*coh = DAOS_HDL_INVAL;
		return -DER_NOMEM;
	}

	d_list_add(&mch->mch_list, &tls->mpt_cont_hdl_list);
	uuid_copy(mch->mch_uuid, cont_uuid);
	mch->mch_hdl = *coh;

	return 0;
}

static void
migrate_cont_close_all(struct migrate_pool_tls *tls)
{
	struct migrate_cont_hdl *mch;
	struct migrate_cont_hdl *tmp;

	d_list_for_each_entry_safe(mch, tmp, &tls->mpt_cont_hdl_list, mch_list) {
		dsc_cont_close(tls->mpt_pool_hdl, mch->mch_hdl);
		d_list_del(&mch->mch_list);
		D_FREE(mch);
	}
}

void
migrate_pool_tls_destroy(struct migrate_pool_tls *tls)
{
	if (!tls)
		return;

	migrate_cont_close_all(tls);
	if (daos_handle_is_valid(tls->mpt_pool_hdl))
		dsc_pool_close(tls->mpt_pool_hdl);

	if (tls->mpt_obj_ult_cnts)
		D_FREE(tls->mpt_obj_ult_cnts);
	if (tls->mpt_dkey_ult_cnts)
		D_FREE(tls->mpt_dkey_ult_cnts);
	d_list_del(&tls->mpt_list);
	D_DEBUG(DB_REBUILD, DF_RB ": TLS destroy\n", DP_RB_MPT(tls));
	if (tls->mpt_pool)
		ds_pool_child_put(tls->mpt_pool);
	if (tls->mpt_svc_list.rl_ranks)
		D_FREE(tls->mpt_svc_list.rl_ranks);
	if (tls->mpt_done_eventual)
		ABT_eventual_free(&tls->mpt_done_eventual);
	if (tls->mpt_inflight_cond)
		ABT_cond_free(&tls->mpt_inflight_cond);
	if (tls->mpt_inflight_mutex)
		ABT_mutex_free(&tls->mpt_inflight_mutex);
	if (tls->mpt_init_cond)
		ABT_cond_free(&tls->mpt_init_cond);
	if (tls->mpt_init_mutex)
		ABT_mutex_free(&tls->mpt_init_mutex);
	if (daos_handle_is_valid(tls->mpt_root_hdl))
		obj_tree_destroy(tls->mpt_root_hdl);
	if (daos_handle_is_valid(tls->mpt_migrated_root_hdl))
		obj_tree_destroy(tls->mpt_migrated_root_hdl);
	D_FREE(tls);
}

void
migrate_pool_tls_get(struct migrate_pool_tls *tls)
{
	if (!tls)
		return;
	tls->mpt_refcount++;
}

void
migrate_pool_tls_put(struct migrate_pool_tls *tls)
{
	if (!tls)
		return;
	tls->mpt_refcount--;
	if (tls->mpt_fini && tls->mpt_refcount == 1)
		ABT_eventual_set(tls->mpt_done_eventual, NULL, 0);
	if (tls->mpt_refcount == 0)
		migrate_pool_tls_destroy(tls);
}

struct migrate_pool_tls *
migrate_pool_tls_lookup(uuid_t pool_uuid, unsigned int ver, uint32_t gen)
{
	struct obj_tls	*tls = obj_tls_get();
	struct migrate_pool_tls *pool_tls;
	struct migrate_pool_tls *found = NULL;

	D_ASSERT(tls != NULL);
	/* Only 1 thread will access the list, no need lock */
	d_list_for_each_entry(pool_tls, &tls->ot_pool_list, mpt_list) {
		if (uuid_compare(pool_tls->mpt_pool_uuid, pool_uuid) == 0 &&
		    (ver == (unsigned int)(-1) || ver == pool_tls->mpt_version) &&
		    (gen == (unsigned int)(-1) || gen == pool_tls->mpt_generation)) {
			migrate_pool_tls_get(pool_tls);
			found = pool_tls;
			break;
		}
	}

	return found;
}

struct migrate_pool_tls_create_arg {
	uuid_t	pool_uuid;
	uuid_t	pool_hdl_uuid;
	uuid_t  co_hdl_uuid;
	d_rank_list_t *svc_list;
	ATOMIC uint32_t *obj_ult_cnts;
	ATOMIC uint32_t *dkey_ult_cnts;
	uint64_t max_eph;
	unsigned int version;
	unsigned int generation;
	uint32_t opc;
	uint32_t new_layout_ver;
	uint32_t max_ult_cnt;
};

int
migrate_pool_tls_create_one(void *data)
{
	struct migrate_pool_tls_create_arg *arg = data;
	struct obj_tls			   *tls = obj_tls_get();
	struct migrate_pool_tls		   *pool_tls;
	struct ds_pool_child		   *pool_child = NULL;
	int				    rc = 0;

	pool_tls = migrate_pool_tls_lookup(arg->pool_uuid, arg->version, arg->generation);
	if (pool_tls != NULL) {
		/* Some one else already created, because collective function
		 * might yield xstream.
		 */
		migrate_pool_tls_put(pool_tls);
		return 0;
	}

	pool_child = ds_pool_child_lookup(arg->pool_uuid);
	if (pool_child == NULL) {
		D_ASSERTF(dss_get_module_info()->dmi_xs_id == 0,
			  "Cannot find the pool "DF_UUIDF"\n", DP_UUID(arg->pool_uuid));
	} else if (unlikely(pool_child->spc_no_storage)) {
		D_DEBUG(DB_REBUILD, DF_UUID" "DF_UUID" lost pool shard, ver %d, skip.\n",
			DP_UUID(arg->pool_uuid), DP_UUID(arg->pool_hdl_uuid), arg->version);
		D_GOTO(out, rc = 0);
	}

	D_ALLOC_PTR(pool_tls);
	if (pool_tls == NULL)
		D_GOTO(out, rc = -DER_NOMEM);

	D_INIT_LIST_HEAD(&pool_tls->mpt_cont_hdl_list);
	pool_tls->mpt_pool_hdl = DAOS_HDL_INVAL;
	D_INIT_LIST_HEAD(&pool_tls->mpt_list);

	rc = ABT_eventual_create(0, &pool_tls->mpt_done_eventual);
	if (rc != ABT_SUCCESS)
		D_GOTO(out, rc = dss_abterr2der(rc));

	rc = ABT_cond_create(&pool_tls->mpt_inflight_cond);
	if (rc != ABT_SUCCESS)
		D_GOTO(out, rc = dss_abterr2der(rc));

	rc = ABT_mutex_create(&pool_tls->mpt_inflight_mutex);
	if (rc != ABT_SUCCESS)
		D_GOTO(out, rc = dss_abterr2der(rc));

	uuid_copy(pool_tls->mpt_pool_uuid, arg->pool_uuid);
	uuid_copy(pool_tls->mpt_poh_uuid, arg->pool_hdl_uuid);
	uuid_copy(pool_tls->mpt_coh_uuid, arg->co_hdl_uuid);
	pool_tls->mpt_version = arg->version;
	pool_tls->mpt_generation = arg->generation;
	pool_tls->mpt_rec_count = 0;
	pool_tls->mpt_obj_count = 0;
	pool_tls->mpt_size = 0;
	pool_tls->mpt_root_hdl = DAOS_HDL_INVAL;
	pool_tls->mpt_max_eph = arg->max_eph;
	pool_tls->mpt_new_layout_ver = arg->new_layout_ver;
	pool_tls->mpt_opc = arg->opc;
	if (dss_get_module_info()->dmi_xs_id == 0) {
		int i;

		pool_tls->mpt_inflight_max_size = MIGRATE_MAX_SIZE;
		pool_tls->mpt_inflight_max_ult = arg->max_ult_cnt;
		D_ALLOC_ARRAY(pool_tls->mpt_obj_ult_cnts, dss_tgt_nr);
		D_ALLOC_ARRAY(pool_tls->mpt_dkey_ult_cnts, dss_tgt_nr);
		if (pool_tls->mpt_obj_ult_cnts == NULL || pool_tls->mpt_dkey_ult_cnts == NULL)
			D_GOTO(out, rc = -DER_NOMEM);
		for (i = 0; i < dss_tgt_nr; i++) {
			atomic_init(&pool_tls->mpt_obj_ult_cnts[i], 0);
			atomic_init(&pool_tls->mpt_dkey_ult_cnts[i], 0);
		}
	} else {
		int tgt_id = dss_get_module_info()->dmi_tgt_id;

		pool_tls->mpt_pool = ds_pool_child_lookup(arg->pool_uuid);
		if (pool_tls->mpt_pool == NULL)
			D_GOTO(out, rc = -DER_NO_HDL);
		pool_tls->mpt_inflight_max_size = MIGRATE_MAX_SIZE / dss_tgt_nr;
		pool_tls->mpt_inflight_max_ult = arg->max_ult_cnt / dss_tgt_nr;
		pool_tls->mpt_tgt_obj_ult_cnt = &arg->obj_ult_cnts[tgt_id];
		pool_tls->mpt_tgt_dkey_ult_cnt = &arg->dkey_ult_cnts[tgt_id];
	}

	pool_tls->mpt_inflight_size = 0;
	pool_tls->mpt_refcount = 1;
	if (arg->svc_list) {
		rc = daos_rank_list_copy(&pool_tls->mpt_svc_list, arg->svc_list);
		if (rc)
			D_GOTO(out, rc);
	}

	D_DEBUG(DB_REBUILD, DF_RB ": TLS %p create for hdls " DF_UUID "/" DF_UUID " " DF_RC "\n",
		DP_RB_MPT(pool_tls), pool_tls, DP_UUID(arg->pool_hdl_uuid),
		DP_UUID(arg->co_hdl_uuid), DP_RC(rc));
	d_list_add(&pool_tls->mpt_list, &tls->ot_pool_list);
out:
	if (rc && pool_tls)
		migrate_pool_tls_destroy(pool_tls);

	if (pool_child != NULL)
		ds_pool_child_put(pool_child);

	return rc;
}

static int
migrate_pool_tls_lookup_create(struct ds_pool *pool, unsigned int version, unsigned int generation,
			       uuid_t pool_hdl_uuid, uuid_t co_hdl_uuid, uint64_t max_eph,
			       uint32_t new_layout_ver, uint32_t opc, struct migrate_pool_tls **p_tls)
{
	struct migrate_pool_tls *tls = NULL;
	struct migrate_pool_tls_create_arg arg = { 0 };
	daos_prop_t		*prop = NULL;
	struct daos_prop_entry	*entry;
	int			rc = 0;
	uint32_t		max_migrate_ult = MIGRATE_DEFAULT_MAX_ULT;

	D_ASSERT(dss_get_module_info()->dmi_xs_id == 0);
	tls = migrate_pool_tls_lookup(pool->sp_uuid, version, generation);
	if (tls) {
		if (tls->mpt_init_tls) {
			ABT_mutex_lock(tls->mpt_init_mutex);
			ABT_cond_wait(tls->mpt_init_cond, tls->mpt_init_mutex);
			ABT_mutex_unlock(tls->mpt_init_mutex);
			if (tls->mpt_init_err) {
				migrate_pool_tls_put(tls);
				rc = tls->mpt_init_err;
			}
		}

		if (rc == 0)
			*p_tls = tls;

		return rc;
	}

	d_getenv_uint(ENV_MIGRATE_ULT_CNT, &max_migrate_ult);
	D_ASSERT(generation != (unsigned int)(-1));
	uuid_copy(arg.pool_uuid, pool->sp_uuid);
	uuid_copy(arg.pool_hdl_uuid, pool_hdl_uuid);
	uuid_copy(arg.co_hdl_uuid, co_hdl_uuid);
	arg.version = version;
	arg.opc = opc;
	arg.max_eph = max_eph;
	arg.new_layout_ver = new_layout_ver;
	arg.generation = generation;
	arg.max_ult_cnt = max_migrate_ult;

	/*
	 * dss_task_collective does not do collective on sys xstrem,
	 * sys xstream need some information to track rebuild status.
	 */
	rc = migrate_pool_tls_create_one(&arg);
	if (rc)
		D_GOTO(out, rc);

	tls = migrate_pool_tls_lookup(pool->sp_uuid, version, generation);
	D_ASSERT(tls != NULL);
	pool->sp_rebuilding++;

	rc = ABT_cond_create(&tls->mpt_init_cond);
	if (rc != ABT_SUCCESS)
		D_GOTO(out, rc = dss_abterr2der(rc));

	rc = ABT_mutex_create(&tls->mpt_init_mutex);
	if (rc != ABT_SUCCESS)
		D_GOTO(out, rc = dss_abterr2der(rc));

	tls->mpt_init_tls = 1;
	D_ALLOC_PTR(prop);
	if (prop == NULL)
		D_GOTO(out, rc = -DER_NOMEM);

	rc = ds_pool_iv_prop_fetch(pool, prop);
	if (rc)
		D_GOTO(out, rc);

	entry = daos_prop_entry_get(prop, DAOS_PROP_PO_SVC_LIST);
	D_ASSERT(entry != NULL);
	arg.svc_list = (d_rank_list_t *)entry->dpe_val_ptr;
	arg.obj_ult_cnts = tls->mpt_obj_ult_cnts;
	arg.dkey_ult_cnts = tls->mpt_dkey_ult_cnts;
	rc = ds_pool_task_collective(pool->sp_uuid,
				     PO_COMP_ST_NEW | PO_COMP_ST_DOWN | PO_COMP_ST_DOWNOUT,
				     migrate_pool_tls_create_one, &arg, 0);
	if (rc != 0) {
		DL_ERROR(rc, DF_RB ": failed to create migrate tls on tgt xstreams",
			 DP_RB_MPT(tls));
		D_GOTO(out, rc);
	}

out:
	if (tls != NULL && tls->mpt_init_tls) {
		tls->mpt_init_tls = 0;
		/* Set init failed, so the waiting lookup(above) can be notified */
		if (rc != 0)
			tls->mpt_init_err = rc;
		ABT_mutex_lock(tls->mpt_init_mutex);
		ABT_cond_broadcast(tls->mpt_init_cond);
		ABT_mutex_unlock(tls->mpt_init_mutex);
	}
	D_DEBUG(DB_TRACE, "create tls " DF_UUID ": " DF_RC "\n", DP_UUID(pool->sp_uuid), DP_RC(rc));

	if (rc != 0) {
		if (tls != NULL)
			migrate_pool_tls_put(tls);
	} else {
		*p_tls = tls;
	}

	if (prop != NULL)
		daos_prop_free(prop);

	return rc;
}

static void
mrone_recx_daos_vos_internal(struct migrate_one *mrone, bool daos2vos, int shard,
			     daos_iod_t *iods, int iods_num)
{
	daos_iod_t *iod;
	int cell_nr;
	int stripe_nr;
	int j;
	int k;

	D_ASSERT(daos_oclass_is_ec(&mrone->mo_oca));

	cell_nr = obj_ec_cell_rec_nr(&mrone->mo_oca);
	stripe_nr = obj_ec_stripe_rec_nr(&mrone->mo_oca);
	/* Convert the DAOS to VOS EC offset */
	for (j = 0; j < iods_num; j++) {
		iod = &iods[j];
		if (iod->iod_type == DAOS_IOD_SINGLE)
			continue;
		for (k = 0; k < iod->iod_nr; k++) {
			daos_recx_t *recx;

			recx = &iod->iod_recxs[k];
			D_ASSERTF(recx->rx_nr <= cell_nr, DF_U64"/"DF_U64"cell nr %d "DF_UOID"\n",
				  recx->rx_idx, recx->rx_nr, cell_nr, DP_UOID(mrone->mo_oid));
			if (daos2vos)
				recx->rx_idx = obj_ec_idx_daos2vos(recx->rx_idx,
								   stripe_nr,
								   cell_nr);
			else
				recx->rx_idx = obj_ec_idx_vos2daos(recx->rx_idx,
								   stripe_nr,
								   cell_nr,
								   shard);
			D_DEBUG(DB_REBUILD, DF_RB ": j %d k %d " DF_U64 "/" DF_U64 "\n",
				DP_RB_MRO(mrone), j, k, recx->rx_idx, recx->rx_nr);
		}
	}
}

static void
mrone_recx_daos2_vos(struct migrate_one *mrone, daos_iod_t *iods, int iods_num)
{
	mrone_recx_daos_vos_internal(mrone, true, -1, iods, iods_num);
}

static void
mrone_recx_vos2_daos(struct migrate_one *mrone, int shard, daos_iod_t *iods, int iods_num)
{
	shard = obj_ec_shard_off_by_layout_ver(mrone->mo_oid.id_layout_ver, mrone->mo_dkey_hash,
					       &mrone->mo_oca, shard);
	D_ASSERT(shard < obj_ec_data_tgt_nr(&mrone->mo_oca));
	mrone_recx_daos_vos_internal(mrone, false, shard, iods, iods_num);
}

static int
mrone_obj_fetch_internal(struct migrate_one *mrone, daos_handle_t oh, d_sg_list_t *sgls,
			 daos_iod_t *iods, int iod_num, daos_epoch_t eph, uint32_t flags,
			 d_iov_t *csum_iov_fetch, struct migrate_pool_tls *tls)
{
	int rc;

retry:
	rc = dsc_obj_fetch(oh, eph, &mrone->mo_dkey, iod_num, iods, sgls,
			   NULL, flags, NULL, csum_iov_fetch);
	if (rc == -DER_TIMEDOUT &&
	    tls->mpt_version + 1 >= tls->mpt_pool->spc_map_version) {
		/* If pool map does not change, then let's retry for timeout, instead of
		 * fail out.
		 */
		DL_WARN(rc, DF_RB ": retry " DF_UOID, DP_RB_MPT(tls), DP_UOID(mrone->mo_oid));
		D_GOTO(retry, rc);
	}

	return rc;
}

static int
mrone_obj_fetch(struct migrate_one *mrone, daos_handle_t oh, d_sg_list_t *sgls,
		daos_iod_t *iods, int iod_num, daos_epoch_t eph, uint32_t flags,
		d_iov_t *csum_iov_fetch)
{
	struct migrate_pool_tls	*tls;
	int			rc = 0;

	tls = migrate_pool_tls_lookup(mrone->mo_pool_uuid,
				      mrone->mo_pool_tls_version, mrone->mo_generation);
	if (tls == NULL || tls->mpt_fini) {
		D_WARN("someone aborted the rebuild " DF_UUID "\n", DP_UUID(mrone->mo_pool_uuid));
		D_GOTO(out, rc = -DER_SHUTDOWN);
	}

	if (daos_oclass_grp_size(&mrone->mo_oca) > 1)
		flags |= DIOF_TO_LEADER;

	rc = mrone_obj_fetch_internal(mrone, oh, sgls, iods, iod_num, eph,
				      flags, csum_iov_fetch, tls);
	if (rc != 0)
		D_GOTO(out, rc);

	if (csum_iov_fetch != NULL &&
	    csum_iov_fetch->iov_len > csum_iov_fetch->iov_buf_len) {
		/** retry dsc_obj_fetch with appropriate csum_iov
		 * buf length
		 */
		void *p;

		D_REALLOC(p, csum_iov_fetch->iov_buf,
			  csum_iov_fetch->iov_buf_len, csum_iov_fetch->iov_len);
		if (p == NULL)
			D_GOTO(out, rc = -DER_NOMEM);
		csum_iov_fetch->iov_buf_len = csum_iov_fetch->iov_len;
		csum_iov_fetch->iov_len = 0;
		csum_iov_fetch->iov_buf = p;

		rc = mrone_obj_fetch_internal(mrone, oh, sgls, iods, iod_num,
					      eph, flags, csum_iov_fetch, tls);
	}

out:
	migrate_pool_tls_put(tls);
	return rc;
}

static int
migrate_csum_calc(struct daos_csummer *csummer, struct migrate_one *mrone, daos_iod_t *iods,
		  int iod_num, d_sg_list_t *sgls, d_iov_t *csum_iov,
		  struct dcs_iod_csums **iod_csums)
{
	d_iov_t		tmp_csum_iov;
	d_iov_t		*p_csum_iov;
	int		rc;

	if (daos_oclass_is_ec(&mrone->mo_oca)) {
		D_DEBUG(DB_CSUM, DF_RB ": " DF_C_UOID_DKEY ": Calculating csums. IOD count: %d\n",
			DP_RB_MRO(mrone), DP_C_UOID_DKEY(mrone->mo_oid, &mrone->mo_dkey), iod_num);
		rc = daos_csummer_calc_iods(csummer, sgls, iods, NULL, iod_num, false, NULL,
					    -1, iod_csums);
		return rc;
	}

	D_DEBUG(DB_CSUM, DF_RB ": " DF_C_UOID_DKEY ": Using packed csums\n", DP_RB_MRO(mrone),
		DP_C_UOID_DKEY(mrone->mo_oid, &mrone->mo_dkey));
	/** make a copy of the iov because it will be modified while
	 * iterating over the csums
	 */
	D_ASSERT(csum_iov != NULL);
	tmp_csum_iov = *csum_iov;
	p_csum_iov = &tmp_csum_iov;
	rc = daos_csummer_alloc_iods_csums_with_packed(csummer, iods, iod_num,
						       p_csum_iov, iod_csums);
	if (rc != 0)
		DL_ERROR(rc, DF_RB ": failed to alloc iod csums", DP_RB_MRO(mrone));

	return rc;
}

#define MIGRATE_STACK_SIZE	131072
#define MAX_BUF_SIZE		2048
#define CSUM_BUF_SIZE		256

/**
 * allocate the memory for the iods_csums and unpack the csum_iov into the
 * into the iods_csums.
 * Note: the csum_iov is modified so a shallow copy should be sent instead of
 * the original.
 */
static int
migrate_fetch_update_inline(struct migrate_one *mrone, daos_handle_t oh,
			    struct ds_cont_child *ds_cont)
{
	d_sg_list_t		 sgls[OBJ_ENUM_UNPACK_MAX_IODS];
	d_iov_t			 iov[OBJ_ENUM_UNPACK_MAX_IODS];
	struct daos_csummer	*csummer = NULL;
	struct dcs_iod_csums	*iod_csums = NULL;
	int			 iod_cnt = 0;
	int			 start;
	char		 iov_buf[OBJ_ENUM_UNPACK_MAX_IODS][MAX_BUF_SIZE];
	bool			 fetch = false;
	int			 i;
	int			 rc = 0;
	d_iov_t			*p_csum_iov = NULL;
	d_iov_t			 csum_iov = {0};

	D_ASSERT(mrone->mo_iod_num <= OBJ_ENUM_UNPACK_MAX_IODS);
	for (i = 0; i < mrone->mo_iod_num; i++) {
		if (mrone->mo_iods[i].iod_size == 0)
			continue;

		/* Let's do real fetch for all EC object, since the
		 * checksum needs to be re-calculated for EC rebuild,
		 * and we do not have checksum information yet.
		 */
		if ((mrone->mo_sgls != NULL && mrone->mo_sgls[i].sg_nr > 0) &&
		     !daos_oclass_is_ec(&mrone->mo_oca)) {
			sgls[i] = mrone->mo_sgls[i];
		} else {
			sgls[i].sg_nr = 1;
			sgls[i].sg_nr_out = 1;
			d_iov_set(&iov[i], iov_buf[i], MAX_BUF_SIZE);
			sgls[i].sg_iovs = &iov[i];
			fetch = true;
		}
	}

	D_DEBUG(DB_REBUILD,
		DF_RB ": " DF_UOID " mrone %p dkey " DF_KEY " nr %d eph " DF_U64 " fetch %s\n",
		DP_RB_MRO(mrone), DP_UOID(mrone->mo_oid), mrone, DP_KEY(&mrone->mo_dkey),
		mrone->mo_iod_num, mrone->mo_epoch, fetch ? "yes" : "no");

	if (DAOS_FAIL_CHECK(DAOS_REBUILD_NO_UPDATE))
		return 0;

	if (DAOS_FAIL_CHECK(DAOS_REBUILD_UPDATE_FAIL))
		return -DER_INVAL;

	if (fetch) {
		if (!daos_oclass_is_ec(&mrone->mo_oca)) {
			rc = daos_iov_alloc(&csum_iov, CSUM_BUF_SIZE, false);
			if (rc != 0)
				D_GOTO(out, rc);

			p_csum_iov = &csum_iov;
		}

		rc = mrone_obj_fetch(mrone, oh, sgls, mrone->mo_iods, mrone->mo_iod_num,
				     mrone->mo_epoch, DIOF_FOR_MIGRATION, p_csum_iov);

		if (rc) {
			DL_ERROR(rc, DF_RB ": mrone_obj_fetch", DP_RB_MRO(mrone));
			D_GOTO(out, rc);
		}
	}

	if (daos_oclass_is_ec(&mrone->mo_oca) &&
	    !is_ec_parity_shard_by_layout_ver(mrone->mo_oid.id_layout_ver, mrone->mo_dkey_hash,
					      &mrone->mo_oca, mrone->mo_oid.id_shard))
		mrone_recx_daos2_vos(mrone, mrone->mo_iods, mrone->mo_iod_num);

	csummer = dsc_cont2csummer(dc_obj_hdl2cont_hdl(oh));
	for (i = 0, start = 0; i < mrone->mo_iod_num; i++) {
		daos_iod_t *iods = mrone->mo_iods;

		if (iods[i].iod_size > 0) {
			iod_cnt++;
			continue;
		}

		/* skip empty record */
		if (iod_cnt == 0) {
			D_DEBUG(DB_TRACE, DF_RB ": i %d iod_size = 0\n", DP_RB_MRO(mrone), i);
			continue;
		}

		D_DEBUG(DB_TRACE, DF_RB ": update start %d cnt %d\n", DP_RB_MRO(mrone), start,
			iod_cnt);

		rc = migrate_csum_calc(csummer, mrone, &iods[start], iod_cnt, &sgls[start],
				       fetch ? &csum_iov : &mrone->mo_csum_iov,  &iod_csums);
		if (rc != 0) {
			DL_ERROR(rc, DF_RB ": error calculating checksums", DP_RB_MRO(mrone));
			break;
		}

		rc = vos_obj_update(ds_cont->sc_hdl, mrone->mo_oid,
				    mrone->mo_min_epoch, mrone->mo_version,
				    VOS_OF_REBUILD, &mrone->mo_dkey, iod_cnt, &iods[start],
				    iod_csums, &sgls[start]);
		daos_csummer_free_ic(csummer, &iod_csums);
		if (rc) {
			DL_ERROR(rc, DF_RB ": migrate failed", DP_RB_MRO(mrone));
			break;
		}
		iod_cnt = 0;
		start = i + 1;
	}

	if (iod_cnt > 0) {
		rc = migrate_csum_calc(csummer, mrone, &mrone->mo_iods[start], iod_cnt,
				       &sgls[start], fetch ? &csum_iov : &mrone->mo_csum_iov,
				       &iod_csums);
		if (rc != 0) {
			DL_ERROR(rc, DF_RB ": error calculating checksums", DP_RB_MRO(mrone));
			D_GOTO(out, rc);
		}

		rc = vos_obj_update(ds_cont->sc_hdl, mrone->mo_oid,
				    mrone->mo_min_epoch, mrone->mo_version,
				    VOS_OF_REBUILD, &mrone->mo_dkey, iod_cnt,
				    &mrone->mo_iods[start], iod_csums,
				    &sgls[start]);
		if (rc) {
			DL_ERROR(rc, DF_RB ": migrate failed", DP_RB_MRO(mrone));
			D_GOTO(out, rc);
		}
		daos_csummer_free_ic(csummer, &iod_csums);
	}

out:
	if (csum_iov.iov_buf != NULL)
		D_FREE(csum_iov.iov_buf);

	return rc;
}

static int
migrate_update_parity(struct migrate_one *mrone, daos_epoch_t parity_eph,
		      struct ds_cont_child *ds_cont, unsigned char *buffer,
		      daos_off_t offset, daos_size_t size, daos_iod_t *iod,
		      unsigned char *p_bufs[], struct daos_csummer *csummer, bool encode)
{
	struct daos_oclass_attr	*oca = &mrone->mo_oca;
	daos_size_t		 stride_nr = obj_ec_stripe_rec_nr(oca);
	daos_size_t		 cell_nr = obj_ec_cell_rec_nr(oca);
	daos_size_t		split_size;
	daos_recx_t		 tmp_recx;
	d_iov_t			 tmp_iov;
	d_sg_list_t		 tmp_sgl;
	daos_size_t		 write_nr;
	struct dcs_iod_csums	*iod_csums = NULL;
	int			rc = 0;

	split_size = encode ? stride_nr : cell_nr;
	tmp_sgl.sg_nr = tmp_sgl.sg_nr_out = 1;
	while (size > 0) {
		if (offset % split_size != 0)
			write_nr = min(roundup(offset, split_size) - offset, size);
		else
			write_nr = min(split_size, size);

		if (write_nr == stride_nr) {
			unsigned int shard;

			D_ASSERT(encode);
			shard = obj_ec_shard_off_by_layout_ver(mrone->mo_oid.id_layout_ver,
							       mrone->mo_dkey_hash, &mrone->mo_oca,
							       mrone->mo_oid.id_shard);
			D_ASSERT(shard >= obj_ec_data_tgt_nr(oca));
			shard -= obj_ec_data_tgt_nr(oca);
			D_ASSERT(shard < obj_ec_parity_tgt_nr(oca));
			rc = obj_ec_encode_buf(mrone->mo_oid.id_pub,
					       oca, iod->iod_size, buffer,
					       p_bufs);
			if (rc)
				D_GOTO(out, rc);
			tmp_recx.rx_idx = obj_ec_idx_daos2vos(offset, stride_nr,
							      cell_nr);
			tmp_recx.rx_idx |= PARITY_INDICATOR;
			tmp_recx.rx_nr = cell_nr;
			d_iov_set(&tmp_iov, p_bufs[shard],
				  cell_nr * iod->iod_size);
			D_DEBUG(DB_IO, DF_RB ": parity " DF_X64 "/" DF_U64 " " DF_U64 "\n",
				DP_RB_MRO(mrone), tmp_recx.rx_idx, tmp_recx.rx_nr, iod->iod_size);
		} else {
			tmp_recx.rx_idx = offset;
			tmp_recx.rx_nr = write_nr;
			d_iov_set(&tmp_iov, buffer, write_nr * iod->iod_size);
			D_DEBUG(DB_IO, DF_RB ": replicate " DF_U64 "/" DF_U64 " " DF_U64 "\n",
				DP_RB_MRO(mrone), tmp_recx.rx_idx, tmp_recx.rx_nr, iod->iod_size);
		}

		tmp_sgl.sg_iovs = &tmp_iov;
		iod->iod_recxs = &tmp_recx;
		iod->iod_nr = 1;
		rc = daos_csummer_calc_iods(csummer, &tmp_sgl, iod, NULL, 1,
					    false, NULL, 0, &iod_csums);
		if (rc != 0) {
			DL_ERROR(rc, DF_RB ": drror calculating checksums", DP_RB_MRO(mrone));
			D_GOTO(out, rc);
		}

		rc = vos_obj_update(ds_cont->sc_hdl, mrone->mo_oid,
				    parity_eph, mrone->mo_version,
				    VOS_OF_REBUILD, &mrone->mo_dkey, 1, iod, iod_csums,
				    &tmp_sgl);
		if (rc != 0)
			D_GOTO(out, rc);

		size -= write_nr;
		offset += write_nr;
		buffer += write_nr * iod->iod_size;
	}
out:
	daos_csummer_free_ic(csummer, &iod_csums);
	return rc;
}

static int
__migrate_fetch_update_parity(struct migrate_one *mrone, daos_handle_t oh,
			      daos_iod_t *iods, daos_epoch_t fetch_eph,
			      daos_epoch_t **ephs, uint32_t iods_num,
			      struct ds_cont_child *ds_cont, bool encode)
{
	d_sg_list_t	 sgls[OBJ_ENUM_UNPACK_MAX_IODS];
	d_iov_t		 iov[OBJ_ENUM_UNPACK_MAX_IODS] = { 0 };
	char		*data;
	daos_size_t	 size;
	unsigned int	 p = obj_ec_parity_tgt_nr(&mrone->mo_oca);
	daos_size_t	stride_nr = obj_ec_stripe_rec_nr(&mrone->mo_oca);
	unsigned char	*p_bufs[OBJ_EC_MAX_P] = { 0 };
	struct daos_csummer	*csummer = NULL;
	unsigned char	*ptr;
	int		 i;
	int		 rc;

	D_ASSERT(iods_num <= OBJ_ENUM_UNPACK_MAX_IODS);
	for (i = 0; i < iods_num; i++) {
		size = daos_iods_len(&iods[i], 1);
		D_ALLOC(data, size);
		if (data == NULL)
			D_GOTO(out, rc = -DER_NOMEM);

		d_iov_set(&iov[i], data, size);
		sgls[i].sg_nr = 1;
		sgls[i].sg_nr_out = 1;
		sgls[i].sg_iovs = &iov[i];
	}

	D_DEBUG(DB_REBUILD, DF_RB ": " DF_UOID " mrone %p dkey " DF_KEY " nr %d eph " DF_U64 "\n",
		DP_RB_MRO(mrone), DP_UOID(mrone->mo_oid), mrone, DP_KEY(&mrone->mo_dkey), iods_num,
		mrone->mo_epoch);

	rc = mrone_obj_fetch(mrone, oh, sgls, iods, iods_num, fetch_eph, DIOF_FOR_MIGRATION,
			     NULL);
	if (rc) {
		DL_ERROR(rc, DF_RB ": migrate dkey " DF_KEY " failed", DP_RB_MRO(mrone),
			 DP_KEY(&mrone->mo_dkey));
		D_GOTO(out, rc);
	}

	csummer = dsc_cont2csummer(dc_obj_hdl2cont_hdl(oh));
	for (i = 0; i < iods_num; i++) {
		daos_off_t	offset;
		daos_iod_t	tmp_iod;
		daos_epoch_t	parity_eph;
		int		j;

		offset = iods[i].iod_recxs[0].rx_idx;
		size = iods[i].iod_recxs[0].rx_nr;
		/* Use stable epoch for partial parity update to make sure
		 * these partial updates are not below stable epoch boundary,
		 * otherwise both EC and VOS aggregation might operate on
		 * the same recxs.
		 */
		parity_eph = encode ? ephs[i][0] : mrone->mo_epoch;
		tmp_iod = iods[i];
		ptr = iov[i].iov_buf;
		for (j = 1; j < iods[i].iod_nr; j++) {
			daos_recx_t	*recx = &iods[i].iod_recxs[j];

			/* Merge the recx if there are in the same stripe */
			if (offset + size == recx->rx_idx &&
			    offset / stride_nr == recx->rx_idx / stride_nr) {
				size += recx->rx_nr;
				parity_eph = max(ephs[i][j], parity_eph);
				continue;
			}

			rc = migrate_update_parity(mrone, parity_eph, ds_cont, ptr, offset,
						   size, &tmp_iod, p_bufs, csummer, encode);
			if (rc)
				D_GOTO(out, rc);
			ptr += size * iods[i].iod_size;
			offset = recx->rx_idx;
			size = recx->rx_nr;
			parity_eph = encode ? ephs[i][j] : mrone->mo_epoch;
		}

		if (size > 0)
			rc = migrate_update_parity(mrone, parity_eph, ds_cont, ptr, offset,
						   size, &tmp_iod, p_bufs, csummer, encode);
	}
out:
	for (i = 0; i < iods_num; i++) {
		if (iov[i].iov_buf)
			D_FREE(iov[i].iov_buf);
	}

	for (i = 0; i < p; i++) {
		if (p_bufs[i] != NULL)
			D_FREE(p_bufs[i]);
	}

	return rc;
}

static int
migrate_fetch_update_parity(struct migrate_one *mrone, daos_handle_t oh,
			    struct ds_cont_child *ds_cont)
{
	int i;
	int j;
	int rc = 0;

	/* If it is parity recxs from another replica, then let's encode it anyway */
	for (i = 0; i < mrone->mo_iods_num_from_parity; i++) {
		for (j = 0; j < mrone->mo_iods_from_parity[i].iod_nr; j++) {
			daos_iod_t iod = mrone->mo_iods_from_parity[i];
			daos_epoch_t fetch_eph;
			daos_epoch_t update_eph;
			daos_epoch_t *update_eph_p;

			iod.iod_nr = 1;
			iod.iod_recxs = &mrone->mo_iods_from_parity[i].iod_recxs[j];
			/* If the epoch is higher than EC aggregate boundary, then
			 * it should use stable epoch to fetch the data, since
			 * the data could be aggregated independently on parity
			 * and data shard, so it should select the minimum epoch
			 * between stable epoch and boundary epoch as the recovery
			 * epoch to make sure parity data rebuilt will not be interfered
			 * by the newer update.
			 *
			 * Otherwise there might be partial update on this rebuilding
			 * shard, so let's use the epoch from the parity shard to fetch
			 * the data here, which will make sure partial update will not
			 * be fetched here. And also EC aggregation is being disabled
			 * at the moment, so there should not be any vos aggregation
			 * impact this process as well.
			 */
			if (ds_cont->sc_ec_agg_eph_boundary >
			    mrone->mo_iods_update_ephs_from_parity[i][j])
				fetch_eph = min(ds_cont->sc_ec_agg_eph_boundary, mrone->mo_epoch);
			else
				fetch_eph = mrone->mo_iods_update_ephs_from_parity[i][j];

			update_eph = mrone->mo_iods_update_ephs_from_parity[i][j];
			update_eph_p = &update_eph;
			rc = __migrate_fetch_update_parity(mrone, oh, &iod, fetch_eph,
							   &update_eph_p, 1, ds_cont, true);
			if (rc)
				return rc;
		}
	}

	/* Otherwise, keep it as replicate recx */
	if (mrone->mo_iod_num > 0) {
		rc = __migrate_fetch_update_parity(mrone, oh, mrone->mo_iods, mrone->mo_epoch,
						   mrone->mo_iods_update_ephs,
						   mrone->mo_iod_num, ds_cont, false);
	}

	return rc;
}

static int
migrate_fetch_update_single(struct migrate_one *mrone, daos_handle_t oh,
			    struct ds_cont_child *ds_cont)
{
	d_sg_list_t		 sgls[OBJ_ENUM_UNPACK_MAX_IODS];
	d_iov_t			 iov[OBJ_ENUM_UNPACK_MAX_IODS] = { 0 };
	struct dcs_layout	 los[OBJ_ENUM_UNPACK_MAX_IODS] = { 0 };
	char			*data;
	daos_size_t		 size;
	d_iov_t			 csum_iov = {0};
	d_iov_t			*p_csum_iov = NULL;
	struct daos_csummer	*csummer = NULL;
	struct dcs_iod_csums	*iod_csums = NULL;
	uint64_t		 update_flags = VOS_OF_REBUILD;
	uint32_t		tgt_off = 0;
	int			 i;
	int			 rc;

	D_ASSERT(mrone->mo_iod_num <= OBJ_ENUM_UNPACK_MAX_IODS);
	for (i = 0; i < mrone->mo_iod_num; i++) {
		D_ASSERT(mrone->mo_iods[i].iod_type == DAOS_IOD_SINGLE);

		size = daos_iods_len(&mrone->mo_iods[i], 1);
		D_ASSERT(size != -1);
		D_ALLOC(data, size);
		if (data == NULL)
			D_GOTO(out, rc = -DER_NOMEM);

		d_iov_set(&iov[i], data, size);
		sgls[i].sg_nr = 1;
		sgls[i].sg_nr_out = 1;
		sgls[i].sg_iovs = &iov[i];
	}

	D_DEBUG(DB_REBUILD, DF_RB ": " DF_UOID " mrone %p dkey " DF_KEY " nr %d eph " DF_U64 "\n",
		DP_RB_MRO(mrone), DP_UOID(mrone->mo_oid), mrone, DP_KEY(&mrone->mo_dkey),
		mrone->mo_iod_num, mrone->mo_epoch);

	if (!daos_oclass_is_ec(&mrone->mo_oca)) {
		rc = daos_iov_alloc(&csum_iov, CSUM_BUF_SIZE, false);
		if (rc != 0)
			D_GOTO(out, rc);
		p_csum_iov = &csum_iov;
	}

	rc = mrone_obj_fetch(mrone, oh, sgls, mrone->mo_iods, mrone->mo_iod_num,
			     mrone->mo_epoch, DIOF_FOR_MIGRATION, p_csum_iov);
	if (rc == -DER_CSUM) {
		DL_ERROR(rc,
			 DF_RB ": migrate dkey " DF_KEY " failed because of checksum error. "
			       "Don't fail whole rebuild",
			 DP_RB_MRO(mrone), DP_KEY(&mrone->mo_dkey));
		D_GOTO(out, rc = 0);
	}
	if (rc) {
		DL_ERROR(rc, DF_RB ": migrate dkey " DF_KEY " failed", DP_RB_MRO(mrone),
			 DP_KEY(&mrone->mo_dkey));
		D_GOTO(out, rc);
	}

	if (daos_oclass_is_ec(&mrone->mo_oca))
		tgt_off = obj_ec_shard_off_by_layout_ver(mrone->mo_oid.id_layout_ver,
							 mrone->mo_dkey_hash, &mrone->mo_oca,
							 mrone->mo_oid.id_shard);
	for (i = 0; i < mrone->mo_iod_num; i++) {
		daos_iod_t	*iod = &mrone->mo_iods[i];

		if (mrone->mo_iods[i].iod_size == 0) {
			/* zero size iod will cause assertion failure
			 * in VOS, so let's check here.
			 * So the object is being destroyed between
			 * object enumeration and object fetch on
			 * the remote target, which is usually caused
			 * by container destroy or snapshot deletion.
			 * Since this is rare, let's simply return
			 * failure for this rebuild, then reschedule
			 * the rebuild and retry.
			 */
			rc = -DER_DATA_LOSS;
			D_DEBUG(DB_REBUILD,
				DF_RB ": " DF_UOID " %p dkey " DF_KEY " " DF_KEY
				      " nr %d/%d eph " DF_U64 " " DF_RC "\n",
				DP_RB_MRO(mrone), DP_UOID(mrone->mo_oid), mrone,
				DP_KEY(&mrone->mo_dkey), DP_KEY(&mrone->mo_iods[i].iod_name),
				mrone->mo_iod_num, i, mrone->mo_epoch, DP_RC(rc));
			D_GOTO(out, rc);
		}

		if (!daos_oclass_is_ec(&mrone->mo_oca))
			continue;

		if (obj_ec_singv_one_tgt(iod->iod_size, &sgls[i], &mrone->mo_oca)) {
			D_DEBUG(DB_REBUILD, DF_RB ": " DF_UOID " one tgt.\n", DP_RB_MRO(mrone),
				DP_UOID(mrone->mo_oid));
			los[i].cs_even_dist = 0;
			continue;
		}

		if (is_ec_parity_shard_by_layout_ver(mrone->mo_oid.id_layout_ver,
						     mrone->mo_dkey_hash,
						     &mrone->mo_oca, mrone->mo_oid.id_shard)) {
			rc = obj_ec_singv_encode_buf(mrone->mo_oid, mrone->mo_oid.id_layout_ver,
						     &mrone->mo_oca, mrone->mo_dkey_hash,
						     iod, &sgls[i],
						     &sgls[i].sg_iovs[0]);
			if (rc)
				D_GOTO(out, rc);
		} else {
			rc = obj_ec_singv_split(mrone->mo_oid, mrone->mo_oid.id_layout_ver,
						&mrone->mo_oca, mrone->mo_dkey_hash,
						iod->iod_size, &sgls[i]);
			if (rc)
				D_GOTO(out, rc);
		}

		obj_singv_ec_rw_filter(mrone->mo_oid, &mrone->mo_oca, tgt_off, iod,
				       NULL, mrone->mo_epoch, ORF_EC, 1, true, false, NULL);
		los[i].cs_even_dist = 1;
		los[i].cs_bytes = obj_ec_singv_cell_bytes(
					mrone->mo_iods[i].iod_size,
					&mrone->mo_oca);
		los[i].cs_nr = obj_ec_tgt_nr(&mrone->mo_oca);
		D_DEBUG(DB_CSUM, DF_RB ": los[%d]: " DF_LAYOUT "\n", DP_RB_MRO(mrone), i,
			DP_LAYOUT(los[i]));
	}

	csummer = dsc_cont2csummer(dc_obj_hdl2cont_hdl(oh));
	rc = migrate_csum_calc(csummer, mrone, mrone->mo_iods, mrone->mo_iod_num, sgls,
			       p_csum_iov, &iod_csums);
	if (rc != 0) {
		DL_ERROR(rc, DF_RB ": unable to calculate iod csums", DP_RB_MRO(mrone));
		goto out;
	}

	if (daos_oclass_is_ec(&mrone->mo_oca))
		update_flags |= VOS_OF_EC;

	rc = vos_obj_update(ds_cont->sc_hdl, mrone->mo_oid,
			    mrone->mo_min_epoch, mrone->mo_version,
			    update_flags, &mrone->mo_dkey, mrone->mo_iod_num,
			    mrone->mo_iods, iod_csums, sgls);
out:
	for (i = 0; i < mrone->mo_iod_num; i++) {
		if (iov[i].iov_buf)
			D_FREE(iov[i].iov_buf);

		/* since iod_recxs is being used by single value update somehow,
		 * let's reset it after update.
		 */
		if (mrone->mo_iods[i].iod_type == DAOS_IOD_SINGLE)
			mrone->mo_iods[i].iod_recxs = NULL;
	}

	daos_csummer_free_ic(csummer, &iod_csums);
	daos_iov_free(&csum_iov);

	return rc;
}

static int
__migrate_fetch_update_bulk(struct migrate_one *mrone, daos_handle_t oh,
			    daos_iod_t *iods, int iod_num, daos_epoch_t fetch_eph,
			    daos_epoch_t update_eph,
			    uint32_t flags, struct ds_cont_child *ds_cont)
{
	d_sg_list_t		 sgls[OBJ_ENUM_UNPACK_MAX_IODS];
	daos_handle_t		 ioh;
	int			 rc, rc1, i, sgl_cnt = 0;
	d_iov_t			csum_iov = {0};
	struct daos_csummer	*csummer = NULL;
	struct dcs_iod_csums	*iod_csums = NULL;
	d_iov_t			*p_csum_iov = NULL;

	if (daos_oclass_is_ec(&mrone->mo_oca))
		mrone_recx_daos2_vos(mrone, iods, iod_num);

	D_ASSERT(iod_num <= OBJ_ENUM_UNPACK_MAX_IODS);
	rc = vos_update_begin(ds_cont->sc_hdl, mrone->mo_oid, update_eph, VOS_OF_REBUILD,
			      &mrone->mo_dkey, iod_num, iods, mrone->mo_iods_csums,
			      0, &ioh, NULL);
	if (rc != 0) {
		DL_ERROR(rc, DF_RB ": " DF_UOID ": preparing update failed", DP_RB_MRO(mrone),
			 DP_UOID(mrone->mo_oid));
		return rc;
	}

	rc = bio_iod_prep(vos_ioh2desc(ioh), BIO_CHK_TYPE_REBUILD, NULL,
			  CRT_BULK_RW);
	if (rc) {
		DL_ERROR(rc, DF_RB ": prepare EIOD for " DF_UOID " error", DP_RB_MRO(mrone),
			 DP_UOID(mrone->mo_oid));
		goto end;
	}

	for (i = 0; i < iod_num; i++) {
		struct bio_sglist	*bsgl;

		bsgl = vos_iod_sgl_at(ioh, i);
		D_ASSERT(bsgl != NULL);

		rc = bio_sgl_convert(bsgl, &sgls[i]);
		if (rc)
			goto post;
		sgl_cnt++;
	}

	D_DEBUG(DB_REBUILD,
		DF_RB ": " DF_UOID " mrone %p dkey " DF_KEY " nr %d eph " DF_X64 "/" DF_X64 "\n",
		DP_RB_MRO(mrone), DP_UOID(mrone->mo_oid), mrone, DP_KEY(&mrone->mo_dkey), iod_num,
		mrone->mo_epoch, update_eph);

	if (daos_oclass_is_ec(&mrone->mo_oca))
		mrone_recx_vos2_daos(mrone, mrone->mo_oid.id_shard, iods, iod_num);

	if (!daos_oclass_is_ec(&mrone->mo_oca)) {
		rc = daos_iov_alloc(&csum_iov, CSUM_BUF_SIZE, false);
		if (rc != 0)
			D_GOTO(post, rc);
		p_csum_iov = &csum_iov;
	}

	rc = mrone_obj_fetch(mrone, oh, sgls, iods, iod_num, fetch_eph, flags, p_csum_iov);
	if (rc) {
		DL_ERROR(rc, DF_RB ": migrate dkey " DF_KEY " failed", DP_RB_MRO(mrone),
			 DP_KEY(&mrone->mo_dkey));
		D_GOTO(post, rc);
	}

	csummer = dsc_cont2csummer(dc_obj_hdl2cont_hdl(oh));
	rc = migrate_csum_calc(csummer, mrone, iods, iod_num, sgls, p_csum_iov, &iod_csums);
	if (rc != 0) {
		DL_ERROR(rc, DF_RB ": failed to calculate iod csums", DP_RB_MRO(mrone));
		D_GOTO(post, rc);
	}

	vos_set_io_csum(ioh, iod_csums);
post:
	for (i = 0; i < sgl_cnt; i++)
		d_sgl_fini(&sgls[i], false);

	if (daos_oclass_is_ec(&mrone->mo_oca))
		mrone_recx_daos2_vos(mrone, iods, iod_num);

	rc = bio_iod_post(vos_ioh2desc(ioh), rc);
	if (rc)
		DL_ERROR(rc, DF_RB ": post EIOD for " DF_UOID " error", DP_RB_MRO(mrone),
			 DP_UOID(mrone->mo_oid));

	for (i = 0; rc == 0 && i < iod_num; i++) {
		if (iods[i].iod_size == 0) {
			/* zero size iod will cause assertion failure
			 * in VOS, so let's check here.
			 * So the object is being destroyed between
			 * object enumeration and object fetch on
			 * the remote target, which is usually caused
			 * by container destroy or snapshot deletion.
			 * Since this is rare, let's simply return
			 * failure for this rebuild, then reschedule
			 * the rebuild and retry.
			 */
			rc = -DER_DATA_LOSS;
			D_DEBUG(DB_REBUILD,
				DF_RB ": " DF_UOID " %p dkey " DF_KEY " " DF_KEY
				      " nr %d/%d eph " DF_U64 " " DF_RC "\n",
				DP_RB_MRO(mrone), DP_UOID(mrone->mo_oid), mrone,
				DP_KEY(&mrone->mo_dkey), DP_KEY(&iods[i].iod_name), iod_num, i,
				mrone->mo_epoch, DP_RC(rc));
			D_GOTO(end, rc);
		}
	}
end:
	rc1 = vos_update_end(ioh, mrone->mo_version, &mrone->mo_dkey, rc, NULL,
			     NULL);
	daos_csummer_free_ic(csummer, &iod_csums);
	daos_iov_free(&csum_iov);
	if (rc == 0)
		rc = rc1;

	if (rc)
		DL_ERROR(rc, DF_RB ": " DF_UOID " migrate error", DP_RB_MRO(mrone),
			 DP_UOID(mrone->mo_oid));

	return rc;
}

static int
migrate_fetch_update_bulk(struct migrate_one *mrone, daos_handle_t oh,
			  struct ds_cont_child *ds_cont)
{
	int i;
	int j;
	int rc = 0;

	if (!daos_oclass_is_ec(&mrone->mo_oca))
		return __migrate_fetch_update_bulk(mrone, oh, mrone->mo_iods,
						   mrone->mo_iod_num,
						   mrone->mo_epoch,
						   mrone->mo_min_epoch,
						   DIOF_FOR_MIGRATION, ds_cont);

	/* For EC object, if the migration include both extent from parity rebuild
	 * and extent from replicate rebuild, let rebuild the extent with parity first,
	 * then extent from replication.
	 */
	for (i = 0; i < mrone->mo_iods_num_from_parity; i++) {
		for (j = 0; j < mrone->mo_iods_from_parity[i].iod_nr; j++) {
			daos_iod_t iod = mrone->mo_iods_from_parity[i];
			daos_epoch_t fetch_eph;

			iod.iod_nr = 1;
			iod.iod_recxs = &mrone->mo_iods_from_parity[i].iod_recxs[j];

			/* If the epoch is higher than EC aggregate boundary, then
			 * it should use stable epoch to fetch the data, since
			 * the data could be aggregated independently on parity
			 * and data shard, so using stable epoch could make sure
			 * the consistency view during rebuild. And also EC aggregation
			 * should already aggregate the parity, so there should not
			 * be any partial update on the parity as well.
			 *
			 * Otherwise there might be partial update on this rebuilding
			 * shard, so let's use the epoch from the parity shard to fetch
			 * the data here, which will make sure partial update will not
			 * be fetched here. And also EC aggregation is being disabled
			 * at the moment, so there should not be any vos aggregation
			 * impact this process as well.
			 */
			if (ds_cont->sc_ec_agg_eph_boundary >
			    mrone->mo_iods_update_ephs_from_parity[i][j])
				fetch_eph = mrone->mo_epoch;
			else
				fetch_eph = mrone->mo_iods_update_ephs_from_parity[i][j];
			rc = __migrate_fetch_update_bulk(mrone, oh, &iod, 1, fetch_eph,
						mrone->mo_iods_update_ephs_from_parity[i][j],
						DIOF_EC_RECOV_FROM_PARITY | DIOF_FOR_MIGRATION,
						ds_cont);
			if (rc != 0)
				D_GOTO(out, rc);
		}
	}

	/* The data, rebuilt from replication, needs to keep the same epoch during rebuild,
	 * otherwise it may mess up the relationship between parity epoch vs data shard epoch,
	 * which might cause data corruption during degraded fetch. Since VOS update does not
	 * support multiple epoch, so it can only do fetch/update recx each time.
	 */
	for (i = 0; i < mrone->mo_iod_num; i++) {
		daos_iod_t	iod;

		for (j = 0; j < mrone->mo_iods[i].iod_nr; j++) {
			iod = mrone->mo_iods[i];
			iod.iod_nr = 1;
			iod.iod_recxs = &mrone->mo_iods[i].iod_recxs[j];
			rc = __migrate_fetch_update_bulk(mrone, oh, &iod, 1,
							 mrone->mo_epoch,
							 mrone->mo_iods_update_ephs[i][j],
							 DIOF_FOR_MIGRATION, ds_cont);
			if (rc < 0) {
				if (rc == -DER_VOS_PARTIAL_UPDATE) {
					/* In some cases, EC aggregation failed to delete the
					 * replicate recx, then during rebuild these replicate
					 * recx might be rebuilt again. Since the data rebuilt
					 * from parity will be rebuilt first. so let's ignore
					 * this replicate recx for now.
					 */
					D_WARN(DF_RB ": " DF_UOID " " DF_RECX "/" DF_X64 " already "
						     "rebuilt\n",
					       DP_RB_MRO(mrone), DP_UOID(mrone->mo_oid),
					       DP_RECX(iod.iod_recxs[0]),
					       mrone->mo_iods_update_ephs[i][j]);
					rc = 0;
				} else {
					D_GOTO(out, rc);
				}
			}
		}
	}
out:
	return rc;
}

/**
 * Punch dkeys/akeys before migrate.
 */
static int
migrate_punch(struct migrate_pool_tls *tls, struct migrate_one *mrone,
	      struct ds_cont_child *cont)
{
	int	rc = 0;
	int	i;

	/* Punch dkey */
	if (mrone->mo_dkey_punch_eph != 0 && mrone->mo_dkey_punch_eph <= tls->mpt_max_eph) {
		D_DEBUG(DB_REBUILD, DF_RB ": " DF_UOID " punch dkey " DF_KEY "/" DF_U64 "\n",
			DP_RB_MPT(tls), DP_UOID(mrone->mo_oid), DP_KEY(&mrone->mo_dkey),
			mrone->mo_dkey_punch_eph);
		rc = vos_obj_punch(cont->sc_hdl, mrone->mo_oid,
				   mrone->mo_dkey_punch_eph,
				   tls->mpt_version, VOS_OF_REPLAY_PC,
				   &mrone->mo_dkey, 0, NULL, NULL);
		if (rc) {
			DL_ERROR(rc, DF_RB ": " DF_UOID " punch dkey failed", DP_RB_MPT(tls),
				 DP_UOID(mrone->mo_oid));
			return rc;
		}
	}

	for (i = 0; i < mrone->mo_iod_num; i++) {
		daos_epoch_t eph;

		eph = mrone->mo_akey_punch_ephs[i];
		D_ASSERT(eph != DAOS_EPOCH_MAX);
		if (eph == 0 || eph > tls->mpt_max_eph) {
			D_DEBUG(DB_REBUILD,
				DF_RB ": " DF_UOID " skip mrone %p punch dkey " DF_KEY
				      " akey " DF_KEY " eph " DF_X64 " current " DF_X64 "\n",
				DP_RB_MPT(tls), DP_UOID(mrone->mo_oid), mrone,
				DP_KEY(&mrone->mo_dkey), DP_KEY(&mrone->mo_iods[i].iod_name), eph,
				mrone->mo_epoch);
			continue;
		}

		D_DEBUG(DB_REBUILD,
			DF_RB ": " DF_UOID " mrone %p punch dkey " DF_KEY "akey " DF_KEY
			      " eph " DF_U64 "\n",
			DP_RB_MPT(tls), DP_UOID(mrone->mo_oid), mrone, DP_KEY(&mrone->mo_dkey),
			DP_KEY(&mrone->mo_iods[i].iod_name), eph);

		rc = vos_obj_punch(cont->sc_hdl, mrone->mo_oid,
				   eph, tls->mpt_version,
				   VOS_OF_REPLAY_PC, &mrone->mo_dkey,
				   1, &mrone->mo_iods[i].iod_name,
				   NULL);
		if (rc) {
			D_ERROR(DF_UOID" punch akey failed: "DF_RC"\n",
				DP_UOID(mrone->mo_oid), DP_RC(rc));
			return rc;
		}
	}

	/* punch records */
	if (mrone->mo_punch_iod_num > 0 && mrone->mo_rec_punch_eph <= tls->mpt_max_eph) {
		rc = vos_obj_update(cont->sc_hdl, mrone->mo_oid,
				    mrone->mo_rec_punch_eph,
				    mrone->mo_version, 0, &mrone->mo_dkey,
				    mrone->mo_punch_iod_num,
				    mrone->mo_punch_iods, NULL, NULL);
		D_DEBUG(DB_REBUILD,
			DF_RB ": " DF_UOID " mrone %p punch %d eph " DF_U64 "records: " DF_RC "\n",
			DP_RB_MPT(tls), DP_UOID(mrone->mo_oid), mrone, mrone->mo_punch_iod_num,
			mrone->mo_rec_punch_eph, DP_RC(rc));
	}

	return rc;
}

static int
migrate_get_cont_child(struct migrate_pool_tls *tls, uuid_t cont_uuid,
		       struct ds_cont_child **cont_p, bool create)
{
	struct ds_cont_child	*cont_child = NULL;
	int			rc;

	*cont_p = NULL;
	if (tls->mpt_pool->spc_pool->sp_stopping) {
		D_DEBUG(DB_REBUILD, DF_RB ": pool is being destroyed.\n", DP_RB_MPT(tls));
		return 0;
	}

	if (create) {
		/* Since the shard might be moved different location for any pool operation,
		 * so it may need create the container in all cases.
		 */
		rc = ds_cont_child_open_create(tls->mpt_pool_uuid, cont_uuid, &cont_child);
		if (rc != 0) {
			if (rc == -DER_SHUTDOWN || (cont_child && cont_child->sc_stopping)) {
				D_DEBUG(DB_REBUILD,
					DF_RB ": container " DF_UUID " is being "
					      "destroyed\n",
					DP_RB_MPT(tls), DP_UUID(cont_uuid));
				rc = 0;
			}
			if (cont_child)
				ds_cont_child_put(cont_child);
			return rc;
		}
	} else {
		rc = ds_cont_child_lookup(tls->mpt_pool_uuid, cont_uuid, &cont_child);
		if (rc != 0 || (cont_child && cont_child->sc_stopping)) {
			if (rc == -DER_NONEXIST || (cont_child && cont_child->sc_stopping)) {
				D_DEBUG(DB_REBUILD,
					DF_RB ": container " DF_UUID " is being "
					      "destroyed\n",
					DP_RB_MPT(tls), DP_UUID(cont_uuid));
				rc = 0;
			}

			if (cont_child)
				ds_cont_child_put(cont_child);
			return rc;
		}
	}

	*cont_p = cont_child;
	return rc;
}

static int
migrate_dkey(struct migrate_pool_tls *tls, struct migrate_one *mrone,
	     daos_size_t data_size)
{
	struct ds_cont_child	*cont = NULL;
	struct cont_props	 props;
	daos_handle_t		 coh = DAOS_HDL_INVAL;
	daos_handle_t		 oh  = DAOS_HDL_INVAL;
	int			 rc;

	D_ASSERT(dss_get_module_info()->dmi_xs_id != 0);
	rc = migrate_get_cont_child(tls, mrone->mo_cont_uuid, &cont, true);
	if (rc || cont == NULL)
		D_GOTO(cont_put, rc);

	rc = dsc_pool_open(tls->mpt_pool_uuid, tls->mpt_poh_uuid, 0,
			   NULL, tls->mpt_pool->spc_pool->sp_map,
			   &tls->mpt_svc_list, &tls->mpt_pool_hdl);
	if (rc)
		D_GOTO(cont_put, rc);

	/* Open client dc handle used to read the remote object data */
	rc = migrate_cont_open(tls, mrone->mo_cont_uuid, 0, &coh);
	if (rc)
		D_GOTO(cont_put, rc);

	/* Open the remote object */
	rc = dsc_obj_open(coh, mrone->mo_oid.id_pub, DAOS_OO_RO, &oh);
	if (rc)
		D_GOTO(cont_put, rc);

	if (DAOS_FAIL_CHECK(DAOS_REBUILD_TGT_NOSPACE))
		D_GOTO(obj_close, rc = -DER_NOSPACE);

	if (DAOS_FAIL_CHECK(DAOS_REBUILD_NO_REBUILD)) {
		D_DEBUG(DB_REBUILD, DF_RB ": fault injected, disable rebuild\n", DP_RB_MPT(tls));
		D_GOTO(obj_close, rc);
	}

	dsc_cont_get_props(coh, &props);
	rc = dsc_obj_id2oc_attr(mrone->mo_oid.id_pub, &props, &mrone->mo_oca);
	if (rc) {
		D_ERROR(DF_RB ": unknown object class: %u\n", DP_RB_MPT(tls),
			daos_obj_id2class(mrone->mo_oid.id_pub));
		D_GOTO(obj_close, rc);
	}

	/* punch the object */
	if (mrone->mo_obj_punch_eph) {
		rc = vos_obj_punch(cont->sc_hdl, mrone->mo_oid,
				   mrone->mo_obj_punch_eph,
				   tls->mpt_version, VOS_OF_REPLAY_PC,
				   NULL, 0, NULL, NULL);
		if (rc) {
			DL_ERROR(rc, DF_RB ": " DF_UOID " punch obj failed", DP_RB_MPT(tls),
				 DP_UOID(mrone->mo_oid));
			D_GOTO(obj_close, rc);
		}
	}

	rc = migrate_punch(tls, mrone, cont);
	if (rc)
		D_GOTO(obj_close, rc);

	if (data_size == 0) {
		D_DEBUG(DB_REBUILD, DF_RB ": empty mrone %p\n", DP_RB_MPT(tls), mrone);
		D_GOTO(obj_close, rc);
	}

	if (DAOS_FAIL_CHECK(DAOS_REBUILD_UPDATE_FAIL))
		D_GOTO(obj_close, rc = -DER_INVAL);

	if (mrone->mo_iods[0].iod_type == DAOS_IOD_SINGLE)
		rc = migrate_fetch_update_single(mrone, oh, cont);
	else if (daos_oclass_is_ec(&mrone->mo_oca) &&
		 is_ec_parity_shard_by_layout_ver(mrone->mo_oid.id_layout_ver,
						  mrone->mo_dkey_hash, &mrone->mo_oca,
						  mrone->mo_oid.id_shard))
		rc = migrate_fetch_update_parity(mrone, oh, cont);
	else if (data_size < MAX_BUF_SIZE || data_size == (daos_size_t)(-1))
		rc = migrate_fetch_update_inline(mrone, oh, cont);
	else
		rc = migrate_fetch_update_bulk(mrone, oh, cont);

	tls->mpt_rec_count += mrone->mo_rec_num;
	tls->mpt_size += mrone->mo_size;
obj_close:
	dsc_obj_close(oh);
cont_put:
	if (cont != NULL)
		ds_cont_child_put(cont);
	return rc;
}

static void
migrate_one_destroy(struct migrate_one *mrone)
{
	int i;

	D_ASSERT(d_list_empty(&mrone->mo_list));
	daos_iov_free(&mrone->mo_dkey);

	if (mrone->mo_iods_update_ephs) {
		for (i = 0; i < mrone->mo_iod_alloc_num; i++) {
			if (mrone->mo_iods_update_ephs[i])
				D_FREE(mrone->mo_iods_update_ephs[i]);
		}
		D_FREE(mrone->mo_iods_update_ephs);
	}

	if (mrone->mo_iods_update_ephs_from_parity) {
		for (i = 0; i < mrone->mo_iod_alloc_num; i++) {
			if (mrone->mo_iods_update_ephs_from_parity[i])
				D_FREE(mrone->mo_iods_update_ephs_from_parity[i]);
		}
		D_FREE(mrone->mo_iods_update_ephs_from_parity);
	}

	if (mrone->mo_iods)
		daos_iods_free(mrone->mo_iods, mrone->mo_iod_alloc_num, true);

	if (mrone->mo_iods_from_parity)
		daos_iods_free(mrone->mo_iods_from_parity, mrone->mo_iod_alloc_num, true);

	if (mrone->mo_punch_iods)
		daos_iods_free(mrone->mo_punch_iods, mrone->mo_iod_alloc_num, true);

	if (mrone->mo_akey_punch_ephs)
		D_FREE(mrone->mo_akey_punch_ephs);

	if (mrone->mo_sgls) {
		for (i = 0; i < mrone->mo_iod_alloc_num; i++)
			d_sgl_fini(&mrone->mo_sgls[i], true);
		D_FREE(mrone->mo_sgls);
	}

	if (mrone->mo_iods_csums)
		D_FREE(mrone->mo_iods_csums);

	D_FREE(mrone);
}

enum {
	OBJ_ULT = 1,
	DKEY_ULT = 2,
};

/* Check if there are enough resource for the migration to proceed. */
static int
migrate_system_enter(struct migrate_pool_tls *tls, int tgt_idx, bool *yielded)
{
	uint32_t tgt_cnt = 0;
	int	 rc = 0;

	D_ASSERT(dss_get_module_info()->dmi_xs_id == 0);
	D_ASSERTF(tgt_idx < dss_tgt_nr, "tgt idx %d tgt nr %u\n", tgt_idx, dss_tgt_nr);

	tgt_cnt = atomic_load(&tls->mpt_obj_ult_cnts[tgt_idx]) +
		  atomic_load(&tls->mpt_dkey_ult_cnts[tgt_idx]);

	while ((tls->mpt_inflight_max_ult / dss_tgt_nr) <= tgt_cnt) {
		D_DEBUG(DB_REBUILD, DF_RB ": tgt%d:%u max %u\n", DP_RB_MPT(tls), tgt_idx, tgt_cnt,
			tls->mpt_inflight_max_ult / dss_tgt_nr);
		*yielded = true;
		ABT_mutex_lock(tls->mpt_inflight_mutex);
		ABT_cond_wait(tls->mpt_inflight_cond, tls->mpt_inflight_mutex);
		ABT_mutex_unlock(tls->mpt_inflight_mutex);
		if (tls->mpt_fini)
			D_GOTO(out, rc = -DER_SHUTDOWN);

		tgt_cnt = atomic_load(&tls->mpt_obj_ult_cnts[tgt_idx]) +
			  atomic_load(&tls->mpt_dkey_ult_cnts[tgt_idx]);
	}

	atomic_fetch_add(&tls->mpt_obj_ult_cnts[tgt_idx], 1);
out:
	return rc;
}

static int
migrate_tgt_enter(struct migrate_pool_tls *tls)
{
	uint32_t dkey_cnt = 0;
	int	 rc = 0;

	D_ASSERT(dss_get_module_info()->dmi_xs_id != 0);

	dkey_cnt = atomic_load(tls->mpt_tgt_dkey_ult_cnt);
	while (tls->mpt_inflight_max_ult / 2 <= dkey_cnt) {
		D_DEBUG(DB_REBUILD, DF_RB ": tgt %u max %u\n", DP_RB_MPT(tls), dkey_cnt,
			tls->mpt_inflight_max_ult);

		ABT_mutex_lock(tls->mpt_inflight_mutex);
		ABT_cond_wait(tls->mpt_inflight_cond, tls->mpt_inflight_mutex);
		ABT_mutex_unlock(tls->mpt_inflight_mutex);
		if (tls->mpt_fini)
			D_GOTO(out, rc = -DER_SHUTDOWN);

		dkey_cnt = atomic_load(tls->mpt_tgt_dkey_ult_cnt);
	}

	atomic_fetch_add(tls->mpt_tgt_dkey_ult_cnt, 1);
out:
	return rc;
}

static void
migrate_system_try_wakeup(struct migrate_pool_tls *tls)
{
	bool wakeup = false;
	int i;

	D_ASSERT(dss_get_module_info()->dmi_xs_id == 0);
	for (i = 0; i < dss_tgt_nr; i++) {
		uint32_t total_cnt;

		total_cnt = atomic_load(&tls->mpt_obj_ult_cnts[i]) +
			    atomic_load(&tls->mpt_dkey_ult_cnts[i]);
		if (tls->mpt_inflight_max_ult / dss_tgt_nr > total_cnt)
			wakeup = true;
	}

	if (wakeup) {
		ABT_mutex_lock(tls->mpt_inflight_mutex);
		ABT_cond_broadcast(tls->mpt_inflight_cond);
		ABT_mutex_unlock(tls->mpt_inflight_mutex);
	}
}

static void
migrate_system_exit(struct migrate_pool_tls *tls, unsigned int tgt_idx)
{
	/* NB: this will only be called during errr handling. In normal case
	 * the migrate ULT created by system will be exit on each target XS.
	 */
	D_ASSERT(dss_get_module_info()->dmi_xs_id == 0);
	atomic_fetch_sub(&tls->mpt_obj_ult_cnts[tgt_idx], 1);
	migrate_system_try_wakeup(tls);
}

static void
migrate_tgt_try_wakeup(struct migrate_pool_tls *tls)
{
	uint32_t dkey_cnt = 0;

	D_ASSERT(dss_get_module_info()->dmi_xs_id != 0);
	dkey_cnt = atomic_load(tls->mpt_tgt_dkey_ult_cnt);
	if (tls->mpt_inflight_max_ult / 2 > dkey_cnt) {
		ABT_mutex_lock(tls->mpt_inflight_mutex);
		ABT_cond_broadcast(tls->mpt_inflight_cond);
		ABT_mutex_unlock(tls->mpt_inflight_mutex);
	}
}

static void
migrate_tgt_exit(struct migrate_pool_tls *tls, int ult_type)
{
	D_ASSERT(dss_get_module_info()->dmi_xs_id != 0);
	if (ult_type == OBJ_ULT) {
		atomic_fetch_sub(tls->mpt_tgt_obj_ult_cnt, 1);
		return;
	}

	atomic_fetch_sub(tls->mpt_tgt_dkey_ult_cnt, 1);
	migrate_tgt_try_wakeup(tls);
}

static void
migrate_one_ult(void *arg)
{
	struct migrate_one	*mrone = arg;
	struct migrate_pool_tls	*tls;
	daos_size_t		data_size;
	int			rc = 0;

	while (daos_fail_check(DAOS_REBUILD_TGT_REBUILD_HANG))
		dss_sleep(0);

	tls = migrate_pool_tls_lookup(mrone->mo_pool_uuid,
				      mrone->mo_pool_tls_version, mrone->mo_generation);
	if (tls == NULL || tls->mpt_fini) {
		D_WARN("someone aborted the rebuild " DF_UUID "\n", DP_UUID(mrone->mo_pool_uuid));
		goto out;
	}

	data_size = daos_iods_len(mrone->mo_iods, mrone->mo_iod_num);
	data_size += daos_iods_len(mrone->mo_iods_from_parity,
				   mrone->mo_iods_num_from_parity);

	D_DEBUG(DB_TRACE, DF_RB ": mrone %p data size is " DF_U64 " %d/%d\n", DP_RB_MPT(tls), mrone,
		data_size, mrone->mo_iod_num, mrone->mo_iods_num_from_parity);

	D_ASSERT(data_size != (daos_size_t)-1);
	D_DEBUG(DB_REBUILD, DF_RB ": mrone %p inflight_size " DF_U64 " max " DF_U64 "\n",
		DP_RB_MPT(tls), mrone, tls->mpt_inflight_size, tls->mpt_inflight_max_size);

	while (tls->mpt_inflight_size + data_size >= tls->mpt_inflight_max_size &&
	       tls->mpt_inflight_max_size != 0 && tls->mpt_inflight_size != 0 &&
	       !tls->mpt_fini) {
		D_DEBUG(DB_REBUILD, DF_RB ": mrone %p wait " DF_U64 "/" DF_U64 "/" DF_U64 "\n",
			DP_RB_MPT(tls), mrone, tls->mpt_inflight_size, tls->mpt_inflight_max_size,
			data_size);
		ABT_mutex_lock(tls->mpt_inflight_mutex);
		ABT_cond_wait(tls->mpt_inflight_cond, tls->mpt_inflight_mutex);
		ABT_mutex_unlock(tls->mpt_inflight_mutex);
	}

	if (tls->mpt_fini)
		D_GOTO(out, rc);

	tls->mpt_inflight_size += data_size;
	rc = migrate_dkey(tls, mrone, data_size);
	tls->mpt_inflight_size -= data_size;

	D_DEBUG(DB_REBUILD,
		DF_RB ": " DF_UOID " layout %u migrate dkey " DF_KEY " inflight_size " DF_U64
		      ": " DF_RC "\n",
		DP_RB_MPT(tls), DP_UOID(mrone->mo_oid), mrone->mo_oid.id_layout_ver,
		DP_KEY(&mrone->mo_dkey), tls->mpt_inflight_size, DP_RC(rc));

	/* Ignore nonexistent error because puller could race
	 * with user's container destroy:
	 * - puller got the container+oid from a remote scanner
	 * - user destroyed the container
	 * - puller try to open container or pulling data
	 *   (nonexistent)
	 * This is just a workaround...
	 */
	if (rc != -DER_NONEXIST && rc != -DER_DATA_LOSS && tls->mpt_status == 0)
		tls->mpt_status = rc;
out:
	migrate_one_destroy(mrone);
	if (tls != NULL) {
		migrate_tgt_exit(tls, DKEY_ULT);
		migrate_pool_tls_put(tls);
	}
}

/* If src_iod is NULL, it will try to merge the recxs inside dst_iod */
static int
migrate_merge_iod_recx(daos_iod_t *dst_iod, uint64_t boundary, daos_epoch_t **p_dst_ephs,
		       daos_recx_t *new_recxs, daos_epoch_t *new_ephs, int new_recxs_nr)
{
	struct obj_auxi_list_recx	*recx;
	struct obj_auxi_list_recx	*tmp;
	daos_epoch_t	*dst_ephs;
	daos_recx_t	*recxs;
	d_list_t	merge_list;
	int		nr_recxs = 0;
	int		i;
	int		rc = 0;

	dst_ephs = p_dst_ephs ? *p_dst_ephs : NULL;
	D_INIT_LIST_HEAD(&merge_list);
	for (i = 0; i < new_recxs_nr; i++) {
		D_DEBUG(DB_REBUILD, "src merge "DF_U64"/"DF_U64" eph "DF_X64"\n",
			new_recxs[i].rx_idx, new_recxs[i].rx_nr, new_ephs ? new_ephs[i] : 0);
		rc = merge_recx(&merge_list, new_recxs[i].rx_idx,
				new_recxs[i].rx_nr, new_ephs ? new_ephs[i] : 0, boundary);
		if (rc)
			D_GOTO(out, rc);
	}

	D_ASSERT(dst_iod != NULL);
	recxs = dst_iod->iod_recxs;
	for (i = 0; i < dst_iod->iod_nr; i++) {
		D_DEBUG(DB_REBUILD, "dst merge "DF_U64"/"DF_U64" %p eph "DF_X64"\n",
			recxs[i].rx_idx, recxs[i].rx_nr, dst_ephs, dst_ephs ? dst_ephs[i] : 0);
		rc = merge_recx(&merge_list, recxs[i].rx_idx, recxs[i].rx_nr,
				dst_ephs ? dst_ephs[i] : 0, boundary);
		if (rc)
			D_GOTO(out, rc);
	}

	d_list_for_each_entry(recx, &merge_list, recx_list)
		nr_recxs++;

	if (nr_recxs > dst_iod->iod_nr) {
		D_ALLOC_ARRAY(recxs, nr_recxs);
		if (recxs == NULL)
			D_GOTO(out, rc = -DER_NOMEM);

		if (p_dst_ephs != NULL) {
			D_ALLOC_ARRAY(dst_ephs, nr_recxs);
			if (dst_ephs == NULL) {
				D_FREE(recxs);
				D_GOTO(out, rc = -DER_NOMEM);
			}
		}
	} else {
		recxs = dst_iod->iod_recxs;
	}

	i = 0;
	d_list_for_each_entry(recx, &merge_list, recx_list) {
		recxs[i] = recx->recx;
		if (dst_ephs)
			dst_ephs[i] = recx->recx_eph;
		i++;
		D_DEBUG(DB_REBUILD, "%d merge recx "DF_U64"/"DF_U64" %p "DF_X64"\n",
			i - 1, recx->recx.rx_idx, recx->recx.rx_nr, dst_ephs,
			recx->recx_eph);
	}

	if (dst_iod->iod_recxs != recxs)
		D_FREE(dst_iod->iod_recxs);

	if (p_dst_ephs && dst_ephs != *p_dst_ephs) {
		D_FREE(*p_dst_ephs);
		*p_dst_ephs = dst_ephs;
	}

	dst_iod->iod_recxs = recxs;
	dst_iod->iod_nr = i;
out:
	d_list_for_each_entry_safe(recx, tmp, &merge_list, recx_list) {
		d_list_del(&recx->recx_list);
		D_FREE(recx);
	}
	return rc;
}

/* Merge new_iod/new_recx/new_ephs into iods which assume @iods has enough space. */
static int
migrate_insert_recxs_sgl(daos_iod_t *iods, daos_epoch_t **iods_ephs, uint32_t *iods_num,
			 daos_iod_t *new_iod, daos_recx_t *new_recxs,
			 daos_epoch_t *new_ephs, int new_recxs_nr, d_sg_list_t *sgls,
			 d_sg_list_t *new_sgl, uint64_t boundary)
{
	int	   rc = 0;
	int	   i;

	for (i = 0; i < *iods_num; i++) {
		if (daos_iov_cmp(&iods[i].iod_name, &new_iod->iod_name))
			break;
	}

	/* This IOD already exists, let's check if iod_size and type matched */
	if (iods[i].iod_type != DAOS_IOD_NONE &&
	    (iods[i].iod_size != new_iod->iod_size ||
	     iods[i].iod_type != new_iod->iod_type ||
	     iods[i].iod_type == DAOS_IOD_SINGLE)) {
		D_ERROR(DF_KEY" dst_iod size "DF_U64" != "DF_U64
			" dst_iod type %d != %d\n",
			DP_KEY(&new_iod->iod_name), iods[i].iod_size,
			new_iod->iod_size, iods[i].iod_type,
			new_iod->iod_type);
		D_GOTO(out, rc = -DER_INVAL);
	}

	/* Insert new IOD */
	if (iods[i].iod_type == DAOS_IOD_NONE) {
		D_ASSERT(i == *iods_num);
		rc = daos_iov_copy(&iods[i].iod_name, &new_iod->iod_name);
		if (rc)
			D_GOTO(out, rc);
		iods[i].iod_type = new_iod->iod_type;
		iods[i].iod_size = new_iod->iod_size;

		if (new_sgl) {
			rc = daos_sgl_alloc_copy_data(&sgls[i], new_sgl);
			if (rc)
				D_GOTO(out, rc);
		}
		(*iods_num)++;
	}

	if (new_iod->iod_type == DAOS_IOD_SINGLE) {
		iods[i].iod_recxs = NULL;
		if (iods_ephs != NULL) {
			D_ALLOC_ARRAY(iods_ephs[i], 1);
			if (iods_ephs[i] == NULL)
				D_GOTO(out, rc = -DER_NOMEM);
			iods_ephs[i][0] = new_ephs[0];
			iods[i].iod_nr = new_recxs_nr;
		}
	} else {
		rc = migrate_merge_iod_recx(&iods[i], boundary, iods_ephs ? &iods_ephs[i] : NULL,
					    new_recxs, new_ephs, new_recxs_nr);
	}

out:
	D_DEBUG(DB_REBUILD, "Merge akey "DF_KEY" at %d: %d\n",
		DP_KEY(&new_iod->iod_name), i, rc);

	return rc;
}

static int
rw_iod_pack(struct migrate_one *mrone, struct dc_object *obj, daos_iod_t *iod,
	    daos_epoch_t *ephs, d_sg_list_t *sgl)
{
	uint64_t total_size = 0;
	int	 rec_cnt = 0;
	int	 i;
	int	 rc = 0;

	D_ASSERT(iod->iod_size > 0);

	if (sgl && mrone->mo_sgls == NULL) {
		D_ASSERT(mrone->mo_iod_alloc_num > 0);
		D_ALLOC_ARRAY(mrone->mo_sgls, mrone->mo_iod_alloc_num);
		if (mrone->mo_sgls == NULL)
			return -DER_NOMEM;
	}

	if (iod->iod_type == DAOS_IOD_SINGLE) {
		rec_cnt = 1;
		total_size = iod->iod_size;
		D_DEBUG(DB_REBUILD, DF_RB ": single recx " DF_U64 "\n", DP_RB_MRO(mrone),
			total_size);
		rc = migrate_insert_recxs_sgl(mrone->mo_iods, mrone->mo_iods_update_ephs,
					      &mrone->mo_iod_num, iod, &iod->iod_recxs[0],
					      &ephs[0], 1, mrone->mo_sgls, sgl, 0);
		if (rc != 0)
			D_GOTO(out, rc);
	} else {
		uint64_t	boundary = 0;
		int		parity_nr = 0;
		int		nr = 0;
		int		start = 0;

		if (obj_is_ec(obj))
			boundary = obj_ec_stripe_rec_nr(&obj->cob_oca);

		/* For EC object, let's separate the parity rebuild and replicate rebuild to
		 * make sure both extents are being rebuilt individually.
		 */
		for (i = 0; i < iod->iod_nr; i++) {
			rec_cnt += iod->iod_recxs[i].rx_nr;
			total_size += iod->iod_recxs[i].rx_nr * iod->iod_size;
			if (iod->iod_recxs[i].rx_idx & PARITY_INDICATOR) {
				if (nr > 0) {
					/* Once there are parity extents, let's add previous
					 * accumulated replicate extents.
					 **/
					rc = migrate_insert_recxs_sgl(mrone->mo_iods,
								      mrone->mo_iods_update_ephs,
								      &mrone->mo_iod_num, iod,
								      &iod->iod_recxs[start],
								      &ephs[start], nr,
								      mrone->mo_sgls, sgl,
								      boundary);
					if (rc)
						D_GOTO(out, rc);
					start = i;
					nr = 0;
				}
				parity_nr++;
				D_DEBUG(DB_REBUILD,
					DF_RB ": parity recx " DF_X64 "/" DF_X64 " %d/%d\n",
					DP_RB_MRO(mrone), iod->iod_recxs[i].rx_idx,
					iod->iod_recxs[i].rx_nr, parity_nr, nr);
				iod->iod_recxs[i].rx_idx = iod->iod_recxs[i].rx_idx &
							    ~PARITY_INDICATOR;
			} else {
				if (parity_nr > 0) {
					/* Once there are replicate extents, let's add previous
					 * accumulated parity extents
					 **/
					rc = migrate_insert_recxs_sgl(
							mrone->mo_iods_from_parity,
							mrone->mo_iods_update_ephs_from_parity,
							&mrone->mo_iods_num_from_parity,
							iod, &iod->iod_recxs[start],
							&ephs[start], parity_nr,
							mrone->mo_sgls, sgl, boundary);
					if (rc)
						D_GOTO(out, rc);
					start = i;
					parity_nr = 0;
				}
				nr++;
				D_DEBUG(DB_REBUILD,
					DF_RB ": replicate recx " DF_X64 "/" DF_X64 " %d/%d\n",
					DP_RB_MRO(mrone), iod->iod_recxs[i].rx_idx,
					iod->iod_recxs[i].rx_nr, parity_nr, nr);
			}
		}

		if (parity_nr > 0) {
			rc = migrate_insert_recxs_sgl(mrone->mo_iods_from_parity,
						      mrone->mo_iods_update_ephs_from_parity,
						      &mrone->mo_iods_num_from_parity, iod,
						      &iod->iod_recxs[start],
						      &ephs[start], parity_nr,
						      mrone->mo_sgls, sgl, boundary);
			if (rc)
				D_GOTO(out, rc);
		}

		if (nr > 0) {
			rc = migrate_insert_recxs_sgl(mrone->mo_iods, mrone->mo_iods_update_ephs,
						      &mrone->mo_iod_num, iod,
						      &iod->iod_recxs[start], &ephs[start], nr,
						      mrone->mo_sgls, sgl, boundary);
			if (rc)
				D_GOTO(out, rc);
		}
	}

	mrone->mo_rec_num += rec_cnt;
	mrone->mo_size += total_size;
out:
	D_DEBUG(DB_REBUILD,
		DF_RB ": idx %d akey " DF_KEY " nr %d size " DF_U64 " type %d rec %d total " DF_U64
		      "\n",
		DP_RB_MRO(mrone), mrone->mo_iod_num - 1, DP_KEY(&iod->iod_name), iod->iod_nr,
		iod->iod_size, iod->iod_type, rec_cnt, total_size);

	return rc;
}

static int
punch_iod_pack(struct migrate_one *mrone, struct dc_object *obj, daos_iod_t *iod, daos_epoch_t eph)
{
	uint64_t	boundary = 0;
	int		idx = mrone->mo_punch_iod_num;
	int		rc;

	D_ASSERT(iod->iod_size == 0);

	if (mrone->mo_punch_iods == NULL) {
		D_ALLOC_ARRAY(mrone->mo_punch_iods, mrone->mo_iod_alloc_num);
		if (mrone->mo_punch_iods == NULL)
			return -DER_NOMEM;
	}

	if (obj_is_ec(obj))
		boundary = obj_ec_stripe_rec_nr(&obj->cob_oca);

	rc = migrate_insert_recxs_sgl(mrone->mo_punch_iods, NULL, &mrone->mo_punch_iod_num,
				      iod, iod->iod_recxs, NULL, iod->iod_nr, NULL, NULL, boundary);
	if (rc != 0)
		D_GOTO(out, rc);

	D_DEBUG(DB_TRACE, DF_RB ": idx %d akey " DF_KEY " nr %d size " DF_U64 " type %d\n",
		DP_RB_MRO(mrone), idx, DP_KEY(&iod->iod_name), iod->iod_nr, iod->iod_size,
		iod->iod_type);

	if (mrone->mo_rec_punch_eph < eph)
		mrone->mo_rec_punch_eph = eph;
out:
	return rc;
}

static int
migrate_one_insert_recx(struct migrate_one *mrone, struct dc_object *obj, daos_iod_t *iod,
			daos_epoch_t *recx_ephs, daos_epoch_t punch_eph, d_sg_list_t *sgl)
{
	int i;

	if (iod->iod_size == 0)
		return punch_iod_pack(mrone, obj, iod, punch_eph);

	/* update the minimum epoch for this migrate one */
	for (i = 0; i < iod->iod_nr; i++) {
		if (recx_ephs[i] != 0)
			mrone->mo_min_epoch = min(mrone->mo_min_epoch, recx_ephs[i]);
	}

	return rw_iod_pack(mrone, obj, iod, recx_ephs, sgl);
}

/*
 * Try to merge recx from unpack IO into existing migrate IODs.
 *
 * return 0 means all recxs of the IOD are merged.
 * return 1 means not all recxs of the IOD are merged.
 */
static int
migrate_try_merge_recx(struct migrate_one *mo, struct dc_object *obj,
		       struct dc_obj_enum_unpack_io *io)
{
	bool	all_merged = true;
	int	i;
	int	rc = 0;

	for (i = 0; i <= io->ui_iods_top; i++) {
		int j;

		if (io->ui_iods[i].iod_nr == 0)
			continue;

		for (j = 0; j < mo->mo_iod_num; j++) {
			if (mo->mo_iods[j].iod_type == DAOS_IOD_SINGLE)
				continue;

			if (!daos_iov_cmp(&mo->mo_iods[j].iod_name,
					  &io->ui_iods[i].iod_name))
				continue;

			rc = migrate_one_insert_recx(mo, obj, &io->ui_iods[i],
						     io->ui_recx_ephs[i],
						     io->ui_rec_punch_ephs[i], NULL);
			if (rc)
				D_GOTO(out, rc);

			/* If recxs can be merged to other iods, then
			 * it do not need to be processed anymore
			 */
			io->ui_iods[i].iod_nr = 0;
			break;
		}
		if (j == mo->mo_iod_num)
			all_merged = false;
	}

	if (!all_merged)
		rc = 1;
out:
	return rc;
}

struct enum_unpack_arg {
	struct iter_obj_arg	*arg;
	daos_handle_t		oh;
	struct daos_oclass_attr	oc_attr;
	daos_epoch_range_t	epr;
	d_list_t		merge_list;
	uint32_t		version;
	uint32_t		new_layout_ver;	/* New layout version for upgrade */
};

static int
migrate_one_create(struct enum_unpack_arg *arg, struct dc_obj_enum_unpack_io *io)
{
	struct iter_obj_arg	*iter_arg = arg->arg;
	daos_unit_oid_t		oid = io->ui_oid;
	daos_key_t		*dkey = &io->ui_dkey;
	daos_epoch_t		dkey_punch_eph = io->ui_dkey_punch_eph;
	daos_epoch_t		obj_punch_eph = io->ui_obj_punch_eph;
	daos_iod_t		*iods = io->ui_iods;
	daos_epoch_t		*akey_punch_ephs = io->ui_akey_punch_ephs;
	daos_epoch_t		*rec_punch_ephs = io->ui_rec_punch_ephs;
	int			iod_eph_total = io->ui_iods_top + 1;
	d_sg_list_t		*sgls = io->ui_sgls;
	uint32_t		version = io->ui_version;
	struct dc_object	*obj = NULL;
	struct migrate_pool_tls *tls;
	struct migrate_one	*mrone = NULL;
	bool			inline_copy = true;
	int			i;
	int			rc = 0;

	tls = migrate_pool_tls_lookup(iter_arg->pool_uuid, iter_arg->version, iter_arg->generation);
	if (tls == NULL || tls->mpt_fini) {
		D_WARN("someone aborted the rebuild " DF_UUID "dkey " DF_KEY "iod_nr %d\n",
		       DP_UUID(iter_arg->pool_uuid), DP_KEY(dkey), iod_eph_total);
		D_GOTO(put, rc = 0);
	}
	D_DEBUG(DB_REBUILD, DF_RB ": migrate dkey " DF_KEY " iod nr %d\n", DP_RB_MPT(tls),
		DP_KEY(dkey), iod_eph_total);
	if (iod_eph_total == 0 || tls->mpt_fini) {
		D_DEBUG(DB_REBUILD, DF_RB ": no need eph_total %d version %u fini %d\n",
			DP_RB_MPT(tls), iod_eph_total, version, tls->mpt_fini);
		D_GOTO(put, rc = 0);
	}

	D_ALLOC_PTR(mrone);
	if (mrone == NULL)
		D_GOTO(put, rc = -DER_NOMEM);

	D_INIT_LIST_HEAD(&mrone->mo_list);
	D_ALLOC_ARRAY(mrone->mo_iods, iod_eph_total);
	if (mrone->mo_iods == NULL)
		D_GOTO(free, rc = -DER_NOMEM);

	D_ALLOC_ARRAY(mrone->mo_iods_update_ephs, iod_eph_total);
	if (mrone->mo_iods_update_ephs == NULL)
		D_GOTO(free, rc = -DER_NOMEM);

	if (daos_oclass_is_ec(&arg->oc_attr)) {
		D_ALLOC_ARRAY(mrone->mo_iods_from_parity, iod_eph_total);
		if (mrone->mo_iods_from_parity == NULL)
			D_GOTO(free, rc = -DER_NOMEM);

		D_ALLOC_ARRAY(mrone->mo_iods_update_ephs_from_parity, iod_eph_total);
		if (mrone->mo_iods_update_ephs_from_parity == NULL)
			D_GOTO(free, rc = -DER_NOMEM);
	}

	mrone->mo_epoch = arg->epr.epr_hi;
	mrone->mo_obj_punch_eph = obj_punch_eph;
	mrone->mo_dkey_punch_eph = dkey_punch_eph;
	D_ALLOC_ARRAY(mrone->mo_akey_punch_ephs, iod_eph_total);
	if (mrone->mo_akey_punch_ephs == NULL)
		D_GOTO(free, rc = -DER_NOMEM);

	rc = daos_iov_copy(&mrone->mo_dkey, dkey);
	if (rc != 0)
		D_GOTO(free, rc);

	obj = obj_hdl2ptr(arg->oh);
	mrone->mo_oid = oid;
	if (tls->mpt_opc == RB_OP_UPGRADE)
		mrone->mo_oid.id_layout_ver = tls->mpt_new_layout_ver;
	else
		mrone->mo_oid.id_layout_ver = obj->cob_layout_version;

	mrone->mo_oid.id_shard = iter_arg->shard;
	uuid_copy(mrone->mo_cont_uuid, iter_arg->cont_uuid);
	uuid_copy(mrone->mo_pool_uuid, tls->mpt_pool_uuid);
	mrone->mo_pool_tls_version = tls->mpt_version;
	mrone->mo_iod_alloc_num = iod_eph_total;
	mrone->mo_min_epoch = DAOS_EPOCH_MAX;
	mrone->mo_version = version;
	mrone->mo_generation = tls->mpt_generation;
	mrone->mo_dkey_hash = io->ui_dkey_hash;
	mrone->mo_layout_version = obj->cob_layout_version;
	mrone->mo_opc              = tls->mpt_opc;
	/* only do the copy below when each with inline recx data */
	for (i = 0; i < iod_eph_total; i++) {
		int j;

		if (sgls[i].sg_nr == 0 || sgls[i].sg_iovs == NULL) {
			inline_copy = false;
			break;
		}

		for (j = 0; j < sgls[i].sg_nr; j++) {
			if (sgls[i].sg_iovs[j].iov_len == 0 ||
			    sgls[i].sg_iovs[j].iov_buf == NULL) {
				inline_copy = false;
				break;
			}
		}

		if (!inline_copy)
			break;
	}

	for (i = 0; i < iod_eph_total; i++) {
		if (akey_punch_ephs[i] != 0) {
			mrone->mo_akey_punch_ephs[i] = akey_punch_ephs[i];
			D_DEBUG(DB_REBUILD, DF_RB ": punched %d akey " DF_KEY " " DF_U64 "\n",
				DP_RB_MPT(tls), i, DP_KEY(&iods[i].iod_name), akey_punch_ephs[i]);
		}

		if (iods[i].iod_nr == 0)
			continue;

		rc = migrate_one_insert_recx(mrone, obj, &io->ui_iods[i], io->ui_recx_ephs[i],
					     rec_punch_ephs[i], inline_copy ? &sgls[i] : NULL);
		if (rc) {
			obj_decref(obj);
			D_GOTO(free, rc);
		}
	}
	obj_decref(obj);

	if (inline_copy) {
		rc = daos_iov_copy(&mrone->mo_csum_iov, &io->ui_csum_iov);
		if (rc != 0)
			D_GOTO(free, rc);
	}

	D_DEBUG(DB_REBUILD,
		DF_RB ": " DF_UOID " %p dkey " DF_KEY " migrate on idx %d iod_num %d "
		      "min eph " DF_U64 " ver %u\n",
		DP_RB_MPT(tls), DP_UOID(mrone->mo_oid), mrone, DP_KEY(dkey), iter_arg->tgt_idx,
		mrone->mo_iod_num, mrone->mo_min_epoch, version);

	d_list_add(&mrone->mo_list, &arg->merge_list);

free:
	if (rc != 0 && mrone != NULL) {
		d_list_del_init(&mrone->mo_list);
		migrate_one_destroy(mrone);
	}
put:
	if (tls)
		migrate_pool_tls_put(tls);
	return rc;
}

static int
migrate_enum_unpack_cb(struct dc_obj_enum_unpack_io *io, void *data)
{
	struct enum_unpack_arg	*arg = data;
	uint32_t		shard = arg->arg->shard;
	struct migrate_one	*mo;
	uint32_t		unpack_tgt_off;
	uint32_t		migrate_tgt_off;
	bool			merged = false;
	bool			create_migrate_one = false;
	int			rc = 0;
	struct migrate_pool_tls *tls;
	struct dc_object	*obj = NULL;
	uint32_t		parity_shard = -1;
	uint32_t		layout_ver;
	int			i;

	if (!daos_oclass_is_ec(&arg->oc_attr))
		return migrate_one_create(arg, io);

	if (!daos_oclass_is_valid(daos_obj_id2class(io->ui_oid.id_pub))) {
		D_WARN("Skip invalid "DF_UOID".\n", DP_UOID(io->ui_oid));
		return 0;
	}

	/**
	 * If parity shard alive for this dkey, then ignore the data shard enumeration
	 * from data shard.
	 */
	rc = obj_ec_parity_alive(arg->oh, io->ui_dkey_hash, &parity_shard);
	if (rc < 0)
		return rc;

	tls = migrate_pool_tls_lookup(arg->arg->pool_uuid, arg->arg->version,
				      arg->arg->generation);
	if (tls == NULL || tls->mpt_fini) {
		D_WARN("someone aborted the rebuild " DF_UUID "\n", DP_UUID(arg->arg->pool_uuid));
		D_GOTO(put, rc = 0);
	}

	obj = obj_hdl2ptr(arg->oh);
	if (tls->mpt_opc == RB_OP_UPGRADE)
		layout_ver = arg->new_layout_ver;
	else
		layout_ver = obj->cob_layout_version;

	migrate_tgt_off = obj_ec_shard_off_by_layout_ver(layout_ver, io->ui_dkey_hash,
							 &arg->oc_attr, shard);
	unpack_tgt_off = obj_ec_shard_off(obj, io->ui_dkey_hash, io->ui_oid.id_shard);
	if (rc == 1 &&
	     (is_ec_data_shard_by_tgt_off(unpack_tgt_off, &arg->oc_attr) ||
	     (io->ui_oid.id_layout_ver > 0 && io->ui_oid.id_shard != parity_shard))) {
		D_DEBUG(DB_REBUILD, DF_RB ": " DF_UOID " ignore shard " DF_KEY "/%u/%d/%u/%d.\n",
			DP_RB_MPT(tls), DP_UOID(io->ui_oid), DP_KEY(&io->ui_dkey), shard,
			(int)obj_ec_shard_off(obj, io->ui_dkey_hash, 0), parity_shard, rc);
		D_GOTO(put, rc = 0);
	}
	rc = 0;

	/* Convert EC object offset to DAOS offset. */
	for (i = 0; i <= io->ui_iods_top && io->ui_dkey_punch_eph == 0 &&
	     io->ui_obj_punch_eph == 0; i++) {
		daos_iod_t	*iod = &io->ui_iods[i];
		daos_epoch_t	**ephs = &io->ui_recx_ephs[i];

		if (iod->iod_type == DAOS_IOD_SINGLE || io->ui_akey_punch_ephs[i] != 0) {
			create_migrate_one = true;
			continue;
		}

		D_DEBUG(DB_REBUILD,
			DF_RB ": " DF_UOID " unpack " DF_KEY " for shard "
			      "%u/%u/%u/" DF_X64 "/%u\n",
			DP_RB_MPT(tls), DP_UOID(io->ui_oid), DP_KEY(&io->ui_dkey), shard,
			unpack_tgt_off, migrate_tgt_off, io->ui_dkey_hash, parity_shard);

		/**
		 * Since we do not need split the rebuild into parity rebuild
		 * (by mo_iods_from_parity) and partial update(by mo_iods),
		 * so it does not need keep the PARITY BIT in recx, see rw_iod_pack().
		 */
		rc = obj_recx_ec2_daos(&arg->oc_attr, unpack_tgt_off,
				       &iod->iod_recxs, ephs, &iod->iod_nr, false);
		if (rc != 0) {
			DL_ERROR(rc, DF_RB ": " DF_UOID " ec 2 daos %u failed", DP_RB_MPT(tls),
				 DP_UOID(io->ui_oid), shard);
			D_GOTO(put, rc);
		}

		/* Filter the DAOS recxs to the rebuild data shard */
		if (is_ec_data_shard_by_layout_ver(layout_ver, io->ui_dkey_hash,
						   &arg->oc_attr, shard)) {
			D_DEBUG(DB_REBUILD, DF_RB ": " DF_UOID " convert shard %u tgt %d\n",
				DP_RB_MPT(tls), DP_UOID(io->ui_oid), shard,
				obj_ec_data_tgt_nr(&arg->oc_attr));

			rc = obj_recx_ec_daos2shard(&arg->oc_attr, migrate_tgt_off,
						    &iod->iod_recxs, ephs, &iod->iod_nr);
			if (rc) {
				DL_ERROR(rc, DF_RB ": " DF_UOID " daos to shard %u failed",
					 DP_RB_MPT(tls), DP_UOID(io->ui_oid), shard);
				D_GOTO(put, rc);
			}
		}

		if (iod->iod_nr > 0)
			create_migrate_one = true;
	}

	if (!create_migrate_one) {
		D_DEBUG(DB_REBUILD, DF_RB ": " DF_UOID "/" DF_KEY " does not need rebuild.\n",
			DP_RB_MPT(tls), DP_UOID(io->ui_oid), DP_KEY(&io->ui_dkey));
		D_GOTO(put, rc = 0);
	}

	/* Check if some IODs from this unpack can be merged to the exist mrone, mostly for EC
	 * parity rebuilt, since it might enumerate from different data shards, whose recxs might
	 * be able to be merged here.
	 */
	d_list_for_each_entry(mo, &arg->merge_list, mo_list) {
		if (daos_oid_cmp(mo->mo_oid.id_pub,
				 io->ui_oid.id_pub) == 0 &&
		    mo->mo_version == io->ui_version &&
		    daos_key_match(&mo->mo_dkey, &io->ui_dkey)) {
			rc = migrate_try_merge_recx(mo, obj, io);
			if (rc < 0)
				D_GOTO(put, rc);

			if (rc == 0)
				merged = true; /* merged all recxs already */
			else
				rc = 0; /* Not merge all recxs */

			break;
		}
	}

	if (!merged)
		rc = migrate_one_create(arg, io);
put:
	if (obj)
		obj_decref(obj);
	if (tls != NULL)
		migrate_pool_tls_put(tls);
	return rc;
}

static int
migrate_obj_punch_one(void *data)
{
	struct migrate_pool_tls *tls;
	struct iter_obj_arg	*arg = data;
	struct ds_cont_child	*cont;
	int			rc;

	tls = migrate_pool_tls_lookup(arg->pool_uuid, arg->version, arg->generation);
	if (tls == NULL || tls->mpt_fini) {
		D_WARN("someone aborted the rebuild " DF_UUID "\n", DP_UUID(arg->pool_uuid));
		D_GOTO(put, rc = 0);
	}

	D_DEBUG(DB_REBUILD, DF_RB ": tls %p version %d punch " DF_U64 " " DF_UOID "\n",
		DP_RB_MPT(tls), tls, arg->version, arg->punched_epoch, DP_UOID(arg->oid));

	rc = migrate_get_cont_child(tls, arg->cont_uuid, &cont, true);
	if (rc != 0 || cont == NULL)
		D_GOTO(put, rc);

	D_ASSERT(arg->punched_epoch != 0);
	rc = vos_obj_punch(cont->sc_hdl, arg->oid, arg->punched_epoch,
			   tls->mpt_version, VOS_OF_REPLAY_PC,
			   NULL, 0, NULL, NULL);
	ds_cont_child_put(cont);
put:
	if (rc)
		DL_ERROR(rc, DF_RB ": " DF_UOID " migrate punch failed", DP_RB_MPT(tls),
			 DP_UOID(arg->oid));
	if (tls) {
		if (tls->mpt_status == 0 && rc != 0)
			tls->mpt_status = rc;
		migrate_pool_tls_put(tls);
	}

	return rc;
}

static int
migrate_start_ult(struct enum_unpack_arg *unpack_arg)
{
	struct migrate_pool_tls *tls;
	struct iter_obj_arg	*arg = unpack_arg->arg;
	struct migrate_one	*mrone;
	struct migrate_one	*tmp;
	int			rc = 0;

	tls = migrate_pool_tls_lookup(arg->pool_uuid, arg->version, arg->generation);
	if (tls == NULL || tls->mpt_fini) {
		D_WARN("someone aborted the rebuild " DF_UUID "\n", DP_UUID(arg->pool_uuid));
		D_GOTO(put, rc = 0);
	}
	d_list_for_each_entry_safe(mrone, tmp, &unpack_arg->merge_list,
				   mo_list) {
		D_DEBUG(DB_REBUILD,
			DF_RB ": " DF_UOID " %p dkey " DF_KEY " migrate on idx %d"
			      " iod_num %d\n",
			DP_RB_MPT(tls), DP_UOID(mrone->mo_oid), mrone, DP_KEY(&mrone->mo_dkey),
			arg->tgt_idx, mrone->mo_iod_num);

		rc = migrate_tgt_enter(tls);
		if (rc)
			break;
		d_list_del_init(&mrone->mo_list);
		rc = dss_ult_create(migrate_one_ult, mrone, DSS_XS_VOS,
				    arg->tgt_idx, MIGRATE_STACK_SIZE, NULL);
		if (rc) {
			migrate_tgt_exit(tls, DKEY_ULT);
			migrate_one_destroy(mrone);
			break;
		}
	}

put:
	if (tls)
		migrate_pool_tls_put(tls);
	return rc;
}

#define KDS_NUM		96
#define ITER_BUF_SIZE	2048

/**
 * Iterate akeys/dkeys of the object
 */
static int
migrate_one_epoch_object(daos_epoch_range_t *epr, struct migrate_pool_tls *tls,
			 struct iter_obj_arg *arg)
{
	daos_anchor_t		 anchor;
	daos_anchor_t		 dkey_anchor;
	daos_anchor_t		 akey_anchor;
	char			 stack_buf[ITER_BUF_SIZE] = {0};
	char			*buf = NULL;
	daos_size_t		 buf_len;
	daos_key_desc_t		 kds[KDS_NUM] = {0};
	d_iov_t			 csum = {0};
	d_iov_t			 *p_csum;
	uint8_t			 stack_csum_buf[CSUM_BUF_SIZE] = {0};
	struct cont_props	 props;
	struct enum_unpack_arg	 unpack_arg = { 0 };
	d_iov_t			 iov = { 0 };
	d_sg_list_t		 sgl = { 0 };
	daos_handle_t		 coh = DAOS_HDL_INVAL;
	daos_handle_t		 oh  = DAOS_HDL_INVAL;
	uint32_t		 minimum_nr;
	uint32_t		 enum_flags;
	uint32_t		 num;
	int			 rc = 0;

	D_DEBUG(DB_REBUILD, DF_RB ": migrate obj " DF_UOID " shard %u eph " DF_X64 "-" DF_X64 "\n",
		DP_RB_MPT(tls), DP_UOID(arg->oid), arg->shard, epr->epr_lo, epr->epr_hi);

	if (tls->mpt_fini) {
		D_DEBUG(DB_REBUILD, DF_RB ": migration is aborted.\n", DP_RB_MPT(tls));
		return 0;
	}

	D_ASSERT(dss_get_module_info()->dmi_xs_id != 0);

	rc = dsc_pool_open(tls->mpt_pool_uuid, tls->mpt_poh_uuid, 0,
			   NULL, tls->mpt_pool->spc_pool->sp_map,
			   &tls->mpt_svc_list, &tls->mpt_pool_hdl);
	if (rc) {
		DL_ERROR(rc, DF_RB ": dsc_pool_open failed", DP_RB_MPT(tls));
		D_GOTO(out, rc);
	}

	rc = migrate_cont_open(tls, arg->cont_uuid, 0, &coh);
	if (rc) {
		DL_ERROR(rc, DF_RB ": migrate_cont_open failed", DP_RB_MPT(tls));
		D_GOTO(out, rc);
	}

	/* Only open with RW flag, reintegrating flag will be set, which is needed
	 * during unpack_cb to check if parity shard alive.
	 */
	rc = dsc_obj_open(coh, arg->oid.id_pub, DAOS_OO_RO, &oh);
	if (rc) {
		DL_ERROR(rc, DF_RB ": dsc_obj_open failed", DP_RB_MPT(tls));
		D_GOTO(out, rc);
	}

	unpack_arg.arg = arg;
	unpack_arg.epr = *epr;
	unpack_arg.oh = oh;
	unpack_arg.version = tls->mpt_version;
	D_INIT_LIST_HEAD(&unpack_arg.merge_list);
	buf = stack_buf;
	buf_len = ITER_BUF_SIZE;

	dsc_cont_get_props(coh, &props);
	rc = dsc_obj_id2oc_attr(arg->oid.id_pub, &props, &unpack_arg.oc_attr);
	if (rc) {
		DL_ERROR(rc, DF_RB ": unknown object class: %u", DP_RB_MPT(tls),
			 daos_obj_id2class(arg->oid.id_pub));
		D_GOTO(out_obj, rc);
	}

	memset(&anchor, 0, sizeof(anchor));
	memset(&akey_anchor, 0, sizeof(akey_anchor));
	memset(&dkey_anchor, 0, sizeof(dkey_anchor));
	if (tls->mpt_opc == RB_OP_UPGRADE)
		unpack_arg.new_layout_ver = tls->mpt_new_layout_ver;

	enum_flags = DIOF_TO_LEADER | DIOF_WITH_SPEC_EPOCH |
		     DIOF_FOR_MIGRATION;

	/* Upgrade needs to iterate all of the group, since dkey might be
	 * in different group after upgrade, otherwise only iterate the
	 * specific group.
	 */
	if (tls->mpt_opc != RB_OP_UPGRADE) {
		dc_obj_shard2anchor(&dkey_anchor, arg->shard);
		enum_flags |= DIOF_TO_SPEC_GROUP;
	}

	if (daos_oclass_is_ec(&unpack_arg.oc_attr)) {
		p_csum = NULL;
		/* EC rotate needs to fetch from all shards */
		if (obj_ec_parity_rotate_enabled_by_version(arg->oid.id_layout_ver))
			minimum_nr = obj_ec_tgt_nr(&unpack_arg.oc_attr);
		else
			minimum_nr = 2;
		enum_flags |= DIOF_RECX_REVERSE;
	} else {
		minimum_nr = 2;
		p_csum = &csum;
		d_iov_set(&csum, stack_csum_buf, CSUM_BUF_SIZE);
	}

	while (!tls->mpt_fini) {
		memset(buf, 0, buf_len);
		memset(kds, 0, KDS_NUM * sizeof(*kds));
		iov.iov_len = 0;
		iov.iov_buf = buf;
		iov.iov_buf_len = buf_len;

		sgl.sg_nr = 1;
		sgl.sg_nr_out = 1;
		sgl.sg_iovs = &iov;

		if (p_csum != NULL)
			p_csum->iov_len = 0;

		daos_anchor_set_flags(&dkey_anchor, enum_flags);
		num = KDS_NUM;
		rc = dsc_obj_list_obj(oh, epr, NULL, NULL, NULL,
				     &num, kds, &sgl, &anchor,
				     &dkey_anchor, &akey_anchor, p_csum);

		if (rc == -DER_KEY2BIG) {
			D_DEBUG(DB_REBUILD,
				DF_RB ": migrate obj " DF_UOID " got -DER_KEY2BIG, "
				      "key_len " DF_U64 "\n",
				DP_RB_MPT(tls), DP_UOID(arg->oid), kds[0].kd_key_len);
			/* For EC parity migration, it will enumerate from all data
			 * shards, so buffer needs to time grp_size to make sure
			 * retry buffer will be large enough.
			 */
			if (daos_oclass_is_ec(&unpack_arg.oc_attr))
				buf_len = roundup(kds[0].kd_key_len * 2 *
						  daos_oclass_grp_size(&unpack_arg.oc_attr), 8);
			else
				buf_len = roundup(kds[0].kd_key_len * 2, 8);

			if (buf != stack_buf)
				D_FREE(buf);
			D_ALLOC(buf, buf_len);
			if (buf == NULL) {
				rc = -DER_NOMEM;
				break;
			}
			continue;
		} else if (rc == -DER_TRUNC && p_csum != NULL &&
			   p_csum->iov_len > p_csum->iov_buf_len) {
			D_DEBUG(DB_REBUILD,
				DF_RB ": migrate obj csum buf not large enough. "
				      "Increase and try again\n",
				DP_RB_MPT(tls));
			if (p_csum->iov_buf != stack_csum_buf)
				D_FREE(p_csum->iov_buf);

			p_csum->iov_buf_len = p_csum->iov_len;
			p_csum->iov_len = 0;
			D_ALLOC(p_csum->iov_buf, p_csum->iov_buf_len);
			if (p_csum->iov_buf == NULL) {
				rc = -DER_NOMEM;
				break;
			}
			continue;
		} else if (rc && rc != -DER_SHUTDOWN &&
			   daos_anchor_get_flags(&dkey_anchor) & DIOF_TO_LEADER) {
			if (rc != -DER_INPROGRESS) {
				enum_flags &= ~DIOF_TO_LEADER;
				D_DEBUG(DB_REBUILD,
					DF_RB ": retry to non leader " DF_UOID ": " DF_RC "\n",
					DP_RB_MPT(tls), DP_UOID(arg->oid), DP_RC(rc));
			} else {
				/* Keep retry on leader if it is inprogress or shutdown,
				 * since the new dtx leader might still resync the
				 * uncommitted records, or it will choose a new leader
				 * once the pool map is updated.
				 */
				D_DEBUG(DB_REBUILD, DF_RB ": retry leader " DF_UOID "\n",
					DP_RB_MPT(tls), DP_UOID(arg->oid));
			}
			continue;
		} else if (rc == -DER_UPDATE_AGAIN) {
			/* -DER_UPDATE_AGAIN means the remote target does not parse EC
			 * aggregation yet, so let's retry.
			 */
			D_DEBUG(DB_REBUILD, DF_RB ": " DF_UOID " retry with %d \n", DP_RB_MPT(tls),
				DP_UOID(arg->oid), rc);
			rc = 0;
			continue;
		} else if (rc) {
			/* To avoid reclaim and retry rebuild, let's retry until the pool map
			 * being changed due to further failure.
			 */
			if (rc == -DER_TIMEDOUT &&
			    tls->mpt_version + 1 >= tls->mpt_pool->spc_map_version) {
				D_WARN(DF_RB ": retry " DF_UOID " " DF_RC "\n", DP_RB_MPT(tls),
				       DP_UOID(arg->oid), DP_RC(rc));
				rc = 0;
				continue;
			}

			/* container might have been destroyed. Or there is
			 * no spare target left for this object see
			 * obj_grp_valid_shard_get()
			 */
			/* DER_DATA_LOSS means it can not find any replicas
			 * to rebuild the data, see obj_list_common.
			 */
			/* If the container is being destroyed, it may return
			 * -DER_NONEXIST, see obj_ioc_init().
			 */
			if (rc == -DER_DATA_LOSS || rc == -DER_NONEXIST) {
				D_WARN(DF_RB ": mo replicas for " DF_UOID " %d\n", DP_RB_MPT(tls),
				       DP_UOID(arg->oid), rc);
				num = 0;
				rc = 0;
			}
			D_DEBUG(DB_REBUILD, DF_RB ": cannot rebuild " DF_UOID " " DF_RC " spc %u\n",
				DP_RB_MPT(tls), DP_UOID(arg->oid), DP_RC(rc),
				tls->mpt_pool->spc_map_version);
			break;
		}

		/* Each object enumeration RPC will at least one OID */
		if (num <= minimum_nr && (enum_flags & DIOF_TO_SPEC_GROUP)) {
			D_DEBUG(DB_REBUILD, DF_RB ": enumeration buffer %u empty" DF_UOID "\n",
				DP_RB_MPT(tls), num, DP_UOID(arg->oid));
			break;
		}

		D_ASSERTF(sgl.sg_iovs[0].iov_len <= buf_len, DF_U64"/"DF_U64" > "DF_U64"\n",
			  sgl.sg_iovs[0].iov_buf_len, sgl.sg_iovs[0].iov_len, buf_len);
		rc = dc_obj_enum_unpack(arg->oid, kds, num, &sgl, p_csum,
					migrate_enum_unpack_cb, &unpack_arg);
		if (rc) {
			DL_ERROR(rc, DF_RB ": migrate " DF_UOID " failed", DP_RB_MPT(tls),
				 DP_UOID(arg->oid));
			break;
		}

		rc = migrate_start_ult(&unpack_arg);
		if (rc) {
			DL_ERROR(rc, DF_RB ": start migrate " DF_UOID " failed", DP_RB_MPT(tls),
				 DP_UOID(arg->oid));
			break;
		}

		if (daos_anchor_is_eof(&dkey_anchor))
			break;

		/* Restore leader flag to always try the leader first */
		enum_flags |= DIOF_TO_LEADER;
	}

	if (buf != NULL && buf != stack_buf)
		D_FREE(buf);

	if (csum.iov_buf != NULL && csum.iov_buf != stack_csum_buf)
		D_FREE(csum.iov_buf);
out_obj:
	dsc_obj_close(oh);
out:
	D_DEBUG(DB_REBUILD,
		DF_RB ": obj " DF_UOID " shard %u eph " DF_U64 "-" DF_U64 ": " DF_RC "\n",
		DP_RB_MPT(tls), DP_UOID(arg->oid), arg->shard, epr->epr_lo, epr->epr_hi, DP_RC(rc));

	return rc;
}

struct migrate_stop_arg {
	uuid_t	pool_uuid;
	unsigned int version;
	unsigned int generation;
};

static int
migrate_fini_one_ult(void *data)
{
	struct migrate_stop_arg *arg = data;
	struct migrate_pool_tls *tls;
	int			 rc;

	tls = migrate_pool_tls_lookup(arg->pool_uuid, arg->version, arg->generation);
	if (tls == NULL)
		return 0;

	tls->mpt_fini = 1;

	ABT_mutex_lock(tls->mpt_inflight_mutex);
	ABT_cond_broadcast(tls->mpt_inflight_cond);
	ABT_mutex_unlock(tls->mpt_inflight_mutex);

	migrate_pool_tls_put(tls); /* lookup */
	rc = ABT_eventual_wait(tls->mpt_done_eventual, NULL);
	if (rc != ABT_SUCCESS) {
		rc = dss_abterr2der(rc);
		D_WARN("failed to migrate fini one ult "DF_UUID": "DF_RC"\n",
		       DP_UUID(arg->pool_uuid), DP_RC(rc));
	} else {
		rc = 0;
	}

	migrate_pool_tls_put(tls); /* destroy */

	D_INFO("migrate fini one ult "DF_UUID"\n", DP_UUID(arg->pool_uuid));
	return rc;
}

/* stop the migration */
void
ds_migrate_stop(struct ds_pool *pool, unsigned int version, unsigned int generation)
{
	struct migrate_pool_tls *tls;
	struct migrate_stop_arg arg;
	int			 rc;

	tls = migrate_pool_tls_lookup(pool->sp_uuid, version, generation);
	if (tls == NULL || tls->mpt_fini) {
		if (tls != NULL)
		       migrate_pool_tls_put(tls);
		D_INFO(DF_UUID" migrate stopped\n", DP_UUID(pool->sp_uuid));
		return;
	}

	tls->mpt_fini = 1;
	uuid_copy(arg.pool_uuid, pool->sp_uuid);
	arg.version = version;
	arg.generation = generation;

	rc = ds_pool_thread_collective(pool->sp_uuid, 0, migrate_fini_one_ult, &arg, 0);
	if (rc)
		D_ERROR(DF_UUID" migrate stop: %d\n", DP_UUID(pool->sp_uuid), rc);

	migrate_pool_tls_put(tls);
	/* Wait for xstream 0 migrate ULT(migrate_ult) stop */
	if (tls->mpt_ult_running) {
		ABT_mutex_lock(tls->mpt_inflight_mutex);
		ABT_cond_broadcast(tls->mpt_inflight_cond);
		ABT_mutex_unlock(tls->mpt_inflight_mutex);
		rc = ABT_eventual_wait(tls->mpt_done_eventual, NULL);
		if (rc != ABT_SUCCESS) {
			rc = dss_abterr2der(rc);
			D_WARN("failed to migrate wait "DF_UUID": "DF_RC"\n",
			       DP_UUID(pool->sp_uuid), DP_RC(rc));
		}
	}

	migrate_pool_tls_put(tls);
	pool->sp_rebuilding--;
	D_INFO(DF_UUID" migrate stopped\n", DP_UUID(pool->sp_uuid));
}

static int
migrate_obj_punch(struct iter_obj_arg *arg)
{
	return dss_ult_execute(migrate_obj_punch_one, arg, NULL, NULL, DSS_XS_VOS,
			       arg->tgt_idx, MIGRATE_STACK_SIZE);
}

/**
 * This ULT manages migration one object ID for one container. It does not do
 * the data migration itself - instead it iterates akeys/dkeys as a client and
 * schedules the actual data migration on their own ULTs
 *
 * If this is reintegration, this ULT will be launched on the target where data
 * is stored so that it can be safely deleted prior to migration. If this is not
 * reintegration, this ULT will be launched on a pseudorandom ULT to increase
 * parallelism by spreading the work among many xstreams.
 *
 * Note that this ULT is guaranteed to only be spawned once per object per
 * container per migration session (using mpt_migrated_root)
 */
static void
migrate_obj_ult(void *data)
{
	struct iter_obj_arg	*arg = data;
	struct migrate_pool_tls	*tls = NULL;
	daos_epoch_range_t	epr;
	int			i;
	int			rc = 0;

	tls = migrate_pool_tls_lookup(arg->pool_uuid, arg->version, arg->generation);
	if (tls == NULL || tls->mpt_fini) {
		D_WARN("someone aborted the rebuild " DF_UUID "\n", DP_UUID(arg->pool_uuid));
		D_GOTO(free_notls, rc);
	}

	/* Only reintegrating targets/pool needs to discard the object,
	 * if sp_need_discard is 0, either the target does not need to
	 * discard, or discard has been done. spc_discard_done means
	 * discarding has been done in the current VOS target.
	 */
	if (tls->mpt_pool->spc_pool->sp_need_discard) {
		while(!tls->mpt_pool->spc_discard_done) {
			D_DEBUG(DB_REBUILD, DF_RB ": wait for discard to finish.\n",
				DP_RB_MPT(tls));
			dss_sleep(2 * 1000);
			if (tls->mpt_fini)
				D_GOTO(free_notls, rc);
		}
		if (tls->mpt_pool->spc_pool->sp_discard_status) {
			rc = tls->mpt_pool->spc_pool->sp_discard_status;
			D_DEBUG(DB_REBUILD, DF_RB ": discard failure: " DF_RC "\n", DP_RB_MPT(tls),
				DP_RC(rc));
			D_GOTO(out, rc);
		}
	}

	for (i = 0; i < arg->snap_cnt; i++) {
		epr.epr_lo = i > 0 ? arg->snaps[i - 1] + 1 : 0;
		epr.epr_hi = arg->snaps[i];
		D_DEBUG(DB_REBUILD, DF_RB ": rebuild_snap %d " DF_X64 "-" DF_X64 "\n",
			DP_RB_MPT(tls), i, epr.epr_lo, epr.epr_hi);
		rc = migrate_one_epoch_object(&epr, tls, arg);
		if (rc)
			D_GOTO(free, rc);
	}

	if (arg->snap_cnt > 0 && arg->punched_epoch != 0) {
		rc = migrate_obj_punch(arg);
		if (rc)
			D_GOTO(free, rc);
	}

	epr.epr_lo = arg->snaps ? arg->snaps[arg->snap_cnt - 1] + 1 : 0;
	D_ASSERT(tls->mpt_max_eph != 0);
	epr.epr_hi = tls->mpt_max_eph;
	if (arg->epoch > 0) {
		rc = migrate_one_epoch_object(&epr, tls, arg);
	} else {
		/* The obj has been punched for this range */
		D_DEBUG(DB_REBUILD,
			DF_RB ": punched obj " DF_UOID " epoch " DF_U64 "/" DF_U64 "/" DF_U64 "\n",
			DP_RB_MPT(tls), DP_UOID(arg->oid), arg->epoch, arg->punched_epoch,
			epr.epr_hi);
		arg->epoch = DAOS_EPOCH_MAX;
	}
free:
	if (arg->epoch == DAOS_EPOCH_MAX)
		tls->mpt_obj_count++;

	if (rc == -DER_NONEXIST) {
		struct ds_cont_child *cont_child = NULL;

		/* check again to see if the container is being destroyed. */
		migrate_get_cont_child(tls, arg->cont_uuid, &cont_child, false);
		if (cont_child == NULL || cont_child->sc_stopping)
			rc = 0;

		if (cont_child)
			ds_cont_child_put(cont_child);
	}

	if (DAOS_FAIL_CHECK(DAOS_REBUILD_OBJ_FAIL) &&
	    tls->mpt_obj_count >= daos_fail_value_get())
		rc = -DER_IO;

out:
	if (tls->mpt_status == 0 && rc < 0)
		tls->mpt_status = rc;

	D_DEBUG(
	    DB_REBUILD,
	    DF_RB ":  stop migrate obj " DF_UOID "for shard %u ult %u/%u " DF_U64 " : " DF_RC "\n",
	    DP_RB_MPT(tls), DP_UOID(arg->oid), arg->shard, atomic_load(tls->mpt_tgt_obj_ult_cnt),
	    atomic_load(tls->mpt_tgt_dkey_ult_cnt), tls->mpt_obj_count, DP_RC(rc));
free_notls:
	if (tls != NULL)
		migrate_tgt_exit(tls, OBJ_ULT);

	D_FREE(arg->snaps);
	D_FREE(arg);
	migrate_pool_tls_put(tls);
}

struct migrate_obj_val {
	daos_epoch_t	epoch;
	daos_epoch_t	punched_epoch;
	uint32_t	shard;
	uint32_t	tgt_idx;
};

/* This is still running on the main migration ULT */
static int
migrate_one_object(daos_unit_oid_t oid, daos_epoch_t eph, daos_epoch_t punched_eph,
		   unsigned int shard, unsigned int tgt_idx, void *data)
{
	struct iter_cont_arg	*cont_arg = data;
	struct iter_obj_arg	*obj_arg;
	struct migrate_pool_tls *tls = cont_arg->pool_tls;
	daos_handle_t		 toh = tls->mpt_migrated_root_hdl;
	struct migrate_obj_val	 val;
	d_iov_t			 val_iov;
	int			 rc;

	D_ASSERT(daos_handle_is_valid(toh));

	D_ALLOC_PTR(obj_arg);
	if (obj_arg == NULL)
		return -DER_NOMEM;

	obj_arg->oid = oid;
	obj_arg->epoch = eph;
	obj_arg->shard = shard;
	obj_arg->punched_epoch = punched_eph;
	obj_arg->tgt_idx = tgt_idx;
	uuid_copy(obj_arg->pool_uuid, cont_arg->pool_tls->mpt_pool_uuid);
	uuid_copy(obj_arg->cont_uuid, cont_arg->cont_uuid);
	obj_arg->version = cont_arg->pool_tls->mpt_version;
	obj_arg->generation = cont_arg->pool_tls->mpt_generation;
	if (cont_arg->snaps) {
		D_ALLOC(obj_arg->snaps,
			sizeof(*cont_arg->snaps) * cont_arg->snap_cnt);
		if (obj_arg->snaps == NULL)
			D_GOTO(free, rc = -DER_NOMEM);

		obj_arg->snap_cnt = cont_arg->snap_cnt;
		memcpy(obj_arg->snaps, cont_arg->snaps,
		       sizeof(*obj_arg->snaps) * cont_arg->snap_cnt);
	}

	/* Let's iterate the object on different xstream */
	rc = dss_ult_create(migrate_obj_ult, obj_arg, DSS_XS_VOS,
			    tgt_idx, MIGRATE_STACK_SIZE, NULL);
	if (rc)
		goto free;

	val.epoch = eph;
	val.shard = shard;
	val.tgt_idx = tgt_idx;

	d_iov_set(&val_iov, &val, sizeof(struct migrate_obj_val));
	rc = obj_tree_insert(toh, cont_arg->cont_uuid, -1, oid, &val_iov);
	D_DEBUG(DB_REBUILD, DF_RB ": insert " DF_UUID "/" DF_UOID ": ult %u/%u " DF_RC "\n",
		DP_RB_MPT(tls), DP_UUID(cont_arg->cont_uuid), DP_UOID(oid),
		atomic_load(&tls->mpt_obj_ult_cnts[tgt_idx]),
		atomic_load(&tls->mpt_dkey_ult_cnts[tgt_idx]), DP_RC(rc));

	return 0;
free:
	D_FREE(obj_arg->snaps);
	D_FREE(obj_arg);
	return rc;
}

#define DEFAULT_YIELD_FREQ	16

static int
migrate_obj_iter_cb(daos_handle_t ih, d_iov_t *key_iov, d_iov_t *val_iov, void *data)
{
	struct iter_cont_arg		*arg = data;
	daos_unit_oid_t			*oid = key_iov->iov_buf;
	struct migrate_obj_val		*obj_val = val_iov->iov_buf;
	daos_epoch_t			epoch = obj_val->epoch;
	daos_epoch_t			punched_epoch = obj_val->punched_epoch;
	unsigned int			tgt_idx = obj_val->tgt_idx;
	unsigned int			shard = obj_val->shard;
	d_iov_t				tmp_iov;
	bool				yielded = false;
	int				rc;

	if (arg->pool_tls->mpt_fini)
		return 1;

	D_DEBUG(DB_REBUILD,
		DF_RB ": obj migrate " DF_UUID "/" DF_UOID " %" PRIx64 " eph " DF_U64 " start\n",
		DP_RB_MPT(arg->pool_tls), DP_UUID(arg->cont_uuid), DP_UOID(*oid), ih.cookie, epoch);

	rc = migrate_system_enter(arg->pool_tls, tgt_idx, &yielded);
	if (rc != 0) {
		DL_ERROR(rc, DF_RB ": " DF_UUID " enter migrate failed.", DP_RB_MPT(arg->pool_tls),
			 DP_UUID(arg->cont_uuid));
		return rc;
	}

	rc = migrate_one_object(*oid, epoch, punched_epoch, shard, tgt_idx, arg);
	if (rc != 0) {
		DL_ERROR(rc, DF_RB ": obj " DF_UOID " migration failed", DP_RB_MPT(arg->pool_tls),
			 DP_UOID(*oid));
		migrate_system_exit(arg->pool_tls, tgt_idx);
		return rc;
	}

	/* migrate_system_enter possibly yielded the ULT, let's re-probe before delete  */
	if (yielded) {
		d_iov_set(&tmp_iov, oid, sizeof(*oid));
		rc = dbtree_iter_probe(ih, BTR_PROBE_EQ, DAOS_INTENT_MIGRATION, &tmp_iov, NULL);
		if (rc) {
			D_ASSERT(rc != -DER_NONEXIST);
			DL_ERROR(rc, DF_RB ": obj " DF_UOID " probe failed",
				 DP_RB_MPT(arg->pool_tls), DP_UOID(*oid));
			return rc;
		}
	}

	rc = dbtree_iter_delete(ih, NULL);
	if (rc) {
		DL_ERROR(rc, DF_RB ": dbtree_iter_delete failed", DP_RB_MPT(arg->pool_tls));
		return rc;
	}

	if (--arg->yield_freq == 0) {
		arg->yield_freq = DEFAULT_YIELD_FREQ;
		dss_sleep(0);
	}

	/* re-probe the dbtree after deletion */
	rc = dbtree_iter_probe(ih, BTR_PROBE_FIRST, DAOS_INTENT_MIGRATION,
			       NULL, NULL);
	if (rc == -DER_NONEXIST)
		return 1;
	else if (rc != 0)
		DL_ERROR(rc, DF_RB ": dbtree_iter_probe failed", DP_RB_MPT(arg->pool_tls));

	return rc;
}

/* This iterates the migration database "container", which is different than the
 * similarly identified by container UUID as the actual container in VOS.
 * However, this container only contains object IDs that were specified to be
 * migrated
 */
static int
migrate_cont_iter_cb(daos_handle_t ih, d_iov_t *key_iov,
		     d_iov_t *val_iov, void *data)
{
	struct ds_pool		*dp;
	struct iter_cont_arg	 arg = { 0 };
	struct tree_cache_root	*root = val_iov->iov_buf;
	struct migrate_pool_tls	*tls = data;
	uint64_t		*snapshots = NULL;
	uuid_t			 cont_uuid;
	int			 snap_cnt;
	d_iov_t			 tmp_iov;
	int			 rc;

	uuid_copy(cont_uuid, *(uuid_t *)key_iov->iov_buf);
	D_DEBUG(DB_REBUILD, DF_RB ": iter cont " DF_UUID "/%" PRIx64 " %" PRIx64 " start\n",
		DP_RB_MPT(tls), DP_UUID(cont_uuid), ih.cookie, root->root_hdl.cookie);

	rc = ds_pool_lookup(tls->mpt_pool_uuid, &dp);
	if (rc) {
		DL_ERROR(rc, DF_RB ": ds_pool_lookup failed", DP_RB_MPT(tls));
		rc = 0;
		D_GOTO(out_put, rc);
	}

	rc = ds_cont_fetch_snaps(dp->sp_iv_ns, cont_uuid, &snapshots,
				 &snap_cnt);
	if (rc) {
		DL_ERROR(rc, DF_RB ": ds_cont_fetch_snaps failed", DP_RB_MPT(tls));
		D_GOTO(out_put, rc);
	}

	rc = ds_cont_fetch_ec_agg_boundary(dp->sp_iv_ns, cont_uuid);
	if (rc) {
		/* Sometime it may too early to fetch the EC boundary,
		 * since EC boundary does not start yet, which is forbidden
		 * during rebuild anyway, so let's continue.
		 */
		D_DEBUG(DB_REBUILD, DF_RB ": " DF_UUID " fetch agg_boundary failed: " DF_RC "\n",
			DP_RB_MPT(tls), DP_UUID(cont_uuid), DP_RC(rc));
	}

	arg.yield_freq	= DEFAULT_YIELD_FREQ;
	arg.cont_root	= root;
	arg.snaps	= snapshots;
	arg.snap_cnt	= snap_cnt;
	arg.pool_tls	= tls;
	uuid_copy(arg.cont_uuid, cont_uuid);
	while (!dbtree_is_empty(root->root_hdl)) {
		if (tls->mpt_fini)
			break;

		rc = dbtree_iterate(root->root_hdl, DAOS_INTENT_MIGRATION,
				    false, migrate_obj_iter_cb, &arg);
		if (rc || tls->mpt_fini)
			break;
	}

	D_DEBUG(DB_REBUILD, DF_RB ": iter cont " DF_UUID "/%" PRIx64 " finish.\n", DP_RB_MPT(tls),
		DP_UUID(cont_uuid), ih.cookie);

	rc = dbtree_destroy(root->root_hdl, NULL);
	if (rc) {
		/* Ignore the DRAM migrate object tree for the moment, since
		 * it does not impact the migration on the storage anyway
		 */
		DL_ERROR(rc, DF_RB ": dbtree_destroy failed", DP_RB_MPT(tls));
	}

	/* Snapshot fetch will yield the ULT, let's reprobe before delete  */
	d_iov_set(&tmp_iov, cont_uuid, sizeof(uuid_t));
	rc = dbtree_iter_probe(ih, BTR_PROBE_EQ, DAOS_INTENT_MIGRATION,
			       &tmp_iov, NULL);
	if (rc) {
		D_ASSERT(rc != -DER_NONEXIST);
		D_GOTO(free, rc);
	}

	rc = dbtree_iter_delete(ih, NULL);
	if (rc) {
		DL_ERROR(rc, DF_RB ": dbtree_iter_delete failed", DP_RB_MPT(tls));
		D_GOTO(free, rc);
	}

	/* re-probe the dbtree after delete */
	rc = dbtree_iter_probe(ih, BTR_PROBE_FIRST, DAOS_INTENT_MIGRATION,
			       NULL, NULL);

	if (rc == -DER_NONEXIST) {
		rc = 1; /* empty after delete */
		D_GOTO(free, rc);
	}
free:
	if (snapshots)
		D_FREE(snapshots);

out_put:
	if (tls->mpt_status == 0 && rc < 0)
		tls->mpt_status = rc;
	if (dp != NULL)
		ds_pool_put(dp);
	return rc;
}

struct migrate_ult_arg {
	uuid_t		pool_uuid;
	uint32_t	version;
};

static void
migrate_ult(void *arg)
{
	struct migrate_pool_tls	*pool_tls = arg;
	int			rc;

	D_ASSERT(pool_tls != NULL);
	while (!dbtree_is_empty(pool_tls->mpt_root_hdl) && !pool_tls->mpt_fini) {
		rc = dbtree_iterate(pool_tls->mpt_root_hdl,
				    DAOS_INTENT_PURGE, false,
				    migrate_cont_iter_cb, pool_tls);
		if (rc < 0) {
			DL_ERROR(rc, DF_RB ": dbtree iterate failed", DP_RB_MPT(pool_tls));
			if (pool_tls->mpt_status == 0)
				pool_tls->mpt_status = rc;
			break;
		}
	}

	pool_tls->mpt_ult_running = 0;
	migrate_pool_tls_put(pool_tls);
}

/**
 * Init migrate objects tree, so the migrating objects are added to
 * to-be-migrated tree(mpt_root/mpt_root_hdl) first, then moved to
 * migrated tree once it is being migrated. (mpt_migrated_root/
 * mpt_migrated_root_hdl). The incoming objects will check both
 * tree to see if the objects being migrated already.
 */
static int
migrate_try_create_object_tree(struct migrate_pool_tls *tls)
{
	struct umem_attr uma;
	int rc;

	if (daos_handle_is_inval(tls->mpt_root_hdl)) {
		/* migrate tree root init */
		memset(&uma, 0, sizeof(uma));
		uma.uma_id = UMEM_CLASS_VMEM;
		rc = dbtree_create_inplace(DBTREE_CLASS_UV, 0, 4, &uma,
					   &tls->mpt_root,
					   &tls->mpt_root_hdl);
		if (rc != 0) {
			DL_ERROR(rc, DF_RB ": failed to create tree", DP_RB_MPT(tls));
			return rc;
		}
	}

	if (daos_handle_is_inval(tls->mpt_migrated_root_hdl)) {
		/* migrate tree root init */
		memset(&uma, 0, sizeof(uma));
		uma.uma_id = UMEM_CLASS_VMEM;
		rc = dbtree_create_inplace(DBTREE_CLASS_UV, 0, 4, &uma,
					   &tls->mpt_migrated_root,
					   &tls->mpt_migrated_root_hdl);
		if (rc != 0) {
			DL_ERROR(rc, DF_RB ": failed to create migrated tree", DP_RB_MPT(tls));
			return rc;
		}
	}

	return 0;
}

/**
 * Only insert objects if the objects does not exist in both
 * tobe-migrated tree and migrated tree.
 */
static int
migrate_try_obj_insert(struct migrate_pool_tls *tls, uuid_t co_uuid,
		       daos_unit_oid_t oid, daos_epoch_t epoch,
		       daos_epoch_t punched_epoch, unsigned int shard,
		       unsigned int tgt_idx)
{
	struct migrate_obj_val	val;
	daos_handle_t		toh = tls->mpt_root_hdl;
	daos_handle_t		migrated_toh = tls->mpt_migrated_root_hdl;
	d_iov_t			val_iov;
	int			rc;

	D_ASSERT(daos_handle_is_valid(toh));
	D_ASSERT(daos_handle_is_valid(migrated_toh));

	val.epoch = epoch;
	val.punched_epoch = punched_epoch;
	val.shard = shard;
	val.tgt_idx = tgt_idx;
	D_DEBUG(DB_REBUILD,
		DF_RB ": insert migrate " DF_UUID "/" DF_UOID " " DF_U64 "/" DF_U64 "/%d/%d\n",
		DP_RB_MPT(tls), DP_UUID(co_uuid), DP_UOID(oid), epoch, punched_epoch, shard,
		tgt_idx);

	d_iov_set(&val_iov, &val, sizeof(struct migrate_obj_val));
	rc = obj_tree_lookup(toh, co_uuid, oid, &val_iov);
	if (rc != -DER_NONEXIST) {
		D_DEBUG(DB_REBUILD, DF_RB ": " DF_UUID "/" DF_UOID " no insert needed: " DF_RC "\n",
			DP_RB_MPT(tls), DP_UUID(co_uuid), DP_UOID(oid), DP_RC(rc));
		return rc;
	}

	rc = obj_tree_lookup(migrated_toh, co_uuid, oid, &val_iov);
	if (rc != -DER_NONEXIST) {
		D_DEBUG(DB_REBUILD, DF_RB ": " DF_UUID "/" DF_UOID " no insert needed: " DF_RC "\n",
			DP_RB_MPT(tls), DP_UUID(co_uuid), DP_UOID(oid), DP_RC(rc));
		return rc;
	}

	rc = obj_tree_insert(toh, co_uuid, -1, oid, &val_iov);

	return rc;
}

int
ds_migrate_object(struct ds_pool *pool, uuid_t po_hdl, uuid_t co_hdl, uuid_t co_uuid,
		  uint32_t version, unsigned int generation, uint64_t max_eph, uint32_t opc,
		  daos_unit_oid_t *oids, daos_epoch_t *epochs, daos_epoch_t *punched_epochs,
		  unsigned int *shards, uint32_t count, unsigned int tgt_idx,
		  uint32_t new_layout_ver)
{
	struct migrate_pool_tls	*tls = NULL;
	int			i;
	int			rc;

	/* Check if the pool tls exists */
	rc = migrate_pool_tls_lookup_create(pool, version, generation, po_hdl, co_hdl, max_eph,
					    new_layout_ver, opc, &tls);
	if (rc != 0)
		D_GOTO(out, rc);
	if (tls->mpt_fini)
		D_GOTO(out, rc = -DER_SHUTDOWN);

	/* NB: only create this tree on xstream 0 */
	rc = migrate_try_create_object_tree(tls);
	if (rc)
		D_GOTO(out, rc);

	/* Insert these oids/conts into the local tree */
	for (i = 0; i < count; i++) {
		/* firstly insert/check rebuilt tree */
		rc = migrate_try_obj_insert(tls, co_uuid, oids[i], epochs[i], punched_epochs[i],
					    shards[i], tgt_idx);
		if (rc == -DER_EXIST) {
			D_DEBUG(DB_TRACE, DF_RB ": " DF_UOID "/" DF_UUID "exists.\n",
				DP_RB_MPT(tls), DP_UOID(oids[i]), DP_UUID(co_uuid));
			rc = 0;
			continue;
		} else if (rc < 0) {
			DL_ERROR(rc, DF_RB ": " DF_UOID "/" DF_U64 "/" DF_UUID "/%u insert failed",
				 DP_RB_MPT(tls), DP_UOID(oids[i]), epochs[i], DP_UUID(co_uuid),
				 shards[i]);
			break;
		}
	}
	if (rc < 0)
		D_GOTO(out, rc);

	if (tls->mpt_ult_running)
		D_GOTO(out, rc);

	/* Check and create task to iterate the to-be-rebuilt tree */
	tls->mpt_ult_running = 1;
	migrate_pool_tls_get(tls);
	rc = dss_ult_create(migrate_ult, tls, DSS_XS_SELF, 0, MIGRATE_STACK_SIZE, NULL);
	if (rc) {
		DL_ERROR(rc, DF_RB ": create migrate ULT failed", DP_RB_MPT(tls));
		tls->mpt_ult_running = 0;
		migrate_pool_tls_put(tls);
	}

out:
	if (tls)
		migrate_pool_tls_put(tls);
	return rc;
}

/* Got the object list to migrate objects from remote target to
 * this target.
 */
void
ds_obj_migrate_handler(crt_rpc_t *rpc)
{
	struct obj_migrate_in	*migrate_in;
	struct obj_migrate_out	*migrate_out;
	daos_unit_oid_t		*oids;
	unsigned int		oids_count;
	daos_epoch_t		*ephs;
	daos_epoch_t		*punched_ephs;
	unsigned int		ephs_count;
	uint32_t		*shards;
	unsigned int		shards_count;
	uuid_t			po_uuid;
	uuid_t			po_hdl_uuid;
	uuid_t			co_uuid;
	uuid_t			co_hdl_uuid;
	struct ds_pool		*pool = NULL;
	uint32_t		rebuild_ver;
	int			rc;

	migrate_in = crt_req_get(rpc);
	oids = migrate_in->om_oids.ca_arrays;
	oids_count = migrate_in->om_oids.ca_count;
	ephs = migrate_in->om_ephs.ca_arrays;
	punched_ephs = migrate_in->om_punched_ephs.ca_arrays;
	ephs_count = migrate_in->om_ephs.ca_count;
	shards = migrate_in->om_shards.ca_arrays;
	shards_count = migrate_in->om_shards.ca_count;

	if (oids_count == 0 || shards_count == 0 || ephs_count == 0 ||
	    oids_count != shards_count || oids_count != ephs_count) {
		D_ERROR(DF_RB ": oids %u shards %u ephs %d\n", DP_RB_OMI(migrate_in), oids_count,
			shards_count, ephs_count);
		D_GOTO(out, rc = -DER_INVAL);
	}

	if (migrate_in->om_tgt_idx >= dss_tgt_nr) {
		D_ERROR(DF_RB " wrong tgt idx %d\n", DP_RB_OMI(migrate_in), migrate_in->om_tgt_idx);
		D_GOTO(out, rc = -DER_INVAL);
	}

	uuid_copy(co_uuid, migrate_in->om_cont_uuid);
	uuid_copy(co_hdl_uuid, migrate_in->om_coh_uuid);
	uuid_copy(po_uuid, migrate_in->om_pool_uuid);
	uuid_copy(po_hdl_uuid, migrate_in->om_poh_uuid);

	rc = ds_pool_lookup(po_uuid, &pool);
	if (rc != 0) {
		if (rc == -DER_SHUTDOWN) {
			D_DEBUG(DB_REBUILD, DF_RB " pool service is stopping.\n",
				DP_RB_OMI(migrate_in));
			rc = 0;
		} else {
			D_DEBUG(DB_REBUILD, DF_RB " pool service is not started yet. " DF_RC "\n",
				DP_RB_OMI(migrate_in), DP_RC(rc));
			rc = -DER_AGAIN;
		}
		D_GOTO(out, rc);
	}

	ds_rebuild_running_query(migrate_in->om_pool_uuid, -1, &rebuild_ver, NULL, NULL);
	if (rebuild_ver == 0 || rebuild_ver != migrate_in->om_version) {
		rc = -DER_SHUTDOWN;
		DL_ERROR(rc, DF_RB " rebuild ver %u", DP_RB_OMI(migrate_in), rebuild_ver);
		D_GOTO(out, rc);
	}

	rc = ds_migrate_object(pool, po_hdl_uuid, co_hdl_uuid, co_uuid, migrate_in->om_version,
			       migrate_in->om_generation, migrate_in->om_max_eph,
			       migrate_in->om_opc, oids, ephs, punched_ephs, shards, oids_count,
			       migrate_in->om_tgt_idx, migrate_in->om_new_layout_ver);
out:
	if (pool)
		ds_pool_put(pool);

	migrate_out = crt_reply_get(rpc);
	migrate_out->om_status = rc;
	dss_rpc_reply(rpc, DAOS_REBUILD_DROP_OBJ);
}

struct migrate_query_arg {
	uuid_t                   pool_uuid;
	ABT_mutex                status_lock;
	struct ds_migrate_status dms;
	uint32_t                 version;
	uint32_t                 total_ult_cnt;
	uint32_t                 generation;
	daos_rebuild_opc_t       rebuild_op;
	uint32_t                 pad;
};

static int
migrate_check_one(void *data)
{
	struct migrate_query_arg	*arg = data;
	struct migrate_pool_tls		*tls;

	tls = migrate_pool_tls_lookup(arg->pool_uuid, arg->version, arg->generation);
	if (tls == NULL)
		return 0;

	ABT_mutex_lock(arg->status_lock);
	arg->dms.dm_rec_count += tls->mpt_rec_count;
	arg->dms.dm_obj_count += tls->mpt_obj_count;
	arg->dms.dm_total_size += tls->mpt_size;
	if (arg->dms.dm_status == 0)
		arg->dms.dm_status = tls->mpt_status;
	arg->total_ult_cnt += atomic_load(tls->mpt_tgt_obj_ult_cnt) +
			      atomic_load(tls->mpt_tgt_dkey_ult_cnt);
	ABT_mutex_unlock(arg->status_lock);
	D_DEBUG(DB_REBUILD,
<<<<<<< HEAD
		DF_RB " status %d/%d/ ult %u/%u rec/obj/size " DF_U64 "/" DF_U64 "/" DF_U64 "\n",
=======
		DF_RB " status %d/%d/ ult %u/%u  rec/obj/size " DF_U64 "/" DF_U64 "/" DF_U64 "\n",
>>>>>>> 5f468082
		DP_RB_MQA(arg), tls->mpt_status, arg->dms.dm_status,
		atomic_load(tls->mpt_tgt_obj_ult_cnt), atomic_load(tls->mpt_tgt_dkey_ult_cnt),
		tls->mpt_rec_count, tls->mpt_obj_count, tls->mpt_size);

	migrate_pool_tls_put(tls);
	return 0;
}

int
ds_migrate_query_status(uuid_t pool_uuid, uint32_t ver, unsigned int generation, int op,
			struct ds_migrate_status *dms)
{
	struct migrate_query_arg	arg = { 0 };
	struct migrate_pool_tls		*tls;
	int				rc;

	tls = migrate_pool_tls_lookup(pool_uuid, ver, generation);
	if (tls == NULL)
		return 0;

	uuid_copy(arg.pool_uuid, pool_uuid);
	arg.version = ver;
	arg.generation = generation;
	arg.rebuild_op = op;
	rc = ABT_mutex_create(&arg.status_lock);
	if (rc != ABT_SUCCESS)
		D_GOTO(out, rc);

	rc = ds_pool_thread_collective(pool_uuid, PO_COMP_ST_NEW | PO_COMP_ST_DOWN |
				       PO_COMP_ST_DOWNOUT, migrate_check_one, &arg, 0);
	if (rc)
		D_GOTO(out, rc);

	if (arg.total_ult_cnt > 0 || tls->mpt_ult_running)
		arg.dms.dm_migrating = 1;
	else
		arg.dms.dm_migrating = 0;

	if (dms != NULL)
		*dms = arg.dms;

	migrate_system_try_wakeup(tls);
	D_DEBUG(DB_REBUILD,
		DF_RB " migrating=%s, obj_count=" DF_U64 ", rec_count=" DF_U64 ", size=" DF_U64
		      " ult_cnt %u status %d\n",
		DP_RB_MQA(&arg), arg.dms.dm_migrating ? "yes" : "no", arg.dms.dm_obj_count,
		arg.dms.dm_rec_count, arg.dms.dm_total_size, arg.total_ult_cnt, arg.dms.dm_status);

out:
	ABT_mutex_free(&arg.status_lock);
	migrate_pool_tls_put(tls);
	return rc;
}

/**
 * send the object to the new target to Migrate there (@tgt_id).
 *
 * param pool [in]		ds_pool of the pool.
 * param pool_hdl_uuid [in]	pool_handle uuid.
 * param cont_uuid [in]		container uuid.
 * param cont_hdl_uuid [in]	container handle uuid.
 * param tgt_id [in]		target id where the data to be migrated.
 * param version [in]		rebuild version.
 * param generation [in]	rebuild generation.
 * param max_eph [in]		maxim epoch of the migration.
 * param max_eph [in]		maxim epoch of the migration.
 * param max_eph [in]		maxim epoch of the migration.
 * param oids [in]		array of the objects to be migrated.
 * param ephs [in]		epoch of the objects.
 * param punched_ephs [in]	punched_epoch of objects.
 * param shards [in]		it can be NULL, otherwise it indicates
 *				the source shard of the migration, so it
 *				is only used for replicate objects.
 * param cnt [in]		count of objects.
 * param new_layout_ver [in]	new layout version during upgrade.
 * param migrate_opc [in]	operation which cause the migration.
 *
 * return			0 if it succeeds, otherwise errno.
 */
int
ds_object_migrate_send(struct ds_pool *pool, uuid_t pool_hdl_uuid, uuid_t cont_hdl_uuid,
		       uuid_t cont_uuid, int tgt_id, uint32_t version, unsigned int generation,
		       uint64_t max_eph, daos_unit_oid_t *oids, daos_epoch_t *ephs,
		       daos_epoch_t *punched_ephs, unsigned int *shards, int cnt,
		       uint32_t new_layout_ver, uint32_t migrate_opc,
		       uint64_t *enqueue_id, uint32_t *max_delay)
{
	struct obj_migrate_in	*migrate_in = NULL;
	struct obj_migrate_out	*migrate_out = NULL;
	struct pool_target	*target;
	crt_endpoint_t		tgt_ep = {0};
	crt_opcode_t		opcode;
	unsigned int		index;
	crt_rpc_t		*rpc;
	int			rc;
	uint32_t		rpc_timeout = 0;

	ABT_rwlock_rdlock(pool->sp_lock);
	rc = pool_map_find_target(pool->sp_map, tgt_id, &target);
	if (rc != 1 || (target->ta_comp.co_status != PO_COMP_ST_UPIN
			&& target->ta_comp.co_status != PO_COMP_ST_UP
			&& target->ta_comp.co_status != PO_COMP_ST_NEW)) {
		/* Remote target has failed, no need retry, but not
		 * report failure as well and next rebuild will handle
		 * it anyway.
		 */
		ABT_rwlock_unlock(pool->sp_lock);
		D_DEBUG(DB_TRACE, "Can not find tgt %d or target is down %d\n",
			tgt_id, target->ta_comp.co_status);
		return -DER_NONEXIST;
	}

	/* NB: let's send object list to 0 xstream to simplify the migrate
	 * object handling process for now, for example avoid lock to insert
	 * objects in the object tree.
	 */
	tgt_ep.ep_rank = target->ta_comp.co_rank;
	index = target->ta_comp.co_index;
	ABT_rwlock_unlock(pool->sp_lock);
	tgt_ep.ep_tag = 0;
	opcode = DAOS_RPC_OPCODE(DAOS_OBJ_RPC_MIGRATE, DAOS_OBJ_MODULE,
				 DAOS_OBJ_VERSION);
	rc = crt_req_create(dss_get_module_info()->dmi_ctx, &tgt_ep, opcode,
			    &rpc);
	if (rc) {
		D_ERROR("crt_req_create failed: "DF_RC"\n", DP_RC(rc));
		D_GOTO(out, rc);
	}

	migrate_in = crt_req_get(rpc);
	uuid_copy(migrate_in->om_pool_uuid, pool->sp_uuid);
	uuid_copy(migrate_in->om_poh_uuid, pool_hdl_uuid);
	uuid_copy(migrate_in->om_cont_uuid, cont_uuid);
	uuid_copy(migrate_in->om_coh_uuid, cont_hdl_uuid);
	migrate_in->om_version = version;
	migrate_in->om_generation = generation;
	migrate_in->om_max_eph = max_eph,
	migrate_in->om_tgt_idx = index;
	migrate_in->om_new_layout_ver = new_layout_ver;
	migrate_in->om_opc = migrate_opc;

	migrate_in->om_oids.ca_arrays = oids;
	migrate_in->om_oids.ca_count = cnt;
	migrate_in->om_ephs.ca_arrays = ephs;
	migrate_in->om_ephs.ca_count = cnt;
	migrate_in->om_punched_ephs.ca_arrays = punched_ephs;
	migrate_in->om_punched_ephs.ca_count = cnt;
	migrate_in->om_comm_in.req_in_enqueue_id = *enqueue_id;
	crt_req_get_timeout(rpc, &rpc_timeout);

	if (shards) {
		migrate_in->om_shards.ca_arrays = shards;
		migrate_in->om_shards.ca_count = cnt;
	}
	rc = dss_rpc_send(rpc);
	if (rc) {
		D_ERROR("dss_rpc_send failed: "DF_RC"\n", DP_RC(rc));
		D_GOTO(out, rc);
	}

	migrate_out = crt_reply_get(rpc);
	rc = migrate_out->om_status;
	if (rc == -DER_OVERLOAD_RETRY) {
		*enqueue_id = migrate_out->om_comm_out.req_out_enqueue_id;
		*max_delay = rpc_timeout;
	}
out:
<<<<<<< HEAD
	D_DEBUG(DB_REBUILD, DF_RB ": rc=%d\n", DP_RB_OMI(migrate_in), rc);
=======
	D_DEBUG(DB_REBUILD, DF_RB ": rc=%d\n", DP_UUID(pool->sp_uuid), version, generation,
		RB_OP_STR(migrate_opc), rc);
>>>>>>> 5f468082
	if (rpc)
		crt_req_decref(rpc);

	return rc;
}<|MERGE_RESOLUTION|>--- conflicted
+++ resolved
@@ -3867,11 +3867,7 @@
 			      atomic_load(tls->mpt_tgt_dkey_ult_cnt);
 	ABT_mutex_unlock(arg->status_lock);
 	D_DEBUG(DB_REBUILD,
-<<<<<<< HEAD
 		DF_RB " status %d/%d/ ult %u/%u rec/obj/size " DF_U64 "/" DF_U64 "/" DF_U64 "\n",
-=======
-		DF_RB " status %d/%d/ ult %u/%u  rec/obj/size " DF_U64 "/" DF_U64 "/" DF_U64 "\n",
->>>>>>> 5f468082
 		DP_RB_MQA(arg), tls->mpt_status, arg->dms.dm_status,
 		atomic_load(tls->mpt_tgt_obj_ult_cnt), atomic_load(tls->mpt_tgt_dkey_ult_cnt),
 		tls->mpt_rec_count, tls->mpt_obj_count, tls->mpt_size);
@@ -4039,12 +4035,7 @@
 		*max_delay = rpc_timeout;
 	}
 out:
-<<<<<<< HEAD
 	D_DEBUG(DB_REBUILD, DF_RB ": rc=%d\n", DP_RB_OMI(migrate_in), rc);
-=======
-	D_DEBUG(DB_REBUILD, DF_RB ": rc=%d\n", DP_UUID(pool->sp_uuid), version, generation,
-		RB_OP_STR(migrate_opc), rc);
->>>>>>> 5f468082
 	if (rpc)
 		crt_req_decref(rpc);
 
