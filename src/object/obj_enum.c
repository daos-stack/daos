/*
 * (C) Copyright 2018-2020 Intel Corporation.
 *
 * Licensed under the Apache License, Version 2.0 (the "License");
 * you may not use this file except in compliance with the License.
 * You may obtain a copy of the License at
 *
 *    http://www.apache.org/licenses/LICENSE-2.0
 *
 * Unless required by applicable law or agreed to in writing, software
 * distributed under the License is distributed on an "AS IS" BASIS,
 * WITHOUT WARRANTIES OR CONDITIONS OF ANY KIND, either express or implied.
 * See the License for the specific language governing permissions and
 * limitations under the License.
 *
 * GOVERNMENT LICENSE RIGHTS-OPEN SOURCE SOFTWARE
 * The Government's rights to use, modify, reproduce, release, perform, display,
 * or disclose this software are subject to the terms of the Apache License as
 * provided in Contract No. B609815.
 * Any reproduction of computer software, computer software documentation, or
 * portions thereof marked with this legend must also reproduce the markings.
 */
/**
 * \file
 *
 * Enumeration pack & unpack object.
 */
#define D_LOGFAC DD_FAC(object)

#include <daos_srv/daos_server.h>
#include <daos_srv/vos.h>
#include <daos/object.h>

static struct dcs_iod_csums *
io_iod_csums(const struct dss_enum_unpack_io *io, int i)
{
	if (io->ui_iods_csums != NULL)
		return &io->ui_iods_csums[i];
	return NULL;
}

static int
fill_recxs(daos_handle_t ih, vos_iter_entry_t *key_ent,
	   struct dss_enum_arg *arg, vos_iter_type_t type)
{
	/* check if recxs is full */
	if (arg->recxs_len >= arg->recxs_cap) {
		D_DEBUG(DB_IO, "recx_len %d recx_cap %d\n",
			arg->recxs_len, arg->recxs_cap);
		return 1;
	}

	arg->eprs[arg->eprs_len].epr_lo = key_ent->ie_epoch;
	arg->eprs[arg->eprs_len].epr_hi = DAOS_EPOCH_MAX;
	arg->eprs_len++;

	arg->recxs[arg->recxs_len] = key_ent->ie_recx;
	arg->recxs_len++;
	if (arg->rsize == 0) {
		arg->rsize = key_ent->ie_rsize;
	} else if (arg->rsize != key_ent->ie_rsize) {
		D_ERROR("different size "DF_U64" != "DF_U64"\n", arg->rsize,
			key_ent->ie_rsize);
		return -DER_INVAL;
	}

	D_DEBUG(DB_IO, "Pack recxs "DF_U64"/"DF_U64" recxs_len %d size "
		DF_U64"\n", key_ent->ie_recx.rx_idx, key_ent->ie_recx.rx_nr,
		arg->recxs_len, arg->rsize);

	arg->rnum++;
	return 0;
}

static int
is_sgl_full(struct dss_enum_arg *arg, daos_size_t size)
{
	d_sg_list_t *sgl = arg->sgl;

	/* Find available iovs in sgl
	 * XXX this is buggy because key descriptors require keys are stored
	 * in sgl in the same order as descriptors, but it's OK for now because
	 * we only use one IOV.
	 */
	while (arg->sgl_idx < sgl->sg_nr) {
		d_iov_t *iovs = sgl->sg_iovs;

		if (iovs[arg->sgl_idx].iov_len + size >=
		    iovs[arg->sgl_idx].iov_buf_len) {
			D_DEBUG(DB_IO, "current %dth iov buf is full"
				" iov_len %zd size "DF_U64" buf_len %zd\n",
				arg->sgl_idx, iovs[arg->sgl_idx].iov_len, size,
				iovs[arg->sgl_idx].iov_buf_len);
			arg->sgl_idx++;
			continue;
		}
		break;
	}

	/* Update sg_nr_out */
	if (arg->sgl_idx < sgl->sg_nr && sgl->sg_nr_out < arg->sgl_idx + 1)
		sgl->sg_nr_out = arg->sgl_idx + 1;

	/* Check if the sgl is full */
	if (arg->sgl_idx >= sgl->sg_nr) {
		D_DEBUG(DB_IO, "full sgl %d/%d size " DF_U64"\n", arg->sgl_idx,
			sgl->sg_nr, size);
		return 1;
	}

	return 0;
}

int
fill_oid(daos_unit_oid_t oid, struct dss_enum_arg *arg)
{
	d_iov_t *iov;

	/* Check if sgl or kds is full */
	if (is_sgl_full(arg, sizeof(oid)) || arg->kds_len >= arg->kds_cap)
		return 1;

	iov = &arg->sgl->sg_iovs[arg->sgl_idx];
	/* Append a new descriptor to kds. */
	memset(&arg->kds[arg->kds_len], 0, sizeof(arg->kds[arg->kds_len]));
	arg->kds[arg->kds_len].kd_key_len = sizeof(oid);
	arg->kds[arg->kds_len].kd_val_type =
				vos_iter_type_2pack_type(VOS_ITER_OBJ);
	arg->kds_len++;

	/* Append the object ID to iov. */
	daos_iov_append(iov, &oid, sizeof(oid));
	D_DEBUG(DB_IO, "Pack obj "DF_UOID" iov_len/sgl %zu/%d kds_len %d\n",
		DP_UOID(oid), iov->iov_len, arg->sgl_idx, arg->kds_len);
	return 0;
}

static int
fill_obj(daos_handle_t ih, vos_iter_entry_t *entry, struct dss_enum_arg *arg,
	 vos_iter_type_t vos_type)
{
	int rc;

	D_ASSERTF(vos_type == VOS_ITER_OBJ, "%d\n", vos_type);

	rc = fill_oid(entry->ie_oid, arg);

	return rc;
}

static int
iov_alloc_for_csum_info(d_iov_t *iov, struct dcs_csum_info *csum_info)
{
	size_t size_needed = ci_size(*csum_info);

	/** Make sure the csum buffer is big enough ... resize if needed */
	if (iov->iov_buf == NULL) {
		/** This must be freed by the object layer
		 * (currently in obj_enum_complete)
		 */
		D_ALLOC(iov->iov_buf, size_needed);
		if (iov->iov_buf == NULL)
			return -DER_NOMEM;
		iov->iov_buf_len = size_needed;
		iov->iov_len = 0;
	} else if (iov->iov_len + size_needed > iov->iov_buf_len) {
		void	*p;
		size_t	 new_size = max(iov->iov_buf_len * 2,
					      iov->iov_len + size_needed);

		D_REALLOC(p, iov->iov_buf, new_size);
		if (p == NULL)
			return -DER_NOMEM;
		iov->iov_buf = p;
		iov->iov_buf_len = new_size;
	}

	return 0;
}

/** Fill the arg.csum information and iov with what's in the entry */
static int
fill_data_csum(struct dcs_csum_info *src_csum_info, d_iov_t *csum_iov)
{
	int			 rc;

	if (csum_iov  == NULL || !ci_is_valid(src_csum_info))
		return 0;

	rc = iov_alloc_for_csum_info(csum_iov, src_csum_info);
	if (rc != 0)
		return rc;
	rc = ci_serialize(src_csum_info, csum_iov);
	/** iov_alloc_for_csum_info should have allocated enough so this
	 * would be a programmer error and want to know right away
	 */
	D_ASSERT(rc == 0);

	return 0;
}

/**
 * Key's don't have checksums stored so key_ent won't have a valid
 * checksum and must rely on csummer to calculate a new one.
 */
static int
fill_key_csum(vos_iter_entry_t *key_ent, struct dss_enum_arg *arg)
{
	struct daos_csummer	*csummer = arg->csummer;
	d_iov_t			*csum_iov = &arg->csum_iov;
	struct dcs_csum_info	*csum_info;
	int			 rc;

	if (!daos_csummer_initialized(csummer) || csummer->dcs_skip_key_calc)
		return 0;

	rc = daos_csummer_calc_key(csummer, &key_ent->ie_key, &csum_info);
	if (rc != 0)
		return rc;

	iov_alloc_for_csum_info(csum_iov, csum_info);
	rc = ci_serialize(csum_info, csum_iov);
	/** iov_alloc_for_csum_info should have allocated enough so this
	 * would be a programmer error and want to know right away
	 */
	D_ASSERT(rc == 0);
	daos_csummer_free_ci(csummer, &csum_info);

	return 0;
}

static int
fill_key(daos_handle_t ih, vos_iter_entry_t *key_ent, struct dss_enum_arg *arg,
	 vos_iter_type_t vos_type)
{
	d_iov_t		*iov;
	daos_size_t	 total_size;
	int		 type;
	int		 kds_cap;
	int		 rc;

	D_ASSERT(vos_type == VOS_ITER_DKEY || vos_type == VOS_ITER_AKEY);

	total_size = key_ent->ie_key.iov_len;
	if (key_ent->ie_punch)
		total_size += sizeof(key_ent->ie_punch);

	type = vos_iter_type_2pack_type(vos_type);
	/* for tweaking kds_len in fill_rec() */
	arg->last_type = type;

	/* Check if sgl or kds is full */
	if (arg->need_punch && key_ent->ie_punch != 0)
		kds_cap = arg->kds_cap - 1; /* one extra kds for punch eph */
	else
		kds_cap = arg->kds_cap;

	if (is_sgl_full(arg, total_size) || arg->kds_len >= kds_cap) {
		/* NB: if it is rebuild object iteration, let's
		 * check if both dkey & akey was already packed
		 * (kds_len < 2) before return KEY2BIG.
		 */
		if (arg->kds_len == 0 ||
		    (arg->chk_key2big && arg->kds_len <= 2)) {
			if (arg->kds[0].kd_key_len < total_size)
				arg->kds[0].kd_key_len = total_size;
			return -DER_KEY2BIG;
		} else {
			return 1;
		}
	}

	iov = &arg->sgl->sg_iovs[arg->sgl_idx];

	D_ASSERT(arg->kds_len < arg->kds_cap);
	arg->kds[arg->kds_len].kd_key_len = key_ent->ie_key.iov_len;
	arg->kds[arg->kds_len].kd_val_type = type;
	rc = fill_key_csum(key_ent, arg);
	if (rc != 0)
		return rc;
	arg->kds_len++;

	daos_iov_append(iov, key_ent->ie_key.iov_buf, key_ent->ie_key.iov_len);

	if (key_ent->ie_punch != 0 && arg->need_punch) {
		int pi_size = sizeof(key_ent->ie_punch);

		arg->kds[arg->kds_len].kd_key_len = pi_size;
		if (type == OBJ_ITER_AKEY)
			arg->kds[arg->kds_len].kd_val_type =
						OBJ_ITER_AKEY_EPOCH;
		else
			arg->kds[arg->kds_len].kd_val_type =
						OBJ_ITER_DKEY_EPOCH;
		arg->kds_len++;

		D_ASSERT(iov->iov_len + pi_size < iov->iov_buf_len);
		memcpy(iov->iov_buf + iov->iov_len, &key_ent->ie_punch,
		       pi_size);

		iov->iov_len += pi_size;
	}

	D_DEBUG(DB_IO, "Pack key "DF_KEY" iov total %zd kds len %d eph "
		DF_U64" punched eph num "DF_U64"\n", DP_KEY(&key_ent->ie_key),
		iov->iov_len, arg->kds_len - 1, key_ent->ie_epoch,
		key_ent->ie_punch);
	return 0;
}

/* Callers are responsible for incrementing arg->kds_len. See iter_akey_cb. */
static int
fill_rec(daos_handle_t ih, vos_iter_entry_t *key_ent, struct dss_enum_arg *arg,
	 vos_iter_type_t vos_type, vos_iter_param_t *param, unsigned int *acts)
{
	d_iov_t			*iovs = arg->sgl->sg_iovs;
	struct obj_enum_rec	*rec;
	daos_size_t		data_size = 0, iod_size;
	daos_size_t		size = sizeof(*rec);
	bool			inline_data = false, bump_kds_len = false;
	int			type;
	int			rc = 0;

	D_ASSERT(vos_type == VOS_ITER_SINGLE || vos_type == VOS_ITER_RECX);
	type = vos_iter_type_2pack_type(vos_type);

	/* Client needs zero iod_size to tell a punched record */
	if (bio_addr_is_hole(&key_ent->ie_biov.bi_addr)) {
		iod_size = 0;
	} else {
		if (type == OBJ_ITER_SINGLE) {
			iod_size = key_ent->ie_gsize;
			if (iod_size == key_ent->ie_rsize)
				data_size = iod_size;
			else
				data_size = 0;
		} else {
			iod_size = key_ent->ie_rsize;
			data_size = iod_size * key_ent->ie_recx.rx_nr;
		}
	}

	/* Inline the data? A 0 threshold disables this completely. */
	if (arg->inline_thres > 0 && data_size <= arg->inline_thres &&
	    data_size > 0) {
		inline_data = true;
		size += data_size;
	}

	/*
	 * Tweak the kds_len, kds_len is increased by 1 for each
	 * dkey, akey, evtree, SV tree.
	 */
	if (arg->last_type == type) {
		D_ASSERT(arg->kds_len > 0);
		arg->kds_len--;
		bump_kds_len = true;
	}

	fill_data_csum(&key_ent->ie_csum, &arg->csum_iov);

	if (is_sgl_full(arg, size) || arg->kds_len >= arg->kds_cap) {
		/* NB: if it is rebuild object iteration, let's
		 * check if both dkey & akey was already packed
		 * (kds_len < 3) before return KEY2BIG.
		 */
		if ((arg->chk_key2big && arg->kds_len < 3)) {
			if (arg->kds[0].kd_key_len < size)
				arg->kds[0].kd_key_len = size;
			D_GOTO(out, rc = -DER_KEY2BIG);
		}
		D_GOTO(out, rc = 1);
	}

	/* Grow the next new descriptor (instead of creating yet a new one). */
	arg->kds[arg->kds_len].kd_val_type = type;
	arg->kds[arg->kds_len].kd_key_len += sizeof(*rec);

	/* Append the recx record to iovs. */
	D_ASSERT(iovs[arg->sgl_idx].iov_len + sizeof(*rec) <
		 iovs[arg->sgl_idx].iov_buf_len);
	rec = iovs[arg->sgl_idx].iov_buf + iovs[arg->sgl_idx].iov_len;
	rec->rec_recx = key_ent->ie_recx;
	rec->rec_size = iod_size;
	rec->rec_epr.epr_lo = key_ent->ie_epoch;
	rec->rec_epr.epr_hi = DAOS_EPOCH_MAX;
	rec->rec_version = key_ent->ie_ver;
	rec->rec_flags = 0;
	iovs[arg->sgl_idx].iov_len += sizeof(*rec);

	/*
	 * If we've decided to inline the data, append the data to iovs.
	 * NB: Punched recxs do not have any data to copy.
	 */
	if (inline_data && data_size > 0) {
		d_iov_t iov_out;

		/* For SV case, inline data must be located on SCM.
		 * For EV case, the inline data may be only part of
		 * the original extent. The other part(s) of the EV
		 * may be invisible to current enumeration. Then it
		 * may be located on SCM or NVMe.
		 */
		if (type != OBJ_ITER_RECX)
			D_ASSERTF(key_ent->ie_biov.bi_addr.ba_type ==
				  DAOS_MEDIA_SCM,
				  "Invalid storage media type %d, ba_off "
				  DF_X64", thres %ld, data_size %ld, type %d, "
				  "iod_size %ld\n",
				  key_ent->ie_biov.bi_addr.ba_type,
				  key_ent->ie_biov.bi_addr.ba_off,
				  arg->inline_thres, data_size, type, iod_size);

		d_iov_set(&iov_out, iovs[arg->sgl_idx].iov_buf +
				       iovs[arg->sgl_idx].iov_len, data_size);
		D_ASSERT(arg->copy_data_cb != NULL);
		rc = arg->copy_data_cb(ih, key_ent, &iov_out);
		if (rc != 0) {
			D_ERROR("Copy recx data failed "DF_RC"\n", DP_RC(rc));
		} else {
			rec->rec_flags |= RECX_INLINE;
			iovs[arg->sgl_idx].iov_len += data_size;
			arg->kds[arg->kds_len].kd_key_len += data_size;
		}
	}

	D_DEBUG(DB_IO, "Pack rec "DF_U64"/"DF_U64
		" rsize "DF_U64" ver %u kd_len "DF_U64" type %d sgl_idx %d/%zd"
		"kds_len %d inline "DF_U64" epr "DF_U64"/"DF_U64"\n",
		key_ent->ie_recx.rx_idx, key_ent->ie_recx.rx_nr,
		key_ent->ie_rsize, rec->rec_version,
		arg->kds[arg->kds_len].kd_key_len, type, arg->sgl_idx,
		iovs[arg->sgl_idx].iov_len, arg->kds_len,
		rec->rec_flags & RECX_INLINE ? data_size : 0,
		rec->rec_epr.epr_lo, rec->rec_epr.epr_hi);

	if (arg->last_type != type) {
		arg->last_type = type;
		bump_kds_len = true;
	}
out:
	if (bump_kds_len)
		arg->kds_len++;
	return rc;
}

static int
enum_pack_cb(daos_handle_t ih, vos_iter_entry_t *entry, vos_iter_type_t type,
	     vos_iter_param_t *param, void *cb_arg, unsigned int *acts)
{
	int	rc;

	switch (type) {
	case VOS_ITER_OBJ:
		rc = fill_obj(ih, entry, cb_arg, type);
		break;
	case VOS_ITER_DKEY:
	case VOS_ITER_AKEY:
		rc = fill_key(ih, entry, cb_arg, type);
		break;
	case VOS_ITER_SINGLE:
	case VOS_ITER_RECX:
		if (((struct dss_enum_arg *)cb_arg)->fill_recxs)
			rc = fill_recxs(ih, entry, cb_arg, type);
		else
			rc = fill_rec(ih, entry, cb_arg, type, param, acts);
		break;
	default:
		D_ASSERTF(false, "unknown/unsupported type %d\n", type);
		rc = -DER_INVAL;
	}

	return rc;
}

/**
 * Enumerate VOS objects, dkeys, akeys, and/or recxs and pack them into a set
 * of buffers.
 *
 * The buffers must be provided by the caller. They may contain existing data,
 * in which case this function appends to them.
 *
 * \param[in]		param		iteration parameters
 * \param[in]		type		iteration type
 * \param[in]		recursive	iterate to next level recursively
 * \param[in]		anchors		iteration anchors
 * \param[in,out]	arg		enumeration argument
 * \param[in]		dth		DTX handle
 *
 * \retval		0	enumeration complete
 * \retval		1	buffer(s) full
 * \retval		-DER_*	error
 */
int
dss_enum_pack(vos_iter_param_t *param, vos_iter_type_t type, bool recursive,
	      struct vos_iter_anchors *anchors, struct dss_enum_arg *arg,
	      enum_iterate_cb_t iter_cb, struct dtx_handle *dth)
{
	int	rc;

	D_ASSERT(!arg->fill_recxs ||
		 type == VOS_ITER_SINGLE || type == VOS_ITER_RECX);

	rc = iter_cb(param, type, recursive, anchors, enum_pack_cb, NULL,
		     arg, dth);

	D_DEBUG(DB_IO, "enum type %d rc "DF_RC"\n", type, DP_RC(rc));
	return rc;
}

static int
grow_array(void **arrayp, size_t elem_size, int old_len, int new_len)
{
	void *p;

	D_ASSERTF(old_len < new_len, "%d < %d\n", old_len, new_len);
	D_REALLOC(p, *arrayp, elem_size * new_len);
	if (p == NULL)
		return -DER_NOMEM;
	/* Until D_REALLOC does this, zero the new segment. */
	memset(p + elem_size * old_len, 0, elem_size * (new_len - old_len));
	*arrayp = p;
	return 0;
}

enum {
	UNPACK_COMPLETE_IO = 1,	/* Only finish current I/O */
	UNPACK_COMPLETE_IOD = 2,	/* Only finish current IOD */
};

static int
unpack_csum(d_iov_t *csum_iov, struct dcs_iod_csums *iod_csums)
{
	if (csum_iov != NULL && csum_iov->iov_buf) {
		/** unpack csums */
		struct dcs_csum_info *tmp_csum_info;

		ci_cast(&tmp_csum_info, csum_iov);
		if (tmp_csum_info == NULL)
			return 0;

		ci_move_next_iov(tmp_csum_info, csum_iov);
		iod_csums->ic_data[iod_csums->ic_nr] = *tmp_csum_info;
		/** will be freed in clear_iod_csum() */
		D_ALLOC(iod_csums->ic_data[iod_csums->ic_nr].cs_csum,
			ci_csums_len(*tmp_csum_info));
		if (iod_csums->ic_data[iod_csums->ic_nr].cs_csum == NULL)
			return -DER_NOMEM;
		memcpy(iod_csums->ic_data[iod_csums->ic_nr].cs_csum,
		       tmp_csum_info->cs_csum, ci_csums_len(*tmp_csum_info));

		iod_csums->ic_nr++;
	}

	return 0;
}

/* Parse recxs in <*data, len> and append them to iod and sgl. */
static int
unpack_recxs(daos_iod_t *iod, int *recxs_cap, daos_epoch_t *eph,
	     d_sg_list_t *sgl, daos_key_desc_t *kds, void *data,
	     d_iov_t *csum_iov, struct dcs_iod_csums *iod_csums,
	     unsigned int type)
{
	struct obj_enum_rec	*rec = data;
	int			rc = 0;

	if (kds == NULL)
		return 0;

	if (iod->iod_nr == 0)
		iod->iod_type = type;

	/* If the arrays are full, grow them as if all the remaining
	 * recxs have no inline data.
	 */
	if (iod->iod_nr + 1 > *recxs_cap) {
		int cap = *recxs_cap + 32;

		rc = grow_array((void **)&iod->iod_recxs,
				sizeof(*iod->iod_recxs), *recxs_cap, cap);
		if (rc != 0)
			D_GOTO(out, rc);

		if (sgl != NULL) {
			rc = grow_array((void **)&sgl->sg_iovs,
					sizeof(*sgl->sg_iovs),
					*recxs_cap, cap);
			if (rc != 0)
				D_GOTO(out, rc);
		}

		/** will be freed with iod.recxs in clear_top_iod */
		if (csum_iov != NULL && csum_iov->iov_buf) {
			rc = grow_array((void **)&iod_csums->ic_data,
					sizeof(*iod_csums->ic_data),
					*recxs_cap, cap);
			if (rc != 0)
				D_GOTO(out, rc);
		}

		/* If we execute any of the three breaks above,
		 * *recxs_cap will be < the real capacities of some of
		 * the arrays. This is harmless, as it only causes the
		 * diff segment to be copied and zeroed unnecessarily
		 * next time we grow them.
		 */
		*recxs_cap = cap;
	}

	/* Get the max epoch for the current iod, might be used by
	 * punch rebuild, see rebuild_punch_one()
	 */
	if (*eph < rec->rec_epr.epr_lo)
		*eph = rec->rec_epr.epr_lo;

	iod->iod_recxs[iod->iod_nr] = rec->rec_recx;
	iod->iod_nr++;
	iod->iod_size = rec->rec_size;

	/* Append the data, if inline. */
	if (sgl != NULL && rec->rec_size > 0) {
		d_iov_t *iov = &sgl->sg_iovs[sgl->sg_nr];

		if (rec->rec_flags & RECX_INLINE) {
			d_iov_set(iov, data + sizeof(*rec), rec->rec_size *
					     rec->rec_recx.rx_nr);
		} else {
			d_iov_set(iov, NULL, 0);
		}

		rc = unpack_csum(csum_iov, iod_csums);
		if (rc != 0)
			return rc;
		sgl->sg_nr++;
		D_ASSERTF(sgl->sg_nr <= iod->iod_nr, "%u == %u\n",
			  sgl->sg_nr, iod->iod_nr);
	}

	D_DEBUG(DB_IO, "unpacked data %p idx/nr "DF_U64"/"DF_U64
		" ver %u eph "DF_U64" size %zd epr ["DF_U64"/"DF_U64"]\n",
		rec, iod->iod_recxs[iod->iod_nr - 1].rx_idx,
		iod->iod_recxs[iod->iod_nr - 1].rx_nr, rec->rec_version,
		*eph, iod->iod_size, rec->rec_epr.epr_lo, rec->rec_epr.epr_hi);

out:
	D_DEBUG(DB_IO, "unpacked nr %d version/type /%u/%d rc "DF_RC"\n",
		iod->iod_nr, rec->rec_version, iod->iod_type, DP_RC(rc));
	return rc;
}

/**
 * Initialize \a io with \a iods[\a iods_cap], \a recxs_caps[\a iods_cap], and
 * \a sgls[\a iods_cap].
 *
 * \param[in,out]	io		I/O descriptor
 * \param[in]		oid		oid
 * \param[in]		iods		daos_iod_t array
 * \param[in]		recxs_caps	recxs capacity array
 * \param[in]		sgls		optional sgl array for inline recxs
 * \param[in]		akey_ephs	akey punched ephs
 * \param[in]		rec_ephs	record punched ephs
 * \param[in]		iods_cap	maximal number of elements in \a iods,
 *					\a recxs_caps, \a sgls, and \a ephs
 */
static void
dss_enum_unpack_io_init(struct dss_enum_unpack_io *io, daos_unit_oid_t oid,
			daos_iod_t *iods, struct dcs_iod_csums *iods_csums,
			int *recxs_caps, d_sg_list_t *sgls,
			daos_epoch_t *akey_ephs, daos_epoch_t *rec_ephs,
			int iods_cap)
{
	memset(io, 0, sizeof(*io));

	D_ASSERTF(iods_cap > 0, "%d\n", iods_cap);
	io->ui_iods_cap = iods_cap;

	D_ASSERT(iods != NULL);
	memset(iods, 0, sizeof(*iods) * iods_cap);
	io->ui_iods = iods;

	D_ASSERT(iods_csums != NULL);
	memset(iods_csums, 0, sizeof(*iods_csums) * iods_cap);
	io->ui_iods_csums = iods_csums;

	D_ASSERT(recxs_caps != NULL);
	memset(recxs_caps, 0, sizeof(*recxs_caps) * iods_cap);
	io->ui_recxs_caps = recxs_caps;

	io->ui_iods_top = -1;
	if (sgls != NULL) {
		memset(sgls, 0, sizeof(*sgls) * iods_cap);
		io->ui_sgls = sgls;
	}

	if (akey_ephs != NULL) {
		memset(akey_ephs, 0, sizeof(*akey_ephs) * iods_cap);
		io->ui_akey_punch_ephs = akey_ephs;
	}

	if (rec_ephs != NULL) {
		memset(rec_ephs, 0, sizeof(*rec_ephs) * iods_cap);
		io->ui_rec_punch_ephs = rec_ephs;
	}
}

static void
clear_iod(daos_iod_t *iod, d_sg_list_t *sgl, int *recxs_cap)
{
	daos_iov_free(&iod->iod_name);
	if (iod->iod_recxs != NULL)
		D_FREE(iod->iod_recxs);
	memset(iod, 0, sizeof(*iod));

	if (sgl != NULL) {
		if (sgl->sg_iovs != NULL)
			D_FREE(sgl->sg_iovs);
		memset(sgl, 0, sizeof(*sgl));
	}

	*recxs_cap = 0;
}
static void
clear_iod_csum(struct dcs_iod_csums *iod_csum)
{
	int i;

	if (iod_csum == NULL || iod_csum->ic_data == NULL)
		return;

	for (i = 0; i < iod_csum->ic_nr; i++)
		if (iod_csum->ic_data[i].cs_csum != NULL)
			D_FREE(iod_csum->ic_data->cs_csum);

	D_FREE(iod_csum->ic_data);
}

/**
 * Clear the iods/sgls in \a io.
 *
 * \param[in]	io	I/O descriptor
 */
static void
dss_enum_unpack_io_clear(struct dss_enum_unpack_io *io)
{
	int i;

	for (i = 0; i <= io->ui_iods_top; i++) {
		d_sg_list_t *sgl = NULL;

		if (io->ui_sgls != NULL)
			sgl = &io->ui_sgls[i];
		clear_iod_csum(io_iod_csums(io, i));
		clear_iod(&io->ui_iods[i], sgl, &io->ui_recxs_caps[i]);
	}

	if (io->ui_akey_punch_ephs)
		memset(io->ui_akey_punch_ephs, 0,
		       sizeof(daos_epoch_t) * io->ui_iods_cap);
	if (io->ui_rec_punch_ephs)
		memset(io->ui_rec_punch_ephs, 0,
		       sizeof(daos_epoch_t) * io->ui_iods_cap);
	io->ui_dkey_punch_eph = 0;
	io->ui_iods_top = -1;
	io->ui_version = 0;
	io->ui_type = 0;
}

/**
 * Finalize \a io. All iods/sgls must have already been cleared.
 *
 * \param[in]	io	I/O descriptor
 */
static void
dss_enum_unpack_io_fini(struct dss_enum_unpack_io *io)
{
	D_ASSERTF(io->ui_iods_top == -1, "%d\n", io->ui_iods_top);
	daos_iov_free(&io->ui_dkey);
}

static void
clear_top_iod(struct dss_enum_unpack_io *io)
{
	int idx = io->ui_iods_top;

	if (idx == -1)
		return;

	if (io->ui_iods[idx].iod_nr == 0) {
		d_sg_list_t *sgl = NULL;

		D_DEBUG(DB_IO, "iod without recxs: %d\n", idx);
		if (io->ui_sgls != NULL)
			sgl = &io->ui_sgls[idx];
		clear_iod_csum(io_iod_csums(io, idx));
		clear_iod(&io->ui_iods[idx], sgl, &io->ui_recxs_caps[idx]);
		io->ui_iods_top--;
	}
}

/* Close io, pass it to cb, and clear it. */
static int
complete_io(struct dss_enum_unpack_io *io, dss_enum_unpack_cb_t cb, void *arg)
{
	int rc = 0;

	if (io->ui_iods_top == -1) {
		D_DEBUG(DB_IO, "io empty\n");
		goto out;
	}

	/* in case there are some garbage */
	clear_top_iod(io);

	rc = cb(io, arg);
out:
	dss_enum_unpack_io_clear(io);
	return rc;
}

static int
next_iod(struct dss_enum_unpack_io *io, dss_enum_unpack_cb_t cb, void *cb_arg,
	 d_iov_t *iod_name);

/* complete the IO, and initialize the first IOD */
static int
complete_io_init_iod(struct dss_enum_unpack_io *io,
		     dss_enum_unpack_cb_t cb, void *cb_arg,
		     d_iov_t *new_iod_name)
{
	daos_iod_t	*top_iod;
	d_iov_t		iod_akey = { 0 };
	int		rc;

	if (io->ui_iods_top < 0)
		return 0;

	if (new_iod_name == NULL) {
		/* Keeps the original top iod_name for initializing the new
		 * IOD after complete.
		 */
		top_iod = &io->ui_iods[io->ui_iods_top];
		rc = daos_iov_copy(&iod_akey, &top_iod->iod_name);
		if (rc)
			D_GOTO(free, rc);
		new_iod_name = &iod_akey;
	}

	rc = complete_io(io, cb, cb_arg);
	if (rc)
		D_GOTO(free, rc);

	rc = next_iod(io, cb, cb_arg, new_iod_name);
	if (rc)
		D_GOTO(free, rc);
free:
	daos_iov_free(&iod_akey);
	return rc;
}

/*
 * Move to next iod of io.
 * If it contains recxs, append it to io by incrementing
 * io->ui_iods_top. If it doesn't contain any recx, clear it.
 */
static int
next_iod(struct dss_enum_unpack_io *io, dss_enum_unpack_cb_t cb, void *cb_arg,
	 d_iov_t *new_iod_name)
{
	int idx;
	int rc = 0;

	D_ASSERTF(io->ui_iods_cap > 0, "%d > 0\n", io->ui_iods_cap);

	/* Reclaim the top if needed */
	idx = io->ui_iods_top;
	if (idx != -1 && io->ui_iods[idx].iod_nr == 0)
		clear_top_iod(io);

	/* Reach the limit, complete the current IO */
	if (io->ui_iods_top == io->ui_iods_cap - 1)
		return complete_io_init_iod(io, cb, cb_arg, new_iod_name);

	io->ui_iods_top++;

	/* Init the iod_name of the new IOD */
	if (new_iod_name == NULL && idx != -1)
		new_iod_name = &io->ui_iods[idx].iod_name;
	if (new_iod_name != NULL)
		rc = daos_iov_copy(&io->ui_iods[io->ui_iods_top].iod_name,
				   new_iod_name);

	D_DEBUG(DB_IO, "move to top %d\n", io->ui_iods_top);

	return rc;
}

/**
 * Unpack dkey and akey
 */
static int
enum_unpack_key(daos_key_desc_t *kds, char *key_data,
		struct dss_enum_unpack_io *io, d_iov_t *csum_iov,
		dss_enum_unpack_cb_t cb, void *cb_arg)
{
	daos_key_t	key;
	int		rc = 0;

	D_ASSERT(kds->kd_val_type == OBJ_ITER_DKEY ||
		 kds->kd_val_type == OBJ_ITER_AKEY);

	if (csum_iov != NULL && csum_iov->iov_buf) {
		struct dcs_csum_info *csum_info;

		/** keys aren't stored or needed by the I/O (they will have
		 * already been verified at this point), so just move the iov
		 * along.
		 */
		ci_cast(&csum_info, csum_iov);
		ci_move_next_iov(csum_info, csum_iov);
	}

	key.iov_buf = key_data;
	key.iov_buf_len = kds->kd_key_len;
	key.iov_len = kds->kd_key_len;
	if (kds->kd_val_type == OBJ_ITER_AKEY &&
	    io->ui_dkey.iov_buf == NULL) {
		D_ERROR("No dkey for akey "DF_KEY" invalid buf.\n",
			DP_KEY(&key));
		return -DER_INVAL;
	}

	if (kds->kd_val_type == OBJ_ITER_DKEY) {
		if (io->ui_dkey.iov_len == 0) {
			rc = daos_iov_copy(&io->ui_dkey, &key);
		} else if (!daos_key_match(&io->ui_dkey, &key)) {
			/* Close current IOD if dkey are different */
			rc = complete_io(io, cb, cb_arg);
			if (rc != 0)
				return rc;

			/* Update to the new dkey */
			daos_iov_free(&io->ui_dkey);
			rc = daos_iov_copy(&io->ui_dkey, &key);
		}
		D_DEBUG(DB_IO, "process dkey "DF_KEY": rc "DF_RC"\n",
			DP_KEY(&key), DP_RC(rc));
		return rc;
	}

	D_DEBUG(DB_IO, "process akey %d %s\n",
		(int)key.iov_len, (char *)key.iov_buf);

	if (io->ui_iods_top == -1 ||
	    !daos_key_match(&io->ui_iods[io->ui_iods_top].iod_name, &key))
		/* empty io or current key does not match */
		rc = next_iod(io, cb, cb_arg, &key);

	return rc;
}

/**
 * Unpack punched epochs.
 */
static int
enum_unpack_punched_ephs(daos_key_desc_t *kds, char *data,
			 struct dss_enum_unpack_io *io)
{
	int idx;

	if (kds->kd_key_len != sizeof(daos_epoch_t))
		return -DER_INVAL;

	if (kds->kd_val_type == OBJ_ITER_DKEY_EPOCH) {
		memcpy(&io->ui_dkey_punch_eph, data, kds->kd_key_len);
		return 0;
	}

	if (io->ui_iods_top == -1) {
		D_ERROR("punched epoch for empty akey rc %d\n", -DER_INVAL);
		return -DER_INVAL;
	}

	idx = io->ui_iods_top;
	D_ASSERT(io->ui_akey_punch_ephs != NULL);
	memcpy(&io->ui_akey_punch_ephs[idx], data, kds->kd_key_len);

	return 0;
}

static int
enum_unpack_recxs(daos_key_desc_t *kds, void *data,
		  struct dss_enum_unpack_io *io, d_iov_t *csum_iov,
		  dss_enum_unpack_cb_t cb, void *cb_arg)
{
	daos_key_t		iod_akey = { 0 };
	daos_key_t		*dkey;
	struct obj_enum_rec	*rec = data;
	void			*ptr = data;
	int			top = io->ui_iods_top;
	daos_iod_t		*top_iod;
	unsigned int		type;
	int			rc = 0;

	if (top == -1)
		return -DER_INVAL;

	dkey = &io->ui_dkey;
	if (dkey->iov_len == 0) {
		rc = -DER_INVAL;
		D_ERROR("invalid list buf "DF_RC"\n", DP_RC(rc));
		D_GOTO(free, rc);
	}

	if (kds->kd_val_type == OBJ_ITER_SINGLE)
		type = DAOS_IOD_SINGLE;
	else
		type = DAOS_IOD_ARRAY;

	if (io->ui_type == 0)
		io->ui_type = type;

	if (io->ui_version == 0)
		io->ui_version = rec->rec_version;

	/* Check version/type first to see if the current IO should be complete.
	 * Only one version/type per VOS update.
	 */
	if (io->ui_version != rec->rec_version || io->ui_type != type) {
		D_DEBUG(DB_IO, "different version %u != %u or type %u != %u\n",
			io->ui_version, rec->rec_version, io->ui_type, type);

		rc = complete_io_init_iod(io, cb, cb_arg, NULL);
		if (rc)
			D_GOTO(free, rc);
	}

	top = io->ui_iods_top;
	top_iod = &io->ui_iods[top];
<<<<<<< HEAD
	if (type == DAOS_IOD_SINGLE) {
		/* Let's do not put single and array record in the same IO,
		 * since single IOD record rebuild is a bit different.
		 */
		if (top_iod->iod_nr > 0) {
			if (!io->ui_is_array_exist)
				rc = next_iod(io, cb, cb_arg,
					      &top_iod->iod_name);
			else
				rc = complete_io_init_iod(io, cb, cb_arg, NULL);
			if (rc)
				D_GOTO(free, rc);
		}
	} else {
		if (top_iod->iod_nr > 0) {
			if (top_iod->iod_type != DAOS_IOD_ARRAY)
				rc = complete_io_init_iod(io, cb, cb_arg, NULL);
			else if (rec->rec_size != top_iod->iod_size)
				rc = next_iod(io, cb, cb_arg,
					      &top_iod->iod_name);
		}
		io->ui_is_array_exist = 1;
=======
	if (top_iod->iod_nr > 0) {
		/* Move to next IOD for each single value. */
		if (type == DAOS_IOD_SINGLE)
			rc = next_iod(io, cb, cb_arg, &top_iod->iod_name);
		else if (top_iod->iod_size != rec->rec_size)
			rc = next_iod(io, cb, cb_arg, &top_iod->iod_name);
		if (rc)
			D_GOTO(free, rc);
>>>>>>> 286a60a9
	}

	top = io->ui_iods_top;
	rc = unpack_recxs(&io->ui_iods[top], &io->ui_recxs_caps[top],
			  &io->ui_rec_punch_ephs[top],
			  io->ui_sgls == NULL ?  NULL : &io->ui_sgls[top],
			  kds, ptr, csum_iov, &io->ui_iods_csums[top], type);
free:
	daos_iov_free(&iod_akey);
	D_DEBUG(DB_IO, "unpack recxs: "DF_RC"\n", DP_RC(rc));
	return rc;
}

static int
enum_unpack_oid(daos_key_desc_t *kds, void *data,
		struct dss_enum_unpack_io *io,
		dss_enum_unpack_cb_t cb, void *cb_arg)
{
	daos_unit_oid_t	*oid = data;
	int		 rc = 0;

	if (kds->kd_key_len != sizeof(*oid)) {
		D_ERROR("Invalid object ID size: "DF_U64
			" != %zu\n", kds->kd_key_len, sizeof(*oid));
		rc = -DER_INVAL;
		return rc;
	}

	if (daos_unit_oid_is_null(io->ui_oid)) {
		io->ui_oid = *oid;
	} else if (daos_unit_oid_compare(io->ui_oid, *oid) != 0) {
		rc = complete_io(io, cb, cb_arg);
		if (rc != 0)
			return rc;
		daos_iov_free(&io->ui_dkey);
		io->ui_oid = *oid;
	}

	D_DEBUG(DB_REBUILD, "process obj "DF_UOID"\n", DP_UOID(io->ui_oid));

	return rc;
}

struct io_unpack_arg {
	struct dss_enum_unpack_io	*io;
	dss_enum_unpack_cb_t		cb;
	d_iov_t				*csum_iov;
	void				*cb_arg;
};

static int
enum_obj_io_unpack_cb(daos_key_desc_t *kds, void *ptr, unsigned int size,
		      void *arg)
{
	struct io_unpack_arg		*unpack_arg = arg;
	struct dss_enum_unpack_io	*io = unpack_arg->io;
	int				rc;

	switch (kds->kd_val_type) {
	case OBJ_ITER_OBJ:
		rc = enum_unpack_oid(kds, ptr, io, unpack_arg->cb,
				     unpack_arg->cb_arg);
		break;
	case OBJ_ITER_DKEY:
	case OBJ_ITER_AKEY:
		rc = enum_unpack_key(kds, ptr, io, unpack_arg->csum_iov,
				     unpack_arg->cb, unpack_arg->cb_arg);
		break;
	case OBJ_ITER_RECX:
	case OBJ_ITER_SINGLE:
		rc = enum_unpack_recxs(kds, ptr, io, unpack_arg->csum_iov,
				       unpack_arg->cb, unpack_arg->cb_arg);
		break;
	case OBJ_ITER_DKEY_EPOCH:
	case OBJ_ITER_AKEY_EPOCH:
		rc = enum_unpack_punched_ephs(kds, ptr, io);
		break;
	default:
		D_ERROR("unknown kds type %d\n", kds->kd_val_type);
		rc = -DER_INVAL;
		break;
	}

	/* Complete the IO if it reaches to the limit */
	if (io->ui_iods_top == io->ui_iods_cap - 1) {
		rc = complete_io_init_iod(io, unpack_arg->cb,
					  unpack_arg->cb_arg, NULL);
		if (rc != 0)
			D_ERROR("complete io failed: rc "DF_RC"\n",
				DP_RC(rc));
	}

	return rc;
}

int
obj_enum_iterate(daos_key_desc_t *kdss, d_sg_list_t *sgl, int nr,
		 unsigned int type, obj_enum_process_cb_t cb,
		 void *cb_arg)
{
	char		*ptr;
	unsigned int	i;
	int		rc = 0;

	D_ASSERTF(sgl->sg_nr > 0, "%u\n", sgl->sg_nr);
	D_ASSERT(sgl->sg_iovs != NULL);
	ptr = sgl->sg_iovs[0].iov_buf;
	for (i = 0; i < nr; i++) {
		daos_key_desc_t *kds = &kdss[i];

		D_DEBUG(DB_REBUILD, "process %d type %d ptr %p len "DF_U64
			" total %zd\n", i, kds->kd_val_type, ptr,
			kds->kd_key_len, sgl->sg_iovs[0].iov_len);
		if (kds->kd_val_type == 0 ||
		    (kds->kd_val_type != type && type != -1)) {
			ptr += kds->kd_key_len;
			D_DEBUG(DB_REBUILD, "skip type/size %d/%zd\n",
				kds->kd_val_type, kds->kd_key_len);
			continue;
		}

		if (kds->kd_val_type == OBJ_ITER_RECX ||
		    kds->kd_val_type == OBJ_ITER_SINGLE) {
			char *end = ptr + kds->kd_key_len;
			char *data = ptr;

			while (data < end) {
				struct obj_enum_rec *rec;

				rec = (struct obj_enum_rec *)data;
				rc = cb(kds, data, sizeof(struct obj_enum_rec),
					cb_arg);
				if (rc < 0) /* normal case */
					break;
				if (rec->rec_flags & RECX_INLINE)
					data += sizeof(struct obj_enum_rec) +
							rec->rec_size *
							rec->rec_recx.rx_nr;
				else
					data += sizeof(struct obj_enum_rec);
			}
		} else {
			rc = cb(kds, ptr, kds->kd_key_len, cb_arg);
		}
		ptr += kds->kd_key_len;
		if (rc) {
			D_ERROR("iterate %dth failed: rc"DF_RC"\n", i,
				DP_RC(rc));
			break;
		}
	}

	D_DEBUG(DB_REBUILD, "process %d list buf rc "DF_RC"\n", nr, DP_RC(rc));

	return rc;
}

/**
 * Unpack the result of a dss_enum_pack enumeration into \a io, which can then
 * be used to issue a VOS update. \a arg->*_anchor are ignored currently. \a cb
 * will be called, for the caller to consume the recxs accumulated in \a io.
 *
 * \param[in]	oid	OID
 * \param[in]	kds	key description
 * \param[in]	kds_num	kds number
 * \param[in]	sgl	sgl
 * \param[in]	csum	checksum buffer
 * \param[in]	cb	callback
 * \param[in]	cb_arg	callback argument
 */
int
dss_enum_unpack(daos_unit_oid_t oid, daos_key_desc_t *kds, int kds_num,
		d_sg_list_t *sgl, d_iov_t *csum, dss_enum_unpack_cb_t cb,
		void *cb_arg)
{
	struct dss_enum_unpack_io	io = { 0 };
	daos_iod_t			iods[DSS_ENUM_UNPACK_MAX_IODS];
	struct dcs_iod_csums		iods_csums[DSS_ENUM_UNPACK_MAX_IODS];
	int				recxs_caps[DSS_ENUM_UNPACK_MAX_IODS];
	d_sg_list_t			sgls[DSS_ENUM_UNPACK_MAX_IODS];
	daos_epoch_t			ephs[DSS_ENUM_UNPACK_MAX_IODS];
	daos_epoch_t			rec_ephs[DSS_ENUM_UNPACK_MAX_IODS];
	d_iov_t				csum_iov = { 0 };
	struct io_unpack_arg		unpack_arg;
	int				rc = 0;

	D_ASSERT(kds_num > 0);
	D_ASSERT(kds != NULL);
	dss_enum_unpack_io_init(&io, oid, iods, iods_csums, recxs_caps, sgls,
				ephs, rec_ephs, DSS_ENUM_UNPACK_MAX_IODS);

	if (csum)
		csum_iov = *csum;
	D_ASSERTF(sgl->sg_nr > 0, "%u\n", sgl->sg_nr);
	D_ASSERT(sgl->sg_iovs != NULL);
	unpack_arg.cb = cb;
	unpack_arg.io = &io;
	unpack_arg.cb_arg = cb_arg;
	unpack_arg.csum_iov = &csum_iov;
	rc = obj_enum_iterate(kds, sgl, kds_num, -1, enum_obj_io_unpack_cb,
			      &unpack_arg);
	if (rc)
		D_GOTO(out, rc);

	if (io.ui_iods_top >= 0)
		rc = complete_io(&io, cb, cb_arg);

out:
	D_DEBUG(DB_REBUILD, "process list buf "DF_UOID" rc "DF_RC"\n",
		DP_UOID(io.ui_oid), DP_RC(rc));

	dss_enum_unpack_io_fini(&io);
	return rc;
}<|MERGE_RESOLUTION|>--- conflicted
+++ resolved
@@ -1037,30 +1037,6 @@
 
 	top = io->ui_iods_top;
 	top_iod = &io->ui_iods[top];
-<<<<<<< HEAD
-	if (type == DAOS_IOD_SINGLE) {
-		/* Let's do not put single and array record in the same IO,
-		 * since single IOD record rebuild is a bit different.
-		 */
-		if (top_iod->iod_nr > 0) {
-			if (!io->ui_is_array_exist)
-				rc = next_iod(io, cb, cb_arg,
-					      &top_iod->iod_name);
-			else
-				rc = complete_io_init_iod(io, cb, cb_arg, NULL);
-			if (rc)
-				D_GOTO(free, rc);
-		}
-	} else {
-		if (top_iod->iod_nr > 0) {
-			if (top_iod->iod_type != DAOS_IOD_ARRAY)
-				rc = complete_io_init_iod(io, cb, cb_arg, NULL);
-			else if (rec->rec_size != top_iod->iod_size)
-				rc = next_iod(io, cb, cb_arg,
-					      &top_iod->iod_name);
-		}
-		io->ui_is_array_exist = 1;
-=======
 	if (top_iod->iod_nr > 0) {
 		/* Move to next IOD for each single value. */
 		if (type == DAOS_IOD_SINGLE)
@@ -1069,7 +1045,6 @@
 			rc = next_iod(io, cb, cb_arg, &top_iod->iod_name);
 		if (rc)
 			D_GOTO(free, rc);
->>>>>>> 286a60a9
 	}
 
 	top = io->ui_iods_top;
