/**
 * (C) Copyright 2024 Intel Corporation.
 * (C) Copyright 2025 Google LLC
 * (C) Copyright 2025 Hewlett Packard Enterprise Development LP
 *
 * SPDX-License-Identifier: BSD-2-Clause-Patent
 */
/**
 * src/object/srv_coll.c
 *
 * For client side collecitve operation.
 */
#define D_LOGFAC	DD_FAC(object)

#include <uuid/uuid.h>

#include <daos_srv/pool.h>
#include <daos_srv/container.h>
#include <daos_srv/daos_engine.h>
#include <daos_srv/dtx_srv.h>
#include "obj_rpc.h"
#include "srv_internal.h"

struct obj_coll_tgt_args {
	crt_rpc_t				*octa_rpc;
	struct daos_coll_shard			*octa_shards;
	uint32_t				*octa_versions;
	uint32_t				 octa_sponsor_tgt;
	struct obj_io_context			*octa_sponsor_ioc;
	struct dtx_handle			*octa_sponsor_dth;
	union {
		void				*octa_misc;
		/* Different collective operations may need different parameters. */
		struct dtx_memberships		*octa_mbs;
		struct obj_tgt_query_args	*octa_otqas;
	};
};

int
obj_coll_local(crt_rpc_t *rpc, struct daos_coll_shard *shards, struct dtx_coll_entry *dce,
	       uint32_t *version, struct obj_io_context *ioc, struct dtx_handle *dth, void *args,
	       obj_coll_func_t func)
{
	struct obj_coll_tgt_args	octa = { 0 };
	struct dss_coll_ops		coll_ops = { 0 };
	struct dss_coll_args		coll_args = { 0 };
	uint32_t			size = dce->dce_bitmap_sz << 3;
	int				rc = 0;
	int				i;

	D_ASSERT(dce->dce_bitmap != NULL);
	D_ASSERT(ioc != NULL);

	if (version != NULL) {
		if (size > dss_tgt_nr)
			size = dss_tgt_nr;
		D_ALLOC_ARRAY(octa.octa_versions, size);
		if (octa.octa_versions == NULL)
			D_GOTO(out, rc = -DER_NOMEM);
	}

	octa.octa_rpc = rpc;
	octa.octa_shards = shards;
	octa.octa_misc = args;
	octa.octa_sponsor_ioc = ioc;
	octa.octa_sponsor_dth = dth;
	octa.octa_sponsor_tgt = dss_get_module_info()->dmi_tgt_id;

	coll_ops.co_func = func;
	coll_args.ca_func_args = &octa;
	coll_args.ca_tgt_bitmap = dce->dce_bitmap;
	coll_args.ca_tgt_bitmap_sz = dce->dce_bitmap_sz;

	rc = dss_thread_collective_reduce(&coll_ops, &coll_args, DSS_USE_CURRENT_ULT);

out:
	if (octa.octa_versions != NULL) {
		for (i = 0, *version = 0; i < size; i++) {
			if (isset(dce->dce_bitmap, i) && *version < octa.octa_versions[i])
				*version = octa.octa_versions[i];
		}
		D_FREE(octa.octa_versions);
	}

	return rc;
}

int
obj_coll_tgt_punch(void *args)
{
	struct obj_coll_tgt_args	*octa = args;
	crt_rpc_t			*rpc = octa->octa_rpc;
	struct obj_coll_punch_in	*ocpi = crt_req_get(rpc);
	struct obj_punch_in		*opi = NULL;
	struct obj_tgt_punch_args	 otpa = { 0 };
	uint32_t			 tgt_id = dss_get_module_info()->dmi_tgt_id;
	int				 rc;

	D_ALLOC_PTR(opi);
	if (opi == NULL)
		D_GOTO(out, rc = -DER_NOMEM);

	opi->opi_dti = ocpi->ocpi_xid;
	uuid_copy(opi->opi_pool_uuid, ocpi->ocpi_po_uuid);
	uuid_copy(opi->opi_co_hdl, ocpi->ocpi_co_hdl);
	uuid_copy(opi->opi_co_uuid, ocpi->ocpi_co_uuid);
	opi->opi_oid = ocpi->ocpi_oid;
	opi->opi_oid.id_shard = octa->octa_shards[tgt_id].dcs_buf[0];
	opi->opi_epoch = ocpi->ocpi_epoch;
	opi->opi_api_flags = ocpi->ocpi_api_flags;
	opi->opi_map_ver = ocpi->ocpi_map_ver;
	opi->opi_flags = ocpi->ocpi_flags & ~ORF_LEADER;

	otpa.opi = opi;
	otpa.opc = opc_get(rpc->cr_opc);
	if (tgt_id == octa->octa_sponsor_tgt) {
		otpa.sponsor_ioc = octa->octa_sponsor_ioc;
		otpa.sponsor_dth = octa->octa_sponsor_dth;
	}
	otpa.mbs = octa->octa_mbs;
	if (octa->octa_versions != NULL)
		otpa.ver = &octa->octa_versions[tgt_id];
	otpa.data = rpc;

	rc = obj_tgt_punch(&otpa, octa->octa_shards[tgt_id].dcs_buf,
			   octa->octa_shards[tgt_id].dcs_nr);
	D_FREE(opi);

out:
	DL_CDEBUG(rc == 0 || rc == -DER_INPROGRESS || rc == -DER_TX_RESTART, DB_IO, DLOG_ERR, rc,
		  "Collective punch obj shard "DF_UOID" with "DF_DTI" on tgt %u",
		  DP_OID(ocpi->ocpi_oid.id_pub), octa->octa_shards[tgt_id].dcs_buf[0],
		  ocpi->ocpi_oid.id_layout_ver, DP_DTI(&ocpi->ocpi_xid), tgt_id);

	return rc;
}

int
obj_coll_punch_disp(struct dtx_leader_handle *dlh, void *arg, int idx, dtx_sub_comp_cb_t comp_cb)
{
	struct ds_obj_exec_arg		*exec_arg = arg;
	crt_rpc_t			*rpc = exec_arg->rpc;
	struct obj_coll_punch_in	*ocpi = crt_req_get(rpc);
	int				 rc;

	if (idx != -1)
		return ds_obj_coll_punch_remote(dlh, arg, idx, comp_cb);

	/* Local punch on current rank, including the leader target. */
	rc = obj_coll_local(rpc, exec_arg->coll_shards, dlh->dlh_coll_entry, NULL, exec_arg->ioc,
			    &dlh->dlh_handle, dlh->dlh_handle.dth_mbs, obj_coll_tgt_punch);

	DL_CDEBUG(rc == 0 || rc == -DER_INPROGRESS || rc == -DER_TX_RESTART, DB_IO, DLOG_ERR, rc,
		  "Collective punch obj "DF_UOID" with "DF_DTI" on rank %u",
		  DP_UOID(ocpi->ocpi_oid), DP_DTI(&ocpi->ocpi_xid), dss_self_rank());

	if (comp_cb != NULL)
		comp_cb(dlh, idx, rc);

	return rc;
}

int
obj_coll_punch_bulk(crt_rpc_t *rpc, d_iov_t *iov, crt_proc_t *p_proc,
		    struct daos_coll_target **p_dcts, uint32_t *dct_nr)
{
	struct obj_coll_punch_in	*ocpi = crt_req_get(rpc);
	struct daos_coll_target		*dcts = NULL;
	crt_proc_t			 proc = NULL;
	d_sg_list_t			 sgl;
	d_sg_list_t			*sgls = &sgl;
	int				 rc = 0;
	int				 i;
	int				 j;

	D_ALLOC(iov->iov_buf, ocpi->ocpi_bulk_tgt_sz);
	if (iov->iov_buf == NULL)
		D_GOTO(out, rc = -DER_NOMEM);

	iov->iov_buf_len = ocpi->ocpi_bulk_tgt_sz;
	iov->iov_len = ocpi->ocpi_bulk_tgt_sz;

	sgl.sg_nr = 1;
	sgl.sg_nr_out = 1;
	sgl.sg_iovs = iov;

	rc = obj_bulk_transfer(rpc, CRT_BULK_GET, false, &ocpi->ocpi_tgt_bulk, NULL, NULL,
<<<<<<< HEAD
			       DAOS_HDL_INVAL, &sgls, 1, 1, NULL, NULL, DTX_UNSPECIFIED);
=======
			       DAOS_HDL_INVAL, &sgls, 1, 1, NULL, false);
>>>>>>> e02c29b7
	if (rc != 0) {
		D_ERROR("Failed to prepare bulk transfer for coll_punch, size %u: "DF_RC"\n",
			ocpi->ocpi_bulk_tgt_sz, DP_RC(rc));
		goto out;
	}

	rc = crt_proc_create(dss_get_module_info()->dmi_ctx, iov->iov_buf, iov->iov_len,
			     CRT_PROC_DECODE, &proc);
	if (rc != 0)
		goto out;

	D_ALLOC_ARRAY(dcts, ocpi->ocpi_bulk_tgt_nr);
	if (dcts == NULL)
		D_GOTO(out, rc = -DER_NOMEM);

	for (i = 0; i < ocpi->ocpi_bulk_tgt_nr; i++) {
		rc = crt_proc_struct_daos_coll_target(proc, CRT_PROC_DECODE, &dcts[i]);
		if (rc != 0) {
			crt_proc_reset(proc, iov->iov_buf, iov->iov_len, CRT_PROC_FREE);
			for (j = 0; j < i; j++)
				crt_proc_struct_daos_coll_target(proc, CRT_PROC_FREE, &dcts[j]);
			goto out;
		}
	}

out:
	if (rc != 0) {
		D_FREE(dcts);
		if (proc != NULL)
			crt_proc_destroy(proc);
		daos_iov_free(iov);
	} else {
		*p_proc = proc;
		*p_dcts = dcts;
		*dct_nr = ocpi->ocpi_bulk_tgt_nr;
	}

	return rc;
}

int
obj_coll_punch_prep(struct obj_coll_punch_in *ocpi, struct daos_coll_target *dcts, uint32_t dct_nr,
		    struct dtx_coll_entry **p_dce)
{
	struct pl_map		*map = NULL;
	struct dtx_memberships	*mbs = ocpi->ocpi_mbs;
	struct dtx_daos_target	*ddt = mbs->dm_tgts;
	struct dtx_coll_entry	*dce = NULL;
	struct dtx_coll_target	*target;
	uint32_t                *ranks;
	uint32_t                 min_rank = dcts[0].dct_rank;
	uint32_t                 max_rank = dcts[0].dct_rank;
	uint32_t		 size;
	int			 rc = 0;
	int			 i;
	int			 j;

	/* dcts[0] must be for current engine. */
	if (unlikely(dcts[0].dct_rank != dss_self_rank())) {
		D_ERROR("Invalid targets array: rank %u vs %u, nr %u, flags %x\n",
			dcts[0].dct_rank, dss_self_rank(), dct_nr, ocpi->ocpi_flags);
		D_GOTO(out, rc = -DER_INVAL);
	}

	if (unlikely(dcts[0].dct_bitmap == NULL || dcts[0].dct_bitmap_sz == 0 ||
		     dcts[0].dct_shards == NULL)) {
		D_ERROR("Invalid input for current engine: bitmap %s, bitmap_sz %u, shards %s\n",
			dcts[0].dct_bitmap == NULL ? "empty" : "non-empty", dcts[0].dct_bitmap_sz,
			dcts[0].dct_shards == NULL ? "empty" : "non-empty");
		D_GOTO(out, rc = -DER_INVAL);
	}

	/* For non-leader, the rank range should has already been appended after the bitmap. */
	if (!(ocpi->ocpi_flags & ORF_LEADER)) {
		if (unlikely(!(mbs->dm_flags & DMF_RANK_RANGE))) {
			D_ERROR("Missed rank range information\n");
			D_GOTO(out, rc = -DER_INVAL);
		}

		ranks    = dtx_coll_mbs_rankrange(mbs);
		min_rank = ranks[0];
		max_rank = ranks[1];
	} else if (dct_nr > 1) {
		min_rank = dcts[1].dct_rank;
		max_rank = dcts[1].dct_rank;

		for (i = 2; i < dct_nr; i++) {
			if (min_rank > dcts[i].dct_rank)
				min_rank = dcts[i].dct_rank;
			if (max_rank < dcts[i].dct_rank)
				max_rank = dcts[i].dct_rank;
		}
	}

	/*
	 * Already allocated enough space in MBS when decode to hold the targets, bitmap,
	 * and rank range information. Please check crt_proc_struct_dtx_mbs() for detail.
	 *
	 * For different DTX participants, the dct_tgt_nr and bitmap size maybe different.
	 * So each target needs to build each own MBS data: dct + bitmap + rank range.
	 */

	target             = (struct dtx_coll_target *)(ddt + mbs->dm_tgt_cnt);
	target->dct_tgt_nr = dcts[0].dct_tgt_nr;
	memcpy(target->dct_tgts, dcts[0].dct_tgt_ids,
	       sizeof(dcts[0].dct_tgt_ids[0]) * dcts[0].dct_tgt_nr);
	target->dct_bitmap_sz = dcts[0].dct_bitmap_sz;
	memcpy(target->dct_tgts + target->dct_tgt_nr, dcts[0].dct_bitmap, dcts[0].dct_bitmap_sz);

	D_ALLOC_PTR(dce);
	if (dce == NULL)
		D_GOTO(out, rc = -DER_NOMEM);

	D_ALLOC(dce->dce_bitmap, dcts[0].dct_bitmap_sz);
	if (dce->dce_bitmap == NULL)
		D_GOTO(out, rc = -DER_NOMEM);

	dce->dce_xid       = ocpi->ocpi_xid;
	dce->dce_ver       = ocpi->ocpi_map_ver;
	dce->dce_min_rank  = min_rank;
	dce->dce_max_rank  = max_rank;
	dce->dce_refs      = 1;
	dce->dce_bitmap_sz = dcts[0].dct_bitmap_sz;
	memcpy(dce->dce_bitmap, dcts[0].dct_bitmap, dcts[0].dct_bitmap_sz);

	mbs->dm_flags |= DMF_RANK_RANGE;
	ranks             = dtx_coll_mbs_rankrange(mbs);
	ranks[0]          = dce->dce_min_rank;
	ranks[1]          = dce->dce_max_rank;
	mbs->dm_data_size = (void *)(ranks + 2) - (void *)ddt;

	if (!(ocpi->ocpi_flags & ORF_LEADER) || unlikely(dct_nr <= 1))
		D_GOTO(out, rc = 0);

	map = pl_map_find(ocpi->ocpi_po_uuid, ocpi->ocpi_oid.id_pub);
	if (map == NULL) {
		D_ERROR("Failed to find valid placement map in pool "DF_UUID"\n",
			DP_UUID(ocpi->ocpi_po_uuid));
		D_GOTO(out, rc = -DER_INVAL);
	}

	/* The dce_hints maybe sparse array. */
	D_ALLOC_ARRAY(dce->dce_hints, dce->dce_max_rank - dce->dce_min_rank + 1);
	if (dce->dce_hints == NULL)
		D_GOTO(out, rc = -DER_NOMEM);

	dce->dce_ranks = d_rank_list_alloc(dct_nr - 1);
	if (dce->dce_ranks == NULL)
		D_GOTO(out, rc = -DER_NOMEM);

	/* Set i = 1 to skip leader_rank. */
	for (i = 1; i < dct_nr; i++) {
		dce->dce_ranks->rl_ranks[i - 1] = dcts[i].dct_rank;

		size = dcts[i].dct_bitmap_sz << 3;
		if (size > dss_tgt_nr)
			size = dss_tgt_nr;

		for (j = 0; j < size; j++) {
			if (isset(dcts[i].dct_bitmap, j)) {
				dce->dce_hints[dcts[i].dct_rank - dce->dce_min_rank] = j;
				break;
			}
		}
	}

	dce->dce_hint_sz = dce->dce_max_rank - dce->dce_min_rank + 1;

out:
	if (map != NULL)
		pl_map_decref(map);

	if (rc != 0 && dce != NULL)
		dtx_coll_entry_put(dce);
	else
		*p_dce = dce;

	return rc;
}

int
obj_coll_tgt_query(void *args)
{
	struct obj_coll_tgt_args	*octa = args;
	struct obj_tgt_query_args	*otqa;
	crt_rpc_t			*rpc = octa->octa_rpc;
	struct obj_coll_query_in	*ocqi = crt_req_get(rpc);
	struct obj_coll_query_out	*ocqo = crt_reply_get(rpc);
	struct daos_coll_target		*dct = ocqi->ocqi_tgts.ca_arrays;
	uint32_t			 tgt_id = dss_get_module_info()->dmi_tgt_id;
	uint32_t			 version = ocqi->ocqi_map_ver;
	int				 rc;

	otqa = &octa->octa_otqas[tgt_id];
	otqa->otqa_in_dkey = &ocqi->ocqi_dkey;
	otqa->otqa_in_akey = &ocqi->ocqi_akey;
	otqa->otqa_out_dkey = &ocqo->ocqo_dkey;
	otqa->otqa_out_akey = &ocqo->ocqo_akey;
	if (tgt_id == octa->octa_sponsor_tgt) {
		otqa->otqa_ioc = octa->octa_sponsor_ioc;
		otqa->otqa_dth = octa->octa_sponsor_dth;
	}

	if (ocqi->ocqi_tgts.ca_count > 1 || dct->dct_tgt_nr > 1)
		otqa->otqa_need_copy = 1;

	rc = obj_tgt_query(otqa, ocqi->ocqi_po_uuid, ocqi->ocqi_co_hdl, ocqi->ocqi_co_uuid,
			   ocqi->ocqi_oid, ocqi->ocqi_epoch, ocqi->ocqi_epoch_first,
			   ocqi->ocqi_api_flags, ocqi->ocqi_flags, &version, rpc,
			   octa->octa_shards[tgt_id].dcs_nr, octa->octa_shards[tgt_id].dcs_buf,
			   &ocqi->ocqi_xid);

	DL_CDEBUG(rc == 0 || rc == -DER_NONEXIST || rc == -DER_INPROGRESS || rc == -DER_TX_RESTART,
		  DB_IO, DLOG_ERR, rc, "Collective query obj shard "DF_OID".%u.%u with "
		  DF_DTI" on tgt %u", DP_OID(ocqi->ocqi_oid.id_pub),
		  octa->octa_shards[tgt_id].dcs_buf[0], ocqi->ocqi_oid.id_layout_ver,
		  DP_DTI(&ocqi->ocqi_xid), tgt_id);

	if (octa->octa_versions != NULL)
		octa->octa_versions[tgt_id] = version;

	return rc;
}

int
obj_coll_query_merge_tgts(struct obj_coll_query_in *ocqi, struct daos_oclass_attr *oca,
			  struct obj_tgt_query_args *otqas, uint8_t *bitmap, uint32_t bitmap_sz,
			  uint32_t tgt_id, int allow_failure)
{
	struct obj_query_merge_args	 oqma = { 0 };
	struct obj_tgt_query_args	*otqa = &otqas[tgt_id];
	struct obj_tgt_query_args	*tmp;
	int				 size = bitmap_sz << 3;
	int				 allow_failure_cnt;
	int				 merged = 0;
	int				 succeeds;
	int				 rc = 0;
	int				 i;

	D_ASSERT(otqa->otqa_need_copy);
	D_ASSERT(otqa->otqa_keys_allocated);

	oqma.oqma_oca = oca;
	oqma.oqma_oid = ocqi->ocqi_oid;
	oqma.oqma_in_dkey = &ocqi->ocqi_dkey;
	oqma.oqma_tgt_dkey = &otqa->otqa_dkey_copy;
	oqma.oqma_tgt_akey = &otqa->otqa_akey_copy;
	oqma.oqma_tgt_recx = &otqa->otqa_recx;
	oqma.oqma_tgt_epoch = &otqa->otqa_max_epoch;
	oqma.oqma_tgt_map_ver = &otqa->otqa_version;
	oqma.oqma_shard = &otqa->otqa_shard;
	oqma.oqma_flags = ocqi->ocqi_api_flags;
	oqma.oqma_opc = DAOS_OBJ_RPC_COLL_QUERY;

	if (size > dss_tgt_nr)
		size = dss_tgt_nr;

	for (i = 0, allow_failure_cnt = 0, succeeds = 0; i < size; i++) {
		if (isclr(bitmap, i))
			continue;

		tmp = &otqas[i];
		if (!tmp->otqa_completed)
			continue;

		if (tmp->otqa_result == allow_failure) {
			if (otqa->otqa_max_epoch < tmp->otqa_max_epoch)
				otqa->otqa_max_epoch = tmp->otqa_max_epoch;
			allow_failure_cnt++;
			continue;
		}

		/* Stop subsequent merge when hit one unallowed failure. */
		if (tmp->otqa_result != 0)
			D_GOTO(out, rc = tmp->otqa_result);

		succeeds++;

		if (i == tgt_id)
			continue;

		oqma.oqma_oid.id_shard = tmp->otqa_shard;
		oqma.oqma_src_epoch = tmp->otqa_max_epoch;
		oqma.oqma_src_dkey = &tmp->otqa_dkey_copy;
		oqma.oqma_src_akey = &tmp->otqa_akey_copy;
		oqma.oqma_src_recx = &tmp->otqa_recx;
		oqma.oqma_src_map_ver = tmp->otqa_version;
		oqma.oqma_raw_recx = tmp->otqa_raw_recx;
		/*
		 * Merge (L2) the results from other VOS targets on the same engine
		 * into current otqa that stands for the results for current engine.
		 */
		rc = daos_obj_query_merge(&oqma);
		if (rc != 0)
			goto out;

		merged++;
	}

	D_DEBUG(DB_IO, " sub_requests %d/%d, allow_failure %d, result %d\n",
		allow_failure_cnt, succeeds, allow_failure, rc);

	/* It is no matter if it is not EC object. */
	if (merged > 0)
		otqa->otqa_raw_recx = 0;

	if (allow_failure_cnt > 0 && rc == 0 && succeeds == 0)
		rc = allow_failure;

out:
	return rc;
}

int
obj_coll_query_disp(struct dtx_leader_handle *dlh, void *arg, int idx, dtx_sub_comp_cb_t comp_cb)
{
	struct ds_obj_exec_arg		*exec_arg = arg;
	crt_rpc_t			*rpc = exec_arg->rpc;
	struct obj_coll_query_in	*ocqi = crt_req_get(rpc);
	struct obj_tgt_query_args	*otqa;
	uint32_t			 tgt_id = dss_get_module_info()->dmi_tgt_id;
	int				 rc = 0;

	if (idx != -1)
		return ds_obj_coll_query_remote(dlh, arg, idx, comp_cb);

	rc = obj_coll_local(rpc, exec_arg->coll_shards, dlh->dlh_coll_entry, NULL, exec_arg->ioc,
			    &dlh->dlh_handle, exec_arg->args, obj_coll_tgt_query);

	DL_CDEBUG(rc == 0 || rc == -DER_INPROGRESS || rc == -DER_TX_RESTART, DB_IO, DLOG_ERR, rc,
		  "Collective query obj "DF_OID".%u.%u with "DF_DTI" on rank %u",
		  DP_OID(ocqi->ocqi_oid.id_pub), exec_arg->coll_shards[tgt_id].dcs_buf[0],
		  ocqi->ocqi_oid.id_layout_ver, DP_DTI(&ocqi->ocqi_xid), dss_self_rank());

	otqa = (struct obj_tgt_query_args *)exec_arg->args + tgt_id;
	if (otqa->otqa_completed && otqa->otqa_keys_allocated &&
	    (rc == 0 || rc == dlh->dlh_allow_failure))
		rc = obj_coll_query_merge_tgts(ocqi, &exec_arg->ioc->ioc_oca, exec_arg->args,
					       dlh->dlh_coll_entry->dce_bitmap,
					       dlh->dlh_coll_entry->dce_bitmap_sz,
					       tgt_id, dlh->dlh_allow_failure);

	if (comp_cb != NULL)
		comp_cb(dlh, idx, rc);

	return rc;
}

int
obj_coll_query_agg_cb(struct dtx_leader_handle *dlh, void *arg)
{
	struct obj_query_merge_args	 oqma = { 0 };
	struct ds_obj_exec_arg		*exec_arg = arg;
	struct obj_tgt_query_args	*otqa;
	struct dtx_sub_status		*sub;
	crt_rpc_t			*rpc;
	struct obj_coll_query_in	*ocqi;
	struct obj_coll_query_out	*ocqo;
	int				 allow_failure = dlh->dlh_allow_failure;
	int				 allow_failure_cnt;
	int				 merged = 0;
	int				 succeeds;
	int				 rc = 0;
	int				 i;
	bool				 cleanup = false;

	D_ASSERTF(allow_failure == -DER_NONEXIST, "Unexpected allow failure %d\n", allow_failure);

	otqa = (struct obj_tgt_query_args *)exec_arg->args + dss_get_module_info()->dmi_tgt_id;
	D_ASSERT(otqa->otqa_need_copy);

	/*
	 * If keys_allocated is not set on current engine, then query for current engine is either
	 * not triggered because of some earlier failure or the query on current engine hit trouble
	 * and cannot copy the keys. Under such cases, cleanup RPCs instead of merge query results.
	 */
	if (unlikely(!otqa->otqa_keys_allocated)) {
		cleanup = true;
		/* otqa->otqa_result may be not initialized under such case. */
	} else {
		oqma.oqma_oca = &exec_arg->ioc->ioc_oca;
		oqma.oqma_tgt_dkey = &otqa->otqa_dkey_copy;
		oqma.oqma_tgt_akey = &otqa->otqa_akey_copy;
		oqma.oqma_tgt_recx = &otqa->otqa_recx;
		oqma.oqma_tgt_epoch = &otqa->otqa_max_epoch;
		oqma.oqma_tgt_map_ver = &otqa->otqa_version;
		oqma.oqma_shard = &otqa->otqa_shard;
		oqma.oqma_opc = DAOS_OBJ_RPC_COLL_QUERY;
	}

	for (i = 0, allow_failure_cnt = 0, succeeds = 0; i < dlh->dlh_normal_sub_cnt; i++) {
		sub = &dlh->dlh_subs[i];
		if (unlikely(!sub->dss_comp)) {
			D_ASSERT(sub->dss_data == NULL);
			continue;
		}

		if (dlh->dlh_rmt_ver < sub->dss_version)
			dlh->dlh_rmt_ver = sub->dss_version;

		rpc = sub->dss_data;

		if (sub->dss_result == allow_failure) {
			D_ASSERT(rpc != NULL);

			ocqo = crt_reply_get(rpc);
			if (otqa->otqa_max_epoch < ocqo->ocqo_max_epoch)
				otqa->otqa_max_epoch = ocqo->ocqo_max_epoch;
			allow_failure_cnt++;
			goto next;
		}

		if (sub->dss_result != 0) {
			/* Ignore INPROGRESS if there is other failure. */
			if (rc == -DER_INPROGRESS || rc == 0)
				rc = sub->dss_result;
			cleanup = true;
		} else {
			succeeds++;
		}

		/* Skip subsequent merge when hit one unallowed failure. */
		if (cleanup)
			goto next;

		D_ASSERT(rpc != NULL);

		ocqi = crt_req_get(rpc);
		ocqo = crt_reply_get(rpc);

		/*
		 * The RPC reply may be aggregated results from multiple VOS targets, as to related
		 * max/min dkey/recx are not from the direct target. The ocqo->ocqo_shard indicates
		 * the right one.
		 */
		oqma.oqma_oid = ocqi->ocqi_oid;
		oqma.oqma_oid.id_shard = ocqo->ocqo_shard;
		oqma.oqma_src_epoch = ocqo->ocqo_max_epoch;
		oqma.oqma_in_dkey = &ocqi->ocqi_dkey;
		oqma.oqma_src_dkey = &ocqo->ocqo_dkey;
		oqma.oqma_src_akey = &ocqo->ocqo_akey;
		oqma.oqma_src_recx = &ocqo->ocqo_recx;
		oqma.oqma_flags = ocqi->ocqi_api_flags;
		oqma.oqma_src_map_ver = obj_reply_map_version_get(rpc);
		oqma.oqma_raw_recx = ocqo->ocqo_flags & OCRF_RAW_RECX ? 1 : 0;
		/*
		 * Merge (L3) the results from other engines into current otqa that stands for the
		 * results for related engines' group, including current engine.
		 */
		rc = daos_obj_query_merge(&oqma);
		if (rc == 0)
			merged++;

next:
		if (rpc != NULL)
			crt_req_decref(rpc);
		sub->dss_data = NULL;
	}

	D_DEBUG(DB_IO, DF_DTI" sub_requests %d/%d, allow_failure %d, result %d\n",
		DP_DTI(&dlh->dlh_handle.dth_xid),
		allow_failure_cnt, succeeds, allow_failure, rc);

	/* It is no matter if it is not EC object. */
	if (merged > 0)
		otqa->otqa_raw_recx = 0;

	/*
	 * The agg_cb return value only stands for execution on remote engines.
	 * It is unnecessary to consider local failure on current engine, that
	 * will be returned via obj_coll_query_disp().
	 */
	if (allow_failure_cnt > 0 && rc == 0 && succeeds == 0)
		rc = allow_failure;

	return rc;
}<|MERGE_RESOLUTION|>--- conflicted
+++ resolved
@@ -185,11 +185,7 @@
 	sgl.sg_iovs = iov;
 
 	rc = obj_bulk_transfer(rpc, CRT_BULK_GET, false, &ocpi->ocpi_tgt_bulk, NULL, NULL,
-<<<<<<< HEAD
-			       DAOS_HDL_INVAL, &sgls, 1, 1, NULL, NULL, DTX_UNSPECIFIED);
-=======
 			       DAOS_HDL_INVAL, &sgls, 1, 1, NULL, false);
->>>>>>> e02c29b7
 	if (rc != 0) {
 		D_ERROR("Failed to prepare bulk transfer for coll_punch, size %u: "DF_RC"\n",
 			ocpi->ocpi_bulk_tgt_sz, DP_RC(rc));
