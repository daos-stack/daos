/**
 * (C) Copyright 2017-2020 Intel Corporation.
 *
 * Licensed under the Apache License, Version 2.0 (the "License");
 * you may not use this file except in compliance with the License.
 * You may obtain a copy of the License at
 *
 *    http://www.apache.org/licenses/LICENSE-2.0
 *
 * Unless required by applicable law or agreed to in writing, software
 * distributed under the License is distributed on an "AS IS" BASIS,
 * WITHOUT WARRANTIES OR CONDITIONS OF ANY KIND, either express or implied.
 * See the License for the specific language governing permissions and
 * limitations under the License.
 *
 * GOVERNMENT LICENSE RIGHTS-OPEN SOURCE SOFTWARE
 * The Government's rights to use, modify, reproduce, release, perform, display,
 * or disclose this software are subject to the terms of the Apache License as
 * provided in Contract No. B609815.
 * Any reproduction of computer software, computer software documentation, or
 * portions thereof marked with this legend must also reproduce the markings.
 */
/**
 * This file includes functions to call client daos API on the server side.
 */
#define D_LOGFAC	DD_FAC(object)

#include <daos/pool.h>
#include <daos/container.h>
#include <daos/object.h>
#include <daos/event.h>
#include <daos/task.h>
#include <daos_types.h>
#include <daos_errno.h>
#include <daos_event.h>
#include <daos_task.h>
#include <daos_srv/daos_server.h>

static int
dsc_obj_retry_cb(tse_task_t *task, void *arg)
{
	daos_handle_t *oh = arg;
	int rc;

	if (task->dt_result != -DER_NO_HDL || oh == NULL)
		return 0;

	/* If the remote rebuild pool/container is not ready,
	 * or the remote target has been evicted from pool.
	 * Note: the pool map will redistributed by IV
	 * automatically, so let's just keep refreshing the
	 * layout.
	 */
	rc = dc_obj_layout_refresh(*oh);
	if (rc) {
		D_ERROR("task %p, dc_obj_layout_refresh failed rc %d\n",
			task, rc);
		task->dt_result = rc;
		return rc;
	}

	D_DEBUG(DB_REBUILD, "retry task %p\n", task);
	rc = dc_task_resched(task);
	if (rc != 0) {
		D_ERROR("Failed to re-init task (%p)\n", task);
		return rc;
	}

	/*
	 * Register the retry callback again, because it has been removed
	 * from the completion callback list. If this registration failed,
	 * the task will just stop retry on next run.
	 */
	rc = dc_task_reg_comp_cb(task, dsc_obj_retry_cb, oh, sizeof(*oh));
	return rc;
}

int
dsc_obj_open(daos_handle_t coh, daos_obj_id_t oid, unsigned int mode,
	     daos_handle_t *oh)
{
	tse_task_t	*task;
	int		 rc;

	rc = dc_obj_open_task_create(coh, oid, mode, oh, NULL,
				     dsc_scheduler(), &task);
	if (rc)
		return rc;

	return dsc_task_run(task, dsc_obj_retry_cb, NULL, 0, true);
}

int
dsc_obj_close(daos_handle_t oh)
{
	tse_task_t	 *task;
	int		  rc;

	rc = dc_obj_close_task_create(oh, NULL, dsc_scheduler(), &task);
	if (rc)
		return rc;

	return dsc_task_run(task, dsc_obj_retry_cb, &oh, sizeof(oh), true);
}

static int
tx_close_cb(tse_task_t *task, void *data)
{
	daos_handle_t *th = (daos_handle_t *)data;

	dc_tx_local_close(*th);
	return task->dt_result;
}

int
dsc_obj_list_akey(daos_handle_t oh, daos_epoch_t epoch, daos_key_t *dkey,
		 uint32_t *nr, daos_key_desc_t *kds, d_sg_list_t *sgl,
		 daos_anchor_t *anchor)
{
	tse_task_t	*task;
	daos_handle_t	coh, th;
	int		rc;

	coh = dc_obj_hdl2cont_hdl(oh);
	rc = dc_tx_local_open(coh, epoch, DAOS_TF_RDONLY, &th);
	if (rc)
		return rc;

	rc = dc_obj_list_akey_task_create(oh, th, dkey, nr, kds, sgl, anchor,
					  NULL, dsc_scheduler(), &task);
	if (rc)
		return rc;

	rc = tse_task_register_comp_cb(task, tx_close_cb, &th, sizeof(th));
	if (rc) {
		dc_tx_local_close(th);
		tse_task_complete(task, rc);
		return rc;
	}

	return dsc_task_run(task, dsc_obj_retry_cb, &oh, sizeof(oh), true);
}

int
dsc_obj_fetch(daos_handle_t oh, daos_epoch_t epoch, unsigned int flags,
	      unsigned int shard, daos_key_t *dkey, unsigned int nr,
	      daos_iod_t *iods, d_sg_list_t *sgls, daos_iom_t *maps)
{
	tse_task_t	*task;
	daos_handle_t	coh, th;
	int		rc;

	coh = dc_obj_hdl2cont_hdl(oh);
	rc = dc_tx_local_open(coh, epoch, DAOS_TF_RDONLY, &th);
	if (rc)
		return rc;

<<<<<<< HEAD
	rc = dc_obj_fetch_shard_task_create(oh, th, flags, shard, dkey,
					    nr, iods, sgls, maps, NULL,
					    dsc_scheduler(), &task);
=======
	rc = dc_obj_fetch_task_create(oh, th, 0, dkey, nr, DIOF_TO_LEADER,
				      iods, sgls, maps, NULL, NULL,
				      dsc_scheduler(), &task);
>>>>>>> 4c16faeb
	if (rc)
		return rc;

	rc = tse_task_register_comp_cb(task, tx_close_cb, &th, sizeof(th));
	if (rc) {
		dc_tx_local_close(th);
		tse_task_complete(task, rc);
		return rc;
	}

	return dsc_task_run(task, dsc_obj_retry_cb, &oh, sizeof(oh), true);
}

int
dsc_obj_list_obj(daos_handle_t oh, daos_epoch_range_t *epr, daos_key_t *dkey,
		 daos_key_t *akey, daos_size_t *size, uint32_t *nr,
		 daos_key_desc_t *kds, d_sg_list_t *sgl, daos_anchor_t *anchor,
		 daos_anchor_t *dkey_anchor, daos_anchor_t *akey_anchor,
		 d_iov_t *csum)
{
	tse_task_t	*task;
	int		rc;

	rc = dc_obj_list_obj_task_create(oh, DAOS_TX_NONE, epr, dkey, akey,
					 size, nr, kds, sgl, anchor,
					 dkey_anchor, akey_anchor, true, NULL,
					 dsc_scheduler(), csum, &task);
	if (rc)
		return rc;

	return dsc_task_run(task, dsc_obj_retry_cb, &oh, sizeof(oh), true);
}<|MERGE_RESOLUTION|>--- conflicted
+++ resolved
@@ -155,15 +155,9 @@
 	if (rc)
 		return rc;
 
-<<<<<<< HEAD
 	rc = dc_obj_fetch_shard_task_create(oh, th, flags, shard, dkey,
 					    nr, iods, sgls, maps, NULL,
 					    dsc_scheduler(), &task);
-=======
-	rc = dc_obj_fetch_task_create(oh, th, 0, dkey, nr, DIOF_TO_LEADER,
-				      iods, sgls, maps, NULL, NULL,
-				      dsc_scheduler(), &task);
->>>>>>> 4c16faeb
 	if (rc)
 		return rc;
 
