/**
 * (C) Copyright 2016-2020 Intel Corporation.
 *
 * Licensed under the Apache License, Version 2.0 (the "License");
 * you may not use this file except in compliance with the License.
 * You may obtain a copy of the License at
 *
 *    http://www.apache.org/licenses/LICENSE-2.0
 *
 * Unless required by applicable law or agreed to in writing, software
 * distributed under the License is distributed on an "AS IS" BASIS,
 * WITHOUT WARRANTIES OR CONDITIONS OF ANY KIND, either express or implied.
 * See the License for the specific language governing permissions and
 * limitations under the License.
 *
 * GOVERNMENT LICENSE RIGHTS-OPEN SOURCE SOFTWARE
 * The Government's rights to use, modify, reproduce, release, perform, display,
 * or disclose this software are subject to the terms of the Apache License as
 * provided in Contract No. B609815.
 * Any reproduction of computer software, computer software documentation, or
 * portions thereof marked with this legend must also reproduce the markings.
 */
/**
 * object server operations
 *
 * This file contains the server API methods and the RPC handlers that are both
 * related to object.
 */
#define D_LOGFAC	DD_FAC(object)

#include <uuid/uuid.h>

#include <abt.h>
#include <daos/rpc.h>
#include <daos_srv/pool.h>
#include <daos_srv/rebuild.h>
#include <daos_srv/container.h>
#include <daos_srv/vos.h>
#include <daos_srv/bio.h>
#include <daos_srv/daos_server.h>
#include <daos_srv/dtx_srv.h>
#include <daos/checksum.h>
#include "daos_srv/srv_csum.h"
#include "obj_rpc.h"
#include "obj_internal.h"

/* handles, pointers for handling I/O */
struct obj_io_context {
	struct ds_cont_hdl	*ioc_coh;
	struct ds_cont_child	*ioc_coc;
	daos_handle_t		 ioc_vos_coh;
	uint32_t		 ioc_map_ver;
	bool			 ioc_began;
};

static int
obj_verify_bio_csum(crt_rpc_t *rpc, struct bio_desc *biod,
		    struct daos_csummer *csummer);

static bool
obj_rpc_is_update(crt_rpc_t *rpc)
{
	return opc_get(rpc->cr_opc) == DAOS_OBJ_RPC_UPDATE ||
	       opc_get(rpc->cr_opc) == DAOS_OBJ_RPC_TGT_UPDATE;
}

static bool
obj_rpc_is_fetch(crt_rpc_t *rpc)
{
	return opc_get(rpc->cr_opc) == DAOS_OBJ_RPC_FETCH;
}

/**
 * After bulk finish, let's send reply, then release the resource.
 */
static int
obj_rw_complete(crt_rpc_t *rpc, struct ds_cont_child *cont,
		daos_handle_t ioh, int status, struct dtx_handle *dth)
{
	struct obj_rw_in	*orwi = crt_req_get(rpc);
	int			 rc;

	if (!daos_handle_is_inval(ioh)) {
		uint32_t map_version;
		bool update = obj_rpc_is_update(rpc);

		D_ASSERT(cont != NULL);
		map_version = cont->sc_pool->spc_map_version;
		rc = update ? vos_update_end(ioh, map_version, &orwi->orw_dkey,
					     status, dth) :
			      vos_fetch_end(ioh, status);

		if (rc != 0) {
			D_ERROR(DF_UOID "%s end failed: %d\n",
				DP_UOID(orwi->orw_oid),
				update ? "Update" : "Fetch", rc);
			if (status == 0)
				status = rc;
		}
	}

	return status;
}

static void
obj_rw_reply(crt_rpc_t *rpc, int status, uint32_t map_version,
	     struct dtx_conflict_entry *dce, struct ds_cont_hdl *cont_hdl)
{
	int rc;

	obj_reply_set_status(rpc, status);
	obj_reply_map_version_set(rpc, map_version);
	if (dce != NULL)
		obj_reply_dtx_conflict_set(rpc, dce);

	D_DEBUG(DB_TRACE, "rpc %p opc %d send reply, pmv %d, status %d.\n",
		rpc, opc_get(rpc->cr_opc), map_version, status);

	rc = crt_reply_send(rpc);
	if (rc != 0)
		D_ERROR("send reply failed: "DF_RC"\n", DP_RC(rc));

	if (obj_rpc_is_fetch(rpc)) {
		struct obj_rw_out	*orwo = crt_reply_get(rpc);

		if (orwo->orw_iod_sizes.ca_arrays != NULL) {
			D_FREE(orwo->orw_iod_sizes.ca_arrays);
			orwo->orw_iod_sizes.ca_count = 0;
		}

		if (orwo->orw_nrs.ca_arrays != NULL) {
			D_FREE(orwo->orw_nrs.ca_arrays);
			orwo->orw_nrs.ca_count = 0;
		}

		if (orwo->orw_iod_csum.ca_arrays != NULL) {
			D_FREE(orwo->orw_iod_csum.ca_arrays);
			orwo->orw_iod_csum.ca_count = 0;
		}

		if (cont_hdl) {
			daos_csummer_free_ic(cont_hdl->sch_csummer,
				&orwo->orw_iod_csum.ca_arrays);
			orwo->orw_iod_csum.ca_count = 0;
		}
	}
}

struct obj_bulk_args {
	int		bulks_inflight;
	int		result;
	ABT_eventual	eventual;
};

static int
obj_bulk_comp_cb(const struct crt_bulk_cb_info *cb_info)
{
	struct obj_bulk_args	*arg;
	struct crt_bulk_desc	*bulk_desc;
	crt_rpc_t		*rpc;
	crt_bulk_t		 local_bulk_hdl;

	if (cb_info->bci_rc != 0)
		D_ERROR("bulk transfer failed: %d\n", cb_info->bci_rc);

	bulk_desc = cb_info->bci_bulk_desc;
	local_bulk_hdl = bulk_desc->bd_local_hdl;
	rpc = bulk_desc->bd_rpc;
	arg = (struct obj_bulk_args *)cb_info->bci_arg;
	/**
	 * Note: only one thread will access arg.result, so
	 * it should be safe here.
	 **/
	if (arg->result == 0)
		arg->result = cb_info->bci_rc;

	D_ASSERT(arg->bulks_inflight > 0);
	arg->bulks_inflight--;
	if (arg->bulks_inflight == 0)
		ABT_eventual_set(arg->eventual, &arg->result,
				 sizeof(arg->result));

	crt_bulk_free(local_bulk_hdl);
	crt_req_decref(rpc);
	return cb_info->bci_rc;
}

/**
 * Simulate bulk transfer by memcpy, all data are actually dropped.
 */
static void
obj_bulk_bypass(d_sg_list_t *sgl, crt_bulk_op_t bulk_op)
{
	static const int  dummy_buf_len = 4096;
	static char	 *dummy_buf;
	int		  i;

	if (!dummy_buf) {
		D_ALLOC(dummy_buf, dummy_buf_len);
		if (!dummy_buf)
			return; /* ignore error */
	}

	for (i = 0; i < sgl->sg_nr_out; i++) {
		char	*buf;
		int	 total, nob;

		if (sgl->sg_iovs[i].iov_buf == NULL ||
		    sgl->sg_iovs[i].iov_len == 0)
			continue;

		buf   = sgl->sg_iovs[i].iov_buf;
		total = sgl->sg_iovs[i].iov_len;
		while (total != 0) {
			nob = min(dummy_buf_len, total);
			if (bulk_op == CRT_BULK_PUT)
				memcpy(dummy_buf, buf, nob);
			else
				memcpy(buf, dummy_buf, nob);

			total -= nob;
			buf   += nob;
		}
	}
}

bool
cont_prop_csum_enabled(struct ds_iv_ns *ns, uuid_t co_hdl)
{
	int			rc;
	daos_prop_t		cont_prop = {0};
	struct daos_prop_entry entry = {0};
	uint32_t		csum_val;

	entry.dpe_type = DAOS_PROP_CO_CSUM;
	cont_prop.dpp_entries = &entry;
	cont_prop.dpp_nr = 1;

	rc = cont_iv_prop_fetch(ns, co_hdl, &cont_prop);
	if (rc != 0)
		return false;
	csum_val = daos_cont_prop2csum(&cont_prop);
	if (daos_cont_csum_prop_is_enabled(csum_val))
		return true;
	else
		return false;
}

static int
obj_bulk_transfer(crt_rpc_t *rpc, crt_bulk_op_t bulk_op, bool bulk_bind,
		  crt_bulk_t *remote_bulks, uint64_t *remote_offs,
		  daos_handle_t ioh, d_sg_list_t **sgls, int sgl_nr)
{
	struct obj_bulk_args	arg = { 0 };
	crt_bulk_opid_t		bulk_opid;
	crt_bulk_perm_t		bulk_perm;
	int			i, rc, *status, ret;

	bulk_perm = bulk_op == CRT_BULK_PUT ? CRT_BULK_RO : CRT_BULK_RW;
	rc = ABT_eventual_create(sizeof(*status), &arg.eventual);
	if (rc != 0)
		return dss_abterr2der(rc);

	D_DEBUG(DB_IO, "bulk_op %d sgl_nr %d\n", bulk_op, sgl_nr);

	arg.bulks_inflight++;
	for (i = 0; i < sgl_nr; i++) {
		d_sg_list_t		*sgl, tmp_sgl;
		struct crt_bulk_desc	 bulk_desc;
		crt_bulk_t		 local_bulk_hdl;
		daos_size_t		 offset;
		unsigned int		 idx = 0;

		if (remote_bulks[i] == NULL)
			continue;

		offset = remote_offs != NULL ? remote_offs[i] : 0;
		if (sgls != NULL) {
			sgl = sgls[i];
		} else {
			struct bio_sglist *bsgl;

			D_ASSERT(!daos_handle_is_inval(ioh));
			bsgl = vos_iod_sgl_at(ioh, i);
			D_ASSERT(bsgl != NULL);

			sgl = &tmp_sgl;
			rc = bio_sgl_convert(bsgl, sgl);
			if (rc)
				break;
		}

		if (daos_io_bypass & IOBP_SRV_BULK) {
			/* this mode will bypass network bulk transfer and
			 * only copy data from/to dummy buffer. This is for
			 * performance evaluation on low bandwidth network.
			 */
			obj_bulk_bypass(sgl, bulk_op);
			goto next;
		}

		/**
		 * Let's walk through the sgl to check if the iov is empty,
		 * which is usually gotten from punched/empty records (see
		 * akey_fetch()), and skip these empty iov during bulk
		 * transfer to avoid touching the input buffer.
		 */
		while (idx < sgl->sg_nr_out) {
			d_sg_list_t	sgl_sent;
			daos_size_t	length = 0;
			unsigned int	start;

			/**
			 * Skip the punched/empty record, let's also skip the
			 * record in the input buffer instead of memset to 0.
			 */
			while (sgl->sg_iovs[idx].iov_buf == NULL &&
			       idx < sgl->sg_nr_out) {
				offset += sgl->sg_iovs[idx].iov_len;
				idx++;
			}

			if (idx == sgl->sg_nr_out)
				break;

			start = idx;
			sgl_sent.sg_iovs = &sgl->sg_iovs[start];
			/* Find the end of the non-empty record */
			while (sgl->sg_iovs[idx].iov_buf != NULL &&
			       idx < sgl->sg_nr_out) {
				length += sgl->sg_iovs[idx].iov_len;
				idx++;
			}

			sgl_sent.sg_nr = idx - start;
			sgl_sent.sg_nr_out = idx - start;

			rc = crt_bulk_create(rpc->cr_ctx, &sgl_sent,
					     bulk_perm, &local_bulk_hdl);
			if (rc != 0) {
				D_ERROR("crt_bulk_create %d error (%d).\n",
					i, rc);
				break;
			}

			crt_req_addref(rpc);

			bulk_desc.bd_rpc	= rpc;
			bulk_desc.bd_bulk_op	= bulk_op;
			bulk_desc.bd_remote_hdl	= remote_bulks[i];
			bulk_desc.bd_local_hdl	= local_bulk_hdl;
			bulk_desc.bd_len	= length;
			bulk_desc.bd_remote_off	= offset;
			bulk_desc.bd_local_off	= 0;

			arg.bulks_inflight++;
			if (bulk_bind)
				rc = crt_bulk_bind_transfer(&bulk_desc,
					obj_bulk_comp_cb, &arg, &bulk_opid);
			else
				rc = crt_bulk_transfer(&bulk_desc,
					obj_bulk_comp_cb, &arg, &bulk_opid);
			if (rc < 0) {
				D_ERROR("crt_bulk_transfer %d error (%d).\n",
					i, rc);
				arg.bulks_inflight--;
				crt_bulk_free(local_bulk_hdl);
				crt_req_decref(rpc);
				break;
			}
			offset += length;
		}
	next:
		if (sgls == NULL)
			daos_sgl_fini(sgl, false);
		if (rc)
			break;
	}

	if (--arg.bulks_inflight == 0)
		ABT_eventual_set(arg.eventual, &rc, sizeof(rc));

	ret = ABT_eventual_wait(arg.eventual, (void **)&status);
	if (rc == 0)
		rc = ret ? dss_abterr2der(ret) : *status;

	ABT_eventual_free(&arg.eventual);
	/* After RDMA is done, corrupt the server data */
	if (DAOS_FAIL_CHECK(DAOS_CHECKSUM_SDATA_CORRUPT)) {
		struct obj_rw_in	*orw = crt_req_get(rpc);
		struct ds_pool		*pool;

		pool = ds_pool_lookup(orw->orw_pool_uuid);
		if (pool == NULL)
			return -DER_NONEXIST;
		if (cont_prop_csum_enabled(pool->sp_iv_ns, orw->orw_co_hdl)) {
			struct bio_sglist	*fbsgl;
			d_sg_list_t		 fsgl;
			int			*fbuffer;

			D_DEBUG(DB_IO, "Data corruption after RDMA\n");
			fbsgl = vos_iod_sgl_at(ioh, 0);
			bio_sgl_convert(fbsgl, &fsgl);
			fbuffer = (int *)fsgl.sg_iovs[0].iov_buf;
			*fbuffer += 0x2;
			daos_sgl_fini(&fsgl, false);
		}
		ds_pool_put(pool);
	}
	return rc;
}

static int
obj_set_reply_sizes(crt_rpc_t *rpc)
{
	struct obj_rw_in	*orw = crt_req_get(rpc);
	struct obj_rw_out	*orwo = crt_reply_get(rpc);
	daos_iod_t		*iods;
	uint64_t		*sizes;
	int			size_count;
	int			i;

	D_ASSERT(obj_rpc_is_fetch(rpc));
	D_ASSERT(orwo != NULL);
	D_ASSERT(orw != NULL);

	iods = orw->orw_iod_array.oia_iods;
	size_count = orw->orw_iod_array.oia_iod_nr;

	if (size_count <= 0) {
		D_ERROR("rpc %p contains invalid sizes count %d for "
			DF_UOID" with epc "DF_U64".\n",
			rpc, size_count, DP_UOID(orw->orw_oid), orw->orw_epoch);
		return -DER_INVAL;
	}

	orwo->orw_iod_sizes.ca_count = size_count;
	D_ALLOC_ARRAY(sizes, size_count);
	if (sizes == NULL)
		return -DER_NOMEM;

	for (i = 0; i < orw->orw_iod_array.oia_iod_nr; i++)
		sizes[i] = iods[i].iod_size;

	orwo->orw_iod_sizes.ca_arrays = sizes;

	D_DEBUG(DB_TRACE, "rpc %p set sizes count as %d for "
		DF_UOID" with epc "DF_U64".\n",
		rpc, size_count, DP_UOID(orw->orw_oid), orw->orw_epoch);

	return 0;
}

/**
 * Pack nrs in sgls inside the reply, so the client can update
 * sgls before it returns to application.
 * Pack sgl's data size in the reply, client fetch can based on
 * it to update sgl's iov_len.
 *
 * Note: this is only needed for bulk transfer, for inline transfer,
 * it will pack the complete sgls inside the req/reply, see obj_shard_rw().
 */
static int
obj_set_reply_nrs(crt_rpc_t *rpc, daos_handle_t ioh, d_sg_list_t *sgls)
{
	struct obj_rw_in	*orw = crt_req_get(rpc);
	struct obj_rw_out	*orwo = crt_reply_get(rpc);
	uint32_t		*nrs;
	daos_size_t		*data_sizes;
	uint32_t		 nrs_count = orw->orw_nr;
	int			 i, j;

	if (nrs_count == 0)
		return 0;

	/* return sg_nr_out and data size for sgl */
	orwo->orw_nrs.ca_count = nrs_count;
	D_ALLOC(orwo->orw_nrs.ca_arrays,
		nrs_count * (sizeof(uint32_t) + sizeof(daos_size_t)));

	if (orwo->orw_nrs.ca_arrays == NULL)
		return -DER_NOMEM;
	orwo->orw_data_sizes.ca_count = nrs_count;
	orwo->orw_data_sizes.ca_arrays =
		(void *)((char *)orwo->orw_nrs.ca_arrays +
			nrs_count * (sizeof(uint32_t)));

	nrs = orwo->orw_nrs.ca_arrays;
	data_sizes = orwo->orw_data_sizes.ca_arrays;
	for (i = 0; i < nrs_count; i++) {
		struct bio_sglist	*bsgl;
		d_sg_list_t		*sgl;

		if (sgls != NULL) {
			sgl = &sgls[i];
			D_ASSERT(sgl != NULL);
			nrs[i] = sgl->sg_nr_out;
		} else {
			bsgl = vos_iod_sgl_at(ioh, i);
			D_ASSERT(bsgl != NULL);
			nrs[i] = bsgl->bs_nr_out;
			/* tail holes trimmed by ioc_trim_tail_holes() */
			for (j = 0; j < bsgl->bs_nr_out; j++)
				data_sizes[i] += bio_iov2req_len(
					&bsgl->bs_iovs[j]);
		}
	}

	return 0;
}

static void
obj_echo_rw(crt_rpc_t *rpc, daos_iod_t *split_iods, uint64_t *split_offs)
{
	struct obj_rw_in	*orw = crt_req_get(rpc);
	struct obj_rw_out	*orwo = crt_reply_get(rpc);
	struct obj_tls		*tls;
	daos_iod_t		*iod;
	uint64_t		*off;
	d_sg_list_t		*p_sgl;
	crt_bulk_op_t		bulk_op;
	bool			bulk_bind;
	int			i;
	int			rc = 0;

	D_DEBUG(DB_TRACE, "opc %d oid "DF_UOID" dkey "DF_KEY
		" tgt/xs %d/%d epc "DF_U64".\n",
		opc_get(rpc->cr_opc), DP_UOID(orw->orw_oid),
		DP_KEY(&orw->orw_dkey),
		dss_get_module_info()->dmi_tgt_id,
		dss_get_module_info()->dmi_xs_id,
		orw->orw_epoch);

	if (obj_rpc_is_fetch(rpc)) {
		rc = obj_set_reply_sizes(rpc);
		if (rc)
			D_GOTO(out, rc);
	}

	/* Inline fetch/update */
	if (orw->orw_bulks.ca_arrays == NULL && orw->orw_bulks.ca_count == 0) {
		if (obj_rpc_is_fetch(rpc)) {
			orwo->orw_sgls.ca_count = orw->orw_sgls.ca_count;
			orwo->orw_sgls.ca_arrays = orw->orw_sgls.ca_arrays;
		}
		D_GOTO(out, rc);
	}

	/* Only support 1 iod now */
	D_ASSERT(orw->orw_iod_array.oia_iod_nr == 1);
	iod = split_iods == NULL ? orw->orw_iod_array.oia_iods : split_iods;
	off = split_offs == NULL ? orw->orw_iod_array.oia_offs : split_offs;

	tls = obj_tls_get();
	p_sgl = &tls->ot_echo_sgl;

	/* Let's check if tls already have enough buffer */
	if (p_sgl->sg_nr < iod->iod_nr) {
		daos_sgl_fini(p_sgl, true);
		rc = daos_sgl_init(p_sgl, iod->iod_nr);
		if (rc)
			D_GOTO(out, rc);

		p_sgl->sg_nr_out = p_sgl->sg_nr;
	}

	for (i = 0; i < iod->iod_nr; i++) {
		daos_size_t size = iod->iod_size;

		if (size == DAOS_REC_ANY)
			size = sizeof(uint64_t);

		if (iod->iod_type == DAOS_IOD_ARRAY) {
			D_ASSERT(iod->iod_recxs);
			size *= iod->iod_recxs[i].rx_nr;
		}

		/* Check each vector */
		if (p_sgl->sg_iovs[i].iov_buf_len < size) {
			if (p_sgl->sg_iovs[i].iov_buf != NULL)
				D_FREE(p_sgl->sg_iovs[i].iov_buf);

			D_ALLOC(p_sgl->sg_iovs[i].iov_buf, size);
			/* obj_tls_fini() will free these buffer */
			if (p_sgl->sg_iovs[i].iov_buf == NULL)
				D_GOTO(out, rc = -DER_NOMEM);
			p_sgl->sg_iovs[i].iov_buf_len = size;
			p_sgl->sg_iovs[i].iov_len = size;
		}
	}

	orwo->orw_sgls.ca_count = 0;
	orwo->orw_sgls.ca_arrays = NULL;
	if (obj_rpc_is_fetch(rpc)) {
		rc = obj_set_reply_nrs(rpc, DAOS_HDL_INVAL, p_sgl);
		if (rc != 0)
			D_GOTO(out, rc);
		bulk_op = CRT_BULK_PUT;
	} else {
		bulk_op = CRT_BULK_GET;
	}

	bulk_bind = orw->orw_flags & ORF_BULK_BIND;
	rc = obj_bulk_transfer(rpc, bulk_op, bulk_bind,
			       orw->orw_bulks.ca_arrays, off,
			       DAOS_HDL_INVAL, &p_sgl, orw->orw_nr);
out:
	orwo->orw_ret = rc;
	orwo->orw_map_version = orw->orw_map_ver;
}


int
ec_bulk_transfer(crt_rpc_t *rpc, crt_bulk_op_t bulk_op, bool bulk_bind,
		 crt_bulk_t *remote_bulks, daos_handle_t ioh,
		 struct ec_bulk_spec **skip_list,
		 int sgl_nr)
{
	struct obj_bulk_args	arg = { 0 };
	crt_bulk_opid_t		bulk_opid;
	crt_bulk_perm_t		bulk_perm = CRT_BULK_RW;
	int			i, rc, *status, ret;

	D_ASSERT(skip_list != NULL);

	rc = ABT_eventual_create(sizeof(*status), &arg.eventual);
	if (rc != 0)
		return dss_abterr2der(rc);

	arg.bulks_inflight++;
	for (i = 0; i < sgl_nr; i++) {
		d_sg_list_t		*sgl, tmp_sgl;
		struct crt_bulk_desc	 bulk_desc;
		crt_bulk_t		 local_bulk_hdl;
		struct bio_sglist	*bsgl;
		daos_size_t		 offset = 0;
		unsigned int		 idx = 0;
		unsigned int		 sl_idx = 0;

		if (remote_bulks[i] == NULL)
			continue;

		D_ASSERT(!daos_handle_is_inval(ioh));
		bsgl = vos_iod_sgl_at(ioh, i);
		D_ASSERT(bsgl != NULL);

		sgl = &tmp_sgl;
		rc = bio_sgl_convert(bsgl, sgl);
		if (rc)
			break;

		if (daos_io_bypass & IOBP_SRV_BULK) {
			/* this mode will bypass network bulk transfer and
			 * only copy data from/to dummy buffer. This is for
			 * performance evaluation on low bandwidth network.
			 */
			obj_bulk_bypass(sgl, bulk_op);
			goto next;
		}

		while (idx < sgl->sg_nr_out) {
			d_sg_list_t	sgl_sent;
			daos_size_t	length = 0;
			unsigned int	start = idx;

			sgl_sent.sg_iovs = &sgl->sg_iovs[start];
			if (skip_list[i] == NULL) {
				/* Find the end of the non-empty record */
				while (sgl->sg_iovs[idx].iov_buf != NULL &&
					idx < sgl->sg_nr_out)
					length += sgl->sg_iovs[idx++].iov_len;
			} else {
				while (ec_bulk_spec_get_skip(sl_idx,
							     skip_list[i]))
					offset +=
					ec_bulk_spec_get_len(sl_idx++,
							     skip_list[i]);
				length += sgl->sg_iovs[idx++].iov_len;
				D_ASSERT(ec_bulk_spec_get_len(sl_idx,
							      skip_list[i]) ==
					 length);
				sl_idx++;
			}
			sgl_sent.sg_nr = idx - start;
			sgl_sent.sg_nr_out = idx - start;

			rc = crt_bulk_create(rpc->cr_ctx, &sgl_sent,
					     bulk_perm, &local_bulk_hdl);
			if (rc != 0) {
				D_ERROR("crt_bulk_create %d error (%d).\n",
					i, rc);
				break;
			}

			crt_req_addref(rpc);
			bulk_desc.bd_rpc	= rpc;
			bulk_desc.bd_bulk_op	= bulk_op;
			bulk_desc.bd_remote_hdl	= remote_bulks[i];
			bulk_desc.bd_local_hdl	= local_bulk_hdl;
			bulk_desc.bd_len	= length;
			bulk_desc.bd_remote_off	= offset;
			bulk_desc.bd_local_off	= 0;

			arg.bulks_inflight++;
			if (bulk_bind)
				rc = crt_bulk_bind_transfer(&bulk_desc,
					obj_bulk_comp_cb, &arg, &bulk_opid);
			else
				rc = crt_bulk_transfer(&bulk_desc,
					obj_bulk_comp_cb, &arg, &bulk_opid);
			if (rc < 0) {
				D_ERROR("crt_bulk_transfer %d error (%d).\n",
					i, rc);
				arg.bulks_inflight--;
				crt_bulk_free(local_bulk_hdl);
				crt_req_decref(rpc);
				break;
			}
			offset += length;
		}
next:
		daos_sgl_fini(sgl, false);
		if (rc)
			break;
		D_FREE(skip_list[i]);
	}

	if (--arg.bulks_inflight == 0)
		ABT_eventual_set(arg.eventual, &rc, sizeof(rc));

	ret = ABT_eventual_wait(arg.eventual, (void **)&status);
	if (rc == 0)
		rc = ret ? dss_abterr2der(ret) : *status;

	ABT_eventual_free(&arg.eventual);
	return rc;
}

/** if checksums are enabled, fetch needs to allocate the memory that will be
 * used for the csum structures.
 */
static int
obj_fetch_csum_init(struct ds_cont_hdl *cont_hdl,
			 struct obj_rw_in *orw,
			 struct obj_rw_out *orwo)
{
	int rc;

	/**
	 * Allocate memory for the csum structures.
	 * This memory and information will be used by VOS to put the checksums
	 * in as it fetches the data's metadata from the btree/evtree.
	 *
	 * The memory will be freed in obj_rw_reply
	 */
	rc = daos_csummer_alloc_iods_csums(cont_hdl->sch_csummer,
					   orw->orw_iod_array.oia_iods,
					   orw->orw_iod_array.oia_iod_nr,
					   false,
					   &orwo->orw_iod_csum.ca_arrays);

	if (rc >= 0) {
		orwo->orw_iod_csum.ca_count = (uint64_t)rc;
		rc = 0;
	}

	return rc;
}

static struct dcs_iod_csums *
get_iod_csum(struct dcs_iod_csums *iod_csums, int i)
{
	if (iod_csums == NULL)
		return NULL;
	return &iod_csums[i];
}

static int
csum_add2iods(daos_handle_t ioh, daos_iod_t *iods, uint32_t iods_nr,
	      struct daos_csummer *csummer,
	      struct dcs_iod_csums *iod_csums)
{
	int	 rc = 0;
	uint32_t biov_csums_idx = 0;
	size_t	 biov_csums_used = 0;
	int	 i;

	struct bio_desc *biod = vos_ioh2desc(ioh);
	struct dcs_csum_info *csum_infos = vos_ioh2ci(ioh);

	for (i = 0; i < iods_nr; i++) {
		rc = ds_csum_add2iod(
			&iods[i], csummer,
			bio_iod_sgl(biod, i),
			&csum_infos[biov_csums_idx],
			&biov_csums_used, get_iod_csum(iod_csums, i));

		if (rc != 0)
			return rc;
		biov_csums_idx += biov_csums_used;
	}

	return rc;
}

<<<<<<< HEAD
int csum_verify_keys(struct daos_csummer *csummer, struct obj_rw_in *orw)
{
	uint32_t	i;
	int		rc;

	if (!daos_csummer_initialized(csummer))
		return 0;

	rc = daos_csummer_verify_key(csummer, &orw->orw_dkey,
				     orw->orw_dkey_csum);
	if (rc != 0) {
		D_ERROR("daos_csummer_verify_key error for dkey: %d", rc);
		return rc;
	}

	for (i = 0; i < orw->orw_iod_array.oia_iod_nr; i++) {
		daos_iod_t *iod = &orw->orw_iod_array.oia_iods[i];
		struct dcs_iod_csums *csum = &orw->orw_iod_csums.ca_arrays[i];

		if (!csum_iod_is_supported(csummer->dcs_chunk_size, iod))
			continue;
		rc = daos_csummer_verify_key(csummer,
					     &iod->iod_name,
					     &csum->ic_akey);
		if (rc != 0) {
			D_ERROR("daos_csummer_verify_key error for akey: %d",
				rc);
			return rc;
		}
	}

	return 0;
=======
/** Filter and prepare for the sing value EC update/fetch */
static void
obj_singv_ec_rw_filter(struct obj_rw_in *orw, daos_iod_t *iods, uint64_t *offs,
		       bool for_update)
{
	struct daos_oclass_attr		*oca = NULL;
	daos_iod_t			*iod;
	struct obj_ec_singv_local	 loc;
	uint32_t			 tgt_idx;
	uint32_t			 i;

	tgt_idx = orw->orw_oid.id_shard - orw->orw_start_shard;
	for (i = 0; i < orw->orw_nr; i++) {
		iod = &iods[i];
		if (iod->iod_type != DAOS_IOD_SINGLE ||
		    (orw->orw_flags & ORF_EC) == 0)
			continue;
		/* for singv EC */
		D_ASSERT(iod->iod_recxs == NULL);
		if (iod->iod_size == DAOS_REC_ANY) /* punch */
			continue;
		if (oca == NULL) {
			oca = daos_oclass_attr_find(orw->orw_oid.id_pub);
			D_ASSERT(oca != NULL && DAOS_OC_IS_EC(oca));
		}
		/* using iod_recxs to pass ir_gsize (akey_update_single) */
		if (for_update)
			iod->iod_recxs = (void *)iod->iod_size;
		if (!obj_ec_singv_one_tgt(iod, NULL, oca)) {
			obj_ec_singv_local_sz(iod->iod_size, oca, tgt_idx,
					      &loc);
			offs[i] = loc.esl_off;
			if (for_update)
				iod->iod_size = loc.esl_size;
		}
	}
>>>>>>> 40cee683
}

static int
obj_local_rw(crt_rpc_t *rpc, struct ds_cont_hdl *cont_hdl,
	     struct ds_cont_child *cont, daos_iod_t *split_iods,
	     uint64_t *split_offs, struct dtx_handle *dth)
{
	struct obj_rw_in	*orw = crt_req_get(rpc);
	struct obj_rw_out	*orwo = crt_reply_get(rpc);
	uint32_t		tag = dss_get_module_info()->dmi_tgt_id;
	daos_handle_t		ioh = DAOS_HDL_INVAL;
	uint64_t		time_start = 0;
	struct obj_tls		*tls = obj_tls_get();
	struct bio_desc		*biod;
	daos_key_t		*dkey;
	crt_bulk_op_t		bulk_op;
	bool			rma;
	bool			bulk_bind;
	bool			size_fetch = false;
	daos_iod_t		*iods;
	uint64_t		*offs;
	int			err, rc = 0;

	D_TIME_START(tls->ot_sp, time_start, OBJ_PF_UPDATE_LOCAL);

	if (daos_is_zero_dti(&orw->orw_dti)) {
		D_DEBUG(DB_TRACE, "disable dtx\n");
		dth = NULL;
	}

	iods = split_iods == NULL ? orw->orw_iod_array.oia_iods : split_iods;
	offs = split_offs == NULL ? orw->orw_iod_array.oia_offs : split_offs;

	if (daos_obj_is_echo(orw->orw_oid.id_pub) ||
	    (daos_io_bypass & IOBP_TARGET)) {
		obj_echo_rw(rpc, split_iods, split_offs);
		D_GOTO(out, rc = 0);
	}

	rc = csum_verify_keys(cont_hdl->sch_csummer, orw);
	if (rc != 0) {
		D_ERROR("csum_verify_keys error: %d", rc);
		return rc;
	}
	dkey = (daos_key_t *)&orw->orw_dkey;
	D_DEBUG(DB_TRACE,
		"opc %d oid "DF_UOID" dkey "DF_KEY" tag %d epc "DF_U64".\n",
		opc_get(rpc->cr_opc), DP_UOID(orw->orw_oid), DP_KEY(dkey),
		tag, orw->orw_epoch);

	rma = (orw->orw_bulks.ca_arrays != NULL ||
	       orw->orw_bulks.ca_count != 0);

	/* Prepare IO descriptor */
	if (obj_rpc_is_update(rpc)) {
		obj_singv_ec_rw_filter(orw, iods, offs, true);
		bulk_op = CRT_BULK_GET;
		rc = vos_update_begin(cont->sc_hdl, orw->orw_oid,
				      orw->orw_epoch, dkey, orw->orw_nr, iods,
				      orw->orw_iod_csums.ca_arrays, &ioh, dth);
		if (rc) {
			D_ERROR(DF_UOID" Update begin failed: "DF_RC"\n",
				DP_UOID(orw->orw_oid), DP_RC(rc));
			goto out;
		}
	} else {
		size_fetch = (!rma && orw->orw_sgls.ca_arrays == NULL);
		bulk_op = CRT_BULK_PUT;

		rc = vos_fetch_begin(cont->sc_hdl, orw->orw_oid, orw->orw_epoch,
				     dkey, orw->orw_nr, iods, size_fetch, &ioh);

		if (rc) {
			D_ERROR(DF_UOID" Fetch begin failed: "DF_RC"\n",
				DP_UOID(orw->orw_oid), DP_RC(rc));
			goto out;
		}

		rc = obj_set_reply_sizes(rpc);
		if (rc != 0)
			goto out;

		if (rma) {
			orwo->orw_sgls.ca_count = 0;
			orwo->orw_sgls.ca_arrays = NULL;

			rc = obj_set_reply_nrs(rpc, ioh, NULL);
			if (rc != 0)
				goto out;
		} else {
			orwo->orw_sgls.ca_count = orw->orw_sgls.ca_count;
			orwo->orw_sgls.ca_arrays = orw->orw_sgls.ca_arrays;
		}
		obj_singv_ec_rw_filter(orw, iods, offs, false);
	}

	biod = vos_ioh2desc(ioh);
	rc = bio_iod_prep(biod);
	if (rc) {
		D_ERROR(DF_UOID" bio_iod_prep failed: "DF_RC".\n",
			DP_UOID(orw->orw_oid), DP_RC(rc));
		goto out;
	}

	if (obj_rpc_is_fetch(rpc) && !size_fetch) {
		rc = obj_fetch_csum_init(cont_hdl, orw, orwo);
		if (rc) {
			D_ERROR(DF_UOID" fetch csum init failed: %d.\n",
				DP_UOID(orw->orw_oid), rc);
			goto post;
		}
		rc = csum_add2iods(ioh,
				   orw->orw_iod_array.oia_iods,
				   orw->orw_iod_array.oia_iod_nr,
				   cont_hdl->sch_csummer,
				   orwo->orw_iod_csum.ca_arrays);

		if (rc) {
			D_ERROR(DF_UOID" fetch verify failed: %d.\n",
				DP_UOID(orw->orw_oid), rc);
			goto post;
		}
	}

	if (rma) {
		bulk_bind = orw->orw_flags & ORF_BULK_BIND;
		rc = obj_bulk_transfer(rpc, bulk_op, bulk_bind,
				       orw->orw_bulks.ca_arrays, offs,
				       ioh, NULL, orw->orw_nr);
	} else if (orw->orw_sgls.ca_arrays != NULL) {
		rc = bio_iod_copy(biod, orw->orw_sgls.ca_arrays, orw->orw_nr);
	}

	if (rc == -DER_OVERFLOW) {
		rc = -DER_REC2BIG;
		D_ERROR(DF_UOID" bio_iod_copy failed, rc "DF_RC"",
			DP_UOID(orw->orw_oid), DP_RC(rc));
		goto post;
	}

	rc = obj_verify_bio_csum(rpc, biod, cont_hdl->sch_csummer);
post:
	err = bio_iod_post(biod);
	rc = rc ? : err;
out:
	rc = obj_rw_complete(rpc, cont, ioh, rc, dth);
	D_TIME_END(tls->ot_sp, time_start, OBJ_PF_UPDATE_LOCAL);
	return rc;
}

/**
 * Lookup and return the container handle, if it is a rebuild handle, which
 * will never associate a particular container, then the container structure
 * will be returned to \a ioc::ioc_coc.
 */
static int
obj_ioc_init(uuid_t pool_uuid, uuid_t coh_uuid, uuid_t cont_uuid, int opc,
	     struct obj_io_context *ioc)
{
	struct ds_cont_hdl   *coh;
	struct ds_cont_child *coc;
	int		      rc;

	memset(ioc, 0, sizeof(*ioc));
	rc = cont_iv_capa_fetch(pool_uuid, coh_uuid, cont_uuid, &coh);
	if (rc) {
		if (rc == -DER_NONEXIST)
			rc = -DER_NO_HDL;
		return rc;
	}

	if (obj_is_modification_opc(opc) && !(coh->sch_capas & DAOS_COO_RW)) {
		D_ERROR("cont "DF_UUID" hdl "DF_UUID" sch_capas "DF_U64", "
			"NO_PERM to update.\n", DP_UUID(cont_uuid),
			DP_UUID(coh_uuid), coh->sch_capas);
		D_GOTO(failed, rc = -DER_NO_PERM);
	}

	/* normal container open handle with ds_cont_child attached */
	if (coh->sch_cont != NULL) {
		ds_cont_child_get(coh->sch_cont);
		coc = coh->sch_cont;
		D_GOTO(out, rc = 0);
	}

	if (!is_rebuild_container(pool_uuid, coh_uuid)) {
		D_ERROR("Empty container "DF_UUID" (ref=%d) handle?\n",
			DP_UUID(cont_uuid), coh->sch_ref);
		D_GOTO(failed, rc = -DER_NO_HDL);
	}

	/* rebuild handle is a dummy and never attached by a real container */
	if (DAOS_FAIL_CHECK(DAOS_REBUILD_NO_HDL))
		D_GOTO(failed, rc = -DER_NO_HDL);

	if (DAOS_FAIL_CHECK(DAOS_REBUILD_STALE_POOL))
		D_GOTO(failed, rc = -DER_STALE);

	D_DEBUG(DB_TRACE, DF_UUID"/%p is rebuild cont hdl\n",
		DP_UUID(coh_uuid), coh);

	/* load VOS container on demand for rebuild */
	rc = ds_cont_child_lookup(pool_uuid, cont_uuid, &coc);
	if (rc)
		D_GOTO(failed, rc);

out:
	D_ASSERT(coc->sc_pool != NULL);
	ioc->ioc_map_ver = coc->sc_pool->spc_map_version;
	ioc->ioc_vos_coh = coc->sc_hdl;
	ioc->ioc_coc	 = coc;
	ioc->ioc_coh	 = coh;
	return 0;
failed:
	ds_cont_hdl_put(coh);
	return rc;
}

static void
obj_ioc_fini(struct obj_io_context *ioc)
{
	if (ioc->ioc_coh != NULL) {
		ds_cont_hdl_put(ioc->ioc_coh);
		ioc->ioc_coh = NULL;
	}

	if (ioc->ioc_coc != NULL) {
		ds_cont_child_put(ioc->ioc_coc);
		ioc->ioc_coc = NULL;
	}
	ioc->ioc_map_ver = 0;
}

/* Various check before access VOS */
static int
obj_ioc_begin(daos_unit_oid_t oid, uint32_t rpc_map_ver, uuid_t pool_uuid,
	      uuid_t coh_uuid, uuid_t cont_uuid, uint32_t opc,
	      struct obj_io_context *ioc)
{
	struct ds_pool_child *poc;
	int		      rc;

	rc = obj_ioc_init(pool_uuid, coh_uuid, cont_uuid, opc, ioc);
	if (rc)
		return rc;

	poc = ioc->ioc_coc->sc_pool;
	D_ASSERT(poc != NULL);

	if (rpc_map_ver > ioc->ioc_map_ver || poc->spc_pool->sp_map == NULL ||
	    DAOS_FAIL_CHECK(DAOS_FORCE_REFRESH_POOL_MAP)) {
		/* XXX: Client (or leader replica) has newer pool map than
		 *	current replica. Two possibile cases:
		 *
		 *	1. The current replica was the old leader if with
		 *	   the old pool map version. According to current
		 *	   leader election algorithm, it is still the new
		 *	   leader with the new pool map version. Since no
		 *	   leader switch, the unmatched pool version will
		 *	   not affect DTX related availability check.
		 *
		 *	2. The current replica was NOT the old leader if
		 *	   with the old pool map version. But it becomes
		 *	   the new leader with the new pool map version.
		 *	   In the subsequent modificaiton, it may hit
		 *	   some 'prepared' DTX when make availability
		 *	   check, it will return -DER_INPROGRESS that
		 *	   will cause client to retry. It is possible
		 *	   that the pool map version event arrives at
		 *	   this server during the client retry. It is
		 *	   inefficient, but harmless.
		 */
		/*
		 * Though maybe harmless for now, but let's refresh the server
		 * pool map to avoid any possible issue
		 */
		D_DEBUG(DB_IO, "stale server map_version %d req %d\n",
			ioc->ioc_map_ver, rpc_map_ver);
		rc = ds_pool_child_map_refresh_async(poc);
		if (rc == 0) {
			ioc->ioc_map_ver = poc->spc_map_version;
			rc = -DER_STALE;
		}

		D_GOTO(out_put, rc);
	} else if (rpc_map_ver < ioc->ioc_map_ver) {
		D_DEBUG(DB_IO, "stale version req %d map_version %d\n",
			rpc_map_ver, ioc->ioc_map_ver);
		if (obj_is_modification_opc(opc))
			D_GOTO(out_put, rc = -DER_STALE);
		/* It is harmless if fetch with old pool map version. */
	}
	dss_rpc_cntr_enter(DSS_RC_OBJ);
	ioc->ioc_began = true;
	return 0;

out_put:
	obj_ioc_fini(ioc);
	return rc;
}

void
obj_ioc_end(struct obj_io_context *ioc, int err)
{
	if (ioc->ioc_began) {
		dss_rpc_cntr_exit(DSS_RC_OBJ, !!err);
		ioc->ioc_began = false;
	}
	obj_ioc_fini(ioc);
}

void
ds_obj_tgt_update_handler(crt_rpc_t *rpc)
{
	struct obj_rw_in		*orw = crt_req_get(rpc);
	struct obj_rw_out		*orwo = crt_reply_get(rpc);
	daos_key_t			*dkey = &orw->orw_dkey;
	struct obj_io_context		 ioc;
	struct dtx_handle                dth = { 0 };
	struct dtx_conflict_entry	 conflict = { 0 };
	uint32_t			 opc = opc_get(rpc->cr_opc);
	int				 rc;

	D_ASSERT(orw != NULL);
	D_ASSERT(orwo != NULL);

	rc = obj_ioc_begin(orw->orw_oid, orw->orw_map_ver,
			   orw->orw_pool_uuid, orw->orw_co_hdl,
			   orw->orw_co_uuid, opc_get(rpc->cr_opc), &ioc);
	if (rc)
		goto out;

	if (DAOS_FAIL_CHECK(DAOS_VC_DIFF_DKEY)) {
		unsigned char	*buf = dkey->iov_buf;

		buf[0] += 1;
		orw->orw_dkey_hash = obj_dkey2hash(dkey);
	}

	D_DEBUG(DB_TRACE,
		"rpc %p opc %d oid "DF_UOID" dkey "DF_KEY" tag/xs %d/%d epc "
		DF_U64", pmv %u/%u dti "DF_DTI".\n",
		rpc, opc, DP_UOID(orw->orw_oid), DP_KEY(dkey),
		dss_get_module_info()->dmi_tgt_id,
		dss_get_module_info()->dmi_xs_id, orw->orw_epoch,
		orw->orw_map_ver, ioc.ioc_map_ver, DP_DTI(&orw->orw_dti));

	/* Handle resend. */
	if (orw->orw_flags & ORF_RESEND) {
		rc = dtx_handle_resend(ioc.ioc_vos_coh, &orw->orw_oid,
				       &orw->orw_dti,
				       orw->orw_dkey_hash, false,
				       &orw->orw_epoch);

		/* Do nothing if 'prepared' or 'committed'. */
		if (rc == -DER_ALREADY || rc == 0)
			D_GOTO(out, rc = 0);

		/* Abort it firstly if exist but with different epoch,
		 * then re-execute with new epoch.
		 */
		if (rc == -DER_MISMATCH)
			/* Abort it by force with MAX epoch to guarantee
			 * that it can be aborted.
			 */
			rc = vos_dtx_abort(ioc.ioc_vos_coh, DAOS_EPOCH_MAX,
					   &orw->orw_dti, 1);

		if (rc != 0 && rc != -DER_NONEXIST)
			D_GOTO(out, rc);
	}

	/* Inject failure for test to simulate the case of lost some
	 * record/akey/dkey on some non-leader.
	 */
	if (DAOS_FAIL_CHECK(DAOS_VC_LOST_DATA)) {
		if (orw->orw_dti_cos.ca_count > 0)
			vos_dtx_commit(ioc.ioc_vos_coh,
				       orw->orw_dti_cos.ca_arrays,
				       orw->orw_dti_cos.ca_count);

		D_GOTO(out, rc = 0);
	}

	rc = dtx_begin(&orw->orw_dti, &orw->orw_oid, ioc.ioc_vos_coh,
		       orw->orw_epoch, orw->orw_dkey_hash,
		       &conflict, orw->orw_dti_cos.ca_arrays,
		       orw->orw_dti_cos.ca_count, orw->orw_map_ver,
		       DAOS_INTENT_UPDATE, &dth);
	if (rc != 0) {
		D_ERROR(DF_UOID": Failed to start DTX for update "DF_RC".\n",
			DP_UOID(orw->orw_oid), DP_RC(rc));
		D_GOTO(out, rc);
	}
	rc = obj_local_rw(rpc, ioc.ioc_coh, ioc.ioc_coc, NULL, NULL, &dth);
	if (rc != 0) {
		D_ERROR(DF_UOID": error="DF_RC".\n", DP_UOID(orw->orw_oid),
			DP_RC(rc));
		D_GOTO(out, rc);
	}

out:
	if (opc == DAOS_OBJ_RPC_TGT_UPDATE &&
	    DAOS_FAIL_CHECK(DAOS_DTX_NONLEADER_ERROR))
		rc = -DER_IO;

	rc = dtx_end(&dth, ioc.ioc_coh, ioc.ioc_coc, rc);
	obj_rw_reply(rpc, rc, ioc.ioc_map_ver, &conflict, ioc.ioc_coh);
	obj_ioc_end(&ioc, rc);
}

static int
obj_tgt_update(struct dtx_leader_handle *dlh, void *arg, int idx,
		  dtx_sub_comp_cb_t comp_cb)
{
	struct ds_obj_exec_arg	*exec_arg = arg;

	/* handle local operaion */
	if (idx == -1) {
		struct obj_ec_split_req	*split_req = exec_arg->args;
		daos_iod_t		*split_iods;
		uint64_t		*split_offs;
		int			 rc = 0;

		/* No need re-exec local update */
		if (!(exec_arg->flags & ORF_RESEND)) {
			split_iods = split_req != NULL ? split_req->osr_iods :
							 NULL;
			split_offs = split_req != NULL ? split_req->osr_offs :
							 NULL;
			rc = obj_local_rw(exec_arg->rpc, exec_arg->cont_hdl,
					  exec_arg->cont, split_iods,
					  split_offs, &dlh->dlh_handle);
		}
		if (comp_cb != NULL)
			comp_cb(dlh, idx, rc);

		return rc;
	}

	/* Handle the object remotely */
	return ds_obj_remote_update(dlh, arg, idx, comp_cb);
}

void
ds_obj_rw_handler(crt_rpc_t *rpc)
{
	struct obj_rw_in		*orw = crt_req_get(rpc);
	struct obj_rw_out		*orwo = crt_reply_get(rpc);
	struct obj_tls			*tls = obj_tls_get();
	struct dtx_leader_handle	dlh = { 0 };
	struct ds_obj_exec_arg		exec_arg = { 0 };
	struct obj_io_context		ioc;
	uint64_t			time_start = 0;
	uint32_t			flags = 0;
	uint32_t			opc = opc_get(rpc->cr_opc);
	struct obj_ec_split_req		*split_req = NULL;
	int				rc;

	D_ASSERT(orw != NULL);
	D_ASSERT(orwo != NULL);

	rc = obj_ioc_begin(orw->orw_oid, orw->orw_map_ver,
			   orw->orw_pool_uuid, orw->orw_co_hdl,
			   orw->orw_co_uuid, opc_get(rpc->cr_opc), &ioc);
	if (rc != 0) {
		D_ASSERTF(rc < 0, "unexpected error# "DF_RC"\n", DP_RC(rc));
		goto reply;
	}

	D_DEBUG(DB_TRACE,
		"rpc %p opc %d oid "DF_UOID" dkey "DF_KEY" tag/xs %d/%d epc "
		DF_U64", pmv %u/%u dti "DF_DTI".\n",
		rpc, opc, DP_UOID(orw->orw_oid), DP_KEY(&orw->orw_dkey),
		dss_get_module_info()->dmi_tgt_id,
		dss_get_module_info()->dmi_xs_id, orw->orw_epoch,
		orw->orw_map_ver, ioc.ioc_map_ver, DP_DTI(&orw->orw_dti));

	/* FIXME: until distributed transaction. */
	if (orw->orw_epoch == DAOS_EPOCH_MAX) {
		orw->orw_epoch = crt_hlc_get();
		D_DEBUG(DB_IO, "overwrite epoch "DF_U64"\n", orw->orw_epoch);
	}

	if (obj_rpc_is_fetch(rpc)) {
		rc = obj_local_rw(rpc, ioc.ioc_coh, ioc.ioc_coc,
				  NULL, NULL, NULL);
		if (rc != 0) {
			D_ERROR(DF_UOID": error="DF_RC".\n",
				DP_UOID(orw->orw_oid), DP_RC(rc));
			D_GOTO(out, rc);
		}
		D_GOTO(out, rc);
	} else if (orw->orw_iod_array.oia_oiods != NULL) {
		rc = obj_ec_rw_req_split(orw, &split_req);
		if (rc != 0) {
			D_ERROR(DF_UOID": obj_ec_rw_req_split failed, rc %d.\n",
				DP_UOID(orw->orw_oid), rc);
			D_GOTO(out, rc);
		}
	}

	/* Handle resend. */
	if (orw->orw_flags & ORF_RESEND) {
		daos_epoch_t	tmp = 0;

		rc = dtx_handle_resend(ioc.ioc_vos_coh, &orw->orw_oid,
				       &orw->orw_dti, orw->orw_dkey_hash,
				       false, &tmp);
		if (rc == -DER_ALREADY)
			D_GOTO(out, rc = 0);

		if (rc == 0) {
			flags |= ORF_RESEND;
			orw->orw_epoch = tmp;
		} else if (rc == -DER_NONEXIST) {
			rc = 0;
		} else {
			D_GOTO(out, rc);
		}
	} else if (DAOS_FAIL_CHECK(DAOS_DTX_LOST_RPC_REQUEST)) {
		goto cleanup;
	}

	D_TIME_START(tls->ot_sp, time_start, OBJ_PF_UPDATE);

renew:
	/*
	 * Since we do not know if other replicas execute the
	 * operation, so even the operation has been execute
	 * locally, we will start dtx and forward reqests to
	 * all replicas.
	 *
	 * For new leader, even though the local replica
	 * has ever been modified before, but it doesn't
	 * know whether other replicas have also done the
	 * modification or not, so still need to dispatch
	 * the RPC to other replicas.
	 */
	rc = dtx_leader_begin(&orw->orw_dti, &orw->orw_oid, ioc.ioc_vos_coh,
			      orw->orw_epoch, orw->orw_dkey_hash,
			      orw->orw_map_ver, DAOS_INTENT_UPDATE,
			      orw->orw_shard_tgts.ca_arrays,
			      orw->orw_shard_tgts.ca_count, &dlh);
	if (rc != 0) {
		D_ERROR(DF_UOID": Failed to start DTX for update "DF_RC".\n",
			DP_UOID(orw->orw_oid), DP_RC(rc));
		D_GOTO(out, rc);
	}

	if (orw->orw_flags & ORF_DTX_SYNC)
		dlh.dlh_handle.dth_sync = 1;

	exec_arg.rpc	  = rpc;
	exec_arg.cont_hdl = ioc.ioc_coh;
	exec_arg.cont	  = ioc.ioc_coc;
	exec_arg.args	  = split_req;
again:
	exec_arg.flags	  = flags;
	/* Execute the operation on all targets */
	rc = dtx_leader_exec_ops(&dlh, obj_tgt_update, &exec_arg);
out:
	if (opc == DAOS_OBJ_RPC_UPDATE &&
	    DAOS_FAIL_CHECK(DAOS_DTX_LEADER_ERROR))
		rc = -DER_IO;

	/* Stop the distribute transaction */
	rc = dtx_leader_end(&dlh, ioc.ioc_coc, rc);
	if (rc == -DER_AGAIN) {
		if (dlh.dlh_handle.dth_renew) {
			/* epoch conflict, renew it and retry. */
			orw->orw_epoch = crt_hlc_get();
			flags &= ~ORF_RESEND;
			memset(&dlh, 0, sizeof(dlh));
			D_GOTO(renew, rc);
		}

		flags |= ORF_RESEND;
		D_GOTO(again, rc);
	}

	if (opc == DAOS_OBJ_RPC_UPDATE && !(orw->orw_flags & ORF_RESEND) &&
	    DAOS_FAIL_CHECK(DAOS_DTX_LOST_RPC_REPLY))
		goto cleanup;

reply:
	obj_rw_reply(rpc, rc, ioc.ioc_map_ver, NULL, ioc.ioc_coh);

cleanup:
	D_TIME_END(tls->ot_sp, time_start, OBJ_PF_UPDATE);
	obj_ec_split_req_fini(split_req);
	obj_ioc_end(&ioc, rc);
}

static void
obj_enum_complete(crt_rpc_t *rpc, int status, int map_version)
{
	struct obj_key_enum_out *oeo;
	struct obj_key_enum_in *oei;
	int rc;

	obj_reply_set_status(rpc, status);
	obj_reply_map_version_set(rpc, map_version);
	rc = crt_reply_send(rpc);
	if (rc != 0)
		D_ERROR("send reply failed: "DF_RC"\n", DP_RC(rc));

	oei = crt_req_get(rpc);
	D_ASSERT(oei != NULL);
	oeo = crt_reply_get(rpc);
	D_ASSERT(oeo != NULL);

	if (oeo->oeo_kds.ca_arrays != NULL)
		D_FREE(oeo->oeo_kds.ca_arrays);

	if (oeo->oeo_sgl.sg_iovs != NULL)
		daos_sgl_fini(&oeo->oeo_sgl, true);

	if (oeo->oeo_eprs.ca_arrays != NULL)
		D_FREE(oeo->oeo_eprs.ca_arrays);

	if (oeo->oeo_recxs.ca_arrays != NULL)
		D_FREE(oeo->oeo_recxs.ca_arrays);

	if (oeo->oeo_csum_iov.iov_buf != NULL)
		D_FREE(oeo->oeo_csum_iov.iov_buf);
}

static int
obj_local_enum(struct obj_io_context *ioc, crt_rpc_t *rpc,
	       struct vos_iter_anchors *anchors, struct dss_enum_arg *enum_arg)
{
	vos_iter_param_t	param = { 0 };
	struct obj_key_enum_in	*oei = crt_req_get(rpc);
	int			opc = opc_get(rpc->cr_opc);
	int			type;
	int			rc;
	bool			recursive = false;

	enum_arg->csummer = ioc->ioc_coh->sch_csummer;
	/* prepare enumeration parameters */
	param.ip_hdl = ioc->ioc_vos_coh;
	param.ip_oid = oei->oei_oid;
	if (oei->oei_dkey.iov_len > 0)
		param.ip_dkey = oei->oei_dkey;
	if (oei->oei_akey.iov_len > 0)
		param.ip_akey = oei->oei_akey;

	param.ip_epr.epr_lo = oei->oei_epr.epr_lo;
	param.ip_epr.epr_hi = oei->oei_epr.epr_hi;
	param.ip_epc_expr = VOS_IT_EPC_LE;

	if (opc == DAOS_OBJ_RECX_RPC_ENUMERATE) {
		if (oei->oei_dkey.iov_len == 0 ||
		    oei->oei_akey.iov_len == 0)
			D_GOTO(failed, rc = -DER_PROTO);

		if (oei->oei_rec_type == DAOS_IOD_ARRAY)
			type = VOS_ITER_RECX;
		else
			type = VOS_ITER_SINGLE;

		param.ip_epc_expr = VOS_IT_EPC_RE;
		/** Only show visible records and skip punches */
		param.ip_flags = VOS_IT_RECX_VISIBLE | VOS_IT_RECX_SKIP_HOLES;
		enum_arg->fill_recxs = true;
	} else if (opc == DAOS_OBJ_DKEY_RPC_ENUMERATE) {
		type = VOS_ITER_DKEY;
	} else if (opc == DAOS_OBJ_AKEY_RPC_ENUMERATE) {
		type = VOS_ITER_AKEY;
	} else {
		/* object iteration for rebuild or consistency verification. */
		D_ASSERT(opc == DAOS_OBJ_RPC_ENUMERATE);
		type = VOS_ITER_DKEY;
		if (daos_anchor_get_flags(&anchors->ia_dkey) &
		      DIOF_WITH_SPEC_EPOCH) {
			/* For obj verification case. */
			param.ip_flags |= VOS_IT_RECX_VISIBLE;
			param.ip_epc_expr = VOS_IT_EPC_RR;
		} else {
			param.ip_epc_expr = VOS_IT_EPC_RE;
		}
		recursive = true;
		enum_arg->chk_key2big = true;
		enum_arg->need_punch = true;
	}

	/*
	 * FIXME: enumeration RPC uses one anchor for both SV and EV,
	 * that won't be able to support recursive iteration in our
	 * current data model (one akey can have both SV tree and EV
	 * tree).
	 *
	 * Need to use separate anchors for SV and EV, or return a
	 * 'type' to indicate the anchor is on SV tree or EV tree.
	 */
	if (type == VOS_ITER_SINGLE)
		anchors->ia_sv = anchors->ia_ev;
	else if (oei->oei_oid.id_shard % 2 == 0 &&
		DAOS_FAIL_CHECK(DAOS_VC_LOST_REPLICA))
		D_GOTO(failed, rc =  -DER_NONEXIST);

	rc = dss_enum_pack(&param, type, recursive, anchors, enum_arg);

	if (type == VOS_ITER_SINGLE)
		anchors->ia_ev = anchors->ia_sv;

	D_DEBUG(DB_IO, ""DF_UOID" iterate "DF_U64"-"DF_U64" type %d tag %d"
		" rc %d\n", DP_UOID(oei->oei_oid), param.ip_epr.epr_lo,
		param.ip_epr.epr_hi, type, dss_get_module_info()->dmi_tgt_id,
		rc);
failed:
	return rc;
}

static int
obj_enum_reply_bulk(crt_rpc_t *rpc)
{
	d_sg_list_t	*sgls[2] = { 0 };
	d_sg_list_t	tmp_sgl;
	crt_bulk_t	bulks[2] = { 0 };
	struct obj_key_enum_in	*oei;
	struct obj_key_enum_out	*oeo;
	int		idx = 0;
	d_iov_t		tmp_iov;
	int		rc;

	oei = crt_req_get(rpc);
	oeo = crt_reply_get(rpc);
	if (oei->oei_kds_bulk && oeo->oeo_kds.ca_count > 0) {
		tmp_iov.iov_buf = oeo->oeo_kds.ca_arrays;
		tmp_iov.iov_buf_len = oeo->oeo_kds.ca_count *
				      sizeof(daos_key_desc_t);
		tmp_iov.iov_len = oeo->oeo_kds.ca_count *
				      sizeof(daos_key_desc_t);
		tmp_sgl.sg_nr = 1;
		tmp_sgl.sg_nr_out = 1;
		tmp_sgl.sg_iovs = &tmp_iov;
		sgls[idx] = &tmp_sgl;
		bulks[idx] = oei->oei_kds_bulk;
		idx++;
		D_DEBUG(DB_IO, "reply kds bulk %zd\n", tmp_iov.iov_len);
	}

	if (oei->oei_bulk) {
		D_DEBUG(DB_IO, "reply bulk %zd nr_out %d\n",
			oeo->oeo_sgl.sg_iovs[0].iov_len,
			oeo->oeo_sgl.sg_nr_out);
		sgls[idx] = &oeo->oeo_sgl;
		bulks[idx] = oei->oei_bulk;
		idx++;
	}

	/* No need reply bulk */
	if (idx == 0)
		return 0;

	rc = obj_bulk_transfer(rpc, CRT_BULK_PUT, false, bulks, NULL,
			       DAOS_HDL_INVAL, sgls, idx);
	if (oei->oei_kds_bulk) {
		D_FREE(oeo->oeo_kds.ca_arrays);
		oeo->oeo_kds.ca_arrays = NULL;
		oeo->oeo_kds.ca_count = 0;
	}

	/* Free oeo_sgl here to avoid rpc reply the data inline */
	if (oei->oei_bulk)
		daos_sgl_fini(&oeo->oeo_sgl, true);

	return rc;
}

static int
obj_enum_prep_sgls(d_sg_list_t *dst_sgls, d_sg_list_t *sgls, int number)
{
	int i;
	int j;
	int rc = 0;

	for (i = 0; i < number; i++) {
		dst_sgls[i].sg_nr = sgls[i].sg_nr;
		D_ALLOC_ARRAY(dst_sgls[i].sg_iovs, sgls[i].sg_nr);
		if (dst_sgls[i].sg_iovs == NULL)
			D_GOTO(out, rc = -DER_NOMEM);

		for (j = 0; j < dst_sgls[i].sg_nr; j++) {
			dst_sgls[i].sg_iovs[j].iov_buf_len =
				sgls[i].sg_iovs[j].iov_buf_len;

			D_ALLOC(dst_sgls[i].sg_iovs[j].iov_buf,
				dst_sgls[i].sg_iovs[j].iov_buf_len);
			if (dst_sgls[i].sg_iovs[j].iov_buf == NULL)
				D_GOTO(out, rc = -DER_NOMEM);
		}
	}
out:
	return rc;
}

void
ds_obj_enum_handler(crt_rpc_t *rpc)
{
	struct dss_enum_arg	enum_arg = { 0 };
	struct vos_iter_anchors	anchors = { 0 };
	struct obj_key_enum_in	*oei;
	struct obj_key_enum_out	*oeo;
	struct obj_io_context	ioc;
	int			opc = opc_get(rpc->cr_opc);
	int			rc = 0;

	oei = crt_req_get(rpc);
	D_ASSERT(oei != NULL);
	oeo = crt_reply_get(rpc);
	D_ASSERT(oeo != NULL);
	/* prepare buffer for enumerate */

	rc = obj_ioc_begin(oei->oei_oid, oei->oei_map_ver, oei->oei_pool_uuid,
			   oei->oei_co_hdl, oei->oei_co_uuid, opc, &ioc);
	if (rc)
		D_GOTO(out, rc);

	anchors.ia_dkey = oei->oei_dkey_anchor;
	anchors.ia_akey = oei->oei_akey_anchor;
	anchors.ia_ev = oei->oei_anchor;

	/* TODO: Transfer the inline_thres from enumerate RPC */
	enum_arg.inline_thres = 32;

	if (opc == DAOS_OBJ_RECX_RPC_ENUMERATE) {
		oeo->oeo_eprs.ca_count = 0;
		D_ALLOC(oeo->oeo_eprs.ca_arrays,
			oei->oei_nr * sizeof(daos_epoch_range_t));
		if (oeo->oeo_eprs.ca_arrays == NULL)
			D_GOTO(out, rc = -DER_NOMEM);
		enum_arg.eprs = oeo->oeo_eprs.ca_arrays;
		enum_arg.eprs_cap = oei->oei_nr;
		enum_arg.eprs_len = 0;
	}

	if (opc == DAOS_OBJ_RECX_RPC_ENUMERATE) {
		oeo->oeo_recxs.ca_count = 0;
		D_ALLOC(oeo->oeo_recxs.ca_arrays,
			oei->oei_nr * sizeof(daos_recx_t));
		if (oeo->oeo_recxs.ca_arrays == NULL)
			D_GOTO(out, rc = -DER_NOMEM);
		enum_arg.recxs = oeo->oeo_recxs.ca_arrays;
		enum_arg.recxs_cap = oei->oei_nr;
		enum_arg.recxs_len = 0;
	} else {
		rc = obj_enum_prep_sgls(&oeo->oeo_sgl, &oei->oei_sgl, 1);
		if (rc != 0)
			D_GOTO(out, rc);
		enum_arg.sgl = &oeo->oeo_sgl;
		enum_arg.sgl_idx = 0;

		/* Prepare key descriptor buffer */
		oeo->oeo_kds.ca_count = 0;
		D_ALLOC(oeo->oeo_kds.ca_arrays,
			oei->oei_nr * sizeof(daos_key_desc_t));
		if (oeo->oeo_kds.ca_arrays == NULL)
			D_GOTO(out, rc = -DER_NOMEM);
		enum_arg.kds = oeo->oeo_kds.ca_arrays;
		enum_arg.kds_cap = oei->oei_nr;
		enum_arg.kds_len = 0;
	}

	/* keep trying until the key_buffer is fully filled or reaching the
	 * end of the stream.
	 */
	rc = obj_local_enum(&ioc, rpc, &anchors, &enum_arg);
	if (rc == 1) /* If the buffer is full, exit and reset failure. */
		rc = 0;

	if (rc)
		D_GOTO(out, rc);

	oeo->oeo_dkey_anchor = anchors.ia_dkey;
	oeo->oeo_akey_anchor = anchors.ia_akey;
	oeo->oeo_anchor = anchors.ia_ev;

	if (enum_arg.eprs)
		oeo->oeo_eprs.ca_count = enum_arg.eprs_len;

	if (opc == DAOS_OBJ_RECX_RPC_ENUMERATE) {
		oeo->oeo_recxs.ca_count = enum_arg.recxs_len;
		oeo->oeo_num = enum_arg.rnum;
		oeo->oeo_size = enum_arg.rsize;
	} else {
		D_ASSERT(enum_arg.eprs_len == 0 ||
			 enum_arg.eprs_len == enum_arg.kds_len);
		oeo->oeo_kds.ca_count = enum_arg.kds_len;
		oeo->oeo_num = enum_arg.kds_len;
		oeo->oeo_size = oeo->oeo_sgl.sg_iovs[0].iov_len;
		oeo->oeo_csum_iov = enum_arg.csum_iov;
	}

	rc = obj_enum_reply_bulk(rpc);
out:
	/* for KEY2BIG case, just reuse the oeo_size to reply the key len */
	if (rc == -DER_KEY2BIG)
		oeo->oeo_size = enum_arg.kds[0].kd_key_len;
	obj_enum_complete(rpc, rc, ioc.ioc_map_ver);
	obj_ioc_end(&ioc, rc);
}

static void
obj_punch_complete(crt_rpc_t *rpc, int status, uint32_t map_version,
		   struct dtx_conflict_entry *dce)
{
	int rc;

	obj_reply_set_status(rpc, status);
	obj_reply_map_version_set(rpc, map_version);
	if (dce != NULL)
		obj_reply_dtx_conflict_set(rpc, dce);

	rc = crt_reply_send(rpc);
	if (rc != 0)
		D_ERROR("send reply failed: "DF_RC"\n", DP_RC(rc));
}

static int
obj_local_punch(struct obj_punch_in *opi, crt_opcode_t opc,
		struct ds_cont_hdl *cont_hdl, struct ds_cont_child *cont,
		struct dtx_handle *dth)
{
	int	rc = 0;

	if (daos_is_zero_dti(&opi->opi_dti)) {
		D_DEBUG(DB_TRACE, "disable dtx\n");
		dth = NULL;
	}

	switch (opc) {
	case DAOS_OBJ_RPC_PUNCH:
	case DAOS_OBJ_RPC_TGT_PUNCH:
		rc = vos_obj_punch(cont->sc_hdl, opi->opi_oid,
				   opi->opi_epoch, opi->opi_map_ver, 0,
				   NULL, 0, NULL, dth);
		break;
	case DAOS_OBJ_RPC_PUNCH_DKEYS:
	case DAOS_OBJ_RPC_PUNCH_AKEYS:
	case DAOS_OBJ_RPC_TGT_PUNCH_DKEYS:
	case DAOS_OBJ_RPC_TGT_PUNCH_AKEYS: {
		daos_key_t *dkey;

		D_ASSERTF(opi->opi_dkeys.ca_count == 1,
			  "NOT punch multiple (%llu) dkeys via one RPC\n",
			  (unsigned long long)opi->opi_dkeys.ca_count);

		dkey = &((daos_key_t *)opi->opi_dkeys.ca_arrays)[0];
		rc = vos_obj_punch(cont->sc_hdl, opi->opi_oid,
				   opi->opi_epoch, opi->opi_map_ver, 0, dkey,
				   opi->opi_akeys.ca_count,
				   opi->opi_akeys.ca_arrays, dth);
		break;
	}
	default:
		D_ERROR("opc %#x not supported\n", opc);
		D_GOTO(out, rc = -DER_NOSYS);
	}
out:
	return rc;
}

/* Handle the punch requests on non-leader */
void
ds_obj_tgt_punch_handler(crt_rpc_t *rpc)
{
	struct dtx_handle		 dth = { 0 };
	struct dtx_conflict_entry	 conflict = { 0 };
	struct obj_io_context		 ioc;
	struct obj_punch_in		*opi;
	int				 rc;

	opi = crt_req_get(rpc);
	D_ASSERT(opi != NULL);
	rc = obj_ioc_begin(opi->opi_oid, opi->opi_map_ver,
			    opi->opi_pool_uuid, opi->opi_co_hdl,
			    opi->opi_co_uuid, opc_get(rpc->cr_opc), &ioc);
	if (rc)
		goto out;

	/* Handle resend. */
	if (opi->opi_flags & ORF_RESEND) {
		rc = dtx_handle_resend(ioc.ioc_vos_coh, &opi->opi_oid,
				       &opi->opi_dti, opi->opi_dkey_hash,
				       true, &opi->opi_epoch);

		/* Do nothing if 'prepared' or 'committed'. */
		if (rc == -DER_ALREADY || rc == 0)
			D_GOTO(out, rc = 0);

		/* Abort it firstly if exist but with different epoch,
		 * then re-execute with new epoch.
		 */
		if (rc == -DER_MISMATCH)
			/* Abort it by force with MAX epoch to guarantee
			 * that it can be aborted.
			 */
			rc = vos_dtx_abort(ioc.ioc_vos_coh, DAOS_EPOCH_MAX,
					   &opi->opi_dti, 1);

		if (rc != 0 && rc != -DER_NONEXIST)
			D_GOTO(out, rc);
	}

	/* Start the local transaction */
	rc = dtx_begin(&opi->opi_dti, &opi->opi_oid, ioc.ioc_vos_coh,
		       opi->opi_epoch, opi->opi_dkey_hash,
		       &conflict, opi->opi_dti_cos.ca_arrays,
		       opi->opi_dti_cos.ca_count, opi->opi_map_ver,
		       DAOS_INTENT_PUNCH, &dth);
	if (rc != 0) {
		D_ERROR(DF_UOID": Failed to start DTX for punch "DF_RC".\n",
			DP_UOID(opi->opi_oid), DP_RC(rc));
		D_GOTO(out, rc);
	}

	/* local RPC handler */
	rc = obj_local_punch(opi, opc_get(rpc->cr_opc), ioc.ioc_coh,
			     ioc.ioc_coc, &dth);
	if (rc != 0) {
		D_ERROR(DF_UOID": error="DF_RC".\n", DP_UOID(opi->opi_oid),
			DP_RC(rc));
		D_GOTO(out, rc);
	}
out:
	if (DAOS_FAIL_CHECK(DAOS_DTX_NONLEADER_ERROR))
		rc = -DER_IO;

	/* Stop the local transaction */
	rc = dtx_end(&dth, ioc.ioc_coh, ioc.ioc_coc, rc);
	obj_punch_complete(rpc, rc, ioc.ioc_map_ver, &conflict);
	obj_ioc_end(&ioc, rc);
}

static int
obj_tgt_punch(struct dtx_leader_handle *dlh, void *arg, int idx,
		 dtx_sub_comp_cb_t comp_cb)
{
	struct ds_obj_exec_arg	*exec_arg = arg;

	/* handle local operaion */
	if (idx == -1) {
		crt_rpc_t		*rpc = exec_arg->rpc;
		struct obj_punch_in	*opi = crt_req_get(rpc);
		int			rc = 0;

		if (!(exec_arg->flags & ORF_RESEND)) {
			rc = obj_local_punch(opi, opc_get(rpc->cr_opc),
					     exec_arg->cont_hdl,
					     exec_arg->cont, &dlh->dlh_handle);
		}
		if (comp_cb != NULL)
			comp_cb(dlh, idx, rc);

		return rc;
	}

	/* Handle the object remotely */
	return ds_obj_remote_punch(dlh, arg, idx, comp_cb);
}

/* Handle the punch requests on the leader */
void
ds_obj_punch_handler(crt_rpc_t *rpc)
{
	struct dtx_leader_handle	dlh = { 0 };
	struct obj_punch_in		*opi;
	struct ds_obj_exec_arg		exec_arg = { 0 };
	struct obj_io_context		ioc;
	uint32_t			flags = 0;
	int				rc;

	opi = crt_req_get(rpc);
	D_ASSERT(opi != NULL);
	rc = obj_ioc_begin(opi->opi_oid, opi->opi_map_ver,
			   opi->opi_pool_uuid, opi->opi_co_hdl,
			   opi->opi_co_uuid, opc_get(rpc->cr_opc), &ioc);
	if (rc)
		goto out;

	if (opi->opi_dkeys.ca_count == 0)
		D_DEBUG(DB_TRACE,
			"punch obj %p oid "DF_UOID" tag/xs %d/%d epc "
			DF_U64", pmv %u/%u dti "DF_DTI".\n",
			rpc, DP_UOID(opi->opi_oid),
			dss_get_module_info()->dmi_tgt_id,
			dss_get_module_info()->dmi_xs_id, opi->opi_epoch,
			opi->opi_map_ver, ioc.ioc_map_ver,
			DP_DTI(&opi->opi_dti));
	else
		D_DEBUG(DB_TRACE,
			"punch key %p oid "DF_UOID" dkey "
			DF_KEY" tag/xs %d/%d epc "
			DF_U64", pmv %u/%u dti "DF_DTI".\n",
			rpc, DP_UOID(opi->opi_oid),
			DP_KEY(&opi->opi_dkeys.ca_arrays[0]),
			dss_get_module_info()->dmi_tgt_id,
			dss_get_module_info()->dmi_xs_id, opi->opi_epoch,
			opi->opi_map_ver, ioc.ioc_map_ver,
			DP_DTI(&opi->opi_dti));

	/* FIXME: until distributed transaction. */
	if (opi->opi_epoch == DAOS_EPOCH_MAX) {
		opi->opi_epoch = crt_hlc_get();
		D_DEBUG(DB_IO, "overwrite epoch "DF_U64"\n", opi->opi_epoch);
	}

	if (opi->opi_shard_tgts.ca_arrays == NULL) {
		/* local RPC handler */
		rc = obj_local_punch(opi, opc_get(rpc->cr_opc), ioc.ioc_coh,
				     ioc.ioc_coc, NULL);
		if (rc != 0) {
			D_ERROR(DF_UOID": error="DF_RC".\n",
				DP_UOID(opi->opi_oid), DP_RC(rc));
			D_GOTO(out, rc);
		}

		D_GOTO(out, rc);
	}

	/* Handle resend. */
	if (opi->opi_flags & ORF_RESEND) {
		daos_epoch_t	tmp = 0;

		rc = dtx_handle_resend(ioc.ioc_vos_coh, &opi->opi_oid,
				       &opi->opi_dti, opi->opi_dkey_hash,
				       true, &tmp);
		if (rc == -DER_ALREADY)
			D_GOTO(out, rc = 0);

		if (rc == 0) {
			opi->opi_epoch = tmp;
			flags |= ORF_RESEND;
		} else if (rc == -DER_NONEXIST) {
			rc = 0;
		} else {
			D_GOTO(out, rc);
		}
	} else if (DAOS_FAIL_CHECK(DAOS_DTX_LOST_RPC_REQUEST) ||
		   DAOS_FAIL_CHECK(DAOS_DTX_LONG_TIME_RESEND)) {
		goto cleanup;
	}

renew:
	/*
	 * Since we do not know if other replicas execute the
	 * operation, so even the operation has been execute
	 * locally, we will start dtx and forward reqests to
	 * all replicas.
	 *
	 * For new leader, even though the local replica
	 * has ever been modified before, but it doesn't
	 * know whether other replicas have also done the
	 * modification or not, so still need to dispatch
	 * the RPC to other replicas.
	 */
	rc = dtx_leader_begin(&opi->opi_dti, &opi->opi_oid, ioc.ioc_vos_coh,
			      opi->opi_epoch, opi->opi_dkey_hash,
			      opi->opi_map_ver, DAOS_INTENT_PUNCH,
			      opi->opi_shard_tgts.ca_arrays,
			      opi->opi_shard_tgts.ca_count, &dlh);
	if (rc != 0) {
		D_ERROR(DF_UOID": Failed to start DTX for punch "DF_RC".\n",
			DP_UOID(opi->opi_oid), DP_RC(rc));
		D_GOTO(out, rc);
	}

	if (opi->opi_flags & ORF_DTX_SYNC)
		dlh.dlh_handle.dth_sync = 1;

	exec_arg.rpc = rpc;
	exec_arg.cont_hdl = ioc.ioc_coh;
	exec_arg.cont = ioc.ioc_coc;
again:
	exec_arg.flags = flags;
	/* Execute the operation on all shards */
	rc = dtx_leader_exec_ops(&dlh, obj_tgt_punch, &exec_arg);
out:
	if (DAOS_FAIL_CHECK(DAOS_DTX_LEADER_ERROR))
		rc = -DER_IO;

	/* Stop the distribute transaction */
	rc = dtx_leader_end(&dlh, ioc.ioc_coc, rc);
	if (rc == -DER_AGAIN) {
		if (dlh.dlh_handle.dth_renew) {
			/* epoch conflict, renew it and retry. */
			opi->opi_epoch = crt_hlc_get();
			flags &= ~ORF_RESEND;
			memset(&dlh, 0, sizeof(dlh));
			D_GOTO(renew, rc);
		}

		flags |= ORF_RESEND;
		D_GOTO(again, rc);
	}

	if (!(opi->opi_flags & ORF_RESEND) &&
	    DAOS_FAIL_CHECK(DAOS_DTX_LOST_RPC_REPLY))
		goto cleanup;

	obj_punch_complete(rpc, rc, ioc.ioc_map_ver, NULL);
cleanup:
	obj_ioc_end(&ioc, rc);
}

void
ds_obj_query_key_handler(crt_rpc_t *rpc)
{
	struct obj_query_key_in		*okqi;
	struct obj_query_key_out	*okqo;
	daos_key_t			*dkey;
	daos_key_t			*akey;
	struct obj_io_context		 ioc;
	int				 rc;

	okqi = crt_req_get(rpc);
	D_ASSERT(okqi != NULL);
	okqo = crt_reply_get(rpc);
	D_ASSERT(okqo != NULL);

	D_DEBUG(DB_IO, "flags = %d\n", okqi->okqi_flags);

	/* FIXME: until distributed transaction. */
	if (okqi->okqi_epoch == DAOS_EPOCH_MAX) {
		okqi->okqi_epoch = crt_hlc_get();
		D_DEBUG(DB_IO, "overwrite epoch "DF_U64"\n", okqi->okqi_epoch);
	}

	rc = obj_ioc_begin(okqi->okqi_oid, okqi->okqi_map_ver,
			   okqi->okqi_pool_uuid, okqi->okqi_co_hdl,
			   okqi->okqi_co_uuid, opc_get(rpc->cr_opc), &ioc);
	if (rc)
		D_GOTO(out, rc);

	dkey = &okqi->okqi_dkey;
	akey = &okqi->okqi_akey;
	d_iov_set(&okqo->okqo_akey, NULL, 0);
	d_iov_set(&okqo->okqo_dkey, NULL, 0);
	if (okqi->okqi_flags & DAOS_GET_DKEY)
		dkey = &okqo->okqo_dkey;
	if (okqi->okqi_flags & DAOS_GET_AKEY)
		akey = &okqo->okqo_akey;

	rc = vos_obj_query_key(ioc.ioc_vos_coh, okqi->okqi_oid,
			       okqi->okqi_flags, okqi->okqi_epoch,
			       dkey, akey, &okqo->okqo_recx);
out:
	obj_reply_set_status(rpc, rc);
	obj_reply_map_version_set(rpc, ioc.ioc_map_ver);
	obj_ioc_end(&ioc, rc);

	rc = crt_reply_send(rpc);
	if (rc != 0)
		D_ERROR("send reply failed: "DF_RC"\n", DP_RC(rc));
}

void
ds_obj_sync_handler(crt_rpc_t *rpc)
{
	struct obj_sync_in	*osi;
	struct obj_sync_out	*oso;
	struct obj_io_context	 ioc;
	daos_epoch_t		 epoch = crt_hlc_get();
	int			 rc;

	osi = crt_req_get(rpc);
	D_ASSERT(osi != NULL);

	oso = crt_reply_get(rpc);
	D_ASSERT(oso != NULL);

	if (osi->osi_epoch == 0)
		oso->oso_epoch = epoch;
	else
		oso->oso_epoch = min(epoch, osi->osi_epoch);

	D_DEBUG(DB_IO, "start: "DF_UOID", epc "DF_U64"\n",
		DP_UOID(osi->osi_oid), oso->oso_epoch);

	rc = obj_ioc_begin(osi->osi_oid, osi->osi_map_ver,
			   osi->osi_pool_uuid, osi->osi_co_hdl,
			   osi->osi_co_uuid, opc_get(rpc->cr_opc), &ioc);
	if (rc != 0)
		D_GOTO(out, rc);

	rc = dtx_obj_sync(osi->osi_pool_uuid, osi->osi_co_uuid, ioc.ioc_vos_coh,
			  osi->osi_oid, oso->oso_epoch, ioc.ioc_map_ver);

out:
	obj_reply_map_version_set(rpc, ioc.ioc_map_ver);
	obj_reply_set_status(rpc, rc);
	obj_ioc_end(&ioc, rc);

	D_DEBUG(DB_IO, "stop: "DF_UOID", epc "DF_U64", rd = %d\n",
		DP_UOID(osi->osi_oid), oso->oso_epoch, rc);

	rc = crt_reply_send(rpc);
	if (rc != 0)
		D_ERROR("send reply failed: "DF_RC"\n", DP_RC(rc));
}

static int
cont_prop_srv_verify(struct ds_iv_ns *ns, uuid_t co_hdl)
{
	int			rc;
	daos_prop_t		cont_prop = {0};
	struct daos_prop_entry	entry = {0};

	entry.dpe_type = DAOS_PROP_CO_CSUM_SERVER_VERIFY;
	cont_prop.dpp_entries = &entry;
	cont_prop.dpp_nr = 1;

	rc = cont_iv_prop_fetch(ns, co_hdl, &cont_prop);
	if (rc != 0)
		return false;
	return daos_cont_prop2serververify(&cont_prop);
}

static int
obj_verify_bio_csum(crt_rpc_t *rpc, struct bio_desc *biod,
		    struct daos_csummer *csummer)
{
	struct obj_rw_in	*orw = crt_req_get(rpc);
	struct ds_pool		*pool;
	daos_iod_t		*iods = orw->orw_iod_array.oia_iods;
	uint64_t		 iods_nr = orw->orw_iod_array.oia_iod_nr;
	struct dcs_iod_csums	*iods_csums = orw->orw_iod_csums.ca_arrays;
	unsigned int		 i;
	int			 rc = 0;

	if (!daos_csummer_initialized(csummer))
		return 0;

	pool = ds_pool_lookup(orw->orw_pool_uuid);
	if (pool == NULL)
		return -DER_NONEXIST;

	if (!obj_rpc_is_update(rpc) ||
	    !cont_prop_srv_verify(pool->sp_iv_ns, orw->orw_co_hdl)) {
		ds_pool_put(pool);
		return 0;
	}

	for (i = 0; i < iods_nr && rc == 0; i++) {
		daos_iod_t		*iod = &iods[i];
		struct bio_sglist	*bsgl = bio_iod_sgl(biod, i);
		d_sg_list_t		 sgl;
		/** Currently only supporting array types */
		bool			 type_is_supported =
						iod->iod_type == DAOS_IOD_ARRAY;

		if (!type_is_supported)
			continue;

		rc = bio_sgl_convert(bsgl, &sgl);

		if (rc == 0)
			rc = daos_csummer_verify_iod(csummer, iod, &sgl,
						 &iods_csums[i]);

		daos_sgl_fini(&sgl, false);
	}

	ds_pool_put(pool);
	return rc;
}<|MERGE_RESOLUTION|>--- conflicted
+++ resolved
@@ -803,7 +803,6 @@
 	return rc;
 }
 
-<<<<<<< HEAD
 int csum_verify_keys(struct daos_csummer *csummer, struct obj_rw_in *orw)
 {
 	uint32_t	i;
@@ -836,7 +835,8 @@
 	}
 
 	return 0;
-=======
+}
+
 /** Filter and prepare for the sing value EC update/fetch */
 static void
 obj_singv_ec_rw_filter(struct obj_rw_in *orw, daos_iod_t *iods, uint64_t *offs,
@@ -873,7 +873,6 @@
 				iod->iod_size = loc.esl_size;
 		}
 	}
->>>>>>> 40cee683
 }
 
 static int
