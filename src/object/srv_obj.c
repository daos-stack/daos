--- conflicted
+++ resolved
@@ -636,16 +636,10 @@
 
 
 static int
-<<<<<<< HEAD
 ec_bulk_transfer(crt_rpc_t *rpc, crt_bulk_op_t bulk_op, bool bulk_bind,
 		 crt_bulk_t *remote_bulks, daos_handle_t ioh,
 		 struct ec_bulk_spec **skip_list,
 		 int sgl_nr)
-=======
-obj_ec_update_bulk_transfer(crt_rpc_t *rpc, bool bulk_bind,
-			    crt_bulk_t *remote_bulks, daos_handle_t ioh,
-			    struct ec_bulk_spec **skip_list, int sgl_nr)
->>>>>>> 41bd7579
 {
 	struct obj_bulk_args	arg = { 0 };
 	crt_bulk_opid_t		bulk_opid;
@@ -958,7 +952,6 @@
 
 	if (rma) {
 		bulk_bind = orw->orw_flags & ORF_BULK_BIND;
-<<<<<<< HEAD
 		if ((opc_get(rpc->cr_opc) == DAOS_OBJ_RPC_UPDATE ||
 		     opc_get(rpc->cr_opc) == DAOS_OBJ_RPC_TGT_UPDATE ||
 		     opc_get(rpc->cr_opc) == DAOS_OBJ_RPC_FETCH) &&
@@ -966,13 +959,6 @@
 			rc = ec_bulk_transfer(rpc, bulk_op, bulk_bind,
 					      orw->orw_bulks.ca_arrays, ioh,
 					      skip_list, orw->orw_nr);
-=======
-		if (oca->ca_resil == DAOS_RES_EC) {
-			rc = obj_ec_update_bulk_transfer(rpc, bulk_bind,
-						     orw->orw_bulks.ca_arrays,
-						     ioh, skip_list,
-						     orw->orw_nr);
->>>>>>> 41bd7579
 			for (i = 0; i < orw->orw_nr; i++)
 				D_FREE(skip_list[i]);
 			D_FREE(skip_list);
