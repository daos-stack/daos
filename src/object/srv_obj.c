--- conflicted
+++ resolved
@@ -534,12 +534,7 @@
 int
 obj_bulk_transfer(crt_rpc_t *rpc, crt_bulk_op_t bulk_op, bool bulk_bind, crt_bulk_t *remote_bulks,
 		  uint64_t *remote_offs, uint8_t *skips, daos_handle_t ioh, d_sg_list_t **sgls,
-<<<<<<< HEAD
-		  int sgl_nr, int bulk_nr, struct obj_bulk_args *p_arg, struct dtx_handle *dth,
-		  enum dtx_target_identity identity)
-=======
 		  int sgl_nr, int bulk_nr, struct obj_bulk_args *p_arg, bool check_conn)
->>>>>>> e02c29b7
 {
 	struct obj_bulk_args	arg = { 0 };
 	int			i, rc, *status, ret;
@@ -548,39 +543,12 @@
 	uint64_t		time = daos_get_ntime();
 
 	if (bulk_op == CRT_BULK_GET) {
-<<<<<<< HEAD
-		/* Fault injection for the case where the compound RPC body bulk transfer
-		 * may throw a DER_RECONNECT. dth will be NULL in this test case.
-		 */
-		if (dth == NULL) {
-			if (DAOS_FAIL_CHECK(DAOS_CLIENT_UNREACHABLE_CPD_BODY) &&
-			    identity == DTX_FOLLOWER) {
-				/** Fault injection - client unreachable. */
-				daos_fail_loc_set_private(DAOS_FIREWALL_ERROR | DAOS_FAIL_ALWAYS);
-			}
-		} else {
-			/* Fault injection for the case where the actual update throws a
-			 * DER_RECONNECT. The dth  will not be NULL in this test case.
-			 */
-			if (dth != NULL) {
-				if (DAOS_FAIL_CHECK(DAOS_CLIENT_UNREACHABLE) &&
-				    identity == DTX_FOLLOWER) {
-					/** Fault injection - client unreachable. */
-					daos_fail_loc_set_private(DAOS_FIREWALL_ERROR |
-								  DAOS_FAIL_ALWAYS);
-				}
-			}
-		}
-
-		if (DAOS_FAIL_CHECK(DAOS_FIREWALL_ERROR)) {
-=======
 		if (check_conn) {
 			/** Fault injection - client unreachable. */
-			firewall_blocking_flag = true;
-		}
-
-		if (firewall_blocking_flag) {
->>>>>>> e02c29b7
+			daos_fail_loc_set_private(DAOS_FIREWALL_ERROR | DAOS_FAIL_ALWAYS);
+		}
+
+		if (DAOS_FAIL_CHECK(DAOS_FIREWALL_ERROR)) {
 			return -DER_RECONNECT;
 		}
 	}
@@ -928,11 +896,7 @@
 	/* Only support 1 iod now */
 	bulk_bind = orw->orw_flags & ORF_BULK_BIND;
 	rc        = obj_bulk_transfer(rpc, bulk_op, bulk_bind, orw->orw_bulks.ca_arrays, off, NULL,
-<<<<<<< HEAD
-				      DAOS_HDL_INVAL, &p_sgl, 1, 1, NULL, NULL, DTX_UNSPECIFIED);
-=======
 				      DAOS_HDL_INVAL, &p_sgl, 1, 1, NULL, false);
->>>>>>> e02c29b7
 out:
 	orwo->orw_ret = rc;
 	orwo->orw_map_version = orw->orw_map_ver;
@@ -1728,16 +1692,9 @@
 
 	if (rma) {
 		bulk_bind = orw->orw_flags & ORF_BULK_BIND;
-<<<<<<< HEAD
-		rc =
-		    obj_bulk_transfer(rpc, bulk_op, bulk_bind, orw->orw_bulks.ca_arrays, offs,
-				      skips, ioh, NULL, iods_nr, orw->orw_bulks.ca_count, NULL, dth,
-				      dth->dth_flags & DTE_LEADER ? DTX_LEADER : DTX_FOLLOWER);
-=======
 		rc = obj_bulk_transfer(rpc, bulk_op, bulk_bind, orw->orw_bulks.ca_arrays, offs,
 				       skips, ioh, NULL, iods_nr, orw->orw_bulks.ca_count, NULL,
 				       check_conn(dth, dth->dth_flags & DTE_LEADER));
->>>>>>> e02c29b7
 		if (rc == 0) {
 			bio_iod_flush(biod);
 
@@ -2586,11 +2543,7 @@
 		goto end;
 	}
 	rc = obj_bulk_transfer(rpc, CRT_BULK_GET, false, &oer->er_bulk, NULL, NULL, ioh, NULL, 1, 1,
-<<<<<<< HEAD
-			       NULL, NULL, DTX_UNSPECIFIED);
-=======
 			       NULL, false);
->>>>>>> e02c29b7
 	if (rc)
 		D_ERROR(DF_UOID " bulk transfer failed: " DF_RC "\n", DP_UOID(oer->er_oid),
 			DP_RC(rc));
@@ -2668,11 +2621,7 @@
 			goto end;
 		}
 		rc = obj_bulk_transfer(rpc, CRT_BULK_GET, false, &oea->ea_bulk, NULL, NULL, ioh,
-<<<<<<< HEAD
-				       NULL, 1, 1, NULL, NULL, DTX_UNSPECIFIED);
-=======
 				       NULL, 1, 1, NULL, false);
->>>>>>> e02c29b7
 		if (rc)
 			D_ERROR(DF_UOID " bulk transfer failed: " DF_RC "\n", DP_UOID(oea->ea_oid),
 				DP_RC(rc));
@@ -3427,11 +3376,7 @@
 		return 0;
 
 	rc = obj_bulk_transfer(rpc, CRT_BULK_PUT, false, bulks, NULL, NULL, DAOS_HDL_INVAL, sgls,
-<<<<<<< HEAD
-			       idx, idx, NULL, NULL, DTX_UNSPECIFIED);
-=======
 			       idx, idx, NULL, false);
->>>>>>> e02c29b7
 	if (oei->oei_kds_bulk) {
 		D_FREE(oeo->oeo_kds.ca_arrays);
 		oeo->oeo_kds.ca_count = 0;
@@ -4768,14 +4713,8 @@
 
 			rc = obj_bulk_transfer(rpc, CRT_BULK_GET, dcu->dcu_flags & ORF_BULK_BIND,
 					       dcu->dcu_bulks, poffs[i], pskips[i], iohs[i], NULL,
-<<<<<<< HEAD
-					       piod_nrs[i], dcsr->dcsr_nr, &bulks[i], dth,
-					       dth->dth_flags & DTE_LEADER ? DTX_LEADER
-									   : DTX_FOLLOWER);
-=======
 					       piod_nrs[i], dcsr->dcsr_nr, &bulks[i],
 					       check_conn(dth, dth->dth_flags & DTE_LEADER));
->>>>>>> e02c29b7
 			if (rc != 0) {
 				D_ERROR("Bulk transfer failed for obj "
 					DF_UOID", DTX "DF_DTI": "DF_RC"\n",
@@ -5495,11 +5434,7 @@
 	}
 
 	rc = obj_bulk_transfer(rpc, CRT_BULK_GET, ORF_BULK_BIND, bulks, NULL, NULL, DAOS_HDL_INVAL,
-<<<<<<< HEAD
-			       sgls, count, count, NULL, NULL, leader ? DTX_LEADER : DTX_FOLLOWER);
-=======
 			       sgls, count, count, NULL, check_conn(NULL, leader));
->>>>>>> e02c29b7
 	if (rc != 0)
 		goto out;
 
