/**
 * (C) Copyright 2016-2024 Intel Corporation.
 * (C) Copyright 2025 Google LLC
 * (C) Copyright 2025 Hewlett Packard Enterprise Development LP
 *
 * SPDX-License-Identifier: BSD-2-Clause-Patent
 */
/**
 * object server operations
 *
 * This file contains the server API methods and the RPC handlers that are both
 * related to object.
 */
#define D_LOGFAC	DD_FAC(object)

#include <uuid/uuid.h>

#include <abt.h>
#include <daos/rpc.h>
#include <daos/cont_props.h>
#include <daos_srv/pool.h>
#include <daos_srv/rebuild.h>
#include <daos_srv/container.h>
#include <daos_srv/vos.h>
#include <daos_srv/bio.h>
#include <daos_srv/daos_engine.h>
#include <daos_srv/dtx_srv.h>
#include <daos_srv/security.h>
#include <daos/checksum.h>
#include <daos_srv/srv_csum.h>
#include "obj_rpc.h"
#include "srv_internal.h"

static int
obj_verify_bio_csum(daos_obj_id_t oid, daos_iod_t *iods,
		    struct dcs_iod_csums *iod_csums, struct bio_desc *biod,
		    struct daos_csummer *csummer, uint32_t iods_nr);

static int
obj_ioc2ec_cs(struct obj_io_context *ioc)
{
	return obj_ec_cell_rec_nr(&ioc->ioc_oca);
}

static int
obj_ioc2ec_ss(struct obj_io_context *ioc)
{
	return obj_ec_stripe_rec_nr(&ioc->ioc_oca);
}

/* For single RDG based DTX, parse DTX participants information
 * from the client given dispatch targets information that does
 * NOT contains the original leader information.
 */
static int
obj_gen_dtx_mbs(uint32_t flags, uint32_t *tgt_cnt, struct daos_shard_tgt **p_tgts,
		struct dtx_memberships **p_mbs)
{
	struct daos_shard_tgt	*tgts = *p_tgts;
	struct dtx_memberships	*mbs = NULL;
	size_t			 size;
	int			 i;
	int			 j;

	if (*tgt_cnt == 0)
		return 0;

	D_ASSERT(tgts != NULL);

	if (!(flags & ORF_CONTAIN_LEADER)) {
		D_ERROR("Miss DTX leader information, flags %x\n", flags);
		return -DER_PROTO;
	}

	if (*tgt_cnt == 1) {
		*tgt_cnt = 0;
		*p_tgts = NULL;
		goto out;
	}

	size = sizeof(struct dtx_daos_target) * *tgt_cnt;
	D_ALLOC(mbs, sizeof(*mbs) + size);
	if (mbs == NULL)
		return -DER_NOMEM;

	for (i = 0, j = 0; i < *tgt_cnt; i++) {
		if (tgts[i].st_rank == DAOS_TGT_IGNORE)
			continue;

		mbs->dm_tgts[j++].ddt_id = tgts[i].st_tgt_id;
	}

	D_ASSERT(j > 0);

	if (j == 1) {
		D_FREE(mbs);
		*tgt_cnt = 0;
		*p_tgts = NULL;
		goto out;
	}

	mbs->dm_tgt_cnt = j;
	mbs->dm_grp_cnt = 1;
	mbs->dm_data_size = size;
	mbs->dm_flags = DMF_CONTAIN_LEADER;

	--(*tgt_cnt);
	*p_tgts = ++tgts;

	if (!(flags & ORF_EC))
		mbs->dm_flags |= DMF_SRDG_REP;

out:
	*p_mbs = mbs;

	return 0;
}

/**
 * After bulk finish, let's send reply, then release the resource.
 */
static int
obj_rw_complete(crt_rpc_t *rpc, struct obj_io_context *ioc,
		daos_handle_t ioh, int status, struct dtx_handle *dth)
{
	struct obj_rw_in	*orwi = crt_req_get(rpc);
	int			rc;

	if (daos_handle_is_valid(ioh)) {
		bool update = obj_rpc_is_update(rpc);

		if (update) {
			uint64_t time;

			if (status == 0)
				status = dtx_sub_init(dth, &orwi->orw_oid,
						      orwi->orw_dkey_hash);
			time = daos_get_ntime();
			rc = vos_update_end(ioh, ioc->ioc_map_ver,
					    &orwi->orw_dkey, status,
					    &ioc->ioc_io_size, dth);
			if (rc == 0)
				obj_update_latency(ioc->ioc_opc, VOS_LATENCY,
						   daos_get_ntime() - time, ioc->ioc_io_size);
		} else {
			rc = vos_fetch_end(ioh, &ioc->ioc_io_size, status);
		}

		if (rc != 0) {
			if (rc == -DER_VOS_PARTIAL_UPDATE)
				rc = -DER_NO_PERM;
			DL_CDEBUG(rc == -DER_REC2BIG || rc == -DER_INPROGRESS ||
				      rc == -DER_TX_RESTART || rc == -DER_EXIST ||
				      rc == -DER_NONEXIST || rc == -DER_ALREADY ||
				      rc == -DER_CHKPT_BUSY,
				  DLOG_DBG, DLOG_ERR, rc, DF_UOID " %s end failed",
				  DP_UOID(orwi->orw_oid), update ? "Update" : "Fetch");
			if (status == 0)
				status = rc;
		}
	}

	return status;
}

static void
obj_rw_reply(crt_rpc_t *rpc, int status, uint64_t epoch, bool release_input,
	     struct obj_io_context *ioc)
{
	struct obj_rw_out	*orwo = crt_reply_get(rpc);
	int			 rc;
	int			 i;

	obj_reply_set_status(rpc, status);
	obj_reply_map_version_set(rpc, ioc->ioc_map_ver);
	if (DAOS_FAIL_CHECK(DAOS_DTX_START_EPOCH)) {
		/* Return an stale epoch for test. */
		orwo->orw_epoch = dss_get_start_epoch() -
				  d_hlc_epsilon_get() * 3;
	} else {
		/* orwo->orw_epoch possibly updated in obj_ec_recov_need_try_again(), reply
		 * the max so client can fetch from that epoch.
		 */
		orwo->orw_epoch = max(epoch, orwo->orw_epoch);
	}

	D_DEBUG(DB_IO, "rpc %p opc %d send reply, pmv %d, epoch "DF_X64
		", status %d\n", rpc, opc_get(rpc->cr_opc),
		ioc->ioc_map_ver, orwo->orw_epoch, status);

	if (!ioc->ioc_lost_reply) {
		if (release_input)
			rc = crt_reply_send_input_free(rpc);
		else
			rc = crt_reply_send(rpc);

		if (rc != 0)
			D_ERROR("send reply failed: "DF_RC"\n", DP_RC(rc));
	} else {
		D_WARN("lost reply rpc %p\n", rpc);
	}

	if (obj_rpc_is_fetch(rpc)) {
		if (orwo->orw_iod_sizes.ca_arrays != NULL) {
			D_FREE(orwo->orw_iod_sizes.ca_arrays);
			orwo->orw_iod_sizes.ca_count = 0;
		}

		if (orwo->orw_nrs.ca_arrays != NULL) {
			D_FREE(orwo->orw_nrs.ca_arrays);
			orwo->orw_nrs.ca_count = 0;
		}

		if (orwo->orw_iod_csums.ca_arrays != NULL) {
			D_FREE(orwo->orw_iod_csums.ca_arrays);
			orwo->orw_iod_csums.ca_count = 0;
		}

		if (orwo->orw_maps.ca_arrays != NULL) {
			ds_iom_free(&orwo->orw_maps.ca_arrays, orwo->orw_maps.ca_count);
			orwo->orw_maps.ca_count = 0;
		}

		daos_recx_ep_list_free(orwo->orw_rels.ca_arrays,
				       orwo->orw_rels.ca_count);

		if (ioc->ioc_free_sgls) {
			struct obj_rw_in *orw = crt_req_get(rpc);
			d_sg_list_t *sgls = orwo->orw_sgls.ca_arrays;
			int j;

			for (i = 0; i < orw->orw_nr; i++)
				for (j = 0; j < sgls[i].sg_nr; j++)
					D_FREE(sgls[i].sg_iovs[j].iov_buf);
		}
	}
}

static inline int
obj_bulk_args_fini(struct obj_bulk_args *args)
{
	int	rc, *status;

	D_ASSERT(args->inited);
	rc = ABT_eventual_wait(args->eventual, (void **)&status);
	if (rc)
		rc = dss_abterr2der(rc);
	else
		rc = *status;

	ABT_eventual_free(&args->eventual);
	ABT_mutex_free(&args->lock);

	return rc;
}

static inline int
obj_bulk_args_init(struct obj_bulk_args *args)
{
	int	rc, *status;

	rc = ABT_eventual_create(sizeof(*status), &args->eventual);
	if (rc != ABT_SUCCESS)
		return dss_abterr2der(rc);

	rc = ABT_mutex_create(&args->lock);
	if (rc != ABT_SUCCESS) {
		ABT_eventual_free(&args->eventual);
		return dss_abterr2der(rc);
	}

	args->inited = true;
	args->bulks_inflight = 1;
	args->result = 0;
	return 0;
}

/* Get the original cart context that client intended to send to */
static void *
rpc2orig_ctx(crt_rpc_t *rpc, bool *is_primary)
{
	int	rc;

	/*
	 * TODO:
	 * For forwarded RPC (server always uses primary context to create forward RPC),
	 * we need some new cart API to query if the RPC is originated from a secondary
	 * client, considering multiple secondary contexts need be supported, the new
	 * API may need to return context ID as well. Then IO engine will be able to get
	 * the proper secondary context by 'is_primary' and 'context id'.
	 */
	rc = crt_req_src_provider_is_primary(rpc, is_primary);
	if (rc) {
		D_ERROR("Failed to query provider info. "DF_RC"\n", DP_RC(rc));
		*is_primary = true;
	}

	return rpc->cr_ctx;
}

static void
obj_bulk_inflights(struct obj_bulk_args *args, crt_rpc_t *rpc, int val)
{
	bool	is_primary;

	D_ASSERT(val == 1 || val == -1);
	rpc2orig_ctx(rpc, &is_primary);

	if (!is_primary)
		ABT_mutex_lock(args->lock);

	D_ASSERT(args->bulks_inflight > 0);
	args->bulks_inflight += val;

	if (!is_primary)
		ABT_mutex_unlock(args->lock);

	if (args->bulks_inflight == 0)
		ABT_eventual_set(args->eventual, &args->result, sizeof(args->result));
}

static int
obj_bulk_comp_cb(const struct crt_bulk_cb_info *cb_info)
{
	struct obj_bulk_args	*arg;
	struct crt_bulk_desc	*bulk_desc;
	crt_rpc_t		*rpc;

	if (cb_info->bci_rc != 0)
		D_ERROR("bulk transfer failed: %d\n", cb_info->bci_rc);

	bulk_desc = cb_info->bci_bulk_desc;
	rpc = bulk_desc->bd_rpc;
	arg = (struct obj_bulk_args *)cb_info->bci_arg;
	/**
	 * Note: only one thread will access arg.result, so
	 * it should be safe here.
	 **/
	if (arg->result == 0)
		arg->result = cb_info->bci_rc;

	obj_bulk_inflights(arg, rpc, -1);

	crt_req_decref(rpc);
	return cb_info->bci_rc;
}

static inline int
bulk_cp(const struct crt_bulk_cb_info *cb_info)
{
	struct crt_bulk_desc	*bulk_desc;

	bulk_desc = cb_info->bci_bulk_desc;
	D_ASSERT(bulk_desc->bd_local_hdl != CRT_BULK_NULL);
	crt_bulk_free(bulk_desc->bd_local_hdl);
	bulk_desc->bd_local_hdl = CRT_BULK_NULL;

	return obj_bulk_comp_cb(cb_info);
}

static inline int
cached_bulk_cp(const struct crt_bulk_cb_info *cb_info)
{
	struct	crt_bulk_desc	*bulk_desc = cb_info->bci_bulk_desc;
	crt_rpc_t		*rpc = bulk_desc->bd_rpc;
	bool			 is_primary;

	rpc2orig_ctx(rpc, &is_primary);
	D_ASSERT(is_primary);

	return obj_bulk_comp_cb(cb_info);
}

/**
 * Simulate bulk transfer by memcpy, all data are actually dropped.
 */
static void
obj_bulk_bypass(d_sg_list_t *sgl, crt_bulk_op_t bulk_op)
{
	static const int  dummy_buf_len = 4096;
	static char	 *dummy_buf;
	int		  i;

	if (!dummy_buf) {
		D_ALLOC(dummy_buf, dummy_buf_len);
		if (!dummy_buf)
			return; /* ignore error */
	}

	for (i = 0; i < sgl->sg_nr_out; i++) {
		char	*buf;
		int	 total, nob;

		if (sgl->sg_iovs[i].iov_buf == NULL ||
		    sgl->sg_iovs[i].iov_len == 0)
			continue;

		buf   = sgl->sg_iovs[i].iov_buf;
		total = sgl->sg_iovs[i].iov_len;
		while (total != 0) {
			nob = min(dummy_buf_len, total);
			if (bulk_op == CRT_BULK_PUT)
				memcpy(dummy_buf, buf, nob);
			else
				memcpy(buf, dummy_buf, nob);

			total -= nob;
			buf   += nob;
		}
	}
}

/* Get the proper cart context for local bulk handle creation */
static inline void *
rpc2bulk_ctx(crt_rpc_t *rpc, bool create)
{
	void	*orig_ctx;
	bool	 is_primary;

	/*
	 * - When the bulk is on primary provider, return primary cart context;
	 * - When the bulk is on secondary provider, return secondary cart context
	 *   if 'create' is true, otherwise, return NULL since we don't use bulk
	 *   cache for secondary provider now;
	 */
	orig_ctx = rpc2orig_ctx(rpc, &is_primary);
	if (is_primary || create)
		return orig_ctx;

	return NULL;
}

#define MAX_BULK_IOVS	1024
#define BULK_DELAY_MAX  3000
#define BULK_DELAY_STEP 1000

static int
bulk_transfer_sgl(daos_handle_t ioh, crt_rpc_t *rpc, crt_bulk_t remote_bulk,
		  off_t remote_off, crt_bulk_op_t bulk_op, bool bulk_bind,
		  d_sg_list_t *sgl, int sgl_idx, struct obj_bulk_args *p_arg)
{
	struct crt_bulk_desc	bulk_desc;
	crt_bulk_perm_t		bulk_perm;
	crt_bulk_opid_t		bulk_opid;
	crt_bulk_t		local_bulk;
	unsigned int		local_off;
	unsigned int		iov_idx = 0;
	size_t			remote_size;
	int			rc, bulk_iovs = 0;

	if (remote_bulk == NULL) {
		D_ERROR("Remote bulk is NULL\n");
		return -DER_INVAL;
	}

	rc = crt_bulk_get_len(remote_bulk, &remote_size);
	if (rc) {
		D_ERROR("Failed to get remote bulk size "DF_RC"\n", DP_RC(rc));
		return rc;
	}

	if (remote_off >= remote_size) {
		rc = -DER_OVERFLOW;
		D_ERROR("remote_bulk_off %zu >= remote_bulk_size %zu, "DF_RC"\n",
			remote_off, remote_size, DP_RC(rc));
		return rc;
	}

	if (daos_io_bypass & IOBP_SRV_BULK) {
		obj_bulk_bypass(sgl, bulk_op);
		return 0;
	}

	bulk_perm = bulk_op == CRT_BULK_PUT ? CRT_BULK_RO : CRT_BULK_RW;

	while (iov_idx < sgl->sg_nr_out) {
		d_sg_list_t	sgl_sent;
		size_t		length = 0;
		unsigned int	start;
		uint32_t        delay_tot = 0;
		uint32_t        delay_cur;
		bool		cached_bulk = false;

		/*
		 * Skip bulk transfer over IOVs with NULL buffer address,
		 * these NULL IOVs are 'holes' or deduped records.
		 */
		while (iov_idx < sgl->sg_nr_out &&
		       sgl->sg_iovs[iov_idx].iov_buf == NULL) {
			remote_off += sgl->sg_iovs[iov_idx].iov_len;
			iov_idx++;
		}

		if (iov_idx == sgl->sg_nr_out)
			break;

		if (remote_off >= remote_size) {
			rc = -DER_OVERFLOW;
			D_ERROR("Remote bulk is used up. off:%zu, size:%zu, "DF_RC"\n",
				remote_off, remote_size, DP_RC(rc));
			break;
		}

		local_bulk = vos_iod_bulk_at(ioh, sgl_idx, iov_idx, &local_off);
		if (local_bulk != NULL) {
			unsigned int tmp_off;

			length = sgl->sg_iovs[iov_idx].iov_len;
			iov_idx++;
			cached_bulk = true;

			/* Check if following IOVs are contiguous and from same bulk handle */
			while (iov_idx < sgl->sg_nr_out &&
			       sgl->sg_iovs[iov_idx].iov_buf != NULL &&
			       vos_iod_bulk_at(ioh, sgl_idx, iov_idx, &tmp_off) == local_bulk &&
			       tmp_off == local_off) {
				length += sgl->sg_iovs[iov_idx].iov_len;
				iov_idx++;
			};
			bulk_iovs += 1;
		} else {
			start = iov_idx;
			sgl_sent.sg_iovs = &sgl->sg_iovs[start];

			/*
			 * For the IOVs not using cached bulk, creates bulk
			 * handle on-the-fly.
			 */
			while (iov_idx < sgl->sg_nr_out &&
			       sgl->sg_iovs[iov_idx].iov_buf != NULL &&
			       vos_iod_bulk_at(ioh, sgl_idx, iov_idx,
						&local_off) == NULL) {
				length += sgl->sg_iovs[iov_idx].iov_len;
				iov_idx++;

				/* Don't create bulk handle with too many IOVs */
				if ((iov_idx - start) >= MAX_BULK_IOVS)
					break;
			};
			D_ASSERT(iov_idx > start);

			local_off = 0;
			sgl_sent.sg_nr = sgl_sent.sg_nr_out = iov_idx - start;
			bulk_iovs += sgl_sent.sg_nr;

<<<<<<< HEAD
			rc = crt_bulk_create(rpc2bulk_ctx(rpc, true), &sgl_sent, bulk_perm,
=======
again:
			rc = crt_bulk_create(rpc->cr_ctx, &sgl_sent, bulk_perm,
>>>>>>> bf5ae502
					     &local_bulk);
			if (rc == -DER_NOMEM) {
				if (delay_tot >= BULK_DELAY_MAX) {
					D_ERROR("Too many in-flight bulk handles on %d\n", sgl_idx);
					break;
				}

				/*
				 * If there are too many in-flight bulk handles, then current
				 * crt_bulk_create() may hit -DER_NOMEM failure. Let it sleep
				 * for a while (at most 3 seconds) to give cart progress some
				 * chance to complete some in-flight bulk transfers.
				 */
				delay_cur = BULK_DELAY_MAX - delay_tot;
				if (delay_cur >= BULK_DELAY_STEP)
					delay_cur = d_rand() % BULK_DELAY_STEP + 1;
				dss_sleep(delay_cur);
				delay_tot += delay_cur;
				bulk_iovs = 0;
				goto again;
			}

			if (rc != 0) {
				D_ERROR("crt_bulk_create %d error " DF_RC "\n", sgl_idx, DP_RC(rc));
				break;
			}
			D_ASSERT(local_bulk != NULL);
		}

		D_ASSERT(remote_size > remote_off);
		if (length > (remote_size - remote_off)) {
			rc = -DER_OVERFLOW;
			D_ERROR("Remote bulk isn't large enough. local_sz:%zu, remote_sz:%zu, "
				"remote_off:%zu, "DF_RC"\n", length, remote_size, remote_off,
				DP_RC(rc));
			break;
		}

		crt_req_addref(rpc);

		bulk_desc.bd_rpc	= rpc;
		bulk_desc.bd_bulk_op	= bulk_op;
		bulk_desc.bd_remote_hdl	= remote_bulk;
		bulk_desc.bd_local_hdl	= local_bulk;
		bulk_desc.bd_len	= length;
		bulk_desc.bd_remote_off	= remote_off;
		bulk_desc.bd_local_off	= local_off;

		obj_bulk_inflights(p_arg, rpc, 1);
		p_arg->bulk_size += length;
		if (bulk_bind)
			rc = crt_bulk_bind_transfer(&bulk_desc,
				cached_bulk ? cached_bulk_cp : bulk_cp, p_arg,
				&bulk_opid);
		else
			rc = crt_bulk_transfer(&bulk_desc,
				cached_bulk ? cached_bulk_cp : bulk_cp, p_arg,
				&bulk_opid);
		if (rc < 0) {
			D_ERROR("crt_bulk_transfer %d error " DF_RC "\n", sgl_idx, DP_RC(rc));
			obj_bulk_inflights(p_arg, rpc, -1);
			if (!cached_bulk)
				crt_bulk_free(local_bulk);
			crt_req_decref(rpc);
			break;
		}
		remote_off += length;

		/* Give cart progress a chance to complete some in-flight bulk transfers */
		if (bulk_iovs >= MAX_BULK_IOVS) {
			bulk_iovs = 0;
			ABT_thread_yield();
		}
	}

	return rc;
}

int
obj_bulk_transfer(crt_rpc_t *rpc, crt_bulk_op_t bulk_op, bool bulk_bind, crt_bulk_t *remote_bulks,
		  uint64_t *remote_offs, uint8_t *skips, daos_handle_t ioh, d_sg_list_t **sgls,
		  int sgl_nr, int bulk_nr, struct obj_bulk_args *p_arg)
{
	struct obj_bulk_args	arg = { 0 };
	int			i, rc;
	int			skip_nr = 0;
	bool			async = true;
	uint64_t		time = daos_get_ntime();

	if (unlikely(sgl_nr > bulk_nr)) {
		D_ERROR("Invalid sgl_nr vs bulk_nr: %d/%d\n", sgl_nr, bulk_nr);
		return -DER_INVAL;
	}

	if (remote_bulks == NULL) {
		D_ERROR("No remote bulks provided\n");
		return -DER_INVAL;
	}

	if (p_arg == NULL) {
		p_arg = &arg;
		async = false;
	}

	rc = obj_bulk_args_init(p_arg);
	if (rc)
		return rc;

	D_DEBUG(DB_IO, "bulk_op %d, sgl_nr %d, bulk_nr %d\n", bulk_op, sgl_nr, bulk_nr);

	if (daos_handle_is_valid(ioh)) {
		rc = vos_dedup_verify_init(ioh, rpc2bulk_ctx(rpc, false), CRT_BULK_RW);
		if (rc) {
			D_ERROR("Dedup verify prep failed. "DF_RC"\n",
				DP_RC(rc));
			goto done;
		}
	}

	for (i = 0; i < sgl_nr; i++) {
		d_sg_list_t	*sgl, tmp_sgl;

		/* Need to consider the akey skip case as client-side bulk array with one bulk for
		 * every akey, but some akeys possibly be skipped in obj_get_iods_offs (number of
		 * akeys possibly reduced). So here need to find the corresponding bulk handle
		 * for non-skipped akey. The akey skip case only possible for EC object and targeted
		 * for multiple data shards.
		 * For RPC inline (non-bulk) case (bio_iod_copy) need not consider the akey skip
		 * because we always create bulk handle if EC object IO targeted for multiple
		 * data shards.
		 */
		while (skips != NULL && isset(skips, i + skip_nr))
			skip_nr++;

		D_ASSERTF(i + skip_nr < bulk_nr, "i %d, skip_nr %d, sgl_nr %d, bulk_nr %d\n",
			  i, skip_nr, sgl_nr, bulk_nr);

		if (remote_bulks[i + skip_nr] == NULL)
			continue;

		if (sgls != NULL) {
			sgl = sgls[i];
		} else {
			struct bio_sglist *bsgl;

			D_ASSERT(daos_handle_is_valid(ioh));
			bsgl = vos_iod_sgl_at(ioh, i);
			D_ASSERT(bsgl != NULL);

			sgl = &tmp_sgl;
			rc = bio_sgl_convert(bsgl, sgl);
			if (rc)
				break;
		}

		rc = bulk_transfer_sgl(ioh, rpc, remote_bulks[i + skip_nr],
				       remote_offs ? remote_offs[i] : 0,
				       bulk_op, bulk_bind, sgl, i, p_arg);
		if (sgls == NULL)
			d_sgl_fini(sgl, false);
		if (rc) {
			D_ERROR("bulk_transfer_sgl i %d, skip_nr %d failed, "DF_RC"\n",
				i, skip_nr, DP_RC(rc));
			break;
		}
	}

	if (skips != NULL)
		D_ASSERTF(skip_nr + sgl_nr <= bulk_nr,
			  "Unmatched skip_nr %d, sgl_nr %d, bulk_nr %d\n",
			  skip_nr, sgl_nr, bulk_nr);

done:
	if (rc)
		p_arg->result = rc;
	obj_bulk_inflights(p_arg, rpc, -1);

	if (async)
		return rc;

	rc = obj_bulk_args_fini(p_arg);

	if (rc == 0)
		obj_update_latency(opc_get(rpc->cr_opc), BULK_LATENCY, daos_get_ntime() - time,
				   arg.bulk_size);

	if (rc == 0 && p_arg->result != 0)
		rc = p_arg->result;

	/* After RDMA is done, corrupt the server data */
	if (rc == 0 && DAOS_FAIL_CHECK(DAOS_CSUM_CORRUPT_DISK)) {
		struct bio_sglist	*fbsgl;
		d_sg_list_t		 fsgl;
		int			*fbuffer;

		D_ERROR("csum: Corrupting data after RDMA\n");
		fbsgl = vos_iod_sgl_at(ioh, 0);
		bio_sgl_convert(fbsgl, &fsgl);
		fbuffer = (int *)fsgl.sg_iovs[0].iov_buf;
		*fbuffer += 0x2;
		d_sgl_fini(&fsgl, false);
	}
	return rc;
}

static int
obj_set_reply_sizes(crt_rpc_t *rpc, daos_iod_t *iods, int iod_nr, uint8_t *skips)
{
	struct obj_rw_in	*orw = crt_req_get(rpc);
	struct obj_rw_out	*orwo = crt_reply_get(rpc);
	uint64_t		*sizes = NULL;
	int			 orw_iod_nr = orw->orw_nr;
	int			 i, idx;

	D_ASSERT(obj_rpc_is_fetch(rpc));
	D_ASSERT(orwo != NULL);
	D_ASSERT(orw != NULL);

	if (orw->orw_flags & ORF_CHECK_EXISTENCE)
		goto out;

	if (orw_iod_nr <= 0) {
		D_ERROR("rpc %p contains invalid sizes count %d for "
			DF_UOID" with epc "DF_X64".\n",
			rpc, orw_iod_nr, DP_UOID(orw->orw_oid), orw->orw_epoch);
		return -DER_INVAL;
	}

	/* Re-entry case.*/
	if (orwo->orw_iod_sizes.ca_count != 0) {
		D_ASSERT(orwo->orw_iod_sizes.ca_count == orw_iod_nr);
		D_ASSERT(orwo->orw_iod_sizes.ca_arrays != NULL);

		sizes = orwo->orw_iod_sizes.ca_arrays;
	} else {
		D_ALLOC_ARRAY(sizes, orw_iod_nr);
		if (sizes == NULL)
			return -DER_NOMEM;
	}

	for (i = 0, idx = 0; i < orw_iod_nr; i++) {
		if (skips != NULL && isset(skips, i)) {
			sizes[i] = 0;
			continue;
		}
		sizes[i] = iods[idx].iod_size;
		D_DEBUG(DB_IO, DF_UOID" %d:"DF_U64"\n", DP_UOID(orw->orw_oid),
			i, iods[idx].iod_size);
		idx++;
	}

	D_ASSERTF(idx == iod_nr, "idx %d, iod_nr %d\n", idx, iod_nr);

out:
	if (sizes == NULL)
		orw_iod_nr = 0;
	orwo->orw_iod_sizes.ca_count = orw_iod_nr;
	orwo->orw_iod_sizes.ca_arrays = sizes;

	D_DEBUG(DB_TRACE, "rpc %p set sizes count as %d for "
		DF_UOID" with epc "DF_X64".\n",
		rpc, orw_iod_nr, DP_UOID(orw->orw_oid), orw->orw_epoch);

	return 0;
}

/**
 * Pack nrs in sgls inside the reply, so the client can update
 * sgls before it returns to application.
 * Pack sgl's data size in the reply, client fetch can based on
 * it to update sgl's iov_len.
 *
 * @echo_sgl is set only for echo_rw()
 *
 * Note: this is only needed for bulk transfer, for inline transfer,
 * it will pack the complete sgls inside the req/reply, see obj_shard_rw().
 */
static int
obj_set_reply_nrs(crt_rpc_t *rpc, daos_handle_t ioh, d_sg_list_t *echo_sgl, uint8_t *skips)
{
	struct obj_rw_in	*orw = crt_req_get(rpc);
	struct obj_rw_out	*orwo = crt_reply_get(rpc);
	uint32_t		*nrs;
	daos_size_t		*data_sizes;
	uint32_t		 nrs_count = orw->orw_nr;
	int			 i, j, idx;

	if (nrs_count == 0 || (orw->orw_flags & ORF_CHECK_EXISTENCE))
		return 0;

	/* Re-entry case. */
	if (orwo->orw_nrs.ca_count != 0) {
		D_ASSERT(orwo->orw_nrs.ca_count == nrs_count);
		D_ASSERT(orwo->orw_data_sizes.ca_count == nrs_count);
		D_ASSERT(orwo->orw_nrs.ca_arrays != NULL);
		D_ASSERT(orwo->orw_data_sizes.ca_arrays != NULL);
	} else {
		/* return sg_nr_out and data size for sgl */
		D_ALLOC(orwo->orw_nrs.ca_arrays,
			nrs_count * (sizeof(uint32_t) + sizeof(daos_size_t)));
		if (orwo->orw_nrs.ca_arrays == NULL)
			return -DER_NOMEM;

		orwo->orw_nrs.ca_count = nrs_count;
		orwo->orw_data_sizes.ca_count = nrs_count;
		orwo->orw_data_sizes.ca_arrays = (void *)((char *)orwo->orw_nrs.ca_arrays +
						 nrs_count * (sizeof(uint32_t)));
	}

	nrs = orwo->orw_nrs.ca_arrays;
	data_sizes = orwo->orw_data_sizes.ca_arrays;
	for (i = 0, idx = 0; i < nrs_count; i++) {
		if (skips != NULL && isset(skips, i)) {
			nrs[i] = 0;
			data_sizes[i] = 0;
			continue;
		}
		if (echo_sgl != NULL) {
			nrs[i] = echo_sgl->sg_nr_out;
		} else {
			struct bio_sglist *bsgl;

			bsgl = vos_iod_sgl_at(ioh, idx);
			D_ASSERT(bsgl != NULL);
			nrs[i] = bsgl->bs_nr_out;
			/* tail holes trimmed by ioc_trim_tail_holes() */
			for (j = 0; j < bsgl->bs_nr_out; j++)
				data_sizes[i] += bio_iov2req_len(
					&bsgl->bs_iovs[j]);
		}
		idx++;
	}

	return 0;
}

static void
obj_echo_rw(crt_rpc_t *rpc, daos_iod_t *iod, uint64_t *off)
{
	struct obj_rw_in	*orw = crt_req_get(rpc);
	struct obj_rw_out	*orwo = crt_reply_get(rpc);
	struct obj_tls		*tls;
	d_sg_list_t		*p_sgl;
	crt_bulk_op_t		bulk_op;
	bool			bulk_bind;
	int			i;
	int			rc = 0;

	D_DEBUG(DB_TRACE, "opc %d oid "DF_UOID" dkey "DF_KEY
		" tgt/xs %d/%d epc "DF_X64".\n",
		opc_get(rpc->cr_opc), DP_UOID(orw->orw_oid),
		DP_KEY(&orw->orw_dkey),
		dss_get_module_info()->dmi_tgt_id,
		dss_get_module_info()->dmi_xs_id,
		orw->orw_epoch);

	if (obj_rpc_is_fetch(rpc)) {
		rc = obj_set_reply_sizes(rpc, orw->orw_iod_array.oia_iods,
					 orw->orw_iod_array.oia_iod_nr, NULL);
		if (rc)
			D_GOTO(out, rc);
	}

	/* Inline fetch/update */
	if (orw->orw_bulks.ca_arrays == NULL && orw->orw_bulks.ca_count == 0) {
		if (obj_rpc_is_fetch(rpc)) {
			orwo->orw_sgls.ca_count = orw->orw_sgls.ca_count;
			orwo->orw_sgls.ca_arrays = orw->orw_sgls.ca_arrays;
		}
		D_GOTO(out, rc);
	}

	/* Only support 1 iod now */
	D_ASSERT(orw->orw_iod_array.oia_iod_nr == 1);

	tls = obj_tls_get();
	p_sgl = &tls->ot_echo_sgl;

	/* Let's check if tls already have enough buffer */
	if (p_sgl->sg_nr < iod->iod_nr) {
		d_sgl_fini(p_sgl, true);
		rc = d_sgl_init(p_sgl, iod->iod_nr);
		if (rc)
			D_GOTO(out, rc);

		p_sgl->sg_nr_out = p_sgl->sg_nr;
	}

	for (i = 0; i < iod->iod_nr; i++) {
		daos_size_t size = iod->iod_size;

		if (size == DAOS_REC_ANY)
			size = sizeof(uint64_t);

		if (iod->iod_type == DAOS_IOD_ARRAY) {
			D_ASSERT(iod->iod_recxs);
			size *= iod->iod_recxs[i].rx_nr;
		}

		/* Check each vector */
		if (p_sgl->sg_iovs[i].iov_buf_len < size) {
			D_FREE(p_sgl->sg_iovs[i].iov_buf);

			D_ALLOC(p_sgl->sg_iovs[i].iov_buf, size);
			/* obj_tls_fini() will free these buffer */
			if (p_sgl->sg_iovs[i].iov_buf == NULL)
				D_GOTO(out, rc = -DER_NOMEM);
			p_sgl->sg_iovs[i].iov_buf_len = size;
			p_sgl->sg_iovs[i].iov_len = size;
		}
	}

	orwo->orw_sgls.ca_count = 0;
	orwo->orw_sgls.ca_arrays = NULL;
	if (obj_rpc_is_fetch(rpc)) {
		rc = obj_set_reply_nrs(rpc, DAOS_HDL_INVAL, p_sgl, NULL);
		if (rc != 0)
			D_GOTO(out, rc);
		bulk_op = CRT_BULK_PUT;
	} else {
		bulk_op = CRT_BULK_GET;
	}

	/* Only support 1 iod now */
	bulk_bind = orw->orw_flags & ORF_BULK_BIND;
	rc        = obj_bulk_transfer(rpc, bulk_op, bulk_bind, orw->orw_bulks.ca_arrays, off, NULL,
				      DAOS_HDL_INVAL, &p_sgl, 1, 1, NULL);
out:
	orwo->orw_ret = rc;
	orwo->orw_map_version = orw->orw_map_ver;
}

/** if checksums are enabled, fetch needs to allocate the memory that will be
 * used for the csum structures.
 */
static int
obj_fetch_csum_init(struct ds_cont_child *cont, struct obj_rw_in *orw, struct obj_rw_out *orwo)
{
	int rc;

	/**
	 * Allocate memory for the csum structures.
	 * This memory and information will be used by VOS to put the checksums
	 * in as it fetches the data's metadata from the btree/evtree.
	 *
	 * The memory will be freed in obj_rw_reply
	 */

	/* Re-entry case. */
	if (orwo->orw_iod_csums.ca_count != 0) {
		D_ASSERT(orwo->orw_iod_csums.ca_arrays != NULL);
		rc = 0;
	} else {
		rc = daos_csummer_alloc_iods_csums(cont->sc_csummer, orw->orw_iod_array.oia_iods,
						   orw->orw_iod_array.oia_iod_nr, false, NULL,
						   &orwo->orw_iod_csums.ca_arrays);

		if (rc >= 0) {
			orwo->orw_iod_csums.ca_count = rc;
			rc = 0;
		}
	}

	return rc;
}

static inline struct dcs_iod_csums *
get_iod_csum(struct dcs_iod_csums *iod_csums, int i)
{
	if (iod_csums == NULL)
		return NULL;
	return &iod_csums[i];
}

static int
csum_add2iods(daos_handle_t ioh, daos_iod_t *iods, uint32_t iods_nr,
	      uint8_t *skips, struct daos_csummer *csummer,
	      struct dcs_iod_csums *iod_csums, daos_unit_oid_t oid,
	      daos_key_t *dkey)
{
	int	 rc = 0;
	uint32_t biov_csums_idx = 0;
	size_t	 biov_csums_used = 0;
	int	 i, idx;

	struct bio_desc *biod = vos_ioh2desc(ioh);
	struct dcs_ci_list *csum_infos = vos_ioh2ci(ioh);
	uint32_t csum_info_nr = vos_ioh2ci_nr(ioh);

	for (i = 0, idx = 0; i < iods_nr; i++) {
		if (skips != NULL && isset(skips, i))
			continue;
		if (biov_csums_idx >= csum_info_nr)
			break; /** no more csums to add */
		csum_infos->dcl_csum_offset += biov_csums_used;
		rc = ds_csum_add2iod(
			&iods[i], csummer,
			bio_iod_sgl(biod, idx), csum_infos,
			&biov_csums_used, get_iod_csum(iod_csums, i));
		idx++;
		if (rc != 0) {
			D_ERROR("Failed to add csum for iod\n");
			return rc;
		}
		biov_csums_idx += biov_csums_used;
	}

	return rc;
}

static int
csum_verify_keys(struct daos_csummer *csummer, daos_key_t *dkey,
		 struct dcs_csum_info *dkey_csum,
		 struct obj_iod_array *oia, daos_unit_oid_t *uoid)
{
	return ds_csum_verify_keys(csummer, dkey, dkey_csum, oia->oia_iods, oia->oia_iod_csums,
				   oia->oia_iod_nr, uoid);
}

/** Add a recov record to the recov_lists (for singv degraded fetch) */
static int
obj_singv_ec_add_recov(uint32_t iod_nr, uint32_t iod_idx, uint64_t rec_size,
		       daos_epoch_t epoch,
		       struct daos_recx_ep_list **recov_lists_ptr)
{
	struct daos_recx_ep_list	*recov_lists = *recov_lists_ptr;
	struct daos_recx_ep_list	*recov_list;
	struct daos_recx_ep		 recx_ep;

	if (recov_lists == NULL) {
		D_ALLOC_ARRAY(recov_lists, iod_nr);
		if (recov_lists == NULL)
			return -DER_NOMEM;
		*recov_lists_ptr = recov_lists;
	}

	/* add one recx with any idx/nr to notify client this singv need to be
	 * recovered.
	 */
	recov_list = &recov_lists[iod_idx];
	recx_ep.re_recx.rx_idx = 0;
	recx_ep.re_recx.rx_nr = 1;
	recx_ep.re_ep = epoch;
	recx_ep.re_type = DRT_SHADOW;
	recx_ep.re_rec_size = rec_size;

	return daos_recx_ep_add(recov_list, &recx_ep);
}

/** Filter and prepare for the sing value EC update/fetch */
int
obj_singv_ec_rw_filter(daos_unit_oid_t oid, struct daos_oclass_attr *oca,
		       uint32_t tgt_off, daos_iod_t *iods, uint64_t *offs,
		       daos_epoch_t epoch, uint32_t flags, uint32_t nr,
		       bool for_update, bool deg_fetch,
		       struct daos_recx_ep_list **recov_lists_ptr)
{
	daos_iod_t			*iod;
	struct obj_ec_singv_local	 loc;
	uint32_t			 i;
	int				 rc = 0;
	bool				 reentry = false;

	if (!(flags & ORF_EC))
		return rc;

	for (i = 0; i < nr; i++) {
		uint64_t	gsize;

		iod = &iods[i];
		if (iod->iod_type != DAOS_IOD_SINGLE)
			continue;

		if (iod->iod_size == DAOS_REC_ANY) /* punch */
			continue;

		/* Use iod_recxs to pass ir_gsize:
		 * akey_update() => akey_update_single()
		 */
		if (for_update) {
			/* For singv EC, "iod_recxs != NULL" means re-entry. */
			if (iod->iod_recxs != NULL) {
				reentry = true;
			} else {
				D_ASSERT(!reentry);
				iod->iod_recxs = (void *)iod->iod_size;
			}
		} else {
			D_ASSERT(iod->iod_recxs == NULL);
		}

		if (reentry)
			gsize = (uintptr_t)iod->iod_recxs;
		else
			gsize = iod->iod_size;

		if (obj_ec_singv_one_tgt(gsize, NULL, oca))
			continue;

		obj_ec_singv_local_sz(gsize, oca, tgt_off, &loc, for_update);
		if (offs != NULL)
			offs[i] = loc.esl_off;

		if (for_update) {
			if (!reentry) {
				iod->iod_size = loc.esl_size;
				D_ASSERT(iod->iod_size != DAOS_REC_ANY);
			} else {
				D_ASSERT(iod->iod_size == loc.esl_size);
			}
		} else if (deg_fetch) {
			rc = obj_singv_ec_add_recov(nr, i, iod->iod_size,
						    epoch, recov_lists_ptr);
		}
	}

	return rc;
}

/* Call internal method to increment CSUM media error. */
static void
obj_log_csum_err(void)
{
	struct dss_module_info	*info = dss_get_module_info();
	struct bio_xs_context	*bxc;

	D_ASSERT(info != NULL);
	bxc = info->dmi_nvme_ctxt;

	if (bxc == NULL) {
		D_ERROR("BIO NVMe context not initialized for xs:%d, tgt:%d\n",
		info->dmi_xs_id, info->dmi_tgt_id);
		return;
	}

	bio_log_data_csum_err(bxc);
}

/**
 * Create maps for actually written to extents.
 * Memory allocated here will be freed in obj_rw_reply.
 */

/** create maps for actually written to extents. */
static int
obj_fetch_create_maps(crt_rpc_t *rpc, struct bio_desc *biod, daos_iod_t *iods, uint32_t iods_nr,
		      uint8_t *skips)
{
	struct obj_rw_in	*orw = crt_req_get(rpc);
	struct obj_rw_out	*orwo = crt_reply_get(rpc);
	daos_iom_t		*maps;
	daos_iom_t		*result_maps = NULL;
	uint32_t		 flags = orw->orw_flags;
	uint32_t		 total_nr;
	uint32_t		 i, idx;
	int rc;

	/**
	 * Allocate memory for the maps. There will be 1 per iod
	 * Will be freed in obj_rw_reply
	 */
	total_nr = orw->orw_iod_array.oia_iod_nr;
	if (skips == NULL)
		D_ASSERTF(total_nr == iods_nr, "total nr %d, iods_nr %d\n", total_nr, iods_nr);

	/* Re-entry case, iods may be changed, let's re-generate the maps. */
	if (orwo->orw_maps.ca_arrays != NULL) {
		ds_iom_free(&orwo->orw_maps.ca_arrays, orwo->orw_maps.ca_count);
		orwo->orw_maps.ca_count = 0;
	}

	rc = ds_iom_create(biod, iods, iods_nr, flags, &maps);
	if (rc != 0)
		return rc;

	/* need some post process for iom if some akeys skipped */
	if (total_nr > iods_nr) {
		D_ASSERT(skips != NULL);
		D_ALLOC_ARRAY(result_maps, total_nr);
		if (result_maps == NULL) {
			ds_iom_free(&maps, iods_nr);
			return -DER_NOMEM;
		}
		for (i = 0, idx = 0; i < total_nr; i++) {
			if (!isset(skips, i))
				result_maps[i] = maps[idx++];
		}
		D_ASSERTF(idx == iods_nr, "idx %d, iods_nr %d\n", idx, iods_nr);
		/* maps' iom_recxs is assigned to result maps */
		D_FREE(maps);
	} else {
		result_maps = maps;
	}

	orwo->orw_maps.ca_count = total_nr;
	orwo->orw_maps.ca_arrays = result_maps;

	return 0;
}

static int
obj_fetch_shadow(struct obj_io_context *ioc, daos_unit_oid_t oid,
		 daos_epoch_t epoch, uint64_t cond_flags, daos_key_t *dkey,
		 uint64_t dkey_hash, unsigned int iod_nr, daos_iod_t *iods,
		 uint32_t tgt_idx, struct dtx_handle *dth,
		 struct daos_recx_ep_list **pshadows)
{
	daos_handle_t			 ioh = DAOS_HDL_INVAL;
	int				 rc;

	obj_iod_idx_vos2parity(iod_nr, iods);
	rc = vos_fetch_begin(ioc->ioc_vos_coh, oid, epoch, dkey, iod_nr, iods,
			     cond_flags | VOS_OF_FETCH_RECX_LIST, NULL, &ioh,
			     dth);
	if (rc) {
		D_ERROR(DF_UOID" Fetch begin failed: "DF_RC"\n",
			DP_UOID(oid), DP_RC(rc));
		goto out;
	}

	*pshadows = vos_ioh2recx_list(ioh);
	vos_fetch_end(ioh, NULL, 0);

out:
	obj_iod_idx_parity2vos(iod_nr, iods);
	if (rc == 0) {
		uint32_t tgt_off;

		tgt_off = obj_ec_shard_off_by_layout_ver(ioc->ioc_layout_ver, dkey_hash,
							 &ioc->ioc_oca, tgt_idx);
		obj_shadow_list_vos2daos(iod_nr, *pshadows, &ioc->ioc_oca);
		rc = obj_iod_recx_vos2daos(iod_nr, iods, tgt_off, &ioc->ioc_oca);
	}
	return rc;
}

int
obj_prep_fetch_sgls(crt_rpc_t *rpc, struct obj_io_context *ioc)
{
	struct obj_rw_in	*orw = crt_req_get(rpc);
	struct obj_rw_out	*orwo = crt_reply_get(rpc);
	d_sg_list_t		*sgls = orw->orw_sgls.ca_arrays;
	int			nr = orw->orw_sgls.ca_count;
	bool			need_alloc = false;
	int			i;
	int			j;
	int			rc = 0;

	/* Re-entry case. */
	if (ioc->ioc_free_sgls)
		return 0;

	for (i = 0; i < nr; i++) {
		for (j = 0; j < sgls[i].sg_nr; j++) {
			d_iov_t *iov = &sgls[i].sg_iovs[j];

			if (iov->iov_len < iov->iov_buf_len) {
				need_alloc = true;
				break;
			}
		}
	}

	/* reuse input sgls */
	orwo->orw_sgls.ca_count = orw->orw_sgls.ca_count;
	orwo->orw_sgls.ca_arrays = orw->orw_sgls.ca_arrays;
	if (!need_alloc)
		return 0;

	/* Reset the iov first, easier for error cleanup */
	for (i = 0; i < nr; i++) {
		for (j = 0; j < sgls[i].sg_nr; j++)
			sgls[i].sg_iovs[j].iov_buf = NULL;
	}

	sgls = orwo->orw_sgls.ca_arrays;
	for (i = 0; i < nr; i++) {
		for (j = 0; j < sgls[i].sg_nr; j++) {
			d_iov_t *iov = &sgls[i].sg_iovs[j];

			D_ALLOC(iov->iov_buf, iov->iov_buf_len);
			if (iov->iov_buf == NULL)
				D_GOTO(out, rc = -DER_NOMEM);
		}
	}
	ioc->ioc_free_sgls = 1;
out:
	if (rc) {
		for (i = 0; i < nr; i++) {
			for (i = 0; j < sgls[i].sg_nr; j++)
				D_FREE(sgls[i].sg_iovs[j].iov_buf);
		}
	}

	return rc;
}

static void
daos_iod_recx_free(daos_iod_t *iods, uint32_t iod_nr)
{
	uint32_t	i;

	if (iods != NULL) {
		for (i = 0; i < iod_nr; i++)
			D_FREE(iods[i].iod_recxs);
		D_FREE(iods);
	}
}

/** Duplicate iod and recx, reuse original iod's dkey/akey, reallocate recxs. */
static int
daos_iod_recx_dup(daos_iod_t *iods, uint32_t iod_nr, daos_iod_t **iods_dup_ptr)
{
	daos_iod_t	*iods_dup;
	daos_iod_t	*src, *dst;
	uint32_t	 i;

	D_ALLOC_ARRAY(iods_dup, iod_nr);
	if (iods_dup == NULL)
		return -DER_NOMEM;

	for (i = 0; i < iod_nr; i++) {
		src = &iods[i];
		dst = &iods_dup[i];
		*dst = *src;
		if (src->iod_nr == 0 || src->iod_recxs == NULL)
			continue;

		D_ALLOC_ARRAY(dst->iod_recxs, dst->iod_nr);
		if (dst->iod_recxs == NULL) {
			daos_iod_recx_free(iods_dup, iod_nr);
			return -DER_NOMEM;
		}

		memcpy(dst->iod_recxs, src->iod_recxs,
		       sizeof(*dst->iod_recxs) * dst->iod_nr);
	}

	*iods_dup_ptr = iods_dup;

	return 0;
}

static bool
obj_ec_recov_need_try_again(struct obj_rw_in *orw, struct obj_rw_out *orwo,
			    struct obj_io_context *ioc)
{
	D_ASSERT(orw->orw_flags & ORF_EC_RECOV);

	if (DAOS_FAIL_CHECK(DAOS_FAIL_AGG_BOUNDRY_MOVED))
		return true;

	/* agg_eph_boundary advanced, possibly cause epoch of EC data recovery
	 * cannot get corresponding parity/data exts, need to retry the degraded
	 * fetch from beginning. For ORF_EC_RECOV_SNAP case, need not retry as
	 * that flag was only set when (snapshot_epoch < sc_ec_agg_eph_boundary).
	 */
	if ((orw->orw_flags & ORF_EC_RECOV_SNAP) == 0 &&
	    (orw->orw_flags & ORF_FOR_MIGRATION) == 0 &&
	    orw->orw_epoch < ioc->ioc_coc->sc_ec_agg_eph_boundary) {
		orwo->orw_epoch = ioc->ioc_coc->sc_ec_agg_eph_boundary;
		return true;
	}

	return false;
}

static inline uint64_t
orf_to_dtx_epoch_flags(enum obj_rpc_flags orf_flags)
{
	uint64_t flags = 0;

	if (orf_flags & ORF_EPOCH_UNCERTAIN)
		flags |= DTX_EPOCH_UNCERTAIN;
	return flags;
}

static int
obj_rw_recx_list_post(struct obj_rw_in *orw, struct obj_rw_out *orwo, uint8_t *skips, int rc)
{
	struct daos_recx_ep_list	*lists;
	struct daos_recx_ep_list	*old_lists;
	int				 list_nr, i, idx;

	list_nr = orwo->orw_rels.ca_count;
	D_ASSERTF(list_nr != orw->orw_nr, "bad list_nr %d\n", list_nr);
	D_ALLOC_ARRAY(lists, orw->orw_nr);
	if (lists == NULL)
		return rc ? rc : -DER_NOMEM;

	old_lists = orwo->orw_rels.ca_arrays;
	for (i = 0, idx = 0; i < orw->orw_nr; i++) {
		if (isset(skips, i)) {
			lists[i].re_ep_valid = 1;
			continue;
		}
		lists[i] = old_lists[idx++];
	}

	D_ASSERTF(idx == orwo->orw_rels.ca_count, "idx %d, ca_count %zu\n",
		  idx, orwo->orw_rels.ca_count);
	D_FREE(old_lists);
	orwo->orw_rels.ca_arrays = lists;
	orwo->orw_rels.ca_count = orw->orw_nr;

	return rc;
}

static int
obj_local_rw_internal(crt_rpc_t *rpc, struct obj_io_context *ioc, daos_iod_t *iods,
		      struct dcs_iod_csums *iod_csums, uint64_t *offs, uint8_t *skips,
		      uint32_t iods_nr, struct dtx_handle *dth)
{
	struct obj_rw_in		*orw = crt_req_get(rpc);
	struct obj_rw_out		*orwo = crt_reply_get(rpc);
	uint32_t			tag = dss_get_module_info()->dmi_tgt_id;
	daos_handle_t			ioh = DAOS_HDL_INVAL;
	struct bio_desc			*biod;
	daos_key_t			*dkey;
	crt_bulk_op_t			bulk_op;
	bool				rma;
	bool				bulk_bind;
	bool				create_map;
	bool				spec_fetch = false;
	bool				iod_converted = false;
	struct daos_recx_ep_list	*recov_lists = NULL;
	uint64_t			 cond_flags;
	uint64_t			 sched_seq = sched_cur_seq();
	daos_iod_t			*iods_dup = NULL; /* for EC deg fetch */
	bool				 get_parity_list = false;
	struct daos_recx_ep_list	*parity_list = NULL;
	uint64_t			time;
	uint64_t			bio_pre_latency = 0;
	uint64_t			bio_post_latency = 0;
	uint32_t			tgt_off = 0;
	int				rc = 0;

	create_map = orw->orw_flags & ORF_CREATE_MAP;
	if (daos_obj_is_echo(orw->orw_oid.id_pub) ||
	    (daos_io_bypass & IOBP_TARGET)) {
		obj_echo_rw(rpc, iods, offs);
		D_GOTO(out, rc = 0);
	}

	rc = csum_verify_keys(ioc->ioc_coc->sc_csummer, &orw->orw_dkey,
			      orw->orw_dkey_csum, &orw->orw_iod_array,
			      &orw->orw_oid);
	if (rc != 0) {
		D_ERROR(DF_C_UOID_DKEY "verify_keys error: " DF_RC "\n",
			DP_C_UOID_DKEY(orw->orw_oid, &orw->orw_dkey), DP_RC(rc));
		return rc;
	}

	dkey = (daos_key_t *)&orw->orw_dkey;
	D_DEBUG(DB_IO,
		"opc %d oid "DF_UOID" dkey "DF_KEY" tag %d epc "DF_X64" flags %x.\n",
		opc_get(rpc->cr_opc), DP_UOID(orw->orw_oid), DP_KEY(dkey),
		tag, orw->orw_epoch, orw->orw_flags);

	rma = (orw->orw_bulks.ca_arrays != NULL ||
	       orw->orw_bulks.ca_count != 0);
	cond_flags = orw->orw_api_flags;
	if (daos_oclass_is_ec(&ioc->ioc_oca))
		tgt_off = obj_ec_shard_off_by_layout_ver(ioc->ioc_layout_ver, orw->orw_dkey_hash,
							 &ioc->ioc_oca, orw->orw_oid.id_shard);
	/* Prepare IO descriptor */
	if (obj_rpc_is_update(rpc)) {
		obj_singv_ec_rw_filter(orw->orw_oid, &ioc->ioc_oca, tgt_off,
				       iods, offs, orw->orw_epoch, orw->orw_flags,
				       iods_nr, true, false, NULL);
		bulk_op = CRT_BULK_GET;

		/** Fault injection - corrupt data from network */
		if (DAOS_FAIL_CHECK(DAOS_CSUM_CORRUPT_UPDATE)  && !rma) {
			D_ERROR("csum: Corrupting data (network)\n");
			dcf_corrupt(orw->orw_sgls.ca_arrays,
				    orw->orw_sgls.ca_count);
		}

		if (rma && ioc->ioc_coc->sc_props.dcp_dedup_enabled) {
			cond_flags |= VOS_OF_DEDUP;
			if (ioc->ioc_coc->sc_props.dcp_dedup_verify)
				cond_flags |= VOS_OF_DEDUP_VERIFY;
		}

		if (orw->orw_flags & ORF_EC)
			cond_flags |= VOS_OF_EC;

		rc = vos_update_begin(ioc->ioc_vos_coh, orw->orw_oid,
			      orw->orw_epoch, cond_flags, dkey,
			      iods_nr, iods, iod_csums,
			      ioc->ioc_coc->sc_props.dcp_dedup_size,
			      &ioh, dth);
		if (rc) {
			D_ERROR(DF_UOID" Update begin failed: "DF_RC"\n",
				DP_UOID(orw->orw_oid), DP_RC(rc));
			goto out;
		}
	} else {
		uint32_t			fetch_flags = 0;
		bool				ec_deg_fetch;
		bool				ec_recov;
		bool				is_parity_shard;
		struct daos_recx_ep_list	*shadows = NULL;

		bulk_op = CRT_BULK_PUT;
		if (orw->orw_flags & ORF_CHECK_EXISTENCE)
			fetch_flags = VOS_OF_FETCH_CHECK_EXISTENCE;
		if (!rma && orw->orw_sgls.ca_arrays == NULL) {
			spec_fetch = true;
			if (!(orw->orw_flags & ORF_CHECK_EXISTENCE))
				fetch_flags = VOS_OF_FETCH_SIZE_ONLY;
		}

		ec_deg_fetch = orw->orw_flags & ORF_EC_DEGRADED;
		ec_recov = orw->orw_flags & ORF_EC_RECOV;
		D_ASSERTF(ec_recov == false || ec_deg_fetch == false,
			  "ec_recov %d, ec_deg_fetch %d.\n",
			  ec_recov, ec_deg_fetch);
		if (ec_recov) {
			D_ASSERT(obj_ec_tgt_nr(&ioc->ioc_oca) > 0);
			is_parity_shard = is_ec_parity_shard_by_tgt_off(tgt_off, &ioc->ioc_oca);
			get_parity_list = ec_recov && is_parity_shard &&
					  ((orw->orw_flags & ORF_EC_RECOV_SNAP) == 0);
		}
		if (get_parity_list) {
			D_ASSERT(!ec_deg_fetch);
			fetch_flags |= VOS_OF_FETCH_RECX_LIST;
		}
		if (unlikely(ec_recov &&
			     obj_ec_recov_need_try_again(orw, orwo, ioc))) {
			rc = -DER_FETCH_AGAIN;
			D_DEBUG(DB_IO,
				DF_UOID " " DF_X64 "<" DF_X64 " ec_recov needs redo, " DF_RC "\n",
				DP_UOID(orw->orw_oid), orw->orw_epoch,
				ioc->ioc_coc->sc_ec_agg_eph_boundary, DP_RC(rc));
			goto out;
		}
		if (ec_deg_fetch && !spec_fetch) {
			if (orwo->orw_rels.ca_arrays != NULL) {
				/* Re-entry case */
				daos_recx_ep_list_free(orwo->orw_rels.ca_arrays,
						       orwo->orw_rels.ca_count);
				orwo->orw_rels.ca_arrays = NULL;
				orwo->orw_rels.ca_count = 0;
			}

			/* Copy the iods to make it reentrant, as the
			 * obj_fetch_shadow() possibly change the iod.
			 */
			rc = daos_iod_recx_dup(iods, iods_nr, &iods_dup);
			if (rc != 0) {
				D_ERROR(DF_UOID ": iod_recx_dup failed: " DF_RC "\n",
					DP_UOID(orw->orw_oid), DP_RC(rc));
				goto out;
			}

			D_ASSERT(iods_dup != NULL);
			iods = iods_dup;

			rc = obj_fetch_shadow(ioc, orw->orw_oid, orw->orw_epoch, cond_flags, dkey,
					      orw->orw_dkey_hash, iods_nr, iods,
					      orw->orw_tgt_idx, dth, &shadows);
			if (rc) {
				D_ERROR(DF_UOID" Fetch shadow failed: "DF_RC
					"\n", DP_UOID(orw->orw_oid), DP_RC(rc));
				goto out;
			}
			iod_converted = true;

			if (orw->orw_flags & ORF_EC_RECOV_FROM_PARITY) {
				if (shadows == NULL) {
					rc = -DER_DATA_LOSS;
					D_ERROR(DF_UOID" ORF_EC_RECOV_FROM_PARITY should not with "
						"NULL shadows, "DF_RC"\n", DP_UOID(orw->orw_oid),
						DP_RC(rc));
					goto out;
				}
				fetch_flags |= VOS_OF_SKIP_FETCH;
			}
		}

		time = daos_get_ntime();
		rc = vos_fetch_begin(ioc->ioc_vos_coh, orw->orw_oid,
				     orw->orw_epoch, dkey, iods_nr, iods,
				     cond_flags | fetch_flags, shadows, &ioh, dth);
		daos_recx_ep_list_free(shadows, iods_nr);
		if (rc) {
			DL_CDEBUG(rc == -DER_INPROGRESS || rc == -DER_NONEXIST ||
				      rc == -DER_TX_RESTART,
				  DB_IO, DLOG_ERR, rc, "Fetch begin for " DF_UOID " failed",
				  DP_UOID(orw->orw_oid));
			goto out;
		}

		obj_update_latency(ioc->ioc_opc, VOS_LATENCY, daos_get_ntime() - time,
				   vos_get_io_size(ioh));

		if (get_parity_list) {
			parity_list = vos_ioh2recx_list(ioh);
			if (parity_list != NULL) {
				daos_recx_ep_list_set(parity_list, iods_nr,
						      ioc->ioc_coc->sc_ec_agg_eph_boundary, 0);
				daos_recx_ep_list_merge(parity_list, iods_nr);
				orwo->orw_rels.ca_arrays = parity_list;
				orwo->orw_rels.ca_count = iods_nr;
			}
		}

		rc = obj_set_reply_sizes(rpc, iods, iods_nr, skips);
		if (rc != 0)
			goto out;

		if (rma) {
			orwo->orw_sgls.ca_count = 0;
			orwo->orw_sgls.ca_arrays = NULL;

			rc = obj_set_reply_nrs(rpc, ioh, NULL, skips);
			if (rc != 0)
				goto out;
		} else {
			rc = obj_prep_fetch_sgls(rpc, ioc);
			if (rc)
				goto out;
		}

		if (ec_deg_fetch) {
			D_ASSERT(!get_parity_list);
			recov_lists = vos_ioh2recx_list(ioh);
		}

		rc = obj_singv_ec_rw_filter(orw->orw_oid, &ioc->ioc_oca, tgt_off,
					    iods, offs, orw->orw_epoch, orw->orw_flags,
					    iods_nr, false, ec_deg_fetch, &recov_lists);
		if (rc != 0) {
			D_ERROR(DF_UOID " obj_singv_ec_rw_filter failed: " DF_RC "\n",
				DP_UOID(orw->orw_oid), DP_RC(rc));
			goto out;
		}
		if (recov_lists != NULL) {
			daos_epoch_t	vos_agg_epoch;
			daos_epoch_t	recov_epoch = 0;
			bool		recov_snap = false;

			/* If fetch from snapshot, and snapshot epoch lower than
			 * vos agg epoch boundary, recovery from snapshot epoch.
			 * Or, will recovery from max{parity_epoch, vos_epoch_
			 * boundary}.
			 */
			vos_agg_epoch = ioc->ioc_coc->sc_ec_agg_eph_boundary;
			if (ioc->ioc_fetch_snap &&
			    orw->orw_epoch < vos_agg_epoch) {
				recov_epoch = orw->orw_epoch;
				recov_snap =  true;
			} else {
				recov_epoch = vos_agg_epoch;
			}
			daos_recx_ep_list_set(recov_lists, iods_nr,
					      recov_epoch, recov_snap);
			daos_recx_ep_list_merge(recov_lists, iods_nr);
			orwo->orw_rels.ca_arrays = recov_lists;
			orwo->orw_rels.ca_count = iods_nr;
		}
	}

	if (orw->orw_flags & ORF_CHECK_EXISTENCE)
		goto out;

	time = daos_get_ntime();
	biod = vos_ioh2desc(ioh);
	rc = bio_iod_prep(biod, BIO_CHK_TYPE_IO, rma ? rpc2bulk_ctx(rpc, false) : NULL,
			  CRT_BULK_RW);
	if (rc) {
		D_ERROR(DF_UOID " bio_iod_prep failed: " DF_RC "\n", DP_UOID(orw->orw_oid),
			DP_RC(rc));
		goto out;
	}

	if (obj_rpc_is_fetch(rpc) && !spec_fetch &&
	    daos_csummer_initialized(ioc->ioc_coc->sc_csummer)) {
		if (orw->orw_iod_array.oia_iods != iods) {
			/* Need to copy iod sizes for checksums */
			int i, j;

			for (i = 0, j = 0; i < orw->orw_iod_array.oia_iod_nr; i++) {
				if (skips != NULL && isset(skips, i)) {
					orw->orw_iod_array.oia_iods[i].iod_size = 0;
					continue;
				}
				orw->orw_iod_array.oia_iods[i].iod_size = iods[j].iod_size;
				j++;
			}
		}

		rc = obj_fetch_csum_init(ioc->ioc_coc, orw, orwo);
		if (rc) {
			D_ERROR(DF_UOID " fetch csum init failed: %d.\n", DP_UOID(orw->orw_oid),
				rc);
			goto post;
		}

		if (ioc->ioc_coc->sc_props.dcp_csum_enabled) {
			rc = csum_add2iods(ioh, orw->orw_iod_array.oia_iods,
					   orw->orw_iod_array.oia_iod_nr, skips,
					   ioc->ioc_coc->sc_csummer, orwo->orw_iod_csums.ca_arrays,
					   orw->orw_oid, &orw->orw_dkey);
			if (rc) {
				D_ERROR(DF_UOID" fetch verify failed: %d.\n",
					DP_UOID(orw->orw_oid), rc);
				goto post;
			}
		}
	}
	bio_pre_latency = daos_get_ntime() - time;

	if (obj_rpc_is_fetch(rpc) && DAOS_FAIL_CHECK(DAOS_OBJ_FAIL_NVME_IO)) {
		D_ERROR(DF_UOID " fetch failed: %d\n", DP_UOID(orw->orw_oid), -DER_NVME_IO);
		rc = -DER_NVME_IO;
		goto post;
	}

	if (rma) {
		bulk_bind = orw->orw_flags & ORF_BULK_BIND;
		rc = obj_bulk_transfer(rpc, bulk_op, bulk_bind, orw->orw_bulks.ca_arrays, offs,
				       skips, ioh, NULL, iods_nr, orw->orw_bulks.ca_count, NULL);
		if (rc == 0) {
			bio_iod_flush(biod);

			/* Timeout for the update RPC from client to server is
			 * 3 seconds. Here, make the server to sleep more than
			 * 3 seconds (3.1) to simulate the case of server being
			 * blocked during bulk data transfer, then client will
			 * get RPC timeout and trigger resend.
			 */
			if (obj_rpc_is_update(rpc) &&
			    !(orw->orw_flags & ORF_RESEND) &&
			    DAOS_FAIL_CHECK(DAOS_DTX_RESEND_DELAY1))
				rc = dss_sleep(3100);
		}
	} else if (orw->orw_sgls.ca_arrays != NULL) {
		rc = bio_iod_copy(biod, orw->orw_sgls.ca_arrays, iods_nr);
	}

	if (rc) {
		if (rc == -DER_OVERFLOW)
			rc = -DER_REC2BIG;

		DL_CDEBUG(rc == -DER_REC2BIG, DLOG_DBG, DLOG_ERR, rc,
			  DF_UOID " data transfer failed, dma %d", DP_UOID(orw->orw_oid), rma);
		D_GOTO(post, rc);
	}

	if (obj_rpc_is_update(rpc)) {
		rc = vos_dedup_verify(ioh);
		if (rc)
			goto post;

		rc = obj_verify_bio_csum(orw->orw_oid.id_pub, iods, iod_csums,
					 biod, ioc->ioc_coc->sc_csummer, iods_nr);
		if (rc != 0)
			D_ERROR(DF_C_UOID_DKEY " verify_bio_csum failed: "
				DF_RC"\n",
				DP_C_UOID_DKEY(orw->orw_oid, dkey),
				DP_RC(rc));
		/** CSUM Verified on update, now corrupt to fake corruption
		 * on disk
		 */
		if (DAOS_FAIL_CHECK(DAOS_CSUM_CORRUPT_DISK) && !rma) {
			D_ERROR("csum: Corrupting data (DISK)\n");
			dcf_corrupt(orw->orw_sgls.ca_arrays,
				    orw->orw_sgls.ca_count);
		}
	}
	if (obj_rpc_is_fetch(rpc) && create_map) {
		/* EC degraded fetch converted original iod to replica daos ext,
		 * need to convert back to vos ext before creating iom, or the
		 * client-side dc_rw_cb_csum_verify() may not work.
		 */
		if (iod_converted)
			obj_iod_recx_daos2vos(iods_nr, iods, &ioc->ioc_oca);

		rc = obj_fetch_create_maps(rpc, biod, iods, iods_nr, skips);
	}

	if (rc == -DER_CSUM)
		obj_log_csum_err();
post:
	time = daos_get_ntime();
	rc = bio_iod_post_async(biod, rc);
	bio_post_latency = daos_get_ntime() - time;
out:
	/* The DTX has been aborted during long time bulk data transfer. */
	if (unlikely(dth->dth_aborted))
		rc = -DER_CANCELED;

	/* There is CPU yield after DTX start, and the resent RPC may be handled during that.
	 * Let's check resent again before further process.
	 */
	if (rc == 0 && obj_rpc_is_update(rpc) && sched_cur_seq() != sched_seq) {
		if (dth->dth_need_validation) {
			daos_epoch_t	epoch = 0;
			int		rc1;

			rc1 = dtx_handle_resend(ioc->ioc_vos_coh, &orw->orw_dti, &epoch, NULL);
			switch (rc1) {
			case 0:
				orw->orw_epoch = epoch;
				/* Fall through */
			case -DER_ALREADY:
				rc = -DER_ALREADY;
				break;
			case -DER_NONEXIST:
			case -DER_EP_OLD:
				break;
			default:
				rc = rc1;
				break;
			}
		}

		/* For solo update, it will be handled via one-phase transaction.
		 * If there is CPU yield after its epoch generated, we will renew
		 * the epoch, then we can use the epoch to sort related solo DTXs
		 * based on their epochs.
		 */
		if (rc == 0 && dth->dth_solo) {
			struct dtx_epoch	epoch;

			epoch.oe_value = d_hlc_get();
			epoch.oe_first = orw->orw_epoch_first;
			epoch.oe_flags = orf_to_dtx_epoch_flags(orw->orw_flags);

			dtx_renew_epoch(&epoch, dth);
			vos_update_renew_epoch(ioh, dth);

			D_DEBUG(DB_IO,
				"update rpc %p renew epoch "DF_X64" => "DF_X64" for "DF_DTI"\n",
				rpc, orw->orw_epoch, dth->dth_epoch, DP_DTI(&orw->orw_dti));

			orw->orw_epoch = dth->dth_epoch;
		}
	}

	/* re-generate the recx_list if some akeys skipped */
	if (skips != NULL && orwo->orw_rels.ca_arrays != NULL && orw->orw_nr != iods_nr)
		rc = obj_rw_recx_list_post(orw, orwo, skips, rc);

	rc = obj_rw_complete(rpc, ioc, ioh, rc, dth);
	if (rc == 0) {
		/* Update latency after getting fetch/update IO size by obj_rw_complete */
		if (obj_rpc_is_update(rpc))
			obj_update_latency(ioc->ioc_opc, BIO_LATENCY, bio_post_latency,
					   ioc->ioc_io_size);
		else
			obj_update_latency(ioc->ioc_opc, BIO_LATENCY, bio_pre_latency,
					   ioc->ioc_io_size);
	}
	if (iods_dup != NULL)
		daos_iod_recx_free(iods_dup, iods_nr);
	return unlikely(rc == -DER_ALREADY) ? 0 : rc;
}

/* Extract local iods/offs/csums by orw_oid.id_shard from @orw */
/* local bitmap defined as uint64_t which includes 64 bits */
#define LOCAL_SKIP_BITS_NUM	(64)
static int
obj_get_iods_offs_by_oid(daos_unit_oid_t uoid, struct obj_iod_array *iod_array,
			 struct daos_oclass_attr *oca, uint64_t dkey_hash,
			 uint32_t layout_ver, daos_iod_t **iods, uint64_t **offs,
			 uint8_t **skips, struct dcs_iod_csums **csums, uint32_t *nr)
{
	struct obj_shard_iod	*siod;
	uint32_t		local_tgt;
	uint32_t		oiod_nr;
	uint32_t		tgt_off;
	int			i;
	int			idx = 0;
	int			rc = 0;

	oiod_nr = iod_array->oia_iod_nr;
	D_ASSERT(oiod_nr > 0);
	if (oiod_nr > 1 || *iods == NULL) {
		D_ALLOC_ARRAY(*iods, oiod_nr);
		if (*iods == NULL)
			D_GOTO(out, rc = -DER_NOMEM);

		D_ALLOC_ARRAY(*offs, oiod_nr);
		if (*offs == NULL)
			D_GOTO(out, rc = -DER_NOMEM);

		if (csums != NULL) {
			D_ALLOC_ARRAY(*csums, oiod_nr);
			if (*csums == NULL)
				D_GOTO(out, rc = -DER_NOMEM);
		}
	}
	if (oiod_nr > LOCAL_SKIP_BITS_NUM || *skips == NULL) {
		D_ALLOC(*skips, (oiod_nr + NBBY - 1) / NBBY);
		if (*skips == NULL)
			D_GOTO(out, rc = -DER_NOMEM);
	}

	local_tgt = uoid.id_shard % obj_ec_tgt_nr(oca);
	for (i = 0; i < oiod_nr; i++) {
		daos_iod_t		*iod_parent;
		struct dcs_iod_csums	*iod_pcsum = NULL;
		struct obj_io_desc	*oiod;
		bool			 skip;

		iod_parent = &iod_array->oia_iods[i];
		oiod = NULL;
		siod = NULL;
		skip = false;
		/* EC obj fetch request with NULL oia_oiods */
		if (iod_array->oia_oiods != NULL)
			oiod = &iod_array->oia_oiods[i];
		if (iod_parent->iod_type == DAOS_IOD_ARRAY) {
			if (oiod != NULL) {
				siod = obj_shard_iod_get(oiod, local_tgt);
				skip = (siod == NULL);
			} else {
				skip = (iod_parent->iod_nr == 0 || iod_parent->iod_recxs == NULL);
			}
			if (skip) {
				D_DEBUG(DB_IO, "akey[%d] "DF_KEY" array skipped.\n",
					i, DP_KEY(&iod_parent->iod_name));
				setbit(*skips, i);
				continue;
			}
		}

		memcpy(&(*iods)[idx], iod_parent, sizeof(daos_iod_t));
		if (csums != NULL) {
			iod_pcsum = &iod_array->oia_iod_csums[i];
			memcpy(&(*csums)[idx].ic_akey, &iod_pcsum->ic_akey,
			       sizeof(struct dcs_csum_info));
			(*csums)[idx].ic_nr = iod_pcsum->ic_nr;
		}

		if ((*iods)[idx].iod_type == DAOS_IOD_ARRAY) {
			if (oiod != NULL) {
				D_ASSERTF(siod != NULL, "local_tgt %u\n", local_tgt);
				(*offs)[idx] = siod->siod_off;
				(*iods)[idx].iod_recxs = &iod_parent->iod_recxs[siod->siod_idx];
				(*iods)[idx].iod_nr = siod->siod_nr;
				if (csums != NULL) {
					(*csums)[idx].ic_data = &iod_pcsum->ic_data[siod->siod_idx];
					(*csums)[idx].ic_nr = siod->siod_nr;
				}
			} else {
				/* iod_recxs/iod_nr/csums copied from iod_parent by above memcpy */
				if (iod_array->oia_offs)
					(*offs)[idx] = iod_array->oia_offs[i];
			}
		} else {
			tgt_off = obj_ec_shard_off_by_layout_ver(layout_ver, dkey_hash, oca,
								 local_tgt);
			/* Some cases need to skip this akey, for example update 2 akeys
			 * singv in one IO, first long singv distributed to all shards,
			 * second short singv only stored on one data shard and all parity
			 * shard, should skip the second update on some data shards.
			 */
			if (oiod_nr > 1 && tgt_off != OBJ_EC_SHORT_SINGV_IDX &&
			    is_ec_data_shard_by_tgt_off(tgt_off, oca) &&
			    (*iods)[idx].iod_size != DAOS_REC_ANY &&
			    (*iods)[idx].iod_size <=
			    OBJ_EC_SINGV_EVENDIST_SZ(obj_ec_data_tgt_nr(oca))) {
				D_DEBUG(DB_IO, "akey[%d] "DF_KEY" singv skipped, size %zu, "
					"tgt_off %d, data_tgt_nr %d.\n", i,
					DP_KEY(&iod_parent->iod_name), (*iods)[idx].iod_size,
					tgt_off, obj_ec_data_tgt_nr(oca));
				setbit(*skips, i);
				continue;
			}

			if (iod_parent->iod_recxs != NULL)
				(*iods)[idx].iod_recxs = &iod_parent->iod_recxs[0];
			else
				(*iods)[idx].iod_recxs = NULL;
			(*iods)[idx].iod_nr = 1;
			if (csums != NULL && iod_pcsum->ic_nr > 0) {
				struct dcs_csum_info	*ci, *split_ci;

				D_ASSERT(iod_pcsum->ic_nr == 1);
				ci = &iod_pcsum->ic_data[0];
				D_ALLOC_PTR((*csums)[idx].ic_data);
				if ((*csums)[idx].ic_data == NULL)
					D_GOTO(out, rc = -DER_NOMEM);

				split_ci = (*csums)[idx].ic_data;
				*split_ci = *ci;
				if (ci->cs_nr > 1) {
					/* evenly distributed singv */
					split_ci->cs_nr = 1;
					split_ci->cs_csum +=
					obj_ec_shard_off_by_layout_ver(layout_ver, dkey_hash,
								       oca, local_tgt) * ci->cs_len;
					split_ci->cs_buf_len = ci->cs_len;
				}
			}
		}
		idx++;
	}
	if (nr)
		*nr = idx;
out:
	return rc;
}

static int
obj_get_iods_offs(daos_unit_oid_t uoid, struct obj_iod_array *iod_array,
		  struct daos_oclass_attr *oca, uint64_t dkey_hash,
		  uint32_t layout_ver, daos_iod_t **iods,
		  uint64_t **offs, uint8_t **skips, struct dcs_iod_csums **p_csums,
		  struct dcs_csum_info *csum_info, uint32_t *nr)
{
	int rc;

	/* For EC object, possibly need to skip some akeys/iods by obj_get_iods_offs_by_oid().
	 * EC obj fetch request with NULL oia_oiods, need not skip handling if with only one akey.
	 */
	if (!daos_oclass_is_ec(oca) ||
	    (iod_array->oia_iod_nr < 2 && iod_array->oia_oiods == NULL)) {
		*iods = iod_array->oia_iods;
		*offs = iod_array->oia_offs;
		*skips = NULL;
		*p_csums = iod_array->oia_iod_csums;
		if (nr)
			*nr = iod_array->oia_iod_nr;
		return 0;
	}

	if (iod_array->oia_iod_csums != NULL)
		(*p_csums)->ic_data = csum_info;
	else
		*p_csums = NULL;

	rc = obj_get_iods_offs_by_oid(uoid, iod_array, oca, dkey_hash, layout_ver, iods, offs,
				      skips, iod_array->oia_iod_csums == NULL ? NULL : p_csums, nr);

	return rc;
}

static int
obj_local_rw_internal_wrap(crt_rpc_t *rpc, struct obj_io_context *ioc, struct dtx_handle *dth)
{
	struct obj_rw_in	*orw = crt_req_get(rpc);
	daos_iod_t		iod = { 0 };
	daos_iod_t		*iods = &iod;
	struct dcs_iod_csums	csum = { 0 };
	struct dcs_csum_info	csum_info = { 0 };
	struct dcs_iod_csums	*csums = &csum;
	uint64_t		off = 0;
	uint64_t		*offs = &off;
	uint64_t		local_skips = 0;
	uint8_t			*skips = (uint8_t *)&local_skips;
	uint32_t		nr = 0;
	int			rc;

	rc = obj_get_iods_offs(orw->orw_oid, &orw->orw_iod_array, &ioc->ioc_oca,
			       orw->orw_dkey_hash, ioc->ioc_layout_ver, &iods,
			       &offs, &skips, &csums, &csum_info, &nr);
	if (rc == 0)
		rc = obj_local_rw_internal(rpc, ioc, iods, csums, offs, skips, nr, dth);

	if (csums != NULL && csums != &csum && csums != orw->orw_iod_array.oia_iod_csums) {
		int i;

		for (i = 0; i < nr; i++) {
			if (iods[i].iod_type == DAOS_IOD_SINGLE && csums[i].ic_data != NULL)
				D_FREE(csums[i].ic_data);
		}
		D_FREE(csums);
	}
	if (iods != NULL && iods != &iod && iods != orw->orw_iod_array.oia_iods)
		D_FREE(iods);
	if (offs != NULL && offs != &off && offs != orw->orw_iod_array.oia_offs)
		D_FREE(offs);
	if (skips != NULL && skips != (uint8_t *)&local_skips)
		D_FREE(skips);

	return rc;
}

static int
obj_local_rw(crt_rpc_t *rpc, struct obj_io_context *ioc, struct dtx_handle *dth)
{
	struct obj_rw_in        *orw = crt_req_get(rpc);
	struct dtx_share_peer	*dsp;
	uint32_t		 retry = 0;
	int			 rc;

again:
	rc = obj_local_rw_internal_wrap(rpc, ioc, dth);
	if (dth != NULL && obj_dtx_need_refresh(dth, rc)) {
		if (++retry < 3) {
			rc = dtx_refresh(dth, ioc->ioc_coc);
			if (rc == -DER_AGAIN)
				goto again;
		} else if (orw->orw_flags & ORF_MAYBE_STARVE) {
			dsp = d_list_entry(dth->dth_share_tbd_list.next, struct dtx_share_peer,
					   dsp_link);
			D_WARN(
			    "DTX refresh for " DF_DTI " because of " DF_DTI " (%d), maybe starve\n",
			    DP_DTI(&dth->dth_xid), DP_DTI(&dsp->dsp_xid), dth->dth_share_tbd_count);
		}
	}

	return rc;
}

static int
obj_capa_check(struct ds_cont_hdl *coh, bool is_write, bool is_agg_migrate)
{
	if (!is_agg_migrate && !is_write && !ds_sec_cont_can_read_data(coh->sch_sec_capas)) {
		D_ERROR("cont hdl "DF_UUID" sec_capas "DF_U64", "
			"NO_PERM to read.\n",
			DP_UUID(coh->sch_uuid), coh->sch_sec_capas);
		return -DER_NO_PERM;
	}

	if (!is_agg_migrate && is_write && !ds_sec_cont_can_write_data(coh->sch_sec_capas)) {
		D_ERROR("cont hdl "DF_UUID" sec_capas "DF_U64", "
			"NO_PERM to update.\n",
			DP_UUID(coh->sch_uuid), coh->sch_sec_capas);
		return -DER_NO_PERM;
	}

	if (!is_agg_migrate && coh->sch_cont && coh->sch_cont->sc_rw_disabled) {
		D_ERROR("cont hdl "DF_UUID" exceeds rf\n", DP_UUID(coh->sch_uuid));
		return -DER_RF;
	}

	if (is_write && coh->sch_cont &&
	    coh->sch_cont->sc_pool->spc_reint_mode == DAOS_REINT_MODE_NO_DATA_SYNC) {
		D_ERROR("pool "DF_UUID" no_data_sync reint mode,"
			" cont hdl "DF_UUID" NO_PERM to update.\n",
			DP_UUID(coh->sch_cont->sc_pool->spc_uuid), DP_UUID(coh->sch_uuid));
		return -DER_NO_PERM;
	}

	return 0;
}

/**
 * Lookup and return the container handle, if it is a rebuild handle, which
 * will never associate a particular container, then the container structure
 * will be returned to \a ioc::ioc_coc.
 */
static int
obj_ioc_init(uuid_t pool_uuid, uuid_t coh_uuid, uuid_t cont_uuid, crt_rpc_t *rpc,
	     struct obj_io_context *ioc)
{
	struct ds_cont_hdl   *coh;
	struct ds_cont_child *coc = NULL;
	int		      rc;

	D_ASSERT(ioc != NULL);
	memset(ioc, 0, sizeof(*ioc));

	crt_req_addref(rpc);
	ioc->ioc_rpc = rpc;
	ioc->ioc_opc = opc_get(rpc->cr_opc);
	rc = ds_cont_find_hdl(pool_uuid, coh_uuid, &coh);
	if (rc) {
		if (rc == -DER_NONEXIST)
			rc = -DER_NO_HDL;
		return rc;
	}

	/* normal container open handle with ds_cont_child attached */
	if (coh->sch_cont != NULL) {
		ds_cont_child_get(coh->sch_cont);
		coc = coh->sch_cont;
		if (uuid_compare(cont_uuid, coc->sc_uuid) == 0)
			D_GOTO(out, rc = 0);

		D_ERROR("Stale container handle "DF_UUID" != "DF_UUID"\n",
			DP_UUID(cont_uuid), DP_UUID(coh->sch_uuid));
		D_GOTO(failed, rc = -DER_NONEXIST);
	} else {
		/**
		 * The server handle is a dummy and never attached by
		 * a real container
		 */
		D_DEBUG(DB_TRACE, DF_UUID"/%p is server cont hdl\n",
			DP_UUID(coh_uuid), coh);
	}

	if (DAOS_FAIL_CHECK(DAOS_REBUILD_NO_HDL))
		D_GOTO(failed, rc = -DER_NO_HDL);

	if (DAOS_FAIL_CHECK(DAOS_REBUILD_STALE_POOL))
		D_GOTO(failed, rc = -DER_STALE);

	/* load VOS container on demand for rebuild */
	rc = ds_cont_child_lookup(pool_uuid, cont_uuid, &coc);
	if (rc) {
		D_ERROR("Can not find the container "DF_UUID"/"DF_UUID"\n",
			DP_UUID(pool_uuid), DP_UUID(cont_uuid));
		D_GOTO(failed, rc);
	}

out:
	/* load csummer on demand for rebuild if not already loaded */
	rc = ds_cont_csummer_init(coc);
	if (rc)
		D_GOTO(failed, rc);
	D_ASSERT(coc->sc_pool != NULL);
	ioc->ioc_map_ver = coc->sc_pool->spc_map_version;
	ioc->ioc_vos_coh = coc->sc_hdl;
	ioc->ioc_coc	 = coc;
	ioc->ioc_coh	 = coh;
	ioc->ioc_layout_ver = coc->sc_props.dcp_obj_version;
	return 0;
failed:
	if (coc != NULL)
		ds_cont_child_put(coc);
	ds_cont_hdl_put(coh);
	return rc;
}

static void
obj_ioc_fini(struct obj_io_context *ioc, int err)
{
	if (ioc->ioc_coh != NULL) {
		ds_cont_hdl_put(ioc->ioc_coh);
		ioc->ioc_coh = NULL;
	}

	if (ioc->ioc_coc != NULL) {
		if (ioc->ioc_update_ec_ts && err == 0)
			ds_cont_ec_timestamp_update(ioc->ioc_coc);
		ds_cont_child_put(ioc->ioc_coc);
		ioc->ioc_coc = NULL;
	}
	if (ioc->ioc_rpc) {
		crt_req_decref(ioc->ioc_rpc);
		ioc->ioc_rpc = NULL;
	}
}

/* Setup lite IO context, it is only for compound RPC so far:
 * - no associated object yet
 * - no permission check (not sure it's read/write)
 */
static int
obj_ioc_begin_lite(uint32_t rpc_map_ver, uuid_t pool_uuid,
		   uuid_t coh_uuid, uuid_t cont_uuid,
		   crt_rpc_t *rpc, struct obj_io_context *ioc)
{
	struct obj_tls		*tls;
	struct ds_pool_child	*poc;
	int			rc;

	rc = obj_ioc_init(pool_uuid, coh_uuid, cont_uuid, rpc, ioc);
	if (rc) {
		DL_ERROR(rc, "Failed to initialize object I/O context.");

		/*
		 * Client with stale pool map may try to send RPC to a DOWN target, if the
		 * target was brought DOWN due to faulty NVMe device, the ds_pool_child could
		 * have been stopped on the NVMe faulty reaction, then above obj_io_init()
		 * will fail with -DER_NO_HDL.
		 *
		 * We'd ensure proper error code is returned for such case.
		 */
		poc = ds_pool_child_find(pool_uuid);
		if (poc == NULL) {
			D_ERROR("Failed to find pool:"DF_UUID"\n", DP_UUID(pool_uuid));
			return rc;
		}

		if (rpc_map_ver < poc->spc_pool->sp_map_version) {
			D_ERROR("Stale pool map version %u < %u from client.\n",
				rpc_map_ver, poc->spc_pool->sp_map_version);

			/* Restart the DTX if using stale pool map */
			if (opc_get(rpc->cr_opc) == DAOS_OBJ_RPC_CPD)
				rc = -DER_TX_RESTART;
			else
				rc = -DER_STALE;
		}

		ds_pool_child_put(poc);
		return rc;
	}

	poc = ioc->ioc_coc->sc_pool;
	D_ASSERT(poc != NULL);

	if (unlikely(poc->spc_pool->sp_map == NULL ||
		     DAOS_FAIL_CHECK(DAOS_FORCE_REFRESH_POOL_MAP))) {
		/* XXX: Client (or leader replica) has newer pool map than
		 *	current replica. Two possible cases:
		 *
		 *	1. The current replica was the old leader if with
		 *	   the old pool map version. According to current
		 *	   leader election algorithm, it is still the new
		 *	   leader with the new pool map version. Since no
		 *	   leader switch, the unmatched pool version will
		 *	   not affect DTX related availability check.
		 *
		 *	2. The current replica was NOT the old leader if
		 *	   with the old pool map version. But it becomes
		 *	   the new leader with the new pool map version.
		 *	   In the subsequent modification, it may hit
		 *	   some 'prepared' DTX when make availability
		 *	   check, it will return -DER_INPROGRESS that
		 *	   will cause client to retry. It is possible
		 *	   that the pool map version event arrives at
		 *	   this server during the client retry. It is
		 *	   inefficient, but harmless.
		 */
		D_DEBUG(DB_IO, "stale server map_version %d req %d\n",
			ioc->ioc_map_ver, rpc_map_ver);
		rc = ds_pool_child_map_refresh_async(poc);
		if (rc == 0) {
			ioc->ioc_map_ver = poc->spc_map_version;
			rc = -DER_STALE;
		}

		D_GOTO(out, rc);
	} else if (unlikely(rpc_map_ver < ioc->ioc_map_ver)) {
		D_DEBUG(DB_IO, "stale version req %d map_version %d\n",
			rpc_map_ver, ioc->ioc_map_ver);

		/* For distributed transaction, restart the DTX if using
		 * stale pool map.
		 */
		if (opc_get(rpc->cr_opc) == DAOS_OBJ_RPC_CPD)
			D_GOTO(out, rc = -DER_TX_RESTART);

		D_GOTO(out, rc = -DER_STALE);
	} else if (DAOS_FAIL_CHECK(DAOS_DTX_STALE_PM)) {
		D_GOTO(out, rc = -DER_STALE);
	}

out:
	dss_rpc_cntr_enter(DSS_RC_OBJ);
	/** increment active request counter and start the chrono */
	tls = obj_tls_get();
	d_tm_inc_gauge(tls->ot_op_active[opc_get(rpc->cr_opc)], 1);
	ioc->ioc_start_time = daos_get_ntime();
	ioc->ioc_began = 1;
	return rc;
}

static inline void
obj_update_sensors(struct obj_io_context *ioc, int err)
{
	struct obj_tls		*tls = obj_tls_get();
	struct obj_pool_metrics	*opm;
	struct obj_rw_in	*orw;
	struct d_tm_node_t	*lat;
	uint32_t		opc = ioc->ioc_opc;
	uint64_t		time;

	opm = ioc->ioc_coc->sc_pool->spc_metrics[DAOS_OBJ_MODULE];

	d_tm_dec_gauge(tls->ot_op_active[opc], 1);
	d_tm_inc_counter(opm->opm_total[opc], 1);

	if (unlikely(err != 0))
		return;

	/**
	 * Measure latency of successful I/O only.
	 * Use bit shift for performance and tolerate some inaccuracy.
	 */
	time = daos_get_ntime() - ioc->ioc_start_time;
	time >>= 10;

	switch (opc) {
	case DAOS_OBJ_RPC_UPDATE:
		d_tm_inc_counter(opm->opm_update_bytes, ioc->ioc_io_size);
		lat = tls->ot_update_lat[lat_bucket(ioc->ioc_io_size)];
		orw = crt_req_get(ioc->ioc_rpc);
		if (orw->orw_iod_array.oia_iods != NULL)
			obj_ec_metrics_process(&orw->orw_iod_array, ioc);

		break;
	case DAOS_OBJ_RPC_TGT_UPDATE:
		d_tm_inc_counter(opm->opm_update_bytes, ioc->ioc_io_size);
		lat = tls->ot_tgt_update_lat[lat_bucket(ioc->ioc_io_size)];
		break;
	case DAOS_OBJ_RPC_FETCH:
		d_tm_inc_counter(opm->opm_fetch_bytes, ioc->ioc_io_size);
		lat = tls->ot_fetch_lat[lat_bucket(ioc->ioc_io_size)];
		break;
	default:
		lat = tls->ot_op_lat[opc];
	}
	d_tm_set_gauge(lat, time);
}

static void
obj_ioc_end(struct obj_io_context *ioc, int err)
{
	if (likely(ioc->ioc_began)) {
		dss_rpc_cntr_exit(DSS_RC_OBJ, !!err);
		ioc->ioc_began = 0;

		/** Update sensors */
		obj_update_sensors(ioc, err);
	}
	obj_ioc_fini(ioc, err);
}

static int
obj_ioc_init_oca(struct obj_io_context *ioc, daos_obj_id_t oid, bool for_modify)
{
	struct daos_oclass_attr *oca;
	uint32_t                 nr_grps;

	oca = daos_oclass_attr_find(oid, &nr_grps);
	if (!oca)
		return -DER_INVAL;

	ioc->ioc_oca = *oca;
	ioc->ioc_oca.ca_grp_nr = nr_grps;
	D_ASSERT(ioc->ioc_coc != NULL);
	if (daos_oclass_is_ec(oca)) {
		ioc->ioc_oca.u.ec.e_len = ioc->ioc_coc->sc_props.dcp_ec_cell_sz;
		D_ASSERT(ioc->ioc_oca.u.ec.e_len != 0);
		if (for_modify)
			ioc->ioc_update_ec_ts = 1;
	}

	return 0;
}

static int
obj_inflight_io_check(struct ds_cont_child *child, uint32_t opc,
		      uint32_t rpc_map_ver, uint32_t flags)
{
	if (opc == DAOS_OBJ_RPC_ENUMERATE && flags & ORF_FOR_MIGRATION) {
		if (child->sc_ec_agg_active) {
			D_ERROR(DF_CONT" ec aggregate still active, rebuilding %d\n",
				DP_CONT(child->sc_pool->spc_uuid, child->sc_uuid),
				child->sc_pool->spc_pool->sp_rebuilding);
			return -DER_UPDATE_AGAIN;
		}
	}

	if (!obj_is_modification_opc(opc) && (opc != DAOS_OBJ_RPC_CPD || flags & ORF_CPD_RDONLY))
		return 0;

	if (child->sc_pool->spc_pool->sp_rebuilding) {
		uint32_t version;

		ds_rebuild_running_query(child->sc_pool_uuid, RB_OP_REBUILD,
					 &version, NULL, NULL);
		if (version != 0 && version < rpc_map_ver) {
			D_DEBUG(DB_IO, DF_UUID" retry rpc ver %u > rebuilding %u\n",
				DP_UUID(child->sc_pool_uuid), rpc_map_ver,
			        version);
			return -DER_UPDATE_AGAIN;
		}
	}

	/* If the incoming I/O is during integration, then it needs to wait the
	 * vos discard to finish, which otherwise might discard these new in-flight
	 * I/O update.
	 */
	if ((flags & ORF_REINTEGRATING_IO) &&
	    (child->sc_pool->spc_pool->sp_need_discard &&
	     child->sc_pool->spc_discard_done == 0)) {
		D_ERROR("reintegrating "DF_UUID" retry.\n", DP_UUID(child->sc_pool->spc_uuid));
		return -DER_UPDATE_AGAIN;
	}

	/* All I/O during rebuilding, needs to wait for the rebuild fence to
	 * be generated (see rebuild_prepare_one()), which will create a boundary
	 * for rebuild, so the data after boundary(epoch) should not be rebuilt,
	 * which otherwise might be written duplicately, which might cause
	 * the failure in VOS.
	 */
	if ((flags & ORF_REBUILDING_IO) &&
	    (!child->sc_pool->spc_pool->sp_disable_rebuild &&
	      child->sc_pool->spc_rebuild_fence == 0)) {
		D_ERROR("rebuilding "DF_UUID" retry.\n", DP_UUID(child->sc_pool->spc_uuid));
		return -DER_UPDATE_AGAIN;
	}

	return 0;
}

/* Various check before access VOS */
static int
obj_ioc_begin(daos_obj_id_t oid, uint32_t rpc_map_ver, uuid_t pool_uuid,
	      uuid_t coh_uuid, uuid_t cont_uuid, crt_rpc_t *rpc, uint32_t flags,
	      struct obj_io_context *ioc)
{
	uint32_t	opc = opc_get(rpc->cr_opc);
	int		rc;

	rc = obj_ioc_begin_lite(rpc_map_ver, pool_uuid, coh_uuid, cont_uuid,
				rpc, ioc);
	if (rc != 0)
		return rc;

	rc = obj_capa_check(ioc->ioc_coh, obj_is_modification_opc(opc),
			    obj_is_ec_agg_opc(opc) ||
			    (flags & ORF_FOR_MIGRATION) ||
			    (flags & ORF_FOR_EC_AGG));
	if (rc != 0)
		goto failed;

	rc = obj_inflight_io_check(ioc->ioc_coc, opc, rpc_map_ver, flags);
	if (rc != 0)
		goto failed;

	rc = obj_ioc_init_oca(ioc, oid, obj_is_modification_opc(opc));
	if (rc != 0)
		goto failed;
	return 0;
failed:
	obj_ioc_end(ioc, rc);
	return rc;
}

void
ds_obj_ec_rep_handler(crt_rpc_t *rpc)
{
	struct obj_ec_rep_in	*oer = crt_req_get(rpc);
	struct obj_ec_rep_out	*oero = crt_reply_get(rpc);
	daos_key_t		*dkey;
	daos_iod_t		*iod;
	struct dcs_iod_csums	*iod_csums;
	struct bio_desc		*biod;
	daos_recx_t		 recx = { 0 };
	struct obj_io_context	 ioc;
	daos_handle_t		 ioh = DAOS_HDL_INVAL;
	int			 rc;

	D_ASSERT(oer != NULL);
	D_ASSERT(oero != NULL);

	rc = obj_ioc_begin(oer->er_oid.id_pub, oer->er_map_ver,
			   oer->er_pool_uuid, oer->er_coh_uuid,
			   oer->er_cont_uuid, rpc, 0, &ioc);
	if (rc)	{
		D_ERROR("ioc_begin failed: "DF_RC"\n", DP_RC(rc));
		goto out;
	}

	if (!daos_oclass_is_ec(&ioc.ioc_oca)) {
		rc = -DER_PROTO;
		goto out;
	}

	D_ASSERT(ioc.ioc_coc != NULL);
	dkey = (daos_key_t *)&oer->er_dkey;
	iod = (daos_iod_t *)&oer->er_iod;
	if (iod->iod_nr == 0) /* nothing to replicate, directly remove parity */
		goto remove_parity;
	iod_csums = oer->er_iod_csums.ca_arrays;
	rc = vos_update_begin(ioc.ioc_coc->sc_hdl, oer->er_oid, oer->er_epoch_range.epr_hi,
			      VOS_OF_REBUILD, dkey, 1, iod, iod_csums, 0, &ioh, NULL);
	if (rc) {
		D_ERROR(DF_UOID" Update begin failed: "DF_RC"\n",
			DP_UOID(oer->er_oid), DP_RC(rc));
		goto out;
	}
	biod = vos_ioh2desc(ioh);
	rc = bio_iod_prep(biod, BIO_CHK_TYPE_IO, rpc2bulk_ctx(rpc, false), CRT_BULK_RW);
	if (rc) {
		D_ERROR(DF_UOID " bio_iod_prep failed: " DF_RC "\n", DP_UOID(oer->er_oid),
			DP_RC(rc));
		goto end;
	}
	rc = obj_bulk_transfer(rpc, CRT_BULK_GET, false, &oer->er_bulk, NULL, NULL, ioh, NULL, 1, 1,
			       NULL);
	if (rc)
		D_ERROR(DF_UOID " bulk transfer failed: " DF_RC "\n", DP_UOID(oer->er_oid),
			DP_RC(rc));

	rc = bio_iod_post(biod, rc);
	if (rc)
		D_ERROR(DF_UOID " bio_iod_post failed: " DF_RC "\n", DP_UOID(oer->er_oid),
			DP_RC(rc));
end:
	rc = vos_update_end(ioh, ioc.ioc_map_ver, dkey, rc, &ioc.ioc_io_size, NULL);
	if (rc) {
		D_ERROR(DF_UOID " vos_update_end failed: " DF_RC "\n", DP_UOID(oer->er_oid),
			DP_RC(rc));
		goto out;
	}
remove_parity:
	recx.rx_nr = obj_ioc2ec_cs(&ioc);
	recx.rx_idx = (oer->er_stripenum * recx.rx_nr) | PARITY_INDICATOR;
	rc = vos_obj_array_remove(ioc.ioc_coc->sc_hdl, oer->er_oid, &oer->er_epoch_range, dkey,
				  &iod->iod_name, &recx);
out:
	obj_rw_reply(rpc, rc, 0, false, &ioc);
	obj_ioc_end(&ioc, rc);
}

void
ds_obj_ec_agg_handler(crt_rpc_t *rpc)
{
	struct obj_ec_agg_in	*oea = crt_req_get(rpc);
	struct obj_ec_agg_out	*oeao = crt_reply_get(rpc);
	daos_key_t		*dkey;
	struct bio_desc		*biod;
	daos_iod_t		*iod = &oea->ea_iod;
	struct dcs_iod_csums	*iod_csums = oea->ea_iod_csums.ca_arrays;

	crt_bulk_t		 parity_bulk = oea->ea_bulk;
	daos_recx_t		 recx = { 0 };
	struct obj_io_context	 ioc;
	daos_handle_t		 ioh = DAOS_HDL_INVAL;
	int			 rc;
	int			 rc1;

	D_ASSERT(oea != NULL);
	D_ASSERT(oeao != NULL);

	rc = obj_ioc_begin(oea->ea_oid.id_pub, oea->ea_map_ver,
			   oea->ea_pool_uuid, oea->ea_coh_uuid,
			   oea->ea_cont_uuid, rpc, 0, &ioc);

	if (rc)	{
		D_ERROR("ioc_begin failed: "DF_RC"\n", DP_RC(rc));
		goto out;
	}
	if (!daos_oclass_is_ec(&ioc.ioc_oca)) {
		rc = -DER_PROTO;
		goto out;
	}

	D_ASSERT(ioc.ioc_coc != NULL);
	dkey = (daos_key_t *)&oea->ea_dkey;
	if (parity_bulk != CRT_BULK_NULL) {
		rc = vos_update_begin(ioc.ioc_coc->sc_hdl, oea->ea_oid, oea->ea_epoch_range.epr_hi,
				      VOS_OF_REBUILD, dkey, 1, iod, iod_csums, 0, &ioh, NULL);
		if (rc) {
			D_ERROR(DF_UOID" Update begin failed: "DF_RC"\n",
				DP_UOID(oea->ea_oid), DP_RC(rc));
			goto out;
		}
		biod = vos_ioh2desc(ioh);
		rc = bio_iod_prep(biod, BIO_CHK_TYPE_IO, rpc2bulk_ctx(rpc, false), CRT_BULK_RW);
		if (rc) {
			D_ERROR(DF_UOID " bio_iod_prep failed: " DF_RC "\n", DP_UOID(oea->ea_oid),
				DP_RC(rc));
			goto end;
		}
		rc = obj_bulk_transfer(rpc, CRT_BULK_GET, false, &oea->ea_bulk, NULL, NULL, ioh,
				       NULL, 1, 1, NULL);
		if (rc)
			D_ERROR(DF_UOID " bulk transfer failed: " DF_RC "\n", DP_UOID(oea->ea_oid),
				DP_RC(rc));

		rc = bio_iod_post(biod, rc);
		if (rc)
			D_ERROR(DF_UOID " bio_iod_post failed: " DF_RC "\n", DP_UOID(oea->ea_oid),
				DP_RC(rc));
end:
		rc = vos_update_end(ioh, ioc.ioc_map_ver, dkey, rc, &ioc.ioc_io_size, NULL);
		if (rc) {
			if (rc == -DER_NO_PERM) {
				/* Parity already exists, May need a
				 * different error code.
				 */
				D_DEBUG(DB_EPC, DF_UOID " parity already exists\n",
					DP_UOID(oea->ea_oid));
				rc = 0;
			} else {
				D_ERROR(DF_UOID " vos_update_end failed: " DF_RC "\n",
					DP_UOID(oea->ea_oid), DP_RC(rc));
				D_GOTO(out, rc);
			}
		}
	}

	/* Since parity update has succeed, so let's ignore the failure
	 * of replica remove, otherwise it will cause the leader not
	 * updating its parity, then the parity will not be consistent.
	 */
	recx.rx_idx = oea->ea_stripenum * obj_ioc2ec_ss(&ioc);
	recx.rx_nr = obj_ioc2ec_ss(&ioc);
	rc1 = vos_obj_array_remove(ioc.ioc_coc->sc_hdl, oea->ea_oid,
				  &oea->ea_epoch_range, dkey,
				  &iod->iod_name, &recx);
	if (rc1)
		D_ERROR(DF_UOID ": array_remove failed: " DF_RC "\n", DP_UOID(oea->ea_oid),
			DP_RC(rc1));
out:
	obj_rw_reply(rpc, rc, 0, false, &ioc);
	obj_ioc_end(&ioc, rc);
}

void
ds_obj_tgt_update_handler(crt_rpc_t *rpc)
{
	struct obj_rw_in		*orw = crt_req_get(rpc);
	struct obj_rw_out		*orwo = crt_reply_get(rpc);
	daos_key_t			*dkey = &orw->orw_dkey;
	struct obj_io_context		 ioc;
	struct dtx_handle               *dth = NULL;
	struct dtx_memberships		*mbs = NULL;
	struct daos_shard_tgt		*tgts = NULL;
	uint32_t			 tgt_cnt;
	uint32_t			 opc = opc_get(rpc->cr_opc);
	uint32_t			 dtx_flags = 0;
	struct dtx_epoch		 epoch;
	int				 rc;

	D_ASSERT(orw != NULL);
	D_ASSERT(orwo != NULL);

	rc = obj_ioc_begin(orw->orw_oid.id_pub, orw->orw_map_ver,
			   orw->orw_pool_uuid, orw->orw_co_hdl,
			   orw->orw_co_uuid, rpc, orw->orw_flags, &ioc);
	if (rc)
		goto out;

	if (DAOS_FAIL_CHECK(DAOS_VC_DIFF_DKEY)) {
		unsigned char	*buf = dkey->iov_buf;

		buf[0] += orw->orw_oid.id_shard + 1;
		orw->orw_dkey_hash = obj_dkey2hash(orw->orw_oid.id_pub, dkey);
	}

	D_DEBUG(DB_IO,
		"rpc %p opc %d oid "DF_UOID" dkey "DF_KEY" tag/xs %d/%d epc "
		DF_X64", pmv %u/%u dti "DF_DTI".\n",
		rpc, opc, DP_UOID(orw->orw_oid), DP_KEY(dkey),
		dss_get_module_info()->dmi_tgt_id,
		dss_get_module_info()->dmi_xs_id, orw->orw_epoch,
		orw->orw_map_ver, ioc.ioc_map_ver, DP_DTI(&orw->orw_dti));

	/* Handle resend. */
	if (orw->orw_flags & ORF_RESEND) {
		daos_epoch_t	e = orw->orw_epoch;

		rc = dtx_handle_resend(ioc.ioc_vos_coh, &orw->orw_dti, &e, NULL);
		/* Do nothing if 'prepared' or 'committed'. */
		if (rc == -DER_ALREADY || rc == 0)
			D_GOTO(out, rc = 0);

		/* Abort it firstly if exist but with different epoch,
		 * then re-execute with new epoch.
		 */
		if (rc == -DER_MISMATCH)
			/* Abort it by force with MAX epoch to guarantee
			 * that it can be aborted.
			 */
			rc = vos_dtx_abort(ioc.ioc_vos_coh, &orw->orw_dti, e);

		if (rc < 0 && rc != -DER_NONEXIST)
			D_GOTO(out, rc);
	}

	/* Inject failure for test to simulate the case of lost some
	 * record/akey/dkey on some non-leader.
	 */
	if (DAOS_FAIL_CHECK(DAOS_VC_LOST_DATA)) {
		if (orw->orw_dti_cos.ca_count > 0) {
			rc = vos_dtx_commit(ioc.ioc_vos_coh,
					    orw->orw_dti_cos.ca_arrays,
					    orw->orw_dti_cos.ca_count, false, NULL);
			if (rc < 0) {
				D_WARN(DF_UOID ": Failed to DTX CoS commit " DF_RC "\n",
				       DP_UOID(orw->orw_oid), DP_RC(rc));
			} else if (rc < orw->orw_dti_cos.ca_count) {
				D_WARN(DF_UOID": Incomplete DTX CoS commit rc = %d expected "
				       "%" PRIu64 ".\n", DP_UOID(orw->orw_oid),
				       rc, orw->orw_dti_cos.ca_count);
			}
		}
		D_GOTO(out, rc = 0);
	}

	tgts = orw->orw_shard_tgts.ca_arrays;
	tgt_cnt = orw->orw_shard_tgts.ca_count;

	rc = obj_gen_dtx_mbs(orw->orw_flags, &tgt_cnt, &tgts, &mbs);
	if (rc != 0)
		D_GOTO(out, rc);

	epoch.oe_value = orw->orw_epoch;
	epoch.oe_first = orw->orw_epoch_first;
	epoch.oe_flags = orf_to_dtx_epoch_flags(orw->orw_flags);

	if (orw->orw_flags & ORF_DTX_SYNC)
		dtx_flags |= DTX_SYNC;

	rc = dtx_begin(ioc.ioc_vos_coh, &orw->orw_dti, &epoch, 1,
		       orw->orw_map_ver, &orw->orw_oid,
		       orw->orw_dti_cos.ca_arrays,
		       orw->orw_dti_cos.ca_count, dtx_flags, mbs, &dth);
	if (rc != 0) {
		D_ERROR(DF_UOID ": Failed to start DTX for update " DF_RC "\n",
			DP_UOID(orw->orw_oid), DP_RC(rc));
		D_GOTO(out, rc);
	}

	if (DAOS_FAIL_CHECK(DAOS_DTX_NONLEADER_ERROR))
		D_GOTO(out, rc = -DER_IO);

	/* RPC may be resent during current update bulk data transfer.
	 * Pre-allocate DTX entry for handling resend under such case.
	 */
	rc = obj_local_rw(rpc, &ioc, dth);
	if (rc != 0)
		DL_CDEBUG(
		    rc == -DER_INPROGRESS || rc == -DER_TX_RESTART ||
			(rc == -DER_EXIST &&
			 (orw->orw_api_flags & (DAOS_COND_DKEY_INSERT | DAOS_COND_AKEY_INSERT))) ||
			(rc == -DER_NONEXIST &&
			 (orw->orw_api_flags & (DAOS_COND_DKEY_UPDATE | DAOS_COND_AKEY_UPDATE))),
		    DB_IO, DLOG_ERR, rc, DF_UOID, DP_UOID(orw->orw_oid));

out:
	if (dth != NULL)
		rc = dtx_end(dth, ioc.ioc_coc, rc);
	obj_rw_reply(rpc, rc, 0, true, &ioc);
	D_FREE(mbs);
	obj_ioc_end(&ioc, rc);
}

static int
obj_tgt_update(struct dtx_leader_handle *dlh, void *arg, int idx,
	       dtx_sub_comp_cb_t comp_cb)
{
	struct ds_obj_exec_arg	*exec_arg = arg;

	/* handle local operation */
	if (idx == -1) {
		struct obj_rw_in	*orw = crt_req_get(exec_arg->rpc);
		int			 rc = 0;

		if (DAOS_FAIL_CHECK(DAOS_DTX_LEADER_ERROR))
			D_GOTO(comp, rc = -DER_IO);

		/* No need re-exec local update */
		if (dlh->dlh_handle.dth_prepared)
			goto comp;

		/* XXX: For non-solo DTX, leader and non-leader will make each
		 *	own local modification in parallel. If non-leader goes
		 *	so fast as to non-leader may has already moved to handle
		 *	next RPC but the leader has not really started current
		 *	modification yet, such as being blocked at bulk data
		 *	transfer phase. Under such case, it is possible that
		 *	when the non-leader handles next request, it hits the
		 *	DTX that is just prepared locally, then non-leader will
		 *	check such DTX status with leader. But at that time,
		 *	the DTX entry on the leader does not exist, that will
		 *	misguide the non-leader as missed to abort such DTX.
		 *	To avoid such bad case, the leader need to build its
		 *	DTX entry in DRAM before dispatch current request to
		 *	non-leader.
		 *
		 *	On the other hand, even if for solo DTX, the PRC may
		 *	be delay processed because of server side heavy load.
		 *	If it is a update RPC with large data transfer, then
		 *	it is possible that client regard the update RPC is
		 *	timeout and resend the RPC during the original RPC bulk
		 *	data transfer that will yield CPU, and then the resend
		 *	logic on server will not find related DTX entry since
		 *	the DTX for original RPC is not 'prepared' yet. Under
		 *	such case, the update request will be double executed
		 *	on the server. That should be avoided. So pre-allocating
		 *	DTX entry before bulk data transfer is necessary.
		 */
		rc = obj_local_rw(exec_arg->rpc, exec_arg->ioc, &dlh->dlh_handle);
		if (rc != 0)
			DL_CDEBUG(rc == -DER_INPROGRESS || rc == -DER_TX_RESTART ||
				      (rc == -DER_EXIST &&
				       (orw->orw_api_flags &
					(DAOS_COND_DKEY_INSERT | DAOS_COND_AKEY_INSERT))) ||
				      (rc == -DER_NONEXIST &&
				       (orw->orw_api_flags &
					(DAOS_COND_DKEY_UPDATE | DAOS_COND_AKEY_UPDATE))),
				  DB_IO, DLOG_ERR, rc, DF_UOID, DP_UOID(orw->orw_oid));

comp:
		if (comp_cb != NULL)
			comp_cb(dlh, idx, rc);
		return rc;
	}

	/* Handle the object remotely */
	return ds_obj_remote_update(dlh, arg, idx, comp_cb);
}

/* Nonnegative return codes of process_epoch */
enum process_epoch_rc {
	PE_OK_REMOTE,	/* OK and epoch chosen remotely */
	PE_OK_LOCAL	/* OK and epoch chosen locally */
};

/*
 * Process the epoch state of an incoming operation. Once this function
 * returns, the epoch state shall contain a chosen epoch. Additionally, if
 * the return value is PE_OK_LOCAL, the epoch can be used for local-RDG
 * operations without uncertainty.
 */
static int
process_epoch(uint64_t *epoch, uint64_t *epoch_first, uint32_t *flags)
{
	if (*epoch == 0 || *epoch == DAOS_EPOCH_MAX)
		/*
		 * *epoch is not a chosen TX epoch. Choose the current HLC
		 * reading as the TX epoch.
		 */
		*epoch = d_hlc_get();
	else
		/* *epoch is already a chosen TX epoch. */
		return PE_OK_REMOTE;

	/* If this is the first epoch chosen, assign it to *epoch_first. */
	if (epoch_first != NULL && *epoch_first == 0)
		*epoch_first = *epoch;

	D_DEBUG(DB_IO, "overwrite epoch "DF_X64"\n", *epoch);
	return PE_OK_LOCAL;
}

void
ds_obj_rw_handler(crt_rpc_t *rpc)
{
	struct obj_rw_in		*orw = crt_req_get(rpc);
	struct obj_rw_out		*orwo = crt_reply_get(rpc);
	struct dtx_leader_handle	*dlh = NULL;
	struct ds_obj_exec_arg		exec_arg = { 0 };
	struct obj_io_context		ioc = { 0 };
	uint32_t			flags = 0;
	uint32_t			dtx_flags = 0;
	uint32_t			opc = opc_get(rpc->cr_opc);
	struct dtx_memberships		*mbs = NULL;
	struct daos_shard_tgt		*tgts = NULL;
	struct dtx_id			*dti_cos = NULL;
	struct obj_pool_metrics		*opm;
	int				dti_cos_cnt;
	uint32_t			tgt_cnt;
	uint32_t			version = 0;
	uint32_t			max_ver = 0;
	struct dtx_epoch		epoch = {0};
	int				rc;
	bool				need_abort = false;

	D_ASSERT(orw != NULL);
	D_ASSERT(orwo != NULL);

	rc = obj_ioc_begin(orw->orw_oid.id_pub, orw->orw_map_ver,
			   orw->orw_pool_uuid, orw->orw_co_hdl,
			   orw->orw_co_uuid, rpc, orw->orw_flags, &ioc);
	if (rc != 0) {
		D_ASSERTF(rc < 0, "unexpected error# "DF_RC"\n", DP_RC(rc));
		goto out;
	}

	D_DEBUG(DB_IO,
		"rpc %p opc %d oid "DF_UOID" dkey "DF_KEY" tag/xs %d/%d epc "
		DF_X64", pmv %u/%u dti "DF_DTI" layout %u.\n",
		rpc, opc, DP_UOID(orw->orw_oid), DP_KEY(&orw->orw_dkey),
		dss_get_module_info()->dmi_tgt_id,
		dss_get_module_info()->dmi_xs_id, orw->orw_epoch,
		orw->orw_map_ver, ioc.ioc_map_ver, DP_DTI(&orw->orw_dti), ioc.ioc_layout_ver);

	if (obj_rpc_is_fetch(rpc) && !(orw->orw_flags & ORF_EC_RECOV) &&
	    (orw->orw_epoch != 0 && orw->orw_epoch != DAOS_EPOCH_MAX))
		ioc.ioc_fetch_snap = 1;

	rc = process_epoch(&orw->orw_epoch, &orw->orw_epoch_first,
			   &orw->orw_flags);
	if (rc == PE_OK_LOCAL) {
		orw->orw_flags &= ~ORF_EPOCH_UNCERTAIN;
		dtx_flags |= DTX_EPOCH_OWNER;
	}

	if (obj_rpc_is_fetch(rpc)) {
		struct dtx_handle	*dth;

		if (orw->orw_flags & ORF_CSUM_REPORT) {
			obj_log_csum_err();
			D_GOTO(out, rc = 0);
		}

		if (DAOS_FAIL_CHECK(DAOS_OBJ_FETCH_DATA_LOST))
			D_GOTO(out, rc = -DER_DATA_LOSS);

		epoch.oe_value = orw->orw_epoch;
		epoch.oe_first = orw->orw_epoch_first;
		epoch.oe_flags = orf_to_dtx_epoch_flags(orw->orw_flags);

		if (orw->orw_flags & ORF_FOR_MIGRATION)
			dtx_flags = DTX_FOR_MIGRATION;

		rc = dtx_begin(ioc.ioc_vos_coh, &orw->orw_dti, &epoch, 0, orw->orw_map_ver,
			       &orw->orw_oid, NULL, 0, dtx_flags, NULL, &dth);
		if (rc == 0) {
			rc = obj_local_rw(rpc, &ioc, dth);
			rc = dtx_end(dth, ioc.ioc_coc, rc);
		}

		D_GOTO(out, rc);
	}

	tgts = orw->orw_shard_tgts.ca_arrays;
	tgt_cnt = orw->orw_shard_tgts.ca_count;

	rc = obj_gen_dtx_mbs(orw->orw_flags, &tgt_cnt, &tgts, &mbs);
	if (rc != 0)
		D_GOTO(out, rc);

	version = orw->orw_map_ver;
	max_ver = orw->orw_map_ver;

	if (tgt_cnt == 0) {
		if (!(orw->orw_api_flags & DAOS_COND_MASK))
			dtx_flags |= DTX_DROP_CMT;
		dtx_flags |= DTX_SOLO;
	}

	if (orw->orw_flags & ORF_DTX_SYNC)
		dtx_flags |= DTX_SYNC;

	opm = ioc.ioc_coc->sc_pool->spc_metrics[DAOS_OBJ_MODULE];

	/* Handle resend. */
	if (orw->orw_flags & ORF_RESEND) {
		daos_epoch_t		 e;

		d_tm_inc_counter(opm->opm_update_resent, 1);

again:
		if (flags & ORF_RESEND)
			e = orw->orw_epoch;
		else
			e = 0;
		rc = dtx_handle_resend(ioc.ioc_vos_coh, &orw->orw_dti,
				       &e, &version);
		switch (rc) {
		case -DER_ALREADY:
			D_GOTO(out, rc = 0);
		case 0:
			flags |= ORF_RESEND;
			orw->orw_epoch = e;
			/* TODO: Also recover the epoch uncertainty. */
			break;
		case -DER_MISMATCH:
			rc = vos_dtx_abort(ioc.ioc_vos_coh, &orw->orw_dti, e);
			if (rc < 0 && rc != -DER_NONEXIST)
				D_GOTO(out, rc);
			/* Fall through */
		case -DER_NONEXIST:
			flags = 0;
			break;
		default:
			D_GOTO(out, rc);
		}
	} else if (DAOS_FAIL_CHECK(DAOS_DTX_LOST_RPC_REQUEST)) {
		ioc.ioc_lost_reply = 1;
		D_GOTO(out, rc);
	}

	/* For leader case, we need to find out the potential conflict
	 * (or share the same non-committed object/dkey) DTX(s) in the
	 * CoS (committable) cache, piggyback them via the dispdatched
	 * RPC to non-leaders. Then the non-leader replicas can commit
	 * them before real modifications to avoid availability issues.
	 */
	D_FREE(dti_cos);
	dti_cos_cnt = dtx_cos_get_piggyback(ioc.ioc_coc, &orw->orw_oid, orw->orw_dkey_hash,
					    DTX_THRESHOLD_COUNT, &dti_cos);
	if (dti_cos_cnt < 0)
		D_GOTO(out, rc = dti_cos_cnt);

	epoch.oe_value = orw->orw_epoch;
	epoch.oe_first = orw->orw_epoch_first;
	epoch.oe_flags = orf_to_dtx_epoch_flags(orw->orw_flags);

	/* Since we do not know if other replicas execute the
	 * operation, so even the operation has been execute
	 * locally, we will start dtx and forward requests to
	 * all replicas.
	 *
	 * For new leader, even though the local replica
	 * has ever been modified before, but it doesn't
	 * know whether other replicas have also done the
	 * modification or not, so still need to dispatch
	 * the RPC to other replicas.
	 */

	if (flags & ORF_RESEND)
		dtx_flags |= DTX_PREPARED;
	else
		dtx_flags &= ~DTX_PREPARED;

	rc = dtx_leader_begin(ioc.ioc_vos_coh, &orw->orw_dti, &epoch, 1,
			      version, &orw->orw_oid, dti_cos, dti_cos_cnt,
			      tgts, tgt_cnt, dtx_flags, mbs, NULL /* dce */, &dlh);
	if (rc != 0) {
		D_ERROR(DF_UOID ": Failed to start DTX for update " DF_RC "\n",
			DP_UOID(orw->orw_oid), DP_RC(rc));
		D_GOTO(out, rc);
	}

	exec_arg.rpc = rpc;
	exec_arg.ioc = &ioc;
	exec_arg.flags |= flags;
	exec_arg.start = orw->orw_start_shard;

	/* Execute the operation on all targets */
	rc = dtx_leader_exec_ops(dlh, obj_tgt_update, NULL, 0, &exec_arg);

	if (max_ver < dlh->dlh_rmt_ver)
		max_ver = dlh->dlh_rmt_ver;

	/* Stop the distributed transaction */
	rc = dtx_leader_end(dlh, ioc.ioc_coc, rc);
	switch (rc) {
	case -DER_TX_RESTART:
		/*
		 * If this is a standalone operation, we can restart the
		 * internal transaction right here. Otherwise we have to
		 * defer the restart to the RPC sponsor.
		 */
		if (opc != DAOS_OBJ_RPC_UPDATE)
			break;

		/* Only standalone updates use this RPC. Retry with newer epoch. */
		orw->orw_epoch = d_hlc_get();
		exec_arg.flags |= ORF_RESEND;
		flags = ORF_RESEND;
		d_tm_inc_counter(opm->opm_update_restart, 1);
		goto again;
	case -DER_AGAIN:
		need_abort = true;
		exec_arg.flags |= ORF_RESEND;
		flags = ORF_RESEND;
		d_tm_inc_counter(opm->opm_update_retry, 1);
		ABT_thread_yield();
		goto again;
	default:
		break;
	}

	if (opc == DAOS_OBJ_RPC_UPDATE && !(orw->orw_flags & ORF_RESEND) &&
	    DAOS_FAIL_CHECK(DAOS_DTX_LOST_RPC_REPLY))
		ioc.ioc_lost_reply = 1;
out:
	if (unlikely(rc != 0 && need_abort)) {
		struct dtx_entry	 dte;
		int			 rc1;

		dte.dte_xid = orw->orw_dti;
		dte.dte_ver = version;
		dte.dte_refs = 1;
		dte.dte_mbs = mbs;
		rc1 = dtx_abort(ioc.ioc_coc, &dte, orw->orw_epoch);
		if (rc1 != 0 && rc1 != -DER_NONEXIST)
			D_WARN("Failed to abort DTX "DF_DTI": "DF_RC"\n",
			       DP_DTI(&orw->orw_dti), DP_RC(rc1));
	}

	if (ioc.ioc_map_ver < max_ver)
		ioc.ioc_map_ver = max_ver;

	obj_rw_reply(rpc, rc, epoch.oe_value, false, &ioc);
	D_FREE(mbs);
	D_FREE(dti_cos);
	obj_ioc_end(&ioc, rc);
}

static void
obj_enum_complete(crt_rpc_t *rpc, int status, int map_version,
		  daos_epoch_t epoch)
{
	struct obj_key_enum_out	*oeo;
	int			 rc;

	oeo = crt_reply_get(rpc);
	D_ASSERT(oeo != NULL);

	obj_reply_set_status(rpc, status);
	obj_reply_map_version_set(rpc, map_version);
	oeo->oeo_epoch = epoch;

	rc = crt_reply_send(rpc);
	if (rc != 0)
		D_ERROR("send reply failed: "DF_RC"\n", DP_RC(rc));

	d_sgl_fini(&oeo->oeo_sgl, true);
	D_FREE(oeo->oeo_kds.ca_arrays);
	D_FREE(oeo->oeo_eprs.ca_arrays);
	D_FREE(oeo->oeo_recxs.ca_arrays);
	D_FREE(oeo->oeo_csum_iov.iov_buf);
}

static int
obj_local_enum(struct obj_io_context *ioc, crt_rpc_t *rpc,
	       struct vos_iter_anchors *anchors, struct ds_obj_enum_arg *enum_arg,
	       daos_epoch_t *e_out)
{
	vos_iter_param_t	param = { 0 };
	struct obj_key_enum_in	*oei = crt_req_get(rpc);
	struct dtx_handle	*dth = NULL;
	uint32_t		flags = 0;
	int			opc = opc_get(rpc->cr_opc);
	int			type;
	int			rc;
	int			rc_tmp;
	bool			recursive = false;
	struct dtx_epoch	epoch = {0};

	if (oei->oei_flags & ORF_ENUM_WITHOUT_EPR) {
		rc = process_epoch(&oei->oei_epr.epr_hi, &oei->oei_epr.epr_lo,
				   &oei->oei_flags);
		if (rc == PE_OK_LOCAL)
			oei->oei_flags &= ~ORF_EPOCH_UNCERTAIN;
	}

	enum_arg->csummer = ioc->ioc_coc->sc_csummer;
	/* prepare enumeration parameters */
	param.ip_hdl = ioc->ioc_vos_coh;
	param.ip_oid = oei->oei_oid;
	if (oei->oei_dkey.iov_len > 0)
		param.ip_dkey = oei->oei_dkey;
	if (oei->oei_akey.iov_len > 0)
		param.ip_akey = oei->oei_akey;

	/*
	 * Note that oei_epr may be reused for "epoch_first" and "epoch. See
	 * dc_obj_shard_list.
	 */
	if (oei->oei_flags & ORF_ENUM_WITHOUT_EPR)
		param.ip_epr.epr_lo = 0;
	else
		param.ip_epr.epr_lo = oei->oei_epr.epr_lo;
	param.ip_epr.epr_hi = oei->oei_epr.epr_hi;
	param.ip_epc_expr = VOS_IT_EPC_LE;

	if (opc == DAOS_OBJ_RECX_RPC_ENUMERATE) {
		if (oei->oei_dkey.iov_len == 0 ||
		    oei->oei_akey.iov_len == 0)
			D_GOTO(failed, rc = -DER_PROTO);

		if (oei->oei_rec_type == DAOS_IOD_ARRAY)
			type = VOS_ITER_RECX;
		else
			type = VOS_ITER_SINGLE;

		param.ip_epc_expr = VOS_IT_EPC_RE;
		/** Only show visible records and skip punches */
		param.ip_flags = VOS_IT_RECX_VISIBLE | VOS_IT_RECX_SKIP_HOLES;
		if (oei->oei_flags & ORF_DESCENDING_ORDER)
			param.ip_flags |= VOS_IT_RECX_REVERSE;
		enum_arg->fill_recxs = true;
	} else if (opc == DAOS_OBJ_DKEY_RPC_ENUMERATE) {
		type = VOS_ITER_DKEY;
	} else if (opc == DAOS_OBJ_AKEY_RPC_ENUMERATE) {
		type = VOS_ITER_AKEY;
	} else {
		/* object iteration for rebuild or consistency verification. */
		D_ASSERT(opc == DAOS_OBJ_RPC_ENUMERATE);
		type = VOS_ITER_DKEY;
		param.ip_flags |= VOS_IT_RECX_VISIBLE;
		if (daos_anchor_get_flags(&anchors->ia_dkey) &
		      DIOF_WITH_SPEC_EPOCH) {
			/* For obj verification case. */
			param.ip_epc_expr = VOS_IT_EPC_RR;
		} else {
			param.ip_epc_expr = VOS_IT_EPC_RE;
		}
		recursive = true;

		if (oei->oei_flags & ORF_DESCENDING_ORDER)
			param.ip_flags |= VOS_IT_RECX_REVERSE;

		if (daos_oclass_is_ec(&ioc->ioc_oca))
			enum_arg->ec_cell_sz = ioc->ioc_oca.u.ec.e_len;
		enum_arg->chk_key2big = 1;
		enum_arg->need_punch = 1;
		enum_arg->copy_data_cb = vos_iter_copy;
		fill_oid(oei->oei_oid, enum_arg);
	}

	/*
	 * FIXME: enumeration RPC uses one anchor for both SV and EV,
	 * that won't be able to support recursive iteration in our
	 * current data model (one akey can have both SV tree and EV
	 * tree).
	 *
	 * Need to use separate anchors for SV and EV, or return a
	 * 'type' to indicate the anchor is on SV tree or EV tree.
	 */
	if (type == VOS_ITER_SINGLE)
		anchors->ia_sv = anchors->ia_ev;
	else if (oei->oei_oid.id_shard % 3 == 1 &&
		 DAOS_FAIL_CHECK(DAOS_VC_LOST_REPLICA))
		D_GOTO(failed, rc = -DER_NONEXIST);

	if (oei->oei_flags & ORF_ENUM_WITHOUT_EPR) {
		epoch.oe_value = oei->oei_epr.epr_hi;
		epoch.oe_first = oei->oei_epr.epr_lo;
		epoch.oe_flags = orf_to_dtx_epoch_flags(oei->oei_flags);
	} else if (!daos_is_zero_dti(&oei->oei_dti)) {
		D_ERROR(DF_UOID": mutually exclusive transaction ID and epoch "
			"range specified\n", DP_UOID(oei->oei_oid));
		rc = -DER_PROTO;
		goto failed;
	}

	if (oei->oei_flags & ORF_FOR_MIGRATION)
		flags = DTX_FOR_MIGRATION;

	rc = dtx_begin(ioc->ioc_vos_coh, &oei->oei_dti, &epoch, 0,
		       oei->oei_map_ver, &oei->oei_oid, NULL, 0, flags,
		       NULL, &dth);
	if (rc != 0)
		goto failed;

re_pack:
	rc = ds_obj_enum_pack(&param, type, recursive, anchors, enum_arg, vos_iterate, dth);
	if (obj_dtx_need_refresh(dth, rc)) {
		rc = dtx_refresh(dth, ioc->ioc_coc);
		/* After DTX refresh, re_pack will resume from the position at \@anchors. */
		if (rc == -DER_AGAIN)
			goto re_pack;
	}

	if ((rc == -DER_KEY2BIG) && opc == DAOS_OBJ_RPC_ENUMERATE &&
	    enum_arg->kds_len < 4) {
		/* let's query the total size for one update (oid/dkey/akey/rec)
		 * to make sure the migration/enumeration can go ahead.
		 */
		enum_arg->size_query = 1;
		enum_arg->kds_len = 0;
		enum_arg->kds[0].kd_key_len = 0;
		enum_arg->kds_cap = 4;
		fill_oid(oei->oei_oid, enum_arg);
		goto re_pack;
	} else if (enum_arg->size_query) {
		D_DEBUG(DB_IO, DF_UOID "query size by kds %d total %zd\n",
			DP_UOID(oei->oei_oid), enum_arg->kds_len, enum_arg->kds[0].kd_key_len);
		rc = -DER_KEY2BIG;
	}

	/* ds_obj_enum_pack may return 1. */
	rc_tmp = dtx_end(dth, ioc->ioc_coc, rc > 0 ? 0 : rc);
	if (rc_tmp != 0)
		rc = rc_tmp;

	if (type == VOS_ITER_SINGLE)
		anchors->ia_ev = anchors->ia_sv;

	D_DEBUG(DB_IO, ""DF_UOID" iterate "DF_X64"-"DF_X64" type %d tag %d"
		" rc %d\n", DP_UOID(oei->oei_oid), param.ip_epr.epr_lo,
		param.ip_epr.epr_hi, type, dss_get_module_info()->dmi_tgt_id,
		rc);
failed:
	*e_out = epoch.oe_value;
	return rc;
}

static int
obj_enum_reply_bulk(crt_rpc_t *rpc)
{
	d_sg_list_t	*sgls[2] = { 0 };
	d_sg_list_t	tmp_sgl;
	crt_bulk_t	bulks[2] = { 0 };
	struct obj_key_enum_in	*oei;
	struct obj_key_enum_out	*oeo;
	int		idx = 0;
	d_iov_t		tmp_iov;
	int		rc;

	oei = crt_req_get(rpc);
	oeo = crt_reply_get(rpc);
	if (oei->oei_kds_bulk && oeo->oeo_kds.ca_count > 0) {
		tmp_iov.iov_buf = oeo->oeo_kds.ca_arrays;
		tmp_iov.iov_buf_len = oeo->oeo_kds.ca_count *
				      sizeof(daos_key_desc_t);
		tmp_iov.iov_len = oeo->oeo_kds.ca_count *
				      sizeof(daos_key_desc_t);
		tmp_sgl.sg_nr = 1;
		tmp_sgl.sg_nr_out = 1;
		tmp_sgl.sg_iovs = &tmp_iov;
		sgls[idx] = &tmp_sgl;
		bulks[idx] = oei->oei_kds_bulk;
		idx++;
		D_DEBUG(DB_IO, "reply kds bulk %zd\n", tmp_iov.iov_len);
	}

	if (oei->oei_bulk) {
		D_DEBUG(DB_IO, "reply bulk %zd nr %d nr_out %d\n",
			oeo->oeo_sgl.sg_iovs[0].iov_len,
			oeo->oeo_sgl.sg_nr, oeo->oeo_sgl.sg_nr_out);
		sgls[idx] = &oeo->oeo_sgl;
		bulks[idx] = oei->oei_bulk;
		idx++;
	}

	/* No need reply bulk */
	if (idx == 0)
		return 0;

	rc = obj_bulk_transfer(rpc, CRT_BULK_PUT, false, bulks, NULL, NULL, DAOS_HDL_INVAL, sgls,
			       idx, idx, NULL);
	if (oei->oei_kds_bulk) {
		D_FREE(oeo->oeo_kds.ca_arrays);
		oeo->oeo_kds.ca_count = 0;
	}

	/* Free oeo_sgl here to avoid rpc reply the data inline */
	if (oei->oei_bulk)
		d_sgl_fini(&oeo->oeo_sgl, true);

	return rc;
}

void
ds_obj_enum_handler(crt_rpc_t *rpc)
{
	struct ds_obj_enum_arg	enum_arg = { 0 };
	struct vos_iter_anchors	*anchors = NULL;
	struct obj_key_enum_in	*oei;
	struct obj_key_enum_out	*oeo;
	struct obj_io_context	ioc;
	daos_epoch_t		epoch = 0;
	int			opc = opc_get(rpc->cr_opc);
	int			rc = 0;

	oei = crt_req_get(rpc);
	D_ASSERT(oei != NULL);
	oeo = crt_reply_get(rpc);
	D_ASSERT(oeo != NULL);
	/* prepare buffer for enumerate */

	rc = obj_ioc_begin(oei->oei_oid.id_pub, oei->oei_map_ver,
			   oei->oei_pool_uuid, oei->oei_co_hdl,
			   oei->oei_co_uuid, rpc, oei->oei_flags, &ioc);
	if (rc)
		D_GOTO(out, rc);

	D_DEBUG(DB_IO, "rpc %p opc %d oid "DF_UOID" tag/xs %d/%d pmv %u/%u\n",
		rpc, opc, DP_UOID(oei->oei_oid),
		dss_get_module_info()->dmi_tgt_id,
		dss_get_module_info()->dmi_xs_id,
		oei->oei_map_ver, ioc.ioc_map_ver);

	D_ALLOC_PTR(anchors);
	if (anchors == NULL)
		D_GOTO(out, rc = -DER_NOMEM);

	anchors->ia_dkey = oei->oei_dkey_anchor;
	anchors->ia_akey = oei->oei_akey_anchor;
	anchors->ia_ev = oei->oei_anchor;

	/* TODO: Transfer the inline_thres from enumerate RPC */
	enum_arg.inline_thres = 32;

	if (opc == DAOS_OBJ_RECX_RPC_ENUMERATE) {
		oeo->oeo_eprs.ca_count = 0;
		D_ALLOC(oeo->oeo_eprs.ca_arrays,
			oei->oei_nr * sizeof(daos_epoch_range_t));
		if (oeo->oeo_eprs.ca_arrays == NULL)
			D_GOTO(out, rc = -DER_NOMEM);
		enum_arg.eprs = oeo->oeo_eprs.ca_arrays;
		enum_arg.eprs_cap = oei->oei_nr;
		enum_arg.eprs_len = 0;

		oeo->oeo_recxs.ca_count = 0;
		D_ALLOC(oeo->oeo_recxs.ca_arrays,
			oei->oei_nr * sizeof(daos_recx_t));
		if (oeo->oeo_recxs.ca_arrays == NULL)
			D_GOTO(out, rc = -DER_NOMEM);
		enum_arg.recxs = oeo->oeo_recxs.ca_arrays;
		enum_arg.recxs_cap = oei->oei_nr;
		enum_arg.recxs_len = 0;
	} else {
		rc = daos_sgls_alloc(&oeo->oeo_sgl, &oei->oei_sgl, 1);
		if (rc != 0)
			D_GOTO(out, rc);
		enum_arg.sgl = &oeo->oeo_sgl;
		enum_arg.sgl_idx = 0;

		/* Prepare key descriptor buffer */
		oeo->oeo_kds.ca_count = 0;
		D_ALLOC(oeo->oeo_kds.ca_arrays,
			oei->oei_nr * sizeof(daos_key_desc_t));
		if (oeo->oeo_kds.ca_arrays == NULL)
			D_GOTO(out, rc = -DER_NOMEM);
		enum_arg.kds = oeo->oeo_kds.ca_arrays;
		enum_arg.kds_cap = oei->oei_nr;
		enum_arg.kds_len = 0;
	}

	/* keep trying until the key_buffer is fully filled or reaching the
	 * end of the stream.
	 */
	rc = obj_local_enum(&ioc, rpc, anchors, &enum_arg, &epoch);
	if (rc == 1) /* If the buffer is full, exit and reset failure. */
		rc = 0;

	if (rc)
		D_GOTO(out, rc);

	oeo->oeo_dkey_anchor = anchors->ia_dkey;
	oeo->oeo_akey_anchor = anchors->ia_akey;
	oeo->oeo_anchor = anchors->ia_ev;

	if (enum_arg.eprs)
		oeo->oeo_eprs.ca_count = enum_arg.eprs_len;

	if (opc == DAOS_OBJ_RECX_RPC_ENUMERATE) {
		oeo->oeo_recxs.ca_count = enum_arg.recxs_len;
		oeo->oeo_num = enum_arg.rnum;
		oeo->oeo_size = enum_arg.rsize;
	} else {
		D_ASSERT(enum_arg.eprs_len == 0 ||
			 enum_arg.eprs_len == enum_arg.kds_len);
		oeo->oeo_kds.ca_count = enum_arg.kds_len;
		oeo->oeo_num = enum_arg.kds_len;
		if (oeo->oeo_sgl.sg_iovs != NULL)
			oeo->oeo_size = oeo->oeo_sgl.sg_iovs[0].iov_len;
		oeo->oeo_csum_iov = enum_arg.csum_iov;
	}

	rc = obj_enum_reply_bulk(rpc);
out:
	/* for KEY2BIG case, just reuse the oeo_size to reply the key len */
	if (rc == -DER_KEY2BIG) {
		D_ASSERT(enum_arg.kds != NULL);
		oeo->oeo_size = enum_arg.kds[0].kd_key_len;
	}
	obj_enum_complete(rpc, rc, ioc.ioc_map_ver, epoch);
	obj_ioc_end(&ioc, rc);
	D_FREE(anchors);
}

static void
obj_punch_complete(crt_rpc_t *rpc, int status, uint32_t map_version)
{
	int rc;

	obj_reply_set_status(rpc, status);
	obj_reply_map_version_set(rpc, map_version);

	rc = crt_reply_send(rpc);
	if (rc != 0)
		D_ERROR("send reply failed: "DF_RC"\n", DP_RC(rc));
}

static int
obj_punch_one(struct obj_punch_in *opi, crt_opcode_t opc,
	      struct obj_io_context *ioc, struct dtx_handle *dth)
{
	struct ds_cont_child	*cont = ioc->ioc_coc;
	int			 rc;

	rc = dtx_sub_init(dth, &opi->opi_oid, opi->opi_dkey_hash);
	if (rc != 0)
		goto out;

	switch (opc) {
	case DAOS_OBJ_RPC_PUNCH:
	case DAOS_OBJ_RPC_TGT_PUNCH:
	case DAOS_OBJ_RPC_COLL_PUNCH:
		rc = vos_obj_punch(cont->sc_hdl, opi->opi_oid,
				   opi->opi_epoch, opi->opi_map_ver,
				   0, NULL, 0, NULL, dth);
		break;
	case DAOS_OBJ_RPC_PUNCH_DKEYS:
	case DAOS_OBJ_RPC_PUNCH_AKEYS:
	case DAOS_OBJ_RPC_TGT_PUNCH_DKEYS:
	case DAOS_OBJ_RPC_TGT_PUNCH_AKEYS: {
		daos_key_t *dkey;

		D_ASSERTF(opi->opi_dkeys.ca_count == 1,
			  "NOT punch multiple (%llu) dkeys via one RPC\n",
			  (unsigned long long)opi->opi_dkeys.ca_count);

		dkey = &((daos_key_t *)opi->opi_dkeys.ca_arrays)[0];
		rc = vos_obj_punch(cont->sc_hdl, opi->opi_oid,
				   opi->opi_epoch, opi->opi_map_ver,
				   opi->opi_api_flags,
				   dkey, opi->opi_akeys.ca_count,
				   opi->opi_akeys.ca_arrays, dth);
		break;
	}
	default:
		D_ERROR("opc %#x not supported\n", opc);
		D_GOTO(out, rc = -DER_NOSYS);
	}

out:
	return rc;
}

static int
obj_local_punch(struct obj_punch_in *opi, crt_opcode_t opc, uint32_t shard_nr, uint32_t *shards,
		struct obj_io_context *ioc, struct dtx_handle *dth)
{
	struct dtx_share_peer	*dsp;
	uint64_t		 sched_seq;
	uint32_t		 retry = 0;
	int			 rc = 0;
	int			 i;

again:
	sched_seq = sched_cur_seq();

	/* There may be multiple shards reside on the same VOS target. */
	for (i = 0; i < shard_nr; i++) {
		opi->opi_oid.id_shard = shards[i];
		rc = obj_punch_one(opi, opc, ioc, dth);
		if (rc != 0)
			break;
	}

	if (obj_dtx_need_refresh(dth, rc)) {
		if (++retry >= 3) {
			if (opi->opi_flags & ORF_MAYBE_STARVE) {
				dsp = d_list_entry(dth->dth_share_tbd_list.next,
						   struct dtx_share_peer, dsp_link);
				D_WARN("DTX refresh for " DF_DTI " because of " DF_DTI
				       " (%d), maybe starve\n",
				       DP_DTI(&dth->dth_xid), DP_DTI(&dsp->dsp_xid),
				       dth->dth_share_tbd_count);
			}
			goto out;
		}

		rc = dtx_refresh(dth, ioc->ioc_coc);
		if (rc != -DER_AGAIN)
			goto out;

		if (unlikely(sched_cur_seq() == sched_seq))
			goto again;

		/*
		 * There is CPU yield after DTX start, and the resent RPC may be handled
		 * during that. Let's check resent again before further process.
		 */

		if (dth->dth_need_validation) {
			daos_epoch_t	epoch = 0;
			int		rc1;

			rc1 = dtx_handle_resend(ioc->ioc_vos_coh, &opi->opi_dti, &epoch, NULL);
			switch (rc1) {
			case 0:
				opi->opi_epoch = epoch;
				/* Fall through */
			case -DER_ALREADY:
				rc = -DER_ALREADY;
				break;
			case -DER_NONEXIST:
			case -DER_EP_OLD:
				break;
			default:
				rc = rc1;
				break;
			}
		}

		/*
		 * For solo punch, it will be handled via one-phase transaction. If there is CPU
		 * yield after its epoch generated, we will renew the epoch, then we can use the
		 * epoch to sort related solo DTXs based on their epochs.
		 */
		if (rc == -DER_AGAIN && dth->dth_solo) {
			struct dtx_epoch	epoch;

			epoch.oe_value = d_hlc_get();
			epoch.oe_first = epoch.oe_value;
			epoch.oe_flags = orf_to_dtx_epoch_flags(opi->opi_flags);

			dtx_renew_epoch(&epoch, dth);

			D_DEBUG(DB_IO,
				"punch rpc %u renew epoch "DF_X64" => "DF_X64" for "DF_DTI"\n",
				opc, opi->opi_epoch, dth->dth_epoch, DP_DTI(&opi->opi_dti));

			opi->opi_epoch = dth->dth_epoch;
		}

		goto again;
	}

out:
	return rc;
}

int
obj_tgt_punch(struct obj_tgt_punch_args *otpa, uint32_t *shards, uint32_t count)
{
	struct obj_io_context	 ioc = { 0 };
	struct obj_io_context	*p_ioc = otpa->sponsor_ioc;
	struct dtx_handle	*dth = otpa->sponsor_dth;
	struct obj_punch_in	*opi = otpa->opi;
	struct dtx_epoch	 epoch;
	daos_epoch_t		 tmp;
	uint32_t		 dtx_flags = 0;
	int			 rc = 0;

	if (p_ioc == NULL) {
		p_ioc = &ioc;
		rc = obj_ioc_begin(opi->opi_oid.id_pub, opi->opi_map_ver, opi->opi_pool_uuid,
				   opi->opi_co_hdl, opi->opi_co_uuid, otpa->data, opi->opi_flags,
				   p_ioc);
		if (rc != 0)
			goto out;
	}

	if (dth != NULL) {
		if (dth->dth_prepared)
			D_GOTO(out, rc = 0);

		goto exec;
	}

	if (opi->opi_flags & ORF_RESEND) {
		tmp = opi->opi_epoch;
		rc = dtx_handle_resend(p_ioc->ioc_vos_coh, &opi->opi_dti, &tmp, NULL);
		/* Do nothing if 'prepared' or 'committed'. */
		if (rc == -DER_ALREADY || rc == 0)
			D_GOTO(out, rc = 0);

		/* Abort old one with different epoch, then re-execute with new epoch. */
		if (rc == -DER_MISMATCH)
			/* Abort it by force with MAX epoch to guarantee
			 * that it can be aborted.
			 */
			rc = vos_dtx_abort(p_ioc->ioc_vos_coh, &opi->opi_dti, tmp);

		if (rc < 0 && rc != -DER_NONEXIST)
			D_GOTO(out, rc);
	}

	epoch.oe_value = opi->opi_epoch;
	epoch.oe_first = epoch.oe_value; /* unused for TGT_PUNCH */
	epoch.oe_flags = orf_to_dtx_epoch_flags(opi->opi_flags);

	if (opi->opi_flags & ORF_DTX_SYNC)
		dtx_flags |= DTX_SYNC;

	/* Start the local transaction */
	rc = dtx_begin(p_ioc->ioc_vos_coh, &opi->opi_dti, &epoch, count, opi->opi_map_ver,
		       &opi->opi_oid, opi->opi_dti_cos.ca_arrays, opi->opi_dti_cos.ca_count,
		       dtx_flags, otpa->mbs, &dth);
	if (rc != 0) {
		D_ERROR(DF_UOID ": Failed to start DTX for punch " DF_RC "\n",
			DP_UOID(opi->opi_oid), DP_RC(rc));
		D_GOTO(out, rc);
	}

	if (DAOS_FAIL_CHECK(DAOS_DTX_NONLEADER_ERROR))
		D_GOTO(out, rc = -DER_IO);

exec:
	rc = obj_local_punch(opi, otpa->opc, count, shards, p_ioc, dth);
	if (rc != 0)
		DL_CDEBUG(rc == -DER_INPROGRESS || rc == -DER_TX_RESTART ||
			  (rc == -DER_NONEXIST && (opi->opi_api_flags & DAOS_COND_PUNCH)),
			  DB_IO, DLOG_ERR, rc, DF_UOID, DP_UOID(opi->opi_oid));

out:
	if (otpa->ver != NULL)
		*otpa->ver = p_ioc->ioc_map_ver;

	if (dth != NULL && dth != otpa->sponsor_dth)
		rc = dtx_end(dth, p_ioc->ioc_coc, rc);

	if (p_ioc == &ioc)
		obj_ioc_end(p_ioc, rc);

	return rc;
}

/* Handle the punch requests on non-leader */
void
ds_obj_tgt_punch_handler(crt_rpc_t *rpc)
{
	struct obj_tgt_punch_args	 otpa = { 0 };
	struct obj_punch_in		*opi = crt_req_get(rpc);
	struct daos_shard_tgt		*tgts = opi->opi_shard_tgts.ca_arrays;
	uint32_t			 tgt_cnt = opi->opi_shard_tgts.ca_count;
	uint32_t			 version = 0;
	int				 rc;

	rc = obj_gen_dtx_mbs(opi->opi_flags, &tgt_cnt, &tgts, &otpa.mbs);
	if (rc != 0)
		D_GOTO(out, rc);

	otpa.opc = opc_get(rpc->cr_opc);
	otpa.opi = opi;
	otpa.ver = &version;
	otpa.data = rpc;

	rc = obj_tgt_punch(&otpa, &opi->opi_oid.id_shard, 1);

out:
	obj_punch_complete(rpc, rc, version);
	D_FREE(otpa.mbs);
}

static int
obj_punch_agg_cb(struct dtx_leader_handle *dlh, void *arg)
{
	struct dtx_sub_status	*sub;
	uint32_t		 sub_cnt = dlh->dlh_normal_sub_cnt + dlh->dlh_delay_sub_cnt;
	int			 allow_failure = dlh->dlh_allow_failure;
	int			 allow_failure_cnt;
	int			 succeeds;
	int			 result = 0;
	int			 i;

	/*
	 * For conditional punch, let's ignore DER_NONEXIST if some shard succeed,
	 * since the object may not exist on some shards due to EC partial update.
	 */
	D_ASSERTF(allow_failure == -DER_NONEXIST, "Unexpected allow failure %d\n", allow_failure);

	for (i = 0, allow_failure_cnt = 0, succeeds = 0; i < sub_cnt; i++) {
		sub = &dlh->dlh_subs[i];
		if (sub->dss_tgt.st_rank != DAOS_TGT_IGNORE && sub->dss_comp) {
			if (sub->dss_result == 0) {
				succeeds++;
			} else if (sub->dss_result == allow_failure) {
				allow_failure_cnt++;
			} else if (result == -DER_INPROGRESS || result == -DER_AGAIN ||
				   result == 0) {
				/* Ignore INPROGRESS and AGAIN if there is other failure. */
				result = sub->dss_result;

				if (dlh->dlh_rmt_ver < sub->dss_version)
					dlh->dlh_rmt_ver = sub->dss_version;
			}
		}
	}

	D_DEBUG(DB_IO, DF_DTI" sub_requests %d/%d, allow_failure %d, result %d\n",
		DP_DTI(&dlh->dlh_handle.dth_xid),
		allow_failure_cnt, succeeds, allow_failure, result);

	if (allow_failure_cnt > 0 && result == 0 && succeeds == 0)
		result = allow_failure;

	return result;
}

static int
obj_tgt_punch_disp(struct dtx_leader_handle *dlh, void *arg, int idx, dtx_sub_comp_cb_t comp_cb)
{
	struct ds_obj_exec_arg	*exec_arg = arg;

	/* handle local operation */
	if (idx == -1) {
		crt_rpc_t		*rpc = exec_arg->rpc;
		struct obj_punch_in	*opi = crt_req_get(rpc);
		int			rc = 0;

		if (DAOS_FAIL_CHECK(DAOS_DTX_LEADER_ERROR))
			D_GOTO(comp, rc = -DER_IO);

		if (dlh->dlh_handle.dth_prepared)
			goto comp;

		rc = obj_local_punch(opi, opc_get(rpc->cr_opc), 1, &opi->opi_oid.id_shard,
				     exec_arg->ioc, &dlh->dlh_handle);
		if (rc != 0)
			DL_CDEBUG(rc == -DER_INPROGRESS || rc == -DER_TX_RESTART ||
				  (rc == -DER_NONEXIST && (opi->opi_api_flags & DAOS_COND_PUNCH)),
				  DB_IO, DLOG_ERR, rc, DF_UOID, DP_UOID(opi->opi_oid));

comp:
		if (comp_cb != NULL)
			comp_cb(dlh, idx, rc);

		return rc;
	}

	/* Handle the object remotely */
	return ds_obj_remote_punch(dlh, arg, idx, comp_cb);
}

/* Handle the punch requests on the leader */
void
ds_obj_punch_handler(crt_rpc_t *rpc)
{
	struct dtx_leader_handle	*dlh = NULL;
	struct obj_punch_in		*opi;
	struct ds_obj_exec_arg		exec_arg = { 0 };
	struct obj_io_context		ioc = { 0 };
	struct dtx_memberships		*mbs = NULL;
	struct daos_shard_tgt		*tgts = NULL;
	struct dtx_id			*dti_cos = NULL;
	int				dti_cos_cnt;
	uint32_t			tgt_cnt;
	uint32_t			flags = 0;
	uint32_t			dtx_flags = 0;
	uint32_t			version = 0;
	uint32_t			max_ver = 0;
	struct dtx_epoch		epoch;
	int				rc;
	bool				need_abort = false;

	opi = crt_req_get(rpc);
	D_ASSERT(opi != NULL);
	rc = obj_ioc_begin(opi->opi_oid.id_pub, opi->opi_map_ver,
			   opi->opi_pool_uuid, opi->opi_co_hdl,
			   opi->opi_co_uuid, rpc, opi->opi_flags, &ioc);
	if (rc)
		goto out;

	if (opi->opi_dkeys.ca_count == 0)
		D_DEBUG(DB_TRACE,
			"punch obj %p oid "DF_UOID" tag/xs %d/%d epc "
			DF_X64", pmv %u/%u dti "DF_DTI".\n",
			rpc, DP_UOID(opi->opi_oid),
			dss_get_module_info()->dmi_tgt_id,
			dss_get_module_info()->dmi_xs_id, opi->opi_epoch,
			opi->opi_map_ver, ioc.ioc_map_ver,
			DP_DTI(&opi->opi_dti));
	else
		D_DEBUG(DB_TRACE,
			"punch key %p oid "DF_UOID" dkey "
			DF_KEY" tag/xs %d/%d epc "
			DF_X64", pmv %u/%u dti "DF_DTI".\n",
			rpc, DP_UOID(opi->opi_oid),
			DP_KEY(&opi->opi_dkeys.ca_arrays[0]),
			dss_get_module_info()->dmi_tgt_id,
			dss_get_module_info()->dmi_xs_id, opi->opi_epoch,
			opi->opi_map_ver, ioc.ioc_map_ver,
			DP_DTI(&opi->opi_dti));

	rc = process_epoch(&opi->opi_epoch, NULL /* epoch_first */,
			   &opi->opi_flags);
	if (rc == PE_OK_LOCAL) {
		opi->opi_flags &= ~ORF_EPOCH_UNCERTAIN;
		dtx_flags |= DTX_EPOCH_OWNER;
	}

	version = opi->opi_map_ver;
	max_ver = opi->opi_map_ver;
	tgts = opi->opi_shard_tgts.ca_arrays;
	tgt_cnt = opi->opi_shard_tgts.ca_count;

	rc = obj_gen_dtx_mbs(opi->opi_flags, &tgt_cnt, &tgts, &mbs);
	if (rc != 0)
		D_GOTO(out, rc);

	if (tgt_cnt == 0) {
		if (!(opi->opi_api_flags & DAOS_COND_MASK))
			dtx_flags |= DTX_DROP_CMT;
		dtx_flags |= DTX_SOLO;
	}
	if (opi->opi_flags & ORF_DTX_SYNC)
		dtx_flags |= DTX_SYNC;

	/* Handle resend. */
	if (opi->opi_flags & ORF_RESEND) {
		daos_epoch_t	e;

again:
		if (flags & ORF_RESEND)
			e = opi->opi_epoch;
		else
			e = 0;
		rc = dtx_handle_resend(ioc.ioc_vos_coh, &opi->opi_dti,
				       &e, &version);
		switch (rc) {
		case -DER_ALREADY:
			D_GOTO(out, rc = 0);
		case 0:
			opi->opi_epoch = e;
			flags |= ORF_RESEND;
			/* TODO: Also recovery the epoch uncertainty. */
			break;
		case -DER_MISMATCH:
			rc = vos_dtx_abort(ioc.ioc_vos_coh, &opi->opi_dti, e);
			if (rc < 0 && rc != -DER_NONEXIST)
				D_GOTO(out, rc);
			/* Fall through */
		case -DER_NONEXIST:
			flags = 0;
			break;
		default:
			D_GOTO(out, rc);
		}
	} else if (DAOS_FAIL_CHECK(DAOS_DTX_LOST_RPC_REQUEST) ||
		   DAOS_FAIL_CHECK(DAOS_DTX_LONG_TIME_RESEND)) {
		goto cleanup;
	}

	/* For leader case, we need to find out the potential conflict
	 * (or share the same non-committed object/dkey) DTX(s) in the
	 * CoS (committable) cache, piggyback them via the dispdatched
	 * RPC to non-leaders. Then the non-leader replicas can commit
	 * them before real modifications to avoid availability issues.
	 */
	D_FREE(dti_cos);
	dti_cos_cnt = dtx_cos_get_piggyback(ioc.ioc_coc, &opi->opi_oid, opi->opi_dkey_hash,
					    DTX_THRESHOLD_COUNT, &dti_cos);
	if (dti_cos_cnt < 0)
		D_GOTO(out, rc = dti_cos_cnt);

	epoch.oe_value = opi->opi_epoch;
	epoch.oe_first = epoch.oe_value; /* unused for PUNCH */
	epoch.oe_flags = orf_to_dtx_epoch_flags(opi->opi_flags);

	/* Since we do not know if other replicas execute the
	 * operation, so even the operation has been execute
	 * locally, we will start dtx and forward requests to
	 * all replicas.
	 *
	 * For new leader, even though the local replica
	 * has ever been modified before, but it doesn't
	 * know whether other replicas have also done the
	 * modification or not, so still need to dispatch
	 * the RPC to other replicas.
	 */

	if (flags & ORF_RESEND)
		dtx_flags |= DTX_PREPARED;
	else
		dtx_flags &= ~DTX_PREPARED;

	rc = dtx_leader_begin(ioc.ioc_vos_coh, &opi->opi_dti, &epoch, 1,
			      version, &opi->opi_oid, dti_cos, dti_cos_cnt,
			      tgts, tgt_cnt, dtx_flags, mbs, NULL /* dce */, &dlh);
	if (rc != 0) {
		D_ERROR(DF_UOID ": Failed to start DTX for punch " DF_RC "\n",
			DP_UOID(opi->opi_oid), DP_RC(rc));
		D_GOTO(out, rc);
	}

	exec_arg.rpc = rpc;
	exec_arg.ioc = &ioc;
	exec_arg.flags |= flags;

	/* Execute the operation on all shards */
	if (opi->opi_api_flags & DAOS_COND_PUNCH)
		rc = dtx_leader_exec_ops(dlh, obj_tgt_punch_disp, obj_punch_agg_cb, -DER_NONEXIST,
					 &exec_arg);
	else
		rc = dtx_leader_exec_ops(dlh, obj_tgt_punch_disp, NULL, 0, &exec_arg);

	if (max_ver < dlh->dlh_rmt_ver)
		max_ver = dlh->dlh_rmt_ver;

	/* Stop the distribute transaction */
	rc = dtx_leader_end(dlh, ioc.ioc_coc, rc);
	switch (rc) {
	case -DER_TX_RESTART:
		/* Only standalone punches use this RPC. Retry with newer epoch. */
		opi->opi_epoch = d_hlc_get();
		exec_arg.flags |= ORF_RESEND;
		flags = ORF_RESEND;
		goto again;
	case -DER_AGAIN:
		need_abort = true;
		exec_arg.flags |= ORF_RESEND;
		flags = ORF_RESEND;
		ABT_thread_yield();
		goto again;
	default:
		break;
	}

	if (!(opi->opi_flags & ORF_RESEND) &&
	    DAOS_FAIL_CHECK(DAOS_DTX_LOST_RPC_REPLY))
		goto cleanup;

out:
	if (rc != 0 && need_abort) {
		struct dtx_entry	 dte;
		int			 rc1;

		dte.dte_xid = opi->opi_dti;
		dte.dte_ver = version;
		dte.dte_refs = 1;
		dte.dte_mbs = mbs;
		rc1 = dtx_abort(ioc.ioc_coc, &dte, opi->opi_epoch);
		if (rc1 != 0 && rc1 != -DER_NONEXIST)
			D_WARN("Failed to abort DTX "DF_DTI": "DF_RC"\n",
			       DP_DTI(&opi->opi_dti), DP_RC(rc1));
	}

	obj_punch_complete(rpc, rc, max_ver);

cleanup:
	D_FREE(mbs);
	D_FREE(dti_cos);
	obj_ioc_end(&ioc, rc);
}

static int
obj_local_query(struct obj_tgt_query_args *otqa, struct obj_io_context *ioc, daos_unit_oid_t oid,
		daos_epoch_t epoch, uint64_t api_flags, uint32_t map_ver, uint32_t opc,
		uint32_t count, uint32_t *shards, struct dtx_handle *dth)
{
	struct obj_query_merge_args	 oqma = { 0 };
	daos_key_t			 dkey;
	daos_key_t			 akey;
	daos_key_t			*p_dkey;
	daos_key_t			*p_akey;
	daos_recx_t			*p_recx;
	daos_epoch_t			*p_epoch;
	daos_unit_oid_t			 t_oid = oid;
	uint32_t			 query_flags = api_flags;
	uint32_t			 cell_size = 0;
	uint64_t			 stripe_size = 0;
	daos_epoch_t			 max_epoch = 0;
	daos_recx_t			 recx = { 0 };
	int				 succeeds;
	int				 rc = 0;
	int				 i;

	if (count > 1)
		D_ASSERT(otqa->otqa_need_copy);

	if (daos_oclass_is_ec(&ioc->ioc_oca) && api_flags & DAOS_GET_RECX) {
		query_flags |= VOS_GET_RECX_EC;
		cell_size = obj_ec_cell_rec_nr(&ioc->ioc_oca);
		stripe_size = obj_ec_stripe_rec_nr(&ioc->ioc_oca);
	}

	otqa->otqa_shard = shards[0];

	if (otqa->otqa_need_copy) {
		oqma.oqma_oca = &ioc->ioc_oca;
		oqma.oqma_oid = oid;
		oqma.oqma_oid.id_shard = shards[0];
		oqma.oqma_in_dkey = otqa->otqa_in_dkey;
		oqma.oqma_tgt_dkey = &otqa->otqa_dkey_copy;
		oqma.oqma_tgt_akey = &otqa->otqa_akey_copy;
		oqma.oqma_tgt_recx = &otqa->otqa_recx;
		oqma.oqma_tgt_epoch = &otqa->otqa_max_epoch;
		oqma.oqma_tgt_map_ver = &otqa->otqa_version;
		oqma.oqma_shard = &otqa->otqa_shard;
		oqma.oqma_flags = api_flags;
		oqma.oqma_opc = opc;
		oqma.oqma_src_map_ver = map_ver;
	}

	for (i = 0, succeeds = 0; i < count; i++ ) {
		if (api_flags & DAOS_GET_DKEY) {
			if (otqa->otqa_need_copy)
				p_dkey = &dkey;
			else
				p_dkey = otqa->otqa_out_dkey;
			d_iov_set(p_dkey, NULL, 0);
		} else {
			p_dkey = otqa->otqa_in_dkey;
		}

		if (api_flags & DAOS_GET_AKEY) {
			if (otqa->otqa_need_copy)
				p_akey = &akey;
			else
				p_akey = otqa->otqa_out_akey;
			d_iov_set(p_akey, NULL, 0);
		} else {
			p_akey = otqa->otqa_in_akey;
		}

		if (otqa->otqa_need_copy) {
			p_recx = &recx;
			p_epoch = &max_epoch;
		} else {
			p_recx = &otqa->otqa_recx;
			p_epoch = &otqa->otqa_max_epoch;
		}

		t_oid.id_shard = shards[i];

again:
		rc = vos_obj_query_key(ioc->ioc_vos_coh, t_oid, query_flags, epoch, p_dkey, p_akey,
				       p_recx, p_epoch, cell_size, stripe_size, dth);
		if (obj_dtx_need_refresh(dth, rc)) {
			rc = dtx_refresh(dth, ioc->ioc_coc);
			if (rc == -DER_AGAIN)
				goto again;
		}

		if (rc == -DER_NONEXIST) {
			if (otqa->otqa_need_copy && otqa->otqa_max_epoch < *p_epoch)
				otqa->otqa_max_epoch = *p_epoch;
			continue;
		}

		if (rc != 0)
			goto out;

		succeeds++;

		if (!otqa->otqa_need_copy) {
			otqa->otqa_shard = shards[i];
			goto out;
		}

		if (succeeds == 1) {
			rc = daos_iov_copy(&otqa->otqa_dkey_copy, p_dkey);
			if (rc != 0)
				goto out;

			rc = daos_iov_copy(&otqa->otqa_akey_copy, p_akey);
			if (rc != 0)
				goto out;

			otqa->otqa_recx = *p_recx;
			if (otqa->otqa_max_epoch < *p_epoch)
				otqa->otqa_max_epoch = *p_epoch;
			otqa->otqa_shard = shards[i];
			otqa->otqa_keys_allocated = 1;

			if (otqa->otqa_raw_recx && daos_oclass_is_ec(&ioc->ioc_oca)) {
				obj_ec_recx_vos2daos(&ioc->ioc_oca, t_oid, p_dkey, &otqa->otqa_recx,
						     api_flags & DAOS_GET_MAX ? true : false);
				otqa->otqa_raw_recx = 0;
			}
		} else {
			oqma.oqma_oid.id_shard = shards[i];
			oqma.oqma_src_epoch = *p_epoch;
			oqma.oqma_src_dkey = p_dkey;
			oqma.oqma_src_akey = p_akey;
			oqma.oqma_src_recx = p_recx;
			oqma.oqma_raw_recx = 1;
			/*
			 * Merge (L1) the results from different shards on the same VOS target
			 * into current otqa that stands for the result for current VOS target.
			 */
			rc = daos_obj_query_merge(&oqma);
			if (rc != 0)
				goto out;
		}
	}

	if (rc == -DER_NONEXIST && succeeds > 0)
		rc = 0;

out:
	if (rc == -DER_NONEXIST && otqa->otqa_need_copy && !otqa->otqa_keys_allocated) {
		/* Allocate key buffer for subsequent merge. */
		rc = daos_iov_alloc(&otqa->otqa_dkey_copy, sizeof(uint64_t), true);
		if (rc != 0)
			goto out;

		rc = daos_iov_alloc(&otqa->otqa_akey_copy, sizeof(uint64_t), true);
		if (rc != 0)
			goto out;

		otqa->otqa_keys_allocated = 1;
	}

	otqa->otqa_result = rc;
	otqa->otqa_completed = 1;

	return rc;
}

int
obj_tgt_query(struct obj_tgt_query_args *otqa, uuid_t po_uuid, uuid_t co_hdl, uuid_t co_uuid,
	      daos_unit_oid_t oid, daos_epoch_t epoch, daos_epoch_t epoch_first,
	      uint64_t api_flags, uint32_t rpc_flags, uint32_t *map_ver, crt_rpc_t *rpc,
	      uint32_t count, uint32_t *shards, struct dtx_id *xid)
{
	struct dtx_epoch	 dtx_epoch = { 0 };
	struct obj_io_context	 ioc = { 0 };
	struct obj_io_context	*p_ioc = otqa->otqa_ioc;
	struct dtx_handle	*dth = otqa->otqa_dth;
	int			 rc = 0;

	if (p_ioc == NULL)
		p_ioc = &ioc;

	if (!p_ioc->ioc_began) {
		rc = obj_ioc_begin(oid.id_pub, *map_ver, po_uuid, co_hdl, co_uuid, rpc, rpc_flags,
				   p_ioc);
		if (rc != 0)
			goto out;
	}

	if (dth == NULL) {
		dtx_epoch.oe_value = epoch;
		dtx_epoch.oe_first = epoch_first;
		dtx_epoch.oe_flags = orf_to_dtx_epoch_flags(rpc_flags);

		rc = dtx_begin(p_ioc->ioc_vos_coh, xid, &dtx_epoch, 0, *map_ver, &oid, NULL, 0, 0,
			       NULL, &dth);
		if (rc != 0)
			goto out;
	}

	rc = obj_local_query(otqa, p_ioc, oid, epoch, api_flags, *map_ver, opc_get(rpc->cr_opc),
			     count, shards, dth);

	if (dth != otqa->otqa_dth)
		rc = dtx_end(dth, p_ioc->ioc_coc, rc);

out:
	*map_ver = p_ioc->ioc_map_ver;
	if (p_ioc != otqa->otqa_ioc)
		obj_ioc_end(p_ioc, rc);

	return rc;
}

void
ds_obj_query_key_handler(crt_rpc_t *rpc)
{
	struct dss_module_info		*dmi = dss_get_module_info();
	struct obj_query_key_in		*okqi = crt_req_get(rpc);
	struct obj_query_key_out	*okqo = crt_reply_get(rpc);
	struct obj_tgt_query_args	 otqa = { 0 };
	uint32_t			 version = okqi->okqi_map_ver;
	int				 rc;

	rc = process_epoch(&okqi->okqi_epoch, &okqi->okqi_epoch_first, &okqi->okqi_flags);
	if (rc == PE_OK_LOCAL)
		okqi->okqi_flags &= ~ORF_EPOCH_UNCERTAIN;

	otqa.otqa_in_dkey = &okqi->okqi_dkey;
	otqa.otqa_in_akey = &okqi->okqi_akey;
	otqa.otqa_out_dkey = &okqo->okqo_dkey;
	otqa.otqa_out_akey = &okqo->okqo_akey;

	rc = obj_tgt_query(&otqa, okqi->okqi_pool_uuid, okqi->okqi_co_hdl, okqi->okqi_co_uuid,
			   okqi->okqi_oid, okqi->okqi_epoch, okqi->okqi_epoch_first,
			   okqi->okqi_api_flags, okqi->okqi_flags, &version, rpc, 1,
			   &okqi->okqi_oid.id_shard, &okqi->okqi_dti);
	okqo->okqo_max_epoch = otqa.otqa_max_epoch;
	if (rc == 0)
		okqo->okqo_recx = otqa.otqa_recx;
	else
		DL_CDEBUG(rc != -DER_NONEXIST && rc != -DER_INPROGRESS && rc != -DER_TX_RESTART,
			  DLOG_ERR, DB_IO, rc, "Failed to handle reqular query RPC %p on XS %u/%u "
			  "for obj "DF_UOID" epc "DF_X64" pmv %u/%u, api_flags "DF_X64" with dti "
			  DF_DTI, rpc, dmi->dmi_xs_id, dmi->dmi_tgt_id, DP_UOID(okqi->okqi_oid),
			  okqi->okqi_epoch, okqi->okqi_map_ver, version, okqi->okqi_api_flags,
			  DP_DTI(&okqi->okqi_dti));

	obj_reply_set_status(rpc, rc);
	obj_reply_map_version_set(rpc, version);
	okqo->okqo_epoch = okqi->okqi_epoch;

	rc = crt_reply_send(rpc);
	if (rc != 0)
		D_ERROR("send reply failed: "DF_RC"\n", DP_RC(rc));
}

void
ds_obj_sync_handler(crt_rpc_t *rpc)
{
	struct obj_sync_in	*osi;
	struct obj_sync_out	*oso;
	struct obj_io_context	 ioc;
	daos_epoch_t		 epoch = d_hlc_get();
	int			 rc;

	osi = crt_req_get(rpc);
	D_ASSERT(osi != NULL);

	oso = crt_reply_get(rpc);
	D_ASSERT(oso != NULL);

	if (osi->osi_epoch == 0)
		oso->oso_epoch = epoch;
	else
		oso->oso_epoch = min(epoch, osi->osi_epoch);

	D_DEBUG(DB_IO, "obj_sync start: "DF_UOID", epc "DF_X64"\n",
		DP_UOID(osi->osi_oid), oso->oso_epoch);

	rc = obj_ioc_begin(osi->osi_oid.id_pub, osi->osi_map_ver,
			   osi->osi_pool_uuid, osi->osi_co_hdl,
			   osi->osi_co_uuid, rpc, 0, &ioc);
	if (rc != 0)
		D_GOTO(out, rc);

	rc = dtx_obj_sync(ioc.ioc_coc, &osi->osi_oid, oso->oso_epoch);

out:
	obj_reply_map_version_set(rpc, ioc.ioc_map_ver);
	obj_reply_set_status(rpc, rc);
	obj_ioc_end(&ioc, rc);

	D_DEBUG(DB_IO, "obj_sync stop: "DF_UOID", epc "DF_X64", rd = %d\n",
		DP_UOID(osi->osi_oid), oso->oso_epoch, rc);

	rc = crt_reply_send(rpc);
	if (rc != 0)
		D_ERROR("send reply failed: "DF_RC"\n", DP_RC(rc));
}

static int
obj_verify_bio_csum(daos_obj_id_t oid, daos_iod_t *iods,
		    struct dcs_iod_csums *iod_csums, struct bio_desc *biod,
		    struct daos_csummer *csummer, uint32_t iods_nr)
{
	unsigned int	i;
	int		rc = 0;

	if (!daos_csummer_initialized(csummer) ||
	    csummer->dcs_skip_data_verify ||
	    !csummer->dcs_srv_verify)
		return 0;

	for (i = 0; i < iods_nr; i++) {
		daos_iod_t		*iod = &iods[i];
		struct bio_sglist	*bsgl = bio_iod_sgl(biod, i);
		d_sg_list_t		 sgl;

		if (!csum_iod_is_supported(iod))
			continue;

		if (!ci_is_valid(iod_csums[i].ic_data)) {
			D_ERROR("Checksums is enabled but the csum info is "
				"invalid for iod_csums %d/%d. ic_nr: %d, "
				"iod: "DF_C_IOD"\n",
				i, iods_nr, iod_csums[i].ic_nr, DP_C_IOD(iod));
			return -DER_CSUM;
		}

		rc = bio_sgl_convert(bsgl, &sgl);

		if (rc == 0)
			rc = daos_csummer_verify_iod(csummer, iod, &sgl,
						     &iod_csums[i], NULL, 0,
						     NULL);

		d_sgl_fini(&sgl, false);

		if (rc != 0) {
			if (iod->iod_type == DAOS_IOD_SINGLE) {
				D_ERROR("Data Verification failed (object: "
					DF_OID"): %d\n",
					DP_OID(oid), rc);
			} else if (iod->iod_type == DAOS_IOD_ARRAY) {
				D_ERROR("Data Verification failed (object: "
					DF_OID", extent: "DF_RECX"): %d\n",
					DP_OID(oid), DP_RECX(iod->iod_recxs[i]), rc);
			}
			break;
		}
	}

	return rc;
}

static inline void
ds_obj_cpd_set_sub_result(struct obj_cpd_out *oco, int idx,
			  int result, daos_epoch_t epoch)
{
	uint64_t	*p_epoch;
	int		*p_ret;

	p_epoch = (uint64_t *)oco->oco_sub_epochs.ca_arrays + idx;
	*p_epoch = epoch;

	p_ret = (int *)oco->oco_sub_rets.ca_arrays + idx;
	*p_ret = result;
}

static void
obj_cpd_reply(crt_rpc_t *rpc, int status, uint32_t map_version)
{
	struct obj_cpd_in	*oci = crt_req_get(rpc);
	struct obj_cpd_out	*oco = crt_reply_get(rpc);
	int			 rc;

	if (!(oci->oci_flags & ORF_RESEND) &&
	    (DAOS_FAIL_CHECK(DAOS_DTX_LOST_RPC_REQUEST) ||
	     DAOS_FAIL_CHECK(DAOS_DTX_LOST_RPC_REPLY)))
		goto cleanup;

	obj_reply_set_status(rpc, status);
	obj_reply_map_version_set(rpc, map_version);

	D_DEBUG(DB_TRACE, "CPD rpc %p send reply, pmv %d, status %d.\n",
		rpc, map_version, status);

	rc = crt_reply_send(rpc);
	if (rc != 0)
		D_ERROR("Send CPD reply failed: "DF_RC"\n", DP_RC(rc));

cleanup:
	D_FREE(oco->oco_sub_rets.ca_arrays);
	oco->oco_sub_rets.ca_count = 0;

	D_FREE(oco->oco_sub_epochs.ca_arrays);
	oco->oco_sub_epochs.ca_count = 0;
}

static inline void
cpd_unpin_objects(daos_handle_t coh, struct vos_pin_handle *pin_hdl)
{
	if (pin_hdl != NULL)
		vos_unpin_objects(coh, pin_hdl);
}

static int
cpd_pin_objects(daos_handle_t coh, struct daos_cpd_sub_req *dcsrs,
		struct daos_cpd_req_idx *dcri, int count, struct vos_pin_handle **pin_hdl)
{
	struct daos_cpd_sub_req	*dcsr;
	daos_unit_oid_t		*oids;
	int			 i, rc;

	if (count == 0)
		return 0;

	D_ALLOC_ARRAY(oids, count);
	if (oids == NULL)
		return -DER_NOMEM;

	for (i = 0; i < count; i++) {
		dcsr = &dcsrs[dcri[i].dcri_req_idx];
		dcsr->dcsr_oid.id_shard = dcri[i].dcri_shard_id;

		D_ASSERT(dcsr->dcsr_opc != DCSO_READ);
		oids[i] = dcsr->dcsr_oid;
	}

	rc = vos_pin_objects(coh, oids, count, pin_hdl);
	if (rc)
		DL_ERROR(rc, "Failed to pin CPD objects.");

	D_FREE(oids);
	return rc;
}

/* Locally process the operations belong to one DTX.
 * Common logic, shared by both leader and non-leader.
 */
#define LOCAL_STACK_NUM		2
static int
ds_cpd_handle_one(crt_rpc_t *rpc, struct daos_cpd_sub_head *dcsh, struct daos_cpd_disp_ent *dcde,
		  struct daos_cpd_sub_req *dcsrs, struct obj_io_context *ioc,
		  struct dtx_handle *dth)
{
	struct daos_cpd_req_idx *dcri = dcde->dcde_reqs;
	struct daos_cpd_sub_req *dcsr;
	struct daos_cpd_update  *dcu;
	daos_handle_t           *iohs                             = NULL;
	struct bio_desc        **biods                            = NULL;
	struct obj_bulk_args    *bulks                            = NULL;
	daos_iod_t               local_iods[LOCAL_STACK_NUM]      = {0};
	uint32_t                 local_iod_nrs[LOCAL_STACK_NUM]   = {0};
	struct dcs_iod_csums     local_csums[LOCAL_STACK_NUM]     = {0};
	struct dcs_csum_info     local_csum_info[LOCAL_STACK_NUM] = {0};
	uint64_t                 local_offs[LOCAL_STACK_NUM]      = {0};
	uint64_t                 local_skips[LOCAL_STACK_NUM]     = {0};
	daos_iod_t              *local_p_iods[LOCAL_STACK_NUM]    = {0};
	struct dcs_iod_csums    *local_p_csums[LOCAL_STACK_NUM]   = {0};
	uint64_t                *local_p_offs[LOCAL_STACK_NUM]    = {0};
	uint8_t                 *local_p_skips[LOCAL_STACK_NUM]   = {0};
	uint8_t                **pskips                           = NULL;
	daos_iod_t             **piods                            = NULL;
	uint32_t                *piod_nrs                         = NULL;
	struct dcs_iod_csums   **pcsums                           = NULL;
	uint64_t               **poffs                            = NULL;
	struct dcs_csum_info    *pcsum_info                       = NULL;
	int                      rma                              = 0;
	int                      rma_idx                          = 0;
	int                      rc                               = 0;
	int                      i;
	uint64_t                 update_flags;
	uint64_t                 sched_seq = sched_cur_seq();
	struct vos_pin_handle	*pin_hdl = NULL;

	if (dth->dth_flags & DTE_LEADER &&
	    DAOS_FAIL_CHECK(DAOS_DTX_RESTART))
		D_GOTO(out, rc = -DER_TX_RESTART);

	/* P1: Spread read TS. */
	for (i = 0; i < dcde->dcde_read_cnt; i++) {
		daos_handle_t	ioh;

		dcsr = &dcsrs[dcri[i].dcri_req_idx];
		if (dcsr->dcsr_opc != DCSO_READ) {
			D_ERROR(DF_DTI" expected sub read, but got opc %u\n",
				DP_DTI(&dcsh->dcsh_xid), dcsr->dcsr_opc);

			D_GOTO(out, rc = -DER_PROTO);
		}

		dcsr->dcsr_oid.id_shard = dcri[i].dcri_shard_id;
		rc = vos_fetch_begin(ioc->ioc_vos_coh, dcsr->dcsr_oid,
				     dcsh->dcsh_epoch.oe_value,
				     &dcsr->dcsr_dkey, dcsr->dcsr_nr,
				     dcsr->dcsr_read.dcr_iods,
				     VOS_OF_FETCH_SET_TS_ONLY, NULL, &ioh, dth);
		if (rc == 0)
			rc = vos_fetch_end(ioh, NULL, 0);
		else if (rc == -DER_NONEXIST)
			rc = 0;

		if (rc != 0) {
			DL_CDEBUG(rc != -DER_INPROGRESS && rc != -DER_TX_RESTART, DLOG_ERR, DB_IO,
				  rc, "Failed to set read TS for obj " DF_UOID ", DTX " DF_DTI,
				  DP_UOID(dcsr->dcsr_oid), DP_DTI(&dcsh->dcsh_xid));
			goto out;
		}
	}

	dcri += dcde->dcde_read_cnt;
	if (dcde->dcde_write_cnt > LOCAL_STACK_NUM) {
		D_ALLOC_ARRAY(piods, dcde->dcde_write_cnt);
		D_ALLOC_ARRAY(piod_nrs, dcde->dcde_write_cnt);
		D_ALLOC_ARRAY(pcsums, dcde->dcde_write_cnt);
		D_ALLOC_ARRAY(poffs, dcde->dcde_write_cnt);
		D_ALLOC_ARRAY(pcsum_info, dcde->dcde_write_cnt);
		D_ALLOC_ARRAY(pskips, dcde->dcde_write_cnt);
		if (piods == NULL || piod_nrs == NULL || pcsums == NULL || poffs == NULL ||
		    pcsum_info == NULL || pskips == NULL)
			D_GOTO(out, rc = -DER_NOMEM);
	} else {
		piods = local_p_iods;
		pcsums = local_p_csums;
		poffs = local_p_offs;
		piod_nrs = local_iod_nrs;
		pcsum_info = local_csum_info;
		pskips = local_p_skips;
		for (i = 0; i < dcde->dcde_write_cnt; i++) {
			piods[i] = &local_iods[i];
			pcsums[i] = &local_csums[i];
			poffs[i] = &local_offs[i];
			pskips[i] = (uint8_t *)&local_skips[i];
		}
	}

	rc = cpd_pin_objects(ioc->ioc_vos_coh, dcsrs, dcri, dcde->dcde_write_cnt, &pin_hdl);
	if (rc) {
		DL_ERROR(rc, "Failed to pin objects.");
		goto out;
	}

	/* P2: vos_update_begin. */
	for (i = 0; i < dcde->dcde_write_cnt; i++) {
		dcsr = &dcsrs[dcri[i].dcri_req_idx];
		dcsr->dcsr_oid.id_shard = dcri[i].dcri_shard_id;

		if (dcsr->dcsr_opc != DCSO_UPDATE)
			continue;

		dcu = &dcsr->dcsr_update;
		if (dcsr->dcsr_nr != dcu->dcu_iod_array.oia_iod_nr) {
			D_ERROR("Unmatched iod NR %u vs %u for obj "DF_UOID
				", DTX "DF_DTI"\n", dcsr->dcsr_nr,
				dcu->dcu_iod_array.oia_iod_nr,
				DP_UOID(dcsr->dcsr_oid),
				DP_DTI(&dcsh->dcsh_xid));

			D_GOTO(out, rc = -DER_INVAL);
		}

		/* There is no object associated with this ioc while
		 * initializing, we have to do it at here.
		 */
		rc = obj_ioc_init_oca(ioc, dcsr->dcsr_oid.id_pub, true);
		if (rc)
			D_GOTO(out, rc);

		rc = obj_get_iods_offs(dcsr->dcsr_oid, &dcu->dcu_iod_array, &ioc->ioc_oca,
				       dcsr->dcsr_dkey_hash, ioc->ioc_layout_ver, &piods[i],
				       &poffs[i], &pskips[i], &pcsums[i], &pcsum_info[i],
				       &piod_nrs[i]);
		if (rc != 0)
			D_GOTO(out, rc);

		rc = csum_verify_keys(ioc->ioc_coc->sc_csummer,
				      &dcsr->dcsr_dkey, dcu->dcu_dkey_csum,
				      &dcu->dcu_iod_array, &dcsr->dcsr_oid);
		if (rc != 0)
			goto out;

		if (iohs == NULL) {
			D_ALLOC_ARRAY(iohs, dcde->dcde_write_cnt);
			if (iohs == NULL)
				D_GOTO(out, rc = -DER_NOMEM);

			D_ALLOC_ARRAY(biods, dcde->dcde_write_cnt);
			if (biods == NULL)
				D_GOTO(out, rc = -DER_NOMEM);
		}

		if (dcu->dcu_flags & ORF_EC) {
			uint32_t tgt_off;

			tgt_off = obj_ec_shard_off_by_layout_ver(ioc->ioc_layout_ver,
								 dcsr->dcsr_dkey_hash,
								 &ioc->ioc_oca,
								 dcsr->dcsr_oid.id_shard);
			obj_singv_ec_rw_filter(dcsr->dcsr_oid, &ioc->ioc_oca, tgt_off,
					       piods[i], poffs[i], dcsh->dcsh_epoch.oe_value,
					       dcu->dcu_flags, piod_nrs[i], true, false, NULL);
		} else {
			piods[i] = dcu->dcu_iod_array.oia_iods;
			pcsums[i] = dcu->dcu_iod_array.oia_iod_csums;
		}

		update_flags = dcsr->dcsr_api_flags;
		if (dcu->dcu_flags & ORF_CPD_BULK &&
		    ioc->ioc_coc->sc_props.dcp_dedup_enabled) {
			update_flags |= VOS_OF_DEDUP;
			if (ioc->ioc_coc->sc_props.dcp_dedup_verify)
				update_flags |= VOS_OF_DEDUP_VERIFY;
		}
		if (dcu->dcu_flags & ORF_EC)
			update_flags |= VOS_OF_EC;

		rc = vos_update_begin(ioc->ioc_vos_coh,
				dcsr->dcsr_oid, dcsh->dcsh_epoch.oe_value,
				update_flags, &dcsr->dcsr_dkey,
				piod_nrs[i], piods[i], pcsums[i],
				ioc->ioc_coc->sc_props.dcp_dedup_size,
				&iohs[i], dth);
		if (rc != 0)
			goto out;

		biods[i] = vos_ioh2desc(iohs[i]);
		rc = bio_iod_prep(biods[i], BIO_CHK_TYPE_IO,
				  dcu->dcu_flags & ORF_CPD_BULK ? rpc2bulk_ctx(rpc, false) : NULL,
				  CRT_BULK_RW);
		if (rc != 0) {
			D_ERROR("bio_iod_prep failed for obj "DF_UOID
				", DTX "DF_DTI": "DF_RC"\n",
				DP_UOID(dcsr->dcsr_oid),
				DP_DTI(&dcsh->dcsh_xid), DP_RC(rc));
			goto out;
		}

		if (dcu->dcu_flags & ORF_CPD_BULK) {
			if (bulks == NULL) {
				D_ALLOC_ARRAY(bulks, dcde->dcde_write_cnt);
				if (bulks == NULL)
					D_GOTO(out, rc = -DER_NOMEM);
			}

			rc = obj_bulk_transfer(rpc, CRT_BULK_GET, dcu->dcu_flags & ORF_BULK_BIND,
					       dcu->dcu_bulks, poffs[i], pskips[i], iohs[i], NULL,
					       piod_nrs[i], dcsr->dcsr_nr, &bulks[i]);
			if (rc != 0) {
				D_ERROR("Bulk transfer failed for obj "
					DF_UOID", DTX "DF_DTI": "DF_RC"\n",
					DP_UOID(dcsr->dcsr_oid),
					DP_DTI(&dcsh->dcsh_xid), DP_RC(rc));
				goto out;
			}

			rma++;
		} else if (dcu->dcu_sgls != NULL) {
			/* no akey skip for non-bulk case (only with one data target) */
			D_ASSERTF(piod_nrs[i] == dcsr->dcsr_nr,
				  "piod_nrs[%d] %d, dcsr->dcsr_nr %d\n",
				  i, piod_nrs[i], dcsr->dcsr_nr);
			rc = bio_iod_copy(biods[i], dcu->dcu_sgls,
					  dcsr->dcsr_nr);
			if (rc != 0) {
				D_ERROR("Non-bulk transfer failed for obj "
					DF_UOID", DTX "DF_DTI": "DF_RC"\n",
					DP_UOID(dcsr->dcsr_oid),
					DP_DTI(&dcsh->dcsh_xid), DP_RC(rc));
				if (rc == -DER_OVERFLOW)
					rc = -DER_REC2BIG;

				goto out;
			}
		}
	}

	/* P3: bulk data transafer. */
	for (i = 0; i < dcde->dcde_write_cnt && rma_idx < rma; i++) {
		if (!bulks[i].inited)
			continue;

		rc = obj_bulk_args_fini(&bulks[i]);
		bio_iod_flush(biods[i]);
		rma_idx++;

		if (rc != 0) {
			D_ERROR(DF_DTI" ABT_eventual_wait failed: "DF_RC"\n",
				DP_DTI(&dcsh->dcsh_xid), DP_RC(rc));

			goto out;
		}
	}

	/* P4: data verification and copy. */
	for (i = 0; i < dcde->dcde_write_cnt; i++) {
		dcsr = &dcsrs[dcri[i].dcri_req_idx];
		if (dcsr->dcsr_opc != DCSO_UPDATE)
			continue;

		dcu = &dcsr->dcsr_update;
		rc = vos_dedup_verify(iohs[i]);
		if (rc != 0) {
			D_ERROR("dedup_verify failed for obj "DF_UOID", DTX "DF_DTI": "DF_RC"\n",
				DP_UOID(dcsr->dcsr_oid), DP_DTI(&dcsh->dcsh_xid), DP_RC(rc));
			goto out;
		}

		rc = obj_verify_bio_csum(dcsr->dcsr_oid.id_pub, piods[i], pcsums[i], biods[i],
					 ioc->ioc_coc->sc_csummer, piod_nrs[i]);
		if (rc != 0) {
			if (rc == -DER_CSUM)
				obj_log_csum_err();
			goto out;
		}

		rc = bio_iod_post(biods[i], 0);
		biods[i] = NULL;
		if (rc != 0) {
			D_ERROR("iod_post failed for obj "DF_UOID", DTX "DF_DTI": "DF_RC"\n",
				DP_UOID(dcsr->dcsr_oid), DP_DTI(&dcsh->dcsh_xid), DP_RC(rc));
			goto out;
		}
	}

	/* The DTX has been aborted during long time bulk data transfer. */
	if (unlikely(dth->dth_aborted))
		D_GOTO(out, rc = -DER_CANCELED);

	/* There is CPU yield after DTX start, and the resent RPC may be handled during that.
	 * Let's check resent again before further process.
	 */
	if (rc == 0 && dth->dth_modification_cnt > 0 && sched_cur_seq() != sched_seq) {
		if (dth->dth_need_validation) {
			daos_epoch_t	epoch = 0;
			int		rc1;

			rc1 = dtx_handle_resend(ioc->ioc_vos_coh, &dcsh->dcsh_xid, &epoch, NULL);
			switch (rc1) {
			case 0:
			case -DER_ALREADY:
				D_GOTO(out, rc = -DER_ALREADY);
			case -DER_NONEXIST:
			case -DER_EP_OLD:
				break;
			default:
				D_GOTO(out, rc = rc1);
			}
		}

		if (rc == 0 && dth->dth_solo) {
			daos_epoch_t	epoch = dcsh->dcsh_epoch.oe_value;

			D_ASSERT(dcde->dcde_read_cnt == 0);
			D_ASSERT(dcde->dcde_write_cnt == 1);

			dcsh->dcsh_epoch.oe_value = d_hlc_get();

			dtx_renew_epoch(&dcsh->dcsh_epoch, dth);
			if (daos_handle_is_valid(iohs[0]))
				vos_update_renew_epoch(iohs[0], dth);

			D_DEBUG(DB_IO,
				"CPD rpc %p renew epoch "DF_X64" => "DF_X64" for "DF_DTI"\n",
				rpc, epoch, dcsh->dcsh_epoch.oe_value, DP_DTI(&dcsh->dcsh_xid));
		}
	}

	/* P5: punch and vos_update_end. */
	for (i = 0; i < dcde->dcde_write_cnt; i++) {
		dcsr = &dcsrs[dcri[i].dcri_req_idx];

		if (dcsr->dcsr_opc == DCSO_UPDATE) {
			rc = dtx_sub_init(dth, &dcsr->dcsr_oid,
					  dcsr->dcsr_dkey_hash);
			if (rc != 0)
				goto out;

			rc = vos_update_end(iohs[i], dth->dth_ver,
					    &dcsr->dcsr_dkey, rc, NULL, dth);
			iohs[i] = DAOS_HDL_INVAL;
			if (rc != 0)
				goto out;
		} else {
			daos_key_t	*dkey;

			if (dcsr->dcsr_opc == DCSO_PUNCH_OBJ) {
				dkey = NULL;
			} else if (dcsr->dcsr_opc == DCSO_PUNCH_DKEY ||
				   dcsr->dcsr_opc == DCSO_PUNCH_AKEY) {
				dkey = &dcsr->dcsr_dkey;
			} else {
				D_ERROR("Unknown sub request opc %u for obj "
					DF_UOID", DTX "DF_DTI":\n",
					dcsr->dcsr_opc, DP_UOID(dcsr->dcsr_oid),
					DP_DTI(&dcsh->dcsh_xid));

				D_GOTO(out, rc = -DER_PROTO);
			}

			rc = dtx_sub_init(dth, &dcsr->dcsr_oid,
					  dcsr->dcsr_dkey_hash);
			if (rc != 0)
				goto out;

			rc = vos_obj_punch(ioc->ioc_vos_coh, dcsr->dcsr_oid,
				dcsh->dcsh_epoch.oe_value, dth->dth_ver,
				dcsr->dcsr_api_flags, dkey,
				dkey != NULL ? dcsr->dcsr_nr : 0, dkey != NULL ?
				dcsr->dcsr_punch.dcp_akeys : NULL, dth);
			if (rc != 0)
				goto out;
		}
	}

out:
	if (rc != 0) {
		if (bulks != NULL) {
			for (i = 0; i < dcde->dcde_write_cnt; i++) {
				if (!bulks[i].inited)
					continue;

				obj_bulk_args_fini(&bulks[i]);
				if (bulks[i].eventual != ABT_EVENTUAL_NULL) {
					ABT_eventual_wait(bulks[i].eventual, NULL);
					ABT_eventual_free(&bulks[i].eventual);
				}
			}
		}

		if (biods != NULL) {
			for (i = 0; i < dcde->dcde_write_cnt; i++) {
				if (biods[i] != NULL)
					bio_iod_post(biods[i], rc);
			}
		}

		if (iohs != NULL) {
			for (i = 0; i < dcde->dcde_write_cnt; i++) {
				if (daos_handle_is_inval(iohs[i]))
					continue;

				dcri = dcde->dcde_reqs + dcde->dcde_read_cnt;
				dcsr = &dcsrs[dcri[i].dcri_req_idx];
				vos_update_end(iohs[i], dth->dth_ver,
					       &dcsr->dcsr_dkey, rc, NULL, dth);
			}
		}
	}

	cpd_unpin_objects(ioc->ioc_vos_coh, pin_hdl);

	D_FREE(iohs);
	D_FREE(biods);
	D_FREE(bulks);

	for (i = 0; i < dcde->dcde_write_cnt; i++) {
		dcsr = &dcsrs[dcri[i].dcri_req_idx];
		if (dcsr->dcsr_opc != DCSO_UPDATE)
			continue;

		dcu = &dcsr->dcsr_update;
		if (piods!= NULL && piods[i] != NULL && piods[i] != &local_iods[i] &&
		    piods[i] != dcu->dcu_iod_array.oia_iods)
			D_FREE(piods[i]);

		if (poffs != NULL && poffs[i] != NULL && poffs[i] != &local_offs[i] &&
		    poffs[i] != dcu->dcu_iod_array.oia_offs)
			D_FREE(poffs[i]);

		if (pskips != NULL && pskips[i] != NULL && pskips[i] != (uint8_t *)&local_skips[i])
			D_FREE(pskips[i]);

		if (pcsums != NULL && pcsums[i] != NULL && pcsums[i] != &local_csums[i] &&
		    pcsums[i] != dcu->dcu_iod_array.oia_iod_csums) {
			struct dcs_iod_csums	*csum = pcsums[i];
			int j;

			for (j = 0; j < dcu->dcu_iod_array.oia_oiod_nr; i++) {
				if (dcu->dcu_iod_array.oia_iods[j].iod_type == DAOS_IOD_SINGLE &&
				    csum[j].ic_data != NULL)
					D_FREE(csum[j].ic_data);
			}

			D_FREE(csum);
		}
	}

	if (piods != local_p_iods && piods != NULL)
		D_FREE(piods);
	if (piod_nrs != local_iod_nrs && piod_nrs != NULL)
		D_FREE(piod_nrs);
	if (poffs != local_p_offs && poffs != NULL)
		D_FREE(poffs);
	if (pskips != local_p_skips && pskips != NULL)
		D_FREE(pskips);
	if (pcsums != local_p_csums && pcsums != NULL)
		D_FREE(pcsums);
	if (pcsum_info != local_csum_info && pcsum_info != NULL)
		D_FREE(pcsum_info);

	return unlikely(rc == -DER_ALREADY) ? 0 : rc;
}

static int
ds_cpd_handle_one_wrap(crt_rpc_t *rpc, struct daos_cpd_sub_head *dcsh,
		       struct daos_cpd_disp_ent *dcde, struct daos_cpd_sub_req *dcsrs,
		       struct obj_io_context *ioc, struct dtx_handle *dth)
{
	struct obj_cpd_in       *oci = crt_req_get(rpc);
	struct dtx_share_peer	*dsp;
	uint32_t		 retry = 0;
	int			 rc;

again:
	rc = ds_cpd_handle_one(rpc, dcsh, dcde, dcsrs, ioc, dth);
	if (obj_dtx_need_refresh(dth, rc)) {
		if (++retry < 3) {
			rc = dtx_refresh(dth, ioc->ioc_coc);
			if (rc == -DER_AGAIN)
				goto again;
		} else if (oci->oci_flags & ORF_MAYBE_STARVE) {
			dsp = d_list_entry(dth->dth_share_tbd_list.next,
					   struct dtx_share_peer, dsp_link);
			D_WARN(
			    "DTX refresh for " DF_DTI " because of " DF_DTI " (%d), maybe starve\n",
			    DP_DTI(&dth->dth_xid), DP_DTI(&dsp->dsp_xid), dth->dth_share_tbd_count);
		}
	}

	return rc;
}

static int
ds_obj_dtx_follower(crt_rpc_t *rpc, struct obj_io_context *ioc)
{
	struct dtx_handle		*dth = NULL;
	struct obj_cpd_in		*oci = crt_req_get(rpc);
	struct daos_cpd_sub_head	*dcsh = ds_obj_cpd_get_head(rpc, 0);
	struct daos_cpd_disp_ent	*dcde = ds_obj_cpd_get_ents(rpc, 0, -1);
	struct daos_cpd_sub_req		*dcsr = ds_obj_cpd_get_reqs(rpc, 0);
	daos_epoch_t			 e = dcsh->dcsh_epoch.oe_value;
	uint32_t			 dtx_flags = DTX_DIST;
	int				 rc = 0;
	int				 rc1 = 0;

	D_DEBUG(DB_IO, "Handling DTX "DF_DTI" on non-leader\n",
		DP_DTI(&dcsh->dcsh_xid));

	D_ASSERT(dcsh->dcsh_epoch.oe_value != 0);
	D_ASSERT(dcsh->dcsh_epoch.oe_value != DAOS_EPOCH_MAX);

	if (oci->oci_flags & ORF_RESEND) {
		rc1 = dtx_handle_resend(ioc->ioc_vos_coh, &dcsh->dcsh_xid, &e, NULL);
		/* Do nothing if 'prepared' or 'committed'. */
		if (rc1 == -DER_ALREADY || rc1 == 0)
			D_GOTO(out, rc = 0);
	}

	/* Refuse any modification with old epoch. */
	if (dcde->dcde_write_cnt != 0 &&
	    dcsh->dcsh_epoch.oe_value < dss_get_start_epoch())
		D_GOTO(out, rc = -DER_TX_RESTART);

	/* The check for read capa has been done before handling the CPD RPC.
	 * So here, only need to check the write capa.
	 */
	if (dcde->dcde_write_cnt != 0) {
		rc = obj_capa_check(ioc->ioc_coh, true, false);
		if (rc != 0)
			goto out;
	}

	switch (rc1) {
	case -DER_NONEXIST:
	case 0:
		break;
	case -DER_MISMATCH:
		/* For resent RPC, abort it firstly if exist but with different
		 * (old) epoch, then re-execute with new epoch.
		 */
		rc = vos_dtx_abort(ioc->ioc_vos_coh, &dcsh->dcsh_xid, e);
		if (rc < 0 && rc != -DER_NONEXIST)
			D_GOTO(out, rc);
		break;
	default:
		D_ASSERTF(rc1 < 0, "Resend check result: %d\n", rc1);
		D_GOTO(out, rc = rc1);
	}

	if (oci->oci_flags & ORF_DTX_SYNC)
		dtx_flags |= DTX_SYNC;

	rc = dtx_begin(ioc->ioc_vos_coh, &dcsh->dcsh_xid, &dcsh->dcsh_epoch,
		       dcde->dcde_write_cnt, oci->oci_map_ver,
		       &dcsh->dcsh_leader_oid, NULL, 0, dtx_flags,
		       dcsh->dcsh_mbs, &dth);
	if (rc != 0)
		goto out;

	rc = ds_cpd_handle_one_wrap(rpc, dcsh, dcde, dcsr, ioc, dth);

	rc = dtx_end(dth, ioc->ioc_coc, rc);

out:
	DL_CDEBUG(rc != 0 && rc != -DER_INPROGRESS && rc != -DER_TX_RESTART, DLOG_ERR, DB_IO, rc,
		  "Handled DTX " DF_DTI " on non-leader", DP_DTI(&dcsh->dcsh_xid));

	return rc;
}

static int
obj_obj_dtx_leader(struct dtx_leader_handle *dlh, void *arg, int idx,
		   dtx_sub_comp_cb_t comp_cb)
{
	struct ds_obj_exec_arg	*exec_arg = arg;
	struct daos_cpd_args	*dca = exec_arg->args;
	int			 rc = 0;

	/* handle local operation */
	if (idx == -1) {
		if (!dlh->dlh_handle.dth_prepared) {
			struct obj_io_context		*ioc = dca->dca_ioc;
			struct daos_cpd_disp_ent	*dcde;
			struct daos_cpd_sub_head	*dcsh;
			struct daos_cpd_sub_req		*dcsrs;

			dcde = ds_obj_cpd_get_ents(dca->dca_rpc, dca->dca_idx, 0);
			/* The check for read capa has been done before handling
			 * the CPD RPC. Here, only need to check the write capa.
			 */
			if (dcde->dcde_write_cnt != 0) {
				rc = obj_capa_check(ioc->ioc_coh, true, false);
				if (rc != 0)
					goto comp;
			}

			dcsh = ds_obj_cpd_get_head(dca->dca_rpc, dca->dca_idx);
			dcsrs = ds_obj_cpd_get_reqs(dca->dca_rpc, dca->dca_idx);
			rc = ds_cpd_handle_one_wrap(dca->dca_rpc, dcsh, dcde,
						    dcsrs, ioc, &dlh->dlh_handle);
		}

comp:
		if (comp_cb != NULL)
			comp_cb(dlh, idx, rc);

		return rc;
	}

	/* Dispatch CPD RPC and handle sub requests remotely */
	return ds_obj_cpd_dispatch(dlh, arg, idx, comp_cb);
}

static void
ds_obj_dtx_leader(struct daos_cpd_args *dca)
{
	struct dtx_leader_handle	*dlh = NULL;
	struct ds_obj_exec_arg		 exec_arg;
	struct obj_cpd_in		*oci = crt_req_get(dca->dca_rpc);
	struct obj_cpd_out		*oco = crt_reply_get(dca->dca_rpc);
	struct daos_cpd_sub_head	*dcsh;
	struct daos_cpd_disp_ent	*dcde;
	struct daos_cpd_sub_req		*dcsrs = NULL;
	struct daos_shard_tgt		*tgts;
	uint32_t			 flags = 0;
	uint32_t			 dtx_flags = DTX_DIST;
	int				 tgt_cnt = 0;
	int				 req_cnt = 0;
	int				 rc = 0;
	bool				 need_abort = false;

	dcsh = ds_obj_cpd_get_head(dca->dca_rpc, dca->dca_idx);

	D_DEBUG(DB_IO, "Handling DTX "DF_DTI" on leader, idx %u\n",
		DP_DTI(&dcsh->dcsh_xid), dca->dca_idx);

	if (daos_is_zero_dti(&dcsh->dcsh_xid)) {
		D_ERROR("DTX ID cannot be empty\n");
		D_GOTO(out, rc = -DER_INVAL);
	}

	rc = process_epoch(&dcsh->dcsh_epoch.oe_value,
			   &dcsh->dcsh_epoch.oe_first,
			   &dcsh->dcsh_epoch.oe_rpc_flags);
	if (rc == PE_OK_LOCAL) {
		dtx_flags |= DTX_EPOCH_OWNER;
		/*
		 * In this case, writes to local RDGs can use the chosen epoch
		 * without any uncertainty. This optimization is left to future
		 * work.
		 */
	}

	D_ASSERT(dcsh->dcsh_epoch.oe_value != 0);
	D_ASSERT(dcsh->dcsh_epoch.oe_value != DAOS_EPOCH_MAX);

	if (oci->oci_flags & ORF_RESEND) {
again:
		/* For distributed transaction, the 'ORF_RESEND' may means
		 * that the DTX has been restarted with newer epoch.
		 */
		rc = dtx_handle_resend(dca->dca_ioc->ioc_vos_coh,
				       &dcsh->dcsh_xid,
				       &dcsh->dcsh_epoch.oe_value, NULL);
		switch (rc) {
		case -DER_ALREADY:
			/* Do nothing if 'committed'. */
			D_GOTO(out, rc = 0);
		case 0:
			/* For 'prepared' case, still need to dispatch. */
			flags = ORF_RESEND;
			break;
		case -DER_MISMATCH:
			/* XXX: For distributed transaction, there is race
			 *	between the client DTX commit with restart
			 *	and the DTX recovery on the new leader. It
			 *	is possible that the new leader is waiting
			 *	for others reply for related DTX recovery,
			 *	or the DTX recovery ULT is not started yet.
			 *
			 *	But we do not know whether the old leader
			 *	has ever committed related DTX before its
			 *	corruption or not. If yes, then abort DTX
			 *	with old epoch will break the semantics.
			 *
			 *	So here we need to wait the new leader to
			 *	recover such DTX: either commit or abort.
			 *	Let's return '-DER_INPROGRESS' to ask the
			 *	client to retry sometime later.
			 */
			D_GOTO(out, rc = -DER_INPROGRESS);
		default:
			if (rc < 0 && rc != -DER_NONEXIST)
				D_GOTO(out, rc);
			break;
		}
	} else if (DAOS_FAIL_CHECK(DAOS_DTX_LOST_RPC_REQUEST)) {
		D_GOTO(out, rc = 0);
	}

	dcde = ds_obj_cpd_get_ents(dca->dca_rpc, dca->dca_idx, 0);
	dcsrs = ds_obj_cpd_get_reqs(dca->dca_rpc, dca->dca_idx);
	tgts = ds_obj_cpd_get_tgts(dca->dca_rpc, dca->dca_idx);
	req_cnt = ds_obj_cpd_get_reqs_cnt(dca->dca_rpc, dca->dca_idx);
	tgt_cnt = ds_obj_cpd_get_tgts_cnt(dca->dca_rpc, dca->dca_idx);

	if (dcde == NULL || dcsrs == NULL || tgts == NULL ||
	    req_cnt < 0 || tgt_cnt < 0)
		D_GOTO(out, rc = -DER_INVAL);

	/* Refuse any modification with old epoch. */
	if (dcde->dcde_write_cnt != 0 &&
	    dcsh->dcsh_epoch.oe_value < dss_get_start_epoch())
		D_GOTO(out, rc = -DER_TX_RESTART);

	/* 'tgts[0]' is for current dtx leader. */
	if (tgt_cnt == 1)
		tgts = NULL;
	else
		tgts++;

	if (tgt_cnt <= 1 && dcde->dcde_write_cnt == 1 && dcde->dcde_read_cnt == 0)
		dtx_flags |= DTX_SOLO;
	if (flags & ORF_RESEND)
		dtx_flags |= DTX_PREPARED;
	else
		dtx_flags &= ~DTX_PREPARED;

	rc = dtx_leader_begin(dca->dca_ioc->ioc_vos_coh, &dcsh->dcsh_xid, &dcsh->dcsh_epoch,
			      dcde->dcde_write_cnt, oci->oci_map_ver, &dcsh->dcsh_leader_oid,
			      NULL /* dti_cos */, 0 /* dti_cos_cnt */, tgts, tgt_cnt - 1,
			      dtx_flags, dcsh->dcsh_mbs, NULL /* dce */, &dlh);
	if (rc != 0)
		goto out;

	exec_arg.rpc = dca->dca_rpc;
	exec_arg.ioc = dca->dca_ioc;
	exec_arg.args = dca;
	exec_arg.flags = flags;

	/* Execute the operation on all targets */
	rc = dtx_leader_exec_ops(dlh, obj_obj_dtx_leader, NULL, 0, &exec_arg);

	/* Stop the distribute transaction */
	rc = dtx_leader_end(dlh, dca->dca_ioc->ioc_coc, rc);

out:
	DL_CDEBUG(rc != 0 && rc != -DER_INPROGRESS && rc != -DER_TX_RESTART && rc != -DER_AGAIN,
		  DLOG_ERR, DB_IO, rc, "Handled DTX " DF_DTI " on leader, idx %u",
		  DP_DTI(&dcsh->dcsh_xid), dca->dca_idx);

	if (rc == -DER_AGAIN) {
		oci->oci_flags |= ORF_RESEND;
		need_abort = true;
		ABT_thread_yield();
		goto again;
	}

	if (rc != 0 && need_abort) {
		struct dtx_entry	 dte;
		int			 rc1;

		dte.dte_xid = dcsh->dcsh_xid;
		dte.dte_ver = oci->oci_map_ver;
		dte.dte_refs = 1;
		dte.dte_mbs = dcsh->dcsh_mbs;
		rc1 = dtx_abort(dca->dca_ioc->ioc_coc, &dte, dcsh->dcsh_epoch.oe_value);
		if (rc1 != 0 && rc1 != -DER_NONEXIST)
			D_WARN("Failed to abort DTX "DF_DTI": "DF_RC"\n",
			       DP_DTI(&dcsh->dcsh_xid), DP_RC(rc1));
	}

	ds_obj_cpd_set_sub_result(oco, dca->dca_idx, rc,
				  dcsh->dcsh_epoch.oe_value);
}

static void
ds_obj_dtx_leader_ult(void *arg)
{
	struct daos_cpd_args	*dca = arg;
	int			 rc;

	ds_obj_dtx_leader(dca);

	rc = ABT_future_set(dca->dca_future, NULL);
	D_ASSERTF(rc == ABT_SUCCESS, "ABT_future_set failed %d.\n", rc);
}

static int
ds_obj_cpd_body_prep(struct daos_cpd_bulk *dcb, uint32_t type, uint32_t nr)
{
	int	rc = 0;

	if (dcb->dcb_size == 0)
		D_GOTO(out, rc = -DER_INVAL);

	D_ASSERT(dcb->dcb_iov.iov_buf == NULL);

	D_ALLOC(dcb->dcb_iov.iov_buf, dcb->dcb_size);
	if (dcb->dcb_iov.iov_buf == NULL)
		D_GOTO(out, rc = -DER_NOMEM);

	dcb->dcb_iov.iov_buf_len = dcb->dcb_size;
	dcb->dcb_iov.iov_len = dcb->dcb_size;

	dcb->dcb_sgl.sg_nr = 1;
	dcb->dcb_sgl.sg_nr_out = 1;
	dcb->dcb_sgl.sg_iovs = &dcb->dcb_iov;

	dcb->dcb_type = type;
	dcb->dcb_item_nr = nr;

out:
	return rc;
}

/* Handle the bulk for CPD RPC body. */
static int
ds_obj_cpd_body_bulk(crt_rpc_t *rpc, struct obj_io_context *ioc, bool leader,
		     struct daos_cpd_bulk ***p_dcbs, uint32_t *dcb_nr)
{
	struct obj_cpd_in		 *oci = crt_req_get(rpc);
	struct daos_cpd_bulk		**dcbs = NULL;
	struct daos_cpd_bulk		 *dcb = NULL;
	crt_bulk_t			 *bulks = NULL;
	d_sg_list_t			**sgls = NULL;
	struct daos_cpd_sub_head	 *dcsh;
	struct daos_cpd_disp_ent	 *dcde;
	struct daos_cpd_req_idx		 *dcri;
	void				 *end;
	uint32_t			  total = 0;
	uint32_t			  count = 0;
	int				  rc = 0;
	int				  i;
	int				  j;

	total += oci->oci_sub_heads.ca_count;
	total += oci->oci_sub_reqs.ca_count;
	total += oci->oci_disp_ents.ca_count;
	if (leader)
		total += oci->oci_disp_tgts.ca_count;

	D_ALLOC_ARRAY(dcbs, total);
	if (dcbs == NULL)
		D_GOTO(out, rc = -DER_NOMEM);

	*p_dcbs = dcbs;
	*dcb_nr = total;

	for (i = 0; i < oci->oci_sub_reqs.ca_count; i++) {
		dcb = ds_obj_cpd_get_reqs_bulk(rpc, i);
		if (dcb != NULL) {
			rc = ds_obj_cpd_body_prep(dcb, DCST_BULK_REQ,
						  ds_obj_cpd_get_reqs_cnt(rpc, i));
			if (rc != 0)
				goto out;

			dcbs[count++] = dcb;
		}
	}

	for (i = 0; i < oci->oci_sub_heads.ca_count; i++) {
		dcb = ds_obj_cpd_get_head_bulk(rpc, i);
		if (dcb != NULL) {
			rc = ds_obj_cpd_body_prep(dcb, DCST_BULK_HEAD,
						  ds_obj_cpd_get_head_cnt(rpc, i));
			if (rc != 0)
				goto out;

			dcbs[count++] = dcb;
		}
	}

	for (i = 0; i < oci->oci_disp_ents.ca_count; i++) {
		dcb = ds_obj_cpd_get_ents_bulk(rpc, i);
		if (dcb != NULL) {
			rc = ds_obj_cpd_body_prep(dcb, DCST_BULK_ENT,
						  ds_obj_cpd_get_ents_cnt(rpc, i));
			if (rc != 0)
				goto out;

			dcbs[count++] = dcb;
		}
	}

	if (leader) {
		for (i = 0; i < oci->oci_disp_tgts.ca_count; i++) {
			dcb = ds_obj_cpd_get_tgts_bulk(rpc, i);
			if (dcb != NULL) {
				rc = ds_obj_cpd_body_prep(dcb, DCST_BULK_TGT,
							  ds_obj_cpd_get_tgts_cnt(rpc, i));
				if (rc != 0)
					goto out;

				dcbs[count++] = dcb;
			}
		}
	}

	/* no bulk for this CPD RPC body. */
	if (count == 0)
		D_GOTO(out, rc = 0);

	D_ALLOC_ARRAY(bulks, count);
	if (bulks == NULL)
		D_GOTO(out, rc = -DER_NOMEM);

	D_ALLOC_ARRAY(sgls, count);
	if (sgls == NULL)
		D_GOTO(out, rc = -DER_NOMEM);

	for (i = 0; i < count; i++) {
		bulks[i] = *dcbs[i]->dcb_bulk;
		sgls[i] = &dcbs[i]->dcb_sgl;
	}

	rc = obj_bulk_transfer(rpc, CRT_BULK_GET, ORF_BULK_BIND, bulks, NULL, NULL, DAOS_HDL_INVAL,
			       sgls, count, count, NULL);
	if (rc != 0)
		goto out;

	for (i = 0; i < count; i++) {
		switch (dcbs[i]->dcb_type) {
		case DCST_BULK_HEAD:
			dcsh = &dcbs[i]->dcb_head;
			dcsh->dcsh_mbs = dcbs[i]->dcb_iov.iov_buf;
			break;
		case DCST_BULK_REQ:
			rc = crt_proc_create(dss_get_module_info()->dmi_ctx,
					     dcbs[i]->dcb_iov.iov_buf, dcbs[i]->dcb_iov.iov_len,
					     CRT_PROC_DECODE, &dcbs[i]->dcb_proc);
			if (rc != 0)
				goto out;

			D_ALLOC_ARRAY(dcbs[i]->dcb_reqs, dcbs[i]->dcb_item_nr);
			if (dcbs[i]->dcb_reqs == NULL)
				D_GOTO(out, rc = -DER_NOMEM);

			for (j = 0; j < dcbs[i]->dcb_item_nr; j++) {
				rc = crt_proc_struct_daos_cpd_sub_req(dcbs[i]->dcb_proc,
								      CRT_PROC_DECODE,
								      &dcbs[i]->dcb_reqs[j], true);
				if (rc != 0)
					goto out;
			}
			break;
		case DCST_BULK_ENT:
			dcde = dcbs[i]->dcb_iov.iov_buf;
			dcri = dcbs[i]->dcb_iov.iov_buf + sizeof(*dcde) * dcbs[i]->dcb_item_nr;
			end = dcbs[i]->dcb_iov.iov_buf + dcbs[i]->dcb_iov.iov_len;

			for (j = 0; j < dcbs[i]->dcb_item_nr; j++) {
				dcde[j].dcde_reqs = dcri;
				dcri += dcde[j].dcde_read_cnt + dcde[j].dcde_write_cnt;
				D_ASSERT((void *)dcri <= end);
			}
			break;
		default:
			break;
		}
	}

out:
	if (rc != 0)
		D_ERROR("Failed to bulk transfer CPD RPC body for %p: "DF_RC"\n", rpc, DP_RC(rc));

	D_FREE(sgls);
	D_FREE(bulks);

	return rc;
}

void
ds_obj_cpd_handler(crt_rpc_t *rpc)
{
	struct obj_cpd_in	*oci = crt_req_get(rpc);
	struct obj_cpd_out	*oco = crt_reply_get(rpc);
	struct daos_cpd_args	*dcas = NULL;
	struct obj_io_context	 ioc;
	ABT_future		 future = ABT_FUTURE_NULL;
	struct daos_cpd_bulk   **dcbs = NULL;
	uint32_t		 dcb_nr = 0;
	int			 tx_count = oci->oci_sub_heads.ca_count;
	int			 rc = 0;
	int			 i;
	int			 j;
	bool			 leader;

	D_ASSERT(oci != NULL);

	if (oci->oci_flags & ORF_LEADER)
		leader = true;
	else
		leader = false;

	D_DEBUG(DB_TRACE,
		"Handling CPD rpc %p on %s against "DF_UUID"/"DF_UUID"/"DF_UUID
		" with CPD count %u, flags %u\n",
		rpc, leader ? "leader" : "non-leader",
		DP_UUID(oci->oci_pool_uuid), DP_UUID(oci->oci_co_hdl),
		DP_UUID(oci->oci_co_uuid), tx_count, oci->oci_flags);

	rc = obj_ioc_begin_lite(oci->oci_map_ver, oci->oci_pool_uuid,
				oci->oci_co_hdl, oci->oci_co_uuid, rpc, &ioc);
	if (rc != 0)
		goto reply;


	rc = obj_inflight_io_check(ioc.ioc_coc, opc_get(rpc->cr_opc), oci->oci_map_ver,
				   oci->oci_flags);
	if (rc != 0)
		goto reply;

	if (!leader) {
		if (tx_count != 1 || oci->oci_sub_reqs.ca_count != 1 ||
		    oci->oci_disp_ents.ca_count != 1 || oci->oci_disp_tgts.ca_count != 0) {
			D_ERROR("Unexpected CPD RPC format for non-leader: "
				"head %u, req set %lu, disp %lu, tgts %lu\n",
				tx_count, oci->oci_sub_reqs.ca_count,
				oci->oci_disp_ents.ca_count, oci->oci_disp_tgts.ca_count);

			D_GOTO(reply, rc = -DER_PROTO);
		}
	} else {
		if (tx_count != oci->oci_sub_reqs.ca_count ||
		    tx_count != oci->oci_disp_ents.ca_count ||
		    tx_count != oci->oci_disp_tgts.ca_count || tx_count == 0) {
			D_ERROR("Unexpected CPD RPC format for leader: "
				"head %u, req set %lu, disp %lu, tgts %lu\n",
				tx_count, oci->oci_sub_reqs.ca_count,
				oci->oci_disp_ents.ca_count, oci->oci_disp_tgts.ca_count);

			D_GOTO(reply, rc = -DER_PROTO);
		}
	}

	rc = ds_obj_cpd_body_bulk(rpc, &ioc, leader, &dcbs, &dcb_nr);
	if (rc != 0)
		goto reply;

	if (!leader) {
		oco->oco_sub_rets.ca_arrays = NULL;
		oco->oco_sub_rets.ca_count = 0;
		rc = ds_obj_dtx_follower(rpc, &ioc);

		D_GOTO(reply, rc);
	}

	D_ALLOC(oco->oco_sub_rets.ca_arrays, sizeof(int32_t) * tx_count);
	if (oco->oco_sub_rets.ca_arrays == NULL)
		D_GOTO(reply, rc = -DER_NOMEM);

	D_ALLOC(oco->oco_sub_epochs.ca_arrays, sizeof(int64_t) * tx_count);
	if (oco->oco_sub_epochs.ca_arrays == NULL)
		D_GOTO(reply, rc = -DER_NOMEM);

	oco->oco_sub_rets.ca_count = tx_count;
	oco->oco_sub_epochs.ca_count = tx_count;

	if (tx_count == 1) {
		struct daos_cpd_args	dca;

		dca.dca_ioc = &ioc;
		dca.dca_rpc = rpc;
		dca.dca_future = ABT_FUTURE_NULL;
		dca.dca_idx = 0;
		ds_obj_dtx_leader(&dca);

		D_GOTO(reply, rc = 0);
	}

	D_ALLOC_ARRAY(dcas, tx_count);
	if (dcas == NULL)
		D_GOTO(reply, rc = -DER_NOMEM);

	rc = ABT_future_create(tx_count, NULL, &future);
	if (rc != ABT_SUCCESS)
		D_GOTO(reply, rc = dss_abterr2der(rc));

	for (i = 0; i < tx_count; i++) {
		dcas[i].dca_ioc = &ioc;
		dcas[i].dca_rpc = rpc;
		dcas[i].dca_future = future;
		dcas[i].dca_idx = i;

		rc = dss_ult_create(ds_obj_dtx_leader_ult, &dcas[i],
				    DSS_XS_SELF, 0, 0, NULL);
		if (rc != 0) {
			struct daos_cpd_sub_head	*dcsh;

			ABT_future_set(future, NULL);
			dcsh = ds_obj_cpd_get_head(rpc, i);
			ds_obj_cpd_set_sub_result(oco, i, rc,
						  dcsh->dcsh_epoch.oe_value);
			/* Continue to handle other independent DTXs. */
			continue;
		}
	}

	rc = ABT_future_wait(future);
	D_ASSERTF(rc == ABT_SUCCESS, "ABT_future_wait failed %d.\n", rc);

	ABT_future_free(&future);

reply:
	D_FREE(dcas);
	if (dcbs != NULL) {
		for (i = 0; i < dcb_nr; i++) {
			if (dcbs[i] == NULL)
				continue;

			if (dcbs[i]->dcb_reqs != NULL) {
				D_ASSERT(dcbs[i]->dcb_proc != NULL);

				crt_proc_reset(dcbs[i]->dcb_proc, dcbs[i]->dcb_iov.iov_buf,
					       dcbs[i]->dcb_iov.iov_len, CRT_PROC_FREE);
				for (j = 0; j < dcbs[i]->dcb_item_nr; j++) {
					crt_proc_struct_daos_cpd_sub_req(dcbs[i]->dcb_proc,
									 CRT_PROC_FREE,
									 &dcbs[i]->dcb_reqs[j],
									 true);
				}
				D_FREE(dcbs[i]->dcb_reqs);
			}

			if (dcbs[i]->dcb_proc != NULL)
				crt_proc_destroy(dcbs[i]->dcb_proc);

			D_FREE(dcbs[i]->dcb_iov.iov_buf);
		}
		D_FREE(dcbs);
	}
	obj_cpd_reply(rpc, rc, ioc.ioc_map_ver);
	obj_ioc_end(&ioc, rc);
}

void
ds_obj_key2anchor_handler(crt_rpc_t *rpc)
{
	struct obj_key2anchor_in	*oki;
	struct obj_key2anchor_out	*oko;
	struct obj_io_context		ioc;
	daos_key_t			*akey = NULL;
	int				rc = 0;

	oki = crt_req_get(rpc);
	D_ASSERT(oki != NULL);
	oko = crt_reply_get(rpc);
	D_ASSERT(oko != NULL);

	rc = obj_ioc_begin(oki->oki_oid.id_pub, oki->oki_map_ver,
			   oki->oki_pool_uuid, oki->oki_co_hdl,
			   oki->oki_co_uuid, rpc, oki->oki_flags, &ioc);
	if (rc)
		D_GOTO(out, rc);

	D_DEBUG(DB_IO, "rpc %p opc %d oid "DF_UOID" dkey "DF_KEY" tag/xs %d/%d epc "
		DF_X64", pmv %u/%u dti "DF_DTI".\n",
		rpc, DAOS_OBJ_RPC_KEY2ANCHOR, DP_UOID(oki->oki_oid), DP_KEY(&oki->oki_dkey),
		dss_get_module_info()->dmi_tgt_id,
		dss_get_module_info()->dmi_xs_id, oki->oki_epoch,
		oki->oki_map_ver, ioc.ioc_map_ver, DP_DTI(&oki->oki_dti));

	rc = process_epoch(&oki->oki_epoch, NULL, &oki->oki_flags);
	if (rc == PE_OK_LOCAL)
		oki->oki_flags &= ~ORF_EPOCH_UNCERTAIN;

	if (oki->oki_akey.iov_len > 0)
		akey = &oki->oki_akey;
	rc = vos_obj_key2anchor(ioc.ioc_vos_coh, oki->oki_oid, &oki->oki_dkey, akey,
				&oko->oko_anchor);

out:
	obj_reply_set_status(rpc, rc);
	obj_reply_map_version_set(rpc, ioc.ioc_map_ver);
	obj_ioc_end(&ioc, rc);
	rc = crt_reply_send(rpc);
	if (rc != 0)
		D_ERROR("send reply failed: "DF_RC"\n", DP_RC(rc));
}

void
ds_obj_coll_punch_handler(crt_rpc_t *rpc)
{
	struct dss_module_info		*dmi = dss_get_module_info();
	struct dtx_leader_handle	*dlh = NULL;
	struct obj_coll_punch_in	*ocpi = crt_req_get(rpc);
	struct obj_dtx_mbs		*odm = &ocpi->ocpi_odm;
	struct ds_obj_exec_arg		 exec_arg = { 0 };
	struct obj_io_context		 ioc = { 0 };
	struct dtx_coll_entry		*dce = NULL;
	struct daos_coll_target		*dcts = NULL;
	d_iov_t				 iov = { 0 };
	crt_proc_t			 proc = NULL;
	uint32_t			 dct_nr = 0;
	uint32_t			 flags = 0;
	uint32_t			 dtx_flags = DTX_TGT_COLL;
	uint32_t			 version = 0;
	uint32_t			 max_ver = 0;
	struct dtx_epoch		 epoch;
	daos_epoch_t			 tmp;
	int				 rc;
	int				 rc1;
	int				 i;
	bool				 need_abort = false;

	D_DEBUG(DB_IO, "(%s) handling collective punch RPC %p for obj "
		DF_UOID" on XS %u/%u epc "DF_X64" pmv %u, with dti "
		DF_DTI", forward width %u, forward depth %u, flags %x\n",
		(ocpi->ocpi_flags & ORF_LEADER) ? "leader" :
		(ocpi->ocpi_tgts.ca_count == 1 ? "non-leader" : "relay-engine"),
		rpc, DP_UOID(ocpi->ocpi_oid), dmi->dmi_xs_id, dmi->dmi_tgt_id,
		ocpi->ocpi_epoch, ocpi->ocpi_map_ver, DP_DTI(&ocpi->ocpi_xid),
		ocpi->ocpi_disp_width, ocpi->ocpi_disp_depth, ocpi->ocpi_flags);

	D_ASSERT(dmi->dmi_xs_id != 0);

	rc = obj_ioc_begin(ocpi->ocpi_oid.id_pub, ocpi->ocpi_map_ver, ocpi->ocpi_po_uuid,
			   ocpi->ocpi_co_hdl, ocpi->ocpi_co_uuid, rpc, ocpi->ocpi_flags, &ioc);
	if (rc != 0)
		goto out;

	if (ocpi->ocpi_flags & ORF_LEADER && ocpi->ocpi_bulk_tgt_sz > 0) {
		rc = obj_coll_punch_bulk(rpc, &iov, &proc, &dcts, &dct_nr);
		if (rc != 0)
			goto out;
	} else {
		dcts = ocpi->ocpi_tgts.ca_arrays;
		dct_nr = ocpi->ocpi_tgts.ca_count;
	}

	rc = obj_coll_punch_prep(ocpi, dcts, dct_nr, &dce);
	if (rc != 0)
		goto out;

	if (ocpi->ocpi_flags & ORF_LEADER) {
		rc = process_epoch(&ocpi->ocpi_epoch, NULL /* epoch_first */, &ocpi->ocpi_flags);
		if (rc == PE_OK_LOCAL) {
			ocpi->ocpi_flags &= ~ORF_EPOCH_UNCERTAIN;
			dtx_flags |= DTX_EPOCH_OWNER;
		}
	} else if (dct_nr == 1) {
		rc = obj_coll_local(rpc, dcts[0].dct_shards, dce, &version, &ioc, NULL,
				    odm->odm_mbs, obj_coll_tgt_punch);
		goto out;
	}

	version = ocpi->ocpi_map_ver;
	max_ver = ocpi->ocpi_map_ver;

	if (ocpi->ocpi_flags & ORF_DTX_SYNC)
		dtx_flags |= DTX_SYNC;

	if (!(ocpi->ocpi_flags & ORF_LEADER))
		dtx_flags |= DTX_RELAY;

	if (ocpi->ocpi_flags & ORF_RESEND) {

again:
		if (!(ocpi->ocpi_flags & ORF_LEADER) || (flags & ORF_RESEND))
			tmp = ocpi->ocpi_epoch;
		else
			tmp = 0;
		rc = dtx_handle_resend(ioc.ioc_vos_coh, &ocpi->ocpi_xid, &tmp, &version);
		switch (rc) {
		case -DER_ALREADY:
			D_GOTO(out, rc = 0);
		case 0:
			ocpi->ocpi_epoch = tmp;
			flags |= ORF_RESEND;
			/* TODO: Also recovery the epoch uncertainty. */
			break;
		case -DER_MISMATCH:
			rc = vos_dtx_abort(ioc.ioc_vos_coh, &ocpi->ocpi_xid, tmp);
			if (rc < 0 && rc != -DER_NONEXIST)
				D_GOTO(out, rc);
			/* Fall through */
		case -DER_NONEXIST:
			flags = 0;
			break;
		default:
			D_GOTO(out, rc);
		}

		dce->dce_ver = version;
	}

	epoch.oe_value = ocpi->ocpi_epoch;
	epoch.oe_first = epoch.oe_value;
	epoch.oe_flags = orf_to_dtx_epoch_flags(ocpi->ocpi_flags);

	if (flags & ORF_RESEND)
		dtx_flags |= DTX_PREPARED;
	else
		dtx_flags &= ~DTX_PREPARED;

	exec_arg.rpc = rpc;
	exec_arg.ioc = &ioc;
	exec_arg.flags |= flags;
	exec_arg.coll_shards = dcts[0].dct_shards;
	exec_arg.coll_tgts = dcts;
	obj_coll_disp_init(dct_nr, ocpi->ocpi_max_tgt_sz,
			   sizeof(*ocpi) + sizeof(*odm->odm_mbs) + odm->odm_mbs->dm_data_size,
			   1 /* start, [0] is for current engine */, ocpi->ocpi_disp_width,
			   &exec_arg.coll_cur);

	rc = dtx_leader_begin(ioc.ioc_vos_coh, &odm->odm_xid, &epoch,
			      dcts[0].dct_shards[dmi->dmi_tgt_id].dcs_nr, version,
			      &ocpi->ocpi_oid, NULL /* dti_cos */, 0 /* dti_cos_cnt */,
			      NULL /* tgts */, exec_arg.coll_cur.grp_nr /* tgt_cnt */,
			      dtx_flags, odm->odm_mbs, dce, &dlh);
	if (rc != 0) {
		D_ERROR(DF_UOID ": Failed to start DTX for collective punch: "DF_RC"\n",
			DP_UOID(ocpi->ocpi_oid), DP_RC(rc));
		D_GOTO(out, rc);
	}

	/* Execute the operation on all shards */
	rc = dtx_leader_exec_ops(dlh, obj_coll_punch_disp, NULL, 0, &exec_arg);

	if (max_ver < dlh->dlh_rmt_ver)
		max_ver = dlh->dlh_rmt_ver;

	rc = dtx_leader_end(dlh, ioc.ioc_coc, rc);

	if (dtx_flags & DTX_RELAY)
		goto out;

	switch (rc) {
	case -DER_TX_RESTART:
		ocpi->ocpi_epoch = d_hlc_get();
		exec_arg.flags |= ORF_RESEND;
		flags = ORF_RESEND;
		goto again;
	case -DER_AGAIN:
		need_abort = true;
		exec_arg.flags |= ORF_RESEND;
		flags = ORF_RESEND;
		ABT_thread_yield();
		goto again;
	default:
		break;
	}

out:
	if (rc != 0 && need_abort) {
		rc1 = dtx_coll_abort(ioc.ioc_coc, dce, ocpi->ocpi_epoch);
		if (rc1 != 0 && rc1 != -DER_NONEXIST)
			D_WARN("Failed to collective abort DTX "DF_DTI": "DF_RC"\n",
			       DP_DTI(&ocpi->ocpi_xid), DP_RC(rc1));
	}

	if (max_ver < ioc.ioc_map_ver)
		max_ver = ioc.ioc_map_ver;

	if (max_ver < version)
		max_ver = version;

	DL_CDEBUG(rc != 0 && rc != -DER_INPROGRESS && rc != -DER_TX_RESTART, DLOG_ERR, DB_IO, rc,
		  "(%s) handled collective punch RPC %p for obj "DF_UOID" on XS %u/%u in "DF_UUID"/"
		  DF_UUID"/"DF_UUID" with epc "DF_X64", pmv %u/%u, dti "DF_DTI", bulk_tgt_sz %u, "
		  "bulk_tgt_nr %u, tgt_nr %u, forward width %u, forward depth %u, flags %x",
		  (ocpi->ocpi_flags & ORF_LEADER) ? "leader" :
		  (ocpi->ocpi_tgts.ca_count == 1 ? "non-leader" : "relay-engine"), rpc,
		  DP_UOID(ocpi->ocpi_oid), dmi->dmi_xs_id, dmi->dmi_tgt_id,
		  DP_UUID(ocpi->ocpi_po_uuid), DP_UUID(ocpi->ocpi_co_hdl),
		  DP_UUID(ocpi->ocpi_co_uuid), ocpi->ocpi_epoch,
		  ocpi->ocpi_map_ver, max_ver, DP_DTI(&ocpi->ocpi_xid), ocpi->ocpi_bulk_tgt_sz,
		  ocpi->ocpi_bulk_tgt_nr, (unsigned int)ocpi->ocpi_tgts.ca_count,
		  ocpi->ocpi_disp_width, ocpi->ocpi_disp_depth, ocpi->ocpi_flags);

	obj_punch_complete(rpc, rc, max_ver);

	dtx_coll_entry_put(dce);
	if (proc != NULL) {
		D_ASSERT(dcts != NULL);

		crt_proc_reset(proc, iov.iov_buf, iov.iov_len, CRT_PROC_FREE);
		for (i = 0; i < dct_nr; i++)
			crt_proc_struct_daos_coll_target(proc, CRT_PROC_FREE, &dcts[i]);
		crt_proc_destroy(proc);
		D_FREE(dcts);
		daos_iov_free(&iov);
	}

	/* It is no matter even if obj_ioc_begin() was not called. */
	obj_ioc_end(&ioc, rc);
}

void
ds_obj_coll_query_handler(crt_rpc_t *rpc)
{
	struct dss_module_info		*dmi = dss_get_module_info();
	struct obj_coll_query_in	*ocqi = crt_req_get(rpc);
	struct obj_coll_query_out	*ocqo = crt_reply_get(rpc);
	struct daos_coll_target		*dcts;
	struct dtx_leader_handle	*dlh = NULL;
	struct ds_obj_exec_arg		 exec_arg = { 0 };
	struct dtx_coll_entry		 dce = { 0 };
	struct obj_tgt_query_args	*otqas = NULL;
	struct obj_tgt_query_args	*otqa = NULL;
	struct obj_io_context		 ioc = { 0 };
	struct dtx_epoch		 epoch = { 0 };
	uint32_t			 dct_nr;
	uint32_t			 version = 0;
	uint32_t			 tgt_id = dmi->dmi_tgt_id;
	d_rank_t			 myrank = dss_self_rank();
	int				 rc = 0;
	int				 i;

	D_ASSERT(ocqi != NULL);
	D_ASSERT(ocqo != NULL);

	D_DEBUG(DB_IO, "Handling collective query RPC %p %s forwarding for obj "
		DF_UOID" on rank %d XS %u/%u epc "DF_X64" pmv %u, with dti "DF_DTI
		", dct_nr %u, forward width %u, forward depth %u\n",
		rpc, ocqi->ocqi_tgts.ca_count <= 1 ? "without" : "with", DP_UOID(ocqi->ocqi_oid),
		myrank, dmi->dmi_xs_id, tgt_id, ocqi->ocqi_epoch, ocqi->ocqi_map_ver,
		DP_DTI(&ocqi->ocqi_xid), (unsigned int)ocqi->ocqi_tgts.ca_count,
		ocqi->ocqi_disp_width, ocqi->ocqi_disp_depth);

	D_ASSERT(dmi->dmi_xs_id != 0);

	if (unlikely(ocqi->ocqi_tgts.ca_count <= 0 || ocqi->ocqi_tgts.ca_arrays == NULL))
		D_GOTO(out, rc = -DER_INVAL);

	dcts = ocqi->ocqi_tgts.ca_arrays;
	dct_nr = ocqi->ocqi_tgts.ca_count;

	if (unlikely(dcts[0].dct_bitmap == NULL || dcts[0].dct_bitmap_sz == 0 ||
		     dcts[0].dct_shards == NULL || dcts[0].dct_tgt_nr == 0))
		D_GOTO(out, rc = -DER_INVAL);

	rc = obj_ioc_begin(ocqi->ocqi_oid.id_pub, ocqi->ocqi_map_ver, ocqi->ocqi_po_uuid,
			   ocqi->ocqi_co_hdl, ocqi->ocqi_co_uuid, rpc, ocqi->ocqi_flags, &ioc);
	if (rc != 0)
		goto out;

	rc = process_epoch(&ocqi->ocqi_epoch, &ocqi->ocqi_epoch_first, &ocqi->ocqi_flags);
	if (rc == PE_OK_LOCAL)
		ocqi->ocqi_flags &= ~ORF_EPOCH_UNCERTAIN;

	D_ALLOC_ARRAY(otqas, dss_tgt_nr);
	if (otqas == NULL)
		D_GOTO(out, rc = -DER_NOMEM);

	for (i = 0; i < dss_tgt_nr; i++)
		otqas[i].otqa_raw_recx = 1;

	otqa = &otqas[tgt_id];

	dce.dce_xid = ocqi->ocqi_xid;
	dce.dce_ver = ocqi->ocqi_map_ver;
	dce.dce_refs = 1;
	dce.dce_bitmap = dcts[0].dct_bitmap;
	dce.dce_bitmap_sz = dcts[0].dct_bitmap_sz;

	if (ocqi->ocqi_tgts.ca_count == 1) {
		rc = obj_coll_local(rpc, dcts[0].dct_shards, &dce, &version, &ioc, NULL, otqas,
				    obj_coll_tgt_query);
		if (otqa->otqa_completed && otqa->otqa_keys_allocated &&
		    (rc == 0 || rc == -DER_NONEXIST)) {
			D_ASSERT(ioc.ioc_began);
			rc = obj_coll_query_merge_tgts(ocqi, &ioc.ioc_oca, otqas, dce.dce_bitmap,
						       dce.dce_bitmap_sz, tgt_id, -DER_NONEXIST);
		}

		goto out;
	}

	version = ioc.ioc_map_ver;

	epoch.oe_value = ocqi->ocqi_epoch;
	epoch.oe_first = ocqi->ocqi_epoch_first;
	epoch.oe_flags = orf_to_dtx_epoch_flags(ocqi->ocqi_flags);

	exec_arg.rpc = rpc;
	exec_arg.ioc = &ioc;
	exec_arg.args = otqas;
	exec_arg.coll_shards = dcts[0].dct_shards;
	exec_arg.coll_tgts = dcts;
	obj_coll_disp_init(dct_nr, ocqi->ocqi_max_tgt_sz, sizeof(*ocqi),
			   1 /* start, [0] is for current engine */, ocqi->ocqi_disp_width,
			   &exec_arg.coll_cur);

	rc = dtx_leader_begin(ioc.ioc_vos_coh, &ocqi->ocqi_xid, &epoch, 0, ocqi->ocqi_map_ver,
			      &ocqi->ocqi_oid, NULL /* dti_cos */, 0 /* dti_cos_cnt */,
			      NULL /* tgts */, exec_arg.coll_cur.grp_nr /* tgt_cnt */,
			      DTX_TGT_COLL | DTX_RELAY, NULL /* mbs */, &dce, &dlh);
	if (rc != 0)
		goto out;

	rc = dtx_leader_exec_ops(dlh, obj_coll_query_disp, obj_coll_query_agg_cb, -DER_NONEXIST,
				 &exec_arg);

	if (version < dlh->dlh_rmt_ver)
		version = dlh->dlh_rmt_ver;

	rc = dtx_leader_end(dlh, ioc.ioc_coc, rc);

out:
	D_DEBUG(DB_IO, "Handled collective query RPC %p %s forwarding for obj "DF_UOID
		" on rank %u XS %u/%u epc "DF_X64" pmv %u, with dti "DF_DTI", dct_nr %u, "
		"forward width %u, forward depth %u\n: "DF_RC"\n", rpc,
		ocqi->ocqi_tgts.ca_count <= 1 ? "without" : "with", DP_UOID(ocqi->ocqi_oid),
		myrank, dmi->dmi_xs_id, tgt_id, ocqi->ocqi_epoch, ocqi->ocqi_map_ver,
		DP_DTI(&ocqi->ocqi_xid), (unsigned int)ocqi->ocqi_tgts.ca_count,
		ocqi->ocqi_disp_width, ocqi->ocqi_disp_depth, DP_RC(rc));

	obj_reply_set_status(rpc, rc);
	obj_reply_map_version_set(rpc, version);
	ocqo->ocqo_epoch = epoch.oe_value;

	if (rc == 0 || rc == -DER_NONEXIST) {
		D_ASSERT(otqa != NULL);

		ocqo->ocqo_shard = otqa->otqa_shard;
		ocqo->ocqo_recx = otqa->otqa_recx;
		ocqo->ocqo_max_epoch = otqa->otqa_max_epoch;
		if (otqa->otqa_keys_allocated) {
			ocqo->ocqo_dkey = otqa->otqa_dkey_copy;
			ocqo->ocqo_akey = otqa->otqa_akey_copy;
		}
		if (otqa->otqa_raw_recx)
			ocqo->ocqo_flags |= OCRF_RAW_RECX;
	}

	rc = crt_reply_send(rpc);
	if (rc != 0)
		D_ERROR("send reply failed: "DF_RC"\n", DP_RC(rc));

	/* Keep otqas until RPC replied, because the reply may use some keys in otqas array. */
	if (otqas != NULL) {
		for (i = 0; i < dss_tgt_nr; i++)
			obj_tgt_query_cleanup(&otqas[i]);
		D_FREE(otqas);
	}

	obj_ioc_end(&ioc, rc);
}<|MERGE_RESOLUTION|>--- conflicted
+++ resolved
@@ -543,12 +543,8 @@
 			sgl_sent.sg_nr = sgl_sent.sg_nr_out = iov_idx - start;
 			bulk_iovs += sgl_sent.sg_nr;
 
-<<<<<<< HEAD
+again:
 			rc = crt_bulk_create(rpc2bulk_ctx(rpc, true), &sgl_sent, bulk_perm,
-=======
-again:
-			rc = crt_bulk_create(rpc->cr_ctx, &sgl_sent, bulk_perm,
->>>>>>> bf5ae502
 					     &local_bulk);
 			if (rc == -DER_NOMEM) {
 				if (delay_tot >= BULK_DELAY_MAX) {
