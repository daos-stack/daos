--- conflicted
+++ resolved
@@ -840,13 +840,6 @@
 	for (i = 0; i < iods_nr; i++) {
 		if (biov_csums_idx >= csum_info_nr)
 			break; /** no more csums to add */
-<<<<<<< HEAD
-=======
-		D_DEBUG(DB_CSUM, DF_C_UOID_DKEY"Adding fetched to IOD: "
-				 DF_C_IOD", csum: "DF_CI"\n",
-			DP_C_UOID_DKEY(oid, dkey),
-			DP_C_IOD(&iods[i]), DP_CI(*dcs_csum_info_get(csum_infos, 0)));
->>>>>>> 9f6ffda5
 		csum_infos->dcl_csum_offset += biov_csums_used;
 		rc = ds_csum_add2iod(
 			&iods[i], csummer,
