/**
 * (C) Copyright 2016-2020 Intel Corporation.
 *
 * Licensed under the Apache License, Version 2.0 (the "License");
 * you may not use this file except in compliance with the License.
 * You may obtain a copy of the License at
 *
 *    http://www.apache.org/licenses/LICENSE-2.0
 *
 * Unless required by applicable law or agreed to in writing, software
 * distributed under the License is distributed on an "AS IS" BASIS,
 * WITHOUT WARRANTIES OR CONDITIONS OF ANY KIND, either express or implied.
 * See the License for the specific language governing permissions and
 * limitations under the License.
 *
 * GOVERNMENT LICENSE RIGHTS-OPEN SOURCE SOFTWARE
 * The Government's rights to use, modify, reproduce, release, perform, display,
 * or disclose this software are subject to the terms of the Apache License as
 * provided in Contract No. B609815.
 * Any reproduction of computer software, computer software documentation, or
 * portions thereof marked with this legend must also reproduce the markings.
 */
/**
 * object server operations
 *
 * This file contains the server API methods and the RPC handlers that are both
 * related to object.
 */
#define D_LOGFAC	DD_FAC(object)

#include <uuid/uuid.h>

#include <abt.h>
#include <daos/rpc.h>
#include <daos_srv/pool.h>
#include <daos_srv/rebuild.h>
#include <daos_srv/container.h>
#include <daos_srv/vos.h>
#include <daos_srv/bio.h>
#include <daos_srv/daos_server.h>
#include <daos_srv/dtx_srv.h>
#include <daos/checksum.h>
#include "daos_srv/srv_csum.h"
#include "obj_rpc.h"
#include "obj_internal.h"

/* handles, pointers for handling I/O */
struct obj_io_context {
	struct ds_cont_hdl	*ioc_coh;
	struct ds_cont_child	*ioc_coc;
	daos_handle_t		 ioc_vos_coh;
	uint32_t		 ioc_map_ver;
	bool			 ioc_began;
};

static int
obj_verify_bio_csum(crt_rpc_t *rpc, struct bio_desc *biod,
		    struct daos_csummer *csummer);

static bool
obj_rpc_is_update(crt_rpc_t *rpc)
{
	return opc_get(rpc->cr_opc) == DAOS_OBJ_RPC_UPDATE ||
	       opc_get(rpc->cr_opc) == DAOS_OBJ_RPC_TGT_UPDATE;
}

static bool
obj_rpc_is_fetch(crt_rpc_t *rpc)
{
	return opc_get(rpc->cr_opc) == DAOS_OBJ_RPC_FETCH;
}

/**
 * After bulk finish, let's send reply, then release the resource.
 */
static int
obj_rw_complete(crt_rpc_t *rpc, struct ds_cont_child *cont,
		daos_handle_t ioh, int status, struct dtx_handle *dth)
{
	struct obj_rw_in	*orwi = crt_req_get(rpc);
	int			 rc;

	if (!daos_handle_is_inval(ioh)) {
		uint32_t map_version;
		bool update = obj_rpc_is_update(rpc);

		D_ASSERT(cont != NULL);
		map_version = cont->sc_pool->spc_map_version;
		rc = update ? vos_update_end(ioh, map_version, &orwi->orw_dkey,
					     status, dth) :
			      vos_fetch_end(ioh, status);

		if (rc != 0) {
			D_ERROR(DF_UOID "%s end failed: %d\n",
				DP_UOID(orwi->orw_oid),
				update ? "Update" : "Fetch", rc);
			if (status == 0)
				status = rc;
		}
	}

	return status;
}

static void
obj_rw_reply(crt_rpc_t *rpc, int status, uint32_t map_version,
	     struct dtx_conflict_entry *dce, struct ds_cont_hdl *cont_hdl)
{
	int rc;

	obj_reply_set_status(rpc, status);
	obj_reply_map_version_set(rpc, map_version);
	if (dce != NULL)
		obj_reply_dtx_conflict_set(rpc, dce);

	D_DEBUG(DB_TRACE, "rpc %p opc %d send reply, pmv %d, status %d.\n",
		rpc, opc_get(rpc->cr_opc), map_version, status);

	rc = crt_reply_send(rpc);
	if (rc != 0)
		D_ERROR("send reply failed: "DF_RC"\n", DP_RC(rc));

	if (obj_rpc_is_fetch(rpc)) {
		struct obj_rw_out	*orwo = crt_reply_get(rpc);

		if (orwo->orw_iod_sizes.ca_arrays != NULL) {
			D_FREE(orwo->orw_iod_sizes.ca_arrays);
			orwo->orw_iod_sizes.ca_count = 0;
		}

		if (orwo->orw_nrs.ca_arrays != NULL) {
			D_FREE(orwo->orw_nrs.ca_arrays);
			orwo->orw_nrs.ca_count = 0;
		}

		if (orwo->orw_iod_csum.ca_arrays != NULL) {
			D_FREE(orwo->orw_iod_csum.ca_arrays);
			orwo->orw_iod_csum.ca_count = 0;
		}

		if (cont_hdl) {
			daos_csummer_free_ic(cont_hdl->sch_csummer,
				&orwo->orw_iod_csum.ca_arrays);
			orwo->orw_iod_csum.ca_count = 0;
		}
	}
}

struct obj_bulk_args {
	int		bulks_inflight;
	int		result;
	ABT_eventual	eventual;
};

static int
obj_bulk_comp_cb(const struct crt_bulk_cb_info *cb_info)
{
	struct obj_bulk_args	*arg;
	struct crt_bulk_desc	*bulk_desc;
	crt_rpc_t		*rpc;
	crt_bulk_t		 local_bulk_hdl;

	if (cb_info->bci_rc != 0)
		D_ERROR("bulk transfer failed: %d\n", cb_info->bci_rc);

	bulk_desc = cb_info->bci_bulk_desc;
	local_bulk_hdl = bulk_desc->bd_local_hdl;
	rpc = bulk_desc->bd_rpc;
	arg = (struct obj_bulk_args *)cb_info->bci_arg;
	/**
	 * Note: only one thread will access arg.result, so
	 * it should be safe here.
	 **/
	if (arg->result == 0)
		arg->result = cb_info->bci_rc;

	D_ASSERT(arg->bulks_inflight > 0);
	arg->bulks_inflight--;
	if (arg->bulks_inflight == 0)
		ABT_eventual_set(arg->eventual, &arg->result,
				 sizeof(arg->result));

	crt_bulk_free(local_bulk_hdl);
	crt_req_decref(rpc);
	return cb_info->bci_rc;
}

/**
 * Simulate bulk transfer by memcpy, all data are actually dropped.
 */
static void
obj_bulk_bypass(d_sg_list_t *sgl, crt_bulk_op_t bulk_op)
{
	static const int  dummy_buf_len = 4096;
	static char	 *dummy_buf;
	int		  i;

	if (!dummy_buf) {
		D_ALLOC(dummy_buf, dummy_buf_len);
		if (!dummy_buf)
			return; /* ignore error */
	}

	for (i = 0; i < sgl->sg_nr_out; i++) {
		char	*buf;
		int	 total, nob;

		if (sgl->sg_iovs[i].iov_buf == NULL ||
		    sgl->sg_iovs[i].iov_len == 0)
			continue;

		buf   = sgl->sg_iovs[i].iov_buf;
		total = sgl->sg_iovs[i].iov_len;
		while (total != 0) {
			nob = min(dummy_buf_len, total);
			if (bulk_op == CRT_BULK_PUT)
				memcpy(dummy_buf, buf, nob);
			else
				memcpy(buf, dummy_buf, nob);

			total -= nob;
			buf   += nob;
		}
	}
}

bool
cont_prop_csum_enabled(struct ds_iv_ns *ns, uuid_t co_hdl)
{
	int			rc;
	daos_prop_t		cont_prop = {0};
	struct daos_prop_entry entry = {0};
	uint32_t		csum_val;

	entry.dpe_type = DAOS_PROP_CO_CSUM;
	cont_prop.dpp_entries = &entry;
	cont_prop.dpp_nr = 1;

	rc = cont_iv_prop_fetch(ns, co_hdl, &cont_prop);
	if (rc != 0)
		return false;
	csum_val = daos_cont_prop2csum(&cont_prop);
	if (daos_cont_csum_prop_is_enabled(csum_val))
		return true;
	else
		return false;
}

static int
obj_bulk_transfer(crt_rpc_t *rpc, crt_bulk_op_t bulk_op, bool bulk_bind,
		  crt_bulk_t *remote_bulks, uint64_t *remote_offs,
		  daos_handle_t ioh, d_sg_list_t **sgls, int sgl_nr)
{
	struct obj_bulk_args	arg = { 0 };
	crt_bulk_opid_t		bulk_opid;
	crt_bulk_perm_t		bulk_perm;
	int			i, rc, *status, ret;

	bulk_perm = bulk_op == CRT_BULK_PUT ? CRT_BULK_RO : CRT_BULK_RW;
	rc = ABT_eventual_create(sizeof(*status), &arg.eventual);
	if (rc != 0)
		return dss_abterr2der(rc);

	D_DEBUG(DB_IO, "bulk_op %d sgl_nr %d\n", bulk_op, sgl_nr);

	arg.bulks_inflight++;
	for (i = 0; i < sgl_nr; i++) {
		d_sg_list_t		*sgl, tmp_sgl;
		struct crt_bulk_desc	 bulk_desc;
		crt_bulk_t		 local_bulk_hdl;
		daos_size_t		 offset;
		unsigned int		 idx = 0;

		if (remote_bulks[i] == NULL)
			continue;

		offset = remote_offs != NULL ? remote_offs[i] : 0;
		if (sgls != NULL) {
			sgl = sgls[i];
		} else {
			struct bio_sglist *bsgl;

			D_ASSERT(!daos_handle_is_inval(ioh));
			bsgl = vos_iod_sgl_at(ioh, i);
			D_ASSERT(bsgl != NULL);

			sgl = &tmp_sgl;
			rc = bio_sgl_convert(bsgl, sgl);
			if (rc)
				break;
		}

		if (daos_io_bypass & IOBP_SRV_BULK) {
			/* this mode will bypass network bulk transfer and
			 * only copy data from/to dummy buffer. This is for
			 * performance evaluation on low bandwidth network.
			 */
			obj_bulk_bypass(sgl, bulk_op);
			goto next;
		}

		/**
		 * Let's walk through the sgl to check if the iov is empty,
		 * which is usually gotten from punched/empty records (see
		 * akey_fetch()), and skip these empty iov during bulk
		 * transfer to avoid touching the input buffer.
		 */
		while (idx < sgl->sg_nr_out) {
			d_sg_list_t	sgl_sent;
			daos_size_t	length = 0;
			unsigned int	start;

			/**
			 * Skip the punched/empty record, let's also skip the
			 * record in the input buffer instead of memset to 0.
			 */
			while (sgl->sg_iovs[idx].iov_buf == NULL &&
			       idx < sgl->sg_nr_out) {
				offset += sgl->sg_iovs[idx].iov_len;
				idx++;
			}

			if (idx == sgl->sg_nr_out)
				break;

			start = idx;
			sgl_sent.sg_iovs = &sgl->sg_iovs[start];
			/* Find the end of the non-empty record */
			while (sgl->sg_iovs[idx].iov_buf != NULL &&
			       idx < sgl->sg_nr_out) {
				length += sgl->sg_iovs[idx].iov_len;
				idx++;
			}

			sgl_sent.sg_nr = idx - start;
			sgl_sent.sg_nr_out = idx - start;

			rc = crt_bulk_create(rpc->cr_ctx, &sgl_sent,
					     bulk_perm, &local_bulk_hdl);
			if (rc != 0) {
				D_ERROR("crt_bulk_create %d error (%d).\n",
					i, rc);
				break;
			}

			crt_req_addref(rpc);

			bulk_desc.bd_rpc	= rpc;
			bulk_desc.bd_bulk_op	= bulk_op;
			bulk_desc.bd_remote_hdl	= remote_bulks[i];
			bulk_desc.bd_local_hdl	= local_bulk_hdl;
			bulk_desc.bd_len	= length;
			bulk_desc.bd_remote_off	= offset;
			bulk_desc.bd_local_off	= 0;

			arg.bulks_inflight++;
			if (bulk_bind)
				rc = crt_bulk_bind_transfer(&bulk_desc,
					obj_bulk_comp_cb, &arg, &bulk_opid);
			else
				rc = crt_bulk_transfer(&bulk_desc,
					obj_bulk_comp_cb, &arg, &bulk_opid);
			if (rc < 0) {
				D_ERROR("crt_bulk_transfer %d error (%d).\n",
					i, rc);
				arg.bulks_inflight--;
				crt_bulk_free(local_bulk_hdl);
				crt_req_decref(rpc);
				break;
			}
			offset += length;
		}
	next:
		if (sgls == NULL)
			daos_sgl_fini(sgl, false);
		if (rc)
			break;
	}

	if (--arg.bulks_inflight == 0)
		ABT_eventual_set(arg.eventual, &rc, sizeof(rc));

	ret = ABT_eventual_wait(arg.eventual, (void **)&status);
	if (rc == 0)
		rc = ret ? dss_abterr2der(ret) : *status;

	ABT_eventual_free(&arg.eventual);
	/* After RDMA is done, corrupt the server data */
	if (DAOS_FAIL_CHECK(DAOS_CHECKSUM_SDATA_CORRUPT)) {
		struct obj_rw_in	*orw = crt_req_get(rpc);
		struct ds_pool		*pool;

		pool = ds_pool_lookup(orw->orw_pool_uuid);
		if (pool == NULL)
			return -DER_NONEXIST;
		if (cont_prop_csum_enabled(pool->sp_iv_ns, orw->orw_co_hdl)) {
			struct bio_sglist	*fbsgl;
			d_sg_list_t		 fsgl;
			int			*fbuffer;

			D_DEBUG(DB_IO, "Data corruption after RDMA\n");
			fbsgl = vos_iod_sgl_at(ioh, 0);
			bio_sgl_convert(fbsgl, &fsgl);
			fbuffer = (int *)fsgl.sg_iovs[0].iov_buf;
			*fbuffer += 0x2;
			daos_sgl_fini(&fsgl, false);
		}
		ds_pool_put(pool);
	}
	return rc;
}

static int
obj_set_reply_sizes(crt_rpc_t *rpc)
{
	struct obj_rw_in	*orw = crt_req_get(rpc);
	struct obj_rw_out	*orwo = crt_reply_get(rpc);
	daos_iod_t		*iods;
	uint64_t		*sizes;
	int			size_count;
	int			i;

	D_ASSERT(obj_rpc_is_fetch(rpc));
	D_ASSERT(orwo != NULL);
	D_ASSERT(orw != NULL);

	iods = orw->orw_iod_array.oia_iods;
	size_count = orw->orw_iod_array.oia_iod_nr;

	if (size_count <= 0) {
		D_ERROR("rpc %p contains invalid sizes count %d for "
			DF_UOID" with epc "DF_U64".\n",
			rpc, size_count, DP_UOID(orw->orw_oid), orw->orw_epoch);
		return -DER_INVAL;
	}

	orwo->orw_iod_sizes.ca_count = size_count;
	D_ALLOC_ARRAY(sizes, size_count);
	if (sizes == NULL)
		return -DER_NOMEM;

	for (i = 0; i < orw->orw_iod_array.oia_iod_nr; i++)
		sizes[i] = iods[i].iod_size;

	orwo->orw_iod_sizes.ca_arrays = sizes;

	D_DEBUG(DB_TRACE, "rpc %p set sizes count as %d for "
		DF_UOID" with epc "DF_U64".\n",
		rpc, size_count, DP_UOID(orw->orw_oid), orw->orw_epoch);

	return 0;
}

/**
 * Pack nrs in sgls inside the reply, so the client can update
 * sgls before it returns to application.
 * Pack sgl's data size in the reply, client fetch can based on
 * it to update sgl's iov_len.
 *
 * Note: this is only needed for bulk transfer, for inline transfer,
 * it will pack the complete sgls inside the req/reply, see obj_shard_rw().
 */
static int
obj_set_reply_nrs(crt_rpc_t *rpc, daos_handle_t ioh, d_sg_list_t *sgls)
{
	struct obj_rw_in	*orw = crt_req_get(rpc);
	struct obj_rw_out	*orwo = crt_reply_get(rpc);
	uint32_t		*nrs;
	daos_size_t		*data_sizes;
	uint32_t		 nrs_count = orw->orw_nr;
	int			 i, j;

	if (nrs_count == 0)
		return 0;

	/* return sg_nr_out and data size for sgl */
	orwo->orw_nrs.ca_count = nrs_count;
	D_ALLOC(orwo->orw_nrs.ca_arrays,
		nrs_count * (sizeof(uint32_t) + sizeof(daos_size_t)));

	if (orwo->orw_nrs.ca_arrays == NULL)
		return -DER_NOMEM;
	orwo->orw_data_sizes.ca_count = nrs_count;
	orwo->orw_data_sizes.ca_arrays =
		(void *)((char *)orwo->orw_nrs.ca_arrays +
			nrs_count * (sizeof(uint32_t)));

	nrs = orwo->orw_nrs.ca_arrays;
	data_sizes = orwo->orw_data_sizes.ca_arrays;
	for (i = 0; i < nrs_count; i++) {
		struct bio_sglist	*bsgl;
		d_sg_list_t		*sgl;

		if (sgls != NULL) {
			sgl = &sgls[i];
			D_ASSERT(sgl != NULL);
			nrs[i] = sgl->sg_nr_out;
		} else {
			bsgl = vos_iod_sgl_at(ioh, i);
			D_ASSERT(bsgl != NULL);
			nrs[i] = bsgl->bs_nr_out;
			/* tail holes trimmed by ioc_trim_tail_holes() */
			for (j = 0; j < bsgl->bs_nr_out; j++)
				data_sizes[i] += bio_iov2req_len(
					&bsgl->bs_iovs[j]);
		}
	}

	return 0;
}

static void
obj_echo_rw(crt_rpc_t *rpc, daos_iod_t *split_iods, uint64_t *split_offs)
{
	struct obj_rw_in	*orw = crt_req_get(rpc);
	struct obj_rw_out	*orwo = crt_reply_get(rpc);
	struct obj_tls		*tls;
	daos_iod_t		*iod;
	uint64_t		*off;
	d_sg_list_t		*p_sgl;
	crt_bulk_op_t		bulk_op;
	bool			bulk_bind;
	int			i;
	int			rc = 0;

	D_DEBUG(DB_TRACE, "opc %d oid "DF_UOID" dkey "DF_KEY
		" tgt/xs %d/%d epc "DF_U64".\n",
		opc_get(rpc->cr_opc), DP_UOID(orw->orw_oid),
		DP_KEY(&orw->orw_dkey),
		dss_get_module_info()->dmi_tgt_id,
		dss_get_module_info()->dmi_xs_id,
		orw->orw_epoch);

	if (obj_rpc_is_fetch(rpc)) {
		rc = obj_set_reply_sizes(rpc);
		if (rc)
			D_GOTO(out, rc);
	}

	/* Inline fetch/update */
	if (orw->orw_bulks.ca_arrays == NULL && orw->orw_bulks.ca_count == 0) {
		if (obj_rpc_is_fetch(rpc)) {
			orwo->orw_sgls.ca_count = orw->orw_sgls.ca_count;
			orwo->orw_sgls.ca_arrays = orw->orw_sgls.ca_arrays;
		}
		D_GOTO(out, rc);
	}

	/* Only support 1 iod now */
	D_ASSERT(orw->orw_iod_array.oia_iod_nr == 1);
	iod = split_iods == NULL ? orw->orw_iod_array.oia_iods : split_iods;
	off = split_offs == NULL ? orw->orw_iod_array.oia_offs : split_offs;

	tls = obj_tls_get();
	p_sgl = &tls->ot_echo_sgl;

	/* Let's check if tls already have enough buffer */
	if (p_sgl->sg_nr < iod->iod_nr) {
		daos_sgl_fini(p_sgl, true);
		rc = daos_sgl_init(p_sgl, iod->iod_nr);
		if (rc)
			D_GOTO(out, rc);

		p_sgl->sg_nr_out = p_sgl->sg_nr;
	}

	for (i = 0; i < iod->iod_nr; i++) {
		daos_size_t size = iod->iod_size;

		if (size == DAOS_REC_ANY)
			size = sizeof(uint64_t);

		if (iod->iod_type == DAOS_IOD_ARRAY) {
			D_ASSERT(iod->iod_recxs);
			size *= iod->iod_recxs[i].rx_nr;
		}

		/* Check each vector */
		if (p_sgl->sg_iovs[i].iov_buf_len < size) {
			if (p_sgl->sg_iovs[i].iov_buf != NULL)
				D_FREE(p_sgl->sg_iovs[i].iov_buf);

			D_ALLOC(p_sgl->sg_iovs[i].iov_buf, size);
			/* obj_tls_fini() will free these buffer */
			if (p_sgl->sg_iovs[i].iov_buf == NULL)
				D_GOTO(out, rc = -DER_NOMEM);
			p_sgl->sg_iovs[i].iov_buf_len = size;
			p_sgl->sg_iovs[i].iov_len = size;
		}
	}

	orwo->orw_sgls.ca_count = 0;
	orwo->orw_sgls.ca_arrays = NULL;
	if (obj_rpc_is_fetch(rpc)) {
		rc = obj_set_reply_nrs(rpc, DAOS_HDL_INVAL, p_sgl);
		if (rc != 0)
			D_GOTO(out, rc);
		bulk_op = CRT_BULK_PUT;
	} else {
		bulk_op = CRT_BULK_GET;
	}

	bulk_bind = orw->orw_flags & ORF_BULK_BIND;
	rc = obj_bulk_transfer(rpc, bulk_op, bulk_bind,
			       orw->orw_bulks.ca_arrays, off,
			       DAOS_HDL_INVAL, &p_sgl, orw->orw_nr);
out:
	orwo->orw_ret = rc;
	orwo->orw_map_version = orw->orw_map_ver;
}


int
ec_bulk_transfer(crt_rpc_t *rpc, crt_bulk_op_t bulk_op, bool bulk_bind,
		 crt_bulk_t *remote_bulks, daos_handle_t ioh,
		 struct ec_bulk_spec **skip_list,
		 int sgl_nr)
{
	struct obj_bulk_args	arg = { 0 };
	crt_bulk_opid_t		bulk_opid;
	crt_bulk_perm_t		bulk_perm = CRT_BULK_RW;
	int			i, rc, *status, ret;

	D_ASSERT(skip_list != NULL);

	rc = ABT_eventual_create(sizeof(*status), &arg.eventual);
	if (rc != 0)
		return dss_abterr2der(rc);

	arg.bulks_inflight++;
	for (i = 0; i < sgl_nr; i++) {
		d_sg_list_t		*sgl, tmp_sgl;
		struct crt_bulk_desc	 bulk_desc;
		crt_bulk_t		 local_bulk_hdl;
		struct bio_sglist	*bsgl;
		daos_size_t		 offset = 0;
		unsigned int		 idx = 0;
		unsigned int		 sl_idx = 0;

		if (remote_bulks[i] == NULL)
			continue;

		D_ASSERT(!daos_handle_is_inval(ioh));
		bsgl = vos_iod_sgl_at(ioh, i);
		D_ASSERT(bsgl != NULL);

		sgl = &tmp_sgl;
		rc = bio_sgl_convert(bsgl, sgl);
		if (rc)
			break;

		if (daos_io_bypass & IOBP_SRV_BULK) {
			/* this mode will bypass network bulk transfer and
			 * only copy data from/to dummy buffer. This is for
			 * performance evaluation on low bandwidth network.
			 */
			obj_bulk_bypass(sgl, bulk_op);
			goto next;
		}

		while (idx < sgl->sg_nr_out) {
			d_sg_list_t	sgl_sent;
			daos_size_t	length = 0;
			unsigned int	start = idx;

			sgl_sent.sg_iovs = &sgl->sg_iovs[start];
			if (skip_list[i] == NULL) {
				/* Find the end of the non-empty record */
				while (sgl->sg_iovs[idx].iov_buf != NULL &&
					idx < sgl->sg_nr_out)
					length += sgl->sg_iovs[idx++].iov_len;
			} else {
				while (ec_bulk_spec_get_skip(sl_idx,
							     skip_list[i]))
					offset +=
					ec_bulk_spec_get_len(sl_idx++,
							     skip_list[i]);
				length += sgl->sg_iovs[idx++].iov_len;
				D_ASSERT(ec_bulk_spec_get_len(sl_idx,
							      skip_list[i]) ==
					 length);
				sl_idx++;
			}
			sgl_sent.sg_nr = idx - start;
			sgl_sent.sg_nr_out = idx - start;

			rc = crt_bulk_create(rpc->cr_ctx, &sgl_sent,
					     bulk_perm, &local_bulk_hdl);
			if (rc != 0) {
				D_ERROR("crt_bulk_create %d error (%d).\n",
					i, rc);
				break;
			}

			crt_req_addref(rpc);
			bulk_desc.bd_rpc	= rpc;
			bulk_desc.bd_bulk_op	= bulk_op;
			bulk_desc.bd_remote_hdl	= remote_bulks[i];
			bulk_desc.bd_local_hdl	= local_bulk_hdl;
			bulk_desc.bd_len	= length;
			bulk_desc.bd_remote_off	= offset;
			bulk_desc.bd_local_off	= 0;

			arg.bulks_inflight++;
			if (bulk_bind)
				rc = crt_bulk_bind_transfer(&bulk_desc,
					obj_bulk_comp_cb, &arg, &bulk_opid);
			else
				rc = crt_bulk_transfer(&bulk_desc,
					obj_bulk_comp_cb, &arg, &bulk_opid);
			if (rc < 0) {
				D_ERROR("crt_bulk_transfer %d error (%d).\n",
					i, rc);
				arg.bulks_inflight--;
				crt_bulk_free(local_bulk_hdl);
				crt_req_decref(rpc);
				break;
			}
			offset += length;
		}
next:
		daos_sgl_fini(sgl, false);
		if (rc)
			break;
		D_FREE(skip_list[i]);
	}

	if (--arg.bulks_inflight == 0)
		ABT_eventual_set(arg.eventual, &rc, sizeof(rc));

	ret = ABT_eventual_wait(arg.eventual, (void **)&status);
	if (rc == 0)
		rc = ret ? dss_abterr2der(ret) : *status;

	ABT_eventual_free(&arg.eventual);
	return rc;
}

/** if checksums are enabled, fetch needs to allocate the memory that will be
 * used for the csum structures.
 */
static int
obj_fetch_csum_init(struct ds_cont_hdl *cont_hdl,
			 struct obj_rw_in *orw,
			 struct obj_rw_out *orwo)
{
	int rc;

	/**
	 * Allocate memory for the csum structures.
	 * This memory and information will be used by VOS to put the checksums
	 * in as it fetches the data's metadata from the btree/evtree.
	 *
	 * The memory will be freed in obj_rw_reply
	 */
	rc = daos_csummer_alloc_iods_csums(cont_hdl->sch_csummer,
					   orw->orw_iod_array.oia_iods,
					   orw->orw_iod_array.oia_iod_nr,
					   &orwo->orw_iod_csum.ca_arrays);

	if (rc >= 0) {
		orwo->orw_iod_csum.ca_count = (uint64_t)rc;
		rc = 0;
	}

	return rc;
}

static struct dcs_iod_csums *
get_iod_csum(struct dcs_iod_csums *iod_csums, int i)
{
	if (iod_csums == NULL)
		return NULL;
	return &iod_csums[i];
}

static int
csum_add2iods(daos_handle_t ioh, daos_iod_t *iods, uint32_t iods_nr,
	      struct daos_csummer *csummer,
	      struct dcs_iod_csums *iod_csums)
{
	int	 rc = 0;
	uint32_t biov_csums_idx = 0;
	size_t	 biov_csums_used = 0;
	int	 i;

	struct bio_desc *biod = vos_ioh2desc(ioh);
	struct dcs_csum_info *csum_infos = vos_ioh2ci(ioh);

	for (i = 0; i < iods_nr; i++) {
		rc = ds_csum_add2iod(
			&iods[i], csummer,
			bio_iod_sgl(biod, i),
			&csum_infos[biov_csums_idx],
			&biov_csums_used, get_iod_csum(iod_csums, i));

		if (rc != 0)
			return rc;
		biov_csums_idx += biov_csums_used;
	}

	return rc;
}

static int
obj_local_rw(crt_rpc_t *rpc, struct ds_cont_hdl *cont_hdl,
	     struct ds_cont_child *cont, daos_iod_t *split_iods,
	     uint64_t *split_offs, struct dtx_handle *dth)
{
	struct obj_rw_in	*orw = crt_req_get(rpc);
	struct obj_rw_out	*orwo = crt_reply_get(rpc);
	uint32_t		tag = dss_get_module_info()->dmi_tgt_id;
	daos_handle_t		ioh = DAOS_HDL_INVAL;
	uint64_t		time_start = 0;
	struct obj_tls		*tls = obj_tls_get();
	struct bio_desc		*biod;
	daos_key_t		*dkey;
	crt_bulk_op_t		bulk_op;
	bool			rma;
	bool			bulk_bind;
	bool			size_fetch = false;
	daos_iod_t		*iods;
	uint64_t		*offs;
	int			err, rc = 0;

	D_TIME_START(tls->ot_sp, time_start, OBJ_PF_UPDATE_LOCAL);

	if (daos_is_zero_dti(&orw->orw_dti)) {
		D_DEBUG(DB_TRACE, "disable dtx\n");
		dth = NULL;
	}

	iods = split_iods == NULL ? orw->orw_iod_array.oia_iods : split_iods;
	offs = split_offs == NULL ? orw->orw_iod_array.oia_offs : split_offs;

	if (daos_obj_is_echo(orw->orw_oid.id_pub) ||
	    (daos_io_bypass & IOBP_TARGET)) {
		obj_echo_rw(rpc, split_iods, split_offs);
		D_GOTO(out, rc = 0);
	}

	dkey = (daos_key_t *)&orw->orw_dkey;
	D_DEBUG(DB_TRACE,
		"opc %d oid "DF_UOID" dkey "DF_KEY" tag %d epc "DF_U64".\n",
		opc_get(rpc->cr_opc), DP_UOID(orw->orw_oid), DP_KEY(dkey),
		tag, orw->orw_epoch);

	rma = (orw->orw_bulks.ca_arrays != NULL ||
	       orw->orw_bulks.ca_count != 0);

	/* Prepare IO descriptor */
	if (obj_rpc_is_update(rpc)) {
		bulk_op = CRT_BULK_GET;
		rc = vos_update_begin(cont->sc_hdl, orw->orw_oid,
<<<<<<< HEAD
				      orw->orw_epoch, 0, dkey, orw->orw_nr,
				      iods, &ioh, dth);
=======
				      orw->orw_epoch, dkey, orw->orw_nr, iods,
				      orw->orw_iod_csums.ca_arrays, &ioh, dth);
>>>>>>> be0518c4
		if (rc) {
			D_ERROR(DF_UOID" Update begin failed: "DF_RC"\n",
				DP_UOID(orw->orw_oid), DP_RC(rc));
			goto out;
		}
	} else {
		size_fetch = (!rma && orw->orw_sgls.ca_arrays == NULL);
		bulk_op = CRT_BULK_PUT;

		rc = vos_fetch_begin(cont->sc_hdl, orw->orw_oid, orw->orw_epoch,
				     0, dkey, orw->orw_nr, iods, size_fetch,
				     &ioh);

		if (rc) {
			D_ERROR(DF_UOID" Fetch begin failed: "DF_RC"\n",
				DP_UOID(orw->orw_oid), DP_RC(rc));
			goto out;
		}

		rc = obj_set_reply_sizes(rpc);
		if (rc != 0)
			goto out;

		if (rma) {
			orwo->orw_sgls.ca_count = 0;
			orwo->orw_sgls.ca_arrays = NULL;

			rc = obj_set_reply_nrs(rpc, ioh, NULL);
			if (rc != 0)
				goto out;
		} else {
			orwo->orw_sgls.ca_count = orw->orw_sgls.ca_count;
			orwo->orw_sgls.ca_arrays = orw->orw_sgls.ca_arrays;
		}
	}

	biod = vos_ioh2desc(ioh);
	rc = bio_iod_prep(biod);
	if (rc) {
		D_ERROR(DF_UOID" bio_iod_prep failed: "DF_RC".\n",
			DP_UOID(orw->orw_oid), DP_RC(rc));
		goto out;
	}

	if (obj_rpc_is_fetch(rpc) && !size_fetch) {
		rc = obj_fetch_csum_init(cont_hdl, orw, orwo);
		if (rc) {
			D_ERROR(DF_UOID" fetch csum init failed: %d.\n",
				DP_UOID(orw->orw_oid), rc);
			goto post;
		}
		rc = csum_add2iods(ioh,
				   orw->orw_iod_array.oia_iods,
				   orw->orw_iod_array.oia_iod_nr,
				   cont_hdl->sch_csummer,
				   orwo->orw_iod_csum.ca_arrays);

		if (rc) {
			D_ERROR(DF_UOID" fetch verify failed: %d.\n",
				DP_UOID(orw->orw_oid), rc);
			goto post;
		}
	}

	if (rma) {
		bulk_bind = orw->orw_flags & ORF_BULK_BIND;
		rc = obj_bulk_transfer(rpc, bulk_op, bulk_bind,
				       orw->orw_bulks.ca_arrays, offs,
				       ioh, NULL, orw->orw_nr);
	} else if (orw->orw_sgls.ca_arrays != NULL) {
		rc = bio_iod_copy(biod, orw->orw_sgls.ca_arrays, orw->orw_nr);
	}

	if (rc == -DER_OVERFLOW) {
		rc = -DER_REC2BIG;
		D_ERROR(DF_UOID" bio_iod_copy failed, rc "DF_RC"",
			DP_UOID(orw->orw_oid), DP_RC(rc));
		goto post;
	}

	rc = obj_verify_bio_csum(rpc, biod, cont_hdl->sch_csummer);
post:
	err = bio_iod_post(biod);
	rc = rc ? : err;
out:
	rc = obj_rw_complete(rpc, cont, ioh, rc, dth);
	D_TIME_END(tls->ot_sp, time_start, OBJ_PF_UPDATE_LOCAL);
	return rc;
}

/**
 * Lookup and return the container handle, if it is a rebuild handle, which
 * will never associate a particular container, then the container structure
 * will be returned to \a ioc::ioc_coc.
 */
static int
obj_ioc_init(uuid_t pool_uuid, uuid_t coh_uuid, uuid_t cont_uuid, int opc,
	     struct obj_io_context *ioc)
{
	struct ds_cont_hdl   *coh;
	struct ds_cont_child *coc;
	int		      rc;

	memset(ioc, 0, sizeof(*ioc));
	rc = cont_iv_capa_fetch(pool_uuid, coh_uuid, cont_uuid, &coh);
	if (rc) {
		if (rc == -DER_NONEXIST)
			rc = -DER_NO_HDL;
		return rc;
	}

	if (obj_is_modification_opc(opc) && !(coh->sch_capas & DAOS_COO_RW)) {
		D_ERROR("cont "DF_UUID" hdl "DF_UUID" sch_capas "DF_U64", "
			"NO_PERM to update.\n", DP_UUID(cont_uuid),
			DP_UUID(coh_uuid), coh->sch_capas);
		D_GOTO(failed, rc = -DER_NO_PERM);
	}

	/* normal container open handle with ds_cont_child attached */
	if (coh->sch_cont != NULL) {
		ds_cont_child_get(coh->sch_cont);
		coc = coh->sch_cont;
		D_GOTO(out, rc = 0);
	}

	if (!is_rebuild_container(pool_uuid, coh_uuid)) {
		D_ERROR("Empty container "DF_UUID" (ref=%d) handle?\n",
			DP_UUID(cont_uuid), coh->sch_ref);
		D_GOTO(failed, rc = -DER_NO_HDL);
	}

	/* rebuild handle is a dummy and never attached by a real container */
	if (DAOS_FAIL_CHECK(DAOS_REBUILD_NO_HDL))
		D_GOTO(failed, rc = -DER_NO_HDL);

	if (DAOS_FAIL_CHECK(DAOS_REBUILD_STALE_POOL))
		D_GOTO(failed, rc = -DER_STALE);

	D_DEBUG(DB_TRACE, DF_UUID"/%p is rebuild cont hdl\n",
		DP_UUID(coh_uuid), coh);

	/* load VOS container on demand for rebuild */
	rc = ds_cont_child_lookup(pool_uuid, cont_uuid, &coc);
	if (rc)
		D_GOTO(failed, rc);

out:
	D_ASSERT(coc->sc_pool != NULL);
	ioc->ioc_map_ver = coc->sc_pool->spc_map_version;
	ioc->ioc_vos_coh = coc->sc_hdl;
	ioc->ioc_coc	 = coc;
	ioc->ioc_coh	 = coh;
	return 0;
failed:
	ds_cont_hdl_put(coh);
	return rc;
}

static void
obj_ioc_fini(struct obj_io_context *ioc)
{
	if (ioc->ioc_coh != NULL) {
		ds_cont_hdl_put(ioc->ioc_coh);
		ioc->ioc_coh = NULL;
	}

	if (ioc->ioc_coc != NULL) {
		ds_cont_child_put(ioc->ioc_coc);
		ioc->ioc_coc = NULL;
	}
	ioc->ioc_map_ver = 0;
}

/* Various check before access VOS */
static int
obj_ioc_begin(daos_unit_oid_t oid, uint32_t rpc_map_ver, uuid_t pool_uuid,
	      uuid_t coh_uuid, uuid_t cont_uuid, uint32_t opc,
	      struct obj_io_context *ioc)
{
	struct ds_pool_child *poc;
	int		      rc;

	rc = obj_ioc_init(pool_uuid, coh_uuid, cont_uuid, opc, ioc);
	if (rc)
		return rc;

	poc = ioc->ioc_coc->sc_pool;
	D_ASSERT(poc != NULL);

	if (rpc_map_ver > ioc->ioc_map_ver || poc->spc_pool->sp_map == NULL ||
	    DAOS_FAIL_CHECK(DAOS_FORCE_REFRESH_POOL_MAP)) {
		/* XXX: Client (or leader replica) has newer pool map than
		 *	current replica. Two possibile cases:
		 *
		 *	1. The current replica was the old leader if with
		 *	   the old pool map version. According to current
		 *	   leader election algorithm, it is still the new
		 *	   leader with the new pool map version. Since no
		 *	   leader switch, the unmatched pool version will
		 *	   not affect DTX related availability check.
		 *
		 *	2. The current replica was NOT the old leader if
		 *	   with the old pool map version. But it becomes
		 *	   the new leader with the new pool map version.
		 *	   In the subsequent modificaiton, it may hit
		 *	   some 'prepared' DTX when make availability
		 *	   check, it will return -DER_INPROGRESS that
		 *	   will cause client to retry. It is possible
		 *	   that the pool map version event arrives at
		 *	   this server during the client retry. It is
		 *	   inefficient, but harmless.
		 */
		/*
		 * Though maybe harmless for now, but let's refresh the server
		 * pool map to avoid any possible issue
		 */
		D_DEBUG(DB_IO, "stale server map_version %d req %d\n",
			ioc->ioc_map_ver, rpc_map_ver);
		rc = ds_pool_child_map_refresh_async(poc);
		if (rc == 0) {
			ioc->ioc_map_ver = poc->spc_map_version;
			rc = -DER_STALE;
		}

		D_GOTO(out_put, rc);
	} else if (rpc_map_ver < ioc->ioc_map_ver) {
		D_DEBUG(DB_IO, "stale version req %d map_version %d\n",
			rpc_map_ver, ioc->ioc_map_ver);
		if (obj_is_modification_opc(opc))
			D_GOTO(out_put, rc = -DER_STALE);
		/* It is harmless if fetch with old pool map version. */
	}
	dss_rpc_cntr_enter(DSS_RC_OBJ);
	ioc->ioc_began = true;
	return 0;

out_put:
	obj_ioc_fini(ioc);
	return rc;
}

void
obj_ioc_end(struct obj_io_context *ioc, int err)
{
	if (ioc->ioc_began) {
		dss_rpc_cntr_exit(DSS_RC_OBJ, !!err);
		ioc->ioc_began = false;
	}
	obj_ioc_fini(ioc);
}

void
ds_obj_tgt_update_handler(crt_rpc_t *rpc)
{
	struct obj_rw_in		*orw = crt_req_get(rpc);
	struct obj_rw_out		*orwo = crt_reply_get(rpc);
	daos_key_t			*dkey = &orw->orw_dkey;
	struct obj_io_context		 ioc;
	struct dtx_handle                dth = { 0 };
	struct dtx_conflict_entry	 conflict = { 0 };
	uint32_t			 opc = opc_get(rpc->cr_opc);
	int				 rc;

	D_ASSERT(orw != NULL);
	D_ASSERT(orwo != NULL);

	rc = obj_ioc_begin(orw->orw_oid, orw->orw_map_ver,
			   orw->orw_pool_uuid, orw->orw_co_hdl,
			   orw->orw_co_uuid, opc_get(rpc->cr_opc), &ioc);
	if (rc)
		goto out;

	if (DAOS_FAIL_CHECK(DAOS_VC_DIFF_DKEY)) {
		unsigned char	*buf = dkey->iov_buf;

		buf[0] += 1;
		orw->orw_dkey_hash = obj_dkey2hash(dkey);
	}

	D_DEBUG(DB_TRACE,
		"rpc %p opc %d oid "DF_UOID" dkey "DF_KEY" tag/xs %d/%d epc "
		DF_U64", pmv %u/%u dti "DF_DTI".\n",
		rpc, opc, DP_UOID(orw->orw_oid), DP_KEY(dkey),
		dss_get_module_info()->dmi_tgt_id,
		dss_get_module_info()->dmi_xs_id, orw->orw_epoch,
		orw->orw_map_ver, ioc.ioc_map_ver, DP_DTI(&orw->orw_dti));

	/* Handle resend. */
	if (orw->orw_flags & ORF_RESEND) {
		rc = dtx_handle_resend(ioc.ioc_vos_coh, &orw->orw_oid,
				       &orw->orw_dti,
				       orw->orw_dkey_hash, false,
				       &orw->orw_epoch);

		/* Do nothing if 'prepared' or 'committed'. */
		if (rc == -DER_ALREADY || rc == 0)
			D_GOTO(out, rc = 0);

		/* Abort it firstly if exist but with different epoch,
		 * then re-execute with new epoch.
		 */
		if (rc == -DER_MISMATCH)
			/* Abort it by force with MAX epoch to guarantee
			 * that it can be aborted.
			 */
			rc = vos_dtx_abort(ioc.ioc_vos_coh, DAOS_EPOCH_MAX,
					   &orw->orw_dti, 1);

		if (rc != 0 && rc != -DER_NONEXIST)
			D_GOTO(out, rc);
	}

	/* Inject failure for test to simulate the case of lost some
	 * record/akey/dkey on some non-leader.
	 */
	if (DAOS_FAIL_CHECK(DAOS_VC_LOST_DATA)) {
		if (orw->orw_dti_cos.ca_count > 0)
			vos_dtx_commit(ioc.ioc_vos_coh,
				       orw->orw_dti_cos.ca_arrays,
				       orw->orw_dti_cos.ca_count);

		D_GOTO(out, rc = 0);
	}

	rc = dtx_begin(&orw->orw_dti, &orw->orw_oid, ioc.ioc_vos_coh,
		       orw->orw_epoch, orw->orw_dkey_hash,
		       &conflict, orw->orw_dti_cos.ca_arrays,
		       orw->orw_dti_cos.ca_count, orw->orw_map_ver,
		       DAOS_INTENT_UPDATE, &dth);
	if (rc != 0) {
		D_ERROR(DF_UOID": Failed to start DTX for update "DF_RC".\n",
			DP_UOID(orw->orw_oid), DP_RC(rc));
		D_GOTO(out, rc);
	}
	rc = obj_local_rw(rpc, ioc.ioc_coh, ioc.ioc_coc, NULL, NULL, &dth);
	if (rc != 0) {
		D_ERROR(DF_UOID": error="DF_RC".\n", DP_UOID(orw->orw_oid),
			DP_RC(rc));
		D_GOTO(out, rc);
	}

out:
	if (opc == DAOS_OBJ_RPC_TGT_UPDATE &&
	    DAOS_FAIL_CHECK(DAOS_DTX_NONLEADER_ERROR))
		rc = -DER_IO;

	rc = dtx_end(&dth, ioc.ioc_coh, ioc.ioc_coc, rc);
	obj_rw_reply(rpc, rc, ioc.ioc_map_ver, &conflict, ioc.ioc_coh);
	obj_ioc_end(&ioc, rc);
}

static int
obj_tgt_update(struct dtx_leader_handle *dlh, void *arg, int idx,
		  dtx_sub_comp_cb_t comp_cb)
{
	struct ds_obj_exec_arg	*exec_arg = arg;

	/* handle local operaion */
	if (idx == -1) {
		struct obj_ec_split_req	*split_req = exec_arg->args;
		daos_iod_t		*split_iods;
		uint64_t		*split_offs;
		int			 rc = 0;

		/* No need re-exec local update */
		if (!(exec_arg->flags & ORF_RESEND)) {
			split_iods = split_req != NULL ? split_req->osr_iods :
							 NULL;
			split_offs = split_req != NULL ? split_req->osr_offs :
							 NULL;
			rc = obj_local_rw(exec_arg->rpc, exec_arg->cont_hdl,
					  exec_arg->cont, split_iods,
					  split_offs, &dlh->dlh_handle);
		}
		if (comp_cb != NULL)
			comp_cb(dlh, idx, rc);

		return rc;
	}

	/* Handle the object remotely */
	return ds_obj_remote_update(dlh, arg, idx, comp_cb);
}

void
ds_obj_rw_handler(crt_rpc_t *rpc)
{
	struct obj_rw_in		*orw = crt_req_get(rpc);
	struct obj_rw_out		*orwo = crt_reply_get(rpc);
	struct obj_tls			*tls = obj_tls_get();
	struct dtx_leader_handle	dlh = { 0 };
	struct ds_obj_exec_arg		exec_arg = { 0 };
	struct obj_io_context		ioc;
	uint64_t			time_start = 0;
	uint32_t			flags = 0;
	uint32_t			opc = opc_get(rpc->cr_opc);
	struct obj_ec_split_req		*split_req = NULL;
	int				rc;

	D_ASSERT(orw != NULL);
	D_ASSERT(orwo != NULL);

	rc = obj_ioc_begin(orw->orw_oid, orw->orw_map_ver,
			   orw->orw_pool_uuid, orw->orw_co_hdl,
			   orw->orw_co_uuid, opc_get(rpc->cr_opc), &ioc);
	if (rc != 0) {
		D_ASSERTF(rc < 0, "unexpected error# "DF_RC"\n", DP_RC(rc));
		goto reply;
	}

	D_DEBUG(DB_TRACE,
		"rpc %p opc %d oid "DF_UOID" dkey "DF_KEY" tag/xs %d/%d epc "
		DF_U64", pmv %u/%u dti "DF_DTI".\n",
		rpc, opc, DP_UOID(orw->orw_oid), DP_KEY(&orw->orw_dkey),
		dss_get_module_info()->dmi_tgt_id,
		dss_get_module_info()->dmi_xs_id, orw->orw_epoch,
		orw->orw_map_ver, ioc.ioc_map_ver, DP_DTI(&orw->orw_dti));

	/* FIXME: until distributed transaction. */
	if (orw->orw_epoch == DAOS_EPOCH_MAX) {
		orw->orw_epoch = crt_hlc_get();
		D_DEBUG(DB_IO, "overwrite epoch "DF_U64"\n", orw->orw_epoch);
	}

	if (obj_rpc_is_fetch(rpc)) {
		rc = obj_local_rw(rpc, ioc.ioc_coh, ioc.ioc_coc,
				  NULL, NULL, NULL);
		if (rc != 0) {
			D_ERROR(DF_UOID": error="DF_RC".\n",
				DP_UOID(orw->orw_oid), DP_RC(rc));
			D_GOTO(out, rc);
		}
		D_GOTO(out, rc);
	} else if (orw->orw_iod_array.oia_oiods != NULL) {
		rc = obj_ec_rw_req_split(orw, &split_req);
		if (rc != 0) {
			D_ERROR(DF_UOID": obj_ec_rw_req_split failed, rc %d.\n",
				DP_UOID(orw->orw_oid), rc);
			D_GOTO(out, rc);
		}
	}

	/* Handle resend. */
	if (orw->orw_flags & ORF_RESEND) {
		daos_epoch_t	tmp = 0;

		rc = dtx_handle_resend(ioc.ioc_vos_coh, &orw->orw_oid,
				       &orw->orw_dti, orw->orw_dkey_hash,
				       false, &tmp);
		if (rc == -DER_ALREADY)
			D_GOTO(out, rc = 0);

		if (rc == 0) {
			flags |= ORF_RESEND;
			orw->orw_epoch = tmp;
		} else if (rc == -DER_NONEXIST) {
			rc = 0;
		} else {
			D_GOTO(out, rc);
		}
	} else if (DAOS_FAIL_CHECK(DAOS_DTX_LOST_RPC_REQUEST)) {
		goto cleanup;
	}

	D_TIME_START(tls->ot_sp, time_start, OBJ_PF_UPDATE);

renew:
	/*
	 * Since we do not know if other replicas execute the
	 * operation, so even the operation has been execute
	 * locally, we will start dtx and forward reqests to
	 * all replicas.
	 *
	 * For new leader, even though the local replica
	 * has ever been modified before, but it doesn't
	 * know whether other replicas have also done the
	 * modification or not, so still need to dispatch
	 * the RPC to other replicas.
	 */
	rc = dtx_leader_begin(&orw->orw_dti, &orw->orw_oid, ioc.ioc_vos_coh,
			      orw->orw_epoch, orw->orw_dkey_hash,
			      orw->orw_map_ver, DAOS_INTENT_UPDATE,
			      orw->orw_shard_tgts.ca_arrays,
			      orw->orw_shard_tgts.ca_count, &dlh);
	if (rc != 0) {
		D_ERROR(DF_UOID": Failed to start DTX for update "DF_RC".\n",
			DP_UOID(orw->orw_oid), DP_RC(rc));
		D_GOTO(out, rc);
	}

	if (orw->orw_flags & ORF_DTX_SYNC)
		dlh.dlh_handle.dth_sync = 1;

	exec_arg.rpc	  = rpc;
	exec_arg.cont_hdl = ioc.ioc_coh;
	exec_arg.cont	  = ioc.ioc_coc;
	exec_arg.args	  = split_req;
again:
	exec_arg.flags	  = flags;
	/* Execute the operation on all targets */
	rc = dtx_leader_exec_ops(&dlh, obj_tgt_update, &exec_arg);
out:
	if (opc == DAOS_OBJ_RPC_UPDATE &&
	    DAOS_FAIL_CHECK(DAOS_DTX_LEADER_ERROR))
		rc = -DER_IO;

	/* Stop the distribute transaction */
	rc = dtx_leader_end(&dlh, ioc.ioc_coc, rc);
	if (rc == -DER_AGAIN) {
		if (dlh.dlh_handle.dth_renew) {
			/* epoch conflict, renew it and retry. */
			orw->orw_epoch = crt_hlc_get();
			flags &= ~ORF_RESEND;
			memset(&dlh, 0, sizeof(dlh));
			D_GOTO(renew, rc);
		}

		flags |= ORF_RESEND;
		D_GOTO(again, rc);
	}

	if (opc == DAOS_OBJ_RPC_UPDATE && !(orw->orw_flags & ORF_RESEND) &&
	    DAOS_FAIL_CHECK(DAOS_DTX_LOST_RPC_REPLY))
		goto cleanup;

reply:
	obj_rw_reply(rpc, rc, ioc.ioc_map_ver, NULL, ioc.ioc_coh);

cleanup:
	D_TIME_END(tls->ot_sp, time_start, OBJ_PF_UPDATE);
	obj_ec_split_req_fini(split_req);
	obj_ioc_end(&ioc, rc);
}

static void
obj_enum_complete(crt_rpc_t *rpc, int status, int map_version)
{
	struct obj_key_enum_out *oeo;
	struct obj_key_enum_in *oei;
	int rc;

	obj_reply_set_status(rpc, status);
	obj_reply_map_version_set(rpc, map_version);
	rc = crt_reply_send(rpc);
	if (rc != 0)
		D_ERROR("send reply failed: "DF_RC"\n", DP_RC(rc));

	oei = crt_req_get(rpc);
	D_ASSERT(oei != NULL);
	oeo = crt_reply_get(rpc);
	D_ASSERT(oeo != NULL);

	if (oeo->oeo_kds.ca_arrays != NULL)
		D_FREE(oeo->oeo_kds.ca_arrays);

	if (oeo->oeo_sgl.sg_iovs != NULL)
		daos_sgl_fini(&oeo->oeo_sgl, true);

	if (oeo->oeo_eprs.ca_arrays != NULL)
		D_FREE(oeo->oeo_eprs.ca_arrays);

	if (oeo->oeo_recxs.ca_arrays != NULL)
		D_FREE(oeo->oeo_recxs.ca_arrays);
}

static int
obj_local_enum(struct obj_io_context *ioc, crt_rpc_t *rpc,
	       struct vos_iter_anchors *anchors, struct dss_enum_arg *enum_arg)
{
	vos_iter_param_t	param = { 0 };
	struct obj_key_enum_in	*oei = crt_req_get(rpc);
	int			opc = opc_get(rpc->cr_opc);
	int			type;
	int			rc;
	bool			recursive = false;

	/* prepare enumeration parameters */
	param.ip_hdl = ioc->ioc_vos_coh;
	param.ip_oid = oei->oei_oid;
	if (oei->oei_dkey.iov_len > 0)
		param.ip_dkey = oei->oei_dkey;
	if (oei->oei_akey.iov_len > 0)
		param.ip_akey = oei->oei_akey;

	param.ip_epr.epr_lo = oei->oei_epr.epr_lo;
	param.ip_epr.epr_hi = oei->oei_epr.epr_hi;
	param.ip_epc_expr = VOS_IT_EPC_LE;

	if (opc == DAOS_OBJ_RECX_RPC_ENUMERATE) {
		if (oei->oei_dkey.iov_len == 0 ||
		    oei->oei_akey.iov_len == 0)
			D_GOTO(failed, rc = -DER_PROTO);

		if (oei->oei_rec_type == DAOS_IOD_ARRAY)
			type = VOS_ITER_RECX;
		else
			type = VOS_ITER_SINGLE;

		param.ip_epc_expr = VOS_IT_EPC_RE;
		/** Only show visible records and skip punches */
		param.ip_flags = VOS_IT_RECX_VISIBLE | VOS_IT_RECX_SKIP_HOLES;
		enum_arg->fill_recxs = true;
	} else if (opc == DAOS_OBJ_DKEY_RPC_ENUMERATE) {
		type = VOS_ITER_DKEY;
	} else if (opc == DAOS_OBJ_AKEY_RPC_ENUMERATE) {
		type = VOS_ITER_AKEY;
	} else {
		/* object iteration for rebuild or consistency verification. */
		D_ASSERT(opc == DAOS_OBJ_RPC_ENUMERATE);
		type = VOS_ITER_DKEY;
		if (daos_anchor_get_flags(&anchors->ia_dkey) &
		      DIOF_WITH_SPEC_EPOCH) {
			/* For obj verification case. */
			param.ip_flags |= VOS_IT_RECX_VISIBLE;
			param.ip_epc_expr = VOS_IT_EPC_RR;
		} else {
			param.ip_epc_expr = VOS_IT_EPC_RE;
		}
		recursive = true;
		enum_arg->chk_key2big = true;
		enum_arg->need_punch = true;
	}

	/*
	 * FIXME: enumeration RPC uses one anchor for both SV and EV,
	 * that won't be able to support recursive iteration in our
	 * current data model (one akey can have both SV tree and EV
	 * tree).
	 *
	 * Need to use separate anchors for SV and EV, or return a
	 * 'type' to indicate the anchor is on SV tree or EV tree.
	 */
	if (type == VOS_ITER_SINGLE)
		anchors->ia_sv = anchors->ia_ev;
	else if (oei->oei_oid.id_shard % 2 == 0 &&
		DAOS_FAIL_CHECK(DAOS_VC_LOST_REPLICA))
		D_GOTO(failed, rc =  -DER_NONEXIST);

	rc = dss_enum_pack(&param, type, recursive, anchors, enum_arg);

	if (type == VOS_ITER_SINGLE)
		anchors->ia_ev = anchors->ia_sv;

	D_DEBUG(DB_IO, ""DF_UOID" iterate "DF_U64"-"DF_U64" type %d tag %d"
		" rc %d\n", DP_UOID(oei->oei_oid), param.ip_epr.epr_lo,
		param.ip_epr.epr_hi, type, dss_get_module_info()->dmi_tgt_id,
		rc);
failed:
	return rc;
}

static int
obj_enum_reply_bulk(crt_rpc_t *rpc)
{
	d_sg_list_t	*sgls[2] = { 0 };
	d_sg_list_t	tmp_sgl;
	crt_bulk_t	bulks[2] = { 0 };
	struct obj_key_enum_in	*oei;
	struct obj_key_enum_out	*oeo;
	int		idx = 0;
	d_iov_t		tmp_iov;
	int		rc;

	oei = crt_req_get(rpc);
	oeo = crt_reply_get(rpc);
	if (oei->oei_kds_bulk && oeo->oeo_kds.ca_count > 0) {
		tmp_iov.iov_buf = oeo->oeo_kds.ca_arrays;
		tmp_iov.iov_buf_len = oeo->oeo_kds.ca_count *
				      sizeof(daos_key_desc_t);
		tmp_iov.iov_len = oeo->oeo_kds.ca_count *
				      sizeof(daos_key_desc_t);
		tmp_sgl.sg_nr = 1;
		tmp_sgl.sg_nr_out = 1;
		tmp_sgl.sg_iovs = &tmp_iov;
		sgls[idx] = &tmp_sgl;
		bulks[idx] = oei->oei_kds_bulk;
		idx++;
		D_DEBUG(DB_IO, "reply kds bulk %zd\n", tmp_iov.iov_len);
	}

	if (oei->oei_bulk) {
		D_DEBUG(DB_IO, "reply bulk %zd nr_out %d\n",
			oeo->oeo_sgl.sg_iovs[0].iov_len,
			oeo->oeo_sgl.sg_nr_out);
		sgls[idx] = &oeo->oeo_sgl;
		bulks[idx] = oei->oei_bulk;
		idx++;
	}

	/* No need reply bulk */
	if (idx == 0)
		return 0;

	rc = obj_bulk_transfer(rpc, CRT_BULK_PUT, false, bulks, NULL,
			       DAOS_HDL_INVAL, sgls, idx);
	if (oei->oei_kds_bulk) {
		D_FREE(oeo->oeo_kds.ca_arrays);
		oeo->oeo_kds.ca_arrays = NULL;
		oeo->oeo_kds.ca_count = 0;
	}

	/* Free oeo_sgl here to avoid rpc reply the data inline */
	if (oei->oei_bulk)
		daos_sgl_fini(&oeo->oeo_sgl, true);

	return rc;
}

static int
obj_enum_prep_sgls(d_sg_list_t *dst_sgls, d_sg_list_t *sgls, int number)
{
	int i;
	int j;
	int rc = 0;

	for (i = 0; i < number; i++) {
		dst_sgls[i].sg_nr = sgls[i].sg_nr;
		D_ALLOC_ARRAY(dst_sgls[i].sg_iovs, sgls[i].sg_nr);
		if (dst_sgls[i].sg_iovs == NULL)
			D_GOTO(out, rc = -DER_NOMEM);

		for (j = 0; j < dst_sgls[i].sg_nr; j++) {
			dst_sgls[i].sg_iovs[j].iov_buf_len =
				sgls[i].sg_iovs[j].iov_buf_len;

			D_ALLOC(dst_sgls[i].sg_iovs[j].iov_buf,
				dst_sgls[i].sg_iovs[j].iov_buf_len);
			if (dst_sgls[i].sg_iovs[j].iov_buf == NULL)
				D_GOTO(out, rc = -DER_NOMEM);
		}
	}
out:
	return rc;
}

void
ds_obj_enum_handler(crt_rpc_t *rpc)
{
	struct dss_enum_arg	enum_arg = { 0 };
	struct vos_iter_anchors	anchors = { 0 };
	struct obj_key_enum_in	*oei;
	struct obj_key_enum_out	*oeo;
	struct obj_io_context	ioc;
	int			opc = opc_get(rpc->cr_opc);
	int			rc = 0;

	oei = crt_req_get(rpc);
	D_ASSERT(oei != NULL);
	oeo = crt_reply_get(rpc);
	D_ASSERT(oeo != NULL);
	/* prepare buffer for enumerate */

	rc = obj_ioc_begin(oei->oei_oid, oei->oei_map_ver, oei->oei_pool_uuid,
			   oei->oei_co_hdl, oei->oei_co_uuid, opc, &ioc);
	if (rc)
		D_GOTO(out, rc);

	anchors.ia_dkey = oei->oei_dkey_anchor;
	anchors.ia_akey = oei->oei_akey_anchor;
	anchors.ia_ev = oei->oei_anchor;

	/* TODO: Transfer the inline_thres from enumerate RPC */
	enum_arg.inline_thres = 32;

	if (opc == DAOS_OBJ_RECX_RPC_ENUMERATE) {
		oeo->oeo_eprs.ca_count = 0;
		D_ALLOC(oeo->oeo_eprs.ca_arrays,
			oei->oei_nr * sizeof(daos_epoch_range_t));
		if (oeo->oeo_eprs.ca_arrays == NULL)
			D_GOTO(out, rc = -DER_NOMEM);
		enum_arg.eprs = oeo->oeo_eprs.ca_arrays;
		enum_arg.eprs_cap = oei->oei_nr;
		enum_arg.eprs_len = 0;
	}

	if (opc == DAOS_OBJ_RECX_RPC_ENUMERATE) {
		oeo->oeo_recxs.ca_count = 0;
		D_ALLOC(oeo->oeo_recxs.ca_arrays,
			oei->oei_nr * sizeof(daos_recx_t));
		if (oeo->oeo_recxs.ca_arrays == NULL)
			D_GOTO(out, rc = -DER_NOMEM);
		enum_arg.recxs = oeo->oeo_recxs.ca_arrays;
		enum_arg.recxs_cap = oei->oei_nr;
		enum_arg.recxs_len = 0;
	} else {
		rc = obj_enum_prep_sgls(&oeo->oeo_sgl, &oei->oei_sgl, 1);
		if (rc != 0)
			D_GOTO(out, rc);
		enum_arg.sgl = &oeo->oeo_sgl;
		enum_arg.sgl_idx = 0;

		/* Prepare key desciptor buffer */
		oeo->oeo_kds.ca_count = 0;
		D_ALLOC(oeo->oeo_kds.ca_arrays,
			oei->oei_nr * sizeof(daos_key_desc_t));
		if (oeo->oeo_kds.ca_arrays == NULL)
			D_GOTO(out, rc = -DER_NOMEM);
		enum_arg.kds = oeo->oeo_kds.ca_arrays;
		enum_arg.kds_cap = oei->oei_nr;
		enum_arg.kds_len = 0;
	}

	/* keep trying until the key_buffer is fully filled or reaching the
	 * end of the stream.
	 */
	rc = obj_local_enum(&ioc, rpc, &anchors, &enum_arg);
	if (rc == 1) /* If the buffer is full, exit and reset failure. */
		rc = 0;

	if (rc)
		D_GOTO(out, rc);

	oeo->oeo_dkey_anchor = anchors.ia_dkey;
	oeo->oeo_akey_anchor = anchors.ia_akey;
	oeo->oeo_anchor = anchors.ia_ev;

	if (enum_arg.eprs)
		oeo->oeo_eprs.ca_count = enum_arg.eprs_len;

	if (opc == DAOS_OBJ_RECX_RPC_ENUMERATE) {
		oeo->oeo_recxs.ca_count = enum_arg.recxs_len;
		oeo->oeo_num = enum_arg.rnum;
		oeo->oeo_size = enum_arg.rsize;
	} else {
		D_ASSERT(enum_arg.eprs_len == 0 ||
			 enum_arg.eprs_len == enum_arg.kds_len);
		oeo->oeo_kds.ca_count = enum_arg.kds_len;
		oeo->oeo_num = enum_arg.kds_len;
		oeo->oeo_size = oeo->oeo_sgl.sg_iovs[0].iov_len;
	}

	rc = obj_enum_reply_bulk(rpc);
out:
	/* for KEY2BIG case, just reuse the oeo_size to reply the key len */
	if (rc == -DER_KEY2BIG)
		oeo->oeo_size = enum_arg.kds[0].kd_key_len;
	obj_enum_complete(rpc, rc, ioc.ioc_map_ver);
	obj_ioc_end(&ioc, rc);
}

static void
obj_punch_complete(crt_rpc_t *rpc, int status, uint32_t map_version,
		   struct dtx_conflict_entry *dce)
{
	int rc;

	obj_reply_set_status(rpc, status);
	obj_reply_map_version_set(rpc, map_version);
	if (dce != NULL)
		obj_reply_dtx_conflict_set(rpc, dce);

	rc = crt_reply_send(rpc);
	if (rc != 0)
		D_ERROR("send reply failed: "DF_RC"\n", DP_RC(rc));
}

static int
obj_local_punch(struct obj_punch_in *opi, crt_opcode_t opc,
		struct ds_cont_hdl *cont_hdl, struct ds_cont_child *cont,
		struct dtx_handle *dth)
{
	int	rc = 0;

	if (daos_is_zero_dti(&opi->opi_dti)) {
		D_DEBUG(DB_TRACE, "disable dtx\n");
		dth = NULL;
	}

	switch (opc) {
	case DAOS_OBJ_RPC_PUNCH:
	case DAOS_OBJ_RPC_TGT_PUNCH:
		rc = vos_obj_punch(cont->sc_hdl, opi->opi_oid,
				   opi->opi_epoch, opi->opi_map_ver, 0,
				   NULL, 0, NULL, dth);
		break;
	case DAOS_OBJ_RPC_PUNCH_DKEYS:
	case DAOS_OBJ_RPC_PUNCH_AKEYS:
	case DAOS_OBJ_RPC_TGT_PUNCH_DKEYS:
	case DAOS_OBJ_RPC_TGT_PUNCH_AKEYS: {
		daos_key_t *dkey;

		D_ASSERTF(opi->opi_dkeys.ca_count == 1,
			  "NOT punch multiple (%llu) dkeys via one RPC\n",
			  (unsigned long long)opi->opi_dkeys.ca_count);

		dkey = &((daos_key_t *)opi->opi_dkeys.ca_arrays)[0];
		rc = vos_obj_punch(cont->sc_hdl, opi->opi_oid,
				   opi->opi_epoch, opi->opi_map_ver, 0, dkey,
				   opi->opi_akeys.ca_count,
				   opi->opi_akeys.ca_arrays, dth);
		break;
	}
	default:
		D_ERROR("opc %#x not supported\n", opc);
		D_GOTO(out, rc = -DER_NOSYS);
	}
out:
	return rc;
}

/* Handle the punch requests on non-leader */
void
ds_obj_tgt_punch_handler(crt_rpc_t *rpc)
{
	struct dtx_handle		 dth = { 0 };
	struct dtx_conflict_entry	 conflict = { 0 };
	struct obj_io_context		 ioc;
	struct obj_punch_in		*opi;
	int				 rc;

	opi = crt_req_get(rpc);
	D_ASSERT(opi != NULL);
	rc = obj_ioc_begin(opi->opi_oid, opi->opi_map_ver,
			    opi->opi_pool_uuid, opi->opi_co_hdl,
			    opi->opi_co_uuid, opc_get(rpc->cr_opc), &ioc);
	if (rc)
		goto out;

	/* Handle resend. */
	if (opi->opi_flags & ORF_RESEND) {
		rc = dtx_handle_resend(ioc.ioc_vos_coh, &opi->opi_oid,
				       &opi->opi_dti, opi->opi_dkey_hash,
				       true, &opi->opi_epoch);

		/* Do nothing if 'prepared' or 'committed'. */
		if (rc == -DER_ALREADY || rc == 0)
			D_GOTO(out, rc = 0);

		/* Abort it firstly if exist but with different epoch,
		 * then re-execute with new epoch.
		 */
		if (rc == -DER_MISMATCH)
			/* Abort it by force with MAX epoch to guarantee
			 * that it can be aborted.
			 */
			rc = vos_dtx_abort(ioc.ioc_vos_coh, DAOS_EPOCH_MAX,
					   &opi->opi_dti, 1);

		if (rc != 0 && rc != -DER_NONEXIST)
			D_GOTO(out, rc);
	}

	/* Start the local transaction */
	rc = dtx_begin(&opi->opi_dti, &opi->opi_oid, ioc.ioc_vos_coh,
		       opi->opi_epoch, opi->opi_dkey_hash,
		       &conflict, opi->opi_dti_cos.ca_arrays,
		       opi->opi_dti_cos.ca_count, opi->opi_map_ver,
		       DAOS_INTENT_PUNCH, &dth);
	if (rc != 0) {
		D_ERROR(DF_UOID": Failed to start DTX for punch "DF_RC".\n",
			DP_UOID(opi->opi_oid), DP_RC(rc));
		D_GOTO(out, rc);
	}

	/* local RPC handler */
	rc = obj_local_punch(opi, opc_get(rpc->cr_opc), ioc.ioc_coh,
			     ioc.ioc_coc, &dth);
	if (rc != 0) {
		D_ERROR(DF_UOID": error="DF_RC".\n", DP_UOID(opi->opi_oid),
			DP_RC(rc));
		D_GOTO(out, rc);
	}
out:
	if (DAOS_FAIL_CHECK(DAOS_DTX_NONLEADER_ERROR))
		rc = -DER_IO;

	/* Stop the local transaction */
	rc = dtx_end(&dth, ioc.ioc_coh, ioc.ioc_coc, rc);
	obj_punch_complete(rpc, rc, ioc.ioc_map_ver, &conflict);
	obj_ioc_end(&ioc, rc);
}

static int
obj_tgt_punch(struct dtx_leader_handle *dlh, void *arg, int idx,
		 dtx_sub_comp_cb_t comp_cb)
{
	struct ds_obj_exec_arg	*exec_arg = arg;

	/* handle local operaion */
	if (idx == -1) {
		crt_rpc_t		*rpc = exec_arg->rpc;
		struct obj_punch_in	*opi = crt_req_get(rpc);
		int			rc = 0;

		if (!(exec_arg->flags & ORF_RESEND)) {
			rc = obj_local_punch(opi, opc_get(rpc->cr_opc),
					     exec_arg->cont_hdl,
					     exec_arg->cont, &dlh->dlh_handle);
		}
		if (comp_cb != NULL)
			comp_cb(dlh, idx, rc);

		return rc;
	}

	/* Handle the object remotely */
	return ds_obj_remote_punch(dlh, arg, idx, comp_cb);
}

/* Handle the punch requests on the leader */
void
ds_obj_punch_handler(crt_rpc_t *rpc)
{
	struct dtx_leader_handle	dlh = { 0 };
	struct obj_punch_in		*opi;
	struct ds_obj_exec_arg		exec_arg = { 0 };
	struct obj_io_context		ioc;
	uint32_t			flags = 0;
	int				rc;

	opi = crt_req_get(rpc);
	D_ASSERT(opi != NULL);
	rc = obj_ioc_begin(opi->opi_oid, opi->opi_map_ver,
			   opi->opi_pool_uuid, opi->opi_co_hdl,
			   opi->opi_co_uuid, opc_get(rpc->cr_opc), &ioc);
	if (rc)
		goto out;

	if (opi->opi_dkeys.ca_count == 0)
		D_DEBUG(DB_TRACE,
			"punch obj %p oid "DF_UOID" tag/xs %d/%d epc "
			DF_U64", pmv %u/%u dti "DF_DTI".\n",
			rpc, DP_UOID(opi->opi_oid),
			dss_get_module_info()->dmi_tgt_id,
			dss_get_module_info()->dmi_xs_id, opi->opi_epoch,
			opi->opi_map_ver, ioc.ioc_map_ver,
			DP_DTI(&opi->opi_dti));
	else
		D_DEBUG(DB_TRACE,
			"punch key %p oid "DF_UOID" dkey "
			DF_KEY" tag/xs %d/%d epc "
			DF_U64", pmv %u/%u dti "DF_DTI".\n",
			rpc, DP_UOID(opi->opi_oid),
			DP_KEY(&opi->opi_dkeys.ca_arrays[0]),
			dss_get_module_info()->dmi_tgt_id,
			dss_get_module_info()->dmi_xs_id, opi->opi_epoch,
			opi->opi_map_ver, ioc.ioc_map_ver,
			DP_DTI(&opi->opi_dti));

	/* FIXME: until distributed transaction. */
	if (opi->opi_epoch == DAOS_EPOCH_MAX) {
		opi->opi_epoch = crt_hlc_get();
		D_DEBUG(DB_IO, "overwrite epoch "DF_U64"\n", opi->opi_epoch);
	}

	if (opi->opi_shard_tgts.ca_arrays == NULL) {
		/* local RPC handler */
		rc = obj_local_punch(opi, opc_get(rpc->cr_opc), ioc.ioc_coh,
				     ioc.ioc_coc, NULL);
		if (rc != 0) {
			D_ERROR(DF_UOID": error="DF_RC".\n",
				DP_UOID(opi->opi_oid), DP_RC(rc));
			D_GOTO(out, rc);
		}

		D_GOTO(out, rc);
	}

	/* Handle resend. */
	if (opi->opi_flags & ORF_RESEND) {
		daos_epoch_t	tmp = 0;

		rc = dtx_handle_resend(ioc.ioc_vos_coh, &opi->opi_oid,
				       &opi->opi_dti, opi->opi_dkey_hash,
				       true, &tmp);
		if (rc == -DER_ALREADY)
			D_GOTO(out, rc = 0);

		if (rc == 0) {
			opi->opi_epoch = tmp;
			flags |= ORF_RESEND;
		} else if (rc == -DER_NONEXIST) {
			rc = 0;
		} else {
			D_GOTO(out, rc);
		}
	} else if (DAOS_FAIL_CHECK(DAOS_DTX_LOST_RPC_REQUEST) ||
		   DAOS_FAIL_CHECK(DAOS_DTX_LONG_TIME_RESEND)) {
		goto cleanup;
	}

renew:
	/*
	 * Since we do not know if other replicas execute the
	 * operation, so even the operation has been execute
	 * locally, we will start dtx and forward reqests to
	 * all replicas.
	 *
	 * For new leader, even though the local replica
	 * has ever been modified before, but it doesn't
	 * know whether other replicas have also done the
	 * modification or not, so still need to dispatch
	 * the RPC to other replicas.
	 */
	rc = dtx_leader_begin(&opi->opi_dti, &opi->opi_oid, ioc.ioc_vos_coh,
			      opi->opi_epoch, opi->opi_dkey_hash,
			      opi->opi_map_ver, DAOS_INTENT_PUNCH,
			      opi->opi_shard_tgts.ca_arrays,
			      opi->opi_shard_tgts.ca_count, &dlh);
	if (rc != 0) {
		D_ERROR(DF_UOID": Failed to start DTX for punch "DF_RC".\n",
			DP_UOID(opi->opi_oid), DP_RC(rc));
		D_GOTO(out, rc);
	}

	if (opi->opi_flags & ORF_DTX_SYNC)
		dlh.dlh_handle.dth_sync = 1;

	exec_arg.rpc = rpc;
	exec_arg.cont_hdl = ioc.ioc_coh;
	exec_arg.cont = ioc.ioc_coc;
again:
	exec_arg.flags = flags;
	/* Execute the operation on all shards */
	rc = dtx_leader_exec_ops(&dlh, obj_tgt_punch, &exec_arg);
out:
	if (DAOS_FAIL_CHECK(DAOS_DTX_LEADER_ERROR))
		rc = -DER_IO;

	/* Stop the distribute transaction */
	rc = dtx_leader_end(&dlh, ioc.ioc_coc, rc);
	if (rc == -DER_AGAIN) {
		if (dlh.dlh_handle.dth_renew) {
			/* epoch conflict, renew it and retry. */
			opi->opi_epoch = crt_hlc_get();
			flags &= ~ORF_RESEND;
			memset(&dlh, 0, sizeof(dlh));
			D_GOTO(renew, rc);
		}

		flags |= ORF_RESEND;
		D_GOTO(again, rc);
	}

	if (!(opi->opi_flags & ORF_RESEND) &&
	    DAOS_FAIL_CHECK(DAOS_DTX_LOST_RPC_REPLY))
		goto cleanup;

	obj_punch_complete(rpc, rc, ioc.ioc_map_ver, NULL);
cleanup:
	obj_ioc_end(&ioc, rc);
}

void
ds_obj_query_key_handler(crt_rpc_t *rpc)
{
	struct obj_query_key_in		*okqi;
	struct obj_query_key_out	*okqo;
	daos_key_t			*dkey;
	daos_key_t			*akey;
	struct obj_io_context		 ioc;
	int				 rc;

	okqi = crt_req_get(rpc);
	D_ASSERT(okqi != NULL);
	okqo = crt_reply_get(rpc);
	D_ASSERT(okqo != NULL);

	D_DEBUG(DB_IO, "flags = %d\n", okqi->okqi_flags);

	/* FIXME: until distributed transaction. */
	if (okqi->okqi_epoch == DAOS_EPOCH_MAX) {
		okqi->okqi_epoch = crt_hlc_get();
		D_DEBUG(DB_IO, "overwrite epoch "DF_U64"\n", okqi->okqi_epoch);
	}

	rc = obj_ioc_begin(okqi->okqi_oid, okqi->okqi_map_ver,
			   okqi->okqi_pool_uuid, okqi->okqi_co_hdl,
			   okqi->okqi_co_uuid, opc_get(rpc->cr_opc), &ioc);
	if (rc)
		D_GOTO(out, rc);

	dkey = &okqi->okqi_dkey;
	akey = &okqi->okqi_akey;
	d_iov_set(&okqo->okqo_akey, NULL, 0);
	d_iov_set(&okqo->okqo_dkey, NULL, 0);
	if (okqi->okqi_flags & DAOS_GET_DKEY)
		dkey = &okqo->okqo_dkey;
	if (okqi->okqi_flags & DAOS_GET_AKEY)
		akey = &okqo->okqo_akey;

	rc = vos_obj_query_key(ioc.ioc_vos_coh, okqi->okqi_oid,
			       okqi->okqi_flags, okqi->okqi_epoch,
			       dkey, akey, &okqo->okqo_recx);
out:
	obj_reply_set_status(rpc, rc);
	obj_reply_map_version_set(rpc, ioc.ioc_map_ver);
	obj_ioc_end(&ioc, rc);

	rc = crt_reply_send(rpc);
	if (rc != 0)
		D_ERROR("send reply failed: "DF_RC"\n", DP_RC(rc));
}

void
ds_obj_sync_handler(crt_rpc_t *rpc)
{
	struct obj_sync_in	*osi;
	struct obj_sync_out	*oso;
	struct obj_io_context	 ioc;
	daos_epoch_t		 epoch = crt_hlc_get();
	int			 rc;

	osi = crt_req_get(rpc);
	D_ASSERT(osi != NULL);

	oso = crt_reply_get(rpc);
	D_ASSERT(oso != NULL);

	if (osi->osi_epoch == 0)
		oso->oso_epoch = epoch;
	else
		oso->oso_epoch = min(epoch, osi->osi_epoch);

	D_DEBUG(DB_IO, "start: "DF_UOID", epc "DF_U64"\n",
		DP_UOID(osi->osi_oid), oso->oso_epoch);

	rc = obj_ioc_begin(osi->osi_oid, osi->osi_map_ver,
			   osi->osi_pool_uuid, osi->osi_co_hdl,
			   osi->osi_co_uuid, opc_get(rpc->cr_opc), &ioc);
	if (rc != 0)
		D_GOTO(out, rc);

	rc = dtx_obj_sync(osi->osi_pool_uuid, osi->osi_co_uuid, ioc.ioc_vos_coh,
			  osi->osi_oid, oso->oso_epoch, ioc.ioc_map_ver);

out:
	obj_reply_map_version_set(rpc, ioc.ioc_map_ver);
	obj_reply_set_status(rpc, rc);
	obj_ioc_end(&ioc, rc);

	D_DEBUG(DB_IO, "stop: "DF_UOID", epc "DF_U64", rd = %d\n",
		DP_UOID(osi->osi_oid), oso->oso_epoch, rc);

	rc = crt_reply_send(rpc);
	if (rc != 0)
		D_ERROR("send reply failed: "DF_RC"\n", DP_RC(rc));
}

static int
cont_prop_srv_verify(struct ds_iv_ns *ns, uuid_t co_hdl)
{
	int			rc;
	daos_prop_t		cont_prop = {0};
	struct daos_prop_entry	entry = {0};

	entry.dpe_type = DAOS_PROP_CO_CSUM_SERVER_VERIFY;
	cont_prop.dpp_entries = &entry;
	cont_prop.dpp_nr = 1;

	rc = cont_iv_prop_fetch(ns, co_hdl, &cont_prop);
	if (rc != 0)
		return false;
	return daos_cont_prop2serververify(&cont_prop);
}

static int
obj_verify_bio_csum(crt_rpc_t *rpc, struct bio_desc *biod,
		    struct daos_csummer *csummer)
{
	struct obj_rw_in	*orw = crt_req_get(rpc);
	struct ds_pool		*pool;
	daos_iod_t		*iods = orw->orw_iod_array.oia_iods;
	uint64_t		 iods_nr = orw->orw_iod_array.oia_iod_nr;
	struct dcs_iod_csums	*iods_csums = orw->orw_iod_csums.ca_arrays;
	unsigned int		 i;
	int			 rc = 0;

	if (!daos_csummer_initialized(csummer))
		return 0;

	pool = ds_pool_lookup(orw->orw_pool_uuid);
	if (pool == NULL)
		return -DER_NONEXIST;

	if (!obj_rpc_is_update(rpc) ||
	    !cont_prop_srv_verify(pool->sp_iv_ns, orw->orw_co_hdl)) {
		ds_pool_put(pool);
		return 0;
	}

	for (i = 0; i < iods_nr && rc == 0; i++) {
		daos_iod_t		*iod = &iods[i];
		struct bio_sglist	*bsgl = bio_iod_sgl(biod, i);
		d_sg_list_t		 sgl;
		/** Currently only supporting array types */
		bool			 type_is_supported =
						iod->iod_type == DAOS_IOD_ARRAY;

		if (!type_is_supported)
			continue;

		rc = bio_sgl_convert(bsgl, &sgl);

		if (rc == 0)
			rc = daos_csummer_verify(csummer, iod, &sgl,
						 &iods_csums[i]);

		daos_sgl_fini(&sgl, false);
	}

	ds_pool_put(pool);
	return rc;
}<|MERGE_RESOLUTION|>--- conflicted
+++ resolved
@@ -852,13 +852,9 @@
 	if (obj_rpc_is_update(rpc)) {
 		bulk_op = CRT_BULK_GET;
 		rc = vos_update_begin(cont->sc_hdl, orw->orw_oid,
-<<<<<<< HEAD
 				      orw->orw_epoch, 0, dkey, orw->orw_nr,
-				      iods, &ioh, dth);
-=======
-				      orw->orw_epoch, dkey, orw->orw_nr, iods,
-				      orw->orw_iod_csums.ca_arrays, &ioh, dth);
->>>>>>> be0518c4
+				      iods, orw->orw_iod_csums.ca_arrays, &ioh,
+				      dth);
 		if (rc) {
 			D_ERROR(DF_UOID" Update begin failed: "DF_RC"\n",
 				DP_UOID(orw->orw_oid), DP_RC(rc));
