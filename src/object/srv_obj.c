--- conflicted
+++ resolved
@@ -1046,14 +1046,10 @@
 		goto post;
 	}
 
-<<<<<<< HEAD
-	rc = obj_verify_bio_csum(rpc, biod, cont_hdl->sch_csummer);
+	rc = obj_verify_bio_csum(rpc, iods, iod_csums, biod,
+				 cont_hdl->sch_csummer);
 	if (rc == -DER_CSUM)
 		obj_log_csum_err();
-=======
-	rc = obj_verify_bio_csum(rpc, iods, iod_csums, biod,
-				 cont_hdl->sch_csummer);
->>>>>>> 573ec645
 post:
 	err = bio_iod_post(biod);
 	rc = rc ? : err;
