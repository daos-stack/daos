/**
 * (C) Copyright 2016-2024 Intel Corporation.
 *
 * SPDX-License-Identifier: BSD-2-Clause-Patent
 */
/**
 * object server operations
 *
 * This file contains the server API methods and the RPC handlers that are both
 * related to object.
 */
#define D_LOGFAC	DD_FAC(object)

#include <uuid/uuid.h>

#include <abt.h>
#include <daos/rpc.h>
#include <daos/cont_props.h>
#include <daos_srv/pool.h>
#include <daos_srv/rebuild.h>
#include <daos_srv/container.h>
#include <daos_srv/vos.h>
#include <daos_srv/bio.h>
#include <daos_srv/daos_engine.h>
#include <daos_srv/dtx_srv.h>
#include <daos_srv/security.h>
#include <daos/checksum.h>
#include <daos_srv/srv_csum.h>
#include "obj_rpc.h"
#include "srv_internal.h"

static int
obj_verify_bio_csum(daos_obj_id_t oid, daos_iod_t *iods,
		    struct dcs_iod_csums *iod_csums, struct bio_desc *biod,
		    struct daos_csummer *csummer, uint32_t iods_nr);

static int
obj_ioc2ec_cs(struct obj_io_context *ioc)
{
	return obj_ec_cell_rec_nr(&ioc->ioc_oca);
}

static int
obj_ioc2ec_ss(struct obj_io_context *ioc)
{
	return obj_ec_stripe_rec_nr(&ioc->ioc_oca);
}

/* For single RDG based DTX, parse DTX participants information
 * from the client given dispatch targets information that does
 * NOT contains the original leader information.
 */
static int
obj_gen_dtx_mbs(uint32_t flags, uint32_t *tgt_cnt, struct daos_shard_tgt **p_tgts,
		struct dtx_memberships **p_mbs)
{
	struct daos_shard_tgt	*tgts = *p_tgts;
	struct dtx_memberships	*mbs = NULL;
	size_t			 size;
	int			 i;
	int			 j;

	if (*tgt_cnt == 0)
		return 0;

	D_ASSERT(tgts != NULL);

	if (!(flags & ORF_CONTAIN_LEADER)) {
		D_ERROR("Miss DTX leader information, flags %x\n", flags);
		return -DER_PROTO;
	}

	if (*tgt_cnt == 1) {
		*tgt_cnt = 0;
		*p_tgts = NULL;
		goto out;
	}

	size = sizeof(struct dtx_daos_target) * *tgt_cnt;
	D_ALLOC(mbs, sizeof(*mbs) + size);
	if (mbs == NULL)
		return -DER_NOMEM;

	for (i = 0, j = 0; i < *tgt_cnt; i++) {
		if (tgts[i].st_rank == DAOS_TGT_IGNORE)
			continue;

		mbs->dm_tgts[j++].ddt_id = tgts[i].st_tgt_id;
	}

	D_ASSERT(j > 0);

	if (j == 1) {
		D_FREE(mbs);
		*tgt_cnt = 0;
		*p_tgts = NULL;
		goto out;
	}

	mbs->dm_tgt_cnt = j;
	mbs->dm_grp_cnt = 1;
	mbs->dm_data_size = size;
	mbs->dm_flags = DMF_CONTAIN_LEADER;

	--(*tgt_cnt);
	*p_tgts = ++tgts;

	if (!(flags & ORF_EC))
		mbs->dm_flags |= DMF_SRDG_REP;

out:
	*p_mbs = mbs;

	return 0;
}

/**
 * After bulk finish, let's send reply, then release the resource.
 */
static int
obj_rw_complete(crt_rpc_t *rpc, struct obj_io_context *ioc,
		daos_handle_t ioh, int status, struct dtx_handle *dth)
{
	struct obj_rw_in	*orwi = crt_req_get(rpc);
	int			rc;

	if (daos_handle_is_valid(ioh)) {
		bool update = obj_rpc_is_update(rpc);

		if (update) {
			uint64_t time;

			if (status == 0)
				status = dtx_sub_init(dth, &orwi->orw_oid,
						      orwi->orw_dkey_hash);
			time = daos_get_ntime();
			rc = vos_update_end(ioh, ioc->ioc_map_ver,
					    &orwi->orw_dkey, status,
					    &ioc->ioc_io_size, dth);
			if (rc == 0)
				obj_update_latency(ioc->ioc_opc, VOS_LATENCY,
						   daos_get_ntime() - time, ioc->ioc_io_size);
		} else {
			rc = vos_fetch_end(ioh, &ioc->ioc_io_size, status);
		}

		if (rc != 0) {
			if (rc == -DER_VOS_PARTIAL_UPDATE)
				rc = -DER_NO_PERM;
			DL_CDEBUG(rc == -DER_REC2BIG || rc == -DER_INPROGRESS ||
				      rc == -DER_TX_RESTART || rc == -DER_EXIST ||
				      rc == -DER_NONEXIST || rc == -DER_ALREADY ||
				      rc == -DER_CHKPT_BUSY,
				  DLOG_DBG, DLOG_ERR, rc, DF_UOID " %s end failed",
				  DP_UOID(orwi->orw_oid), update ? "Update" : "Fetch");
			if (status == 0)
				status = rc;
		}
	}

	return status;
}

static void
obj_rw_reply(crt_rpc_t *rpc, int status, uint64_t epoch, bool release_input,
	     struct obj_io_context *ioc)
{
	struct obj_rw_out	*orwo = crt_reply_get(rpc);
	int			 rc;
	int			 i;

	obj_reply_set_status(rpc, status);
	obj_reply_map_version_set(rpc, ioc->ioc_map_ver);
	if (DAOS_FAIL_CHECK(DAOS_DTX_START_EPOCH)) {
		/* Return an stale epoch for test. */
		orwo->orw_epoch = dss_get_start_epoch() -
				  d_hlc_epsilon_get() * 3;
	} else {
		/* orwo->orw_epoch possibly updated in obj_ec_recov_need_try_again(), reply
		 * the max so client can fetch from that epoch.
		 */
		orwo->orw_epoch = max(epoch, orwo->orw_epoch);
	}

	D_DEBUG(DB_IO, "rpc %p opc %d send reply, pmv %d, epoch "DF_X64
		", status %d\n", rpc, opc_get(rpc->cr_opc),
		ioc->ioc_map_ver, orwo->orw_epoch, status);

	if (!ioc->ioc_lost_reply) {
		if (release_input)
			rc = crt_reply_send_input_free(rpc);
		else
			rc = crt_reply_send(rpc);

		if (rc != 0)
			D_ERROR("send reply failed: "DF_RC"\n", DP_RC(rc));
	} else {
		D_WARN("lost reply rpc %p\n", rpc);
	}

	if (obj_rpc_is_fetch(rpc)) {
		if (orwo->orw_iod_sizes.ca_arrays != NULL) {
			D_FREE(orwo->orw_iod_sizes.ca_arrays);
			orwo->orw_iod_sizes.ca_count = 0;
		}

		if (orwo->orw_nrs.ca_arrays != NULL) {
			D_FREE(orwo->orw_nrs.ca_arrays);
			orwo->orw_nrs.ca_count = 0;
		}

		if (orwo->orw_iod_csums.ca_arrays != NULL) {
			D_FREE(orwo->orw_iod_csums.ca_arrays);
			orwo->orw_iod_csums.ca_count = 0;
		}

		if (orwo->orw_maps.ca_arrays != NULL) {
			ds_iom_free(&orwo->orw_maps.ca_arrays, orwo->orw_maps.ca_count);
			orwo->orw_maps.ca_count = 0;
		}

		daos_recx_ep_list_free(orwo->orw_rels.ca_arrays,
				       orwo->orw_rels.ca_count);

		if (ioc->ioc_free_sgls) {
			struct obj_rw_in *orw = crt_req_get(rpc);
			d_sg_list_t *sgls = orwo->orw_sgls.ca_arrays;
			int j;

			for (i = 0; i < orw->orw_nr; i++)
				for (j = 0; j < sgls[i].sg_nr; j++)
					D_FREE(sgls[i].sg_iovs[j].iov_buf);
		}
	}
}

static inline int
obj_bulk_args_fini(struct obj_bulk_args *args)
{
	int	rc, *status;

	D_ASSERT(args->inited);
	rc = ABT_eventual_wait(args->eventual, (void **)&status);
	if (rc)
		rc = dss_abterr2der(rc);
	else
		rc = *status;

	ABT_eventual_free(&args->eventual);
	ABT_mutex_free(&args->lock);

	return rc;
}

static inline int
obj_bulk_args_init(struct obj_bulk_args *args)
{
	int	rc, *status;

	rc = ABT_eventual_create(sizeof(*status), &args->eventual);
	if (rc != ABT_SUCCESS)
		return dss_abterr2der(rc);

	rc = ABT_mutex_create(&args->lock);
	if (rc != ABT_SUCCESS) {
		ABT_eventual_free(&args->eventual);
		return dss_abterr2der(rc);
	}

	args->inited = true;
	args->bulks_inflight = 1;
	args->result = 0;
	return 0;
}

/* Get the original cart context that client intended to send to */
static void *
rpc2orig_ctx(crt_rpc_t *rpc, bool *is_primary)
{
	int	rc;

	/*
	 * TODO:
	 * For forwarded RPC (server always uses primary context to create forward RPC),
	 * we need some new cart API to query if the RPC is originated from a secondary
	 * client, considering multiple secondary contexts need be supported, the new
	 * API may need to return context ID as well. Then IO engine will be able to get
	 * the proper secondary context by 'is_primary' and 'context id'.
	 */
	rc = crt_req_src_provider_is_primary(rpc, is_primary);
	if (rc) {
		D_ERROR("Failed to query provider info. "DF_RC"\n", DP_RC(rc));
		*is_primary = true;
	}

	return rpc->cr_ctx;
}

static void
obj_bulk_inflights(struct obj_bulk_args *args, crt_rpc_t *rpc, int val)
{
	bool	is_primary;

	D_ASSERT(val == 1 || val == -1);
	rpc2orig_ctx(rpc, &is_primary);

	if (!is_primary)
		ABT_mutex_lock(args->lock);

	D_ASSERT(args->bulks_inflight > 0);
	args->bulks_inflight += val;

	if (!is_primary)
		ABT_mutex_unlock(args->lock);

	if (args->bulks_inflight == 0)
		ABT_eventual_set(args->eventual, &args->result, sizeof(args->result));
}

static int
obj_bulk_comp_cb(const struct crt_bulk_cb_info *cb_info)
{
	struct obj_bulk_args	*arg;
	struct crt_bulk_desc	*bulk_desc;
	crt_rpc_t		*rpc;

	if (cb_info->bci_rc != 0)
		D_ERROR("bulk transfer failed: %d\n", cb_info->bci_rc);

	bulk_desc = cb_info->bci_bulk_desc;
	rpc = bulk_desc->bd_rpc;
	arg = (struct obj_bulk_args *)cb_info->bci_arg;
	/**
	 * Note: only one thread will access arg.result, so
	 * it should be safe here.
	 **/
	if (arg->result == 0)
		arg->result = cb_info->bci_rc;

	obj_bulk_inflights(arg, rpc, -1);

	crt_req_decref(rpc);
	return cb_info->bci_rc;
}

static inline int
bulk_cp(const struct crt_bulk_cb_info *cb_info)
{
	struct crt_bulk_desc	*bulk_desc;

	bulk_desc = cb_info->bci_bulk_desc;
	D_ASSERT(bulk_desc->bd_local_hdl != CRT_BULK_NULL);
	crt_bulk_free(bulk_desc->bd_local_hdl);
	bulk_desc->bd_local_hdl = CRT_BULK_NULL;

	return obj_bulk_comp_cb(cb_info);
}

static inline int
cached_bulk_cp(const struct crt_bulk_cb_info *cb_info)
{
	struct	crt_bulk_desc	*bulk_desc = cb_info->bci_bulk_desc;
	crt_rpc_t		*rpc = bulk_desc->bd_rpc;
	bool			 is_primary;

	rpc2orig_ctx(rpc, &is_primary);
	D_ASSERT(is_primary);

	return obj_bulk_comp_cb(cb_info);
}

/**
 * Simulate bulk transfer by memcpy, all data are actually dropped.
 */
static void
obj_bulk_bypass(d_sg_list_t *sgl, crt_bulk_op_t bulk_op)
{
	static const int  dummy_buf_len = 4096;
	static char	 *dummy_buf;
	int		  i;

	if (!dummy_buf) {
		D_ALLOC(dummy_buf, dummy_buf_len);
		if (!dummy_buf)
			return; /* ignore error */
	}

	for (i = 0; i < sgl->sg_nr_out; i++) {
		char	*buf;
		int	 total, nob;

		if (sgl->sg_iovs[i].iov_buf == NULL ||
		    sgl->sg_iovs[i].iov_len == 0)
			continue;

		buf   = sgl->sg_iovs[i].iov_buf;
		total = sgl->sg_iovs[i].iov_len;
		while (total != 0) {
			nob = min(dummy_buf_len, total);
			if (bulk_op == CRT_BULK_PUT)
				memcpy(dummy_buf, buf, nob);
			else
				memcpy(buf, dummy_buf, nob);

			total -= nob;
			buf   += nob;
		}
	}
}

/* Get the proper cart context for local bulk handle creation */
static inline void *
rpc2bulk_ctx(crt_rpc_t *rpc, bool create)
{
	void	*orig_ctx;
	bool	 is_primary;

	/*
	 * - When the bulk is on primary provider, return primary cart context;
	 * - When the bulk is on secondary provider, return secondary cart context
	 *   if 'create' is true, otherwise, return NULL since we don't use bulk
	 *   cache for secondary provider now;
	 */
	orig_ctx = rpc2orig_ctx(rpc, &is_primary);
	if (is_primary || create)
		return orig_ctx;

	return NULL;
}

#define MAX_BULK_IOVS	1024

static int
bulk_transfer_sgl(daos_handle_t ioh, crt_rpc_t *rpc, crt_bulk_t remote_bulk,
		  off_t remote_off, crt_bulk_op_t bulk_op, bool bulk_bind,
		  d_sg_list_t *sgl, int sgl_idx, struct obj_bulk_args *p_arg)
{
	struct crt_bulk_desc	bulk_desc;
	crt_bulk_perm_t		bulk_perm;
	crt_bulk_opid_t		bulk_opid;
	crt_bulk_t		local_bulk;
	unsigned int		local_off;
	unsigned int		iov_idx = 0;
	size_t			remote_size;
	int			rc, bulk_iovs = 0;

	if (remote_bulk == NULL) {
		D_ERROR("Remote bulk is NULL\n");
		return -DER_INVAL;
	}

	rc = crt_bulk_get_len(remote_bulk, &remote_size);
	if (rc) {
		D_ERROR("Failed to get remote bulk size "DF_RC"\n", DP_RC(rc));
		return rc;
	}

	if (remote_off >= remote_size) {
		rc = -DER_OVERFLOW;
		D_ERROR("remote_bulk_off %zu >= remote_bulk_size %zu, "DF_RC"\n",
			remote_off, remote_size, DP_RC(rc));
		return rc;
	}

	if (daos_io_bypass & IOBP_SRV_BULK) {
		obj_bulk_bypass(sgl, bulk_op);
		return 0;
	}

	bulk_perm = bulk_op == CRT_BULK_PUT ? CRT_BULK_RO : CRT_BULK_RW;

	while (iov_idx < sgl->sg_nr_out) {
		d_sg_list_t	sgl_sent;
		size_t		length = 0;
		unsigned int	start;
		bool		cached_bulk = false;

		/*
		 * Skip bulk transfer over IOVs with NULL buffer address,
		 * these NULL IOVs are 'holes' or deduped records.
		 */
		while (iov_idx < sgl->sg_nr_out &&
		       sgl->sg_iovs[iov_idx].iov_buf == NULL) {
			remote_off += sgl->sg_iovs[iov_idx].iov_len;
			iov_idx++;
		}

		if (iov_idx == sgl->sg_nr_out)
			break;

		if (remote_off >= remote_size) {
			rc = -DER_OVERFLOW;
			D_ERROR("Remote bulk is used up. off:%zu, size:%zu, "DF_RC"\n",
				remote_off, remote_size, DP_RC(rc));
			break;
		}

		local_bulk = vos_iod_bulk_at(ioh, sgl_idx, iov_idx, &local_off);
		if (local_bulk != NULL) {
			unsigned int tmp_off;

			length = sgl->sg_iovs[iov_idx].iov_len;
			iov_idx++;
			cached_bulk = true;

			/* Check if following IOVs are contiguous and from same bulk handle */
			while (iov_idx < sgl->sg_nr_out &&
			       sgl->sg_iovs[iov_idx].iov_buf != NULL &&
			       vos_iod_bulk_at(ioh, sgl_idx, iov_idx, &tmp_off) == local_bulk &&
			       tmp_off == local_off) {
				length += sgl->sg_iovs[iov_idx].iov_len;
				iov_idx++;
			};
			bulk_iovs += 1;
		} else {
			start = iov_idx;
			sgl_sent.sg_iovs = &sgl->sg_iovs[start];

			/*
			 * For the IOVs not using cached bulk, creates bulk
			 * handle on-the-fly.
			 */
			while (iov_idx < sgl->sg_nr_out &&
			       sgl->sg_iovs[iov_idx].iov_buf != NULL &&
			       vos_iod_bulk_at(ioh, sgl_idx, iov_idx,
						&local_off) == NULL) {
				length += sgl->sg_iovs[iov_idx].iov_len;
				iov_idx++;

				/* Don't create bulk handle with too many IOVs */
				if ((iov_idx - start) >= MAX_BULK_IOVS)
					break;
			};
			D_ASSERT(iov_idx > start);

			local_off = 0;
			sgl_sent.sg_nr = sgl_sent.sg_nr_out = iov_idx - start;
			bulk_iovs += sgl_sent.sg_nr;

			rc = crt_bulk_create(rpc2bulk_ctx(rpc, true), &sgl_sent, bulk_perm,
					     &local_bulk);
			if (rc != 0) {
				D_ERROR("crt_bulk_create %d error " DF_RC "\n", sgl_idx, DP_RC(rc));
				break;
			}
			D_ASSERT(local_bulk != NULL);
		}

		D_ASSERT(remote_size > remote_off);
		if (length > (remote_size - remote_off)) {
			rc = -DER_OVERFLOW;
			D_ERROR("Remote bulk isn't large enough. local_sz:%zu, remote_sz:%zu, "
				"remote_off:%zu, "DF_RC"\n", length, remote_size, remote_off,
				DP_RC(rc));
			break;
		}

		crt_req_addref(rpc);

		bulk_desc.bd_rpc	= rpc;
		bulk_desc.bd_bulk_op	= bulk_op;
		bulk_desc.bd_remote_hdl	= remote_bulk;
		bulk_desc.bd_local_hdl	= local_bulk;
		bulk_desc.bd_len	= length;
		bulk_desc.bd_remote_off	= remote_off;
		bulk_desc.bd_local_off	= local_off;

		obj_bulk_inflights(p_arg, rpc, 1);
		p_arg->bulk_size += length;
		if (bulk_bind)
			rc = crt_bulk_bind_transfer(&bulk_desc,
				cached_bulk ? cached_bulk_cp : bulk_cp, p_arg,
				&bulk_opid);
		else
			rc = crt_bulk_transfer(&bulk_desc,
				cached_bulk ? cached_bulk_cp : bulk_cp, p_arg,
				&bulk_opid);
		if (rc < 0) {
			D_ERROR("crt_bulk_transfer %d error " DF_RC "\n", sgl_idx, DP_RC(rc));
			obj_bulk_inflights(p_arg, rpc, -1);
			if (!cached_bulk)
				crt_bulk_free(local_bulk);
			crt_req_decref(rpc);
			break;
		}
		remote_off += length;

		/* Give cart progress a chance to complete some in-flight bulk transfers */
		if (bulk_iovs >= MAX_BULK_IOVS) {
			bulk_iovs = 0;
			ABT_thread_yield();
		}
	}

	return rc;
}

int
obj_bulk_transfer(crt_rpc_t *rpc, crt_bulk_op_t bulk_op, bool bulk_bind, crt_bulk_t *remote_bulks,
		  uint64_t *remote_offs, uint8_t *skips, daos_handle_t ioh, d_sg_list_t **sgls,
		  int sgl_nr, int bulk_nr, struct obj_bulk_args *p_arg, struct ds_cont_hdl *coh)
{
	struct obj_bulk_args	arg = { 0 };
	int			i, rc;
	int			skip_nr = 0;
	bool			async = true;
	uint64_t		time = daos_get_ntime();

	if (unlikely(sgl_nr > bulk_nr)) {
		D_ERROR("Invalid sgl_nr vs bulk_nr: %d/%d\n", sgl_nr, bulk_nr);
		return -DER_INVAL;
	}

	if (remote_bulks == NULL) {
		D_ERROR("No remote bulks provided\n");
		return -DER_INVAL;
	}

	if (p_arg == NULL) {
		p_arg = &arg;
		async = false;
	}

	rc = obj_bulk_args_init(p_arg);
	if (rc)
		return rc;

	D_DEBUG(DB_IO, "bulk_op %d, sgl_nr %d, bulk_nr %d\n", bulk_op, sgl_nr, bulk_nr);

	if (daos_handle_is_valid(ioh)) {
		rc = vos_dedup_verify_init(ioh, rpc2bulk_ctx(rpc, false), CRT_BULK_RW);
		if (rc) {
			D_ERROR("Dedup verify prep failed. "DF_RC"\n",
				DP_RC(rc));
			goto done;
		}
	}

	for (i = 0; i < sgl_nr; i++) {
		d_sg_list_t	*sgl, tmp_sgl;

		/* Need to consider the akey skip case as client-side bulk array with one bulk for
		 * every akey, but some akeys possibly be skipped in obj_get_iods_offs (number of
		 * akeys possibly reduced). So here need to find the corresponding bulk handle
		 * for non-skipped akey. The akey skip case only possible for EC object and targeted
		 * for multiple data shards.
		 * For RPC inline (non-bulk) case (bio_iod_copy) need not consider the akey skip
		 * because we always create bulk handle if EC object IO targeted for multiple
		 * data shards.
		 */
		while (skips != NULL && isset(skips, i + skip_nr))
			skip_nr++;

		D_ASSERTF(i + skip_nr < bulk_nr, "i %d, skip_nr %d, sgl_nr %d, bulk_nr %d\n",
			  i, skip_nr, sgl_nr, bulk_nr);

		if (remote_bulks[i + skip_nr] == NULL)
			continue;

		if (sgls != NULL) {
			sgl = sgls[i];
		} else {
			struct bio_sglist *bsgl;

			D_ASSERT(daos_handle_is_valid(ioh));
			bsgl = vos_iod_sgl_at(ioh, i);
			D_ASSERT(bsgl != NULL);

			sgl = &tmp_sgl;
			rc = bio_sgl_convert(bsgl, sgl);
			if (rc)
				break;
		}

		rc = bulk_transfer_sgl(ioh, rpc, remote_bulks[i + skip_nr],
				       remote_offs ? remote_offs[i] : 0,
				       bulk_op, bulk_bind, sgl, i, p_arg);
		if (sgls == NULL)
			d_sgl_fini(sgl, false);
		if (rc) {
			D_ERROR("bulk_transfer_sgl i %d, skip_nr %d failed, "DF_RC"\n",
				i, skip_nr, DP_RC(rc));
			break;
		}
	}

	if (skips != NULL)
		D_ASSERTF(skip_nr + sgl_nr <= bulk_nr,
			  "Unmatched skip_nr %d, sgl_nr %d, bulk_nr %d\n",
			  skip_nr, sgl_nr, bulk_nr);

done:
	if (rc)
		p_arg->result = rc;
	obj_bulk_inflights(p_arg, rpc, -1);

	if (async)
		return rc;

	rc = obj_bulk_args_fini(p_arg);

	if (rc == 0)
		obj_update_latency(opc_get(rpc->cr_opc), BULK_LATENCY,
				   daos_get_ntime() - time, arg.bulk_size);
	if (rc == 0 && coh != NULL && unlikely(coh->sch_closed)) {
		D_ERROR("Cont hdl "DF_UUID" is closed/evicted unexpectedly\n",
			DP_UUID(coh->sch_uuid));
		rc = -DER_IO;
	}

	if (rc == 0 && p_arg->result != 0)
		rc = p_arg->result;

	/* After RDMA is done, corrupt the server data */
	if (rc == 0 && DAOS_FAIL_CHECK(DAOS_CSUM_CORRUPT_DISK)) {
		struct bio_sglist	*fbsgl;
		d_sg_list_t		 fsgl;
		int			*fbuffer;

		D_ERROR("csum: Corrupting data after RDMA\n");
		fbsgl = vos_iod_sgl_at(ioh, 0);
		bio_sgl_convert(fbsgl, &fsgl);
		fbuffer = (int *)fsgl.sg_iovs[0].iov_buf;
		*fbuffer += 0x2;
		d_sgl_fini(&fsgl, false);
	}
	return rc;
}

static int
obj_set_reply_sizes(crt_rpc_t *rpc, daos_iod_t *iods, int iod_nr, uint8_t *skips)
{
	struct obj_rw_in	*orw = crt_req_get(rpc);
	struct obj_rw_out	*orwo = crt_reply_get(rpc);
	uint64_t		*sizes = NULL;
	int			 orw_iod_nr = orw->orw_nr;
	int			 i, idx;

	D_ASSERT(obj_rpc_is_fetch(rpc));
	D_ASSERT(orwo != NULL);
	D_ASSERT(orw != NULL);

	if (orw->orw_flags & ORF_CHECK_EXISTENCE)
		goto out;

	if (orw_iod_nr <= 0) {
		D_ERROR("rpc %p contains invalid sizes count %d for "
			DF_UOID" with epc "DF_X64".\n",
			rpc, orw_iod_nr, DP_UOID(orw->orw_oid), orw->orw_epoch);
		return -DER_INVAL;
	}

	/* Re-entry case.*/
	if (orwo->orw_iod_sizes.ca_count != 0) {
		D_ASSERT(orwo->orw_iod_sizes.ca_count == orw_iod_nr);
		D_ASSERT(orwo->orw_iod_sizes.ca_arrays != NULL);

		sizes = orwo->orw_iod_sizes.ca_arrays;
	} else {
		D_ALLOC_ARRAY(sizes, orw_iod_nr);
		if (sizes == NULL)
			return -DER_NOMEM;
	}

	for (i = 0, idx = 0; i < orw_iod_nr; i++) {
		if (skips != NULL && isset(skips, i)) {
			sizes[i] = 0;
			continue;
		}
		sizes[i] = iods[idx].iod_size;
		D_DEBUG(DB_IO, DF_UOID" %d:"DF_U64"\n", DP_UOID(orw->orw_oid),
			i, iods[idx].iod_size);
		idx++;
	}

	D_ASSERTF(idx == iod_nr, "idx %d, iod_nr %d\n", idx, iod_nr);

out:
	if (sizes == NULL)
		orw_iod_nr = 0;
	orwo->orw_iod_sizes.ca_count = orw_iod_nr;
	orwo->orw_iod_sizes.ca_arrays = sizes;

	D_DEBUG(DB_TRACE, "rpc %p set sizes count as %d for "
		DF_UOID" with epc "DF_X64".\n",
		rpc, orw_iod_nr, DP_UOID(orw->orw_oid), orw->orw_epoch);

	return 0;
}

/**
 * Pack nrs in sgls inside the reply, so the client can update
 * sgls before it returns to application.
 * Pack sgl's data size in the reply, client fetch can based on
 * it to update sgl's iov_len.
 *
 * @echo_sgl is set only for echo_rw()
 *
 * Note: this is only needed for bulk transfer, for inline transfer,
 * it will pack the complete sgls inside the req/reply, see obj_shard_rw().
 */
static int
obj_set_reply_nrs(crt_rpc_t *rpc, daos_handle_t ioh, d_sg_list_t *echo_sgl, uint8_t *skips)
{
	struct obj_rw_in	*orw = crt_req_get(rpc);
	struct obj_rw_out	*orwo = crt_reply_get(rpc);
	uint32_t		*nrs;
	daos_size_t		*data_sizes;
	uint32_t		 nrs_count = orw->orw_nr;
	int			 i, j, idx;

	if (nrs_count == 0 || (orw->orw_flags & ORF_CHECK_EXISTENCE))
		return 0;

	/* Re-entry case. */
	if (orwo->orw_nrs.ca_count != 0) {
		D_ASSERT(orwo->orw_nrs.ca_count == nrs_count);
		D_ASSERT(orwo->orw_data_sizes.ca_count == nrs_count);
		D_ASSERT(orwo->orw_nrs.ca_arrays != NULL);
		D_ASSERT(orwo->orw_data_sizes.ca_arrays != NULL);
	} else {
		/* return sg_nr_out and data size for sgl */
		D_ALLOC(orwo->orw_nrs.ca_arrays,
			nrs_count * (sizeof(uint32_t) + sizeof(daos_size_t)));
		if (orwo->orw_nrs.ca_arrays == NULL)
			return -DER_NOMEM;

		orwo->orw_nrs.ca_count = nrs_count;
		orwo->orw_data_sizes.ca_count = nrs_count;
		orwo->orw_data_sizes.ca_arrays = (void *)((char *)orwo->orw_nrs.ca_arrays +
						 nrs_count * (sizeof(uint32_t)));
	}

	nrs = orwo->orw_nrs.ca_arrays;
	data_sizes = orwo->orw_data_sizes.ca_arrays;
	for (i = 0, idx = 0; i < nrs_count; i++) {
		if (skips != NULL && isset(skips, i)) {
			nrs[i] = 0;
			data_sizes[i] = 0;
			continue;
		}
		if (echo_sgl != NULL) {
			nrs[i] = echo_sgl->sg_nr_out;
		} else {
			struct bio_sglist *bsgl;

			bsgl = vos_iod_sgl_at(ioh, idx);
			D_ASSERT(bsgl != NULL);
			nrs[i] = bsgl->bs_nr_out;
			/* tail holes trimmed by ioc_trim_tail_holes() */
			for (j = 0; j < bsgl->bs_nr_out; j++)
				data_sizes[i] += bio_iov2req_len(
					&bsgl->bs_iovs[j]);
		}
		idx++;
	}

	return 0;
}

static void
obj_echo_rw(crt_rpc_t *rpc, daos_iod_t *iod, uint64_t *off)
{
	struct obj_rw_in	*orw = crt_req_get(rpc);
	struct obj_rw_out	*orwo = crt_reply_get(rpc);
	struct obj_tls		*tls;
	d_sg_list_t		*p_sgl;
	crt_bulk_op_t		bulk_op;
	bool			bulk_bind;
	int			i;
	int			rc = 0;

	D_DEBUG(DB_TRACE, "opc %d oid "DF_UOID" dkey "DF_KEY
		" tgt/xs %d/%d epc "DF_X64".\n",
		opc_get(rpc->cr_opc), DP_UOID(orw->orw_oid),
		DP_KEY(&orw->orw_dkey),
		dss_get_module_info()->dmi_tgt_id,
		dss_get_module_info()->dmi_xs_id,
		orw->orw_epoch);

	if (obj_rpc_is_fetch(rpc)) {
		rc = obj_set_reply_sizes(rpc, orw->orw_iod_array.oia_iods,
					 orw->orw_iod_array.oia_iod_nr, NULL);
		if (rc)
			D_GOTO(out, rc);
	}

	/* Inline fetch/update */
	if (orw->orw_bulks.ca_arrays == NULL && orw->orw_bulks.ca_count == 0) {
		if (obj_rpc_is_fetch(rpc)) {
			orwo->orw_sgls.ca_count = orw->orw_sgls.ca_count;
			orwo->orw_sgls.ca_arrays = orw->orw_sgls.ca_arrays;
		}
		D_GOTO(out, rc);
	}

	/* Only support 1 iod now */
	D_ASSERT(orw->orw_iod_array.oia_iod_nr == 1);

	tls = obj_tls_get();
	p_sgl = &tls->ot_echo_sgl;

	/* Let's check if tls already have enough buffer */
	if (p_sgl->sg_nr < iod->iod_nr) {
		d_sgl_fini(p_sgl, true);
		rc = d_sgl_init(p_sgl, iod->iod_nr);
		if (rc)
			D_GOTO(out, rc);

		p_sgl->sg_nr_out = p_sgl->sg_nr;
	}

	for (i = 0; i < iod->iod_nr; i++) {
		daos_size_t size = iod->iod_size;

		if (size == DAOS_REC_ANY)
			size = sizeof(uint64_t);

		if (iod->iod_type == DAOS_IOD_ARRAY) {
			D_ASSERT(iod->iod_recxs);
			size *= iod->iod_recxs[i].rx_nr;
		}

		/* Check each vector */
		if (p_sgl->sg_iovs[i].iov_buf_len < size) {
			D_FREE(p_sgl->sg_iovs[i].iov_buf);

			D_ALLOC(p_sgl->sg_iovs[i].iov_buf, size);
			/* obj_tls_fini() will free these buffer */
			if (p_sgl->sg_iovs[i].iov_buf == NULL)
				D_GOTO(out, rc = -DER_NOMEM);
			p_sgl->sg_iovs[i].iov_buf_len = size;
			p_sgl->sg_iovs[i].iov_len = size;
		}
	}

	orwo->orw_sgls.ca_count = 0;
	orwo->orw_sgls.ca_arrays = NULL;
	if (obj_rpc_is_fetch(rpc)) {
		rc = obj_set_reply_nrs(rpc, DAOS_HDL_INVAL, p_sgl, NULL);
		if (rc != 0)
			D_GOTO(out, rc);
		bulk_op = CRT_BULK_PUT;
	} else {
		bulk_op = CRT_BULK_GET;
	}

	/* Only support 1 iod now */
	bulk_bind = orw->orw_flags & ORF_BULK_BIND;
	rc = obj_bulk_transfer(rpc, bulk_op, bulk_bind, orw->orw_bulks.ca_arrays, off,
			       NULL, DAOS_HDL_INVAL, &p_sgl, 1, 1, NULL, NULL);
out:
	orwo->orw_ret = rc;
	orwo->orw_map_version = orw->orw_map_ver;
}

/** if checksums are enabled, fetch needs to allocate the memory that will be
 * used for the csum structures.
 */
static int
obj_fetch_csum_init(struct ds_cont_child *cont, struct obj_rw_in *orw, struct obj_rw_out *orwo)
{
	int rc;

	/**
	 * Allocate memory for the csum structures.
	 * This memory and information will be used by VOS to put the checksums
	 * in as it fetches the data's metadata from the btree/evtree.
	 *
	 * The memory will be freed in obj_rw_reply
	 */

	/* Re-entry case. */
	if (orwo->orw_iod_csums.ca_count != 0) {
		D_ASSERT(orwo->orw_iod_csums.ca_arrays != NULL);
		rc = 0;
	} else {
		rc = daos_csummer_alloc_iods_csums(cont->sc_csummer, orw->orw_iod_array.oia_iods,
						   orw->orw_iod_array.oia_iod_nr, false, NULL,
						   &orwo->orw_iod_csums.ca_arrays);

		if (rc >= 0) {
			orwo->orw_iod_csums.ca_count = rc;
			rc = 0;
		}
	}

	return rc;
}

static inline struct dcs_iod_csums *
get_iod_csum(struct dcs_iod_csums *iod_csums, int i)
{
	if (iod_csums == NULL)
		return NULL;
	return &iod_csums[i];
}

static int
csum_add2iods(daos_handle_t ioh, daos_iod_t *iods, uint32_t iods_nr,
	      uint8_t *skips, struct daos_csummer *csummer,
	      struct dcs_iod_csums *iod_csums, daos_unit_oid_t oid,
	      daos_key_t *dkey)
{
	int	 rc = 0;
	uint32_t biov_csums_idx = 0;
	size_t	 biov_csums_used = 0;
	int	 i, idx;

	struct bio_desc *biod = vos_ioh2desc(ioh);
	struct dcs_ci_list *csum_infos = vos_ioh2ci(ioh);
	uint32_t csum_info_nr = vos_ioh2ci_nr(ioh);

	for (i = 0, idx = 0; i < iods_nr; i++) {
		if (skips != NULL && isset(skips, i))
			continue;
		if (biov_csums_idx >= csum_info_nr)
			break; /** no more csums to add */
		csum_infos->dcl_csum_offset += biov_csums_used;
		rc = ds_csum_add2iod(
			&iods[i], csummer,
			bio_iod_sgl(biod, idx), csum_infos,
			&biov_csums_used, get_iod_csum(iod_csums, i));
		idx++;
		if (rc != 0) {
			D_ERROR("Failed to add csum for iod\n");
			return rc;
		}
		biov_csums_idx += biov_csums_used;
	}

	return rc;
}

static int
csum_verify_keys(struct daos_csummer *csummer, daos_key_t *dkey,
		 struct dcs_csum_info *dkey_csum,
		 struct obj_iod_array *oia, daos_unit_oid_t *uoid)
{
	return ds_csum_verify_keys(csummer, dkey, dkey_csum, oia->oia_iods, oia->oia_iod_csums,
				   oia->oia_iod_nr, uoid);
}

/** Add a recov record to the recov_lists (for singv degraded fetch) */
static int
obj_singv_ec_add_recov(uint32_t iod_nr, uint32_t iod_idx, uint64_t rec_size,
		       daos_epoch_t epoch,
		       struct daos_recx_ep_list **recov_lists_ptr)
{
	struct daos_recx_ep_list	*recov_lists = *recov_lists_ptr;
	struct daos_recx_ep_list	*recov_list;
	struct daos_recx_ep		 recx_ep;

	if (recov_lists == NULL) {
		D_ALLOC_ARRAY(recov_lists, iod_nr);
		if (recov_lists == NULL)
			return -DER_NOMEM;
		*recov_lists_ptr = recov_lists;
	}

	/* add one recx with any idx/nr to notify client this singv need to be
	 * recovered.
	 */
	recov_list = &recov_lists[iod_idx];
	recx_ep.re_recx.rx_idx = 0;
	recx_ep.re_recx.rx_nr = 1;
	recx_ep.re_ep = epoch;
	recx_ep.re_type = DRT_SHADOW;
	recx_ep.re_rec_size = rec_size;

	return daos_recx_ep_add(recov_list, &recx_ep);
}

/** Filter and prepare for the sing value EC update/fetch */
int
obj_singv_ec_rw_filter(daos_unit_oid_t oid, struct daos_oclass_attr *oca,
		       uint32_t tgt_off, daos_iod_t *iods, uint64_t *offs,
		       daos_epoch_t epoch, uint32_t flags, uint32_t nr,
		       bool for_update, bool deg_fetch,
		       struct daos_recx_ep_list **recov_lists_ptr)
{
	daos_iod_t			*iod;
	struct obj_ec_singv_local	 loc;
	uint32_t			 i;
	int				 rc = 0;
	bool				 reentry = false;

	if (!(flags & ORF_EC))
		return rc;

	for (i = 0; i < nr; i++) {
		uint64_t	gsize;

		iod = &iods[i];
		if (iod->iod_type != DAOS_IOD_SINGLE)
			continue;

		if (iod->iod_size == DAOS_REC_ANY) /* punch */
			continue;

		/* Use iod_recxs to pass ir_gsize:
		 * akey_update() => akey_update_single()
		 */
		if (for_update) {
			/* For singv EC, "iod_recxs != NULL" means re-entry. */
			if (iod->iod_recxs != NULL) {
				reentry = true;
			} else {
				D_ASSERT(!reentry);
				iod->iod_recxs = (void *)iod->iod_size;
			}
		} else {
			D_ASSERT(iod->iod_recxs == NULL);
		}

		if (reentry)
			gsize = (uintptr_t)iod->iod_recxs;
		else
			gsize = iod->iod_size;

		if (obj_ec_singv_one_tgt(gsize, NULL, oca))
			continue;

		obj_ec_singv_local_sz(gsize, oca, tgt_off, &loc, for_update);
		if (offs != NULL)
			offs[i] = loc.esl_off;

		if (for_update) {
			if (!reentry) {
				iod->iod_size = loc.esl_size;
				D_ASSERT(iod->iod_size != DAOS_REC_ANY);
			} else {
				D_ASSERT(iod->iod_size == loc.esl_size);
			}
		} else if (deg_fetch) {
			rc = obj_singv_ec_add_recov(nr, i, iod->iod_size,
						    epoch, recov_lists_ptr);
		}
	}

	return rc;
}

/* Call internal method to increment CSUM media error. */
static void
obj_log_csum_err(void)
{
	struct dss_module_info	*info = dss_get_module_info();
	struct bio_xs_context	*bxc;

	D_ASSERT(info != NULL);
	bxc = info->dmi_nvme_ctxt;

	if (bxc == NULL) {
		D_ERROR("BIO NVMe context not initialized for xs:%d, tgt:%d\n",
		info->dmi_xs_id, info->dmi_tgt_id);
		return;
	}

	bio_log_data_csum_err(bxc);
}

/**
 * Create maps for actually written to extents.
 * Memory allocated here will be freed in obj_rw_reply.
 */

/** create maps for actually written to extents. */
static int
obj_fetch_create_maps(crt_rpc_t *rpc, struct bio_desc *biod, daos_iod_t *iods, uint32_t iods_nr,
		      uint8_t *skips)
{
	struct obj_rw_in	*orw = crt_req_get(rpc);
	struct obj_rw_out	*orwo = crt_reply_get(rpc);
	daos_iom_t		*maps;
	daos_iom_t		*result_maps = NULL;
	uint32_t		 flags = orw->orw_flags;
	uint32_t		 total_nr;
	uint32_t		 i, idx;
	int rc;

	/**
	 * Allocate memory for the maps. There will be 1 per iod
	 * Will be freed in obj_rw_reply
	 */
	total_nr = orw->orw_iod_array.oia_iod_nr;
	if (skips == NULL)
		D_ASSERTF(total_nr == iods_nr, "total nr %d, iods_nr %d\n", total_nr, iods_nr);

	/* Re-entry case, iods may be changed, let's re-generate the maps. */
	if (orwo->orw_maps.ca_arrays != NULL) {
		ds_iom_free(&orwo->orw_maps.ca_arrays, orwo->orw_maps.ca_count);
		orwo->orw_maps.ca_count = 0;
	}

	rc = ds_iom_create(biod, iods, iods_nr, flags, &maps);
	if (rc != 0)
		return rc;

	/* need some post process for iom if some akeys skipped */
	if (total_nr > iods_nr) {
		D_ASSERT(skips != NULL);
		D_ALLOC_ARRAY(result_maps, total_nr);
		if (result_maps == NULL) {
			ds_iom_free(&maps, iods_nr);
			return -DER_NOMEM;
		}
		for (i = 0, idx = 0; i < total_nr; i++) {
			if (!isset(skips, i))
				result_maps[i] = maps[idx++];
		}
		D_ASSERTF(idx == iods_nr, "idx %d, iods_nr %d\n", idx, iods_nr);
		/* maps' iom_recxs is assigned to result maps */
		D_FREE(maps);
	} else {
		result_maps = maps;
	}

	orwo->orw_maps.ca_count = total_nr;
	orwo->orw_maps.ca_arrays = result_maps;

	return 0;
}

static int
obj_fetch_shadow(struct obj_io_context *ioc, daos_unit_oid_t oid,
		 daos_epoch_t epoch, uint64_t cond_flags, daos_key_t *dkey,
		 uint64_t dkey_hash, unsigned int iod_nr, daos_iod_t *iods,
		 uint32_t tgt_idx, struct dtx_handle *dth,
		 struct daos_recx_ep_list **pshadows)
{
	daos_handle_t			 ioh = DAOS_HDL_INVAL;
	int				 rc;

	obj_iod_idx_vos2parity(iod_nr, iods);
	rc = vos_fetch_begin(ioc->ioc_vos_coh, oid, epoch, dkey, iod_nr, iods,
			     cond_flags | VOS_OF_FETCH_RECX_LIST, NULL, &ioh,
			     dth);
	if (rc) {
		D_ERROR(DF_UOID" Fetch begin failed: "DF_RC"\n",
			DP_UOID(oid), DP_RC(rc));
		goto out;
	}

	*pshadows = vos_ioh2recx_list(ioh);
	vos_fetch_end(ioh, NULL, 0);

out:
	obj_iod_idx_parity2vos(iod_nr, iods);
	if (rc == 0) {
		uint32_t tgt_off;

		tgt_off = obj_ec_shard_off_by_layout_ver(ioc->ioc_layout_ver, dkey_hash,
							 &ioc->ioc_oca, tgt_idx);
		obj_shadow_list_vos2daos(iod_nr, *pshadows, &ioc->ioc_oca);
		rc = obj_iod_recx_vos2daos(iod_nr, iods, tgt_off, &ioc->ioc_oca);
	}
	return rc;
}

int
obj_prep_fetch_sgls(crt_rpc_t *rpc, struct obj_io_context *ioc)
{
	struct obj_rw_in	*orw = crt_req_get(rpc);
	struct obj_rw_out	*orwo = crt_reply_get(rpc);
	d_sg_list_t		*sgls = orw->orw_sgls.ca_arrays;
	int			nr = orw->orw_sgls.ca_count;
	bool			need_alloc = false;
	int			i;
	int			j;
	int			rc = 0;

	/* Re-entry case. */
	if (ioc->ioc_free_sgls)
		return 0;

	for (i = 0; i < nr; i++) {
		for (j = 0; j < sgls[i].sg_nr; j++) {
			d_iov_t *iov = &sgls[i].sg_iovs[j];

			if (iov->iov_len < iov->iov_buf_len) {
				need_alloc = true;
				break;
			}
		}
	}

	/* reuse input sgls */
	orwo->orw_sgls.ca_count = orw->orw_sgls.ca_count;
	orwo->orw_sgls.ca_arrays = orw->orw_sgls.ca_arrays;
	if (!need_alloc)
		return 0;

	/* Reset the iov first, easier for error cleanup */
	for (i = 0; i < nr; i++) {
		for (j = 0; j < sgls[i].sg_nr; j++)
			sgls[i].sg_iovs[j].iov_buf = NULL;
	}

	sgls = orwo->orw_sgls.ca_arrays;
	for (i = 0; i < nr; i++) {
		for (j = 0; j < sgls[i].sg_nr; j++) {
			d_iov_t *iov = &sgls[i].sg_iovs[j];

			D_ALLOC(iov->iov_buf, iov->iov_buf_len);
			if (iov->iov_buf == NULL)
				D_GOTO(out, rc = -DER_NOMEM);
		}
	}
	ioc->ioc_free_sgls = 1;
out:
	if (rc) {
		for (i = 0; i < nr; i++) {
			for (i = 0; j < sgls[i].sg_nr; j++)
				D_FREE(sgls[i].sg_iovs[j].iov_buf);
		}
	}

	return rc;
}

static void
daos_iod_recx_free(daos_iod_t *iods, uint32_t iod_nr)
{
	uint32_t	i;

	if (iods != NULL) {
		for (i = 0; i < iod_nr; i++)
			D_FREE(iods[i].iod_recxs);
		D_FREE(iods);
	}
}

/** Duplicate iod and recx, reuse original iod's dkey/akey, reallocate recxs. */
static int
daos_iod_recx_dup(daos_iod_t *iods, uint32_t iod_nr, daos_iod_t **iods_dup_ptr)
{
	daos_iod_t	*iods_dup;
	daos_iod_t	*src, *dst;
	uint32_t	 i;

	D_ALLOC_ARRAY(iods_dup, iod_nr);
	if (iods_dup == NULL)
		return -DER_NOMEM;

	for (i = 0; i < iod_nr; i++) {
		src = &iods[i];
		dst = &iods_dup[i];
		*dst = *src;
		if (src->iod_nr == 0 || src->iod_recxs == NULL)
			continue;

		D_ALLOC_ARRAY(dst->iod_recxs, dst->iod_nr);
		if (dst->iod_recxs == NULL) {
			daos_iod_recx_free(iods_dup, iod_nr);
			return -DER_NOMEM;
		}

		memcpy(dst->iod_recxs, src->iod_recxs,
		       sizeof(*dst->iod_recxs) * dst->iod_nr);
	}

	*iods_dup_ptr = iods_dup;

	return 0;
}

static bool
obj_ec_recov_need_try_again(struct obj_rw_in *orw, struct obj_rw_out *orwo,
			    struct obj_io_context *ioc)
{
	D_ASSERT(orw->orw_flags & ORF_EC_RECOV);

	if (DAOS_FAIL_CHECK(DAOS_FAIL_AGG_BOUNDRY_MOVED))
		return true;

	/* agg_eph_boundary advanced, possibly cause epoch of EC data recovery
	 * cannot get corresponding parity/data exts, need to retry the degraded
	 * fetch from beginning. For ORF_EC_RECOV_SNAP case, need not retry as
	 * that flag was only set when (snapshot_epoch < sc_ec_agg_eph_boundary).
	 */
	if ((orw->orw_flags & ORF_EC_RECOV_SNAP) == 0 &&
	    (orw->orw_flags & ORF_FOR_MIGRATION) == 0 &&
	    orw->orw_epoch < ioc->ioc_coc->sc_ec_agg_eph_boundary) {
		orwo->orw_epoch = ioc->ioc_coc->sc_ec_agg_eph_boundary;
		return true;
	}

	return false;
}

static inline uint64_t
orf_to_dtx_epoch_flags(enum obj_rpc_flags orf_flags)
{
	uint64_t flags = 0;

	if (orf_flags & ORF_EPOCH_UNCERTAIN)
		flags |= DTX_EPOCH_UNCERTAIN;
	return flags;
}

static int
obj_rw_recx_list_post(struct obj_rw_in *orw, struct obj_rw_out *orwo, uint8_t *skips, int rc)
{
	struct daos_recx_ep_list	*lists;
	struct daos_recx_ep_list	*old_lists;
	int				 list_nr, i, idx;

	list_nr = orwo->orw_rels.ca_count;
	D_ASSERTF(list_nr != orw->orw_nr, "bad list_nr %d\n", list_nr);
	D_ALLOC_ARRAY(lists, orw->orw_nr);
	if (lists == NULL)
		return rc ? rc : -DER_NOMEM;

	old_lists = orwo->orw_rels.ca_arrays;
	for (i = 0, idx = 0; i < orw->orw_nr; i++) {
		if (isset(skips, i)) {
			lists[i].re_ep_valid = 1;
			continue;
		}
		lists[i] = old_lists[idx++];
	}

	D_ASSERTF(idx == orwo->orw_rels.ca_count, "idx %d, ca_count %zu\n",
		  idx, orwo->orw_rels.ca_count);
	D_FREE(old_lists);
	orwo->orw_rels.ca_arrays = lists;
	orwo->orw_rels.ca_count = orw->orw_nr;

	return rc;
}

static int
obj_local_rw_internal(crt_rpc_t *rpc, struct obj_io_context *ioc, daos_iod_t *iods,
		      struct dcs_iod_csums *iod_csums, uint64_t *offs, uint8_t *skips,
		      uint32_t iods_nr, struct dtx_handle *dth)
{
	struct obj_rw_in		*orw = crt_req_get(rpc);
	struct obj_rw_out		*orwo = crt_reply_get(rpc);
	uint32_t			tag = dss_get_module_info()->dmi_tgt_id;
	daos_handle_t			ioh = DAOS_HDL_INVAL;
	struct bio_desc			*biod;
	daos_key_t			*dkey;
	crt_bulk_op_t			bulk_op;
	bool				rma;
	bool				bulk_bind;
	bool				create_map;
	bool				spec_fetch = false;
	bool				iod_converted = false;
	struct daos_recx_ep_list	*recov_lists = NULL;
	uint64_t			 cond_flags;
	uint64_t			 sched_seq = sched_cur_seq();
	daos_iod_t			*iods_dup = NULL; /* for EC deg fetch */
	bool				 get_parity_list = false;
	struct daos_recx_ep_list	*parity_list = NULL;
	uint64_t			time;
	uint64_t			bio_pre_latency = 0;
	uint64_t			bio_post_latency = 0;
	uint32_t			tgt_off = 0;
	int				rc = 0;

	create_map = orw->orw_flags & ORF_CREATE_MAP;
	if (daos_obj_is_echo(orw->orw_oid.id_pub) ||
	    (daos_io_bypass & IOBP_TARGET)) {
		obj_echo_rw(rpc, iods, offs);
		D_GOTO(out, rc = 0);
	}

	rc = csum_verify_keys(ioc->ioc_coc->sc_csummer, &orw->orw_dkey,
			      orw->orw_dkey_csum, &orw->orw_iod_array,
			      &orw->orw_oid);
	if (rc != 0) {
		D_ERROR(DF_C_UOID_DKEY"verify_keys error: "DF_RC"\n",
			DP_C_UOID_DKEY(orw->orw_oid, &orw->orw_dkey),
			DP_RC(rc));
		if (rc == -DER_CSUM)
			obj_log_csum_err();
		return rc;
	}

	dkey = (daos_key_t *)&orw->orw_dkey;
	D_DEBUG(DB_IO,
		"opc %d oid "DF_UOID" dkey "DF_KEY" tag %d epc "DF_X64" flags %x.\n",
		opc_get(rpc->cr_opc), DP_UOID(orw->orw_oid), DP_KEY(dkey),
		tag, orw->orw_epoch, orw->orw_flags);

	rma = (orw->orw_bulks.ca_arrays != NULL ||
	       orw->orw_bulks.ca_count != 0);
	cond_flags = orw->orw_api_flags;
	if (daos_oclass_is_ec(&ioc->ioc_oca))
		tgt_off = obj_ec_shard_off_by_layout_ver(ioc->ioc_layout_ver, orw->orw_dkey_hash,
							 &ioc->ioc_oca, orw->orw_oid.id_shard);
	/* Prepare IO descriptor */
	if (obj_rpc_is_update(rpc)) {
		obj_singv_ec_rw_filter(orw->orw_oid, &ioc->ioc_oca, tgt_off,
				       iods, offs, orw->orw_epoch, orw->orw_flags,
				       iods_nr, true, false, NULL);
		bulk_op = CRT_BULK_GET;

		/** Fault injection - corrupt data from network */
		if (DAOS_FAIL_CHECK(DAOS_CSUM_CORRUPT_UPDATE)  && !rma) {
			D_ERROR("csum: Corrupting data (network)\n");
			dcf_corrupt(orw->orw_sgls.ca_arrays,
				    orw->orw_sgls.ca_count);
		}

		if (rma && ioc->ioc_coc->sc_props.dcp_dedup_enabled) {
			cond_flags |= VOS_OF_DEDUP;
			if (ioc->ioc_coc->sc_props.dcp_dedup_verify)
				cond_flags |= VOS_OF_DEDUP_VERIFY;
		}

		if (orw->orw_flags & ORF_EC)
			cond_flags |= VOS_OF_EC;

		rc = vos_update_begin(ioc->ioc_vos_coh, orw->orw_oid,
			      orw->orw_epoch, cond_flags, dkey,
			      iods_nr, iods, iod_csums,
			      ioc->ioc_coc->sc_props.dcp_dedup_size,
			      &ioh, dth);
		if (rc) {
			D_ERROR(DF_UOID" Update begin failed: "DF_RC"\n",
				DP_UOID(orw->orw_oid), DP_RC(rc));
			goto out;
		}
	} else {
		uint32_t			fetch_flags = 0;
		bool				ec_deg_fetch;
		bool				ec_recov;
		bool				is_parity_shard;
		struct daos_recx_ep_list	*shadows = NULL;

		bulk_op = CRT_BULK_PUT;
		if (orw->orw_flags & ORF_CHECK_EXISTENCE)
			fetch_flags = VOS_OF_FETCH_CHECK_EXISTENCE;
		if (!rma && orw->orw_sgls.ca_arrays == NULL) {
			spec_fetch = true;
			if (!(orw->orw_flags & ORF_CHECK_EXISTENCE))
				fetch_flags = VOS_OF_FETCH_SIZE_ONLY;
		}

		ec_deg_fetch = orw->orw_flags & ORF_EC_DEGRADED;
		ec_recov = orw->orw_flags & ORF_EC_RECOV;
		D_ASSERTF(ec_recov == false || ec_deg_fetch == false,
			  "ec_recov %d, ec_deg_fetch %d.\n",
			  ec_recov, ec_deg_fetch);
		if (ec_recov) {
			D_ASSERT(obj_ec_tgt_nr(&ioc->ioc_oca) > 0);
			is_parity_shard = is_ec_parity_shard_by_tgt_off(tgt_off, &ioc->ioc_oca);
			get_parity_list = ec_recov && is_parity_shard &&
					  ((orw->orw_flags & ORF_EC_RECOV_SNAP) == 0);
		}
		if (get_parity_list) {
			D_ASSERT(!ec_deg_fetch);
			fetch_flags |= VOS_OF_FETCH_RECX_LIST;
		}
		if (unlikely(ec_recov &&
			     obj_ec_recov_need_try_again(orw, orwo, ioc))) {
			rc = -DER_FETCH_AGAIN;
			D_DEBUG(DB_IO,
				DF_UOID " " DF_X64 "<" DF_X64 " ec_recov needs redo, " DF_RC "\n",
				DP_UOID(orw->orw_oid), orw->orw_epoch,
				ioc->ioc_coc->sc_ec_agg_eph_boundary, DP_RC(rc));
			goto out;
		}
		if (ec_deg_fetch && !spec_fetch) {
			if (orwo->orw_rels.ca_arrays != NULL) {
				/* Re-entry case */
				daos_recx_ep_list_free(orwo->orw_rels.ca_arrays,
						       orwo->orw_rels.ca_count);
				orwo->orw_rels.ca_arrays = NULL;
				orwo->orw_rels.ca_count = 0;
			}

			/* Copy the iods to make it reentrant, as the
			 * obj_fetch_shadow() possibly change the iod.
			 */
			rc = daos_iod_recx_dup(iods, iods_nr, &iods_dup);
			if (rc != 0) {
				D_ERROR(DF_UOID ": iod_recx_dup failed: " DF_RC "\n",
					DP_UOID(orw->orw_oid), DP_RC(rc));
				goto out;
			}

			D_ASSERT(iods_dup != NULL);
			iods = iods_dup;

			rc = obj_fetch_shadow(ioc, orw->orw_oid, orw->orw_epoch, cond_flags, dkey,
					      orw->orw_dkey_hash, iods_nr, iods,
					      orw->orw_tgt_idx, dth, &shadows);
			if (rc) {
				D_ERROR(DF_UOID" Fetch shadow failed: "DF_RC
					"\n", DP_UOID(orw->orw_oid), DP_RC(rc));
				goto out;
			}
			iod_converted = true;

			if (orw->orw_flags & ORF_EC_RECOV_FROM_PARITY) {
				if (shadows == NULL) {
					rc = -DER_DATA_LOSS;
					D_ERROR(DF_UOID" ORF_EC_RECOV_FROM_PARITY should not with "
						"NULL shadows, "DF_RC"\n", DP_UOID(orw->orw_oid),
						DP_RC(rc));
					goto out;
				}
				fetch_flags |= VOS_OF_SKIP_FETCH;
			}
		}

		time = daos_get_ntime();
		rc = vos_fetch_begin(ioc->ioc_vos_coh, orw->orw_oid,
				     orw->orw_epoch, dkey, iods_nr, iods,
				     cond_flags | fetch_flags, shadows, &ioh, dth);
		daos_recx_ep_list_free(shadows, iods_nr);
		if (rc) {
			DL_CDEBUG(rc == -DER_INPROGRESS || rc == -DER_NONEXIST ||
				      rc == -DER_TX_RESTART,
				  DB_IO, DLOG_ERR, rc, "Fetch begin for " DF_UOID " failed",
				  DP_UOID(orw->orw_oid));
			goto out;
		}

		obj_update_latency(ioc->ioc_opc, VOS_LATENCY, daos_get_ntime() - time,
				   vos_get_io_size(ioh));

		if (get_parity_list) {
			parity_list = vos_ioh2recx_list(ioh);
			if (parity_list != NULL) {
				daos_recx_ep_list_set(parity_list, iods_nr,
						      ioc->ioc_coc->sc_ec_agg_eph_boundary, 0);
				daos_recx_ep_list_merge(parity_list, iods_nr);
				orwo->orw_rels.ca_arrays = parity_list;
				orwo->orw_rels.ca_count = iods_nr;
			}
		}

		rc = obj_set_reply_sizes(rpc, iods, iods_nr, skips);
		if (rc != 0)
			goto out;

		if (rma) {
			orwo->orw_sgls.ca_count = 0;
			orwo->orw_sgls.ca_arrays = NULL;

			rc = obj_set_reply_nrs(rpc, ioh, NULL, skips);
			if (rc != 0)
				goto out;
		} else {
			rc = obj_prep_fetch_sgls(rpc, ioc);
			if (rc)
				goto out;
		}

		if (ec_deg_fetch) {
			D_ASSERT(!get_parity_list);
			recov_lists = vos_ioh2recx_list(ioh);
		}

		rc = obj_singv_ec_rw_filter(orw->orw_oid, &ioc->ioc_oca, tgt_off,
					    iods, offs, orw->orw_epoch, orw->orw_flags,
					    iods_nr, false, ec_deg_fetch, &recov_lists);
		if (rc != 0) {
			D_ERROR(DF_UOID " obj_singv_ec_rw_filter failed: " DF_RC "\n",
				DP_UOID(orw->orw_oid), DP_RC(rc));
			goto out;
		}
		if (recov_lists != NULL) {
			daos_epoch_t	vos_agg_epoch;
			daos_epoch_t	recov_epoch = 0;
			bool		recov_snap = false;

			/* If fetch from snapshot, and snapshot epoch lower than
			 * vos agg epoch boundary, recovery from snapshot epoch.
			 * Or, will recovery from max{parity_epoch, vos_epoch_
			 * boundary}.
			 */
			vos_agg_epoch = ioc->ioc_coc->sc_ec_agg_eph_boundary;
			if (ioc->ioc_fetch_snap &&
			    orw->orw_epoch < vos_agg_epoch) {
				recov_epoch = orw->orw_epoch;
				recov_snap =  true;
			} else {
				recov_epoch = vos_agg_epoch;
			}
			daos_recx_ep_list_set(recov_lists, iods_nr,
					      recov_epoch, recov_snap);
			daos_recx_ep_list_merge(recov_lists, iods_nr);
			orwo->orw_rels.ca_arrays = recov_lists;
			orwo->orw_rels.ca_count = iods_nr;
		}
	}

	if (orw->orw_flags & ORF_CHECK_EXISTENCE)
		goto out;

	time = daos_get_ntime();
	biod = vos_ioh2desc(ioh);
	rc = bio_iod_prep(biod, BIO_CHK_TYPE_IO, rma ? rpc2bulk_ctx(rpc, false) : NULL,
			  CRT_BULK_RW);
	if (rc) {
		D_ERROR(DF_UOID " bio_iod_prep failed: " DF_RC "\n", DP_UOID(orw->orw_oid),
			DP_RC(rc));
		goto out;
	}

	if (obj_rpc_is_fetch(rpc) && !spec_fetch &&
	    daos_csummer_initialized(ioc->ioc_coc->sc_csummer)) {
		if (orw->orw_iod_array.oia_iods != iods) {
			/* Need to copy iod sizes for checksums */
			int i, j;

			for (i = 0, j = 0; i < orw->orw_iod_array.oia_iod_nr; i++) {
				if (skips != NULL && isset(skips, i)) {
					orw->orw_iod_array.oia_iods[i].iod_size = 0;
					continue;
				}
				orw->orw_iod_array.oia_iods[i].iod_size = iods[j].iod_size;
				j++;
			}
		}

		rc = obj_fetch_csum_init(ioc->ioc_coc, orw, orwo);
		if (rc) {
			D_ERROR(DF_UOID " fetch csum init failed: %d.\n", DP_UOID(orw->orw_oid),
				rc);
			goto post;
		}

		if (ioc->ioc_coc->sc_props.dcp_csum_enabled) {
			rc = csum_add2iods(ioh, orw->orw_iod_array.oia_iods,
					   orw->orw_iod_array.oia_iod_nr, skips,
					   ioc->ioc_coc->sc_csummer, orwo->orw_iod_csums.ca_arrays,
					   orw->orw_oid, &orw->orw_dkey);
			if (rc) {
				D_ERROR(DF_UOID" fetch verify failed: %d.\n",
					DP_UOID(orw->orw_oid), rc);
				goto post;
			}
		}
	}
	bio_pre_latency = daos_get_ntime() - time;

	if (obj_rpc_is_fetch(rpc) && DAOS_FAIL_CHECK(DAOS_OBJ_FAIL_NVME_IO)) {
		D_ERROR(DF_UOID " fetch failed: %d\n", DP_UOID(orw->orw_oid), -DER_NVME_IO);
		rc = -DER_NVME_IO;
		goto post;
	}

	if (rma) {
		bulk_bind = orw->orw_flags & ORF_BULK_BIND;
		rc = obj_bulk_transfer(rpc, bulk_op, bulk_bind, orw->orw_bulks.ca_arrays, offs,
				       skips, ioh, NULL, iods_nr, orw->orw_bulks.ca_count, NULL,
				       ioc->ioc_coh);
		if (rc == 0) {
			bio_iod_flush(biod);

			/* Timeout for the update RPC from client to server is
			 * 3 seconds. Here, make the server to sleep more than
			 * 3 seconds (3.1) to simulate the case of server being
			 * blocked during bulk data transfer, then client will
			 * get RPC timeout and trigger resend.
			 */
			if (obj_rpc_is_update(rpc) &&
			    !(orw->orw_flags & ORF_RESEND) &&
			    DAOS_FAIL_CHECK(DAOS_DTX_RESEND_DELAY1))
				rc = dss_sleep(3100);
		}
	} else if (orw->orw_sgls.ca_arrays != NULL) {
		rc = bio_iod_copy(biod, orw->orw_sgls.ca_arrays, iods_nr);
	}

	if (rc) {
		if (rc == -DER_OVERFLOW)
			rc = -DER_REC2BIG;

		DL_CDEBUG(rc == -DER_REC2BIG, DLOG_DBG, DLOG_ERR, rc,
			  DF_UOID " data transfer failed, dma %d", DP_UOID(orw->orw_oid), rma);
		D_GOTO(post, rc);
	}

	if (obj_rpc_is_update(rpc)) {
		rc = vos_dedup_verify(ioh);
		if (rc)
			goto post;

		rc = obj_verify_bio_csum(orw->orw_oid.id_pub, iods, iod_csums,
					 biod, ioc->ioc_coc->sc_csummer, iods_nr);
		if (rc != 0)
			D_ERROR(DF_C_UOID_DKEY " verify_bio_csum failed: "
				DF_RC"\n",
				DP_C_UOID_DKEY(orw->orw_oid, dkey),
				DP_RC(rc));
		/** CSUM Verified on update, now corrupt to fake corruption
		 * on disk
		 */
		if (DAOS_FAIL_CHECK(DAOS_CSUM_CORRUPT_DISK) && !rma) {
			D_ERROR("csum: Corrupting data (DISK)\n");
			dcf_corrupt(orw->orw_sgls.ca_arrays,
				    orw->orw_sgls.ca_count);
		}
	}
	if (obj_rpc_is_fetch(rpc) && create_map) {
		/* EC degraded fetch converted original iod to replica daos ext,
		 * need to convert back to vos ext before creating iom, or the
		 * client-side dc_rw_cb_csum_verify() may not work.
		 */
		if (iod_converted)
			obj_iod_recx_daos2vos(iods_nr, iods, &ioc->ioc_oca);

		rc = obj_fetch_create_maps(rpc, biod, iods, iods_nr, skips);
	}

	if (rc == -DER_CSUM)
		obj_log_csum_err();
post:
	time = daos_get_ntime();
	rc = bio_iod_post_async(biod, rc);
	bio_post_latency = daos_get_ntime() - time;
out:
	/* The DTX has been aborted during long time bulk data transfer. */
	if (unlikely(dth->dth_aborted))
		rc = -DER_CANCELED;

	/* There is CPU yield after DTX start, and the resent RPC may be handled during that.
	 * Let's check resent again before further process.
	 */
	if (rc == 0 && obj_rpc_is_update(rpc) && sched_cur_seq() != sched_seq) {
		if (dth->dth_need_validation) {
			daos_epoch_t	epoch = 0;
			int		rc1;

			rc1 = dtx_handle_resend(ioc->ioc_vos_coh, &orw->orw_dti, &epoch, NULL);
			switch (rc1) {
			case 0:
				orw->orw_epoch = epoch;
				/* Fall through */
			case -DER_ALREADY:
				rc = -DER_ALREADY;
				break;
			case -DER_NONEXIST:
			case -DER_EP_OLD:
				break;
			default:
				rc = rc1;
				break;
			}
		}

		/* For solo update, it will be handled via one-phase transaction.
		 * If there is CPU yield after its epoch generated, we will renew
		 * the epoch, then we can use the epoch to sort related solo DTXs
		 * based on their epochs.
		 */
		if (rc == 0 && dth->dth_solo) {
			struct dtx_epoch	epoch;

			epoch.oe_value = d_hlc_get();
			epoch.oe_first = orw->orw_epoch_first;
			epoch.oe_flags = orf_to_dtx_epoch_flags(orw->orw_flags);

			dtx_renew_epoch(&epoch, dth);
			vos_update_renew_epoch(ioh, dth);

			D_DEBUG(DB_IO,
				"update rpc %p renew epoch "DF_X64" => "DF_X64" for "DF_DTI"\n",
				rpc, orw->orw_epoch, dth->dth_epoch, DP_DTI(&orw->orw_dti));

			orw->orw_epoch = dth->dth_epoch;
		}
	}

	/* re-generate the recx_list if some akeys skipped */
	if (skips != NULL && orwo->orw_rels.ca_arrays != NULL && orw->orw_nr != iods_nr)
		rc = obj_rw_recx_list_post(orw, orwo, skips, rc);

	rc = obj_rw_complete(rpc, ioc, ioh, rc, dth);
	if (rc == 0) {
		/* Update latency after getting fetch/update IO size by obj_rw_complete */
		if (obj_rpc_is_update(rpc))
			obj_update_latency(ioc->ioc_opc, BIO_LATENCY, bio_post_latency,
					   ioc->ioc_io_size);
		else
			obj_update_latency(ioc->ioc_opc, BIO_LATENCY, bio_pre_latency,
					   ioc->ioc_io_size);
	}
	if (iods_dup != NULL)
		daos_iod_recx_free(iods_dup, iods_nr);
	return unlikely(rc == -DER_ALREADY) ? 0 : rc;
}

/* Extract local iods/offs/csums by orw_oid.id_shard from @orw */
/* local bitmap defined as uint64_t which includes 64 bits */
#define LOCAL_SKIP_BITS_NUM	(64)
static int
obj_get_iods_offs_by_oid(daos_unit_oid_t uoid, struct obj_iod_array *iod_array,
			 struct daos_oclass_attr *oca, uint64_t dkey_hash,
			 uint32_t layout_ver, daos_iod_t **iods, uint64_t **offs,
			 uint8_t **skips, struct dcs_iod_csums **csums, uint32_t *nr)
{
	struct obj_shard_iod	*siod;
	uint32_t		local_tgt;
	uint32_t		oiod_nr;
	uint32_t		tgt_off;
	int			i;
	int			idx = 0;
	int			rc = 0;

	oiod_nr = iod_array->oia_iod_nr;
	D_ASSERT(oiod_nr > 0);
	if (oiod_nr > 1 || *iods == NULL) {
		D_ALLOC_ARRAY(*iods, oiod_nr);
		if (*iods == NULL)
			D_GOTO(out, rc = -DER_NOMEM);

		D_ALLOC_ARRAY(*offs, oiod_nr);
		if (*offs == NULL)
			D_GOTO(out, rc = -DER_NOMEM);

		if (csums != NULL) {
			D_ALLOC_ARRAY(*csums, oiod_nr);
			if (*csums == NULL)
				D_GOTO(out, rc = -DER_NOMEM);
		}
	}
	if (oiod_nr > LOCAL_SKIP_BITS_NUM || *skips == NULL) {
		D_ALLOC(*skips, (oiod_nr + NBBY - 1) / NBBY);
		if (*skips == NULL)
			D_GOTO(out, rc = -DER_NOMEM);
	}

	local_tgt = uoid.id_shard % obj_ec_tgt_nr(oca);
	for (i = 0; i < oiod_nr; i++) {
		daos_iod_t		*iod_parent;
		struct dcs_iod_csums	*iod_pcsum = NULL;
		struct obj_io_desc	*oiod;
		bool			 skip;

		iod_parent = &iod_array->oia_iods[i];
		oiod = NULL;
		siod = NULL;
		skip = false;
		/* EC obj fetch request with NULL oia_oiods */
		if (iod_array->oia_oiods != NULL)
			oiod = &iod_array->oia_oiods[i];
		if (iod_parent->iod_type == DAOS_IOD_ARRAY) {
			if (oiod != NULL) {
				siod = obj_shard_iod_get(oiod, local_tgt);
				skip = (siod == NULL);
			} else {
				skip = (iod_parent->iod_nr == 0 || iod_parent->iod_recxs == NULL);
			}
			if (skip) {
				D_DEBUG(DB_IO, "akey[%d] "DF_KEY" array skipped.\n",
					i, DP_KEY(&iod_parent->iod_name));
				setbit(*skips, i);
				continue;
			}
		}

		memcpy(&(*iods)[idx], iod_parent, sizeof(daos_iod_t));
		if (csums != NULL) {
			iod_pcsum = &iod_array->oia_iod_csums[i];
			memcpy(&(*csums)[idx].ic_akey, &iod_pcsum->ic_akey,
			       sizeof(struct dcs_csum_info));
			(*csums)[idx].ic_nr = iod_pcsum->ic_nr;
		}

		if ((*iods)[idx].iod_type == DAOS_IOD_ARRAY) {
			if (oiod != NULL) {
				D_ASSERTF(siod != NULL, "local_tgt %u\n", local_tgt);
				(*offs)[idx] = siod->siod_off;
				(*iods)[idx].iod_recxs = &iod_parent->iod_recxs[siod->siod_idx];
				(*iods)[idx].iod_nr = siod->siod_nr;
				if (csums != NULL) {
					(*csums)[idx].ic_data = &iod_pcsum->ic_data[siod->siod_idx];
					(*csums)[idx].ic_nr = siod->siod_nr;
				}
			} else {
				/* iod_recxs/iod_nr/csums copied from iod_parent by above memcpy */
				if (iod_array->oia_offs)
					(*offs)[idx] = iod_array->oia_offs[i];
			}
		} else {
			tgt_off = obj_ec_shard_off_by_layout_ver(layout_ver, dkey_hash, oca,
								 local_tgt);
			/* Some cases need to skip this akey, for example update 2 akeys
			 * singv in one IO, first long singv distributed to all shards,
			 * second short singv only stored on one data shard and all parity
			 * shard, should skip the second update on some data shards.
			 */
			if (oiod_nr > 1 && tgt_off != OBJ_EC_SHORT_SINGV_IDX &&
			    is_ec_data_shard_by_tgt_off(tgt_off, oca) &&
			    (*iods)[idx].iod_size != DAOS_REC_ANY &&
			    (*iods)[idx].iod_size <=
			    OBJ_EC_SINGV_EVENDIST_SZ(obj_ec_data_tgt_nr(oca))) {
				D_DEBUG(DB_IO, "akey[%d] "DF_KEY" singv skipped, size %zu, "
					"tgt_off %d, data_tgt_nr %d.\n", i,
					DP_KEY(&iod_parent->iod_name), (*iods)[idx].iod_size,
					tgt_off, obj_ec_data_tgt_nr(oca));
				setbit(*skips, i);
				continue;
			}

			if (iod_parent->iod_recxs != NULL)
				(*iods)[idx].iod_recxs = &iod_parent->iod_recxs[0];
			else
				(*iods)[idx].iod_recxs = NULL;
			(*iods)[idx].iod_nr = 1;
			if (csums != NULL && iod_pcsum->ic_nr > 0) {
				struct dcs_csum_info	*ci, *split_ci;

				D_ASSERT(iod_pcsum->ic_nr == 1);
				ci = &iod_pcsum->ic_data[0];
				D_ALLOC_PTR((*csums)[idx].ic_data);
				if ((*csums)[idx].ic_data == NULL)
					D_GOTO(out, rc = -DER_NOMEM);

				split_ci = (*csums)[idx].ic_data;
				*split_ci = *ci;
				if (ci->cs_nr > 1) {
					/* evenly distributed singv */
					split_ci->cs_nr = 1;
					split_ci->cs_csum +=
					obj_ec_shard_off_by_layout_ver(layout_ver, dkey_hash,
								       oca, local_tgt) * ci->cs_len;
					split_ci->cs_buf_len = ci->cs_len;
				}
			}
		}
		idx++;
	}
	if (nr)
		*nr = idx;
out:
	return rc;
}

static int
obj_get_iods_offs(daos_unit_oid_t uoid, struct obj_iod_array *iod_array,
		  struct daos_oclass_attr *oca, uint64_t dkey_hash,
		  uint32_t layout_ver, daos_iod_t **iods,
		  uint64_t **offs, uint8_t **skips, struct dcs_iod_csums **p_csums,
		  struct dcs_csum_info *csum_info, uint32_t *nr)
{
	int rc;

	/* For EC object, possibly need to skip some akeys/iods by obj_get_iods_offs_by_oid().
	 * EC obj fetch request with NULL oia_oiods, need not skip handling if with only one akey.
	 */
	if (!daos_oclass_is_ec(oca) ||
	    (iod_array->oia_iod_nr < 2 && iod_array->oia_oiods == NULL)) {
		*iods = iod_array->oia_iods;
		*offs = iod_array->oia_offs;
		*skips = NULL;
		*p_csums = iod_array->oia_iod_csums;
		if (nr)
			*nr = iod_array->oia_iod_nr;
		return 0;
	}

	if (iod_array->oia_iod_csums != NULL)
		(*p_csums)->ic_data = csum_info;
	else
		*p_csums = NULL;

	rc = obj_get_iods_offs_by_oid(uoid, iod_array, oca, dkey_hash, layout_ver, iods, offs,
				      skips, iod_array->oia_iod_csums == NULL ? NULL : p_csums, nr);

	return rc;
}

static int
obj_local_rw_internal_wrap(crt_rpc_t *rpc, struct obj_io_context *ioc, struct dtx_handle *dth)
{
	struct obj_rw_in	*orw = crt_req_get(rpc);
	daos_iod_t		iod = { 0 };
	daos_iod_t		*iods = &iod;
	struct dcs_iod_csums	csum = { 0 };
	struct dcs_csum_info	csum_info = { 0 };
	struct dcs_iod_csums	*csums = &csum;
	uint64_t		off = 0;
	uint64_t		*offs = &off;
	uint64_t		local_skips = 0;
	uint8_t			*skips = (uint8_t *)&local_skips;
	uint32_t		nr = 0;
	int			rc;

	rc = obj_get_iods_offs(orw->orw_oid, &orw->orw_iod_array, &ioc->ioc_oca,
			       orw->orw_dkey_hash, ioc->ioc_layout_ver, &iods,
			       &offs, &skips, &csums, &csum_info, &nr);
	if (rc == 0)
		rc = obj_local_rw_internal(rpc, ioc, iods, csums, offs, skips, nr, dth);

	if (csums != NULL && csums != &csum && csums != orw->orw_iod_array.oia_iod_csums) {
		int i;

		for (i = 0; i < nr; i++) {
			if (iods[i].iod_type == DAOS_IOD_SINGLE && csums[i].ic_data != NULL)
				D_FREE(csums[i].ic_data);
		}
		D_FREE(csums);
	}
	if (iods != NULL && iods != &iod && iods != orw->orw_iod_array.oia_iods)
		D_FREE(iods);
	if (offs != NULL && offs != &off && offs != orw->orw_iod_array.oia_offs)
		D_FREE(offs);
	if (skips != NULL && skips != (uint8_t *)&local_skips)
		D_FREE(skips);

	return rc;
}

static int
obj_local_rw(crt_rpc_t *rpc, struct obj_io_context *ioc, struct dtx_handle *dth)
{
	struct dtx_share_peer	*dsp;
	uint32_t		 retry = 0;
	int			 rc;

again:
	rc = obj_local_rw_internal_wrap(rpc, ioc, dth);
	if (dth != NULL && obj_dtx_need_refresh(dth, rc)) {
		if (unlikely(++retry % 10 == 9)) {
			dsp = d_list_entry(dth->dth_share_tbd_list.next, struct dtx_share_peer,
					   dsp_link);
			D_WARN("DTX refresh for "DF_DTI" because of "DF_DTI" (%d) for %d times, "
			       "maybe starve\n", DP_DTI(&dth->dth_xid), DP_DTI(&dsp->dsp_xid),
			       dth->dth_share_tbd_count, retry);
		}

		if (!obj_rpc_is_fetch(rpc) || retry < 30) {
			rc = dtx_refresh(dth, ioc->ioc_coc);
			if (rc == -DER_AGAIN)
				goto again;
		}
	}

	return rc;
}

static int
obj_capa_check(struct ds_cont_hdl *coh, bool is_write, bool is_agg_migrate)
{
	if (!is_agg_migrate && !is_write && !ds_sec_cont_can_read_data(coh->sch_sec_capas)) {
		D_ERROR("cont hdl "DF_UUID" sec_capas "DF_U64", "
			"NO_PERM to read.\n",
			DP_UUID(coh->sch_uuid), coh->sch_sec_capas);
		return -DER_NO_PERM;
	}

	if (!is_agg_migrate && is_write && !ds_sec_cont_can_write_data(coh->sch_sec_capas)) {
		D_ERROR("cont hdl "DF_UUID" sec_capas "DF_U64", "
			"NO_PERM to update.\n",
			DP_UUID(coh->sch_uuid), coh->sch_sec_capas);
		return -DER_NO_PERM;
	}

	if (!is_agg_migrate && coh->sch_cont && coh->sch_cont->sc_rw_disabled) {
		D_ERROR("cont hdl "DF_UUID" exceeds rf\n", DP_UUID(coh->sch_uuid));
		return -DER_RF;
	}

	if (is_write && coh->sch_cont &&
	    coh->sch_cont->sc_pool->spc_reint_mode == DAOS_REINT_MODE_NO_DATA_SYNC) {
		D_ERROR("pool "DF_UUID" no_data_sync reint mode,"
			" cont hdl "DF_UUID" NO_PERM to update.\n",
			DP_UUID(coh->sch_cont->sc_pool->spc_uuid), DP_UUID(coh->sch_uuid));
		return -DER_NO_PERM;
	}

	return 0;
}

/**
 * Lookup and return the container handle, if it is a rebuild handle, which
 * will never associate a particular container, then the container structure
 * will be returned to \a ioc::ioc_coc.
 */
static int
obj_ioc_init(uuid_t pool_uuid, uuid_t coh_uuid, uuid_t cont_uuid, crt_rpc_t *rpc,
	     struct obj_io_context *ioc)
{
	struct ds_cont_hdl   *coh;
	struct ds_cont_child *coc = NULL;
	int		      rc;

	D_ASSERT(ioc != NULL);
	memset(ioc, 0, sizeof(*ioc));

	crt_req_addref(rpc);
	ioc->ioc_rpc = rpc;
	ioc->ioc_opc = opc_get(rpc->cr_opc);
	rc = ds_cont_find_hdl(pool_uuid, coh_uuid, &coh);
	if (rc) {
		if (rc == -DER_NONEXIST)
			rc = -DER_NO_HDL;
		return rc;
	}

	/* normal container open handle with ds_cont_child attached */
	if (coh->sch_cont != NULL) {
		ds_cont_child_get(coh->sch_cont);
		coc = coh->sch_cont;
		if (uuid_compare(cont_uuid, coc->sc_uuid) == 0)
			D_GOTO(out, rc = 0);

		D_ERROR("Stale container handle "DF_UUID" != "DF_UUID"\n",
			DP_UUID(cont_uuid), DP_UUID(coh->sch_uuid));
		D_GOTO(failed, rc = -DER_NONEXIST);
	} else {
		/**
		 * The server handle is a dummy and never attached by
		 * a real container
		 */
		D_DEBUG(DB_TRACE, DF_UUID"/%p is server cont hdl\n",
			DP_UUID(coh_uuid), coh);
	}

	if (DAOS_FAIL_CHECK(DAOS_REBUILD_NO_HDL))
		D_GOTO(failed, rc = -DER_NO_HDL);

	if (DAOS_FAIL_CHECK(DAOS_REBUILD_STALE_POOL))
		D_GOTO(failed, rc = -DER_STALE);

	/* load VOS container on demand for rebuild */
	rc = ds_cont_child_lookup(pool_uuid, cont_uuid, &coc);
	if (rc) {
		D_ERROR("Can not find the container "DF_UUID"/"DF_UUID"\n",
			DP_UUID(pool_uuid), DP_UUID(cont_uuid));
		D_GOTO(failed, rc);
	}

out:
	/* load csummer on demand for rebuild if not already loaded */
	rc = ds_cont_csummer_init(coc);
	if (rc)
		D_GOTO(failed, rc);
	D_ASSERT(coc->sc_pool != NULL);
	ioc->ioc_map_ver = coc->sc_pool->spc_map_version;
	ioc->ioc_vos_coh = coc->sc_hdl;
	ioc->ioc_coc	 = coc;
	ioc->ioc_coh	 = coh;
	ioc->ioc_layout_ver = coc->sc_props.dcp_obj_version;
	return 0;
failed:
	if (coc != NULL)
		ds_cont_child_put(coc);
	ds_cont_hdl_put(coh);
	return rc;
}

static void
obj_ioc_fini(struct obj_io_context *ioc, int err)
{
	if (ioc->ioc_coh != NULL) {
		ds_cont_hdl_put(ioc->ioc_coh);
		ioc->ioc_coh = NULL;
	}

	if (ioc->ioc_coc != NULL) {
		if (ioc->ioc_update_ec_ts && err == 0)
			ds_cont_ec_timestamp_update(ioc->ioc_coc);
		ds_cont_child_put(ioc->ioc_coc);
		ioc->ioc_coc = NULL;
	}
	if (ioc->ioc_rpc) {
		crt_req_decref(ioc->ioc_rpc);
		ioc->ioc_rpc = NULL;
	}
}

/* Setup lite IO context, it is only for compound RPC so far:
 * - no associated object yet
 * - no permission check (not sure it's read/write)
 */
static int
obj_ioc_begin_lite(uint32_t rpc_map_ver, uuid_t pool_uuid,
		   uuid_t coh_uuid, uuid_t cont_uuid,
		   crt_rpc_t *rpc, struct obj_io_context *ioc)
{
	struct obj_tls		*tls;
	struct ds_pool_child	*poc;
	int			rc;

	rc = obj_ioc_init(pool_uuid, coh_uuid, cont_uuid, rpc, ioc);
	if (rc) {
		DL_ERROR(rc, "Failed to initialize object I/O context.");

		/*
		 * Client with stale pool map may try to send RPC to a DOWN target, if the
		 * target was brought DOWN due to faulty NVMe device, the ds_pool_child could
		 * have been stopped on the NVMe faulty reaction, then above obj_io_init()
		 * will fail with -DER_NO_HDL.
		 *
		 * We'd ensure proper error code is returned for such case.
		 */
		poc = ds_pool_child_find(pool_uuid);
		if (poc == NULL) {
			D_ERROR("Failed to find pool:"DF_UUID"\n", DP_UUID(pool_uuid));
			return rc;
		}

		if (rpc_map_ver < poc->spc_pool->sp_map_version) {
			D_ERROR("Stale pool map version %u < %u from client.\n",
				rpc_map_ver, poc->spc_pool->sp_map_version);

			/* Restart the DTX if using stale pool map */
			if (opc_get(rpc->cr_opc) == DAOS_OBJ_RPC_CPD)
				rc = -DER_TX_RESTART;
			else
				rc = -DER_STALE;
		}

		ds_pool_child_put(poc);
		return rc;
	}

	poc = ioc->ioc_coc->sc_pool;
	D_ASSERT(poc != NULL);

	if (unlikely(poc->spc_pool->sp_map == NULL ||
		     DAOS_FAIL_CHECK(DAOS_FORCE_REFRESH_POOL_MAP))) {
		/* XXX: Client (or leader replica) has newer pool map than
		 *	current replica. Two possible cases:
		 *
		 *	1. The current replica was the old leader if with
		 *	   the old pool map version. According to current
		 *	   leader election algorithm, it is still the new
		 *	   leader with the new pool map version. Since no
		 *	   leader switch, the unmatched pool version will
		 *	   not affect DTX related availability check.
		 *
		 *	2. The current replica was NOT the old leader if
		 *	   with the old pool map version. But it becomes
		 *	   the new leader with the new pool map version.
		 *	   In the subsequent modification, it may hit
		 *	   some 'prepared' DTX when make availability
		 *	   check, it will return -DER_INPROGRESS that
		 *	   will cause client to retry. It is possible
		 *	   that the pool map version event arrives at
		 *	   this server during the client retry. It is
		 *	   inefficient, but harmless.
		 */
		D_DEBUG(DB_IO, "stale server map_version %d req %d\n",
			ioc->ioc_map_ver, rpc_map_ver);
		rc = ds_pool_child_map_refresh_async(poc);
		if (rc == 0) {
			ioc->ioc_map_ver = poc->spc_map_version;
			rc = -DER_STALE;
		}

		D_GOTO(out, rc);
	} else if (unlikely(rpc_map_ver < ioc->ioc_map_ver)) {
		D_DEBUG(DB_IO, "stale version req %d map_version %d\n",
			rpc_map_ver, ioc->ioc_map_ver);

		/* For distributed transaction, restart the DTX if using
		 * stale pool map.
		 */
		if (opc_get(rpc->cr_opc) == DAOS_OBJ_RPC_CPD)
			D_GOTO(out, rc = -DER_TX_RESTART);

		D_GOTO(out, rc = -DER_STALE);
	} else if (DAOS_FAIL_CHECK(DAOS_DTX_STALE_PM)) {
		D_GOTO(out, rc = -DER_STALE);
	}

out:
	dss_rpc_cntr_enter(DSS_RC_OBJ);
	/** increment active request counter and start the chrono */
	tls = obj_tls_get();
	d_tm_inc_gauge(tls->ot_op_active[opc_get(rpc->cr_opc)], 1);
	ioc->ioc_start_time = daos_get_ntime();
	ioc->ioc_began = 1;
	return rc;
}

static inline void
obj_update_sensors(struct obj_io_context *ioc, int err)
{
	struct obj_tls		*tls = obj_tls_get();
	struct obj_pool_metrics	*opm;
	struct obj_rw_in	*orw;
	struct d_tm_node_t	*lat;
	uint32_t		opc = ioc->ioc_opc;
	uint64_t		time;

	opm = ioc->ioc_coc->sc_pool->spc_metrics[DAOS_OBJ_MODULE];

	d_tm_dec_gauge(tls->ot_op_active[opc], 1);
	d_tm_inc_counter(opm->opm_total[opc], 1);

	if (unlikely(err != 0))
		return;

	/**
	 * Measure latency of successful I/O only.
	 * Use bit shift for performance and tolerate some inaccuracy.
	 */
	time = daos_get_ntime() - ioc->ioc_start_time;
	time >>= 10;

	switch (opc) {
	case DAOS_OBJ_RPC_UPDATE:
		d_tm_inc_counter(opm->opm_update_bytes, ioc->ioc_io_size);
		lat = tls->ot_update_lat[lat_bucket(ioc->ioc_io_size)];
		orw = crt_req_get(ioc->ioc_rpc);
		if (orw->orw_iod_array.oia_iods != NULL)
			obj_ec_metrics_process(&orw->orw_iod_array, ioc);

		break;
	case DAOS_OBJ_RPC_TGT_UPDATE:
		d_tm_inc_counter(opm->opm_update_bytes, ioc->ioc_io_size);
		lat = tls->ot_tgt_update_lat[lat_bucket(ioc->ioc_io_size)];
		break;
	case DAOS_OBJ_RPC_FETCH:
		d_tm_inc_counter(opm->opm_fetch_bytes, ioc->ioc_io_size);
		lat = tls->ot_fetch_lat[lat_bucket(ioc->ioc_io_size)];
		break;
	default:
		lat = tls->ot_op_lat[opc];
	}
	d_tm_set_gauge(lat, time);
}

static void
obj_ioc_end(struct obj_io_context *ioc, int err)
{
	if (likely(ioc->ioc_began)) {
		dss_rpc_cntr_exit(DSS_RC_OBJ, !!err);
		ioc->ioc_began = 0;

		/** Update sensors */
		obj_update_sensors(ioc, err);
	}
	obj_ioc_fini(ioc, err);
}

static int
obj_ioc_init_oca(struct obj_io_context *ioc, daos_obj_id_t oid, bool for_modify)
{
	struct daos_oclass_attr *oca;
	uint32_t                 nr_grps;

	oca = daos_oclass_attr_find(oid, &nr_grps);
	if (!oca)
		return -DER_INVAL;

	ioc->ioc_oca = *oca;
	ioc->ioc_oca.ca_grp_nr = nr_grps;
	D_ASSERT(ioc->ioc_coc != NULL);
	if (daos_oclass_is_ec(oca)) {
		ioc->ioc_oca.u.ec.e_len = ioc->ioc_coc->sc_props.dcp_ec_cell_sz;
		D_ASSERT(ioc->ioc_oca.u.ec.e_len != 0);
		if (for_modify)
			ioc->ioc_update_ec_ts = 1;
	}

	return 0;
}

static int
obj_inflight_io_check(struct ds_cont_child *child, uint32_t opc,
		      uint32_t rpc_map_ver, uint32_t flags)
{
	if (opc == DAOS_OBJ_RPC_ENUMERATE && flags & ORF_FOR_MIGRATION) {
		if (child->sc_ec_agg_active) {
			D_ERROR(DF_CONT" ec aggregate still active, rebuilding %d\n",
				DP_CONT(child->sc_pool->spc_uuid, child->sc_uuid),
				child->sc_pool->spc_pool->sp_rebuilding);
			return -DER_UPDATE_AGAIN;
		}
	}

	if (!obj_is_modification_opc(opc) && (opc != DAOS_OBJ_RPC_CPD || flags & ORF_CPD_RDONLY))
		return 0;

	if (child->sc_pool->spc_pool->sp_rebuilding) {
		uint32_t version;

		ds_rebuild_running_query(child->sc_pool_uuid, RB_OP_REBUILD,
					 &version, NULL, NULL);
		if (version != 0 && version < rpc_map_ver) {
			D_DEBUG(DB_IO, DF_UUID" retry rpc ver %u > rebuilding %u\n",
				DP_UUID(child->sc_pool_uuid), rpc_map_ver,
			        version);
			return -DER_UPDATE_AGAIN;
		}
	}

	/* If the incoming I/O is during integration, then it needs to wait the
	 * vos discard to finish, which otherwise might discard these new in-flight
	 * I/O update.
	 */
	if ((flags & ORF_REINTEGRATING_IO) &&
	    (child->sc_pool->spc_pool->sp_need_discard &&
	     child->sc_pool->spc_discard_done == 0)) {
		D_ERROR("reintegrating "DF_UUID" retry.\n", DP_UUID(child->sc_pool->spc_uuid));
		return -DER_UPDATE_AGAIN;
	}

	/* All I/O during rebuilding, needs to wait for the rebuild fence to
	 * be generated (see rebuild_prepare_one()), which will create a boundary
	 * for rebuild, so the data after boundary(epoch) should not be rebuilt,
	 * which otherwise might be written duplicately, which might cause
	 * the failure in VOS.
	 */
	if ((flags & ORF_REBUILDING_IO) &&
	    (!child->sc_pool->spc_pool->sp_disable_rebuild &&
	      child->sc_pool->spc_rebuild_fence == 0)) {
		D_ERROR("rebuilding "DF_UUID" retry.\n", DP_UUID(child->sc_pool->spc_uuid));
		return -DER_UPDATE_AGAIN;
	}

	return 0;
}

/* Various check before access VOS */
static int
obj_ioc_begin(daos_obj_id_t oid, uint32_t rpc_map_ver, uuid_t pool_uuid,
	      uuid_t coh_uuid, uuid_t cont_uuid, crt_rpc_t *rpc, uint32_t flags,
	      struct obj_io_context *ioc)
{
	uint32_t	opc = opc_get(rpc->cr_opc);
	int		rc;

	rc = obj_ioc_begin_lite(rpc_map_ver, pool_uuid, coh_uuid, cont_uuid,
				rpc, ioc);
	if (rc != 0)
		return rc;

	rc = obj_capa_check(ioc->ioc_coh, obj_is_modification_opc(opc),
			    obj_is_ec_agg_opc(opc) ||
			    (flags & ORF_FOR_MIGRATION) ||
			    (flags & ORF_FOR_EC_AGG));
	if (rc != 0)
		goto failed;

	rc = obj_inflight_io_check(ioc->ioc_coc, opc, rpc_map_ver, flags);
	if (rc != 0)
		goto failed;

	rc = obj_ioc_init_oca(ioc, oid, obj_is_modification_opc(opc));
	if (rc != 0)
		goto failed;
	return 0;
failed:
	obj_ioc_end(ioc, rc);
	return rc;
}

void
ds_obj_ec_rep_handler(crt_rpc_t *rpc)
{
	struct obj_ec_rep_in	*oer = crt_req_get(rpc);
	struct obj_ec_rep_out	*oero = crt_reply_get(rpc);
	daos_key_t		*dkey;
	daos_iod_t		*iod;
	struct dcs_iod_csums	*iod_csums;
	struct bio_desc		*biod;
	daos_recx_t		 recx = { 0 };
	struct obj_io_context	 ioc;
	daos_handle_t		 ioh = DAOS_HDL_INVAL;
	int			 rc;

	D_ASSERT(oer != NULL);
	D_ASSERT(oero != NULL);

	rc = obj_ioc_begin(oer->er_oid.id_pub, oer->er_map_ver,
			   oer->er_pool_uuid, oer->er_coh_uuid,
			   oer->er_cont_uuid, rpc, 0, &ioc);
	if (rc)	{
		D_ERROR("ioc_begin failed: "DF_RC"\n", DP_RC(rc));
		goto out;
	}

	if (!daos_oclass_is_ec(&ioc.ioc_oca)) {
		rc = -DER_PROTO;
		goto out;
	}

	D_ASSERT(ioc.ioc_coc != NULL);
	dkey = (daos_key_t *)&oer->er_dkey;
	iod = (daos_iod_t *)&oer->er_iod;
	if (iod->iod_nr == 0) /* nothing to replicate, directly remove parity */
		goto remove_parity;
	iod_csums = oer->er_iod_csums.ca_arrays;
	rc = vos_update_begin(ioc.ioc_coc->sc_hdl, oer->er_oid, oer->er_epoch_range.epr_hi,
			      VOS_OF_REBUILD, dkey, 1, iod, iod_csums, 0, &ioh, NULL);
	if (rc) {
		D_ERROR(DF_UOID" Update begin failed: "DF_RC"\n",
			DP_UOID(oer->er_oid), DP_RC(rc));
		goto out;
	}
	biod = vos_ioh2desc(ioh);
	rc = bio_iod_prep(biod, BIO_CHK_TYPE_IO, rpc2bulk_ctx(rpc, false), CRT_BULK_RW);
	if (rc) {
		D_ERROR(DF_UOID " bio_iod_prep failed: " DF_RC "\n", DP_UOID(oer->er_oid),
			DP_RC(rc));
		goto end;
	}
	rc = obj_bulk_transfer(rpc, CRT_BULK_GET, false, &oer->er_bulk, NULL, NULL,
			       ioh, NULL, 1, 1, NULL, ioc.ioc_coh);
	if (rc)
		D_ERROR(DF_UOID " bulk transfer failed: " DF_RC "\n", DP_UOID(oer->er_oid),
			DP_RC(rc));

	rc = bio_iod_post(biod, rc);
	if (rc)
		D_ERROR(DF_UOID " bio_iod_post failed: " DF_RC "\n", DP_UOID(oer->er_oid),
			DP_RC(rc));
end:
	rc = vos_update_end(ioh, ioc.ioc_map_ver, dkey, rc, &ioc.ioc_io_size, NULL);
	if (rc) {
		D_ERROR(DF_UOID " vos_update_end failed: " DF_RC "\n", DP_UOID(oer->er_oid),
			DP_RC(rc));
		goto out;
	}
remove_parity:
	recx.rx_nr = obj_ioc2ec_cs(&ioc);
	recx.rx_idx = (oer->er_stripenum * recx.rx_nr) | PARITY_INDICATOR;
	rc = vos_obj_array_remove(ioc.ioc_coc->sc_hdl, oer->er_oid, &oer->er_epoch_range, dkey,
				  &iod->iod_name, &recx);
out:
	obj_rw_reply(rpc, rc, 0, false, &ioc);
	obj_ioc_end(&ioc, rc);
}

void
ds_obj_ec_agg_handler(crt_rpc_t *rpc)
{
	struct obj_ec_agg_in	*oea = crt_req_get(rpc);
	struct obj_ec_agg_out	*oeao = crt_reply_get(rpc);
	daos_key_t		*dkey;
	struct bio_desc		*biod;
	daos_iod_t		*iod = &oea->ea_iod;
	struct dcs_iod_csums	*iod_csums = oea->ea_iod_csums.ca_arrays;

	crt_bulk_t		 parity_bulk = oea->ea_bulk;
	daos_recx_t		 recx = { 0 };
	struct obj_io_context	 ioc;
	daos_handle_t		 ioh = DAOS_HDL_INVAL;
	int			 rc;
	int			 rc1;

	D_ASSERT(oea != NULL);
	D_ASSERT(oeao != NULL);

	rc = obj_ioc_begin(oea->ea_oid.id_pub, oea->ea_map_ver,
			   oea->ea_pool_uuid, oea->ea_coh_uuid,
			   oea->ea_cont_uuid, rpc, 0, &ioc);

	if (rc)	{
		D_ERROR("ioc_begin failed: "DF_RC"\n", DP_RC(rc));
		goto out;
	}
	if (!daos_oclass_is_ec(&ioc.ioc_oca)) {
		rc = -DER_PROTO;
		goto out;
	}

	D_ASSERT(ioc.ioc_coc != NULL);
	dkey = (daos_key_t *)&oea->ea_dkey;
	if (parity_bulk != CRT_BULK_NULL) {
		rc = vos_update_begin(ioc.ioc_coc->sc_hdl, oea->ea_oid, oea->ea_epoch_range.epr_hi,
				      VOS_OF_REBUILD, dkey, 1, iod, iod_csums, 0, &ioh, NULL);
		if (rc) {
			D_ERROR(DF_UOID" Update begin failed: "DF_RC"\n",
				DP_UOID(oea->ea_oid), DP_RC(rc));
			goto out;
		}
		biod = vos_ioh2desc(ioh);
		rc = bio_iod_prep(biod, BIO_CHK_TYPE_IO, rpc2bulk_ctx(rpc, false), CRT_BULK_RW);
		if (rc) {
			D_ERROR(DF_UOID " bio_iod_prep failed: " DF_RC "\n", DP_UOID(oea->ea_oid),
				DP_RC(rc));
			goto end;
		}
		rc = obj_bulk_transfer(rpc, CRT_BULK_GET, false, &oea->ea_bulk,
				       NULL, NULL, ioh, NULL, 1, 1, NULL, ioc.ioc_coh);
		if (rc)
			D_ERROR(DF_UOID " bulk transfer failed: " DF_RC "\n", DP_UOID(oea->ea_oid),
				DP_RC(rc));

		rc = bio_iod_post(biod, rc);
		if (rc)
			D_ERROR(DF_UOID " bio_iod_post failed: " DF_RC "\n", DP_UOID(oea->ea_oid),
				DP_RC(rc));
end:
		rc = vos_update_end(ioh, ioc.ioc_map_ver, dkey, rc, &ioc.ioc_io_size, NULL);
		if (rc) {
			if (rc == -DER_NO_PERM) {
				/* Parity already exists, May need a
				 * different error code.
				 */
				D_DEBUG(DB_EPC, DF_UOID " parity already exists\n",
					DP_UOID(oea->ea_oid));
				rc = 0;
			} else {
				D_ERROR(DF_UOID " vos_update_end failed: " DF_RC "\n",
					DP_UOID(oea->ea_oid), DP_RC(rc));
				D_GOTO(out, rc);
			}
		}
	}

	/* Since parity update has succeed, so let's ignore the failure
	 * of replica remove, otherwise it will cause the leader not
	 * updating its parity, then the parity will not be consistent.
	 */
	recx.rx_idx = oea->ea_stripenum * obj_ioc2ec_ss(&ioc);
	recx.rx_nr = obj_ioc2ec_ss(&ioc);
	rc1 = vos_obj_array_remove(ioc.ioc_coc->sc_hdl, oea->ea_oid,
				  &oea->ea_epoch_range, dkey,
				  &iod->iod_name, &recx);
	if (rc1)
		D_ERROR(DF_UOID ": array_remove failed: " DF_RC "\n", DP_UOID(oea->ea_oid),
			DP_RC(rc1));
out:
	obj_rw_reply(rpc, rc, 0, false, &ioc);
	obj_ioc_end(&ioc, rc);
}

void
ds_obj_tgt_update_handler(crt_rpc_t *rpc)
{
	struct obj_rw_in		*orw = crt_req_get(rpc);
	struct obj_rw_out		*orwo = crt_reply_get(rpc);
	daos_key_t			*dkey = &orw->orw_dkey;
	struct obj_io_context		 ioc;
	struct dtx_handle               *dth = NULL;
	struct dtx_memberships		*mbs = NULL;
	struct daos_shard_tgt		*tgts = NULL;
	uint32_t			 tgt_cnt;
	uint32_t			 opc = opc_get(rpc->cr_opc);
	uint32_t			 dtx_flags = 0;
	struct dtx_epoch		 epoch;
	int				 rc;

	D_ASSERT(orw != NULL);
	D_ASSERT(orwo != NULL);

	rc = obj_ioc_begin(orw->orw_oid.id_pub, orw->orw_map_ver,
			   orw->orw_pool_uuid, orw->orw_co_hdl,
			   orw->orw_co_uuid, rpc, orw->orw_flags, &ioc);
	if (rc)
		goto out;

	if (DAOS_FAIL_CHECK(DAOS_VC_DIFF_DKEY)) {
		unsigned char	*buf = dkey->iov_buf;

		buf[0] += orw->orw_oid.id_shard + 1;
		orw->orw_dkey_hash = obj_dkey2hash(orw->orw_oid.id_pub, dkey);
	}

	D_DEBUG(DB_IO,
		"rpc %p opc %d oid "DF_UOID" dkey "DF_KEY" tag/xs %d/%d epc "
		DF_X64", pmv %u/%u dti "DF_DTI".\n",
		rpc, opc, DP_UOID(orw->orw_oid), DP_KEY(dkey),
		dss_get_module_info()->dmi_tgt_id,
		dss_get_module_info()->dmi_xs_id, orw->orw_epoch,
		orw->orw_map_ver, ioc.ioc_map_ver, DP_DTI(&orw->orw_dti));

	/* Handle resend. */
	if (orw->orw_flags & ORF_RESEND) {
		daos_epoch_t	e = orw->orw_epoch;

		rc = dtx_handle_resend(ioc.ioc_vos_coh, &orw->orw_dti, &e, NULL);
		/* Do nothing if 'prepared' or 'committed'. */
		if (rc == -DER_ALREADY || rc == 0)
			D_GOTO(out, rc = 0);

		/* Abort it firstly if exist but with different epoch,
		 * then re-execute with new epoch.
		 */
		if (rc == -DER_MISMATCH)
			/* Abort it by force with MAX epoch to guarantee
			 * that it can be aborted.
			 */
			rc = vos_dtx_abort(ioc.ioc_vos_coh, &orw->orw_dti, e);

		if (rc < 0 && rc != -DER_NONEXIST)
			D_GOTO(out, rc);
	}

	/* Inject failure for test to simulate the case of lost some
	 * record/akey/dkey on some non-leader.
	 */
	if (DAOS_FAIL_CHECK(DAOS_VC_LOST_DATA)) {
		if (orw->orw_dti_cos.ca_count > 0) {
			rc = vos_dtx_commit(ioc.ioc_vos_coh,
					    orw->orw_dti_cos.ca_arrays,
					    orw->orw_dti_cos.ca_count, false, NULL);
			if (rc < 0) {
				D_WARN(DF_UOID ": Failed to DTX CoS commit " DF_RC "\n",
				       DP_UOID(orw->orw_oid), DP_RC(rc));
			} else if (rc < orw->orw_dti_cos.ca_count) {
				D_WARN(DF_UOID": Incomplete DTX CoS commit rc = %d expected "
				       "%" PRIu64 ".\n", DP_UOID(orw->orw_oid),
				       rc, orw->orw_dti_cos.ca_count);
			}
		}
		D_GOTO(out, rc = 0);
	}

	tgts = orw->orw_shard_tgts.ca_arrays;
	tgt_cnt = orw->orw_shard_tgts.ca_count;

	rc = obj_gen_dtx_mbs(orw->orw_flags, &tgt_cnt, &tgts, &mbs);
	if (rc != 0)
		D_GOTO(out, rc);

	epoch.oe_value = orw->orw_epoch;
	epoch.oe_first = orw->orw_epoch_first;
	epoch.oe_flags = orf_to_dtx_epoch_flags(orw->orw_flags);

	if (orw->orw_flags & ORF_DTX_SYNC)
		dtx_flags |= DTX_SYNC;

	rc = dtx_begin(ioc.ioc_vos_coh, &orw->orw_dti, &epoch, 1,
		       orw->orw_map_ver, &orw->orw_oid,
		       orw->orw_dti_cos.ca_arrays,
		       orw->orw_dti_cos.ca_count, dtx_flags, mbs, &dth);
	if (rc != 0) {
		D_ERROR(DF_UOID ": Failed to start DTX for update " DF_RC "\n",
			DP_UOID(orw->orw_oid), DP_RC(rc));
		D_GOTO(out, rc);
	}

	if (DAOS_FAIL_CHECK(DAOS_DTX_NONLEADER_ERROR))
		D_GOTO(out, rc = -DER_IO);

	/* RPC may be resent during current update bulk data transfer.
	 * Pre-allocate DTX entry for handling resend under such case.
	 */
	rc = obj_local_rw(rpc, &ioc, dth);
	if (rc != 0)
		DL_CDEBUG(
		    rc == -DER_INPROGRESS || rc == -DER_TX_RESTART ||
			(rc == -DER_EXIST &&
			 (orw->orw_api_flags & (DAOS_COND_DKEY_INSERT | DAOS_COND_AKEY_INSERT))) ||
			(rc == -DER_NONEXIST &&
			 (orw->orw_api_flags & (DAOS_COND_DKEY_UPDATE | DAOS_COND_AKEY_UPDATE))),
		    DB_IO, DLOG_ERR, rc, DF_UOID, DP_UOID(orw->orw_oid));

out:
	if (dth != NULL)
		rc = dtx_end(dth, ioc.ioc_coc, rc);
	obj_rw_reply(rpc, rc, 0, true, &ioc);
	D_FREE(mbs);
	obj_ioc_end(&ioc, rc);
}

static int
obj_tgt_update(struct dtx_leader_handle *dlh, void *arg, int idx,
	       dtx_sub_comp_cb_t comp_cb)
{
	struct ds_obj_exec_arg	*exec_arg = arg;

	/* handle local operation */
	if (idx == -1) {
		struct obj_rw_in	*orw = crt_req_get(exec_arg->rpc);
		int			 rc = 0;

		if (DAOS_FAIL_CHECK(DAOS_DTX_LEADER_ERROR))
			D_GOTO(comp, rc = -DER_IO);

		/* No need re-exec local update */
		if (dlh->dlh_handle.dth_prepared)
			goto comp;

		/* XXX: For non-solo DTX, leader and non-leader will make each
		 *	own local modification in parallel. If non-leader goes
		 *	so fast as to non-leader may has already moved to handle
		 *	next RPC but the leader has not really started current
		 *	modification yet, such as being blocked at bulk data
		 *	transfer phase. Under such case, it is possible that
		 *	when the non-leader handles next request, it hits the
		 *	DTX that is just prepared locally, then non-leader will
		 *	check such DTX status with leader. But at that time,
		 *	the DTX entry on the leader does not exist, that will
		 *	misguide the non-leader as missed to abort such DTX.
		 *	To avoid such bad case, the leader need to build its
		 *	DTX entry in DRAM before dispatch current request to
		 *	non-leader.
		 *
		 *	On the other hand, even if for solo DTX, the PRC may
		 *	be delay processed because of server side heavy load.
		 *	If it is a update RPC with large data transfer, then
		 *	it is possible that client regard the update RPC is
		 *	timeout and resend the RPC during the original RPC bulk
		 *	data transfer that will yield CPU, and then the resend
		 *	logic on server will not find related DTX entry since
		 *	the DTX for original RPC is not 'prepared' yet. Under
		 *	such case, the update request will be double executed
		 *	on the server. That should be avoided. So pre-allocating
		 *	DTX entry before bulk data transfer is necessary.
		 */
		rc = obj_local_rw(exec_arg->rpc, exec_arg->ioc, &dlh->dlh_handle);
		if (rc != 0)
			DL_CDEBUG(rc == -DER_INPROGRESS || rc == -DER_TX_RESTART ||
				      (rc == -DER_EXIST &&
				       (orw->orw_api_flags &
					(DAOS_COND_DKEY_INSERT | DAOS_COND_AKEY_INSERT))) ||
				      (rc == -DER_NONEXIST &&
				       (orw->orw_api_flags &
					(DAOS_COND_DKEY_UPDATE | DAOS_COND_AKEY_UPDATE))),
				  DB_IO, DLOG_ERR, rc, DF_UOID, DP_UOID(orw->orw_oid));

comp:
		if (comp_cb != NULL)
			comp_cb(dlh, idx, rc);
		return rc;
	}

	/* Handle the object remotely */
	return ds_obj_remote_update(dlh, arg, idx, comp_cb);
}

/* Nonnegative return codes of process_epoch */
enum process_epoch_rc {
	PE_OK_REMOTE,	/* OK and epoch chosen remotely */
	PE_OK_LOCAL	/* OK and epoch chosen locally */
};

/*
 * Process the epoch state of an incoming operation. Once this function
 * returns, the epoch state shall contain a chosen epoch. Additionally, if
 * the return value is PE_OK_LOCAL, the epoch can be used for local-RDG
 * operations without uncertainty.
 */
static int
process_epoch(uint64_t *epoch, uint64_t *epoch_first, uint32_t *flags)
{
	if (*epoch == 0 || *epoch == DAOS_EPOCH_MAX)
		/*
		 * *epoch is not a chosen TX epoch. Choose the current HLC
		 * reading as the TX epoch.
		 */
		*epoch = d_hlc_get();
	else
		/* *epoch is already a chosen TX epoch. */
		return PE_OK_REMOTE;

	/* If this is the first epoch chosen, assign it to *epoch_first. */
	if (epoch_first != NULL && *epoch_first == 0)
		*epoch_first = *epoch;

	D_DEBUG(DB_IO, "overwrite epoch "DF_X64"\n", *epoch);
	return PE_OK_LOCAL;
}

void
ds_obj_rw_handler(crt_rpc_t *rpc)
{
	struct obj_rw_in		*orw = crt_req_get(rpc);
	struct obj_rw_out		*orwo = crt_reply_get(rpc);
	struct dtx_leader_handle	*dlh = NULL;
	struct ds_obj_exec_arg		exec_arg = { 0 };
	struct obj_io_context		ioc = { 0 };
	uint32_t			flags = 0;
	uint32_t			dtx_flags = 0;
	uint32_t			opc = opc_get(rpc->cr_opc);
	struct dtx_memberships		*mbs = NULL;
	struct daos_shard_tgt		*tgts = NULL;
	struct dtx_id			*dti_cos = NULL;
	struct obj_pool_metrics		*opm;
	int				dti_cos_cnt;
	uint32_t			tgt_cnt;
	uint32_t			version = 0;
	uint32_t			max_ver = 0;
	struct dtx_epoch		epoch = {0};
	int				rc;
	bool				need_abort = false;

	D_ASSERT(orw != NULL);
	D_ASSERT(orwo != NULL);

	rc = obj_ioc_begin(orw->orw_oid.id_pub, orw->orw_map_ver,
			   orw->orw_pool_uuid, orw->orw_co_hdl,
			   orw->orw_co_uuid, rpc, orw->orw_flags, &ioc);
	if (rc != 0) {
		D_ASSERTF(rc < 0, "unexpected error# "DF_RC"\n", DP_RC(rc));
		goto out;
	}

	D_DEBUG(DB_IO,
		"rpc %p opc %d oid "DF_UOID" dkey "DF_KEY" tag/xs %d/%d epc "
		DF_X64", pmv %u/%u dti "DF_DTI" layout %u.\n",
		rpc, opc, DP_UOID(orw->orw_oid), DP_KEY(&orw->orw_dkey),
		dss_get_module_info()->dmi_tgt_id,
		dss_get_module_info()->dmi_xs_id, orw->orw_epoch,
		orw->orw_map_ver, ioc.ioc_map_ver, DP_DTI(&orw->orw_dti), ioc.ioc_layout_ver);

	if (obj_rpc_is_fetch(rpc) && !(orw->orw_flags & ORF_EC_RECOV) &&
	    (orw->orw_epoch != 0 && orw->orw_epoch != DAOS_EPOCH_MAX))
		ioc.ioc_fetch_snap = 1;

	rc = process_epoch(&orw->orw_epoch, &orw->orw_epoch_first,
			   &orw->orw_flags);
	if (rc == PE_OK_LOCAL)
		orw->orw_flags &= ~ORF_EPOCH_UNCERTAIN;

	if (obj_rpc_is_fetch(rpc)) {
		struct dtx_handle	*dth;

		if (orw->orw_flags & ORF_CSUM_REPORT) {
			obj_log_csum_err();
			D_GOTO(out, rc = 0);
		}

		if (DAOS_FAIL_CHECK(DAOS_OBJ_FETCH_DATA_LOST))
			D_GOTO(out, rc = -DER_DATA_LOSS);

		epoch.oe_value = orw->orw_epoch;
		epoch.oe_first = orw->orw_epoch_first;
		epoch.oe_flags = orf_to_dtx_epoch_flags(orw->orw_flags);

		if (orw->orw_flags & ORF_FOR_MIGRATION)
			dtx_flags = DTX_FOR_MIGRATION;

		rc = dtx_begin(ioc.ioc_vos_coh, &orw->orw_dti, &epoch, 0, orw->orw_map_ver,
			       &orw->orw_oid, NULL, 0, dtx_flags, NULL, &dth);
		if (rc == 0) {
			rc = obj_local_rw(rpc, &ioc, dth);
			rc = dtx_end(dth, ioc.ioc_coc, rc);
		}

		D_GOTO(out, rc);
	}

	tgts = orw->orw_shard_tgts.ca_arrays;
	tgt_cnt = orw->orw_shard_tgts.ca_count;

	rc = obj_gen_dtx_mbs(orw->orw_flags, &tgt_cnt, &tgts, &mbs);
	if (rc != 0)
		D_GOTO(out, rc);

	version = orw->orw_map_ver;
	max_ver = orw->orw_map_ver;

	if (tgt_cnt == 0) {
		if (!(orw->orw_api_flags & DAOS_COND_MASK))
			dtx_flags |= DTX_DROP_CMT;
		dtx_flags |= DTX_SOLO;
	}

	if (orw->orw_flags & ORF_DTX_SYNC)
		dtx_flags |= DTX_SYNC;

	opm = ioc.ioc_coc->sc_pool->spc_metrics[DAOS_OBJ_MODULE];

	/* Handle resend. */
	if (orw->orw_flags & ORF_RESEND) {
		daos_epoch_t		 e;

		d_tm_inc_counter(opm->opm_update_resent, 1);

again:
		if (flags & ORF_RESEND)
			e = orw->orw_epoch;
		else
			e = 0;
		rc = dtx_handle_resend(ioc.ioc_vos_coh, &orw->orw_dti,
				       &e, &version);
		switch (rc) {
		case -DER_ALREADY:
			D_GOTO(out, rc = 0);
		case 0:
			flags |= ORF_RESEND;
			orw->orw_epoch = e;
			/* TODO: Also recover the epoch uncertainty. */
			break;
		case -DER_MISMATCH:
			rc = vos_dtx_abort(ioc.ioc_vos_coh, &orw->orw_dti, e);
			if (rc < 0 && rc != -DER_NONEXIST)
				D_GOTO(out, rc);
			/* Fall through */
		case -DER_NONEXIST:
			flags = 0;
			break;
		default:
			D_GOTO(out, rc);
		}
	} else if (DAOS_FAIL_CHECK(DAOS_DTX_LOST_RPC_REQUEST)) {
		ioc.ioc_lost_reply = 1;
		D_GOTO(out, rc);
	}

	/* For leader case, we need to find out the potential conflict
	 * (or share the same non-committed object/dkey) DTX(s) in the
	 * CoS (committable) cache, piggyback them via the dispdatched
	 * RPC to non-leaders. Then the non-leader replicas can commit
	 * them before real modifications to avoid availability issues.
	 */
	D_FREE(dti_cos);
	dti_cos_cnt = dtx_cos_get_piggyback(ioc.ioc_coc, &orw->orw_oid, orw->orw_dkey_hash,
					    DTX_THRESHOLD_COUNT, &dti_cos);
	if (dti_cos_cnt < 0)
		D_GOTO(out, rc = dti_cos_cnt);

	epoch.oe_value = orw->orw_epoch;
	epoch.oe_first = orw->orw_epoch_first;
	epoch.oe_flags = orf_to_dtx_epoch_flags(orw->orw_flags);

	/* Since we do not know if other replicas execute the
	 * operation, so even the operation has been execute
	 * locally, we will start dtx and forward requests to
	 * all replicas.
	 *
	 * For new leader, even though the local replica
	 * has ever been modified before, but it doesn't
	 * know whether other replicas have also done the
	 * modification or not, so still need to dispatch
	 * the RPC to other replicas.
	 */

	if (flags & ORF_RESEND)
		dtx_flags |= DTX_PREPARED;
	else
		dtx_flags &= ~DTX_PREPARED;

	rc = dtx_leader_begin(ioc.ioc_vos_coh, &orw->orw_dti, &epoch, 1,
			      version, &orw->orw_oid, dti_cos, dti_cos_cnt,
			      tgts, tgt_cnt, dtx_flags, mbs, NULL /* dce */, &dlh);
	if (rc != 0) {
		D_ERROR(DF_UOID ": Failed to start DTX for update " DF_RC "\n",
			DP_UOID(orw->orw_oid), DP_RC(rc));
		D_GOTO(out, rc);
	}

	exec_arg.rpc = rpc;
	exec_arg.ioc = &ioc;
	exec_arg.flags |= flags;
	exec_arg.start = orw->orw_start_shard;

	/* Execute the operation on all targets */
	rc = dtx_leader_exec_ops(dlh, obj_tgt_update, NULL, 0, &exec_arg);

	if (max_ver < dlh->dlh_rmt_ver)
		max_ver = dlh->dlh_rmt_ver;

	/* Stop the distributed transaction */
	rc = dtx_leader_end(dlh, ioc.ioc_coh, rc);
	switch (rc) {
	case -DER_TX_RESTART:
		/*
		 * If this is a standalone operation, we can restart the
		 * internal transaction right here. Otherwise we have to
		 * defer the restart to the RPC sponsor.
		 */
		if (opc != DAOS_OBJ_RPC_UPDATE)
			break;

		/* Only standalone updates use this RPC. Retry with newer epoch. */
		orw->orw_epoch = d_hlc_get();
		exec_arg.flags |= ORF_RESEND;
		flags = ORF_RESEND;
		d_tm_inc_counter(opm->opm_update_restart, 1);
		goto again;
	case -DER_AGAIN:
		need_abort = true;
		exec_arg.flags |= ORF_RESEND;
		flags = ORF_RESEND;
		d_tm_inc_counter(opm->opm_update_retry, 1);
		ABT_thread_yield();
		goto again;
	default:
		break;
	}

	if (opc == DAOS_OBJ_RPC_UPDATE && !(orw->orw_flags & ORF_RESEND) &&
	    DAOS_FAIL_CHECK(DAOS_DTX_LOST_RPC_REPLY))
		ioc.ioc_lost_reply = 1;
out:
	if (unlikely(rc != 0 && need_abort)) {
		struct dtx_entry	 dte;
		int			 rc1;

		dte.dte_xid = orw->orw_dti;
		dte.dte_ver = version;
		dte.dte_refs = 1;
		dte.dte_mbs = mbs;
		rc1 = dtx_abort(ioc.ioc_coc, &dte, orw->orw_epoch);
		if (rc1 != 0 && rc1 != -DER_NONEXIST)
			D_WARN("Failed to abort DTX "DF_DTI": "DF_RC"\n",
			       DP_DTI(&orw->orw_dti), DP_RC(rc1));
	}

	if (ioc.ioc_map_ver < max_ver)
		ioc.ioc_map_ver = max_ver;

	obj_rw_reply(rpc, rc, epoch.oe_value, false, &ioc);
	D_FREE(mbs);
	D_FREE(dti_cos);
	obj_ioc_end(&ioc, rc);
}

static void
obj_enum_complete(crt_rpc_t *rpc, int status, int map_version,
		  daos_epoch_t epoch)
{
	struct obj_key_enum_out	*oeo;
	int			 rc;

	oeo = crt_reply_get(rpc);
	D_ASSERT(oeo != NULL);

	obj_reply_set_status(rpc, status);
	obj_reply_map_version_set(rpc, map_version);
	oeo->oeo_epoch = epoch;

	rc = crt_reply_send(rpc);
	if (rc != 0)
		D_ERROR("send reply failed: "DF_RC"\n", DP_RC(rc));

	d_sgl_fini(&oeo->oeo_sgl, true);
	D_FREE(oeo->oeo_kds.ca_arrays);
	D_FREE(oeo->oeo_eprs.ca_arrays);
	D_FREE(oeo->oeo_recxs.ca_arrays);
	D_FREE(oeo->oeo_csum_iov.iov_buf);
}

static int
obj_local_enum(struct obj_io_context *ioc, crt_rpc_t *rpc,
	       struct vos_iter_anchors *anchors, struct ds_obj_enum_arg *enum_arg,
	       daos_epoch_t *e_out)
{
	vos_iter_param_t	param = { 0 };
	struct obj_key_enum_in	*oei = crt_req_get(rpc);
	struct dtx_handle	*dth = NULL;
	uint32_t		flags = 0;
	int			opc = opc_get(rpc->cr_opc);
	int			type;
	int			rc;
	int			rc_tmp;
	bool			recursive = false;
	struct dtx_epoch	epoch = {0};

	if (oei->oei_flags & ORF_ENUM_WITHOUT_EPR) {
		rc = process_epoch(&oei->oei_epr.epr_hi, &oei->oei_epr.epr_lo,
				   &oei->oei_flags);
		if (rc == PE_OK_LOCAL)
			oei->oei_flags &= ~ORF_EPOCH_UNCERTAIN;
	}

	enum_arg->csummer = ioc->ioc_coc->sc_csummer;
	/* prepare enumeration parameters */
	param.ip_hdl = ioc->ioc_vos_coh;
	param.ip_oid = oei->oei_oid;
	if (oei->oei_dkey.iov_len > 0)
		param.ip_dkey = oei->oei_dkey;
	if (oei->oei_akey.iov_len > 0)
		param.ip_akey = oei->oei_akey;

	/*
	 * Note that oei_epr may be reused for "epoch_first" and "epoch. See
	 * dc_obj_shard_list.
	 */
	if (oei->oei_flags & ORF_ENUM_WITHOUT_EPR)
		param.ip_epr.epr_lo = 0;
	else
		param.ip_epr.epr_lo = oei->oei_epr.epr_lo;
	param.ip_epr.epr_hi = oei->oei_epr.epr_hi;
	param.ip_epc_expr = VOS_IT_EPC_LE;

	if (opc == DAOS_OBJ_RECX_RPC_ENUMERATE) {
		if (oei->oei_dkey.iov_len == 0 ||
		    oei->oei_akey.iov_len == 0)
			D_GOTO(failed, rc = -DER_PROTO);

		if (oei->oei_rec_type == DAOS_IOD_ARRAY)
			type = VOS_ITER_RECX;
		else
			type = VOS_ITER_SINGLE;

		param.ip_epc_expr = VOS_IT_EPC_RE;
		/** Only show visible records and skip punches */
		param.ip_flags = VOS_IT_RECX_VISIBLE | VOS_IT_RECX_SKIP_HOLES;
		if (oei->oei_flags & ORF_DESCENDING_ORDER)
			param.ip_flags |= VOS_IT_RECX_REVERSE;
		enum_arg->fill_recxs = true;
	} else if (opc == DAOS_OBJ_DKEY_RPC_ENUMERATE) {
		type = VOS_ITER_DKEY;
	} else if (opc == DAOS_OBJ_AKEY_RPC_ENUMERATE) {
		type = VOS_ITER_AKEY;
	} else {
		/* object iteration for rebuild or consistency verification. */
		D_ASSERT(opc == DAOS_OBJ_RPC_ENUMERATE);
		type = VOS_ITER_DKEY;
		param.ip_flags |= VOS_IT_RECX_VISIBLE;
		if (daos_anchor_get_flags(&anchors->ia_dkey) &
		      DIOF_WITH_SPEC_EPOCH) {
			/* For obj verification case. */
			param.ip_epc_expr = VOS_IT_EPC_RR;
		} else {
			param.ip_epc_expr = VOS_IT_EPC_RE;
		}
		recursive = true;

		if (oei->oei_flags & ORF_DESCENDING_ORDER)
			param.ip_flags |= VOS_IT_RECX_REVERSE;

		if (daos_oclass_is_ec(&ioc->ioc_oca))
			enum_arg->ec_cell_sz = ioc->ioc_oca.u.ec.e_len;
		enum_arg->chk_key2big = 1;
		enum_arg->need_punch = 1;
		enum_arg->copy_data_cb = vos_iter_copy;
		fill_oid(oei->oei_oid, enum_arg);
	}

	/*
	 * FIXME: enumeration RPC uses one anchor for both SV and EV,
	 * that won't be able to support recursive iteration in our
	 * current data model (one akey can have both SV tree and EV
	 * tree).
	 *
	 * Need to use separate anchors for SV and EV, or return a
	 * 'type' to indicate the anchor is on SV tree or EV tree.
	 */
	if (type == VOS_ITER_SINGLE)
		anchors->ia_sv = anchors->ia_ev;
	else if (oei->oei_oid.id_shard % 3 == 1 &&
		 DAOS_FAIL_CHECK(DAOS_VC_LOST_REPLICA))
		D_GOTO(failed, rc = -DER_NONEXIST);

	if (oei->oei_flags & ORF_ENUM_WITHOUT_EPR) {
		epoch.oe_value = oei->oei_epr.epr_hi;
		epoch.oe_first = oei->oei_epr.epr_lo;
		epoch.oe_flags = orf_to_dtx_epoch_flags(oei->oei_flags);
	} else if (!daos_is_zero_dti(&oei->oei_dti)) {
		D_ERROR(DF_UOID": mutually exclusive transaction ID and epoch "
			"range specified\n", DP_UOID(oei->oei_oid));
		rc = -DER_PROTO;
		goto failed;
	}

	if (oei->oei_flags & ORF_FOR_MIGRATION)
		flags = DTX_FOR_MIGRATION;

	rc = dtx_begin(ioc->ioc_vos_coh, &oei->oei_dti, &epoch, 0,
		       oei->oei_map_ver, &oei->oei_oid, NULL, 0, flags,
		       NULL, &dth);
	if (rc != 0)
		goto failed;

re_pack:
	rc = ds_obj_enum_pack(&param, type, recursive, anchors, enum_arg, vos_iterate, dth);
	if (obj_dtx_need_refresh(dth, rc)) {
		rc = dtx_refresh(dth, ioc->ioc_coc);
		/* After DTX refresh, re_pack will resume from the position at \@anchors. */
		if (rc == -DER_AGAIN)
			goto re_pack;
	}

	if ((rc == -DER_KEY2BIG) && opc == DAOS_OBJ_RPC_ENUMERATE &&
	    enum_arg->kds_len < 4) {
		/* let's query the total size for one update (oid/dkey/akey/rec)
		 * to make sure the migration/enumeration can go ahead.
		 */
		enum_arg->size_query = 1;
		enum_arg->kds_len = 0;
		enum_arg->kds[0].kd_key_len = 0;
		enum_arg->kds_cap = 4;
		fill_oid(oei->oei_oid, enum_arg);
		goto re_pack;
	} else if (enum_arg->size_query) {
		D_DEBUG(DB_IO, DF_UOID "query size by kds %d total %zd\n",
			DP_UOID(oei->oei_oid), enum_arg->kds_len, enum_arg->kds[0].kd_key_len);
		rc = -DER_KEY2BIG;
	}

	/* ds_obj_enum_pack may return 1. */
	rc_tmp = dtx_end(dth, ioc->ioc_coc, rc > 0 ? 0 : rc);
	if (rc_tmp != 0)
		rc = rc_tmp;

	if (type == VOS_ITER_SINGLE)
		anchors->ia_ev = anchors->ia_sv;

	D_DEBUG(DB_IO, ""DF_UOID" iterate "DF_X64"-"DF_X64" type %d tag %d"
		" rc %d\n", DP_UOID(oei->oei_oid), param.ip_epr.epr_lo,
		param.ip_epr.epr_hi, type, dss_get_module_info()->dmi_tgt_id,
		rc);
failed:
	*e_out = epoch.oe_value;
	return rc;
}

static int
obj_enum_reply_bulk(crt_rpc_t *rpc)
{
	d_sg_list_t	*sgls[2] = { 0 };
	d_sg_list_t	tmp_sgl;
	crt_bulk_t	bulks[2] = { 0 };
	struct obj_key_enum_in	*oei;
	struct obj_key_enum_out	*oeo;
	int		idx = 0;
	d_iov_t		tmp_iov;
	int		rc;

	oei = crt_req_get(rpc);
	oeo = crt_reply_get(rpc);
	if (oei->oei_kds_bulk && oeo->oeo_kds.ca_count > 0) {
		tmp_iov.iov_buf = oeo->oeo_kds.ca_arrays;
		tmp_iov.iov_buf_len = oeo->oeo_kds.ca_count *
				      sizeof(daos_key_desc_t);
		tmp_iov.iov_len = oeo->oeo_kds.ca_count *
				      sizeof(daos_key_desc_t);
		tmp_sgl.sg_nr = 1;
		tmp_sgl.sg_nr_out = 1;
		tmp_sgl.sg_iovs = &tmp_iov;
		sgls[idx] = &tmp_sgl;
		bulks[idx] = oei->oei_kds_bulk;
		idx++;
		D_DEBUG(DB_IO, "reply kds bulk %zd\n", tmp_iov.iov_len);
	}

	if (oei->oei_bulk) {
		D_DEBUG(DB_IO, "reply bulk %zd nr %d nr_out %d\n",
			oeo->oeo_sgl.sg_iovs[0].iov_len,
			oeo->oeo_sgl.sg_nr, oeo->oeo_sgl.sg_nr_out);
		sgls[idx] = &oeo->oeo_sgl;
		bulks[idx] = oei->oei_bulk;
		idx++;
	}

	/* No need reply bulk */
	if (idx == 0)
		return 0;

	rc = obj_bulk_transfer(rpc, CRT_BULK_PUT, false, bulks, NULL, NULL,
			       DAOS_HDL_INVAL, sgls, idx, idx, NULL, NULL);
	if (oei->oei_kds_bulk) {
		D_FREE(oeo->oeo_kds.ca_arrays);
		oeo->oeo_kds.ca_count = 0;
	}

	/* Free oeo_sgl here to avoid rpc reply the data inline */
	if (oei->oei_bulk)
		d_sgl_fini(&oeo->oeo_sgl, true);

	return rc;
}

void
ds_obj_enum_handler(crt_rpc_t *rpc)
{
	struct ds_obj_enum_arg	enum_arg = { 0 };
	struct vos_iter_anchors	*anchors = NULL;
	struct obj_key_enum_in	*oei;
	struct obj_key_enum_out	*oeo;
	struct obj_io_context	ioc;
	daos_epoch_t		epoch = 0;
	int			opc = opc_get(rpc->cr_opc);
	int			rc = 0;

	oei = crt_req_get(rpc);
	D_ASSERT(oei != NULL);
	oeo = crt_reply_get(rpc);
	D_ASSERT(oeo != NULL);
	/* prepare buffer for enumerate */

	rc = obj_ioc_begin(oei->oei_oid.id_pub, oei->oei_map_ver,
			   oei->oei_pool_uuid, oei->oei_co_hdl,
			   oei->oei_co_uuid, rpc, oei->oei_flags, &ioc);
	if (rc)
		D_GOTO(out, rc);

	D_DEBUG(DB_IO, "rpc %p opc %d oid "DF_UOID" tag/xs %d/%d pmv %u/%u\n",
		rpc, opc, DP_UOID(oei->oei_oid),
		dss_get_module_info()->dmi_tgt_id,
		dss_get_module_info()->dmi_xs_id,
		oei->oei_map_ver, ioc.ioc_map_ver);

	D_ALLOC_PTR(anchors);
	if (anchors == NULL)
		D_GOTO(out, rc = -DER_NOMEM);

	anchors->ia_dkey = oei->oei_dkey_anchor;
	anchors->ia_akey = oei->oei_akey_anchor;
	anchors->ia_ev = oei->oei_anchor;

	/* TODO: Transfer the inline_thres from enumerate RPC */
	enum_arg.inline_thres = 32;

	if (opc == DAOS_OBJ_RECX_RPC_ENUMERATE) {
		oeo->oeo_eprs.ca_count = 0;
		D_ALLOC(oeo->oeo_eprs.ca_arrays,
			oei->oei_nr * sizeof(daos_epoch_range_t));
		if (oeo->oeo_eprs.ca_arrays == NULL)
			D_GOTO(out, rc = -DER_NOMEM);
		enum_arg.eprs = oeo->oeo_eprs.ca_arrays;
		enum_arg.eprs_cap = oei->oei_nr;
		enum_arg.eprs_len = 0;

		oeo->oeo_recxs.ca_count = 0;
		D_ALLOC(oeo->oeo_recxs.ca_arrays,
			oei->oei_nr * sizeof(daos_recx_t));
		if (oeo->oeo_recxs.ca_arrays == NULL)
			D_GOTO(out, rc = -DER_NOMEM);
		enum_arg.recxs = oeo->oeo_recxs.ca_arrays;
		enum_arg.recxs_cap = oei->oei_nr;
		enum_arg.recxs_len = 0;
	} else {
		rc = daos_sgls_alloc(&oeo->oeo_sgl, &oei->oei_sgl, 1);
		if (rc != 0)
			D_GOTO(out, rc);
		enum_arg.sgl = &oeo->oeo_sgl;
		enum_arg.sgl_idx = 0;

		/* Prepare key descriptor buffer */
		oeo->oeo_kds.ca_count = 0;
		D_ALLOC(oeo->oeo_kds.ca_arrays,
			oei->oei_nr * sizeof(daos_key_desc_t));
		if (oeo->oeo_kds.ca_arrays == NULL)
			D_GOTO(out, rc = -DER_NOMEM);
		enum_arg.kds = oeo->oeo_kds.ca_arrays;
		enum_arg.kds_cap = oei->oei_nr;
		enum_arg.kds_len = 0;
	}

	/* keep trying until the key_buffer is fully filled or reaching the
	 * end of the stream.
	 */
	rc = obj_local_enum(&ioc, rpc, anchors, &enum_arg, &epoch);
	if (rc == 1) /* If the buffer is full, exit and reset failure. */
		rc = 0;

	if (rc)
		D_GOTO(out, rc);

	oeo->oeo_dkey_anchor = anchors->ia_dkey;
	oeo->oeo_akey_anchor = anchors->ia_akey;
	oeo->oeo_anchor = anchors->ia_ev;

	if (enum_arg.eprs)
		oeo->oeo_eprs.ca_count = enum_arg.eprs_len;

	if (opc == DAOS_OBJ_RECX_RPC_ENUMERATE) {
		oeo->oeo_recxs.ca_count = enum_arg.recxs_len;
		oeo->oeo_num = enum_arg.rnum;
		oeo->oeo_size = enum_arg.rsize;
	} else {
		D_ASSERT(enum_arg.eprs_len == 0 ||
			 enum_arg.eprs_len == enum_arg.kds_len);
		oeo->oeo_kds.ca_count = enum_arg.kds_len;
		oeo->oeo_num = enum_arg.kds_len;
		if (oeo->oeo_sgl.sg_iovs != NULL)
			oeo->oeo_size = oeo->oeo_sgl.sg_iovs[0].iov_len;
		oeo->oeo_csum_iov = enum_arg.csum_iov;
	}

	rc = obj_enum_reply_bulk(rpc);
out:
	/* for KEY2BIG case, just reuse the oeo_size to reply the key len */
	if (rc == -DER_KEY2BIG) {
		D_ASSERT(enum_arg.kds != NULL);
		oeo->oeo_size = enum_arg.kds[0].kd_key_len;
	}
	obj_enum_complete(rpc, rc, ioc.ioc_map_ver, epoch);
	obj_ioc_end(&ioc, rc);
	D_FREE(anchors);
}

static void
obj_punch_complete(crt_rpc_t *rpc, int status, uint32_t map_version)
{
	int rc;

	obj_reply_set_status(rpc, status);
	obj_reply_map_version_set(rpc, map_version);

	rc = crt_reply_send(rpc);
	if (rc != 0)
		D_ERROR("send reply failed: "DF_RC"\n", DP_RC(rc));
}

static int
obj_punch_one(struct obj_punch_in *opi, crt_opcode_t opc,
	      struct obj_io_context *ioc, struct dtx_handle *dth)
{
	struct ds_cont_child	*cont = ioc->ioc_coc;
	int			 rc;

	rc = dtx_sub_init(dth, &opi->opi_oid, opi->opi_dkey_hash);
	if (rc != 0)
		goto out;

	switch (opc) {
	case DAOS_OBJ_RPC_PUNCH:
	case DAOS_OBJ_RPC_TGT_PUNCH:
	case DAOS_OBJ_RPC_COLL_PUNCH:
		rc = vos_obj_punch(cont->sc_hdl, opi->opi_oid,
				   opi->opi_epoch, opi->opi_map_ver,
				   0, NULL, 0, NULL, dth);
		break;
	case DAOS_OBJ_RPC_PUNCH_DKEYS:
	case DAOS_OBJ_RPC_PUNCH_AKEYS:
	case DAOS_OBJ_RPC_TGT_PUNCH_DKEYS:
	case DAOS_OBJ_RPC_TGT_PUNCH_AKEYS: {
		daos_key_t *dkey;

		D_ASSERTF(opi->opi_dkeys.ca_count == 1,
			  "NOT punch multiple (%llu) dkeys via one RPC\n",
			  (unsigned long long)opi->opi_dkeys.ca_count);

		dkey = &((daos_key_t *)opi->opi_dkeys.ca_arrays)[0];
		rc = vos_obj_punch(cont->sc_hdl, opi->opi_oid,
				   opi->opi_epoch, opi->opi_map_ver,
				   opi->opi_api_flags,
				   dkey, opi->opi_akeys.ca_count,
				   opi->opi_akeys.ca_arrays, dth);
		break;
	}
	default:
		D_ERROR("opc %#x not supported\n", opc);
		D_GOTO(out, rc = -DER_NOSYS);
	}

out:
	return rc;
}

static int
obj_local_punch(struct obj_punch_in *opi, crt_opcode_t opc, uint32_t shard_nr, uint32_t *shards,
		struct obj_io_context *ioc, struct dtx_handle *dth)
{
	struct dtx_share_peer	*dsp;
	uint64_t		 sched_seq;
	uint32_t		 retry = 0;
	int			 rc = 0;
	int			 i;

again:
	sched_seq = sched_cur_seq();

	/* There may be multiple shards reside on the same VOS target. */
	for (i = 0; i < shard_nr; i++) {
		opi->opi_oid.id_shard = shards[i];
		rc = obj_punch_one(opi, opc, ioc, dth);
		if (rc != 0)
			break;
	}

	if (obj_dtx_need_refresh(dth, rc)) {
		if (unlikely(++retry % 10 == 9)) {
			dsp = d_list_entry(dth->dth_share_tbd_list.next,
					   struct dtx_share_peer, dsp_link);
			D_WARN("DTX refresh for "DF_DTI" because of "DF_DTI" (%d) for %d "
			       "times, maybe starve\n", DP_DTI(&dth->dth_xid),
			       DP_DTI(&dsp->dsp_xid), dth->dth_share_tbd_count, retry);
		}

		rc = dtx_refresh(dth, ioc->ioc_coc);
		if (rc != -DER_AGAIN)
			goto out;

		if (unlikely(sched_cur_seq() == sched_seq))
			goto again;

		/*
		 * There is CPU yield after DTX start, and the resent RPC may be handled
		 * during that. Let's check resent again before further process.
		 */

		if (dth->dth_need_validation) {
			daos_epoch_t	epoch = 0;
			int		rc1;

			rc1 = dtx_handle_resend(ioc->ioc_vos_coh, &opi->opi_dti, &epoch, NULL);
			switch (rc1) {
			case 0:
				opi->opi_epoch = epoch;
				/* Fall through */
			case -DER_ALREADY:
				rc = -DER_ALREADY;
				break;
			case -DER_NONEXIST:
			case -DER_EP_OLD:
				break;
			default:
				rc = rc1;
				break;
			}
		}

		/*
		 * For solo punch, it will be handled via one-phase transaction. If there is CPU
		 * yield after its epoch generated, we will renew the epoch, then we can use the
		 * epoch to sort related solo DTXs based on their epochs.
		 */
		if (rc == -DER_AGAIN && dth->dth_solo) {
			struct dtx_epoch	epoch;

			epoch.oe_value = d_hlc_get();
			epoch.oe_first = epoch.oe_value;
			epoch.oe_flags = orf_to_dtx_epoch_flags(opi->opi_flags);

			dtx_renew_epoch(&epoch, dth);

			D_DEBUG(DB_IO,
				"punch rpc %u renew epoch "DF_X64" => "DF_X64" for "DF_DTI"\n",
				opc, opi->opi_epoch, dth->dth_epoch, DP_DTI(&opi->opi_dti));

			opi->opi_epoch = dth->dth_epoch;
		}

		goto again;
	}

out:
	return rc;
}

int
obj_tgt_punch(struct obj_tgt_punch_args *otpa, uint32_t *shards, uint32_t count)
{
	struct obj_io_context	 ioc = { 0 };
	struct obj_io_context	*p_ioc = otpa->sponsor_ioc;
	struct dtx_handle	*dth = otpa->sponsor_dth;
	struct obj_punch_in	*opi = otpa->opi;
	struct dtx_epoch	 epoch;
	daos_epoch_t		 tmp;
	uint32_t		 dtx_flags = 0;
	int			 rc = 0;

	if (p_ioc == NULL) {
		p_ioc = &ioc;
		rc = obj_ioc_begin(opi->opi_oid.id_pub, opi->opi_map_ver, opi->opi_pool_uuid,
				   opi->opi_co_hdl, opi->opi_co_uuid, otpa->data, opi->opi_flags,
				   p_ioc);
		if (rc != 0)
			goto out;
	}

	if (dth != NULL) {
		if (dth->dth_prepared)
			D_GOTO(out, rc = 0);

		goto exec;
	}

	if (opi->opi_flags & ORF_RESEND) {
		tmp = opi->opi_epoch;
		rc = dtx_handle_resend(p_ioc->ioc_vos_coh, &opi->opi_dti, &tmp, NULL);
		/* Do nothing if 'prepared' or 'committed'. */
		if (rc == -DER_ALREADY || rc == 0)
			D_GOTO(out, rc = 0);

		/* Abort old one with different epoch, then re-execute with new epoch. */
		if (rc == -DER_MISMATCH)
			/* Abort it by force with MAX epoch to guarantee
			 * that it can be aborted.
			 */
			rc = vos_dtx_abort(p_ioc->ioc_vos_coh, &opi->opi_dti, tmp);

		if (rc < 0 && rc != -DER_NONEXIST)
			D_GOTO(out, rc);
	}

	epoch.oe_value = opi->opi_epoch;
	epoch.oe_first = epoch.oe_value; /* unused for TGT_PUNCH */
	epoch.oe_flags = orf_to_dtx_epoch_flags(opi->opi_flags);

	if (opi->opi_flags & ORF_DTX_SYNC)
		dtx_flags |= DTX_SYNC;

	/* Start the local transaction */
	rc = dtx_begin(p_ioc->ioc_vos_coh, &opi->opi_dti, &epoch, count, opi->opi_map_ver,
		       &opi->opi_oid, opi->opi_dti_cos.ca_arrays, opi->opi_dti_cos.ca_count,
		       dtx_flags, otpa->mbs, &dth);
	if (rc != 0) {
		D_ERROR(DF_UOID ": Failed to start DTX for punch " DF_RC "\n",
			DP_UOID(opi->opi_oid), DP_RC(rc));
		D_GOTO(out, rc);
	}

	if (DAOS_FAIL_CHECK(DAOS_DTX_NONLEADER_ERROR))
		D_GOTO(out, rc = -DER_IO);

exec:
	rc = obj_local_punch(opi, otpa->opc, count, shards, p_ioc, dth);
	if (rc != 0)
		DL_CDEBUG(rc == -DER_INPROGRESS || rc == -DER_TX_RESTART ||
			  (rc == -DER_NONEXIST && (opi->opi_api_flags & DAOS_COND_PUNCH)),
			  DB_IO, DLOG_ERR, rc, DF_UOID, DP_UOID(opi->opi_oid));

out:
	if (otpa->ver != NULL)
		*otpa->ver = p_ioc->ioc_map_ver;

	if (dth != NULL && dth != otpa->sponsor_dth)
		rc = dtx_end(dth, p_ioc->ioc_coc, rc);

	if (p_ioc == &ioc)
		obj_ioc_end(p_ioc, rc);

	return rc;
}

/* Handle the punch requests on non-leader */
void
ds_obj_tgt_punch_handler(crt_rpc_t *rpc)
{
	struct obj_tgt_punch_args	 otpa = { 0 };
	struct obj_punch_in		*opi = crt_req_get(rpc);
	struct daos_shard_tgt		*tgts = opi->opi_shard_tgts.ca_arrays;
	uint32_t			 tgt_cnt = opi->opi_shard_tgts.ca_count;
	uint32_t			 version = 0;
	int				 rc;

	rc = obj_gen_dtx_mbs(opi->opi_flags, &tgt_cnt, &tgts, &otpa.mbs);
	if (rc != 0)
		D_GOTO(out, rc);

	otpa.opc = opc_get(rpc->cr_opc);
	otpa.opi = opi;
	otpa.ver = &version;
	otpa.data = rpc;

	rc = obj_tgt_punch(&otpa, &opi->opi_oid.id_shard, 1);

out:
	obj_punch_complete(rpc, rc, version);
	D_FREE(otpa.mbs);
}

static int
obj_punch_agg_cb(struct dtx_leader_handle *dlh, void *arg)
{
	struct dtx_sub_status	*sub;
	uint32_t		 sub_cnt = dlh->dlh_normal_sub_cnt + dlh->dlh_delay_sub_cnt;
	int			 allow_failure = dlh->dlh_allow_failure;
	int			 allow_failure_cnt;
	int			 succeeds;
	int			 result = 0;
	int			 i;

	/*
	 * For conditional punch, let's ignore DER_NONEXIST if some shard succeed,
	 * since the object may not exist on some shards due to EC partial update.
	 */
	D_ASSERTF(allow_failure == -DER_NONEXIST, "Unexpected allow failure %d\n", allow_failure);

	for (i = 0, allow_failure_cnt = 0, succeeds = 0; i < sub_cnt; i++) {
		sub = &dlh->dlh_subs[i];
		if (sub->dss_tgt.st_rank != DAOS_TGT_IGNORE && sub->dss_comp) {
			if (sub->dss_result == 0) {
				succeeds++;
			} else if (sub->dss_result == allow_failure) {
				allow_failure_cnt++;
			} else if (result == -DER_INPROGRESS || result == -DER_AGAIN ||
				   result == 0) {
				/* Ignore INPROGRESS and AGAIN if there is other failure. */
				result = sub->dss_result;

				if (dlh->dlh_rmt_ver < sub->dss_version)
					dlh->dlh_rmt_ver = sub->dss_version;
			}
		}
	}

	D_DEBUG(DB_IO, DF_DTI" sub_requests %d/%d, allow_failure %d, result %d\n",
		DP_DTI(&dlh->dlh_handle.dth_xid),
		allow_failure_cnt, succeeds, allow_failure, result);

	if (allow_failure_cnt > 0 && result == 0 && succeeds == 0)
		result = allow_failure;

	return result;
}

static int
obj_tgt_punch_disp(struct dtx_leader_handle *dlh, void *arg, int idx, dtx_sub_comp_cb_t comp_cb)
{
	struct ds_obj_exec_arg	*exec_arg = arg;

	/* handle local operation */
	if (idx == -1) {
		crt_rpc_t		*rpc = exec_arg->rpc;
		struct obj_punch_in	*opi = crt_req_get(rpc);
		int			rc = 0;

		if (DAOS_FAIL_CHECK(DAOS_DTX_LEADER_ERROR))
			D_GOTO(comp, rc = -DER_IO);

		if (dlh->dlh_handle.dth_prepared)
			goto comp;

		rc = obj_local_punch(opi, opc_get(rpc->cr_opc), 1, &opi->opi_oid.id_shard,
				     exec_arg->ioc, &dlh->dlh_handle);
		if (rc != 0)
			DL_CDEBUG(rc == -DER_INPROGRESS || rc == -DER_TX_RESTART ||
				  (rc == -DER_NONEXIST && (opi->opi_api_flags & DAOS_COND_PUNCH)),
				  DB_IO, DLOG_ERR, rc, DF_UOID, DP_UOID(opi->opi_oid));

comp:
		if (comp_cb != NULL)
			comp_cb(dlh, idx, rc);

		return rc;
	}

	/* Handle the object remotely */
	return ds_obj_remote_punch(dlh, arg, idx, comp_cb);
}

/* Handle the punch requests on the leader */
void
ds_obj_punch_handler(crt_rpc_t *rpc)
{
	struct dtx_leader_handle	*dlh = NULL;
	struct obj_punch_in		*opi;
	struct ds_obj_exec_arg		exec_arg = { 0 };
	struct obj_io_context		ioc = { 0 };
	struct dtx_memberships		*mbs = NULL;
	struct daos_shard_tgt		*tgts = NULL;
	struct dtx_id			*dti_cos = NULL;
	int				dti_cos_cnt;
	uint32_t			tgt_cnt;
	uint32_t			flags = 0;
	uint32_t			dtx_flags = 0;
	uint32_t			version = 0;
	uint32_t			max_ver = 0;
	struct dtx_epoch		epoch;
	int				rc;
	bool				need_abort = false;

	opi = crt_req_get(rpc);
	D_ASSERT(opi != NULL);
	rc = obj_ioc_begin(opi->opi_oid.id_pub, opi->opi_map_ver,
			   opi->opi_pool_uuid, opi->opi_co_hdl,
			   opi->opi_co_uuid, rpc, opi->opi_flags, &ioc);
	if (rc)
		goto out;

	if (opi->opi_dkeys.ca_count == 0)
		D_DEBUG(DB_TRACE,
			"punch obj %p oid "DF_UOID" tag/xs %d/%d epc "
			DF_X64", pmv %u/%u dti "DF_DTI".\n",
			rpc, DP_UOID(opi->opi_oid),
			dss_get_module_info()->dmi_tgt_id,
			dss_get_module_info()->dmi_xs_id, opi->opi_epoch,
			opi->opi_map_ver, ioc.ioc_map_ver,
			DP_DTI(&opi->opi_dti));
	else
		D_DEBUG(DB_TRACE,
			"punch key %p oid "DF_UOID" dkey "
			DF_KEY" tag/xs %d/%d epc "
			DF_X64", pmv %u/%u dti "DF_DTI".\n",
			rpc, DP_UOID(opi->opi_oid),
			DP_KEY(&opi->opi_dkeys.ca_arrays[0]),
			dss_get_module_info()->dmi_tgt_id,
			dss_get_module_info()->dmi_xs_id, opi->opi_epoch,
			opi->opi_map_ver, ioc.ioc_map_ver,
			DP_DTI(&opi->opi_dti));

	rc = process_epoch(&opi->opi_epoch, NULL /* epoch_first */,
			   &opi->opi_flags);
	if (rc == PE_OK_LOCAL)
		opi->opi_flags &= ~ORF_EPOCH_UNCERTAIN;

	version = opi->opi_map_ver;
	max_ver = opi->opi_map_ver;
	tgts = opi->opi_shard_tgts.ca_arrays;
	tgt_cnt = opi->opi_shard_tgts.ca_count;

	rc = obj_gen_dtx_mbs(opi->opi_flags, &tgt_cnt, &tgts, &mbs);
	if (rc != 0)
		D_GOTO(out, rc);

	if (tgt_cnt == 0) {
		if (!(opi->opi_api_flags & DAOS_COND_MASK))
			dtx_flags |= DTX_DROP_CMT;
		dtx_flags |= DTX_SOLO;
	}
	if (opi->opi_flags & ORF_DTX_SYNC)
		dtx_flags |= DTX_SYNC;

	/* Handle resend. */
	if (opi->opi_flags & ORF_RESEND) {
		daos_epoch_t	e;

again:
		if (flags & ORF_RESEND)
			e = opi->opi_epoch;
		else
			e = 0;
		rc = dtx_handle_resend(ioc.ioc_vos_coh, &opi->opi_dti,
				       &e, &version);
		switch (rc) {
		case -DER_ALREADY:
			D_GOTO(out, rc = 0);
		case 0:
			opi->opi_epoch = e;
			flags |= ORF_RESEND;
			/* TODO: Also recovery the epoch uncertainty. */
			break;
		case -DER_MISMATCH:
			rc = vos_dtx_abort(ioc.ioc_vos_coh, &opi->opi_dti, e);
			if (rc < 0 && rc != -DER_NONEXIST)
				D_GOTO(out, rc);
			/* Fall through */
		case -DER_NONEXIST:
			flags = 0;
			break;
		default:
			D_GOTO(out, rc);
		}
	} else if (DAOS_FAIL_CHECK(DAOS_DTX_LOST_RPC_REQUEST) ||
		   DAOS_FAIL_CHECK(DAOS_DTX_LONG_TIME_RESEND)) {
		goto cleanup;
	}

	/* For leader case, we need to find out the potential conflict
	 * (or share the same non-committed object/dkey) DTX(s) in the
	 * CoS (committable) cache, piggyback them via the dispdatched
	 * RPC to non-leaders. Then the non-leader replicas can commit
	 * them before real modifications to avoid availability issues.
	 */
	D_FREE(dti_cos);
	dti_cos_cnt = dtx_cos_get_piggyback(ioc.ioc_coc, &opi->opi_oid, opi->opi_dkey_hash,
					    DTX_THRESHOLD_COUNT, &dti_cos);
	if (dti_cos_cnt < 0)
		D_GOTO(out, rc = dti_cos_cnt);

	epoch.oe_value = opi->opi_epoch;
	epoch.oe_first = epoch.oe_value; /* unused for PUNCH */
	epoch.oe_flags = orf_to_dtx_epoch_flags(opi->opi_flags);

	/* Since we do not know if other replicas execute the
	 * operation, so even the operation has been execute
	 * locally, we will start dtx and forward requests to
	 * all replicas.
	 *
	 * For new leader, even though the local replica
	 * has ever been modified before, but it doesn't
	 * know whether other replicas have also done the
	 * modification or not, so still need to dispatch
	 * the RPC to other replicas.
	 */

	if (flags & ORF_RESEND)
		dtx_flags |= DTX_PREPARED;
	else
		dtx_flags &= ~DTX_PREPARED;

	rc = dtx_leader_begin(ioc.ioc_vos_coh, &opi->opi_dti, &epoch, 1,
			      version, &opi->opi_oid, dti_cos, dti_cos_cnt,
			      tgts, tgt_cnt, dtx_flags, mbs, NULL /* dce */, &dlh);
	if (rc != 0) {
		D_ERROR(DF_UOID ": Failed to start DTX for punch " DF_RC "\n",
			DP_UOID(opi->opi_oid), DP_RC(rc));
		D_GOTO(out, rc);
	}

	exec_arg.rpc = rpc;
	exec_arg.ioc = &ioc;
	exec_arg.flags |= flags;

	/* Execute the operation on all shards */
	if (opi->opi_api_flags & DAOS_COND_PUNCH)
		rc = dtx_leader_exec_ops(dlh, obj_tgt_punch_disp, obj_punch_agg_cb, -DER_NONEXIST,
					 &exec_arg);
	else
		rc = dtx_leader_exec_ops(dlh, obj_tgt_punch_disp, NULL, 0, &exec_arg);

	if (max_ver < dlh->dlh_rmt_ver)
		max_ver = dlh->dlh_rmt_ver;

	/* Stop the distribute transaction */
	rc = dtx_leader_end(dlh, ioc.ioc_coh, rc);
	switch (rc) {
	case -DER_TX_RESTART:
		/* Only standalone punches use this RPC. Retry with newer epoch. */
		opi->opi_epoch = d_hlc_get();
		exec_arg.flags |= ORF_RESEND;
		flags = ORF_RESEND;
		goto again;
	case -DER_AGAIN:
		need_abort = true;
		exec_arg.flags |= ORF_RESEND;
		flags = ORF_RESEND;
		ABT_thread_yield();
		goto again;
	default:
		break;
	}

	if (!(opi->opi_flags & ORF_RESEND) &&
	    DAOS_FAIL_CHECK(DAOS_DTX_LOST_RPC_REPLY))
		goto cleanup;

out:
	if (rc != 0 && need_abort) {
		struct dtx_entry	 dte;
		int			 rc1;

		dte.dte_xid = opi->opi_dti;
		dte.dte_ver = version;
		dte.dte_refs = 1;
		dte.dte_mbs = mbs;
		rc1 = dtx_abort(ioc.ioc_coc, &dte, opi->opi_epoch);
		if (rc1 != 0 && rc1 != -DER_NONEXIST)
			D_WARN("Failed to abort DTX "DF_DTI": "DF_RC"\n",
			       DP_DTI(&opi->opi_dti), DP_RC(rc1));
	}

	obj_punch_complete(rpc, rc, max_ver);

cleanup:
	D_FREE(mbs);
	D_FREE(dti_cos);
	obj_ioc_end(&ioc, rc);
}

static int
obj_local_query(struct obj_tgt_query_args *otqa, struct obj_io_context *ioc, daos_unit_oid_t oid,
		daos_epoch_t epoch, uint64_t api_flags, uint32_t map_ver, uint32_t opc,
		uint32_t count, uint32_t *shards, struct dtx_handle *dth)
{
	struct obj_query_merge_args	 oqma = { 0 };
	daos_key_t			 dkey;
	daos_key_t			 akey;
	daos_key_t			*p_dkey;
	daos_key_t			*p_akey;
	daos_recx_t			*p_recx;
	daos_epoch_t			*p_epoch;
	daos_unit_oid_t			 t_oid = oid;
	uint32_t			 query_flags = api_flags;
	uint32_t			 cell_size = 0;
	uint64_t			 stripe_size = 0;
	daos_epoch_t			 max_epoch = 0;
	daos_recx_t			 recx = { 0 };
	int				 succeeds;
	int				 rc = 0;
	int				 i;

	if (count > 1)
		D_ASSERT(otqa->otqa_need_copy);

	if (daos_oclass_is_ec(&ioc->ioc_oca) && api_flags & DAOS_GET_RECX) {
		query_flags |= VOS_GET_RECX_EC;
		cell_size = obj_ec_cell_rec_nr(&ioc->ioc_oca);
		stripe_size = obj_ec_stripe_rec_nr(&ioc->ioc_oca);
	}

	otqa->otqa_shard = shards[0];

	if (otqa->otqa_need_copy) {
		oqma.oqma_oca = &ioc->ioc_oca;
		oqma.oqma_oid = oid;
		oqma.oqma_oid.id_shard = shards[0];
		oqma.oqma_in_dkey = otqa->otqa_in_dkey;
		oqma.oqma_tgt_dkey = &otqa->otqa_dkey_copy;
		oqma.oqma_tgt_akey = &otqa->otqa_akey_copy;
		oqma.oqma_tgt_recx = &otqa->otqa_recx;
		oqma.oqma_tgt_epoch = &otqa->otqa_max_epoch;
		oqma.oqma_tgt_map_ver = &otqa->otqa_version;
		oqma.oqma_shard = &otqa->otqa_shard;
		oqma.oqma_flags = api_flags;
		oqma.oqma_opc = opc;
		oqma.oqma_src_map_ver = map_ver;
	}

	for (i = 0, succeeds = 0; i < count; i++ ) {
		if (api_flags & DAOS_GET_DKEY) {
			if (otqa->otqa_need_copy)
				p_dkey = &dkey;
			else
				p_dkey = otqa->otqa_out_dkey;
			d_iov_set(p_dkey, NULL, 0);
		} else {
			p_dkey = otqa->otqa_in_dkey;
		}

		if (api_flags & DAOS_GET_AKEY) {
			if (otqa->otqa_need_copy)
				p_akey = &akey;
			else
				p_akey = otqa->otqa_out_akey;
			d_iov_set(p_akey, NULL, 0);
		} else {
			p_akey = otqa->otqa_in_akey;
		}

		if (otqa->otqa_need_copy) {
			p_recx = &recx;
			p_epoch = &max_epoch;
		} else {
			p_recx = &otqa->otqa_recx;
			p_epoch = &otqa->otqa_max_epoch;
		}

		t_oid.id_shard = shards[i];

again:
		rc = vos_obj_query_key(ioc->ioc_vos_coh, t_oid, query_flags, epoch, p_dkey, p_akey,
				       p_recx, p_epoch, cell_size, stripe_size, dth);
		if (obj_dtx_need_refresh(dth, rc)) {
			rc = dtx_refresh(dth, ioc->ioc_coc);
			if (rc == -DER_AGAIN)
				goto again;
		}

		if (rc == -DER_NONEXIST) {
			if (otqa->otqa_need_copy && otqa->otqa_max_epoch < *p_epoch)
				otqa->otqa_max_epoch = *p_epoch;
			continue;
		}

		if (rc != 0)
			goto out;

		succeeds++;

		if (!otqa->otqa_need_copy) {
			otqa->otqa_shard = shards[i];
			goto out;
		}

		if (succeeds == 1) {
			rc = daos_iov_copy(&otqa->otqa_dkey_copy, p_dkey);
			if (rc != 0)
				goto out;

			rc = daos_iov_copy(&otqa->otqa_akey_copy, p_akey);
			if (rc != 0)
				goto out;

			otqa->otqa_recx = *p_recx;
			if (otqa->otqa_max_epoch < *p_epoch)
				otqa->otqa_max_epoch = *p_epoch;
			otqa->otqa_shard = shards[i];
			otqa->otqa_keys_allocated = 1;

			if (otqa->otqa_raw_recx && daos_oclass_is_ec(&ioc->ioc_oca)) {
				obj_ec_recx_vos2daos(&ioc->ioc_oca, t_oid, p_dkey, &otqa->otqa_recx,
						     api_flags & DAOS_GET_MAX ? true : false);
				otqa->otqa_raw_recx = 0;
			}
		} else {
			oqma.oqma_oid.id_shard = shards[i];
			oqma.oqma_src_epoch = *p_epoch;
			oqma.oqma_src_dkey = p_dkey;
			oqma.oqma_src_akey = p_akey;
			oqma.oqma_src_recx = p_recx;
			oqma.oqma_raw_recx = 1;
			/*
			 * Merge (L1) the results from different shards on the same VOS target
			 * into current otqa that stands for the result for current VOS target.
			 */
			rc = daos_obj_query_merge(&oqma);
			if (rc != 0)
				goto out;
		}
	}

	if (rc == -DER_NONEXIST && succeeds > 0)
		rc = 0;

out:
	if (rc == -DER_NONEXIST && otqa->otqa_need_copy && !otqa->otqa_keys_allocated) {
		/* Allocate key buffer for subsequent merge. */
		rc = daos_iov_alloc(&otqa->otqa_dkey_copy, sizeof(uint64_t), true);
		if (rc != 0)
			goto out;

		rc = daos_iov_alloc(&otqa->otqa_akey_copy, sizeof(uint64_t), true);
		if (rc != 0)
			goto out;

		otqa->otqa_keys_allocated = 1;
	}

	otqa->otqa_result = rc;
	otqa->otqa_completed = 1;

	return rc;
}

int
obj_tgt_query(struct obj_tgt_query_args *otqa, uuid_t po_uuid, uuid_t co_hdl, uuid_t co_uuid,
	      daos_unit_oid_t oid, daos_epoch_t epoch, daos_epoch_t epoch_first,
	      uint64_t api_flags, uint32_t rpc_flags, uint32_t *map_ver, crt_rpc_t *rpc,
	      uint32_t count, uint32_t *shards, struct dtx_id *xid)
{
	struct dtx_epoch	 dtx_epoch = { 0 };
	struct obj_io_context	 ioc = { 0 };
	struct obj_io_context	*p_ioc = otqa->otqa_ioc;
	struct dtx_handle	*dth = otqa->otqa_dth;
	int			 rc = 0;

	if (p_ioc == NULL)
		p_ioc = &ioc;

	if (!p_ioc->ioc_began) {
		rc = obj_ioc_begin(oid.id_pub, *map_ver, po_uuid, co_hdl, co_uuid, rpc, rpc_flags,
				   p_ioc);
		if (rc != 0)
			goto out;
	}

	if (dth == NULL) {
		dtx_epoch.oe_value = epoch;
		dtx_epoch.oe_first = epoch_first;
		dtx_epoch.oe_flags = orf_to_dtx_epoch_flags(rpc_flags);

		rc = dtx_begin(p_ioc->ioc_vos_coh, xid, &dtx_epoch, 0, *map_ver, &oid, NULL, 0, 0,
			       NULL, &dth);
		if (rc != 0)
			goto out;
	}

	rc = obj_local_query(otqa, p_ioc, oid, epoch, api_flags, *map_ver, opc_get(rpc->cr_opc),
			     count, shards, dth);

	if (dth != otqa->otqa_dth)
		rc = dtx_end(dth, p_ioc->ioc_coc, rc);

out:
	*map_ver = p_ioc->ioc_map_ver;
	if (p_ioc != otqa->otqa_ioc)
		obj_ioc_end(p_ioc, rc);

	return rc;
}

void
ds_obj_query_key_handler(crt_rpc_t *rpc)
{
	struct dss_module_info		*dmi = dss_get_module_info();
	struct obj_query_key_in		*okqi = crt_req_get(rpc);
	struct obj_query_key_out	*okqo = crt_reply_get(rpc);
	struct obj_tgt_query_args	 otqa = { 0 };
	uint32_t			 version = okqi->okqi_map_ver;
	int				 rc;

	rc = process_epoch(&okqi->okqi_epoch, &okqi->okqi_epoch_first, &okqi->okqi_flags);
	if (rc == PE_OK_LOCAL)
		okqi->okqi_flags &= ~ORF_EPOCH_UNCERTAIN;

	otqa.otqa_in_dkey = &okqi->okqi_dkey;
	otqa.otqa_in_akey = &okqi->okqi_akey;
	otqa.otqa_out_dkey = &okqo->okqo_dkey;
	otqa.otqa_out_akey = &okqo->okqo_akey;

	rc = obj_tgt_query(&otqa, okqi->okqi_pool_uuid, okqi->okqi_co_hdl, okqi->okqi_co_uuid,
			   okqi->okqi_oid, okqi->okqi_epoch, okqi->okqi_epoch_first,
			   okqi->okqi_api_flags, okqi->okqi_flags, &version, rpc, 1,
			   &okqi->okqi_oid.id_shard, &okqi->okqi_dti);
	okqo->okqo_max_epoch = otqa.otqa_max_epoch;
	if (rc == 0)
		okqo->okqo_recx = otqa.otqa_recx;
	else
		DL_CDEBUG(rc != -DER_NONEXIST && rc != -DER_INPROGRESS && rc != -DER_TX_RESTART,
			  DLOG_ERR, DB_IO, rc, "Failed to handle reqular query RPC %p on XS %u/%u "
			  "for obj "DF_UOID" epc "DF_X64" pmv %u/%u, api_flags "DF_X64" with dti "
			  DF_DTI, rpc, dmi->dmi_xs_id, dmi->dmi_tgt_id, DP_UOID(okqi->okqi_oid),
			  okqi->okqi_epoch, okqi->okqi_map_ver, version, okqi->okqi_api_flags,
			  DP_DTI(&okqi->okqi_dti));

	obj_reply_set_status(rpc, rc);
	obj_reply_map_version_set(rpc, version);
	okqo->okqo_epoch = okqi->okqi_epoch;

	rc = crt_reply_send(rpc);
	if (rc != 0)
		D_ERROR("send reply failed: "DF_RC"\n", DP_RC(rc));
}

void
ds_obj_sync_handler(crt_rpc_t *rpc)
{
	struct obj_sync_in	*osi;
	struct obj_sync_out	*oso;
	struct obj_io_context	 ioc;
	daos_epoch_t		 epoch = d_hlc_get();
	int			 rc;

	osi = crt_req_get(rpc);
	D_ASSERT(osi != NULL);

	oso = crt_reply_get(rpc);
	D_ASSERT(oso != NULL);

	if (osi->osi_epoch == 0)
		oso->oso_epoch = epoch;
	else
		oso->oso_epoch = min(epoch, osi->osi_epoch);

	D_DEBUG(DB_IO, "obj_sync start: "DF_UOID", epc "DF_X64"\n",
		DP_UOID(osi->osi_oid), oso->oso_epoch);

	rc = obj_ioc_begin(osi->osi_oid.id_pub, osi->osi_map_ver,
			   osi->osi_pool_uuid, osi->osi_co_hdl,
			   osi->osi_co_uuid, rpc, 0, &ioc);
	if (rc != 0)
		D_GOTO(out, rc);

	rc = dtx_obj_sync(ioc.ioc_coc, &osi->osi_oid, oso->oso_epoch);

out:
	obj_reply_map_version_set(rpc, ioc.ioc_map_ver);
	obj_reply_set_status(rpc, rc);
	obj_ioc_end(&ioc, rc);

	D_DEBUG(DB_IO, "obj_sync stop: "DF_UOID", epc "DF_X64", rd = %d\n",
		DP_UOID(osi->osi_oid), oso->oso_epoch, rc);

	rc = crt_reply_send(rpc);
	if (rc != 0)
		D_ERROR("send reply failed: "DF_RC"\n", DP_RC(rc));
}

static int
obj_verify_bio_csum(daos_obj_id_t oid, daos_iod_t *iods,
		    struct dcs_iod_csums *iod_csums, struct bio_desc *biod,
		    struct daos_csummer *csummer, uint32_t iods_nr)
{
	unsigned int	i;
	int		rc = 0;

	if (!daos_csummer_initialized(csummer) ||
	    csummer->dcs_skip_data_verify ||
	    !csummer->dcs_srv_verify)
		return 0;

	for (i = 0; i < iods_nr; i++) {
		daos_iod_t		*iod = &iods[i];
		struct bio_sglist	*bsgl = bio_iod_sgl(biod, i);
		d_sg_list_t		 sgl;

		if (!csum_iod_is_supported(iod))
			continue;

		if (!ci_is_valid(iod_csums[i].ic_data)) {
			D_ERROR("Checksums is enabled but the csum info is "
				"invalid for iod_csums %d/%d. ic_nr: %d, "
				"iod: "DF_C_IOD"\n",
				i, iods_nr, iod_csums[i].ic_nr, DP_C_IOD(iod));
			return -DER_CSUM;
		}

		rc = bio_sgl_convert(bsgl, &sgl);

		if (rc == 0)
			rc = daos_csummer_verify_iod(csummer, iod, &sgl,
						     &iod_csums[i], NULL, 0,
						     NULL);

		d_sgl_fini(&sgl, false);

		if (rc != 0) {
			if (iod->iod_type == DAOS_IOD_SINGLE) {
				D_ERROR("Data Verification failed (object: "
					DF_OID"): %d\n",
					DP_OID(oid), rc);
			} else if (iod->iod_type == DAOS_IOD_ARRAY) {
				D_ERROR("Data Verification failed (object: "
					DF_OID", extent: "DF_RECX"): %d\n",
					DP_OID(oid), DP_RECX(iod->iod_recxs[i]), rc);
			}
			break;
		}
	}

	return rc;
}

static inline void
ds_obj_cpd_set_sub_result(struct obj_cpd_out *oco, int idx,
			  int result, daos_epoch_t epoch)
{
	uint64_t	*p_epoch;
	int		*p_ret;

	p_epoch = (uint64_t *)oco->oco_sub_epochs.ca_arrays + idx;
	*p_epoch = epoch;

	p_ret = (int *)oco->oco_sub_rets.ca_arrays + idx;
	*p_ret = result;
}

static void
obj_cpd_reply(crt_rpc_t *rpc, int status, uint32_t map_version)
{
	struct obj_cpd_in	*oci = crt_req_get(rpc);
	struct obj_cpd_out	*oco = crt_reply_get(rpc);
	int			 rc;

	if (!(oci->oci_flags & ORF_RESEND) &&
	    (DAOS_FAIL_CHECK(DAOS_DTX_LOST_RPC_REQUEST) ||
	     DAOS_FAIL_CHECK(DAOS_DTX_LOST_RPC_REPLY)))
		goto cleanup;

	obj_reply_set_status(rpc, status);
	obj_reply_map_version_set(rpc, map_version);

	D_DEBUG(DB_TRACE, "CPD rpc %p send reply, pmv %d, status %d.\n",
		rpc, map_version, status);

	rc = crt_reply_send(rpc);
	if (rc != 0)
		D_ERROR("Send CPD reply failed: "DF_RC"\n", DP_RC(rc));

cleanup:
	D_FREE(oco->oco_sub_rets.ca_arrays);
	oco->oco_sub_rets.ca_count = 0;

	D_FREE(oco->oco_sub_epochs.ca_arrays);
	oco->oco_sub_epochs.ca_count = 0;
}

static inline void
cpd_unpin_objects(daos_handle_t coh, struct vos_pin_handle *pin_hdl)
{
	if (pin_hdl != NULL)
		vos_unpin_objects(coh, pin_hdl);
}

static int
cpd_pin_objects(daos_handle_t coh, struct daos_cpd_sub_req *dcsrs,
		struct daos_cpd_req_idx *dcri, int count, struct vos_pin_handle **pin_hdl)
{
	struct daos_cpd_sub_req	*dcsr;
	daos_unit_oid_t		*oids;
	int			 i, rc;

	if (count == 0)
		return 0;

	D_ALLOC_ARRAY(oids, count);
	if (oids == NULL)
		return -DER_NOMEM;

	for (i = 0; i < count; i++) {
		dcsr = &dcsrs[dcri[i].dcri_req_idx];
		dcsr->dcsr_oid.id_shard = dcri[i].dcri_shard_id;

		D_ASSERT(dcsr->dcsr_opc != DCSO_READ);
		oids[i] = dcsr->dcsr_oid;
	}

	rc = vos_pin_objects(coh, oids, count, pin_hdl);
	if (rc)
		DL_ERROR(rc, "Failed to pin CPD objects.");

	D_FREE(oids);
	return rc;
}

/* Locally process the operations belong to one DTX.
 * Common logic, shared by both leader and non-leader.
 */
#define LOCAL_STACK_NUM		2
static int
ds_cpd_handle_one(crt_rpc_t *rpc, struct daos_cpd_sub_head *dcsh, struct daos_cpd_disp_ent *dcde,
		  struct daos_cpd_sub_req *dcsrs, struct obj_io_context *ioc,
		  struct dtx_handle *dth)
{
	struct daos_cpd_req_idx *dcri = dcde->dcde_reqs;
	struct daos_cpd_sub_req *dcsr;
	struct daos_cpd_update  *dcu;
	daos_handle_t           *iohs                             = NULL;
	struct bio_desc        **biods                            = NULL;
	struct obj_bulk_args    *bulks                            = NULL;
	daos_iod_t               local_iods[LOCAL_STACK_NUM]      = {0};
	uint32_t                 local_iod_nrs[LOCAL_STACK_NUM]   = {0};
	struct dcs_iod_csums     local_csums[LOCAL_STACK_NUM]     = {0};
	struct dcs_csum_info     local_csum_info[LOCAL_STACK_NUM] = {0};
	uint64_t                 local_offs[LOCAL_STACK_NUM]      = {0};
	uint64_t                 local_skips[LOCAL_STACK_NUM]     = {0};
	daos_iod_t              *local_p_iods[LOCAL_STACK_NUM]    = {0};
	struct dcs_iod_csums    *local_p_csums[LOCAL_STACK_NUM]   = {0};
	uint64_t                *local_p_offs[LOCAL_STACK_NUM]    = {0};
	uint8_t                 *local_p_skips[LOCAL_STACK_NUM]   = {0};
	uint8_t                **pskips                           = NULL;
	daos_iod_t             **piods                            = NULL;
	uint32_t                *piod_nrs                         = NULL;
	struct dcs_iod_csums   **pcsums                           = NULL;
	uint64_t               **poffs                            = NULL;
	struct dcs_csum_info    *pcsum_info                       = NULL;
	int                      rma                              = 0;
	int                      rma_idx                          = 0;
	int                      rc                               = 0;
	int                      i;
	uint64_t                 update_flags;
	uint64_t                 sched_seq = sched_cur_seq();
	struct vos_pin_handle	*pin_hdl = NULL;

	if (dth->dth_flags & DTE_LEADER &&
	    DAOS_FAIL_CHECK(DAOS_DTX_RESTART))
		D_GOTO(out, rc = -DER_TX_RESTART);

	/* P1: Spread read TS. */
	for (i = 0; i < dcde->dcde_read_cnt; i++) {
		daos_handle_t	ioh;

		dcsr = &dcsrs[dcri[i].dcri_req_idx];
		if (dcsr->dcsr_opc != DCSO_READ) {
			D_ERROR(DF_DTI" expected sub read, but got opc %u\n",
				DP_DTI(&dcsh->dcsh_xid), dcsr->dcsr_opc);

			D_GOTO(out, rc = -DER_PROTO);
		}

		dcsr->dcsr_oid.id_shard = dcri[i].dcri_shard_id;
		rc = vos_fetch_begin(ioc->ioc_vos_coh, dcsr->dcsr_oid,
				     dcsh->dcsh_epoch.oe_value,
				     &dcsr->dcsr_dkey, dcsr->dcsr_nr,
				     dcsr->dcsr_read.dcr_iods,
				     VOS_OF_FETCH_SET_TS_ONLY, NULL, &ioh, dth);
		if (rc == 0)
			rc = vos_fetch_end(ioh, NULL, 0);
		else if (rc == -DER_NONEXIST)
			rc = 0;

		if (rc != 0) {
			DL_CDEBUG(rc != -DER_INPROGRESS && rc != -DER_TX_RESTART, DLOG_ERR, DB_IO,
				  rc, "Failed to set read TS for obj " DF_UOID ", DTX " DF_DTI,
				  DP_UOID(dcsr->dcsr_oid), DP_DTI(&dcsh->dcsh_xid));
			goto out;
		}
	}

	dcri += dcde->dcde_read_cnt;
	if (dcde->dcde_write_cnt > LOCAL_STACK_NUM) {
		D_ALLOC_ARRAY(piods, dcde->dcde_write_cnt);
		D_ALLOC_ARRAY(piod_nrs, dcde->dcde_write_cnt);
		D_ALLOC_ARRAY(pcsums, dcde->dcde_write_cnt);
		D_ALLOC_ARRAY(poffs, dcde->dcde_write_cnt);
		D_ALLOC_ARRAY(pcsum_info, dcde->dcde_write_cnt);
		D_ALLOC_ARRAY(pskips, dcde->dcde_write_cnt);
		if (piods == NULL || piod_nrs == NULL || pcsums == NULL || poffs == NULL ||
		    pcsum_info == NULL || pskips == NULL)
			D_GOTO(out, rc = -DER_NOMEM);
	} else {
		piods = local_p_iods;
		pcsums = local_p_csums;
		poffs = local_p_offs;
		piod_nrs = local_iod_nrs;
		pcsum_info = local_csum_info;
		pskips = local_p_skips;
		for (i = 0; i < dcde->dcde_write_cnt; i++) {
			piods[i] = &local_iods[i];
			pcsums[i] = &local_csums[i];
			poffs[i] = &local_offs[i];
			pskips[i] = (uint8_t *)&local_skips[i];
		}
	}

	rc = cpd_pin_objects(ioc->ioc_vos_coh, dcsrs, dcri, dcde->dcde_write_cnt, &pin_hdl);
	if (rc) {
		DL_ERROR(rc, "Failed to pin objects.");
		goto out;
	}

	/* P2: vos_update_begin. */
	for (i = 0; i < dcde->dcde_write_cnt; i++) {
		dcsr = &dcsrs[dcri[i].dcri_req_idx];
		dcsr->dcsr_oid.id_shard = dcri[i].dcri_shard_id;

		if (dcsr->dcsr_opc != DCSO_UPDATE)
			continue;

		dcu = &dcsr->dcsr_update;
		if (dcsr->dcsr_nr != dcu->dcu_iod_array.oia_iod_nr) {
			D_ERROR("Unmatched iod NR %u vs %u for obj "DF_UOID
				", DTX "DF_DTI"\n", dcsr->dcsr_nr,
				dcu->dcu_iod_array.oia_iod_nr,
				DP_UOID(dcsr->dcsr_oid),
				DP_DTI(&dcsh->dcsh_xid));

			D_GOTO(out, rc = -DER_INVAL);
		}

		/* There is no object associated with this ioc while
		 * initializing, we have to do it at here.
		 */
		rc = obj_ioc_init_oca(ioc, dcsr->dcsr_oid.id_pub, true);
		if (rc)
			D_GOTO(out, rc);

		rc = obj_get_iods_offs(dcsr->dcsr_oid, &dcu->dcu_iod_array, &ioc->ioc_oca,
				       dcsr->dcsr_dkey_hash, ioc->ioc_layout_ver, &piods[i],
				       &poffs[i], &pskips[i], &pcsums[i], &pcsum_info[i],
				       &piod_nrs[i]);
		if (rc != 0)
			D_GOTO(out, rc);

		rc = csum_verify_keys(ioc->ioc_coc->sc_csummer,
				      &dcsr->dcsr_dkey, dcu->dcu_dkey_csum,
				      &dcu->dcu_iod_array, &dcsr->dcsr_oid);
		if (rc != 0) {
			if (rc == -DER_CSUM)
				obj_log_csum_err();

			goto out;
		}

		if (iohs == NULL) {
			D_ALLOC_ARRAY(iohs, dcde->dcde_write_cnt);
			if (iohs == NULL)
				D_GOTO(out, rc = -DER_NOMEM);

			D_ALLOC_ARRAY(biods, dcde->dcde_write_cnt);
			if (biods == NULL)
				D_GOTO(out, rc = -DER_NOMEM);
		}

		if (dcu->dcu_flags & ORF_EC) {
			uint32_t tgt_off;

			tgt_off = obj_ec_shard_off_by_layout_ver(ioc->ioc_layout_ver,
								 dcsr->dcsr_dkey_hash,
								 &ioc->ioc_oca,
								 dcsr->dcsr_oid.id_shard);
			obj_singv_ec_rw_filter(dcsr->dcsr_oid, &ioc->ioc_oca, tgt_off,
					       piods[i], poffs[i], dcsh->dcsh_epoch.oe_value,
					       dcu->dcu_flags, piod_nrs[i], true, false, NULL);
		} else {
			piods[i] = dcu->dcu_iod_array.oia_iods;
			pcsums[i] = dcu->dcu_iod_array.oia_iod_csums;
		}

		update_flags = dcsr->dcsr_api_flags;
		if (dcu->dcu_flags & ORF_CPD_BULK &&
		    ioc->ioc_coc->sc_props.dcp_dedup_enabled) {
			update_flags |= VOS_OF_DEDUP;
			if (ioc->ioc_coc->sc_props.dcp_dedup_verify)
				update_flags |= VOS_OF_DEDUP_VERIFY;
		}
		if (dcu->dcu_flags & ORF_EC)
			update_flags |= VOS_OF_EC;

		rc = vos_update_begin(ioc->ioc_vos_coh,
				dcsr->dcsr_oid, dcsh->dcsh_epoch.oe_value,
				update_flags, &dcsr->dcsr_dkey,
				piod_nrs[i], piods[i], pcsums[i],
				ioc->ioc_coc->sc_props.dcp_dedup_size,
				&iohs[i], dth);
		if (rc != 0)
			goto out;

		biods[i] = vos_ioh2desc(iohs[i]);
		rc = bio_iod_prep(biods[i], BIO_CHK_TYPE_IO,
				  dcu->dcu_flags & ORF_CPD_BULK ? rpc2bulk_ctx(rpc, false) : NULL,
				  CRT_BULK_RW);
		if (rc != 0) {
			D_ERROR("bio_iod_prep failed for obj "DF_UOID
				", DTX "DF_DTI": "DF_RC"\n",
				DP_UOID(dcsr->dcsr_oid),
				DP_DTI(&dcsh->dcsh_xid), DP_RC(rc));
			goto out;
		}

		if (dcu->dcu_flags & ORF_CPD_BULK) {
			if (bulks == NULL) {
				D_ALLOC_ARRAY(bulks, dcde->dcde_write_cnt);
				if (bulks == NULL)
					D_GOTO(out, rc = -DER_NOMEM);
			}

			rc = obj_bulk_transfer(rpc, CRT_BULK_GET, dcu->dcu_flags & ORF_BULK_BIND,
					       dcu->dcu_bulks, poffs[i], pskips[i], iohs[i], NULL,
					       piod_nrs[i], dcsr->dcsr_nr, &bulks[i], ioc->ioc_coh);
			if (rc != 0) {
				D_ERROR("Bulk transfer failed for obj "
					DF_UOID", DTX "DF_DTI": "DF_RC"\n",
					DP_UOID(dcsr->dcsr_oid),
					DP_DTI(&dcsh->dcsh_xid), DP_RC(rc));
				goto out;
			}

			rma++;
		} else if (dcu->dcu_sgls != NULL) {
			/* no akey skip for non-bulk case (only with one data target) */
			D_ASSERTF(piod_nrs[i] == dcsr->dcsr_nr,
				  "piod_nrs[%d] %d, dcsr->dcsr_nr %d\n",
				  i, piod_nrs[i], dcsr->dcsr_nr);
			rc = bio_iod_copy(biods[i], dcu->dcu_sgls,
					  dcsr->dcsr_nr);
			if (rc != 0) {
				D_ERROR("Non-bulk transfer failed for obj "
					DF_UOID", DTX "DF_DTI": "DF_RC"\n",
					DP_UOID(dcsr->dcsr_oid),
					DP_DTI(&dcsh->dcsh_xid), DP_RC(rc));
				if (rc == -DER_OVERFLOW)
					rc = -DER_REC2BIG;

				goto out;
			}
		}
	}

	/* P3: bulk data transafer. */
	for (i = 0; i < dcde->dcde_write_cnt && rma_idx < rma; i++) {
		if (!bulks[i].inited)
			continue;

		rc = obj_bulk_args_fini(&bulks[i]);
		bio_iod_flush(biods[i]);
		rma_idx++;

		if (rc != 0) {
			D_ERROR(DF_DTI" ABT_eventual_wait failed: "DF_RC"\n",
				DP_DTI(&dcsh->dcsh_xid), DP_RC(rc));

			goto out;
		}
	}

	/* P4: data verification and copy. */
	for (i = 0; i < dcde->dcde_write_cnt; i++) {
		dcsr = &dcsrs[dcri[i].dcri_req_idx];
		if (dcsr->dcsr_opc != DCSO_UPDATE)
			continue;

		dcu = &dcsr->dcsr_update;
		rc = vos_dedup_verify(iohs[i]);
		if (rc != 0) {
			D_ERROR("dedup_verify failed for obj "DF_UOID", DTX "DF_DTI": "DF_RC"\n",
				DP_UOID(dcsr->dcsr_oid), DP_DTI(&dcsh->dcsh_xid), DP_RC(rc));
			goto out;
		}

		rc = obj_verify_bio_csum(dcsr->dcsr_oid.id_pub, piods[i], pcsums[i], biods[i],
					 ioc->ioc_coc->sc_csummer, piod_nrs[i]);
		if (rc != 0) {
			if (rc == -DER_CSUM)
				obj_log_csum_err();
			goto out;
		}

		rc = bio_iod_post(biods[i], 0);
		biods[i] = NULL;
		if (rc != 0) {
			D_ERROR("iod_post failed for obj "DF_UOID", DTX "DF_DTI": "DF_RC"\n",
				DP_UOID(dcsr->dcsr_oid), DP_DTI(&dcsh->dcsh_xid), DP_RC(rc));
			goto out;
		}
	}

	/* The DTX has been aborted during long time bulk data transfer. */
	if (unlikely(dth->dth_aborted))
		D_GOTO(out, rc = -DER_CANCELED);

	/* There is CPU yield after DTX start, and the resent RPC may be handled during that.
	 * Let's check resent again before further process.
	 */
	if (rc == 0 && dth->dth_modification_cnt > 0 && sched_cur_seq() != sched_seq) {
		if (dth->dth_need_validation) {
			daos_epoch_t	epoch = 0;
			int		rc1;

			rc1 = dtx_handle_resend(ioc->ioc_vos_coh, &dcsh->dcsh_xid, &epoch, NULL);
			switch (rc1) {
			case 0:
			case -DER_ALREADY:
				D_GOTO(out, rc = -DER_ALREADY);
			case -DER_NONEXIST:
			case -DER_EP_OLD:
				break;
			default:
				D_GOTO(out, rc = rc1);
			}
		}

		if (rc == 0 && dth->dth_solo) {
			daos_epoch_t	epoch = dcsh->dcsh_epoch.oe_value;

			D_ASSERT(dcde->dcde_read_cnt == 0);
			D_ASSERT(dcde->dcde_write_cnt == 1);

			dcsh->dcsh_epoch.oe_value = d_hlc_get();

			dtx_renew_epoch(&dcsh->dcsh_epoch, dth);
			if (daos_handle_is_valid(iohs[0]))
				vos_update_renew_epoch(iohs[0], dth);

			D_DEBUG(DB_IO,
				"CPD rpc %p renew epoch "DF_X64" => "DF_X64" for "DF_DTI"\n",
				rpc, epoch, dcsh->dcsh_epoch.oe_value, DP_DTI(&dcsh->dcsh_xid));
		}
	}

	/* P5: punch and vos_update_end. */
	for (i = 0; i < dcde->dcde_write_cnt; i++) {
		dcsr = &dcsrs[dcri[i].dcri_req_idx];

		if (dcsr->dcsr_opc == DCSO_UPDATE) {
			rc = dtx_sub_init(dth, &dcsr->dcsr_oid,
					  dcsr->dcsr_dkey_hash);
			if (rc != 0)
				goto out;

			rc = vos_update_end(iohs[i], dth->dth_ver,
					    &dcsr->dcsr_dkey, rc, NULL, dth);
			iohs[i] = DAOS_HDL_INVAL;
			if (rc != 0)
				goto out;
		} else {
			daos_key_t	*dkey;

			if (dcsr->dcsr_opc == DCSO_PUNCH_OBJ) {
				dkey = NULL;
			} else if (dcsr->dcsr_opc == DCSO_PUNCH_DKEY ||
				   dcsr->dcsr_opc == DCSO_PUNCH_AKEY) {
				dkey = &dcsr->dcsr_dkey;
			} else {
				D_ERROR("Unknown sub request opc %u for obj "
					DF_UOID", DTX "DF_DTI":\n",
					dcsr->dcsr_opc, DP_UOID(dcsr->dcsr_oid),
					DP_DTI(&dcsh->dcsh_xid));

				D_GOTO(out, rc = -DER_PROTO);
			}

			rc = dtx_sub_init(dth, &dcsr->dcsr_oid,
					  dcsr->dcsr_dkey_hash);
			if (rc != 0)
				goto out;

			rc = vos_obj_punch(ioc->ioc_vos_coh, dcsr->dcsr_oid,
				dcsh->dcsh_epoch.oe_value, dth->dth_ver,
				dcsr->dcsr_api_flags, dkey,
				dkey != NULL ? dcsr->dcsr_nr : 0, dkey != NULL ?
				dcsr->dcsr_punch.dcp_akeys : NULL, dth);
			if (rc != 0)
				goto out;
		}
	}

out:
	if (rc != 0) {
		if (bulks != NULL) {
<<<<<<< HEAD
			for (i = 0; i < dcde->dcde_write_cnt && rma_idx < rma; i++) {
				if (!bulks[i].inited)
					continue;

				obj_bulk_args_fini(&bulks[i]);
				rma_idx++;
=======
			for (i = 0; i < dcde->dcde_write_cnt; i++) {
				if (!bulks[i].inited)
					continue;

				if (bulks[i].eventual != ABT_EVENTUAL_NULL) {
					ABT_eventual_wait(bulks[i].eventual, NULL);
					ABT_eventual_free(&bulks[i].eventual);
				}
>>>>>>> 6f0ffad5
			}
		}

		if (biods != NULL) {
			for (i = 0; i < dcde->dcde_write_cnt; i++) {
				if (biods[i] != NULL)
					bio_iod_post(biods[i], rc);
			}
		}

		if (iohs != NULL) {
			for (i = 0; i < dcde->dcde_write_cnt; i++) {
				if (daos_handle_is_inval(iohs[i]))
					continue;

				dcri = dcde->dcde_reqs + dcde->dcde_read_cnt;
				dcsr = &dcsrs[dcri[i].dcri_req_idx];
				vos_update_end(iohs[i], dth->dth_ver,
					       &dcsr->dcsr_dkey, rc, NULL, dth);
			}
		}
	}

	cpd_unpin_objects(ioc->ioc_vos_coh, pin_hdl);

	D_FREE(iohs);
	D_FREE(biods);
	D_FREE(bulks);

	for (i = 0; i < dcde->dcde_write_cnt; i++) {
		dcsr = &dcsrs[dcri[i].dcri_req_idx];
		if (dcsr->dcsr_opc != DCSO_UPDATE)
			continue;

		dcu = &dcsr->dcsr_update;
		if (piods!= NULL && piods[i] != NULL && piods[i] != &local_iods[i] &&
		    piods[i] != dcu->dcu_iod_array.oia_iods)
			D_FREE(piods[i]);

		if (poffs != NULL && poffs[i] != NULL && poffs[i] != &local_offs[i] &&
		    poffs[i] != dcu->dcu_iod_array.oia_offs)
			D_FREE(poffs[i]);

		if (pskips != NULL && pskips[i] != NULL && pskips[i] != (uint8_t *)&local_skips[i])
			D_FREE(pskips[i]);

		if (pcsums != NULL && pcsums[i] != NULL && pcsums[i] != &local_csums[i] &&
		    pcsums[i] != dcu->dcu_iod_array.oia_iod_csums) {
			struct dcs_iod_csums	*csum = pcsums[i];
			int j;

			for (j = 0; j < dcu->dcu_iod_array.oia_oiod_nr; i++) {
				if (dcu->dcu_iod_array.oia_iods[j].iod_type == DAOS_IOD_SINGLE &&
				    csum[j].ic_data != NULL)
					D_FREE(csum[j].ic_data);
			}

			D_FREE(csum);
		}
	}

	if (piods != local_p_iods && piods != NULL)
		D_FREE(piods);
	if (piod_nrs != local_iod_nrs && piod_nrs != NULL)
		D_FREE(piod_nrs);
	if (poffs != local_p_offs && poffs != NULL)
		D_FREE(poffs);
	if (pskips != local_p_skips && pskips != NULL)
		D_FREE(pskips);
	if (pcsums != local_p_csums && pcsums != NULL)
		D_FREE(pcsums);
	if (pcsum_info != local_csum_info && pcsum_info != NULL)
		D_FREE(pcsum_info);

	return unlikely(rc == -DER_ALREADY) ? 0 : rc;
}

static int
ds_cpd_handle_one_wrap(crt_rpc_t *rpc, struct daos_cpd_sub_head *dcsh,
		       struct daos_cpd_disp_ent *dcde, struct daos_cpd_sub_req *dcsrs,
		       struct obj_io_context *ioc, struct dtx_handle *dth)
{
	struct dtx_share_peer	*dsp;
	uint32_t		 retry = 0;
	int			 rc;

again:
	rc = ds_cpd_handle_one(rpc, dcsh, dcde, dcsrs, ioc, dth);
	if (obj_dtx_need_refresh(dth, rc)) {
		if (unlikely(++retry % 10 == 9)) {
			dsp = d_list_entry(dth->dth_share_tbd_list.next,
					   struct dtx_share_peer, dsp_link);
			D_WARN("DTX refresh for "DF_DTI" because of "DF_DTI" (%d) for %d "
			       "times, maybe starve\n", DP_DTI(&dth->dth_xid),
			       DP_DTI(&dsp->dsp_xid), dth->dth_share_tbd_count, retry);
		}

		rc = dtx_refresh(dth, ioc->ioc_coc);
		if (rc == -DER_AGAIN)
			goto again;
	}

	return rc;
}

static int
ds_obj_dtx_follower(crt_rpc_t *rpc, struct obj_io_context *ioc)
{
	struct dtx_handle		*dth = NULL;
	struct obj_cpd_in		*oci = crt_req_get(rpc);
	struct daos_cpd_sub_head	*dcsh = ds_obj_cpd_get_head(rpc, 0);
	struct daos_cpd_disp_ent	*dcde = ds_obj_cpd_get_ents(rpc, 0, -1);
	struct daos_cpd_sub_req		*dcsr = ds_obj_cpd_get_reqs(rpc, 0);
	daos_epoch_t			 e = dcsh->dcsh_epoch.oe_value;
	uint32_t			 dtx_flags = DTX_DIST;
	int				 rc = 0;
	int				 rc1 = 0;

	D_DEBUG(DB_IO, "Handling DTX "DF_DTI" on non-leader\n",
		DP_DTI(&dcsh->dcsh_xid));

	D_ASSERT(dcsh->dcsh_epoch.oe_value != 0);
	D_ASSERT(dcsh->dcsh_epoch.oe_value != DAOS_EPOCH_MAX);

	if (oci->oci_flags & ORF_RESEND) {
		rc1 = dtx_handle_resend(ioc->ioc_vos_coh, &dcsh->dcsh_xid, &e, NULL);
		/* Do nothing if 'prepared' or 'committed'. */
		if (rc1 == -DER_ALREADY || rc1 == 0)
			D_GOTO(out, rc = 0);
	}

	/* Refuse any modification with old epoch. */
	if (dcde->dcde_write_cnt != 0 &&
	    dcsh->dcsh_epoch.oe_value < dss_get_start_epoch())
		D_GOTO(out, rc = -DER_TX_RESTART);

	/* The check for read capa has been done before handling the CPD RPC.
	 * So here, only need to check the write capa.
	 */
	if (dcde->dcde_write_cnt != 0) {
		rc = obj_capa_check(ioc->ioc_coh, true, false);
		if (rc != 0)
			goto out;
	}

	switch (rc1) {
	case -DER_NONEXIST:
	case 0:
		break;
	case -DER_MISMATCH:
		/* For resent RPC, abort it firstly if exist but with different
		 * (old) epoch, then re-execute with new epoch.
		 */
		rc = vos_dtx_abort(ioc->ioc_vos_coh, &dcsh->dcsh_xid, e);
		if (rc < 0 && rc != -DER_NONEXIST)
			D_GOTO(out, rc);
		break;
	default:
		D_ASSERTF(rc1 < 0, "Resend check result: %d\n", rc1);
		D_GOTO(out, rc = rc1);
	}

	if (oci->oci_flags & ORF_DTX_SYNC)
		dtx_flags |= DTX_SYNC;

	rc = dtx_begin(ioc->ioc_vos_coh, &dcsh->dcsh_xid, &dcsh->dcsh_epoch,
		       dcde->dcde_write_cnt, oci->oci_map_ver,
		       &dcsh->dcsh_leader_oid, NULL, 0, dtx_flags,
		       dcsh->dcsh_mbs, &dth);
	if (rc != 0)
		goto out;

	rc = ds_cpd_handle_one_wrap(rpc, dcsh, dcde, dcsr, ioc, dth);

	rc = dtx_end(dth, ioc->ioc_coc, rc);

out:
	DL_CDEBUG(rc != 0 && rc != -DER_INPROGRESS && rc != -DER_TX_RESTART, DLOG_ERR, DB_IO, rc,
		  "Handled DTX " DF_DTI " on non-leader", DP_DTI(&dcsh->dcsh_xid));

	return rc;
}

static int
obj_obj_dtx_leader(struct dtx_leader_handle *dlh, void *arg, int idx,
		   dtx_sub_comp_cb_t comp_cb)
{
	struct ds_obj_exec_arg	*exec_arg = arg;
	struct daos_cpd_args	*dca = exec_arg->args;
	int			 rc = 0;

	/* handle local operation */
	if (idx == -1) {
		if (!dlh->dlh_handle.dth_prepared) {
			struct obj_io_context		*ioc = dca->dca_ioc;
			struct daos_cpd_disp_ent	*dcde;
			struct daos_cpd_sub_head	*dcsh;
			struct daos_cpd_sub_req		*dcsrs;

			dcde = ds_obj_cpd_get_ents(dca->dca_rpc, dca->dca_idx, 0);
			/* The check for read capa has been done before handling
			 * the CPD RPC. Here, only need to check the write capa.
			 */
			if (dcde->dcde_write_cnt != 0) {
				rc = obj_capa_check(ioc->ioc_coh, true, false);
				if (rc != 0)
					goto comp;
			}

			dcsh = ds_obj_cpd_get_head(dca->dca_rpc, dca->dca_idx);
			dcsrs = ds_obj_cpd_get_reqs(dca->dca_rpc, dca->dca_idx);
			rc = ds_cpd_handle_one_wrap(dca->dca_rpc, dcsh, dcde,
						    dcsrs, ioc, &dlh->dlh_handle);
		}

comp:
		if (comp_cb != NULL)
			comp_cb(dlh, idx, rc);

		return rc;
	}

	/* Dispatch CPD RPC and handle sub requests remotely */
	return ds_obj_cpd_dispatch(dlh, arg, idx, comp_cb);
}

static void
ds_obj_dtx_leader(struct daos_cpd_args *dca)
{
	struct dtx_leader_handle	*dlh = NULL;
	struct ds_obj_exec_arg		 exec_arg;
	struct obj_cpd_in		*oci = crt_req_get(dca->dca_rpc);
	struct obj_cpd_out		*oco = crt_reply_get(dca->dca_rpc);
	struct daos_cpd_sub_head	*dcsh;
	struct daos_cpd_disp_ent	*dcde;
	struct daos_cpd_sub_req		*dcsrs = NULL;
	struct daos_shard_tgt		*tgts;
	uint32_t			 flags = 0;
	uint32_t			 dtx_flags = DTX_DIST;
	int				 tgt_cnt = 0;
	int				 req_cnt = 0;
	int				 rc = 0;
	bool				 need_abort = false;

	dcsh = ds_obj_cpd_get_head(dca->dca_rpc, dca->dca_idx);

	D_DEBUG(DB_IO, "Handling DTX "DF_DTI" on leader, idx %u\n",
		DP_DTI(&dcsh->dcsh_xid), dca->dca_idx);

	if (daos_is_zero_dti(&dcsh->dcsh_xid)) {
		D_ERROR("DTX ID cannot be empty\n");
		D_GOTO(out, rc = -DER_INVAL);
	}

	rc = process_epoch(&dcsh->dcsh_epoch.oe_value,
			   &dcsh->dcsh_epoch.oe_first,
			   &dcsh->dcsh_epoch.oe_rpc_flags);
	if (rc == PE_OK_LOCAL) {
		/*
		 * In this case, writes to local RDGs can use the chosen epoch
		 * without any uncertainty. This optimization is left to future
		 * work.
		 */
	}

	D_ASSERT(dcsh->dcsh_epoch.oe_value != 0);
	D_ASSERT(dcsh->dcsh_epoch.oe_value != DAOS_EPOCH_MAX);

	if (oci->oci_flags & ORF_RESEND) {
again:
		/* For distributed transaction, the 'ORF_RESEND' may means
		 * that the DTX has been restarted with newer epoch.
		 */
		rc = dtx_handle_resend(dca->dca_ioc->ioc_vos_coh,
				       &dcsh->dcsh_xid,
				       &dcsh->dcsh_epoch.oe_value, NULL);
		switch (rc) {
		case -DER_ALREADY:
			/* Do nothing if 'committed'. */
			D_GOTO(out, rc = 0);
		case 0:
			/* For 'prepared' case, still need to dispatch. */
			flags = ORF_RESEND;
			break;
		case -DER_MISMATCH:
			/* XXX: For distributed transaction, there is race
			 *	between the client DTX commit with restart
			 *	and the DTX recovery on the new leader. It
			 *	is possible that the new leader is waiting
			 *	for others reply for related DTX recovery,
			 *	or the DTX recovery ULT is not started yet.
			 *
			 *	But we do not know whether the old leader
			 *	has ever committed related DTX before its
			 *	corruption or not. If yes, then abort DTX
			 *	with old epoch will break the semantics.
			 *
			 *	So here we need to wait the new leader to
			 *	recover such DTX: either commit or abort.
			 *	Let's return '-DER_INPROGRESS' to ask the
			 *	client to retry sometime later.
			 */
			D_GOTO(out, rc = -DER_INPROGRESS);
		default:
			if (rc < 0 && rc != -DER_NONEXIST)
				D_GOTO(out, rc);
			break;
		}
	} else if (DAOS_FAIL_CHECK(DAOS_DTX_LOST_RPC_REQUEST)) {
		D_GOTO(out, rc = 0);
	}

	dcde = ds_obj_cpd_get_ents(dca->dca_rpc, dca->dca_idx, 0);
	dcsrs = ds_obj_cpd_get_reqs(dca->dca_rpc, dca->dca_idx);
	tgts = ds_obj_cpd_get_tgts(dca->dca_rpc, dca->dca_idx);
	req_cnt = ds_obj_cpd_get_reqs_cnt(dca->dca_rpc, dca->dca_idx);
	tgt_cnt = ds_obj_cpd_get_tgts_cnt(dca->dca_rpc, dca->dca_idx);

	if (dcde == NULL || dcsrs == NULL || tgts == NULL ||
	    req_cnt < 0 || tgt_cnt < 0)
		D_GOTO(out, rc = -DER_INVAL);

	/* Refuse any modification with old epoch. */
	if (dcde->dcde_write_cnt != 0 &&
	    dcsh->dcsh_epoch.oe_value < dss_get_start_epoch())
		D_GOTO(out, rc = -DER_TX_RESTART);

	/* 'tgts[0]' is for current dtx leader. */
	if (tgt_cnt == 1)
		tgts = NULL;
	else
		tgts++;

	if (tgt_cnt <= 1 && dcde->dcde_write_cnt == 1 && dcde->dcde_read_cnt == 0)
		dtx_flags |= DTX_SOLO;
	if (flags & ORF_RESEND)
		dtx_flags |= DTX_PREPARED;
	else
		dtx_flags &= ~DTX_PREPARED;

	rc = dtx_leader_begin(dca->dca_ioc->ioc_vos_coh, &dcsh->dcsh_xid, &dcsh->dcsh_epoch,
			      dcde->dcde_write_cnt, oci->oci_map_ver, &dcsh->dcsh_leader_oid,
			      NULL /* dti_cos */, 0 /* dti_cos_cnt */, tgts, tgt_cnt - 1,
			      dtx_flags, dcsh->dcsh_mbs, NULL /* dce */, &dlh);
	if (rc != 0)
		goto out;

	exec_arg.rpc = dca->dca_rpc;
	exec_arg.ioc = dca->dca_ioc;
	exec_arg.args = dca;
	exec_arg.flags = flags;

	/* Execute the operation on all targets */
	rc = dtx_leader_exec_ops(dlh, obj_obj_dtx_leader, NULL, 0, &exec_arg);

	/* Stop the distribute transaction */
	rc = dtx_leader_end(dlh, dca->dca_ioc->ioc_coh, rc);

out:
	DL_CDEBUG(rc != 0 && rc != -DER_INPROGRESS && rc != -DER_TX_RESTART && rc != -DER_AGAIN,
		  DLOG_ERR, DB_IO, rc, "Handled DTX " DF_DTI " on leader, idx %u",
		  DP_DTI(&dcsh->dcsh_xid), dca->dca_idx);

	if (rc == -DER_AGAIN) {
		oci->oci_flags |= ORF_RESEND;
		need_abort = true;
		ABT_thread_yield();
		goto again;
	}

	if (rc != 0 && need_abort) {
		struct dtx_entry	 dte;
		int			 rc1;

		dte.dte_xid = dcsh->dcsh_xid;
		dte.dte_ver = oci->oci_map_ver;
		dte.dte_refs = 1;
		dte.dte_mbs = dcsh->dcsh_mbs;
		rc1 = dtx_abort(dca->dca_ioc->ioc_coc, &dte, dcsh->dcsh_epoch.oe_value);
		if (rc1 != 0 && rc1 != -DER_NONEXIST)
			D_WARN("Failed to abort DTX "DF_DTI": "DF_RC"\n",
			       DP_DTI(&dcsh->dcsh_xid), DP_RC(rc1));
	}

	ds_obj_cpd_set_sub_result(oco, dca->dca_idx, rc,
				  dcsh->dcsh_epoch.oe_value);
}

static void
ds_obj_dtx_leader_ult(void *arg)
{
	struct daos_cpd_args	*dca = arg;
	int			 rc;

	ds_obj_dtx_leader(dca);

	rc = ABT_future_set(dca->dca_future, NULL);
	D_ASSERTF(rc == ABT_SUCCESS, "ABT_future_set failed %d.\n", rc);
}

static int
ds_obj_cpd_body_prep(struct daos_cpd_bulk *dcb, uint32_t type, uint32_t nr)
{
	int	rc = 0;

	if (dcb->dcb_size == 0)
		D_GOTO(out, rc = -DER_INVAL);

	D_ASSERT(dcb->dcb_iov.iov_buf == NULL);

	D_ALLOC(dcb->dcb_iov.iov_buf, dcb->dcb_size);
	if (dcb->dcb_iov.iov_buf == NULL)
		D_GOTO(out, rc = -DER_NOMEM);

	dcb->dcb_iov.iov_buf_len = dcb->dcb_size;
	dcb->dcb_iov.iov_len = dcb->dcb_size;

	dcb->dcb_sgl.sg_nr = 1;
	dcb->dcb_sgl.sg_nr_out = 1;
	dcb->dcb_sgl.sg_iovs = &dcb->dcb_iov;

	dcb->dcb_type = type;
	dcb->dcb_item_nr = nr;

out:
	return rc;
}

/* Handle the bulk for CPD RPC body. */
static int
ds_obj_cpd_body_bulk(crt_rpc_t *rpc, struct obj_io_context *ioc, bool leader,
		     struct daos_cpd_bulk ***p_dcbs, uint32_t *dcb_nr)
{
	struct obj_cpd_in		 *oci = crt_req_get(rpc);
	struct daos_cpd_bulk		**dcbs = NULL;
	struct daos_cpd_bulk		 *dcb = NULL;
	crt_bulk_t			 *bulks = NULL;
	d_sg_list_t			**sgls = NULL;
	struct daos_cpd_sub_head	 *dcsh;
	struct daos_cpd_disp_ent	 *dcde;
	struct daos_cpd_req_idx		 *dcri;
	void				 *end;
	uint32_t			  total = 0;
	uint32_t			  count = 0;
	int				  rc = 0;
	int				  i;
	int				  j;

	total += oci->oci_sub_heads.ca_count;
	total += oci->oci_sub_reqs.ca_count;
	total += oci->oci_disp_ents.ca_count;
	if (leader)
		total += oci->oci_disp_tgts.ca_count;

	D_ALLOC_ARRAY(dcbs, total);
	if (dcbs == NULL)
		D_GOTO(out, rc = -DER_NOMEM);

	*p_dcbs = dcbs;
	*dcb_nr = total;

	for (i = 0; i < oci->oci_sub_reqs.ca_count; i++) {
		dcb = ds_obj_cpd_get_reqs_bulk(rpc, i);
		if (dcb != NULL) {
			rc = ds_obj_cpd_body_prep(dcb, DCST_BULK_REQ,
						  ds_obj_cpd_get_reqs_cnt(rpc, i));
			if (rc != 0)
				goto out;

			dcbs[count++] = dcb;
		}
	}

	for (i = 0; i < oci->oci_sub_heads.ca_count; i++) {
		dcb = ds_obj_cpd_get_head_bulk(rpc, i);
		if (dcb != NULL) {
			rc = ds_obj_cpd_body_prep(dcb, DCST_BULK_HEAD,
						  ds_obj_cpd_get_head_cnt(rpc, i));
			if (rc != 0)
				goto out;

			dcbs[count++] = dcb;
		}
	}

	for (i = 0; i < oci->oci_disp_ents.ca_count; i++) {
		dcb = ds_obj_cpd_get_ents_bulk(rpc, i);
		if (dcb != NULL) {
			rc = ds_obj_cpd_body_prep(dcb, DCST_BULK_ENT,
						  ds_obj_cpd_get_ents_cnt(rpc, i));
			if (rc != 0)
				goto out;

			dcbs[count++] = dcb;
		}
	}

	if (leader) {
		for (i = 0; i < oci->oci_disp_tgts.ca_count; i++) {
			dcb = ds_obj_cpd_get_tgts_bulk(rpc, i);
			if (dcb != NULL) {
				rc = ds_obj_cpd_body_prep(dcb, DCST_BULK_TGT,
							  ds_obj_cpd_get_tgts_cnt(rpc, i));
				if (rc != 0)
					goto out;

				dcbs[count++] = dcb;
			}
		}
	}

	/* no bulk for this CPD RPC body. */
	if (count == 0)
		D_GOTO(out, rc = 0);

	D_ALLOC_ARRAY(bulks, count);
	if (bulks == NULL)
		D_GOTO(out, rc = -DER_NOMEM);

	D_ALLOC_ARRAY(sgls, count);
	if (sgls == NULL)
		D_GOTO(out, rc = -DER_NOMEM);

	for (i = 0; i < count; i++) {
		bulks[i] = *dcbs[i]->dcb_bulk;
		sgls[i] = &dcbs[i]->dcb_sgl;
	}

	rc = obj_bulk_transfer(rpc, CRT_BULK_GET, ORF_BULK_BIND, bulks, NULL, NULL,
			       DAOS_HDL_INVAL, sgls, count, count, NULL, ioc->ioc_coh);
	if (rc != 0)
		goto out;

	for (i = 0; i < count; i++) {
		switch (dcbs[i]->dcb_type) {
		case DCST_BULK_HEAD:
			dcsh = &dcbs[i]->dcb_head;
			dcsh->dcsh_mbs = dcbs[i]->dcb_iov.iov_buf;
			break;
		case DCST_BULK_REQ:
			rc = crt_proc_create(dss_get_module_info()->dmi_ctx,
					     dcbs[i]->dcb_iov.iov_buf, dcbs[i]->dcb_iov.iov_len,
					     CRT_PROC_DECODE, &dcbs[i]->dcb_proc);
			if (rc != 0)
				goto out;

			D_ALLOC_ARRAY(dcbs[i]->dcb_reqs, dcbs[i]->dcb_item_nr);
			if (dcbs[i]->dcb_reqs == NULL)
				D_GOTO(out, rc = -DER_NOMEM);

			for (j = 0; j < dcbs[i]->dcb_item_nr; j++) {
				rc = crt_proc_struct_daos_cpd_sub_req(dcbs[i]->dcb_proc,
								      CRT_PROC_DECODE,
								      &dcbs[i]->dcb_reqs[j], true);
				if (rc != 0)
					goto out;
			}
			break;
		case DCST_BULK_ENT:
			dcde = dcbs[i]->dcb_iov.iov_buf;
			dcri = dcbs[i]->dcb_iov.iov_buf + sizeof(*dcde) * dcbs[i]->dcb_item_nr;
			end = dcbs[i]->dcb_iov.iov_buf + dcbs[i]->dcb_iov.iov_len;

			for (j = 0; j < dcbs[i]->dcb_item_nr; j++) {
				dcde[j].dcde_reqs = dcri;
				dcri += dcde[j].dcde_read_cnt + dcde[j].dcde_write_cnt;
				D_ASSERT((void *)dcri <= end);
			}
			break;
		default:
			break;
		}
	}

out:
	if (rc != 0)
		D_ERROR("Failed to bulk transfer CPD RPC body for %p: "DF_RC"\n", rpc, DP_RC(rc));

	D_FREE(sgls);
	D_FREE(bulks);

	return rc;
}

void
ds_obj_cpd_handler(crt_rpc_t *rpc)
{
	struct obj_cpd_in	*oci = crt_req_get(rpc);
	struct obj_cpd_out	*oco = crt_reply_get(rpc);
	struct daos_cpd_args	*dcas = NULL;
	struct obj_io_context	 ioc;
	ABT_future		 future = ABT_FUTURE_NULL;
	struct daos_cpd_bulk   **dcbs = NULL;
	uint32_t		 dcb_nr = 0;
	int			 tx_count = oci->oci_sub_heads.ca_count;
	int			 rc = 0;
	int			 i;
	int			 j;
	bool			 leader;

	D_ASSERT(oci != NULL);

	if (oci->oci_flags & ORF_LEADER)
		leader = true;
	else
		leader = false;

	D_DEBUG(DB_TRACE,
		"Handling CPD rpc %p on %s against "DF_UUID"/"DF_UUID"/"DF_UUID
		" with CPD count %u, flags %u\n",
		rpc, leader ? "leader" : "non-leader",
		DP_UUID(oci->oci_pool_uuid), DP_UUID(oci->oci_co_hdl),
		DP_UUID(oci->oci_co_uuid), tx_count, oci->oci_flags);

	rc = obj_ioc_begin_lite(oci->oci_map_ver, oci->oci_pool_uuid,
				oci->oci_co_hdl, oci->oci_co_uuid, rpc, &ioc);
	if (rc != 0)
		goto reply;


	rc = obj_inflight_io_check(ioc.ioc_coc, opc_get(rpc->cr_opc), oci->oci_map_ver,
				   oci->oci_flags);
	if (rc != 0)
		goto reply;

	if (!leader) {
		if (tx_count != 1 || oci->oci_sub_reqs.ca_count != 1 ||
		    oci->oci_disp_ents.ca_count != 1 || oci->oci_disp_tgts.ca_count != 0) {
			D_ERROR("Unexpected CPD RPC format for non-leader: "
				"head %u, req set %lu, disp %lu, tgts %lu\n",
				tx_count, oci->oci_sub_reqs.ca_count,
				oci->oci_disp_ents.ca_count, oci->oci_disp_tgts.ca_count);

			D_GOTO(reply, rc = -DER_PROTO);
		}
	} else {
		if (tx_count != oci->oci_sub_reqs.ca_count ||
		    tx_count != oci->oci_disp_ents.ca_count ||
		    tx_count != oci->oci_disp_tgts.ca_count || tx_count == 0) {
			D_ERROR("Unexpected CPD RPC format for leader: "
				"head %u, req set %lu, disp %lu, tgts %lu\n",
				tx_count, oci->oci_sub_reqs.ca_count,
				oci->oci_disp_ents.ca_count, oci->oci_disp_tgts.ca_count);

			D_GOTO(reply, rc = -DER_PROTO);
		}
	}

	rc = ds_obj_cpd_body_bulk(rpc, &ioc, leader, &dcbs, &dcb_nr);
	if (rc != 0)
		goto reply;

	if (!leader) {
		oco->oco_sub_rets.ca_arrays = NULL;
		oco->oco_sub_rets.ca_count = 0;
		rc = ds_obj_dtx_follower(rpc, &ioc);

		D_GOTO(reply, rc);
	}

	D_ALLOC(oco->oco_sub_rets.ca_arrays, sizeof(int32_t) * tx_count);
	if (oco->oco_sub_rets.ca_arrays == NULL)
		D_GOTO(reply, rc = -DER_NOMEM);

	D_ALLOC(oco->oco_sub_epochs.ca_arrays, sizeof(int64_t) * tx_count);
	if (oco->oco_sub_epochs.ca_arrays == NULL)
		D_GOTO(reply, rc = -DER_NOMEM);

	oco->oco_sub_rets.ca_count = tx_count;
	oco->oco_sub_epochs.ca_count = tx_count;

	if (tx_count == 1) {
		struct daos_cpd_args	dca;

		dca.dca_ioc = &ioc;
		dca.dca_rpc = rpc;
		dca.dca_future = ABT_FUTURE_NULL;
		dca.dca_idx = 0;
		ds_obj_dtx_leader(&dca);

		D_GOTO(reply, rc = 0);
	}

	D_ALLOC_ARRAY(dcas, tx_count);
	if (dcas == NULL)
		D_GOTO(reply, rc = -DER_NOMEM);

	rc = ABT_future_create(tx_count, NULL, &future);
	if (rc != ABT_SUCCESS)
		D_GOTO(reply, rc = dss_abterr2der(rc));

	for (i = 0; i < tx_count; i++) {
		dcas[i].dca_ioc = &ioc;
		dcas[i].dca_rpc = rpc;
		dcas[i].dca_future = future;
		dcas[i].dca_idx = i;

		rc = dss_ult_create(ds_obj_dtx_leader_ult, &dcas[i],
				    DSS_XS_SELF, 0, 0, NULL);
		if (rc != 0) {
			struct daos_cpd_sub_head	*dcsh;

			ABT_future_set(future, NULL);
			dcsh = ds_obj_cpd_get_head(rpc, i);
			ds_obj_cpd_set_sub_result(oco, i, rc,
						  dcsh->dcsh_epoch.oe_value);
			/* Continue to handle other independent DTXs. */
			continue;
		}
	}

	rc = ABT_future_wait(future);
	D_ASSERTF(rc == ABT_SUCCESS, "ABT_future_wait failed %d.\n", rc);

	ABT_future_free(&future);

reply:
	D_FREE(dcas);
	if (dcbs != NULL) {
		for (i = 0; i < dcb_nr; i++) {
			if (dcbs[i] == NULL)
				continue;

			if (dcbs[i]->dcb_reqs != NULL) {
				D_ASSERT(dcbs[i]->dcb_proc != NULL);

				crt_proc_reset(dcbs[i]->dcb_proc, dcbs[i]->dcb_iov.iov_buf,
					       dcbs[i]->dcb_iov.iov_len, CRT_PROC_FREE);
				for (j = 0; j < dcbs[i]->dcb_item_nr; j++) {
					crt_proc_struct_daos_cpd_sub_req(dcbs[i]->dcb_proc,
									 CRT_PROC_FREE,
									 &dcbs[i]->dcb_reqs[j],
									 true);
				}
				D_FREE(dcbs[i]->dcb_reqs);
			}

			if (dcbs[i]->dcb_proc != NULL)
				crt_proc_destroy(dcbs[i]->dcb_proc);

			D_FREE(dcbs[i]->dcb_iov.iov_buf);
		}
		D_FREE(dcbs);
	}
	obj_cpd_reply(rpc, rc, ioc.ioc_map_ver);
	obj_ioc_end(&ioc, rc);
}

void
ds_obj_key2anchor_handler(crt_rpc_t *rpc)
{
	struct obj_key2anchor_in	*oki;
	struct obj_key2anchor_out	*oko;
	struct obj_io_context		ioc;
	daos_key_t			*akey = NULL;
	int				rc = 0;

	oki = crt_req_get(rpc);
	D_ASSERT(oki != NULL);
	oko = crt_reply_get(rpc);
	D_ASSERT(oko != NULL);

	rc = obj_ioc_begin(oki->oki_oid.id_pub, oki->oki_map_ver,
			   oki->oki_pool_uuid, oki->oki_co_hdl,
			   oki->oki_co_uuid, rpc, oki->oki_flags, &ioc);
	if (rc)
		D_GOTO(out, rc);

	D_DEBUG(DB_IO, "rpc %p opc %d oid "DF_UOID" dkey "DF_KEY" tag/xs %d/%d epc "
		DF_X64", pmv %u/%u dti "DF_DTI".\n",
		rpc, DAOS_OBJ_RPC_KEY2ANCHOR, DP_UOID(oki->oki_oid), DP_KEY(&oki->oki_dkey),
		dss_get_module_info()->dmi_tgt_id,
		dss_get_module_info()->dmi_xs_id, oki->oki_epoch,
		oki->oki_map_ver, ioc.ioc_map_ver, DP_DTI(&oki->oki_dti));

	rc = process_epoch(&oki->oki_epoch, NULL, &oki->oki_flags);
	if (rc == PE_OK_LOCAL)
		oki->oki_flags &= ~ORF_EPOCH_UNCERTAIN;

	if (oki->oki_akey.iov_len > 0)
		akey = &oki->oki_akey;
	rc = vos_obj_key2anchor(ioc.ioc_vos_coh, oki->oki_oid, &oki->oki_dkey, akey,
				&oko->oko_anchor);

out:
	obj_reply_set_status(rpc, rc);
	obj_reply_map_version_set(rpc, ioc.ioc_map_ver);
	obj_ioc_end(&ioc, rc);
	rc = crt_reply_send(rpc);
	if (rc != 0)
		D_ERROR("send reply failed: "DF_RC"\n", DP_RC(rc));
}

void
ds_obj_coll_punch_handler(crt_rpc_t *rpc)
{
	struct dss_module_info		*dmi = dss_get_module_info();
	struct dtx_leader_handle	*dlh = NULL;
	struct obj_coll_punch_in	*ocpi = crt_req_get(rpc);
	struct obj_dtx_mbs		*odm = &ocpi->ocpi_odm;
	struct ds_obj_exec_arg		 exec_arg = { 0 };
	struct obj_io_context		 ioc = { 0 };
	struct dtx_coll_entry		*dce = NULL;
	struct daos_coll_target		*dcts = NULL;
	d_iov_t				 iov = { 0 };
	crt_proc_t			 proc = NULL;
	uint32_t			 dct_nr = 0;
	uint32_t			 flags = 0;
	uint32_t			 dtx_flags = DTX_TGT_COLL;
	uint32_t			 version = 0;
	uint32_t			 max_ver = 0;
	struct dtx_epoch		 epoch;
	daos_epoch_t			 tmp;
	int				 rc;
	int				 rc1;
	int				 i;
	bool				 need_abort = false;

	D_DEBUG(DB_IO, "(%s) handling collective punch RPC %p for obj "
		DF_UOID" on XS %u/%u epc "DF_X64" pmv %u, with dti "
		DF_DTI", forward width %u, forward depth %u, flags %x\n",
		(ocpi->ocpi_flags & ORF_LEADER) ? "leader" :
		(ocpi->ocpi_tgts.ca_count == 1 ? "non-leader" : "relay-engine"),
		rpc, DP_UOID(ocpi->ocpi_oid), dmi->dmi_xs_id, dmi->dmi_tgt_id,
		ocpi->ocpi_epoch, ocpi->ocpi_map_ver, DP_DTI(&ocpi->ocpi_xid),
		ocpi->ocpi_disp_width, ocpi->ocpi_disp_depth, ocpi->ocpi_flags);

	D_ASSERT(dmi->dmi_xs_id != 0);

	rc = obj_ioc_begin(ocpi->ocpi_oid.id_pub, ocpi->ocpi_map_ver, ocpi->ocpi_po_uuid,
			   ocpi->ocpi_co_hdl, ocpi->ocpi_co_uuid, rpc, ocpi->ocpi_flags, &ioc);
	if (rc != 0)
		goto out;

	if (ocpi->ocpi_flags & ORF_LEADER && ocpi->ocpi_bulk_tgt_sz > 0) {
		rc = obj_coll_punch_bulk(rpc, &iov, &proc, &dcts, &dct_nr);
		if (rc != 0)
			goto out;
	} else {
		dcts = ocpi->ocpi_tgts.ca_arrays;
		dct_nr = ocpi->ocpi_tgts.ca_count;
	}

	rc = obj_coll_punch_prep(ocpi, dcts, dct_nr, &dce);
	if (rc != 0)
		goto out;

	if (ocpi->ocpi_flags & ORF_LEADER) {
		rc = process_epoch(&ocpi->ocpi_epoch, NULL /* epoch_first */, &ocpi->ocpi_flags);
		if (rc == PE_OK_LOCAL)
			ocpi->ocpi_flags &= ~ORF_EPOCH_UNCERTAIN;
	} else if (dct_nr == 1) {
		rc = obj_coll_local(rpc, dcts[0].dct_shards, dce, &version, &ioc, NULL,
				    odm->odm_mbs, obj_coll_tgt_punch);
		goto out;
	}

	version = ocpi->ocpi_map_ver;
	max_ver = ocpi->ocpi_map_ver;

	if (ocpi->ocpi_flags & ORF_DTX_SYNC)
		dtx_flags |= DTX_SYNC;

	if (!(ocpi->ocpi_flags & ORF_LEADER))
		dtx_flags |= DTX_RELAY;

	if (ocpi->ocpi_flags & ORF_RESEND) {

again:
		if (!(ocpi->ocpi_flags & ORF_LEADER) || (flags & ORF_RESEND))
			tmp = ocpi->ocpi_epoch;
		else
			tmp = 0;
		rc = dtx_handle_resend(ioc.ioc_vos_coh, &ocpi->ocpi_xid, &tmp, &version);
		switch (rc) {
		case -DER_ALREADY:
			D_GOTO(out, rc = 0);
		case 0:
			ocpi->ocpi_epoch = tmp;
			flags |= ORF_RESEND;
			/* TODO: Also recovery the epoch uncertainty. */
			break;
		case -DER_MISMATCH:
			rc = vos_dtx_abort(ioc.ioc_vos_coh, &ocpi->ocpi_xid, tmp);
			if (rc < 0 && rc != -DER_NONEXIST)
				D_GOTO(out, rc);
			/* Fall through */
		case -DER_NONEXIST:
			flags = 0;
			break;
		default:
			D_GOTO(out, rc);
		}

		dce->dce_ver = version;
	}

	epoch.oe_value = ocpi->ocpi_epoch;
	epoch.oe_first = epoch.oe_value;
	epoch.oe_flags = orf_to_dtx_epoch_flags(ocpi->ocpi_flags);

	if (flags & ORF_RESEND)
		dtx_flags |= DTX_PREPARED;
	else
		dtx_flags &= ~DTX_PREPARED;

	exec_arg.rpc = rpc;
	exec_arg.ioc = &ioc;
	exec_arg.flags |= flags;
	exec_arg.coll_shards = dcts[0].dct_shards;
	exec_arg.coll_tgts = dcts;
	obj_coll_disp_init(dct_nr, ocpi->ocpi_max_tgt_sz,
			   sizeof(*ocpi) + sizeof(*odm->odm_mbs) + odm->odm_mbs->dm_data_size,
			   1 /* start, [0] is for current engine */, ocpi->ocpi_disp_width,
			   &exec_arg.coll_cur);

	rc = dtx_leader_begin(ioc.ioc_vos_coh, &odm->odm_xid, &epoch,
			      dcts[0].dct_shards[dmi->dmi_tgt_id].dcs_nr, version,
			      &ocpi->ocpi_oid, NULL /* dti_cos */, 0 /* dti_cos_cnt */,
			      NULL /* tgts */, exec_arg.coll_cur.grp_nr /* tgt_cnt */,
			      dtx_flags, odm->odm_mbs, dce, &dlh);
	if (rc != 0) {
		D_ERROR(DF_UOID ": Failed to start DTX for collective punch: "DF_RC"\n",
			DP_UOID(ocpi->ocpi_oid), DP_RC(rc));
		D_GOTO(out, rc);
	}

	/* Execute the operation on all shards */
	rc = dtx_leader_exec_ops(dlh, obj_coll_punch_disp, NULL, 0, &exec_arg);

	if (max_ver < dlh->dlh_rmt_ver)
		max_ver = dlh->dlh_rmt_ver;

	rc = dtx_leader_end(dlh, ioc.ioc_coh, rc);

	if (dtx_flags & DTX_RELAY)
		goto out;

	switch (rc) {
	case -DER_TX_RESTART:
		ocpi->ocpi_epoch = d_hlc_get();
		exec_arg.flags |= ORF_RESEND;
		flags = ORF_RESEND;
		goto again;
	case -DER_AGAIN:
		need_abort = true;
		exec_arg.flags |= ORF_RESEND;
		flags = ORF_RESEND;
		ABT_thread_yield();
		goto again;
	default:
		break;
	}

out:
	if (rc != 0 && need_abort) {
		rc1 = dtx_coll_abort(ioc.ioc_coc, dce, ocpi->ocpi_epoch);
		if (rc1 != 0 && rc1 != -DER_NONEXIST)
			D_WARN("Failed to collective abort DTX "DF_DTI": "DF_RC"\n",
			       DP_DTI(&ocpi->ocpi_xid), DP_RC(rc1));
	}

	if (max_ver < ioc.ioc_map_ver)
		max_ver = ioc.ioc_map_ver;

	if (max_ver < version)
		max_ver = version;

	DL_CDEBUG(rc != 0 && rc != -DER_INPROGRESS && rc != -DER_TX_RESTART, DLOG_ERR, DB_IO, rc,
		  "(%s) handled collective punch RPC %p for obj "DF_UOID" on XS %u/%u in "DF_UUID"/"
		  DF_UUID"/"DF_UUID" with epc "DF_X64", pmv %u/%u, dti "DF_DTI", bulk_tgt_sz %u, "
		  "bulk_tgt_nr %u, tgt_nr %u, forward width %u, forward depth %u, flags %x",
		  (ocpi->ocpi_flags & ORF_LEADER) ? "leader" :
		  (ocpi->ocpi_tgts.ca_count == 1 ? "non-leader" : "relay-engine"), rpc,
		  DP_UOID(ocpi->ocpi_oid), dmi->dmi_xs_id, dmi->dmi_tgt_id,
		  DP_UUID(ocpi->ocpi_po_uuid), DP_UUID(ocpi->ocpi_co_hdl),
		  DP_UUID(ocpi->ocpi_co_uuid), ocpi->ocpi_epoch,
		  ocpi->ocpi_map_ver, max_ver, DP_DTI(&ocpi->ocpi_xid), ocpi->ocpi_bulk_tgt_sz,
		  ocpi->ocpi_bulk_tgt_nr, (unsigned int)ocpi->ocpi_tgts.ca_count,
		  ocpi->ocpi_disp_width, ocpi->ocpi_disp_depth, ocpi->ocpi_flags);

	obj_punch_complete(rpc, rc, max_ver);

	dtx_coll_entry_put(dce);
	if (proc != NULL) {
		D_ASSERT(dcts != NULL);

		crt_proc_reset(proc, iov.iov_buf, iov.iov_len, CRT_PROC_FREE);
		for (i = 0; i < dct_nr; i++)
			crt_proc_struct_daos_coll_target(proc, CRT_PROC_FREE, &dcts[i]);
		crt_proc_destroy(proc);
		D_FREE(dcts);
		daos_iov_free(&iov);
	}

	/* It is no matter even if obj_ioc_begin() was not called. */
	obj_ioc_end(&ioc, rc);
}

void
ds_obj_coll_query_handler(crt_rpc_t *rpc)
{
	struct dss_module_info		*dmi = dss_get_module_info();
	struct obj_coll_query_in	*ocqi = crt_req_get(rpc);
	struct obj_coll_query_out	*ocqo = crt_reply_get(rpc);
	struct daos_coll_target		*dcts;
	struct dtx_leader_handle	*dlh = NULL;
	struct ds_obj_exec_arg		 exec_arg = { 0 };
	struct dtx_coll_entry		 dce = { 0 };
	struct obj_tgt_query_args	*otqas = NULL;
	struct obj_tgt_query_args	*otqa = NULL;
	struct obj_io_context		 ioc = { 0 };
	struct dtx_epoch		 epoch = { 0 };
	uint32_t			 dct_nr;
	uint32_t			 version = 0;
	uint32_t			 tgt_id = dmi->dmi_tgt_id;
	d_rank_t			 myrank = dss_self_rank();
	int				 rc = 0;
	int				 i;

	D_ASSERT(ocqi != NULL);
	D_ASSERT(ocqo != NULL);

	D_DEBUG(DB_IO, "Handling collective query RPC %p %s forwarding for obj "
		DF_UOID" on rank %d XS %u/%u epc "DF_X64" pmv %u, with dti "DF_DTI
		", dct_nr %u, forward width %u, forward depth %u\n",
		rpc, ocqi->ocqi_tgts.ca_count <= 1 ? "without" : "with", DP_UOID(ocqi->ocqi_oid),
		myrank, dmi->dmi_xs_id, tgt_id, ocqi->ocqi_epoch, ocqi->ocqi_map_ver,
		DP_DTI(&ocqi->ocqi_xid), (unsigned int)ocqi->ocqi_tgts.ca_count,
		ocqi->ocqi_disp_width, ocqi->ocqi_disp_depth);

	D_ASSERT(dmi->dmi_xs_id != 0);

	if (unlikely(ocqi->ocqi_tgts.ca_count <= 0 || ocqi->ocqi_tgts.ca_arrays == NULL))
		D_GOTO(out, rc = -DER_INVAL);

	dcts = ocqi->ocqi_tgts.ca_arrays;
	dct_nr = ocqi->ocqi_tgts.ca_count;

	if (unlikely(dcts[0].dct_bitmap == NULL || dcts[0].dct_bitmap_sz == 0 ||
		     dcts[0].dct_shards == NULL || dcts[0].dct_tgt_nr == 0))
		D_GOTO(out, rc = -DER_INVAL);

	rc = obj_ioc_begin(ocqi->ocqi_oid.id_pub, ocqi->ocqi_map_ver, ocqi->ocqi_po_uuid,
			   ocqi->ocqi_co_hdl, ocqi->ocqi_co_uuid, rpc, ocqi->ocqi_flags, &ioc);
	if (rc != 0)
		goto out;

	rc = process_epoch(&ocqi->ocqi_epoch, &ocqi->ocqi_epoch_first, &ocqi->ocqi_flags);
	if (rc == PE_OK_LOCAL)
		ocqi->ocqi_flags &= ~ORF_EPOCH_UNCERTAIN;

	D_ALLOC_ARRAY(otqas, dss_tgt_nr);
	if (otqas == NULL)
		D_GOTO(out, rc = -DER_NOMEM);

	for (i = 0; i < dss_tgt_nr; i++)
		otqas[i].otqa_raw_recx = 1;

	otqa = &otqas[tgt_id];

	dce.dce_xid = ocqi->ocqi_xid;
	dce.dce_ver = ocqi->ocqi_map_ver;
	dce.dce_refs = 1;
	dce.dce_bitmap = dcts[0].dct_bitmap;
	dce.dce_bitmap_sz = dcts[0].dct_bitmap_sz;

	if (ocqi->ocqi_tgts.ca_count == 1) {
		rc = obj_coll_local(rpc, dcts[0].dct_shards, &dce, &version, &ioc, NULL, otqas,
				    obj_coll_tgt_query);
		if (otqa->otqa_completed && otqa->otqa_keys_allocated &&
		    (rc == 0 || rc == -DER_NONEXIST)) {
			D_ASSERT(ioc.ioc_began);
			rc = obj_coll_query_merge_tgts(ocqi, &ioc.ioc_oca, otqas, dce.dce_bitmap,
						       dce.dce_bitmap_sz, tgt_id, -DER_NONEXIST);
		}

		goto out;
	}

	version = ioc.ioc_map_ver;

	epoch.oe_value = ocqi->ocqi_epoch;
	epoch.oe_first = ocqi->ocqi_epoch_first;
	epoch.oe_flags = orf_to_dtx_epoch_flags(ocqi->ocqi_flags);

	exec_arg.rpc = rpc;
	exec_arg.ioc = &ioc;
	exec_arg.args = otqas;
	exec_arg.coll_shards = dcts[0].dct_shards;
	exec_arg.coll_tgts = dcts;
	obj_coll_disp_init(dct_nr, ocqi->ocqi_max_tgt_sz, sizeof(*ocqi),
			   1 /* start, [0] is for current engine */, ocqi->ocqi_disp_width,
			   &exec_arg.coll_cur);

	rc = dtx_leader_begin(ioc.ioc_vos_coh, &ocqi->ocqi_xid, &epoch, 0, ocqi->ocqi_map_ver,
			      &ocqi->ocqi_oid, NULL /* dti_cos */, 0 /* dti_cos_cnt */,
			      NULL /* tgts */, exec_arg.coll_cur.grp_nr /* tgt_cnt */,
			      DTX_TGT_COLL | DTX_RELAY, NULL /* mbs */, &dce, &dlh);
	if (rc != 0)
		goto out;

	rc = dtx_leader_exec_ops(dlh, obj_coll_query_disp, obj_coll_query_agg_cb, -DER_NONEXIST,
				 &exec_arg);

	if (version < dlh->dlh_rmt_ver)
		version = dlh->dlh_rmt_ver;

	rc = dtx_leader_end(dlh, ioc.ioc_coh, rc);

out:
	D_DEBUG(DB_IO, "Handled collective query RPC %p %s forwarding for obj "DF_UOID
		" on rank %u XS %u/%u epc "DF_X64" pmv %u, with dti "DF_DTI", dct_nr %u, "
		"forward width %u, forward depth %u\n: "DF_RC"\n", rpc,
		ocqi->ocqi_tgts.ca_count <= 1 ? "without" : "with", DP_UOID(ocqi->ocqi_oid),
		myrank, dmi->dmi_xs_id, tgt_id, ocqi->ocqi_epoch, ocqi->ocqi_map_ver,
		DP_DTI(&ocqi->ocqi_xid), (unsigned int)ocqi->ocqi_tgts.ca_count,
		ocqi->ocqi_disp_width, ocqi->ocqi_disp_depth, DP_RC(rc));

	obj_reply_set_status(rpc, rc);
	obj_reply_map_version_set(rpc, version);
	ocqo->ocqo_epoch = epoch.oe_value;

	if (rc == 0 || rc == -DER_NONEXIST) {
		D_ASSERT(otqa != NULL);

		ocqo->ocqo_shard = otqa->otqa_shard;
		ocqo->ocqo_recx = otqa->otqa_recx;
		ocqo->ocqo_max_epoch = otqa->otqa_max_epoch;
		if (otqa->otqa_keys_allocated) {
			ocqo->ocqo_dkey = otqa->otqa_dkey_copy;
			ocqo->ocqo_akey = otqa->otqa_akey_copy;
		}
		if (otqa->otqa_raw_recx)
			ocqo->ocqo_flags |= OCRF_RAW_RECX;
	}

	rc = crt_reply_send(rpc);
	if (rc != 0)
		D_ERROR("send reply failed: "DF_RC"\n", DP_RC(rc));

	/* Keep otqas until RPC replied, because the reply may use some keys in otqas array. */
	if (otqas != NULL) {
		for (i = 0; i < dss_tgt_nr; i++)
			obj_tgt_query_cleanup(&otqas[i]);
		D_FREE(otqas);
	}

	obj_ioc_end(&ioc, rc);
}<|MERGE_RESOLUTION|>--- conflicted
+++ resolved
@@ -4936,23 +4936,15 @@
 out:
 	if (rc != 0) {
 		if (bulks != NULL) {
-<<<<<<< HEAD
-			for (i = 0; i < dcde->dcde_write_cnt && rma_idx < rma; i++) {
-				if (!bulks[i].inited)
-					continue;
-
-				obj_bulk_args_fini(&bulks[i]);
-				rma_idx++;
-=======
 			for (i = 0; i < dcde->dcde_write_cnt; i++) {
 				if (!bulks[i].inited)
 					continue;
 
+				obj_bulk_args_fini(&bulks[i]);
 				if (bulks[i].eventual != ABT_EVENTUAL_NULL) {
 					ABT_eventual_wait(bulks[i].eventual, NULL);
 					ABT_eventual_free(&bulks[i].eventual);
 				}
->>>>>>> 6f0ffad5
 			}
 		}
 
