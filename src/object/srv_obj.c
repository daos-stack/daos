/**
 * (C) Copyright 2016-2024 Intel Corporation.
 *
 * SPDX-License-Identifier: BSD-2-Clause-Patent
 */
/**
 * object server operations
 *
 * This file contains the server API methods and the RPC handlers that are both
 * related to object.
 */
#define D_LOGFAC	DD_FAC(object)

#include <uuid/uuid.h>

#include <abt.h>
#include <daos/rpc.h>
#include <daos/cont_props.h>
#include <daos_srv/pool.h>
#include <daos_srv/rebuild.h>
#include <daos_srv/container.h>
#include <daos_srv/vos.h>
#include <daos_srv/bio.h>
#include <daos_srv/daos_engine.h>
#include <daos_srv/dtx_srv.h>
#include <daos_srv/security.h>
#include <daos/checksum.h>
#include <daos_srv/srv_csum.h>
#include "obj_rpc.h"
#include "srv_internal.h"

static int
obj_verify_bio_csum(daos_obj_id_t oid, daos_iod_t *iods,
		    struct dcs_iod_csums *iod_csums, struct bio_desc *biod,
		    struct daos_csummer *csummer, uint32_t iods_nr);

static int
obj_ioc2ec_cs(struct obj_io_context *ioc)
{
	return obj_ec_cell_rec_nr(&ioc->ioc_oca);
}

static int
obj_ioc2ec_ss(struct obj_io_context *ioc)
{
	return obj_ec_stripe_rec_nr(&ioc->ioc_oca);
}

/* For single RDG based DTX, parse DTX participants information
 * from the client given dispatch targets information that does
 * NOT contains the original leader information.
 */
static int
obj_gen_dtx_mbs(uint32_t flags, uint32_t *tgt_cnt, struct daos_shard_tgt **p_tgts,
		struct dtx_memberships **p_mbs)
{
	struct daos_shard_tgt	*tgts = *p_tgts;
	struct dtx_memberships	*mbs = NULL;
	size_t			 size;
	int			 i;
	int			 j;

	D_ASSERT(tgts != NULL);

	if (!(flags & ORF_CONTAIN_LEADER)) {
		D_ERROR("Miss DTX leader information, flags %x\n", flags);
		return -DER_PROTO;
	}

	if (*tgt_cnt == 1) {
		*tgt_cnt = 0;
		*p_tgts = NULL;
		goto out;
	}

	size = sizeof(struct dtx_daos_target) * *tgt_cnt;
	D_ALLOC(mbs, sizeof(*mbs) + size);
	if (mbs == NULL)
		return -DER_NOMEM;

	for (i = 0, j = 0; i < *tgt_cnt; i++) {
		if (tgts[i].st_rank == DAOS_TGT_IGNORE)
			continue;

		mbs->dm_tgts[j++].ddt_id = tgts[i].st_tgt_id;
	}

	D_ASSERT(j > 0);

	if (j == 1) {
		D_FREE(mbs);
		*tgt_cnt = 0;
		*p_tgts = NULL;
		goto out;
	}

	mbs->dm_tgt_cnt = j;
	mbs->dm_grp_cnt = 1;
	mbs->dm_data_size = size;
	mbs->dm_flags = DMF_CONTAIN_LEADER;

	--(*tgt_cnt);
	*p_tgts = ++tgts;

	if (!(flags & ORF_EC))
		mbs->dm_flags |= DMF_SRDG_REP;

out:
	*p_mbs = mbs;

	return 0;
}

/**
 * After bulk finish, let's send reply, then release the resource.
 */
static int
obj_rw_complete(crt_rpc_t *rpc, struct obj_io_context *ioc,
		daos_handle_t ioh, int status, struct dtx_handle *dth)
{
	struct obj_rw_in	*orwi = crt_req_get(rpc);
	int			rc;

	if (daos_handle_is_valid(ioh)) {
		bool update = obj_rpc_is_update(rpc);

		if (update) {
			uint64_t time;

			if (status == 0)
				status = dtx_sub_init(dth, &orwi->orw_oid,
						      orwi->orw_dkey_hash);
			time = daos_get_ntime();
			rc = vos_update_end(ioh, ioc->ioc_map_ver,
					    &orwi->orw_dkey, status,
					    &ioc->ioc_io_size, dth);
			if (rc == 0)
				obj_update_latency(ioc->ioc_opc, VOS_LATENCY,
						   daos_get_ntime() - time, ioc->ioc_io_size);
		} else {
			rc = vos_fetch_end(ioh, &ioc->ioc_io_size, status);
		}

		if (rc != 0) {
			if (rc == -DER_VOS_PARTIAL_UPDATE)
				rc = -DER_NO_PERM;
			DL_CDEBUG(rc == -DER_REC2BIG || rc == -DER_INPROGRESS ||
				      rc == -DER_TX_RESTART || rc == -DER_EXIST ||
				      rc == -DER_NONEXIST || rc == -DER_ALREADY ||
				      rc == -DER_CHKPT_BUSY,
				  DLOG_DBG, DLOG_ERR, rc, DF_UOID " %s end failed",
				  DP_UOID(orwi->orw_oid), update ? "Update" : "Fetch");
			if (status == 0)
				status = rc;
		}
	}

	return status;
}

static void
obj_rw_reply(crt_rpc_t *rpc, int status, uint64_t epoch,
	     struct obj_io_context *ioc)
{
	struct obj_rw_out	*orwo = crt_reply_get(rpc);
	int			 rc;
	int			 i;

	obj_reply_set_status(rpc, status);
	obj_reply_map_version_set(rpc, ioc->ioc_map_ver);
	if (DAOS_FAIL_CHECK(DAOS_DTX_START_EPOCH)) {
		/* Return an stale epoch for test. */
		orwo->orw_epoch = dss_get_start_epoch() -
				  d_hlc_epsilon_get() * 3;
	} else {
		/* orwo->orw_epoch possibly updated in obj_ec_recov_need_try_again(), reply
		 * the max so client can fetch from that epoch.
		 */
		orwo->orw_epoch = max(epoch, orwo->orw_epoch);
	}

	D_DEBUG(DB_IO, "rpc %p opc %d send reply, pmv %d, epoch "DF_X64
		", status %d\n", rpc, opc_get(rpc->cr_opc),
		ioc->ioc_map_ver, orwo->orw_epoch, status);

	if (!ioc->ioc_lost_reply) {
		rc = crt_reply_send(rpc);
		if (rc != 0)
			D_ERROR("send reply failed: "DF_RC"\n", DP_RC(rc));
	} else {
		D_WARN("lost reply rpc %p\n", rpc);
	}

	if (obj_rpc_is_fetch(rpc)) {
		if (orwo->orw_iod_sizes.ca_arrays != NULL) {
			D_FREE(orwo->orw_iod_sizes.ca_arrays);
			orwo->orw_iod_sizes.ca_count = 0;
		}

		if (orwo->orw_nrs.ca_arrays != NULL) {
			D_FREE(orwo->orw_nrs.ca_arrays);
			orwo->orw_nrs.ca_count = 0;
		}

		if (orwo->orw_iod_csums.ca_arrays != NULL) {
			D_FREE(orwo->orw_iod_csums.ca_arrays);
			orwo->orw_iod_csums.ca_count = 0;
		}

		if (orwo->orw_maps.ca_arrays != NULL) {
			ds_iom_free(&orwo->orw_maps.ca_arrays, orwo->orw_maps.ca_count);
			orwo->orw_maps.ca_count = 0;
		}

		daos_recx_ep_list_free(orwo->orw_rels.ca_arrays,
				       orwo->orw_rels.ca_count);

		if (ioc->ioc_free_sgls) {
			struct obj_rw_in *orw = crt_req_get(rpc);
			d_sg_list_t *sgls = orwo->orw_sgls.ca_arrays;
			int j;

			for (i = 0; i < orw->orw_nr; i++)
				for (j = 0; j < sgls[i].sg_nr; j++)
					D_FREE(sgls[i].sg_iovs[j].iov_buf);
		}
	}
}

static inline int
obj_bulk_args_fini(struct obj_bulk_args *args)
{
	int	rc, *status;

	D_ASSERT(args->inited);
	rc = ABT_eventual_wait(args->eventual, (void **)&status);
	if (rc)
		rc = dss_abterr2der(rc);
	else
		rc = *status;

	ABT_eventual_free(&args->eventual);
	ABT_mutex_free(&args->lock);

	return rc;
}

static inline int
obj_bulk_args_init(struct obj_bulk_args *args)
{
	int	rc, *status;

	rc = ABT_eventual_create(sizeof(*status), &args->eventual);
	if (rc != ABT_SUCCESS)
		return dss_abterr2der(rc);

	rc = ABT_mutex_create(&args->lock);
	if (rc != ABT_SUCCESS) {
		ABT_eventual_free(&args->eventual);
		return dss_abterr2der(rc);
	}

	args->inited = true;
	args->bulks_inflight = 1;
	args->result = 0;
	return 0;
}

/* Get the original cart context that client intended to send to */
static void *
rpc2orig_ctx(crt_rpc_t *rpc, bool *is_primary)
{
	int	rc;

	/*
	 * TODO:
	 * For forwarded RPC (server always uses primary context to create forward RPC),
	 * we need some new cart API to query if the RPC is originated from a secondary
	 * client, considering multiple secondary contexts need be supported, the new
	 * API may need to return context ID as well. Then IO engine will be able to get
	 * the proper secondary context by 'is_primary' and 'context id'.
	 */
	rc = crt_req_src_provider_is_primary(rpc, is_primary);
	if (rc) {
		D_ERROR("Failed to query provider info. "DF_RC"\n", DP_RC(rc));
		*is_primary = true;
	}

	return rpc->cr_ctx;
}

static void
obj_bulk_inflights(struct obj_bulk_args *args, crt_rpc_t *rpc, int val)
{
	bool	is_primary;

	D_ASSERT(val == 1 || val == -1);
	rpc2orig_ctx(rpc, &is_primary);

	if (!is_primary)
		ABT_mutex_lock(args->lock);

	D_ASSERT(args->bulks_inflight > 0);
	args->bulks_inflight += val;

	if (!is_primary)
		ABT_mutex_unlock(args->lock);

	if (args->bulks_inflight == 0)
		ABT_eventual_set(args->eventual, &args->result, sizeof(args->result));
}

static int
obj_bulk_comp_cb(const struct crt_bulk_cb_info *cb_info)
{
	struct obj_bulk_args	*arg;
	struct crt_bulk_desc	*bulk_desc;
	crt_rpc_t		*rpc;

	if (cb_info->bci_rc != 0)
		D_ERROR("bulk transfer failed: %d\n", cb_info->bci_rc);

	bulk_desc = cb_info->bci_bulk_desc;
	rpc = bulk_desc->bd_rpc;
	arg = (struct obj_bulk_args *)cb_info->bci_arg;
	/**
	 * Note: only one thread will access arg.result, so
	 * it should be safe here.
	 **/
	if (arg->result == 0)
		arg->result = cb_info->bci_rc;

	obj_bulk_inflights(arg, rpc, -1);

	crt_req_decref(rpc);
	return cb_info->bci_rc;
}

static inline int
bulk_cp(const struct crt_bulk_cb_info *cb_info)
{
	struct crt_bulk_desc	*bulk_desc;

	bulk_desc = cb_info->bci_bulk_desc;
	D_ASSERT(bulk_desc->bd_local_hdl != CRT_BULK_NULL);
	crt_bulk_free(bulk_desc->bd_local_hdl);
	bulk_desc->bd_local_hdl = CRT_BULK_NULL;

	return obj_bulk_comp_cb(cb_info);
}

static inline int
cached_bulk_cp(const struct crt_bulk_cb_info *cb_info)
{
	struct	crt_bulk_desc	*bulk_desc = cb_info->bci_bulk_desc;
	crt_rpc_t		*rpc = bulk_desc->bd_rpc;
	bool			 is_primary;

	rpc2orig_ctx(rpc, &is_primary);
	D_ASSERT(is_primary);

	return obj_bulk_comp_cb(cb_info);
}

/**
 * Simulate bulk transfer by memcpy, all data are actually dropped.
 */
static void
obj_bulk_bypass(d_sg_list_t *sgl, crt_bulk_op_t bulk_op)
{
	static const int  dummy_buf_len = 4096;
	static char	 *dummy_buf;
	int		  i;

	if (!dummy_buf) {
		D_ALLOC(dummy_buf, dummy_buf_len);
		if (!dummy_buf)
			return; /* ignore error */
	}

	for (i = 0; i < sgl->sg_nr_out; i++) {
		char	*buf;
		int	 total, nob;

		if (sgl->sg_iovs[i].iov_buf == NULL ||
		    sgl->sg_iovs[i].iov_len == 0)
			continue;

		buf   = sgl->sg_iovs[i].iov_buf;
		total = sgl->sg_iovs[i].iov_len;
		while (total != 0) {
			nob = min(dummy_buf_len, total);
			if (bulk_op == CRT_BULK_PUT)
				memcpy(dummy_buf, buf, nob);
			else
				memcpy(buf, dummy_buf, nob);

			total -= nob;
			buf   += nob;
		}
	}
}

/* Get the proper cart context for local bulk handle creation */
static inline void *
rpc2bulk_ctx(crt_rpc_t *rpc, bool create)
{
	void	*orig_ctx;
	bool	 is_primary;

	/*
	 * - When the bulk is on primary provider, return primary cart context;
	 * - When the bulk is on secondary provider, return secondary cart context
	 *   if 'create' is true, otherwise, return NULL since we don't use bulk
	 *   cache for secondary provider now;
	 */
	orig_ctx = rpc2orig_ctx(rpc, &is_primary);
	if (is_primary || create)
		return orig_ctx;

	return NULL;
}

#define MAX_BULK_IOVS	1024

static int
bulk_transfer_sgl(daos_handle_t ioh, crt_rpc_t *rpc, crt_bulk_t remote_bulk,
		  off_t remote_off, crt_bulk_op_t bulk_op, bool bulk_bind,
		  d_sg_list_t *sgl, int sgl_idx, struct obj_bulk_args *p_arg)
{
	struct crt_bulk_desc	bulk_desc;
	crt_bulk_perm_t		bulk_perm;
	crt_bulk_opid_t		bulk_opid;
	crt_bulk_t		local_bulk;
	unsigned int		local_off;
	unsigned int		iov_idx = 0;
	size_t			remote_size;
	int			rc, bulk_iovs = 0;

	if (remote_bulk == NULL) {
		D_ERROR("Remote bulk is NULL\n");
		return -DER_INVAL;
	}

	rc = crt_bulk_get_len(remote_bulk, &remote_size);
	if (rc) {
		D_ERROR("Failed to get remote bulk size "DF_RC"\n", DP_RC(rc));
		return rc;
	}

	if (remote_off >= remote_size) {
		rc = -DER_OVERFLOW;
		D_ERROR("remote_bulk_off %zu >= remote_bulk_size %zu, "DF_RC"\n",
			remote_off, remote_size, DP_RC(rc));
		return rc;
	}

	if (daos_io_bypass & IOBP_SRV_BULK) {
		obj_bulk_bypass(sgl, bulk_op);
		return 0;
	}

	bulk_perm = bulk_op == CRT_BULK_PUT ? CRT_BULK_RO : CRT_BULK_RW;

	while (iov_idx < sgl->sg_nr_out) {
		d_sg_list_t	sgl_sent;
		size_t		length = 0;
		unsigned int	start;
		bool		cached_bulk = false;

		/*
		 * Skip bulk transfer over IOVs with NULL buffer address,
		 * these NULL IOVs are 'holes' or deduped records.
		 */
		while (iov_idx < sgl->sg_nr_out &&
		       sgl->sg_iovs[iov_idx].iov_buf == NULL) {
			remote_off += sgl->sg_iovs[iov_idx].iov_len;
			iov_idx++;
		}

		if (iov_idx == sgl->sg_nr_out)
			break;

		if (remote_off >= remote_size) {
			rc = -DER_OVERFLOW;
			D_ERROR("Remote bulk is used up. off:%zu, size:%zu, "DF_RC"\n",
				remote_off, remote_size, DP_RC(rc));
			break;
		}

		local_bulk = vos_iod_bulk_at(ioh, sgl_idx, iov_idx, &local_off);
		if (local_bulk != NULL) {
			unsigned int tmp_off;

			length = sgl->sg_iovs[iov_idx].iov_len;
			iov_idx++;
			cached_bulk = true;

			/* Check if following IOVs are contiguous and from same bulk handle */
			while (iov_idx < sgl->sg_nr_out &&
			       sgl->sg_iovs[iov_idx].iov_buf != NULL &&
			       vos_iod_bulk_at(ioh, sgl_idx, iov_idx, &tmp_off) == local_bulk &&
			       tmp_off == local_off) {
				length += sgl->sg_iovs[iov_idx].iov_len;
				iov_idx++;
			};
			bulk_iovs += 1;
		} else {
			start = iov_idx;
			sgl_sent.sg_iovs = &sgl->sg_iovs[start];

			/*
			 * For the IOVs not using cached bulk, creates bulk
			 * handle on-the-fly.
			 */
			while (iov_idx < sgl->sg_nr_out &&
			       sgl->sg_iovs[iov_idx].iov_buf != NULL &&
			       vos_iod_bulk_at(ioh, sgl_idx, iov_idx,
						&local_off) == NULL) {
				length += sgl->sg_iovs[iov_idx].iov_len;
				iov_idx++;

				/* Don't create bulk handle with too many IOVs */
				if ((iov_idx - start) >= MAX_BULK_IOVS)
					break;
			};
			D_ASSERT(iov_idx > start);

			local_off = 0;
			sgl_sent.sg_nr = sgl_sent.sg_nr_out = iov_idx - start;
			bulk_iovs += sgl_sent.sg_nr;

			rc = crt_bulk_create(rpc2bulk_ctx(rpc, true), &sgl_sent, bulk_perm,
					     &local_bulk);
			if (rc != 0) {
				D_ERROR("crt_bulk_create %d error " DF_RC "\n", sgl_idx, DP_RC(rc));
				break;
			}
			D_ASSERT(local_bulk != NULL);
		}

		D_ASSERT(remote_size > remote_off);
		if (length > (remote_size - remote_off)) {
			rc = -DER_OVERFLOW;
			D_ERROR("Remote bulk isn't large enough. local_sz:%zu, remote_sz:%zu, "
				"remote_off:%zu, "DF_RC"\n", length, remote_size, remote_off,
				DP_RC(rc));
			break;
		}

		crt_req_addref(rpc);

		bulk_desc.bd_rpc	= rpc;
		bulk_desc.bd_bulk_op	= bulk_op;
		bulk_desc.bd_remote_hdl	= remote_bulk;
		bulk_desc.bd_local_hdl	= local_bulk;
		bulk_desc.bd_len	= length;
		bulk_desc.bd_remote_off	= remote_off;
		bulk_desc.bd_local_off	= local_off;

		obj_bulk_inflights(p_arg, rpc, 1);
		p_arg->bulk_size += length;
		if (bulk_bind)
			rc = crt_bulk_bind_transfer(&bulk_desc,
				cached_bulk ? cached_bulk_cp : bulk_cp, p_arg,
				&bulk_opid);
		else
			rc = crt_bulk_transfer(&bulk_desc,
				cached_bulk ? cached_bulk_cp : bulk_cp, p_arg,
				&bulk_opid);
		if (rc < 0) {
			D_ERROR("crt_bulk_transfer %d error " DF_RC "\n", sgl_idx, DP_RC(rc));
			obj_bulk_inflights(p_arg, rpc, -1);
			if (!cached_bulk)
				crt_bulk_free(local_bulk);
			crt_req_decref(rpc);
			break;
		}
		remote_off += length;

		/* Give cart progress a chance to complete some in-flight bulk transfers */
		if (bulk_iovs >= MAX_BULK_IOVS) {
			bulk_iovs = 0;
			ABT_thread_yield();
		}
	}

	return rc;
}

int
obj_bulk_transfer(crt_rpc_t *rpc, crt_bulk_op_t bulk_op, bool bulk_bind, crt_bulk_t *remote_bulks,
		  uint64_t *remote_offs, uint8_t *skips, daos_handle_t ioh, d_sg_list_t **sgls,
		  int sgl_nr, struct obj_bulk_args *p_arg, struct ds_cont_hdl *coh)
{
	struct obj_rw_in	*orw = crt_req_get(rpc);
	struct obj_bulk_args	arg = { 0 };
	int			i, rc;
	int			skip_nr = 0;
	int			bulk_nr;
	bool			async = true;
	uint64_t		time = daos_get_ntime();

	if (remote_bulks == NULL) {
		D_ERROR("No remote bulks provided\n");
		return -DER_INVAL;
	}

	bulk_nr = orw->orw_bulks.ca_count;
	if (p_arg == NULL) {
		p_arg = &arg;
		async = false;
	}

	rc = obj_bulk_args_init(p_arg);
	if (rc)
		return rc;

	D_DEBUG(DB_IO, "bulk_op %d sgl_nr %d\n", bulk_op, sgl_nr);

	if (daos_handle_is_valid(ioh)) {
		rc = vos_dedup_verify_init(ioh, rpc2bulk_ctx(rpc, false), CRT_BULK_RW);
		if (rc) {
			D_ERROR("Dedup verify prep failed. "DF_RC"\n",
				DP_RC(rc));
			goto done;
		}
	}

	for (i = 0; i < sgl_nr; i++) {
		d_sg_list_t	*sgl, tmp_sgl;

		/* Need to consider the akey skip case as client-side bulk array with one bulk for
		 * every akey, but some akeys possibly be skipped in obj_get_iods_offs (number of
		 * akeys possibly reduced). So here need to find the corresponding bulk handle
		 * for non-skipped akey. The akey skip case only possible for EC object and targeted
		 * for multiple data shards.
		 * For RPC inline (non-bulk) case (bio_iod_copy) need not consider the akey skip
		 * because we always create bulk handle if EC object IO targeted for multiple
		 * data shards.
		 */
		while (skips != NULL && isset(skips, i + skip_nr))
			skip_nr++;

		if (bulk_nr > 0)
			D_ASSERTF(i + skip_nr < bulk_nr, "i %d, skip_nr %d, bulk_nr %d\n",
				  i, skip_nr, bulk_nr);
		if (remote_bulks[i + skip_nr] == NULL)
			continue;

		if (sgls != NULL) {
			sgl = sgls[i];
		} else {
			struct bio_sglist *bsgl;

			D_ASSERT(daos_handle_is_valid(ioh));
			bsgl = vos_iod_sgl_at(ioh, i);
			D_ASSERT(bsgl != NULL);

			sgl = &tmp_sgl;
			rc = bio_sgl_convert(bsgl, sgl);
			if (rc)
				break;
		}

		rc = bulk_transfer_sgl(ioh, rpc, remote_bulks[i + skip_nr],
				       remote_offs ? remote_offs[i] : 0,
				       bulk_op, bulk_bind, sgl, i, p_arg);
		if (sgls == NULL)
			d_sgl_fini(sgl, false);
		if (rc) {
			D_ERROR("bulk_transfer_sgl i %d, skip_nr %d failed, "DF_RC"\n",
				i, skip_nr, DP_RC(rc));
			break;
		}
	}
done:
	if (rc)
		p_arg->result = rc;
	obj_bulk_inflights(p_arg, rpc, -1);

	if (async)
		return rc;

	rc = obj_bulk_args_fini(p_arg);

	if (rc == 0)
		obj_update_latency(opc_get(rpc->cr_opc), BULK_LATENCY,
				   daos_get_ntime() - time, arg.bulk_size);
	if (rc == 0 && coh != NULL && unlikely(coh->sch_closed)) {
		D_ERROR("Cont hdl "DF_UUID" is closed/evicted unexpectedly\n",
			DP_UUID(coh->sch_uuid));
		rc = -DER_IO;
	}

	if (rc == 0 && p_arg->result != 0)
		rc = p_arg->result;

	/* After RDMA is done, corrupt the server data */
	if (rc == 0 && DAOS_FAIL_CHECK(DAOS_CSUM_CORRUPT_DISK)) {
		struct bio_sglist	*fbsgl;
		d_sg_list_t		 fsgl;
		int			*fbuffer;

		D_ERROR("csum: Corrupting data after RDMA\n");
		fbsgl = vos_iod_sgl_at(ioh, 0);
		bio_sgl_convert(fbsgl, &fsgl);
		fbuffer = (int *)fsgl.sg_iovs[0].iov_buf;
		*fbuffer += 0x2;
		d_sgl_fini(&fsgl, false);
	}
	return rc;
}

static int
obj_set_reply_sizes(crt_rpc_t *rpc, daos_iod_t *iods, int iod_nr, uint8_t *skips)
{
	struct obj_rw_in	*orw = crt_req_get(rpc);
	struct obj_rw_out	*orwo = crt_reply_get(rpc);
	uint64_t		*sizes = NULL;
	int			 orw_iod_nr = orw->orw_nr;
	int			 i, idx;

	D_ASSERT(obj_rpc_is_fetch(rpc));
	D_ASSERT(orwo != NULL);
	D_ASSERT(orw != NULL);

	if (orw->orw_flags & ORF_CHECK_EXISTENCE)
		goto out;

	if (orw_iod_nr <= 0) {
		D_ERROR("rpc %p contains invalid sizes count %d for "
			DF_UOID" with epc "DF_X64".\n",
			rpc, orw_iod_nr, DP_UOID(orw->orw_oid), orw->orw_epoch);
		return -DER_INVAL;
	}

	/* Re-entry case.*/
	if (orwo->orw_iod_sizes.ca_count != 0) {
		D_ASSERT(orwo->orw_iod_sizes.ca_count == orw_iod_nr);
		D_ASSERT(orwo->orw_iod_sizes.ca_arrays != NULL);

		sizes = orwo->orw_iod_sizes.ca_arrays;
	} else {
		D_ALLOC_ARRAY(sizes, orw_iod_nr);
		if (sizes == NULL)
			return -DER_NOMEM;
	}

	for (i = 0, idx = 0; i < orw_iod_nr; i++) {
		if (skips != NULL && isset(skips, i)) {
			sizes[i] = 0;
			continue;
		}
		sizes[i] = iods[idx].iod_size;
		D_DEBUG(DB_IO, DF_UOID" %d:"DF_U64"\n", DP_UOID(orw->orw_oid),
			i, iods[idx].iod_size);
		idx++;
	}

	D_ASSERTF(idx == iod_nr, "idx %d, iod_nr %d\n", idx, iod_nr);

out:
	if (sizes == NULL)
		orw_iod_nr = 0;
	orwo->orw_iod_sizes.ca_count = orw_iod_nr;
	orwo->orw_iod_sizes.ca_arrays = sizes;

	D_DEBUG(DB_TRACE, "rpc %p set sizes count as %d for "
		DF_UOID" with epc "DF_X64".\n",
		rpc, orw_iod_nr, DP_UOID(orw->orw_oid), orw->orw_epoch);

	return 0;
}

/**
 * Pack nrs in sgls inside the reply, so the client can update
 * sgls before it returns to application.
 * Pack sgl's data size in the reply, client fetch can based on
 * it to update sgl's iov_len.
 *
 * @echo_sgl is set only for echo_rw()
 *
 * Note: this is only needed for bulk transfer, for inline transfer,
 * it will pack the complete sgls inside the req/reply, see obj_shard_rw().
 */
static int
obj_set_reply_nrs(crt_rpc_t *rpc, daos_handle_t ioh, d_sg_list_t *echo_sgl, uint8_t *skips)
{
	struct obj_rw_in	*orw = crt_req_get(rpc);
	struct obj_rw_out	*orwo = crt_reply_get(rpc);
	uint32_t		*nrs;
	daos_size_t		*data_sizes;
	uint32_t		 nrs_count = orw->orw_nr;
	int			 i, j, idx;

	if (nrs_count == 0 || (orw->orw_flags & ORF_CHECK_EXISTENCE))
		return 0;

	/* Re-entry case. */
	if (orwo->orw_nrs.ca_count != 0) {
		D_ASSERT(orwo->orw_nrs.ca_count == nrs_count);
		D_ASSERT(orwo->orw_data_sizes.ca_count == nrs_count);
		D_ASSERT(orwo->orw_nrs.ca_arrays != NULL);
		D_ASSERT(orwo->orw_data_sizes.ca_arrays != NULL);
	} else {
		/* return sg_nr_out and data size for sgl */
		D_ALLOC(orwo->orw_nrs.ca_arrays,
			nrs_count * (sizeof(uint32_t) + sizeof(daos_size_t)));
		if (orwo->orw_nrs.ca_arrays == NULL)
			return -DER_NOMEM;

		orwo->orw_nrs.ca_count = nrs_count;
		orwo->orw_data_sizes.ca_count = nrs_count;
		orwo->orw_data_sizes.ca_arrays = (void *)((char *)orwo->orw_nrs.ca_arrays +
						 nrs_count * (sizeof(uint32_t)));
	}

	nrs = orwo->orw_nrs.ca_arrays;
	data_sizes = orwo->orw_data_sizes.ca_arrays;
	for (i = 0, idx = 0; i < nrs_count; i++) {
		if (skips != NULL && isset(skips, i)) {
			nrs[i] = 0;
			data_sizes[i] = 0;
			continue;
		}
		if (echo_sgl != NULL) {
			nrs[i] = echo_sgl->sg_nr_out;
		} else {
			struct bio_sglist *bsgl;

			bsgl = vos_iod_sgl_at(ioh, idx);
			D_ASSERT(bsgl != NULL);
			nrs[i] = bsgl->bs_nr_out;
			/* tail holes trimmed by ioc_trim_tail_holes() */
			for (j = 0; j < bsgl->bs_nr_out; j++)
				data_sizes[i] += bio_iov2req_len(
					&bsgl->bs_iovs[j]);
		}
		idx++;
	}

	return 0;
}

static void
obj_echo_rw(crt_rpc_t *rpc, daos_iod_t *iod, uint64_t *off)
{
	struct obj_rw_in	*orw = crt_req_get(rpc);
	struct obj_rw_out	*orwo = crt_reply_get(rpc);
	struct obj_tls		*tls;
	d_sg_list_t		*p_sgl;
	crt_bulk_op_t		bulk_op;
	bool			bulk_bind;
	int			i;
	int			rc = 0;

	D_DEBUG(DB_TRACE, "opc %d oid "DF_UOID" dkey "DF_KEY
		" tgt/xs %d/%d epc "DF_X64".\n",
		opc_get(rpc->cr_opc), DP_UOID(orw->orw_oid),
		DP_KEY(&orw->orw_dkey),
		dss_get_module_info()->dmi_tgt_id,
		dss_get_module_info()->dmi_xs_id,
		orw->orw_epoch);

	if (obj_rpc_is_fetch(rpc)) {
		rc = obj_set_reply_sizes(rpc, orw->orw_iod_array.oia_iods,
					 orw->orw_iod_array.oia_iod_nr, NULL);
		if (rc)
			D_GOTO(out, rc);
	}

	/* Inline fetch/update */
	if (orw->orw_bulks.ca_arrays == NULL && orw->orw_bulks.ca_count == 0) {
		if (obj_rpc_is_fetch(rpc)) {
			orwo->orw_sgls.ca_count = orw->orw_sgls.ca_count;
			orwo->orw_sgls.ca_arrays = orw->orw_sgls.ca_arrays;
		}
		D_GOTO(out, rc);
	}

	/* Only support 1 iod now */
	D_ASSERT(orw->orw_iod_array.oia_iod_nr == 1);

	tls = obj_tls_get();
	p_sgl = &tls->ot_echo_sgl;

	/* Let's check if tls already have enough buffer */
	if (p_sgl->sg_nr < iod->iod_nr) {
		d_sgl_fini(p_sgl, true);
		rc = d_sgl_init(p_sgl, iod->iod_nr);
		if (rc)
			D_GOTO(out, rc);

		p_sgl->sg_nr_out = p_sgl->sg_nr;
	}

	for (i = 0; i < iod->iod_nr; i++) {
		daos_size_t size = iod->iod_size;

		if (size == DAOS_REC_ANY)
			size = sizeof(uint64_t);

		if (iod->iod_type == DAOS_IOD_ARRAY) {
			D_ASSERT(iod->iod_recxs);
			size *= iod->iod_recxs[i].rx_nr;
		}

		/* Check each vector */
		if (p_sgl->sg_iovs[i].iov_buf_len < size) {
			D_FREE(p_sgl->sg_iovs[i].iov_buf);

			D_ALLOC(p_sgl->sg_iovs[i].iov_buf, size);
			/* obj_tls_fini() will free these buffer */
			if (p_sgl->sg_iovs[i].iov_buf == NULL)
				D_GOTO(out, rc = -DER_NOMEM);
			p_sgl->sg_iovs[i].iov_buf_len = size;
			p_sgl->sg_iovs[i].iov_len = size;
		}
	}

	orwo->orw_sgls.ca_count = 0;
	orwo->orw_sgls.ca_arrays = NULL;
	if (obj_rpc_is_fetch(rpc)) {
		rc = obj_set_reply_nrs(rpc, DAOS_HDL_INVAL, p_sgl, NULL);
		if (rc != 0)
			D_GOTO(out, rc);
		bulk_op = CRT_BULK_PUT;
	} else {
		bulk_op = CRT_BULK_GET;
	}

	/* Only support 1 iod now */
	bulk_bind = orw->orw_flags & ORF_BULK_BIND;
	rc = obj_bulk_transfer(rpc, bulk_op, bulk_bind, orw->orw_bulks.ca_arrays, off,
			       NULL, DAOS_HDL_INVAL, &p_sgl, 1, NULL, NULL);
out:
	orwo->orw_ret = rc;
	orwo->orw_map_version = orw->orw_map_ver;
}

/** if checksums are enabled, fetch needs to allocate the memory that will be
 * used for the csum structures.
 */
static int
obj_fetch_csum_init(struct ds_cont_child *cont, struct obj_rw_in *orw, struct obj_rw_out *orwo)
{
	int rc;

	/**
	 * Allocate memory for the csum structures.
	 * This memory and information will be used by VOS to put the checksums
	 * in as it fetches the data's metadata from the btree/evtree.
	 *
	 * The memory will be freed in obj_rw_reply
	 */

	/* Re-entry case. */
	if (orwo->orw_iod_csums.ca_count != 0) {
		D_ASSERT(orwo->orw_iod_csums.ca_arrays != NULL);
		rc = 0;
	} else {
		rc = daos_csummer_alloc_iods_csums(cont->sc_csummer, orw->orw_iod_array.oia_iods,
						   orw->orw_iod_array.oia_iod_nr, false, NULL,
						   &orwo->orw_iod_csums.ca_arrays);

		if (rc >= 0) {
			orwo->orw_iod_csums.ca_count = rc;
			rc = 0;
		}
	}

	return rc;
}

static inline struct dcs_iod_csums *
get_iod_csum(struct dcs_iod_csums *iod_csums, int i)
{
	if (iod_csums == NULL)
		return NULL;
	return &iod_csums[i];
}

static int
csum_add2iods(daos_handle_t ioh, daos_iod_t *iods, uint32_t iods_nr,
	      uint8_t *skips, struct daos_csummer *csummer,
	      struct dcs_iod_csums *iod_csums, daos_unit_oid_t oid,
	      daos_key_t *dkey)
{
	int	 rc = 0;
	uint32_t biov_csums_idx = 0;
	size_t	 biov_csums_used = 0;
	int	 i, idx;

	struct bio_desc *biod = vos_ioh2desc(ioh);
	struct dcs_ci_list *csum_infos = vos_ioh2ci(ioh);
	uint32_t csum_info_nr = vos_ioh2ci_nr(ioh);

	for (i = 0, idx = 0; i < iods_nr; i++) {
		if (skips != NULL && isset(skips, i))
			continue;
		if (biov_csums_idx >= csum_info_nr)
			break; /** no more csums to add */
		csum_infos->dcl_csum_offset += biov_csums_used;
		rc = ds_csum_add2iod(
			&iods[i], csummer,
			bio_iod_sgl(biod, idx), csum_infos,
			&biov_csums_used, get_iod_csum(iod_csums, i));
		idx++;
		if (rc != 0) {
			D_ERROR("Failed to add csum for iod\n");
			return rc;
		}
		biov_csums_idx += biov_csums_used;
	}

	return rc;
}

static int
csum_verify_keys(struct daos_csummer *csummer, daos_key_t *dkey,
		 struct dcs_csum_info *dkey_csum,
		 struct obj_iod_array *oia, daos_unit_oid_t *uoid)
{
	return ds_csum_verify_keys(csummer, dkey, dkey_csum, oia->oia_iods, oia->oia_iod_csums,
				   oia->oia_iod_nr, uoid);
}

/** Add a recov record to the recov_lists (for singv degraded fetch) */
static int
obj_singv_ec_add_recov(uint32_t iod_nr, uint32_t iod_idx, uint64_t rec_size,
		       daos_epoch_t epoch,
		       struct daos_recx_ep_list **recov_lists_ptr)
{
	struct daos_recx_ep_list	*recov_lists = *recov_lists_ptr;
	struct daos_recx_ep_list	*recov_list;
	struct daos_recx_ep		 recx_ep;

	if (recov_lists == NULL) {
		D_ALLOC_ARRAY(recov_lists, iod_nr);
		if (recov_lists == NULL)
			return -DER_NOMEM;
		*recov_lists_ptr = recov_lists;
	}

	/* add one recx with any idx/nr to notify client this singv need to be
	 * recovered.
	 */
	recov_list = &recov_lists[iod_idx];
	recx_ep.re_recx.rx_idx = 0;
	recx_ep.re_recx.rx_nr = 1;
	recx_ep.re_ep = epoch;
	recx_ep.re_type = DRT_SHADOW;
	recx_ep.re_rec_size = rec_size;

	return daos_recx_ep_add(recov_list, &recx_ep);
}

/** Filter and prepare for the sing value EC update/fetch */
int
obj_singv_ec_rw_filter(daos_unit_oid_t oid, struct daos_oclass_attr *oca,
		       uint32_t tgt_off, daos_iod_t *iods, uint64_t *offs,
		       daos_epoch_t epoch, uint32_t flags, uint32_t nr,
		       bool for_update, bool deg_fetch,
		       struct daos_recx_ep_list **recov_lists_ptr)
{
	daos_iod_t			*iod;
	struct obj_ec_singv_local	 loc;
	uint32_t			 i;
	int				 rc = 0;
	bool				 reentry = false;

	if (!(flags & ORF_EC))
		return rc;

	for (i = 0; i < nr; i++) {
		uint64_t	gsize;

		iod = &iods[i];
		if (iod->iod_type != DAOS_IOD_SINGLE)
			continue;

		if (iod->iod_size == DAOS_REC_ANY) /* punch */
			continue;

		/* Use iod_recxs to pass ir_gsize:
		 * akey_update() => akey_update_single()
		 */
		if (for_update) {
			/* For singv EC, "iod_recxs != NULL" means re-entry. */
			if (iod->iod_recxs != NULL) {
				reentry = true;
			} else {
				D_ASSERT(!reentry);
				iod->iod_recxs = (void *)iod->iod_size;
			}
		} else {
			D_ASSERT(iod->iod_recxs == NULL);
		}

		if (reentry)
			gsize = (uintptr_t)iod->iod_recxs;
		else
			gsize = iod->iod_size;

		if (obj_ec_singv_one_tgt(gsize, NULL, oca))
			continue;

		obj_ec_singv_local_sz(gsize, oca, tgt_off, &loc, for_update);
		if (offs != NULL)
			offs[i] = loc.esl_off;

		if (for_update) {
			if (!reentry) {
				iod->iod_size = loc.esl_size;
				D_ASSERT(iod->iod_size != DAOS_REC_ANY);
			} else {
				D_ASSERT(iod->iod_size == loc.esl_size);
			}
		} else if (deg_fetch) {
			rc = obj_singv_ec_add_recov(nr, i, iod->iod_size,
						    epoch, recov_lists_ptr);
		}
	}

	return rc;
}

/* Call internal method to increment CSUM media error. */
static void
obj_log_csum_err(void)
{
	struct dss_module_info	*info = dss_get_module_info();
	struct bio_xs_context	*bxc;

	D_ASSERT(info != NULL);
	bxc = info->dmi_nvme_ctxt;

	if (bxc == NULL) {
		D_ERROR("BIO NVMe context not initialized for xs:%d, tgt:%d\n",
		info->dmi_xs_id, info->dmi_tgt_id);
		return;
	}

	bio_log_data_csum_err(bxc);
}

/**
 * Create maps for actually written to extents.
 * Memory allocated here will be freed in obj_rw_reply.
 */

/** create maps for actually written to extents. */
static int
obj_fetch_create_maps(crt_rpc_t *rpc, struct bio_desc *biod, daos_iod_t *iods, uint32_t iods_nr,
		      uint8_t *skips)
{
	struct obj_rw_in	*orw = crt_req_get(rpc);
	struct obj_rw_out	*orwo = crt_reply_get(rpc);
	daos_iom_t		*maps;
	daos_iom_t		*result_maps = NULL;
	uint32_t		 flags = orw->orw_flags;
	uint32_t		 total_nr;
	uint32_t		 i, idx;
	int rc;

	/**
	 * Allocate memory for the maps. There will be 1 per iod
	 * Will be freed in obj_rw_reply
	 */
	total_nr = orw->orw_iod_array.oia_iod_nr;
	if (skips == NULL)
		D_ASSERTF(total_nr == iods_nr, "total nr %d, iods_nr %d\n", total_nr, iods_nr);

	/* Re-entry case, iods may be changed, let's re-generate the maps. */
	if (orwo->orw_maps.ca_arrays != NULL) {
		ds_iom_free(&orwo->orw_maps.ca_arrays, orwo->orw_maps.ca_count);
		orwo->orw_maps.ca_count = 0;
	}

	rc = ds_iom_create(biod, iods, iods_nr, flags, &maps);
	if (rc != 0)
		return rc;

	/* need some post process for iom if some akeys skipped */
	if (total_nr > iods_nr) {
		D_ASSERT(skips != NULL);
		D_ALLOC_ARRAY(result_maps, total_nr);
		if (result_maps == NULL) {
			ds_iom_free(&maps, iods_nr);
			return -DER_NOMEM;
		}
		for (i = 0, idx = 0; i < total_nr; i++) {
			if (!isset(skips, i))
				result_maps[i] = maps[idx++];
		}
		D_ASSERTF(idx == iods_nr, "idx %d, iods_nr %d\n", idx, iods_nr);
		/* maps' iom_recxs is assigned to result maps */
		D_FREE(maps);
	} else {
		result_maps = maps;
	}

	orwo->orw_maps.ca_count = total_nr;
	orwo->orw_maps.ca_arrays = result_maps;

	return 0;
}

static int
obj_fetch_shadow(struct obj_io_context *ioc, daos_unit_oid_t oid,
		 daos_epoch_t epoch, uint64_t cond_flags, daos_key_t *dkey,
		 uint64_t dkey_hash, unsigned int iod_nr, daos_iod_t *iods,
		 uint32_t tgt_idx, struct dtx_handle *dth,
		 struct daos_recx_ep_list **pshadows)
{
	daos_handle_t			 ioh = DAOS_HDL_INVAL;
	int				 rc;

	obj_iod_idx_vos2parity(iod_nr, iods);
	rc = vos_fetch_begin(ioc->ioc_vos_coh, oid, epoch, dkey, iod_nr, iods,
			     cond_flags | VOS_OF_FETCH_RECX_LIST, NULL, &ioh,
			     dth);
	if (rc) {
		D_ERROR(DF_UOID" Fetch begin failed: "DF_RC"\n",
			DP_UOID(oid), DP_RC(rc));
		goto out;
	}

	*pshadows = vos_ioh2recx_list(ioh);
	vos_fetch_end(ioh, NULL, 0);

out:
	obj_iod_idx_parity2vos(iod_nr, iods);
	if (rc == 0) {
		uint32_t tgt_off;

		tgt_off = obj_ec_shard_off_by_layout_ver(ioc->ioc_layout_ver, dkey_hash,
							 &ioc->ioc_oca, tgt_idx);
		obj_shadow_list_vos2daos(iod_nr, *pshadows, &ioc->ioc_oca);
		rc = obj_iod_recx_vos2daos(iod_nr, iods, tgt_off, &ioc->ioc_oca);
	}
	return rc;
}

int
obj_prep_fetch_sgls(crt_rpc_t *rpc, struct obj_io_context *ioc)
{
	struct obj_rw_in	*orw = crt_req_get(rpc);
	struct obj_rw_out	*orwo = crt_reply_get(rpc);
	d_sg_list_t		*sgls = orw->orw_sgls.ca_arrays;
	int			nr = orw->orw_sgls.ca_count;
	bool			need_alloc = false;
	int			i;
	int			j;
	int			rc = 0;

	/* Re-entry case. */
	if (ioc->ioc_free_sgls)
		return 0;

	for (i = 0; i < nr; i++) {
		for (j = 0; j < sgls[i].sg_nr; j++) {
			d_iov_t *iov = &sgls[i].sg_iovs[j];

			if (iov->iov_len < iov->iov_buf_len) {
				need_alloc = true;
				break;
			}
		}
	}

	/* reuse input sgls */
	orwo->orw_sgls.ca_count = orw->orw_sgls.ca_count;
	orwo->orw_sgls.ca_arrays = orw->orw_sgls.ca_arrays;
	if (!need_alloc)
		return 0;

	/* Reset the iov first, easier for error cleanup */
	for (i = 0; i < nr; i++) {
		for (j = 0; j < sgls[i].sg_nr; j++)
			sgls[i].sg_iovs[j].iov_buf = NULL;
	}

	sgls = orwo->orw_sgls.ca_arrays;
	for (i = 0; i < nr; i++) {
		for (j = 0; j < sgls[i].sg_nr; j++) {
			d_iov_t *iov = &sgls[i].sg_iovs[j];

			D_ALLOC(iov->iov_buf, iov->iov_buf_len);
			if (iov->iov_buf == NULL)
				D_GOTO(out, rc = -DER_NOMEM);
		}
	}
	ioc->ioc_free_sgls = 1;
out:
	if (rc) {
		for (i = 0; i < nr; i++) {
			for (i = 0; j < sgls[i].sg_nr; j++)
				D_FREE(sgls[i].sg_iovs[j].iov_buf);
		}
	}

	return rc;
}

static void
daos_iod_recx_free(daos_iod_t *iods, uint32_t iod_nr)
{
	uint32_t	i;

	if (iods != NULL) {
		for (i = 0; i < iod_nr; i++)
			D_FREE(iods[i].iod_recxs);
		D_FREE(iods);
	}
}

/** Duplicate iod and recx, reuse original iod's dkey/akey, reallocate recxs. */
static int
daos_iod_recx_dup(daos_iod_t *iods, uint32_t iod_nr, daos_iod_t **iods_dup_ptr)
{
	daos_iod_t	*iods_dup;
	daos_iod_t	*src, *dst;
	uint32_t	 i;

	D_ALLOC_ARRAY(iods_dup, iod_nr);
	if (iods_dup == NULL)
		return -DER_NOMEM;

	for (i = 0; i < iod_nr; i++) {
		src = &iods[i];
		dst = &iods_dup[i];
		*dst = *src;
		if (src->iod_nr == 0 || src->iod_recxs == NULL)
			continue;

		D_ALLOC_ARRAY(dst->iod_recxs, dst->iod_nr);
		if (dst->iod_recxs == NULL) {
			daos_iod_recx_free(iods_dup, iod_nr);
			return -DER_NOMEM;
		}

		memcpy(dst->iod_recxs, src->iod_recxs,
		       sizeof(*dst->iod_recxs) * dst->iod_nr);
	}

	*iods_dup_ptr = iods_dup;

	return 0;
}

static bool
obj_ec_recov_need_try_again(struct obj_rw_in *orw, struct obj_rw_out *orwo,
			    struct obj_io_context *ioc)
{
	D_ASSERT(orw->orw_flags & ORF_EC_RECOV);

	if (DAOS_FAIL_CHECK(DAOS_FAIL_AGG_BOUNDRY_MOVED))
		return true;

	/* agg_eph_boundary advanced, possibly cause epoch of EC data recovery
	 * cannot get corresponding parity/data exts, need to retry the degraded
	 * fetch from beginning. For ORF_EC_RECOV_SNAP case, need not retry as
	 * that flag was only set when (snapshot_epoch < sc_ec_agg_eph_boundary).
	 */
	if ((orw->orw_flags & ORF_EC_RECOV_SNAP) == 0 &&
	    (orw->orw_flags & ORF_FOR_MIGRATION) == 0 &&
	    orw->orw_epoch < ioc->ioc_coc->sc_ec_agg_eph_boundary) {
		orwo->orw_epoch = ioc->ioc_coc->sc_ec_agg_eph_boundary;
		return true;
	}

	return false;
}

static inline uint64_t
orf_to_dtx_epoch_flags(enum obj_rpc_flags orf_flags)
{
	uint64_t flags = 0;

	if (orf_flags & ORF_EPOCH_UNCERTAIN)
		flags |= DTX_EPOCH_UNCERTAIN;
	return flags;
}

static int
obj_rw_recx_list_post(struct obj_rw_in *orw, struct obj_rw_out *orwo, uint8_t *skips, int rc)
{
	struct daos_recx_ep_list	*lists;
	struct daos_recx_ep_list	*old_lists;
	int				 list_nr, i, idx;

	list_nr = orwo->orw_rels.ca_count;
	D_ASSERTF(list_nr != orw->orw_nr, "bad list_nr %d\n", list_nr);
	D_ALLOC_ARRAY(lists, orw->orw_nr);
	if (lists == NULL)
		return rc ? rc : -DER_NOMEM;

	old_lists = orwo->orw_rels.ca_arrays;
	for (i = 0, idx = 0; i < orw->orw_nr; i++) {
		if (isset(skips, i)) {
			lists[i].re_ep_valid = 1;
			continue;
		}
		lists[i] = old_lists[idx++];
	}

	D_ASSERTF(idx == orwo->orw_rels.ca_count, "idx %d, ca_count %zu\n",
		  idx, orwo->orw_rels.ca_count);
	D_FREE(old_lists);
	orwo->orw_rels.ca_arrays = lists;
	orwo->orw_rels.ca_count = orw->orw_nr;

	return rc;
}

static int
obj_local_rw_internal(crt_rpc_t *rpc, struct obj_io_context *ioc, daos_iod_t *iods,
		      struct dcs_iod_csums *iod_csums, uint64_t *offs, uint8_t *skips,
		      uint32_t iods_nr, struct dtx_handle *dth)
{
	struct obj_rw_in		*orw = crt_req_get(rpc);
	struct obj_rw_out		*orwo = crt_reply_get(rpc);
	uint32_t			tag = dss_get_module_info()->dmi_tgt_id;
	daos_handle_t			ioh = DAOS_HDL_INVAL;
	struct bio_desc			*biod;
	daos_key_t			*dkey;
	crt_bulk_op_t			bulk_op;
	bool				rma;
	bool				bulk_bind;
	bool				create_map;
	bool				spec_fetch = false;
	bool				iod_converted = false;
	struct daos_recx_ep_list	*recov_lists = NULL;
	uint64_t			 cond_flags;
	uint64_t			 sched_seq = sched_cur_seq();
	daos_iod_t			*iods_dup = NULL; /* for EC deg fetch */
	bool				 get_parity_list = false;
	struct daos_recx_ep_list	*parity_list = NULL;
	uint64_t			time;
	uint64_t			bio_pre_latency = 0;
	uint64_t			bio_post_latency = 0;
	uint32_t			tgt_off = 0;
	int				rc = 0;

	create_map = orw->orw_flags & ORF_CREATE_MAP;
	if (daos_obj_is_echo(orw->orw_oid.id_pub) ||
	    (daos_io_bypass & IOBP_TARGET)) {
		obj_echo_rw(rpc, iods, offs);
		D_GOTO(out, rc = 0);
	}

	rc = csum_verify_keys(ioc->ioc_coc->sc_csummer, &orw->orw_dkey,
			      orw->orw_dkey_csum, &orw->orw_iod_array,
			      &orw->orw_oid);
	if (rc != 0) {
		D_ERROR(DF_C_UOID_DKEY"verify_keys error: "DF_RC"\n",
			DP_C_UOID_DKEY(orw->orw_oid, &orw->orw_dkey),
			DP_RC(rc));
		if (rc == -DER_CSUM)
			obj_log_csum_err();
		return rc;
	}

	dkey = (daos_key_t *)&orw->orw_dkey;
	D_DEBUG(DB_IO,
		"opc %d oid "DF_UOID" dkey "DF_KEY" tag %d epc "DF_X64" flags %x.\n",
		opc_get(rpc->cr_opc), DP_UOID(orw->orw_oid), DP_KEY(dkey),
		tag, orw->orw_epoch, orw->orw_flags);

	rma = (orw->orw_bulks.ca_arrays != NULL ||
	       orw->orw_bulks.ca_count != 0);
	cond_flags = orw->orw_api_flags;
	if (daos_oclass_is_ec(&ioc->ioc_oca))
		tgt_off = obj_ec_shard_off_by_layout_ver(ioc->ioc_layout_ver, orw->orw_dkey_hash,
							 &ioc->ioc_oca, orw->orw_oid.id_shard);
	/* Prepare IO descriptor */
	if (obj_rpc_is_update(rpc)) {
		obj_singv_ec_rw_filter(orw->orw_oid, &ioc->ioc_oca, tgt_off,
				       iods, offs, orw->orw_epoch, orw->orw_flags,
				       iods_nr, true, false, NULL);
		bulk_op = CRT_BULK_GET;

		/** Fault injection - corrupt data from network */
		if (DAOS_FAIL_CHECK(DAOS_CSUM_CORRUPT_UPDATE)  && !rma) {
			D_ERROR("csum: Corrupting data (network)\n");
			dcf_corrupt(orw->orw_sgls.ca_arrays,
				    orw->orw_sgls.ca_count);
		}

		if (rma && ioc->ioc_coc->sc_props.dcp_dedup_enabled) {
			cond_flags |= VOS_OF_DEDUP;
			if (ioc->ioc_coc->sc_props.dcp_dedup_verify)
				cond_flags |= VOS_OF_DEDUP_VERIFY;
		}

		if (orw->orw_flags & ORF_EC)
			cond_flags |= VOS_OF_EC;

		rc = vos_update_begin(ioc->ioc_vos_coh, orw->orw_oid,
			      orw->orw_epoch, cond_flags, dkey,
			      iods_nr, iods, iod_csums,
			      ioc->ioc_coc->sc_props.dcp_dedup_size,
			      &ioh, dth);
		if (rc) {
			D_ERROR(DF_UOID" Update begin failed: "DF_RC"\n",
				DP_UOID(orw->orw_oid), DP_RC(rc));
			goto out;
		}
	} else {
		uint32_t			fetch_flags = 0;
		bool				ec_deg_fetch;
		bool				ec_recov;
		bool				is_parity_shard;
		struct daos_recx_ep_list	*shadows = NULL;

		bulk_op = CRT_BULK_PUT;
		if (orw->orw_flags & ORF_CHECK_EXISTENCE)
			fetch_flags = VOS_OF_FETCH_CHECK_EXISTENCE;
		if (!rma && orw->orw_sgls.ca_arrays == NULL) {
			spec_fetch = true;
			if (!(orw->orw_flags & ORF_CHECK_EXISTENCE))
				fetch_flags = VOS_OF_FETCH_SIZE_ONLY;
		}

		ec_deg_fetch = orw->orw_flags & ORF_EC_DEGRADED;
		ec_recov = orw->orw_flags & ORF_EC_RECOV;
		D_ASSERTF(ec_recov == false || ec_deg_fetch == false,
			  "ec_recov %d, ec_deg_fetch %d.\n",
			  ec_recov, ec_deg_fetch);
		if (ec_recov) {
			D_ASSERT(obj_ec_tgt_nr(&ioc->ioc_oca) > 0);
			is_parity_shard = is_ec_parity_shard_by_tgt_off(tgt_off, &ioc->ioc_oca);
			get_parity_list = ec_recov && is_parity_shard &&
					  ((orw->orw_flags & ORF_EC_RECOV_SNAP) == 0);
		}
		if (get_parity_list) {
			D_ASSERT(!ec_deg_fetch);
			fetch_flags |= VOS_OF_FETCH_RECX_LIST;
		}
		if (unlikely(ec_recov &&
			     obj_ec_recov_need_try_again(orw, orwo, ioc))) {
			rc = -DER_FETCH_AGAIN;
			D_DEBUG(DB_IO,
				DF_UOID " " DF_X64 "<" DF_X64 " ec_recov needs redo, " DF_RC "\n",
				DP_UOID(orw->orw_oid), orw->orw_epoch,
				ioc->ioc_coc->sc_ec_agg_eph_boundary, DP_RC(rc));
			goto out;
		}
		if (ec_deg_fetch && !spec_fetch) {
			if (orwo->orw_rels.ca_arrays != NULL) {
				/* Re-entry case */
				daos_recx_ep_list_free(orwo->orw_rels.ca_arrays,
						       orwo->orw_rels.ca_count);
				orwo->orw_rels.ca_arrays = NULL;
				orwo->orw_rels.ca_count = 0;
			}

			/* Copy the iods to make it reentrant, as the
			 * obj_fetch_shadow() possibly change the iod.
			 */
			rc = daos_iod_recx_dup(iods, iods_nr, &iods_dup);
			if (rc != 0) {
				D_ERROR(DF_UOID ": iod_recx_dup failed: " DF_RC "\n",
					DP_UOID(orw->orw_oid), DP_RC(rc));
				goto out;
			}

			D_ASSERT(iods_dup != NULL);
			iods = iods_dup;

			rc = obj_fetch_shadow(ioc, orw->orw_oid, orw->orw_epoch, cond_flags, dkey,
					      orw->orw_dkey_hash, iods_nr, iods,
					      orw->orw_tgt_idx, dth, &shadows);
			if (rc) {
				D_ERROR(DF_UOID" Fetch shadow failed: "DF_RC
					"\n", DP_UOID(orw->orw_oid), DP_RC(rc));
				goto out;
			}
			iod_converted = true;

			if (orw->orw_flags & ORF_EC_RECOV_FROM_PARITY) {
				if (shadows == NULL) {
					rc = -DER_DATA_LOSS;
					D_ERROR(DF_UOID" ORF_EC_RECOV_FROM_PARITY should not with "
						"NULL shadows, "DF_RC"\n", DP_UOID(orw->orw_oid),
						DP_RC(rc));
					goto out;
				}
				fetch_flags |= VOS_OF_SKIP_FETCH;
			}
		}

		time = daos_get_ntime();
		rc = vos_fetch_begin(ioc->ioc_vos_coh, orw->orw_oid,
				     orw->orw_epoch, dkey, iods_nr, iods,
				     cond_flags | fetch_flags, shadows, &ioh, dth);
		daos_recx_ep_list_free(shadows, iods_nr);
		if (rc) {
			DL_CDEBUG(rc == -DER_INPROGRESS || rc == -DER_NONEXIST ||
				      rc == -DER_TX_RESTART,
				  DB_IO, DLOG_ERR, rc, "Fetch begin for " DF_UOID " failed",
				  DP_UOID(orw->orw_oid));
			goto out;
		}

		obj_update_latency(ioc->ioc_opc, VOS_LATENCY, daos_get_ntime() - time,
				   vos_get_io_size(ioh));

		if (get_parity_list) {
			parity_list = vos_ioh2recx_list(ioh);
			if (parity_list != NULL) {
				daos_recx_ep_list_set(parity_list, iods_nr,
						      ioc->ioc_coc->sc_ec_agg_eph_boundary, 0);
				daos_recx_ep_list_merge(parity_list, iods_nr);
				orwo->orw_rels.ca_arrays = parity_list;
				orwo->orw_rels.ca_count = iods_nr;
			}
		}

		rc = obj_set_reply_sizes(rpc, iods, iods_nr, skips);
		if (rc != 0)
			goto out;

		if (rma) {
			orwo->orw_sgls.ca_count = 0;
			orwo->orw_sgls.ca_arrays = NULL;

			rc = obj_set_reply_nrs(rpc, ioh, NULL, skips);
			if (rc != 0)
				goto out;
		} else {
			rc = obj_prep_fetch_sgls(rpc, ioc);
			if (rc)
				goto out;
		}

		if (ec_deg_fetch) {
			D_ASSERT(!get_parity_list);
			recov_lists = vos_ioh2recx_list(ioh);
		}

		rc = obj_singv_ec_rw_filter(orw->orw_oid, &ioc->ioc_oca, tgt_off,
					    iods, offs, orw->orw_epoch, orw->orw_flags,
					    iods_nr, false, ec_deg_fetch, &recov_lists);
		if (rc != 0) {
			D_ERROR(DF_UOID " obj_singv_ec_rw_filter failed: " DF_RC "\n",
				DP_UOID(orw->orw_oid), DP_RC(rc));
			goto out;
		}
		if (recov_lists != NULL) {
			daos_epoch_t	vos_agg_epoch;
			daos_epoch_t	recov_epoch = 0;
			bool		recov_snap = false;

			/* If fetch from snapshot, and snapshot epoch lower than
			 * vos agg epoch boundary, recovery from snapshot epoch.
			 * Or, will recovery from max{parity_epoch, vos_epoch_
			 * boundary}.
			 */
			vos_agg_epoch = ioc->ioc_coc->sc_ec_agg_eph_boundary;
			if (ioc->ioc_fetch_snap &&
			    orw->orw_epoch < vos_agg_epoch) {
				recov_epoch = orw->orw_epoch;
				recov_snap =  true;
			} else {
				recov_epoch = vos_agg_epoch;
			}
			daos_recx_ep_list_set(recov_lists, iods_nr,
					      recov_epoch, recov_snap);
			daos_recx_ep_list_merge(recov_lists, iods_nr);
			orwo->orw_rels.ca_arrays = recov_lists;
			orwo->orw_rels.ca_count = iods_nr;
		}
	}

	if (orw->orw_flags & ORF_CHECK_EXISTENCE)
		goto out;

	time = daos_get_ntime();
	biod = vos_ioh2desc(ioh);
	rc = bio_iod_prep(biod, BIO_CHK_TYPE_IO, rma ? rpc2bulk_ctx(rpc, false) : NULL,
			  CRT_BULK_RW);
	if (rc) {
		D_ERROR(DF_UOID " bio_iod_prep failed: " DF_RC "\n", DP_UOID(orw->orw_oid),
			DP_RC(rc));
		goto out;
	}

	if (obj_rpc_is_fetch(rpc) && !spec_fetch &&
	    daos_csummer_initialized(ioc->ioc_coc->sc_csummer)) {
		if (orw->orw_iod_array.oia_iods != iods) {
			/* Need to copy iod sizes for checksums */
			int i, j;

			for (i = 0, j = 0; i < orw->orw_iod_array.oia_iod_nr; i++) {
				if (skips != NULL && isset(skips, i)) {
					orw->orw_iod_array.oia_iods[i].iod_size = 0;
					continue;
				}
				orw->orw_iod_array.oia_iods[i].iod_size = iods[j].iod_size;
				j++;
			}
		}

		rc = obj_fetch_csum_init(ioc->ioc_coc, orw, orwo);
		if (rc) {
			D_ERROR(DF_UOID " fetch csum init failed: %d.\n", DP_UOID(orw->orw_oid),
				rc);
			goto post;
		}

		if (ioc->ioc_coc->sc_props.dcp_csum_enabled) {
			rc = csum_add2iods(ioh, orw->orw_iod_array.oia_iods,
					   orw->orw_iod_array.oia_iod_nr, skips,
					   ioc->ioc_coc->sc_csummer, orwo->orw_iod_csums.ca_arrays,
					   orw->orw_oid, &orw->orw_dkey);
			if (rc) {
				D_ERROR(DF_UOID" fetch verify failed: %d.\n",
					DP_UOID(orw->orw_oid), rc);
				goto post;
			}
		}
	}
	bio_pre_latency = daos_get_ntime() - time;

	if (obj_rpc_is_fetch(rpc) && DAOS_FAIL_CHECK(DAOS_OBJ_FAIL_NVME_IO)) {
		D_ERROR(DF_UOID " fetch failed: %d\n", DP_UOID(orw->orw_oid), -DER_NVME_IO);
		rc = -DER_NVME_IO;
		goto post;
	}

	if (rma) {
		bulk_bind = orw->orw_flags & ORF_BULK_BIND;
		rc = obj_bulk_transfer(rpc, bulk_op, bulk_bind, orw->orw_bulks.ca_arrays, offs,
				       skips, ioh, NULL, iods_nr, NULL, ioc->ioc_coh);
		if (rc == 0) {
			bio_iod_flush(biod);

			/* Timeout for the update RPC from client to server is
			 * 3 seconds. Here, make the server to sleep more than
			 * 3 seconds (3.1) to simulate the case of server being
			 * blocked during bulk data transfer, then client will
			 * get RPC timeout and trigger resend.
			 */
			if (obj_rpc_is_update(rpc) &&
			    !(orw->orw_flags & ORF_RESEND) &&
			    DAOS_FAIL_CHECK(DAOS_DTX_RESEND_DELAY1))
				rc = dss_sleep(3100);
		}
	} else if (orw->orw_sgls.ca_arrays != NULL) {
		rc = bio_iod_copy(biod, orw->orw_sgls.ca_arrays, iods_nr);
	}

	if (rc) {
		if (rc == -DER_OVERFLOW)
			rc = -DER_REC2BIG;

		DL_CDEBUG(rc == -DER_REC2BIG, DLOG_DBG, DLOG_ERR, rc,
			  DF_UOID " data transfer failed, dma %d", DP_UOID(orw->orw_oid), rma);
		D_GOTO(post, rc);
	}

	if (obj_rpc_is_update(rpc)) {
		rc = vos_dedup_verify(ioh);
		if (rc)
			goto post;

		rc = obj_verify_bio_csum(orw->orw_oid.id_pub, iods, iod_csums,
					 biod, ioc->ioc_coc->sc_csummer, iods_nr);
		if (rc != 0)
			D_ERROR(DF_C_UOID_DKEY " verify_bio_csum failed: "
				DF_RC"\n",
				DP_C_UOID_DKEY(orw->orw_oid, dkey),
				DP_RC(rc));
		/** CSUM Verified on update, now corrupt to fake corruption
		 * on disk
		 */
		if (DAOS_FAIL_CHECK(DAOS_CSUM_CORRUPT_DISK) && !rma) {
			D_ERROR("csum: Corrupting data (DISK)\n");
			dcf_corrupt(orw->orw_sgls.ca_arrays,
				    orw->orw_sgls.ca_count);
		}
	}
	if (obj_rpc_is_fetch(rpc) && create_map) {
		/* EC degraded fetch converted original iod to replica daos ext,
		 * need to convert back to vos ext before creating iom, or the
		 * client-side dc_rw_cb_csum_verify() may not work.
		 */
		if (iod_converted)
			obj_iod_recx_daos2vos(iods_nr, iods, &ioc->ioc_oca);

		rc = obj_fetch_create_maps(rpc, biod, iods, iods_nr, skips);
	}

	if (rc == -DER_CSUM)
		obj_log_csum_err();
post:
	time = daos_get_ntime();
	rc = bio_iod_post_async(biod, rc);
	bio_post_latency = daos_get_ntime() - time;
out:
	/* The DTX has been aborted during long time bulk data transfer. */
	if (unlikely(dth->dth_aborted))
		rc = -DER_CANCELED;

	/* There is CPU yield after DTX start, and the resent RPC may be handled during that.
	 * Let's check resent again before further process.
	 */
	if (rc == 0 && obj_rpc_is_update(rpc) && sched_cur_seq() != sched_seq) {
		if (dth->dth_need_validation) {
			daos_epoch_t	epoch = 0;
			int		rc1;

			rc1 = dtx_handle_resend(ioc->ioc_vos_coh, &orw->orw_dti, &epoch, NULL);
			switch (rc1) {
			case 0:
				orw->orw_epoch = epoch;
				/* Fall through */
			case -DER_ALREADY:
				rc = -DER_ALREADY;
				break;
			case -DER_NONEXIST:
			case -DER_EP_OLD:
				break;
			default:
				rc = rc1;
				break;
			}
		}

		/* For solo update, it will be handled via one-phase transaction.
		 * If there is CPU yield after its epoch generated, we will renew
		 * the epoch, then we can use the epoch to sort related solo DTXs
		 * based on their epochs.
		 */
		if (rc == 0 && dth->dth_solo) {
			struct dtx_epoch	epoch;

			epoch.oe_value = d_hlc_get();
			epoch.oe_first = orw->orw_epoch_first;
			epoch.oe_flags = orf_to_dtx_epoch_flags(orw->orw_flags);

			dtx_renew_epoch(&epoch, dth);
			vos_update_renew_epoch(ioh, dth);

			D_DEBUG(DB_IO,
				"update rpc %p renew epoch "DF_X64" => "DF_X64" for "DF_DTI"\n",
				rpc, orw->orw_epoch, dth->dth_epoch, DP_DTI(&orw->orw_dti));

			orw->orw_epoch = dth->dth_epoch;
		}
	}

	/* re-generate the recx_list if some akeys skipped */
	if (skips != NULL && orwo->orw_rels.ca_arrays != NULL && orw->orw_nr != iods_nr)
		rc = obj_rw_recx_list_post(orw, orwo, skips, rc);

	rc = obj_rw_complete(rpc, ioc, ioh, rc, dth);
	if (rc == 0) {
		/* Update latency after getting fetch/update IO size by obj_rw_complete */
		if (obj_rpc_is_update(rpc))
			obj_update_latency(ioc->ioc_opc, BIO_LATENCY, bio_post_latency,
					   ioc->ioc_io_size);
		else
			obj_update_latency(ioc->ioc_opc, BIO_LATENCY, bio_pre_latency,
					   ioc->ioc_io_size);
	}
	if (iods_dup != NULL)
		daos_iod_recx_free(iods_dup, iods_nr);
	return unlikely(rc == -DER_ALREADY) ? 0 : rc;
}

/* Extract local iods/offs/csums by orw_oid.id_shard from @orw */
/* local bitmap defined as uint64_t which includes 64 bits */
#define LOCAL_SKIP_BITS_NUM	(64)
static int
obj_get_iods_offs_by_oid(daos_unit_oid_t uoid, struct obj_iod_array *iod_array,
			 struct daos_oclass_attr *oca, uint64_t dkey_hash,
			 uint32_t layout_ver, daos_iod_t **iods, uint64_t **offs,
			 uint8_t **skips, struct dcs_iod_csums **csums, uint32_t *nr)
{
	struct obj_shard_iod	*siod;
	uint32_t		local_tgt;
	uint32_t		oiod_nr;
	uint32_t		tgt_off;
	int			i;
	int			idx = 0;
	int			rc = 0;

	oiod_nr = iod_array->oia_iod_nr;
	D_ASSERT(oiod_nr > 0);
	if (oiod_nr > 1 || *iods == NULL) {
		D_ALLOC_ARRAY(*iods, oiod_nr);
		if (*iods == NULL)
			D_GOTO(out, rc = -DER_NOMEM);

		D_ALLOC_ARRAY(*offs, oiod_nr);
		if (*offs == NULL)
			D_GOTO(out, rc = -DER_NOMEM);

		if (csums != NULL) {
			D_ALLOC_ARRAY(*csums, oiod_nr);
			if (*csums == NULL)
				D_GOTO(out, rc = -DER_NOMEM);
		}
	}
	if (oiod_nr > LOCAL_SKIP_BITS_NUM || *skips == NULL) {
		D_ALLOC(*skips, roundup(oiod_nr / NBBY, 4));
		if (*skips == NULL)
			D_GOTO(out, rc = -DER_NOMEM);
	}

	local_tgt = uoid.id_shard % obj_ec_tgt_nr(oca);
	for (i = 0; i < oiod_nr; i++) {
		daos_iod_t		*iod_parent;
		struct dcs_iod_csums	*iod_pcsum = NULL;
		struct obj_io_desc	*oiod;
		bool			 skip;

		iod_parent = &iod_array->oia_iods[i];
		oiod = NULL;
		siod = NULL;
		skip = false;
		/* EC obj fetch request with NULL oia_oiods */
		if (iod_array->oia_oiods != NULL)
			oiod = &iod_array->oia_oiods[i];
		if (iod_parent->iod_type == DAOS_IOD_ARRAY) {
			if (oiod != NULL) {
				siod = obj_shard_iod_get(oiod, local_tgt);
				skip = (siod == NULL);
			} else {
				skip = (iod_parent->iod_nr == 0 || iod_parent->iod_recxs == NULL);
			}
			if (skip) {
				D_DEBUG(DB_IO, "akey[%d] "DF_KEY" array skipped.\n",
					i, DP_KEY(&iod_parent->iod_name));
				setbit(*skips, i);
				continue;
			}
		}

		memcpy(&(*iods)[idx], iod_parent, sizeof(daos_iod_t));
		if (csums != NULL) {
			iod_pcsum = &iod_array->oia_iod_csums[i];
			memcpy(&(*csums)[idx].ic_akey, &iod_pcsum->ic_akey,
			       sizeof(struct dcs_csum_info));
			(*csums)[idx].ic_nr = iod_pcsum->ic_nr;
		}

		if ((*iods)[idx].iod_type == DAOS_IOD_ARRAY) {
			if (oiod != NULL) {
				D_ASSERTF(siod != NULL, "local_tgt %u\n", local_tgt);
				(*offs)[idx] = siod->siod_off;
				(*iods)[idx].iod_recxs = &iod_parent->iod_recxs[siod->siod_idx];
				(*iods)[idx].iod_nr = siod->siod_nr;
				if (csums != NULL) {
					(*csums)[idx].ic_data = &iod_pcsum->ic_data[siod->siod_idx];
					(*csums)[idx].ic_nr = siod->siod_nr;
				}
			} else {
				/* iod_recxs/iod_nr/csums copied from iod_parent by above memcpy */
				if (iod_array->oia_offs)
					(*offs)[idx] = iod_array->oia_offs[i];
			}
		} else {
			tgt_off = obj_ec_shard_off_by_layout_ver(layout_ver, dkey_hash, oca,
								 local_tgt);
			/* Some cases need to skip this akey, for example update 2 akeys
			 * singv in one IO, first long singv distributed to all shards,
			 * second short singv only stored on one data shard and all parity
			 * shard, should skip the second update on some data shards.
			 */
			if (oiod_nr > 1 && tgt_off != OBJ_EC_SHORT_SINGV_IDX &&
			    is_ec_data_shard_by_tgt_off(tgt_off, oca) &&
			    (*iods)[idx].iod_size != DAOS_REC_ANY &&
			    (*iods)[idx].iod_size <=
			    OBJ_EC_SINGV_EVENDIST_SZ(obj_ec_data_tgt_nr(oca))) {
				D_DEBUG(DB_IO, "akey[%d] "DF_KEY" singv skipped, size %zu, "
					"tgt_off %d, data_tgt_nr %d.\n", i,
					DP_KEY(&iod_parent->iod_name), (*iods)[idx].iod_size,
					tgt_off, obj_ec_data_tgt_nr(oca));
				setbit(*skips, i);
				continue;
			}

			if (iod_parent->iod_recxs != NULL)
				(*iods)[idx].iod_recxs = &iod_parent->iod_recxs[0];
			else
				(*iods)[idx].iod_recxs = NULL;
			(*iods)[idx].iod_nr = 1;
			if (csums != NULL && iod_pcsum->ic_nr > 0) {
				struct dcs_csum_info	*ci, *split_ci;

				D_ASSERT(iod_pcsum->ic_nr == 1);
				ci = &iod_pcsum->ic_data[0];
				D_ALLOC_PTR((*csums)[idx].ic_data);
				if ((*csums)[idx].ic_data == NULL)
					D_GOTO(out, rc = -DER_NOMEM);

				split_ci = (*csums)[idx].ic_data;
				*split_ci = *ci;
				if (ci->cs_nr > 1) {
					/* evenly distributed singv */
					split_ci->cs_nr = 1;
					split_ci->cs_csum +=
					obj_ec_shard_off_by_layout_ver(layout_ver, dkey_hash,
								       oca, local_tgt) * ci->cs_len;
					split_ci->cs_buf_len = ci->cs_len;
				}
			}
		}
		idx++;
	}
	if (nr)
		*nr = idx;
out:
	return rc;
}

static int
obj_get_iods_offs(daos_unit_oid_t uoid, struct obj_iod_array *iod_array,
		  struct daos_oclass_attr *oca, uint64_t dkey_hash,
		  uint32_t layout_ver, daos_iod_t **iods,
		  uint64_t **offs, uint8_t **skips, struct dcs_iod_csums **p_csums,
		  struct dcs_csum_info *csum_info, uint32_t *nr)
{
	int rc;

	/* For EC object, possibly need to skip some akeys/iods by obj_get_iods_offs_by_oid().
	 * EC obj fetch request with NULL oia_oiods, need not skip handling if with only one akey.
	 */
	if (!daos_oclass_is_ec(oca) ||
	    (iod_array->oia_iod_nr < 2 && iod_array->oia_oiods == NULL)) {
		*iods = iod_array->oia_iods;
		*offs = iod_array->oia_offs;
		*skips = NULL;
		*p_csums = iod_array->oia_iod_csums;
		if (nr)
			*nr = iod_array->oia_iod_nr;
		return 0;
	}

	if (iod_array->oia_iod_csums != NULL)
		(*p_csums)->ic_data = csum_info;
	else
		*p_csums = NULL;

	rc = obj_get_iods_offs_by_oid(uoid, iod_array, oca, dkey_hash, layout_ver, iods, offs,
				      skips, iod_array->oia_iod_csums == NULL ? NULL : p_csums, nr);

	return rc;
}

static int
obj_local_rw_internal_wrap(crt_rpc_t *rpc, struct obj_io_context *ioc, struct dtx_handle *dth)
{
	struct obj_rw_in	*orw = crt_req_get(rpc);
	daos_iod_t		iod = { 0 };
	daos_iod_t		*iods = &iod;
	struct dcs_iod_csums	csum = { 0 };
	struct dcs_csum_info	csum_info = { 0 };
	struct dcs_iod_csums	*csums = &csum;
	uint64_t		off = 0;
	uint64_t		*offs = &off;
	uint64_t		local_skips = 0;
	uint8_t			*skips = (uint8_t *)&local_skips;
	uint32_t		nr = 0;
	int			rc;

	rc = obj_get_iods_offs(orw->orw_oid, &orw->orw_iod_array, &ioc->ioc_oca,
			       orw->orw_dkey_hash, ioc->ioc_layout_ver, &iods,
			       &offs, &skips, &csums, &csum_info, &nr);
	if (rc == 0)
		rc = obj_local_rw_internal(rpc, ioc, iods, csums, offs, skips, nr, dth);

	if (csums != NULL && csums != &csum && csums != orw->orw_iod_array.oia_iod_csums) {
		int i;

		for (i = 0; i < nr; i++) {
			if (iods[i].iod_type == DAOS_IOD_SINGLE && csums[i].ic_data != NULL)
				D_FREE(csums[i].ic_data);
		}
		D_FREE(csums);
	}
	if (iods != NULL && iods != &iod && iods != orw->orw_iod_array.oia_iods)
		D_FREE(iods);
	if (offs != NULL && offs != &off && offs != orw->orw_iod_array.oia_offs)
		D_FREE(offs);
	if (skips != NULL && skips != (uint8_t *)&local_skips)
		D_FREE(skips);

	return rc;
}

static int
obj_local_rw(crt_rpc_t *rpc, struct obj_io_context *ioc, struct dtx_handle *dth)
{
	struct dtx_share_peer	*dsp;
	uint32_t		 retry = 0;
	int			 rc;

again:
	rc = obj_local_rw_internal_wrap(rpc, ioc, dth);
	if (dth != NULL && obj_dtx_need_refresh(dth, rc)) {
		if (unlikely(++retry % 10 == 3)) {
			dsp = d_list_entry(dth->dth_share_tbd_list.next, struct dtx_share_peer,
					   dsp_link);
			D_WARN("DTX refresh for "DF_DTI" because of "DF_DTI" (%d) for %d times, "
			       "maybe dead loop\n", DP_DTI(&dth->dth_xid), DP_DTI(&dsp->dsp_xid),
			       dth->dth_share_tbd_count, retry);
		}

		rc = dtx_refresh(dth, ioc->ioc_coc);
		if (rc == -DER_AGAIN)
			goto again;
	}

	return rc;
}

static int
obj_capa_check(struct ds_cont_hdl *coh, bool is_write, bool is_agg_migrate)
{
	if (!is_agg_migrate && !is_write && !ds_sec_cont_can_read_data(coh->sch_sec_capas)) {
		D_ERROR("cont hdl "DF_UUID" sec_capas "DF_U64", "
			"NO_PERM to read.\n",
			DP_UUID(coh->sch_uuid), coh->sch_sec_capas);
		return -DER_NO_PERM;
	}

	if (!is_agg_migrate && is_write && !ds_sec_cont_can_write_data(coh->sch_sec_capas)) {
		D_ERROR("cont hdl "DF_UUID" sec_capas "DF_U64", "
			"NO_PERM to update.\n",
			DP_UUID(coh->sch_uuid), coh->sch_sec_capas);
		return -DER_NO_PERM;
	}

	if (!is_agg_migrate && coh->sch_cont && coh->sch_cont->sc_rw_disabled) {
		D_ERROR("cont hdl "DF_UUID" exceeds rf\n", DP_UUID(coh->sch_uuid));
		return -DER_RF;
	}

	if (is_write && coh->sch_cont &&
	    coh->sch_cont->sc_pool->spc_reint_mode == DAOS_REINT_MODE_NO_DATA_SYNC) {
		D_ERROR("pool "DF_UUID" no_data_sync reint mode,"
			" cont hdl "DF_UUID" NO_PERM to update.\n",
			DP_UUID(coh->sch_cont->sc_pool->spc_uuid), DP_UUID(coh->sch_uuid));
		return -DER_NO_PERM;
	}

	return 0;
}

/**
 * Lookup and return the container handle, if it is a rebuild handle, which
 * will never associate a particular container, then the container structure
 * will be returned to \a ioc::ioc_coc.
 */
static int
obj_ioc_init(uuid_t pool_uuid, uuid_t coh_uuid, uuid_t cont_uuid, crt_rpc_t *rpc,
	     struct obj_io_context *ioc)
{
	struct ds_cont_hdl   *coh;
	struct ds_cont_child *coc = NULL;
	int		      rc;

	D_ASSERT(ioc != NULL);
	memset(ioc, 0, sizeof(*ioc));
	ioc->ioc_rpc = rpc;
	ioc->ioc_opc = opc_get(rpc->cr_opc);
	rc = ds_cont_find_hdl(pool_uuid, coh_uuid, &coh);
	if (rc) {
		if (rc == -DER_NONEXIST)
			rc = -DER_NO_HDL;
		return rc;
	}

	/* normal container open handle with ds_cont_child attached */
	if (coh->sch_cont != NULL) {
		ds_cont_child_get(coh->sch_cont);
		coc = coh->sch_cont;
		if (uuid_compare(cont_uuid, coc->sc_uuid) == 0)
			D_GOTO(out, rc = 0);

		D_ERROR("Stale container handle "DF_UUID" != "DF_UUID"\n",
			DP_UUID(cont_uuid), DP_UUID(coh->sch_uuid));
		D_GOTO(failed, rc = -DER_NONEXIST);
	} else {
		/**
		 * The server handle is a dummy and never attached by
		 * a real container
		 */
		D_DEBUG(DB_TRACE, DF_UUID"/%p is server cont hdl\n",
			DP_UUID(coh_uuid), coh);
	}

	if (DAOS_FAIL_CHECK(DAOS_REBUILD_NO_HDL))
		D_GOTO(failed, rc = -DER_NO_HDL);

	if (DAOS_FAIL_CHECK(DAOS_REBUILD_STALE_POOL))
		D_GOTO(failed, rc = -DER_STALE);

	/* load VOS container on demand for rebuild */
	rc = ds_cont_child_lookup(pool_uuid, cont_uuid, &coc);
	if (rc) {
		D_ERROR("Can not find the container "DF_UUID"/"DF_UUID"\n",
			DP_UUID(pool_uuid), DP_UUID(cont_uuid));
		D_GOTO(failed, rc);
	}

out:
	/* load csummer on demand for rebuild if not already loaded */
	rc = ds_cont_csummer_init(coc);
	if (rc)
		D_GOTO(failed, rc);
	D_ASSERT(coc->sc_pool != NULL);
	ioc->ioc_map_ver = coc->sc_pool->spc_map_version;
	ioc->ioc_vos_coh = coc->sc_hdl;
	ioc->ioc_coc	 = coc;
	ioc->ioc_coh	 = coh;
	ioc->ioc_layout_ver = coc->sc_props.dcp_obj_version;
	return 0;
failed:
	if (coc != NULL)
		ds_cont_child_put(coc);
	ds_cont_hdl_put(coh);
	return rc;
}

static void
obj_ioc_fini(struct obj_io_context *ioc, int err)
{
	if (ioc->ioc_coh != NULL) {
		ds_cont_hdl_put(ioc->ioc_coh);
		ioc->ioc_coh = NULL;
	}

	if (ioc->ioc_coc != NULL) {
		if (ioc->ioc_update_ec_ts && err == 0)
			ds_cont_ec_timestamp_update(ioc->ioc_coc);
		ds_cont_child_put(ioc->ioc_coc);
		ioc->ioc_coc = NULL;
	}
}

/* Setup lite IO context, it is only for compound RPC so far:
 * - no associated object yet
 * - no permission check (not sure it's read/write)
 */
static int
obj_ioc_begin_lite(uint32_t rpc_map_ver, uuid_t pool_uuid,
		   uuid_t coh_uuid, uuid_t cont_uuid,
		   crt_rpc_t *rpc, struct obj_io_context *ioc)
{
	struct obj_tls		*tls;
	struct ds_pool_child	*poc;
	int			rc;

	rc = obj_ioc_init(pool_uuid, coh_uuid, cont_uuid, rpc, ioc);
	if (rc)
		return rc;

	poc = ioc->ioc_coc->sc_pool;
	D_ASSERT(poc != NULL);

	if (unlikely(poc->spc_pool->sp_map == NULL ||
		     DAOS_FAIL_CHECK(DAOS_FORCE_REFRESH_POOL_MAP))) {
		/* XXX: Client (or leader replica) has newer pool map than
		 *	current replica. Two possible cases:
		 *
		 *	1. The current replica was the old leader if with
		 *	   the old pool map version. According to current
		 *	   leader election algorithm, it is still the new
		 *	   leader with the new pool map version. Since no
		 *	   leader switch, the unmatched pool version will
		 *	   not affect DTX related availability check.
		 *
		 *	2. The current replica was NOT the old leader if
		 *	   with the old pool map version. But it becomes
		 *	   the new leader with the new pool map version.
		 *	   In the subsequent modification, it may hit
		 *	   some 'prepared' DTX when make availability
		 *	   check, it will return -DER_INPROGRESS that
		 *	   will cause client to retry. It is possible
		 *	   that the pool map version event arrives at
		 *	   this server during the client retry. It is
		 *	   inefficient, but harmless.
		 */
		D_DEBUG(DB_IO, "stale server map_version %d req %d\n",
			ioc->ioc_map_ver, rpc_map_ver);
		rc = ds_pool_child_map_refresh_async(poc);
		if (rc == 0) {
			ioc->ioc_map_ver = poc->spc_map_version;
			rc = -DER_STALE;
		}

		D_GOTO(out, rc);
	} else if (unlikely(rpc_map_ver < ioc->ioc_map_ver)) {
		D_DEBUG(DB_IO, "stale version req %d map_version %d\n",
			rpc_map_ver, ioc->ioc_map_ver);

		/* For distributed transaction, restart the DTX if using
		 * stale pool map.
		 */
		if (opc_get(rpc->cr_opc) == DAOS_OBJ_RPC_CPD)
			D_GOTO(out, rc = -DER_TX_RESTART);

		D_GOTO(out, rc = -DER_STALE);
	} else if (DAOS_FAIL_CHECK(DAOS_DTX_STALE_PM)) {
		D_GOTO(out, rc = -DER_STALE);
	}

out:
	dss_rpc_cntr_enter(DSS_RC_OBJ);
	/** increment active request counter and start the chrono */
	tls = obj_tls_get();
	d_tm_inc_gauge(tls->ot_op_active[opc_get(rpc->cr_opc)], 1);
	ioc->ioc_start_time = daos_get_ntime();
	ioc->ioc_began = 1;
	return rc;
}

static inline void
obj_update_sensors(struct obj_io_context *ioc, int err)
{
	struct obj_tls		*tls = obj_tls_get();
	struct obj_pool_metrics	*opm;
	struct obj_rw_in	*orw;
	struct d_tm_node_t	*lat;
	uint32_t		opc = ioc->ioc_opc;
	uint64_t		time;

	opm = ioc->ioc_coc->sc_pool->spc_metrics[DAOS_OBJ_MODULE];

	d_tm_dec_gauge(tls->ot_op_active[opc], 1);
	d_tm_inc_counter(opm->opm_total[opc], 1);

	if (unlikely(err != 0))
		return;

	/**
	 * Measure latency of successful I/O only.
	 * Use bit shift for performance and tolerate some inaccuracy.
	 */
	time = daos_get_ntime() - ioc->ioc_start_time;
	time >>= 10;

	switch (opc) {
	case DAOS_OBJ_RPC_UPDATE:
		d_tm_inc_counter(opm->opm_update_bytes, ioc->ioc_io_size);
		lat = tls->ot_update_lat[lat_bucket(ioc->ioc_io_size)];
		orw = crt_req_get(ioc->ioc_rpc);
		if (orw->orw_iod_array.oia_iods != NULL)
			obj_ec_metrics_process(&orw->orw_iod_array, ioc);

		break;
	case DAOS_OBJ_RPC_TGT_UPDATE:
		d_tm_inc_counter(opm->opm_update_bytes, ioc->ioc_io_size);
		lat = tls->ot_tgt_update_lat[lat_bucket(ioc->ioc_io_size)];
		break;
	case DAOS_OBJ_RPC_FETCH:
		d_tm_inc_counter(opm->opm_fetch_bytes, ioc->ioc_io_size);
		lat = tls->ot_fetch_lat[lat_bucket(ioc->ioc_io_size)];
		break;
	default:
		lat = tls->ot_op_lat[opc];
	}
	d_tm_set_gauge(lat, time);
}

static void
obj_ioc_end(struct obj_io_context *ioc, int err)
{
	if (likely(ioc->ioc_began)) {
		dss_rpc_cntr_exit(DSS_RC_OBJ, !!err);
		ioc->ioc_began = 0;

		/** Update sensors */
		obj_update_sensors(ioc, err);
	}
	obj_ioc_fini(ioc, err);
}

static int
obj_ioc_init_oca(struct obj_io_context *ioc, daos_obj_id_t oid, bool for_modify)
{
	struct daos_oclass_attr *oca;
	uint32_t                 nr_grps;

	oca = daos_oclass_attr_find(oid, &nr_grps);
	if (!oca)
		return -DER_INVAL;

	ioc->ioc_oca = *oca;
	ioc->ioc_oca.ca_grp_nr = nr_grps;
	D_ASSERT(ioc->ioc_coc != NULL);
	if (daos_oclass_is_ec(oca)) {
		ioc->ioc_oca.u.ec.e_len = ioc->ioc_coc->sc_props.dcp_ec_cell_sz;
		D_ASSERT(ioc->ioc_oca.u.ec.e_len != 0);
		if (for_modify)
			ioc->ioc_update_ec_ts = 1;
	}

	return 0;
}

static int
obj_inflight_io_check(struct ds_cont_child *child, uint32_t opc,
		      uint32_t rpc_map_ver, uint32_t flags)
{
	if (opc == DAOS_OBJ_RPC_ENUMERATE && flags & ORF_FOR_MIGRATION) {
		if (child->sc_ec_agg_active) {
			D_ERROR(DF_UUID" ec aggregate still active\n",
				DP_UUID(child->sc_pool->spc_uuid));
			return -DER_UPDATE_AGAIN;
		}
	}

	if (!obj_is_modification_opc(opc) && (opc != DAOS_OBJ_RPC_CPD || flags & ORF_CPD_RDONLY))
		return 0;

	if (child->sc_pool->spc_pool->sp_rebuilding) {
		uint32_t version;

		ds_rebuild_running_query(child->sc_pool_uuid, RB_OP_REBUILD,
					 &version, NULL, NULL);
		if (version != 0 && version < rpc_map_ver) {
			D_DEBUG(DB_IO, DF_UUID" retry rpc ver %u > rebuilding %u\n",
				DP_UUID(child->sc_pool_uuid), rpc_map_ver,
			        version);
			return -DER_UPDATE_AGAIN;
		}
	}

	/* If the incoming I/O is during integration, then it needs to wait the
	 * vos discard to finish, which otherwise might discard these new in-flight
	 * I/O update.
	 */
	if ((flags & ORF_REINTEGRATING_IO) &&
	    (child->sc_pool->spc_pool->sp_need_discard &&
	     child->sc_pool->spc_discard_done == 0)) {
		D_ERROR("reintegrating "DF_UUID" retry.\n", DP_UUID(child->sc_pool->spc_uuid));
		return -DER_UPDATE_AGAIN;
	}

	/* All I/O during rebuilding, needs to wait for the rebuild fence to
	 * be generated (see rebuild_prepare_one()), which will create a boundary
	 * for rebuild, so the data after boundary(epoch) should not be rebuilt,
	 * which otherwise might be written duplicately, which might cause
	 * the failure in VOS.
	 */
	if ((flags & ORF_REBUILDING_IO) &&
	    (!child->sc_pool->spc_pool->sp_disable_rebuild &&
	      child->sc_pool->spc_rebuild_fence == 0)) {
		D_ERROR("rebuilding "DF_UUID" retry.\n", DP_UUID(child->sc_pool->spc_uuid));
		return -DER_UPDATE_AGAIN;
	}

	return 0;
}

/* Various check before access VOS */
static int
obj_ioc_begin(daos_obj_id_t oid, uint32_t rpc_map_ver, uuid_t pool_uuid,
	      uuid_t coh_uuid, uuid_t cont_uuid, crt_rpc_t *rpc, uint32_t flags,
	      struct obj_io_context *ioc)
{
	uint32_t	opc = opc_get(rpc->cr_opc);
	int		rc;

	rc = obj_ioc_begin_lite(rpc_map_ver, pool_uuid, coh_uuid, cont_uuid,
				rpc, ioc);
	if (rc != 0)
		return rc;

	rc = obj_capa_check(ioc->ioc_coh, obj_is_modification_opc(opc),
			    obj_is_ec_agg_opc(opc) ||
			    (flags & ORF_FOR_MIGRATION) ||
			    (flags & ORF_FOR_EC_AGG));
	if (rc != 0)
		goto failed;

	rc = obj_inflight_io_check(ioc->ioc_coc, opc, rpc_map_ver, flags);
	if (rc != 0)
		goto failed;

	rc = obj_ioc_init_oca(ioc, oid, obj_is_modification_opc(opc));
	if (rc != 0)
		goto failed;
	return 0;
failed:
	obj_ioc_end(ioc, rc);
	return rc;
}

void
ds_obj_ec_rep_handler(crt_rpc_t *rpc)
{
	struct obj_ec_rep_in	*oer = crt_req_get(rpc);
	struct obj_ec_rep_out	*oero = crt_reply_get(rpc);
	daos_key_t		*dkey;
	daos_iod_t		*iod;
	struct dcs_iod_csums	*iod_csums;
	struct bio_desc		*biod;
	daos_recx_t		 recx = { 0 };
	struct obj_io_context	 ioc;
	daos_handle_t		 ioh = DAOS_HDL_INVAL;
	int			 rc;

	D_ASSERT(oer != NULL);
	D_ASSERT(oero != NULL);

	rc = obj_ioc_begin(oer->er_oid.id_pub, oer->er_map_ver,
			   oer->er_pool_uuid, oer->er_coh_uuid,
			   oer->er_cont_uuid, rpc, 0, &ioc);
	if (rc)	{
		D_ERROR("ioc_begin failed: "DF_RC"\n", DP_RC(rc));
		goto out;
	}

	if (!daos_oclass_is_ec(&ioc.ioc_oca)) {
		rc = -DER_PROTO;
		goto out;
	}

	D_ASSERT(ioc.ioc_coc != NULL);
	dkey = (daos_key_t *)&oer->er_dkey;
	iod = (daos_iod_t *)&oer->er_iod;
	if (iod->iod_nr == 0) /* nothing to replicate, directly remove parity */
		goto remove_parity;
	iod_csums = oer->er_iod_csums.ca_arrays;
	rc = vos_update_begin(ioc.ioc_coc->sc_hdl, oer->er_oid, oer->er_epoch_range.epr_hi,
			      VOS_OF_REBUILD, dkey, 1, iod, iod_csums, 0, &ioh, NULL);
	if (rc) {
		D_ERROR(DF_UOID" Update begin failed: "DF_RC"\n",
			DP_UOID(oer->er_oid), DP_RC(rc));
		goto out;
	}
	biod = vos_ioh2desc(ioh);
	rc = bio_iod_prep(biod, BIO_CHK_TYPE_IO, rpc2bulk_ctx(rpc, false), CRT_BULK_RW);
	if (rc) {
		D_ERROR(DF_UOID " bio_iod_prep failed: " DF_RC "\n", DP_UOID(oer->er_oid),
			DP_RC(rc));
		goto end;
	}
	rc = obj_bulk_transfer(rpc, CRT_BULK_GET, false, &oer->er_bulk, NULL, NULL,
			       ioh, NULL, 1, NULL, ioc.ioc_coh);
	if (rc)
		D_ERROR(DF_UOID " bulk transfer failed: " DF_RC "\n", DP_UOID(oer->er_oid),
			DP_RC(rc));

	rc = bio_iod_post(biod, rc);
	if (rc)
		D_ERROR(DF_UOID " bio_iod_post failed: " DF_RC "\n", DP_UOID(oer->er_oid),
			DP_RC(rc));
end:
	rc = vos_update_end(ioh, ioc.ioc_map_ver, dkey, rc, &ioc.ioc_io_size, NULL);
	if (rc) {
		D_ERROR(DF_UOID " vos_update_end failed: " DF_RC "\n", DP_UOID(oer->er_oid),
			DP_RC(rc));
		goto out;
	}
remove_parity:
	recx.rx_nr = obj_ioc2ec_cs(&ioc);
	recx.rx_idx = (oer->er_stripenum * recx.rx_nr) | PARITY_INDICATOR;
	rc = vos_obj_array_remove(ioc.ioc_coc->sc_hdl, oer->er_oid, &oer->er_epoch_range, dkey,
				  &iod->iod_name, &recx);
out:
	obj_rw_reply(rpc, rc, 0, &ioc);
	obj_ioc_end(&ioc, rc);
}

void
ds_obj_ec_agg_handler(crt_rpc_t *rpc)
{
	struct obj_ec_agg_in	*oea = crt_req_get(rpc);
	struct obj_ec_agg_out	*oeao = crt_reply_get(rpc);
	daos_key_t		*dkey;
	struct bio_desc		*biod;
	daos_iod_t		*iod = &oea->ea_iod;
	struct dcs_iod_csums	*iod_csums = oea->ea_iod_csums.ca_arrays;

	crt_bulk_t		 parity_bulk = oea->ea_bulk;
	daos_recx_t		 recx = { 0 };
	struct obj_io_context	 ioc;
	daos_handle_t		 ioh = DAOS_HDL_INVAL;
	int			 rc;
	int			 rc1;

	D_ASSERT(oea != NULL);
	D_ASSERT(oeao != NULL);

	rc = obj_ioc_begin(oea->ea_oid.id_pub, oea->ea_map_ver,
			   oea->ea_pool_uuid, oea->ea_coh_uuid,
			   oea->ea_cont_uuid, rpc, 0, &ioc);

	if (rc)	{
		D_ERROR("ioc_begin failed: "DF_RC"\n", DP_RC(rc));
		goto out;
	}
	if (!daos_oclass_is_ec(&ioc.ioc_oca)) {
		rc = -DER_PROTO;
		goto out;
	}

	D_ASSERT(ioc.ioc_coc != NULL);
	dkey = (daos_key_t *)&oea->ea_dkey;
	if (parity_bulk != CRT_BULK_NULL) {
		rc = vos_update_begin(ioc.ioc_coc->sc_hdl, oea->ea_oid, oea->ea_epoch_range.epr_hi,
				      VOS_OF_REBUILD, dkey, 1, iod, iod_csums, 0, &ioh, NULL);
		if (rc) {
			D_ERROR(DF_UOID" Update begin failed: "DF_RC"\n",
				DP_UOID(oea->ea_oid), DP_RC(rc));
			goto out;
		}
		biod = vos_ioh2desc(ioh);
		rc = bio_iod_prep(biod, BIO_CHK_TYPE_IO, rpc2bulk_ctx(rpc, false), CRT_BULK_RW);
		if (rc) {
			D_ERROR(DF_UOID " bio_iod_prep failed: " DF_RC "\n", DP_UOID(oea->ea_oid),
				DP_RC(rc));
			goto end;
		}
		rc = obj_bulk_transfer(rpc, CRT_BULK_GET, false, &oea->ea_bulk,
				       NULL, NULL, ioh, NULL, 1, NULL, ioc.ioc_coh);
		if (rc)
			D_ERROR(DF_UOID " bulk transfer failed: " DF_RC "\n", DP_UOID(oea->ea_oid),
				DP_RC(rc));

		rc = bio_iod_post(biod, rc);
		if (rc)
			D_ERROR(DF_UOID " bio_iod_post failed: " DF_RC "\n", DP_UOID(oea->ea_oid),
				DP_RC(rc));
end:
		rc = vos_update_end(ioh, ioc.ioc_map_ver, dkey, rc, &ioc.ioc_io_size, NULL);
		if (rc) {
			if (rc == -DER_NO_PERM) {
				/* Parity already exists, May need a
				 * different error code.
				 */
				D_DEBUG(DB_EPC, DF_UOID " parity already exists\n",
					DP_UOID(oea->ea_oid));
				rc = 0;
			} else {
				D_ERROR(DF_UOID " vos_update_end failed: " DF_RC "\n",
					DP_UOID(oea->ea_oid), DP_RC(rc));
				D_GOTO(out, rc);
			}
		}
	}

	/* Since parity update has succeed, so let's ignore the failure
	 * of replica remove, otherwise it will cause the leader not
	 * updating its parity, then the parity will not be consistent.
	 */
	recx.rx_idx = oea->ea_stripenum * obj_ioc2ec_ss(&ioc);
	recx.rx_nr = obj_ioc2ec_ss(&ioc);
	rc1 = vos_obj_array_remove(ioc.ioc_coc->sc_hdl, oea->ea_oid,
				  &oea->ea_epoch_range, dkey,
				  &iod->iod_name, &recx);
	if (rc1)
		D_ERROR(DF_UOID ": array_remove failed: " DF_RC "\n", DP_UOID(oea->ea_oid),
			DP_RC(rc1));
out:
	obj_rw_reply(rpc, rc, 0, &ioc);
	obj_ioc_end(&ioc, rc);
}

void
ds_obj_tgt_update_handler(crt_rpc_t *rpc)
{
	struct obj_rw_in		*orw = crt_req_get(rpc);
	struct obj_rw_out		*orwo = crt_reply_get(rpc);
	daos_key_t			*dkey = &orw->orw_dkey;
	struct obj_io_context		 ioc;
	struct dtx_handle               *dth = NULL;
	struct dtx_memberships		*mbs = NULL;
	struct daos_shard_tgt		*tgts = NULL;
	uint32_t			 tgt_cnt;
	uint32_t			 opc = opc_get(rpc->cr_opc);
	uint32_t			 dtx_flags = 0;
	struct dtx_epoch		 epoch;
	int				 rc;

	D_ASSERT(orw != NULL);
	D_ASSERT(orwo != NULL);

	rc = obj_ioc_begin(orw->orw_oid.id_pub, orw->orw_map_ver,
			   orw->orw_pool_uuid, orw->orw_co_hdl,
			   orw->orw_co_uuid, rpc, orw->orw_flags, &ioc);
	if (rc)
		goto out;

	if (DAOS_FAIL_CHECK(DAOS_VC_DIFF_DKEY)) {
		unsigned char	*buf = dkey->iov_buf;

		buf[0] += orw->orw_oid.id_shard + 1;
		orw->orw_dkey_hash = obj_dkey2hash(orw->orw_oid.id_pub, dkey);
	}

	D_DEBUG(DB_IO,
		"rpc %p opc %d oid "DF_UOID" dkey "DF_KEY" tag/xs %d/%d epc "
		DF_X64", pmv %u/%u dti "DF_DTI".\n",
		rpc, opc, DP_UOID(orw->orw_oid), DP_KEY(dkey),
		dss_get_module_info()->dmi_tgt_id,
		dss_get_module_info()->dmi_xs_id, orw->orw_epoch,
		orw->orw_map_ver, ioc.ioc_map_ver, DP_DTI(&orw->orw_dti));

	/* Handle resend. */
	if (orw->orw_flags & ORF_RESEND) {
		daos_epoch_t	e = orw->orw_epoch;

		rc = dtx_handle_resend(ioc.ioc_vos_coh, &orw->orw_dti, &e, NULL);
		/* Do nothing if 'prepared' or 'committed'. */
		if (rc == -DER_ALREADY || rc == 0)
			D_GOTO(out, rc = 0);

		/* Abort it firstly if exist but with different epoch,
		 * then re-execute with new epoch.
		 */
		if (rc == -DER_MISMATCH)
			/* Abort it by force with MAX epoch to guarantee
			 * that it can be aborted.
			 */
			rc = vos_dtx_abort(ioc.ioc_vos_coh, &orw->orw_dti, e);

		if (rc < 0 && rc != -DER_NONEXIST)
			D_GOTO(out, rc);
	}

	/* Inject failure for test to simulate the case of lost some
	 * record/akey/dkey on some non-leader.
	 */
	if (DAOS_FAIL_CHECK(DAOS_VC_LOST_DATA)) {
		if (orw->orw_dti_cos.ca_count > 0) {
			rc = vos_dtx_commit(ioc.ioc_vos_coh,
					    orw->orw_dti_cos.ca_arrays,
					    orw->orw_dti_cos.ca_count, NULL);
			if (rc < 0) {
				D_WARN(DF_UOID ": Failed to DTX CoS commit " DF_RC "\n",
				       DP_UOID(orw->orw_oid), DP_RC(rc));
			} else if (rc < orw->orw_dti_cos.ca_count) {
				D_WARN(DF_UOID": Incomplete DTX CoS commit rc = %d expected "
				       "%" PRIu64 ".\n", DP_UOID(orw->orw_oid),
				       rc, orw->orw_dti_cos.ca_count);
			}
		}
		D_GOTO(out, rc = 0);
	}

	tgts = orw->orw_shard_tgts.ca_arrays;
	tgt_cnt = orw->orw_shard_tgts.ca_count;

	if (!daos_is_zero_dti(&orw->orw_dti) && tgt_cnt != 0) {
		rc = obj_gen_dtx_mbs(orw->orw_flags, &tgt_cnt, &tgts, &mbs);
		if (rc != 0)
			D_GOTO(out, rc);
	}

	epoch.oe_value = orw->orw_epoch;
	epoch.oe_first = orw->orw_epoch_first;
	epoch.oe_flags = orf_to_dtx_epoch_flags(orw->orw_flags);

	if (orw->orw_flags & ORF_DTX_SYNC)
		dtx_flags |= DTX_SYNC;

	rc = dtx_begin(ioc.ioc_vos_coh, &orw->orw_dti, &epoch, 1,
		       orw->orw_map_ver, &orw->orw_oid,
		       orw->orw_dti_cos.ca_arrays,
		       orw->orw_dti_cos.ca_count, dtx_flags, mbs, &dth);
	if (rc != 0) {
		D_ERROR(DF_UOID ": Failed to start DTX for update " DF_RC "\n",
			DP_UOID(orw->orw_oid), DP_RC(rc));
		D_GOTO(out, rc);
	}

	if (DAOS_FAIL_CHECK(DAOS_DTX_NONLEADER_ERROR))
		D_GOTO(out, rc = -DER_IO);

	/* RPC may be resent during current update bulk data transfer.
	 * Pre-allocate DTX entry for handling resend under such case.
	 */
	rc = obj_local_rw(rpc, &ioc, dth);
	if (rc != 0)
		DL_CDEBUG(
		    rc == -DER_INPROGRESS || rc == -DER_TX_RESTART ||
			(rc == -DER_EXIST &&
			 (orw->orw_api_flags & (DAOS_COND_DKEY_INSERT | DAOS_COND_AKEY_INSERT))) ||
			(rc == -DER_NONEXIST &&
			 (orw->orw_api_flags & (DAOS_COND_DKEY_UPDATE | DAOS_COND_AKEY_UPDATE))),
		    DB_IO, DLOG_ERR, rc, DF_UOID, DP_UOID(orw->orw_oid));

out:
	if (dth != NULL)
		rc = dtx_end(dth, ioc.ioc_coc, rc);
	obj_rw_reply(rpc, rc, 0, &ioc);
	D_FREE(mbs);
	obj_ioc_end(&ioc, rc);
}

static int
obj_tgt_update(struct dtx_leader_handle *dlh, void *arg, int idx,
	       dtx_sub_comp_cb_t comp_cb)
{
	struct ds_obj_exec_arg	*exec_arg = arg;

	/* handle local operation */
	if (idx == -1) {
		struct obj_rw_in	*orw = crt_req_get(exec_arg->rpc);
		int			 rc = 0;

		if (DAOS_FAIL_CHECK(DAOS_DTX_LEADER_ERROR))
			D_GOTO(comp, rc = -DER_IO);

		/* No need re-exec local update */
		if (dlh->dlh_handle.dth_prepared)
			goto comp;

		/* XXX: For non-solo DTX, leader and non-leader will make each
		 *	own local modification in parallel. If non-leader goes
		 *	so fast as to non-leader may has already moved to handle
		 *	next RPC but the leader has not really started current
		 *	modification yet, such as being blocked at bulk data
		 *	transfer phase. Under such case, it is possible that
		 *	when the non-leader handles next request, it hits the
		 *	DTX that is just prepared locally, then non-leader will
		 *	check such DTX status with leader. But at that time,
		 *	the DTX entry on the leader does not exist, that will
		 *	misguide the non-leader as missed to abort such DTX.
		 *	To avoid such bad case, the leader need to build its
		 *	DTX entry in DRAM before dispatch current request to
		 *	non-leader.
		 *
		 *	On the other hand, even if for solo DTX, the PRC may
		 *	be delay processed because of server side heavy load.
		 *	If it is a update RPC with large data transfer, then
		 *	it is possible that client regard the update RPC is
		 *	timeout and resend the RPC during the original RPC bulk
		 *	data transfer that will yield CPU, and then the resend
		 *	logic on server will not find related DTX entry since
		 *	the DTX for original RPC is not 'prepared' yet. Under
		 *	such case, the update request will be double executed
		 *	on the server. That should be avoided. So pre-allocating
		 *	DTX entry before bulk data transfer is necessary.
		 */
		rc = obj_local_rw(exec_arg->rpc, exec_arg->ioc, &dlh->dlh_handle);
		if (rc != 0)
			DL_CDEBUG(rc == -DER_INPROGRESS || rc == -DER_TX_RESTART ||
				      (rc == -DER_EXIST &&
				       (orw->orw_api_flags &
					(DAOS_COND_DKEY_INSERT | DAOS_COND_AKEY_INSERT))) ||
				      (rc == -DER_NONEXIST &&
				       (orw->orw_api_flags &
					(DAOS_COND_DKEY_UPDATE | DAOS_COND_AKEY_UPDATE))),
				  DB_IO, DLOG_ERR, rc, DF_UOID, DP_UOID(orw->orw_oid));

comp:
		if (comp_cb != NULL)
			comp_cb(dlh, idx, rc);
		return rc;
	}

	/* Handle the object remotely */
	return ds_obj_remote_update(dlh, arg, idx, comp_cb);
}

/* Nonnegative return codes of process_epoch */
enum process_epoch_rc {
	PE_OK_REMOTE,	/* OK and epoch chosen remotely */
	PE_OK_LOCAL	/* OK and epoch chosen locally */
};

/*
 * Process the epoch state of an incoming operation. Once this function
 * returns, the epoch state shall contain a chosen epoch. Additionally, if
 * the return value is PE_OK_LOCAL, the epoch can be used for local-RDG
 * operations without uncertainty.
 */
static int
process_epoch(uint64_t *epoch, uint64_t *epoch_first, uint32_t *flags)
{
	if (*epoch == 0 || *epoch == DAOS_EPOCH_MAX)
		/*
		 * *epoch is not a chosen TX epoch. Choose the current HLC
		 * reading as the TX epoch.
		 */
		*epoch = d_hlc_get();
	else
		/* *epoch is already a chosen TX epoch. */
		return PE_OK_REMOTE;

	/* If this is the first epoch chosen, assign it to *epoch_first. */
	if (epoch_first != NULL && *epoch_first == 0)
		*epoch_first = *epoch;

	D_DEBUG(DB_IO, "overwrite epoch "DF_X64"\n", *epoch);
	return PE_OK_LOCAL;
}

void
ds_obj_rw_handler(crt_rpc_t *rpc)
{
	struct obj_rw_in		*orw = crt_req_get(rpc);
	struct obj_rw_out		*orwo = crt_reply_get(rpc);
	struct dtx_leader_handle	*dlh = NULL;
	struct ds_obj_exec_arg		exec_arg = { 0 };
	struct obj_io_context		ioc = { 0 };
	uint32_t			flags = 0;
	uint32_t			dtx_flags = 0;
	uint32_t			opc = opc_get(rpc->cr_opc);
	struct dtx_memberships		*mbs = NULL;
	struct daos_shard_tgt		*tgts = NULL;
	struct dtx_id			*dti_cos = NULL;
	struct obj_pool_metrics		*opm;
	int				dti_cos_cnt;
	uint32_t			tgt_cnt;
	uint32_t			version = 0;
	uint32_t			max_ver = 0;
	struct dtx_epoch		epoch = {0};
	int				rc;
	bool				need_abort = false;

	D_ASSERT(orw != NULL);
	D_ASSERT(orwo != NULL);

	rc = obj_ioc_begin(orw->orw_oid.id_pub, orw->orw_map_ver,
			   orw->orw_pool_uuid, orw->orw_co_hdl,
			   orw->orw_co_uuid, rpc, orw->orw_flags, &ioc);
	if (rc != 0) {
		D_ASSERTF(rc < 0, "unexpected error# "DF_RC"\n", DP_RC(rc));
		goto out;
	}

	D_DEBUG(DB_IO,
		"rpc %p opc %d oid "DF_UOID" dkey "DF_KEY" tag/xs %d/%d epc "
		DF_X64", pmv %u/%u dti "DF_DTI" layout %u.\n",
		rpc, opc, DP_UOID(orw->orw_oid), DP_KEY(&orw->orw_dkey),
		dss_get_module_info()->dmi_tgt_id,
		dss_get_module_info()->dmi_xs_id, orw->orw_epoch,
		orw->orw_map_ver, ioc.ioc_map_ver, DP_DTI(&orw->orw_dti), ioc.ioc_layout_ver);

	if (obj_rpc_is_fetch(rpc) && !(orw->orw_flags & ORF_EC_RECOV) &&
	    (orw->orw_epoch != 0 && orw->orw_epoch != DAOS_EPOCH_MAX))
		ioc.ioc_fetch_snap = 1;

	rc = process_epoch(&orw->orw_epoch, &orw->orw_epoch_first,
			   &orw->orw_flags);
	if (rc == PE_OK_LOCAL)
		orw->orw_flags &= ~ORF_EPOCH_UNCERTAIN;

	if (obj_rpc_is_fetch(rpc)) {
		struct dtx_handle	*dth;

		if (orw->orw_flags & ORF_CSUM_REPORT) {
			obj_log_csum_err();
			D_GOTO(out, rc = 0);
		}

		if (DAOS_FAIL_CHECK(DAOS_OBJ_FETCH_DATA_LOST))
			D_GOTO(out, rc = -DER_DATA_LOSS);

		epoch.oe_value = orw->orw_epoch;
		epoch.oe_first = orw->orw_epoch_first;
		epoch.oe_flags = orf_to_dtx_epoch_flags(orw->orw_flags);

		if (orw->orw_flags & ORF_FOR_MIGRATION)
			dtx_flags = DTX_FOR_MIGRATION;

		rc = dtx_begin(ioc.ioc_vos_coh, &orw->orw_dti, &epoch, 0, orw->orw_map_ver,
			       &orw->orw_oid, NULL, 0, dtx_flags, NULL, &dth);
		if (rc == 0) {
			rc = obj_local_rw(rpc, &ioc, dth);
			rc = dtx_end(dth, ioc.ioc_coc, rc);
		}

		D_GOTO(out, rc);
	}

	tgts = orw->orw_shard_tgts.ca_arrays;
	tgt_cnt = orw->orw_shard_tgts.ca_count;

	if (!daos_is_zero_dti(&orw->orw_dti) && tgt_cnt != 0) {
		rc = obj_gen_dtx_mbs(orw->orw_flags, &tgt_cnt, &tgts, &mbs);
		if (rc != 0)
			D_GOTO(out, rc);
	}

	version = orw->orw_map_ver;
	max_ver = orw->orw_map_ver;

	if (tgt_cnt == 0) {
		if (!(orw->orw_api_flags & DAOS_COND_MASK))
			dtx_flags |= DTX_DROP_CMT;
		dtx_flags |= DTX_SOLO;
	}

	if (orw->orw_flags & ORF_DTX_SYNC)
		dtx_flags |= DTX_SYNC;

	opm = ioc.ioc_coc->sc_pool->spc_metrics[DAOS_OBJ_MODULE];

	/* Handle resend. */
	if (orw->orw_flags & ORF_RESEND) {
		daos_epoch_t		 e;

		d_tm_inc_counter(opm->opm_update_resent, 1);

again1:
		e = 0;
		rc = dtx_handle_resend(ioc.ioc_vos_coh, &orw->orw_dti,
				       &e, &version);
		switch (rc) {
		case -DER_ALREADY:
			D_GOTO(out, rc = 0);
		case 0:
			flags |= ORF_RESEND;
			orw->orw_epoch = e;
			/* TODO: Also recover the epoch uncertainty. */
			break;
		case -DER_NONEXIST:
			rc = 0;
			break;
		default:
			D_GOTO(out, rc);
		}
	} else if (DAOS_FAIL_CHECK(DAOS_DTX_LOST_RPC_REQUEST)) {
		ioc.ioc_lost_reply = 1;
		D_GOTO(out, rc);
	}

again2:
	/* For leader case, we need to find out the potential conflict
	 * (or share the same non-committed object/dkey) DTX(s) in the
	 * CoS (committable) cache, piggyback them via the dispdatched
	 * RPC to non-leaders. Then the non-leader replicas can commit
	 * them before real modifications to avoid availability issues.
	 */
	D_FREE(dti_cos);
	dti_cos_cnt = dtx_cos_get_piggyback(ioc.ioc_coc, &orw->orw_oid, orw->orw_dkey_hash,
					    DTX_THRESHOLD_COUNT, &dti_cos);
	if (dti_cos_cnt < 0)
		D_GOTO(out, rc = dti_cos_cnt);

	epoch.oe_value = orw->orw_epoch;
	epoch.oe_first = orw->orw_epoch_first;
	epoch.oe_flags = orf_to_dtx_epoch_flags(orw->orw_flags);

	/* Since we do not know if other replicas execute the
	 * operation, so even the operation has been execute
	 * locally, we will start dtx and forward requests to
	 * all replicas.
	 *
	 * For new leader, even though the local replica
	 * has ever been modified before, but it doesn't
	 * know whether other replicas have also done the
	 * modification or not, so still need to dispatch
	 * the RPC to other replicas.
	 */

	if (flags & ORF_RESEND)
		dtx_flags |= DTX_PREPARED;
	else
		dtx_flags &= ~DTX_PREPARED;

	rc = dtx_leader_begin(ioc.ioc_vos_coh, &orw->orw_dti, &epoch, 1,
			      version, &orw->orw_oid, dti_cos, dti_cos_cnt,
			      tgts, tgt_cnt, dtx_flags, mbs, NULL /* dce */, &dlh);
	if (rc != 0) {
		D_ERROR(DF_UOID ": Failed to start DTX for update " DF_RC "\n",
			DP_UOID(orw->orw_oid), DP_RC(rc));
		D_GOTO(out, rc);
	}

	exec_arg.rpc = rpc;
	exec_arg.ioc = &ioc;
	exec_arg.flags = flags;
	exec_arg.start = orw->orw_start_shard;

	/* Execute the operation on all targets */
	rc = dtx_leader_exec_ops(dlh, obj_tgt_update, NULL, 0, &exec_arg);

	if (max_ver < dlh->dlh_rmt_ver)
		max_ver = dlh->dlh_rmt_ver;

	/* Stop the distributed transaction */
	rc = dtx_leader_end(dlh, ioc.ioc_coh, rc);
	switch (rc) {
	case -DER_TX_RESTART:
		/*
		 * If this is a standalone operation, we can restart the
		 * internal transaction right here. Otherwise, we have to defer
		 * the restart to the RPC client.
		 */
		if (opc == DAOS_OBJ_RPC_UPDATE) {
			/*
			 * Only standalone updates use this RPC. Retry with
			 * newer epoch.
			 */
			orw->orw_epoch = d_hlc_get();
			orw->orw_flags &= ~ORF_RESEND;
			flags = 0;
			d_tm_inc_counter(opm->opm_update_restart, 1);
			goto again2;
		}

		/* Standalone fetches do not get -DER_TX_RESTART. */
		D_ASSERT(!daos_is_zero_dti(&orw->orw_dti));

		break;
	case -DER_AGAIN:
		orw->orw_flags |= ORF_RESEND;
		need_abort = true;
		d_tm_inc_counter(opm->opm_update_retry, 1);
		ABT_thread_yield();
		goto again1;
	default:
		break;
	}

	if (opc == DAOS_OBJ_RPC_UPDATE && !(orw->orw_flags & ORF_RESEND) &&
	    DAOS_FAIL_CHECK(DAOS_DTX_LOST_RPC_REPLY))
		ioc.ioc_lost_reply = 1;
out:
	if (unlikely(rc != 0 && need_abort)) {
		struct dtx_entry	 dte;
		int			 rc1;

		dte.dte_xid = orw->orw_dti;
		dte.dte_ver = version;
		dte.dte_refs = 1;
		dte.dte_mbs = mbs;
		rc1 = dtx_abort(ioc.ioc_coc, &dte, orw->orw_epoch);
		if (rc1 != 0 && rc1 != -DER_NONEXIST)
			D_WARN("Failed to abort DTX "DF_DTI": "DF_RC"\n",
			       DP_DTI(&orw->orw_dti), DP_RC(rc1));
	}

	if (ioc.ioc_map_ver < max_ver)
		ioc.ioc_map_ver = max_ver;

	obj_rw_reply(rpc, rc, epoch.oe_value, &ioc);
	D_FREE(mbs);
	D_FREE(dti_cos);
	obj_ioc_end(&ioc, rc);
}

static void
obj_enum_complete(crt_rpc_t *rpc, int status, int map_version,
		  daos_epoch_t epoch)
{
	struct obj_key_enum_out	*oeo;
	int			 rc;

	oeo = crt_reply_get(rpc);
	D_ASSERT(oeo != NULL);

	obj_reply_set_status(rpc, status);
	obj_reply_map_version_set(rpc, map_version);
	oeo->oeo_epoch = epoch;

	rc = crt_reply_send(rpc);
	if (rc != 0)
		D_ERROR("send reply failed: "DF_RC"\n", DP_RC(rc));

	d_sgl_fini(&oeo->oeo_sgl, true);
	D_FREE(oeo->oeo_kds.ca_arrays);
	D_FREE(oeo->oeo_eprs.ca_arrays);
	D_FREE(oeo->oeo_recxs.ca_arrays);
	D_FREE(oeo->oeo_csum_iov.iov_buf);
}

static int
obj_local_enum(struct obj_io_context *ioc, crt_rpc_t *rpc,
	       struct vos_iter_anchors *anchors, struct ds_obj_enum_arg *enum_arg,
	       daos_epoch_t *e_out)
{
	vos_iter_param_t	param = { 0 };
	struct obj_key_enum_in	*oei = crt_req_get(rpc);
	struct dtx_handle	*dth = NULL;
	uint32_t		flags = 0;
	int			opc = opc_get(rpc->cr_opc);
	int			type;
	int			rc;
	int			rc_tmp;
	bool			recursive = false;
	struct dtx_epoch	epoch = {0};

	if (oei->oei_flags & ORF_ENUM_WITHOUT_EPR) {
		rc = process_epoch(&oei->oei_epr.epr_hi, &oei->oei_epr.epr_lo,
				   &oei->oei_flags);
		if (rc == PE_OK_LOCAL)
			oei->oei_flags &= ~ORF_EPOCH_UNCERTAIN;
	}

	enum_arg->csummer = ioc->ioc_coc->sc_csummer;
	/* prepare enumeration parameters */
	param.ip_hdl = ioc->ioc_vos_coh;
	param.ip_oid = oei->oei_oid;
	if (oei->oei_dkey.iov_len > 0)
		param.ip_dkey = oei->oei_dkey;
	if (oei->oei_akey.iov_len > 0)
		param.ip_akey = oei->oei_akey;

	/*
	 * Note that oei_epr may be reused for "epoch_first" and "epoch. See
	 * dc_obj_shard_list.
	 */
	if (oei->oei_flags & ORF_ENUM_WITHOUT_EPR)
		param.ip_epr.epr_lo = 0;
	else
		param.ip_epr.epr_lo = oei->oei_epr.epr_lo;
	param.ip_epr.epr_hi = oei->oei_epr.epr_hi;
	param.ip_epc_expr = VOS_IT_EPC_LE;

	if (opc == DAOS_OBJ_RECX_RPC_ENUMERATE) {
		if (oei->oei_dkey.iov_len == 0 ||
		    oei->oei_akey.iov_len == 0)
			D_GOTO(failed, rc = -DER_PROTO);

		if (oei->oei_rec_type == DAOS_IOD_ARRAY)
			type = VOS_ITER_RECX;
		else
			type = VOS_ITER_SINGLE;

		param.ip_epc_expr = VOS_IT_EPC_RE;
		/** Only show visible records and skip punches */
		param.ip_flags = VOS_IT_RECX_VISIBLE | VOS_IT_RECX_SKIP_HOLES;
		if (oei->oei_flags & ORF_DESCENDING_ORDER)
			param.ip_flags |= VOS_IT_RECX_REVERSE;
		enum_arg->fill_recxs = true;
	} else if (opc == DAOS_OBJ_DKEY_RPC_ENUMERATE) {
		type = VOS_ITER_DKEY;
	} else if (opc == DAOS_OBJ_AKEY_RPC_ENUMERATE) {
		type = VOS_ITER_AKEY;
	} else {
		/* object iteration for rebuild or consistency verification. */
		D_ASSERT(opc == DAOS_OBJ_RPC_ENUMERATE);
		type = VOS_ITER_DKEY;
		param.ip_flags |= VOS_IT_RECX_VISIBLE;
		if (daos_anchor_get_flags(&anchors->ia_dkey) &
		      DIOF_WITH_SPEC_EPOCH) {
			/* For obj verification case. */
			param.ip_epc_expr = VOS_IT_EPC_RR;
		} else {
			param.ip_epc_expr = VOS_IT_EPC_RE;
		}
		recursive = true;

		if (oei->oei_flags & ORF_DESCENDING_ORDER)
			param.ip_flags |= VOS_IT_RECX_REVERSE;

		if (daos_oclass_is_ec(&ioc->ioc_oca))
			enum_arg->ec_cell_sz = ioc->ioc_oca.u.ec.e_len;
		enum_arg->chk_key2big = 1;
		enum_arg->need_punch = 1;
		enum_arg->copy_data_cb = vos_iter_copy;
		fill_oid(oei->oei_oid, enum_arg);
	}

	/*
	 * FIXME: enumeration RPC uses one anchor for both SV and EV,
	 * that won't be able to support recursive iteration in our
	 * current data model (one akey can have both SV tree and EV
	 * tree).
	 *
	 * Need to use separate anchors for SV and EV, or return a
	 * 'type' to indicate the anchor is on SV tree or EV tree.
	 */
	if (type == VOS_ITER_SINGLE)
		anchors->ia_sv = anchors->ia_ev;
	else if (oei->oei_oid.id_shard % 3 == 1 &&
		 DAOS_FAIL_CHECK(DAOS_VC_LOST_REPLICA))
		D_GOTO(failed, rc = -DER_NONEXIST);

	if (oei->oei_flags & ORF_ENUM_WITHOUT_EPR) {
		epoch.oe_value = oei->oei_epr.epr_hi;
		epoch.oe_first = oei->oei_epr.epr_lo;
		epoch.oe_flags = orf_to_dtx_epoch_flags(oei->oei_flags);
	} else if (!daos_is_zero_dti(&oei->oei_dti)) {
		D_ERROR(DF_UOID": mutually exclusive transaction ID and epoch "
			"range specified\n", DP_UOID(oei->oei_oid));
		rc = -DER_PROTO;
		goto failed;
	}

	if (oei->oei_flags & ORF_FOR_MIGRATION)
		flags = DTX_FOR_MIGRATION;

	rc = dtx_begin(ioc->ioc_vos_coh, &oei->oei_dti, &epoch, 0,
		       oei->oei_map_ver, &oei->oei_oid, NULL, 0, flags,
		       NULL, &dth);
	if (rc != 0)
		goto failed;

re_pack:
	rc = ds_obj_enum_pack(&param, type, recursive, anchors, enum_arg, vos_iterate, dth);
	if (obj_dtx_need_refresh(dth, rc)) {
		rc = dtx_refresh(dth, ioc->ioc_coc);
		/* After DTX refresh, re_pack will resume from the position at \@anchors. */
		if (rc == -DER_AGAIN)
			goto re_pack;
	}

	if ((rc == -DER_KEY2BIG) && opc == DAOS_OBJ_RPC_ENUMERATE &&
	    enum_arg->kds_len < 4) {
		/* let's query the total size for one update (oid/dkey/akey/rec)
		 * to make sure the migration/enumeration can go ahead.
		 */
		enum_arg->size_query = 1;
		enum_arg->kds_len = 0;
		enum_arg->kds[0].kd_key_len = 0;
		enum_arg->kds_cap = 4;
		fill_oid(oei->oei_oid, enum_arg);
		goto re_pack;
	} else if (enum_arg->size_query) {
		D_DEBUG(DB_IO, DF_UOID "query size by kds %d total %zd\n",
			DP_UOID(oei->oei_oid), enum_arg->kds_len, enum_arg->kds[0].kd_key_len);
		rc = -DER_KEY2BIG;
	}

	/* ds_obj_enum_pack may return 1. */
	rc_tmp = dtx_end(dth, ioc->ioc_coc, rc > 0 ? 0 : rc);
	if (rc_tmp != 0)
		rc = rc_tmp;

	if (type == VOS_ITER_SINGLE)
		anchors->ia_ev = anchors->ia_sv;

	D_DEBUG(DB_IO, ""DF_UOID" iterate "DF_X64"-"DF_X64" type %d tag %d"
		" rc %d\n", DP_UOID(oei->oei_oid), param.ip_epr.epr_lo,
		param.ip_epr.epr_hi, type, dss_get_module_info()->dmi_tgt_id,
		rc);
failed:
	*e_out = epoch.oe_value;
	return rc;
}

static int
obj_enum_reply_bulk(crt_rpc_t *rpc)
{
	d_sg_list_t	*sgls[2] = { 0 };
	d_sg_list_t	tmp_sgl;
	crt_bulk_t	bulks[2] = { 0 };
	struct obj_key_enum_in	*oei;
	struct obj_key_enum_out	*oeo;
	int		idx = 0;
	d_iov_t		tmp_iov;
	int		rc;

	oei = crt_req_get(rpc);
	oeo = crt_reply_get(rpc);
	if (oei->oei_kds_bulk && oeo->oeo_kds.ca_count > 0) {
		tmp_iov.iov_buf = oeo->oeo_kds.ca_arrays;
		tmp_iov.iov_buf_len = oeo->oeo_kds.ca_count *
				      sizeof(daos_key_desc_t);
		tmp_iov.iov_len = oeo->oeo_kds.ca_count *
				      sizeof(daos_key_desc_t);
		tmp_sgl.sg_nr = 1;
		tmp_sgl.sg_nr_out = 1;
		tmp_sgl.sg_iovs = &tmp_iov;
		sgls[idx] = &tmp_sgl;
		bulks[idx] = oei->oei_kds_bulk;
		idx++;
		D_DEBUG(DB_IO, "reply kds bulk %zd\n", tmp_iov.iov_len);
	}

	if (oei->oei_bulk) {
		D_DEBUG(DB_IO, "reply bulk %zd nr %d nr_out %d\n",
			oeo->oeo_sgl.sg_iovs[0].iov_len,
			oeo->oeo_sgl.sg_nr, oeo->oeo_sgl.sg_nr_out);
		sgls[idx] = &oeo->oeo_sgl;
		bulks[idx] = oei->oei_bulk;
		idx++;
	}

	/* No need reply bulk */
	if (idx == 0)
		return 0;

	rc = obj_bulk_transfer(rpc, CRT_BULK_PUT, false, bulks, NULL, NULL,
			       DAOS_HDL_INVAL, sgls, idx, NULL, NULL);
	if (oei->oei_kds_bulk) {
		D_FREE(oeo->oeo_kds.ca_arrays);
		oeo->oeo_kds.ca_count = 0;
	}

	/* Free oeo_sgl here to avoid rpc reply the data inline */
	if (oei->oei_bulk)
		d_sgl_fini(&oeo->oeo_sgl, true);

	return rc;
}

void
ds_obj_enum_handler(crt_rpc_t *rpc)
{
	struct ds_obj_enum_arg	enum_arg = { 0 };
	struct vos_iter_anchors	*anchors = NULL;
	struct obj_key_enum_in	*oei;
	struct obj_key_enum_out	*oeo;
	struct obj_io_context	ioc;
	daos_epoch_t		epoch = 0;
	int			opc = opc_get(rpc->cr_opc);
	int			rc = 0;

	oei = crt_req_get(rpc);
	D_ASSERT(oei != NULL);
	oeo = crt_reply_get(rpc);
	D_ASSERT(oeo != NULL);
	/* prepare buffer for enumerate */

	rc = obj_ioc_begin(oei->oei_oid.id_pub, oei->oei_map_ver,
			   oei->oei_pool_uuid, oei->oei_co_hdl,
			   oei->oei_co_uuid, rpc, oei->oei_flags, &ioc);
	if (rc)
		D_GOTO(out, rc);

	D_DEBUG(DB_IO, "rpc %p opc %d oid "DF_UOID" tag/xs %d/%d pmv %u/%u\n",
		rpc, opc, DP_UOID(oei->oei_oid),
		dss_get_module_info()->dmi_tgt_id,
		dss_get_module_info()->dmi_xs_id,
		oei->oei_map_ver, ioc.ioc_map_ver);

	D_ALLOC_PTR(anchors);
	if (anchors == NULL)
		D_GOTO(out, rc = -DER_NOMEM);

	anchors->ia_dkey = oei->oei_dkey_anchor;
	anchors->ia_akey = oei->oei_akey_anchor;
	anchors->ia_ev = oei->oei_anchor;

	/* TODO: Transfer the inline_thres from enumerate RPC */
	enum_arg.inline_thres = 32;

	if (opc == DAOS_OBJ_RECX_RPC_ENUMERATE) {
		oeo->oeo_eprs.ca_count = 0;
		D_ALLOC(oeo->oeo_eprs.ca_arrays,
			oei->oei_nr * sizeof(daos_epoch_range_t));
		if (oeo->oeo_eprs.ca_arrays == NULL)
			D_GOTO(out, rc = -DER_NOMEM);
		enum_arg.eprs = oeo->oeo_eprs.ca_arrays;
		enum_arg.eprs_cap = oei->oei_nr;
		enum_arg.eprs_len = 0;

		oeo->oeo_recxs.ca_count = 0;
		D_ALLOC(oeo->oeo_recxs.ca_arrays,
			oei->oei_nr * sizeof(daos_recx_t));
		if (oeo->oeo_recxs.ca_arrays == NULL)
			D_GOTO(out, rc = -DER_NOMEM);
		enum_arg.recxs = oeo->oeo_recxs.ca_arrays;
		enum_arg.recxs_cap = oei->oei_nr;
		enum_arg.recxs_len = 0;
	} else {
		rc = daos_sgls_alloc(&oeo->oeo_sgl, &oei->oei_sgl, 1);
		if (rc != 0)
			D_GOTO(out, rc);
		enum_arg.sgl = &oeo->oeo_sgl;
		enum_arg.sgl_idx = 0;

		/* Prepare key descriptor buffer */
		oeo->oeo_kds.ca_count = 0;
		D_ALLOC(oeo->oeo_kds.ca_arrays,
			oei->oei_nr * sizeof(daos_key_desc_t));
		if (oeo->oeo_kds.ca_arrays == NULL)
			D_GOTO(out, rc = -DER_NOMEM);
		enum_arg.kds = oeo->oeo_kds.ca_arrays;
		enum_arg.kds_cap = oei->oei_nr;
		enum_arg.kds_len = 0;
	}

	/* keep trying until the key_buffer is fully filled or reaching the
	 * end of the stream.
	 */
	rc = obj_local_enum(&ioc, rpc, anchors, &enum_arg, &epoch);
	if (rc == 1) /* If the buffer is full, exit and reset failure. */
		rc = 0;

	if (rc)
		D_GOTO(out, rc);

	oeo->oeo_dkey_anchor = anchors->ia_dkey;
	oeo->oeo_akey_anchor = anchors->ia_akey;
	oeo->oeo_anchor = anchors->ia_ev;

	if (enum_arg.eprs)
		oeo->oeo_eprs.ca_count = enum_arg.eprs_len;

	if (opc == DAOS_OBJ_RECX_RPC_ENUMERATE) {
		oeo->oeo_recxs.ca_count = enum_arg.recxs_len;
		oeo->oeo_num = enum_arg.rnum;
		oeo->oeo_size = enum_arg.rsize;
	} else {
		D_ASSERT(enum_arg.eprs_len == 0 ||
			 enum_arg.eprs_len == enum_arg.kds_len);
		oeo->oeo_kds.ca_count = enum_arg.kds_len;
		oeo->oeo_num = enum_arg.kds_len;
		if (oeo->oeo_sgl.sg_iovs != NULL)
			oeo->oeo_size = oeo->oeo_sgl.sg_iovs[0].iov_len;
		oeo->oeo_csum_iov = enum_arg.csum_iov;
	}

	rc = obj_enum_reply_bulk(rpc);
out:
	/* for KEY2BIG case, just reuse the oeo_size to reply the key len */
	if (rc == -DER_KEY2BIG) {
		D_ASSERT(enum_arg.kds != NULL);
		oeo->oeo_size = enum_arg.kds[0].kd_key_len;
	}
	obj_enum_complete(rpc, rc, ioc.ioc_map_ver, epoch);
	obj_ioc_end(&ioc, rc);
	D_FREE(anchors);
}

static void
obj_punch_complete(crt_rpc_t *rpc, int status, uint32_t map_version)
{
	int rc;

	obj_reply_set_status(rpc, status);
	obj_reply_map_version_set(rpc, map_version);

	rc = crt_reply_send(rpc);
	if (rc != 0)
		D_ERROR("send reply failed: "DF_RC"\n", DP_RC(rc));
}

static int
obj_local_punch(struct obj_punch_in *opi, crt_opcode_t opc,
		struct obj_io_context *ioc, struct dtx_handle *dth)
{
	struct ds_cont_child	*cont = ioc->ioc_coc;
	struct dtx_share_peer	*dsp;
	uint64_t		 sched_seq;
	uint32_t		 retry = 0;
	int			 rc = 0;

	if (daos_is_zero_dti(&opi->opi_dti)) {
		D_DEBUG(DB_TRACE, "disable dtx\n");
		dth = NULL;
	}

again:
	rc = dtx_sub_init(dth, &opi->opi_oid, opi->opi_dkey_hash);
	if (rc != 0)
		goto out;

	sched_seq = sched_cur_seq();

	switch (opc) {
	case DAOS_OBJ_RPC_PUNCH:
	case DAOS_OBJ_RPC_TGT_PUNCH:
	case DAOS_OBJ_RPC_COLL_PUNCH:
		rc = vos_obj_punch(cont->sc_hdl, opi->opi_oid,
				   opi->opi_epoch, opi->opi_map_ver,
				   0, NULL, 0, NULL, dth);
		break;
	case DAOS_OBJ_RPC_PUNCH_DKEYS:
	case DAOS_OBJ_RPC_PUNCH_AKEYS:
	case DAOS_OBJ_RPC_TGT_PUNCH_DKEYS:
	case DAOS_OBJ_RPC_TGT_PUNCH_AKEYS: {
		daos_key_t *dkey;

		D_ASSERTF(opi->opi_dkeys.ca_count == 1,
			  "NOT punch multiple (%llu) dkeys via one RPC\n",
			  (unsigned long long)opi->opi_dkeys.ca_count);

		dkey = &((daos_key_t *)opi->opi_dkeys.ca_arrays)[0];
		rc = vos_obj_punch(cont->sc_hdl, opi->opi_oid,
				   opi->opi_epoch, opi->opi_map_ver,
				   opi->opi_api_flags,
				   dkey, opi->opi_akeys.ca_count,
				   opi->opi_akeys.ca_arrays, dth);
		break;
	}
	default:
		D_ERROR("opc %#x not supported\n", opc);
		D_GOTO(out, rc = -DER_NOSYS);
	}

	if (dth != NULL && obj_dtx_need_refresh(dth, rc)) {
		if (unlikely(++retry % 10 == 3)) {
			dsp = d_list_entry(dth->dth_share_tbd_list.next,
					   struct dtx_share_peer, dsp_link);
			D_WARN("DTX refresh for "DF_DTI" because of "DF_DTI" (%d) for %d "
			       "times, maybe dead loop\n", DP_DTI(&dth->dth_xid),
			       DP_DTI(&dsp->dsp_xid), dth->dth_share_tbd_count, retry);
		}

		rc = dtx_refresh(dth, ioc->ioc_coc);
		if (rc != -DER_AGAIN)
			goto out;

		if (unlikely(sched_cur_seq() == sched_seq))
			goto again;

		/*
		 * There is CPU yield after DTX start, and the resent RPC may be handled
		 * during that. Let's check resent again before further process.
		 */

		if (dth->dth_need_validation) {
			daos_epoch_t	epoch = 0;
			int		rc1;

			rc1 = dtx_handle_resend(ioc->ioc_vos_coh, &opi->opi_dti, &epoch, NULL);
			switch (rc1) {
			case 0:
				opi->opi_epoch = epoch;
				/* Fall through */
			case -DER_ALREADY:
				rc = -DER_ALREADY;
				break;
			case -DER_NONEXIST:
			case -DER_EP_OLD:
				break;
			default:
				rc = rc1;
				break;
			}
		}

		/*
		 * For solo punch, it will be handled via one-phase transaction. If there is CPU
		 * yield after its epoch generated, we will renew the epoch, then we can use the
		 * epoch to sort related solo DTXs based on their epochs.
		 */
		if (rc == -DER_AGAIN && dth->dth_solo) {
			struct dtx_epoch	epoch;

			epoch.oe_value = d_hlc_get();
			epoch.oe_first = epoch.oe_value;
			epoch.oe_flags = orf_to_dtx_epoch_flags(opi->opi_flags);

			dtx_renew_epoch(&epoch, dth);

			D_DEBUG(DB_IO,
				"punch rpc %u renew epoch "DF_X64" => "DF_X64" for "DF_DTI"\n",
				opc, opi->opi_epoch, dth->dth_epoch, DP_DTI(&opi->opi_dti));

			opi->opi_epoch = dth->dth_epoch;
		}

		goto again;
	}

out:
	return rc;
}

int
obj_tgt_punch(struct obj_tgt_punch_args *otpa, uint32_t *shards, uint32_t count)
{
	struct obj_io_context	 ioc = { 0 };
	struct obj_io_context	*p_ioc = otpa->sponsor_ioc;
	struct dtx_handle	*dth = otpa->sponsor_dth;
	struct obj_punch_in	*opi = otpa->opi;
	struct dtx_epoch	 epoch;
	daos_epoch_t		 tmp;
	uint32_t		 dtx_flags = 0;
	int			 rc = 0;
	int			 i;

	if (p_ioc == NULL) {
		p_ioc = &ioc;
		rc = obj_ioc_begin(opi->opi_oid.id_pub, opi->opi_map_ver, opi->opi_pool_uuid,
				   opi->opi_co_hdl, opi->opi_co_uuid, otpa->data, opi->opi_flags,
				   p_ioc);
		if (rc != 0)
			goto out;
	}

	if (dth != NULL) {
		if (dth->dth_prepared)
			D_GOTO(out, rc = 0);

		goto exec;
	}

	if (opi->opi_flags & ORF_RESEND) {
		tmp = opi->opi_epoch;
		rc = dtx_handle_resend(p_ioc->ioc_vos_coh, &opi->opi_dti, &tmp, NULL);
		/* Do nothing if 'prepared' or 'committed'. */
		if (rc == -DER_ALREADY || rc == 0)
			D_GOTO(out, rc = 0);

		/* Abort old one with different epoch, then re-execute with new epoch. */
		if (rc == -DER_MISMATCH)
			/* Abort it by force with MAX epoch to guarantee
			 * that it can be aborted.
			 */
			rc = vos_dtx_abort(p_ioc->ioc_vos_coh, &opi->opi_dti, tmp);

		if (rc < 0 && rc != -DER_NONEXIST)
			D_GOTO(out, rc);
	}

	epoch.oe_value = opi->opi_epoch;
	epoch.oe_first = epoch.oe_value; /* unused for TGT_PUNCH */
	epoch.oe_flags = orf_to_dtx_epoch_flags(opi->opi_flags);

	if (opi->opi_flags & ORF_DTX_SYNC)
		dtx_flags |= DTX_SYNC;

	/* Start the local transaction */
	rc = dtx_begin(p_ioc->ioc_vos_coh, &opi->opi_dti, &epoch, count, opi->opi_map_ver,
		       &opi->opi_oid, opi->opi_dti_cos.ca_arrays, opi->opi_dti_cos.ca_count,
		       dtx_flags, otpa->mbs, &dth);
	if (rc != 0) {
		D_ERROR(DF_UOID ": Failed to start DTX for punch " DF_RC "\n",
			DP_UOID(opi->opi_oid), DP_RC(rc));
		D_GOTO(out, rc);
	}

	if (DAOS_FAIL_CHECK(DAOS_DTX_NONLEADER_ERROR))
		D_GOTO(out, rc = -DER_IO);

exec:
	/* There may be multiple shards reside on the same VOS target. */
	for (i = 0; i < count; i++) {
		opi->opi_oid.id_shard = shards[i];
		rc = obj_local_punch(opi, otpa->opc, p_ioc, dth);
		if (rc != 0) {
			DL_CDEBUG(rc == -DER_INPROGRESS || rc == -DER_TX_RESTART ||
				  (rc == -DER_NONEXIST && (opi->opi_api_flags & DAOS_COND_PUNCH)),
				  DB_IO, DLOG_ERR, rc, DF_UOID, DP_UOID(opi->opi_oid));
			goto out;
		}
	}

out:
	if (otpa->ver != NULL)
		*otpa->ver = p_ioc->ioc_map_ver;

	if (dth != NULL && dth != otpa->sponsor_dth)
		rc = dtx_end(dth, p_ioc->ioc_coc, rc);

	if (p_ioc == &ioc)
		obj_ioc_end(p_ioc, rc);

	return rc;
}

/* Handle the punch requests on non-leader */
void
ds_obj_tgt_punch_handler(crt_rpc_t *rpc)
{
	struct obj_tgt_punch_args	 otpa = { 0 };
	struct obj_punch_in		*opi = crt_req_get(rpc);
	struct daos_shard_tgt		*tgts = opi->opi_shard_tgts.ca_arrays;
	uint32_t			 tgt_cnt = opi->opi_shard_tgts.ca_count;
	uint32_t			 version = 0;
	int				 rc;

	if (!daos_is_zero_dti(&opi->opi_dti) && tgt_cnt != 0) {
		rc = obj_gen_dtx_mbs(opi->opi_flags, &tgt_cnt, &tgts, &otpa.mbs);
		if (rc != 0)
			D_GOTO(out, rc);
	}

	otpa.opc = opc_get(rpc->cr_opc);
	otpa.opi = opi;
	otpa.ver = &version;
	otpa.data = rpc;

	rc = obj_tgt_punch(&otpa, &opi->opi_oid.id_shard, 1);

out:
	obj_punch_complete(rpc, rc, version);
	D_FREE(otpa.mbs);
}

static int
obj_punch_agg_cb(struct dtx_leader_handle *dlh, void *arg)
{
	struct dtx_sub_status	*sub;
	uint32_t		 sub_cnt = dlh->dlh_normal_sub_cnt + dlh->dlh_delay_sub_cnt;
	int			 allow_failure = dlh->dlh_allow_failure;
	int			 allow_failure_cnt;
	int			 succeeds;
	int			 result = 0;
	int			 i;

	/*
	 * For conditional punch, let's ignore DER_NONEXIST if some shard succeed,
	 * since the object may not exist on some shards due to EC partial update.
	 */
	D_ASSERTF(allow_failure == -DER_NONEXIST, "Unexpected allow failure %d\n", allow_failure);

	for (i = 0, allow_failure_cnt = 0, succeeds = 0; i < sub_cnt; i++) {
		sub = &dlh->dlh_subs[i];
		if (sub->dss_tgt.st_rank != DAOS_TGT_IGNORE && sub->dss_comp) {
			if (sub->dss_result == 0) {
				succeeds++;
			} else if (sub->dss_result == allow_failure) {
				allow_failure_cnt++;
			} else if (result == -DER_INPROGRESS || result == -DER_AGAIN ||
				   result == 0) {
				/* Ignore INPROGRESS and AGAIN if there is other failure. */
				result = sub->dss_result;

				if (dlh->dlh_rmt_ver < sub->dss_version)
					dlh->dlh_rmt_ver = sub->dss_version;
			}
		}
	}

	D_DEBUG(DB_IO, DF_DTI" sub_requests %d/%d, allow_failure %d, result %d\n",
		DP_DTI(&dlh->dlh_handle.dth_xid),
		allow_failure_cnt, succeeds, allow_failure, result);

	if (allow_failure_cnt > 0 && result == 0 && succeeds == 0)
		result = allow_failure;

	return result;
}

static int
obj_tgt_punch_disp(struct dtx_leader_handle *dlh, void *arg, int idx, dtx_sub_comp_cb_t comp_cb)
{
	struct ds_obj_exec_arg	*exec_arg = arg;

	/* handle local operation */
	if (idx == -1) {
		crt_rpc_t		*rpc = exec_arg->rpc;
		struct obj_punch_in	*opi = crt_req_get(rpc);
		int			rc = 0;

		if (DAOS_FAIL_CHECK(DAOS_DTX_LEADER_ERROR))
			D_GOTO(comp, rc = -DER_IO);

		if (dlh->dlh_handle.dth_prepared)
			goto comp;

		rc = obj_local_punch(opi, opc_get(rpc->cr_opc), exec_arg->ioc, &dlh->dlh_handle);
		if (rc != 0)
			DL_CDEBUG(rc == -DER_INPROGRESS || rc == -DER_TX_RESTART ||
				  (rc == -DER_NONEXIST && (opi->opi_api_flags & DAOS_COND_PUNCH)),
				  DB_IO, DLOG_ERR, rc, DF_UOID, DP_UOID(opi->opi_oid));

comp:
		if (comp_cb != NULL)
			comp_cb(dlh, idx, rc);

		return rc;
	}

	/* Handle the object remotely */
	return ds_obj_remote_punch(dlh, arg, idx, comp_cb);
}

/* Handle the punch requests on the leader */
void
ds_obj_punch_handler(crt_rpc_t *rpc)
{
	struct dtx_leader_handle	*dlh = NULL;
	struct obj_punch_in		*opi;
	struct ds_obj_exec_arg		exec_arg = { 0 };
	struct obj_io_context		ioc = { 0 };
	struct dtx_memberships		*mbs = NULL;
	struct daos_shard_tgt		*tgts = NULL;
	struct dtx_id			*dti_cos = NULL;
	int				dti_cos_cnt;
	uint32_t			tgt_cnt;
	uint32_t			flags = 0;
	uint32_t			dtx_flags = 0;
	uint32_t			version = 0;
	uint32_t			max_ver = 0;
	struct dtx_epoch		epoch;
	int				rc;
	bool				need_abort = false;

	opi = crt_req_get(rpc);
	D_ASSERT(opi != NULL);
	rc = obj_ioc_begin(opi->opi_oid.id_pub, opi->opi_map_ver,
			   opi->opi_pool_uuid, opi->opi_co_hdl,
			   opi->opi_co_uuid, rpc, opi->opi_flags, &ioc);
	if (rc)
		goto out;

	if (opi->opi_dkeys.ca_count == 0)
		D_DEBUG(DB_TRACE,
			"punch obj %p oid "DF_UOID" tag/xs %d/%d epc "
			DF_X64", pmv %u/%u dti "DF_DTI".\n",
			rpc, DP_UOID(opi->opi_oid),
			dss_get_module_info()->dmi_tgt_id,
			dss_get_module_info()->dmi_xs_id, opi->opi_epoch,
			opi->opi_map_ver, ioc.ioc_map_ver,
			DP_DTI(&opi->opi_dti));
	else
		D_DEBUG(DB_TRACE,
			"punch key %p oid "DF_UOID" dkey "
			DF_KEY" tag/xs %d/%d epc "
			DF_X64", pmv %u/%u dti "DF_DTI".\n",
			rpc, DP_UOID(opi->opi_oid),
			DP_KEY(&opi->opi_dkeys.ca_arrays[0]),
			dss_get_module_info()->dmi_tgt_id,
			dss_get_module_info()->dmi_xs_id, opi->opi_epoch,
			opi->opi_map_ver, ioc.ioc_map_ver,
			DP_DTI(&opi->opi_dti));

	rc = process_epoch(&opi->opi_epoch, NULL /* epoch_first */,
			   &opi->opi_flags);
	if (rc == PE_OK_LOCAL)
		opi->opi_flags &= ~ORF_EPOCH_UNCERTAIN;

	version = opi->opi_map_ver;
	max_ver = opi->opi_map_ver;
	tgts = opi->opi_shard_tgts.ca_arrays;
	tgt_cnt = opi->opi_shard_tgts.ca_count;

	if (!daos_is_zero_dti(&opi->opi_dti) && tgt_cnt != 0) {
		rc = obj_gen_dtx_mbs(opi->opi_flags, &tgt_cnt, &tgts, &mbs);
		if (rc != 0)
			D_GOTO(out, rc);
	}

	if (tgt_cnt == 0) {
		if (!(opi->opi_api_flags & DAOS_COND_MASK))
			dtx_flags |= DTX_DROP_CMT;
		dtx_flags |= DTX_SOLO;
	}
	if (opi->opi_flags & ORF_DTX_SYNC)
		dtx_flags |= DTX_SYNC;

	/* Handle resend. */
	if (opi->opi_flags & ORF_RESEND) {
		daos_epoch_t	e;

again1:
		e = 0;
		rc = dtx_handle_resend(ioc.ioc_vos_coh, &opi->opi_dti,
				       &e, &version);
		switch (rc) {
		case -DER_ALREADY:
			D_GOTO(out, rc = 0);
		case 0:
			opi->opi_epoch = e;
			flags |= ORF_RESEND;
			/* TODO: Also recovery the epoch uncertainty. */
			break;
		case -DER_NONEXIST:
			rc = 0;
			break;
		default:
			D_GOTO(out, rc);
		}
	} else if (DAOS_FAIL_CHECK(DAOS_DTX_LOST_RPC_REQUEST) ||
		   DAOS_FAIL_CHECK(DAOS_DTX_LONG_TIME_RESEND)) {
		goto cleanup;
	}

again2:
	/* For leader case, we need to find out the potential conflict
	 * (or share the same non-committed object/dkey) DTX(s) in the
	 * CoS (committable) cache, piggyback them via the dispdatched
	 * RPC to non-leaders. Then the non-leader replicas can commit
	 * them before real modifications to avoid availability issues.
	 */
	D_FREE(dti_cos);
	dti_cos_cnt = dtx_cos_get_piggyback(ioc.ioc_coc, &opi->opi_oid, opi->opi_dkey_hash,
					    DTX_THRESHOLD_COUNT, &dti_cos);
	if (dti_cos_cnt < 0)
		D_GOTO(out, rc = dti_cos_cnt);

	epoch.oe_value = opi->opi_epoch;
	epoch.oe_first = epoch.oe_value; /* unused for PUNCH */
	epoch.oe_flags = orf_to_dtx_epoch_flags(opi->opi_flags);

	/* Since we do not know if other replicas execute the
	 * operation, so even the operation has been execute
	 * locally, we will start dtx and forward requests to
	 * all replicas.
	 *
	 * For new leader, even though the local replica
	 * has ever been modified before, but it doesn't
	 * know whether other replicas have also done the
	 * modification or not, so still need to dispatch
	 * the RPC to other replicas.
	 */

	if (flags & ORF_RESEND)
		dtx_flags |= DTX_PREPARED;
	else
		dtx_flags &= ~DTX_PREPARED;

	rc = dtx_leader_begin(ioc.ioc_vos_coh, &opi->opi_dti, &epoch, 1,
			      version, &opi->opi_oid, dti_cos, dti_cos_cnt,
			      tgts, tgt_cnt, dtx_flags, mbs, NULL /* dce */, &dlh);
	if (rc != 0) {
		D_ERROR(DF_UOID ": Failed to start DTX for punch " DF_RC "\n",
			DP_UOID(opi->opi_oid), DP_RC(rc));
		D_GOTO(out, rc);
	}

	exec_arg.rpc = rpc;
	exec_arg.ioc = &ioc;
	exec_arg.flags = flags;

	/* Execute the operation on all shards */
	if (opi->opi_api_flags & DAOS_COND_PUNCH)
		rc = dtx_leader_exec_ops(dlh, obj_tgt_punch_disp, obj_punch_agg_cb, -DER_NONEXIST,
					 &exec_arg);
	else
		rc = dtx_leader_exec_ops(dlh, obj_tgt_punch_disp, NULL, 0, &exec_arg);

	if (max_ver < dlh->dlh_rmt_ver)
		max_ver = dlh->dlh_rmt_ver;

	/* Stop the distribute transaction */
	rc = dtx_leader_end(dlh, ioc.ioc_coh, rc);
	switch (rc) {
	case -DER_TX_RESTART:
		/*
		 * Only standalone punches use this RPC. Retry with newer
		 * epoch.
		 */
		opi->opi_epoch = d_hlc_get();
		opi->opi_flags &= ~ORF_RESEND;
		flags = 0;
		goto again2;
	case -DER_AGAIN:
		opi->opi_flags |= ORF_RESEND;
		need_abort = true;
		ABT_thread_yield();
		goto again1;
	default:
		break;
	}

	if (!(opi->opi_flags & ORF_RESEND) &&
	    DAOS_FAIL_CHECK(DAOS_DTX_LOST_RPC_REPLY))
		goto cleanup;

out:
	if (rc != 0 && need_abort) {
		struct dtx_entry	 dte;
		int			 rc1;

		dte.dte_xid = opi->opi_dti;
		dte.dte_ver = version;
		dte.dte_refs = 1;
		dte.dte_mbs = mbs;
		rc1 = dtx_abort(ioc.ioc_coc, &dte, opi->opi_epoch);
		if (rc1 != 0 && rc1 != -DER_NONEXIST)
			D_WARN("Failed to abort DTX "DF_DTI": "DF_RC"\n",
			       DP_DTI(&opi->opi_dti), DP_RC(rc1));
	}

	obj_punch_complete(rpc, rc, max_ver);

cleanup:
	D_FREE(mbs);
	D_FREE(dti_cos);
	obj_ioc_end(&ioc, rc);
}

static int
obj_local_query(struct obj_tgt_query_args *otqa, struct obj_io_context *ioc, daos_unit_oid_t oid,
		daos_epoch_t epoch, uint64_t api_flags, uint32_t map_ver, uint32_t opc,
		uint32_t count, uint32_t *shards, struct dtx_handle *dth)
{
	struct obj_query_merge_args	 oqma = { 0 };
	daos_key_t			 dkey;
	daos_key_t			 akey;
	daos_key_t			*p_dkey;
	daos_key_t			*p_akey;
	daos_recx_t			*p_recx;
	daos_epoch_t			*p_epoch;
	daos_unit_oid_t			 t_oid = oid;
	uint32_t			 query_flags = api_flags;
	uint32_t			 cell_size = 0;
	uint64_t			 stripe_size = 0;
	daos_epoch_t			 max_epoch = 0;
	daos_recx_t			 recx = { 0 };
	int				 succeeds;
	int				 rc = 0;
	int				 i;

	if (count > 1)
		D_ASSERT(otqa->otqa_need_copy);

	if (daos_oclass_is_ec(&ioc->ioc_oca) && api_flags & DAOS_GET_RECX) {
		query_flags |= VOS_GET_RECX_EC;
		cell_size = obj_ec_cell_rec_nr(&ioc->ioc_oca);
		stripe_size = obj_ec_stripe_rec_nr(&ioc->ioc_oca);
	}

	otqa->otqa_shard = shards[0];

	if (otqa->otqa_need_copy) {
		oqma.oqma_oca = &ioc->ioc_oca;
		oqma.oqma_oid = oid;
		oqma.oqma_oid.id_shard = shards[0];
		oqma.oqma_in_dkey = otqa->otqa_in_dkey;
		oqma.oqma_tgt_dkey = &otqa->otqa_dkey_copy;
		oqma.oqma_tgt_akey = &otqa->otqa_akey_copy;
		oqma.oqma_tgt_recx = &otqa->otqa_recx;
		oqma.oqma_tgt_epoch = &otqa->otqa_max_epoch;
		oqma.oqma_tgt_map_ver = &otqa->otqa_version;
		oqma.oqma_shard = &otqa->otqa_shard;
		oqma.oqma_flags = api_flags;
		oqma.oqma_opc = opc;
		oqma.oqma_src_map_ver = map_ver;
	}

	for (i = 0, succeeds = 0; i < count; i++ ) {
		if (api_flags & DAOS_GET_DKEY) {
			if (otqa->otqa_need_copy)
				p_dkey = &dkey;
			else
				p_dkey = otqa->otqa_out_dkey;
			d_iov_set(p_dkey, NULL, 0);
		} else {
			p_dkey = otqa->otqa_in_dkey;
		}

		if (api_flags & DAOS_GET_AKEY) {
			if (otqa->otqa_need_copy)
				p_akey = &akey;
			else
				p_akey = otqa->otqa_out_akey;
			d_iov_set(p_akey, NULL, 0);
		} else {
			p_akey = otqa->otqa_in_akey;
		}

		if (otqa->otqa_need_copy) {
			p_recx = &recx;
			p_epoch = &max_epoch;
		} else {
			p_recx = &otqa->otqa_recx;
			p_epoch = &otqa->otqa_max_epoch;
		}

		t_oid.id_shard = shards[i];

again:
		rc = vos_obj_query_key(ioc->ioc_vos_coh, t_oid, query_flags, epoch, p_dkey, p_akey,
				       p_recx, p_epoch, cell_size, stripe_size, dth);
		if (obj_dtx_need_refresh(dth, rc)) {
			rc = dtx_refresh(dth, ioc->ioc_coc);
			if (rc == -DER_AGAIN)
				goto again;
		}

		if (rc == -DER_NONEXIST) {
			if (otqa->otqa_need_copy && otqa->otqa_max_epoch < *p_epoch)
				otqa->otqa_max_epoch = *p_epoch;
			continue;
		}

		if (rc != 0)
			goto out;

		succeeds++;

		if (!otqa->otqa_need_copy) {
			otqa->otqa_shard = shards[i];
			goto out;
		}

		if (succeeds == 1) {
			rc = daos_iov_copy(&otqa->otqa_dkey_copy, p_dkey);
			if (rc != 0)
				goto out;

			rc = daos_iov_copy(&otqa->otqa_akey_copy, p_akey);
			if (rc != 0)
				goto out;

			otqa->otqa_recx = *p_recx;
			if (otqa->otqa_max_epoch < *p_epoch)
				otqa->otqa_max_epoch = *p_epoch;
			otqa->otqa_shard = shards[i];
			otqa->otqa_keys_allocated = 1;

			if (otqa->otqa_raw_recx && daos_oclass_is_ec(&ioc->ioc_oca)) {
				obj_ec_recx_vos2daos(&ioc->ioc_oca, t_oid, p_dkey, &otqa->otqa_recx,
						     api_flags & DAOS_GET_MAX ? true : false);
				otqa->otqa_raw_recx = 0;
			}
		} else {
			oqma.oqma_oid.id_shard = shards[i];
			oqma.oqma_src_epoch = *p_epoch;
			oqma.oqma_src_dkey = p_dkey;
			oqma.oqma_src_akey = p_akey;
			oqma.oqma_src_recx = p_recx;
			oqma.oqma_raw_recx = 1;
			/*
			 * Merge (L1) the results from different shards on the same VOS target
			 * into current otqa that stands for the result for current VOS target.
			 */
			rc = daos_obj_query_merge(&oqma);
			if (rc != 0)
				goto out;
		}
	}

	if (rc == -DER_NONEXIST && succeeds > 0)
		rc = 0;

out:
	if (rc == -DER_NONEXIST && otqa->otqa_need_copy && !otqa->otqa_keys_allocated) {
		/* Allocate key buffer for subsequent merge. */
		rc = daos_iov_alloc(&otqa->otqa_dkey_copy, sizeof(uint64_t), true);
		if (rc != 0)
			goto out;

		rc = daos_iov_alloc(&otqa->otqa_akey_copy, sizeof(uint64_t), true);
		if (rc != 0)
			goto out;

		otqa->otqa_keys_allocated = 1;
	}

	otqa->otqa_result = rc;
	otqa->otqa_completed = 1;

	return rc;
}

int
obj_tgt_query(struct obj_tgt_query_args *otqa, uuid_t po_uuid, uuid_t co_hdl, uuid_t co_uuid,
	      daos_unit_oid_t oid, daos_epoch_t epoch, daos_epoch_t epoch_first,
	      uint64_t api_flags, uint32_t rpc_flags, uint32_t *map_ver, crt_rpc_t *rpc,
	      uint32_t count, uint32_t *shards, struct dtx_id *xid)
{
	struct dtx_epoch	 dtx_epoch = { 0 };
	struct obj_io_context	 ioc = { 0 };
	struct obj_io_context	*p_ioc = otqa->otqa_ioc;
	struct dtx_handle	*dth = otqa->otqa_dth;
	int			 rc = 0;

	if (p_ioc == NULL)
		p_ioc = &ioc;

	if (!p_ioc->ioc_began) {
		rc = obj_ioc_begin(oid.id_pub, *map_ver, po_uuid, co_hdl, co_uuid, rpc, rpc_flags,
				   p_ioc);
		if (rc != 0)
			goto out;
	}

	if (dth == NULL) {
		dtx_epoch.oe_value = epoch;
		dtx_epoch.oe_first = epoch_first;
		dtx_epoch.oe_flags = orf_to_dtx_epoch_flags(rpc_flags);

		rc = dtx_begin(p_ioc->ioc_vos_coh, xid, &dtx_epoch, 0, *map_ver, &oid, NULL, 0, 0,
			       NULL, &dth);
		if (rc != 0)
			goto out;
	}

	rc = obj_local_query(otqa, p_ioc, oid, epoch, api_flags, *map_ver, opc_get(rpc->cr_opc),
			     count, shards, dth);

	if (dth != otqa->otqa_dth)
		rc = dtx_end(dth, p_ioc->ioc_coc, rc);

out:
	*map_ver = p_ioc->ioc_map_ver;
	if (p_ioc != otqa->otqa_ioc)
		obj_ioc_end(p_ioc, rc);

	return rc;
}

void
ds_obj_query_key_handler(crt_rpc_t *rpc)
{
	struct dss_module_info		*dmi = dss_get_module_info();
	struct obj_query_key_in		*okqi = crt_req_get(rpc);
	struct obj_query_key_out	*okqo = crt_reply_get(rpc);
	struct obj_tgt_query_args	 otqa = { 0 };
	uint32_t			 version = okqi->okqi_map_ver;
	int				 rc;

	rc = process_epoch(&okqi->okqi_epoch, &okqi->okqi_epoch_first, &okqi->okqi_flags);
	if (rc == PE_OK_LOCAL)
		okqi->okqi_flags &= ~ORF_EPOCH_UNCERTAIN;

	otqa.otqa_in_dkey = &okqi->okqi_dkey;
	otqa.otqa_in_akey = &okqi->okqi_akey;
	otqa.otqa_out_dkey = &okqo->okqo_dkey;
	otqa.otqa_out_akey = &okqo->okqo_akey;

	rc = obj_tgt_query(&otqa, okqi->okqi_pool_uuid, okqi->okqi_co_hdl, okqi->okqi_co_uuid,
			   okqi->okqi_oid, okqi->okqi_epoch, okqi->okqi_epoch_first,
			   okqi->okqi_api_flags, okqi->okqi_flags, &version, rpc, 1,
			   &okqi->okqi_oid.id_shard, &okqi->okqi_dti);
	okqo->okqo_max_epoch = otqa.otqa_max_epoch;
	if (rc == 0)
		okqo->okqo_recx = otqa.otqa_recx;
	else
		DL_CDEBUG(rc != -DER_NONEXIST && rc != -DER_INPROGRESS && rc != -DER_TX_RESTART,
			  DLOG_ERR, DB_IO, rc, "Failed to handle reqular query RPC %p on XS %u/%u "
			  "for obj "DF_UOID" epc "DF_X64" pmv %u/%u, api_flags "DF_X64" with dti "
			  DF_DTI, rpc, dmi->dmi_xs_id, dmi->dmi_tgt_id, DP_UOID(okqi->okqi_oid),
			  okqi->okqi_epoch, okqi->okqi_map_ver, version, okqi->okqi_api_flags,
			  DP_DTI(&okqi->okqi_dti));

	obj_reply_set_status(rpc, rc);
	obj_reply_map_version_set(rpc, version);
	okqo->okqo_epoch = okqi->okqi_epoch;

	rc = crt_reply_send(rpc);
	if (rc != 0)
		D_ERROR("send reply failed: "DF_RC"\n", DP_RC(rc));
}

void
ds_obj_sync_handler(crt_rpc_t *rpc)
{
	struct obj_sync_in	*osi;
	struct obj_sync_out	*oso;
	struct obj_io_context	 ioc;
	daos_epoch_t		 epoch = d_hlc_get();
	int			 rc;

	osi = crt_req_get(rpc);
	D_ASSERT(osi != NULL);

	oso = crt_reply_get(rpc);
	D_ASSERT(oso != NULL);

	if (osi->osi_epoch == 0)
		oso->oso_epoch = epoch;
	else
		oso->oso_epoch = min(epoch, osi->osi_epoch);

	D_DEBUG(DB_IO, "obj_sync start: "DF_UOID", epc "DF_X64"\n",
		DP_UOID(osi->osi_oid), oso->oso_epoch);

	rc = obj_ioc_begin(osi->osi_oid.id_pub, osi->osi_map_ver,
			   osi->osi_pool_uuid, osi->osi_co_hdl,
			   osi->osi_co_uuid, rpc, 0, &ioc);
	if (rc != 0)
		D_GOTO(out, rc);

	rc = dtx_obj_sync(ioc.ioc_coc, &osi->osi_oid, oso->oso_epoch);

out:
	obj_reply_map_version_set(rpc, ioc.ioc_map_ver);
	obj_reply_set_status(rpc, rc);
	obj_ioc_end(&ioc, rc);

	D_DEBUG(DB_IO, "obj_sync stop: "DF_UOID", epc "DF_X64", rd = %d\n",
		DP_UOID(osi->osi_oid), oso->oso_epoch, rc);

	rc = crt_reply_send(rpc);
	if (rc != 0)
		D_ERROR("send reply failed: "DF_RC"\n", DP_RC(rc));
}

static int
obj_verify_bio_csum(daos_obj_id_t oid, daos_iod_t *iods,
		    struct dcs_iod_csums *iod_csums, struct bio_desc *biod,
		    struct daos_csummer *csummer, uint32_t iods_nr)
{
	unsigned int	i;
	int		rc = 0;

	if (!daos_csummer_initialized(csummer) ||
	    csummer->dcs_skip_data_verify ||
	    !csummer->dcs_srv_verify)
		return 0;

	for (i = 0; i < iods_nr; i++) {
		daos_iod_t		*iod = &iods[i];
		struct bio_sglist	*bsgl = bio_iod_sgl(biod, i);
		d_sg_list_t		 sgl;

		if (!csum_iod_is_supported(iod))
			continue;

		if (!ci_is_valid(iod_csums[i].ic_data)) {
			D_ERROR("Checksums is enabled but the csum info is "
				"invalid for iod_csums %d/%d. ic_nr: %d, "
				"iod: "DF_C_IOD"\n",
				i, iods_nr, iod_csums[i].ic_nr, DP_C_IOD(iod));
			return -DER_CSUM;
		}

		rc = bio_sgl_convert(bsgl, &sgl);

		if (rc == 0)
			rc = daos_csummer_verify_iod(csummer, iod, &sgl,
						     &iod_csums[i], NULL, 0,
						     NULL);

		d_sgl_fini(&sgl, false);

		if (rc != 0) {
			if (iod->iod_type == DAOS_IOD_SINGLE) {
				D_ERROR("Data Verification failed (object: "
					DF_OID"): %d\n",
					DP_OID(oid), rc);
			} else if (iod->iod_type == DAOS_IOD_ARRAY) {
				D_ERROR("Data Verification failed (object: "
					DF_OID", extent: "DF_RECX"): %d\n",
					DP_OID(oid), DP_RECX(iod->iod_recxs[i]), rc);
			}
			break;
		}
	}

	return rc;
}

static inline void
ds_obj_cpd_set_sub_result(struct obj_cpd_out *oco, int idx,
			  int result, daos_epoch_t epoch)
{
	uint64_t	*p_epoch;
	int		*p_ret;

	p_epoch = (uint64_t *)oco->oco_sub_epochs.ca_arrays + idx;
	*p_epoch = epoch;

	p_ret = (int *)oco->oco_sub_rets.ca_arrays + idx;
	*p_ret = result;
}

static void
obj_cpd_reply(crt_rpc_t *rpc, int status, uint32_t map_version)
{
	struct obj_cpd_in	*oci = crt_req_get(rpc);
	struct obj_cpd_out	*oco = crt_reply_get(rpc);
	int			 rc;

	if (!(oci->oci_flags & ORF_RESEND) &&
	    (DAOS_FAIL_CHECK(DAOS_DTX_LOST_RPC_REQUEST) ||
	     DAOS_FAIL_CHECK(DAOS_DTX_LOST_RPC_REPLY)))
		goto cleanup;

	obj_reply_set_status(rpc, status);
	obj_reply_map_version_set(rpc, map_version);

	D_DEBUG(DB_TRACE, "CPD rpc %p send reply, pmv %d, status %d.\n",
		rpc, map_version, status);

	rc = crt_reply_send(rpc);
	if (rc != 0)
		D_ERROR("Send CPD reply failed: "DF_RC"\n", DP_RC(rc));

cleanup:
	D_FREE(oco->oco_sub_rets.ca_arrays);
	oco->oco_sub_rets.ca_count = 0;

	D_FREE(oco->oco_sub_epochs.ca_arrays);
	oco->oco_sub_epochs.ca_count = 0;
}

/* Locally process the operations belong to one DTX.
 * Common logic, shared by both leader and non-leader.
 */
#define LOCAL_STACK_NUM		2
static int
ds_cpd_handle_one(crt_rpc_t *rpc, struct daos_cpd_sub_head *dcsh, struct daos_cpd_disp_ent *dcde,
		  struct daos_cpd_sub_req *dcsrs, struct obj_io_context *ioc,
		  struct dtx_handle *dth)
{
	struct daos_cpd_req_idx *dcri = dcde->dcde_reqs;
	struct daos_cpd_sub_req *dcsr;
	struct daos_cpd_update  *dcu;
	daos_handle_t           *iohs                             = NULL;
	struct bio_desc        **biods                            = NULL;
	struct obj_bulk_args    *bulks                            = NULL;
	daos_iod_t               local_iods[LOCAL_STACK_NUM]      = {0};
	uint32_t                 local_iod_nrs[LOCAL_STACK_NUM]   = {0};
	struct dcs_iod_csums     local_csums[LOCAL_STACK_NUM]     = {0};
	struct dcs_csum_info     local_csum_info[LOCAL_STACK_NUM] = {0};
	uint64_t                 local_offs[LOCAL_STACK_NUM]      = {0};
	uint64_t                 local_skips[LOCAL_STACK_NUM]     = {0};
	daos_iod_t              *local_p_iods[LOCAL_STACK_NUM]    = {0};
	struct dcs_iod_csums    *local_p_csums[LOCAL_STACK_NUM]   = {0};
	uint64_t                *local_p_offs[LOCAL_STACK_NUM]    = {0};
	uint8_t                 *local_p_skips[LOCAL_STACK_NUM]   = {0};
	uint8_t                **pskips                           = NULL;
	daos_iod_t             **piods                            = NULL;
	uint32_t                *piod_nrs                         = NULL;
	struct dcs_iod_csums   **pcsums                           = NULL;
	uint64_t               **poffs                            = NULL;
	struct dcs_csum_info    *pcsum_info                       = NULL;
	int                      rma                              = 0;
	int                      rma_idx                          = 0;
	int                      rc                               = 0;
	int                      i;
	uint64_t                 update_flags;
	uint64_t                 sched_seq = sched_cur_seq();

	if (dth->dth_flags & DTE_LEADER &&
	    DAOS_FAIL_CHECK(DAOS_DTX_RESTART))
		D_GOTO(out, rc = -DER_TX_RESTART);

	/* P1: Spread read TS. */
	for (i = 0; i < dcde->dcde_read_cnt; i++) {
		daos_handle_t	ioh;

		dcsr = &dcsrs[dcri[i].dcri_req_idx];
		if (dcsr->dcsr_opc != DCSO_READ) {
			D_ERROR(DF_DTI" expected sub read, but got opc %u\n",
				DP_DTI(&dcsh->dcsh_xid), dcsr->dcsr_opc);

			D_GOTO(out, rc = -DER_PROTO);
		}

		dcsr->dcsr_oid.id_shard = dcri[i].dcri_shard_id;
		rc = vos_fetch_begin(ioc->ioc_vos_coh, dcsr->dcsr_oid,
				     dcsh->dcsh_epoch.oe_value,
				     &dcsr->dcsr_dkey, dcsr->dcsr_nr,
				     dcsr->dcsr_read.dcr_iods,
				     VOS_OF_FETCH_SET_TS_ONLY, NULL, &ioh, dth);
		if (rc == 0)
			rc = vos_fetch_end(ioh, NULL, 0);
		else if (rc == -DER_NONEXIST)
			rc = 0;

		if (rc != 0) {
			DL_CDEBUG(rc != -DER_INPROGRESS && rc != -DER_TX_RESTART, DLOG_ERR, DB_IO,
				  rc, "Failed to set read TS for obj " DF_UOID ", DTX " DF_DTI,
				  DP_UOID(dcsr->dcsr_oid), DP_DTI(&dcsh->dcsh_xid));
			goto out;
		}
	}

	dcri += dcde->dcde_read_cnt;
	if (dcde->dcde_write_cnt > LOCAL_STACK_NUM) {
		D_ALLOC_ARRAY(piods, dcde->dcde_write_cnt);
		D_ALLOC_ARRAY(piod_nrs, dcde->dcde_write_cnt);
		D_ALLOC_ARRAY(pcsums, dcde->dcde_write_cnt);
		D_ALLOC_ARRAY(poffs, dcde->dcde_write_cnt);
		D_ALLOC_ARRAY(pcsum_info, dcde->dcde_write_cnt);
		D_ALLOC_ARRAY(pskips, dcde->dcde_write_cnt);
		if (piods == NULL || piod_nrs == NULL || pcsums == NULL || poffs == NULL ||
		    pcsum_info == NULL || pskips == NULL)
			D_GOTO(out, rc = -DER_NOMEM);
	} else {
		piods = local_p_iods;
		pcsums = local_p_csums;
		poffs = local_p_offs;
		piod_nrs = local_iod_nrs;
		pcsum_info = local_csum_info;
		pskips = local_p_skips;
		for (i = 0; i < dcde->dcde_write_cnt; i++) {
			piods[i] = &local_iods[i];
			pcsums[i] = &local_csums[i];
			poffs[i] = &local_offs[i];
			pskips[i] = (uint8_t *)&local_skips[i];
		}
	}

	/* P2: vos_update_begin. */
	for (i = 0; i < dcde->dcde_write_cnt; i++) {
		dcsr = &dcsrs[dcri[i].dcri_req_idx];
		dcsr->dcsr_oid.id_shard = dcri[i].dcri_shard_id;

		if (dcsr->dcsr_opc != DCSO_UPDATE)
			continue;

		dcu = &dcsr->dcsr_update;
		if (dcsr->dcsr_nr != dcu->dcu_iod_array.oia_iod_nr) {
			D_ERROR("Unmatched iod NR %u vs %u for obj "DF_UOID
				", DTX "DF_DTI"\n", dcsr->dcsr_nr,
				dcu->dcu_iod_array.oia_iod_nr,
				DP_UOID(dcsr->dcsr_oid),
				DP_DTI(&dcsh->dcsh_xid));

			D_GOTO(out, rc = -DER_INVAL);
		}

		/* There is no object associated with this ioc while
		 * initializing, we have to do it at here.
		 */
		rc = obj_ioc_init_oca(ioc, dcsr->dcsr_oid.id_pub, true);
		if (rc)
			D_GOTO(out, rc);

		rc = obj_get_iods_offs(dcsr->dcsr_oid, &dcu->dcu_iod_array, &ioc->ioc_oca,
				       dcsr->dcsr_dkey_hash, ioc->ioc_layout_ver, &piods[i],
				       &poffs[i], &pskips[i], &pcsums[i], &pcsum_info[i],
				       &piod_nrs[i]);
		if (rc != 0)
			D_GOTO(out, rc);

		rc = csum_verify_keys(ioc->ioc_coc->sc_csummer,
				      &dcsr->dcsr_dkey, dcu->dcu_dkey_csum,
				      &dcu->dcu_iod_array, &dcsr->dcsr_oid);
		if (rc != 0) {
			if (rc == -DER_CSUM)
				obj_log_csum_err();

			goto out;
		}

		if (iohs == NULL) {
			D_ALLOC_ARRAY(iohs, dcde->dcde_write_cnt);
			if (iohs == NULL)
				D_GOTO(out, rc = -DER_NOMEM);

			D_ALLOC_ARRAY(biods, dcde->dcde_write_cnt);
			if (biods == NULL)
				D_GOTO(out, rc = -DER_NOMEM);
		}

		if (dcu->dcu_flags & ORF_EC) {
			uint32_t tgt_off;

			tgt_off = obj_ec_shard_off_by_layout_ver(ioc->ioc_layout_ver,
								 dcsr->dcsr_dkey_hash,
								 &ioc->ioc_oca,
								 dcsr->dcsr_oid.id_shard);
			obj_singv_ec_rw_filter(dcsr->dcsr_oid, &ioc->ioc_oca, tgt_off,
					       piods[i], poffs[i], dcsh->dcsh_epoch.oe_value,
					       dcu->dcu_flags, piod_nrs[i], true, false, NULL);
		} else {
			piods[i] = dcu->dcu_iod_array.oia_iods;
			pcsums[i] = dcu->dcu_iod_array.oia_iod_csums;
		}

		update_flags = dcsr->dcsr_api_flags;
		if (dcu->dcu_flags & ORF_CPD_BULK &&
		    ioc->ioc_coc->sc_props.dcp_dedup_enabled) {
			update_flags |= VOS_OF_DEDUP;
			if (ioc->ioc_coc->sc_props.dcp_dedup_verify)
				update_flags |= VOS_OF_DEDUP_VERIFY;
		}
		if (dcu->dcu_flags & ORF_EC)
			update_flags |= VOS_OF_EC;

		rc = vos_update_begin(ioc->ioc_vos_coh,
				dcsr->dcsr_oid, dcsh->dcsh_epoch.oe_value,
				update_flags, &dcsr->dcsr_dkey,
				piod_nrs[i], piods[i], pcsums[i],
				ioc->ioc_coc->sc_props.dcp_dedup_size,
				&iohs[i], dth);
		if (rc != 0)
			goto out;

		biods[i] = vos_ioh2desc(iohs[i]);
		rc = bio_iod_prep(biods[i], BIO_CHK_TYPE_IO,
				  dcu->dcu_flags & ORF_CPD_BULK ? rpc2bulk_ctx(rpc, false) : NULL,
				  CRT_BULK_RW);
		if (rc != 0) {
			D_ERROR("bio_iod_prep failed for obj "DF_UOID
				", DTX "DF_DTI": "DF_RC"\n",
				DP_UOID(dcsr->dcsr_oid),
				DP_DTI(&dcsh->dcsh_xid), DP_RC(rc));
			goto out;
		}

		if (dcu->dcu_flags & ORF_CPD_BULK) {
			if (bulks == NULL) {
				D_ALLOC_ARRAY(bulks, dcde->dcde_write_cnt);
				if (bulks == NULL)
					D_GOTO(out, rc = -DER_NOMEM);
			}

			rc = obj_bulk_transfer(rpc, CRT_BULK_GET, dcu->dcu_flags & ORF_BULK_BIND,
					       dcu->dcu_bulks, poffs[i], pskips[i], iohs[i], NULL,
					       piod_nrs[i], &bulks[i], ioc->ioc_coh);
			if (rc != 0) {
				D_ERROR("Bulk transfer failed for obj "
					DF_UOID", DTX "DF_DTI": "DF_RC"\n",
					DP_UOID(dcsr->dcsr_oid),
					DP_DTI(&dcsh->dcsh_xid), DP_RC(rc));
				goto out;
			}

			rma++;
		} else if (dcu->dcu_sgls != NULL) {
			/* no akey skip for non-bulk case (only with one data target) */
			D_ASSERTF(piod_nrs[i] == dcsr->dcsr_nr,
				  "piod_nrs[%d] %d, dcsr->dcsr_nr %d\n",
				  i, piod_nrs[i], dcsr->dcsr_nr);
			rc = bio_iod_copy(biods[i], dcu->dcu_sgls,
					  dcsr->dcsr_nr);
			if (rc != 0) {
				D_ERROR("Non-bulk transfer failed for obj "
					DF_UOID", DTX "DF_DTI": "DF_RC"\n",
					DP_UOID(dcsr->dcsr_oid),
					DP_DTI(&dcsh->dcsh_xid), DP_RC(rc));
				if (rc == -DER_OVERFLOW)
					rc = -DER_REC2BIG;

				goto out;
			}
		}
	}

	/* P3: bulk data transafer. */
	for (i = 0; i < dcde->dcde_write_cnt && rma_idx < rma; i++) {
		if (!bulks[i].inited)
			continue;

<<<<<<< HEAD
		rc = obj_bulk_args_fini(&bulks[i]);
=======
		rc = ABT_eventual_wait(bulks[i].eventual, (void **)&status);
		if (rc != 0)
			rc = dss_abterr2der(rc);
		if (rc == 0 && *status != 0)
			rc = *status;
		if (rc == 0 && bulks[i].result != 0)
			rc = bulks[i].result;

		ABT_eventual_free(&bulks[i].eventual);
>>>>>>> ec85733b
		bio_iod_flush(biods[i]);
		rma_idx++;

		if (rc != 0) {
			D_ERROR(DF_DTI" ABT_eventual_wait failed: "DF_RC"\n",
				DP_DTI(&dcsh->dcsh_xid), DP_RC(rc));

			goto out;
		}
	}

	/* P4: data verification and copy. */
	for (i = 0; i < dcde->dcde_write_cnt; i++) {
		dcsr = &dcsrs[dcri[i].dcri_req_idx];
		if (dcsr->dcsr_opc != DCSO_UPDATE)
			continue;

		dcu = &dcsr->dcsr_update;
		rc = vos_dedup_verify(iohs[i]);
		if (rc != 0) {
			D_ERROR("dedup_verify failed for obj "DF_UOID", DTX "DF_DTI": "DF_RC"\n",
				DP_UOID(dcsr->dcsr_oid), DP_DTI(&dcsh->dcsh_xid), DP_RC(rc));
			goto out;
		}

		rc = obj_verify_bio_csum(dcsr->dcsr_oid.id_pub, piods[i], pcsums[i], biods[i],
					 ioc->ioc_coc->sc_csummer, piod_nrs[i]);
		if (rc != 0) {
			if (rc == -DER_CSUM)
				obj_log_csum_err();
			goto out;
		}

		rc = bio_iod_post(biods[i], 0);
		biods[i] = NULL;
		if (rc != 0) {
			D_ERROR("iod_post failed for obj "DF_UOID", DTX "DF_DTI": "DF_RC"\n",
				DP_UOID(dcsr->dcsr_oid), DP_DTI(&dcsh->dcsh_xid), DP_RC(rc));
			goto out;
		}
	}

	/* The DTX has been aborted during long time bulk data transfer. */
	if (unlikely(dth->dth_aborted))
		D_GOTO(out, rc = -DER_CANCELED);

	/* There is CPU yield after DTX start, and the resent RPC may be handled during that.
	 * Let's check resent again before further process.
	 */
	if (rc == 0 && dth->dth_modification_cnt > 0 && sched_cur_seq() != sched_seq) {
		if (dth->dth_need_validation) {
			daos_epoch_t	epoch = 0;
			int		rc1;

			rc1 = dtx_handle_resend(ioc->ioc_vos_coh, &dcsh->dcsh_xid, &epoch, NULL);
			switch (rc1) {
			case 0:
			case -DER_ALREADY:
				D_GOTO(out, rc = -DER_ALREADY);
			case -DER_NONEXIST:
			case -DER_EP_OLD:
				break;
			default:
				D_GOTO(out, rc = rc1);
			}
		}

		if (rc == 0 && dth->dth_solo) {
			daos_epoch_t	epoch = dcsh->dcsh_epoch.oe_value;

			D_ASSERT(dcde->dcde_read_cnt == 0);
			D_ASSERT(dcde->dcde_write_cnt == 1);

			dcsh->dcsh_epoch.oe_value = d_hlc_get();

			dtx_renew_epoch(&dcsh->dcsh_epoch, dth);
			if (daos_handle_is_valid(iohs[0]))
				vos_update_renew_epoch(iohs[0], dth);

			D_DEBUG(DB_IO,
				"CPD rpc %p renew epoch "DF_X64" => "DF_X64" for "DF_DTI"\n",
				rpc, epoch, dcsh->dcsh_epoch.oe_value, DP_DTI(&dcsh->dcsh_xid));
		}
	}

	/* P5: punch and vos_update_end. */
	for (i = 0; i < dcde->dcde_write_cnt; i++) {
		dcsr = &dcsrs[dcri[i].dcri_req_idx];

		if (dcsr->dcsr_opc == DCSO_UPDATE) {
			rc = dtx_sub_init(dth, &dcsr->dcsr_oid,
					  dcsr->dcsr_dkey_hash);
			if (rc != 0)
				goto out;

			rc = vos_update_end(iohs[i], dth->dth_ver,
					    &dcsr->dcsr_dkey, rc, NULL, dth);
			iohs[i] = DAOS_HDL_INVAL;
			if (rc != 0)
				goto out;
		} else {
			daos_key_t	*dkey;

			if (dcsr->dcsr_opc == DCSO_PUNCH_OBJ) {
				dkey = NULL;
			} else if (dcsr->dcsr_opc == DCSO_PUNCH_DKEY ||
				   dcsr->dcsr_opc == DCSO_PUNCH_AKEY) {
				dkey = &dcsr->dcsr_dkey;
			} else {
				D_ERROR("Unknown sub request opc %u for obj "
					DF_UOID", DTX "DF_DTI":\n",
					dcsr->dcsr_opc, DP_UOID(dcsr->dcsr_oid),
					DP_DTI(&dcsh->dcsh_xid));

				D_GOTO(out, rc = -DER_PROTO);
			}

			rc = dtx_sub_init(dth, &dcsr->dcsr_oid,
					  dcsr->dcsr_dkey_hash);
			if (rc != 0)
				goto out;

			rc = vos_obj_punch(ioc->ioc_vos_coh, dcsr->dcsr_oid,
				dcsh->dcsh_epoch.oe_value, dth->dth_ver,
				dcsr->dcsr_api_flags, dkey,
				dkey != NULL ? dcsr->dcsr_nr : 0, dkey != NULL ?
				dcsr->dcsr_punch.dcp_akeys : NULL, dth);
			if (rc != 0)
				goto out;
		}
	}

out:
	if (rc != 0) {
		if (bulks != NULL) {
			for (i = 0; i < dcde->dcde_write_cnt && rma_idx < rma; i++) {
				if (!bulks[i].inited)
					continue;

				obj_bulk_args_fini(&bulks[i]);
				rma_idx++;
			}
		}

		if (biods != NULL) {
			for (i = 0; i < dcde->dcde_write_cnt; i++) {
				if (biods[i] != NULL)
					bio_iod_post(biods[i], rc);
			}
		}

		if (iohs != NULL) {
			for (i = 0; i < dcde->dcde_write_cnt; i++) {
				if (daos_handle_is_inval(iohs[i]))
					continue;

				dcri = dcde->dcde_reqs + dcde->dcde_read_cnt;
				dcsr = &dcsrs[dcri[i].dcri_req_idx];
				vos_update_end(iohs[i], dth->dth_ver,
					       &dcsr->dcsr_dkey, rc, NULL, dth);
			}
		}
	}

	D_FREE(iohs);
	D_FREE(biods);
	D_FREE(bulks);

	for (i = 0; i < dcde->dcde_write_cnt; i++) {
		dcsr = &dcsrs[dcri[i].dcri_req_idx];
		if (dcsr->dcsr_opc != DCSO_UPDATE)
			continue;

		dcu = &dcsr->dcsr_update;
		if (piods!= NULL && piods[i] != NULL && piods[i] != &local_iods[i] &&
		    piods[i] != dcu->dcu_iod_array.oia_iods)
			D_FREE(piods[i]);

		if (poffs != NULL && poffs[i] != NULL && poffs[i] != &local_offs[i] &&
		    poffs[i] != dcu->dcu_iod_array.oia_offs)
			D_FREE(poffs[i]);

		if (pskips != NULL && pskips[i] != NULL && pskips[i] != (uint8_t *)&local_skips[i])
			D_FREE(pskips[i]);

		if (pcsums != NULL && pcsums[i] != NULL && pcsums[i] != &local_csums[i] &&
		    pcsums[i] != dcu->dcu_iod_array.oia_iod_csums) {
			struct dcs_iod_csums	*csum = pcsums[i];
			int j;

			for (j = 0; j < dcu->dcu_iod_array.oia_oiod_nr; i++) {
				if (dcu->dcu_iod_array.oia_iods[j].iod_type == DAOS_IOD_SINGLE &&
				    csum[j].ic_data != NULL)
					D_FREE(csum[j].ic_data);
			}

			D_FREE(csum);
		}
	}

	if (piods != local_p_iods && piods != NULL)
		D_FREE(piods);
	if (piod_nrs != local_iod_nrs && piod_nrs != NULL)
		D_FREE(piod_nrs);
	if (poffs != local_p_offs && poffs != NULL)
		D_FREE(poffs);
	if (pskips != local_p_skips && pskips != NULL)
		D_FREE(pskips);
	if (pcsums != local_p_csums && pcsums != NULL)
		D_FREE(pcsums);
	if (pcsum_info != local_csum_info && pcsum_info != NULL)
		D_FREE(pcsum_info);

	return unlikely(rc == -DER_ALREADY) ? 0 : rc;
}

static int
ds_cpd_handle_one_wrap(crt_rpc_t *rpc, struct daos_cpd_sub_head *dcsh,
		       struct daos_cpd_disp_ent *dcde, struct daos_cpd_sub_req *dcsrs,
		       struct obj_io_context *ioc, struct dtx_handle *dth)
{
	struct dtx_share_peer	*dsp;
	uint32_t		 retry = 0;
	int			 rc;

again:
	rc = ds_cpd_handle_one(rpc, dcsh, dcde, dcsrs, ioc, dth);
	if (obj_dtx_need_refresh(dth, rc)) {
		if (unlikely(++retry % 10 == 3)) {
			dsp = d_list_entry(dth->dth_share_tbd_list.next,
					   struct dtx_share_peer, dsp_link);
			D_WARN("DTX refresh for "DF_DTI" because of "DF_DTI" (%d) for %d "
			       "times, maybe dead loop\n", DP_DTI(&dth->dth_xid),
			       DP_DTI(&dsp->dsp_xid), dth->dth_share_tbd_count, retry);
		}

		rc = dtx_refresh(dth, ioc->ioc_coc);
		if (rc == -DER_AGAIN)
			goto again;
	}

	return rc;
}

static int
ds_obj_dtx_follower(crt_rpc_t *rpc, struct obj_io_context *ioc)
{
	struct dtx_handle		*dth = NULL;
	struct obj_cpd_in		*oci = crt_req_get(rpc);
	struct daos_cpd_sub_head	*dcsh = ds_obj_cpd_get_head(rpc, 0);
	struct daos_cpd_disp_ent	*dcde = ds_obj_cpd_get_ents(rpc, 0, -1);
	struct daos_cpd_sub_req		*dcsr = ds_obj_cpd_get_reqs(rpc, 0);
	daos_epoch_t			 e = dcsh->dcsh_epoch.oe_value;
	uint32_t			 dtx_flags = DTX_DIST;
	int				 rc = 0;
	int				 rc1 = 0;

	D_DEBUG(DB_IO, "Handling DTX "DF_DTI" on non-leader\n",
		DP_DTI(&dcsh->dcsh_xid));

	D_ASSERT(dcsh->dcsh_epoch.oe_value != 0);
	D_ASSERT(dcsh->dcsh_epoch.oe_value != DAOS_EPOCH_MAX);

	if (oci->oci_flags & ORF_RESEND) {
		rc1 = dtx_handle_resend(ioc->ioc_vos_coh, &dcsh->dcsh_xid, &e, NULL);
		/* Do nothing if 'prepared' or 'committed'. */
		if (rc1 == -DER_ALREADY || rc1 == 0)
			D_GOTO(out, rc = 0);
	}

	/* Refuse any modification with old epoch. */
	if (dcde->dcde_write_cnt != 0 &&
	    dcsh->dcsh_epoch.oe_value < dss_get_start_epoch())
		D_GOTO(out, rc = -DER_TX_RESTART);

	/* The check for read capa has been done before handling the CPD RPC.
	 * So here, only need to check the write capa.
	 */
	if (dcde->dcde_write_cnt != 0) {
		rc = obj_capa_check(ioc->ioc_coh, true, false);
		if (rc != 0)
			goto out;
	}

	switch (rc1) {
	case -DER_NONEXIST:
	case 0:
		break;
	case -DER_MISMATCH:
		/* For resent RPC, abort it firstly if exist but with different
		 * (old) epoch, then re-execute with new epoch.
		 */
		rc = vos_dtx_abort(ioc->ioc_vos_coh, &dcsh->dcsh_xid, e);
		if (rc < 0 && rc != -DER_NONEXIST)
			D_GOTO(out, rc);
		break;
	default:
		D_ASSERTF(rc1 < 0, "Resend check result: %d\n", rc1);
		D_GOTO(out, rc = rc1);
	}

	if (oci->oci_flags & ORF_DTX_SYNC)
		dtx_flags |= DTX_SYNC;

	rc = dtx_begin(ioc->ioc_vos_coh, &dcsh->dcsh_xid, &dcsh->dcsh_epoch,
		       dcde->dcde_write_cnt, oci->oci_map_ver,
		       &dcsh->dcsh_leader_oid, NULL, 0, dtx_flags,
		       dcsh->dcsh_mbs, &dth);
	if (rc != 0)
		goto out;

	rc = ds_cpd_handle_one_wrap(rpc, dcsh, dcde, dcsr, ioc, dth);

	rc = dtx_end(dth, ioc->ioc_coc, rc);

out:
	DL_CDEBUG(rc != 0 && rc != -DER_INPROGRESS && rc != -DER_TX_RESTART, DLOG_ERR, DB_IO, rc,
		  "Handled DTX " DF_DTI " on non-leader", DP_DTI(&dcsh->dcsh_xid));

	return rc;
}

static int
obj_obj_dtx_leader(struct dtx_leader_handle *dlh, void *arg, int idx,
		   dtx_sub_comp_cb_t comp_cb)
{
	struct ds_obj_exec_arg	*exec_arg = arg;
	struct daos_cpd_args	*dca = exec_arg->args;
	int			 rc = 0;

	/* handle local operation */
	if (idx == -1) {
		if (!dlh->dlh_handle.dth_prepared) {
			struct obj_io_context		*ioc = dca->dca_ioc;
			struct daos_cpd_disp_ent	*dcde;
			struct daos_cpd_sub_head	*dcsh;
			struct daos_cpd_sub_req		*dcsrs;

			dcde = ds_obj_cpd_get_ents(dca->dca_rpc, dca->dca_idx, 0);
			/* The check for read capa has been done before handling
			 * the CPD RPC. Here, only need to check the write capa.
			 */
			if (dcde->dcde_write_cnt != 0) {
				rc = obj_capa_check(ioc->ioc_coh, true, false);
				if (rc != 0)
					goto comp;
			}

			dcsh = ds_obj_cpd_get_head(dca->dca_rpc, dca->dca_idx);
			dcsrs = ds_obj_cpd_get_reqs(dca->dca_rpc, dca->dca_idx);
			rc = ds_cpd_handle_one_wrap(dca->dca_rpc, dcsh, dcde,
						    dcsrs, ioc, &dlh->dlh_handle);
		}

comp:
		if (comp_cb != NULL)
			comp_cb(dlh, idx, rc);

		return rc;
	}

	/* Dispatch CPD RPC and handle sub requests remotely */
	return ds_obj_cpd_dispatch(dlh, arg, idx, comp_cb);
}

static void
ds_obj_dtx_leader(struct daos_cpd_args *dca)
{
	struct dtx_leader_handle	*dlh = NULL;
	struct ds_obj_exec_arg		 exec_arg;
	struct obj_cpd_in		*oci = crt_req_get(dca->dca_rpc);
	struct obj_cpd_out		*oco = crt_reply_get(dca->dca_rpc);
	struct daos_cpd_sub_head	*dcsh;
	struct daos_cpd_disp_ent	*dcde;
	struct daos_cpd_sub_req		*dcsrs = NULL;
	struct daos_shard_tgt		*tgts;
	uint32_t			 flags = 0;
	uint32_t			 dtx_flags = DTX_DIST;
	int				 tgt_cnt = 0;
	int				 req_cnt = 0;
	int				 rc = 0;
	bool				 need_abort = false;

	dcsh = ds_obj_cpd_get_head(dca->dca_rpc, dca->dca_idx);

	D_DEBUG(DB_IO, "Handling DTX "DF_DTI" on leader, idx %u\n",
		DP_DTI(&dcsh->dcsh_xid), dca->dca_idx);

	if (daos_is_zero_dti(&dcsh->dcsh_xid)) {
		D_ERROR("DTX ID cannot be empty\n");
		D_GOTO(out, rc = -DER_INVAL);
	}

	rc = process_epoch(&dcsh->dcsh_epoch.oe_value,
			   &dcsh->dcsh_epoch.oe_first,
			   &dcsh->dcsh_epoch.oe_rpc_flags);
	if (rc == PE_OK_LOCAL) {
		/*
		 * In this case, writes to local RDGs can use the chosen epoch
		 * without any uncertainty. This optimization is left to future
		 * work.
		 */
	}

	D_ASSERT(dcsh->dcsh_epoch.oe_value != 0);
	D_ASSERT(dcsh->dcsh_epoch.oe_value != DAOS_EPOCH_MAX);

	if (oci->oci_flags & ORF_RESEND) {
again:
		/* For distributed transaction, the 'ORF_RESEND' may means
		 * that the DTX has been restarted with newer epoch.
		 */
		rc = dtx_handle_resend(dca->dca_ioc->ioc_vos_coh,
				       &dcsh->dcsh_xid,
				       &dcsh->dcsh_epoch.oe_value, NULL);
		switch (rc) {
		case -DER_ALREADY:
			/* Do nothing if 'committed'. */
			D_GOTO(out, rc = 0);
		case 0:
			/* For 'prepared' case, still need to dispatch. */
			flags = ORF_RESEND;
			break;
		case -DER_MISMATCH:
			/* XXX: For distributed transaction, there is race
			 *	between the client DTX commit with restart
			 *	and the DTX recovery on the new leader. It
			 *	is possible that the new leader is waiting
			 *	for others reply for related DTX recovery,
			 *	or the DTX recovery ULT is not started yet.
			 *
			 *	But we do not know whether the old leader
			 *	has ever committed related DTX before its
			 *	corruption or not. If yes, then abort DTX
			 *	with old epoch will break the semantics.
			 *
			 *	So here we need to wait the new leader to
			 *	recover such DTX: either commit or abort.
			 *	Let's return '-DER_INPROGRESS' to ask the
			 *	client to retry sometime later.
			 */
			D_GOTO(out, rc = -DER_INPROGRESS);
		default:
			if (rc < 0 && rc != -DER_NONEXIST)
				D_GOTO(out, rc);
			break;
		}
	} else if (DAOS_FAIL_CHECK(DAOS_DTX_LOST_RPC_REQUEST)) {
		D_GOTO(out, rc = 0);
	}

	dcde = ds_obj_cpd_get_ents(dca->dca_rpc, dca->dca_idx, 0);
	dcsrs = ds_obj_cpd_get_reqs(dca->dca_rpc, dca->dca_idx);
	tgts = ds_obj_cpd_get_tgts(dca->dca_rpc, dca->dca_idx);
	req_cnt = ds_obj_cpd_get_reqs_cnt(dca->dca_rpc, dca->dca_idx);
	tgt_cnt = ds_obj_cpd_get_tgts_cnt(dca->dca_rpc, dca->dca_idx);

	if (dcde == NULL || dcsrs == NULL || tgts == NULL ||
	    req_cnt < 0 || tgt_cnt < 0)
		D_GOTO(out, rc = -DER_INVAL);

	/* Refuse any modification with old epoch. */
	if (dcde->dcde_write_cnt != 0 &&
	    dcsh->dcsh_epoch.oe_value < dss_get_start_epoch())
		D_GOTO(out, rc = -DER_TX_RESTART);

	/* 'tgts[0]' is for current dtx leader. */
	if (tgt_cnt == 1)
		tgts = NULL;
	else
		tgts++;

	if (tgt_cnt <= 1 && dcde->dcde_write_cnt == 1 && dcde->dcde_read_cnt == 0)
		dtx_flags |= DTX_SOLO;
	if (flags & ORF_RESEND)
		dtx_flags |= DTX_PREPARED;
	else
		dtx_flags &= ~DTX_PREPARED;

	rc = dtx_leader_begin(dca->dca_ioc->ioc_vos_coh, &dcsh->dcsh_xid, &dcsh->dcsh_epoch,
			      dcde->dcde_write_cnt, oci->oci_map_ver, &dcsh->dcsh_leader_oid,
			      NULL /* dti_cos */, 0 /* dti_cos_cnt */, tgts, tgt_cnt - 1,
			      dtx_flags, dcsh->dcsh_mbs, NULL /* dce */, &dlh);
	if (rc != 0)
		goto out;

	exec_arg.rpc = dca->dca_rpc;
	exec_arg.ioc = dca->dca_ioc;
	exec_arg.args = dca;
	exec_arg.flags = flags;

	/* Execute the operation on all targets */
	rc = dtx_leader_exec_ops(dlh, obj_obj_dtx_leader, NULL, 0, &exec_arg);

	/* Stop the distribute transaction */
	rc = dtx_leader_end(dlh, dca->dca_ioc->ioc_coh, rc);

out:
	DL_CDEBUG(rc != 0 && rc != -DER_INPROGRESS && rc != -DER_TX_RESTART && rc != -DER_AGAIN,
		  DLOG_ERR, DB_IO, rc, "Handled DTX " DF_DTI " on leader, idx %u",
		  DP_DTI(&dcsh->dcsh_xid), dca->dca_idx);

	if (rc == -DER_AGAIN) {
		oci->oci_flags |= ORF_RESEND;
		need_abort = true;
		ABT_thread_yield();
		goto again;
	}

	if (rc != 0 && need_abort) {
		struct dtx_entry	 dte;
		int			 rc1;

		dte.dte_xid = dcsh->dcsh_xid;
		dte.dte_ver = oci->oci_map_ver;
		dte.dte_refs = 1;
		dte.dte_mbs = dcsh->dcsh_mbs;
		rc1 = dtx_abort(dca->dca_ioc->ioc_coc, &dte, dcsh->dcsh_epoch.oe_value);
		if (rc1 != 0 && rc1 != -DER_NONEXIST)
			D_WARN("Failed to abort DTX "DF_DTI": "DF_RC"\n",
			       DP_DTI(&dcsh->dcsh_xid), DP_RC(rc1));
	}

	ds_obj_cpd_set_sub_result(oco, dca->dca_idx, rc,
				  dcsh->dcsh_epoch.oe_value);
}

static void
ds_obj_dtx_leader_ult(void *arg)
{
	struct daos_cpd_args	*dca = arg;
	int			 rc;

	ds_obj_dtx_leader(dca);

	rc = ABT_future_set(dca->dca_future, NULL);
	D_ASSERTF(rc == ABT_SUCCESS, "ABT_future_set failed %d.\n", rc);
}

static int
ds_obj_cpd_body_prep(struct daos_cpd_bulk *dcb, uint32_t type, uint32_t nr)
{
	int	rc = 0;

	if (dcb->dcb_size == 0)
		D_GOTO(out, rc = -DER_INVAL);

	D_ASSERT(dcb->dcb_iov.iov_buf == NULL);

	D_ALLOC(dcb->dcb_iov.iov_buf, dcb->dcb_size);
	if (dcb->dcb_iov.iov_buf == NULL)
		D_GOTO(out, rc = -DER_NOMEM);

	dcb->dcb_iov.iov_buf_len = dcb->dcb_size;
	dcb->dcb_iov.iov_len = dcb->dcb_size;

	dcb->dcb_sgl.sg_nr = 1;
	dcb->dcb_sgl.sg_nr_out = 1;
	dcb->dcb_sgl.sg_iovs = &dcb->dcb_iov;

	dcb->dcb_type = type;
	dcb->dcb_item_nr = nr;

out:
	return rc;
}

/* Handle the bulk for CPD RPC body. */
static int
ds_obj_cpd_body_bulk(crt_rpc_t *rpc, struct obj_io_context *ioc, bool leader,
		     struct daos_cpd_bulk ***p_dcbs, uint32_t *dcb_nr)
{
	struct obj_cpd_in		 *oci = crt_req_get(rpc);
	struct daos_cpd_bulk		**dcbs = NULL;
	struct daos_cpd_bulk		 *dcb = NULL;
	crt_bulk_t			 *bulks = NULL;
	d_sg_list_t			**sgls = NULL;
	struct daos_cpd_sub_head	 *dcsh;
	struct daos_cpd_disp_ent	 *dcde;
	struct daos_cpd_req_idx		 *dcri;
	void				 *end;
	uint32_t			  total = 0;
	uint32_t			  count = 0;
	int				  rc = 0;
	int				  i;
	int				  j;

	total += oci->oci_sub_heads.ca_count;
	total += oci->oci_sub_reqs.ca_count;
	total += oci->oci_disp_ents.ca_count;
	if (leader)
		total += oci->oci_disp_tgts.ca_count;

	D_ALLOC_ARRAY(dcbs, total);
	if (dcbs == NULL)
		D_GOTO(out, rc = -DER_NOMEM);

	*p_dcbs = dcbs;
	*dcb_nr = total;

	for (i = 0; i < oci->oci_sub_reqs.ca_count; i++) {
		dcb = ds_obj_cpd_get_reqs_bulk(rpc, i);
		if (dcb != NULL) {
			rc = ds_obj_cpd_body_prep(dcb, DCST_BULK_REQ,
						  ds_obj_cpd_get_reqs_cnt(rpc, i));
			if (rc != 0)
				goto out;

			dcbs[count++] = dcb;
		}
	}

	for (i = 0; i < oci->oci_sub_heads.ca_count; i++) {
		dcb = ds_obj_cpd_get_head_bulk(rpc, i);
		if (dcb != NULL) {
			rc = ds_obj_cpd_body_prep(dcb, DCST_BULK_HEAD,
						  ds_obj_cpd_get_head_cnt(rpc, i));
			if (rc != 0)
				goto out;

			dcbs[count++] = dcb;
		}
	}

	for (i = 0; i < oci->oci_disp_ents.ca_count; i++) {
		dcb = ds_obj_cpd_get_ents_bulk(rpc, i);
		if (dcb != NULL) {
			rc = ds_obj_cpd_body_prep(dcb, DCST_BULK_ENT,
						  ds_obj_cpd_get_ents_cnt(rpc, i));
			if (rc != 0)
				goto out;

			dcbs[count++] = dcb;
		}
	}

	if (leader) {
		for (i = 0; i < oci->oci_disp_tgts.ca_count; i++) {
			dcb = ds_obj_cpd_get_tgts_bulk(rpc, i);
			if (dcb != NULL) {
				rc = ds_obj_cpd_body_prep(dcb, DCST_BULK_TGT,
							  ds_obj_cpd_get_tgts_cnt(rpc, i));
				if (rc != 0)
					goto out;

				dcbs[count++] = dcb;
			}
		}
	}

	/* no bulk for this CPD RPC body. */
	if (count == 0)
		D_GOTO(out, rc = 0);

	D_ALLOC_ARRAY(bulks, count);
	if (bulks == NULL)
		D_GOTO(out, rc = -DER_NOMEM);

	D_ALLOC_ARRAY(sgls, count);
	if (sgls == NULL)
		D_GOTO(out, rc = -DER_NOMEM);

	for (i = 0; i < count; i++) {
		bulks[i] = *dcbs[i]->dcb_bulk;
		sgls[i] = &dcbs[i]->dcb_sgl;
	}

	rc = obj_bulk_transfer(rpc, CRT_BULK_GET, ORF_BULK_BIND, bulks, NULL, NULL,
			       DAOS_HDL_INVAL, sgls, count, NULL, ioc->ioc_coh);
	if (rc != 0)
		goto out;

	for (i = 0; i < count; i++) {
		switch (dcbs[i]->dcb_type) {
		case DCST_BULK_HEAD:
			dcsh = &dcbs[i]->dcb_head;
			dcsh->dcsh_mbs = dcbs[i]->dcb_iov.iov_buf;
			break;
		case DCST_BULK_REQ:
			rc = crt_proc_create(dss_get_module_info()->dmi_ctx,
					     dcbs[i]->dcb_iov.iov_buf, dcbs[i]->dcb_iov.iov_len,
					     CRT_PROC_DECODE, &dcbs[i]->dcb_proc);
			if (rc != 0)
				goto out;

			D_ALLOC_ARRAY(dcbs[i]->dcb_reqs, dcbs[i]->dcb_item_nr);
			if (dcbs[i]->dcb_reqs == NULL)
				D_GOTO(out, rc = -DER_NOMEM);

			for (j = 0; j < dcbs[i]->dcb_item_nr; j++) {
				rc = crt_proc_struct_daos_cpd_sub_req(dcbs[i]->dcb_proc,
								      CRT_PROC_DECODE,
								      &dcbs[i]->dcb_reqs[j], true);
				if (rc != 0)
					goto out;
			}
			break;
		case DCST_BULK_ENT:
			dcde = dcbs[i]->dcb_iov.iov_buf;
			dcri = dcbs[i]->dcb_iov.iov_buf + sizeof(*dcde) * dcbs[i]->dcb_item_nr;
			end = dcbs[i]->dcb_iov.iov_buf + dcbs[i]->dcb_iov.iov_len;

			for (j = 0; j < dcbs[i]->dcb_item_nr; j++) {
				dcde[j].dcde_reqs = dcri;
				dcri += dcde[j].dcde_read_cnt + dcde[j].dcde_write_cnt;
				D_ASSERT((void *)dcri <= end);
			}
			break;
		default:
			break;
		}
	}

out:
	if (rc != 0)
		D_ERROR("Failed to bulk transfer CPD RPC body for %p: "DF_RC"\n", rpc, DP_RC(rc));

	D_FREE(sgls);
	D_FREE(bulks);

	return rc;
}

void
ds_obj_cpd_handler(crt_rpc_t *rpc)
{
	struct obj_cpd_in	*oci = crt_req_get(rpc);
	struct obj_cpd_out	*oco = crt_reply_get(rpc);
	struct daos_cpd_args	*dcas = NULL;
	struct obj_io_context	 ioc;
	ABT_future		 future = ABT_FUTURE_NULL;
	struct daos_cpd_bulk   **dcbs = NULL;
	uint32_t		 dcb_nr = 0;
	int			 tx_count = oci->oci_sub_heads.ca_count;
	int			 rc = 0;
	int			 i;
	int			 j;
	bool			 leader;

	D_ASSERT(oci != NULL);

	if (oci->oci_flags & ORF_LEADER)
		leader = true;
	else
		leader = false;

	D_DEBUG(DB_TRACE,
		"Handling CPD rpc %p on %s against "DF_UUID"/"DF_UUID"/"DF_UUID
		" with CPD count %u, flags %u\n",
		rpc, leader ? "leader" : "non-leader",
		DP_UUID(oci->oci_pool_uuid), DP_UUID(oci->oci_co_hdl),
		DP_UUID(oci->oci_co_uuid), tx_count, oci->oci_flags);

	rc = obj_ioc_begin_lite(oci->oci_map_ver, oci->oci_pool_uuid,
				oci->oci_co_hdl, oci->oci_co_uuid, rpc, &ioc);
	if (rc != 0)
		goto reply;


	rc = obj_inflight_io_check(ioc.ioc_coc, opc_get(rpc->cr_opc), oci->oci_map_ver,
				   oci->oci_flags);
	if (rc != 0)
		goto reply;

	if (!leader) {
		if (tx_count != 1 || oci->oci_sub_reqs.ca_count != 1 ||
		    oci->oci_disp_ents.ca_count != 1 || oci->oci_disp_tgts.ca_count != 0) {
			D_ERROR("Unexpected CPD RPC format for non-leader: "
				"head %u, req set %lu, disp %lu, tgts %lu\n",
				tx_count, oci->oci_sub_reqs.ca_count,
				oci->oci_disp_ents.ca_count, oci->oci_disp_tgts.ca_count);

			D_GOTO(reply, rc = -DER_PROTO);
		}
	} else {
		if (tx_count != oci->oci_sub_reqs.ca_count ||
		    tx_count != oci->oci_disp_ents.ca_count ||
		    tx_count != oci->oci_disp_tgts.ca_count || tx_count == 0) {
			D_ERROR("Unexpected CPD RPC format for leader: "
				"head %u, req set %lu, disp %lu, tgts %lu\n",
				tx_count, oci->oci_sub_reqs.ca_count,
				oci->oci_disp_ents.ca_count, oci->oci_disp_tgts.ca_count);

			D_GOTO(reply, rc = -DER_PROTO);
		}
	}

	rc = ds_obj_cpd_body_bulk(rpc, &ioc, leader, &dcbs, &dcb_nr);
	if (rc != 0)
		goto reply;

	if (!leader) {
		oco->oco_sub_rets.ca_arrays = NULL;
		oco->oco_sub_rets.ca_count = 0;
		rc = ds_obj_dtx_follower(rpc, &ioc);

		D_GOTO(reply, rc);
	}

	D_ALLOC(oco->oco_sub_rets.ca_arrays, sizeof(int32_t) * tx_count);
	if (oco->oco_sub_rets.ca_arrays == NULL)
		D_GOTO(reply, rc = -DER_NOMEM);

	D_ALLOC(oco->oco_sub_epochs.ca_arrays, sizeof(int64_t) * tx_count);
	if (oco->oco_sub_epochs.ca_arrays == NULL)
		D_GOTO(reply, rc = -DER_NOMEM);

	oco->oco_sub_rets.ca_count = tx_count;
	oco->oco_sub_epochs.ca_count = tx_count;

	if (tx_count == 1) {
		struct daos_cpd_args	dca;

		dca.dca_ioc = &ioc;
		dca.dca_rpc = rpc;
		dca.dca_future = ABT_FUTURE_NULL;
		dca.dca_idx = 0;
		ds_obj_dtx_leader(&dca);

		D_GOTO(reply, rc = 0);
	}

	D_ALLOC_ARRAY(dcas, tx_count);
	if (dcas == NULL)
		D_GOTO(reply, rc = -DER_NOMEM);

	rc = ABT_future_create(tx_count, NULL, &future);
	if (rc != ABT_SUCCESS)
		D_GOTO(reply, rc = dss_abterr2der(rc));

	for (i = 0; i < tx_count; i++) {
		dcas[i].dca_ioc = &ioc;
		dcas[i].dca_rpc = rpc;
		dcas[i].dca_future = future;
		dcas[i].dca_idx = i;

		rc = dss_ult_create(ds_obj_dtx_leader_ult, &dcas[i],
				    DSS_XS_SELF, 0, 0, NULL);
		if (rc != 0) {
			struct daos_cpd_sub_head	*dcsh;

			ABT_future_set(future, NULL);
			dcsh = ds_obj_cpd_get_head(rpc, i);
			ds_obj_cpd_set_sub_result(oco, i, rc,
						  dcsh->dcsh_epoch.oe_value);
			/* Continue to handle other independent DTXs. */
			continue;
		}
	}

	rc = ABT_future_wait(future);
	D_ASSERTF(rc == ABT_SUCCESS, "ABT_future_wait failed %d.\n", rc);

	ABT_future_free(&future);

reply:
	D_FREE(dcas);
	if (dcbs != NULL) {
		for (i = 0; i < dcb_nr; i++) {
			if (dcbs[i] == NULL)
				continue;

			if (dcbs[i]->dcb_reqs != NULL) {
				D_ASSERT(dcbs[i]->dcb_proc != NULL);

				crt_proc_reset(dcbs[i]->dcb_proc, dcbs[i]->dcb_iov.iov_buf,
					       dcbs[i]->dcb_iov.iov_len, CRT_PROC_FREE);
				for (j = 0; j < dcbs[i]->dcb_item_nr; j++) {
					crt_proc_struct_daos_cpd_sub_req(dcbs[i]->dcb_proc,
									 CRT_PROC_FREE,
									 &dcbs[i]->dcb_reqs[j],
									 true);
				}
				D_FREE(dcbs[i]->dcb_reqs);
			}

			if (dcbs[i]->dcb_proc != NULL)
				crt_proc_destroy(dcbs[i]->dcb_proc);

			D_FREE(dcbs[i]->dcb_iov.iov_buf);
		}
		D_FREE(dcbs);
	}
	obj_cpd_reply(rpc, rc, ioc.ioc_map_ver);
	obj_ioc_end(&ioc, rc);
}

void
ds_obj_key2anchor_handler(crt_rpc_t *rpc)
{
	struct obj_key2anchor_in	*oki;
	struct obj_key2anchor_out	*oko;
	struct obj_io_context		ioc;
	daos_key_t			*akey = NULL;
	int				rc = 0;

	oki = crt_req_get(rpc);
	D_ASSERT(oki != NULL);
	oko = crt_reply_get(rpc);
	D_ASSERT(oko != NULL);

	rc = obj_ioc_begin(oki->oki_oid.id_pub, oki->oki_map_ver,
			   oki->oki_pool_uuid, oki->oki_co_hdl,
			   oki->oki_co_uuid, rpc, oki->oki_flags, &ioc);
	if (rc)
		D_GOTO(out, rc);

	D_DEBUG(DB_IO, "rpc %p opc %d oid "DF_UOID" dkey "DF_KEY" tag/xs %d/%d epc "
		DF_X64", pmv %u/%u dti "DF_DTI".\n",
		rpc, DAOS_OBJ_RPC_KEY2ANCHOR, DP_UOID(oki->oki_oid), DP_KEY(&oki->oki_dkey),
		dss_get_module_info()->dmi_tgt_id,
		dss_get_module_info()->dmi_xs_id, oki->oki_epoch,
		oki->oki_map_ver, ioc.ioc_map_ver, DP_DTI(&oki->oki_dti));

	rc = process_epoch(&oki->oki_epoch, NULL, &oki->oki_flags);
	if (rc == PE_OK_LOCAL)
		oki->oki_flags &= ~ORF_EPOCH_UNCERTAIN;

	if (oki->oki_akey.iov_len > 0)
		akey = &oki->oki_akey;
	rc = vos_obj_key2anchor(ioc.ioc_vos_coh, oki->oki_oid, &oki->oki_dkey, akey,
				&oko->oko_anchor);

out:
	obj_reply_set_status(rpc, rc);
	obj_reply_map_version_set(rpc, ioc.ioc_map_ver);
	obj_ioc_end(&ioc, rc);
	rc = crt_reply_send(rpc);
	if (rc != 0)
		D_ERROR("send reply failed: "DF_RC"\n", DP_RC(rc));
}

void
ds_obj_coll_punch_handler(crt_rpc_t *rpc)
{
	struct dss_module_info		*dmi = dss_get_module_info();
	struct dtx_leader_handle	*dlh = NULL;
	struct obj_coll_punch_in	*ocpi = crt_req_get(rpc);
	struct obj_dtx_mbs		*odm = &ocpi->ocpi_odm;
	struct ds_obj_exec_arg		 exec_arg = { 0 };
	struct obj_io_context		 ioc = { 0 };
	struct dtx_coll_entry		*dce = NULL;
	struct daos_coll_target		*dcts = NULL;
	d_iov_t				 iov = { 0 };
	crt_proc_t			 proc = NULL;
	uint32_t			 dct_nr = 0;
	uint32_t			 flags = 0;
	uint32_t			 dtx_flags = DTX_TGT_COLL;
	uint32_t			 version = 0;
	uint32_t			 max_ver = 0;
	struct dtx_epoch		 epoch;
	daos_epoch_t			 tmp;
	int				 rc;
	int				 rc1;
	int				 i;
	bool				 need_abort = false;

	D_DEBUG(DB_IO, "(%s) handling collective punch RPC %p for obj "
		DF_UOID" on XS %u/%u epc "DF_X64" pmv %u, with dti "
		DF_DTI", forward width %u, forward depth %u\n",
		(ocpi->ocpi_flags & ORF_LEADER) ? "leader" :
		(ocpi->ocpi_tgts.ca_count == 1 ? "non-leader" : "relay-engine"),
		rpc, DP_UOID(ocpi->ocpi_oid), dmi->dmi_xs_id, dmi->dmi_tgt_id,
		ocpi->ocpi_epoch, ocpi->ocpi_map_ver, DP_DTI(&ocpi->ocpi_xid),
		ocpi->ocpi_disp_width, ocpi->ocpi_disp_depth);

	D_ASSERT(dmi->dmi_xs_id != 0);

	rc = obj_ioc_begin(ocpi->ocpi_oid.id_pub, ocpi->ocpi_map_ver, ocpi->ocpi_po_uuid,
			   ocpi->ocpi_co_hdl, ocpi->ocpi_co_uuid, rpc, ocpi->ocpi_flags, &ioc);
	if (rc != 0)
		goto out;

	if (ocpi->ocpi_flags & ORF_LEADER && ocpi->ocpi_bulk_tgt_sz > 0) {
		rc = obj_coll_punch_bulk(rpc, &iov, &proc, &dcts, &dct_nr);
		if (rc != 0)
			goto out;
	} else {
		dcts = ocpi->ocpi_tgts.ca_arrays;
		dct_nr = ocpi->ocpi_tgts.ca_count;
	}

	rc = obj_coll_punch_prep(ocpi, dcts, dct_nr, &dce);
	if (rc != 0)
		goto out;

	if (ocpi->ocpi_flags & ORF_LEADER) {
		rc = process_epoch(&ocpi->ocpi_epoch, NULL /* epoch_first */, &ocpi->ocpi_flags);
		if (rc == PE_OK_LOCAL)
			ocpi->ocpi_flags &= ~ORF_EPOCH_UNCERTAIN;
	} else if (dct_nr == 1) {
		rc = obj_coll_local(rpc, dcts[0].dct_shards, dce, &version, &ioc, NULL,
				    odm->odm_mbs, obj_coll_tgt_punch);
		goto out;
	}

	version = ocpi->ocpi_map_ver;
	max_ver = ocpi->ocpi_map_ver;

	if (ocpi->ocpi_flags & ORF_DTX_SYNC)
		dtx_flags |= DTX_SYNC;

	if (!(ocpi->ocpi_flags & ORF_LEADER))
		dtx_flags |= DTX_RELAY;

	if (ocpi->ocpi_flags & ORF_RESEND) {

again1:
		tmp = 0;
		rc = dtx_handle_resend(ioc.ioc_vos_coh, &ocpi->ocpi_xid, &tmp, &version);
		switch (rc) {
		case -DER_ALREADY:
			D_GOTO(out, rc = 0);
		case 0:
			ocpi->ocpi_epoch = tmp;
			flags |= ORF_RESEND;
			/* TODO: Also recovery the epoch uncertainty. */
			break;
		case -DER_NONEXIST:
			break;
		default:
			D_GOTO(out, rc);
		}

		dce->dce_ver = version;
	}

again2:
	epoch.oe_value = ocpi->ocpi_epoch;
	epoch.oe_first = epoch.oe_value;
	epoch.oe_flags = orf_to_dtx_epoch_flags(ocpi->ocpi_flags);

	if (flags & ORF_RESEND)
		dtx_flags |= DTX_PREPARED;
	else
		dtx_flags &= ~DTX_PREPARED;

	exec_arg.rpc = rpc;
	exec_arg.ioc = &ioc;
	exec_arg.flags = flags;
	exec_arg.coll_shards = dcts[0].dct_shards;
	exec_arg.coll_tgts = dcts;
	obj_coll_disp_init(dct_nr, ocpi->ocpi_max_tgt_sz,
			   sizeof(*ocpi) + sizeof(*odm->odm_mbs) + odm->odm_mbs->dm_data_size,
			   1 /* start, [0] is for current engine */, ocpi->ocpi_disp_width,
			   &exec_arg.coll_cur);

	rc = dtx_leader_begin(ioc.ioc_vos_coh, &odm->odm_xid, &epoch,
			      dcts[0].dct_shards[dmi->dmi_tgt_id].dcs_nr, version,
			      &ocpi->ocpi_oid, NULL /* dti_cos */, 0 /* dti_cos_cnt */,
			      NULL /* tgts */, exec_arg.coll_cur.grp_nr /* tgt_cnt */,
			      dtx_flags, odm->odm_mbs, dce, &dlh);
	if (rc != 0) {
		D_ERROR(DF_UOID ": Failed to start DTX for collective punch: "DF_RC"\n",
			DP_UOID(ocpi->ocpi_oid), DP_RC(rc));
		D_GOTO(out, rc);
	}

	/* Execute the operation on all shards */
	rc = dtx_leader_exec_ops(dlh, obj_coll_punch_disp, NULL, 0, &exec_arg);

	if (max_ver < dlh->dlh_rmt_ver)
		max_ver = dlh->dlh_rmt_ver;

	rc = dtx_leader_end(dlh, ioc.ioc_coh, rc);

	if (dtx_flags & DTX_RELAY)
		goto out;

	switch (rc) {
	case -DER_TX_RESTART:
		ocpi->ocpi_epoch = d_hlc_get();
		ocpi->ocpi_flags &= ~ORF_RESEND;
		flags = 0;
		goto again2;
	case -DER_AGAIN:
		ocpi->ocpi_flags |= ORF_RESEND;
		need_abort = true;
		ABT_thread_yield();
		goto again1;
	default:
		break;
	}

out:
	if (rc != 0 && need_abort) {
		rc1 = dtx_coll_abort(ioc.ioc_coc, dce, ocpi->ocpi_epoch);
		if (rc1 != 0 && rc1 != -DER_NONEXIST)
			D_WARN("Failed to collective abort DTX "DF_DTI": "DF_RC"\n",
			       DP_DTI(&ocpi->ocpi_xid), DP_RC(rc1));
	}

	if (max_ver < ioc.ioc_map_ver)
		max_ver = ioc.ioc_map_ver;

	if (max_ver < version)
		max_ver = version;

	DL_CDEBUG(rc != 0 && rc != -DER_INPROGRESS && rc != -DER_TX_RESTART, DLOG_ERR, DB_IO, rc,
		  "(%s) handled collective punch RPC %p for obj "DF_UOID" on XS %u/%u epc "
		  DF_X64" pmv %u/%u, with dti "DF_DTI", bulk_tgt_sz %u, bulk_tgt_nr %u, "
		  "tgt_nr %u, forward width %u, forward depth %u",
		  (ocpi->ocpi_flags & ORF_LEADER) ? "leader" :
		  (ocpi->ocpi_tgts.ca_count == 1 ? "non-leader" : "relay-engine"), rpc,
		  DP_UOID(ocpi->ocpi_oid), dmi->dmi_xs_id, dmi->dmi_tgt_id, ocpi->ocpi_epoch,
		  ocpi->ocpi_map_ver, max_ver, DP_DTI(&ocpi->ocpi_xid), ocpi->ocpi_bulk_tgt_sz,
		  ocpi->ocpi_bulk_tgt_nr, (unsigned int)ocpi->ocpi_tgts.ca_count,
		  ocpi->ocpi_disp_width, ocpi->ocpi_disp_depth);

	obj_punch_complete(rpc, rc, max_ver);

	dtx_coll_entry_put(dce);
	if (proc != NULL) {
		D_ASSERT(dcts != NULL);

		crt_proc_reset(proc, iov.iov_buf, iov.iov_len, CRT_PROC_FREE);
		for (i = 0; i < dct_nr; i++)
			crt_proc_struct_daos_coll_target(proc, CRT_PROC_FREE, &dcts[i]);
		crt_proc_destroy(proc);
		D_FREE(dcts);
		daos_iov_free(&iov);
	}

	/* It is no matter even if obj_ioc_begin() was not called. */
	obj_ioc_end(&ioc, rc);
}

void
ds_obj_coll_query_handler(crt_rpc_t *rpc)
{
	struct dss_module_info		*dmi = dss_get_module_info();
	struct obj_coll_query_in	*ocqi = crt_req_get(rpc);
	struct obj_coll_query_out	*ocqo = crt_reply_get(rpc);
	struct daos_coll_target		*dcts;
	struct dtx_leader_handle	*dlh = NULL;
	struct ds_obj_exec_arg		 exec_arg = { 0 };
	struct dtx_coll_entry		 dce = { 0 };
	struct obj_tgt_query_args	*otqas = NULL;
	struct obj_tgt_query_args	*otqa = NULL;
	struct obj_io_context		 ioc = { 0 };
	struct dtx_epoch		 epoch = { 0 };
	uint32_t			 dct_nr;
	uint32_t			 version = 0;
	uint32_t			 tgt_id = dmi->dmi_tgt_id;
	d_rank_t			 myrank = dss_self_rank();
	int				 rc = 0;
	int				 i;

	D_ASSERT(ocqi != NULL);
	D_ASSERT(ocqo != NULL);

	D_DEBUG(DB_IO, "Handling collective query RPC %p %s forwarding for obj "
		DF_UOID" on rank %d XS %u/%u epc "DF_X64" pmv %u, with dti "DF_DTI
		", dct_nr %u, forward width %u, forward depth %u\n",
		rpc, ocqi->ocqi_tgts.ca_count <= 1 ? "without" : "with", DP_UOID(ocqi->ocqi_oid),
		myrank, dmi->dmi_xs_id, tgt_id, ocqi->ocqi_epoch, ocqi->ocqi_map_ver,
		DP_DTI(&ocqi->ocqi_xid), (unsigned int)ocqi->ocqi_tgts.ca_count,
		ocqi->ocqi_disp_width, ocqi->ocqi_disp_depth);

	D_ASSERT(dmi->dmi_xs_id != 0);

	if (unlikely(ocqi->ocqi_tgts.ca_count <= 0 || ocqi->ocqi_tgts.ca_arrays == NULL))
		D_GOTO(out, rc = -DER_INVAL);

	dcts = ocqi->ocqi_tgts.ca_arrays;
	dct_nr = ocqi->ocqi_tgts.ca_count;

	if (unlikely(dcts[0].dct_bitmap == NULL || dcts[0].dct_bitmap_sz == 0 ||
		     dcts[0].dct_shards == NULL || dcts[0].dct_tgt_nr == 0))
		D_GOTO(out, rc = -DER_INVAL);

	rc = obj_ioc_begin(ocqi->ocqi_oid.id_pub, ocqi->ocqi_map_ver, ocqi->ocqi_po_uuid,
			   ocqi->ocqi_co_hdl, ocqi->ocqi_co_uuid, rpc, ocqi->ocqi_flags, &ioc);
	if (rc != 0)
		goto out;

	rc = process_epoch(&ocqi->ocqi_epoch, &ocqi->ocqi_epoch_first, &ocqi->ocqi_flags);
	if (rc == PE_OK_LOCAL)
		ocqi->ocqi_flags &= ~ORF_EPOCH_UNCERTAIN;

	D_ALLOC_ARRAY(otqas, dss_tgt_nr);
	if (otqas == NULL)
		D_GOTO(out, rc = -DER_NOMEM);

	for (i = 0; i < dss_tgt_nr; i++)
		otqas[i].otqa_raw_recx = 1;

	otqa = &otqas[tgt_id];

	dce.dce_xid = ocqi->ocqi_xid;
	dce.dce_ver = ocqi->ocqi_map_ver;
	dce.dce_refs = 1;
	dce.dce_bitmap = dcts[0].dct_bitmap;
	dce.dce_bitmap_sz = dcts[0].dct_bitmap_sz;

	if (ocqi->ocqi_tgts.ca_count == 1) {
		rc = obj_coll_local(rpc, dcts[0].dct_shards, &dce, &version, &ioc, NULL, otqas,
				    obj_coll_tgt_query);
		if (otqa->otqa_completed && otqa->otqa_keys_allocated &&
		    (rc == 0 || rc == -DER_NONEXIST)) {
			D_ASSERT(ioc.ioc_began);
			rc = obj_coll_query_merge_tgts(ocqi, &ioc.ioc_oca, otqas, dce.dce_bitmap,
						       dce.dce_bitmap_sz, tgt_id, -DER_NONEXIST);
		}

		goto out;
	}

	version = ioc.ioc_map_ver;

	epoch.oe_value = ocqi->ocqi_epoch;
	epoch.oe_first = ocqi->ocqi_epoch_first;
	epoch.oe_flags = orf_to_dtx_epoch_flags(ocqi->ocqi_flags);

	exec_arg.rpc = rpc;
	exec_arg.ioc = &ioc;
	exec_arg.args = otqas;
	exec_arg.coll_shards = dcts[0].dct_shards;
	exec_arg.coll_tgts = dcts;
	obj_coll_disp_init(dct_nr, ocqi->ocqi_max_tgt_sz, sizeof(*ocqi),
			   1 /* start, [0] is for current engine */, ocqi->ocqi_disp_width,
			   &exec_arg.coll_cur);

	rc = dtx_leader_begin(ioc.ioc_vos_coh, &ocqi->ocqi_xid, &epoch, 0, ocqi->ocqi_map_ver,
			      &ocqi->ocqi_oid, NULL /* dti_cos */, 0 /* dti_cos_cnt */,
			      NULL /* tgts */, exec_arg.coll_cur.grp_nr /* tgt_cnt */,
			      DTX_TGT_COLL | DTX_RELAY, NULL /* mbs */, &dce, &dlh);
	if (rc != 0)
		goto out;

	rc = dtx_leader_exec_ops(dlh, obj_coll_query_disp, obj_coll_query_agg_cb, -DER_NONEXIST,
				 &exec_arg);

	if (version < dlh->dlh_rmt_ver)
		version = dlh->dlh_rmt_ver;

	rc = dtx_leader_end(dlh, ioc.ioc_coh, rc);

out:
	D_DEBUG(DB_IO, "Handled collective query RPC %p %s forwarding for obj "DF_UOID
		" on rank %u XS %u/%u epc "DF_X64" pmv %u, with dti "DF_DTI", dct_nr %u, "
		"forward width %u, forward depth %u\n: "DF_RC"\n", rpc,
		ocqi->ocqi_tgts.ca_count <= 1 ? "without" : "with", DP_UOID(ocqi->ocqi_oid),
		myrank, dmi->dmi_xs_id, tgt_id, ocqi->ocqi_epoch, ocqi->ocqi_map_ver,
		DP_DTI(&ocqi->ocqi_xid), (unsigned int)ocqi->ocqi_tgts.ca_count,
		ocqi->ocqi_disp_width, ocqi->ocqi_disp_depth, DP_RC(rc));

	obj_reply_set_status(rpc, rc);
	obj_reply_map_version_set(rpc, version);
	ocqo->ocqo_epoch = epoch.oe_value;

	if (rc == 0 || rc == -DER_NONEXIST) {
		D_ASSERT(otqa != NULL);

		ocqo->ocqo_shard = otqa->otqa_shard;
		ocqo->ocqo_recx = otqa->otqa_recx;
		ocqo->ocqo_max_epoch = otqa->otqa_max_epoch;
		if (otqa->otqa_keys_allocated) {
			ocqo->ocqo_dkey = otqa->otqa_dkey_copy;
			ocqo->ocqo_akey = otqa->otqa_akey_copy;
		}
		if (otqa->otqa_raw_recx)
			ocqo->ocqo_flags |= OCRF_RAW_RECX;
	}

	rc = crt_reply_send(rpc);
	if (rc != 0)
		D_ERROR("send reply failed: "DF_RC"\n", DP_RC(rc));

	/* Keep otqas until RPC replied, because the reply may use some keys in otqas array. */
	if (otqas != NULL) {
		for (i = 0; i < dss_tgt_nr; i++)
			obj_tgt_query_cleanup(&otqas[i]);
		D_FREE(otqas);
	}

	obj_ioc_end(&ioc, rc);
}<|MERGE_RESOLUTION|>--- conflicted
+++ resolved
@@ -4695,19 +4695,7 @@
 		if (!bulks[i].inited)
 			continue;
 
-<<<<<<< HEAD
 		rc = obj_bulk_args_fini(&bulks[i]);
-=======
-		rc = ABT_eventual_wait(bulks[i].eventual, (void **)&status);
-		if (rc != 0)
-			rc = dss_abterr2der(rc);
-		if (rc == 0 && *status != 0)
-			rc = *status;
-		if (rc == 0 && bulks[i].result != 0)
-			rc = bulks[i].result;
-
-		ABT_eventual_free(&bulks[i].eventual);
->>>>>>> ec85733b
 		bio_iod_flush(biods[i]);
 		rma_idx++;
 
