--- conflicted
+++ resolved
@@ -842,16 +842,10 @@
 	crt_bulk_op_t		bulk_op;
 	bool			rma;
 	bool			bulk_bind;
-<<<<<<< HEAD
 	bool			size_fetch = false;
-	daos_iod_t		*cpy_iods = NULL;
-	daos_iod_t		*tmp_iods = orw->orw_iods.ca_arrays;
-	int			i, err, rc = 0;
-=======
 	daos_iod_t		*iods;
 	uint64_t		*offs;
 	int			err, rc = 0;
->>>>>>> 62636c59
 
 	D_TIME_START(tls->ot_sp, time_start, OBJ_PF_UPDATE_LOCAL);
 
@@ -894,14 +888,7 @@
 		bulk_op = CRT_BULK_PUT;
 
 		rc = vos_fetch_begin(cont->sc_hdl, orw->orw_oid, orw->orw_epoch,
-<<<<<<< HEAD
-				     dkey, orw->orw_nr, tmp_iods, size_fetch,
-				     &ioh);
-=======
 				     dkey, orw->orw_nr, iods, size_fetch, &ioh);
-		if (!size_fetch)
-			obj_fetch_csums_unlink(orw);
->>>>>>> 62636c59
 
 		if (rc) {
 			D_ERROR(DF_UOID" Fetch begin failed: %d\n",
@@ -940,8 +927,8 @@
 		obj_fetch_csums_link(orw, orwo);
 
 		rc = vos_fetch_csum(ioh,
-				    orw->orw_iods.ca_arrays,
-				    orw->orw_iods.ca_count,
+				    orw->orw_iod_array.oia_iods,
+				    orw->orw_iod_array.oia_iod_nr,
 				    cont_hdl->sch_csummer);
 		obj_fetch_csums_unlink(orw);
 
