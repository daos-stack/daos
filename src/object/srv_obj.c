/**
 * (C) Copyright 2016-2020 Intel Corporation.
 *
 * Licensed under the Apache License, Version 2.0 (the "License");
 * you may not use this file except in compliance with the License.
 * You may obtain a copy of the License at
 *
 *    http://www.apache.org/licenses/LICENSE-2.0
 *
 * Unless required by applicable law or agreed to in writing, software
 * distributed under the License is distributed on an "AS IS" BASIS,
 * WITHOUT WARRANTIES OR CONDITIONS OF ANY KIND, either express or implied.
 * See the License for the specific language governing permissions and
 * limitations under the License.
 *
 * GOVERNMENT LICENSE RIGHTS-OPEN SOURCE SOFTWARE
 * The Government's rights to use, modify, reproduce, release, perform, display,
 * or disclose this software are subject to the terms of the Apache License as
 * provided in Contract No. B609815.
 * Any reproduction of computer software, computer software documentation, or
 * portions thereof marked with this legend must also reproduce the markings.
 */
/**
 * object server operations
 *
 * This file contains the server API methods and the RPC handlers that are both
 * related to object.
 */
#define D_LOGFAC	DD_FAC(object)

#include <uuid/uuid.h>

#include <abt.h>
#include <daos/rpc.h>
#include <daos/cont_props.h>
#include <daos_srv/pool.h>
#include <daos_srv/rebuild.h>
#include <daos_srv/container.h>
#include <daos_srv/vos.h>
#include <daos_srv/bio.h>
#include <daos_srv/daos_server.h>
#include <daos_srv/dtx_srv.h>
#include <daos_srv/security.h>
#include <daos/checksum.h>
#include <gurt/mem.h>
#include "daos_srv/srv_csum.h"
#include "obj_rpc.h"
#include "obj_internal.h"

static int
obj_verify_bio_csum(daos_obj_id_t oid, daos_iod_t *iods,
		    struct dcs_iod_csums *iod_csums, struct bio_desc *biod,
		    struct daos_csummer *csummer, uint32_t iods_nr);

/* For single RDG based DTX, parse DTX participants information
 * from the client given dispatch targets information that does
 * NOT contains the original leader information.
 */
static int
obj_gen_dtx_mbs(struct daos_shard_tgt *tgts, uint32_t *tgt_cnt,
		struct dtx_memberships **p_mbs)
{
	struct dtx_memberships	*mbs;
	size_t			 size;
	int			 i;
	int			 j;

	D_ASSERT(tgts != NULL);

	size = sizeof(struct dtx_daos_target) * *tgt_cnt;
	D_ALLOC(mbs, sizeof(*mbs) + size);
	if (mbs == NULL)
		return -DER_NOMEM;

	for (i = 0, j = 0; i < *tgt_cnt; i++) {
		if (tgts[i].st_rank == DAOS_TGT_IGNORE)
			continue;

		mbs->dm_tgts[j++].ddt_id = tgts[i].st_tgt_id;
	}

	if (j == 0) {
		D_FREE(mbs);
		*tgt_cnt = 0;
	} else {
		mbs->dm_tgt_cnt = j;
		mbs->dm_grp_cnt = 1;
		mbs->dm_data_size = size;
	}

	*p_mbs = mbs;

	return 0;
}

/**
 * After bulk finish, let's send reply, then release the resource.
 */
static int
obj_rw_complete(crt_rpc_t *rpc, unsigned int map_version,
		daos_handle_t ioh, int status, struct dtx_handle *dth)
{
	struct obj_rw_in	*orwi = crt_req_get(rpc);
	int			 rc;

	if (!daos_handle_is_inval(ioh)) {
		bool update = obj_rpc_is_update(rpc);

		if (update) {
			rc = dtx_sub_init(dth, &orwi->orw_oid,
					  orwi->orw_dkey_hash);
			if (rc == 0)
				rc = vos_update_end(ioh, map_version,
						&orwi->orw_dkey, status, dth);
		} else {
			rc = vos_fetch_end(ioh, status);
		}

		if (rc != 0) {
			D_CDEBUG(rc == -DER_REC2BIG, DLOG_DBG, DLOG_ERR,
				 DF_UOID " %s end failed: %d\n",
				 DP_UOID(orwi->orw_oid),
				 update ? "Update" : "Fetch", rc);
			if (status == 0)
				status = rc;
		}
	}

	return status;
}

static void
obj_rw_reply(crt_rpc_t *rpc, int status, uint32_t map_version, uint64_t epoch,
	     struct ds_cont_child *cont)
{
	struct obj_rw_out	*orwo = crt_reply_get(rpc);
	int			 rc;
	int			 i;

	obj_reply_set_status(rpc, status);
	obj_reply_map_version_set(rpc, map_version);
	orwo->orw_epoch = epoch;

	D_DEBUG(DB_IO, "rpc %p opc %d send reply, pmv %d, epoch "DF_U64
		", status %d\n", rpc, opc_get(rpc->cr_opc), map_version, epoch,
		status);

	rc = crt_reply_send(rpc);
	if (rc != 0)
		D_ERROR("send reply failed: "DF_RC"\n", DP_RC(rc));

	if (obj_rpc_is_fetch(rpc)) {
		if (orwo->orw_iod_sizes.ca_arrays != NULL) {
			D_FREE(orwo->orw_iod_sizes.ca_arrays);
			orwo->orw_iod_sizes.ca_count = 0;
		}

		if (orwo->orw_nrs.ca_arrays != NULL) {
			D_FREE(orwo->orw_nrs.ca_arrays);
			orwo->orw_nrs.ca_count = 0;
		}

		if (orwo->orw_iod_csums.ca_arrays != NULL) {
			D_FREE(orwo->orw_iod_csums.ca_arrays);
			orwo->orw_iod_csums.ca_count = 0;
		}

		if (orwo->orw_maps.ca_arrays != NULL) {
			for (i = 0; i < orwo->orw_maps.ca_count; i++)
				D_FREE(orwo->orw_maps.ca_arrays[i].iom_recxs);

			D_FREE(orwo->orw_maps.ca_arrays);
			orwo->orw_maps.ca_count = 0;
		}

		if (cont) {
			daos_csummer_free_ic(cont->sc_csummer,
				&orwo->orw_iod_csums.ca_arrays);
			orwo->orw_iod_csums.ca_count = 0;
		}

		daos_recx_ep_list_free(orwo->orw_rels.ca_arrays,
				       orwo->orw_rels.ca_count);
	}
}

struct obj_bulk_args {
	int		bulks_inflight;
	int		result;
	bool		inited;
	ABT_eventual	eventual;
};

static int
obj_bulk_comp_cb(const struct crt_bulk_cb_info *cb_info)
{
	struct obj_bulk_args	*arg;
	struct crt_bulk_desc	*bulk_desc;
	crt_rpc_t		*rpc;
	crt_bulk_t		 local_bulk_hdl;

	if (cb_info->bci_rc != 0)
		D_ERROR("bulk transfer failed: %d\n", cb_info->bci_rc);

	bulk_desc = cb_info->bci_bulk_desc;
	local_bulk_hdl = bulk_desc->bd_local_hdl;
	rpc = bulk_desc->bd_rpc;
	arg = (struct obj_bulk_args *)cb_info->bci_arg;
	/**
	 * Note: only one thread will access arg.result, so
	 * it should be safe here.
	 **/
	if (arg->result == 0)
		arg->result = cb_info->bci_rc;

	D_ASSERT(arg->bulks_inflight > 0);
	arg->bulks_inflight--;
	if (arg->bulks_inflight == 0)
		ABT_eventual_set(arg->eventual, &arg->result,
				 sizeof(arg->result));

	crt_bulk_free(local_bulk_hdl);
	crt_req_decref(rpc);
	return cb_info->bci_rc;
}

/**
 * Simulate bulk transfer by memcpy, all data are actually dropped.
 */
static void
obj_bulk_bypass(d_sg_list_t *sgl, crt_bulk_op_t bulk_op)
{
	static const int  dummy_buf_len = 4096;
	static char	 *dummy_buf;
	int		  i;

	if (!dummy_buf) {
		D_ALLOC(dummy_buf, dummy_buf_len);
		if (!dummy_buf)
			return; /* ignore error */
	}

	for (i = 0; i < sgl->sg_nr_out; i++) {
		char	*buf;
		int	 total, nob;

		if (sgl->sg_iovs[i].iov_buf == NULL ||
		    sgl->sg_iovs[i].iov_len == 0)
			continue;

		buf   = sgl->sg_iovs[i].iov_buf;
		total = sgl->sg_iovs[i].iov_len;
		while (total != 0) {
			nob = min(dummy_buf_len, total);
			if (bulk_op == CRT_BULK_PUT)
				memcpy(dummy_buf, buf, nob);
			else
				memcpy(buf, dummy_buf, nob);

			total -= nob;
			buf   += nob;
		}
	}
}

static int
obj_bulk_transfer(crt_rpc_t *rpc, crt_bulk_op_t bulk_op, bool bulk_bind,
		  crt_bulk_t *remote_bulks, uint64_t *remote_offs,
		  daos_handle_t ioh, d_sg_list_t **sgls,
		  struct bio_sglist *bsgls_dup, int sgl_nr,
		  struct obj_bulk_args *p_arg)
{
	struct obj_bulk_args	arg = { 0 };
	crt_bulk_opid_t		bulk_opid;
	crt_bulk_perm_t		bulk_perm;
	int			i, rc, *status, ret;
	bool			async = true;

	if (remote_bulks == NULL) {
		D_ERROR("No remote bulks provided\n");
		return -DER_INVAL;
	}

	if (p_arg == NULL) {
		p_arg = &arg;
		async = false;
	}

	bulk_perm = bulk_op == CRT_BULK_PUT ? CRT_BULK_RO : CRT_BULK_RW;
	rc = ABT_eventual_create(sizeof(*status), &p_arg->eventual);
	if (rc != 0)
		return dss_abterr2der(rc);

	p_arg->inited = true;
	D_DEBUG(DB_IO, "bulk_op %d sgl_nr %d\n", bulk_op, sgl_nr);

	p_arg->bulks_inflight++;
	for (i = 0; i < sgl_nr; i++) {
		d_sg_list_t		*sgl, tmp_sgl;
		struct crt_bulk_desc	 bulk_desc;
		crt_bulk_t		 local_bulk_hdl;
		daos_size_t		 offset;
		unsigned int		 idx = 0;

		if (remote_bulks[i] == NULL)
			continue;

		offset = remote_offs != NULL ? remote_offs[i] : 0;
		if (sgls != NULL) {
			D_ASSERT(bsgls_dup == NULL);
			sgl = sgls[i];
		} else {
			struct bio_sglist *bsgl;
			bool deduped_skip = true;

			D_ASSERT(!daos_handle_is_inval(ioh));
			bsgl = vos_iod_sgl_at(ioh, i);
			if (bsgls_dup) {	/* dedup verify case */
				rc = vos_dedup_dup_bsgl(ioh, bsgl,
							&bsgls_dup[i]);
				if (rc)
					break;
				bsgl = &bsgls_dup[i];
				deduped_skip = false;
			}
			D_ASSERT(bsgl != NULL);

			sgl = &tmp_sgl;
			rc = bio_sgl_convert(bsgl, sgl, deduped_skip);
			if (rc)
				break;
		}

		if (daos_io_bypass & IOBP_SRV_BULK) {
			/* this mode will bypass network bulk transfer and
			 * only copy data from/to dummy buffer. This is for
			 * performance evaluation on low bandwidth network.
			 */
			obj_bulk_bypass(sgl, bulk_op);
			goto next;
		}

		/**
		 * Let's walk through the sgl to check if the iov is empty,
		 * which is usually gotten from punched/empty records (see
		 * akey_fetch()), and skip these empty iov during bulk
		 * transfer to avoid touching the input buffer.
		 */
		while (idx < sgl->sg_nr_out) {
			d_sg_list_t	sgl_sent;
			daos_size_t	length = 0;
			size_t		remote_bulk_size;
			unsigned int	start;

			/**
			 * Skip the punched/empty record, let's also skip the
			 * record in the input buffer instead of memset to 0.
			 */
			while (idx < sgl->sg_nr_out &&
				sgl->sg_iovs[idx].iov_buf == NULL) {
				offset += sgl->sg_iovs[idx].iov_len;
				idx++;
			}

			if (idx == sgl->sg_nr_out)
				break;

			start = idx;
			sgl_sent.sg_iovs = &sgl->sg_iovs[start];
			/* Find the end of the non-empty record */
			while (sgl->sg_iovs[idx].iov_buf != NULL &&
			       idx < sgl->sg_nr_out) {
				length += sgl->sg_iovs[idx].iov_len;
				idx++;
			}

			rc = crt_bulk_get_len(remote_bulks[i],
						&remote_bulk_size);
			if (rc)
				break;

			if (length > remote_bulk_size) {
				D_DEBUG(DLOG_DBG, DF_U64 " > %zu : %d\n",
					length,	remote_bulk_size,
					-DER_OVERFLOW);
				rc = -DER_OVERFLOW;
				break;
			}
			sgl_sent.sg_nr = idx - start;
			sgl_sent.sg_nr_out = idx - start;

			rc = crt_bulk_create(rpc->cr_ctx, &sgl_sent,
					     bulk_perm, &local_bulk_hdl);
			if (rc != 0) {
				D_ERROR("crt_bulk_create %d error (%d).\n",
					i, rc);
				break;
			}

			crt_req_addref(rpc);

			bulk_desc.bd_rpc	= rpc;
			bulk_desc.bd_bulk_op	= bulk_op;
			bulk_desc.bd_remote_hdl	= remote_bulks[i];
			bulk_desc.bd_local_hdl	= local_bulk_hdl;
			bulk_desc.bd_len	= length;
			bulk_desc.bd_remote_off	= offset;
			bulk_desc.bd_local_off	= 0;

			p_arg->bulks_inflight++;
			if (bulk_bind)
				rc = crt_bulk_bind_transfer(&bulk_desc,
					obj_bulk_comp_cb, p_arg, &bulk_opid);
			else
				rc = crt_bulk_transfer(&bulk_desc,
					obj_bulk_comp_cb, p_arg, &bulk_opid);
			if (rc < 0) {
				D_ERROR("crt_bulk_transfer %d error (%d).\n",
					i, rc);
				p_arg->bulks_inflight--;
				crt_bulk_free(local_bulk_hdl);
				crt_req_decref(rpc);
				break;
			}
			offset += length;
		}
	next:
		if (sgls == NULL)
			daos_sgl_fini(sgl, false);
		if (rc)
			break;
	}

	if (--(p_arg->bulks_inflight) == 0)
		ABT_eventual_set(p_arg->eventual, &rc, sizeof(rc));

	if (async)
		return rc;

	ret = ABT_eventual_wait(p_arg->eventual, (void **)&status);
	if (rc == 0)
		rc = ret ? dss_abterr2der(ret) : *status;

	ABT_eventual_free(&p_arg->eventual);
	/* After RDMA is done, corrupt the server data */
	if (DAOS_FAIL_CHECK(DAOS_CSUM_CORRUPT_DISK)) {
		struct obj_rw_in	*orw = crt_req_get(rpc);
		struct ds_pool		*pool;
		struct bio_sglist	*fbsgl;
		d_sg_list_t		 fsgl;
		int			*fbuffer;

		pool = ds_pool_lookup(orw->orw_pool_uuid);
		if (pool == NULL)
			return -DER_NONEXIST;

		D_DEBUG(DB_IO, "Data corruption after RDMA\n");
		fbsgl = vos_iod_sgl_at(ioh, 0);
		bio_sgl_convert(fbsgl, &fsgl, false);
		fbuffer = (int *)fsgl.sg_iovs[0].iov_buf;
		*fbuffer += 0x2;
		daos_sgl_fini(&fsgl, false);
		ds_pool_put(pool);
	}
	return rc;
}

static int
obj_set_reply_sizes(crt_rpc_t *rpc)
{
	struct obj_rw_in	*orw = crt_req_get(rpc);
	struct obj_rw_out	*orwo = crt_reply_get(rpc);
	daos_iod_t		*iods;
	uint64_t		*sizes;
	int			size_count;
	int			i;

	D_ASSERT(obj_rpc_is_fetch(rpc));
	D_ASSERT(orwo != NULL);
	D_ASSERT(orw != NULL);

	iods = orw->orw_iod_array.oia_iods;
	size_count = orw->orw_iod_array.oia_iod_nr;

	if (size_count <= 0) {
		D_ERROR("rpc %p contains invalid sizes count %d for "
			DF_UOID" with epc "DF_U64".\n",
			rpc, size_count, DP_UOID(orw->orw_oid), orw->orw_epoch);
		return -DER_INVAL;
	}

	orwo->orw_iod_sizes.ca_count = size_count;
	D_ALLOC_ARRAY(sizes, size_count);
	if (sizes == NULL)
		return -DER_NOMEM;

	for (i = 0; i < orw->orw_iod_array.oia_iod_nr; i++)
		sizes[i] = iods[i].iod_size;

	orwo->orw_iod_sizes.ca_arrays = sizes;

	D_DEBUG(DB_TRACE, "rpc %p set sizes count as %d for "
		DF_UOID" with epc "DF_U64".\n",
		rpc, size_count, DP_UOID(orw->orw_oid), orw->orw_epoch);

	return 0;
}

/**
 * Pack nrs in sgls inside the reply, so the client can update
 * sgls before it returns to application.
 * Pack sgl's data size in the reply, client fetch can based on
 * it to update sgl's iov_len.
 *
 * Note: this is only needed for bulk transfer, for inline transfer,
 * it will pack the complete sgls inside the req/reply, see obj_shard_rw().
 */
static int
obj_set_reply_nrs(crt_rpc_t *rpc, daos_handle_t ioh, d_sg_list_t *sgls)
{
	struct obj_rw_in	*orw = crt_req_get(rpc);
	struct obj_rw_out	*orwo = crt_reply_get(rpc);
	uint32_t		*nrs;
	daos_size_t		*data_sizes;
	uint32_t		 nrs_count = orw->orw_nr;
	int			 i, j;

	if (nrs_count == 0)
		return 0;

	/* return sg_nr_out and data size for sgl */
	orwo->orw_nrs.ca_count = nrs_count;
	D_ALLOC(orwo->orw_nrs.ca_arrays,
		nrs_count * (sizeof(uint32_t) + sizeof(daos_size_t)));

	if (orwo->orw_nrs.ca_arrays == NULL)
		return -DER_NOMEM;
	orwo->orw_data_sizes.ca_count = nrs_count;
	orwo->orw_data_sizes.ca_arrays =
		(void *)((char *)orwo->orw_nrs.ca_arrays +
			nrs_count * (sizeof(uint32_t)));

	nrs = orwo->orw_nrs.ca_arrays;
	data_sizes = orwo->orw_data_sizes.ca_arrays;
	for (i = 0; i < nrs_count; i++) {
		struct bio_sglist	*bsgl;
		d_sg_list_t		*sgl;

		if (sgls != NULL) {
			sgl = &sgls[i];
			D_ASSERT(sgl != NULL);
			nrs[i] = sgl->sg_nr_out;
		} else {
			bsgl = vos_iod_sgl_at(ioh, i);
			D_ASSERT(bsgl != NULL);
			nrs[i] = bsgl->bs_nr_out;
			/* tail holes trimmed by ioc_trim_tail_holes() */
			for (j = 0; j < bsgl->bs_nr_out; j++)
				data_sizes[i] += bio_iov2req_len(
					&bsgl->bs_iovs[j]);
		}
	}

	return 0;
}

static void
obj_echo_rw(crt_rpc_t *rpc, daos_iod_t *split_iods, uint64_t *split_offs)
{
	struct obj_rw_in	*orw = crt_req_get(rpc);
	struct obj_rw_out	*orwo = crt_reply_get(rpc);
	struct obj_tls		*tls;
	daos_iod_t		*iod;
	uint64_t		*off;
	d_sg_list_t		*p_sgl;
	crt_bulk_op_t		bulk_op;
	bool			bulk_bind;
	int			i;
	int			rc = 0;

	D_DEBUG(DB_TRACE, "opc %d oid "DF_UOID" dkey "DF_KEY
		" tgt/xs %d/%d epc "DF_U64".\n",
		opc_get(rpc->cr_opc), DP_UOID(orw->orw_oid),
		DP_KEY(&orw->orw_dkey),
		dss_get_module_info()->dmi_tgt_id,
		dss_get_module_info()->dmi_xs_id,
		orw->orw_epoch);

	if (obj_rpc_is_fetch(rpc)) {
		rc = obj_set_reply_sizes(rpc);
		if (rc)
			D_GOTO(out, rc);
	}

	/* Inline fetch/update */
	if (orw->orw_bulks.ca_arrays == NULL && orw->orw_bulks.ca_count == 0) {
		if (obj_rpc_is_fetch(rpc)) {
			orwo->orw_sgls.ca_count = orw->orw_sgls.ca_count;
			orwo->orw_sgls.ca_arrays = orw->orw_sgls.ca_arrays;
		}
		D_GOTO(out, rc);
	}

	/* Only support 1 iod now */
	D_ASSERT(orw->orw_iod_array.oia_iod_nr == 1);
	iod = split_iods == NULL ? orw->orw_iod_array.oia_iods : split_iods;
	off = split_offs == NULL ? orw->orw_iod_array.oia_offs : split_offs;

	tls = obj_tls_get();
	p_sgl = &tls->ot_echo_sgl;

	/* Let's check if tls already have enough buffer */
	if (p_sgl->sg_nr < iod->iod_nr) {
		daos_sgl_fini(p_sgl, true);
		rc = daos_sgl_init(p_sgl, iod->iod_nr);
		if (rc)
			D_GOTO(out, rc);

		p_sgl->sg_nr_out = p_sgl->sg_nr;
	}

	for (i = 0; i < iod->iod_nr; i++) {
		daos_size_t size = iod->iod_size;

		if (size == DAOS_REC_ANY)
			size = sizeof(uint64_t);

		if (iod->iod_type == DAOS_IOD_ARRAY) {
			D_ASSERT(iod->iod_recxs);
			size *= iod->iod_recxs[i].rx_nr;
		}

		/* Check each vector */
		if (p_sgl->sg_iovs[i].iov_buf_len < size) {
			if (p_sgl->sg_iovs[i].iov_buf != NULL)
				D_FREE(p_sgl->sg_iovs[i].iov_buf);

			D_ALLOC(p_sgl->sg_iovs[i].iov_buf, size);
			/* obj_tls_fini() will free these buffer */
			if (p_sgl->sg_iovs[i].iov_buf == NULL)
				D_GOTO(out, rc = -DER_NOMEM);
			p_sgl->sg_iovs[i].iov_buf_len = size;
			p_sgl->sg_iovs[i].iov_len = size;
		}
	}

	orwo->orw_sgls.ca_count = 0;
	orwo->orw_sgls.ca_arrays = NULL;
	if (obj_rpc_is_fetch(rpc)) {
		rc = obj_set_reply_nrs(rpc, DAOS_HDL_INVAL, p_sgl);
		if (rc != 0)
			D_GOTO(out, rc);
		bulk_op = CRT_BULK_PUT;
	} else {
		bulk_op = CRT_BULK_GET;
	}

	bulk_bind = orw->orw_flags & ORF_BULK_BIND;
	rc = obj_bulk_transfer(rpc, bulk_op, bulk_bind,
			       orw->orw_bulks.ca_arrays, off,
			       DAOS_HDL_INVAL, &p_sgl, NULL, orw->orw_nr, NULL);
out:
	orwo->orw_ret = rc;
	orwo->orw_map_version = orw->orw_map_ver;
}


int
ec_bulk_transfer(crt_rpc_t *rpc, crt_bulk_op_t bulk_op, bool bulk_bind,
		 crt_bulk_t *remote_bulks, daos_handle_t ioh,
		 struct ec_bulk_spec **skip_list,
		 int sgl_nr)
{
	struct obj_bulk_args	arg = { 0 };
	crt_bulk_opid_t		bulk_opid;
	crt_bulk_perm_t		bulk_perm = CRT_BULK_RW;
	int			i, rc, *status, ret;

	D_ASSERT(skip_list != NULL);

	rc = ABT_eventual_create(sizeof(*status), &arg.eventual);
	if (rc != 0)
		return dss_abterr2der(rc);

	arg.bulks_inflight++;
	for (i = 0; i < sgl_nr; i++) {
		d_sg_list_t		*sgl, tmp_sgl;
		struct crt_bulk_desc	 bulk_desc;
		crt_bulk_t		 local_bulk_hdl;
		struct bio_sglist	*bsgl;
		daos_size_t		 offset = 0;
		unsigned int		 idx = 0;
		unsigned int		 sl_idx = 0;

		if (remote_bulks[i] == NULL)
			continue;

		D_ASSERT(!daos_handle_is_inval(ioh));
		bsgl = vos_iod_sgl_at(ioh, i);
		D_ASSERT(bsgl != NULL);

		sgl = &tmp_sgl;
		rc = bio_sgl_convert(bsgl, sgl, true);
		if (rc)
			break;

		if (daos_io_bypass & IOBP_SRV_BULK) {
			/* this mode will bypass network bulk transfer and
			 * only copy data from/to dummy buffer. This is for
			 * performance evaluation on low bandwidth network.
			 */
			obj_bulk_bypass(sgl, bulk_op);
			goto next;
		}

		while (idx < sgl->sg_nr_out) {
			d_sg_list_t	sgl_sent;
			daos_size_t	length = 0;
			unsigned int	start = idx;

			sgl_sent.sg_iovs = &sgl->sg_iovs[start];
			if (skip_list[i] == NULL) {
				/* Find the end of the non-empty record */
				while (sgl->sg_iovs[idx].iov_buf != NULL &&
					idx < sgl->sg_nr_out)
					length += sgl->sg_iovs[idx++].iov_len;
			} else {
				while (ec_bulk_spec_get_skip(sl_idx,
							     skip_list[i]))
					offset +=
					ec_bulk_spec_get_len(sl_idx++,
							     skip_list[i]);
				length += sgl->sg_iovs[idx++].iov_len;
				D_ASSERT(ec_bulk_spec_get_len(sl_idx,
							      skip_list[i]) ==
					 length);
				sl_idx++;
			}
			sgl_sent.sg_nr = idx - start;
			sgl_sent.sg_nr_out = idx - start;

			rc = crt_bulk_create(rpc->cr_ctx, &sgl_sent,
					     bulk_perm, &local_bulk_hdl);
			if (rc != 0) {
				D_ERROR("crt_bulk_create %d error (%d).\n",
					i, rc);
				break;
			}

			crt_req_addref(rpc);
			bulk_desc.bd_rpc	= rpc;
			bulk_desc.bd_bulk_op	= bulk_op;
			bulk_desc.bd_remote_hdl	= remote_bulks[i];
			bulk_desc.bd_local_hdl	= local_bulk_hdl;
			bulk_desc.bd_len	= length;
			bulk_desc.bd_remote_off	= offset;
			bulk_desc.bd_local_off	= 0;

			arg.bulks_inflight++;
			if (bulk_bind)
				rc = crt_bulk_bind_transfer(&bulk_desc,
					obj_bulk_comp_cb, &arg, &bulk_opid);
			else
				rc = crt_bulk_transfer(&bulk_desc,
					obj_bulk_comp_cb, &arg, &bulk_opid);
			if (rc < 0) {
				D_ERROR("crt_bulk_transfer %d error (%d).\n",
					i, rc);
				arg.bulks_inflight--;
				crt_bulk_free(local_bulk_hdl);
				crt_req_decref(rpc);
				break;
			}
			offset += length;
		}
next:
		daos_sgl_fini(sgl, false);
		if (rc)
			break;
		D_FREE(skip_list[i]);
	}

	if (--arg.bulks_inflight == 0)
		ABT_eventual_set(arg.eventual, &rc, sizeof(rc));

	ret = ABT_eventual_wait(arg.eventual, (void **)&status);
	if (rc == 0)
		rc = ret ? dss_abterr2der(ret) : *status;

	ABT_eventual_free(&arg.eventual);
	return rc;
}

/** if checksums are enabled, fetch needs to allocate the memory that will be
 * used for the csum structures.
 */
static int
obj_fetch_csum_init(struct ds_cont_child *cont, struct obj_rw_in *orw,
		    struct obj_rw_out *orwo)
{
	int rc;

	/**
	 * Allocate memory for the csum structures.
	 * This memory and information will be used by VOS to put the checksums
	 * in as it fetches the data's metadata from the btree/evtree.
	 *
	 * The memory will be freed in obj_rw_reply
	 */
	rc = daos_csummer_alloc_iods_csums(cont->sc_csummer,
					   orw->orw_iod_array.oia_iods,
					   orw->orw_iod_array.oia_iod_nr,
					   false, NULL,
					   &orwo->orw_iod_csums.ca_arrays);

	if (rc >= 0) {
		orwo->orw_iod_csums.ca_count = (uint64_t)rc;
		rc = 0;
	}

	return rc;
}

static struct dcs_iod_csums *
get_iod_csum(struct dcs_iod_csums *iod_csums, int i)
{
	if (iod_csums == NULL)
		return NULL;
	return &iod_csums[i];
}

static int
csum_add2iods(daos_handle_t ioh, daos_iod_t *iods, uint32_t iods_nr,
	      struct daos_csummer *csummer,
	      struct dcs_iod_csums *iod_csums)
{
	int	 rc = 0;
	uint32_t biov_csums_idx = 0;
	size_t	 biov_csums_used = 0;
	int	 i;

	struct bio_desc *biod = vos_ioh2desc(ioh);
	struct dcs_csum_info *csum_infos = vos_ioh2ci(ioh);
	uint32_t csum_info_nr = vos_ioh2ci_nr(ioh);

	for (i = 0; i < iods_nr; i++) {
		if (biov_csums_idx >= csum_info_nr)
			break; /** no more csums to add */

		rc = ds_csum_add2iod(
			&iods[i], csummer,
			bio_iod_sgl(biod, i),
			&csum_infos[biov_csums_idx],
			&biov_csums_used, get_iod_csum(iod_csums, i));

		if (rc != 0) {
			D_ERROR("Failed to add csum for iod\n");
			return rc;
		}
		biov_csums_idx += biov_csums_used;
	}

	return rc;
}

static int
csum_verify_keys(struct daos_csummer *csummer, daos_key_t *dkey,
		 struct dcs_csum_info *dci, struct obj_iod_array *oia)
{
	uint32_t	i;
	int		rc;

	if (!daos_csummer_initialized(csummer) || csummer->dcs_skip_key_verify)
		return 0;

	rc = daos_csummer_verify_key(csummer, dkey, dci);
	if (rc != 0) {
		D_ERROR("daos_csummer_verify_key error for dkey: %d", rc);
		return rc;
	}

	for (i = 0; i < oia->oia_iod_nr; i++) {
		daos_iod_t		*iod = &oia->oia_iods[i];
		struct dcs_iod_csums	*csum = &oia->oia_iod_csums[i];

		if (!csum_iod_is_supported(iod))
			continue;
		rc = daos_csummer_verify_key(csummer,
					     &iod->iod_name,
					     &csum->ic_akey);
		if (rc != 0) {
			D_ERROR("daos_csummer_verify_key error for akey: %d",
				rc);
			return rc;
		}
	}

	return 0;
}

/** Add a recov record to the recov_lists (for singv degraded fetch) */
static int
obj_singv_ec_add_recov(uint32_t iod_nr, uint32_t iod_idx, uint64_t rec_size,
		       daos_epoch_t epoch,
		       struct daos_recx_ep_list **recov_lists_ptr)
{
	struct daos_recx_ep_list	*recov_lists = *recov_lists_ptr;
	struct daos_recx_ep_list	*recov_list;
	struct daos_recx_ep		 recx_ep;

	if (recov_lists == NULL) {
		D_ALLOC_ARRAY(recov_lists, iod_nr);
		if (recov_lists == NULL)
			return -DER_NOMEM;
		*recov_lists_ptr = recov_lists;
	}

	/* add one recx with any idx/nr to notify client this singv need to be
	 * recovered.
	 */
	recov_list = &recov_lists[iod_idx];
	recx_ep.re_recx.rx_idx = 0;
	recx_ep.re_recx.rx_nr = 1;
	recx_ep.re_ep = epoch;
	recx_ep.re_type = DRT_SHADOW;
	recx_ep.re_rec_size = rec_size;

	return daos_recx_ep_add(recov_list, &recx_ep);
}

/** Filter and prepare for the sing value EC update/fetch */
static int
obj_singv_ec_rw_filter(daos_unit_oid_t *oid, daos_iod_t *iods, uint64_t *offs,
		       daos_epoch_t epoch, uint32_t flags, uint32_t start_shard,
		       uint32_t nr, bool for_update, bool deg_fetch,
		       struct daos_recx_ep_list **recov_lists_ptr)
{
	struct daos_oclass_attr		*oca = NULL;
	daos_iod_t			*iod;
	struct obj_ec_singv_local	 loc;
	uint32_t			 tgt_idx;
	uint32_t			 i;
	int				 rc = 0;

	tgt_idx = oid->id_shard - start_shard;
	for (i = 0; i < nr; i++) {
		iod = &iods[i];
		if (iod->iod_type != DAOS_IOD_SINGLE || (flags & ORF_EC) == 0)
			continue;
		/* for singv EC */
		D_ASSERT(iod->iod_recxs == NULL);
		if (iod->iod_size == DAOS_REC_ANY) /* punch */
			continue;
		if (oca == NULL) {
			oca = daos_oclass_attr_find(oid->id_pub);
			D_ASSERT(oca != NULL && DAOS_OC_IS_EC(oca));
		}
		/* using iod_recxs to pass ir_gsize (akey_update_single) */
		if (for_update)
			iod->iod_recxs = (void *)iod->iod_size;
		if (!obj_ec_singv_one_tgt(iod, NULL, oca)) {
			obj_ec_singv_local_sz(iod->iod_size, oca, tgt_idx,
					      &loc);
			offs[i] = loc.esl_off;
			if (for_update)
				iod->iod_size = loc.esl_size;
			if (deg_fetch)
				rc = obj_singv_ec_add_recov(nr, i,
							    iod->iod_size,
							    epoch,
							    recov_lists_ptr);
		}
	}

	return rc;
}

/* Call internal method to increment CSUM media error. */
static void
obj_log_csum_err(void)
{
	struct dss_module_info	*info = dss_get_module_info();
	struct bio_xs_context	*bxc;

	D_ASSERT(info != NULL);
	bxc = info->dmi_nvme_ctxt;

	if (bxc == NULL) {
		D_ERROR("BIO NVMe context not initialized for xs:%d, tgt:%d\n",
		info->dmi_xs_id, info->dmi_tgt_id);
		return;
	}

	bio_log_csum_err(bxc, info->dmi_tgt_id);
}

static void
map_add_recx(daos_iom_t *map, const struct bio_iov *biov, uint64_t rec_idx)
{
	map->iom_recxs[map->iom_nr_out].rx_idx = rec_idx;
	map->iom_recxs[map->iom_nr_out].rx_nr = bio_iov2req_len(biov)
						/ map->iom_size;
	map->iom_nr_out++;
}

/** create maps for actually written to extents. */
static int
obj_fetch_create_maps(crt_rpc_t *rpc, struct bio_desc *biod)
{
	struct obj_rw_in	*orw = crt_req_get(rpc);
	struct obj_rw_out	*orwo = crt_reply_get(rpc);
	daos_iom_t		*maps;
	daos_iom_t		*map;
	struct bio_sglist	*bsgl;
	daos_iod_t		*iod;
	struct bio_iov		*biov;
	uint32_t		 iods_nr;
	uint32_t		 i, r;
	uint64_t		 rec_idx;
	uint32_t		 bsgl_iov_idx;

	/**
	 * Allocate memory for the maps. There will be 1 per iod
	 * Will be freed in obj_rw_reply
	 */
	iods_nr = orw->orw_iod_array.oia_iod_nr;
	D_ALLOC_ARRAY(maps, iods_nr);
	if (maps == NULL)
		return -DER_NOMEM;
	for (i = 0; i <  iods_nr; i++) {
		bsgl = bio_iod_sgl(biod, i); /** 1 bsgl per iod */
		iod = &orw->orw_iod_array.oia_iods[i];
		map = &maps[i];
		map->iom_nr = bsgl->bs_nr_out - bio_sgl_holes(bsgl);

		/** will be freed in obj_rw_reply */
		D_ALLOC_ARRAY(map->iom_recxs, map->iom_nr);
		if (map->iom_recxs == NULL) {
			D_FREE(maps);
			return -DER_NOMEM;
		}

		map->iom_size = iod->iod_size;
		map->iom_type = iod->iod_type;

		if (map->iom_type != DAOS_IOD_ARRAY ||
			bsgl->bs_nr_out == 0)
			continue;

		/** start rec_idx at first record of iod.recxs */
		bsgl_iov_idx = 0;
		for (r = 0; r < iod->iod_nr; r++) {
			daos_recx_t recx = iod->iod_recxs[r];

			rec_idx = recx.rx_idx;

			while (rec_idx <= recx.rx_idx + recx.rx_nr - 1) {
				biov = bio_sgl_iov(bsgl, bsgl_iov_idx);
				if (biov == NULL) /** reached end of bsgl */
					break;
				if (!bio_addr_is_hole(&biov->bi_addr))
					map_add_recx(map, biov, rec_idx);

				rec_idx += (bio_iov2req_len(biov) /
					    map->iom_size);
				bsgl_iov_idx++;
			}
		}

		/** allocated and used should be the same */
		D_ASSERTF(map->iom_nr == map->iom_nr_out,
			  "map->iom_nr(%d) == map->iom_nr_out(%d)",
			  map->iom_nr, map->iom_nr_out);
		map->iom_recx_lo = map->iom_recxs[0];
		map->iom_recx_hi = map->iom_recxs[map->iom_nr - 1];
	}

	orwo->orw_maps.ca_count = iods_nr;
	orwo->orw_maps.ca_arrays = maps;

	return 0;
}

/*
 * Check if the dedup data is identical to the RDMA data in a temporal
 * allocated SCM extent, if memcmp fails, update the temporal SCM address
 * in VOS tree, otherwise, keep using the original dedup data address
 * in VOS tree and free the temporal SCM extent.
 */
static int
obj_dedup_verify(daos_handle_t ioh, struct bio_sglist *bsgls_dup, int sgl_nr)
{
	struct bio_sglist	*bsgl, *bsgl_dup;
	int			 i, j, rc;

	D_ASSERT(!daos_handle_is_inval(ioh));
	D_ASSERT(bsgls_dup != NULL);

	for (i = 0; i < sgl_nr; i++) {
		bsgl = vos_iod_sgl_at(ioh, i);
		D_ASSERT(bsgl != NULL);
		bsgl_dup = &bsgls_dup[i];

		D_ASSERT(bsgl->bs_nr_out == bsgl_dup->bs_nr_out);
		for (j = 0; j < bsgl->bs_nr_out; j++) {
			struct bio_iov	*biov = &bsgl->bs_iovs[j];
			struct bio_iov	*biov_dup = &bsgl_dup->bs_iovs[j];

			if (bio_iov2buf(biov) == NULL) {
				D_ASSERT(bio_iov2buf(biov_dup) == NULL);
				continue;
			}

			/* Didn't use deduped extent */
			if (!biov->bi_addr.ba_dedup) {
				D_ASSERT(!biov_dup->bi_addr.ba_dedup);
				continue;
			}
			D_ASSERT(biov_dup->bi_addr.ba_dedup);

			D_ASSERT(bio_iov2len(biov) == bio_iov2len(biov_dup));
			rc = d_memcmp(bio_iov2buf(biov), bio_iov2buf(biov_dup),
				      bio_iov2len(biov));

			if (rc == 0) {	/* verify succeeded */
				D_DEBUG(DB_IO, "Verify dedup succeeded\n");
				continue;
			}

			/*
			 * Replace the dedup addr in VOS tree with the temporal
			 * SCM extent, ignore space leak if later transaction
			 * failed to commit.
			 */
			biov->bi_addr.ba_off = biov_dup->bi_addr.ba_off;
			biov->bi_addr.ba_dedup = false;
			biov_dup->bi_addr.ba_off = UMOFF_NULL;

			D_DEBUG(DB_IO, "Verify dedup extents failed, "
				"use newly allocated extent\n");
		}
	}

	return 0;
}

static int
obj_fetch_shadow(daos_handle_t coh, daos_unit_oid_t oid, daos_epoch_t epoch,
		uint64_t cond_flags, daos_key_t *dkey, unsigned int iod_nr,
		daos_iod_t *iods, uint32_t tgt_idx,
		struct daos_recx_ep_list **pshadows)
{
	struct daos_oclass_attr		*oca;
	daos_handle_t			 ioh = DAOS_HDL_INVAL;
	int				 rc;

	oca = daos_oclass_attr_find(oid.id_pub);
	if (oca == NULL || !DAOS_OC_IS_EC(oca)) {
		rc = -DER_INVAL;
		D_ERROR(DF_UOID" oca not found or not EC obj: "DF_RC"\n",
			DP_UOID(oid), DP_RC(rc));
		goto out;
	}

	obj_iod_idx_vos2parity(iod_nr, iods);
	rc = vos_fetch_begin(coh, oid, epoch, cond_flags, dkey, iod_nr, iods,
			     VOS_FETCH_RECX_LIST, NULL, &ioh, NULL);
	if (rc) {
		D_ERROR(DF_UOID" Fetch begin failed: "DF_RC"\n",
			DP_UOID(oid), DP_RC(rc));
		goto out;
	}

	*pshadows = vos_ioh2recx_list(ioh);
	vos_fetch_end(ioh, 0);

out:
	obj_iod_idx_parity2vos(iod_nr, iods);
	if (rc == 0) {
		obj_shadow_list_vos2daos(iod_nr, *pshadows, oca);
		rc = obj_iod_recx_vos2daos(iod_nr, iods, tgt_idx, oca);
	}
	return rc;
}

static int
obj_local_rw(crt_rpc_t *rpc, struct obj_io_context *ioc,
	     daos_iod_t *split_iods, struct dcs_iod_csums *split_csums,
	     uint64_t *split_offs, struct dtx_handle *dth)
{
	struct obj_rw_in		*orw = crt_req_get(rpc);
	struct obj_rw_out		*orwo = crt_reply_get(rpc);
	struct dcs_iod_csums		*iod_csums;
	uint32_t			tag = dss_get_module_info()->dmi_tgt_id;
	daos_handle_t			ioh = DAOS_HDL_INVAL;
	uint64_t			time_start = 0;
	struct bio_desc			*biod;
	daos_key_t			*dkey;
	crt_bulk_op_t			bulk_op;
	bool				rma;
	bool				bulk_bind;
	bool				create_map;
	bool				spec_fetch = false;
	struct daos_recx_ep_list	*recov_lists = NULL;
	daos_iod_t			*iods;
	uint64_t			*offs;
	struct bio_sglist		*bsgls_dup = NULL; /* dedup verify */
	int				err, rc = 0;

	D_TIME_START(time_start, OBJ_PF_UPDATE_LOCAL);

	create_map = orw->orw_flags & ORF_CREATE_MAP;

	iods = split_iods == NULL ? orw->orw_iod_array.oia_iods : split_iods;
	offs = split_offs == NULL ? orw->orw_iod_array.oia_offs : split_offs;
	iod_csums = split_csums == NULL ? orw->orw_iod_array.oia_iod_csums :
					 split_csums;

	if (daos_obj_is_echo(orw->orw_oid.id_pub) ||
	    (daos_io_bypass & IOBP_TARGET)) {
		obj_echo_rw(rpc, split_iods, split_offs);
		D_GOTO(out, rc = 0);
	}

	rc = csum_verify_keys(ioc->ioc_coc->sc_csummer, &orw->orw_dkey,
			      orw->orw_dkey_csum, &orw->orw_iod_array);
	if (rc != 0) {
		D_ERROR("csum_verify_keys error: %d", rc);
		if (rc == -DER_CSUM)
			obj_log_csum_err();
		return rc;
	}
	dkey = (daos_key_t *)&orw->orw_dkey;
	D_DEBUG(DB_IO,
		"opc %d oid "DF_UOID" dkey "DF_KEY" tag %d epc "DF_U64".\n",
		opc_get(rpc->cr_opc), DP_UOID(orw->orw_oid), DP_KEY(dkey),
		tag, orw->orw_epoch);

	rma = (orw->orw_bulks.ca_arrays != NULL ||
	       orw->orw_bulks.ca_count != 0);

	/* Prepare IO descriptor */
	if (obj_rpc_is_update(rpc)) {
		obj_singv_ec_rw_filter(&orw->orw_oid, iods, offs,
				       orw->orw_epoch, orw->orw_flags,
				       orw->orw_start_shard,
				       orw->orw_nr, true, false, NULL);
		bulk_op = CRT_BULK_GET;

		/** Fault injection - corrupt data from network */
		if (DAOS_FAIL_CHECK(DAOS_CSUM_CORRUPT_UPDATE)  && !rma) {
			D_ERROR("csum: Corrupting data (network)\n");
			dcf_corrupt(orw->orw_sgls.ca_arrays,
				    orw->orw_sgls.ca_count);
		}

		if (rma && ioc->ioc_coc->sc_props.dcp_dedup &&
		    ioc->ioc_coc->sc_props.dcp_dedup_verify) {
			/**
			 * If deduped data need to be compared, then perform
			 * the I/O are a regular one, we will check for dedup
			 * data after RDMA
			 */
			D_ALLOC_ARRAY(bsgls_dup, orw->orw_nr);
			if (bsgls_dup == NULL) {
				rc = -DER_NOMEM;
				goto out;
			}
		}

		rc = vos_update_begin(ioc->ioc_coc->sc_hdl, orw->orw_oid,
			      orw->orw_epoch, orw->orw_api_flags,
			      dkey, orw->orw_nr, iods,
			      iod_csums,
			      ioc->ioc_coc->sc_props.dcp_dedup,
			      ioc->ioc_coc->sc_props.dcp_dedup_size,
			      &ioh, dth);
		if (rc) {
			D_ERROR(DF_UOID" Update begin failed: "DF_RC"\n",
				DP_UOID(orw->orw_oid), DP_RC(rc));
			goto out;
		}
	} else {
		uint64_t			 cond_flags;
		uint32_t			 fetch_flags = 0;
		bool				 ec_deg_fetch;
		struct daos_recx_ep_list	*shadows = NULL;

		cond_flags = orw->orw_api_flags;
		bulk_op = CRT_BULK_PUT;
		if (!rma && orw->orw_sgls.ca_arrays == NULL) {
			spec_fetch = true;
			if (orw->orw_api_flags & VOS_COND_FETCH_MASK)
				fetch_flags = VOS_FETCH_CHECK_EXISTENCE;
			else
				fetch_flags = VOS_FETCH_SIZE_ONLY;
		}

		ec_deg_fetch = orw->orw_flags & ORF_EC_DEGRADED;
		if (ec_deg_fetch && !spec_fetch) {
			rc = obj_fetch_shadow(ioc->ioc_coc->sc_hdl,
				orw->orw_oid, orw->orw_epoch, cond_flags,
				dkey, orw->orw_nr, iods, orw->orw_tgt_idx,
				&shadows);
			if (rc) {
				D_ERROR(DF_UOID" Fetch shadow failed: "DF_RC
					"\n", DP_UOID(orw->orw_oid), DP_RC(rc));
				goto out;
			}
		}

		rc = vos_fetch_begin(ioc->ioc_coc->sc_hdl, orw->orw_oid,
				     orw->orw_epoch,
				     cond_flags, dkey, orw->orw_nr, iods,
				     fetch_flags, shadows, &ioh, dth);
		daos_recx_ep_list_free(shadows, orw->orw_nr);
		if (rc) {
			D_CDEBUG(rc == -DER_INPROGRESS, DB_IO, DLOG_ERR,
				 "Fetch begin for "DF_UOID" failed: "DF_RC"\n",
				 DP_UOID(orw->orw_oid), DP_RC(rc));
			goto out;
		}

		rc = obj_set_reply_sizes(rpc);
		if (rc != 0)
			goto out;

		if (rma) {
			orwo->orw_sgls.ca_count = 0;
			orwo->orw_sgls.ca_arrays = NULL;

			rc = obj_set_reply_nrs(rpc, ioh, NULL);
			if (rc != 0)
				goto out;
		} else {
			orwo->orw_sgls.ca_count = orw->orw_sgls.ca_count;
			orwo->orw_sgls.ca_arrays = orw->orw_sgls.ca_arrays;
		}
		recov_lists = vos_ioh2recx_list(ioh);
		rc = obj_singv_ec_rw_filter(&orw->orw_oid, iods, offs,
					    orw->orw_epoch, orw->orw_flags,
					    orw->orw_start_shard,
					    orw->orw_nr, false,
					    ec_deg_fetch, &recov_lists);
		if (rc != 0) {
			D_ERROR(DF_UOID" obj_singv_ec_rw_filter failed: "
				DF_RC".\n", DP_UOID(orw->orw_oid), DP_RC(rc));
			goto out;
		}
		if (recov_lists != NULL) {
			daos_recx_ep_list_set_ep_valid(recov_lists,
						       orw->orw_nr);
			orwo->orw_rels.ca_arrays = recov_lists;
			orwo->orw_rels.ca_count = orw->orw_nr;
		}
	}

	biod = vos_ioh2desc(ioh);
	rc = bio_iod_prep(biod);
	if (rc) {
		D_ERROR(DF_UOID" bio_iod_prep failed: "DF_RC".\n",
			DP_UOID(orw->orw_oid), DP_RC(rc));
		goto out;
	}

	if (obj_rpc_is_fetch(rpc) && !spec_fetch &&
	    daos_csummer_initialized(ioc->ioc_coc->sc_csummer)) {
		rc = obj_fetch_csum_init(ioc->ioc_coc, orw, orwo);
		if (rc) {
			D_ERROR(DF_UOID" fetch csum init failed: %d.\n",
				DP_UOID(orw->orw_oid), rc);
			goto post;
		}

		if (ioc->ioc_coc->sc_props.dcp_csum_enabled) {
			rc = csum_add2iods(ioh,
					   orw->orw_iod_array.oia_iods,
					   orw->orw_iod_array.oia_iod_nr,
					   ioc->ioc_coc->sc_csummer,
					   orwo->orw_iod_csums.ca_arrays);
			if (rc) {
				D_ERROR(DF_UOID" fetch verify failed: %d.\n",
					DP_UOID(orw->orw_oid), rc);
				goto post;

			}
		}
	}

	if (rma) {
		bulk_bind = orw->orw_flags & ORF_BULK_BIND;
		rc = obj_bulk_transfer(rpc, bulk_op, bulk_bind,
				       orw->orw_bulks.ca_arrays, offs,
				       ioh, NULL, bsgls_dup, orw->orw_nr, NULL);
		if (!rc)
			bio_iod_flush(biod);
	} else if (orw->orw_sgls.ca_arrays != NULL) {
		rc = bio_iod_copy(biod, orw->orw_sgls.ca_arrays, orw->orw_nr);
	}

	if (rc) {
		if (rc == -DER_OVERFLOW)
			rc = -DER_REC2BIG;

		D_CDEBUG(rc == -DER_REC2BIG, DLOG_DBG, DLOG_ERR,
			 DF_UOID" data transfer failed, dma %d rc "DF_RC"",
			 DP_UOID(orw->orw_oid), rma, DP_RC(rc));
		D_GOTO(post, rc);
	}

	if (obj_rpc_is_update(rpc)) {
		if (bsgls_dup != NULL) {	/* dedup verify */
			rc = obj_dedup_verify(ioh, bsgls_dup, orw->orw_nr);
			D_GOTO(post, rc);
		}

		rc = obj_verify_bio_csum(orw->orw_oid.id_pub, iods, iod_csums,
					 biod, ioc->ioc_coc->sc_csummer,
					 orw->orw_iod_array.oia_iod_nr);
		/** CSUM Verified on update, now corrupt to fake corruption
		 * on disk
		 */
		if (DAOS_FAIL_CHECK(DAOS_CSUM_CORRUPT_DISK) && !rma) {
			D_ERROR("csum: Corrupting data (DISK)\n");
			dcf_corrupt(orw->orw_sgls.ca_arrays,
				    orw->orw_sgls.ca_count);
		}
	}
	if (obj_rpc_is_fetch(rpc) && create_map)
		rc = obj_fetch_create_maps(rpc, biod);

	if (rc == -DER_CSUM)
		obj_log_csum_err();
post:
	err = bio_iod_post(biod);
	if (bsgls_dup != NULL) {
		int	i;

		for (i = 0; i < orw->orw_nr; i++) {
			vos_dedup_free_bsgl(ioh, &bsgls_dup[i]);
			bio_sgl_fini(&bsgls_dup[i]);
		}
		D_FREE(bsgls_dup);
	}
	rc = rc ? : err;
out:
	rc = obj_rw_complete(rpc, ioc->ioc_map_ver, ioh, rc, dth);
	D_TIME_END(time_start, OBJ_PF_UPDATE_LOCAL);
	return rc;
}

static int
obj_capa_check(struct ds_cont_hdl *coh, bool is_write)
{
	if (!is_write && !ds_sec_cont_can_read_data(coh->sch_sec_capas)) {
		D_ERROR("cont hdl "DF_UUID" sec_capas "DF_U64", "
			"NO_PERM to read.\n",
			DP_UUID(coh->sch_uuid), coh->sch_sec_capas);
		return -DER_NO_PERM;
	}

	if (is_write && !ds_sec_cont_can_write_data(coh->sch_sec_capas)) {
		D_ERROR("cont hdl "DF_UUID" sec_capas "DF_U64", "
			"NO_PERM to update.\n",
			DP_UUID(coh->sch_uuid), coh->sch_sec_capas);
		return -DER_NO_PERM;
	}

	return 0;
}

/**
 * Lookup and return the container handle, if it is a rebuild handle, which
 * will never associate a particular container, then the container structure
 * will be returned to \a ioc::ioc_coc.
 */
static int
obj_ioc_init(uuid_t pool_uuid, uuid_t coh_uuid, uuid_t cont_uuid, int opc,
	     struct obj_io_context *ioc)
{
	struct ds_cont_hdl   *coh;
	struct ds_cont_child *coc;
	int		      rc;

	memset(ioc, 0, sizeof(*ioc));
	rc = ds_cont_find_hdl(pool_uuid, coh_uuid, &coh);
	if (rc) {
		if (rc == -DER_NONEXIST) 
			rc = -DER_NO_HDL;
		return rc;
	}

	/* normal container open handle with ds_cont_child attached */
	if (coh->sch_cont != NULL) {
		ds_cont_child_get(coh->sch_cont);
		coc = coh->sch_cont;
		if (uuid_compare(cont_uuid, coc->sc_uuid) == 0)
			D_GOTO(out, rc = 0);

		D_ERROR("Stale container handle "DF_UUID" != "DF_UUID"\n",
			DP_UUID(cont_uuid), DP_UUID(coh->sch_uuid));
		D_GOTO(failed, rc = -DER_NONEXIST);
	}

	if (!is_container_from_srv(pool_uuid, coh_uuid)) {
		D_ERROR("Empty container "DF_UUID" (ref=%d) handle?\n",
			DP_UUID(cont_uuid), coh->sch_ref);
		D_GOTO(failed, rc = -DER_NO_HDL);
	}

	/* rebuild handle is a dummy and never attached by a real container */
	if (DAOS_FAIL_CHECK(DAOS_REBUILD_NO_HDL))
		D_GOTO(failed, rc = -DER_NO_HDL);

	if (DAOS_FAIL_CHECK(DAOS_REBUILD_STALE_POOL))
		D_GOTO(failed, rc = -DER_STALE);

	D_DEBUG(DB_TRACE, DF_UUID"/%p is rebuild cont hdl\n",
		DP_UUID(coh_uuid), coh);

	/* load VOS container on demand for rebuild */
	rc = ds_cont_child_lookup(pool_uuid, cont_uuid, &coc);
	if (rc)
		D_GOTO(failed, rc);

	/* load csummer on demand for rebuild if not already loaded */
	rc = ds_cont_csummer_init(coc);
	if (rc)
		D_GOTO(failed, rc);
out:
	D_ASSERT(coc->sc_pool != NULL);
	ioc->ioc_map_ver = coc->sc_pool->spc_map_version;
	ioc->ioc_vos_coh = coc->sc_hdl;
	ioc->ioc_coc	 = coc;
	ioc->ioc_coh	 = coh;
	return 0;
failed:
	ds_cont_hdl_put(coh);
	return rc;
}

static void
obj_ioc_fini(struct obj_io_context *ioc)
{
	if (ioc->ioc_coh != NULL) {
		ds_cont_hdl_put(ioc->ioc_coh);
		ioc->ioc_coh = NULL;
	}

	if (ioc->ioc_coc != NULL) {
		ds_cont_child_put(ioc->ioc_coc);
		ioc->ioc_coc = NULL;
	}
}

static int
do_obj_ioc_begin(uint32_t rpc_map_ver, uuid_t pool_uuid,
		 uuid_t coh_uuid, uuid_t cont_uuid, uint32_t opc,
		 struct obj_io_context *ioc)
{
	struct ds_pool_child *poc;
	int		      rank, rc;
	ABT_xstream xs;

	rc = ABT_xstream_self(&xs);
	D_ASSERT(rc == ABT_SUCCESS);
	rc = ABT_xstream_get_rank(xs, &rank);
	D_ASSERT(rc == ABT_SUCCESS);
	rc = obj_ioc_init(pool_uuid, coh_uuid, cont_uuid, opc, ioc);
	if (rc)
		return rc;

	poc = ioc->ioc_coc->sc_pool;
	D_ASSERT(poc != NULL);

	if (poc->spc_pool->sp_map == NULL ||
	    DAOS_FAIL_CHECK(DAOS_FORCE_REFRESH_POOL_MAP)) {
		/* XXX: Client (or leader replica) has newer pool map than
		 *	current replica. Two possible cases:
		 *
		 *	1. The current replica was the old leader if with
		 *	   the old pool map version. According to current
		 *	   leader election algorithm, it is still the new
		 *	   leader with the new pool map version. Since no
		 *	   leader switch, the unmatched pool version will
		 *	   not affect DTX related availability check.
		 *
		 *	2. The current replica was NOT the old leader if
		 *	   with the old pool map version. But it becomes
		 *	   the new leader with the new pool map version.
		 *	   In the subsequent modificaiton, it may hit
		 *	   some 'prepared' DTX when make availability
		 *	   check, it will return -DER_INPROGRESS that
		 *	   will cause client to retry. It is possible
		 *	   that the pool map version event arrives at
		 *	   this server during the client retry. It is
		 *	   inefficient, but harmless.
		 */
		D_DEBUG(DB_IO, "stale server map_version %d req %d\n",
			ioc->ioc_map_ver, rpc_map_ver);
		rc = ds_pool_child_map_refresh_async(poc);
		if (rc == 0) {
			ioc->ioc_map_ver = poc->spc_map_version;
			rc = -DER_STALE;
		}

		D_GOTO(out, rc);
	} else if (rpc_map_ver < ioc->ioc_map_ver) {
		D_DEBUG(DB_IO, "stale version req %d map_version %d\n",
			rpc_map_ver, ioc->ioc_map_ver);

		/* For distributed transaction, restart the DTX if using
		 * stale pool map.
		 */
		if (opc == DAOS_OBJ_RPC_CPD)
			D_GOTO(out, rc = -DER_TX_RESTART);

		if (obj_is_modification_opc(opc))
			D_GOTO(out, rc = -DER_STALE);
		/* It is harmless if fetch with old pool map version. */
	}
out:
	dss_rpc_cntr_enter(DSS_RC_OBJ);
	ioc->ioc_began = 1;
	return rc;
}

static void
obj_ioc_end(struct obj_io_context *ioc, int err)
{
	if (ioc->ioc_began) {
		dss_rpc_cntr_exit(DSS_RC_OBJ, !!err);
		ioc->ioc_began = 0;
	}
	obj_ioc_fini(ioc);
}

/* Various check before access VOS */
static int
obj_ioc_begin(uint32_t rpc_map_ver, uuid_t pool_uuid,
	      uuid_t coh_uuid, uuid_t cont_uuid, uint32_t opc,
	      struct obj_io_context *ioc)
{
	int	rc;

	rc = do_obj_ioc_begin(rpc_map_ver, pool_uuid, coh_uuid, cont_uuid,
			      opc, ioc);
	if (rc != 0)
		return rc;

	rc = obj_capa_check(ioc->ioc_coh, obj_is_modification_opc(opc));
	if (rc != 0)
		obj_ioc_end(ioc, rc);

	return rc;
}

static uint64_t
orf_to_dtx_epoch_flags(enum obj_rpc_flags orf_flags)
{
	uint64_t flags = 0;

	if (orf_flags & ORF_EPOCH_UNCERTAIN)
		flags |= DTX_EPOCH_UNCERTAIN;
	return flags;
}

void
ds_obj_ec_agg_handler(crt_rpc_t *rpc)
{
	struct obj_ec_agg_in	*oea = crt_req_get(rpc);
	struct obj_ec_agg_out	*oeao = crt_reply_get(rpc);
	daos_key_t		*dkey;
	struct daos_oclass_attr	*oca;
	struct bio_desc		*biod;
	daos_epoch_range_t	 epoch_range = { 0 };
	daos_iod_t		 iod = { 0 };
	daos_recx_t		 recx = { 0 };
	struct obj_io_context	 ioc;
	daos_handle_t		 ioh = DAOS_HDL_INVAL;
	int			 rc;

	D_ASSERT(oea != NULL);
	D_ASSERT(oeao != NULL);
	D_ASSERT(daos_oclass_is_ec(oea->ea_oid.id_pub, &oca));

	rc = obj_ioc_begin(oea->ea_oid, oea->ea_map_ver,
			   oea->ea_pool_uuid, oea->ea_coh_uuid,
			   oea->ea_cont_uuid, opc_get(rpc->cr_opc), &ioc);

	if (rc)	{
		D_ERROR("ioc_begin failed: "DF_RC"\n", DP_RC(rc));
		goto out;
	}
	dkey = (daos_key_t *)&oea->ea_dkey;
	iod.iod_name = oea->ea_akey;
	iod.iod_type = DAOS_IOD_ARRAY;
	iod.iod_size = oea->ea_rsize;
	iod.iod_nr = 1;
	recx.rx_idx = (oea->ea_stripenum * oca->u.ec.e_len) | PARITY_INDICATOR;
	recx.rx_nr = oca->u.ec.e_len;
	iod.iod_recxs = &recx;
	rc = vos_update_begin(ioc.ioc_coc->sc_hdl, oea->ea_oid,
			      oea->ea_epoch, 0, dkey, 1, &iod, NULL,
			      NULL, 0, &ioh, NULL);
	if (rc) {
		D_ERROR(DF_UOID" Update begin failed: "DF_RC"\n",
			DP_UOID(oea->ea_oid), DP_RC(rc));
		goto out;
	}
	biod = vos_ioh2desc(ioh);
	rc = bio_iod_prep(biod);
	if (rc) {
		D_ERROR(DF_UOID" bio_iod_prep failed: "DF_RC".\n",
			DP_UOID(oea->ea_oid), DP_RC(rc));
		goto out;
	}
	rc = obj_bulk_transfer(rpc, CRT_BULK_PUT, true, oea->ea_bulk, NULL,
			       ioh, NULL, NULL, 1);
	if (rc) {
		D_ERROR(DF_UOID" bulk transfer failed: "DF_RC".\n",
			DP_UOID(oea->ea_oid), DP_RC(rc));
		goto out;
	}

	rc = bio_iod_post(biod);
	rc = vos_update_end(ioh, ioc.ioc_map_ver, &oea->ea_dkey, rc, NULL);
	epoch_range.epr_lo = 0ULL;
	epoch_range.epr_hi = oea->ea_epoch;
	recx.rx_idx = oea->ea_stripenum * oca->u.ec.e_len * oca->u.ec.e_k -
							oea->ea_prior_len;
	recx.rx_nr = oca->u.ec.e_len + oea->ea_prior_len - oea->ea_after_len;
	rc = vos_obj_array_remove(ioc.ioc_coc->sc_hdl, oea->ea_oid,
				  &epoch_range, dkey, &oea->ea_akey, &recx);
out:
	obj_rw_reply(rpc, rc, ioc.ioc_map_ver, 0, ioc.ioc_coc);
	obj_ioc_end(&ioc, rc);
}

void
ds_obj_tgt_update_handler(crt_rpc_t *rpc)
{
	struct obj_rw_in		*orw = crt_req_get(rpc);
	struct obj_rw_out		*orwo = crt_reply_get(rpc);
	daos_key_t			*dkey = &orw->orw_dkey;
	struct obj_io_context		 ioc;
	struct dtx_handle                dth = { 0 };
	struct dtx_memberships		*mbs = NULL;
	struct daos_shard_tgt		*tgts = NULL;
	uint32_t			 tgt_cnt;
	uint32_t			 opc = opc_get(rpc->cr_opc);
	struct dtx_epoch		 epoch;
	int				 rc;

	D_ASSERT(orw != NULL);
	D_ASSERT(orwo != NULL);

	rc = obj_ioc_begin(orw->orw_map_ver, orw->orw_pool_uuid,
			   orw->orw_co_hdl, orw->orw_co_uuid,
			   opc_get(rpc->cr_opc), &ioc);
	if (rc)
		goto out;

	if (DAOS_FAIL_CHECK(DAOS_VC_DIFF_DKEY)) {
		unsigned char	*buf = dkey->iov_buf;
		buf[0] += orw->orw_oid.id_shard + 1;
		orw->orw_dkey_hash = obj_dkey2hash(dkey);
	}

	D_DEBUG(DB_IO,
		"rpc %p opc %d oid "DF_UOID" dkey "DF_KEY" tag/xs %d/%d epc "
		DF_U64", pmv %u/%u dti "DF_DTI".\n",
		rpc, opc, DP_UOID(orw->orw_oid), DP_KEY(dkey),
		dss_get_module_info()->dmi_tgt_id,
		dss_get_module_info()->dmi_xs_id, orw->orw_epoch,
		orw->orw_map_ver, ioc.ioc_map_ver, DP_DTI(&orw->orw_dti));

	/* Handle resend. */
	if (orw->orw_flags & ORF_RESEND) {
		rc = dtx_handle_resend(ioc.ioc_vos_coh, &orw->orw_dti,
				       &orw->orw_epoch, NULL);

		/* Do nothing if 'prepared' or 'committed'. */
		if (rc == -DER_ALREADY || rc == 0)
			D_GOTO(out, rc = 0);

		/* Abort it firstly if exist but with different epoch,
		 * then re-execute with new epoch.
		 */
		if (rc == -DER_MISMATCH)
			/* Abort it by force with MAX epoch to guarantee
			 * that it can be aborted.
			 */
			rc = vos_dtx_abort(ioc.ioc_vos_coh, DAOS_EPOCH_MAX,
					   &orw->orw_dti, 1);

		if (rc < 0 && rc != -DER_NONEXIST)
			D_GOTO(out, rc);
	}

	/* Inject failure for test to simulate the case of lost some
	 * record/akey/dkey on some non-leader.
	 */
	if (DAOS_FAIL_CHECK(DAOS_VC_LOST_DATA)) {
		if (orw->orw_dti_cos.ca_count > 0)
			vos_dtx_commit(ioc.ioc_vos_coh,
				       orw->orw_dti_cos.ca_arrays,
				       orw->orw_dti_cos.ca_count, NULL);

		D_GOTO(out, rc = 0);
	}

	tgts = orw->orw_shard_tgts.ca_arrays;
	tgt_cnt = orw->orw_shard_tgts.ca_count;

	if (!daos_is_zero_dti(&orw->orw_dti) && tgt_cnt != 0) {
		rc = obj_gen_dtx_mbs(tgts, &tgt_cnt, &mbs);
		if (rc != 0)
			D_GOTO(out, rc);
	}

	epoch.oe_value = orw->orw_epoch;
	epoch.oe_first = orw->orw_epoch_first;
	epoch.oe_flags = orf_to_dtx_epoch_flags(orw->orw_flags);

	rc = dtx_begin(ioc.ioc_coc, &orw->orw_dti, &epoch, 1,
		       orw->orw_map_ver, &orw->orw_oid,
		       orw->orw_dti_cos.ca_arrays,
		       orw->orw_dti_cos.ca_count, mbs, &dth);
	if (rc != 0) {
		D_ERROR(DF_UOID": Failed to start DTX for update "DF_RC".\n",
			DP_UOID(orw->orw_oid), DP_RC(rc));
		D_GOTO(out, rc);
	}
	rc = obj_local_rw(rpc, &ioc, NULL, NULL, NULL, &dth);
	if (rc != 0) {
		D_ERROR(DF_UOID": error="DF_RC".\n", DP_UOID(orw->orw_oid),
			DP_RC(rc));
		D_GOTO(out, rc);
	}

out:
	if (opc == DAOS_OBJ_RPC_TGT_UPDATE &&
	    DAOS_FAIL_CHECK(DAOS_DTX_NONLEADER_ERROR))
		rc = -DER_IO;

	rc = dtx_end(&dth, ioc.ioc_coc, rc);
	obj_rw_reply(rpc, rc, ioc.ioc_map_ver, 0, ioc.ioc_coc);
	D_FREE(mbs);
	obj_ioc_end(&ioc, rc);
}

static int
obj_tgt_update(struct dtx_leader_handle *dlh, void *arg, int idx,
		  dtx_sub_comp_cb_t comp_cb)
{
	struct ds_obj_exec_arg	*exec_arg = arg;

	/* handle local operation */
	if (idx == -1) {
		struct obj_ec_split_req	*split_req = exec_arg->args;
		daos_iod_t		*split_iods;
		struct dcs_iod_csums	*split_csums;
		uint64_t		*split_offs;
		int			 rc = 0;

		/* No need re-exec local update */
		if (!(exec_arg->flags & ORF_RESEND)) {
			split_iods = split_req != NULL ? split_req->osr_iods :
							 NULL;
			split_offs = split_req != NULL ? split_req->osr_offs :
							 NULL;
			split_csums = split_req != NULL ?
				      split_req->osr_iod_csums :
				      NULL;
			rc = obj_local_rw(exec_arg->rpc, exec_arg->ioc,
					  split_iods, split_csums, split_offs,
					  &dlh->dlh_handle);
		}
		if (comp_cb != NULL)
			comp_cb(dlh, idx, rc);

		return rc;
	}

	/* Handle the object remotely */
	return ds_obj_remote_update(dlh, arg, idx, comp_cb);
}

/* Nonnegative return codes of process_epoch */
enum process_epoch_rc {
	PE_OK_REMOTE,	/* OK and epoch chosen remotely */
	PE_OK_LOCAL	/* OK and epoch chosen locally */
};

/*
 * Process the epoch state of an incoming operation. Once this function
 * returns, the epoch state shall contain a chosen epoch. Additionally, if
 * the return value is PE_OK_LOCAL, the epoch can be used for local-RDG
 * operations without uncertainty.
 */
static int
process_epoch(uint64_t *epoch, uint64_t *epoch_first, uint32_t *flags)
{
	if (*epoch == 0 || *epoch == DAOS_EPOCH_MAX)
		/*
		 * *epoch is not a chosen TX epoch. Choose the current HLC
		 * reading as the TX epoch.
		 */
		*epoch = crt_hlc_get();
	else
		/* *epoch is already a chosen TX epoch. */
		return PE_OK_REMOTE;

	/* If this is the first epoch chosen, assign it to *epoch_first. */
	if (epoch_first != NULL && *epoch_first == 0)
		*epoch_first = *epoch;

	D_DEBUG(DB_IO, "overwrite epoch "DF_U64"\n", *epoch);
	return PE_OK_LOCAL;
}

void
ds_obj_rw_handler(crt_rpc_t *rpc)
{
	struct obj_rw_in		*orw = crt_req_get(rpc);
	struct obj_rw_out		*orwo = crt_reply_get(rpc);
	struct dtx_leader_handle	dlh;
	struct ds_obj_exec_arg		exec_arg = { 0 };
	struct obj_io_context		ioc;
	uint64_t			time_start = 0;
	uint32_t			flags = 0;
	uint32_t			opc = opc_get(rpc->cr_opc);
	struct obj_ec_split_req		*split_req = NULL;
	struct dtx_memberships		*mbs = NULL;
	struct daos_shard_tgt		*tgts = NULL;
	struct dtx_id			*dti_cos = NULL;
	struct dss_sleep_ult		*sleep_ult = NULL;
	int				dti_cos_cnt;
	uint32_t			tgt_cnt;
	uint32_t			version;
	struct dtx_epoch		epoch = {0};
	int				rc;

	D_ASSERT(orw != NULL);
	D_ASSERT(orwo != NULL);

	rc = obj_ioc_begin(orw->orw_map_ver, orw->orw_pool_uuid,
			   orw->orw_co_hdl, orw->orw_co_uuid,
			   opc_get(rpc->cr_opc), &ioc);
	if (rc != 0) {
		D_ASSERTF(rc < 0, "unexpected error# "DF_RC"\n", DP_RC(rc));
		goto out;
	}

	D_DEBUG(DB_IO,
		"rpc %p opc %d oid "DF_UOID" dkey "DF_KEY" tag/xs %d/%d epc "
		DF_U64", pmv %u/%u dti "DF_DTI".\n",
		rpc, opc, DP_UOID(orw->orw_oid), DP_KEY(&orw->orw_dkey),
		dss_get_module_info()->dmi_tgt_id,
		dss_get_module_info()->dmi_xs_id, orw->orw_epoch,
		orw->orw_map_ver, ioc.ioc_map_ver, DP_DTI(&orw->orw_dti));

	rc = process_epoch(&orw->orw_epoch, &orw->orw_epoch_first,
			   &orw->orw_flags);
	if (rc == PE_OK_LOCAL)
		orw->orw_flags &= ~ORF_EPOCH_UNCERTAIN;

	if (obj_rpc_is_fetch(rpc)) {
		struct dtx_handle dth = {0};
		int		  retry = 0;

		if (orw->orw_flags & ORF_CSUM_REPORT) {
			obj_log_csum_err();
			D_GOTO(out, rc = -DER_CSUM);
		}

		epoch.oe_value = orw->orw_epoch;
		epoch.oe_first = orw->orw_epoch_first;
		epoch.oe_flags = orf_to_dtx_epoch_flags(orw->orw_flags);

re_fetch:
		rc = dtx_begin(ioc.ioc_coc, &orw->orw_dti, &epoch, 0,
			       orw->orw_map_ver, &orw->orw_oid,
			       NULL, 0, NULL, &dth);
		if (rc != 0)
			goto out;

		rc = obj_local_rw(rpc, &ioc, NULL, NULL, NULL, &dth);
		rc = dtx_end(&dth, ioc.ioc_coc, rc);

		if (rc == -DER_INPROGRESS && dth.dth_local_retry) {
			if (++retry > 3)
				D_GOTO(out, rc = -DER_TX_BUSY);

			/* XXX: Currently, we commit the distributed transaction
			 *	sychronously. Normally, it will be very quickly.
			 *	So let's wait on the server for a while (30 ms),
			 *	then retry. If related distributed transaction
			 *	is still not committed after several cycles try,
			 *	then replies '-DER_TX_BUSY' to the client.
			 */
			if (sleep_ult == NULL) {
				sleep_ult = dss_sleep_ult_create();
				if (sleep_ult == NULL)
					D_GOTO(out, rc = -DER_TX_BUSY);
			}

			D_DEBUG(DB_IO, "Hit non-commit DTX when fetch "
				DF_UOID" (%d)\n", DP_UOID(orw->orw_oid), retry);
			dss_ult_sleep(sleep_ult, 30000);

			goto re_fetch;
		}

		D_GOTO(out, rc);
	}

	tgts = orw->orw_shard_tgts.ca_arrays;
	tgt_cnt = orw->orw_shard_tgts.ca_count;

	if (!daos_is_zero_dti(&orw->orw_dti) && tgt_cnt != 0) {
		rc = obj_gen_dtx_mbs(tgts, &tgt_cnt, &mbs);
		if (rc != 0)
			D_GOTO(out, rc);
	}

	version = orw->orw_map_ver;

again:
	/* Handle resend. */
	if (orw->orw_flags & ORF_RESEND) {
		daos_epoch_t	e = 0;

		rc = dtx_handle_resend(ioc.ioc_vos_coh, &orw->orw_dti,
				       &e, &version);
		if (rc == -DER_ALREADY)
			D_GOTO(out, rc = 0);

		if (rc == 0) {
			flags |= ORF_RESEND;
			orw->orw_epoch = e;
			/* TODO: Also recover the epoch uncertainty. */
		} else if (rc == -DER_NONEXIST) {
			rc = 0;
		} else {
			D_GOTO(out, rc);
		}
	} else if (DAOS_FAIL_CHECK(DAOS_DTX_LOST_RPC_REQUEST)) {
		goto cleanup;
	}

	if (orw->orw_iod_array.oia_oiods != NULL && split_req == NULL) {
		rc = obj_ec_rw_req_split(orw->orw_oid, &orw->orw_iod_array,
					 orw->orw_nr, orw->orw_start_shard,
					 NULL, 0, orw->orw_shard_tgts.ca_count,
					 orw->orw_shard_tgts.ca_arrays,
					 &split_req);
		if (rc != 0) {
			D_ERROR(DF_UOID": obj_ec_rw_req_split failed, rc %d.\n",
				DP_UOID(orw->orw_oid), rc);
			D_GOTO(out, rc);
		}
	}

	D_TIME_START(time_start, OBJ_PF_UPDATE);

	/* For leader case, we need to find out the potential conflict
	 * (or share the same non-committed object/dkey) DTX(s) in the
	 * CoS (committable) cache, piggyback them via the dispdatched
	 * RPC to non-leaders. Then the non-leader replicas can commit
	 * them before real modifications to avoid availability issues.
	 */
	D_FREE(dti_cos);
	dti_cos_cnt = dtx_list_cos(ioc.ioc_coc, &orw->orw_oid,
				   orw->orw_dkey_hash, DTX_THRESHOLD_COUNT,
				   &dti_cos);
	if (dti_cos_cnt < 0)
		D_GOTO(out, rc = dti_cos_cnt);

	epoch.oe_value = orw->orw_epoch;
	epoch.oe_first = orw->orw_epoch_first;
	epoch.oe_flags = orf_to_dtx_epoch_flags(orw->orw_flags);

	/* Since we do not know if other replicas execute the
	 * operation, so even the operation has been execute
	 * locally, we will start dtx and forward requests to
	 * all replicas.
	 *
	 * For new leader, even though the local replica
	 * has ever been modified before, but it doesn't
	 * know whether other replicas have also done the
	 * modification or not, so still need to dispatch
	 * the RPC to other replicas.
	 */
	rc = dtx_leader_begin(ioc.ioc_coc, &orw->orw_dti, &epoch, 1, version,
			      &orw->orw_oid, dti_cos, dti_cos_cnt,
			      tgts, tgt_cnt, mbs, &dlh);
	if (rc != 0) {
		D_ERROR(DF_UOID": Failed to start DTX for update "DF_RC".\n",
			DP_UOID(orw->orw_oid), DP_RC(rc));
		D_GOTO(out, rc);
	}

	exec_arg.rpc = rpc;
	exec_arg.ioc = &ioc;
	exec_arg.args = split_req;
	exec_arg.flags = flags;

	if (orw->orw_flags & ORF_DTX_SYNC)
		dlh.dlh_handle.dth_sync = 1;

	if (flags & ORF_RESEND)
		dlh.dlh_handle.dth_resent = 1;

	/* Execute the operation on all targets */
	rc = dtx_leader_exec_ops(&dlh, obj_tgt_update, &exec_arg);

	if (DAOS_FAIL_CHECK(DAOS_DTX_LEADER_ERROR))
		rc = -DER_IO;

	/* Stop the distribute transaction */
	rc = dtx_leader_end(&dlh, ioc.ioc_coc, rc);
	switch (rc) {
	case -DER_TX_RESTART:
		/*
		 * If this is a standalone operation, we can restart the
		 * internal transaction right here. Otherwise, we have to defer
		 * the restart to the RPC client.
		 */
		if (opc == DAOS_OBJ_RPC_UPDATE) {
			/*
			 * Only standalone updates use this RPC. Retry with
			 * newer epoch.
			 */
			orw->orw_epoch = crt_hlc_get();
			orw->orw_flags &= ~ORF_RESEND;
			flags = 0;
			goto again;
		}

		/* Standalone fetches do not get -DER_TX_RESTART. */
		D_ASSERT(!daos_is_zero_dti(&orw->orw_dti));

		break;
	case -DER_AGAIN:
		orw->orw_flags |= ORF_RESEND;
		goto again;
	default:
		break;
	}

	if (opc == DAOS_OBJ_RPC_UPDATE && !(orw->orw_flags & ORF_RESEND) &&
	    DAOS_FAIL_CHECK(DAOS_DTX_LOST_RPC_REPLY))
		goto cleanup;

out:
	obj_rw_reply(rpc, rc, ioc.ioc_map_ver, epoch.oe_value, ioc.ioc_coc);

cleanup:
	D_TIME_END(time_start, OBJ_PF_UPDATE);
	if (sleep_ult != NULL)
		dss_sleep_ult_destroy(sleep_ult);

	obj_ec_split_req_fini(split_req);
	D_FREE(mbs);
	D_FREE(dti_cos);
	obj_ioc_end(&ioc, rc);
}

static void
obj_enum_complete(crt_rpc_t *rpc, int status, int map_version,
		  daos_epoch_t epoch)
{
	struct obj_key_enum_out	*oeo;
	int			 rc;

	oeo = crt_reply_get(rpc);
	D_ASSERT(oeo != NULL);

	obj_reply_set_status(rpc, status);
	obj_reply_map_version_set(rpc, map_version);
	oeo->oeo_epoch = epoch;

	rc = crt_reply_send(rpc);
	if (rc != 0)
		D_ERROR("send reply failed: "DF_RC"\n", DP_RC(rc));

	if (oeo->oeo_kds.ca_arrays != NULL)
		D_FREE(oeo->oeo_kds.ca_arrays);

	if (oeo->oeo_sgl.sg_iovs != NULL)
		daos_sgl_fini(&oeo->oeo_sgl, true);

	if (oeo->oeo_eprs.ca_arrays != NULL)
		D_FREE(oeo->oeo_eprs.ca_arrays);

	if (oeo->oeo_recxs.ca_arrays != NULL)
		D_FREE(oeo->oeo_recxs.ca_arrays);

	if (oeo->oeo_csum_iov.iov_buf != NULL)
		D_FREE(oeo->oeo_csum_iov.iov_buf);
}

static int
obj_local_enum(struct obj_io_context *ioc, crt_rpc_t *rpc,
	       struct vos_iter_anchors *anchors, struct dss_enum_arg *enum_arg,
	       daos_epoch_t *e_out)
{
	vos_iter_param_t	param = { 0 };
	struct obj_key_enum_in	*oei = crt_req_get(rpc);
	struct dss_sleep_ult	*sleep_ult = NULL;
	int			retry = 0;
	int			opc = opc_get(rpc->cr_opc);
	int			type;
	int			rc;
	int			rc_tmp;
	bool			recursive = false;
	struct dtx_handle	dth = {0};
	struct dtx_epoch	epoch = {0};

	if (oei->oei_flags & ORF_ENUM_WITHOUT_EPR) {
		rc = process_epoch(&oei->oei_epr.epr_hi, &oei->oei_epr.epr_lo,
				   &oei->oei_flags);
		if (rc == PE_OK_LOCAL)
			oei->oei_flags &= ~ORF_EPOCH_UNCERTAIN;
	}

	enum_arg->csummer = ioc->ioc_coc->sc_csummer;
	/* prepare enumeration parameters */
	param.ip_hdl = ioc->ioc_vos_coh;
	param.ip_oid = oei->oei_oid;
	if (oei->oei_dkey.iov_len > 0)
		param.ip_dkey = oei->oei_dkey;
	if (oei->oei_akey.iov_len > 0)
		param.ip_akey = oei->oei_akey;

	/*
	 * Note that oei_epr may be reused for "epoch_first" and "epoch. See
	 * dc_obj_shard_list.
	 */
	if (oei->oei_flags & ORF_ENUM_WITHOUT_EPR)
		param.ip_epr.epr_lo = 0;
	else
		param.ip_epr.epr_lo = oei->oei_epr.epr_lo;
	param.ip_epr.epr_hi = oei->oei_epr.epr_hi;
	param.ip_epc_expr = VOS_IT_EPC_LE;

	if (opc == DAOS_OBJ_RECX_RPC_ENUMERATE) {
		if (oei->oei_dkey.iov_len == 0 ||
		    oei->oei_akey.iov_len == 0)
			D_GOTO(failed, rc = -DER_PROTO);

		if (oei->oei_rec_type == DAOS_IOD_ARRAY)
			type = VOS_ITER_RECX;
		else
			type = VOS_ITER_SINGLE;

		param.ip_epc_expr = VOS_IT_EPC_RE;
		/** Only show visible records and skip punches */
		param.ip_flags = VOS_IT_RECX_VISIBLE | VOS_IT_RECX_SKIP_HOLES;
		enum_arg->fill_recxs = true;
	} else if (opc == DAOS_OBJ_DKEY_RPC_ENUMERATE) {
		type = VOS_ITER_DKEY;
	} else if (opc == DAOS_OBJ_AKEY_RPC_ENUMERATE) {
		type = VOS_ITER_AKEY;
	} else {
		/* object iteration for rebuild or consistency verification. */
		D_ASSERT(opc == DAOS_OBJ_RPC_ENUMERATE);
		type = VOS_ITER_DKEY;
		if (daos_anchor_get_flags(&anchors->ia_dkey) &
		      DIOF_WITH_SPEC_EPOCH) {
			/* For obj verification case. */
			param.ip_flags |= VOS_IT_RECX_VISIBLE;
			param.ip_epc_expr = VOS_IT_EPC_RR;
		} else {
			param.ip_epc_expr = VOS_IT_EPC_RE;
		}
		recursive = true;
		enum_arg->chk_key2big = true;
		enum_arg->need_punch = true;
		enum_arg->copy_data_cb = vos_iter_copy;
		fill_oid(oei->oei_oid, enum_arg);
	}

	/*
	 * FIXME: enumeration RPC uses one anchor for both SV and EV,
	 * that won't be able to support recursive iteration in our
	 * current data model (one akey can have both SV tree and EV
	 * tree).
	 *
	 * Need to use separate anchors for SV and EV, or return a
	 * 'type' to indicate the anchor is on SV tree or EV tree.
	 */
	if (type == VOS_ITER_SINGLE)
		anchors->ia_sv = anchors->ia_ev;
	else if (oei->oei_oid.id_shard % 2 == 0 &&
		 DAOS_FAIL_CHECK(DAOS_VC_LOST_REPLICA))
		D_GOTO(failed, rc =  -DER_NONEXIST);

	if (oei->oei_flags & ORF_ENUM_WITHOUT_EPR) {
		epoch.oe_value = oei->oei_epr.epr_hi;
		epoch.oe_first = oei->oei_epr.epr_lo;
		epoch.oe_flags = orf_to_dtx_epoch_flags(oei->oei_flags);
	} else if (!daos_is_zero_dti(&oei->oei_dti)) {
		D_ERROR(DF_UOID": mutually exclusive transaction ID and epoch "
			"range specified\n", DP_UOID(oei->oei_oid));
		rc = -DER_PROTO;
		goto failed;
	}

again:
	rc = dtx_begin(ioc->ioc_coc, &oei->oei_dti, &epoch, 0,
		       oei->oei_map_ver, &oei->oei_oid, NULL, 0, NULL, &dth);
	if (rc != 0)
		goto failed;

	rc = dss_enum_pack(&param, type, recursive, anchors, enum_arg,
			   vos_iterate, &dth);

	/* dss_enum_pack may return 1. */
	rc_tmp = dtx_end(&dth, ioc->ioc_coc, rc > 0 ? 0 : rc);
	if (rc_tmp != 0)
		rc = rc_tmp;

	if (rc == -DER_INPROGRESS && dth.dth_local_retry) {
		if (++retry > 3)
			D_GOTO(out, rc = -DER_TX_BUSY);

		/* XXX: Currently, we commit the distributed transaction
		 *	sychronously. Normally, it will be very quickly.
		 *	So let's wait on the server for a while (30 ms),
		 *	then retry. If related distributed transaction
		 *	is still not committed after several cycles try,
		 *	then replies '-DER_TX_BUSY' to the client.
		 */
		if (sleep_ult == NULL) {
			sleep_ult = dss_sleep_ult_create();
			if (sleep_ult == NULL)
				D_GOTO(out, rc = -DER_TX_BUSY);
		}

		D_DEBUG(DB_IO, "Hit non-commit DTX when enum "
			DF_UOID" (%d)\n", DP_UOID(oei->oei_oid), retry);
		dss_ult_sleep(sleep_ult, 30000);

		/* re-enumeration from the last -DER_TX_BUSY. */
		goto again;
	}

out:
	if (type == VOS_ITER_SINGLE)
		anchors->ia_ev = anchors->ia_sv;

	D_DEBUG(DB_IO, ""DF_UOID" iterate "DF_U64"-"DF_U64" type %d tag %d"
		" rc %d\n", DP_UOID(oei->oei_oid), param.ip_epr.epr_lo,
		param.ip_epr.epr_hi, type, dss_get_module_info()->dmi_tgt_id,
		rc);
failed:
	if (sleep_ult != NULL)
		dss_sleep_ult_destroy(sleep_ult);

	*e_out = epoch.oe_value;
	return rc;
}

static int
obj_enum_reply_bulk(crt_rpc_t *rpc)
{
	d_sg_list_t	*sgls[2] = { 0 };
	d_sg_list_t	tmp_sgl;
	crt_bulk_t	bulks[2] = { 0 };
	struct obj_key_enum_in	*oei;
	struct obj_key_enum_out	*oeo;
	int		idx = 0;
	d_iov_t		tmp_iov;
	int		rc;

	oei = crt_req_get(rpc);
	oeo = crt_reply_get(rpc);
	if (oei->oei_kds_bulk && oeo->oeo_kds.ca_count > 0) {
		tmp_iov.iov_buf = oeo->oeo_kds.ca_arrays;
		tmp_iov.iov_buf_len = oeo->oeo_kds.ca_count *
				      sizeof(daos_key_desc_t);
		tmp_iov.iov_len = oeo->oeo_kds.ca_count *
				      sizeof(daos_key_desc_t);
		tmp_sgl.sg_nr = 1;
		tmp_sgl.sg_nr_out = 1;
		tmp_sgl.sg_iovs = &tmp_iov;
		sgls[idx] = &tmp_sgl;
		bulks[idx] = oei->oei_kds_bulk;
		idx++;
		D_DEBUG(DB_IO, "reply kds bulk %zd\n", tmp_iov.iov_len);
	}

	if (oei->oei_bulk) {
		D_DEBUG(DB_IO, "reply bulk %zd nr_out %d\n",
			oeo->oeo_sgl.sg_iovs[0].iov_len,
			oeo->oeo_sgl.sg_nr_out);
		sgls[idx] = &oeo->oeo_sgl;
		bulks[idx] = oei->oei_bulk;
		idx++;
	}

	/* No need reply bulk */
	if (idx == 0)
		return 0;

	rc = obj_bulk_transfer(rpc, CRT_BULK_PUT, false, bulks, NULL,
			       DAOS_HDL_INVAL, sgls, NULL, idx, NULL);
	if (oei->oei_kds_bulk) {
		D_FREE(oeo->oeo_kds.ca_arrays);
		oeo->oeo_kds.ca_arrays = NULL;
		oeo->oeo_kds.ca_count = 0;
	}

	/* Free oeo_sgl here to avoid rpc reply the data inline */
	if (oei->oei_bulk)
		daos_sgl_fini(&oeo->oeo_sgl, true);

	return rc;
}

static int
obj_enum_prep_sgls(d_sg_list_t *dst_sgls, d_sg_list_t *sgls, int number)
{
	int i;
	int j;
	int rc = 0;

	for (i = 0; i < number; i++) {
		dst_sgls[i].sg_nr = sgls[i].sg_nr;
		D_ALLOC_ARRAY(dst_sgls[i].sg_iovs, sgls[i].sg_nr);
		if (dst_sgls[i].sg_iovs == NULL)
			D_GOTO(out, rc = -DER_NOMEM);

		for (j = 0; j < dst_sgls[i].sg_nr; j++) {
			dst_sgls[i].sg_iovs[j].iov_buf_len =
				sgls[i].sg_iovs[j].iov_buf_len;

			D_ALLOC(dst_sgls[i].sg_iovs[j].iov_buf,
				dst_sgls[i].sg_iovs[j].iov_buf_len);
			if (dst_sgls[i].sg_iovs[j].iov_buf == NULL)
				D_GOTO(out, rc = -DER_NOMEM);
		}
	}
out:
	return rc;
}

void
ds_obj_enum_handler(crt_rpc_t *rpc)
{
	struct dss_enum_arg	enum_arg = { 0 };
	struct vos_iter_anchors	anchors = { 0 };
	struct obj_key_enum_in	*oei;
	struct obj_key_enum_out	*oeo;
	struct obj_io_context	ioc;
	daos_epoch_t		epoch = 0;
	int			opc = opc_get(rpc->cr_opc);
	int			rc = 0;

	oei = crt_req_get(rpc);
	D_ASSERT(oei != NULL);
	oeo = crt_reply_get(rpc);
	D_ASSERT(oeo != NULL);
	/* prepare buffer for enumerate */

	rc = obj_ioc_begin(oei->oei_map_ver, oei->oei_pool_uuid,
			   oei->oei_co_hdl, oei->oei_co_uuid, opc, &ioc);
	if (rc)
		D_GOTO(out, rc);

	D_DEBUG(DB_IO, "rpc %p opc %d oid "DF_UOID" tag/xs %d/%d pmv %u/%u\n",
		rpc, opc, DP_UOID(oei->oei_oid),
		dss_get_module_info()->dmi_tgt_id,
		dss_get_module_info()->dmi_xs_id,
		oei->oei_map_ver, ioc.ioc_map_ver);

	anchors.ia_dkey = oei->oei_dkey_anchor;
	anchors.ia_akey = oei->oei_akey_anchor;
	anchors.ia_ev = oei->oei_anchor;

	/* TODO: Transfer the inline_thres from enumerate RPC */
	enum_arg.inline_thres = 32;

	if (opc == DAOS_OBJ_RECX_RPC_ENUMERATE) {
		oeo->oeo_eprs.ca_count = 0;
		D_ALLOC(oeo->oeo_eprs.ca_arrays,
			oei->oei_nr * sizeof(daos_epoch_range_t));
		if (oeo->oeo_eprs.ca_arrays == NULL)
			D_GOTO(out, rc = -DER_NOMEM);
		enum_arg.eprs = oeo->oeo_eprs.ca_arrays;
		enum_arg.eprs_cap = oei->oei_nr;
		enum_arg.eprs_len = 0;
	}

	if (opc == DAOS_OBJ_RECX_RPC_ENUMERATE) {
		oeo->oeo_recxs.ca_count = 0;
		D_ALLOC(oeo->oeo_recxs.ca_arrays,
			oei->oei_nr * sizeof(daos_recx_t));
		if (oeo->oeo_recxs.ca_arrays == NULL)
			D_GOTO(out, rc = -DER_NOMEM);
		enum_arg.recxs = oeo->oeo_recxs.ca_arrays;
		enum_arg.recxs_cap = oei->oei_nr;
		enum_arg.recxs_len = 0;
	} else {
		rc = obj_enum_prep_sgls(&oeo->oeo_sgl, &oei->oei_sgl, 1);
		if (rc != 0)
			D_GOTO(out, rc);
		enum_arg.sgl = &oeo->oeo_sgl;
		enum_arg.sgl_idx = 0;

		/* Prepare key descriptor buffer */
		oeo->oeo_kds.ca_count = 0;
		D_ALLOC(oeo->oeo_kds.ca_arrays,
			oei->oei_nr * sizeof(daos_key_desc_t));
		if (oeo->oeo_kds.ca_arrays == NULL)
			D_GOTO(out, rc = -DER_NOMEM);
		enum_arg.kds = oeo->oeo_kds.ca_arrays;
		enum_arg.kds_cap = oei->oei_nr;
		enum_arg.kds_len = 0;
	}

	/* keep trying until the key_buffer is fully filled or reaching the
	 * end of the stream.
	 */
	rc = obj_local_enum(&ioc, rpc, &anchors, &enum_arg, &epoch);
	if (rc == 1) /* If the buffer is full, exit and reset failure. */
		rc = 0;

	if (rc)
		D_GOTO(out, rc);

	oeo->oeo_dkey_anchor = anchors.ia_dkey;
	oeo->oeo_akey_anchor = anchors.ia_akey;
	oeo->oeo_anchor = anchors.ia_ev;

	if (enum_arg.eprs)
		oeo->oeo_eprs.ca_count = enum_arg.eprs_len;

	if (opc == DAOS_OBJ_RECX_RPC_ENUMERATE) {
		oeo->oeo_recxs.ca_count = enum_arg.recxs_len;
		oeo->oeo_num = enum_arg.rnum;
		oeo->oeo_size = enum_arg.rsize;
	} else {
		D_ASSERT(enum_arg.eprs_len == 0 ||
			 enum_arg.eprs_len == enum_arg.kds_len);
		oeo->oeo_kds.ca_count = enum_arg.kds_len;
		oeo->oeo_num = enum_arg.kds_len;
		oeo->oeo_size = oeo->oeo_sgl.sg_iovs[0].iov_len;
		oeo->oeo_csum_iov = enum_arg.csum_iov;
	}

	rc = obj_enum_reply_bulk(rpc);
out:
	/* for KEY2BIG case, just reuse the oeo_size to reply the key len */
	if (rc == -DER_KEY2BIG) {
		D_ASSERT(enum_arg.kds != NULL);
		oeo->oeo_size = enum_arg.kds[0].kd_key_len;
	}
	obj_enum_complete(rpc, rc, ioc.ioc_map_ver, epoch);
	obj_ioc_end(&ioc, rc);
}

static void
obj_punch_complete(crt_rpc_t *rpc, int status, uint32_t map_version)
{
	int rc;

	obj_reply_set_status(rpc, status);
	obj_reply_map_version_set(rpc, map_version);

	rc = crt_reply_send(rpc);
	if (rc != 0)
		D_ERROR("send reply failed: "DF_RC"\n", DP_RC(rc));
}

static int
obj_local_punch(struct obj_punch_in *opi, crt_opcode_t opc,
		struct obj_io_context *ioc, struct dtx_handle *dth)
{
	struct ds_cont_child *cont = ioc->ioc_coc;
	int	rc = 0;

	if (daos_is_zero_dti(&opi->opi_dti)) {
		D_DEBUG(DB_TRACE, "disable dtx\n");
		dth = NULL;
	}

	rc = dtx_sub_init(dth, &opi->opi_oid, opi->opi_dkey_hash);
	if (rc != 0)
		goto out;

	switch (opc) {
	case DAOS_OBJ_RPC_PUNCH:
	case DAOS_OBJ_RPC_TGT_PUNCH:
		rc = vos_obj_punch(cont->sc_hdl, opi->opi_oid,
				   opi->opi_epoch, opi->opi_map_ver,
				   0, NULL, 0, NULL, dth);
		break;
	case DAOS_OBJ_RPC_PUNCH_DKEYS:
	case DAOS_OBJ_RPC_PUNCH_AKEYS:
	case DAOS_OBJ_RPC_TGT_PUNCH_DKEYS:
	case DAOS_OBJ_RPC_TGT_PUNCH_AKEYS: {
		daos_key_t *dkey;

		D_ASSERTF(opi->opi_dkeys.ca_count == 1,
			  "NOT punch multiple (%llu) dkeys via one RPC\n",
			  (unsigned long long)opi->opi_dkeys.ca_count);

		dkey = &((daos_key_t *)opi->opi_dkeys.ca_arrays)[0];
		rc = vos_obj_punch(cont->sc_hdl, opi->opi_oid,
				   opi->opi_epoch, opi->opi_map_ver,
				   opi->opi_api_flags,
				   dkey, opi->opi_akeys.ca_count,
				   opi->opi_akeys.ca_arrays, dth);
		break;
	}
	default:
		D_ERROR("opc %#x not supported\n", opc);
		D_GOTO(out, rc = -DER_NOSYS);
	}
out:
	return rc;
}

/* Handle the punch requests on non-leader */
void
ds_obj_tgt_punch_handler(crt_rpc_t *rpc)
{
	struct dtx_handle		 dth = { 0 };
	struct obj_io_context		 ioc;
	struct obj_punch_in		*opi;
	struct dtx_memberships		*mbs = NULL;
	struct daos_shard_tgt		*tgts = NULL;
	uint32_t			 tgt_cnt;
	struct dtx_epoch		 epoch;
	int				 rc;

	opi = crt_req_get(rpc);
	D_ASSERT(opi != NULL);
	rc = obj_ioc_begin(opi->opi_map_ver, opi->opi_pool_uuid,
			   opi->opi_co_hdl, opi->opi_co_uuid,
			   opc_get(rpc->cr_opc), &ioc);
	if (rc)
		goto out;

	/* Handle resend. */
	if (opi->opi_flags & ORF_RESEND) {
		rc = dtx_handle_resend(ioc.ioc_vos_coh, &opi->opi_dti,
				       &opi->opi_epoch, NULL);

		/* Do nothing if 'prepared' or 'committed'. */
		if (rc == -DER_ALREADY || rc == 0)
			D_GOTO(out, rc = 0);

		/* Abort it firstly if exist but with different epoch,
		 * then re-execute with new epoch.
		 */
		if (rc == -DER_MISMATCH)
			/* Abort it by force with MAX epoch to guarantee
			 * that it can be aborted.
			 */
			rc = vos_dtx_abort(ioc.ioc_vos_coh, DAOS_EPOCH_MAX,
					   &opi->opi_dti, 1);

		if (rc < 0 && rc != -DER_NONEXIST)
			D_GOTO(out, rc);
	}

	tgts = opi->opi_shard_tgts.ca_arrays;
	tgt_cnt = opi->opi_shard_tgts.ca_count;

	if (!daos_is_zero_dti(&opi->opi_dti) && tgt_cnt != 0) {
		rc = obj_gen_dtx_mbs(tgts, &tgt_cnt, &mbs);
		if (rc != 0)
			D_GOTO(out, rc);
	}

	epoch.oe_value = opi->opi_epoch;
	epoch.oe_first = epoch.oe_value; /* unused for TGT_PUNCH */
	epoch.oe_flags = orf_to_dtx_epoch_flags(opi->opi_flags);

	/* Start the local transaction */
	rc = dtx_begin(ioc.ioc_coc, &opi->opi_dti, &epoch, 1,
		       opi->opi_map_ver, &opi->opi_oid,
		       opi->opi_dti_cos.ca_arrays,
		       opi->opi_dti_cos.ca_count, mbs, &dth);
	if (rc != 0) {
		D_ERROR(DF_UOID": Failed to start DTX for punch "DF_RC".\n",
			DP_UOID(opi->opi_oid), DP_RC(rc));
		D_GOTO(out, rc);
	}

	/* local RPC handler */
	rc = obj_local_punch(opi, opc_get(rpc->cr_opc), &ioc, &dth);
	if (rc != 0) {
		D_ERROR(DF_UOID": error="DF_RC".\n", DP_UOID(opi->opi_oid),
			DP_RC(rc));
		D_GOTO(out, rc);
	}
out:
	if (DAOS_FAIL_CHECK(DAOS_DTX_NONLEADER_ERROR))
		rc = -DER_IO;

	/* Stop the local transaction */
	rc = dtx_end(&dth, ioc.ioc_coc, rc);
	obj_punch_complete(rpc, rc, ioc.ioc_map_ver);
	D_FREE(mbs);
	obj_ioc_end(&ioc, rc);
}

static int
obj_tgt_punch(struct dtx_leader_handle *dlh, void *arg, int idx,
		 dtx_sub_comp_cb_t comp_cb)
{
	struct ds_obj_exec_arg	*exec_arg = arg;

	/* handle local operation */
	if (idx == -1) {
		crt_rpc_t		*rpc = exec_arg->rpc;
		struct obj_punch_in	*opi = crt_req_get(rpc);
		int			rc = 0;

		if (!(exec_arg->flags & ORF_RESEND)) {
			rc = obj_local_punch(opi, opc_get(rpc->cr_opc),
					     exec_arg->ioc, &dlh->dlh_handle);
		}
		if (comp_cb != NULL)
			comp_cb(dlh, idx, rc);

		return rc;
	}

	/* Handle the object remotely */
	return ds_obj_remote_punch(dlh, arg, idx, comp_cb);
}

/* Handle the punch requests on the leader */
void
ds_obj_punch_handler(crt_rpc_t *rpc)
{
	struct dtx_leader_handle	dlh;
	struct obj_punch_in		*opi;
	struct ds_obj_exec_arg		exec_arg = { 0 };
	struct obj_io_context		ioc;
	struct dtx_memberships		*mbs = NULL;
	struct daos_shard_tgt		*tgts = NULL;
	struct dtx_id			*dti_cos = NULL;
	int				dti_cos_cnt;
	uint32_t			tgt_cnt;
	uint32_t			flags = 0;
	uint32_t			version;
	struct dtx_epoch		epoch;
	int				rc;

	opi = crt_req_get(rpc);
	D_ASSERT(opi != NULL);
	rc = obj_ioc_begin(opi->opi_map_ver, opi->opi_pool_uuid,
			   opi->opi_co_hdl, opi->opi_co_uuid,
			   opc_get(rpc->cr_opc), &ioc);
	if (rc)
		goto out;

	if (opi->opi_dkeys.ca_count == 0)
		D_DEBUG(DB_TRACE,
			"punch obj %p oid "DF_UOID" tag/xs %d/%d epc "
			DF_U64", pmv %u/%u dti "DF_DTI".\n",
			rpc, DP_UOID(opi->opi_oid),
			dss_get_module_info()->dmi_tgt_id,
			dss_get_module_info()->dmi_xs_id, opi->opi_epoch,
			opi->opi_map_ver, ioc.ioc_map_ver,
			DP_DTI(&opi->opi_dti));
	else
		D_DEBUG(DB_TRACE,
			"punch key %p oid "DF_UOID" dkey "
			DF_KEY" tag/xs %d/%d epc "
			DF_U64", pmv %u/%u dti "DF_DTI".\n",
			rpc, DP_UOID(opi->opi_oid),
			DP_KEY(&opi->opi_dkeys.ca_arrays[0]),
			dss_get_module_info()->dmi_tgt_id,
			dss_get_module_info()->dmi_xs_id, opi->opi_epoch,
			opi->opi_map_ver, ioc.ioc_map_ver,
			DP_DTI(&opi->opi_dti));

	rc = process_epoch(&opi->opi_epoch, NULL /* epoch_first */,
			   &opi->opi_flags);
	if (rc == PE_OK_LOCAL)
		opi->opi_flags &= ~ORF_EPOCH_UNCERTAIN;

	version = opi->opi_map_ver;
	tgts = opi->opi_shard_tgts.ca_arrays;
	tgt_cnt = opi->opi_shard_tgts.ca_count;

	if (!daos_is_zero_dti(&opi->opi_dti) && tgt_cnt != 0) {
		rc = obj_gen_dtx_mbs(tgts, &tgt_cnt, &mbs);
		if (rc != 0)
			D_GOTO(out, rc);
	}

again:
	/* Handle resend. */
	if (opi->opi_flags & ORF_RESEND) {
		daos_epoch_t	e = 0;

		rc = dtx_handle_resend(ioc.ioc_vos_coh, &opi->opi_dti,
				       &e, &version);
		if (rc == -DER_ALREADY)
			D_GOTO(out, rc = 0);

		if (rc == 0) {
			opi->opi_epoch = e;
			/* TODO: Also recovery the epoch uncertainty. */
			flags |= ORF_RESEND;
		} else if (rc == -DER_NONEXIST) {
			rc = 0;
		} else {
			D_GOTO(out, rc);
		}
	} else if (DAOS_FAIL_CHECK(DAOS_DTX_LOST_RPC_REQUEST) ||
		   DAOS_FAIL_CHECK(DAOS_DTX_LONG_TIME_RESEND)) {
		goto cleanup;
	}

	/* For leader case, we need to find out the potential conflict
	 * (or share the same non-committed object/dkey) DTX(s) in the
	 * CoS (committable) cache, piggyback them via the dispdatched
	 * RPC to non-leaders. Then the non-leader replicas can commit
	 * them before real modifications to avoid availability issues.
	 */
	D_FREE(dti_cos);
	dti_cos_cnt = dtx_list_cos(ioc.ioc_coc, &opi->opi_oid,
				   opi->opi_dkey_hash, DTX_THRESHOLD_COUNT,
				   &dti_cos);
	if (dti_cos_cnt < 0)
		D_GOTO(out, rc = dti_cos_cnt);

	epoch.oe_value = opi->opi_epoch;
	epoch.oe_first = epoch.oe_value; /* unused for PUNCH */
	epoch.oe_flags = orf_to_dtx_epoch_flags(opi->opi_flags);

	/* Since we do not know if other replicas execute the
	 * operation, so even the operation has been execute
	 * locally, we will start dtx and forward requests to
	 * all replicas.
	 *
	 * For new leader, even though the local replica
	 * has ever been modified before, but it doesn't
	 * know whether other replicas have also done the
	 * modification or not, so still need to dispatch
	 * the RPC to other replicas.
	 */
	rc = dtx_leader_begin(ioc.ioc_coc, &opi->opi_dti, &epoch, 1, version,
			      &opi->opi_oid, dti_cos, dti_cos_cnt,
			      tgts, tgt_cnt, mbs, &dlh);
	if (rc != 0) {
		D_ERROR(DF_UOID": Failed to start DTX for punch "DF_RC".\n",
			DP_UOID(opi->opi_oid), DP_RC(rc));
		D_GOTO(out, rc);
	}

	exec_arg.rpc = rpc;
	exec_arg.ioc = &ioc;
	exec_arg.flags = flags;

	if (opi->opi_flags & ORF_DTX_SYNC)
		dlh.dlh_handle.dth_sync = 1;

	if (flags & ORF_RESEND)
		dlh.dlh_handle.dth_resent = 1;

	/* Execute the operation on all shards */
	rc = dtx_leader_exec_ops(&dlh, obj_tgt_punch, &exec_arg);

	if (DAOS_FAIL_CHECK(DAOS_DTX_LEADER_ERROR))
		rc = -DER_IO;

	/* Stop the distribute transaction */
	rc = dtx_leader_end(&dlh, ioc.ioc_coc, rc);
	switch (rc) {
	case -DER_TX_RESTART:
		/*
		 * Only standalone punches use this RPC. Retry with newer
		 * epoch.
		 */
		opi->opi_epoch = crt_hlc_get();
		opi->opi_flags &= ~ORF_RESEND;
		flags = 0;
		goto again;
	case -DER_AGAIN:
		opi->opi_flags |= ORF_RESEND;
		goto again;
	default:
		break;
	}

	if (!(opi->opi_flags & ORF_RESEND) &&
	    DAOS_FAIL_CHECK(DAOS_DTX_LOST_RPC_REPLY))
		goto cleanup;

out:
	obj_punch_complete(rpc, rc, ioc.ioc_map_ver);

cleanup:
	D_FREE(mbs);
	D_FREE(dti_cos);
	obj_ioc_end(&ioc, rc);
}

void
ds_obj_query_key_handler(crt_rpc_t *rpc)
{
	struct obj_query_key_in		*okqi;
	struct obj_query_key_out	*okqo;
	daos_key_t			*dkey;
	daos_key_t			*akey;
	struct obj_io_context		 ioc;
	struct dtx_handle		 dth = {0};
	struct dtx_epoch		 epoch = {0};
	struct dss_sleep_ult		*sleep_ult = NULL;
	int				 retry = 0;
	int				 rc;

	okqi = crt_req_get(rpc);
	D_ASSERT(okqi != NULL);
	okqo = crt_reply_get(rpc);
	D_ASSERT(okqo != NULL);

	D_DEBUG(DB_IO, "flags = "DF_U64"\n", okqi->okqi_api_flags);

	rc = obj_ioc_begin(okqi->okqi_map_ver, okqi->okqi_pool_uuid,
			   okqi->okqi_co_hdl, okqi->okqi_co_uuid,
			   opc_get(rpc->cr_opc), &ioc);
	if (rc)
		D_GOTO(out, rc);

	rc = process_epoch(&okqi->okqi_epoch, &okqi->okqi_epoch_first,
			   &okqi->okqi_flags);
	if (rc == PE_OK_LOCAL)
		okqi->okqi_flags &= ~ORF_EPOCH_UNCERTAIN;

again:
	dkey = &okqi->okqi_dkey;
	akey = &okqi->okqi_akey;
	d_iov_set(&okqo->okqo_akey, NULL, 0);
	d_iov_set(&okqo->okqo_dkey, NULL, 0);
	if (okqi->okqi_api_flags & DAOS_GET_DKEY)
		dkey = &okqo->okqo_dkey;
	if (okqi->okqi_api_flags & DAOS_GET_AKEY)
		akey = &okqo->okqo_akey;

	epoch.oe_value = okqi->okqi_epoch;
	epoch.oe_first = okqi->okqi_epoch_first;
	epoch.oe_flags = orf_to_dtx_epoch_flags(okqi->okqi_flags);

	rc = dtx_begin(ioc.ioc_coc, &okqi->okqi_dti, &epoch, 0,
		       okqi->okqi_map_ver, &okqi->okqi_oid, NULL, 0, NULL,
		       &dth);
	if (rc != 0)
		goto out;

	rc = vos_obj_query_key(ioc.ioc_vos_coh, okqi->okqi_oid,
			       okqi->okqi_api_flags, okqi->okqi_epoch, dkey,
			       akey, &okqo->okqo_recx, &dth);

	rc = dtx_end(&dth, ioc.ioc_coc, rc);

out:
	if (rc == -DER_INPROGRESS && dth.dth_local_retry) {
		if (++retry > 3)
			D_GOTO(failed, rc = -DER_TX_BUSY);

		/* XXX: Currently, we commit the distributed transaction
		 *	sychronously. Normally, it will be very quickly.
		 *	So let's wait on the server for a while (30 ms),
		 *	then retry. If related distributed transaction
		 *	is still not committed after several cycles try,
		 *	then replies '-DER_TX_BUSY' to the client.
		 */
		if (sleep_ult == NULL) {
			sleep_ult = dss_sleep_ult_create();
			if (sleep_ult == NULL)
				D_GOTO(failed, rc = -DER_TX_BUSY);
		}

		D_DEBUG(DB_IO, "Hit non-commit DTX when query "
			DF_UOID" (%d)\n", DP_UOID(okqi->okqi_oid), retry);
		dss_ult_sleep(sleep_ult, 30000);

		goto again;
	}

failed:
	if (sleep_ult != NULL)
		dss_sleep_ult_destroy(sleep_ult);

	obj_reply_set_status(rpc, rc);
	obj_reply_map_version_set(rpc, ioc.ioc_map_ver);
	okqo->okqo_epoch = epoch.oe_value;
	obj_ioc_end(&ioc, rc);

	rc = crt_reply_send(rpc);
	if (rc != 0)
		D_ERROR("send reply failed: "DF_RC"\n", DP_RC(rc));
}

void
ds_obj_sync_handler(crt_rpc_t *rpc)
{
	struct obj_sync_in	*osi;
	struct obj_sync_out	*oso;
	struct obj_io_context	 ioc;
	daos_epoch_t		 epoch = crt_hlc_get();
	int			 rc;

	osi = crt_req_get(rpc);
	D_ASSERT(osi != NULL);

	oso = crt_reply_get(rpc);
	D_ASSERT(oso != NULL);

	if (osi->osi_epoch == 0)
		oso->oso_epoch = epoch;
	else
		oso->oso_epoch = min(epoch, osi->osi_epoch);

	D_DEBUG(DB_IO, "obj_sync start: "DF_UOID", epc "DF_U64"\n",
		DP_UOID(osi->osi_oid), oso->oso_epoch);

<<<<<<< HEAD
	rc = obj_ioc_begin(osi->osi_oid, osi->osi_map_ver, osi->osi_pool_uuid,
=======
	rc = obj_ioc_begin(osi->osi_map_ver, osi->osi_pool_uuid,
>>>>>>> 4fee56c8
			   osi->osi_co_hdl, osi->osi_co_uuid,
			   opc_get(rpc->cr_opc), &ioc);
	if (rc != 0)
		D_GOTO(out, rc);

	rc = dtx_obj_sync(osi->osi_pool_uuid, osi->osi_co_uuid, ioc.ioc_coc,
			  &osi->osi_oid, oso->oso_epoch);

out:
	obj_reply_map_version_set(rpc, ioc.ioc_map_ver);
	obj_reply_set_status(rpc, rc);
	obj_ioc_end(&ioc, rc);

	D_DEBUG(DB_IO, "obj_sync stop: "DF_UOID", epc "DF_U64", rd = %d\n",
		DP_UOID(osi->osi_oid), oso->oso_epoch, rc);

	rc = crt_reply_send(rpc);
	if (rc != 0)
		D_ERROR("send reply failed: "DF_RC"\n", DP_RC(rc));
}

static int
obj_verify_bio_csum(daos_obj_id_t oid, daos_iod_t *iods,
		    struct dcs_iod_csums *iod_csums, struct bio_desc *biod,
		    struct daos_csummer *csummer, uint32_t iods_nr)
{
	unsigned int	i;
	int		rc = 0;

	if (!daos_csummer_initialized(csummer) ||
	    csummer->dcs_skip_data_verify ||
	    !csummer->dcs_srv_verify)
		return 0;

	for (i = 0; i < iods_nr; i++) {
		daos_iod_t		*iod = &iods[i];
		struct bio_sglist	*bsgl = bio_iod_sgl(biod, i);
		d_sg_list_t		 sgl;

		if (!ci_is_valid(iod_csums[i].ic_data)) {
			D_ERROR("Checksums is enabled but the csum info is "
				"invalid.");
			return -DER_CSUM;
		}

		rc = bio_sgl_convert(bsgl, &sgl, false);

		if (rc == 0)
			rc = daos_csummer_verify_iod(csummer, iod, &sgl,
						     &iod_csums[i], NULL, 0,
						     NULL);

		daos_sgl_fini(&sgl, false);

		if (rc != 0) {
			if (iod->iod_type == DAOS_IOD_SINGLE) {
				D_ERROR("Data Verification failed (object: "
					DF_OID"): %d\n",
					DP_OID(oid), rc);
			}
			if (iod->iod_type == DAOS_IOD_ARRAY) {
				D_ERROR("Data Verification failed (object: "
					DF_OID ", extent: "DF_RECX"): %d\n",
					DP_OID(oid), DP_RECX(iod->iod_recxs[i]),
					rc);
			}
			break;
		}
	}

	return rc;
}

static inline void
ds_obj_cpd_set_sub_result(struct obj_cpd_out *oco, int idx,
			  int result, daos_epoch_t epoch)
{
	uint64_t	*p_epoch;
	int		*p_ret;

	p_epoch = (uint64_t *)oco->oco_sub_epochs.ca_arrays + idx;
	*p_epoch = epoch;

	p_ret = (int *)oco->oco_sub_rets.ca_arrays + idx;
	*p_ret = result;
}

static void
obj_cpd_reply(crt_rpc_t *rpc, int status, uint32_t map_version)
{
	struct obj_cpd_out	*oco = crt_reply_get(rpc);
	int			 rc;

	obj_reply_set_status(rpc, status);
	obj_reply_map_version_set(rpc, map_version);

	D_DEBUG(DB_TRACE, "CPD rpc %p send reply, pmv %d, status %d.\n",
		rpc, map_version, status);

	rc = crt_reply_send(rpc);
	if (rc != 0)
		D_ERROR("Send CPD reply failed: "DF_RC"\n", DP_RC(rc));

	if (oco->oco_sub_rets.ca_count != 0) {
		D_FREE(oco->oco_sub_rets.ca_arrays);
		oco->oco_sub_rets.ca_count = 0;
	}

	if (oco->oco_sub_epochs.ca_count != 0) {
		D_FREE(oco->oco_sub_epochs.ca_arrays);
		oco->oco_sub_epochs.ca_count = 0;
	}
}

/* Locally process the operations belong to one DTX.
 * Common logic, shared by both leader and non-leader.
 */
static int
ds_obj_dtx_handle_one(crt_rpc_t *rpc, struct daos_cpd_sub_head *dcsh,
		      struct daos_cpd_disp_ent *dcde,
		      struct daos_cpd_sub_req *dcsrs,
		      struct obj_io_context *ioc, struct dtx_handle *dth)
{
	struct daos_cpd_req_idx		 *dcri = dcde->dcde_reqs;
	struct daos_cpd_sub_req		 *dcsr;
	struct daos_cpd_update		 *dcu;
	daos_handle_t			 *iohs = NULL;
	struct bio_desc			**biods = NULL;
	struct obj_bulk_args		 *bulks = NULL;
	struct bio_sglist		**bsgls_dups = NULL;
	struct dcs_iod_csums		 *csums;
	daos_iod_t			 *iods;
	uint64_t			 *offs = NULL;
	int				  rma = 0;
	int				  rma_idx = 0;
	int				  rc = 0;
	int				  i;
	int				  j;

	/* P1: Spread read TS. */
	for (i = 0; i < dcde->dcde_read_cnt; i++) {
		daos_handle_t	ioh;

		dcsr = &dcsrs[dcri[i].dcri_req_idx];
		if (dcsr->dcsr_opc != DCSO_READ) {
			D_ERROR(DF_DTI" expected sub read, but got opc %u\n",
				DP_DTI(&dcsh->dcsh_xid), dcsr->dcsr_opc);

			D_GOTO(out, rc = -DER_PROTO);
		}

		dcsr->dcsr_oid.id_shard = dcri[i].dcri_shard_idx;
		rc = vos_fetch_begin(ioc->ioc_coc->sc_hdl, dcsr->dcsr_oid,
				     dcsh->dcsh_epoch.oe_value, 0,
				     &dcsr->dcsr_dkey, dcsr->dcsr_nr,
				     dcsr->dcsr_read.dcr_iods,
				     VOS_FETCH_SET_TS_ONLY, NULL, &ioh, dth);
		if (rc == 0)
			rc = vos_fetch_end(ioh, 0);
		else if (rc == -DER_NONEXIST)
			rc = 0;

		if (rc != 0) {
			D_ERROR("Failed to set read TS for obj "DF_UOID
				", DTX "DF_DTI": "DF_RC"\n",
				DP_UOID(dcsr->dcsr_oid),
				DP_DTI(&dcsh->dcsh_xid), DP_RC(rc));
			goto out;
		}
	}

	dcri += dcde->dcde_read_cnt;
	/* P2: vos_update_begin. */
	for (i = 0; i < dcde->dcde_write_cnt; i++) {
		dcsr = &dcsrs[dcri[i].dcri_req_idx];
		dcsr->dcsr_oid.id_shard = dcri[i].dcri_shard_idx;

		if (dcsr->dcsr_opc != DCSO_UPDATE)
			continue;

		dcu = &dcsr->dcsr_update;
		if (dcsr->dcsr_nr != dcu->dcu_iod_array->oia_iod_nr) {
			D_ERROR("Unmatched iod NR %u vs %u for obj "DF_UOID
				", DTX "DF_DTI"\n", dcsr->dcsr_nr,
				dcu->dcu_iod_array->oia_iod_nr,
				DP_UOID(dcsr->dcsr_oid),
				DP_DTI(&dcsh->dcsh_xid));

			D_GOTO(out, rc = -DER_INVAL);
		}

		rc = csum_verify_keys(ioc->ioc_coc->sc_csummer,
				      &dcsr->dcsr_dkey, dcu->dcu_dkey_csum,
				      dcu->dcu_iod_array);
		if (rc != 0) {
			if (rc == -DER_CSUM)
				obj_log_csum_err();

			goto out;
		}

		if (iohs == NULL) {
			D_ALLOC_ARRAY(iohs, dcde->dcde_write_cnt);
			if (iohs == NULL)
				D_GOTO(out, rc = -DER_NOMEM);

			D_ALLOC_ARRAY(biods, dcde->dcde_write_cnt);
			if (biods == NULL)
				D_GOTO(out, rc = -DER_NOMEM);
		}

		if (dcu->dcu_flags & ORF_EC) {
			if (dcu->dcu_ec_split_req != NULL) {
				iods = dcu->dcu_ec_split_req->osr_iods;
				offs = dcu->dcu_ec_split_req->osr_offs;
				csums = dcu->dcu_ec_split_req->osr_iod_csums;
			} else {
				iods = dcu->dcu_iod_array->oia_iods;
				offs = dcu->dcu_iod_array->oia_offs;
				csums = dcu->dcu_iod_array->oia_iod_csums;
			}

			obj_singv_ec_rw_filter(&dcsr->dcsr_oid, iods, offs,
					dcsh->dcsh_epoch.oe_value,
					dcu->dcu_flags, dcu->dcu_start_shard,
					dcsr->dcsr_nr, true, false, NULL);
		} else {
			iods = dcu->dcu_iod_array->oia_iods;
			csums = dcu->dcu_iod_array->oia_iod_csums;
		}

		rc = vos_update_begin(ioc->ioc_coc->sc_hdl,
				dcsr->dcsr_oid, dcsh->dcsh_epoch.oe_value,
				dcsr->dcsr_api_flags, &dcsr->dcsr_dkey,
				dcsr->dcsr_nr, iods, csums,
				ioc->ioc_coc->sc_props.dcp_dedup,
				ioc->ioc_coc->sc_props.dcp_dedup_size,
				&iohs[i], dth);
		if (rc != 0)
			goto out;

		biods[i] = vos_ioh2desc(iohs[i]);
		rc = bio_iod_prep(biods[i]);
		if (rc != 0) {
			D_ERROR("bio_iod_prep failed for obj "DF_UOID
				", DTX "DF_DTI": "DF_RC"\n",
				DP_UOID(dcsr->dcsr_oid),
				DP_DTI(&dcsh->dcsh_xid), DP_RC(rc));
			goto out;
		}

		if (dcu->dcu_flags & DRF_CPD_BULK) {
			if (bulks == NULL) {
				D_ALLOC_ARRAY(bulks, dcde->dcde_write_cnt);
				if (bulks == NULL)
					D_GOTO(out, rc = -DER_NOMEM);
			}

			if (ioc->ioc_coc->sc_props.dcp_dedup &&
			    ioc->ioc_coc->sc_props.dcp_dedup_verify) {
				if (bsgls_dups == NULL) {
					D_ALLOC_ARRAY(bsgls_dups,
						      dcde->dcde_write_cnt);
					if (bsgls_dups == NULL)
						D_GOTO(out, rc = -DER_NOMEM);
				}

				D_ALLOC_ARRAY(bsgls_dups[i], dcsr->dcsr_nr);
				if (bsgls_dups[i] == NULL)
					D_GOTO(out, rc = -DER_NOMEM);
			}

			if (dcu->dcu_ec_split_req != NULL)
				offs = dcu->dcu_ec_split_req->osr_offs;
			else
				offs = dcu->dcu_iod_array->oia_offs;

			rc = obj_bulk_transfer(rpc, CRT_BULK_GET,
				dcu->dcu_flags & ORF_BULK_BIND, dcu->dcu_bulks,
				offs, iohs[i], NULL,
				bsgls_dups != NULL ? bsgls_dups[i] : NULL,
				dcsr->dcsr_nr, &bulks[i]);
			if (rc != 0) {
				D_ERROR("Bulk transfer failed for obj "
					DF_UOID", DTX "DF_DTI": "DF_RC"\n",
					DP_UOID(dcsr->dcsr_oid),
					DP_DTI(&dcsh->dcsh_xid), DP_RC(rc));
				goto out;
			}

			rma++;
		} else if (dcu->dcu_sgls != NULL) {
			rc = bio_iod_copy(biods[i], dcu->dcu_sgls,
					  dcsr->dcsr_nr);
			if (rc != 0) {
				D_ERROR("Non-bulk transfer failed for obj "
					DF_UOID", DTX "DF_DTI": "DF_RC"\n",
					DP_UOID(dcsr->dcsr_oid),
					DP_DTI(&dcsh->dcsh_xid), DP_RC(rc));
				if (rc == -DER_OVERFLOW)
					rc = -DER_REC2BIG;

				goto out;
			}
		}
	}

	/* P3: bulk data transafer. */
	for (i = 0; i < dcde->dcde_write_cnt && rma_idx < rma; i++) {
		int	*status;

		if (!bulks[i].inited)
			continue;

		rc = ABT_eventual_wait(bulks[i].eventual, (void **)&status);
		if (rc != 0)
			rc = dss_abterr2der(rc);
		if (rc == 0 && *status != 0)
			rc = *status;

		ABT_eventual_free(&bulks[i].eventual);
		bio_iod_flush(biods[i]);
		rma_idx++;

		if (rc != 0) {
			D_ERROR(DF_DTI" ABT_eventual_wait failed: "DF_RC"\n",
				DP_DTI(&dcsh->dcsh_xid), DP_RC(rc));

			goto out;
		}
	}

	/* P4: punch and vos_update_end. */
	for (i = 0; i < dcde->dcde_write_cnt; i++) {
		dcsr = &dcsrs[dcri[i].dcri_req_idx];

		if (dcsr->dcsr_opc == DCSO_UPDATE) {
			dcu = &dcsr->dcsr_update;
			if (dcu->dcu_ec_split_req != NULL) {
				iods = dcu->dcu_ec_split_req->osr_iods;
				csums = dcu->dcu_ec_split_req->osr_iod_csums;
			} else {
				iods = dcu->dcu_iod_array->oia_iods;
				csums = dcu->dcu_iod_array->oia_iod_csums;
			}

			if (bsgls_dups != NULL && bsgls_dups[i] != NULL) {
				rc = obj_dedup_verify(iohs[i], bsgls_dups[i],
						      dcsr->dcsr_nr);
				if (rc != 0) {
					D_ERROR("dedup_verify failed for obj "
						DF_UOID", DTX "DF_DTI
						": "DF_RC"\n",
						DP_UOID(dcsr->dcsr_oid),
						DP_DTI(&dcsh->dcsh_xid),
						DP_RC(rc));

					goto out;
				}
			} else {
				rc = obj_verify_bio_csum(dcsr->dcsr_oid.id_pub,
						iods, csums, biods[i],
						ioc->ioc_coc->sc_csummer,
						dcsr->dcsr_nr);
				if (rc != 0) {
					if (rc == -DER_CSUM)
						obj_log_csum_err();

					goto out;
				}
			}

			rc = bio_iod_post(biods[i]);
			biods[i] = NULL;
			if (rc != 0) {
				D_ERROR("iod_post failed for obj "DF_UOID
					", DTX "DF_DTI": "DF_RC"\n",
					DP_UOID(dcsr->dcsr_oid),
					DP_DTI(&dcsh->dcsh_xid), DP_RC(rc));
				goto out;
			}

			if (bsgls_dups != NULL && bsgls_dups[i] != NULL) {
				for (j = 0; j < dcsr->dcsr_nr; j++) {
					vos_dedup_free_bsgl(iohs[i],
							    &bsgls_dups[i][j]);
					bio_sgl_fini(&bsgls_dups[i][j]);
				}

				D_FREE(bsgls_dups[i]);
			}

			rc = dtx_sub_init(dth, &dcsr->dcsr_oid,
					  dcsr->dcsr_dkey_hash);
			if (rc != 0)
				goto out;

			rc = vos_update_end(iohs[i], dth->dth_ver,
					    &dcsr->dcsr_dkey, rc, dth);
			iohs[i] = DAOS_HDL_INVAL;
			if (rc != 0)
				goto out;
		} else {
			if (dcsr->dcsr_opc != DCSO_PUNCH_OBJ &&
			    dcsr->dcsr_opc != DCSO_PUNCH_DKEY &&
			    dcsr->dcsr_opc != DCSO_PUNCH_AKEY) {
				D_ERROR("Unknown sub request opc %u for obj "
					DF_UOID", DTX "DF_DTI":\n",
					dcsr->dcsr_opc, DP_UOID(dcsr->dcsr_oid),
					DP_DTI(&dcsh->dcsh_xid));

				D_GOTO(out, rc = -DER_PROTO);
			}

			rc = dtx_sub_init(dth, &dcsr->dcsr_oid,
					  dcsr->dcsr_dkey_hash);
			if (rc != 0)
				goto out;

			rc = vos_obj_punch(ioc->ioc_coc->sc_hdl, dcsr->dcsr_oid,
				dcsh->dcsh_epoch.oe_value, dth->dth_ver,
				dcsr->dcsr_api_flags, &dcsr->dcsr_dkey,
				dcsr->dcsr_nr, dcsr->dcsr_punch.dcp_akeys, dth);
			if (rc != 0)
				goto out;
		}
	}

out:
	if (bsgls_dups != NULL) {
		dcri = dcde->dcde_reqs + dcde->dcde_read_cnt;

		for (i = 0; i < dcde->dcde_write_cnt; i++) {
			if (bsgls_dups[i] == NULL)
				continue;

			dcsr = &dcsrs[dcri[i].dcri_req_idx];

			for (j = 0; j < dcsr->dcsr_nr; j++) {
				vos_dedup_free_bsgl(iohs[i], &bsgls_dups[i][j]);
				bio_sgl_fini(&bsgls_dups[i][j]);
			}

			D_FREE(bsgls_dups[i]);
		}

		D_FREE(bsgls_dups);
	}

	if (rc != 0) {
		if (bulks != NULL) {
			for (i = 0;
			     i < dcde->dcde_write_cnt && rma_idx < rma; i++) {
				if (!bulks[i].inited)
					continue;

				ABT_eventual_wait(bulks[i].eventual, NULL);
				ABT_eventual_free(&bulks[i].eventual);
				rma_idx++;
			}
		}

		if (biods != NULL) {
			for (i = 0; i < dcde->dcde_write_cnt; i++) {
				if (biods[i] != NULL)
					bio_iod_post(biods[i]);
			}

		}

		if (iohs != NULL) {
			for (i = 0; i < dcde->dcde_write_cnt; i++) {
				if (daos_handle_is_inval(iohs[i]))
					continue;

				dcri = dcde->dcde_reqs + dcde->dcde_read_cnt;
				dcsr = &dcsrs[dcri[i].dcri_req_idx];
				vos_update_end(iohs[i], dth->dth_ver,
					       &dcsr->dcsr_dkey, rc, dth);
			}
		}

		vos_dtx_cleanup(dth);
	}

	D_FREE(iohs);
	D_FREE(biods);
	D_FREE(bulks);

	return rc;
}

static int
ds_obj_dtx_follower(crt_rpc_t *rpc, struct obj_io_context *ioc)
{
	struct dtx_handle		 dth = { 0 };
	struct obj_cpd_in		*oci = crt_req_get(rpc);
	struct daos_cpd_sub_head	*dcsh = ds_obj_cpd_get_dcsh(rpc, 0);
	struct daos_cpd_disp_ent	*dcde = ds_obj_cpd_get_dcde(rpc, 0, 0);
	struct daos_cpd_sub_req		*dcsr = ds_obj_cpd_get_dcsr(rpc, 0);
	int				 rc = 0;

	D_DEBUG(DB_IO, "Handling DTX "DF_DTI" on non-leader\n",
		DP_DTI(&dcsh->dcsh_xid));

	/* The check for read capa has been done before handling the CPD RPC.
	 * So here, only need to check the write capa.
	 */
	if (dcde->dcde_write_cnt != 0) {
		rc = obj_capa_check(ioc->ioc_coh, true);
		if (rc != 0)
			goto out;
	}

	if (oci->oci_flags & ORF_RESEND) {
		rc = dtx_handle_resend(ioc->ioc_vos_coh, &dcsh->dcsh_xid,
				       &dcsh->dcsh_epoch.oe_value, NULL);

		/* Do nothing if 'prepared' or 'committed'. */
		if (rc == -DER_ALREADY || rc == 0)
			D_GOTO(out, rc = 0);

		/* Abort it firstly if exist but with different (old) epoch,
		 * then re-execute with new epoch.
		 */
		if (rc == -DER_MISMATCH)
			rc = vos_dtx_abort(ioc->ioc_vos_coh, DAOS_EPOCH_MAX,
					   &dcsh->dcsh_xid, 1);

		if (rc < 0 && rc != -DER_NONEXIST)
			D_GOTO(out, rc);
	}

	rc = dtx_begin(ioc->ioc_coc, &dcsh->dcsh_xid, &dcsh->dcsh_epoch,
		       dcde->dcde_write_cnt, oci->oci_map_ver,
		       &dcsh->dcsh_leader_oid, NULL, 0, dcsh->dcsh_mbs, &dth);
	if (rc != 0)
		goto out;

	rc = ds_obj_dtx_handle_one(rpc, dcsh, dcde, dcsr, ioc, &dth);
	rc = dtx_end(&dth, ioc->ioc_coc, rc);

out:
	D_CDEBUG(rc != 0, DLOG_ERR, DB_IO,
		 "Handled DTX "DF_DTI" on non-leader: "DF_RC"\n",
		 DP_DTI(&dcsh->dcsh_xid), DP_RC(rc));

	return rc;
}

static int
obj_obj_dtx_leader(struct dtx_leader_handle *dlh, void *arg, int idx,
		   dtx_sub_comp_cb_t comp_cb)
{
	struct ds_obj_exec_arg	*exec_arg = arg;
	struct daos_cpd_args	*dca = exec_arg->args;
	int			 rc = 0;

	/* handle local operation */
	if (idx == -1) {
		if (!(exec_arg->flags & ORF_RESEND)) {
			struct daos_cpd_disp_ent	*dcde;

			dcde = ds_obj_cpd_get_dcde(dca->dca_rpc,
						   dca->dca_idx, 0);
			/* The check for read capa has been done before handling
			 * the CPD RPC. Here, only need to check the write capa.
			 */
			if (dcde->dcde_write_cnt != 0) {
				rc = obj_capa_check(dca->dca_ioc->ioc_coh,
						    true);
				if (rc != 0) {
					comp_cb(dlh, idx, rc);

					return rc;
				}
			}

			rc = ds_obj_dtx_handle_one(dca->dca_rpc,
				ds_obj_cpd_get_dcsh(dca->dca_rpc, dca->dca_idx),
				dcde,
				ds_obj_cpd_get_dcsr(dca->dca_rpc, dca->dca_idx),
				dca->dca_ioc, &dlh->dlh_handle);
		}

		if (comp_cb != NULL)
			comp_cb(dlh, idx, rc);

		return rc;
	}

	/* Dispatch CPD RPC and handle sub requests remotely */
	return ds_obj_cpd_dispatch(dlh, arg, idx, comp_cb);
}

static int
ds_obj_dtx_leader_prep_handle(struct daos_cpd_sub_head *dcsh,
			      struct daos_cpd_sub_req *dcsrs,
			      struct daos_shard_tgt *tgts, uint32_t tgt_cnt,
			      uint32_t req_cnt, uint32_t *flags)
{
	int	rc = 0;
	int	i;

	for (i = 0; i < req_cnt; i++) {
		struct daos_cpd_sub_req		*dcsr;
		struct daos_cpd_update		*dcu;

		dcsr = &dcsrs[i];
		if (dcsr->dcsr_opc != DCSO_UPDATE)
			continue;

		dcu = &dcsr->dcsr_update;
		if (dcu->dcu_iod_array->oia_oiods == NULL)
			continue;

		rc = obj_ec_rw_req_split(dcsr->dcsr_oid, dcu->dcu_iod_array,
					 dcsr->dcsr_nr, dcu->dcu_start_shard,
					 dcu->dcu_ec_tgts, dcsr->dcsr_ec_tgt_nr,
					 tgt_cnt, tgts, &dcu->dcu_ec_split_req);
		if (rc != 0) {
			D_ERROR("obj_ec_rw_req_split failed for obj "
				DF_UOID", DTX "DF_DTI": "DF_RC"\n",
				DP_UOID(dcsr->dcsr_oid),
				DP_DTI(&dcsh->dcsh_xid), DP_RC(rc));
			break;
		}

		if (dcu->dcu_ec_split_req != NULL)
			*flags |= DRF_HAS_EC_SPLIT;
	}

	return rc;
}

static void
ds_obj_dtx_leader_ult(void *arg)
{
	struct daos_cpd_args		 *dca = arg;
	struct dtx_leader_handle	  dlh;
	struct ds_obj_exec_arg		  exec_arg;
	struct obj_cpd_in		 *oci = crt_req_get(dca->dca_rpc);
	struct obj_cpd_out		 *oco = crt_reply_get(dca->dca_rpc);
	struct daos_cpd_sub_head	 *dcsh;
	struct daos_cpd_disp_ent	 *dcde;
	struct daos_cpd_sub_req		 *dcsrs = NULL;
	struct daos_shard_tgt		 *tgts;
	uint32_t			  flags = 0;
	uint32_t			  tgt_cnt = 0;
	uint32_t			  req_cnt = 0;
	int				  rc = 0;

	/* TODO: For the daos targets in the first redundancy (modification)
	 *	 group, they are the DTX leader candidates when DTX recovery.
	 *	 During DTX recovery, because the server that only holds read
	 *	 operations does not have DTX record, the new leader needs to
	 *	 re-dispatch related read-only sub requests to such server to
	 *	 handle the case of the old leader did not dispatch to it. So
	 *	 the DTX leader need to dispatch all read sub requests to the
	 *	 DTX leader candidates even if these sub requests will not be
	 *	 executed on DTX leader candidates. The DTX leader candidates
	 *	 will store related information the DTX entry.
	 */

	dcsh = ds_obj_cpd_get_dcsh(dca->dca_rpc, dca->dca_idx);

	D_DEBUG(DB_IO, "Handling DTX "DF_DTI" on leader, idx %u\n",
		DP_DTI(&dcsh->dcsh_xid), dca->dca_idx);

	if (daos_is_zero_dti(&dcsh->dcsh_xid)) {
		D_ERROR("DTX ID cannot be empty\n");
		D_GOTO(out, rc = -DER_INVAL);
	}

	rc = process_epoch(&dcsh->dcsh_epoch.oe_value,
			   &dcsh->dcsh_epoch.oe_first,
			   &dcsh->dcsh_epoch.oe_rpc_flags);
	if (rc == PE_OK_LOCAL) {
		dcsh->dcsh_epoch.oe_flags &= ~DTX_EPOCH_UNCERTAIN;
		dcsh->dcsh_epoch.oe_rpc_flags &= ~ORF_EPOCH_UNCERTAIN;
	}

	if (oci->oci_flags & ORF_RESEND) {
		/* For distributed transaction, the 'ORF_RESEND' may means
		 * that the DTX has been restarted with newer epoch.
		 */
		rc = dtx_handle_resend(dca->dca_ioc->ioc_vos_coh,
				       &dcsh->dcsh_xid,
				       &dcsh->dcsh_epoch.oe_value, NULL);
		switch (rc) {
		case -DER_ALREADY:
			/* Do nothing if 'committed'. */
			D_GOTO(out, rc = 0);
		case 0:
			/* For 'prepared' case, still need to dispatch. */
			flags = ORF_RESEND;
			break;
		case -DER_MISMATCH:
			/* XXX: For distributed transaction, there is race
			 *	between the client DTX commit with restart
			 *	and the DTX recovery on the new leader. It
			 *	is possible that the new leader is waiting
			 *	for others reply for related DTX recovery,
			 *	or the DTX recovery ULT is not started yet.
			 *
			 *	But we do not know whether the old leader
			 *	has ever committed related DTX before its
			 *	corruption or not. If yes, then abort DTX
			 *	with old epoch will break the semantics.
			 *
			 *	So here we need to wait the new leader to
			 *	recover such DTX: either commit or abort.
			 *	Let's return '-DER_INPROGRESS' to ask the
			 *	client to retry sometime later.
			 */
			D_GOTO(out, rc = -DER_INPROGRESS);
		default:
			if (rc < 0 && rc != -DER_NONEXIST)
				D_GOTO(out, rc);
			break;
		}
	}

	dcde = ds_obj_cpd_get_dcde(dca->dca_rpc, dca->dca_idx, 0);
	dcsrs = ds_obj_cpd_get_dcsr(dca->dca_rpc, dca->dca_idx);
	tgts = ds_obj_cpd_get_tgts(dca->dca_rpc, dca->dca_idx);
	req_cnt = ds_obj_cpd_get_dcsr_cnt(dca->dca_rpc, dca->dca_idx);
	tgt_cnt = ds_obj_cpd_get_tgt_cnt(dca->dca_rpc, dca->dca_idx);

	rc = ds_obj_dtx_leader_prep_handle(dcsh, dcsrs, tgts, tgt_cnt,
					   req_cnt, &flags);
	if (rc != 0)
		goto out;

	/* 'tgts[0]' is for current dtx leader. */
	if (tgt_cnt == 1)
		tgts = NULL;
	else
		tgts++;

	rc = dtx_leader_begin(dca->dca_ioc->ioc_coc, &dcsh->dcsh_xid,
			      &dcsh->dcsh_epoch, dcde->dcde_write_cnt,
			      oci->oci_map_ver, &dcsh->dcsh_leader_oid, NULL,
			      0, tgts, tgt_cnt - 1, dcsh->dcsh_mbs, &dlh);
	if (rc != 0)
		goto out;

	exec_arg.rpc = dca->dca_rpc;
	exec_arg.ioc = dca->dca_ioc;
	exec_arg.args = dca;
	exec_arg.flags = flags;

	if (oci->oci_flags & ORF_DTX_SYNC)
		dlh.dlh_handle.dth_sync = 1;

	if (flags & ORF_RESEND)
		dlh.dlh_handle.dth_resent = 1;

	/* Execute the operation on all targets */
	rc = dtx_leader_exec_ops(&dlh, obj_obj_dtx_leader, &exec_arg);

	/* Stop the distribute transaction */
	rc = dtx_leader_end(&dlh, dca->dca_ioc->ioc_coc, rc);

out:
	D_CDEBUG(rc != 0, DLOG_ERR, DB_IO,
		 "Handled DTX "DF_DTI" on leader, idx %u: "DF_RC"\n",
		 DP_DTI(&dcsh->dcsh_xid), dca->dca_idx, DP_RC(rc));

	if (tgt_cnt > 0) {
		struct daos_cpd_sub_req	*dcsr;
		int			 i;

		for (i = 0; i < req_cnt; i++) {
			dcsr = &dcsrs[i];
			if (dcsr->dcsr_opc != DCSO_UPDATE)
				continue;

			obj_ec_split_req_fini(
					dcsr->dcsr_update.dcu_ec_split_req);
		}
	}

	ds_obj_cpd_set_sub_result(oco, dca->dca_idx, rc,
				  dcsh->dcsh_epoch.oe_value);

	rc = ABT_future_set(dca->dca_future, NULL);
	D_ASSERTF(rc == ABT_SUCCESS, "ABT_future_set failed %d.\n", rc);
}

void
ds_obj_cpd_handler(crt_rpc_t *rpc)
{
	struct obj_cpd_in	*oci = crt_req_get(rpc);
	struct obj_cpd_out	*oco = crt_reply_get(rpc);
	struct daos_cpd_args	*dcas = NULL;
	struct obj_io_context	 ioc;
	ABT_future		 future = ABT_FUTURE_NULL;
	int			 tx_count = oci->oci_sub_heads.ca_count;
	int			 rc = 0;
	int			 i;
	bool			 leader;

	D_ASSERT(oci != NULL);

	if (oci->oci_flags & DRF_CPD_LEADER)
		leader = true;
	else
		leader = false;

	D_DEBUG(DB_TRACE,
		"Handling CPD rpc %p on %s against "DF_UUID"/"DF_UUID"/"DF_UUID
		" with CPD count %u, flags %u\n",
		rpc, leader ? "leader" : "non-leader",
		DP_UUID(oci->oci_pool_uuid), DP_UUID(oci->oci_co_hdl),
		DP_UUID(oci->oci_co_uuid), tx_count, oci->oci_flags);

	rc = do_obj_ioc_begin(oci->oci_map_ver, oci->oci_pool_uuid,
			      oci->oci_co_hdl, oci->oci_co_uuid,
			      opc_get(rpc->cr_opc), &ioc);
	if (rc != 0)
		goto reply;

	if (!leader) {
		if (tx_count != 1 || oci->oci_sub_reqs.ca_count != 1 ||
		    oci->oci_disp_ents.ca_count != 1 ||
		    oci->oci_disp_tgts.ca_count != 0) {
			D_ERROR("Unexpected CPD RPC format for non-leader: "
				"head %u, req set %lu, disp %lu, tgts %lu\n",
				tx_count, oci->oci_sub_reqs.ca_count,
				oci->oci_disp_ents.ca_count,
				oci->oci_disp_tgts.ca_count);

			D_GOTO(reply, rc = -DER_PROTO);
		}

		oco->oco_sub_rets.ca_arrays = NULL;
		oco->oco_sub_rets.ca_count = 0;
		rc = ds_obj_dtx_follower(rpc, &ioc);

		D_GOTO(reply, rc);
	}

	if (tx_count != oci->oci_sub_reqs.ca_count ||
	    tx_count != oci->oci_disp_ents.ca_count ||
	    tx_count != oci->oci_disp_tgts.ca_count || tx_count == 0) {
		D_ERROR("Unexpected CPD RPC format for leader: "
			"head %u, req set %lu, disp %lu, tgts %lu\n",
			tx_count, oci->oci_sub_reqs.ca_count,
			oci->oci_disp_ents.ca_count,
			oci->oci_disp_tgts.ca_count);

		D_GOTO(reply, rc = -DER_PROTO);
	}

	D_ALLOC(oco->oco_sub_rets.ca_arrays, sizeof(int32_t) * tx_count);
	if (oco->oco_sub_rets.ca_arrays == NULL)
		D_GOTO(reply, rc = -DER_NOMEM);

	D_ALLOC(oco->oco_sub_epochs.ca_arrays, sizeof(int64_t) * tx_count);
	if (oco->oco_sub_epochs.ca_arrays == NULL)
		D_GOTO(reply, rc = -DER_NOMEM);

	oco->oco_sub_rets.ca_count = tx_count;
	oco->oco_sub_epochs.ca_count = tx_count;

	/* TODO: optimize it if there is only single DTX in the CPD RPC. */

	D_ALLOC_ARRAY(dcas, tx_count);
	if (dcas == NULL)
		D_GOTO(reply, rc = -DER_NOMEM);

	rc = ABT_future_create(tx_count, NULL, &future);
	if (rc != ABT_SUCCESS)
		D_GOTO(reply, rc = dss_abterr2der(rc));

	for (i = 0; i < tx_count; i++) {
		dcas[i].dca_ioc = &ioc;
		dcas[i].dca_rpc = rpc;
		dcas[i].dca_future = future;
		dcas[i].dca_idx = i;

		rc = dss_ult_create(ds_obj_dtx_leader_ult, &dcas[i], DSS_ULT_IO,
				    DSS_TGT_SELF, 0, NULL);
		if (rc != 0) {
			struct daos_cpd_sub_head	*dcsh;

			ABT_future_set(future, NULL);
			dcsh = ds_obj_cpd_get_dcsh(rpc, i);
			ds_obj_cpd_set_sub_result(oco, i, rc,
						  dcsh->dcsh_epoch.oe_value);
			/* Continue to handle other independent DTXs. */
			continue;
		}
	}

	rc = ABT_future_wait(future);
	D_ASSERTF(rc == ABT_SUCCESS, "ABT_future_wait failed %d.\n", rc);

	ABT_future_free(&future);

reply:
	D_FREE(dcas);
	obj_cpd_reply(rpc, rc, ioc.ioc_map_ver);
	obj_ioc_end(&ioc, rc);
}<|MERGE_RESOLUTION|>--- conflicted
+++ resolved
@@ -1684,8 +1684,7 @@
 	D_ASSERT(oeao != NULL);
 	D_ASSERT(daos_oclass_is_ec(oea->ea_oid.id_pub, &oca));
 
-	rc = obj_ioc_begin(oea->ea_oid, oea->ea_map_ver,
-			   oea->ea_pool_uuid, oea->ea_coh_uuid,
+	rc = obj_ioc_begin(oea->ea_map_ver, oea->ea_pool_uuid, oea->ea_coh_uuid,
 			   oea->ea_cont_uuid, opc_get(rpc->cr_opc), &ioc);
 
 	if (rc)	{
@@ -1715,8 +1714,8 @@
 			DP_UOID(oea->ea_oid), DP_RC(rc));
 		goto out;
 	}
-	rc = obj_bulk_transfer(rpc, CRT_BULK_PUT, true, oea->ea_bulk, NULL,
-			       ioh, NULL, NULL, 1);
+	rc = obj_bulk_transfer(rpc, CRT_BULK_PUT, false, oea->ea_bulk, NULL,
+			       ioh, NULL, NULL, 1, NULL);
 	if (rc) {
 		D_ERROR(DF_UOID" bulk transfer failed: "DF_RC".\n",
 			DP_UOID(oea->ea_oid), DP_RC(rc));
@@ -3028,11 +3027,7 @@
 	D_DEBUG(DB_IO, "obj_sync start: "DF_UOID", epc "DF_U64"\n",
 		DP_UOID(osi->osi_oid), oso->oso_epoch);
 
-<<<<<<< HEAD
-	rc = obj_ioc_begin(osi->osi_oid, osi->osi_map_ver, osi->osi_pool_uuid,
-=======
 	rc = obj_ioc_begin(osi->osi_map_ver, osi->osi_pool_uuid,
->>>>>>> 4fee56c8
 			   osi->osi_co_hdl, osi->osi_co_uuid,
 			   opc_get(rpc->cr_opc), &ioc);
 	if (rc != 0)
