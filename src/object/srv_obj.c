/**
 * (C) Copyright 2016-2020 Intel Corporation.
 *
 * Licensed under the Apache License, Version 2.0 (the "License");
 * you may not use this file except in compliance with the License.
 * You may obtain a copy of the License at
 *
 *    http://www.apache.org/licenses/LICENSE-2.0
 *
 * Unless required by applicable law or agreed to in writing, software
 * distributed under the License is distributed on an "AS IS" BASIS,
 * WITHOUT WARRANTIES OR CONDITIONS OF ANY KIND, either express or implied.
 * See the License for the specific language governing permissions and
 * limitations under the License.
 *
 * GOVERNMENT LICENSE RIGHTS-OPEN SOURCE SOFTWARE
 * The Government's rights to use, modify, reproduce, release, perform, display,
 * or disclose this software are subject to the terms of the Apache License as
 * provided in Contract No. B609815.
 * Any reproduction of computer software, computer software documentation, or
 * portions thereof marked with this legend must also reproduce the markings.
 */
/**
 * object server operations
 *
 * This file contains the server API methods and the RPC handlers that are both
 * related to object.
 */
#define D_LOGFAC	DD_FAC(object)

#include <uuid/uuid.h>

#include <abt.h>
#include <daos/rpc.h>
#include <daos/cont_props.h>
#include <daos_srv/pool.h>
#include <daos_srv/rebuild.h>
#include <daos_srv/container.h>
#include <daos_srv/vos.h>
#include <daos_srv/bio.h>
#include <daos_srv/daos_server.h>
#include <daos_srv/dtx_srv.h>
#include <daos_srv/security.h>
#include <daos/checksum.h>
#include <gurt/mem.h>
#include "daos_srv/srv_csum.h"
#include "obj_rpc.h"
#include "obj_internal.h"

static inline bool
obj_dtx_need_refresh(struct dtx_handle *dth, int rc)
{
	return rc == -DER_INPROGRESS && dth->dth_share_tbd_count > 0;
}

static int
obj_verify_bio_csum(daos_obj_id_t oid, daos_iod_t *iods,
		    struct dcs_iod_csums *iod_csums, struct bio_desc *biod,
		    struct daos_csummer *csummer, uint32_t iods_nr);

/* For single RDG based DTX, parse DTX participants information
 * from the client given dispatch targets information that does
 * NOT contains the original leader information.
 */
static int
obj_gen_dtx_mbs(struct daos_shard_tgt *tgts, bool is_ec, uint32_t *tgt_cnt,
		struct dtx_memberships **p_mbs)
{
	struct dtx_memberships	*mbs;
	size_t			 size;
	int			 i;
	int			 j;

	D_ASSERT(tgts != NULL);

	size = sizeof(struct dtx_daos_target) * *tgt_cnt;
	D_ALLOC(mbs, sizeof(*mbs) + size);
	if (mbs == NULL)
		return -DER_NOMEM;

	for (i = 0, j = 0; i < *tgt_cnt; i++) {
		if (tgts[i].st_rank == DAOS_TGT_IGNORE)
			continue;

		mbs->dm_tgts[j++].ddt_id = tgts[i].st_tgt_id;
	}

	if (j == 0) {
		D_FREE(mbs);
		*tgt_cnt = 0;
	} else {
		mbs->dm_tgt_cnt = j;
		mbs->dm_grp_cnt = 1;
		mbs->dm_data_size = size;
		if (!is_ec)
			mbs->dm_flags = DMF_SRDG_REP;
	}

	*p_mbs = mbs;

	return 0;
}

/**
 * After bulk finish, let's send reply, then release the resource.
 */
static int
obj_rw_complete(crt_rpc_t *rpc, unsigned int map_version,
		daos_handle_t ioh, int status, struct dtx_handle *dth)
{
	struct obj_rw_in	*orwi = crt_req_get(rpc);
	int			 rc;

	if (daos_handle_is_valid(ioh)) {
		bool update = obj_rpc_is_update(rpc);

		if (update) {
			rc = dtx_sub_init(dth, &orwi->orw_oid,
					  orwi->orw_dkey_hash);
			if (rc == 0)
				rc = vos_update_end(ioh, map_version,
						&orwi->orw_dkey, status, dth);
		} else {
			rc = vos_fetch_end(ioh, status);
		}

		if (rc != 0) {
			D_CDEBUG(rc == -DER_REC2BIG, DLOG_DBG, DLOG_ERR,
				 DF_UOID " %s end failed: %d\n",
				 DP_UOID(orwi->orw_oid),
				 update ? "Update" : "Fetch", rc);
			if (status == 0)
				status = rc;
		}
	}

	return status;
}

static void
obj_rw_reply(crt_rpc_t *rpc, int status, uint64_t epoch,
	     struct obj_io_context *ioc)
{
	struct obj_rw_out	*orwo = crt_reply_get(rpc);
	int			 rc;
	int			 i;

	obj_reply_set_status(rpc, status);
	obj_reply_map_version_set(rpc, ioc->ioc_map_ver);
	if (DAOS_FAIL_CHECK(DAOS_DTX_START_EPOCH)) {
		/* Return an stale epoch for test. */
		orwo->orw_epoch = dss_get_start_epoch() -
				  crt_hlc_epsilon_get() * 3;
	} else {
		orwo->orw_epoch = epoch;
	}

	D_DEBUG(DB_IO, "rpc %p opc %d send reply, pmv %d, epoch "DF_U64
		", status %d\n", rpc, opc_get(rpc->cr_opc),
		ioc->ioc_map_ver, epoch, status);

	if (!ioc->ioc_lost_reply) {
		rc = crt_reply_send(rpc);
		if (rc != 0)
			D_ERROR("send reply failed: "DF_RC"\n", DP_RC(rc));
	} else {
		D_WARN("lost reply rpc %p\n", rpc);
	}

	if (obj_rpc_is_fetch(rpc)) {
		if (orwo->orw_iod_sizes.ca_arrays != NULL) {
			D_FREE(orwo->orw_iod_sizes.ca_arrays);
			orwo->orw_iod_sizes.ca_count = 0;
		}

		if (orwo->orw_nrs.ca_arrays != NULL) {
			D_FREE(orwo->orw_nrs.ca_arrays);
			orwo->orw_nrs.ca_count = 0;
		}

		if (orwo->orw_iod_csums.ca_arrays != NULL) {
			D_FREE(orwo->orw_iod_csums.ca_arrays);
			orwo->orw_iod_csums.ca_count = 0;
		}

		if (orwo->orw_maps.ca_arrays != NULL) {
			for (i = 0; i < orwo->orw_maps.ca_count; i++)
				D_FREE(orwo->orw_maps.ca_arrays[i].iom_recxs);

			D_FREE(orwo->orw_maps.ca_arrays);
			orwo->orw_maps.ca_count = 0;
		}

		daos_recx_ep_list_free(orwo->orw_rels.ca_arrays,
				       orwo->orw_rels.ca_count);

		if (ioc->ioc_free_sgls) {
			struct obj_rw_in *orw = crt_req_get(rpc);
			d_sg_list_t *sgls = orwo->orw_sgls.ca_arrays;
			int j;

			for (i = 0; i < orw->orw_nr; i++) {
				for (j = 0; j < sgls[i].sg_nr; j++) {
					if (sgls[i].sg_iovs[j].iov_buf == NULL)
						continue;
					D_FREE(sgls[i].sg_iovs[j].iov_buf);
					sgls[i].sg_iovs[j].iov_buf = NULL;
				}
			}
		}
	}
}

struct obj_bulk_args {
	int		bulks_inflight;
	int		result;
	bool		inited;
	ABT_eventual	eventual;
};

static int
obj_bulk_comp_cb(const struct crt_bulk_cb_info *cb_info)
{
	struct obj_bulk_args	*arg;
	struct crt_bulk_desc	*bulk_desc;
	crt_rpc_t		*rpc;
	crt_bulk_t		 local_bulk_hdl;

	if (cb_info->bci_rc != 0)
		D_ERROR("bulk transfer failed: %d\n", cb_info->bci_rc);

	bulk_desc = cb_info->bci_bulk_desc;
	local_bulk_hdl = bulk_desc->bd_local_hdl;
	rpc = bulk_desc->bd_rpc;
	arg = (struct obj_bulk_args *)cb_info->bci_arg;
	/**
	 * Note: only one thread will access arg.result, so
	 * it should be safe here.
	 **/
	if (arg->result == 0)
		arg->result = cb_info->bci_rc;

	D_ASSERT(arg->bulks_inflight > 0);
	arg->bulks_inflight--;
	if (arg->bulks_inflight == 0)
		ABT_eventual_set(arg->eventual, &arg->result,
				 sizeof(arg->result));

	crt_bulk_free(local_bulk_hdl);
	crt_req_decref(rpc);
	return cb_info->bci_rc;
}

/**
 * Simulate bulk transfer by memcpy, all data are actually dropped.
 */
static void
obj_bulk_bypass(d_sg_list_t *sgl, crt_bulk_op_t bulk_op)
{
	static const int  dummy_buf_len = 4096;
	static char	 *dummy_buf;
	int		  i;

	if (!dummy_buf) {
		D_ALLOC(dummy_buf, dummy_buf_len);
		if (!dummy_buf)
			return; /* ignore error */
	}

	for (i = 0; i < sgl->sg_nr_out; i++) {
		char	*buf;
		int	 total, nob;

		if (sgl->sg_iovs[i].iov_buf == NULL ||
		    sgl->sg_iovs[i].iov_len == 0)
			continue;

		buf   = sgl->sg_iovs[i].iov_buf;
		total = sgl->sg_iovs[i].iov_len;
		while (total != 0) {
			nob = min(dummy_buf_len, total);
			if (bulk_op == CRT_BULK_PUT)
				memcpy(dummy_buf, buf, nob);
			else
				memcpy(buf, dummy_buf, nob);

			total -= nob;
			buf   += nob;
		}
	}
}

static int
obj_bulk_transfer(crt_rpc_t *rpc, crt_bulk_op_t bulk_op, bool bulk_bind,
		  crt_bulk_t *remote_bulks, uint64_t *remote_offs,
		  daos_handle_t ioh, d_sg_list_t **sgls,
		  struct bio_sglist *bsgls_dup, int sgl_nr,
		  struct obj_bulk_args *p_arg)
{
	struct obj_bulk_args	arg = { 0 };
	crt_bulk_opid_t		bulk_opid;
	crt_bulk_perm_t		bulk_perm;
	int			i, rc, *status, ret;
	bool			async = true;

	if (remote_bulks == NULL) {
		D_ERROR("No remote bulks provided\n");
		return -DER_INVAL;
	}

	if (p_arg == NULL) {
		p_arg = &arg;
		async = false;
	}

	bulk_perm = bulk_op == CRT_BULK_PUT ? CRT_BULK_RO : CRT_BULK_RW;
	rc = ABT_eventual_create(sizeof(*status), &p_arg->eventual);
	if (rc != 0)
		return dss_abterr2der(rc);

	p_arg->inited = true;
	D_DEBUG(DB_IO, "bulk_op %d sgl_nr %d\n", bulk_op, sgl_nr);

	p_arg->bulks_inflight++;
	for (i = 0; i < sgl_nr; i++) {
		d_sg_list_t		*sgl, tmp_sgl;
		struct crt_bulk_desc	 bulk_desc;
		crt_bulk_t		 local_bulk_hdl;
		daos_size_t		 offset;
		unsigned int		 idx = 0;

		if (remote_bulks[i] == NULL)
			continue;

		offset = remote_offs != NULL ? remote_offs[i] : 0;
		if (sgls != NULL) {
			D_ASSERT(bsgls_dup == NULL);
			sgl = sgls[i];
		} else {
			struct bio_sglist *bsgl;
			bool deduped_skip = true;

			D_ASSERT(daos_handle_is_valid(ioh));
			bsgl = vos_iod_sgl_at(ioh, i);
			if (bsgls_dup) {	/* dedup verify case */
				rc = vos_dedup_dup_bsgl(ioh, bsgl,
							&bsgls_dup[i]);
				if (rc)
					break;
				bsgl = &bsgls_dup[i];
				deduped_skip = false;
			}
			D_ASSERT(bsgl != NULL);

			sgl = &tmp_sgl;
			rc = bio_sgl_convert(bsgl, sgl, deduped_skip);
			if (rc)
				break;
		}

		if (daos_io_bypass & IOBP_SRV_BULK) {
			/* this mode will bypass network bulk transfer and
			 * only copy data from/to dummy buffer. This is for
			 * performance evaluation on low bandwidth network.
			 */
			obj_bulk_bypass(sgl, bulk_op);
			goto next;
		}

		/**
		 * Let's walk through the sgl to check if the iov is empty,
		 * which is usually gotten from punched/empty records (see
		 * akey_fetch()), and skip these empty iov during bulk
		 * transfer to avoid touching the input buffer.
		 */
		while (idx < sgl->sg_nr_out) {
			d_sg_list_t	sgl_sent;
			daos_size_t	length = 0;
			size_t		remote_bulk_size;
			unsigned int	start;

			/**
			 * Skip the punched/empty record, let's also skip the
			 * record in the input buffer instead of memset to 0.
			 */
			while (idx < sgl->sg_nr_out &&
				sgl->sg_iovs[idx].iov_buf == NULL) {
				offset += sgl->sg_iovs[idx].iov_len;
				idx++;
			}

			if (idx == sgl->sg_nr_out)
				break;

			start = idx;
			sgl_sent.sg_iovs = &sgl->sg_iovs[start];
			/* Find the end of the non-empty record */
			while (sgl->sg_iovs[idx].iov_buf != NULL &&
			       idx < sgl->sg_nr_out) {
				length += sgl->sg_iovs[idx].iov_len;
				idx++;
			}

			rc = crt_bulk_get_len(remote_bulks[i],
						&remote_bulk_size);
			if (rc)
				break;

			if (length > remote_bulk_size) {
				D_DEBUG(DLOG_DBG, DF_U64 " > %zu : %d\n",
					length,	remote_bulk_size,
					-DER_OVERFLOW);
				rc = -DER_OVERFLOW;
				break;
			}
			sgl_sent.sg_nr = idx - start;
			sgl_sent.sg_nr_out = idx - start;

			rc = crt_bulk_create(rpc->cr_ctx, &sgl_sent,
					     bulk_perm, &local_bulk_hdl);
			if (rc != 0) {
				D_ERROR("crt_bulk_create %d error (%d).\n",
					i, rc);
				break;
			}

			crt_req_addref(rpc);

			bulk_desc.bd_rpc	= rpc;
			bulk_desc.bd_bulk_op	= bulk_op;
			bulk_desc.bd_remote_hdl	= remote_bulks[i];
			bulk_desc.bd_local_hdl	= local_bulk_hdl;
			bulk_desc.bd_len	= length;
			bulk_desc.bd_remote_off	= offset;
			bulk_desc.bd_local_off	= 0;

			p_arg->bulks_inflight++;
			if (bulk_bind)
				rc = crt_bulk_bind_transfer(&bulk_desc,
					obj_bulk_comp_cb, p_arg, &bulk_opid);
			else
				rc = crt_bulk_transfer(&bulk_desc,
					obj_bulk_comp_cb, p_arg, &bulk_opid);
			if (rc < 0) {
				D_ERROR("crt_bulk_transfer %d error (%d).\n",
					i, rc);
				p_arg->bulks_inflight--;
				crt_bulk_free(local_bulk_hdl);
				crt_req_decref(rpc);
				break;
			}
			offset += length;
		}
	next:
		if (sgls == NULL)
			d_sgl_fini(sgl, false);
		if (rc)
			break;
	}

	if (--(p_arg->bulks_inflight) == 0)
		ABT_eventual_set(p_arg->eventual, &rc, sizeof(rc));

	if (async)
		return rc;

	ret = ABT_eventual_wait(p_arg->eventual, (void **)&status);
	if (rc == 0)
		rc = ret ? dss_abterr2der(ret) : *status;

	ABT_eventual_free(&p_arg->eventual);
	/* After RDMA is done, corrupt the server data */
	if (DAOS_FAIL_CHECK(DAOS_CSUM_CORRUPT_DISK)) {
		struct obj_rw_in	*orw = crt_req_get(rpc);
		struct ds_pool		*pool;
		struct bio_sglist	*fbsgl;
		d_sg_list_t		 fsgl;
		int			*fbuffer;

		pool = ds_pool_lookup(orw->orw_pool_uuid);
		if (pool == NULL)
			return -DER_NONEXIST;

		D_DEBUG(DB_IO, "Data corruption after RDMA\n");
		fbsgl = vos_iod_sgl_at(ioh, 0);
		bio_sgl_convert(fbsgl, &fsgl, false);
		fbuffer = (int *)fsgl.sg_iovs[0].iov_buf;
		*fbuffer += 0x2;
		d_sgl_fini(&fsgl, false);
		ds_pool_put(pool);
	}
	return rc;
}

static int
obj_set_reply_sizes(crt_rpc_t *rpc, daos_iod_t *iods, int iod_nr)
{
	struct obj_rw_in	*orw = crt_req_get(rpc);
	struct obj_rw_out	*orwo = crt_reply_get(rpc);
	uint64_t		*sizes = NULL;
	int			i;

	D_ASSERT(obj_rpc_is_fetch(rpc));
	D_ASSERT(orwo != NULL);
	D_ASSERT(orw != NULL);

	if (orw->orw_flags & ORF_CHECK_EXISTENCE)
		goto out;

	if (iod_nr <= 0) {
		D_ERROR("rpc %p contains invalid sizes count %d for "
			DF_UOID" with epc "DF_U64".\n",
			rpc, iod_nr, DP_UOID(orw->orw_oid), orw->orw_epoch);
		return -DER_INVAL;
	}

	/* Re-entry case.*/
	if (orwo->orw_iod_sizes.ca_count != 0) {
		D_ASSERT(orwo->orw_iod_sizes.ca_count == iod_nr);
	} else {
		D_ALLOC_ARRAY(sizes, iod_nr);
		if (sizes == NULL)
			return -DER_NOMEM;
	}

	for (i = 0; i < orw->orw_iod_array.oia_iod_nr; i++)
		sizes[i] = iods[i].iod_size;

out:
	if (sizes == NULL)
		iod_nr = 0;
	orwo->orw_iod_sizes.ca_count = iod_nr;
	orwo->orw_iod_sizes.ca_arrays = sizes;

	D_DEBUG(DB_TRACE, "rpc %p set sizes count as %d for "
		DF_UOID" with epc "DF_U64".\n",
		rpc, iod_nr, DP_UOID(orw->orw_oid), orw->orw_epoch);

	return 0;
}

/**
 * Pack nrs in sgls inside the reply, so the client can update
 * sgls before it returns to application.
 * Pack sgl's data size in the reply, client fetch can based on
 * it to update sgl's iov_len.
 *
 * Note: this is only needed for bulk transfer, for inline transfer,
 * it will pack the complete sgls inside the req/reply, see obj_shard_rw().
 */
static int
obj_set_reply_nrs(crt_rpc_t *rpc, daos_handle_t ioh, d_sg_list_t *sgls)
{
	struct obj_rw_in	*orw = crt_req_get(rpc);
	struct obj_rw_out	*orwo = crt_reply_get(rpc);
	uint32_t		*nrs;
	daos_size_t		*data_sizes;
	uint32_t		 nrs_count = orw->orw_nr;
	int			 i, j;

	if (nrs_count == 0)
		return 0;

	/* Re-entry case. */
	if (orwo->orw_nrs.ca_count != 0) {
		D_ASSERT(orwo->orw_nrs.ca_count == nrs_count);
		return 0;
	}

	/* return sg_nr_out and data size for sgl */
	orwo->orw_nrs.ca_count = nrs_count;
	D_ALLOC(orwo->orw_nrs.ca_arrays,
		nrs_count * (sizeof(uint32_t) + sizeof(daos_size_t)));

	if (orwo->orw_nrs.ca_arrays == NULL)
		return -DER_NOMEM;
	orwo->orw_data_sizes.ca_count = nrs_count;
	orwo->orw_data_sizes.ca_arrays =
		(void *)((char *)orwo->orw_nrs.ca_arrays +
			nrs_count * (sizeof(uint32_t)));

	nrs = orwo->orw_nrs.ca_arrays;
	data_sizes = orwo->orw_data_sizes.ca_arrays;
	for (i = 0; i < nrs_count; i++) {
		struct bio_sglist	*bsgl;
		d_sg_list_t		*sgl;

		if (sgls != NULL) {
			sgl = &sgls[i];
			D_ASSERT(sgl != NULL);
			nrs[i] = sgl->sg_nr_out;
		} else {
			bsgl = vos_iod_sgl_at(ioh, i);
			D_ASSERT(bsgl != NULL);
			nrs[i] = bsgl->bs_nr_out;
			/* tail holes trimmed by ioc_trim_tail_holes() */
			for (j = 0; j < bsgl->bs_nr_out; j++)
				data_sizes[i] += bio_iov2req_len(
					&bsgl->bs_iovs[j]);
		}
	}

	return 0;
}

static void
obj_echo_rw(crt_rpc_t *rpc, daos_iod_t *split_iods, uint64_t *split_offs)
{
	struct obj_rw_in	*orw = crt_req_get(rpc);
	struct obj_rw_out	*orwo = crt_reply_get(rpc);
	struct obj_tls		*tls;
	daos_iod_t		*iod;
	uint64_t		*off;
	d_sg_list_t		*p_sgl;
	crt_bulk_op_t		bulk_op;
	bool			bulk_bind;
	int			i;
	int			rc = 0;

	D_DEBUG(DB_TRACE, "opc %d oid "DF_UOID" dkey "DF_KEY
		" tgt/xs %d/%d epc "DF_U64".\n",
		opc_get(rpc->cr_opc), DP_UOID(orw->orw_oid),
		DP_KEY(&orw->orw_dkey),
		dss_get_module_info()->dmi_tgt_id,
		dss_get_module_info()->dmi_xs_id,
		orw->orw_epoch);

	if (obj_rpc_is_fetch(rpc)) {
		rc = obj_set_reply_sizes(rpc, orw->orw_iod_array.oia_iods,
					 orw->orw_iod_array.oia_iod_nr);
		if (rc)
			D_GOTO(out, rc);
	}

	/* Inline fetch/update */
	if (orw->orw_bulks.ca_arrays == NULL && orw->orw_bulks.ca_count == 0) {
		if (obj_rpc_is_fetch(rpc)) {
			orwo->orw_sgls.ca_count = orw->orw_sgls.ca_count;
			orwo->orw_sgls.ca_arrays = orw->orw_sgls.ca_arrays;
		}
		D_GOTO(out, rc);
	}

	/* Only support 1 iod now */
	D_ASSERT(orw->orw_iod_array.oia_iod_nr == 1);
	iod = split_iods == NULL ? orw->orw_iod_array.oia_iods : split_iods;
	off = split_offs == NULL ? orw->orw_iod_array.oia_offs : split_offs;

	tls = obj_tls_get();
	p_sgl = &tls->ot_echo_sgl;

	/* Let's check if tls already have enough buffer */
	if (p_sgl->sg_nr < iod->iod_nr) {
		d_sgl_fini(p_sgl, true);
		rc = d_sgl_init(p_sgl, iod->iod_nr);
		if (rc)
			D_GOTO(out, rc);

		p_sgl->sg_nr_out = p_sgl->sg_nr;
	}

	for (i = 0; i < iod->iod_nr; i++) {
		daos_size_t size = iod->iod_size;

		if (size == DAOS_REC_ANY)
			size = sizeof(uint64_t);

		if (iod->iod_type == DAOS_IOD_ARRAY) {
			D_ASSERT(iod->iod_recxs);
			size *= iod->iod_recxs[i].rx_nr;
		}

		/* Check each vector */
		if (p_sgl->sg_iovs[i].iov_buf_len < size) {
			if (p_sgl->sg_iovs[i].iov_buf != NULL)
				D_FREE(p_sgl->sg_iovs[i].iov_buf);

			D_ALLOC(p_sgl->sg_iovs[i].iov_buf, size);
			/* obj_tls_fini() will free these buffer */
			if (p_sgl->sg_iovs[i].iov_buf == NULL)
				D_GOTO(out, rc = -DER_NOMEM);
			p_sgl->sg_iovs[i].iov_buf_len = size;
			p_sgl->sg_iovs[i].iov_len = size;
		}
	}

	orwo->orw_sgls.ca_count = 0;
	orwo->orw_sgls.ca_arrays = NULL;
	if (obj_rpc_is_fetch(rpc)) {
		rc = obj_set_reply_nrs(rpc, DAOS_HDL_INVAL, p_sgl);
		if (rc != 0)
			D_GOTO(out, rc);
		bulk_op = CRT_BULK_PUT;
	} else {
		bulk_op = CRT_BULK_GET;
	}

	bulk_bind = orw->orw_flags & ORF_BULK_BIND;
	rc = obj_bulk_transfer(rpc, bulk_op, bulk_bind,
			       orw->orw_bulks.ca_arrays, off,
			       DAOS_HDL_INVAL, &p_sgl, NULL, orw->orw_nr, NULL);
out:
	orwo->orw_ret = rc;
	orwo->orw_map_version = orw->orw_map_ver;
}

/** if checksums are enabled, fetch needs to allocate the memory that will be
 * used for the csum structures.
 */
static int
obj_fetch_csum_init(struct ds_cont_child *cont, struct obj_rw_in *orw,
		    struct obj_rw_out *orwo)
{
	int rc;

	/**
	 * Allocate memory for the csum structures.
	 * This memory and information will be used by VOS to put the checksums
	 * in as it fetches the data's metadata from the btree/evtree.
	 *
	 * The memory will be freed in obj_rw_reply
	 */
	rc = daos_csummer_alloc_iods_csums(cont->sc_csummer,
					   orw->orw_iod_array.oia_iods,
					   orw->orw_iod_array.oia_iod_nr,
					   false, NULL,
					   &orwo->orw_iod_csums.ca_arrays);

	if (rc >= 0) {
		orwo->orw_iod_csums.ca_count = (uint64_t)rc;
		rc = 0;
	}

	return rc;
}

static struct dcs_iod_csums *
get_iod_csum(struct dcs_iod_csums *iod_csums, int i)
{
	if (iod_csums == NULL)
		return NULL;
	return &iod_csums[i];
}

static int
csum_add2iods(daos_handle_t ioh, daos_iod_t *iods, uint32_t iods_nr,
	      struct daos_csummer *csummer,
	      struct dcs_iod_csums *iod_csums)
{
	int	 rc = 0;
	uint32_t biov_csums_idx = 0;
	size_t	 biov_csums_used = 0;
	int	 i;

	struct bio_desc *biod = vos_ioh2desc(ioh);
	struct dcs_csum_info *csum_infos = vos_ioh2ci(ioh);
	uint32_t csum_info_nr = vos_ioh2ci_nr(ioh);

	for (i = 0; i < iods_nr; i++) {
		if (biov_csums_idx >= csum_info_nr)
			break; /** no more csums to add */

		rc = ds_csum_add2iod(
			&iods[i], csummer,
			bio_iod_sgl(biod, i),
			&csum_infos[biov_csums_idx],
			&biov_csums_used, get_iod_csum(iod_csums, i));

		if (rc != 0) {
			D_ERROR("Failed to add csum for iod\n");
			return rc;
		}
		biov_csums_idx += biov_csums_used;
	}

	return rc;
}

static int
csum_verify_keys(struct daos_csummer *csummer, daos_key_t *dkey,
		 struct dcs_csum_info *dci, struct obj_iod_array *oia)
{
	uint32_t	i;
	int		rc;

	if (!daos_csummer_initialized(csummer) || csummer->dcs_skip_key_verify)
		return 0;

	if (!DAOS_FAIL_CHECK(DAOS_VC_DIFF_DKEY)) {
		/**
		 * with DAOS_VC_DIFF_DKEY, the dkey will be corrupt on purpose
		 * for object verification tests. Don't reject the
		 * update in this case
		 */
		rc = daos_csummer_verify_key(csummer, dkey, dci);
		if (rc != 0) {
			D_ERROR("daos_csummer_verify_key error for dkey: %d",
				rc);
			return rc;
		}

	}

	for (i = 0; i < oia->oia_iod_nr; i++) {
		daos_iod_t		*iod = &oia->oia_iods[i];
		struct dcs_iod_csums	*csum = &oia->oia_iod_csums[i];

		if (!csum_iod_is_supported(iod))
			continue;
		rc = daos_csummer_verify_key(csummer,
					     &iod->iod_name,
					     &csum->ic_akey);
		if (rc != 0) {
			D_ERROR("daos_csummer_verify_key error for akey: %d",
				rc);
			return rc;
		}
	}

	return 0;
}

/** Add a recov record to the recov_lists (for singv degraded fetch) */
static int
obj_singv_ec_add_recov(uint32_t iod_nr, uint32_t iod_idx, uint64_t rec_size,
		       daos_epoch_t epoch,
		       struct daos_recx_ep_list **recov_lists_ptr)
{
	struct daos_recx_ep_list	*recov_lists = *recov_lists_ptr;
	struct daos_recx_ep_list	*recov_list;
	struct daos_recx_ep		 recx_ep;

	if (recov_lists == NULL) {
		D_ALLOC_ARRAY(recov_lists, iod_nr);
		if (recov_lists == NULL)
			return -DER_NOMEM;
		*recov_lists_ptr = recov_lists;
	}

	/* add one recx with any idx/nr to notify client this singv need to be
	 * recovered.
	 */
	recov_list = &recov_lists[iod_idx];
	recx_ep.re_recx.rx_idx = 0;
	recx_ep.re_recx.rx_nr = 1;
	recx_ep.re_ep = epoch;
	recx_ep.re_type = DRT_SHADOW;
	recx_ep.re_rec_size = rec_size;

	return daos_recx_ep_add(recov_list, &recx_ep);
}

/** Filter and prepare for the sing value EC update/fetch */
int
obj_singv_ec_rw_filter(daos_unit_oid_t *oid, daos_iod_t *iods, uint64_t *offs,
		       daos_epoch_t epoch, uint32_t flags, uint32_t start_shard,
		       uint32_t nr, bool for_update, bool deg_fetch,
		       struct daos_recx_ep_list **recov_lists_ptr)
{
	struct daos_oclass_attr		*oca = NULL;
	daos_iod_t			*iod;
	struct obj_ec_singv_local	 loc;
	uint32_t			 tgt_idx;
	uint32_t			 i;
	int				 rc = 0;
	bool				 reentry = false;

	if (!(flags & ORF_EC))
		return rc;

	tgt_idx = oid->id_shard - start_shard;
	for (i = 0; i < nr; i++) {
		uint64_t	gsize;

		iod = &iods[i];
		if (iod->iod_type != DAOS_IOD_SINGLE)
			continue;

		if (iod->iod_size == DAOS_REC_ANY) /* punch */
			continue;

		/* Use iod_recxs to pass ir_gsize:
		 * akey_update() => akey_update_single()
		 */
		if (for_update) {
			/* For singv EC, "iod_recxs != NULL" means re-entry. */
			if (iod->iod_recxs != NULL) {
				reentry = true;
			} else {
				D_ASSERT(!reentry);
				iod->iod_recxs = (void *)iod->iod_size;
			}
		} else {
			D_ASSERT(iod->iod_recxs == NULL);
		}

		if (reentry)
			gsize = (uintptr_t)iod->iod_recxs;
		else
			gsize = iod->iod_size;

		if (oca == NULL) {
			oca = daos_oclass_attr_find(oid->id_pub);
			D_ASSERT(oca != NULL && DAOS_OC_IS_EC(oca));
		}

		if (obj_ec_singv_one_tgt(gsize, NULL, oca))
			continue;

		obj_ec_singv_local_sz(gsize, oca, tgt_idx, &loc, for_update);
		if (offs != NULL)
			offs[i] = loc.esl_off;

		if (for_update) {
			if (!reentry) {
				iod->iod_size = loc.esl_size;
				D_ASSERT(iod->iod_size != DAOS_REC_ANY);
			} else {
				D_ASSERT(iod->iod_size == loc.esl_size);
			}
		} else if (deg_fetch) {
			rc = obj_singv_ec_add_recov(nr, i, iod->iod_size,
						    epoch, recov_lists_ptr);
		}
	}

	return rc;
}

/* Call internal method to increment CSUM media error. */
static void
obj_log_csum_err(void)
{
	struct dss_module_info	*info = dss_get_module_info();
	struct bio_xs_context	*bxc;

	D_ASSERT(info != NULL);
	bxc = info->dmi_nvme_ctxt;

	if (bxc == NULL) {
		D_ERROR("BIO NVMe context not initialized for xs:%d, tgt:%d\n",
		info->dmi_xs_id, info->dmi_tgt_id);
		return;
	}

	bio_log_csum_err(bxc, info->dmi_tgt_id);
}

static void
map_add_recx(daos_iom_t *map, const struct bio_iov *biov, uint64_t rec_idx)
{
	map->iom_recxs[map->iom_nr_out].rx_idx = rec_idx;
	map->iom_recxs[map->iom_nr_out].rx_nr = bio_iov2req_len(biov)
						/ map->iom_size;
	map->iom_nr_out++;
}

/** create maps for actually written to extents. */
static int
obj_fetch_create_maps(crt_rpc_t *rpc, struct bio_desc *biod, daos_iod_t *iods)
{
	struct obj_rw_in	*orw = crt_req_get(rpc);
	struct obj_rw_out	*orwo = crt_reply_get(rpc);
	daos_iom_t		*maps;
	daos_iom_t		*map;
	struct bio_sglist	*bsgl;
	daos_iod_t		*iod;
	struct bio_iov		*biov;
	uint32_t		 iods_nr;
	uint32_t		 i, r;
	uint64_t		 rec_idx;
	uint32_t		 bsgl_iov_idx;

	/**
	 * Allocate memory for the maps. There will be 1 per iod
	 * Will be freed in obj_rw_reply
	 */
	iods_nr = orw->orw_iod_array.oia_iod_nr;

	/* Re-entry case. */
	if (orwo->orw_maps.ca_count != 0) {
		D_ASSERT(orwo->orw_maps.ca_count == iods_nr);
		return 0;
	}

	D_ALLOC_ARRAY(maps, iods_nr);
	if (maps == NULL)
		return -DER_NOMEM;
	for (i = 0; i <  iods_nr; i++) {
		bsgl = bio_iod_sgl(biod, i); /** 1 bsgl per iod */
		iod = &iods[i];
		map = &maps[i];
		map->iom_nr = bsgl->bs_nr_out - bio_sgl_holes(bsgl);

		/** will be freed in obj_rw_reply */
		D_ALLOC_ARRAY(map->iom_recxs, map->iom_nr);
		if (map->iom_recxs == NULL) {
			D_FREE(maps);
			return -DER_NOMEM;
		}

		map->iom_size = iod->iod_size;
		map->iom_type = iod->iod_type;

		if (map->iom_type != DAOS_IOD_ARRAY ||
			bsgl->bs_nr_out == 0)
			continue;

		/** start rec_idx at first record of iod.recxs */
		bsgl_iov_idx = 0;
		for (r = 0; r < iod->iod_nr; r++) {
			daos_recx_t recx = iod->iod_recxs[r];

			rec_idx = recx.rx_idx;

			while (rec_idx <= recx.rx_idx + recx.rx_nr - 1) {
				biov = bio_sgl_iov(bsgl, bsgl_iov_idx);
				if (biov == NULL) /** reached end of bsgl */
					break;
				if (!bio_addr_is_hole(&biov->bi_addr))
					map_add_recx(map, biov, rec_idx);

				rec_idx += (bio_iov2req_len(biov) /
					    map->iom_size);
				bsgl_iov_idx++;
			}
		}

		daos_iom_sort(map);

		/** allocated and used should be the same */
		D_ASSERTF(map->iom_nr == map->iom_nr_out,
			  "map->iom_nr(%d) == map->iom_nr_out(%d)",
			  map->iom_nr, map->iom_nr_out);
		map->iom_recx_lo = map->iom_recxs[0];
		map->iom_recx_hi = map->iom_recxs[map->iom_nr - 1];
		if (orw->orw_flags & ORF_CREATE_MAP_DETAIL)
			map->iom_flags = DAOS_IOMF_DETAIL;
	}

	orwo->orw_maps.ca_count = iods_nr;
	orwo->orw_maps.ca_arrays = maps;

	return 0;
}

/*
 * Check if the dedup data is identical to the RDMA data in a temporal
 * allocated SCM extent, if memcmp fails, update the temporal SCM address
 * in VOS tree, otherwise, keep using the original dedup data address
 * in VOS tree and free the temporal SCM extent.
 */
static int
obj_dedup_verify(daos_handle_t ioh, struct bio_sglist *bsgls_dup, int sgl_nr)
{
	struct bio_sglist	*bsgl, *bsgl_dup;
	int			 i, j, rc;

	D_ASSERT(daos_handle_is_valid(ioh));
	D_ASSERT(bsgls_dup != NULL);

	for (i = 0; i < sgl_nr; i++) {
		bsgl = vos_iod_sgl_at(ioh, i);
		D_ASSERT(bsgl != NULL);
		bsgl_dup = &bsgls_dup[i];

		D_ASSERT(bsgl->bs_nr_out == bsgl_dup->bs_nr_out);
		for (j = 0; j < bsgl->bs_nr_out; j++) {
			struct bio_iov	*biov = &bsgl->bs_iovs[j];
			struct bio_iov	*biov_dup = &bsgl_dup->bs_iovs[j];

			if (bio_iov2buf(biov) == NULL) {
				D_ASSERT(bio_iov2buf(biov_dup) == NULL);
				continue;
			}

			/* Didn't use deduped extent */
			if (!biov->bi_addr.ba_dedup) {
				D_ASSERT(!biov_dup->bi_addr.ba_dedup);
				continue;
			}
			D_ASSERT(biov_dup->bi_addr.ba_dedup);

			D_ASSERT(bio_iov2len(biov) == bio_iov2len(biov_dup));
			rc = d_memcmp(bio_iov2buf(biov), bio_iov2buf(biov_dup),
				      bio_iov2len(biov));

			if (rc == 0) {	/* verify succeeded */
				D_DEBUG(DB_IO, "Verify dedup succeeded\n");
				continue;
			}

			/*
			 * Replace the dedup addr in VOS tree with the temporal
			 * SCM extent, ignore space leak if later transaction
			 * failed to commit.
			 */
			biov->bi_addr.ba_off = biov_dup->bi_addr.ba_off;
			biov->bi_addr.ba_dedup = false;
			biov_dup->bi_addr.ba_off = UMOFF_NULL;

			D_DEBUG(DB_IO, "Verify dedup extents failed, "
				"use newly allocated extent\n");
		}
	}

	return 0;
}

static int
obj_fetch_shadow(daos_handle_t coh, daos_unit_oid_t oid, daos_epoch_t epoch,
		uint64_t cond_flags, daos_key_t *dkey, unsigned int iod_nr,
		daos_iod_t *iods, uint32_t tgt_idx, struct dtx_handle *dth,
		struct daos_recx_ep_list **pshadows)
{
	struct daos_oclass_attr		*oca;
	daos_handle_t			 ioh = DAOS_HDL_INVAL;
	int				 rc;

	oca = daos_oclass_attr_find(oid.id_pub);
	if (oca == NULL || !DAOS_OC_IS_EC(oca)) {
		rc = -DER_INVAL;
		D_ERROR(DF_UOID" oca not found or not EC obj: "DF_RC"\n",
			DP_UOID(oid), DP_RC(rc));
		goto out;
	}

	obj_iod_idx_vos2parity(iod_nr, iods);
	rc = vos_fetch_begin(coh, oid, epoch, dkey, iod_nr, iods,
			     cond_flags | VOS_OF_FETCH_RECX_LIST, NULL, &ioh,
			     dth);
	if (rc) {
		D_ERROR(DF_UOID" Fetch begin failed: "DF_RC"\n",
			DP_UOID(oid), DP_RC(rc));
		goto out;
	}

	*pshadows = vos_ioh2recx_list(ioh);
	vos_fetch_end(ioh, 0);

out:
	obj_iod_idx_parity2vos(iod_nr, iods);
	if (rc == 0) {
		obj_shadow_list_vos2daos(iod_nr, *pshadows, oca);
		rc = obj_iod_recx_vos2daos(iod_nr, iods, tgt_idx, oca);
	}
	return rc;
}

int
obj_prep_fetch_sgls(crt_rpc_t *rpc, struct obj_io_context *ioc)
{
	struct obj_rw_in	*orw = crt_req_get(rpc);
	struct obj_rw_out	*orwo = crt_reply_get(rpc);
	d_sg_list_t		*sgls = orw->orw_sgls.ca_arrays;
	int			nr = orw->orw_sgls.ca_count;
	bool			need_alloc = false;
	int			i;
	int			j;
	int			rc = 0;

	for (i = 0; i < nr; i++) {
		for (j = 0; j < sgls[i].sg_nr; j++) {
			d_iov_t *iov = &sgls[i].sg_iovs[j];

			if (iov->iov_len < iov->iov_buf_len) {
				need_alloc = true;
				break;
			}
		}
	}

	/* reuse input sgls */
	orwo->orw_sgls.ca_count = orw->orw_sgls.ca_count;
	orwo->orw_sgls.ca_arrays = orw->orw_sgls.ca_arrays;
	if (!need_alloc)
		return 0;

	/* Reset the iov first, easier for error cleanup */
	for (i = 0; i < nr; i++) {
		for (j = 0; j < sgls[i].sg_nr; j++)
			sgls[i].sg_iovs[j].iov_buf = NULL;
	}

	sgls = orwo->orw_sgls.ca_arrays;
	for (i = 0; i < nr; i++) {
		for (j = 0; j < sgls[i].sg_nr; j++) {
			d_iov_t *iov = &sgls[i].sg_iovs[j];

			D_ALLOC(iov->iov_buf, iov->iov_buf_len);
			if (iov->iov_buf == NULL)
				D_GOTO(out, rc = -DER_NOMEM);
		}
	}
	ioc->ioc_free_sgls = 1;
out:
	if (rc) {
		for (i = 0; i < nr; i++) {
			for (i = 0; j < sgls[i].sg_nr; j++) {
				D_FREE(sgls[i].sg_iovs[j].iov_buf);
				sgls[i].sg_iovs[j].iov_buf = NULL;
			}
		}
	}

	return rc;
}

static void
daos_iod_recx_free(daos_iod_t *iods, uint32_t iod_nr)
{
	uint32_t	i;

	if (iods != NULL) {
		for (i = 0; i < iod_nr; i++)
			D_FREE(iods[i].iod_recxs);
		D_FREE(iods);
	}
}

/** Duplicate iod and recx, reuse original iod's dkey/akey, reallocate recxs. */
static int
daos_iod_recx_dup(daos_iod_t *iods, uint32_t iod_nr, daos_iod_t **iods_dup_ptr)
{
	daos_iod_t	*iods_dup;
	daos_iod_t	*src, *dst;
	uint32_t	 i;

	D_ALLOC_ARRAY(iods_dup, iod_nr);
	if (iods_dup == NULL)
		return -DER_NOMEM;

	for (i = 0; i < iod_nr; i++) {
		src = &iods[i];
		dst = &iods_dup[i];
		*dst = *src;
		if (src->iod_nr == 0 || src->iod_recxs == NULL)
			continue;

		D_ALLOC_ARRAY(dst->iod_recxs, dst->iod_nr);
		if (dst->iod_recxs == NULL) {
			daos_iod_recx_free(iods_dup, iod_nr);
			return -DER_NOMEM;
		}

		memcpy(dst->iod_recxs, src->iod_recxs,
		       sizeof(*dst->iod_recxs) * dst->iod_nr);
	}

	*iods_dup_ptr = iods_dup;

	return 0;
}

static int
obj_local_rw_internal(crt_rpc_t *rpc, struct obj_io_context *ioc,
		      daos_iod_t *split_iods, struct dcs_iod_csums *split_csums,
		      uint64_t *split_offs, struct dtx_handle *dth)
{
	struct obj_rw_in		*orw = crt_req_get(rpc);
	struct obj_rw_out		*orwo = crt_reply_get(rpc);
	struct dcs_iod_csums		*iod_csums;
	uint32_t			tag = dss_get_module_info()->dmi_tgt_id;
	daos_handle_t			ioh = DAOS_HDL_INVAL;
	uint64_t			time_start = 0;
	struct bio_desc			*biod;
	daos_key_t			*dkey;
	crt_bulk_op_t			bulk_op;
	bool				rma;
	bool				bulk_bind;
	bool				create_map;
	bool				spec_fetch = false;
	struct daos_recx_ep_list	*recov_lists = NULL;
	daos_iod_t			*iods;
	uint64_t			*offs;
	struct bio_sglist		*bsgls_dup = NULL; /* dedup verify */
	daos_iod_t			*iods_dup = NULL; /* for EC deg fetch */
	int				err, rc = 0;

	D_TIME_START(time_start, OBJ_PF_UPDATE_LOCAL);

	create_map = orw->orw_flags & ORF_CREATE_MAP;

	iods = split_iods == NULL ? orw->orw_iod_array.oia_iods : split_iods;
	offs = split_offs == NULL ? orw->orw_iod_array.oia_offs : split_offs;
	iod_csums = split_csums == NULL ? orw->orw_iod_array.oia_iod_csums :
					 split_csums;

	if (daos_obj_is_echo(orw->orw_oid.id_pub) ||
	    (daos_io_bypass & IOBP_TARGET)) {
		obj_echo_rw(rpc, split_iods, split_offs);
		D_GOTO(out, rc = 0);
	}

	rc = csum_verify_keys(ioc->ioc_coc->sc_csummer, &orw->orw_dkey,
			      orw->orw_dkey_csum, &orw->orw_iod_array);
	if (rc != 0) {
		D_ERROR("csum_verify_keys error: %d", rc);
		if (rc == -DER_CSUM)
			obj_log_csum_err();
		return rc;
	}
	dkey = (daos_key_t *)&orw->orw_dkey;
	D_DEBUG(DB_IO,
		"opc %d oid "DF_UOID" dkey "DF_KEY" tag %d epc "DF_U64".\n",
		opc_get(rpc->cr_opc), DP_UOID(orw->orw_oid), DP_KEY(dkey),
		tag, orw->orw_epoch);

	rma = (orw->orw_bulks.ca_arrays != NULL ||
	       orw->orw_bulks.ca_count != 0);

	/* Prepare IO descriptor */
	if (obj_rpc_is_update(rpc)) {
		obj_singv_ec_rw_filter(&orw->orw_oid, iods, offs,
				       orw->orw_epoch, orw->orw_flags,
				       orw->orw_start_shard,
				       orw->orw_nr, true, false, NULL);
		bulk_op = CRT_BULK_GET;

		/** Fault injection - corrupt data from network */
		if (DAOS_FAIL_CHECK(DAOS_CSUM_CORRUPT_UPDATE)  && !rma) {
			D_ERROR("csum: Corrupting data (network)\n");
			dcf_corrupt(orw->orw_sgls.ca_arrays,
				    orw->orw_sgls.ca_count);
		}

		if (rma && ioc->ioc_coc->sc_props.dcp_dedup_enabled &&
		    ioc->ioc_coc->sc_props.dcp_dedup_verify) {
			/**
			 * If deduped data need to be compared, then perform
			 * the I/O are a regular one, we will check for dedup
			 * data after RDMA
			 */
			D_ALLOC_ARRAY(bsgls_dup, orw->orw_nr);
			if (bsgls_dup == NULL) {
				rc = -DER_NOMEM;
				goto out;
			}
		}

		rc = vos_update_begin(ioc->ioc_vos_coh, orw->orw_oid,
			      orw->orw_epoch, orw->orw_api_flags,
			      dkey, orw->orw_nr, iods,
			      iod_csums,
			      ioc->ioc_coc->sc_props.dcp_dedup_enabled,
			      ioc->ioc_coc->sc_props.dcp_dedup_size,
			      &ioh, dth);
		if (rc) {
			D_ERROR(DF_UOID" Update begin failed: "DF_RC"\n",
				DP_UOID(orw->orw_oid), DP_RC(rc));
			goto out;
		}
	} else {
		uint64_t			 cond_flags;
		uint32_t			 fetch_flags = 0;
		bool				 ec_deg_fetch;
		struct daos_recx_ep_list	*shadows = NULL;

		cond_flags = orw->orw_api_flags;
		bulk_op = CRT_BULK_PUT;
		if (!rma && orw->orw_sgls.ca_arrays == NULL) {
			spec_fetch = true;
			if (orw->orw_flags & ORF_CHECK_EXISTENCE)
				fetch_flags = VOS_OF_FETCH_CHECK_EXISTENCE;
			else
				fetch_flags = VOS_OF_FETCH_SIZE_ONLY;
		}

		ec_deg_fetch = orw->orw_flags & ORF_EC_DEGRADED;
		if (ec_deg_fetch && !spec_fetch) {
			if (orwo->orw_rels.ca_arrays != NULL) {
				/* Re-entry case */
				daos_recx_ep_list_free(orwo->orw_rels.ca_arrays,
						       orwo->orw_rels.ca_count);
				orwo->orw_rels.ca_arrays = NULL;
				orwo->orw_rels.ca_count = 0;
			}

			/* Copy the iods to make it reentrant, as the
			 * obj_fetch_shadow() possibly change the iod.
			 */
			rc = daos_iod_recx_dup(iods, orw->orw_nr, &iods_dup);
			if (rc != 0) {
				D_ERROR(DF_UOID"iod_recx_dup failed: "DF_RC"\n",
					DP_UOID(orw->orw_oid), DP_RC(rc));
				goto out;
			}

			D_ASSERT(iods_dup != NULL);
			iods = iods_dup;

			rc = obj_fetch_shadow(ioc->ioc_vos_coh, orw->orw_oid,
					      orw->orw_epoch, cond_flags, dkey,
					      orw->orw_nr, iods,
					      orw->orw_tgt_idx, dth, &shadows);
			if (rc) {
				D_ERROR(DF_UOID" Fetch shadow failed: "DF_RC
					"\n", DP_UOID(orw->orw_oid), DP_RC(rc));
				goto out;
			}
		}

		rc = vos_fetch_begin(ioc->ioc_vos_coh, orw->orw_oid,
				     orw->orw_epoch, dkey, orw->orw_nr, iods,
				     cond_flags | fetch_flags, shadows, &ioh,
				     dth);
		daos_recx_ep_list_free(shadows, orw->orw_nr);
		if (rc) {
			D_CDEBUG(rc == -DER_INPROGRESS || rc == -DER_NONEXIST,
				 DB_IO, DLOG_ERR,
				 "Fetch begin for "DF_UOID" failed: "DF_RC"\n",
				 DP_UOID(orw->orw_oid), DP_RC(rc));
			goto out;
		}

		rc = obj_set_reply_sizes(rpc, iods, orw->orw_nr);
		if (rc != 0)
			goto out;

		if (rma) {
			orwo->orw_sgls.ca_count = 0;
			orwo->orw_sgls.ca_arrays = NULL;

			rc = obj_set_reply_nrs(rpc, ioh, NULL);
			if (rc != 0)
				goto out;
		} else {
			rc = obj_prep_fetch_sgls(rpc, ioc);
			if (rc)
				goto out;
		}
		recov_lists = vos_ioh2recx_list(ioh);
		rc = obj_singv_ec_rw_filter(&orw->orw_oid, iods, offs,
					    orw->orw_epoch, orw->orw_flags,
					    orw->orw_start_shard,
					    orw->orw_nr, false,
					    ec_deg_fetch, &recov_lists);
		if (rc != 0) {
			D_ERROR(DF_UOID" obj_singv_ec_rw_filter failed: "
				DF_RC".\n", DP_UOID(orw->orw_oid), DP_RC(rc));
			goto out;
		}
		if (recov_lists != NULL) {
			daos_recx_ep_list_set_ep_valid(recov_lists,
						       orw->orw_nr);
			orwo->orw_rels.ca_arrays = recov_lists;
			orwo->orw_rels.ca_count = orw->orw_nr;
		}
	}

	if (orw->orw_flags & ORF_CHECK_EXISTENCE)
		goto out;

	biod = vos_ioh2desc(ioh);
	rc = bio_iod_prep(biod);
	if (rc) {
		D_ERROR(DF_UOID" bio_iod_prep failed: "DF_RC".\n",
			DP_UOID(orw->orw_oid), DP_RC(rc));
		goto out;
	}

	if (obj_rpc_is_fetch(rpc) && !spec_fetch &&
	    daos_csummer_initialized(ioc->ioc_coc->sc_csummer)) {
		rc = obj_fetch_csum_init(ioc->ioc_coc, orw, orwo);
		if (rc) {
			D_ERROR(DF_UOID" fetch csum init failed: %d.\n",
				DP_UOID(orw->orw_oid), rc);
			goto post;
		}

		if (ioc->ioc_coc->sc_props.dcp_csum_enabled) {
			rc = csum_add2iods(ioh,
					   orw->orw_iod_array.oia_iods,
					   orw->orw_iod_array.oia_iod_nr,
					   ioc->ioc_coc->sc_csummer,
					   orwo->orw_iod_csums.ca_arrays);
			if (rc) {
				D_ERROR(DF_UOID" fetch verify failed: %d.\n",
					DP_UOID(orw->orw_oid), rc);
				goto post;

			}
		}
	}

	if (rma) {
		bulk_bind = orw->orw_flags & ORF_BULK_BIND;
		rc = obj_bulk_transfer(rpc, bulk_op, bulk_bind,
				       orw->orw_bulks.ca_arrays, offs,
				       ioh, NULL, bsgls_dup, orw->orw_nr, NULL);
		if (!rc)
			bio_iod_flush(biod);
	} else if (orw->orw_sgls.ca_arrays != NULL) {
		rc = bio_iod_copy(biod, orw->orw_sgls.ca_arrays, orw->orw_nr);
	}

	if (rc) {
		if (rc == -DER_OVERFLOW)
			rc = -DER_REC2BIG;

		D_CDEBUG(rc == -DER_REC2BIG, DLOG_DBG, DLOG_ERR,
			 DF_UOID" data transfer failed, dma %d rc "DF_RC"",
			 DP_UOID(orw->orw_oid), rma, DP_RC(rc));
		D_GOTO(post, rc);
	}

	if (obj_rpc_is_update(rpc)) {
		if (bsgls_dup != NULL) {	/* dedup verify */
			rc = obj_dedup_verify(ioh, bsgls_dup, orw->orw_nr);
			D_GOTO(post, rc);
		}

		rc = obj_verify_bio_csum(orw->orw_oid.id_pub, iods, iod_csums,
					 biod, ioc->ioc_coc->sc_csummer,
					 orw->orw_iod_array.oia_iod_nr);
		/** CSUM Verified on update, now corrupt to fake corruption
		 * on disk
		 */
		if (DAOS_FAIL_CHECK(DAOS_CSUM_CORRUPT_DISK) && !rma) {
			D_ERROR("csum: Corrupting data (DISK)\n");
			dcf_corrupt(orw->orw_sgls.ca_arrays,
				    orw->orw_sgls.ca_count);
		}
	}
	if (obj_rpc_is_fetch(rpc) && create_map)
		rc = obj_fetch_create_maps(rpc, biod, iods);

	if (rc == -DER_CSUM)
		obj_log_csum_err();
post:
	err = bio_iod_post(biod);
	rc = rc ? : err;
out:
	if (bsgls_dup != NULL) {
		int	i;

		for (i = 0; i < orw->orw_nr; i++) {
			vos_dedup_free_bsgl(ioh, &bsgls_dup[i]);
			bio_sgl_fini(&bsgls_dup[i]);
		}
		D_FREE(bsgls_dup);
	}

	rc = obj_rw_complete(rpc, ioc->ioc_map_ver, ioh, rc, dth);
	if (iods_dup != NULL)
		daos_iod_recx_free(iods_dup, orw->orw_nr);
	D_TIME_END(time_start, OBJ_PF_UPDATE_LOCAL);
	return rc;
}

static int
obj_local_rw(crt_rpc_t *rpc, struct obj_io_context *ioc,
	     daos_iod_t *split_iods, struct dcs_iod_csums *split_csums,
	     uint64_t *split_offs, struct dtx_handle *dth)
{
	int	rc;

again:
	rc = obj_local_rw_internal(rpc, ioc, split_iods, split_csums,
				   split_offs, dth);
	if (obj_dtx_need_refresh(dth, rc)) {
		rc = dtx_refresh(dth, ioc->ioc_coc);
		if (rc == -DER_AGAIN)
			goto again;
	}

	return rc;
}

static int
obj_capa_check(struct ds_cont_hdl *coh, bool is_write)
{
	if (!is_write && !ds_sec_cont_can_read_data(coh->sch_sec_capas)) {
		D_ERROR("cont hdl "DF_UUID" sec_capas "DF_U64", "
			"NO_PERM to read.\n",
			DP_UUID(coh->sch_uuid), coh->sch_sec_capas);
		return -DER_NO_PERM;
	}

	if (is_write && !ds_sec_cont_can_write_data(coh->sch_sec_capas)) {
		D_ERROR("cont hdl "DF_UUID" sec_capas "DF_U64", "
			"NO_PERM to update.\n",
			DP_UUID(coh->sch_uuid), coh->sch_sec_capas);
		return -DER_NO_PERM;
	}

	return 0;
}

/**
 * Lookup and return the container handle, if it is a rebuild handle, which
 * will never associate a particular container, then the container structure
 * will be returned to \a ioc::ioc_coc.
 */
static int
obj_ioc_init(uuid_t pool_uuid, uuid_t coh_uuid, uuid_t cont_uuid, int opc,
	     struct obj_io_context *ioc)
{
	struct ds_cont_hdl   *coh;
	struct ds_cont_child *coc;
	int		      rc;

	memset(ioc, 0, sizeof(*ioc));
	rc = ds_cont_find_hdl(pool_uuid, coh_uuid, &coh);
	if (rc) {
		if (rc == -DER_NONEXIST)
			rc = -DER_NO_HDL;
		return rc;
	}

	/* normal container open handle with ds_cont_child attached */
	if (coh->sch_cont != NULL) {
		ds_cont_child_get(coh->sch_cont);
		coc = coh->sch_cont;
		if (uuid_compare(cont_uuid, coc->sc_uuid) == 0)
			D_GOTO(out, rc = 0);

		D_ERROR("Stale container handle "DF_UUID" != "DF_UUID"\n",
			DP_UUID(cont_uuid), DP_UUID(coh->sch_uuid));
		D_GOTO(failed, rc = -DER_NONEXIST);
	}

	if (!is_container_from_srv(pool_uuid, coh_uuid)) {
		D_ERROR("Empty container "DF_UUID" (ref=%d) handle?\n",
			DP_UUID(cont_uuid), coh->sch_ref);
		D_GOTO(failed, rc = -DER_NO_HDL);
	}

	/* rebuild handle is a dummy and never attached by a real container */
	if (DAOS_FAIL_CHECK(DAOS_REBUILD_NO_HDL))
		D_GOTO(failed, rc = -DER_NO_HDL);

	if (DAOS_FAIL_CHECK(DAOS_REBUILD_STALE_POOL))
		D_GOTO(failed, rc = -DER_STALE);

	D_DEBUG(DB_TRACE, DF_UUID"/%p is rebuild cont hdl\n",
		DP_UUID(coh_uuid), coh);

	/* load VOS container on demand for rebuild */
	rc = ds_cont_child_lookup(pool_uuid, cont_uuid, &coc);
	if (rc)
		D_GOTO(failed, rc);

	/* load csummer on demand for rebuild if not already loaded */
	rc = ds_cont_csummer_init(coc);
	if (rc)
		D_GOTO(failed, rc);
out:
	D_ASSERT(coc->sc_pool != NULL);
	ioc->ioc_map_ver = coc->sc_pool->spc_map_version;
	ioc->ioc_vos_coh = coc->sc_hdl;
	ioc->ioc_coc	 = coc;
	ioc->ioc_coh	 = coh;
	return 0;
failed:
	ds_cont_hdl_put(coh);
	return rc;
}

static void
obj_ioc_fini(struct obj_io_context *ioc)
{
	if (ioc->ioc_coh != NULL) {
		ds_cont_hdl_put(ioc->ioc_coh);
		ioc->ioc_coh = NULL;
	}

	if (ioc->ioc_coc != NULL) {
		ds_cont_child_put(ioc->ioc_coc);
		ioc->ioc_coc = NULL;
	}
}

static int
do_obj_ioc_begin(uint32_t rpc_map_ver, uuid_t pool_uuid,
		 uuid_t coh_uuid, uuid_t cont_uuid, uint32_t opc,
		 struct obj_io_context *ioc)
{
	struct ds_pool_child *poc;
	int		      rc;

	rc = obj_ioc_init(pool_uuid, coh_uuid, cont_uuid, opc, ioc);
	if (rc)
		return rc;

	poc = ioc->ioc_coc->sc_pool;
	D_ASSERT(poc != NULL);

	if (poc->spc_pool->sp_map == NULL ||
	    DAOS_FAIL_CHECK(DAOS_FORCE_REFRESH_POOL_MAP)) {
		/* XXX: Client (or leader replica) has newer pool map than
		 *	current replica. Two possible cases:
		 *
		 *	1. The current replica was the old leader if with
		 *	   the old pool map version. According to current
		 *	   leader election algorithm, it is still the new
		 *	   leader with the new pool map version. Since no
		 *	   leader switch, the unmatched pool version will
		 *	   not affect DTX related availability check.
		 *
		 *	2. The current replica was NOT the old leader if
		 *	   with the old pool map version. But it becomes
		 *	   the new leader with the new pool map version.
		 *	   In the subsequent modificaiton, it may hit
		 *	   some 'prepared' DTX when make availability
		 *	   check, it will return -DER_INPROGRESS that
		 *	   will cause client to retry. It is possible
		 *	   that the pool map version event arrives at
		 *	   this server during the client retry. It is
		 *	   inefficient, but harmless.
		 */
		D_DEBUG(DB_IO, "stale server map_version %d req %d\n",
			ioc->ioc_map_ver, rpc_map_ver);
		rc = ds_pool_child_map_refresh_async(poc);
		if (rc == 0) {
			ioc->ioc_map_ver = poc->spc_map_version;
			rc = -DER_STALE;
		}

		D_GOTO(out, rc);
	} else if (rpc_map_ver < ioc->ioc_map_ver) {
		D_DEBUG(DB_IO, "stale version req %d map_version %d\n",
			rpc_map_ver, ioc->ioc_map_ver);

		/* For distributed transaction, restart the DTX if using
		 * stale pool map.
		 */
		if (opc == DAOS_OBJ_RPC_CPD)
			D_GOTO(out, rc = -DER_TX_RESTART);

		D_GOTO(out, rc = -DER_STALE);
	} else if (DAOS_FAIL_CHECK(DAOS_DTX_STALE_PM)) {
		D_GOTO(out, rc = -DER_STALE);
	}

out:
	dss_rpc_cntr_enter(DSS_RC_OBJ);
	ioc->ioc_began = 1;
	return rc;
}

static void
obj_ioc_end(struct obj_io_context *ioc, int err)
{
	if (ioc->ioc_began) {
		dss_rpc_cntr_exit(DSS_RC_OBJ, !!err);
		ioc->ioc_began = 0;
	}
	obj_ioc_fini(ioc);
}

/* Various check before access VOS */
static int
obj_ioc_begin(uint32_t rpc_map_ver, uuid_t pool_uuid,
	      uuid_t coh_uuid, uuid_t cont_uuid, uint32_t opc,
	      struct obj_io_context *ioc)
{
	int	rc;

	rc = do_obj_ioc_begin(rpc_map_ver, pool_uuid, coh_uuid, cont_uuid,
			      opc, ioc);
	if (rc != 0)
		return rc;

	rc = obj_capa_check(ioc->ioc_coh, obj_is_modification_opc(opc));
	if (rc != 0)
		obj_ioc_end(ioc, rc);

	return rc;
}

static uint64_t
orf_to_dtx_epoch_flags(enum obj_rpc_flags orf_flags)
{
	uint64_t flags = 0;

	if (orf_flags & ORF_EPOCH_UNCERTAIN)
		flags |= DTX_EPOCH_UNCERTAIN;
	return flags;
}

void
ds_obj_tgt_update_handler(crt_rpc_t *rpc)
{
	struct obj_rw_in		*orw = crt_req_get(rpc);
	struct obj_rw_out		*orwo = crt_reply_get(rpc);
	daos_key_t			*dkey = &orw->orw_dkey;
	struct obj_io_context		 ioc;
	struct dtx_handle                dth = { 0 };
	struct dtx_memberships		*mbs = NULL;
	struct daos_shard_tgt		*tgts = NULL;
	uint32_t			 tgt_cnt;
	uint32_t			 opc = opc_get(rpc->cr_opc);
	struct dtx_epoch		 epoch;
	int				 rc;

	D_ASSERT(orw != NULL);
	D_ASSERT(orwo != NULL);

	rc = obj_ioc_begin(orw->orw_map_ver, orw->orw_pool_uuid,
			   orw->orw_co_hdl, orw->orw_co_uuid,
			   opc_get(rpc->cr_opc), &ioc);
	if (rc)
		goto out;

	if (DAOS_FAIL_CHECK(DAOS_VC_DIFF_DKEY)) {
		unsigned char	*buf = dkey->iov_buf;

		buf[0] += orw->orw_oid.id_shard + 1;
		orw->orw_dkey_hash = obj_dkey2hash(orw->orw_oid.id_pub, dkey);
	}

	D_DEBUG(DB_IO,
		"rpc %p opc %d oid "DF_UOID" dkey "DF_KEY" tag/xs %d/%d epc "
		DF_U64", pmv %u/%u dti "DF_DTI".\n",
		rpc, opc, DP_UOID(orw->orw_oid), DP_KEY(dkey),
		dss_get_module_info()->dmi_tgt_id,
		dss_get_module_info()->dmi_xs_id, orw->orw_epoch,
		orw->orw_map_ver, ioc.ioc_map_ver, DP_DTI(&orw->orw_dti));

	/* Handle resend. */
	if (orw->orw_flags & ORF_RESEND) {
		rc = dtx_handle_resend(ioc.ioc_vos_coh, &orw->orw_dti,
				       &orw->orw_epoch, NULL);

		/* Do nothing if 'prepared' or 'committed'. */
		if (rc == -DER_ALREADY || rc == 0)
			D_GOTO(out, rc = 0);

		/* Abort it firstly if exist but with different epoch,
		 * then re-execute with new epoch.
		 */
		if (rc == -DER_MISMATCH)
			/* Abort it by force with MAX epoch to guarantee
			 * that it can be aborted.
			 */
			rc = vos_dtx_abort(ioc.ioc_vos_coh, DAOS_EPOCH_MAX,
					   &orw->orw_dti, 1);

		if (rc < 0 && rc != -DER_NONEXIST)
			D_GOTO(out, rc);
	}

	/* Inject failure for test to simulate the case of lost some
	 * record/akey/dkey on some non-leader.
	 */
	if (DAOS_FAIL_CHECK(DAOS_VC_LOST_DATA)) {
		if (orw->orw_dti_cos.ca_count > 0)
			vos_dtx_commit(ioc.ioc_vos_coh,
				       orw->orw_dti_cos.ca_arrays,
				       orw->orw_dti_cos.ca_count, NULL);

		D_GOTO(out, rc = 0);
	}

	tgts = orw->orw_shard_tgts.ca_arrays;
	tgt_cnt = orw->orw_shard_tgts.ca_count;

	if (!daos_is_zero_dti(&orw->orw_dti) && tgt_cnt != 0) {
		rc = obj_gen_dtx_mbs(tgts, orw->orw_flags & ORF_EC,
				     &tgt_cnt, &mbs);
		if (rc != 0)
			D_GOTO(out, rc);
	}

	epoch.oe_value = orw->orw_epoch;
	epoch.oe_first = orw->orw_epoch_first;
	epoch.oe_flags = orf_to_dtx_epoch_flags(orw->orw_flags);

	rc = dtx_begin(ioc.ioc_vos_coh, &orw->orw_dti, &epoch, 1,
		       orw->orw_map_ver, &orw->orw_oid,
		       orw->orw_dti_cos.ca_arrays,
		       orw->orw_dti_cos.ca_count,
		       (orw->orw_flags & ORF_DTX_SYNC) ? DTX_SYNC : 0,
		       mbs, &dth);
	if (rc != 0) {
		D_ERROR(DF_UOID": Failed to start DTX for update "DF_RC".\n",
			DP_UOID(orw->orw_oid), DP_RC(rc));
		D_GOTO(out, rc);
	}
	rc = obj_local_rw(rpc, &ioc, NULL, NULL, NULL, &dth);
	if (rc != 0) {
		D_ERROR(DF_UOID": error="DF_RC".\n", DP_UOID(orw->orw_oid),
			DP_RC(rc));
		D_GOTO(out, rc);
	}

out:
	if (opc == DAOS_OBJ_RPC_TGT_UPDATE &&
	    DAOS_FAIL_CHECK(DAOS_DTX_NONLEADER_ERROR))
		rc = -DER_IO;

	rc = dtx_end(&dth, ioc.ioc_coc, rc);
	obj_rw_reply(rpc, rc, 0, &ioc);
	D_FREE(mbs);
	obj_ioc_end(&ioc, rc);
}

static int
obj_tgt_update(struct dtx_leader_handle *dlh, void *arg, int idx,
		  dtx_sub_comp_cb_t comp_cb)
{
	struct ds_obj_exec_arg	*exec_arg = arg;

	/* handle local operation */
	if (idx == -1) {
		struct obj_ec_split_req	*split_req = exec_arg->args;
		daos_iod_t		*split_iods;
		struct dcs_iod_csums	*split_csums;
		uint64_t		*split_offs;
		int			 rc = 0;

		/* No need re-exec local update */
		if (!(exec_arg->flags & ORF_RESEND)) {
			split_iods = split_req != NULL ? split_req->osr_iods :
							 NULL;
			split_offs = split_req != NULL ? split_req->osr_offs :
							 NULL;
			split_csums = split_req != NULL ?
				      split_req->osr_iod_csums :
				      NULL;
			rc = obj_local_rw(exec_arg->rpc, exec_arg->ioc,
					  split_iods, split_csums, split_offs,
					  &dlh->dlh_handle);
		}
		if (comp_cb != NULL)
			comp_cb(dlh, idx, rc);

		return rc;
	}

	/* Handle the object remotely */
	return ds_obj_remote_update(dlh, arg, idx, comp_cb);
}

/* Nonnegative return codes of process_epoch */
enum process_epoch_rc {
	PE_OK_REMOTE,	/* OK and epoch chosen remotely */
	PE_OK_LOCAL	/* OK and epoch chosen locally */
};

/*
 * Process the epoch state of an incoming operation. Once this function
 * returns, the epoch state shall contain a chosen epoch. Additionally, if
 * the return value is PE_OK_LOCAL, the epoch can be used for local-RDG
 * operations without uncertainty.
 */
static int
process_epoch(uint64_t *epoch, uint64_t *epoch_first, uint32_t *flags)
{
	if (*epoch == 0 || *epoch == DAOS_EPOCH_MAX)
		/*
		 * *epoch is not a chosen TX epoch. Choose the current HLC
		 * reading as the TX epoch.
		 */
		*epoch = crt_hlc_get();
	else
		/* *epoch is already a chosen TX epoch. */
		return PE_OK_REMOTE;

	/* If this is the first epoch chosen, assign it to *epoch_first. */
	if (epoch_first != NULL && *epoch_first == 0)
		*epoch_first = *epoch;

	D_DEBUG(DB_IO, "overwrite epoch "DF_U64"\n", *epoch);
	return PE_OK_LOCAL;
}

void
ds_obj_rw_handler(crt_rpc_t *rpc)
{
	struct obj_rw_in		*orw = crt_req_get(rpc);
	struct obj_rw_out		*orwo = crt_reply_get(rpc);
	struct dtx_leader_handle	dlh;
	struct ds_obj_exec_arg		exec_arg = { 0 };
	struct obj_io_context		ioc;
	uint64_t			time_start = 0;
	uint32_t			flags = 0;
	uint32_t			dtx_flags = 0;
	uint32_t			opc = opc_get(rpc->cr_opc);
	struct obj_ec_split_req		*split_req = NULL;
	struct dtx_memberships		*mbs = NULL;
	struct daos_shard_tgt		*tgts = NULL;
	struct dtx_id			*dti_cos = NULL;
	struct dss_sleep_ult		*sleep_ult = NULL;
	int				dti_cos_cnt;
	uint32_t			tgt_cnt;
	uint32_t			version;
	struct dtx_epoch		epoch = {0};
	int				rc;

	D_ASSERT(orw != NULL);
	D_ASSERT(orwo != NULL);

	rc = obj_ioc_begin(orw->orw_map_ver, orw->orw_pool_uuid,
			   orw->orw_co_hdl, orw->orw_co_uuid,
			   opc_get(rpc->cr_opc), &ioc);
	if (rc != 0) {
		D_ASSERTF(rc < 0, "unexpected error# "DF_RC"\n", DP_RC(rc));
		goto out;
	}

	D_DEBUG(DB_IO,
		"rpc %p opc %d oid "DF_UOID" dkey "DF_KEY" tag/xs %d/%d epc "
		DF_U64", pmv %u/%u dti "DF_DTI".\n",
		rpc, opc, DP_UOID(orw->orw_oid), DP_KEY(&orw->orw_dkey),
		dss_get_module_info()->dmi_tgt_id,
		dss_get_module_info()->dmi_xs_id, orw->orw_epoch,
		orw->orw_map_ver, ioc.ioc_map_ver, DP_DTI(&orw->orw_dti));

	rc = process_epoch(&orw->orw_epoch, &orw->orw_epoch_first,
			   &orw->orw_flags);
	if (rc == PE_OK_LOCAL)
		orw->orw_flags &= ~ORF_EPOCH_UNCERTAIN;

	if (obj_rpc_is_fetch(rpc)) {
		struct dtx_handle dth = {0};
		int		  retry = 0;

		if (orw->orw_flags & ORF_CSUM_REPORT) {
			obj_log_csum_err();
			D_GOTO(out, rc = 0);
		}

		if (DAOS_FAIL_CHECK(DAOS_OBJ_FETCH_DATA_LOST))
			D_GOTO(out, rc = -DER_DATA_LOSS);

		epoch.oe_value = orw->orw_epoch;
		epoch.oe_first = orw->orw_epoch_first;
		epoch.oe_flags = orf_to_dtx_epoch_flags(orw->orw_flags);

		if (orw->orw_flags & ORF_FOR_MIGRATION)
			dtx_flags = DTX_FOR_MIGRATION;

re_fetch:
		rc = dtx_begin(ioc.ioc_vos_coh, &orw->orw_dti, &epoch, 0,
			       orw->orw_map_ver, &orw->orw_oid,
			       NULL, 0, dtx_flags, NULL, &dth);
		if (rc != 0)
			goto out;

		rc = obj_local_rw(rpc, &ioc, NULL, NULL, NULL, &dth);
		rc = dtx_end(&dth, ioc.ioc_coc, rc);

		if (rc == -DER_INPROGRESS && dth.dth_local_retry) {
			if (++retry > 3)
				D_GOTO(out, rc = -DER_TX_BUSY);

			/* XXX: Currently, we commit the distributed transaction
			 *	sychronously. Normally, it will be very quickly.
			 *	So let's wait on the server for a while (30 ms),
			 *	then retry. If related distributed transaction
			 *	is still not committed after several cycles try,
			 *	then replies '-DER_TX_BUSY' to the client.
			 */
			if (sleep_ult == NULL) {
				sleep_ult = dss_sleep_ult_create();
				if (sleep_ult == NULL)
					D_GOTO(out, rc = -DER_TX_BUSY);
			}

			D_DEBUG(DB_IO, "Hit non-commit DTX when fetch "
				DF_UOID" (%d)\n", DP_UOID(orw->orw_oid), retry);
			dss_ult_sleep(sleep_ult, 30000);

			goto re_fetch;
		}

		D_GOTO(out, rc);
	}

	tgts = orw->orw_shard_tgts.ca_arrays;
	tgt_cnt = orw->orw_shard_tgts.ca_count;

	if (!daos_is_zero_dti(&orw->orw_dti) && tgt_cnt != 0) {
		rc = obj_gen_dtx_mbs(tgts, orw->orw_flags & ORF_EC,
				     &tgt_cnt, &mbs);
		if (rc != 0)
			D_GOTO(out, rc);
	}

	version = orw->orw_map_ver;

	if (tgt_cnt == 0)
		dtx_flags |= DTX_SOLO;
	if (orw->orw_flags & ORF_DTX_SYNC)
		dtx_flags |= DTX_SYNC;

again:
	/* Handle resend. */
	if (orw->orw_flags & ORF_RESEND) {
		daos_epoch_t	e = 0;

		rc = dtx_handle_resend(ioc.ioc_vos_coh, &orw->orw_dti,
				       &e, &version);
		if (rc == -DER_ALREADY)
			D_GOTO(out, rc = 0);

		if (rc == 0) {
			flags |= ORF_RESEND;
			orw->orw_epoch = e;
			/* TODO: Also recover the epoch uncertainty. */
		} else if (rc == -DER_NONEXIST) {
			rc = 0;
		} else {
			D_GOTO(out, rc);
		}
	} else if (DAOS_FAIL_CHECK(DAOS_DTX_LOST_RPC_REQUEST)) {
		ioc.ioc_lost_reply = 1;
		D_GOTO(out, rc);
	}

	if (orw->orw_iod_array.oia_oiods != NULL && split_req == NULL) {
		rc = obj_ec_rw_req_split(orw->orw_oid, &orw->orw_iod_array,
					 orw->orw_nr, orw->orw_start_shard,
					 orw->orw_tgt_max, NULL, 0,
					 orw->orw_shard_tgts.ca_count,
					 orw->orw_shard_tgts.ca_arrays,
					 &split_req);
		if (rc != 0) {
			D_ERROR(DF_UOID": obj_ec_rw_req_split failed, rc %d.\n",
				DP_UOID(orw->orw_oid), rc);
			D_GOTO(out, rc);
		}
	}

	D_TIME_START(time_start, OBJ_PF_UPDATE);

	/* For leader case, we need to find out the potential conflict
	 * (or share the same non-committed object/dkey) DTX(s) in the
	 * CoS (committable) cache, piggyback them via the dispdatched
	 * RPC to non-leaders. Then the non-leader replicas can commit
	 * them before real modifications to avoid availability issues.
	 */
	D_FREE(dti_cos);
	dti_cos_cnt = dtx_list_cos(ioc.ioc_coc, &orw->orw_oid,
				   orw->orw_dkey_hash, DTX_THRESHOLD_COUNT,
				   &dti_cos);
	if (dti_cos_cnt < 0)
		D_GOTO(out, rc = dti_cos_cnt);

	epoch.oe_value = orw->orw_epoch;
	epoch.oe_first = orw->orw_epoch_first;
	epoch.oe_flags = orf_to_dtx_epoch_flags(orw->orw_flags);

	/* Since we do not know if other replicas execute the
	 * operation, so even the operation has been execute
	 * locally, we will start dtx and forward requests to
	 * all replicas.
	 *
	 * For new leader, even though the local replica
	 * has ever been modified before, but it doesn't
	 * know whether other replicas have also done the
	 * modification or not, so still need to dispatch
	 * the RPC to other replicas.
	 */

<<<<<<< HEAD
	if (flags & ORF_RESEND)
		dtx_flags |= DTX_RESEND;

	rc = dtx_leader_begin(ioc.ioc_coc->sc_hdl, &orw->orw_dti, &epoch, 1,
=======
	rc = dtx_leader_begin(ioc.ioc_vos_coh, &orw->orw_dti, &epoch, 1,
>>>>>>> 4c4b5384
			      version, &orw->orw_oid, dti_cos, dti_cos_cnt,
			      tgts, tgt_cnt, dtx_flags, mbs, &dlh);
	if (rc != 0) {
		D_ERROR(DF_UOID": Failed to start DTX for update "DF_RC".\n",
			DP_UOID(orw->orw_oid), DP_RC(rc));
		D_GOTO(out, rc);
	}

	exec_arg.rpc = rpc;
	exec_arg.ioc = &ioc;
	exec_arg.args = split_req;
	exec_arg.flags = flags;
	exec_arg.start = orw->orw_start_shard;

	/* Execute the operation on all targets */
	rc = dtx_leader_exec_ops(&dlh, obj_tgt_update, NULL, NULL, &exec_arg);

	if (DAOS_FAIL_CHECK(DAOS_DTX_LEADER_ERROR))
		rc = -DER_IO;

	/* Stop the distribute transaction */
	rc = dtx_leader_end(&dlh, ioc.ioc_coc, rc);
	switch (rc) {
	case -DER_TX_RESTART:
		/*
		 * If this is a standalone operation, we can restart the
		 * internal transaction right here. Otherwise, we have to defer
		 * the restart to the RPC client.
		 */
		if (opc == DAOS_OBJ_RPC_UPDATE) {
			/*
			 * Only standalone updates use this RPC. Retry with
			 * newer epoch.
			 */
			orw->orw_epoch = crt_hlc_get();
			orw->orw_flags &= ~ORF_RESEND;
			flags = 0;
			goto again;
		}

		/* Standalone fetches do not get -DER_TX_RESTART. */
		D_ASSERT(!daos_is_zero_dti(&orw->orw_dti));

		break;
	case -DER_AGAIN:
		orw->orw_flags |= ORF_RESEND;
		goto again;
	default:
		break;
	}

	if (opc == DAOS_OBJ_RPC_UPDATE && !(orw->orw_flags & ORF_RESEND) &&
	    DAOS_FAIL_CHECK(DAOS_DTX_LOST_RPC_REPLY))
		ioc.ioc_lost_reply = 1;
out:
	obj_rw_reply(rpc, rc, epoch.oe_value, &ioc);
	D_TIME_END(time_start, OBJ_PF_UPDATE);
	if (sleep_ult != NULL)
		dss_sleep_ult_destroy(sleep_ult);

	obj_ec_split_req_fini(split_req);
	D_FREE(mbs);
	D_FREE(dti_cos);
	obj_ioc_end(&ioc, rc);
}

static void
obj_enum_complete(crt_rpc_t *rpc, int status, int map_version,
		  daos_epoch_t epoch)
{
	struct obj_key_enum_out	*oeo;
	int			 rc;

	oeo = crt_reply_get(rpc);
	D_ASSERT(oeo != NULL);

	obj_reply_set_status(rpc, status);
	obj_reply_map_version_set(rpc, map_version);
	oeo->oeo_epoch = epoch;

	rc = crt_reply_send(rpc);
	if (rc != 0)
		D_ERROR("send reply failed: "DF_RC"\n", DP_RC(rc));

	d_sgl_fini(&oeo->oeo_sgl, true);
	D_FREE(oeo->oeo_kds.ca_arrays);
	D_FREE(oeo->oeo_eprs.ca_arrays);
	D_FREE(oeo->oeo_recxs.ca_arrays);
	D_FREE(oeo->oeo_csum_iov.iov_buf);
}

static int
obj_enum_prep_sgls(d_sg_list_t *dst_sgls, d_sg_list_t *sgls, int number)
{
	int i;
	int j;
	int rc = 0;

	for (i = 0; i < number; i++) {
		dst_sgls[i].sg_nr = sgls[i].sg_nr;
		D_ALLOC_ARRAY(dst_sgls[i].sg_iovs, sgls[i].sg_nr);
		if (dst_sgls[i].sg_iovs == NULL)
			D_GOTO(out, rc = -DER_NOMEM);

		for (j = 0; j < dst_sgls[i].sg_nr; j++) {
			dst_sgls[i].sg_iovs[j].iov_buf_len =
				sgls[i].sg_iovs[j].iov_buf_len;

			D_ALLOC(dst_sgls[i].sg_iovs[j].iov_buf,
				dst_sgls[i].sg_iovs[j].iov_buf_len);
			if (dst_sgls[i].sg_iovs[j].iov_buf == NULL)
				D_GOTO(out, rc = -DER_NOMEM);
		}
	}
out:
	return rc;
}

static int
obj_restore_enum_args(crt_rpc_t *rpc, struct dss_enum_arg *des,
		      struct dss_enum_arg *src)
{
	struct obj_key_enum_out	*oeo = crt_reply_get(rpc);
	struct obj_key_enum_in	*oei = crt_req_get(rpc);
	int			 rc;

	if (!des->fill_recxs && des->csum_iov.iov_buf != NULL)
		daos_iov_free(&des->csum_iov);

	*des = *src;

	if (des->fill_recxs)
		return 0;

	if (des->kds != NULL)
		memset(des->kds, 0, des->kds_cap * sizeof(daos_key_desc_t));

	if (oeo->oeo_sgl.sg_iovs == NULL)
		return 0;

	d_sgl_fini(&oeo->oeo_sgl, true);
	rc = obj_enum_prep_sgls(&oeo->oeo_sgl, &oei->oei_sgl, 1);
	if (rc != 0)
		return rc;

	des->sgl = &oeo->oeo_sgl;
	return 0;
}

static int
obj_local_enum(struct obj_io_context *ioc, crt_rpc_t *rpc,
	       struct vos_iter_anchors *anchors, struct dss_enum_arg *enum_arg,
	       daos_epoch_t *e_out)
{
	vos_iter_param_t	param = { 0 };
	struct vos_iter_anchors	saved_anchors;
	struct dss_enum_arg	saved_arg;
	struct obj_key_enum_in	*oei = crt_req_get(rpc);
	struct dss_sleep_ult	*sleep_ult = NULL;
	uint32_t		flags = 0;
	int			retry = 0;
	int			opc = opc_get(rpc->cr_opc);
	int			type;
	int			rc;
	int			rc_tmp;
	bool			recursive = false;
	struct dtx_handle	dth = {0};
	struct dtx_epoch	epoch = {0};

	if (oei->oei_flags & ORF_ENUM_WITHOUT_EPR) {
		rc = process_epoch(&oei->oei_epr.epr_hi, &oei->oei_epr.epr_lo,
				   &oei->oei_flags);
		if (rc == PE_OK_LOCAL)
			oei->oei_flags &= ~ORF_EPOCH_UNCERTAIN;
	}

	enum_arg->csummer = ioc->ioc_coc->sc_csummer;
	/* prepare enumeration parameters */
	param.ip_hdl = ioc->ioc_vos_coh;
	param.ip_oid = oei->oei_oid;
	if (oei->oei_dkey.iov_len > 0)
		param.ip_dkey = oei->oei_dkey;
	if (oei->oei_akey.iov_len > 0)
		param.ip_akey = oei->oei_akey;

	/*
	 * Note that oei_epr may be reused for "epoch_first" and "epoch. See
	 * dc_obj_shard_list.
	 */
	if (oei->oei_flags & ORF_ENUM_WITHOUT_EPR)
		param.ip_epr.epr_lo = 0;
	else
		param.ip_epr.epr_lo = oei->oei_epr.epr_lo;
	param.ip_epr.epr_hi = oei->oei_epr.epr_hi;
	param.ip_epc_expr = VOS_IT_EPC_LE;

	if (opc == DAOS_OBJ_RECX_RPC_ENUMERATE) {
		if (oei->oei_dkey.iov_len == 0 ||
		    oei->oei_akey.iov_len == 0)
			D_GOTO(failed, rc = -DER_PROTO);

		if (oei->oei_rec_type == DAOS_IOD_ARRAY)
			type = VOS_ITER_RECX;
		else
			type = VOS_ITER_SINGLE;

		param.ip_epc_expr = VOS_IT_EPC_RE;
		/** Only show visible records and skip punches */
		param.ip_flags = VOS_IT_RECX_VISIBLE | VOS_IT_RECX_SKIP_HOLES;
		enum_arg->fill_recxs = true;
	} else if (opc == DAOS_OBJ_DKEY_RPC_ENUMERATE) {
		type = VOS_ITER_DKEY;
	} else if (opc == DAOS_OBJ_AKEY_RPC_ENUMERATE) {
		type = VOS_ITER_AKEY;
	} else {
		/* object iteration for rebuild or consistency verification. */
		D_ASSERT(opc == DAOS_OBJ_RPC_ENUMERATE);
		type = VOS_ITER_DKEY;
		if (daos_anchor_get_flags(&anchors->ia_dkey) &
		      DIOF_WITH_SPEC_EPOCH) {
			/* For obj verification case. */
			param.ip_flags |= VOS_IT_RECX_VISIBLE;
			param.ip_epc_expr = VOS_IT_EPC_RR;
		} else {
			param.ip_epc_expr = VOS_IT_EPC_RE;
		}
		recursive = true;
		enum_arg->chk_key2big = true;
		enum_arg->need_punch = true;
		enum_arg->copy_data_cb = vos_iter_copy;
		fill_oid(oei->oei_oid, enum_arg);
	}

	/*
	 * FIXME: enumeration RPC uses one anchor for both SV and EV,
	 * that won't be able to support recursive iteration in our
	 * current data model (one akey can have both SV tree and EV
	 * tree).
	 *
	 * Need to use separate anchors for SV and EV, or return a
	 * 'type' to indicate the anchor is on SV tree or EV tree.
	 */
	if (type == VOS_ITER_SINGLE)
		anchors->ia_sv = anchors->ia_ev;
	else if (oei->oei_oid.id_shard % 3 == 1 &&
		 DAOS_FAIL_CHECK(DAOS_VC_LOST_REPLICA))
		D_GOTO(failed, rc = -DER_NONEXIST);

	if (oei->oei_flags & ORF_ENUM_WITHOUT_EPR) {
		epoch.oe_value = oei->oei_epr.epr_hi;
		epoch.oe_first = oei->oei_epr.epr_lo;
		epoch.oe_flags = orf_to_dtx_epoch_flags(oei->oei_flags);
	} else if (!daos_is_zero_dti(&oei->oei_dti)) {
		D_ERROR(DF_UOID": mutually exclusive transaction ID and epoch "
			"range specified\n", DP_UOID(oei->oei_oid));
		rc = -DER_PROTO;
		goto failed;
	}

	saved_anchors = *anchors;
	saved_arg = *enum_arg;

	if (oei->oei_flags & ORF_FOR_MIGRATION)
		flags = DTX_FOR_MIGRATION;

again:
	rc = dtx_begin(ioc->ioc_vos_coh, &oei->oei_dti, &epoch, 0,
		       oei->oei_map_ver, &oei->oei_oid, NULL, 0, flags,
		       NULL, &dth);
	if (rc != 0)
		goto failed;

re_pack:
	rc = dss_enum_pack(&param, type, recursive, anchors, enum_arg,
			   vos_iterate, &dth);
	if (obj_dtx_need_refresh(&dth, rc)) {
		rc = dtx_refresh(&dth, ioc->ioc_coc);
		if (rc == -DER_AGAIN) {
			*anchors = saved_anchors;
			obj_restore_enum_args(rpc, enum_arg, &saved_arg);

			goto re_pack;
		}
	}

	/* dss_enum_pack may return 1. */
	rc_tmp = dtx_end(&dth, ioc->ioc_coc, rc > 0 ? 0 : rc);
	if (rc_tmp != 0)
		rc = rc_tmp;

	if (rc == -DER_INPROGRESS && dth.dth_local_retry) {
		if (++retry > 3)
			D_GOTO(out, rc = -DER_TX_BUSY);

		/* XXX: Currently, we commit the distributed transaction
		 *	sychronously. Normally, it will be very quickly.
		 *	So let's wait on the server for a while (30 ms),
		 *	then retry. If related distributed transaction
		 *	is still not committed after several cycles try,
		 *	then replies '-DER_TX_BUSY' to the client.
		 */
		if (sleep_ult == NULL) {
			sleep_ult = dss_sleep_ult_create();
			if (sleep_ult == NULL)
				D_GOTO(out, rc = -DER_TX_BUSY);
		}

		D_DEBUG(DB_IO, "Hit non-commit DTX when enum "
			DF_UOID" (%d)\n", DP_UOID(oei->oei_oid), retry);
		dss_ult_sleep(sleep_ult, 30000);

		*anchors = saved_anchors;
		obj_restore_enum_args(rpc, enum_arg, &saved_arg);

		goto again;
	}

out:
	if (type == VOS_ITER_SINGLE)
		anchors->ia_ev = anchors->ia_sv;

	D_DEBUG(DB_IO, ""DF_UOID" iterate "DF_U64"-"DF_U64" type %d tag %d"
		" rc %d\n", DP_UOID(oei->oei_oid), param.ip_epr.epr_lo,
		param.ip_epr.epr_hi, type, dss_get_module_info()->dmi_tgt_id,
		rc);
failed:
	if (sleep_ult != NULL)
		dss_sleep_ult_destroy(sleep_ult);

	*e_out = epoch.oe_value;
	return rc;
}

static int
obj_enum_reply_bulk(crt_rpc_t *rpc)
{
	d_sg_list_t	*sgls[2] = { 0 };
	d_sg_list_t	tmp_sgl;
	crt_bulk_t	bulks[2] = { 0 };
	struct obj_key_enum_in	*oei;
	struct obj_key_enum_out	*oeo;
	int		idx = 0;
	d_iov_t		tmp_iov;
	int		rc;

	oei = crt_req_get(rpc);
	oeo = crt_reply_get(rpc);
	if (oei->oei_kds_bulk && oeo->oeo_kds.ca_count > 0) {
		tmp_iov.iov_buf = oeo->oeo_kds.ca_arrays;
		tmp_iov.iov_buf_len = oeo->oeo_kds.ca_count *
				      sizeof(daos_key_desc_t);
		tmp_iov.iov_len = oeo->oeo_kds.ca_count *
				      sizeof(daos_key_desc_t);
		tmp_sgl.sg_nr = 1;
		tmp_sgl.sg_nr_out = 1;
		tmp_sgl.sg_iovs = &tmp_iov;
		sgls[idx] = &tmp_sgl;
		bulks[idx] = oei->oei_kds_bulk;
		idx++;
		D_DEBUG(DB_IO, "reply kds bulk %zd\n", tmp_iov.iov_len);
	}

	if (oei->oei_bulk) {
		D_DEBUG(DB_IO, "reply bulk %zd nr_out %d\n",
			oeo->oeo_sgl.sg_iovs[0].iov_len,
			oeo->oeo_sgl.sg_nr_out);
		sgls[idx] = &oeo->oeo_sgl;
		bulks[idx] = oei->oei_bulk;
		idx++;
	}

	/* No need reply bulk */
	if (idx == 0)
		return 0;

	rc = obj_bulk_transfer(rpc, CRT_BULK_PUT, false, bulks, NULL,
			       DAOS_HDL_INVAL, sgls, NULL, idx, NULL);
	if (oei->oei_kds_bulk) {
		D_FREE(oeo->oeo_kds.ca_arrays);
		oeo->oeo_kds.ca_arrays = NULL;
		oeo->oeo_kds.ca_count = 0;
	}

	/* Free oeo_sgl here to avoid rpc reply the data inline */
	if (oei->oei_bulk)
		d_sgl_fini(&oeo->oeo_sgl, true);

	return rc;
}

void
ds_obj_enum_handler(crt_rpc_t *rpc)
{
	struct dss_enum_arg	enum_arg = { 0 };
	struct vos_iter_anchors	anchors = { 0 };
	struct obj_key_enum_in	*oei;
	struct obj_key_enum_out	*oeo;
	struct obj_io_context	ioc;
	daos_epoch_t		epoch = 0;
	int			opc = opc_get(rpc->cr_opc);
	int			rc = 0;

	oei = crt_req_get(rpc);
	D_ASSERT(oei != NULL);
	oeo = crt_reply_get(rpc);
	D_ASSERT(oeo != NULL);
	/* prepare buffer for enumerate */

	rc = obj_ioc_begin(oei->oei_map_ver, oei->oei_pool_uuid,
			   oei->oei_co_hdl, oei->oei_co_uuid, opc, &ioc);
	if (rc)
		D_GOTO(out, rc);

	D_DEBUG(DB_IO, "rpc %p opc %d oid "DF_UOID" tag/xs %d/%d pmv %u/%u\n",
		rpc, opc, DP_UOID(oei->oei_oid),
		dss_get_module_info()->dmi_tgt_id,
		dss_get_module_info()->dmi_xs_id,
		oei->oei_map_ver, ioc.ioc_map_ver);

	anchors.ia_dkey = oei->oei_dkey_anchor;
	anchors.ia_akey = oei->oei_akey_anchor;
	anchors.ia_ev = oei->oei_anchor;

	/* TODO: Transfer the inline_thres from enumerate RPC */
	enum_arg.inline_thres = 32;

	if (opc == DAOS_OBJ_RECX_RPC_ENUMERATE) {
		oeo->oeo_eprs.ca_count = 0;
		D_ALLOC(oeo->oeo_eprs.ca_arrays,
			oei->oei_nr * sizeof(daos_epoch_range_t));
		if (oeo->oeo_eprs.ca_arrays == NULL)
			D_GOTO(out, rc = -DER_NOMEM);
		enum_arg.eprs = oeo->oeo_eprs.ca_arrays;
		enum_arg.eprs_cap = oei->oei_nr;
		enum_arg.eprs_len = 0;

		oeo->oeo_recxs.ca_count = 0;
		D_ALLOC(oeo->oeo_recxs.ca_arrays,
			oei->oei_nr * sizeof(daos_recx_t));
		if (oeo->oeo_recxs.ca_arrays == NULL)
			D_GOTO(out, rc = -DER_NOMEM);
		enum_arg.recxs = oeo->oeo_recxs.ca_arrays;
		enum_arg.recxs_cap = oei->oei_nr;
		enum_arg.recxs_len = 0;
	} else {
		rc = obj_enum_prep_sgls(&oeo->oeo_sgl, &oei->oei_sgl, 1);
		if (rc != 0)
			D_GOTO(out, rc);
		enum_arg.sgl = &oeo->oeo_sgl;
		enum_arg.sgl_idx = 0;

		/* Prepare key descriptor buffer */
		oeo->oeo_kds.ca_count = 0;
		D_ALLOC(oeo->oeo_kds.ca_arrays,
			oei->oei_nr * sizeof(daos_key_desc_t));
		if (oeo->oeo_kds.ca_arrays == NULL)
			D_GOTO(out, rc = -DER_NOMEM);
		enum_arg.kds = oeo->oeo_kds.ca_arrays;
		enum_arg.kds_cap = oei->oei_nr;
		enum_arg.kds_len = 0;
	}

	/* keep trying until the key_buffer is fully filled or reaching the
	 * end of the stream.
	 */
	rc = obj_local_enum(&ioc, rpc, &anchors, &enum_arg, &epoch);
	if (rc == 1) /* If the buffer is full, exit and reset failure. */
		rc = 0;

	if (rc)
		D_GOTO(out, rc);

	oeo->oeo_dkey_anchor = anchors.ia_dkey;
	oeo->oeo_akey_anchor = anchors.ia_akey;
	oeo->oeo_anchor = anchors.ia_ev;

	if (enum_arg.eprs)
		oeo->oeo_eprs.ca_count = enum_arg.eprs_len;

	if (opc == DAOS_OBJ_RECX_RPC_ENUMERATE) {
		oeo->oeo_recxs.ca_count = enum_arg.recxs_len;
		oeo->oeo_num = enum_arg.rnum;
		oeo->oeo_size = enum_arg.rsize;
	} else {
		D_ASSERT(enum_arg.eprs_len == 0 ||
			 enum_arg.eprs_len == enum_arg.kds_len);
		oeo->oeo_kds.ca_count = enum_arg.kds_len;
		oeo->oeo_num = enum_arg.kds_len;
		oeo->oeo_size = oeo->oeo_sgl.sg_iovs[0].iov_len;
		oeo->oeo_csum_iov = enum_arg.csum_iov;
	}

	rc = obj_enum_reply_bulk(rpc);
out:
	/* for KEY2BIG case, just reuse the oeo_size to reply the key len */
	if (rc == -DER_KEY2BIG) {
		D_ASSERT(enum_arg.kds != NULL);
		oeo->oeo_size = enum_arg.kds[0].kd_key_len;
	}
	obj_enum_complete(rpc, rc, ioc.ioc_map_ver, epoch);
	obj_ioc_end(&ioc, rc);
}

static void
obj_punch_complete(crt_rpc_t *rpc, int status, uint32_t map_version)
{
	int rc;

	obj_reply_set_status(rpc, status);
	obj_reply_map_version_set(rpc, map_version);

	rc = crt_reply_send(rpc);
	if (rc != 0)
		D_ERROR("send reply failed: "DF_RC"\n", DP_RC(rc));
}

static int
obj_local_punch(struct obj_punch_in *opi, crt_opcode_t opc,
		struct obj_io_context *ioc, struct dtx_handle *dth)
{
	struct ds_cont_child *cont = ioc->ioc_coc;
	int	rc = 0;

	if (daos_is_zero_dti(&opi->opi_dti)) {
		D_DEBUG(DB_TRACE, "disable dtx\n");
		dth = NULL;
	}

again:
	rc = dtx_sub_init(dth, &opi->opi_oid, opi->opi_dkey_hash);
	if (rc != 0)
		goto out;

	switch (opc) {
	case DAOS_OBJ_RPC_PUNCH:
	case DAOS_OBJ_RPC_TGT_PUNCH:
		rc = vos_obj_punch(cont->sc_hdl, opi->opi_oid,
				   opi->opi_epoch, opi->opi_map_ver,
				   0, NULL, 0, NULL, dth);
		break;
	case DAOS_OBJ_RPC_PUNCH_DKEYS:
	case DAOS_OBJ_RPC_PUNCH_AKEYS:
	case DAOS_OBJ_RPC_TGT_PUNCH_DKEYS:
	case DAOS_OBJ_RPC_TGT_PUNCH_AKEYS: {
		daos_key_t *dkey;

		D_ASSERTF(opi->opi_dkeys.ca_count == 1,
			  "NOT punch multiple (%llu) dkeys via one RPC\n",
			  (unsigned long long)opi->opi_dkeys.ca_count);

		dkey = &((daos_key_t *)opi->opi_dkeys.ca_arrays)[0];
		rc = vos_obj_punch(cont->sc_hdl, opi->opi_oid,
				   opi->opi_epoch, opi->opi_map_ver,
				   opi->opi_api_flags,
				   dkey, opi->opi_akeys.ca_count,
				   opi->opi_akeys.ca_arrays, dth);
		break;
	}
	default:
		D_ERROR("opc %#x not supported\n", opc);
		D_GOTO(out, rc = -DER_NOSYS);
	}

	if (obj_dtx_need_refresh(dth, rc)) {
		rc = dtx_refresh(dth, ioc->ioc_coc);
		if (rc == -DER_AGAIN)
			goto again;
	}

out:
	return rc;
}

/* Handle the punch requests on non-leader */
void
ds_obj_tgt_punch_handler(crt_rpc_t *rpc)
{
	struct dtx_handle		 dth = { 0 };
	struct obj_io_context		 ioc;
	struct obj_punch_in		*opi;
	struct dtx_memberships		*mbs = NULL;
	struct daos_shard_tgt		*tgts = NULL;
	uint32_t			 tgt_cnt;
	struct dtx_epoch		 epoch;
	int				 rc;

	opi = crt_req_get(rpc);
	D_ASSERT(opi != NULL);
	rc = obj_ioc_begin(opi->opi_map_ver, opi->opi_pool_uuid,
			   opi->opi_co_hdl, opi->opi_co_uuid,
			   opc_get(rpc->cr_opc), &ioc);
	if (rc)
		goto out;

	/* Handle resend. */
	if (opi->opi_flags & ORF_RESEND) {
		rc = dtx_handle_resend(ioc.ioc_vos_coh, &opi->opi_dti,
				       &opi->opi_epoch, NULL);

		/* Do nothing if 'prepared' or 'committed'. */
		if (rc == -DER_ALREADY || rc == 0)
			D_GOTO(out, rc = 0);

		/* Abort it firstly if exist but with different epoch,
		 * then re-execute with new epoch.
		 */
		if (rc == -DER_MISMATCH)
			/* Abort it by force with MAX epoch to guarantee
			 * that it can be aborted.
			 */
			rc = vos_dtx_abort(ioc.ioc_vos_coh, DAOS_EPOCH_MAX,
					   &opi->opi_dti, 1);

		if (rc < 0 && rc != -DER_NONEXIST)
			D_GOTO(out, rc);
	}

	tgts = opi->opi_shard_tgts.ca_arrays;
	tgt_cnt = opi->opi_shard_tgts.ca_count;

	if (!daos_is_zero_dti(&opi->opi_dti) && tgt_cnt != 0) {
		rc = obj_gen_dtx_mbs(tgts, opi->opi_flags & ORF_EC,
				     &tgt_cnt, &mbs);
		if (rc != 0)
			D_GOTO(out, rc);
	}

	epoch.oe_value = opi->opi_epoch;
	epoch.oe_first = epoch.oe_value; /* unused for TGT_PUNCH */
	epoch.oe_flags = orf_to_dtx_epoch_flags(opi->opi_flags);

	/* Start the local transaction */
	rc = dtx_begin(ioc.ioc_vos_coh, &opi->opi_dti, &epoch, 1,
		       opi->opi_map_ver, &opi->opi_oid,
		       opi->opi_dti_cos.ca_arrays,
		       opi->opi_dti_cos.ca_count,
		       (opi->opi_flags & ORF_DTX_SYNC) ? DTX_SYNC : 0,
		       mbs, &dth);
	if (rc != 0) {
		D_ERROR(DF_UOID": Failed to start DTX for punch "DF_RC".\n",
			DP_UOID(opi->opi_oid), DP_RC(rc));
		D_GOTO(out, rc);
	}

	/* local RPC handler */
	rc = obj_local_punch(opi, opc_get(rpc->cr_opc), &ioc, &dth);
	if (rc != 0) {
		D_CDEBUG(rc == -DER_INPROGRESS, DB_IO, DLOG_ERR,
			 DF_UOID": error="DF_RC".\n", DP_UOID(opi->opi_oid),
			 DP_RC(rc));
		D_GOTO(out, rc);
	}
out:
	if (DAOS_FAIL_CHECK(DAOS_DTX_NONLEADER_ERROR))
		rc = -DER_IO;

	/* Stop the local transaction */
	rc = dtx_end(&dth, ioc.ioc_coc, rc);
	obj_punch_complete(rpc, rc, ioc.ioc_map_ver);
	D_FREE(mbs);
	obj_ioc_end(&ioc, rc);
}

static int
obj_punch_agg_cb(struct dtx_leader_handle *dlh, void *agg_arg)
{
	uint64_t	*flag = agg_arg;
	int		succeeds = 0;
	int		allow_failure = 0;
	int		allow_failure_cnt = 0;
	int		result = 0;
	int		i;

	D_ASSERT(flag != NULL);
	if (*flag & DAOS_COND_PUNCH)
		allow_failure = -DER_NONEXIST;

	for (i = 0; i < dlh->dlh_sub_cnt; i++) {
		struct dtx_sub_status	*sub = &dlh->dlh_subs[i];

		if (sub->dss_result == 0) {
			succeeds++;
		} else if (sub->dss_result == allow_failure) {
			allow_failure_cnt++;
		} else {
			/* Ignore INPROGRESS if there other failures */
			if (result == -DER_INPROGRESS || result == 0)
				result = sub->dss_result;
		}
	}

	D_DEBUG(DB_IO, DF_DTI" %d/%d shards flags "DF_X64" result %d\n",
		DP_DTI(&dlh->dlh_handle.dth_xid), allow_failure_cnt,
		succeeds, *flag, result);

	if (*flag & DAOS_COND_PUNCH) {
		/* For punch, let's ignore DER_NONEXIST if there are shards
		 * succeed, since the object may not exist on some shards
		 * due to EC partial update.
		 */
		if (result == 0 && succeeds == 0) {
			D_ASSERT(dlh->dlh_sub_cnt == allow_failure_cnt);
			return -DER_NONEXIST;
		}

		return result;
	}

	return result;
}

static int
obj_tgt_punch(struct dtx_leader_handle *dlh, void *arg, int idx,
	      dtx_sub_comp_cb_t comp_cb)
{
	struct ds_obj_exec_arg	*exec_arg = arg;

	/* handle local operation */
	if (idx == -1) {
		crt_rpc_t		*rpc = exec_arg->rpc;
		struct obj_punch_in	*opi = crt_req_get(rpc);
		int			rc = 0;

		if (!(exec_arg->flags & ORF_RESEND))
			rc = obj_local_punch(opi, opc_get(rpc->cr_opc),
					     exec_arg->ioc, &dlh->dlh_handle);
		if (comp_cb != NULL)
			comp_cb(dlh, idx, rc);

		return rc;
	}

	/* Handle the object remotely */
	return ds_obj_remote_punch(dlh, arg, idx, comp_cb);
}

/* Handle the punch requests on the leader */
void
ds_obj_punch_handler(crt_rpc_t *rpc)
{
	struct dtx_leader_handle	dlh;
	struct obj_punch_in		*opi;
	struct ds_obj_exec_arg		exec_arg = { 0 };
	struct obj_io_context		ioc;
	struct dtx_memberships		*mbs = NULL;
	struct daos_shard_tgt		*tgts = NULL;
	struct dtx_id			*dti_cos = NULL;
	int				dti_cos_cnt;
	uint32_t			tgt_cnt;
	uint32_t			flags = 0;
	uint32_t			dtx_flags = 0;
	uint32_t			version;
	struct dtx_epoch		epoch;
	int				rc;

	opi = crt_req_get(rpc);
	D_ASSERT(opi != NULL);
	rc = obj_ioc_begin(opi->opi_map_ver, opi->opi_pool_uuid,
			   opi->opi_co_hdl, opi->opi_co_uuid,
			   opc_get(rpc->cr_opc), &ioc);
	if (rc)
		goto out;

	if (opi->opi_dkeys.ca_count == 0)
		D_DEBUG(DB_TRACE,
			"punch obj %p oid "DF_UOID" tag/xs %d/%d epc "
			DF_U64", pmv %u/%u dti "DF_DTI".\n",
			rpc, DP_UOID(opi->opi_oid),
			dss_get_module_info()->dmi_tgt_id,
			dss_get_module_info()->dmi_xs_id, opi->opi_epoch,
			opi->opi_map_ver, ioc.ioc_map_ver,
			DP_DTI(&opi->opi_dti));
	else
		D_DEBUG(DB_TRACE,
			"punch key %p oid "DF_UOID" dkey "
			DF_KEY" tag/xs %d/%d epc "
			DF_U64", pmv %u/%u dti "DF_DTI".\n",
			rpc, DP_UOID(opi->opi_oid),
			DP_KEY(&opi->opi_dkeys.ca_arrays[0]),
			dss_get_module_info()->dmi_tgt_id,
			dss_get_module_info()->dmi_xs_id, opi->opi_epoch,
			opi->opi_map_ver, ioc.ioc_map_ver,
			DP_DTI(&opi->opi_dti));

	rc = process_epoch(&opi->opi_epoch, NULL /* epoch_first */,
			   &opi->opi_flags);
	if (rc == PE_OK_LOCAL)
		opi->opi_flags &= ~ORF_EPOCH_UNCERTAIN;

	version = opi->opi_map_ver;
	tgts = opi->opi_shard_tgts.ca_arrays;
	tgt_cnt = opi->opi_shard_tgts.ca_count;

	if (!daos_is_zero_dti(&opi->opi_dti) && tgt_cnt != 0) {
		rc = obj_gen_dtx_mbs(tgts, opi->opi_flags & ORF_EC,
				     &tgt_cnt, &mbs);
		if (rc != 0)
			D_GOTO(out, rc);
	}

	if (tgt_cnt == 0)
		dtx_flags |= DTX_SOLO;
	if (opi->opi_flags & ORF_DTX_SYNC)
		dtx_flags |= DTX_SYNC;

again:
	/* Handle resend. */
	if (opi->opi_flags & ORF_RESEND) {
		daos_epoch_t	e = 0;

		rc = dtx_handle_resend(ioc.ioc_vos_coh, &opi->opi_dti,
				       &e, &version);
		if (rc == -DER_ALREADY)
			D_GOTO(out, rc = 0);

		if (rc == 0) {
			opi->opi_epoch = e;
			/* TODO: Also recovery the epoch uncertainty. */
			flags |= ORF_RESEND;
		} else if (rc == -DER_NONEXIST) {
			rc = 0;
		} else {
			D_GOTO(out, rc);
		}
	} else if (DAOS_FAIL_CHECK(DAOS_DTX_LOST_RPC_REQUEST) ||
		   DAOS_FAIL_CHECK(DAOS_DTX_LONG_TIME_RESEND)) {
		goto cleanup;
	}

	/* For leader case, we need to find out the potential conflict
	 * (or share the same non-committed object/dkey) DTX(s) in the
	 * CoS (committable) cache, piggyback them via the dispdatched
	 * RPC to non-leaders. Then the non-leader replicas can commit
	 * them before real modifications to avoid availability issues.
	 */
	D_FREE(dti_cos);
	dti_cos_cnt = dtx_list_cos(ioc.ioc_coc, &opi->opi_oid,
				   opi->opi_dkey_hash, DTX_THRESHOLD_COUNT,
				   &dti_cos);
	if (dti_cos_cnt < 0)
		D_GOTO(out, rc = dti_cos_cnt);

	epoch.oe_value = opi->opi_epoch;
	epoch.oe_first = epoch.oe_value; /* unused for PUNCH */
	epoch.oe_flags = orf_to_dtx_epoch_flags(opi->opi_flags);

	/* Since we do not know if other replicas execute the
	 * operation, so even the operation has been execute
	 * locally, we will start dtx and forward requests to
	 * all replicas.
	 *
	 * For new leader, even though the local replica
	 * has ever been modified before, but it doesn't
	 * know whether other replicas have also done the
	 * modification or not, so still need to dispatch
	 * the RPC to other replicas.
	 */

<<<<<<< HEAD
	if (flags & ORF_RESEND)
		dtx_flags |= DTX_RESEND;

	rc = dtx_leader_begin(ioc.ioc_coc->sc_hdl, &opi->opi_dti, &epoch, 1,
=======
	rc = dtx_leader_begin(ioc.ioc_vos_coh, &opi->opi_dti, &epoch, 1,
>>>>>>> 4c4b5384
			      version, &opi->opi_oid, dti_cos, dti_cos_cnt,
			      tgts, tgt_cnt, dtx_flags, mbs, &dlh);
	if (rc != 0) {
		D_ERROR(DF_UOID": Failed to start DTX for punch "DF_RC".\n",
			DP_UOID(opi->opi_oid), DP_RC(rc));
		D_GOTO(out, rc);
	}

	exec_arg.rpc = rpc;
	exec_arg.ioc = &ioc;
	exec_arg.flags = flags;

	/* Execute the operation on all shards */
	rc = dtx_leader_exec_ops(&dlh, obj_tgt_punch, obj_punch_agg_cb,
				 &opi->opi_api_flags, &exec_arg);

	if (DAOS_FAIL_CHECK(DAOS_DTX_LEADER_ERROR))
		rc = -DER_IO;

	/* Stop the distribute transaction */
	rc = dtx_leader_end(&dlh, ioc.ioc_coc, rc);
	switch (rc) {
	case -DER_TX_RESTART:
		/*
		 * Only standalone punches use this RPC. Retry with newer
		 * epoch.
		 */
		opi->opi_epoch = crt_hlc_get();
		opi->opi_flags &= ~ORF_RESEND;
		flags = 0;
		goto again;
	case -DER_AGAIN:
		opi->opi_flags |= ORF_RESEND;
		goto again;
	default:
		break;
	}

	if (!(opi->opi_flags & ORF_RESEND) &&
	    DAOS_FAIL_CHECK(DAOS_DTX_LOST_RPC_REPLY))
		goto cleanup;

out:
	obj_punch_complete(rpc, rc, ioc.ioc_map_ver);

cleanup:
	D_FREE(mbs);
	D_FREE(dti_cos);
	obj_ioc_end(&ioc, rc);
}

void
ds_obj_query_key_handler(crt_rpc_t *rpc)
{
	struct obj_query_key_in		*okqi;
	struct obj_query_key_out	*okqo;
	daos_key_t			*dkey;
	daos_key_t			*akey;
	struct obj_io_context		 ioc;
	struct dtx_handle		 dth = {0};
	struct dtx_epoch		 epoch = {0};
	struct dss_sleep_ult		*sleep_ult = NULL;
	uint32_t			 query_flags;
	daos_recx_t			 ec_recx[2] = {0};
	daos_recx_t			*query_recx;
	int				 retry = 0;
	int				 rc;

	okqi = crt_req_get(rpc);
	D_ASSERT(okqi != NULL);
	okqo = crt_reply_get(rpc);
	D_ASSERT(okqo != NULL);

	D_DEBUG(DB_IO, "flags = "DF_U64"\n", okqi->okqi_api_flags);

	rc = obj_ioc_begin(okqi->okqi_map_ver, okqi->okqi_pool_uuid,
			   okqi->okqi_co_hdl, okqi->okqi_co_uuid,
			   opc_get(rpc->cr_opc), &ioc);
	if (rc)
		D_GOTO(out, rc);

	rc = process_epoch(&okqi->okqi_epoch, &okqi->okqi_epoch_first,
			   &okqi->okqi_flags);
	if (rc == PE_OK_LOCAL)
		okqi->okqi_flags &= ~ORF_EPOCH_UNCERTAIN;

again:
	dkey = &okqi->okqi_dkey;
	akey = &okqi->okqi_akey;
	d_iov_set(&okqo->okqo_akey, NULL, 0);
	d_iov_set(&okqo->okqo_dkey, NULL, 0);
	if (okqi->okqi_api_flags & DAOS_GET_DKEY)
		dkey = &okqo->okqo_dkey;
	if (okqi->okqi_api_flags & DAOS_GET_AKEY)
		akey = &okqo->okqo_akey;

	epoch.oe_value = okqi->okqi_epoch;
	epoch.oe_first = okqi->okqi_epoch_first;
	epoch.oe_flags = orf_to_dtx_epoch_flags(okqi->okqi_flags);

	rc = dtx_begin(ioc.ioc_vos_coh, &okqi->okqi_dti, &epoch, 0,
		       okqi->okqi_map_ver, &okqi->okqi_oid, NULL, 0, 0, NULL,
		       &dth);
	if (rc != 0)
		goto out;

	query_flags = okqi->okqi_api_flags;
	if ((okqi->okqi_flags & ORF_EC) &&
	    (okqi->okqi_api_flags & DAOS_GET_RECX)) {
		query_flags |= VOS_GET_RECX_EC;
		query_recx = ec_recx;
	} else {
		query_recx = &okqo->okqo_recx;
	}

re_query:
	rc = vos_obj_query_key(ioc.ioc_vos_coh, okqi->okqi_oid, query_flags,
			       okqi->okqi_epoch, dkey, akey, query_recx, &dth);
	if (rc == 0 && (query_flags & VOS_GET_RECX_EC)) {
		okqo->okqo_recx = ec_recx[0];
		okqo->okqo_recx_parity = ec_recx[1];
	} else if (obj_dtx_need_refresh(&dth, rc)) {
		rc = dtx_refresh(&dth, ioc.ioc_coc);
		if (rc == -DER_AGAIN)
			goto re_query;
	}

	rc = dtx_end(&dth, ioc.ioc_coc, rc);

out:
	if (rc == -DER_INPROGRESS && dth.dth_local_retry) {
		if (++retry > 3)
			D_GOTO(failed, rc = -DER_TX_BUSY);

		/* XXX: Currently, we commit the distributed transaction
		 *	sychronously. Normally, it will be very quickly.
		 *	So let's wait on the server for a while (30 ms),
		 *	then retry. If related distributed transaction
		 *	is still not committed after several cycles try,
		 *	then replies '-DER_TX_BUSY' to the client.
		 */
		if (sleep_ult == NULL) {
			sleep_ult = dss_sleep_ult_create();
			if (sleep_ult == NULL)
				D_GOTO(failed, rc = -DER_TX_BUSY);
		}

		D_DEBUG(DB_IO, "Hit non-commit DTX when query "
			DF_UOID" (%d)\n", DP_UOID(okqi->okqi_oid), retry);
		dss_ult_sleep(sleep_ult, 30000);

		goto again;
	}

failed:
	if (sleep_ult != NULL)
		dss_sleep_ult_destroy(sleep_ult);

	obj_reply_set_status(rpc, rc);
	obj_reply_map_version_set(rpc, ioc.ioc_map_ver);
	okqo->okqo_epoch = epoch.oe_value;
	obj_ioc_end(&ioc, rc);

	rc = crt_reply_send(rpc);
	if (rc != 0)
		D_ERROR("send reply failed: "DF_RC"\n", DP_RC(rc));
}

void
ds_obj_sync_handler(crt_rpc_t *rpc)
{
	struct obj_sync_in	*osi;
	struct obj_sync_out	*oso;
	struct obj_io_context	 ioc;
	daos_epoch_t		 epoch = crt_hlc_get();
	int			 rc;

	osi = crt_req_get(rpc);
	D_ASSERT(osi != NULL);

	oso = crt_reply_get(rpc);
	D_ASSERT(oso != NULL);

	if (osi->osi_epoch == 0)
		oso->oso_epoch = epoch;
	else
		oso->oso_epoch = min(epoch, osi->osi_epoch);

	D_DEBUG(DB_IO, "obj_sync start: "DF_UOID", epc "DF_U64"\n",
		DP_UOID(osi->osi_oid), oso->oso_epoch);

	rc = obj_ioc_begin(osi->osi_map_ver, osi->osi_pool_uuid,
			   osi->osi_co_hdl, osi->osi_co_uuid,
			   opc_get(rpc->cr_opc), &ioc);
	if (rc != 0)
		D_GOTO(out, rc);

	rc = dtx_obj_sync(ioc.ioc_coc, &osi->osi_oid, oso->oso_epoch);

out:
	obj_reply_map_version_set(rpc, ioc.ioc_map_ver);
	obj_reply_set_status(rpc, rc);
	obj_ioc_end(&ioc, rc);

	D_DEBUG(DB_IO, "obj_sync stop: "DF_UOID", epc "DF_U64", rd = %d\n",
		DP_UOID(osi->osi_oid), oso->oso_epoch, rc);

	rc = crt_reply_send(rpc);
	if (rc != 0)
		D_ERROR("send reply failed: "DF_RC"\n", DP_RC(rc));
}

static int
obj_verify_bio_csum(daos_obj_id_t oid, daos_iod_t *iods,
		    struct dcs_iod_csums *iod_csums, struct bio_desc *biod,
		    struct daos_csummer *csummer, uint32_t iods_nr)
{
	unsigned int	i;
	int		rc = 0;

	if (!daos_csummer_initialized(csummer) ||
	    csummer->dcs_skip_data_verify ||
	    !csummer->dcs_srv_verify)
		return 0;

	for (i = 0; i < iods_nr; i++) {
		daos_iod_t		*iod = &iods[i];
		struct bio_sglist	*bsgl = bio_iod_sgl(biod, i);
		d_sg_list_t		 sgl;

		if (!ci_is_valid(iod_csums[i].ic_data)) {
			D_ERROR("Checksums is enabled but the csum info is "
				"invalid.");
			return -DER_CSUM;
		}

		rc = bio_sgl_convert(bsgl, &sgl, false);

		if (rc == 0)
			rc = daos_csummer_verify_iod(csummer, iod, &sgl,
						     &iod_csums[i], NULL, 0,
						     NULL);

		d_sgl_fini(&sgl, false);

		if (rc != 0) {
			if (iod->iod_type == DAOS_IOD_SINGLE) {
				D_ERROR("Data Verification failed (object: "
					DF_OID"): %d\n",
					DP_OID(oid), rc);
			}
			if (iod->iod_type == DAOS_IOD_ARRAY) {
				D_ERROR("Data Verification failed (object: "
					DF_OID ", extent: "DF_RECX"): %d\n",
					DP_OID(oid), DP_RECX(iod->iod_recxs[i]),
					rc);
			}
			break;
		}
	}

	return rc;
}

static inline void
ds_obj_cpd_set_sub_result(struct obj_cpd_out *oco, int idx,
			  int result, daos_epoch_t epoch)
{
	uint64_t	*p_epoch;
	int		*p_ret;

	p_epoch = (uint64_t *)oco->oco_sub_epochs.ca_arrays + idx;
	*p_epoch = epoch;

	p_ret = (int *)oco->oco_sub_rets.ca_arrays + idx;
	*p_ret = result;
}

static void
obj_cpd_reply(crt_rpc_t *rpc, int status, uint32_t map_version)
{
	struct obj_cpd_in	*oci = crt_req_get(rpc);
	struct obj_cpd_out	*oco = crt_reply_get(rpc);
	int			 rc;

	if (!(oci->oci_flags & ORF_RESEND) &&
	    (DAOS_FAIL_CHECK(DAOS_DTX_LOST_RPC_REQUEST) ||
	     DAOS_FAIL_CHECK(DAOS_DTX_LOST_RPC_REPLY)))
		goto cleanup;

	obj_reply_set_status(rpc, status);
	obj_reply_map_version_set(rpc, map_version);

	D_DEBUG(DB_TRACE, "CPD rpc %p send reply, pmv %d, status %d.\n",
		rpc, map_version, status);

	rc = crt_reply_send(rpc);
	if (rc != 0)
		D_ERROR("Send CPD reply failed: "DF_RC"\n", DP_RC(rc));

cleanup:
	if (oco->oco_sub_rets.ca_count != 0) {
		D_FREE(oco->oco_sub_rets.ca_arrays);
		oco->oco_sub_rets.ca_count = 0;
	}

	if (oco->oco_sub_epochs.ca_count != 0) {
		D_FREE(oco->oco_sub_epochs.ca_arrays);
		oco->oco_sub_epochs.ca_count = 0;
	}
}

/* Locally process the operations belong to one DTX.
 * Common logic, shared by both leader and non-leader.
 */
static int
ds_obj_dtx_handle_one(crt_rpc_t *rpc, struct daos_cpd_sub_head *dcsh,
		      struct daos_cpd_disp_ent *dcde,
		      struct daos_cpd_sub_req *dcsrs,
		      struct obj_io_context *ioc, struct dtx_handle *dth)
{
	struct daos_cpd_req_idx		 *dcri = dcde->dcde_reqs;
	struct daos_cpd_sub_req		 *dcsr;
	struct daos_cpd_update		 *dcu;
	daos_handle_t			 *iohs = NULL;
	struct bio_desc			**biods = NULL;
	struct obj_bulk_args		 *bulks = NULL;
	struct bio_sglist		**bsgls_dups = NULL;
	struct dcs_iod_csums		 *csums;
	daos_iod_t			 *iods;
	uint64_t			 *offs = NULL;
	int				  rma = 0;
	int				  rma_idx = 0;
	int				  rc = 0;
	int				  i;
	int				  j;

	if (dth->dth_flags & DTE_LEADER &&
	    DAOS_FAIL_CHECK(DAOS_DTX_RESTART))
		D_GOTO(out, rc = -DER_TX_RESTART);

	/* P1: Spread read TS. */
	for (i = 0; i < dcde->dcde_read_cnt; i++) {
		daos_handle_t	ioh;

		dcsr = &dcsrs[dcri[i].dcri_req_idx];
		if (dcsr->dcsr_opc != DCSO_READ) {
			D_ERROR(DF_DTI" expected sub read, but got opc %u\n",
				DP_DTI(&dcsh->dcsh_xid), dcsr->dcsr_opc);

			D_GOTO(out, rc = -DER_PROTO);
		}

		dcsr->dcsr_oid.id_shard = dcri[i].dcri_shard_idx;
		rc = vos_fetch_begin(ioc->ioc_vos_coh, dcsr->dcsr_oid,
				     dcsh->dcsh_epoch.oe_value,
				     &dcsr->dcsr_dkey, dcsr->dcsr_nr,
				     dcsr->dcsr_read.dcr_iods,
				     VOS_OF_FETCH_SET_TS_ONLY, NULL, &ioh, dth);
		if (rc == 0)
			rc = vos_fetch_end(ioh, 0);
		else if (rc == -DER_NONEXIST)
			rc = 0;

		if (rc != 0) {
			D_ERROR("Failed to set read TS for obj "DF_UOID
				", DTX "DF_DTI": "DF_RC"\n",
				DP_UOID(dcsr->dcsr_oid),
				DP_DTI(&dcsh->dcsh_xid), DP_RC(rc));
			goto out;
		}
	}

	dcri += dcde->dcde_read_cnt;
	/* P2: vos_update_begin. */
	for (i = 0; i < dcde->dcde_write_cnt; i++) {
		dcsr = &dcsrs[dcri[i].dcri_req_idx];
		dcsr->dcsr_oid.id_shard = dcri[i].dcri_shard_idx;

		if (dcsr->dcsr_opc != DCSO_UPDATE)
			continue;

		dcu = &dcsr->dcsr_update;
		if (dcsr->dcsr_nr != dcu->dcu_iod_array.oia_iod_nr) {
			D_ERROR("Unmatched iod NR %u vs %u for obj "DF_UOID
				", DTX "DF_DTI"\n", dcsr->dcsr_nr,
				dcu->dcu_iod_array.oia_iod_nr,
				DP_UOID(dcsr->dcsr_oid),
				DP_DTI(&dcsh->dcsh_xid));

			D_GOTO(out, rc = -DER_INVAL);
		}

		rc = csum_verify_keys(ioc->ioc_coc->sc_csummer,
				      &dcsr->dcsr_dkey, dcu->dcu_dkey_csum,
				      &dcu->dcu_iod_array);
		if (rc != 0) {
			if (rc == -DER_CSUM)
				obj_log_csum_err();

			goto out;
		}

		if (iohs == NULL) {
			D_ALLOC_ARRAY(iohs, dcde->dcde_write_cnt);
			if (iohs == NULL)
				D_GOTO(out, rc = -DER_NOMEM);

			D_ALLOC_ARRAY(biods, dcde->dcde_write_cnt);
			if (biods == NULL)
				D_GOTO(out, rc = -DER_NOMEM);
		}

		if (dcu->dcu_flags & ORF_EC) {
			if (dcu->dcu_ec_split_req != NULL) {
				iods = dcu->dcu_ec_split_req->osr_iods;
				offs = dcu->dcu_ec_split_req->osr_offs;
				csums = dcu->dcu_ec_split_req->osr_iod_csums;
			} else {
				iods = dcu->dcu_iod_array.oia_iods;
				offs = dcu->dcu_iod_array.oia_offs;
				csums = dcu->dcu_iod_array.oia_iod_csums;
			}

			obj_singv_ec_rw_filter(&dcsr->dcsr_oid, iods, offs,
					dcsh->dcsh_epoch.oe_value,
					dcu->dcu_flags, dcu->dcu_start_shard,
					dcsr->dcsr_nr, true, false, NULL);
		} else {
			iods = dcu->dcu_iod_array.oia_iods;
			csums = dcu->dcu_iod_array.oia_iod_csums;
		}

		rc = vos_update_begin(ioc->ioc_vos_coh,
				dcsr->dcsr_oid, dcsh->dcsh_epoch.oe_value,
				dcsr->dcsr_api_flags, &dcsr->dcsr_dkey,
				dcsr->dcsr_nr, iods, csums,
				ioc->ioc_coc->sc_props.dcp_dedup_enabled,
				ioc->ioc_coc->sc_props.dcp_dedup_size,
				&iohs[i], dth);
		if (rc != 0)
			goto out;

		biods[i] = vos_ioh2desc(iohs[i]);
		rc = bio_iod_prep(biods[i]);
		if (rc != 0) {
			D_ERROR("bio_iod_prep failed for obj "DF_UOID
				", DTX "DF_DTI": "DF_RC"\n",
				DP_UOID(dcsr->dcsr_oid),
				DP_DTI(&dcsh->dcsh_xid), DP_RC(rc));
			goto out;
		}

		if (dcu->dcu_flags & ORF_CPD_BULK) {
			if (bulks == NULL) {
				D_ALLOC_ARRAY(bulks, dcde->dcde_write_cnt);
				if (bulks == NULL)
					D_GOTO(out, rc = -DER_NOMEM);
			}

			if (ioc->ioc_coc->sc_props.dcp_dedup_enabled &&
			    ioc->ioc_coc->sc_props.dcp_dedup_verify) {
				if (bsgls_dups == NULL) {
					D_ALLOC_ARRAY(bsgls_dups,
						      dcde->dcde_write_cnt);
					if (bsgls_dups == NULL)
						D_GOTO(out, rc = -DER_NOMEM);
				}

				D_ALLOC_ARRAY(bsgls_dups[i], dcsr->dcsr_nr);
				if (bsgls_dups[i] == NULL)
					D_GOTO(out, rc = -DER_NOMEM);
			}

			if (dcu->dcu_ec_split_req != NULL)
				offs = dcu->dcu_ec_split_req->osr_offs;
			else
				offs = dcu->dcu_iod_array.oia_offs;

			rc = obj_bulk_transfer(rpc, CRT_BULK_GET,
				dcu->dcu_flags & ORF_BULK_BIND, dcu->dcu_bulks,
				offs, iohs[i], NULL,
				bsgls_dups != NULL ? bsgls_dups[i] : NULL,
				dcsr->dcsr_nr, &bulks[i]);
			if (rc != 0) {
				D_ERROR("Bulk transfer failed for obj "
					DF_UOID", DTX "DF_DTI": "DF_RC"\n",
					DP_UOID(dcsr->dcsr_oid),
					DP_DTI(&dcsh->dcsh_xid), DP_RC(rc));
				goto out;
			}

			rma++;
		} else if (dcu->dcu_sgls != NULL) {
			rc = bio_iod_copy(biods[i], dcu->dcu_sgls,
					  dcsr->dcsr_nr);
			if (rc != 0) {
				D_ERROR("Non-bulk transfer failed for obj "
					DF_UOID", DTX "DF_DTI": "DF_RC"\n",
					DP_UOID(dcsr->dcsr_oid),
					DP_DTI(&dcsh->dcsh_xid), DP_RC(rc));
				if (rc == -DER_OVERFLOW)
					rc = -DER_REC2BIG;

				goto out;
			}
		}
	}

	/* P3: bulk data transafer. */
	for (i = 0; i < dcde->dcde_write_cnt && rma_idx < rma; i++) {
		int	*status;

		if (!bulks[i].inited)
			continue;

		rc = ABT_eventual_wait(bulks[i].eventual, (void **)&status);
		if (rc != 0)
			rc = dss_abterr2der(rc);
		if (rc == 0 && *status != 0)
			rc = *status;

		ABT_eventual_free(&bulks[i].eventual);
		bio_iod_flush(biods[i]);
		rma_idx++;

		if (rc != 0) {
			D_ERROR(DF_DTI" ABT_eventual_wait failed: "DF_RC"\n",
				DP_DTI(&dcsh->dcsh_xid), DP_RC(rc));

			goto out;
		}
	}

	/* P4: punch and vos_update_end. */
	for (i = 0; i < dcde->dcde_write_cnt; i++) {
		dcsr = &dcsrs[dcri[i].dcri_req_idx];

		if (dcsr->dcsr_opc == DCSO_UPDATE) {
			dcu = &dcsr->dcsr_update;
			if (dcu->dcu_ec_split_req != NULL) {
				iods = dcu->dcu_ec_split_req->osr_iods;
				csums = dcu->dcu_ec_split_req->osr_iod_csums;
			} else {
				iods = dcu->dcu_iod_array.oia_iods;
				csums = dcu->dcu_iod_array.oia_iod_csums;
			}

			if (bsgls_dups != NULL && bsgls_dups[i] != NULL) {
				rc = obj_dedup_verify(iohs[i], bsgls_dups[i],
						      dcsr->dcsr_nr);
				if (rc != 0) {
					D_ERROR("dedup_verify failed for obj "
						DF_UOID", DTX "DF_DTI
						": "DF_RC"\n",
						DP_UOID(dcsr->dcsr_oid),
						DP_DTI(&dcsh->dcsh_xid),
						DP_RC(rc));

					goto out;
				}
			} else {
				rc = obj_verify_bio_csum(dcsr->dcsr_oid.id_pub,
						iods, csums, biods[i],
						ioc->ioc_coc->sc_csummer,
						dcsr->dcsr_nr);
				if (rc != 0) {
					if (rc == -DER_CSUM)
						obj_log_csum_err();

					goto out;
				}
			}

			rc = bio_iod_post(biods[i]);
			biods[i] = NULL;
			if (rc != 0) {
				D_ERROR("iod_post failed for obj "DF_UOID
					", DTX "DF_DTI": "DF_RC"\n",
					DP_UOID(dcsr->dcsr_oid),
					DP_DTI(&dcsh->dcsh_xid), DP_RC(rc));
				goto out;
			}

			if (bsgls_dups != NULL && bsgls_dups[i] != NULL) {
				for (j = 0; j < dcsr->dcsr_nr; j++) {
					vos_dedup_free_bsgl(iohs[i],
							    &bsgls_dups[i][j]);
					bio_sgl_fini(&bsgls_dups[i][j]);
				}

				D_FREE(bsgls_dups[i]);
			}

			rc = dtx_sub_init(dth, &dcsr->dcsr_oid,
					  dcsr->dcsr_dkey_hash);
			if (rc != 0)
				goto out;

			rc = vos_update_end(iohs[i], dth->dth_ver,
					    &dcsr->dcsr_dkey, rc, dth);
			iohs[i] = DAOS_HDL_INVAL;
			if (rc != 0)
				goto out;
		} else {
			daos_key_t	*dkey;

			if (dcsr->dcsr_opc == DCSO_PUNCH_OBJ) {
				dkey = NULL;
			} else if (dcsr->dcsr_opc == DCSO_PUNCH_DKEY ||
				   dcsr->dcsr_opc == DCSO_PUNCH_AKEY) {
				dkey = &dcsr->dcsr_dkey;
			} else {
				D_ERROR("Unknown sub request opc %u for obj "
					DF_UOID", DTX "DF_DTI":\n",
					dcsr->dcsr_opc, DP_UOID(dcsr->dcsr_oid),
					DP_DTI(&dcsh->dcsh_xid));

				D_GOTO(out, rc = -DER_PROTO);
			}

			rc = dtx_sub_init(dth, &dcsr->dcsr_oid,
					  dcsr->dcsr_dkey_hash);
			if (rc != 0)
				goto out;

			rc = vos_obj_punch(ioc->ioc_vos_coh, dcsr->dcsr_oid,
				dcsh->dcsh_epoch.oe_value, dth->dth_ver,
				dcsr->dcsr_api_flags, dkey,
				dkey != NULL ? dcsr->dcsr_nr : 0, dkey != NULL ?
				dcsr->dcsr_punch.dcp_akeys : NULL, dth);
			if (rc != 0)
				goto out;
		}
	}

out:
	if (bsgls_dups != NULL) {
		dcri = dcde->dcde_reqs + dcde->dcde_read_cnt;

		for (i = 0; i < dcde->dcde_write_cnt; i++) {
			if (bsgls_dups[i] == NULL)
				continue;

			dcsr = &dcsrs[dcri[i].dcri_req_idx];

			for (j = 0; j < dcsr->dcsr_nr; j++) {
				vos_dedup_free_bsgl(iohs[i], &bsgls_dups[i][j]);
				bio_sgl_fini(&bsgls_dups[i][j]);
			}

			D_FREE(bsgls_dups[i]);
		}

		D_FREE(bsgls_dups);
	}

	if (rc != 0) {
		if (bulks != NULL) {
			for (i = 0;
			     i < dcde->dcde_write_cnt && rma_idx < rma; i++) {
				if (!bulks[i].inited)
					continue;

				ABT_eventual_wait(bulks[i].eventual, NULL);
				ABT_eventual_free(&bulks[i].eventual);
				rma_idx++;
			}
		}

		if (biods != NULL) {
			for (i = 0; i < dcde->dcde_write_cnt; i++) {
				if (biods[i] != NULL)
					bio_iod_post(biods[i]);
			}

		}

		if (iohs != NULL) {
			for (i = 0; i < dcde->dcde_write_cnt; i++) {
				if (daos_handle_is_inval(iohs[i]))
					continue;

				dcri = dcde->dcde_reqs + dcde->dcde_read_cnt;
				dcsr = &dcsrs[dcri[i].dcri_req_idx];
				vos_update_end(iohs[i], dth->dth_ver,
					       &dcsr->dcsr_dkey, rc, dth);
			}
		}

		vos_dtx_cleanup(dth);
	}

	D_FREE(iohs);
	D_FREE(biods);
	D_FREE(bulks);

	if (rc == 0 && dth->dth_modification_cnt == 0)
		/* For the case of only containing read sub operations,
		 * we will generate DTX entry for DTX recovery.
		 */
		rc = vos_dtx_pin(dth, true);

	return rc;
}

static int
ds_obj_dtx_follower(crt_rpc_t *rpc, struct obj_io_context *ioc)
{
	struct dtx_handle		 dth = { 0 };
	struct obj_cpd_in		*oci = crt_req_get(rpc);
	struct daos_cpd_sub_head	*dcsh = ds_obj_cpd_get_dcsh(rpc, 0);
	struct daos_cpd_disp_ent	*dcde = ds_obj_cpd_get_dcde(rpc, 0, 0);
	struct daos_cpd_sub_req		*dcsr = ds_obj_cpd_get_dcsr(rpc, 0);
	uint32_t			 dtx_flags = DTX_DIST;
	int				 rc = 0;
	int				 rc1 = 0;

	D_DEBUG(DB_IO, "Handling DTX "DF_DTI" on non-leader\n",
		DP_DTI(&dcsh->dcsh_xid));

	D_ASSERT(dcsh->dcsh_epoch.oe_value != 0);
	D_ASSERT(dcsh->dcsh_epoch.oe_value != DAOS_EPOCH_MAX);

	if (oci->oci_flags & ORF_RESEND) {
		rc1 = dtx_handle_resend(ioc->ioc_vos_coh, &dcsh->dcsh_xid,
					&dcsh->dcsh_epoch.oe_value, NULL);

		/* Do nothing if 'prepared' or 'committed'. */
		if (rc1 == -DER_ALREADY || rc1 == 0)
			D_GOTO(out, rc = 0);
	}

	/* Refuse any modification with old epoch. */
	if (dcde->dcde_write_cnt != 0 &&
	    dcsh->dcsh_epoch.oe_value < dss_get_start_epoch())
		D_GOTO(out, rc = -DER_TX_RESTART);

	/* The check for read capa has been done before handling the CPD RPC.
	 * So here, only need to check the write capa.
	 */
	if (dcde->dcde_write_cnt != 0) {
		rc = obj_capa_check(ioc->ioc_coh, true);
		if (rc != 0)
			goto out;
	}

	/* For resent RPC, abort it firstly if exist but with different (old)
	 * epoch, then re-execute with new epoch.
	 */
	if (rc1 == -DER_MISMATCH) {
		rc = vos_dtx_abort(ioc->ioc_vos_coh, DAOS_EPOCH_MAX,
				   &dcsh->dcsh_xid, 1);

		if (rc < 0 && rc != -DER_NONEXIST)
			D_GOTO(out, rc);
	}

	if (rc1 < 0 && rc1 != -DER_NONEXIST)
		goto out;

	if (oci->oci_flags & ORF_DTX_SYNC)
		dtx_flags |= DTX_SYNC;

	rc = dtx_begin(ioc->ioc_vos_coh, &dcsh->dcsh_xid, &dcsh->dcsh_epoch,
		       dcde->dcde_write_cnt, oci->oci_map_ver,
		       &dcsh->dcsh_leader_oid, NULL, 0, dtx_flags,
		       dcsh->dcsh_mbs, &dth);
	if (rc != 0)
		goto out;

again:
	rc = ds_obj_dtx_handle_one(rpc, dcsh, dcde, dcsr, ioc, &dth);
	if (obj_dtx_need_refresh(&dth, rc)) {
		rc = dtx_refresh(&dth, ioc->ioc_coc);
		if (rc == -DER_AGAIN)
			goto again;
	}

	rc = dtx_end(&dth, ioc->ioc_coc, rc);

out:
	D_CDEBUG(rc != 0, DLOG_ERR, DB_IO,
		 "Handled DTX "DF_DTI" on non-leader: "DF_RC"\n",
		 DP_DTI(&dcsh->dcsh_xid), DP_RC(rc));

	return rc;
}

static int
obj_obj_dtx_leader(struct dtx_leader_handle *dlh, void *arg, int idx,
		   dtx_sub_comp_cb_t comp_cb)
{
	struct ds_obj_exec_arg	*exec_arg = arg;
	struct daos_cpd_args	*dca = exec_arg->args;
	int			 rc = 0;

	/* handle local operation */
	if (idx == -1) {
		if (!(exec_arg->flags & ORF_RESEND)) {
			struct daos_cpd_disp_ent	*dcde;
			struct obj_io_context		*ioc = dca->dca_ioc;

			dcde = ds_obj_cpd_get_dcde(dca->dca_rpc,
						   dca->dca_idx, 0);
			/* The check for read capa has been done before handling
			 * the CPD RPC. Here, only need to check the write capa.
			 */
			if (dcde->dcde_write_cnt != 0) {
				rc = obj_capa_check(ioc->ioc_coh, true);
				if (rc != 0) {
					comp_cb(dlh, idx, rc);

					return rc;
				}
			}

again:
			rc = ds_obj_dtx_handle_one(dca->dca_rpc,
				ds_obj_cpd_get_dcsh(dca->dca_rpc, dca->dca_idx),
				dcde,
				ds_obj_cpd_get_dcsr(dca->dca_rpc, dca->dca_idx),
				ioc, &dlh->dlh_handle);
			if (obj_dtx_need_refresh(&dlh->dlh_handle, rc)) {
				rc = dtx_refresh(&dlh->dlh_handle,
						 ioc->ioc_coc);
				if (rc == -DER_AGAIN)
					goto again;
			}
		}

		if (comp_cb != NULL)
			comp_cb(dlh, idx, rc);

		return rc;
	}

	/* Dispatch CPD RPC and handle sub requests remotely */
	return ds_obj_cpd_dispatch(dlh, arg, idx, comp_cb);
}

static int
ds_obj_dtx_leader_prep_handle(struct daos_cpd_sub_head *dcsh,
			      struct daos_cpd_sub_req *dcsrs,
			      struct daos_shard_tgt *tgts, uint32_t tgt_cnt,
			      uint32_t req_cnt, uint32_t *flags)
{
	int	rc = 0;
	int	i;

	for (i = 0; i < req_cnt; i++) {
		struct daos_cpd_sub_req		*dcsr;
		struct daos_cpd_update		*dcu;

		dcsr = &dcsrs[i];
		if (dcsr->dcsr_opc != DCSO_UPDATE)
			continue;

		dcu = &dcsr->dcsr_update;
		if (dcu->dcu_iod_array.oia_oiods == NULL)
			continue;

		rc = obj_ec_rw_req_split(dcsr->dcsr_oid, &dcu->dcu_iod_array,
					 dcsr->dcsr_nr, dcu->dcu_start_shard, 0,
					 dcu->dcu_ec_tgts, dcsr->dcsr_ec_tgt_nr,
					 tgt_cnt, tgts, &dcu->dcu_ec_split_req);
		if (rc != 0) {
			D_ERROR("obj_ec_rw_req_split failed for obj "
				DF_UOID", DTX "DF_DTI": "DF_RC"\n",
				DP_UOID(dcsr->dcsr_oid),
				DP_DTI(&dcsh->dcsh_xid), DP_RC(rc));
			break;
		}

		if (dcu->dcu_ec_split_req != NULL)
			*flags |= ORF_HAS_EC_SPLIT;
	}

	return rc;
}

static void
ds_obj_dtx_leader_ult(void *arg)
{
	struct daos_cpd_args		 *dca = arg;
	struct dtx_leader_handle	  dlh;
	struct ds_obj_exec_arg		  exec_arg;
	struct obj_cpd_in		 *oci = crt_req_get(dca->dca_rpc);
	struct obj_cpd_out		 *oco = crt_reply_get(dca->dca_rpc);
	struct daos_cpd_sub_head	 *dcsh;
	struct daos_cpd_disp_ent	 *dcde;
	struct daos_cpd_sub_req		 *dcsrs = NULL;
	struct daos_shard_tgt		 *tgts;
	uint32_t			  flags = 0;
	uint32_t			  dtx_flags = DTX_DIST;
	uint32_t			  tgt_cnt = 0;
	uint32_t			  req_cnt = 0;
	int				  rc = 0;

	/* TODO: For the daos targets in the first redundancy (modification)
	 *	 group, they are the DTX leader candidates when DTX recovery.
	 *	 During DTX recovery, because the server that only holds read
	 *	 operations does not have DTX record, the new leader needs to
	 *	 re-dispatch related read-only sub requests to such server to
	 *	 handle the case of the old leader did not dispatch to it. So
	 *	 the DTX leader need to dispatch all read sub requests to the
	 *	 DTX leader candidates even if these sub requests will not be
	 *	 executed on DTX leader candidates. The DTX leader candidates
	 *	 will store related information the DTX entry.
	 */

	dcsh = ds_obj_cpd_get_dcsh(dca->dca_rpc, dca->dca_idx);

	D_DEBUG(DB_IO, "Handling DTX "DF_DTI" on leader, idx %u\n",
		DP_DTI(&dcsh->dcsh_xid), dca->dca_idx);

	if (daos_is_zero_dti(&dcsh->dcsh_xid)) {
		D_ERROR("DTX ID cannot be empty\n");
		D_GOTO(out, rc = -DER_INVAL);
	}

	rc = process_epoch(&dcsh->dcsh_epoch.oe_value,
			   &dcsh->dcsh_epoch.oe_first,
			   &dcsh->dcsh_epoch.oe_rpc_flags);
	if (rc == PE_OK_LOCAL) {
		/*
		 * In this case, writes to local RDGs can use the chosen epoch
		 * without any uncertainty. This optimization is left to future
		 * work.
		 */
	}

	D_ASSERT(dcsh->dcsh_epoch.oe_value != 0);
	D_ASSERT(dcsh->dcsh_epoch.oe_value != DAOS_EPOCH_MAX);

	if (oci->oci_flags & ORF_RESEND) {
		/* For distributed transaction, the 'ORF_RESEND' may means
		 * that the DTX has been restarted with newer epoch.
		 */
		rc = dtx_handle_resend(dca->dca_ioc->ioc_vos_coh,
				       &dcsh->dcsh_xid,
				       &dcsh->dcsh_epoch.oe_value, NULL);
		switch (rc) {
		case -DER_ALREADY:
			/* Do nothing if 'committed'. */
			D_GOTO(out, rc = 0);
		case 0:
			/* For 'prepared' case, still need to dispatch. */
			flags = ORF_RESEND;
			break;
		case -DER_MISMATCH:
			/* XXX: For distributed transaction, there is race
			 *	between the client DTX commit with restart
			 *	and the DTX recovery on the new leader. It
			 *	is possible that the new leader is waiting
			 *	for others reply for related DTX recovery,
			 *	or the DTX recovery ULT is not started yet.
			 *
			 *	But we do not know whether the old leader
			 *	has ever committed related DTX before its
			 *	corruption or not. If yes, then abort DTX
			 *	with old epoch will break the semantics.
			 *
			 *	So here we need to wait the new leader to
			 *	recover such DTX: either commit or abort.
			 *	Let's return '-DER_INPROGRESS' to ask the
			 *	client to retry sometime later.
			 */
			D_GOTO(out, rc = -DER_INPROGRESS);
		default:
			if (rc < 0 && rc != -DER_NONEXIST)
				D_GOTO(out, rc);
			break;
		}
	} else if (DAOS_FAIL_CHECK(DAOS_DTX_LOST_RPC_REQUEST)) {
		D_GOTO(out, rc = 0);
	}

	dcde = ds_obj_cpd_get_dcde(dca->dca_rpc, dca->dca_idx, 0);
	dcsrs = ds_obj_cpd_get_dcsr(dca->dca_rpc, dca->dca_idx);
	tgts = ds_obj_cpd_get_tgts(dca->dca_rpc, dca->dca_idx);
	req_cnt = ds_obj_cpd_get_dcsr_cnt(dca->dca_rpc, dca->dca_idx);
	tgt_cnt = ds_obj_cpd_get_tgt_cnt(dca->dca_rpc, dca->dca_idx);

	/* Refuse any modification with old epoch. */
	if (dcde->dcde_write_cnt != 0 &&
	    dcsh->dcsh_epoch.oe_value < dss_get_start_epoch())
		D_GOTO(out, rc = -DER_TX_RESTART);

	rc = ds_obj_dtx_leader_prep_handle(dcsh, dcsrs, tgts, tgt_cnt,
					   req_cnt, &flags);
	if (rc != 0)
		goto out;

	/* 'tgts[0]' is for current dtx leader. */
	if (tgt_cnt == 1)
		tgts = NULL;
	else
		tgts++;

	if (tgt_cnt <= 1 && dcde->dcde_write_cnt <= 1)
		dtx_flags |= DTX_SOLO;
	if (flags & ORF_RESEND)
		dtx_flags |= DTX_RESEND;

	rc = dtx_leader_begin(dca->dca_ioc->ioc_vos_coh, &dcsh->dcsh_xid,
			      &dcsh->dcsh_epoch, dcde->dcde_write_cnt,
			      oci->oci_map_ver, &dcsh->dcsh_leader_oid,
			      NULL, 0, tgts, tgt_cnt - 1, dtx_flags,
			      dcsh->dcsh_mbs, &dlh);
	if (rc != 0)
		goto out;

	exec_arg.rpc = dca->dca_rpc;
	exec_arg.ioc = dca->dca_ioc;
	exec_arg.args = dca;
	exec_arg.flags = flags;

	/* Execute the operation on all targets */
	rc = dtx_leader_exec_ops(&dlh, obj_obj_dtx_leader, NULL, NULL, &exec_arg);

	/* Stop the distribute transaction */
	rc = dtx_leader_end(&dlh, dca->dca_ioc->ioc_coc, rc);

out:
	D_CDEBUG(rc != 0, DLOG_ERR, DB_IO,
		 "Handled DTX "DF_DTI" on leader, idx %u: "DF_RC"\n",
		 DP_DTI(&dcsh->dcsh_xid), dca->dca_idx, DP_RC(rc));

	if (tgt_cnt > 0) {
		struct daos_cpd_sub_req	*dcsr;
		int			 i;

		for (i = 0; i < req_cnt; i++) {
			dcsr = &dcsrs[i];
			if (dcsr->dcsr_opc != DCSO_UPDATE)
				continue;

			obj_ec_split_req_fini(
					dcsr->dcsr_update.dcu_ec_split_req);
		}
	}

	ds_obj_cpd_set_sub_result(oco, dca->dca_idx, rc,
				  dcsh->dcsh_epoch.oe_value);

	rc = ABT_future_set(dca->dca_future, NULL);
	D_ASSERTF(rc == ABT_SUCCESS, "ABT_future_set failed %d.\n", rc);
}

void
ds_obj_cpd_handler(crt_rpc_t *rpc)
{
	struct obj_cpd_in	*oci = crt_req_get(rpc);
	struct obj_cpd_out	*oco = crt_reply_get(rpc);
	struct daos_cpd_args	*dcas = NULL;
	struct obj_io_context	 ioc;
	ABT_future		 future = ABT_FUTURE_NULL;
	int			 tx_count = oci->oci_sub_heads.ca_count;
	int			 rc = 0;
	int			 i;
	bool			 leader;

	D_ASSERT(oci != NULL);

	if (oci->oci_flags & ORF_CPD_LEADER)
		leader = true;
	else
		leader = false;

	D_DEBUG(DB_TRACE,
		"Handling CPD rpc %p on %s against "DF_UUID"/"DF_UUID"/"DF_UUID
		" with CPD count %u, flags %u\n",
		rpc, leader ? "leader" : "non-leader",
		DP_UUID(oci->oci_pool_uuid), DP_UUID(oci->oci_co_hdl),
		DP_UUID(oci->oci_co_uuid), tx_count, oci->oci_flags);

	rc = do_obj_ioc_begin(oci->oci_map_ver, oci->oci_pool_uuid,
			      oci->oci_co_hdl, oci->oci_co_uuid,
			      opc_get(rpc->cr_opc), &ioc);
	if (rc != 0)
		goto reply;

	if (!leader) {
		if (tx_count != 1 || oci->oci_sub_reqs.ca_count != 1 ||
		    oci->oci_disp_ents.ca_count != 1 ||
		    oci->oci_disp_tgts.ca_count != 0) {
			D_ERROR("Unexpected CPD RPC format for non-leader: "
				"head %u, req set %lu, disp %lu, tgts %lu\n",
				tx_count, oci->oci_sub_reqs.ca_count,
				oci->oci_disp_ents.ca_count,
				oci->oci_disp_tgts.ca_count);

			D_GOTO(reply, rc = -DER_PROTO);
		}

		oco->oco_sub_rets.ca_arrays = NULL;
		oco->oco_sub_rets.ca_count = 0;
		rc = ds_obj_dtx_follower(rpc, &ioc);

		D_GOTO(reply, rc);
	}

	if (tx_count != oci->oci_sub_reqs.ca_count ||
	    tx_count != oci->oci_disp_ents.ca_count ||
	    tx_count != oci->oci_disp_tgts.ca_count || tx_count == 0) {
		D_ERROR("Unexpected CPD RPC format for leader: "
			"head %u, req set %lu, disp %lu, tgts %lu\n",
			tx_count, oci->oci_sub_reqs.ca_count,
			oci->oci_disp_ents.ca_count,
			oci->oci_disp_tgts.ca_count);

		D_GOTO(reply, rc = -DER_PROTO);
	}

	D_ALLOC(oco->oco_sub_rets.ca_arrays, sizeof(int32_t) * tx_count);
	if (oco->oco_sub_rets.ca_arrays == NULL)
		D_GOTO(reply, rc = -DER_NOMEM);

	D_ALLOC(oco->oco_sub_epochs.ca_arrays, sizeof(int64_t) * tx_count);
	if (oco->oco_sub_epochs.ca_arrays == NULL)
		D_GOTO(reply, rc = -DER_NOMEM);

	oco->oco_sub_rets.ca_count = tx_count;
	oco->oco_sub_epochs.ca_count = tx_count;

	/* TODO: optimize it if there is only single DTX in the CPD RPC. */

	D_ALLOC_ARRAY(dcas, tx_count);
	if (dcas == NULL)
		D_GOTO(reply, rc = -DER_NOMEM);

	rc = ABT_future_create(tx_count, NULL, &future);
	if (rc != ABT_SUCCESS)
		D_GOTO(reply, rc = dss_abterr2der(rc));

	for (i = 0; i < tx_count; i++) {
		dcas[i].dca_ioc = &ioc;
		dcas[i].dca_rpc = rpc;
		dcas[i].dca_future = future;
		dcas[i].dca_idx = i;

		rc = dss_ult_create(ds_obj_dtx_leader_ult, &dcas[i],
				    DSS_XS_SELF, 0, 0, NULL);
		if (rc != 0) {
			struct daos_cpd_sub_head	*dcsh;

			ABT_future_set(future, NULL);
			dcsh = ds_obj_cpd_get_dcsh(rpc, i);
			ds_obj_cpd_set_sub_result(oco, i, rc,
						  dcsh->dcsh_epoch.oe_value);
			/* Continue to handle other independent DTXs. */
			continue;
		}
	}

	rc = ABT_future_wait(future);
	D_ASSERTF(rc == ABT_SUCCESS, "ABT_future_wait failed %d.\n", rc);

	ABT_future_free(&future);

reply:
	D_FREE(dcas);
	obj_cpd_reply(rpc, rc, ioc.ioc_map_ver);
	obj_ioc_end(&ioc, rc);
}<|MERGE_RESOLUTION|>--- conflicted
+++ resolved
@@ -2155,14 +2155,10 @@
 	 * the RPC to other replicas.
 	 */
 
-<<<<<<< HEAD
 	if (flags & ORF_RESEND)
 		dtx_flags |= DTX_RESEND;
 
-	rc = dtx_leader_begin(ioc.ioc_coc->sc_hdl, &orw->orw_dti, &epoch, 1,
-=======
 	rc = dtx_leader_begin(ioc.ioc_vos_coh, &orw->orw_dti, &epoch, 1,
->>>>>>> 4c4b5384
 			      version, &orw->orw_oid, dti_cos, dti_cos_cnt,
 			      tgts, tgt_cnt, dtx_flags, mbs, &dlh);
 	if (rc != 0) {
@@ -3021,14 +3017,10 @@
 	 * the RPC to other replicas.
 	 */
 
-<<<<<<< HEAD
 	if (flags & ORF_RESEND)
 		dtx_flags |= DTX_RESEND;
 
-	rc = dtx_leader_begin(ioc.ioc_coc->sc_hdl, &opi->opi_dti, &epoch, 1,
-=======
 	rc = dtx_leader_begin(ioc.ioc_vos_coh, &opi->opi_dti, &epoch, 1,
->>>>>>> 4c4b5384
 			      version, &opi->opi_oid, dti_cos, dti_cos_cnt,
 			      tgts, tgt_cnt, dtx_flags, mbs, &dlh);
 	if (rc != 0) {
