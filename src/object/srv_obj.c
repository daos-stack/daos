--- conflicted
+++ resolved
@@ -530,51 +530,27 @@
 	uint64_t		time = daos_get_ntime();
 
 	if (bulk_op == CRT_BULK_GET) {
-<<<<<<< HEAD
-		bool trigger = false;
-
+		/* Fault injection for the case where the compound RPC body bulk transfer
+		 * may throw a DER_RECONNECT. dth will be NULL in this test case.
+		 */
 		if (dth == NULL) {
-			/* Fault injection for the case where the compound RPC body bulk transfer
-			 * may throw a DER_RECONNECT. dth will be NULL in this test case.
-			 */
 			if (DAOS_FAIL_CHECK(DAOS_CLIENT_UNREACHABLE_CPD_BODY) &&
-			    fi_leader_value == FOLLOWER) {
+			    identity == DTX_FOLLOWER) {
 				/** Fault injection - client unreachable. */
-				trigger = true;
+				daos_fail_loc_set_private(DAOS_FIREWALL_ERROR | DAOS_FAIL_ALWAYS);
 			}
 		} else {
 			/* Fault injection for the case where the actual update throws a
 			 * DER_RECONNECT. The dth  will not be NULL in this test case.
 			 */
-			if (DAOS_FAIL_CHECK(DAOS_CLIENT_UNREACHABLE) &&
-			    fi_leader_value == FOLLOWER) {
-				/** Fault injection - client unreachable. */
-				trigger = true;
-			}
-		}
-
-		if (trigger) {
-			daos_fail_loc_set_private(DAOS_FIREWALL_ERROR | DAOS_FAIL_ALWAYS);
-=======
-		// Fault injection for the case where the compound RPC body bulk transfer may throw
-		// a DER_RECONNECT. dth will be NULL in this test case.
-		if (dth == NULL) {
-			if (DAOS_FAIL_CHECK(DAOS_CLIENT_UNREACHABLE_CPD_BODY) &&
-			    identity == DTX_FOLLOWER) {
-				/** Fault injection - client unreachable. */
-				firewall_blocking_flag = true;
-			}
-		} else {
-			// Fault injection for the case where the actual update throws a
-			// DER_RECONNECT. The dth will not be NULL in this test case.
 			if (dth != NULL) {
 				if (DAOS_FAIL_CHECK(DAOS_CLIENT_UNREACHABLE) &&
 				    identity == DTX_FOLLOWER) {
 					/** Fault injection - client unreachable. */
-					firewall_blocking_flag = true;
+					daos_fail_loc_set_private(DAOS_FIREWALL_ERROR |
+								  DAOS_FAIL_ALWAYS);
 				}
 			}
->>>>>>> d2c85e09
 		}
 
 		if (DAOS_FAIL_CHECK(DAOS_FIREWALL_ERROR)) {
