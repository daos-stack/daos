--- conflicted
+++ resolved
@@ -1876,20 +1876,6 @@
 			goto out;
 		}
 
-<<<<<<< HEAD
-		rc = bio_iod_post(biod);
-		if (rc) {
-			D_ERROR(DF_UOID" bio_iod_post failed: "DF_RC".\n",
-				DP_UOID(oer->er_oid), DP_RC(rc));
-			goto out;
-		}
-		rc = vos_update_end(ioh, ioc.ioc_map_ver, dkey, rc, NULL);
-		if (rc) {
-			D_ERROR(DF_UOID" vos_update_end failed: "DF_RC".\n",
-				DP_UOID(oer->er_oid), DP_RC(rc));
-			goto out;
-		}
-=======
 	rc = bio_iod_post(biod);
 	if (rc) {
 		D_ERROR(DF_UOID" bio_iod_post failed: "DF_RC".\n",
@@ -1902,7 +1888,6 @@
 		D_ERROR(DF_UOID" vos_update_end failed: "DF_RC".\n",
 			DP_UOID(oer->er_oid), DP_RC(rc));
 		goto out;
->>>>>>> 4bc237dc
 	}
 	epoch_range.epr_lo = 0ULL;
 	epoch_range.epr_hi = oer->er_epoch;
