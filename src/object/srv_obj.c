--- conflicted
+++ resolved
@@ -1302,14 +1302,9 @@
 		goto out;
 	}
 
-<<<<<<< HEAD
 	if (obj_rpc_is_fetch(rpc) && !spec_fetch &&
-	    daos_csummer_initialized(ioc->ioc_coh->sch_csummer)) {
-		rc = obj_fetch_csum_init(ioc->ioc_coh, orw, orwo);
-=======
-	if (obj_rpc_is_fetch(rpc) && !spec_fetch) {
+	    daos_csummer_initialized(ioc->ioc_coc->sc_csummer)) {
 		rc = obj_fetch_csum_init(ioc->ioc_coc, orw, orwo);
->>>>>>> fd1b7d1d
 		if (rc) {
 			D_ERROR(DF_UOID" fetch csum init failed: %d.\n",
 				DP_UOID(orw->orw_oid), rc);
