--- conflicted
+++ resolved
@@ -2155,16 +2155,11 @@
 	 * the RPC to other replicas.
 	 */
 
-<<<<<<< HEAD
 	if (flags & ORF_RESEND)
 		dtx_flags |= DTX_RESEND;
 
-	rc = dtx_leader_begin(ioc.ioc_coc, &orw->orw_dti, &epoch, 1, version,
-			      &orw->orw_oid, dti_cos, dti_cos_cnt,
-=======
 	rc = dtx_leader_begin(ioc.ioc_coc->sc_hdl, &orw->orw_dti, &epoch, 1,
 			      version, &orw->orw_oid, dti_cos, dti_cos_cnt,
->>>>>>> dbb74ecc
 			      tgts, tgt_cnt, dtx_flags, mbs, &dlh);
 	if (rc != 0) {
 		D_ERROR(DF_UOID": Failed to start DTX for update "DF_RC".\n",
@@ -3022,16 +3017,11 @@
 	 * the RPC to other replicas.
 	 */
 
-<<<<<<< HEAD
 	if (flags & ORF_RESEND)
 		dtx_flags |= DTX_RESEND;
 
-	rc = dtx_leader_begin(ioc.ioc_coc, &opi->opi_dti, &epoch, 1, version,
-			      &opi->opi_oid, dti_cos, dti_cos_cnt,
-=======
 	rc = dtx_leader_begin(ioc.ioc_coc->sc_hdl, &opi->opi_dti, &epoch, 1,
 			      version, &opi->opi_oid, dti_cos, dti_cos_cnt,
->>>>>>> dbb74ecc
 			      tgts, tgt_cnt, dtx_flags, mbs, &dlh);
 	if (rc != 0) {
 		D_ERROR(DF_UOID": Failed to start DTX for punch "DF_RC".\n",
