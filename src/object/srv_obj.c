/**
 * (C) Copyright 2016-2024 Intel Corporation.
 * (C) Copyright 2025 Google LLC
 * (C) Copyright 2025 Hewlett Packard Enterprise Development LP
 *
 * SPDX-License-Identifier: BSD-2-Clause-Patent
 */
/**
 * object server operations
 *
 * This file contains the server API methods and the RPC handlers that are both
 * related to object.
 */
#define D_LOGFAC DD_FAC(object)

#include <uuid/uuid.h>

#include <abt.h>
#include <daos/rpc.h>
#include <daos/cont_props.h>
#include <daos_srv/pool.h>
#include <daos_srv/rebuild.h>
#include <daos_srv/container.h>
#include <daos_srv/vos.h>
#include <daos_srv/bio.h>
#include <daos_srv/daos_engine.h>
#include <daos_srv/dtx_srv.h>
#include <daos_srv/security.h>
#include <daos/checksum.h>
#include <daos_srv/srv_csum.h>
#include "obj_rpc.h"
#include "srv_internal.h"

static int
obj_verify_bio_csum(daos_obj_id_t oid, daos_iod_t *iods, struct dcs_iod_csums *iod_csums,
		    struct bio_desc *biod, struct daos_csummer *csummer, uint32_t iods_nr);

static int
obj_ioc2ec_cs(struct obj_io_context *ioc)
{
	return obj_ec_cell_rec_nr(&ioc->ioc_oca);
}

static int
obj_ioc2ec_ss(struct obj_io_context *ioc)
{
	return obj_ec_stripe_rec_nr(&ioc->ioc_oca);
}

/* For single RDG based DTX, parse DTX participants information
 * from the client given dispatch targets information that does
 * NOT contains the original leader information.
 */
static int
obj_gen_dtx_mbs(uint32_t flags, uint32_t *tgt_cnt, struct daos_shard_tgt **p_tgts,
		struct dtx_memberships **p_mbs)
{
	struct daos_shard_tgt  *tgts = *p_tgts;
	struct dtx_memberships *mbs  = NULL;
	size_t                  size;
	int                     i;
	int                     j;

	if (*tgt_cnt == 0)
		return 0;

	D_ASSERT(tgts != NULL);

	if (!(flags & ORF_CONTAIN_LEADER)) {
		D_ERROR("Miss DTX leader information, flags %x\n", flags);
		return -DER_PROTO;
	}

	if (*tgt_cnt == 1) {
		*tgt_cnt = 0;
		*p_tgts  = NULL;
		goto out;
	}

	size = sizeof(struct dtx_daos_target) * *tgt_cnt;
	D_ALLOC(mbs, sizeof(*mbs) + size);
	if (mbs == NULL)
		return -DER_NOMEM;

	for (i = 0, j = 0; i < *tgt_cnt; i++) {
		if (tgts[i].st_rank == DAOS_TGT_IGNORE)
			continue;

		mbs->dm_tgts[j++].ddt_id = tgts[i].st_tgt_id;
	}

	D_ASSERT(j > 0);

	if (j == 1) {
		D_FREE(mbs);
		*tgt_cnt = 0;
		*p_tgts  = NULL;
		goto out;
	}

	mbs->dm_tgt_cnt   = j;
	mbs->dm_grp_cnt   = 1;
	mbs->dm_data_size = size;
	mbs->dm_flags     = DMF_CONTAIN_LEADER;

	--(*tgt_cnt);
	*p_tgts = ++tgts;

	if (!(flags & ORF_EC))
		mbs->dm_flags |= DMF_SRDG_REP;

out:
	*p_mbs = mbs;

	return 0;
}

/**
 * After bulk finish, let's send reply, then release the resource.
 */
static int
obj_rw_complete(crt_rpc_t *rpc, struct obj_io_context *ioc, daos_handle_t ioh, int status,
		struct dtx_handle *dth)
{
	struct obj_rw_in *orwi = crt_req_get(rpc);
	int               rc;

	if (daos_handle_is_valid(ioh)) {
		bool update = obj_rpc_is_update(rpc);

		if (update) {
			uint64_t time;

			if (status == 0)
				status = dtx_sub_init(dth, &orwi->orw_oid, orwi->orw_dkey_hash);
			time = daos_get_ntime();
			rc   = vos_update_end(ioh, ioc->ioc_map_ver, &orwi->orw_dkey, status,
					      &ioc->ioc_io_size, dth);
			if (rc == 0)
				obj_update_latency(ioc->ioc_opc, VOS_LATENCY,
						   daos_get_ntime() - time, ioc->ioc_io_size);
		} else {
			rc = vos_fetch_end(ioh, &ioc->ioc_io_size, status);
		}

		if (rc != 0) {
			if (rc == -DER_VOS_PARTIAL_UPDATE)
				rc = -DER_NO_PERM;
			DL_CDEBUG(rc == -DER_REC2BIG || rc == -DER_INPROGRESS ||
				      rc == -DER_TX_RESTART || rc == -DER_EXIST ||
				      rc == -DER_NONEXIST || rc == -DER_ALREADY ||
				      rc == -DER_CHKPT_BUSY,
				  DLOG_DBG, DLOG_ERR, rc, DF_UOID " %s end failed",
				  DP_UOID(orwi->orw_oid), update ? "Update" : "Fetch");
			if (status == 0)
				status = rc;
		}
	}

	return status;
}

static void
obj_rw_reply(crt_rpc_t *rpc, int status, uint64_t epoch, bool release_input,
	     struct obj_io_context *ioc)
{
	struct obj_rw_out *orwo = crt_reply_get(rpc);
	int                rc;
	int                i;

	obj_reply_set_status(rpc, status);
	obj_reply_map_version_set(rpc, ioc->ioc_map_ver);
	if (DAOS_FAIL_CHECK(DAOS_DTX_START_EPOCH)) {
		/* Return an stale epoch for test. */
		orwo->orw_epoch = dss_get_start_epoch() - d_hlc_epsilon_get() * 3;
	} else {
		/* orwo->orw_epoch possibly updated in obj_ec_recov_need_try_again(), reply
		 * the max so client can fetch from that epoch.
		 */
		orwo->orw_epoch = max(epoch, orwo->orw_epoch);
	}

	D_DEBUG(DB_IO, "rpc %p opc %d send reply, pmv %d, epoch " DF_X64 ", status %d\n", rpc,
		opc_get(rpc->cr_opc), ioc->ioc_map_ver, orwo->orw_epoch, status);

	if (!ioc->ioc_lost_reply) {
		if (release_input)
			rc = crt_reply_send_input_free(rpc);
		else
			rc = crt_reply_send(rpc);

		if (rc != 0)
			D_ERROR("send reply failed: " DF_RC "\n", DP_RC(rc));
	} else {
		D_WARN("lost reply rpc %p\n", rpc);
	}

	if (obj_rpc_is_fetch(rpc)) {
		if (orwo->orw_iod_sizes.ca_arrays != NULL) {
			D_FREE(orwo->orw_iod_sizes.ca_arrays);
			orwo->orw_iod_sizes.ca_count = 0;
		}

		if (orwo->orw_nrs.ca_arrays != NULL) {
			D_FREE(orwo->orw_nrs.ca_arrays);
			orwo->orw_nrs.ca_count = 0;
		}

		if (orwo->orw_iod_csums.ca_arrays != NULL) {
			D_FREE(orwo->orw_iod_csums.ca_arrays);
			orwo->orw_iod_csums.ca_count = 0;
		}

		if (orwo->orw_maps.ca_arrays != NULL) {
			ds_iom_free(&orwo->orw_maps.ca_arrays, orwo->orw_maps.ca_count);
			orwo->orw_maps.ca_count = 0;
		}

		daos_recx_ep_list_free(orwo->orw_rels.ca_arrays, orwo->orw_rels.ca_count);

		if (ioc->ioc_free_sgls) {
			struct obj_rw_in *orw  = crt_req_get(rpc);
			d_sg_list_t      *sgls = orwo->orw_sgls.ca_arrays;
			int               j;

			for (i = 0; i < orw->orw_nr; i++)
				for (j = 0; j < sgls[i].sg_nr; j++)
					D_FREE(sgls[i].sg_iovs[j].iov_buf);
		}
	}
}

static int
obj_bulk_comp_cb(const struct crt_bulk_cb_info *cb_info)
{
	struct obj_bulk_args *arg;
	struct crt_bulk_desc *bulk_desc;
	crt_rpc_t            *rpc;

	if (cb_info->bci_rc != 0)
		D_ERROR("bulk transfer failed: %d\n", cb_info->bci_rc);

	bulk_desc = cb_info->bci_bulk_desc;
	rpc       = bulk_desc->bd_rpc;
	arg       = (struct obj_bulk_args *)cb_info->bci_arg;
	/**
	 * Note: only one thread will access arg.result, so
	 * it should be safe here.
	 **/
	if (arg->result == 0)
		arg->result = cb_info->bci_rc;

	D_ASSERT(arg->bulks_inflight > 0);
	arg->bulks_inflight--;
	if (arg->bulks_inflight == 0)
		ABT_eventual_set(arg->eventual, &arg->result, sizeof(arg->result));

	crt_req_decref(rpc);
	return cb_info->bci_rc;
}

static inline int
bulk_cp(const struct crt_bulk_cb_info *cb_info)
{
	struct crt_bulk_desc *bulk_desc;

	bulk_desc = cb_info->bci_bulk_desc;
	D_ASSERT(bulk_desc->bd_local_hdl != CRT_BULK_NULL);
	crt_bulk_free(bulk_desc->bd_local_hdl);
	bulk_desc->bd_local_hdl = CRT_BULK_NULL;

	return obj_bulk_comp_cb(cb_info);
}

static inline int
cached_bulk_cp(const struct crt_bulk_cb_info *cb_info)
{
	return obj_bulk_comp_cb(cb_info);
}

/**
 * Simulate bulk transfer by memcpy, all data are actually dropped.
 */
static void
obj_bulk_bypass(d_sg_list_t *sgl, crt_bulk_op_t bulk_op)
{
	static const int dummy_buf_len = 4096;
	static char     *dummy_buf;
	int              i;

	if (!dummy_buf) {
		D_ALLOC(dummy_buf, dummy_buf_len);
		if (!dummy_buf)
			return; /* ignore error */
	}

	for (i = 0; i < sgl->sg_nr_out; i++) {
		char *buf;
		int   total, nob;

		if (sgl->sg_iovs[i].iov_buf == NULL || sgl->sg_iovs[i].iov_len == 0)
			continue;

		buf   = sgl->sg_iovs[i].iov_buf;
		total = sgl->sg_iovs[i].iov_len;
		while (total != 0) {
			nob = min(dummy_buf_len, total);
			if (bulk_op == CRT_BULK_PUT)
				memcpy(dummy_buf, buf, nob);
			else
				memcpy(buf, dummy_buf, nob);

			total -= nob;
			buf += nob;
		}
	}
}

#define MAX_BULK_IOVS   1024
#define BULK_DELAY_MAX  3000
#define BULK_DELAY_STEP 1000

static int
bulk_transfer_sgl(daos_handle_t ioh, crt_rpc_t *rpc, crt_bulk_t remote_bulk, off_t remote_off,
		  crt_bulk_op_t bulk_op, bool bulk_bind, d_sg_list_t *sgl, int sgl_idx,
		  struct obj_bulk_args *p_arg)
{
	struct crt_bulk_desc bulk_desc;
	crt_bulk_perm_t      bulk_perm;
	crt_bulk_opid_t      bulk_opid;
	crt_bulk_t           local_bulk;
	unsigned int         local_off;
	unsigned int         iov_idx = 0;
	size_t               remote_size;
	int                  rc, bulk_iovs = 0;

	if (remote_bulk == NULL) {
		D_ERROR("Remote bulk is NULL\n");
		return -DER_INVAL;
	}

	rc = crt_bulk_get_len(remote_bulk, &remote_size);
	if (rc) {
		D_ERROR("Failed to get remote bulk size " DF_RC "\n", DP_RC(rc));
		return rc;
	}

	if (remote_off >= remote_size) {
		rc = -DER_OVERFLOW;
		D_ERROR("remote_bulk_off %zu >= remote_bulk_size %zu, " DF_RC "\n", remote_off,
			remote_size, DP_RC(rc));
		return rc;
	}

	if (daos_io_bypass & IOBP_SRV_BULK) {
		obj_bulk_bypass(sgl, bulk_op);
		return 0;
	}

	bulk_perm = bulk_op == CRT_BULK_PUT ? CRT_BULK_RO : CRT_BULK_RW;

	while (iov_idx < sgl->sg_nr_out) {
		d_sg_list_t  sgl_sent;
		size_t       length = 0;
		unsigned int start;
		uint32_t     delay_tot = 0;
		uint32_t     delay_cur;
		bool         cached_bulk = false;

		/*
		 * Skip bulk transfer over IOVs with NULL buffer address,
		 * these NULL IOVs are 'holes' or deduped records.
		 */
		while (iov_idx < sgl->sg_nr_out && sgl->sg_iovs[iov_idx].iov_buf == NULL) {
			remote_off += sgl->sg_iovs[iov_idx].iov_len;
			iov_idx++;
		}

		if (iov_idx == sgl->sg_nr_out)
			break;

		if (remote_off >= remote_size) {
			rc = -DER_OVERFLOW;
			D_ERROR("Remote bulk is used up. off:%zu, size:%zu, " DF_RC "\n",
				remote_off, remote_size, DP_RC(rc));
			break;
		}

		local_bulk = vos_iod_bulk_at(ioh, sgl_idx, iov_idx, &local_off);
		if (local_bulk != NULL) {
			unsigned int tmp_off;

			length = sgl->sg_iovs[iov_idx].iov_len;
			iov_idx++;
			cached_bulk = true;

			/* Check if following IOVs are contiguous and from same bulk handle */
			while (iov_idx < sgl->sg_nr_out && sgl->sg_iovs[iov_idx].iov_buf != NULL &&
			       vos_iod_bulk_at(ioh, sgl_idx, iov_idx, &tmp_off) == local_bulk &&
			       tmp_off == local_off) {
				length += sgl->sg_iovs[iov_idx].iov_len;
				iov_idx++;
			};
			bulk_iovs += 1;
		} else {
			start            = iov_idx;
			sgl_sent.sg_iovs = &sgl->sg_iovs[start];

			/*
			 * For the IOVs not using cached bulk, creates bulk
			 * handle on-the-fly.
			 */
			while (iov_idx < sgl->sg_nr_out && sgl->sg_iovs[iov_idx].iov_buf != NULL &&
			       vos_iod_bulk_at(ioh, sgl_idx, iov_idx, &local_off) == NULL) {
				length += sgl->sg_iovs[iov_idx].iov_len;
				iov_idx++;

				/* Don't create bulk handle with too many IOVs */
				if ((iov_idx - start) >= MAX_BULK_IOVS)
					break;
			};
			D_ASSERT(iov_idx > start);

			local_off      = 0;
			sgl_sent.sg_nr = sgl_sent.sg_nr_out = iov_idx - start;
			bulk_iovs += sgl_sent.sg_nr;

again:
			rc = crt_bulk_create(rpc->cr_ctx, &sgl_sent, bulk_perm, &local_bulk);
			if (rc == -DER_NOMEM) {
				if (delay_tot >= BULK_DELAY_MAX) {
					D_ERROR("Too many in-flight bulk handles on %d\n", sgl_idx);
					break;
				}

				/*
				 * If there are too many in-flight bulk handles, then current
				 * crt_bulk_create() may hit -DER_NOMEM failure. Let it sleep
				 * for a while (at most 3 seconds) to give cart progress some
				 * chance to complete some in-flight bulk transfers.
				 */
				delay_cur = BULK_DELAY_MAX - delay_tot;
				if (delay_cur >= BULK_DELAY_STEP)
					delay_cur = d_rand() % BULK_DELAY_STEP + 1;
				dss_sleep(delay_cur);
				delay_tot += delay_cur;
				bulk_iovs = 0;
				goto again;
			}

			if (rc != 0) {
				D_ERROR("crt_bulk_create %d error " DF_RC "\n", sgl_idx, DP_RC(rc));
				break;
			}
			D_ASSERT(local_bulk != NULL);
		}

		D_ASSERT(remote_size > remote_off);
		if (length > (remote_size - remote_off)) {
			rc = -DER_OVERFLOW;
			D_ERROR("Remote bulk isn't large enough. local_sz:%zu, remote_sz:%zu, "
				"remote_off:%zu, " DF_RC "\n",
				length, remote_size, remote_off, DP_RC(rc));
			break;
		}

		crt_req_addref(rpc);

		bulk_desc.bd_rpc        = rpc;
		bulk_desc.bd_bulk_op    = bulk_op;
		bulk_desc.bd_remote_hdl = remote_bulk;
		bulk_desc.bd_local_hdl  = local_bulk;
		bulk_desc.bd_len        = length;
		bulk_desc.bd_remote_off = remote_off;
		bulk_desc.bd_local_off  = local_off;

		p_arg->bulk_size += length;
		p_arg->bulks_inflight++;
		if (bulk_bind)
			rc = crt_bulk_bind_transfer(
			    &bulk_desc, cached_bulk ? cached_bulk_cp : bulk_cp, p_arg, &bulk_opid);
		else
			rc = crt_bulk_transfer(&bulk_desc, cached_bulk ? cached_bulk_cp : bulk_cp,
					       p_arg, &bulk_opid);
		if (rc < 0) {
			D_ERROR("crt_bulk_transfer %d error " DF_RC "\n", sgl_idx, DP_RC(rc));
			p_arg->bulks_inflight--;
			if (!cached_bulk)
				crt_bulk_free(local_bulk);
			crt_req_decref(rpc);
			break;
		}
		remote_off += length;

		/* Give cart progress a chance to complete some in-flight bulk transfers */
		if (bulk_iovs >= MAX_BULK_IOVS) {
			bulk_iovs = 0;
			ABT_thread_yield();
		}
	}

	return rc;
}

bool
check_conn(struct dtx_handle *dth, bool leader)
{
	// Fault injection for the case where the compound RPC body bulk transfer may throw
	// a DER_RECONNECT. dth will be NULL in this test case.
	if (dth == NULL) {
		return DAOS_FAIL_CHECK(DAOS_CLIENT_UNREACHABLE_CPD_BODY) && !leader;
	} else {
		// Fault injection for the case where the actual update throws a
		// DER_RECONNECT. The dth will not be NULL in this test case.
		return DAOS_FAIL_CHECK(DAOS_CLIENT_UNREACHABLE) && !leader;
	}
}

/* bypass bulk rma for single value's degraded fetch */
#define OBJ_BULK_OFFSET_SKIP ((uint64_t) - 1)

int
obj_bulk_transfer(crt_rpc_t *rpc, crt_bulk_op_t bulk_op, bool bulk_bind, crt_bulk_t *remote_bulks,
		  uint64_t *remote_offs, uint8_t *skips, daos_handle_t ioh, d_sg_list_t **sgls,
		  int sgl_nr, int bulk_nr, struct obj_bulk_args *p_arg, bool check_conn)
{
	struct obj_bulk_args arg = {0};
	int                  i, rc, *status, ret;
	int                  skip_nr = 0;
	bool                 async   = true;
	uint64_t             time    = daos_get_ntime();

	if (bulk_op == CRT_BULK_GET) {
		if (check_conn) {
			/** Fault injection - client unreachable. */
			daos_fail_loc_set_private(DAOS_FIREWALL_ERROR | DAOS_FAIL_ALWAYS);
		}

		if (DAOS_FAIL_CHECK(DAOS_FIREWALL_ERROR)) {
			return -DER_RECONNECT;
		}
	}

	if (unlikely(sgl_nr > bulk_nr)) {
		D_ERROR("Invalid sgl_nr vs bulk_nr: %d/%d\n", sgl_nr, bulk_nr);
		return -DER_INVAL;
	}

	if (remote_bulks == NULL) {
		D_ERROR("No remote bulks provided\n");
		return -DER_INVAL;
	}

	if (p_arg == NULL) {
		p_arg = &arg;
		async = false;
	}

	rc = ABT_eventual_create(sizeof(*status), &p_arg->eventual);
	if (rc != 0)
		return dss_abterr2der(rc);

	p_arg->inited = true;
	D_DEBUG(DB_IO, "bulk_op %d, sgl_nr %d, bulk_nr %d\n", bulk_op, sgl_nr, bulk_nr);

	p_arg->bulks_inflight++;

	if (daos_handle_is_valid(ioh)) {
		rc = vos_dedup_verify_init(ioh, rpc->cr_ctx, CRT_BULK_RW);
		if (rc) {
			D_ERROR("Dedup verify prep failed. " DF_RC "\n", DP_RC(rc));
			goto done;
		}
	}

	for (i = 0; i < sgl_nr; i++) {
		d_sg_list_t *sgl, tmp_sgl;

		/* Need to consider the akey skip case as client-side bulk array with one bulk for
		 * every akey, but some akeys possibly be skipped in obj_get_iods_offs (number of
		 * akeys possibly reduced). So here need to find the corresponding bulk handle
		 * for non-skipped akey. The akey skip case only possible for EC object and targeted
		 * for multiple data shards.
		 * For RPC inline (non-bulk) case (bio_iod_copy) need not consider the akey skip
		 * because we always create bulk handle if EC object IO targeted for multiple
		 * data shards.
		 */
		while (skips != NULL && isset(skips, i + skip_nr))
			skip_nr++;

		D_ASSERTF(i + skip_nr < bulk_nr, "i %d, skip_nr %d, sgl_nr %d, bulk_nr %d\n", i,
			  skip_nr, sgl_nr, bulk_nr);

		if (remote_bulks[i + skip_nr] == NULL)
			continue;

		if (sgls != NULL) {
			sgl = sgls[i];
		} else {
			struct bio_sglist *bsgl;

			D_ASSERT(daos_handle_is_valid(ioh));
			bsgl = vos_iod_sgl_at(ioh, i);
			D_ASSERT(bsgl != NULL);

			sgl = &tmp_sgl;
			rc  = bio_sgl_convert(bsgl, sgl);
			if (rc)
				break;
		}

		/* OBJ_BULK_OFFSET_SKIP is for the case of EC single value degraded fetch,
		 * unnecessary to bulk transfer here, the data will be transferred back when
		 * data recovery (ORF_EC_RECOV).
		 */
		if (remote_offs == NULL || remote_offs[i] != OBJ_BULK_OFFSET_SKIP)
			rc = bulk_transfer_sgl(ioh, rpc, remote_bulks[i + skip_nr],
					       remote_offs ? remote_offs[i] : 0, bulk_op, bulk_bind,
					       sgl, i, p_arg);
		if (sgls == NULL)
			d_sgl_fini(sgl, false);
		if (rc) {
			D_ERROR("bulk_transfer_sgl i %d, skip_nr %d failed, " DF_RC "\n", i,
				skip_nr, DP_RC(rc));
			break;
		}
	}

	if (skips != NULL)
		D_ASSERTF(skip_nr + sgl_nr <= bulk_nr,
			  "Unmatched skip_nr %d, sgl_nr %d, bulk_nr %d\n", skip_nr, sgl_nr,
			  bulk_nr);

done:
	if (--(p_arg->bulks_inflight) == 0)
		ABT_eventual_set(p_arg->eventual, &rc, sizeof(rc));

	if (async)
		return rc;

	ret = ABT_eventual_wait(p_arg->eventual, (void **)&status);
	if (rc == 0)
		rc = ret ? dss_abterr2der(ret) : *status;

	ABT_eventual_free(&p_arg->eventual);

	if (rc == 0)
		obj_update_latency(opc_get(rpc->cr_opc), BULK_LATENCY, daos_get_ntime() - time,
				   arg.bulk_size);

	if (rc == 0 && p_arg->result != 0)
		rc = p_arg->result;

	/* After RDMA is done, corrupt the server data */
	if (rc == 0 && DAOS_FAIL_CHECK(DAOS_CSUM_CORRUPT_DISK)) {
		struct bio_sglist *fbsgl;
		d_sg_list_t        fsgl;
		int               *fbuffer;

		D_ERROR("csum: Corrupting data after RDMA\n");
		fbsgl = vos_iod_sgl_at(ioh, 0);
		bio_sgl_convert(fbsgl, &fsgl);
		fbuffer = (int *)fsgl.sg_iovs[0].iov_buf;
		*fbuffer += 0x2;
		d_sgl_fini(&fsgl, false);
	}
	return rc;
}

static int
obj_set_reply_sizes(crt_rpc_t *rpc, daos_iod_t *iods, int iod_nr, uint8_t *skips)
{
	struct obj_rw_in  *orw        = crt_req_get(rpc);
	struct obj_rw_out *orwo       = crt_reply_get(rpc);
	uint64_t          *sizes      = NULL;
	int                orw_iod_nr = orw->orw_nr;
	int                i, idx;

	D_ASSERT(obj_rpc_is_fetch(rpc));
	D_ASSERT(orwo != NULL);
	D_ASSERT(orw != NULL);

	if (orw->orw_flags & ORF_CHECK_EXISTENCE)
		goto out;

	if (orw_iod_nr <= 0) {
		D_ERROR("rpc %p contains invalid sizes count %d for " DF_UOID " with epc " DF_X64
			".\n",
			rpc, orw_iod_nr, DP_UOID(orw->orw_oid), orw->orw_epoch);
		return -DER_INVAL;
	}

	/* Re-entry case.*/
	if (orwo->orw_iod_sizes.ca_count != 0) {
		D_ASSERT(orwo->orw_iod_sizes.ca_count == orw_iod_nr);
		D_ASSERT(orwo->orw_iod_sizes.ca_arrays != NULL);

		sizes = orwo->orw_iod_sizes.ca_arrays;
	} else {
		D_ALLOC_ARRAY(sizes, orw_iod_nr);
		if (sizes == NULL)
			return -DER_NOMEM;
	}

	for (i = 0, idx = 0; i < orw_iod_nr; i++) {
		if (skips != NULL && isset(skips, i)) {
			sizes[i] = 0;
			continue;
		}
		sizes[i] = iods[idx].iod_size;
		D_DEBUG(DB_IO, DF_UOID " %d:" DF_U64 "\n", DP_UOID(orw->orw_oid), i,
			iods[idx].iod_size);
		idx++;
	}

	D_ASSERTF(idx == iod_nr, "idx %d, iod_nr %d\n", idx, iod_nr);

out:
	if (sizes == NULL)
		orw_iod_nr = 0;
	orwo->orw_iod_sizes.ca_count  = orw_iod_nr;
	orwo->orw_iod_sizes.ca_arrays = sizes;

	D_DEBUG(DB_TRACE, "rpc %p set sizes count as %d for " DF_UOID " with epc " DF_X64 ".\n",
		rpc, orw_iod_nr, DP_UOID(orw->orw_oid), orw->orw_epoch);

	return 0;
}

/**
 * Pack nrs in sgls inside the reply, so the client can update
 * sgls before it returns to application.
 * Pack sgl's data size in the reply, client fetch can based on
 * it to update sgl's iov_len.
 *
 * @echo_sgl is set only for echo_rw()
 *
 * Note: this is only needed for bulk transfer, for inline transfer,
 * it will pack the complete sgls inside the req/reply, see obj_shard_rw().
 */
static int
obj_set_reply_nrs(crt_rpc_t *rpc, daos_handle_t ioh, d_sg_list_t *echo_sgl, uint8_t *skips)
{
	struct obj_rw_in  *orw  = crt_req_get(rpc);
	struct obj_rw_out *orwo = crt_reply_get(rpc);
	uint32_t          *nrs;
	daos_size_t       *data_sizes;
	uint32_t           nrs_count = orw->orw_nr;
	int                i, j, idx;

	if (nrs_count == 0 || (orw->orw_flags & ORF_CHECK_EXISTENCE))
		return 0;

	/* Re-entry case. */
	if (orwo->orw_nrs.ca_count != 0) {
		D_ASSERT(orwo->orw_nrs.ca_count == nrs_count);
		D_ASSERT(orwo->orw_data_sizes.ca_count == nrs_count);
		D_ASSERT(orwo->orw_nrs.ca_arrays != NULL);
		D_ASSERT(orwo->orw_data_sizes.ca_arrays != NULL);
	} else {
		/* return sg_nr_out and data size for sgl */
		D_ALLOC(orwo->orw_nrs.ca_arrays,
			nrs_count * (sizeof(uint32_t) + sizeof(daos_size_t)));
		if (orwo->orw_nrs.ca_arrays == NULL)
			return -DER_NOMEM;

		orwo->orw_nrs.ca_count        = nrs_count;
		orwo->orw_data_sizes.ca_count = nrs_count;
		orwo->orw_data_sizes.ca_arrays =
		    (void *)((char *)orwo->orw_nrs.ca_arrays + nrs_count * (sizeof(uint32_t)));
	}

	nrs        = orwo->orw_nrs.ca_arrays;
	data_sizes = orwo->orw_data_sizes.ca_arrays;
	for (i = 0, idx = 0; i < nrs_count; i++) {
		if (skips != NULL && isset(skips, i)) {
			nrs[i]        = 0;
			data_sizes[i] = 0;
			continue;
		}
		if (echo_sgl != NULL) {
			nrs[i] = echo_sgl->sg_nr_out;
		} else {
			struct bio_sglist *bsgl;

			bsgl = vos_iod_sgl_at(ioh, idx);
			D_ASSERT(bsgl != NULL);
			nrs[i] = bsgl->bs_nr_out;
			/* tail holes trimmed by ioc_trim_tail_holes() */
			for (j = 0; j < bsgl->bs_nr_out; j++)
				data_sizes[i] += bio_iov2req_len(&bsgl->bs_iovs[j]);
		}
		idx++;
	}

	return 0;
}

static void
obj_echo_rw(crt_rpc_t *rpc, daos_iod_t *iod, uint64_t *off)
{
	struct obj_rw_in  *orw  = crt_req_get(rpc);
	struct obj_rw_out *orwo = crt_reply_get(rpc);
	struct obj_tls    *tls;
	d_sg_list_t       *p_sgl;
	crt_bulk_op_t      bulk_op;
	bool               bulk_bind;
	int                i;
	int                rc = 0;

	D_DEBUG(DB_TRACE, "opc %d oid " DF_UOID " dkey " DF_KEY " tgt/xs %d/%d epc " DF_X64 ".\n",
		opc_get(rpc->cr_opc), DP_UOID(orw->orw_oid), DP_KEY(&orw->orw_dkey),
		dss_get_module_info()->dmi_tgt_id, dss_get_module_info()->dmi_xs_id,
		orw->orw_epoch);

	if (obj_rpc_is_fetch(rpc)) {
		rc = obj_set_reply_sizes(rpc, orw->orw_iod_array.oia_iods,
					 orw->orw_iod_array.oia_iod_nr, NULL);
		if (rc)
			D_GOTO(out, rc);
	}

	/* Inline fetch/update */
	if (orw->orw_bulks.ca_arrays == NULL && orw->orw_bulks.ca_count == 0) {
		if (obj_rpc_is_fetch(rpc)) {
			orwo->orw_sgls.ca_count  = orw->orw_sgls.ca_count;
			orwo->orw_sgls.ca_arrays = orw->orw_sgls.ca_arrays;
		}
		D_GOTO(out, rc);
	}

	/* Only support 1 iod now */
	D_ASSERT(orw->orw_iod_array.oia_iod_nr == 1);

	tls   = obj_tls_get();
	p_sgl = &tls->ot_echo_sgl;

	/* Let's check if tls already have enough buffer */
	if (p_sgl->sg_nr < iod->iod_nr) {
		d_sgl_fini(p_sgl, true);
		rc = d_sgl_init(p_sgl, iod->iod_nr);
		if (rc)
			D_GOTO(out, rc);

		p_sgl->sg_nr_out = p_sgl->sg_nr;
	}

	for (i = 0; i < iod->iod_nr; i++) {
		daos_size_t size = iod->iod_size;

		if (size == DAOS_REC_ANY)
			size = sizeof(uint64_t);

		if (iod->iod_type == DAOS_IOD_ARRAY) {
			D_ASSERT(iod->iod_recxs);
			size *= iod->iod_recxs[i].rx_nr;
		}

		/* Check each vector */
		if (p_sgl->sg_iovs[i].iov_buf_len < size) {
			D_FREE(p_sgl->sg_iovs[i].iov_buf);

			D_ALLOC(p_sgl->sg_iovs[i].iov_buf, size);
			/* obj_tls_fini() will free these buffer */
			if (p_sgl->sg_iovs[i].iov_buf == NULL)
				D_GOTO(out, rc = -DER_NOMEM);
			p_sgl->sg_iovs[i].iov_buf_len = size;
			p_sgl->sg_iovs[i].iov_len     = size;
		}
	}

	orwo->orw_sgls.ca_count  = 0;
	orwo->orw_sgls.ca_arrays = NULL;
	if (obj_rpc_is_fetch(rpc)) {
		rc = obj_set_reply_nrs(rpc, DAOS_HDL_INVAL, p_sgl, NULL);
		if (rc != 0)
			D_GOTO(out, rc);
		bulk_op = CRT_BULK_PUT;
	} else {
		bulk_op = CRT_BULK_GET;
	}

	/* Only support 1 iod now */
	bulk_bind = orw->orw_flags & ORF_BULK_BIND;
	rc        = obj_bulk_transfer(rpc, bulk_op, bulk_bind, orw->orw_bulks.ca_arrays, off, NULL,
				      DAOS_HDL_INVAL, &p_sgl, 1, 1, NULL, false);
out:
	orwo->orw_ret         = rc;
	orwo->orw_map_version = orw->orw_map_ver;
}

/** if checksums are enabled, fetch needs to allocate the memory that will be
 * used for the csum structures.
 */
static int
obj_fetch_csum_init(struct ds_cont_child *cont, struct obj_rw_in *orw, struct obj_rw_out *orwo)
{
	int rc;

	/**
	 * Allocate memory for the csum structures.
	 * This memory and information will be used by VOS to put the checksums
	 * in as it fetches the data's metadata from the btree/evtree.
	 *
	 * The memory will be freed in obj_rw_reply
	 */

	/* Re-entry case. */
	if (orwo->orw_iod_csums.ca_count != 0) {
		D_ASSERT(orwo->orw_iod_csums.ca_arrays != NULL);
		rc = 0;
	} else {
		rc = daos_csummer_alloc_iods_csums(cont->sc_csummer, orw->orw_iod_array.oia_iods,
						   orw->orw_iod_array.oia_iod_nr, false, NULL,
						   &orwo->orw_iod_csums.ca_arrays);

		if (rc >= 0) {
			orwo->orw_iod_csums.ca_count = rc;
			rc                           = 0;
		}
	}

	return rc;
}

static inline struct dcs_iod_csums *
get_iod_csum(struct dcs_iod_csums *iod_csums, int i)
{
	if (iod_csums == NULL)
		return NULL;
	return &iod_csums[i];
}

static int
csum_add2iods(daos_handle_t ioh, daos_iod_t *iods, uint32_t iods_nr, uint8_t *skips,
	      struct daos_csummer *csummer, struct dcs_iod_csums *iod_csums, daos_unit_oid_t oid,
	      daos_key_t *dkey)
{
	int                 rc              = 0;
	uint32_t            biov_csums_idx  = 0;
	size_t              biov_csums_used = 0;
	int                 i, idx;

	struct bio_desc    *biod         = vos_ioh2desc(ioh);
	struct dcs_ci_list *csum_infos   = vos_ioh2ci(ioh);
	uint32_t            csum_info_nr = vos_ioh2ci_nr(ioh);

	for (i = 0, idx = 0; i < iods_nr; i++) {
		if (skips != NULL && isset(skips, i))
			continue;
		if (biov_csums_idx >= csum_info_nr)
			break; /** no more csums to add */
		csum_infos->dcl_csum_offset += biov_csums_used;
		rc = ds_csum_add2iod(&iods[i], csummer, bio_iod_sgl(biod, idx), csum_infos,
				     &biov_csums_used, get_iod_csum(iod_csums, i));
		idx++;
		if (rc != 0) {
			D_ERROR("Failed to add csum for iod\n");
			return rc;
		}
		biov_csums_idx += biov_csums_used;
	}

	return rc;
}

static int
csum_verify_keys(struct daos_csummer *csummer, daos_key_t *dkey, struct dcs_csum_info *dkey_csum,
		 struct obj_iod_array *oia, daos_unit_oid_t *uoid)
{
	return ds_csum_verify_keys(csummer, dkey, dkey_csum, oia->oia_iods, oia->oia_iod_csums,
				   oia->oia_iod_nr, uoid);
}

/** Add a recov record to the recov_lists (for singv degraded fetch) */
static int
obj_singv_ec_add_recov(uint32_t iod_nr, uint32_t iod_idx, uint64_t rec_size, daos_epoch_t epoch,
		       struct daos_recx_ep_list **recov_lists_ptr)
{
	struct daos_recx_ep_list *recov_lists = *recov_lists_ptr;
	struct daos_recx_ep_list *recov_list;
	struct daos_recx_ep       recx_ep;

	if (recov_lists == NULL) {
		D_ALLOC_ARRAY(recov_lists, iod_nr);
		if (recov_lists == NULL)
			return -DER_NOMEM;
		*recov_lists_ptr = recov_lists;
	}

	/* add one recx with any idx/nr to notify client this singv need to be
	 * recovered.
	 */
	recov_list             = &recov_lists[iod_idx];
	recx_ep.re_recx.rx_idx = 0;
	recx_ep.re_recx.rx_nr  = 1;
	recx_ep.re_ep          = epoch;
	recx_ep.re_type        = DRT_SHADOW;
	recx_ep.re_rec_size    = rec_size;

	return daos_recx_ep_add(recov_list, &recx_ep);
}

/** Filter and prepare for the sing value EC update/fetch */
int
obj_singv_ec_rw_filter(daos_unit_oid_t oid, struct daos_oclass_attr *oca, uint32_t tgt_off,
		       daos_iod_t *iods, uint64_t *offs, daos_epoch_t epoch, uint32_t flags,
		       uint32_t nr, bool for_update, bool deg_fetch,
		       struct daos_recx_ep_list **recov_lists_ptr)
{
	daos_iod_t               *iod;
	struct obj_ec_singv_local loc;
	uint32_t                  i;
	int                       rc      = 0;
	bool                      reentry = false;

	if (!(flags & ORF_EC))
		return rc;

	for (i = 0; i < nr; i++) {
		uint64_t gsize;

		iod = &iods[i];
		if (iod->iod_type != DAOS_IOD_SINGLE)
			continue;

		if (iod->iod_size == DAOS_REC_ANY) /* punch */
			continue;

		/* Use iod_recxs to pass ir_gsize:
		 * akey_update() => akey_update_single()
		 */
		if (for_update) {
			/* For singv EC, "iod_recxs != NULL" means re-entry. */
			if (iod->iod_recxs != NULL) {
				reentry = true;
			} else {
				D_ASSERT(!reentry);
				iod->iod_recxs = (void *)iod->iod_size;
			}
		} else {
			D_ASSERT(iod->iod_recxs == NULL);
		}

		if (reentry)
			gsize = (uintptr_t)iod->iod_recxs;
		else
			gsize = iod->iod_size;

		if (obj_ec_singv_one_tgt(gsize, NULL, oca))
			continue;

		obj_ec_singv_local_sz(gsize, oca, tgt_off, &loc, for_update);
		if (offs != NULL)
			offs[i] = loc.esl_off;

		if (for_update) {
			if (!reentry) {
				iod->iod_size = loc.esl_size;
				D_ASSERT(iod->iod_size != DAOS_REC_ANY);
			} else {
				D_ASSERT(iod->iod_size == loc.esl_size);
			}
		} else if (deg_fetch) {
			rc = obj_singv_ec_add_recov(nr, i, iod->iod_size, epoch, recov_lists_ptr);
			offs[i] = OBJ_BULK_OFFSET_SKIP;
		}
	}

	return rc;
}

/* Call internal method to increment CSUM media error. */
static void
obj_log_csum_err(void)
{
	struct dss_module_info *info = dss_get_module_info();
	struct bio_xs_context  *bxc;

	D_ASSERT(info != NULL);
	bxc = info->dmi_nvme_ctxt;

	if (bxc == NULL) {
		D_ERROR("BIO NVMe context not initialized for xs:%d, tgt:%d\n", info->dmi_xs_id,
			info->dmi_tgt_id);
		return;
	}

	bio_log_data_csum_err(bxc);
}

/**
 * Create maps for actually written to extents.
 * Memory allocated here will be freed in obj_rw_reply.
 */

/** create maps for actually written to extents. */
static int
obj_fetch_create_maps(crt_rpc_t *rpc, struct bio_desc *biod, daos_iod_t *iods, uint32_t iods_nr,
		      uint8_t *skips)
{
	struct obj_rw_in  *orw  = crt_req_get(rpc);
	struct obj_rw_out *orwo = crt_reply_get(rpc);
	daos_iom_t        *maps;
	daos_iom_t        *result_maps = NULL;
	uint32_t           flags       = orw->orw_flags;
	uint32_t           total_nr;
	uint32_t           i, idx;
	int                rc;

	/**
	 * Allocate memory for the maps. There will be 1 per iod
	 * Will be freed in obj_rw_reply
	 */
	total_nr = orw->orw_iod_array.oia_iod_nr;
	if (skips == NULL)
		D_ASSERTF(total_nr == iods_nr, "total nr %d, iods_nr %d\n", total_nr, iods_nr);

	/* Re-entry case, iods may be changed, let's re-generate the maps. */
	if (orwo->orw_maps.ca_arrays != NULL) {
		ds_iom_free(&orwo->orw_maps.ca_arrays, orwo->orw_maps.ca_count);
		orwo->orw_maps.ca_count = 0;
	}

	rc = ds_iom_create(biod, iods, iods_nr, flags, &maps);
	if (rc != 0)
		return rc;

	/* need some post process for iom if some akeys skipped */
	if (total_nr > iods_nr) {
		D_ASSERT(skips != NULL);
		D_ALLOC_ARRAY(result_maps, total_nr);
		if (result_maps == NULL) {
			ds_iom_free(&maps, iods_nr);
			return -DER_NOMEM;
		}
		for (i = 0, idx = 0; i < total_nr; i++) {
			if (!isset(skips, i))
				result_maps[i] = maps[idx++];
		}
		D_ASSERTF(idx == iods_nr, "idx %d, iods_nr %d\n", idx, iods_nr);
		/* maps' iom_recxs is assigned to result maps */
		D_FREE(maps);
	} else {
		result_maps = maps;
	}

	orwo->orw_maps.ca_count  = total_nr;
	orwo->orw_maps.ca_arrays = result_maps;

	return 0;
}

static int
obj_fetch_shadow(struct obj_io_context *ioc, daos_unit_oid_t oid, daos_epoch_t epoch,
		 uint64_t cond_flags, daos_key_t *dkey, uint64_t dkey_hash, unsigned int iod_nr,
		 daos_iod_t *iods, uint32_t tgt_idx, struct dtx_handle *dth,
		 struct daos_recx_ep_list **pshadows)
{
	daos_handle_t ioh = DAOS_HDL_INVAL;
	int           rc;

	obj_iod_idx_vos2parity(iod_nr, iods);
	rc = vos_fetch_begin(ioc->ioc_vos_coh, oid, epoch, dkey, iod_nr, iods,
			     cond_flags | VOS_OF_FETCH_RECX_LIST, NULL, &ioh, dth);
	if (rc) {
		D_ERROR(DF_UOID " Fetch begin failed: " DF_RC "\n", DP_UOID(oid), DP_RC(rc));
		goto out;
	}

	*pshadows = vos_ioh2recx_list(ioh);
	vos_fetch_end(ioh, NULL, 0);

out:
	obj_iod_idx_parity2vos(iod_nr, iods);
	if (rc == 0) {
		uint32_t tgt_off;

		tgt_off = obj_ec_shard_off_by_layout_ver(ioc->ioc_layout_ver, dkey_hash,
							 &ioc->ioc_oca, tgt_idx);
		obj_shadow_list_vos2daos(iod_nr, *pshadows, &ioc->ioc_oca);
		rc = obj_iod_recx_vos2daos(iod_nr, iods, tgt_off, &ioc->ioc_oca);
	}
	return rc;
}

int
obj_prep_fetch_sgls(crt_rpc_t *rpc, struct obj_io_context *ioc)
{
	struct obj_rw_in  *orw        = crt_req_get(rpc);
	struct obj_rw_out *orwo       = crt_reply_get(rpc);
	d_sg_list_t       *sgls       = orw->orw_sgls.ca_arrays;
	int                nr         = orw->orw_sgls.ca_count;
	bool               need_alloc = false;
	int                i;
	int                j;
	int                rc = 0;

	/* Re-entry case. */
	if (ioc->ioc_free_sgls)
		return 0;

	for (i = 0; i < nr; i++) {
		for (j = 0; j < sgls[i].sg_nr; j++) {
			d_iov_t *iov = &sgls[i].sg_iovs[j];

			if (iov->iov_len < iov->iov_buf_len) {
				need_alloc = true;
				break;
			}
		}
	}

	/* reuse input sgls */
	orwo->orw_sgls.ca_count  = orw->orw_sgls.ca_count;
	orwo->orw_sgls.ca_arrays = orw->orw_sgls.ca_arrays;
	if (!need_alloc)
		return 0;

	/* Reset the iov first, easier for error cleanup */
	for (i = 0; i < nr; i++) {
		for (j = 0; j < sgls[i].sg_nr; j++)
			sgls[i].sg_iovs[j].iov_buf = NULL;
	}

	sgls = orwo->orw_sgls.ca_arrays;
	for (i = 0; i < nr; i++) {
		for (j = 0; j < sgls[i].sg_nr; j++) {
			d_iov_t *iov = &sgls[i].sg_iovs[j];

			D_ALLOC(iov->iov_buf, iov->iov_buf_len);
			if (iov->iov_buf == NULL)
				D_GOTO(out, rc = -DER_NOMEM);
		}
	}
	ioc->ioc_free_sgls = 1;
out:
	if (rc) {
		for (i = 0; i < nr; i++) {
			for (i = 0; j < sgls[i].sg_nr; j++)
				D_FREE(sgls[i].sg_iovs[j].iov_buf);
		}
	}

	return rc;
}

static void
daos_iod_recx_free(daos_iod_t *iods, uint32_t iod_nr)
{
	uint32_t i;

	if (iods != NULL) {
		for (i = 0; i < iod_nr; i++)
			D_FREE(iods[i].iod_recxs);
		D_FREE(iods);
	}
}

/** Duplicate iod and recx, reuse original iod's dkey/akey, reallocate recxs. */
static int
daos_iod_recx_dup(daos_iod_t *iods, uint32_t iod_nr, daos_iod_t **iods_dup_ptr)
{
	daos_iod_t *iods_dup;
	daos_iod_t *src, *dst;
	uint32_t    i;

	D_ALLOC_ARRAY(iods_dup, iod_nr);
	if (iods_dup == NULL)
		return -DER_NOMEM;

	for (i = 0; i < iod_nr; i++) {
		src  = &iods[i];
		dst  = &iods_dup[i];
		*dst = *src;
		if (src->iod_nr == 0 || src->iod_recxs == NULL)
			continue;

		D_ALLOC_ARRAY(dst->iod_recxs, dst->iod_nr);
		if (dst->iod_recxs == NULL) {
			daos_iod_recx_free(iods_dup, iod_nr);
			return -DER_NOMEM;
		}

		memcpy(dst->iod_recxs, src->iod_recxs, sizeof(*dst->iod_recxs) * dst->iod_nr);
	}

	*iods_dup_ptr = iods_dup;

	return 0;
}

static bool
obj_ec_recov_need_try_again(struct obj_rw_in *orw, struct obj_rw_out *orwo,
			    struct obj_io_context *ioc)
{
	D_ASSERT(orw->orw_flags & ORF_EC_RECOV);

	if (DAOS_FAIL_CHECK(DAOS_FAIL_AGG_BOUNDRY_MOVED))
		return true;

	/* agg_eph_boundary advanced, possibly cause epoch of EC data recovery
	 * cannot get corresponding parity/data exts, need to retry the degraded
	 * fetch from beginning. For ORF_EC_RECOV_SNAP case, need not retry as
	 * that flag was only set when (snapshot_epoch < sc_ec_agg_eph_boundary).
	 */
	if ((orw->orw_flags & ORF_EC_RECOV_SNAP) == 0 &&
	    (orw->orw_flags & ORF_FOR_MIGRATION) == 0 &&
	    orw->orw_epoch < ioc->ioc_coc->sc_ec_agg_eph_boundary) {
		orwo->orw_epoch = ioc->ioc_coc->sc_ec_agg_eph_boundary;
		return true;
	}

	return false;
}

static inline uint64_t
orf_to_dtx_epoch_flags(enum obj_rpc_flags orf_flags)
{
	uint64_t flags = 0;

	if (orf_flags & ORF_EPOCH_UNCERTAIN)
		flags |= DTX_EPOCH_UNCERTAIN;
	return flags;
}

static int
obj_rw_recx_list_post(struct obj_rw_in *orw, struct obj_rw_out *orwo, uint8_t *skips, int rc)
{
	struct daos_recx_ep_list *lists;
	struct daos_recx_ep_list *old_lists;
	int                       list_nr, i, idx;

	list_nr = orwo->orw_rels.ca_count;
	D_ASSERTF(list_nr != orw->orw_nr, "bad list_nr %d\n", list_nr);
	D_ALLOC_ARRAY(lists, orw->orw_nr);
	if (lists == NULL)
		return rc ? rc : -DER_NOMEM;

	old_lists = orwo->orw_rels.ca_arrays;
	for (i = 0, idx = 0; i < orw->orw_nr; i++) {
		if (isset(skips, i)) {
			lists[i].re_ep_valid = 1;
			continue;
		}
		lists[i] = old_lists[idx++];
	}

	D_ASSERTF(idx == orwo->orw_rels.ca_count, "idx %d, ca_count %zu\n", idx,
		  orwo->orw_rels.ca_count);
	D_FREE(old_lists);
	orwo->orw_rels.ca_arrays = lists;
	orwo->orw_rels.ca_count  = orw->orw_nr;

	return rc;
}

struct ec_agg_boundary_arg {
	struct ds_pool *eab_pool;
	uuid_t          eab_co_uuid;
};

static int
obj_fetch_ec_agg_boundary(void *data)
{
	struct ec_agg_boundary_arg *arg = data;
	int                         rc;

	rc = ds_cont_fetch_ec_agg_boundary(arg->eab_pool->sp_iv_ns, arg->eab_co_uuid);
	if (rc)
		DL_ERROR(rc, DF_CONT ", ds_cont_fetch_ec_agg_boundary failed.",
			 DP_CONT(arg->eab_pool->sp_uuid, arg->eab_co_uuid));

	return rc;
}

static int
obj_local_rw_internal(crt_rpc_t *rpc, struct obj_io_context *ioc, daos_iod_t *iods,
		      struct dcs_iod_csums *iod_csums, uint64_t *offs, uint8_t *skips,
		      uint32_t iods_nr, struct dtx_handle *dth)
{
	struct obj_rw_in         *orw  = crt_req_get(rpc);
	struct obj_rw_out        *orwo = crt_reply_get(rpc);
	uint32_t                  tag  = dss_get_module_info()->dmi_tgt_id;
	daos_handle_t             ioh  = DAOS_HDL_INVAL;
	struct bio_desc          *biod;
	daos_key_t               *dkey;
	crt_bulk_op_t             bulk_op;
	bool                      rma;
	bool                      bulk_bind;
	bool                      create_map;
	bool                      spec_fetch    = false;
	bool                      iod_converted = false;
	struct daos_recx_ep_list *recov_lists   = NULL;
	uint64_t                  cond_flags;
	uint64_t                  sched_seq       = sched_cur_seq();
	daos_iod_t               *iods_dup        = NULL; /* for EC deg fetch */
	bool                      get_parity_list = false;
	struct daos_recx_ep_list *parity_list     = NULL;
	uint64_t                  time;
	uint64_t                  bio_pre_latency  = 0;
	uint64_t                  bio_post_latency = 0;
	uint32_t                  tgt_off          = 0;
	int                       rc               = 0;

	create_map = orw->orw_flags & ORF_CREATE_MAP;
	if (daos_obj_is_echo(orw->orw_oid.id_pub) || (daos_io_bypass & IOBP_TARGET)) {
		obj_echo_rw(rpc, iods, offs);
		D_GOTO(out, rc = 0);
	}

	rc = csum_verify_keys(ioc->ioc_coc->sc_csummer, &orw->orw_dkey, orw->orw_dkey_csum,
			      &orw->orw_iod_array, &orw->orw_oid);
	if (rc != 0) {
		D_ERROR(DF_C_UOID_DKEY "verify_keys error: " DF_RC "\n",
			DP_C_UOID_DKEY(orw->orw_oid, &orw->orw_dkey), DP_RC(rc));
		return rc;
	}

	dkey = (daos_key_t *)&orw->orw_dkey;
	D_DEBUG(DB_IO, "opc %d oid " DF_UOID " dkey " DF_KEY " tag %d epc " DF_X64 " flags %x.\n",
		opc_get(rpc->cr_opc), DP_UOID(orw->orw_oid), DP_KEY(dkey), tag, orw->orw_epoch,
		orw->orw_flags);

	rma        = (orw->orw_bulks.ca_arrays != NULL || orw->orw_bulks.ca_count != 0);
	cond_flags = orw->orw_api_flags;
	if (daos_oclass_is_ec(&ioc->ioc_oca))
		tgt_off = obj_ec_shard_off_by_layout_ver(ioc->ioc_layout_ver, orw->orw_dkey_hash,
							 &ioc->ioc_oca, orw->orw_oid.id_shard);
	/* Prepare IO descriptor */
	if (obj_rpc_is_update(rpc)) {
		obj_singv_ec_rw_filter(orw->orw_oid, &ioc->ioc_oca, tgt_off, iods, offs,
				       orw->orw_epoch, orw->orw_flags, iods_nr, true, false, NULL);
		bulk_op = CRT_BULK_GET;

		/** Fault injection - corrupt data from network */
		if (DAOS_FAIL_CHECK(DAOS_CSUM_CORRUPT_UPDATE) && !rma) {
			D_ERROR("csum: Corrupting data (network)\n");
			dcf_corrupt(orw->orw_sgls.ca_arrays, orw->orw_sgls.ca_count);
		}

		if (rma && ioc->ioc_coc->sc_props.dcp_dedup_enabled) {
			cond_flags |= VOS_OF_DEDUP;
			if (ioc->ioc_coc->sc_props.dcp_dedup_verify)
				cond_flags |= VOS_OF_DEDUP_VERIFY;
		}

		if (orw->orw_flags & ORF_EC)
			cond_flags |= VOS_OF_EC;

		rc = vos_update_begin(ioc->ioc_vos_coh, orw->orw_oid, orw->orw_epoch, cond_flags,
				      dkey, iods_nr, iods, iod_csums,
				      ioc->ioc_coc->sc_props.dcp_dedup_size, &ioh, dth);
		if (rc) {
			D_ERROR(DF_UOID " Update begin failed: " DF_RC "\n", DP_UOID(orw->orw_oid),
				DP_RC(rc));
			goto out;
		}
	} else {
		uint32_t                  fetch_flags = 0;
		bool                      ec_deg_fetch;
		bool                      ec_recov;
		bool                      is_parity_shard;
		bool                      size_only = false;
		struct daos_recx_ep_list *shadows   = NULL;

		bulk_op = CRT_BULK_PUT;
		if (orw->orw_flags & ORF_CHECK_EXISTENCE)
			fetch_flags = VOS_OF_FETCH_CHECK_EXISTENCE;
		if (!rma && orw->orw_sgls.ca_arrays == NULL) {
			spec_fetch = true;
			if (!(orw->orw_flags & ORF_CHECK_EXISTENCE)) {
				fetch_flags = VOS_OF_FETCH_SIZE_ONLY;
				size_only   = true;
			}
		}

		ec_deg_fetch = orw->orw_flags & ORF_EC_DEGRADED;
		ec_recov     = orw->orw_flags & ORF_EC_RECOV;
		D_ASSERTF(ec_recov == false || ec_deg_fetch == false,
			  "ec_recov %d, ec_deg_fetch %d.\n", ec_recov, ec_deg_fetch);
		if (ec_recov) {
			D_ASSERT(obj_ec_tgt_nr(&ioc->ioc_oca) > 0);
			is_parity_shard = is_ec_parity_shard_by_tgt_off(tgt_off, &ioc->ioc_oca);
			get_parity_list = ec_recov && is_parity_shard &&
					  ((orw->orw_flags & ORF_EC_RECOV_SNAP) == 0);
		}
		if ((ec_deg_fetch || (ec_recov && get_parity_list)) &&
		    ioc->ioc_coc->sc_ec_agg_eph_valid == 0) {
			struct ec_agg_boundary_arg arg;

			arg.eab_pool = ioc->ioc_coc->sc_pool->spc_pool;
			uuid_copy(arg.eab_co_uuid, ioc->ioc_coc->sc_uuid);
			rc = dss_ult_execute(obj_fetch_ec_agg_boundary, &arg, NULL, NULL,
					     DSS_XS_SYS, 0, 0);
			if (rc) {
				DL_ERROR(rc, DF_CONT ", " DF_UOID " fetch ec_agg_boundary failed.",
					 DP_CONT(ioc->ioc_coc->sc_pool_uuid, ioc->ioc_coc->sc_uuid),
					 DP_UOID(orw->orw_oid));
				goto out;
			}
			if (ioc->ioc_coc->sc_ec_agg_eph_valid == 0) {
				rc = -DER_FETCH_AGAIN;
				DL_INFO(rc, DF_CONT ", " DF_UOID " zero ec_agg_boundary.",
					DP_CONT(ioc->ioc_coc->sc_pool_uuid, ioc->ioc_coc->sc_uuid),
					DP_UOID(orw->orw_oid));
				goto out;
			}
			D_DEBUG(DB_IO,
				DF_CONT ", " DF_UOID " fetched ec_agg_eph_boundary " DF_X64 "\n",
				DP_CONT(ioc->ioc_coc->sc_pool_uuid, ioc->ioc_coc->sc_uuid),
				DP_UOID(orw->orw_oid), ioc->ioc_coc->sc_ec_agg_eph_boundary);
		}
		if (get_parity_list) {
			D_ASSERT(!ec_deg_fetch);
			fetch_flags |= VOS_OF_FETCH_RECX_LIST;
		}
		if (unlikely(ec_recov && obj_ec_recov_need_try_again(orw, orwo, ioc))) {
			rc = -DER_FETCH_AGAIN;
			D_DEBUG(DB_IO,
				DF_UOID " " DF_X64 "<" DF_X64 " ec_recov needs redo, " DF_RC "\n",
				DP_UOID(orw->orw_oid), orw->orw_epoch,
				ioc->ioc_coc->sc_ec_agg_eph_boundary, DP_RC(rc));
			goto out;
		}
		if (ec_deg_fetch && (size_only || !spec_fetch)) {
			if (orwo->orw_rels.ca_arrays != NULL) {
				/* Re-entry case */
				daos_recx_ep_list_free(orwo->orw_rels.ca_arrays,
						       orwo->orw_rels.ca_count);
				orwo->orw_rels.ca_arrays = NULL;
				orwo->orw_rels.ca_count  = 0;
			}

			/* Copy the iods to make it reentrant, as the
			 * obj_fetch_shadow() possibly change the iod.
			 */
			rc = daos_iod_recx_dup(iods, iods_nr, &iods_dup);
			if (rc != 0) {
				D_ERROR(DF_UOID ": iod_recx_dup failed: " DF_RC "\n",
					DP_UOID(orw->orw_oid), DP_RC(rc));
				goto out;
			}

			D_ASSERT(iods_dup != NULL);
			iods = iods_dup;

			rc = obj_fetch_shadow(ioc, orw->orw_oid, orw->orw_epoch, cond_flags, dkey,
					      orw->orw_dkey_hash, iods_nr, iods, orw->orw_tgt_idx,
					      dth, &shadows);
			if (rc) {
				D_ERROR(DF_UOID " Fetch shadow failed: " DF_RC "\n",
					DP_UOID(orw->orw_oid), DP_RC(rc));
				goto out;
			}
			iod_converted = true;

			if (orw->orw_flags & ORF_EC_RECOV_FROM_PARITY) {
				if (shadows == NULL) {
					rc = -DER_DATA_LOSS;
					D_ERROR(DF_UOID " ORF_EC_RECOV_FROM_PARITY should not with "
							"NULL shadows, " DF_RC "\n",
						DP_UOID(orw->orw_oid), DP_RC(rc));
					goto out;
				}
				fetch_flags |= VOS_OF_SKIP_FETCH;
			}
		}

		time = daos_get_ntime();
		rc = vos_fetch_begin(ioc->ioc_vos_coh, orw->orw_oid, orw->orw_epoch, dkey, iods_nr,
				     iods, cond_flags | fetch_flags, shadows, &ioh, dth);
		daos_recx_ep_list_free(shadows, iods_nr);
		if (rc) {
			DL_CDEBUG(rc == -DER_INPROGRESS || rc == -DER_NONEXIST ||
				      rc == -DER_TX_RESTART,
				  DB_IO, DLOG_ERR, rc, "Fetch begin for " DF_UOID " failed",
				  DP_UOID(orw->orw_oid));
			goto out;
		}

		obj_update_latency(ioc->ioc_opc, VOS_LATENCY, daos_get_ntime() - time,
				   vos_get_io_size(ioh));

		if (get_parity_list) {
			parity_list = vos_ioh2recx_list(ioh);
			if (parity_list != NULL) {
				daos_recx_ep_list_set(parity_list, iods_nr,
						      ioc->ioc_coc->sc_ec_agg_eph_boundary, 0);
				daos_recx_ep_list_merge(parity_list, iods_nr);
				orwo->orw_rels.ca_arrays = parity_list;
				orwo->orw_rels.ca_count  = iods_nr;
			}
		}

		rc = obj_set_reply_sizes(rpc, iods, iods_nr, skips);
		if (rc != 0)
			goto out;

		if (rma) {
			orwo->orw_sgls.ca_count  = 0;
			orwo->orw_sgls.ca_arrays = NULL;

			rc = obj_set_reply_nrs(rpc, ioh, NULL, skips);
			if (rc != 0)
				goto out;
		} else {
			rc = obj_prep_fetch_sgls(rpc, ioc);
			if (rc)
				goto out;
		}

		if (ec_deg_fetch) {
			D_ASSERT(!get_parity_list);
			recov_lists = vos_ioh2recx_list(ioh);
		}

		rc = obj_singv_ec_rw_filter(orw->orw_oid, &ioc->ioc_oca, tgt_off, iods, offs,
					    orw->orw_epoch, orw->orw_flags, iods_nr, false,
					    ec_deg_fetch, &recov_lists);
		if (rc != 0) {
			D_ERROR(DF_UOID " obj_singv_ec_rw_filter failed: " DF_RC "\n",
				DP_UOID(orw->orw_oid), DP_RC(rc));
			goto out;
		}
		if (recov_lists != NULL) {
			daos_epoch_t vos_agg_epoch;
			daos_epoch_t recov_epoch = 0;
			bool         recov_snap  = false;

			if (size_only) {
				daos_recx_ep_list_free(recov_lists, iods_nr);
			} else {
				/* If fetch from snapshot, and snapshot epoch lower than
				 * vos agg epoch boundary, recovery from snapshot epoch.
				 * Or, will recovery from max{parity_epoch, vos_epoch_
				 * boundary}.
				 */
				vos_agg_epoch = ioc->ioc_coc->sc_ec_agg_eph_boundary;
				if (ioc->ioc_fetch_snap && orw->orw_epoch < vos_agg_epoch) {
					recov_epoch = orw->orw_epoch;
					recov_snap  = true;
				} else {
					recov_epoch = vos_agg_epoch;
				}
				daos_recx_ep_list_set(recov_lists, iods_nr, recov_epoch,
						      recov_snap);
				daos_recx_ep_list_merge(recov_lists, iods_nr);
				orwo->orw_rels.ca_arrays = recov_lists;
				orwo->orw_rels.ca_count  = iods_nr;
			}
		}
	}

	if (orw->orw_flags & ORF_CHECK_EXISTENCE)
		goto out;

	time = daos_get_ntime();
	biod = vos_ioh2desc(ioh);
	rc   = bio_iod_prep(biod, BIO_CHK_TYPE_IO, rma ? rpc->cr_ctx : NULL, CRT_BULK_RW);
	if (rc) {
		D_ERROR(DF_UOID " bio_iod_prep failed: " DF_RC "\n", DP_UOID(orw->orw_oid),
			DP_RC(rc));
		goto out;
	}

	if (obj_rpc_is_fetch(rpc) && !spec_fetch &&
	    daos_csummer_initialized(ioc->ioc_coc->sc_csummer)) {
		if (orw->orw_iod_array.oia_iods != iods) {
			/* Need to copy iod sizes for checksums */
			int i, j;

			for (i = 0, j = 0; i < orw->orw_iod_array.oia_iod_nr; i++) {
				if (skips != NULL && isset(skips, i)) {
					orw->orw_iod_array.oia_iods[i].iod_size = 0;
					continue;
				}
				orw->orw_iod_array.oia_iods[i].iod_size = iods[j].iod_size;
				j++;
			}
		}

		rc = obj_fetch_csum_init(ioc->ioc_coc, orw, orwo);
		if (rc) {
			D_ERROR(DF_UOID " fetch csum init failed: %d.\n", DP_UOID(orw->orw_oid),
				rc);
			goto post;
		}

		if (ioc->ioc_coc->sc_props.dcp_csum_enabled) {
			rc = csum_add2iods(ioh, orw->orw_iod_array.oia_iods,
					   orw->orw_iod_array.oia_iod_nr, skips,
					   ioc->ioc_coc->sc_csummer, orwo->orw_iod_csums.ca_arrays,
					   orw->orw_oid, &orw->orw_dkey);
			if (rc) {
				D_ERROR(DF_UOID " fetch verify failed: %d.\n",
					DP_UOID(orw->orw_oid), rc);
				goto post;
			}
		}
	}
	bio_pre_latency = daos_get_ntime() - time;

	if (obj_rpc_is_fetch(rpc) && DAOS_FAIL_CHECK(DAOS_OBJ_FAIL_NVME_IO)) {
		D_ERROR(DF_UOID " fetch failed: %d\n", DP_UOID(orw->orw_oid), -DER_NVME_IO);
		rc = -DER_NVME_IO;
		goto post;
	}

	if (rma) {
		bulk_bind = orw->orw_flags & ORF_BULK_BIND;
		rc = obj_bulk_transfer(rpc, bulk_op, bulk_bind, orw->orw_bulks.ca_arrays, offs,
				       skips, ioh, NULL, iods_nr, orw->orw_bulks.ca_count, NULL,
				       check_conn(dth, dth->dth_flags & DTE_LEADER));
		if (rc == 0) {
			bio_iod_flush(biod);

			/* Timeout for the update RPC from client to server is
			 * 3 seconds. Here, make the server to sleep more than
			 * 3 seconds (3.1) to simulate the case of server being
			 * blocked during bulk data transfer, then client will
			 * get RPC timeout and trigger resend.
			 */
			if (obj_rpc_is_update(rpc) && !(orw->orw_flags & ORF_RESEND) &&
			    DAOS_FAIL_CHECK(DAOS_DTX_RESEND_DELAY1))
				rc = dss_sleep(3100);
		}
	} else if (orw->orw_sgls.ca_arrays != NULL) {
		rc = bio_iod_copy(biod, orw->orw_sgls.ca_arrays, iods_nr);
	}

	if (rc) {
		if (rc == -DER_OVERFLOW)
			rc = -DER_REC2BIG;

		DL_CDEBUG(rc == -DER_REC2BIG, DLOG_DBG, DLOG_ERR, rc,
			  DF_UOID " data transfer failed, dma %d", DP_UOID(orw->orw_oid), rma);
		D_GOTO(post, rc);
	}

	if (obj_rpc_is_update(rpc)) {
		rc = vos_dedup_verify(ioh);
		if (rc)
			goto post;

		rc = obj_verify_bio_csum(orw->orw_oid.id_pub, iods, iod_csums, biod,
					 ioc->ioc_coc->sc_csummer, iods_nr);
		if (rc != 0)
			D_ERROR(DF_C_UOID_DKEY " verify_bio_csum failed: " DF_RC "\n",
				DP_C_UOID_DKEY(orw->orw_oid, dkey), DP_RC(rc));
		/** CSUM Verified on update, now corrupt to fake corruption
		 * on disk
		 */
		if (DAOS_FAIL_CHECK(DAOS_CSUM_CORRUPT_DISK) && !rma) {
			D_ERROR("csum: Corrupting data (DISK)\n");
			dcf_corrupt(orw->orw_sgls.ca_arrays, orw->orw_sgls.ca_count);
		}
	}
	if (obj_rpc_is_fetch(rpc) && create_map) {
		/* EC degraded fetch converted original iod to replica daos ext,
		 * need to convert back to vos ext before creating iom, or the
		 * client-side dc_rw_cb_csum_verify() may not work.
		 */
		if (iod_converted)
			obj_iod_recx_daos2vos(iods_nr, iods, &ioc->ioc_oca);

		rc = obj_fetch_create_maps(rpc, biod, iods, iods_nr, skips);
	}

	if (rc == -DER_CSUM)
		obj_log_csum_err();
post:
	time             = daos_get_ntime();
	rc               = bio_iod_post_async(biod, rc);
	bio_post_latency = daos_get_ntime() - time;
out:
	/* The DTX has been aborted during long time bulk data transfer. */
	if (unlikely(dth->dth_aborted))
		rc = -DER_CANCELED;

	/* There is CPU yield after DTX start, and the resent RPC may be handled during that.
	 * Let's check resent again before further process.
	 */
	if (rc == 0 && obj_rpc_is_update(rpc) && sched_cur_seq() != sched_seq) {
		rc = vos_dtx_validation(dth);

		/* For solo update, it will be handled via one-phase transaction.
		 * If there is CPU yield after its epoch generated, we will renew
		 * the epoch, then we can use the epoch to sort related solo DTXs
		 * based on their epochs.
		 */
		if (rc == 0 && dth->dth_solo) {
			struct dtx_epoch epoch;

			epoch.oe_value = d_hlc_get();
			epoch.oe_first = orw->orw_epoch_first;
			epoch.oe_flags = orf_to_dtx_epoch_flags(orw->orw_flags);

			dtx_renew_epoch(&epoch, dth);
			vos_update_renew_epoch(ioh, dth);

			D_DEBUG(DB_IO,
				"update rpc %p renew epoch " DF_X64 " => " DF_X64 " for " DF_DTI
				"\n",
				rpc, orw->orw_epoch, dth->dth_epoch, DP_DTI(&orw->orw_dti));

			orw->orw_epoch = dth->dth_epoch;
		}
	}

	/* re-generate the recx_list if some akeys skipped */
	if (rc == 0 && skips != NULL && orwo->orw_rels.ca_arrays != NULL && orw->orw_nr != iods_nr)
		rc = obj_rw_recx_list_post(orw, orwo, skips, rc);

	rc = obj_rw_complete(rpc, ioc, ioh, rc, dth);
	if (rc == 0) {
		/* Update latency after getting fetch/update IO size by obj_rw_complete */
		if (obj_rpc_is_update(rpc))
			obj_update_latency(ioc->ioc_opc, BIO_LATENCY, bio_post_latency,
					   ioc->ioc_io_size);
		else
			obj_update_latency(ioc->ioc_opc, BIO_LATENCY, bio_pre_latency,
					   ioc->ioc_io_size);
	}
	if (iods_dup != NULL)
		daos_iod_recx_free(iods_dup, iods_nr);
	return rc;
}

/* Extract local iods/offs/csums by orw_oid.id_shard from @orw */
/* local bitmap defined as uint64_t which includes 64 bits */
#define LOCAL_SKIP_BITS_NUM (64)
static int
obj_get_iods_offs_by_oid(daos_unit_oid_t uoid, struct obj_iod_array *iod_array,
			 struct daos_oclass_attr *oca, uint64_t dkey_hash, uint32_t layout_ver,
			 daos_iod_t **iods, uint64_t **offs, uint8_t **skips,
			 struct dcs_iod_csums **csums, uint32_t *nr)
{
	struct obj_shard_iod *siod;
	uint32_t              local_tgt;
	uint32_t              oiod_nr;
	uint32_t              tgt_off;
	int                   i;
	int                   idx = 0;
	int                   rc  = 0;

	oiod_nr = iod_array->oia_iod_nr;
	D_ASSERT(oiod_nr > 0);
	if (oiod_nr > 1 || *iods == NULL) {
		D_ALLOC_ARRAY(*iods, oiod_nr);
		if (*iods == NULL)
			D_GOTO(out, rc = -DER_NOMEM);

		D_ALLOC_ARRAY(*offs, oiod_nr);
		if (*offs == NULL)
			D_GOTO(out, rc = -DER_NOMEM);

		if (csums != NULL) {
			D_ALLOC_ARRAY(*csums, oiod_nr);
			if (*csums == NULL)
				D_GOTO(out, rc = -DER_NOMEM);
		}
	}
	if (oiod_nr > LOCAL_SKIP_BITS_NUM || *skips == NULL) {
		D_ALLOC(*skips, (oiod_nr + NBBY - 1) / NBBY);
		if (*skips == NULL)
			D_GOTO(out, rc = -DER_NOMEM);
	}

	local_tgt = uoid.id_shard % obj_ec_tgt_nr(oca);
	for (i = 0; i < oiod_nr; i++) {
		daos_iod_t           *iod_parent;
		struct dcs_iod_csums *iod_pcsum = NULL;
		struct obj_io_desc   *oiod;
		bool                  skip;

		iod_parent = &iod_array->oia_iods[i];
		oiod       = NULL;
		siod       = NULL;
		skip       = false;
		/* EC obj fetch request with NULL oia_oiods */
		if (iod_array->oia_oiods != NULL)
			oiod = &iod_array->oia_oiods[i];
		if (iod_parent->iod_type == DAOS_IOD_ARRAY) {
			if (oiod != NULL) {
				siod = obj_shard_iod_get(oiod, local_tgt);
				skip = (siod == NULL);
			} else {
				skip = (iod_parent->iod_nr == 0 || iod_parent->iod_recxs == NULL);
			}
			if (skip) {
				D_DEBUG(DB_IO, "akey[%d] " DF_KEY " array skipped.\n", i,
					DP_KEY(&iod_parent->iod_name));
				setbit(*skips, i);
				continue;
			}
		}

		memcpy(&(*iods)[idx], iod_parent, sizeof(daos_iod_t));
		if (csums != NULL) {
			iod_pcsum = &iod_array->oia_iod_csums[i];
			memcpy(&(*csums)[idx].ic_akey, &iod_pcsum->ic_akey,
			       sizeof(struct dcs_csum_info));
			(*csums)[idx].ic_nr = iod_pcsum->ic_nr;
		}

		if ((*iods)[idx].iod_type == DAOS_IOD_ARRAY) {
			if (oiod != NULL) {
				D_ASSERTF(siod != NULL, "local_tgt %u\n", local_tgt);
				(*offs)[idx]           = siod->siod_off;
				(*iods)[idx].iod_recxs = &iod_parent->iod_recxs[siod->siod_idx];
				(*iods)[idx].iod_nr    = siod->siod_nr;
				if (csums != NULL) {
					(*csums)[idx].ic_data = &iod_pcsum->ic_data[siod->siod_idx];
					(*csums)[idx].ic_nr   = siod->siod_nr;
				}
			} else {
				/* iod_recxs/iod_nr/csums copied from iod_parent by above memcpy */
				if (iod_array->oia_offs)
					(*offs)[idx] = iod_array->oia_offs[i];
			}
		} else {
			tgt_off =
			    obj_ec_shard_off_by_layout_ver(layout_ver, dkey_hash, oca, local_tgt);
			/* Some cases need to skip this akey, for example update 2 akeys
			 * singv in one IO, first long singv distributed to all shards,
			 * second short singv only stored on one data shard and all parity
			 * shard, should skip the second update on some data shards.
			 */
			if (oiod_nr > 1 && tgt_off != OBJ_EC_SHORT_SINGV_IDX &&
			    is_ec_data_shard_by_tgt_off(tgt_off, oca) &&
			    (*iods)[idx].iod_size != DAOS_REC_ANY &&
			    (*iods)[idx].iod_size <=
				OBJ_EC_SINGV_EVENDIST_SZ(obj_ec_data_tgt_nr(oca))) {
				D_DEBUG(DB_IO,
					"akey[%d] " DF_KEY " singv skipped, size %zu, "
					"tgt_off %d, data_tgt_nr %d.\n",
					i, DP_KEY(&iod_parent->iod_name), (*iods)[idx].iod_size,
					tgt_off, obj_ec_data_tgt_nr(oca));
				setbit(*skips, i);
				continue;
			}

			if (iod_parent->iod_recxs != NULL)
				(*iods)[idx].iod_recxs = &iod_parent->iod_recxs[0];
			else
				(*iods)[idx].iod_recxs = NULL;
			(*iods)[idx].iod_nr = 1;
			if (csums != NULL && iod_pcsum->ic_nr > 0) {
				struct dcs_csum_info *ci, *split_ci;

				D_ASSERT(iod_pcsum->ic_nr == 1);
				ci = &iod_pcsum->ic_data[0];
				D_ALLOC_PTR((*csums)[idx].ic_data);
				if ((*csums)[idx].ic_data == NULL)
					D_GOTO(out, rc = -DER_NOMEM);

				split_ci  = (*csums)[idx].ic_data;
				*split_ci = *ci;
				if (ci->cs_nr > 1) {
					/* evenly distributed singv */
					split_ci->cs_nr = 1;
					split_ci->cs_csum +=
					    obj_ec_shard_off_by_layout_ver(layout_ver, dkey_hash,
									   oca, local_tgt) *
					    ci->cs_len;
					split_ci->cs_buf_len = ci->cs_len;
				}
			}
		}
		idx++;
	}
	if (nr)
		*nr = idx;
out:
	return rc;
}

static int
obj_get_iods_offs(daos_unit_oid_t uoid, struct obj_iod_array *iod_array,
		  struct daos_oclass_attr *oca, uint64_t dkey_hash, uint32_t layout_ver,
		  daos_iod_t **iods, uint64_t **offs, uint8_t **skips,
		  struct dcs_iod_csums **p_csums, struct dcs_csum_info *csum_info, uint32_t *nr)
{
	int rc;

	/* For EC object, possibly need to skip some akeys/iods by obj_get_iods_offs_by_oid().
	 * EC obj fetch request with NULL oia_oiods, need not skip handling if with only one akey.
	 */
	if (!daos_oclass_is_ec(oca) ||
	    (iod_array->oia_iod_nr < 2 && iod_array->oia_oiods == NULL)) {
		*iods    = iod_array->oia_iods;
		*offs    = iod_array->oia_offs;
		*skips   = NULL;
		*p_csums = iod_array->oia_iod_csums;
		if (nr)
			*nr = iod_array->oia_iod_nr;
		return 0;
	}

	if (iod_array->oia_iod_csums != NULL)
		(*p_csums)->ic_data = csum_info;
	else
		*p_csums = NULL;

	rc = obj_get_iods_offs_by_oid(uoid, iod_array, oca, dkey_hash, layout_ver, iods, offs,
				      skips, iod_array->oia_iod_csums == NULL ? NULL : p_csums, nr);

	return rc;
}

static int
obj_local_rw_internal_wrap(crt_rpc_t *rpc, struct obj_io_context *ioc, struct dtx_handle *dth)
{
	struct obj_rw_in     *orw         = crt_req_get(rpc);
	daos_iod_t            iod         = {0};
	daos_iod_t           *iods        = &iod;
	struct dcs_iod_csums  csum        = {0};
	struct dcs_csum_info  csum_info   = {0};
	struct dcs_iod_csums *csums       = &csum;
	uint64_t              off         = 0;
	uint64_t             *offs        = &off;
	uint64_t              local_skips = 0;
	uint8_t              *skips       = (uint8_t *)&local_skips;
	uint32_t              nr          = 0;
	int                   rc;

	rc = obj_get_iods_offs(orw->orw_oid, &orw->orw_iod_array, &ioc->ioc_oca, orw->orw_dkey_hash,
			       ioc->ioc_layout_ver, &iods, &offs, &skips, &csums, &csum_info, &nr);
	if (rc == 0)
		rc = obj_local_rw_internal(rpc, ioc, iods, csums, offs, skips, nr, dth);

	if (csums != NULL && csums != &csum && csums != orw->orw_iod_array.oia_iod_csums) {
		int i;

		for (i = 0; i < nr; i++) {
			if (iods[i].iod_type == DAOS_IOD_SINGLE && csums[i].ic_data != NULL)
				D_FREE(csums[i].ic_data);
		}
		D_FREE(csums);
	}
	if (iods != NULL && iods != &iod && iods != orw->orw_iod_array.oia_iods)
		D_FREE(iods);
	if (offs != NULL && offs != &off && offs != orw->orw_iod_array.oia_offs)
		D_FREE(offs);
	if (skips != NULL && skips != (uint8_t *)&local_skips)
		D_FREE(skips);

	return rc;
}

static int
obj_local_rw(crt_rpc_t *rpc, struct obj_io_context *ioc, struct dtx_handle *dth)
{
	struct obj_rw_in      *orw = crt_req_get(rpc);
	struct dtx_share_peer *dsp;
	uint32_t               retry = 0;
	int                    rc;

again:
	rc = obj_local_rw_internal_wrap(rpc, ioc, dth);
	if (dth != NULL && obj_dtx_need_refresh(dth, rc)) {
		if (++retry < 3) {
			rc = dtx_refresh(dth, ioc->ioc_coc);
			if (rc == 0)
				goto again;
		} else if (orw->orw_flags & ORF_MAYBE_STARVE) {
			dsp = d_list_entry(dth->dth_share_tbd_list.next, struct dtx_share_peer,
					   dsp_link);
			D_WARN(
			    "DTX refresh for " DF_DTI " because of " DF_DTI " (%d), maybe starve\n",
			    DP_DTI(&dth->dth_xid), DP_DTI(&dsp->dsp_xid), dth->dth_share_tbd_count);
		}
	}

	return rc;
}

static int
obj_capa_check(struct ds_cont_hdl *coh, bool is_write, bool is_agg_migrate)
{
	if (!is_agg_migrate && !is_write && !ds_sec_cont_can_read_data(coh->sch_sec_capas)) {
		D_ERROR("cont hdl " DF_UUID " sec_capas " DF_U64 ", "
			"NO_PERM to read.\n",
			DP_UUID(coh->sch_uuid), coh->sch_sec_capas);
		return -DER_NO_PERM;
	}

	if (!is_agg_migrate && is_write && !ds_sec_cont_can_write_data(coh->sch_sec_capas)) {
		D_ERROR("cont hdl " DF_UUID " sec_capas " DF_U64 ", "
			"NO_PERM to update.\n",
			DP_UUID(coh->sch_uuid), coh->sch_sec_capas);
		return -DER_NO_PERM;
	}

	if (!is_agg_migrate && coh->sch_cont && coh->sch_cont->sc_rw_disabled) {
		D_ERROR("cont hdl " DF_UUID " exceeds rf\n", DP_UUID(coh->sch_uuid));
		return -DER_RF;
	}

	if (is_write && coh->sch_cont &&
	    coh->sch_cont->sc_pool->spc_reint_mode == DAOS_REINT_MODE_NO_DATA_SYNC) {
		D_ERROR("pool " DF_UUID " no_data_sync reint mode,"
			" cont hdl " DF_UUID " NO_PERM to update.\n",
			DP_UUID(coh->sch_cont->sc_pool->spc_uuid), DP_UUID(coh->sch_uuid));
		return -DER_NO_PERM;
	}

	return 0;
}

/**
 * Lookup and return the container handle, if it is a rebuild handle, which
 * will never associate a particular container, then the container structure
 * will be returned to \a ioc::ioc_coc.
 */
static int
obj_ioc_init(uuid_t pool_uuid, uuid_t coh_uuid, uuid_t cont_uuid, crt_rpc_t *rpc,
	     struct obj_io_context *ioc)
{
	struct ds_cont_hdl   *coh;
	struct ds_cont_child *coc = NULL;
	int                   rc;

	D_ASSERT(ioc != NULL);
	memset(ioc, 0, sizeof(*ioc));

	crt_req_addref(rpc);
	ioc->ioc_rpc = rpc;
	ioc->ioc_opc = opc_get(rpc->cr_opc);
	rc           = ds_cont_find_hdl(pool_uuid, coh_uuid, &coh);
	if (rc) {
		if (rc == -DER_NONEXIST)
			rc = -DER_NO_HDL;
		return rc;
	}

	/* normal container open handle with ds_cont_child attached */
	if (coh->sch_cont != NULL) {
		ds_cont_child_get(coh->sch_cont);
		coc = coh->sch_cont;
		if (uuid_compare(cont_uuid, coc->sc_uuid) == 0)
			D_GOTO(out, rc = 0);

		D_ERROR("Stale container handle " DF_UUID " != " DF_UUID "\n", DP_UUID(cont_uuid),
			DP_UUID(coh->sch_uuid));
		D_GOTO(failed, rc = -DER_NONEXIST);
	} else {
		/**
		 * The server handle is a dummy and never attached by
		 * a real container
		 */
		D_DEBUG(DB_TRACE, DF_UUID "/%p is server cont hdl\n", DP_UUID(coh_uuid), coh);
	}

	if (DAOS_FAIL_CHECK(DAOS_REBUILD_NO_HDL))
		D_GOTO(failed, rc = -DER_NO_HDL);

	if (DAOS_FAIL_CHECK(DAOS_REBUILD_STALE_POOL))
		D_GOTO(failed, rc = -DER_STALE);

	/* load VOS container on demand for rebuild */
	rc = ds_cont_child_lookup(pool_uuid, cont_uuid, &coc);
	if (rc) {
		D_ERROR("Can not find the container " DF_UUID "/" DF_UUID "\n", DP_UUID(pool_uuid),
			DP_UUID(cont_uuid));
		D_GOTO(failed, rc);
	}

out:
	/* load csummer on demand for rebuild if not already loaded */
	rc = ds_cont_csummer_init(coc);
	if (rc)
		D_GOTO(failed, rc);
	D_ASSERT(coc->sc_pool != NULL);
	ioc->ioc_map_ver    = coc->sc_pool->spc_map_version;
	ioc->ioc_vos_coh    = coc->sc_hdl;
	ioc->ioc_coc        = coc;
	ioc->ioc_coh        = coh;
	ioc->ioc_layout_ver = coc->sc_props.dcp_obj_version;
	return 0;
failed:
	if (coc != NULL)
		ds_cont_child_put(coc);
	ds_cont_hdl_put(coh);
	return rc;
}

static void
obj_ioc_fini(struct obj_io_context *ioc, int err)
{
	if (ioc->ioc_coh != NULL) {
		ds_cont_hdl_put(ioc->ioc_coh);
		ioc->ioc_coh = NULL;
	}

	if (ioc->ioc_coc != NULL) {
		if (ioc->ioc_update_ec_ts && err == 0)
			ds_cont_ec_timestamp_update(ioc->ioc_coc);
		ds_cont_child_put(ioc->ioc_coc);
		ioc->ioc_coc = NULL;
	}
	if (ioc->ioc_rpc) {
		crt_req_decref(ioc->ioc_rpc);
		ioc->ioc_rpc = NULL;
	}
}

/* Setup lite IO context, it is only for compound RPC so far:
 * - no associated object yet
 * - no permission check (not sure it's read/write)
 */
static int
obj_ioc_begin_lite(uint32_t rpc_map_ver, uuid_t pool_uuid, uuid_t coh_uuid, uuid_t cont_uuid,
		   crt_rpc_t *rpc, struct obj_io_context *ioc)
{
	struct obj_tls       *tls;
	struct ds_pool_child *poc;
	int                   rc;

	rc = obj_ioc_init(pool_uuid, coh_uuid, cont_uuid, rpc, ioc);
	if (rc) {
		DL_ERROR(rc, "Failed to initialize object I/O context.");

		/*
		 * Client with stale pool map may try to send RPC to a DOWN target, if the
		 * target was brought DOWN due to faulty NVMe device, the ds_pool_child could
		 * have been stopped on the NVMe faulty reaction, then above obj_io_init()
		 * will fail with -DER_NO_HDL.
		 *
		 * We'd ensure proper error code is returned for such case.
		 */
		poc = ds_pool_child_find(pool_uuid);
		if (poc == NULL) {
			D_ERROR("Failed to find pool:" DF_UUID "\n", DP_UUID(pool_uuid));
			return rc;
		}

		if (rpc_map_ver < poc->spc_pool->sp_map_version) {
			D_ERROR("Stale pool map version %u < %u from client.\n", rpc_map_ver,
				poc->spc_pool->sp_map_version);

			/* Restart the DTX if using stale pool map */
			if (opc_get(rpc->cr_opc) == DAOS_OBJ_RPC_CPD)
				rc = -DER_TX_RESTART;
			else
				rc = -DER_STALE;
		}

		ds_pool_child_put(poc);
		return rc;
	}

	poc = ioc->ioc_coc->sc_pool;
	D_ASSERT(poc != NULL);

	if (unlikely(poc->spc_pool->sp_map == NULL ||
		     DAOS_FAIL_CHECK(DAOS_FORCE_REFRESH_POOL_MAP))) {
		/* XXX: Client (or leader replica) has newer pool map than
		 *	current replica. Two possible cases:
		 *
		 *	1. The current replica was the old leader if with
		 *	   the old pool map version. According to current
		 *	   leader election algorithm, it is still the new
		 *	   leader with the new pool map version. Since no
		 *	   leader switch, the unmatched pool version will
		 *	   not affect DTX related availability check.
		 *
		 *	2. The current replica was NOT the old leader if
		 *	   with the old pool map version. But it becomes
		 *	   the new leader with the new pool map version.
		 *	   In the subsequent modification, it may hit
		 *	   some 'prepared' DTX when make availability
		 *	   check, it will return -DER_INPROGRESS that
		 *	   will cause client to retry. It is possible
		 *	   that the pool map version event arrives at
		 *	   this server during the client retry. It is
		 *	   inefficient, but harmless.
		 */
		D_DEBUG(DB_IO, "stale server map_version %d req %d\n", ioc->ioc_map_ver,
			rpc_map_ver);
		rc = ds_pool_child_map_refresh_async(poc);
		if (rc == 0) {
			ioc->ioc_map_ver = poc->spc_map_version;
			rc               = -DER_STALE;
		}

		D_GOTO(out, rc);
	} else if (unlikely(rpc_map_ver < ioc->ioc_map_ver)) {
		D_DEBUG(DB_IO, "stale version req %d map_version %d\n", rpc_map_ver,
			ioc->ioc_map_ver);

		/* For distributed transaction, restart the DTX if using
		 * stale pool map.
		 */
		if (opc_get(rpc->cr_opc) == DAOS_OBJ_RPC_CPD)
			D_GOTO(out, rc = -DER_TX_RESTART);

		D_GOTO(out, rc = -DER_STALE);
	} else if (DAOS_FAIL_CHECK(DAOS_DTX_STALE_PM)) {
		D_GOTO(out, rc = -DER_STALE);
	}

out:
	dss_rpc_cntr_enter(DSS_RC_OBJ);
	/** increment active request counter and start the chrono */
	tls = obj_tls_get();
	d_tm_inc_gauge(tls->ot_op_active[opc_get(rpc->cr_opc)], 1);
	ioc->ioc_start_time = daos_get_ntime();
	ioc->ioc_began      = 1;
	return rc;
}

static inline void
obj_update_sensors(struct obj_io_context *ioc, int err)
{
	struct obj_tls          *tls = obj_tls_get();
	struct obj_pool_metrics *opm;
	struct obj_rw_in        *orw;
	struct d_tm_node_t      *lat;
	uint32_t                 opc = ioc->ioc_opc;
	uint64_t                 time;

	opm = ioc->ioc_coc->sc_pool->spc_metrics[DAOS_OBJ_MODULE];

	d_tm_dec_gauge(tls->ot_op_active[opc], 1);
	d_tm_inc_counter(opm->opm_total[opc], 1);

	if (unlikely(err != 0))
		return;

	/**
	 * Measure latency of successful I/O only.
	 * Use bit shift for performance and tolerate some inaccuracy.
	 */
	time = daos_get_ntime() - ioc->ioc_start_time;
	time >>= 10;

	switch (opc) {
	case DAOS_OBJ_RPC_UPDATE:
		d_tm_inc_counter(opm->opm_update_bytes, ioc->ioc_io_size);
		lat = tls->ot_update_lat[lat_bucket(ioc->ioc_io_size)];
		orw = crt_req_get(ioc->ioc_rpc);
		if (orw->orw_iod_array.oia_iods != NULL)
			obj_ec_metrics_process(&orw->orw_iod_array, ioc);

		break;
	case DAOS_OBJ_RPC_TGT_UPDATE:
		d_tm_inc_counter(opm->opm_update_bytes, ioc->ioc_io_size);
		lat = tls->ot_tgt_update_lat[lat_bucket(ioc->ioc_io_size)];
		break;
	case DAOS_OBJ_RPC_FETCH:
		d_tm_inc_counter(opm->opm_fetch_bytes, ioc->ioc_io_size);
		lat = tls->ot_fetch_lat[lat_bucket(ioc->ioc_io_size)];
		break;
	default:
		lat = tls->ot_op_lat[opc];
	}
	d_tm_set_gauge(lat, time);
}

static void
obj_ioc_end(struct obj_io_context *ioc, int err)
{
	if (likely(ioc->ioc_began)) {
		dss_rpc_cntr_exit(DSS_RC_OBJ, !!err);
		ioc->ioc_began = 0;

		/** Update sensors */
		obj_update_sensors(ioc, err);
	}
	obj_ioc_fini(ioc, err);
}

static int
obj_ioc_init_oca(struct obj_io_context *ioc, daos_obj_id_t oid, bool for_modify)
{
	struct daos_oclass_attr *oca;
	uint32_t                 nr_grps;

	oca = daos_oclass_attr_find(oid, &nr_grps);
	if (!oca)
		return -DER_INVAL;

	ioc->ioc_oca           = *oca;
	ioc->ioc_oca.ca_grp_nr = nr_grps;
	D_ASSERT(ioc->ioc_coc != NULL);
	if (daos_oclass_is_ec(oca)) {
		ioc->ioc_oca.u.ec.e_len = ioc->ioc_coc->sc_props.dcp_ec_cell_sz;
		D_ASSERT(ioc->ioc_oca.u.ec.e_len != 0);
		if (for_modify)
			ioc->ioc_update_ec_ts = 1;
	}

	return 0;
}

static int
obj_inflight_io_check(struct ds_cont_child *child, uint32_t opc, uint32_t rpc_map_ver,
		      uint32_t flags)
{
	if (opc == DAOS_OBJ_RPC_ENUMERATE && flags & ORF_FOR_MIGRATION) {
<<<<<<< HEAD
		if (child->sc_ec_agg_active) {
			D_ERROR(DF_CONT " ec aggregate still active, rebuilding %d\n",
=======
		/* EC aggregation is still inflight, rebuild should wait until it's paused */
		if (ds_cont_child_ec_aggregating(child)) {
			D_ERROR(DF_CONT" ec aggregate still active, rebuilding %d\n",
>>>>>>> d8194a41
				DP_CONT(child->sc_pool->spc_uuid, child->sc_uuid),
				child->sc_pool->spc_pool->sp_rebuilding);
			return -DER_UPDATE_AGAIN;
		}
	}

	if (!obj_is_modification_opc(opc) && (opc != DAOS_OBJ_RPC_CPD || flags & ORF_CPD_RDONLY))
		return 0;

	if (child->sc_pool->spc_pool->sp_rebuilding) {
		uint32_t version;

		ds_rebuild_running_query(child->sc_pool_uuid, RB_OP_REBUILD, &version, NULL, NULL);
		if (version != 0 && version < rpc_map_ver) {
			D_DEBUG(DB_IO, DF_UUID " retry rpc ver %u > rebuilding %u\n",
				DP_UUID(child->sc_pool_uuid), rpc_map_ver, version);
			return -DER_UPDATE_AGAIN;
		}
	}

	/* If the incoming I/O is during integration, then it needs to wait the
	 * vos discard to finish, which otherwise might discard these new in-flight
	 * I/O update.
	 */
	if ((flags & ORF_REINTEGRATING_IO) &&
	    (child->sc_pool->spc_pool->sp_need_discard && child->sc_pool->spc_discard_done == 0)) {
		D_ERROR("reintegrating " DF_UUID " retry.\n", DP_UUID(child->sc_pool->spc_uuid));
		return -DER_UPDATE_AGAIN;
	}

	return 0;
}

/* Various check before access VOS */
static int
obj_ioc_begin(daos_obj_id_t oid, uint32_t rpc_map_ver, uuid_t pool_uuid, uuid_t coh_uuid,
	      uuid_t cont_uuid, crt_rpc_t *rpc, uint32_t flags, struct obj_io_context *ioc)
{
	uint32_t opc = opc_get(rpc->cr_opc);
	int      rc;

	rc = obj_ioc_begin_lite(rpc_map_ver, pool_uuid, coh_uuid, cont_uuid, rpc, ioc);
	if (rc != 0)
		return rc;

	rc = obj_capa_check(ioc->ioc_coh, obj_is_modification_opc(opc),
			    obj_is_ec_agg_opc(opc) || (flags & ORF_FOR_MIGRATION) ||
				(flags & ORF_FOR_EC_AGG));
	if (rc != 0)
		goto failed;

	rc = obj_inflight_io_check(ioc->ioc_coc, opc, rpc_map_ver, flags);
	if (rc != 0)
		goto failed;

	rc = obj_ioc_init_oca(ioc, oid, obj_is_modification_opc(opc));
	if (rc != 0)
		goto failed;
	return 0;
failed:
	obj_ioc_end(ioc, rc);
	return rc;
}

void
ds_obj_ec_rep_handler(crt_rpc_t *rpc)
{
	struct obj_ec_rep_in  *oer  = crt_req_get(rpc);
	struct obj_ec_rep_out *oero = crt_reply_get(rpc);
	daos_key_t            *dkey;
	daos_iod_t            *iod;
	struct dcs_iod_csums  *iod_csums;
	struct bio_desc       *biod;
	daos_recx_t            recx = {0};
	struct obj_io_context  ioc;
	daos_handle_t          ioh = DAOS_HDL_INVAL;
	int                    rc;

	D_ASSERT(oer != NULL);
	D_ASSERT(oero != NULL);

	rc = obj_ioc_begin(oer->er_oid.id_pub, oer->er_map_ver, oer->er_pool_uuid, oer->er_coh_uuid,
			   oer->er_cont_uuid, rpc, 0, &ioc);
	if (rc) {
		D_ERROR("ioc_begin failed: " DF_RC "\n", DP_RC(rc));
		goto out;
	}

	if (!daos_oclass_is_ec(&ioc.ioc_oca)) {
		rc = -DER_PROTO;
		goto out;
	}

	D_ASSERT(ioc.ioc_coc != NULL);
	ioc.ioc_coc->sc_ec_agg_updates++;

	dkey = (daos_key_t *)&oer->er_dkey;
	iod  = (daos_iod_t *)&oer->er_iod;
	if (iod->iod_nr == 0) /* nothing to replicate, directly remove parity */
		goto remove_parity;
	iod_csums = oer->er_iod_csums.ca_arrays;
	rc        = vos_update_begin(ioc.ioc_coc->sc_hdl, oer->er_oid, oer->er_epoch_range.epr_hi,
				     VOS_OF_REBUILD, dkey, 1, iod, iod_csums, 0, &ioh, NULL);
	if (rc) {
<<<<<<< HEAD
		D_ERROR(DF_UOID " Update begin failed: " DF_RC "\n", DP_UOID(oer->er_oid),
			DP_RC(rc));
		goto out;
=======
		D_ERROR(DF_UOID" Update begin failed: "DF_RC"\n",
			DP_UOID(oer->er_oid), DP_RC(rc));
		goto out_agg;
>>>>>>> d8194a41
	}
	biod = vos_ioh2desc(ioh);
	rc   = bio_iod_prep(biod, BIO_CHK_TYPE_IO, rpc->cr_ctx, CRT_BULK_RW);
	if (rc) {
		D_ERROR(DF_UOID " bio_iod_prep failed: " DF_RC "\n", DP_UOID(oer->er_oid),
			DP_RC(rc));
		goto end;
	}
	rc = obj_bulk_transfer(rpc, CRT_BULK_GET, false, &oer->er_bulk, NULL, NULL, ioh, NULL, 1, 1,
			       NULL, false);
	if (rc)
		D_ERROR(DF_UOID " bulk transfer failed: " DF_RC "\n", DP_UOID(oer->er_oid),
			DP_RC(rc));

	rc = bio_iod_post(biod, rc);
	if (rc)
		D_ERROR(DF_UOID " bio_iod_post failed: " DF_RC "\n", DP_UOID(oer->er_oid),
			DP_RC(rc));
end:
	rc = vos_update_end(ioh, ioc.ioc_map_ver, dkey, rc, &ioc.ioc_io_size, NULL);
	if (rc) {
		D_ERROR(DF_UOID " vos_update_end failed: " DF_RC "\n", DP_UOID(oer->er_oid),
			DP_RC(rc));
		goto out_agg;
	}
remove_parity:
	recx.rx_nr  = obj_ioc2ec_cs(&ioc);
	recx.rx_idx = (oer->er_stripenum * recx.rx_nr) | PARITY_INDICATOR;
	rc = vos_obj_array_remove(ioc.ioc_coc->sc_hdl, oer->er_oid, &oer->er_epoch_range, dkey,
				  &iod->iod_name, &recx);
out_agg:
	ioc.ioc_coc->sc_ec_agg_updates--;
out:
	obj_rw_reply(rpc, rc, 0, false, &ioc);
	obj_ioc_end(&ioc, rc);
}

void
ds_obj_ec_agg_handler(crt_rpc_t *rpc)
{
	struct obj_ec_agg_in  *oea  = crt_req_get(rpc);
	struct obj_ec_agg_out *oeao = crt_reply_get(rpc);
	daos_key_t            *dkey;
	struct bio_desc       *biod;
	daos_iod_t            *iod       = &oea->ea_iod;
	struct dcs_iod_csums  *iod_csums = oea->ea_iod_csums.ca_arrays;

	crt_bulk_t             parity_bulk = oea->ea_bulk;
	daos_recx_t            recx        = {0};
	struct obj_io_context  ioc;
	daos_handle_t          ioh = DAOS_HDL_INVAL;
	int                    rc;
	int                    rc1;

	D_ASSERT(oea != NULL);
	D_ASSERT(oeao != NULL);

	rc = obj_ioc_begin(oea->ea_oid.id_pub, oea->ea_map_ver, oea->ea_pool_uuid, oea->ea_coh_uuid,
			   oea->ea_cont_uuid, rpc, 0, &ioc);

	if (rc) {
		D_ERROR("ioc_begin failed: " DF_RC "\n", DP_RC(rc));
		goto out;
	}
	if (!daos_oclass_is_ec(&ioc.ioc_oca)) {
		rc = -DER_PROTO;
		goto out;
	}

	D_ASSERT(ioc.ioc_coc != NULL);
	ioc.ioc_coc->sc_ec_agg_updates++;

	dkey = (daos_key_t *)&oea->ea_dkey;
	if (parity_bulk != CRT_BULK_NULL) {
		rc = vos_update_begin(ioc.ioc_coc->sc_hdl, oea->ea_oid, oea->ea_epoch_range.epr_hi,
				      VOS_OF_REBUILD, dkey, 1, iod, iod_csums, 0, &ioh, NULL);
		if (rc) {
<<<<<<< HEAD
			D_ERROR(DF_UOID " Update begin failed: " DF_RC "\n", DP_UOID(oea->ea_oid),
				DP_RC(rc));
			goto out;
=======
			D_ERROR(DF_UOID" Update begin failed: "DF_RC"\n",
				DP_UOID(oea->ea_oid), DP_RC(rc));
			goto out_agg;
>>>>>>> d8194a41
		}
		biod = vos_ioh2desc(ioh);
		rc   = bio_iod_prep(biod, BIO_CHK_TYPE_IO, rpc->cr_ctx, CRT_BULK_RW);
		if (rc) {
			D_ERROR(DF_UOID " bio_iod_prep failed: " DF_RC "\n", DP_UOID(oea->ea_oid),
				DP_RC(rc));
			goto end;
		}
		rc = obj_bulk_transfer(rpc, CRT_BULK_GET, false, &oea->ea_bulk, NULL, NULL, ioh,
				       NULL, 1, 1, NULL, false);
		if (rc)
			D_ERROR(DF_UOID " bulk transfer failed: " DF_RC "\n", DP_UOID(oea->ea_oid),
				DP_RC(rc));

		rc = bio_iod_post(biod, rc);
		if (rc)
			D_ERROR(DF_UOID " bio_iod_post failed: " DF_RC "\n", DP_UOID(oea->ea_oid),
				DP_RC(rc));
end:
		rc = vos_update_end(ioh, ioc.ioc_map_ver, dkey, rc, &ioc.ioc_io_size, NULL);
		if (rc) {
			if (rc == -DER_NO_PERM) {
				/* Parity already exists, May need a
				 * different error code.
				 */
				D_DEBUG(DB_EPC, DF_UOID " parity already exists\n",
					DP_UOID(oea->ea_oid));
				rc = 0;
			} else {
				D_ERROR(DF_UOID " vos_update_end failed: " DF_RC "\n",
					DP_UOID(oea->ea_oid), DP_RC(rc));
				D_GOTO(out_agg, rc);
			}
		}
	}

	/* Since parity update has succeed, so let's ignore the failure
	 * of replica remove, otherwise it will cause the leader not
	 * updating its parity, then the parity will not be consistent.
	 */
	recx.rx_idx = oea->ea_stripenum * obj_ioc2ec_ss(&ioc);
	recx.rx_nr  = obj_ioc2ec_ss(&ioc);
	rc1 = vos_obj_array_remove(ioc.ioc_coc->sc_hdl, oea->ea_oid, &oea->ea_epoch_range, dkey,
				   &iod->iod_name, &recx);
	if (rc1)
		D_ERROR(DF_UOID ": array_remove failed: " DF_RC "\n", DP_UOID(oea->ea_oid),
			DP_RC(rc1));
out_agg:
	ioc.ioc_coc->sc_ec_agg_updates--;
out:
	obj_rw_reply(rpc, rc, 0, false, &ioc);
	obj_ioc_end(&ioc, rc);
}

static int
obj_handle_resend(daos_handle_t coh, struct dtx_id *dti, daos_epoch_t *epoch, uint32_t *pm_ver,
		  uint32_t *flags, struct dtx_memberships *mbs, bool leader, bool dist)
{
	daos_epoch_t e;
	uint32_t     ver = *pm_ver;
	int          rc;

	if (!leader || dist || (flags != NULL && *flags & ORF_RESEND))
		e = *epoch;
	else
		e = 0;

	rc = dtx_handle_resend(coh, dti, &e, &ver);
	switch (rc) {
	case -DER_ALREADY:
		/* Do nothing if 'committed' or 'committable'. */
		D_GOTO(out, rc = 1);
	case 0:
		/* For 'prepared' DTX, if pool map has been changed, then DTX membership maybe
		 * changed also. Let's refresh it if necessary.
		 */
		if (ver < *pm_ver) {
			rc = vos_dtx_refresh_mbs(coh, dti, mbs, *pm_ver, leader);
			if (rc < 0)
				goto out;

			if (rc > 0)
				rc = 0;

			if (leader && !dist)
				*pm_ver = ver;
		}

		if (flags != NULL) {
			*flags |= ORF_RESEND;
			*epoch = e;
		}

		break;
	case -DER_MISMATCH:
		if (dist)
			/* NOTE: For distributed transaction, there is race between the client DTX
			 *	 commit with restart and the DTX recovery on the new leader. It is
			 *	 possible that the new DTX leader is waiting for others reply for
			 *	 related DTX recovery, or the DTX recovery ULT is not started yet.
			 *
			 *	 But we do not know whether the old DTX leader has ever committed
			 *	 related DTX before its corruption or not. If yes, then abort DTX
			 *	 with old epoch will break the semantics.
			 *
			 *	 So here we need to wait the new DTX leader to recover such DTX:
			 *	 either commit or abort. Let's return '-DER_INPROGRESS' to ask the
			 *	 client to retry sometime later.
			 */
			D_GOTO(out, rc = -DER_INPROGRESS);

		/* Abort it if exist but with different epoch, then re-execute with new epoch. */
		rc = vos_dtx_abort(coh, dti, e);
		if (rc < 0 && rc != -DER_NONEXIST)
			D_GOTO(out, rc);
		/* Fall through */
	case -DER_NONEXIST:
		if (flags != NULL)
			*flags = 0;
		rc = 0;
		break;
	default:
		break;
	}

out:
	return rc;
}

void
ds_obj_tgt_update_handler(crt_rpc_t *rpc)
{
	struct obj_rw_in       *orw  = crt_req_get(rpc);
	struct obj_rw_out      *orwo = crt_reply_get(rpc);
	daos_key_t             *dkey = &orw->orw_dkey;
	struct obj_io_context   ioc;
	struct dtx_handle      *dth  = NULL;
	struct dtx_memberships *mbs  = NULL;
	struct daos_shard_tgt  *tgts = NULL;
	uint32_t                tgt_cnt;
	uint32_t                opc       = opc_get(rpc->cr_opc);
	uint32_t                dtx_flags = 0;
	struct dtx_epoch        epoch;
	int                     rc;

	D_ASSERT(orw != NULL);
	D_ASSERT(orwo != NULL);

	rc = obj_ioc_begin(orw->orw_oid.id_pub, orw->orw_map_ver, orw->orw_pool_uuid,
			   orw->orw_co_hdl, orw->orw_co_uuid, rpc, orw->orw_flags, &ioc);
	if (rc)
		goto out;

	if (DAOS_FAIL_CHECK(DAOS_VC_DIFF_DKEY)) {
		unsigned char *buf = dkey->iov_buf;

		buf[0] += orw->orw_oid.id_shard + 1;
		orw->orw_dkey_hash = obj_dkey2hash(orw->orw_oid.id_pub, dkey);
	}

	D_DEBUG(DB_IO,
		"rpc %p opc %d oid " DF_UOID " dkey " DF_KEY " tag/xs %d/%d epc " DF_X64
		", pmv %u/%u dti " DF_DTI ".\n",
		rpc, opc, DP_UOID(orw->orw_oid), DP_KEY(dkey), dss_get_module_info()->dmi_tgt_id,
		dss_get_module_info()->dmi_xs_id, orw->orw_epoch, orw->orw_map_ver, ioc.ioc_map_ver,
		DP_DTI(&orw->orw_dti));

	tgts    = orw->orw_shard_tgts.ca_arrays;
	tgt_cnt = orw->orw_shard_tgts.ca_count;
	rc      = obj_gen_dtx_mbs(orw->orw_flags, &tgt_cnt, &tgts, &mbs);
	if (rc != 0)
		D_GOTO(out, rc);

	/* Handle resend. */
	if (orw->orw_flags & ORF_RESEND) {
		rc = obj_handle_resend(ioc.ioc_vos_coh, &orw->orw_dti, &orw->orw_epoch,
				       &orw->orw_map_ver, NULL, mbs, false, false);
		if (rc != 0)
			D_GOTO(out, rc = (rc > 0 ? 0 : rc));
	}

	/* Inject failure for test to simulate the case of lost some
	 * record/akey/dkey on some non-leader.
	 */
	if (DAOS_FAIL_CHECK(DAOS_VC_LOST_DATA)) {
		if (orw->orw_dti_cos.ca_count > 0) {
			rc = vos_dtx_commit(ioc.ioc_vos_coh, orw->orw_dti_cos.ca_arrays,
					    orw->orw_dti_cos.ca_count, false, NULL);
			if (rc < 0) {
				D_WARN(DF_UOID ": Failed to DTX CoS commit " DF_RC "\n",
				       DP_UOID(orw->orw_oid), DP_RC(rc));
			} else if (rc < orw->orw_dti_cos.ca_count) {
				D_WARN(DF_UOID ": Incomplete DTX CoS commit rc = %d expected "
					       "%" PRIu64 ".\n",
				       DP_UOID(orw->orw_oid), rc, orw->orw_dti_cos.ca_count);
			}
		}
		D_GOTO(out, rc = 0);
	}

	epoch.oe_value = orw->orw_epoch;
	epoch.oe_first = orw->orw_epoch_first;
	epoch.oe_flags = orf_to_dtx_epoch_flags(orw->orw_flags);

	if (orw->orw_flags & ORF_DTX_SYNC)
		dtx_flags |= DTX_SYNC;

	rc = dtx_begin(ioc.ioc_vos_coh, &orw->orw_dti, &epoch, 1, orw->orw_map_ver, &orw->orw_oid,
		       orw->orw_dti_cos.ca_arrays, orw->orw_dti_cos.ca_count, dtx_flags, mbs, &dth);
	if (rc != 0) {
		D_ERROR(DF_UOID ": Failed to start DTX for update " DF_RC "\n",
			DP_UOID(orw->orw_oid), DP_RC(rc));
		D_GOTO(out, rc);
	}

	if (DAOS_FAIL_CHECK(DAOS_DTX_NONLEADER_ERROR))
		D_GOTO(out, rc = -DER_IO);

	/* RPC may be resent during current update bulk data transfer.
	 * Pre-allocate DTX entry for handling resend under such case.
	 */
	rc = obj_local_rw(rpc, &ioc, dth);
	if (rc != 0)
		DL_CDEBUG(
		    rc == -DER_INPROGRESS || rc == -DER_TX_RESTART || rc == -DER_ALREADY ||
			(rc == -DER_EXIST &&
			 (orw->orw_api_flags & (DAOS_COND_DKEY_INSERT | DAOS_COND_AKEY_INSERT))) ||
			(rc == -DER_NONEXIST &&
			 (orw->orw_api_flags & (DAOS_COND_DKEY_UPDATE | DAOS_COND_AKEY_UPDATE))),
		    DB_IO, DLOG_ERR, rc, DF_UOID, DP_UOID(orw->orw_oid));

out:
	if (dth != NULL)
		rc = dtx_end(dth, ioc.ioc_coc, rc);
	obj_rw_reply(rpc, rc, 0, true, &ioc);
	D_FREE(mbs);
	obj_ioc_end(&ioc, rc);
}

static int
obj_tgt_update(struct dtx_leader_handle *dlh, void *arg, int idx, dtx_sub_comp_cb_t comp_cb)
{
	struct ds_obj_exec_arg *exec_arg = arg;

	/* handle local operation */
	if (idx == -1) {
		struct obj_rw_in *orw = crt_req_get(exec_arg->rpc);
		int               rc  = 0;

		if (DAOS_FAIL_CHECK(DAOS_DTX_LEADER_ERROR))
			D_GOTO(comp, rc = -DER_IO);

		/* No need re-exec local update */
		if (dlh->dlh_handle.dth_prepared)
			goto comp;

		/* XXX: For non-solo DTX, leader and non-leader will make each
		 *	own local modification in parallel. If non-leader goes
		 *	so fast as to non-leader may has already moved to handle
		 *	next RPC but the leader has not really started current
		 *	modification yet, such as being blocked at bulk data
		 *	transfer phase. Under such case, it is possible that
		 *	when the non-leader handles next request, it hits the
		 *	DTX that is just prepared locally, then non-leader will
		 *	check such DTX status with leader. But at that time,
		 *	the DTX entry on the leader does not exist, that will
		 *	misguide the non-leader as missed to abort such DTX.
		 *	To avoid such bad case, the leader need to build its
		 *	DTX entry in DRAM before dispatch current request to
		 *	non-leader.
		 *
		 *	On the other hand, even if for solo DTX, the PRC may
		 *	be delay processed because of server side heavy load.
		 *	If it is a update RPC with large data transfer, then
		 *	it is possible that client regard the update RPC is
		 *	timeout and resend the RPC during the original RPC bulk
		 *	data transfer that will yield CPU, and then the resend
		 *	logic on server will not find related DTX entry since
		 *	the DTX for original RPC is not 'prepared' yet. Under
		 *	such case, the update request will be double executed
		 *	on the server. That should be avoided. So pre-allocating
		 *	DTX entry before bulk data transfer is necessary.
		 */
		rc = obj_local_rw(exec_arg->rpc, exec_arg->ioc, &dlh->dlh_handle);
		if (rc != 0)
			DL_CDEBUG(rc == -DER_INPROGRESS || rc == -DER_TX_RESTART ||
				      (rc == -DER_EXIST &&
				       (orw->orw_api_flags &
					(DAOS_COND_DKEY_INSERT | DAOS_COND_AKEY_INSERT))) ||
				      (rc == -DER_NONEXIST &&
				       (orw->orw_api_flags &
					(DAOS_COND_DKEY_UPDATE | DAOS_COND_AKEY_UPDATE))),
				  DB_IO, DLOG_ERR, rc, DF_UOID, DP_UOID(orw->orw_oid));

comp:
		if (comp_cb != NULL)
			comp_cb(dlh, idx, rc);
		return rc;
	}

	/* Handle the object remotely */
	return ds_obj_remote_update(dlh, arg, idx, comp_cb);
}

/* Nonnegative return codes of process_epoch */
enum process_epoch_rc {
	PE_OK_REMOTE, /* OK and epoch chosen remotely */
	PE_OK_LOCAL   /* OK and epoch chosen locally */
};

/*
 * Process the epoch state of an incoming operation. Once this function
 * returns, the epoch state shall contain a chosen epoch. Additionally, if
 * the return value is PE_OK_LOCAL, the epoch can be used for local-RDG
 * operations without uncertainty.
 */
static int
process_epoch(uint64_t *epoch, uint64_t *epoch_first, uint32_t *flags)
{
	if (*epoch == 0 || *epoch == DAOS_EPOCH_MAX)
		/*
		 * *epoch is not a chosen TX epoch. Choose the current HLC
		 * reading as the TX epoch.
		 */
		*epoch = d_hlc_get();
	else
		/* *epoch is already a chosen TX epoch. */
		return PE_OK_REMOTE;

	/* If this is the first epoch chosen, assign it to *epoch_first. */
	if (epoch_first != NULL && *epoch_first == 0)
		*epoch_first = *epoch;

	D_DEBUG(DB_IO, "overwrite epoch " DF_X64 "\n", *epoch);
	return PE_OK_LOCAL;
}

void
ds_obj_rw_handler(crt_rpc_t *rpc)
{
	struct obj_rw_in         *orw       = crt_req_get(rpc);
	struct obj_rw_out        *orwo      = crt_reply_get(rpc);
	struct dtx_leader_handle *dlh       = NULL;
	struct ds_obj_exec_arg    exec_arg  = {0};
	struct obj_io_context     ioc       = {0};
	uint32_t                  flags     = 0;
	uint32_t                  dtx_flags = 0;
	uint32_t                  opc       = opc_get(rpc->cr_opc);
	struct dtx_memberships   *mbs       = NULL;
	struct daos_shard_tgt    *tgts      = NULL;
	struct dtx_id            *dti_cos   = NULL;
	struct obj_pool_metrics  *opm;
	int                       dti_cos_cnt;
	uint32_t                  tgt_cnt;
	uint32_t                  version = 0;
	uint32_t                  max_ver = 0;
	struct dtx_epoch          epoch   = {0};
	int                       rc;
	bool                      need_abort = false;

	D_ASSERT(orw != NULL);
	D_ASSERT(orwo != NULL);

	rc = obj_ioc_begin(orw->orw_oid.id_pub, orw->orw_map_ver, orw->orw_pool_uuid,
			   orw->orw_co_hdl, orw->orw_co_uuid, rpc, orw->orw_flags, &ioc);
	if (rc != 0) {
		D_ASSERTF(rc < 0, "unexpected error# " DF_RC "\n", DP_RC(rc));
		goto out;
	}

	D_DEBUG(DB_IO,
		"rpc %p opc %d oid " DF_UOID " dkey " DF_KEY " tag/xs %d/%d epc " DF_X64
		", pmv %u/%u dti " DF_DTI " layout %u.\n",
		rpc, opc, DP_UOID(orw->orw_oid), DP_KEY(&orw->orw_dkey),
		dss_get_module_info()->dmi_tgt_id, dss_get_module_info()->dmi_xs_id, orw->orw_epoch,
		orw->orw_map_ver, ioc.ioc_map_ver, DP_DTI(&orw->orw_dti), ioc.ioc_layout_ver);

	if (obj_rpc_is_fetch(rpc) && !(orw->orw_flags & ORF_EC_RECOV) &&
	    (orw->orw_epoch != 0 && orw->orw_epoch != DAOS_EPOCH_MAX))
		ioc.ioc_fetch_snap = 1;

	rc = process_epoch(&orw->orw_epoch, &orw->orw_epoch_first, &orw->orw_flags);
	if (rc == PE_OK_LOCAL) {
		orw->orw_flags &= ~ORF_EPOCH_UNCERTAIN;
		dtx_flags |= DTX_EPOCH_OWNER;
	}

	if (obj_rpc_is_fetch(rpc)) {
		struct dtx_handle *dth;

		/* ORF_FETCH_EPOCH_EC_AGG_BOUNDARY only used for rebuild fetch. The container's
		 * sc_ec_agg_eph_boundary possibly be different on the initiator and target engines
		 * of the rebuild fetch, initiator selected fetch epoch possibly lower than readable
		 * epoch at target engine side if vos aggregation merged adjacent extents to higher
		 * epoch. For this case increase the fetch epoch to sc_ec_agg_eph_boundary.
		 */
		if (orw->orw_flags & ORF_FETCH_EPOCH_EC_AGG_BOUNDARY) {
			uint64_t rebuild_epoch;

			D_ASSERTF(orw->orw_epoch <= orw->orw_epoch_first,
				  "bad orw_epoch " DF_X64 ", orw_epoch_first " DF_X64 "\n",
				  orw->orw_epoch, orw->orw_epoch_first);
			rebuild_epoch = orw->orw_epoch_first;
			if (orw->orw_epoch < ioc.ioc_coc->sc_ec_agg_eph_boundary) {
				uint64_t fetch_epoch;

				/* Both EC and VOS aggregation don't across rebuild epoch */
				fetch_epoch =
				    min(ioc.ioc_coc->sc_ec_agg_eph_boundary, rebuild_epoch);
				D_DEBUG(DB_IO,
					DF_UOID " increase fetch epoch from " DF_X64 " to " DF_X64
						", sc_ec_agg_eph_boundary: " DF_X64
						", rebuild_epoch: " DF_X64 "\n",
					DP_UOID(orw->orw_oid), orw->orw_epoch, fetch_epoch,
					ioc.ioc_coc->sc_ec_agg_eph_boundary, rebuild_epoch);
				orw->orw_epoch = fetch_epoch;
			}
			orw->orw_epoch_first = orw->orw_epoch;
		}

		if (orw->orw_flags & ORF_CSUM_REPORT) {
			obj_log_csum_err();
			D_GOTO(out, rc = 0);
		}

		if (DAOS_FAIL_CHECK(DAOS_OBJ_FETCH_DATA_LOST))
			D_GOTO(out, rc = -DER_DATA_LOSS);

		epoch.oe_value = orw->orw_epoch;
		epoch.oe_first = orw->orw_epoch_first;
		epoch.oe_flags = orf_to_dtx_epoch_flags(orw->orw_flags);

		if (orw->orw_flags & ORF_FOR_MIGRATION)
			dtx_flags = DTX_FOR_MIGRATION;

		rc = dtx_begin(ioc.ioc_vos_coh, &orw->orw_dti, &epoch, 0, orw->orw_map_ver,
			       &orw->orw_oid, NULL, 0, dtx_flags, NULL, &dth);
		if (rc == 0) {
			rc = obj_local_rw(rpc, &ioc, dth);
			rc = dtx_end(dth, ioc.ioc_coc, rc);
		}

		D_GOTO(out, rc);
	}

	tgts    = orw->orw_shard_tgts.ca_arrays;
	tgt_cnt = orw->orw_shard_tgts.ca_count;

	rc = obj_gen_dtx_mbs(orw->orw_flags, &tgt_cnt, &tgts, &mbs);
	if (rc != 0)
		D_GOTO(out, rc);

	version = orw->orw_map_ver;
	max_ver = orw->orw_map_ver;

	if (tgt_cnt == 0) {
		if (!(orw->orw_api_flags & DAOS_COND_MASK))
			dtx_flags |= DTX_DROP_CMT;
		dtx_flags |= DTX_SOLO;
	}

	if (orw->orw_flags & ORF_DTX_SYNC)
		dtx_flags |= DTX_SYNC;

	opm = ioc.ioc_coc->sc_pool->spc_metrics[DAOS_OBJ_MODULE];

	/* Handle resend. */
	if (orw->orw_flags & ORF_RESEND) {
		d_tm_inc_counter(opm->opm_update_resent, 1);

again:
		version = orw->orw_map_ver;
		rc = obj_handle_resend(ioc.ioc_vos_coh, &orw->orw_dti, &orw->orw_epoch, &version,
				       &flags, mbs, true, false);
		if (rc != 0)
			D_GOTO(out, rc = (rc > 0 ? 0 : rc));
	} else if (DAOS_FAIL_CHECK(DAOS_DTX_LOST_RPC_REQUEST)) {
		ioc.ioc_lost_reply = 1;
		D_GOTO(out, rc);
	}

	/* For leader case, we need to find out the potential conflict
	 * (or share the same non-committed object/dkey) DTX(s) in the
	 * CoS (committable) cache, piggyback them via the dispdatched
	 * RPC to non-leaders. Then the non-leader replicas can commit
	 * them before real modifications to avoid availability issues.
	 */
	D_FREE(dti_cos);
	dti_cos_cnt = dtx_cos_get_piggyback(ioc.ioc_coc, &orw->orw_oid, orw->orw_dkey_hash,
					    DTX_THRESHOLD_COUNT, &dti_cos);
	if (dti_cos_cnt < 0)
		D_GOTO(out, rc = dti_cos_cnt);

	epoch.oe_value = orw->orw_epoch;
	epoch.oe_first = orw->orw_epoch_first;
	epoch.oe_flags = orf_to_dtx_epoch_flags(orw->orw_flags);

	/* Since we do not know if other replicas execute the
	 * operation, so even the operation has been execute
	 * locally, we will start dtx and forward requests to
	 * all replicas.
	 *
	 * For new leader, even though the local replica
	 * has ever been modified before, but it doesn't
	 * know whether other replicas have also done the
	 * modification or not, so still need to dispatch
	 * the RPC to other replicas.
	 */

	if (flags & ORF_RESEND)
		dtx_flags |= DTX_PREPARED;
	else
		dtx_flags &= ~DTX_PREPARED;

	rc = dtx_leader_begin(ioc.ioc_vos_coh, &orw->orw_dti, &epoch, 1, version, &orw->orw_oid,
			      dti_cos, dti_cos_cnt, tgts, tgt_cnt, dtx_flags, mbs, NULL /* dce */,
			      &dlh);
	if (rc != 0) {
		D_ERROR(DF_UOID ": Failed to start DTX for update " DF_RC "\n",
			DP_UOID(orw->orw_oid), DP_RC(rc));
		D_GOTO(out, rc);
	}

	exec_arg.rpc = rpc;
	exec_arg.ioc = &ioc;
	exec_arg.flags |= flags;
	exec_arg.start = orw->orw_start_shard;

	/* Execute the operation on all targets */
	rc = dtx_leader_exec_ops(dlh, obj_tgt_update, NULL, 0, &exec_arg);

	if (max_ver < dlh->dlh_rmt_ver)
		max_ver = dlh->dlh_rmt_ver;

	/* Stop the distributed transaction */
	rc = dtx_leader_end(dlh, ioc.ioc_coc, rc);
	switch (rc) {
	case -DER_TX_RESTART:
		/*
		 * If this is a standalone operation, we can restart the
		 * internal transaction right here. Otherwise we have to
		 * defer the restart to the RPC sponsor.
		 */
		if (opc != DAOS_OBJ_RPC_UPDATE)
			break;

		/* Only standalone updates use this RPC. Retry with newer epoch. */
		orw->orw_epoch = d_hlc_get();
		exec_arg.flags |= ORF_RESEND;
		flags = ORF_RESEND;
		d_tm_inc_counter(opm->opm_update_restart, 1);
		goto again;
	case -DER_AGAIN:
		need_abort = true;
		exec_arg.flags |= ORF_RESEND;
		flags = ORF_RESEND;
		d_tm_inc_counter(opm->opm_update_retry, 1);
		ABT_thread_yield();
		goto again;
	default:
		break;
	}

	if (opc == DAOS_OBJ_RPC_UPDATE && !(orw->orw_flags & ORF_RESEND) &&
	    DAOS_FAIL_CHECK(DAOS_DTX_LOST_RPC_REPLY))
		ioc.ioc_lost_reply = 1;
out:
	if (unlikely(rc != 0 && need_abort)) {
		struct dtx_entry dte;
		int              rc1;

		dte.dte_xid  = orw->orw_dti;
		dte.dte_ver  = version;
		dte.dte_refs = 1;
		dte.dte_mbs  = mbs;
		rc1          = dtx_abort(ioc.ioc_coc, &dte, orw->orw_epoch);
		if (rc1 != 0 && rc1 != -DER_NONEXIST)
			D_WARN("Failed to abort DTX " DF_DTI ": " DF_RC "\n", DP_DTI(&orw->orw_dti),
			       DP_RC(rc1));
	}

	if (ioc.ioc_map_ver < max_ver)
		ioc.ioc_map_ver = max_ver;

	obj_rw_reply(rpc, rc, epoch.oe_value, false, &ioc);
	D_FREE(mbs);
	D_FREE(dti_cos);
	obj_ioc_end(&ioc, rc);
}

static void
obj_enum_complete(crt_rpc_t *rpc, int status, int map_version, daos_epoch_t epoch)
{
	struct obj_key_enum_out *oeo;
	int                      rc;

	oeo = crt_reply_get(rpc);
	D_ASSERT(oeo != NULL);

	obj_reply_set_status(rpc, status);
	obj_reply_map_version_set(rpc, map_version);
	oeo->oeo_epoch = epoch;

	rc = crt_reply_send(rpc);
	if (rc != 0)
		D_ERROR("send reply failed: " DF_RC "\n", DP_RC(rc));

	d_sgl_fini(&oeo->oeo_sgl, true);
	D_FREE(oeo->oeo_kds.ca_arrays);
	D_FREE(oeo->oeo_eprs.ca_arrays);
	D_FREE(oeo->oeo_recxs.ca_arrays);
	D_FREE(oeo->oeo_csum_iov.iov_buf);
}

static int
obj_local_enum(struct obj_io_context *ioc, crt_rpc_t *rpc, struct vos_iter_anchors *anchors,
	       struct ds_obj_enum_arg *enum_arg, daos_epoch_t *e_out)
{
	vos_iter_param_t        param = {0};
	struct obj_key_enum_in *oei   = crt_req_get(rpc);
	struct dtx_handle      *dth   = NULL;
	uint32_t                flags = 0;
	int                     opc   = opc_get(rpc->cr_opc);
	int                     type;
	int                     rc;
	int                     rc_tmp;
	bool                    recursive = false;
	struct dtx_epoch        epoch     = {0};

	if (oei->oei_flags & ORF_ENUM_WITHOUT_EPR) {
		rc = process_epoch(&oei->oei_epr.epr_hi, &oei->oei_epr.epr_lo, &oei->oei_flags);
		if (rc == PE_OK_LOCAL)
			oei->oei_flags &= ~ORF_EPOCH_UNCERTAIN;
	}

	enum_arg->csummer = ioc->ioc_coc->sc_csummer;
	/* prepare enumeration parameters */
	param.ip_hdl = ioc->ioc_vos_coh;
	param.ip_oid = oei->oei_oid;
	if (oei->oei_dkey.iov_len > 0)
		param.ip_dkey = oei->oei_dkey;
	if (oei->oei_akey.iov_len > 0)
		param.ip_akey = oei->oei_akey;

	/*
	 * Note that oei_epr may be reused for "epoch_first" and "epoch. See
	 * dc_obj_shard_list.
	 */
	if (oei->oei_flags & ORF_ENUM_WITHOUT_EPR)
		param.ip_epr.epr_lo = 0;
	else
		param.ip_epr.epr_lo = oei->oei_epr.epr_lo;
	param.ip_epr.epr_hi = oei->oei_epr.epr_hi;
	param.ip_epc_expr   = VOS_IT_EPC_LE;

	if (opc == DAOS_OBJ_RECX_RPC_ENUMERATE) {
		if (oei->oei_dkey.iov_len == 0 || oei->oei_akey.iov_len == 0)
			D_GOTO(failed, rc = -DER_PROTO);

		if (oei->oei_rec_type == DAOS_IOD_ARRAY)
			type = VOS_ITER_RECX;
		else
			type = VOS_ITER_SINGLE;

		param.ip_epc_expr = VOS_IT_EPC_RE;
		/** Only show visible records and skip punches */
		param.ip_flags = VOS_IT_RECX_VISIBLE | VOS_IT_RECX_SKIP_HOLES;
		if (oei->oei_flags & ORF_DESCENDING_ORDER)
			param.ip_flags |= VOS_IT_RECX_REVERSE;
		enum_arg->fill_recxs = true;
	} else if (opc == DAOS_OBJ_DKEY_RPC_ENUMERATE) {
		type = VOS_ITER_DKEY;
	} else if (opc == DAOS_OBJ_AKEY_RPC_ENUMERATE) {
		type = VOS_ITER_AKEY;
	} else {
		/* object iteration for rebuild or consistency verification. */
		D_ASSERT(opc == DAOS_OBJ_RPC_ENUMERATE);
		type = VOS_ITER_DKEY;
		param.ip_flags |= VOS_IT_RECX_VISIBLE;
		if (daos_anchor_get_flags(&anchors->ia_dkey) & DIOF_WITH_SPEC_EPOCH) {
			/* For obj verification case. */
			param.ip_epc_expr = VOS_IT_EPC_RR;
		} else {
			param.ip_epc_expr = VOS_IT_EPC_RE;
		}
		recursive = true;

		if (oei->oei_flags & ORF_DESCENDING_ORDER)
			param.ip_flags |= VOS_IT_RECX_REVERSE;

		if (daos_oclass_is_ec(&ioc->ioc_oca))
			enum_arg->ec_cell_sz = ioc->ioc_oca.u.ec.e_len;
		enum_arg->chk_key2big  = 1;
		enum_arg->need_punch   = 1;
		enum_arg->copy_data_cb = vos_iter_copy;
		fill_oid(oei->oei_oid, enum_arg);
	}

	/*
	 * FIXME: enumeration RPC uses one anchor for both SV and EV,
	 * that won't be able to support recursive iteration in our
	 * current data model (one akey can have both SV tree and EV
	 * tree).
	 *
	 * Need to use separate anchors for SV and EV, or return a
	 * 'type' to indicate the anchor is on SV tree or EV tree.
	 */
	if (type == VOS_ITER_SINGLE)
		anchors->ia_sv = anchors->ia_ev;
	else if (oei->oei_oid.id_shard % 3 == 1 && DAOS_FAIL_CHECK(DAOS_VC_LOST_REPLICA))
		D_GOTO(failed, rc = -DER_NONEXIST);

	if (oei->oei_flags & ORF_ENUM_WITHOUT_EPR) {
		epoch.oe_value = oei->oei_epr.epr_hi;
		epoch.oe_first = oei->oei_epr.epr_lo;
		epoch.oe_flags = orf_to_dtx_epoch_flags(oei->oei_flags);
	} else if (!daos_is_zero_dti(&oei->oei_dti)) {
		D_ERROR(DF_UOID ": mutually exclusive transaction ID and epoch "
				"range specified\n",
			DP_UOID(oei->oei_oid));
		rc = -DER_PROTO;
		goto failed;
	}

	if (oei->oei_flags & ORF_FOR_MIGRATION) {
		/* just in case ds_pool::sp_rebuilding is not set, pause my local EC aggregation
		 * by setting this flag.
		 * NB: it's a lockess write to shared data structure and it's harmless.
		 */
		ioc->ioc_coc->sc_pool->spc_pool->sp_rebuild_scan = 1;
		flags = DTX_FOR_MIGRATION;
	}

	rc = dtx_begin(ioc->ioc_vos_coh, &oei->oei_dti, &epoch, 0, oei->oei_map_ver, &oei->oei_oid,
		       NULL, 0, flags, NULL, &dth);
	if (rc != 0)
		goto failed;

re_pack:
	rc = ds_obj_enum_pack(&param, type, recursive, anchors, enum_arg, vos_iterate, dth);
	if (obj_dtx_need_refresh(dth, rc)) {
		rc = dtx_refresh(dth, ioc->ioc_coc);
		/* After DTX refresh, re_pack will resume from the position at \@anchors. */
		if (rc == 0)
			goto re_pack;
	}

	if ((rc == -DER_KEY2BIG) && opc == DAOS_OBJ_RPC_ENUMERATE && enum_arg->kds_len < 4) {
		/* let's query the total size for one update (oid/dkey/akey/rec)
		 * to make sure the migration/enumeration can go ahead.
		 */
		enum_arg->size_query        = 1;
		enum_arg->kds_len           = 0;
		enum_arg->kds[0].kd_key_len = 0;
		enum_arg->kds_cap           = 4;
		fill_oid(oei->oei_oid, enum_arg);
		goto re_pack;
	} else if (enum_arg->size_query) {
		D_DEBUG(DB_IO, DF_UOID "query size by kds %d total %zd\n", DP_UOID(oei->oei_oid),
			enum_arg->kds_len, enum_arg->kds[0].kd_key_len);
		rc = -DER_KEY2BIG;
	}

	/* ds_obj_enum_pack may return 1. */
	rc_tmp = dtx_end(dth, ioc->ioc_coc, rc > 0 ? 0 : rc);
	if (rc_tmp != 0)
		rc = rc_tmp;

	if (type == VOS_ITER_SINGLE)
		anchors->ia_ev = anchors->ia_sv;

	D_DEBUG(DB_IO,
		"" DF_UOID " iterate " DF_X64 "-" DF_X64 " type %d tag %d"
		" rc %d\n",
		DP_UOID(oei->oei_oid), param.ip_epr.epr_lo, param.ip_epr.epr_hi, type,
		dss_get_module_info()->dmi_tgt_id, rc);
failed:
	*e_out = epoch.oe_value;
	return rc;
}

static int
obj_enum_reply_bulk(crt_rpc_t *rpc)
{
	d_sg_list_t             *sgls[2] = {0};
	d_sg_list_t              tmp_sgl;
	crt_bulk_t               bulks[2] = {0};
	struct obj_key_enum_in  *oei;
	struct obj_key_enum_out *oeo;
	int                      idx = 0;
	d_iov_t                  tmp_iov;
	int                      rc;

	oei = crt_req_get(rpc);
	oeo = crt_reply_get(rpc);
	if (oei->oei_kds_bulk && oeo->oeo_kds.ca_count > 0) {
		tmp_iov.iov_buf     = oeo->oeo_kds.ca_arrays;
		tmp_iov.iov_buf_len = oeo->oeo_kds.ca_count * sizeof(daos_key_desc_t);
		tmp_iov.iov_len     = oeo->oeo_kds.ca_count * sizeof(daos_key_desc_t);
		tmp_sgl.sg_nr       = 1;
		tmp_sgl.sg_nr_out   = 1;
		tmp_sgl.sg_iovs     = &tmp_iov;
		sgls[idx]           = &tmp_sgl;
		bulks[idx]          = oei->oei_kds_bulk;
		idx++;
		D_DEBUG(DB_IO, "reply kds bulk %zd\n", tmp_iov.iov_len);
	}

	if (oei->oei_bulk) {
		D_DEBUG(DB_IO, "reply bulk %zd nr %d nr_out %d\n", oeo->oeo_sgl.sg_iovs[0].iov_len,
			oeo->oeo_sgl.sg_nr, oeo->oeo_sgl.sg_nr_out);
		sgls[idx]  = &oeo->oeo_sgl;
		bulks[idx] = oei->oei_bulk;
		idx++;
	}

	/* No need reply bulk */
	if (idx == 0)
		return 0;

	rc = obj_bulk_transfer(rpc, CRT_BULK_PUT, false, bulks, NULL, NULL, DAOS_HDL_INVAL, sgls,
			       idx, idx, NULL, false);
	if (oei->oei_kds_bulk) {
		D_FREE(oeo->oeo_kds.ca_arrays);
		oeo->oeo_kds.ca_count = 0;
	}

	/* Free oeo_sgl here to avoid rpc reply the data inline */
	if (oei->oei_bulk)
		d_sgl_fini(&oeo->oeo_sgl, true);

	return rc;
}

void
ds_obj_enum_handler(crt_rpc_t *rpc)
{
	struct ds_obj_enum_arg   enum_arg = {0};
	struct vos_iter_anchors *anchors  = NULL;
	struct obj_key_enum_in  *oei;
	struct obj_key_enum_out *oeo;
	struct obj_io_context    ioc;
	daos_epoch_t             epoch = 0;
	int                      opc   = opc_get(rpc->cr_opc);
	int                      rc    = 0;

	oei = crt_req_get(rpc);
	D_ASSERT(oei != NULL);
	oeo = crt_reply_get(rpc);
	D_ASSERT(oeo != NULL);
	/* prepare buffer for enumerate */

	rc = obj_ioc_begin(oei->oei_oid.id_pub, oei->oei_map_ver, oei->oei_pool_uuid,
			   oei->oei_co_hdl, oei->oei_co_uuid, rpc, oei->oei_flags, &ioc);
	if (rc)
		D_GOTO(out, rc);

	D_DEBUG(DB_IO, "rpc %p opc %d oid " DF_UOID " tag/xs %d/%d pmv %u/%u\n", rpc, opc,
		DP_UOID(oei->oei_oid), dss_get_module_info()->dmi_tgt_id,
		dss_get_module_info()->dmi_xs_id, oei->oei_map_ver, ioc.ioc_map_ver);

	D_ALLOC_PTR(anchors);
	if (anchors == NULL)
		D_GOTO(out, rc = -DER_NOMEM);

	anchors->ia_dkey = oei->oei_dkey_anchor;
	anchors->ia_akey = oei->oei_akey_anchor;
	anchors->ia_ev   = oei->oei_anchor;

	/* TODO: Transfer the inline_thres from enumerate RPC */
	enum_arg.inline_thres = 32;

	if (opc == DAOS_OBJ_RECX_RPC_ENUMERATE) {
		oeo->oeo_eprs.ca_count = 0;
		D_ALLOC(oeo->oeo_eprs.ca_arrays, oei->oei_nr * sizeof(daos_epoch_range_t));
		if (oeo->oeo_eprs.ca_arrays == NULL)
			D_GOTO(out, rc = -DER_NOMEM);
		enum_arg.eprs     = oeo->oeo_eprs.ca_arrays;
		enum_arg.eprs_cap = oei->oei_nr;
		enum_arg.eprs_len = 0;

		oeo->oeo_recxs.ca_count = 0;
		D_ALLOC(oeo->oeo_recxs.ca_arrays, oei->oei_nr * sizeof(daos_recx_t));
		if (oeo->oeo_recxs.ca_arrays == NULL)
			D_GOTO(out, rc = -DER_NOMEM);
		enum_arg.recxs     = oeo->oeo_recxs.ca_arrays;
		enum_arg.recxs_cap = oei->oei_nr;
		enum_arg.recxs_len = 0;
	} else {
		rc = daos_sgls_alloc(&oeo->oeo_sgl, &oei->oei_sgl, 1);
		if (rc != 0)
			D_GOTO(out, rc);
		enum_arg.sgl     = &oeo->oeo_sgl;
		enum_arg.sgl_idx = 0;

		/* Prepare key descriptor buffer */
		oeo->oeo_kds.ca_count = 0;
		D_ALLOC(oeo->oeo_kds.ca_arrays, oei->oei_nr * sizeof(daos_key_desc_t));
		if (oeo->oeo_kds.ca_arrays == NULL)
			D_GOTO(out, rc = -DER_NOMEM);
		enum_arg.kds     = oeo->oeo_kds.ca_arrays;
		enum_arg.kds_cap = oei->oei_nr;
		enum_arg.kds_len = 0;
	}

	/* keep trying until the key_buffer is fully filled or reaching the
	 * end of the stream.
	 */
	rc = obj_local_enum(&ioc, rpc, anchors, &enum_arg, &epoch);
	if (rc == 1) /* If the buffer is full, exit and reset failure. */
		rc = 0;

	if (rc)
		D_GOTO(out, rc);

	oeo->oeo_dkey_anchor = anchors->ia_dkey;
	oeo->oeo_akey_anchor = anchors->ia_akey;
	oeo->oeo_anchor      = anchors->ia_ev;

	if (enum_arg.eprs)
		oeo->oeo_eprs.ca_count = enum_arg.eprs_len;

	if (opc == DAOS_OBJ_RECX_RPC_ENUMERATE) {
		oeo->oeo_recxs.ca_count = enum_arg.recxs_len;
		oeo->oeo_num            = enum_arg.rnum;
		oeo->oeo_size           = enum_arg.rsize;
	} else {
		D_ASSERT(enum_arg.eprs_len == 0 || enum_arg.eprs_len == enum_arg.kds_len);
		oeo->oeo_kds.ca_count = enum_arg.kds_len;
		oeo->oeo_num          = enum_arg.kds_len;
		if (oeo->oeo_sgl.sg_iovs != NULL)
			oeo->oeo_size = oeo->oeo_sgl.sg_iovs[0].iov_len;
		oeo->oeo_csum_iov = enum_arg.csum_iov;
	}

	rc = obj_enum_reply_bulk(rpc);
out:
	/* for KEY2BIG case, just reuse the oeo_size to reply the key len */
	if (rc == -DER_KEY2BIG) {
		D_ASSERT(enum_arg.kds != NULL);
		oeo->oeo_size = enum_arg.kds[0].kd_key_len;
	}
	obj_enum_complete(rpc, rc, ioc.ioc_map_ver, epoch);
	obj_ioc_end(&ioc, rc);
	D_FREE(anchors);
}

static void
obj_punch_complete(crt_rpc_t *rpc, int status, uint32_t map_version)
{
	int rc;

	obj_reply_set_status(rpc, status);
	obj_reply_map_version_set(rpc, map_version);

	rc = crt_reply_send(rpc);
	if (rc != 0)
		D_ERROR("send reply failed: " DF_RC "\n", DP_RC(rc));
}

static int
obj_punch_one(struct obj_punch_in *opi, crt_opcode_t opc, struct obj_io_context *ioc,
	      struct dtx_handle *dth)
{
	struct ds_cont_child *cont = ioc->ioc_coc;
	int                   rc;

	rc = dtx_sub_init(dth, &opi->opi_oid, opi->opi_dkey_hash);
	if (rc != 0)
		goto out;

	switch (opc) {
	case DAOS_OBJ_RPC_PUNCH:
	case DAOS_OBJ_RPC_TGT_PUNCH:
	case DAOS_OBJ_RPC_COLL_PUNCH:
		rc = vos_obj_punch(cont->sc_hdl, opi->opi_oid, opi->opi_epoch, opi->opi_map_ver, 0,
				   NULL, 0, NULL, dth);
		break;
	case DAOS_OBJ_RPC_PUNCH_DKEYS:
	case DAOS_OBJ_RPC_PUNCH_AKEYS:
	case DAOS_OBJ_RPC_TGT_PUNCH_DKEYS:
	case DAOS_OBJ_RPC_TGT_PUNCH_AKEYS: {
		daos_key_t *dkey;

		D_ASSERTF(opi->opi_dkeys.ca_count == 1,
			  "NOT punch multiple (%llu) dkeys via one RPC\n",
			  (unsigned long long)opi->opi_dkeys.ca_count);

		dkey = &((daos_key_t *)opi->opi_dkeys.ca_arrays)[0];
		rc   = vos_obj_punch(cont->sc_hdl, opi->opi_oid, opi->opi_epoch, opi->opi_map_ver,
				     opi->opi_api_flags, dkey, opi->opi_akeys.ca_count,
				     opi->opi_akeys.ca_arrays, dth);
		break;
	}
	default:
		D_ERROR("opc %#x not supported\n", opc);
		D_GOTO(out, rc = -DER_NOSYS);
	}

out:
	return rc;
}

static int
obj_local_punch(struct obj_punch_in *opi, crt_opcode_t opc, uint32_t shard_nr, uint32_t *shards,
		struct obj_io_context *ioc, struct dtx_handle *dth)
{
	struct dtx_share_peer *dsp;
	uint64_t               sched_seq;
	uint32_t               retry = 0;
	int                    rc    = 0;
	int                    i;

again:
	sched_seq = sched_cur_seq();

	/* There may be multiple shards reside on the same VOS target. */
	for (i = 0; i < shard_nr; i++) {
		opi->opi_oid.id_shard = shards[i];
		rc                    = obj_punch_one(opi, opc, ioc, dth);
		if (rc != 0)
			break;
	}

	if (obj_dtx_need_refresh(dth, rc)) {
		if (++retry >= 3) {
			if (opi->opi_flags & ORF_MAYBE_STARVE) {
				dsp = d_list_entry(dth->dth_share_tbd_list.next,
						   struct dtx_share_peer, dsp_link);
				D_WARN("DTX refresh for " DF_DTI " because of " DF_DTI
				       " (%d), maybe starve\n",
				       DP_DTI(&dth->dth_xid), DP_DTI(&dsp->dsp_xid),
				       dth->dth_share_tbd_count);
			}
			goto out;
		}

		rc = dtx_refresh(dth, ioc->ioc_coc);
		if (rc != 0)
			goto out;

		/*
		 * For solo punch, it will be handled via one-phase transaction. If there is CPU
		 * yield after its epoch generated, we will renew the epoch, then we can use the
		 * epoch to sort related solo DTXs based on their epochs.
		 */
		if (dth->dth_solo && sched_cur_seq() != sched_seq) {
			struct dtx_epoch epoch;

			epoch.oe_value = d_hlc_get();
			epoch.oe_first = epoch.oe_value;
			epoch.oe_flags = orf_to_dtx_epoch_flags(opi->opi_flags);

			dtx_renew_epoch(&epoch, dth);

			D_DEBUG(DB_IO,
				"punch rpc %u renew epoch " DF_X64 " => " DF_X64 " for " DF_DTI
				"\n",
				opc, opi->opi_epoch, dth->dth_epoch, DP_DTI(&opi->opi_dti));

			opi->opi_epoch = dth->dth_epoch;
		}

		goto again;
	}

out:
	return rc;
}

int
obj_tgt_punch(struct obj_tgt_punch_args *otpa, uint32_t *shards, uint32_t count)
{
	struct obj_io_context	 ioc = { 0 };
	struct obj_io_context	*p_ioc = otpa->sponsor_ioc;
	struct dtx_handle	*dth = otpa->sponsor_dth;
	struct obj_punch_in	*opi = otpa->opi;
	struct dtx_epoch         epoch;
	uint32_t                 dtx_flags = 0;
	int                      rc        = 0;

	if (p_ioc == NULL) {
		p_ioc = &ioc;
		rc    = obj_ioc_begin(opi->opi_oid.id_pub, opi->opi_map_ver, opi->opi_pool_uuid,
				      opi->opi_co_hdl, opi->opi_co_uuid, otpa->data, opi->opi_flags,
				      p_ioc);
		if (rc != 0)
			goto out;
	}

	if (dth != NULL) {
		if (dth->dth_prepared)
			D_GOTO(out, rc = 0);

		goto exec;
	}

	if (opi->opi_flags & ORF_RESEND) {
		rc = obj_handle_resend(p_ioc->ioc_vos_coh, &opi->opi_dti, &opi->opi_epoch,
				       &opi->opi_map_ver, NULL, otpa->mbs, false, false);
		if (rc != 0)
			D_GOTO(out, rc = (rc > 0 ? 0 : rc));
	}

	epoch.oe_value = opi->opi_epoch;
	epoch.oe_first = epoch.oe_value; /* unused for TGT_PUNCH */
	epoch.oe_flags = orf_to_dtx_epoch_flags(opi->opi_flags);

	if (opi->opi_flags & ORF_DTX_SYNC)
		dtx_flags |= DTX_SYNC;

	/* Start the local transaction */
	rc = dtx_begin(p_ioc->ioc_vos_coh, &opi->opi_dti, &epoch, count, opi->opi_map_ver,
		       &opi->opi_oid, opi->opi_dti_cos.ca_arrays, opi->opi_dti_cos.ca_count,
		       dtx_flags, otpa->mbs, &dth);
	if (rc != 0) {
		D_ERROR(DF_UOID ": Failed to start DTX for punch " DF_RC "\n",
			DP_UOID(opi->opi_oid), DP_RC(rc));
		D_GOTO(out, rc);
	}

	if (DAOS_FAIL_CHECK(DAOS_DTX_NONLEADER_ERROR))
		D_GOTO(out, rc = -DER_IO);

exec:
	rc = obj_local_punch(opi, otpa->opc, count, shards, p_ioc, dth);
	if (rc != 0)
		DL_CDEBUG(rc == -DER_INPROGRESS || rc == -DER_TX_RESTART || rc == -DER_ALREADY ||
			      (rc == -DER_NONEXIST && (opi->opi_api_flags & DAOS_COND_PUNCH)),
			  DB_IO, DLOG_ERR, rc, DF_UOID, DP_UOID(opi->opi_oid));

out:
	if (otpa->ver != NULL)
		*otpa->ver = p_ioc->ioc_map_ver;

	if (dth != NULL && dth != otpa->sponsor_dth)
		rc = dtx_end(dth, p_ioc->ioc_coc, rc);

	if (p_ioc == &ioc)
		obj_ioc_end(p_ioc, rc);

	return rc;
}

/* Handle the punch requests on non-leader */
void
ds_obj_tgt_punch_handler(crt_rpc_t *rpc)
{
	struct obj_tgt_punch_args otpa    = {0};
	struct obj_punch_in      *opi     = crt_req_get(rpc);
	struct daos_shard_tgt    *tgts    = opi->opi_shard_tgts.ca_arrays;
	uint32_t                  tgt_cnt = opi->opi_shard_tgts.ca_count;
	uint32_t                  version = 0;
	int                       rc;

	rc = obj_gen_dtx_mbs(opi->opi_flags, &tgt_cnt, &tgts, &otpa.mbs);
	if (rc != 0)
		D_GOTO(out, rc);

	otpa.opc  = opc_get(rpc->cr_opc);
	otpa.opi  = opi;
	otpa.ver  = &version;
	otpa.data = rpc;

	rc = obj_tgt_punch(&otpa, &opi->opi_oid.id_shard, 1);

out:
	obj_punch_complete(rpc, rc, version);
	D_FREE(otpa.mbs);
}

static int
obj_punch_agg_cb(struct dtx_leader_handle *dlh, void *arg)
{
	struct dtx_sub_status *sub;
	uint32_t               sub_cnt       = dlh->dlh_normal_sub_cnt + dlh->dlh_delay_sub_cnt;
	int                    allow_failure = dlh->dlh_allow_failure;
	int                    allow_failure_cnt;
	int                    succeeds;
	int                    result = 0;
	int                    i;

	/*
	 * For conditional punch, let's ignore DER_NONEXIST if some shard succeed,
	 * since the object may not exist on some shards due to EC partial update.
	 */
	D_ASSERTF(allow_failure == -DER_NONEXIST, "Unexpected allow failure %d\n", allow_failure);

	for (i = 0, allow_failure_cnt = 0, succeeds = 0; i < sub_cnt; i++) {
		sub = &dlh->dlh_subs[i];
		if (sub->dss_tgt.st_rank != DAOS_TGT_IGNORE && sub->dss_comp) {
			if (sub->dss_result == 0) {
				succeeds++;
			} else if (sub->dss_result == allow_failure) {
				allow_failure_cnt++;
			} else if (result == -DER_INPROGRESS || result == -DER_AGAIN ||
				   result == 0) {
				/* Ignore INPROGRESS and AGAIN if there is other failure. */
				result = sub->dss_result;

				if (dlh->dlh_rmt_ver < sub->dss_version)
					dlh->dlh_rmt_ver = sub->dss_version;
			}
		}
	}

	D_DEBUG(DB_IO, DF_DTI " sub_requests %d/%d, allow_failure %d, result %d\n",
		DP_DTI(&dlh->dlh_handle.dth_xid), allow_failure_cnt, succeeds, allow_failure,
		result);

	if (allow_failure_cnt > 0 && result == 0 && succeeds == 0)
		result = allow_failure;

	return result;
}

static int
obj_tgt_punch_disp(struct dtx_leader_handle *dlh, void *arg, int idx, dtx_sub_comp_cb_t comp_cb)
{
	struct ds_obj_exec_arg *exec_arg = arg;

	/* handle local operation */
	if (idx == -1) {
		crt_rpc_t           *rpc = exec_arg->rpc;
		struct obj_punch_in *opi = crt_req_get(rpc);
		int                  rc  = 0;

		if (DAOS_FAIL_CHECK(DAOS_DTX_LEADER_ERROR))
			D_GOTO(comp, rc = -DER_IO);

		if (dlh->dlh_handle.dth_prepared)
			goto comp;

		rc = obj_local_punch(opi, opc_get(rpc->cr_opc), 1, &opi->opi_oid.id_shard,
				     exec_arg->ioc, &dlh->dlh_handle);
		if (rc != 0)
			DL_CDEBUG(
			    rc == -DER_INPROGRESS || rc == -DER_TX_RESTART ||
				(rc == -DER_NONEXIST && (opi->opi_api_flags & DAOS_COND_PUNCH)),
			    DB_IO, DLOG_ERR, rc, DF_UOID, DP_UOID(opi->opi_oid));

comp:
		if (comp_cb != NULL)
			comp_cb(dlh, idx, rc);

		return rc;
	}

	/* Handle the object remotely */
	return ds_obj_remote_punch(dlh, arg, idx, comp_cb);
}

/* Handle the punch requests on the leader */
void
ds_obj_punch_handler(crt_rpc_t *rpc)
{
	struct dtx_leader_handle *dlh = NULL;
	struct obj_punch_in      *opi;
	struct ds_obj_exec_arg    exec_arg = {0};
	struct obj_io_context     ioc      = {0};
	struct dtx_memberships   *mbs      = NULL;
	struct daos_shard_tgt    *tgts     = NULL;
	struct dtx_id            *dti_cos  = NULL;
	int                       dti_cos_cnt;
	uint32_t                  tgt_cnt;
	uint32_t                  flags     = 0;
	uint32_t                  dtx_flags = 0;
	uint32_t                  version   = 0;
	uint32_t                  max_ver   = 0;
	struct dtx_epoch          epoch;
	int                       rc;
	bool                      need_abort = false;

	opi = crt_req_get(rpc);
	D_ASSERT(opi != NULL);
	rc = obj_ioc_begin(opi->opi_oid.id_pub, opi->opi_map_ver, opi->opi_pool_uuid,
			   opi->opi_co_hdl, opi->opi_co_uuid, rpc, opi->opi_flags, &ioc);
	if (rc)
		goto out;

	if (opi->opi_dkeys.ca_count == 0)
		D_DEBUG(DB_TRACE,
			"punch obj %p oid " DF_UOID " tag/xs %d/%d epc " DF_X64
			", pmv %u/%u dti " DF_DTI ".\n",
			rpc, DP_UOID(opi->opi_oid), dss_get_module_info()->dmi_tgt_id,
			dss_get_module_info()->dmi_xs_id, opi->opi_epoch, opi->opi_map_ver,
			ioc.ioc_map_ver, DP_DTI(&opi->opi_dti));
	else
		D_DEBUG(DB_TRACE,
			"punch key %p oid " DF_UOID " dkey " DF_KEY " tag/xs %d/%d epc " DF_X64
			", pmv %u/%u dti " DF_DTI ".\n",
			rpc, DP_UOID(opi->opi_oid), DP_KEY(&opi->opi_dkeys.ca_arrays[0]),
			dss_get_module_info()->dmi_tgt_id, dss_get_module_info()->dmi_xs_id,
			opi->opi_epoch, opi->opi_map_ver, ioc.ioc_map_ver, DP_DTI(&opi->opi_dti));

	rc = process_epoch(&opi->opi_epoch, NULL /* epoch_first */, &opi->opi_flags);
	if (rc == PE_OK_LOCAL) {
		opi->opi_flags &= ~ORF_EPOCH_UNCERTAIN;
		dtx_flags |= DTX_EPOCH_OWNER;
	}

	version = opi->opi_map_ver;
	max_ver = opi->opi_map_ver;
	tgts    = opi->opi_shard_tgts.ca_arrays;
	tgt_cnt = opi->opi_shard_tgts.ca_count;

	rc = obj_gen_dtx_mbs(opi->opi_flags, &tgt_cnt, &tgts, &mbs);
	if (rc != 0)
		D_GOTO(out, rc);

	if (tgt_cnt == 0) {
		if (!(opi->opi_api_flags & DAOS_COND_MASK))
			dtx_flags |= DTX_DROP_CMT;
		dtx_flags |= DTX_SOLO;
	}
	if (opi->opi_flags & ORF_DTX_SYNC)
		dtx_flags |= DTX_SYNC;

	/* Handle resend. */
	if (opi->opi_flags & ORF_RESEND) {
again:
		version = opi->opi_map_ver;
		rc = obj_handle_resend(ioc.ioc_vos_coh, &opi->opi_dti, &opi->opi_epoch, &version,
				       &flags, mbs, true, false);
		if (rc != 0)
			D_GOTO(out, rc = (rc > 0 ? 0 : rc));
	} else if (DAOS_FAIL_CHECK(DAOS_DTX_LOST_RPC_REQUEST) ||
		   DAOS_FAIL_CHECK(DAOS_DTX_LONG_TIME_RESEND)) {
		goto cleanup;
	}

	/* For leader case, we need to find out the potential conflict
	 * (or share the same non-committed object/dkey) DTX(s) in the
	 * CoS (committable) cache, piggyback them via the dispdatched
	 * RPC to non-leaders. Then the non-leader replicas can commit
	 * them before real modifications to avoid availability issues.
	 */
	D_FREE(dti_cos);
	dti_cos_cnt = dtx_cos_get_piggyback(ioc.ioc_coc, &opi->opi_oid, opi->opi_dkey_hash,
					    DTX_THRESHOLD_COUNT, &dti_cos);
	if (dti_cos_cnt < 0)
		D_GOTO(out, rc = dti_cos_cnt);

	epoch.oe_value = opi->opi_epoch;
	epoch.oe_first = epoch.oe_value; /* unused for PUNCH */
	epoch.oe_flags = orf_to_dtx_epoch_flags(opi->opi_flags);

	/* Since we do not know if other replicas execute the
	 * operation, so even the operation has been execute
	 * locally, we will start dtx and forward requests to
	 * all replicas.
	 *
	 * For new leader, even though the local replica
	 * has ever been modified before, but it doesn't
	 * know whether other replicas have also done the
	 * modification or not, so still need to dispatch
	 * the RPC to other replicas.
	 */

	if (flags & ORF_RESEND)
		dtx_flags |= DTX_PREPARED;
	else
		dtx_flags &= ~DTX_PREPARED;

	rc = dtx_leader_begin(ioc.ioc_vos_coh, &opi->opi_dti, &epoch, 1, version, &opi->opi_oid,
			      dti_cos, dti_cos_cnt, tgts, tgt_cnt, dtx_flags, mbs, NULL /* dce */,
			      &dlh);
	if (rc != 0) {
		D_ERROR(DF_UOID ": Failed to start DTX for punch " DF_RC "\n",
			DP_UOID(opi->opi_oid), DP_RC(rc));
		D_GOTO(out, rc);
	}

	exec_arg.rpc = rpc;
	exec_arg.ioc = &ioc;
	exec_arg.flags |= flags;

	/* Execute the operation on all shards */
	if (opi->opi_api_flags & DAOS_COND_PUNCH)
		rc = dtx_leader_exec_ops(dlh, obj_tgt_punch_disp, obj_punch_agg_cb, -DER_NONEXIST,
					 &exec_arg);
	else
		rc = dtx_leader_exec_ops(dlh, obj_tgt_punch_disp, NULL, 0, &exec_arg);

	if (max_ver < dlh->dlh_rmt_ver)
		max_ver = dlh->dlh_rmt_ver;

	/* Stop the distribute transaction */
	rc = dtx_leader_end(dlh, ioc.ioc_coc, rc);
	switch (rc) {
	case -DER_TX_RESTART:
		/* Only standalone punches use this RPC. Retry with newer epoch. */
		opi->opi_epoch = d_hlc_get();
		exec_arg.flags |= ORF_RESEND;
		flags = ORF_RESEND;
		goto again;
	case -DER_AGAIN:
		need_abort = true;
		exec_arg.flags |= ORF_RESEND;
		flags = ORF_RESEND;
		ABT_thread_yield();
		goto again;
	default:
		break;
	}

	if (!(opi->opi_flags & ORF_RESEND) && DAOS_FAIL_CHECK(DAOS_DTX_LOST_RPC_REPLY))
		goto cleanup;

out:
	if (rc != 0 && need_abort) {
		struct dtx_entry dte;
		int              rc1;

		dte.dte_xid  = opi->opi_dti;
		dte.dte_ver  = version;
		dte.dte_refs = 1;
		dte.dte_mbs  = mbs;
		rc1          = dtx_abort(ioc.ioc_coc, &dte, opi->opi_epoch);
		if (rc1 != 0 && rc1 != -DER_NONEXIST)
			D_WARN("Failed to abort DTX " DF_DTI ": " DF_RC "\n", DP_DTI(&opi->opi_dti),
			       DP_RC(rc1));
	}

	obj_punch_complete(rpc, rc, max_ver);

cleanup:
	D_FREE(mbs);
	D_FREE(dti_cos);
	obj_ioc_end(&ioc, rc);
}

static int
obj_local_query(struct obj_tgt_query_args *otqa, struct obj_io_context *ioc, daos_unit_oid_t oid,
		daos_epoch_t epoch, uint64_t api_flags, uint32_t map_ver, uint32_t opc,
		uint32_t count, uint32_t *shards, struct dtx_handle *dth)
{
	struct obj_query_merge_args oqma = {0};
	daos_key_t                  dkey;
	daos_key_t                  akey;
	daos_key_t                 *p_dkey;
	daos_key_t                 *p_akey;
	daos_recx_t                *p_recx;
	daos_epoch_t               *p_epoch;
	daos_unit_oid_t             t_oid       = oid;
	uint32_t                    query_flags = api_flags;
	uint32_t                    cell_size   = 0;
	uint64_t                    stripe_size = 0;
	daos_epoch_t                max_epoch   = 0;
	daos_recx_t                 recx        = {0};
	int                         succeeds;
	int                         rc = 0;
	int                         i;

	if (count > 1)
		D_ASSERT(otqa->otqa_need_copy);

	if (daos_oclass_is_ec(&ioc->ioc_oca) && api_flags & DAOS_GET_RECX) {
		query_flags |= VOS_GET_RECX_EC;
		cell_size   = obj_ec_cell_rec_nr(&ioc->ioc_oca);
		stripe_size = obj_ec_stripe_rec_nr(&ioc->ioc_oca);
	}

	otqa->otqa_shard = shards[0];

	if (otqa->otqa_need_copy) {
		oqma.oqma_oca          = &ioc->ioc_oca;
		oqma.oqma_oid          = oid;
		oqma.oqma_oid.id_shard = shards[0];
		oqma.oqma_in_dkey      = otqa->otqa_in_dkey;
		oqma.oqma_tgt_dkey     = &otqa->otqa_dkey_copy;
		oqma.oqma_tgt_akey     = &otqa->otqa_akey_copy;
		oqma.oqma_tgt_recx     = &otqa->otqa_recx;
		oqma.oqma_tgt_epoch    = &otqa->otqa_max_epoch;
		oqma.oqma_tgt_map_ver  = &otqa->otqa_version;
		oqma.oqma_shard        = &otqa->otqa_shard;
		oqma.oqma_flags        = api_flags;
		oqma.oqma_opc          = opc;
		oqma.oqma_src_map_ver  = map_ver;
	}

	for (i = 0, succeeds = 0; i < count; i++) {
		if (api_flags & DAOS_GET_DKEY) {
			if (otqa->otqa_need_copy)
				p_dkey = &dkey;
			else
				p_dkey = otqa->otqa_out_dkey;
			d_iov_set(p_dkey, NULL, 0);
		} else {
			p_dkey = otqa->otqa_in_dkey;
		}

		if (api_flags & DAOS_GET_AKEY) {
			if (otqa->otqa_need_copy)
				p_akey = &akey;
			else
				p_akey = otqa->otqa_out_akey;
			d_iov_set(p_akey, NULL, 0);
		} else {
			p_akey = otqa->otqa_in_akey;
		}

		if (otqa->otqa_need_copy) {
			p_recx  = &recx;
			p_epoch = &max_epoch;
		} else {
			p_recx  = &otqa->otqa_recx;
			p_epoch = &otqa->otqa_max_epoch;
		}

		t_oid.id_shard = shards[i];

again:
		rc = vos_obj_query_key(ioc->ioc_vos_coh, t_oid, query_flags, epoch, p_dkey, p_akey,
				       p_recx, p_epoch, cell_size, stripe_size, dth);
		if (obj_dtx_need_refresh(dth, rc)) {
			rc = dtx_refresh(dth, ioc->ioc_coc);
			if (rc == 0)
				goto again;
		}

		if (rc == -DER_NONEXIST) {
			if (otqa->otqa_need_copy && otqa->otqa_max_epoch < *p_epoch)
				otqa->otqa_max_epoch = *p_epoch;
			continue;
		}

		if (rc != 0)
			goto out;

		succeeds++;

		if (!otqa->otqa_need_copy) {
			otqa->otqa_shard = shards[i];
			goto out;
		}

		if (succeeds == 1) {
			rc = daos_iov_copy(&otqa->otqa_dkey_copy, p_dkey);
			if (rc != 0)
				goto out;

			rc = daos_iov_copy(&otqa->otqa_akey_copy, p_akey);
			if (rc != 0)
				goto out;

			otqa->otqa_recx = *p_recx;
			if (otqa->otqa_max_epoch < *p_epoch)
				otqa->otqa_max_epoch = *p_epoch;
			otqa->otqa_shard          = shards[i];
			otqa->otqa_keys_allocated = 1;

			if (otqa->otqa_raw_recx && daos_oclass_is_ec(&ioc->ioc_oca)) {
				obj_ec_recx_vos2daos(&ioc->ioc_oca, t_oid, p_dkey, &otqa->otqa_recx,
						     api_flags & DAOS_GET_MAX ? true : false);
				otqa->otqa_raw_recx = 0;
			}
		} else {
			oqma.oqma_oid.id_shard = shards[i];
			oqma.oqma_src_epoch    = *p_epoch;
			oqma.oqma_src_dkey     = p_dkey;
			oqma.oqma_src_akey     = p_akey;
			oqma.oqma_src_recx     = p_recx;
			oqma.oqma_raw_recx     = 1;
			/*
			 * Merge (L1) the results from different shards on the same VOS target
			 * into current otqa that stands for the result for current VOS target.
			 */
			rc = daos_obj_query_merge(&oqma);
			if (rc != 0)
				goto out;
		}
	}

	if (rc == -DER_NONEXIST && succeeds > 0)
		rc = 0;

out:
	if (rc == -DER_NONEXIST && otqa->otqa_need_copy && !otqa->otqa_keys_allocated) {
		/* Allocate key buffer for subsequent merge. */
		rc = daos_iov_alloc(&otqa->otqa_dkey_copy, sizeof(uint64_t), true);
		if (rc != 0)
			goto out;

		rc = daos_iov_alloc(&otqa->otqa_akey_copy, sizeof(uint64_t), true);
		if (rc != 0)
			goto out;

		otqa->otqa_keys_allocated = 1;
	}

	otqa->otqa_result    = rc;
	otqa->otqa_completed = 1;

	return rc;
}

int
obj_tgt_query(struct obj_tgt_query_args *otqa, uuid_t po_uuid, uuid_t co_hdl, uuid_t co_uuid,
	      daos_unit_oid_t oid, daos_epoch_t epoch, daos_epoch_t epoch_first, uint64_t api_flags,
	      uint32_t rpc_flags, uint32_t *map_ver, crt_rpc_t *rpc, uint32_t count,
	      uint32_t *shards, struct dtx_id *xid)
{
	struct dtx_epoch       dtx_epoch = {0};
	struct obj_io_context  ioc       = {0};
	struct obj_io_context *p_ioc     = otqa->otqa_ioc;
	struct dtx_handle     *dth       = otqa->otqa_dth;
	int                    rc        = 0;

	if (p_ioc == NULL)
		p_ioc = &ioc;

	if (!p_ioc->ioc_began) {
		rc = obj_ioc_begin(oid.id_pub, *map_ver, po_uuid, co_hdl, co_uuid, rpc, rpc_flags,
				   p_ioc);
		if (rc != 0)
			goto out;
	}

	if (dth == NULL) {
		dtx_epoch.oe_value = epoch;
		dtx_epoch.oe_first = epoch_first;
		dtx_epoch.oe_flags = orf_to_dtx_epoch_flags(rpc_flags);

		rc = dtx_begin(p_ioc->ioc_vos_coh, xid, &dtx_epoch, 0, *map_ver, &oid, NULL, 0, 0,
			       NULL, &dth);
		if (rc != 0)
			goto out;
	}

	rc = obj_local_query(otqa, p_ioc, oid, epoch, api_flags, *map_ver, opc_get(rpc->cr_opc),
			     count, shards, dth);

	if (dth != otqa->otqa_dth)
		rc = dtx_end(dth, p_ioc->ioc_coc, rc);

out:
	*map_ver = p_ioc->ioc_map_ver;
	if (p_ioc != otqa->otqa_ioc)
		obj_ioc_end(p_ioc, rc);

	return rc;
}

void
ds_obj_query_key_handler(crt_rpc_t *rpc)
{
	struct dss_module_info   *dmi     = dss_get_module_info();
	struct obj_query_key_in  *okqi    = crt_req_get(rpc);
	struct obj_query_key_out *okqo    = crt_reply_get(rpc);
	struct obj_tgt_query_args otqa    = {0};
	uint32_t                  version = okqi->okqi_map_ver;
	int                       rc;

	rc = process_epoch(&okqi->okqi_epoch, &okqi->okqi_epoch_first, &okqi->okqi_flags);
	if (rc == PE_OK_LOCAL)
		okqi->okqi_flags &= ~ORF_EPOCH_UNCERTAIN;

	otqa.otqa_in_dkey  = &okqi->okqi_dkey;
	otqa.otqa_in_akey  = &okqi->okqi_akey;
	otqa.otqa_out_dkey = &okqo->okqo_dkey;
	otqa.otqa_out_akey = &okqo->okqo_akey;

	rc = obj_tgt_query(&otqa, okqi->okqi_pool_uuid, okqi->okqi_co_hdl, okqi->okqi_co_uuid,
			   okqi->okqi_oid, okqi->okqi_epoch, okqi->okqi_epoch_first,
			   okqi->okqi_api_flags, okqi->okqi_flags, &version, rpc, 1,
			   &okqi->okqi_oid.id_shard, &okqi->okqi_dti);
	okqo->okqo_max_epoch = otqa.otqa_max_epoch;
	if (rc == 0)
		okqo->okqo_recx = otqa.otqa_recx;
	else
		DL_CDEBUG(rc != -DER_NONEXIST && rc != -DER_INPROGRESS && rc != -DER_TX_RESTART,
			  DLOG_ERR, DB_IO, rc,
			  "Failed to handle reqular query RPC %p on XS %u/%u "
			  "for obj " DF_UOID " epc " DF_X64 " pmv %u/%u, api_flags " DF_X64
			  " with dti " DF_DTI,
			  rpc, dmi->dmi_xs_id, dmi->dmi_tgt_id, DP_UOID(okqi->okqi_oid),
			  okqi->okqi_epoch, okqi->okqi_map_ver, version, okqi->okqi_api_flags,
			  DP_DTI(&okqi->okqi_dti));

	obj_reply_set_status(rpc, rc);
	obj_reply_map_version_set(rpc, version);
	okqo->okqo_epoch = okqi->okqi_epoch;

	rc = crt_reply_send(rpc);
	if (rc != 0)
		D_ERROR("send reply failed: " DF_RC "\n", DP_RC(rc));
}

void
ds_obj_sync_handler(crt_rpc_t *rpc)
{
	struct obj_sync_in   *osi;
	struct obj_sync_out  *oso;
	struct obj_io_context ioc;
	daos_epoch_t          epoch = d_hlc_get();
	int                   rc;

	osi = crt_req_get(rpc);
	D_ASSERT(osi != NULL);

	oso = crt_reply_get(rpc);
	D_ASSERT(oso != NULL);

	if (osi->osi_epoch == 0)
		oso->oso_epoch = epoch;
	else
		oso->oso_epoch = min(epoch, osi->osi_epoch);

	D_DEBUG(DB_IO, "obj_sync start: " DF_UOID ", epc " DF_X64 "\n", DP_UOID(osi->osi_oid),
		oso->oso_epoch);

	rc = obj_ioc_begin(osi->osi_oid.id_pub, osi->osi_map_ver, osi->osi_pool_uuid,
			   osi->osi_co_hdl, osi->osi_co_uuid, rpc, 0, &ioc);
	if (rc != 0)
		D_GOTO(out, rc);

	rc = dtx_obj_sync(ioc.ioc_coc, &osi->osi_oid, oso->oso_epoch);

out:
	obj_reply_map_version_set(rpc, ioc.ioc_map_ver);
	obj_reply_set_status(rpc, rc);
	obj_ioc_end(&ioc, rc);

	D_DEBUG(DB_IO, "obj_sync stop: " DF_UOID ", epc " DF_X64 ", rd = %d\n",
		DP_UOID(osi->osi_oid), oso->oso_epoch, rc);

	rc = crt_reply_send(rpc);
	if (rc != 0)
		D_ERROR("send reply failed: " DF_RC "\n", DP_RC(rc));
}

static int
obj_verify_bio_csum(daos_obj_id_t oid, daos_iod_t *iods, struct dcs_iod_csums *iod_csums,
		    struct bio_desc *biod, struct daos_csummer *csummer, uint32_t iods_nr)
{
	unsigned int i;
	int          rc = 0;

	if (!daos_csummer_initialized(csummer) || csummer->dcs_skip_data_verify ||
	    !csummer->dcs_srv_verify)
		return 0;

	for (i = 0; i < iods_nr; i++) {
		daos_iod_t        *iod  = &iods[i];
		struct bio_sglist *bsgl = bio_iod_sgl(biod, i);
		d_sg_list_t        sgl;

		if (!csum_iod_is_supported(iod))
			continue;

		if (!ci_is_valid(iod_csums[i].ic_data)) {
			D_ERROR("Checksums is enabled but the csum info is "
				"invalid for iod_csums %d/%d. ic_nr: %d, "
				"iod: " DF_C_IOD "\n",
				i, iods_nr, iod_csums[i].ic_nr, DP_C_IOD(iod));
			return -DER_CSUM;
		}

		rc = bio_sgl_convert(bsgl, &sgl);

		if (rc == 0)
			rc = daos_csummer_verify_iod(csummer, iod, &sgl, &iod_csums[i], NULL, 0,
						     NULL);

		d_sgl_fini(&sgl, false);

		if (rc != 0) {
			if (iod->iod_type == DAOS_IOD_SINGLE) {
				D_ERROR("Data Verification failed (object: " DF_OID "): %d\n",
					DP_OID(oid), rc);
			} else if (iod->iod_type == DAOS_IOD_ARRAY) {
				D_ERROR("Data Verification failed (object: " DF_OID
					", extent: " DF_RECX "): %d\n",
					DP_OID(oid), DP_RECX(iod->iod_recxs[i]), rc);
			}
			break;
		}
	}

	return rc;
}

static inline void
ds_obj_cpd_set_sub_result(struct obj_cpd_out *oco, int idx, int result, daos_epoch_t epoch)
{
	uint64_t *p_epoch;
	int      *p_ret;

	p_epoch  = (uint64_t *)oco->oco_sub_epochs.ca_arrays + idx;
	*p_epoch = epoch;

	p_ret  = (int *)oco->oco_sub_rets.ca_arrays + idx;
	*p_ret = result;
}

static void
obj_cpd_reply(crt_rpc_t *rpc, int status, uint32_t map_version)
{
	struct obj_cpd_in  *oci = crt_req_get(rpc);
	struct obj_cpd_out *oco = crt_reply_get(rpc);
	int                 rc;

	if (!(oci->oci_flags & ORF_RESEND) && (DAOS_FAIL_CHECK(DAOS_DTX_LOST_RPC_REQUEST) ||
					       DAOS_FAIL_CHECK(DAOS_DTX_LOST_RPC_REPLY)))
		goto cleanup;

	obj_reply_set_status(rpc, status);
	obj_reply_map_version_set(rpc, map_version);

	D_DEBUG(DB_TRACE, "CPD rpc %p send reply, pmv %d, status %d.\n", rpc, map_version, status);

	rc = crt_reply_send(rpc);
	if (rc != 0)
		D_ERROR("Send CPD reply failed: " DF_RC "\n", DP_RC(rc));

cleanup:
	D_FREE(oco->oco_sub_rets.ca_arrays);
	oco->oco_sub_rets.ca_count = 0;

	D_FREE(oco->oco_sub_epochs.ca_arrays);
	oco->oco_sub_epochs.ca_count = 0;
}

static inline void
cpd_unpin_objects(daos_handle_t coh, struct vos_pin_handle *pin_hdl)
{
	if (pin_hdl != NULL)
		vos_unpin_objects(coh, pin_hdl);
}

static int
cpd_pin_objects(daos_handle_t coh, struct daos_cpd_sub_req *dcsrs, struct daos_cpd_req_idx *dcri,
		int count, struct vos_pin_handle **pin_hdl)
{
	struct daos_cpd_sub_req *dcsr;
	daos_unit_oid_t         *oids;
	int                      i, rc;

	if (count == 0)
		return 0;

	D_ALLOC_ARRAY(oids, count);
	if (oids == NULL)
		return -DER_NOMEM;

	for (i = 0; i < count; i++) {
		dcsr                    = &dcsrs[dcri[i].dcri_req_idx];
		dcsr->dcsr_oid.id_shard = dcri[i].dcri_shard_id;

		D_ASSERT(dcsr->dcsr_opc != DCSO_READ);
		oids[i] = dcsr->dcsr_oid;
	}

	rc = vos_pin_objects(coh, oids, count, pin_hdl);
	if (rc)
		DL_ERROR(rc, "Failed to pin CPD objects.");

	D_FREE(oids);
	return rc;
}

/* Locally process the operations belong to one DTX.
 * Common logic, shared by both leader and non-leader.
 */
#define LOCAL_STACK_NUM 2
static int
ds_cpd_handle_one(crt_rpc_t *rpc, struct daos_cpd_sub_head *dcsh, struct daos_cpd_disp_ent *dcde,
		  struct daos_cpd_sub_req *dcsrs, struct obj_io_context *ioc,
		  struct dtx_handle *dth)
{
	struct daos_cpd_req_idx *dcri = dcde->dcde_reqs;
	struct daos_cpd_sub_req *dcsr;
	struct daos_cpd_update  *dcu;
	daos_handle_t           *iohs                             = NULL;
	struct bio_desc        **biods                            = NULL;
	struct obj_bulk_args    *bulks                            = NULL;
	daos_iod_t               local_iods[LOCAL_STACK_NUM]      = {0};
	uint32_t                 local_iod_nrs[LOCAL_STACK_NUM]   = {0};
	struct dcs_iod_csums     local_csums[LOCAL_STACK_NUM]     = {0};
	struct dcs_csum_info     local_csum_info[LOCAL_STACK_NUM] = {0};
	uint64_t                 local_offs[LOCAL_STACK_NUM]      = {0};
	uint64_t                 local_skips[LOCAL_STACK_NUM]     = {0};
	daos_iod_t              *local_p_iods[LOCAL_STACK_NUM]    = {0};
	struct dcs_iod_csums    *local_p_csums[LOCAL_STACK_NUM]   = {0};
	uint64_t                *local_p_offs[LOCAL_STACK_NUM]    = {0};
	uint8_t                 *local_p_skips[LOCAL_STACK_NUM]   = {0};
	uint8_t                **pskips                           = NULL;
	daos_iod_t             **piods                            = NULL;
	uint32_t                *piod_nrs                         = NULL;
	struct dcs_iod_csums   **pcsums                           = NULL;
	uint64_t               **poffs                            = NULL;
	struct dcs_csum_info    *pcsum_info                       = NULL;
	int                      rma                              = 0;
	int                      rma_idx                          = 0;
	int                      rc                               = 0;
	int                      i;
	uint64_t                 update_flags;
	uint64_t                 sched_seq = sched_cur_seq();
	struct vos_pin_handle   *pin_hdl   = NULL;

	if (dth->dth_flags & DTE_LEADER && DAOS_FAIL_CHECK(DAOS_DTX_RESTART))
		D_GOTO(out, rc = -DER_TX_RESTART);

	/* P1: Spread read TS. */
	for (i = 0; i < dcde->dcde_read_cnt; i++) {
		daos_handle_t ioh;

		dcsr = &dcsrs[dcri[i].dcri_req_idx];
		if (dcsr->dcsr_opc != DCSO_READ) {
			D_ERROR(DF_DTI " expected sub read, but got opc %u\n",
				DP_DTI(&dcsh->dcsh_xid), dcsr->dcsr_opc);

			D_GOTO(out, rc = -DER_PROTO);
		}

		dcsr->dcsr_oid.id_shard = dcri[i].dcri_shard_id;
		rc = vos_fetch_begin(ioc->ioc_vos_coh, dcsr->dcsr_oid, dcsh->dcsh_epoch.oe_value,
				     &dcsr->dcsr_dkey, dcsr->dcsr_nr, dcsr->dcsr_read.dcr_iods,
				     VOS_OF_FETCH_SET_TS_ONLY, NULL, &ioh, dth);
		if (rc == 0)
			rc = vos_fetch_end(ioh, NULL, 0);
		else if (rc == -DER_NONEXIST)
			rc = 0;

		if (rc != 0) {
			DL_CDEBUG(rc != -DER_INPROGRESS && rc != -DER_TX_RESTART, DLOG_ERR, DB_IO,
				  rc, "Failed to set read TS for obj " DF_UOID ", DTX " DF_DTI,
				  DP_UOID(dcsr->dcsr_oid), DP_DTI(&dcsh->dcsh_xid));
			goto out;
		}
	}

	dcri += dcde->dcde_read_cnt;
	if (dcde->dcde_write_cnt > LOCAL_STACK_NUM) {
		D_ALLOC_ARRAY(piods, dcde->dcde_write_cnt);
		D_ALLOC_ARRAY(piod_nrs, dcde->dcde_write_cnt);
		D_ALLOC_ARRAY(pcsums, dcde->dcde_write_cnt);
		D_ALLOC_ARRAY(poffs, dcde->dcde_write_cnt);
		D_ALLOC_ARRAY(pcsum_info, dcde->dcde_write_cnt);
		D_ALLOC_ARRAY(pskips, dcde->dcde_write_cnt);
		if (piods == NULL || piod_nrs == NULL || pcsums == NULL || poffs == NULL ||
		    pcsum_info == NULL || pskips == NULL)
			D_GOTO(out, rc = -DER_NOMEM);
	} else {
		piods      = local_p_iods;
		pcsums     = local_p_csums;
		poffs      = local_p_offs;
		piod_nrs   = local_iod_nrs;
		pcsum_info = local_csum_info;
		pskips     = local_p_skips;
		for (i = 0; i < dcde->dcde_write_cnt; i++) {
			piods[i]  = &local_iods[i];
			pcsums[i] = &local_csums[i];
			poffs[i]  = &local_offs[i];
			pskips[i] = (uint8_t *)&local_skips[i];
		}
	}

	rc = cpd_pin_objects(ioc->ioc_vos_coh, dcsrs, dcri, dcde->dcde_write_cnt, &pin_hdl);
	if (rc) {
		DL_ERROR(rc, "Failed to pin objects.");
		goto out;
	}

	/* P2: vos_update_begin. */
	for (i = 0; i < dcde->dcde_write_cnt; i++) {
		dcsr                    = &dcsrs[dcri[i].dcri_req_idx];
		dcsr->dcsr_oid.id_shard = dcri[i].dcri_shard_id;

		if (dcsr->dcsr_opc != DCSO_UPDATE)
			continue;

		dcu = &dcsr->dcsr_update;
		if (dcsr->dcsr_nr != dcu->dcu_iod_array.oia_iod_nr) {
			D_ERROR("Unmatched iod NR %u vs %u for obj " DF_UOID ", DTX " DF_DTI "\n",
				dcsr->dcsr_nr, dcu->dcu_iod_array.oia_iod_nr,
				DP_UOID(dcsr->dcsr_oid), DP_DTI(&dcsh->dcsh_xid));

			D_GOTO(out, rc = -DER_INVAL);
		}

		/* There is no object associated with this ioc while
		 * initializing, we have to do it at here.
		 */
		rc = obj_ioc_init_oca(ioc, dcsr->dcsr_oid.id_pub, true);
		if (rc)
			D_GOTO(out, rc);

		rc = obj_get_iods_offs(dcsr->dcsr_oid, &dcu->dcu_iod_array, &ioc->ioc_oca,
				       dcsr->dcsr_dkey_hash, ioc->ioc_layout_ver, &piods[i],
				       &poffs[i], &pskips[i], &pcsums[i], &pcsum_info[i],
				       &piod_nrs[i]);
		if (rc != 0)
			D_GOTO(out, rc);

		rc = csum_verify_keys(ioc->ioc_coc->sc_csummer, &dcsr->dcsr_dkey,
				      dcu->dcu_dkey_csum, &dcu->dcu_iod_array, &dcsr->dcsr_oid);
		if (rc != 0)
			goto out;

		if (iohs == NULL) {
			D_ALLOC_ARRAY(iohs, dcde->dcde_write_cnt);
			if (iohs == NULL)
				D_GOTO(out, rc = -DER_NOMEM);

			D_ALLOC_ARRAY(biods, dcde->dcde_write_cnt);
			if (biods == NULL)
				D_GOTO(out, rc = -DER_NOMEM);
		}

		if (dcu->dcu_flags & ORF_EC) {
			uint32_t tgt_off;

			tgt_off = obj_ec_shard_off_by_layout_ver(
			    ioc->ioc_layout_ver, dcsr->dcsr_dkey_hash, &ioc->ioc_oca,
			    dcsr->dcsr_oid.id_shard);
			obj_singv_ec_rw_filter(dcsr->dcsr_oid, &ioc->ioc_oca, tgt_off, piods[i],
					       poffs[i], dcsh->dcsh_epoch.oe_value, dcu->dcu_flags,
					       piod_nrs[i], true, false, NULL);
		} else {
			piods[i]  = dcu->dcu_iod_array.oia_iods;
			pcsums[i] = dcu->dcu_iod_array.oia_iod_csums;
		}

		update_flags = dcsr->dcsr_api_flags;
		if (dcu->dcu_flags & ORF_CPD_BULK && ioc->ioc_coc->sc_props.dcp_dedup_enabled) {
			update_flags |= VOS_OF_DEDUP;
			if (ioc->ioc_coc->sc_props.dcp_dedup_verify)
				update_flags |= VOS_OF_DEDUP_VERIFY;
		}
		if (dcu->dcu_flags & ORF_EC)
			update_flags |= VOS_OF_EC;

		rc = vos_update_begin(ioc->ioc_vos_coh, dcsr->dcsr_oid, dcsh->dcsh_epoch.oe_value,
				      update_flags, &dcsr->dcsr_dkey, piod_nrs[i], piods[i],
				      pcsums[i], ioc->ioc_coc->sc_props.dcp_dedup_size, &iohs[i],
				      dth);
		if (rc != 0)
			goto out;

		biods[i] = vos_ioh2desc(iohs[i]);
		rc       = bio_iod_prep(biods[i], BIO_CHK_TYPE_IO,
                                  dcu->dcu_flags & ORF_CPD_BULK ? rpc->cr_ctx : NULL, CRT_BULK_RW);
		if (rc != 0) {
			D_ERROR("bio_iod_prep failed for obj " DF_UOID ", DTX " DF_DTI ": " DF_RC
				"\n",
				DP_UOID(dcsr->dcsr_oid), DP_DTI(&dcsh->dcsh_xid), DP_RC(rc));
			goto out;
		}

		if (dcu->dcu_flags & ORF_CPD_BULK) {
			if (bulks == NULL) {
				D_ALLOC_ARRAY(bulks, dcde->dcde_write_cnt);
				if (bulks == NULL)
					D_GOTO(out, rc = -DER_NOMEM);
			}

			rc = obj_bulk_transfer(rpc, CRT_BULK_GET, dcu->dcu_flags & ORF_BULK_BIND,
					       dcu->dcu_bulks, poffs[i], pskips[i], iohs[i], NULL,
					       piod_nrs[i], dcsr->dcsr_nr, &bulks[i],
					       check_conn(dth, dth->dth_flags & DTE_LEADER));
			if (rc != 0) {
				D_ERROR("Bulk transfer failed for obj " DF_UOID ", DTX " DF_DTI
					": " DF_RC "\n",
					DP_UOID(dcsr->dcsr_oid), DP_DTI(&dcsh->dcsh_xid),
					DP_RC(rc));
				goto out;
			}

			rma++;
		} else if (dcu->dcu_sgls != NULL) {
			/* no akey skip for non-bulk case (only with one data target) */
			D_ASSERTF(piod_nrs[i] == dcsr->dcsr_nr,
				  "piod_nrs[%d] %d, dcsr->dcsr_nr %d\n", i, piod_nrs[i],
				  dcsr->dcsr_nr);
			rc = bio_iod_copy(biods[i], dcu->dcu_sgls, dcsr->dcsr_nr);
			if (rc != 0) {
				D_ERROR("Non-bulk transfer failed for obj " DF_UOID ", DTX " DF_DTI
					": " DF_RC "\n",
					DP_UOID(dcsr->dcsr_oid), DP_DTI(&dcsh->dcsh_xid),
					DP_RC(rc));
				if (rc == -DER_OVERFLOW)
					rc = -DER_REC2BIG;

				goto out;
			}
		}
	}

	/* P3: bulk data transafer. */
	for (i = 0; i < dcde->dcde_write_cnt && rma_idx < rma; i++) {
		int *status;

		if (!bulks[i].inited)
			continue;

		rc = ABT_eventual_wait(bulks[i].eventual, (void **)&status);
		if (rc != 0)
			rc = dss_abterr2der(rc);
		if (rc == 0 && *status != 0)
			rc = *status;
		if (rc == 0 && bulks[i].result != 0)
			rc = bulks[i].result;

		ABT_eventual_free(&bulks[i].eventual);
		bio_iod_flush(biods[i]);
		rma_idx++;

		if (rc != 0) {
			D_ERROR(DF_DTI " ABT_eventual_wait failed: " DF_RC "\n",
				DP_DTI(&dcsh->dcsh_xid), DP_RC(rc));

			goto out;
		}
	}

	/* P4: data verification and copy. */
	for (i = 0; i < dcde->dcde_write_cnt; i++) {
		dcsr = &dcsrs[dcri[i].dcri_req_idx];
		if (dcsr->dcsr_opc != DCSO_UPDATE)
			continue;

		dcu = &dcsr->dcsr_update;
		rc  = vos_dedup_verify(iohs[i]);
		if (rc != 0) {
			D_ERROR("dedup_verify failed for obj " DF_UOID ", DTX " DF_DTI ": " DF_RC
				"\n",
				DP_UOID(dcsr->dcsr_oid), DP_DTI(&dcsh->dcsh_xid), DP_RC(rc));
			goto out;
		}

		rc = obj_verify_bio_csum(dcsr->dcsr_oid.id_pub, piods[i], pcsums[i], biods[i],
					 ioc->ioc_coc->sc_csummer, piod_nrs[i]);
		if (rc != 0) {
			if (rc == -DER_CSUM)
				obj_log_csum_err();
			goto out;
		}

		rc       = bio_iod_post(biods[i], 0);
		biods[i] = NULL;
		if (rc != 0) {
			D_ERROR("iod_post failed for obj " DF_UOID ", DTX " DF_DTI ": " DF_RC "\n",
				DP_UOID(dcsr->dcsr_oid), DP_DTI(&dcsh->dcsh_xid), DP_RC(rc));
			goto out;
		}
	}

	/* The DTX has been aborted during long time bulk data transfer. */
	if (unlikely(dth->dth_aborted))
		D_GOTO(out, rc = -DER_CANCELED);

	/* There is CPU yield after DTX start, and the resent RPC may be handled during that.
	 * Let's check resent again before further process.
	 */
	if (rc == 0 && dth->dth_modification_cnt > 0 && sched_cur_seq() != sched_seq) {
		rc = vos_dtx_validation(dth);
		if (rc != 0)
			goto out;

		if (dth->dth_solo) {
			daos_epoch_t epoch = dcsh->dcsh_epoch.oe_value;

			D_ASSERT(dcde->dcde_read_cnt == 0);
			D_ASSERT(dcde->dcde_write_cnt == 1);

			dcsh->dcsh_epoch.oe_value = d_hlc_get();

			dtx_renew_epoch(&dcsh->dcsh_epoch, dth);
			if (daos_handle_is_valid(iohs[0]))
				vos_update_renew_epoch(iohs[0], dth);

			D_DEBUG(DB_IO,
				"CPD rpc %p renew epoch " DF_X64 " => " DF_X64 " for " DF_DTI "\n",
				rpc, epoch, dcsh->dcsh_epoch.oe_value, DP_DTI(&dcsh->dcsh_xid));
		}
	}

	/* P5: punch and vos_update_end. */
	for (i = 0; i < dcde->dcde_write_cnt; i++) {
		dcsr = &dcsrs[dcri[i].dcri_req_idx];

		if (dcsr->dcsr_opc == DCSO_UPDATE) {
			rc = dtx_sub_init(dth, &dcsr->dcsr_oid, dcsr->dcsr_dkey_hash);
			if (rc != 0)
				goto out;

			rc = vos_update_end(iohs[i], dth->dth_ver, &dcsr->dcsr_dkey, rc, NULL, dth);
			iohs[i] = DAOS_HDL_INVAL;
			if (rc != 0)
				goto out;
		} else {
			daos_key_t *dkey;

			if (dcsr->dcsr_opc == DCSO_PUNCH_OBJ) {
				dkey = NULL;
			} else if (dcsr->dcsr_opc == DCSO_PUNCH_DKEY ||
				   dcsr->dcsr_opc == DCSO_PUNCH_AKEY) {
				dkey = &dcsr->dcsr_dkey;
			} else {
				D_ERROR("Unknown sub request opc %u for obj " DF_UOID
					", DTX " DF_DTI ":\n",
					dcsr->dcsr_opc, DP_UOID(dcsr->dcsr_oid),
					DP_DTI(&dcsh->dcsh_xid));

				D_GOTO(out, rc = -DER_PROTO);
			}

			rc = dtx_sub_init(dth, &dcsr->dcsr_oid, dcsr->dcsr_dkey_hash);
			if (rc != 0)
				goto out;

			rc = vos_obj_punch(ioc->ioc_vos_coh, dcsr->dcsr_oid,
					   dcsh->dcsh_epoch.oe_value, dth->dth_ver,
					   dcsr->dcsr_api_flags, dkey,
					   dkey != NULL ? dcsr->dcsr_nr : 0,
					   dkey != NULL ? dcsr->dcsr_punch.dcp_akeys : NULL, dth);
			if (rc != 0)
				goto out;
		}
	}

out:
	if (rc != 0) {
		if (bulks != NULL) {
			for (i = 0; i < dcde->dcde_write_cnt; i++) {
				if (!bulks[i].inited)
					continue;

				if (bulks[i].eventual != ABT_EVENTUAL_NULL) {
					ABT_eventual_wait(bulks[i].eventual, NULL);
					ABT_eventual_free(&bulks[i].eventual);
				}
			}
		}

		if (biods != NULL) {
			for (i = 0; i < dcde->dcde_write_cnt; i++) {
				if (biods[i] != NULL)
					bio_iod_post(biods[i], rc);
			}
		}

		if (iohs != NULL) {
			for (i = 0; i < dcde->dcde_write_cnt; i++) {
				if (daos_handle_is_inval(iohs[i]))
					continue;

				dcri = dcde->dcde_reqs + dcde->dcde_read_cnt;
				dcsr = &dcsrs[dcri[i].dcri_req_idx];
				vos_update_end(iohs[i], dth->dth_ver, &dcsr->dcsr_dkey, rc, NULL,
					       dth);
			}
		}
	}

	cpd_unpin_objects(ioc->ioc_vos_coh, pin_hdl);

	D_FREE(iohs);
	D_FREE(biods);
	D_FREE(bulks);

	for (i = 0; i < dcde->dcde_write_cnt; i++) {
		dcsr = &dcsrs[dcri[i].dcri_req_idx];
		if (dcsr->dcsr_opc != DCSO_UPDATE)
			continue;

		dcu = &dcsr->dcsr_update;
		if (piods != NULL && piods[i] != NULL && piods[i] != &local_iods[i] &&
		    piods[i] != dcu->dcu_iod_array.oia_iods)
			D_FREE(piods[i]);

		if (poffs != NULL && poffs[i] != NULL && poffs[i] != &local_offs[i] &&
		    poffs[i] != dcu->dcu_iod_array.oia_offs)
			D_FREE(poffs[i]);

		if (pskips != NULL && pskips[i] != NULL && pskips[i] != (uint8_t *)&local_skips[i])
			D_FREE(pskips[i]);

		if (pcsums != NULL && pcsums[i] != NULL && pcsums[i] != &local_csums[i] &&
		    pcsums[i] != dcu->dcu_iod_array.oia_iod_csums) {
			struct dcs_iod_csums *csum = pcsums[i];
			int                   j;

			for (j = 0; j < dcu->dcu_iod_array.oia_oiod_nr; i++) {
				if (dcu->dcu_iod_array.oia_iods[j].iod_type == DAOS_IOD_SINGLE &&
				    csum[j].ic_data != NULL)
					D_FREE(csum[j].ic_data);
			}

			D_FREE(csum);
		}
	}

	if (piods != local_p_iods && piods != NULL)
		D_FREE(piods);
	if (piod_nrs != local_iod_nrs && piod_nrs != NULL)
		D_FREE(piod_nrs);
	if (poffs != local_p_offs && poffs != NULL)
		D_FREE(poffs);
	if (pskips != local_p_skips && pskips != NULL)
		D_FREE(pskips);
	if (pcsums != local_p_csums && pcsums != NULL)
		D_FREE(pcsums);
	if (pcsum_info != local_csum_info && pcsum_info != NULL)
		D_FREE(pcsum_info);

	return unlikely(rc == -DER_ALREADY) ? 0 : rc;
}

static int
ds_cpd_handle_one_wrap(crt_rpc_t *rpc, struct daos_cpd_sub_head *dcsh,
		       struct daos_cpd_disp_ent *dcde, struct daos_cpd_sub_req *dcsrs,
		       struct obj_io_context *ioc, struct dtx_handle *dth)
{
	struct obj_cpd_in     *oci = crt_req_get(rpc);
	struct dtx_share_peer *dsp;
	uint32_t               retry = 0;
	int                    rc;

again:
	rc = ds_cpd_handle_one(rpc, dcsh, dcde, dcsrs, ioc, dth);
	if (obj_dtx_need_refresh(dth, rc)) {
		if (++retry < 3) {
			rc = dtx_refresh(dth, ioc->ioc_coc);
			if (rc == 0)
				goto again;
		} else if (oci->oci_flags & ORF_MAYBE_STARVE) {
			dsp = d_list_entry(dth->dth_share_tbd_list.next, struct dtx_share_peer,
					   dsp_link);
			D_WARN(
			    "DTX refresh for " DF_DTI " because of " DF_DTI " (%d), maybe starve\n",
			    DP_DTI(&dth->dth_xid), DP_DTI(&dsp->dsp_xid), dth->dth_share_tbd_count);
		}
	}

	return rc;
}

static int
ds_obj_dtx_follower(crt_rpc_t *rpc, struct obj_io_context *ioc)
{
	struct dtx_handle        *dth       = NULL;
	struct obj_cpd_in        *oci       = crt_req_get(rpc);
	struct daos_cpd_sub_head *dcsh      = ds_obj_cpd_get_head(rpc, 0);
	struct daos_cpd_disp_ent *dcde      = ds_obj_cpd_get_ents(rpc, 0, -1);
	struct daos_cpd_sub_req  *dcsr      = ds_obj_cpd_get_reqs(rpc, 0);
	daos_epoch_t              epoch     = dcsh->dcsh_epoch.oe_value;
	uint32_t                  dtx_flags = DTX_DIST;
	int                       rc        = 0;

	D_DEBUG(DB_IO, "Handling DTX " DF_DTI " on non-leader\n", DP_DTI(&dcsh->dcsh_xid));

	D_ASSERT(epoch != 0);
	D_ASSERT(epoch != DAOS_EPOCH_MAX);

	if (oci->oci_flags & ORF_RESEND) {
		rc = obj_handle_resend(ioc->ioc_vos_coh, &dcsh->dcsh_xid, &epoch, &oci->oci_map_ver,
				       NULL, dcsh->dcsh_mbs, false, true);
		if (rc != 0)
			D_GOTO(out, rc = (rc > 0 ? 0 : rc));
	}

	/* Refuse any modification with old epoch. */
	if (dcde->dcde_write_cnt != 0 && epoch < dss_get_start_epoch())
		D_GOTO(out, rc = -DER_TX_RESTART);

	/* The check for read capa has been done before handling the CPD RPC.
	 * So here, only need to check the write capa.
	 */
	if (dcde->dcde_write_cnt != 0) {
		rc = obj_capa_check(ioc->ioc_coh, true, false);
		if (rc != 0)
			goto out;
	}

	if (oci->oci_flags & ORF_DTX_SYNC)
		dtx_flags |= DTX_SYNC;

	rc = dtx_begin(ioc->ioc_vos_coh, &dcsh->dcsh_xid, &dcsh->dcsh_epoch, dcde->dcde_write_cnt,
		       oci->oci_map_ver, &dcsh->dcsh_leader_oid, NULL, 0, dtx_flags, dcsh->dcsh_mbs,
		       &dth);
	if (rc != 0)
		goto out;

	rc = ds_cpd_handle_one_wrap(rpc, dcsh, dcde, dcsr, ioc, dth);

	rc = dtx_end(dth, ioc->ioc_coc, rc);

out:
	DL_CDEBUG(rc != 0 && rc != -DER_INPROGRESS && rc != -DER_TX_RESTART, DLOG_ERR, DB_IO, rc,
		  "Handled DTX " DF_DTI " on non-leader", DP_DTI(&dcsh->dcsh_xid));

	return rc;
}

static int
obj_obj_dtx_leader(struct dtx_leader_handle *dlh, void *arg, int idx, dtx_sub_comp_cb_t comp_cb)
{
	struct ds_obj_exec_arg *exec_arg = arg;
	struct daos_cpd_args   *dca      = exec_arg->args;
	int                     rc       = 0;

	/* handle local operation */
	if (idx == -1) {
		if (!dlh->dlh_handle.dth_prepared) {
			struct obj_io_context    *ioc = dca->dca_ioc;
			struct daos_cpd_disp_ent *dcde;
			struct daos_cpd_sub_head *dcsh;
			struct daos_cpd_sub_req  *dcsrs;

			dcde = ds_obj_cpd_get_ents(dca->dca_rpc, dca->dca_idx, 0);
			/* The check for read capa has been done before handling
			 * the CPD RPC. Here, only need to check the write capa.
			 */
			if (dcde->dcde_write_cnt != 0) {
				rc = obj_capa_check(ioc->ioc_coh, true, false);
				if (rc != 0)
					goto comp;
			}

			dcsh  = ds_obj_cpd_get_head(dca->dca_rpc, dca->dca_idx);
			dcsrs = ds_obj_cpd_get_reqs(dca->dca_rpc, dca->dca_idx);
			rc    = ds_cpd_handle_one_wrap(dca->dca_rpc, dcsh, dcde, dcsrs, ioc,
						       &dlh->dlh_handle);
		}

comp:
		if (comp_cb != NULL)
			comp_cb(dlh, idx, rc);

		return rc;
	}

	/* Dispatch CPD RPC and handle sub requests remotely */
	return ds_obj_cpd_dispatch(dlh, arg, idx, comp_cb);
}

static void
ds_obj_dtx_leader(struct daos_cpd_args *dca)
{
	struct dtx_leader_handle *dlh = NULL;
	struct ds_obj_exec_arg    exec_arg;
	struct obj_cpd_in        *oci = crt_req_get(dca->dca_rpc);
	struct obj_cpd_out       *oco = crt_reply_get(dca->dca_rpc);
	struct daos_cpd_sub_head *dcsh;
	struct daos_cpd_disp_ent *dcde;
	struct daos_cpd_sub_req  *dcsrs = NULL;
	struct daos_shard_tgt    *tgts;
	uint32_t                  flags      = 0;
	uint32_t                  dtx_flags  = DTX_DIST;
	int                       tgt_cnt    = 0;
	int                       req_cnt    = 0;
	int                       rc         = 0;
	bool                      need_abort = false;

	dcsh = ds_obj_cpd_get_head(dca->dca_rpc, dca->dca_idx);

	D_DEBUG(DB_IO, "Handling DTX " DF_DTI " on leader, idx %u\n", DP_DTI(&dcsh->dcsh_xid),
		dca->dca_idx);

	if (daos_is_zero_dti(&dcsh->dcsh_xid)) {
		D_ERROR("DTX ID cannot be empty\n");
		D_GOTO(out, rc = -DER_INVAL);
	}

	rc = process_epoch(&dcsh->dcsh_epoch.oe_value, &dcsh->dcsh_epoch.oe_first,
			   &dcsh->dcsh_epoch.oe_rpc_flags);
	if (rc == PE_OK_LOCAL) {
		dtx_flags |= DTX_EPOCH_OWNER;
		/*
		 * In this case, writes to local RDGs can use the chosen epoch
		 * without any uncertainty. This optimization is left to future
		 * work.
		 */
	}

	D_ASSERT(dcsh->dcsh_epoch.oe_value != 0);
	D_ASSERT(dcsh->dcsh_epoch.oe_value != DAOS_EPOCH_MAX);

	if (oci->oci_flags & ORF_RESEND) {
again:
		/* For distributed transaction, the 'ORF_RESEND' may means
		 * that the DTX has been restarted with newer epoch.
		 */
		rc = obj_handle_resend(dca->dca_ioc->ioc_vos_coh, &dcsh->dcsh_xid,
				       &dcsh->dcsh_epoch.oe_value, &oci->oci_map_ver, &flags,
				       dcsh->dcsh_mbs, true, true);
		if (rc != 0)
			D_GOTO(out, rc = (rc > 0 ? 0 : rc));
	} else if (DAOS_FAIL_CHECK(DAOS_DTX_LOST_RPC_REQUEST)) {
		D_GOTO(out, rc = 0);
	}

	dcde    = ds_obj_cpd_get_ents(dca->dca_rpc, dca->dca_idx, 0);
	dcsrs   = ds_obj_cpd_get_reqs(dca->dca_rpc, dca->dca_idx);
	tgts    = ds_obj_cpd_get_tgts(dca->dca_rpc, dca->dca_idx);
	req_cnt = ds_obj_cpd_get_reqs_cnt(dca->dca_rpc, dca->dca_idx);
	tgt_cnt = ds_obj_cpd_get_tgts_cnt(dca->dca_rpc, dca->dca_idx);

	if (dcde == NULL || dcsrs == NULL || tgts == NULL || req_cnt < 0 || tgt_cnt < 0)
		D_GOTO(out, rc = -DER_INVAL);

	/* Refuse any modification with old epoch. */
	if (dcde->dcde_write_cnt != 0 && dcsh->dcsh_epoch.oe_value < dss_get_start_epoch())
		D_GOTO(out, rc = -DER_TX_RESTART);

	/* 'tgts[0]' is for current dtx leader. */
	if (tgt_cnt == 1)
		tgts = NULL;
	else
		tgts++;

	if (tgt_cnt <= 1 && dcde->dcde_write_cnt == 1 && dcde->dcde_read_cnt == 0)
		dtx_flags |= DTX_SOLO;
	if (flags & ORF_RESEND)
		dtx_flags |= DTX_PREPARED;
	else
		dtx_flags &= ~DTX_PREPARED;

	rc = dtx_leader_begin(dca->dca_ioc->ioc_vos_coh, &dcsh->dcsh_xid, &dcsh->dcsh_epoch,
			      dcde->dcde_write_cnt, oci->oci_map_ver, &dcsh->dcsh_leader_oid,
			      NULL /* dti_cos */, 0 /* dti_cos_cnt */, tgts, tgt_cnt - 1, dtx_flags,
			      dcsh->dcsh_mbs, NULL /* dce */, &dlh);
	if (rc != 0)
		goto out;

	exec_arg.rpc   = dca->dca_rpc;
	exec_arg.ioc   = dca->dca_ioc;
	exec_arg.args  = dca;
	exec_arg.flags = flags;

	/* Execute the operation on all targets */
	rc = dtx_leader_exec_ops(dlh, obj_obj_dtx_leader, NULL, 0, &exec_arg);

	/* Stop the distribute transaction */
	rc = dtx_leader_end(dlh, dca->dca_ioc->ioc_coc, rc);

out:
	DL_CDEBUG(rc != 0 && rc != -DER_INPROGRESS && rc != -DER_TX_RESTART && rc != -DER_AGAIN,
		  DLOG_ERR, DB_IO, rc, "Handled DTX " DF_DTI " on leader, idx %u",
		  DP_DTI(&dcsh->dcsh_xid), dca->dca_idx);

	if (rc == -DER_AGAIN) {
		oci->oci_flags |= ORF_RESEND;
		need_abort = true;
		ABT_thread_yield();
		goto again;
	}

	if (rc != 0 && need_abort) {
		struct dtx_entry dte;
		int              rc1;

		dte.dte_xid  = dcsh->dcsh_xid;
		dte.dte_ver  = oci->oci_map_ver;
		dte.dte_refs = 1;
		dte.dte_mbs  = dcsh->dcsh_mbs;
		rc1          = dtx_abort(dca->dca_ioc->ioc_coc, &dte, dcsh->dcsh_epoch.oe_value);
		if (rc1 != 0 && rc1 != -DER_NONEXIST)
			D_WARN("Failed to abort DTX " DF_DTI ": " DF_RC "\n",
			       DP_DTI(&dcsh->dcsh_xid), DP_RC(rc1));
	}

	ds_obj_cpd_set_sub_result(oco, dca->dca_idx, rc, dcsh->dcsh_epoch.oe_value);
}

static void
ds_obj_dtx_leader_ult(void *arg)
{
	struct daos_cpd_args *dca = arg;
	int                   rc;

	ds_obj_dtx_leader(dca);

	rc = ABT_future_set(dca->dca_future, NULL);
	D_ASSERTF(rc == ABT_SUCCESS, "ABT_future_set failed %d.\n", rc);
}

static int
ds_obj_cpd_body_prep(struct daos_cpd_bulk *dcb, uint32_t type, uint32_t nr)
{
	int rc = 0;

	if (dcb->dcb_size == 0)
		D_GOTO(out, rc = -DER_INVAL);

	D_ASSERT(dcb->dcb_iov.iov_buf == NULL);

	D_ALLOC(dcb->dcb_iov.iov_buf, dcb->dcb_size);
	if (dcb->dcb_iov.iov_buf == NULL)
		D_GOTO(out, rc = -DER_NOMEM);

	dcb->dcb_iov.iov_buf_len = dcb->dcb_size;
	dcb->dcb_iov.iov_len     = dcb->dcb_size;

	dcb->dcb_sgl.sg_nr     = 1;
	dcb->dcb_sgl.sg_nr_out = 1;
	dcb->dcb_sgl.sg_iovs   = &dcb->dcb_iov;

	dcb->dcb_type    = type;
	dcb->dcb_item_nr = nr;

out:
	return rc;
}

/* Handle the bulk for CPD RPC body. */
static int
ds_obj_cpd_body_bulk(crt_rpc_t *rpc, struct obj_io_context *ioc, bool leader,
		     struct daos_cpd_bulk ***p_dcbs, uint32_t *dcb_nr)
{
	struct obj_cpd_in     *oci   = crt_req_get(rpc);
	struct daos_cpd_bulk **dcbs  = NULL;
	struct daos_cpd_bulk  *dcb   = NULL;
	crt_bulk_t            *bulks = NULL;
	d_sg_list_t          **sgls  = NULL;
	uint32_t               total = 0;
	uint32_t               count = 0;
	int                    rc    = 0;
	int                    i;
	int                    j;

	total += oci->oci_sub_heads.ca_count;
	total += oci->oci_sub_reqs.ca_count;
	total += oci->oci_disp_ents.ca_count;
	if (leader)
		total += oci->oci_disp_tgts.ca_count;

	D_ALLOC_ARRAY(dcbs, total);
	if (dcbs == NULL)
		D_GOTO(out, rc = -DER_NOMEM);

	*p_dcbs = dcbs;
	*dcb_nr = total;

	for (i = 0; i < oci->oci_sub_reqs.ca_count; i++) {
		dcb = ds_obj_cpd_get_reqs_bulk(rpc, i);
		if (dcb != NULL) {
			rc = ds_obj_cpd_body_prep(dcb, DCST_BULK_REQ,
						  ds_obj_cpd_get_reqs_cnt(rpc, i));
			if (rc != 0)
				goto out;

			dcbs[count++] = dcb;
		}
	}

	for (i = 0; i < oci->oci_sub_heads.ca_count; i++) {
		dcb = ds_obj_cpd_get_head_bulk(rpc, i);
		if (dcb != NULL) {
			rc = ds_obj_cpd_body_prep(dcb, DCST_BULK_HEAD,
						  ds_obj_cpd_get_head_cnt(rpc, i));
			if (rc != 0)
				goto out;

			dcbs[count++] = dcb;
		}
	}

	for (i = 0; i < oci->oci_disp_ents.ca_count; i++) {
		dcb = ds_obj_cpd_get_ents_bulk(rpc, i);
		if (dcb != NULL) {
			rc = ds_obj_cpd_body_prep(dcb, DCST_BULK_ENT,
						  ds_obj_cpd_get_ents_cnt(rpc, i));
			if (rc != 0)
				goto out;

			dcbs[count++] = dcb;
		}
	}

	if (leader) {
		for (i = 0; i < oci->oci_disp_tgts.ca_count; i++) {
			dcb = ds_obj_cpd_get_tgts_bulk(rpc, i);
			if (dcb != NULL) {
				rc = ds_obj_cpd_body_prep(dcb, DCST_BULK_TGT,
							  ds_obj_cpd_get_tgts_cnt(rpc, i));
				if (rc != 0)
					goto out;

				dcbs[count++] = dcb;
			}
		}
	}

	/* no bulk for this CPD RPC body. */
	if (count == 0)
		D_GOTO(out, rc = 0);

	D_ALLOC_ARRAY(bulks, count);
	if (bulks == NULL)
		D_GOTO(out, rc = -DER_NOMEM);

	D_ALLOC_ARRAY(sgls, count);
	if (sgls == NULL)
		D_GOTO(out, rc = -DER_NOMEM);

	for (i = 0; i < count; i++) {
		bulks[i] = dcbs[i]->dcb_bulk;
		sgls[i]  = &dcbs[i]->dcb_sgl;
	}

	rc = obj_bulk_transfer(rpc, CRT_BULK_GET, true, bulks, NULL, NULL, DAOS_HDL_INVAL, sgls,
			       count, count, NULL, check_conn(NULL, leader));
	if (rc != 0)
		goto out;

	for (i = 0; i < count; i++) {
		switch (dcbs[i]->dcb_type) {
		case DCST_BULK_HEAD: {
			struct daos_cpd_sub_head *dcsh = &dcbs[i]->dcb_head;

			dcsh->dcsh_mbs = dcbs[i]->dcb_iov.iov_buf;
			D_ASSERTF(dcsh->dcsh_mbs->dm_data_size ==
				      dcbs[i]->dcb_iov.iov_len - sizeof(*dcsh->dcsh_mbs),
				  "Invalid bulk MBS data for CPD RPC on %s: %u vs %u\n",
				  leader ? "leader" : "follower", dcsh->dcsh_mbs->dm_data_size,
				  (uint32_t)(dcbs[i]->dcb_iov.iov_len - sizeof(*dcsh->dcsh_mbs)));
			break;
		}
		case DCST_BULK_REQ:
			rc = crt_proc_create(dss_get_module_info()->dmi_ctx,
					     dcbs[i]->dcb_iov.iov_buf, dcbs[i]->dcb_iov.iov_len,
					     CRT_PROC_DECODE, &dcbs[i]->dcb_proc);
			if (rc != 0)
				goto out;

			D_ALLOC_ARRAY(dcbs[i]->dcb_reqs, dcbs[i]->dcb_item_nr);
			if (dcbs[i]->dcb_reqs == NULL)
				D_GOTO(out, rc = -DER_NOMEM);

			for (j = 0; j < dcbs[i]->dcb_item_nr; j++) {
				rc = crt_proc_struct_daos_cpd_sub_req(dcbs[i]->dcb_proc,
								      CRT_PROC_DECODE,
								      &dcbs[i]->dcb_reqs[j], true);
				if (rc != 0)
					goto out;
			}
			break;
		case DCST_BULK_ENT: {
			struct daos_cpd_disp_ent *dcde;
			struct daos_cpd_req_idx  *dcri;
			void                     *end;

			dcde = dcbs[i]->dcb_iov.iov_buf;
			dcri = dcbs[i]->dcb_iov.iov_buf + sizeof(*dcde) * dcbs[i]->dcb_item_nr;
			end  = dcbs[i]->dcb_iov.iov_buf + dcbs[i]->dcb_iov.iov_len;

			for (j = 0; j < dcbs[i]->dcb_item_nr; j++) {
				dcde[j].dcde_reqs = dcri;
				dcri += dcde[j].dcde_read_cnt + dcde[j].dcde_write_cnt;
				D_ASSERTF((void *)dcri <= end,
					  "Invalid bulk ENT data for CPD RPC on %s: pos %u, rd %u, "
					  "wr %u, nr %u, size %u, base %p, cur %p, end %p\n",
					  leader ? "leader" : "follower", j, dcde[j].dcde_read_cnt,
					  dcde[j].dcde_write_cnt, dcbs[i]->dcb_item_nr,
					  dcbs[i]->dcb_size, dcde, dcri, end);
			}
			break;
		}
		case DCST_BULK_TGT: {
			struct daos_shard_tgt *tgts = dcbs[i]->dcb_iov.iov_buf;

			D_ASSERTF(dss_self_rank() == tgts[0].st_rank &&
				      dss_get_module_info()->dmi_tgt_id == tgts[0].st_tgt_idx,
				  "Invalid bulk tgt data on %u: rank %u, tgt_idx %u\n",
				  dss_self_rank(), tgts[0].st_rank, tgts[0].st_tgt_idx);
			break;
		}
		default:
			break;
		}
	}

out:
	if (rc != 0)
		D_ERROR("Failed to bulk transfer CPD RPC body for %p: " DF_RC "\n", rpc, DP_RC(rc));

	D_FREE(sgls);
	D_FREE(bulks);

	return rc;
}

void
ds_obj_cpd_handler(crt_rpc_t *rpc)
{
	struct obj_cpd_in     *oci  = crt_req_get(rpc);
	struct obj_cpd_out    *oco  = crt_reply_get(rpc);
	struct daos_cpd_args  *dcas = NULL;
	struct obj_io_context  ioc;
	ABT_future             future   = ABT_FUTURE_NULL;
	struct daos_cpd_bulk **dcbs     = NULL;
	uint32_t               dcb_nr   = 0;
	int                    tx_count = oci->oci_sub_heads.ca_count;
	int                    rc       = 0;
	int                    i;
	int                    j;
	bool                   leader;

	D_ASSERT(oci != NULL);

	if (oci->oci_flags & ORF_LEADER)
		leader = true;
	else
		leader = false;

	D_DEBUG(DB_TRACE,
		"Handling CPD rpc %p on %s against " DF_UUID "/" DF_UUID "/" DF_UUID
		" with CPD count %u, flags %u\n",
		rpc, leader ? "leader" : "non-leader", DP_UUID(oci->oci_pool_uuid),
		DP_UUID(oci->oci_co_hdl), DP_UUID(oci->oci_co_uuid), tx_count, oci->oci_flags);

	rc = obj_ioc_begin_lite(oci->oci_map_ver, oci->oci_pool_uuid, oci->oci_co_hdl,
				oci->oci_co_uuid, rpc, &ioc);
	if (rc != 0)
		goto reply;

	rc = obj_inflight_io_check(ioc.ioc_coc, opc_get(rpc->cr_opc), oci->oci_map_ver,
				   oci->oci_flags);
	if (rc != 0)
		goto reply;

	if (!leader) {
		if (tx_count != 1 || oci->oci_sub_reqs.ca_count != 1 ||
		    oci->oci_disp_ents.ca_count != 1 || oci->oci_disp_tgts.ca_count != 0) {
			D_ERROR("Unexpected CPD RPC format for non-leader: "
				"head %u, req set %lu, disp %lu, tgts %lu\n",
				tx_count, oci->oci_sub_reqs.ca_count, oci->oci_disp_ents.ca_count,
				oci->oci_disp_tgts.ca_count);

			D_GOTO(reply, rc = -DER_PROTO);
		}
	} else {
		if (tx_count != oci->oci_sub_reqs.ca_count ||
		    tx_count != oci->oci_disp_ents.ca_count ||
		    tx_count != oci->oci_disp_tgts.ca_count || tx_count == 0) {
			D_ERROR("Unexpected CPD RPC format for leader: "
				"head %u, req set %lu, disp %lu, tgts %lu\n",
				tx_count, oci->oci_sub_reqs.ca_count, oci->oci_disp_ents.ca_count,
				oci->oci_disp_tgts.ca_count);

			D_GOTO(reply, rc = -DER_PROTO);
		}
	}

	rc = ds_obj_cpd_body_bulk(rpc, &ioc, leader, &dcbs, &dcb_nr);
	if (rc != 0)
		goto reply;

	if (!leader) {
		oco->oco_sub_rets.ca_arrays = NULL;
		oco->oco_sub_rets.ca_count  = 0;
		rc                          = ds_obj_dtx_follower(rpc, &ioc);

		D_GOTO(reply, rc);
	}

	D_ALLOC(oco->oco_sub_rets.ca_arrays, sizeof(int32_t) * tx_count);
	if (oco->oco_sub_rets.ca_arrays == NULL)
		D_GOTO(reply, rc = -DER_NOMEM);

	D_ALLOC(oco->oco_sub_epochs.ca_arrays, sizeof(int64_t) * tx_count);
	if (oco->oco_sub_epochs.ca_arrays == NULL)
		D_GOTO(reply, rc = -DER_NOMEM);

	oco->oco_sub_rets.ca_count   = tx_count;
	oco->oco_sub_epochs.ca_count = tx_count;

	if (tx_count == 1) {
		struct daos_cpd_args dca;

		dca.dca_ioc    = &ioc;
		dca.dca_rpc    = rpc;
		dca.dca_future = ABT_FUTURE_NULL;
		dca.dca_idx    = 0;
		ds_obj_dtx_leader(&dca);

		D_GOTO(reply, rc = 0);
	}

	D_ALLOC_ARRAY(dcas, tx_count);
	if (dcas == NULL)
		D_GOTO(reply, rc = -DER_NOMEM);

	rc = ABT_future_create(tx_count, NULL, &future);
	if (rc != ABT_SUCCESS)
		D_GOTO(reply, rc = dss_abterr2der(rc));

	for (i = 0; i < tx_count; i++) {
		dcas[i].dca_ioc    = &ioc;
		dcas[i].dca_rpc    = rpc;
		dcas[i].dca_future = future;
		dcas[i].dca_idx    = i;

		rc = dss_ult_create(ds_obj_dtx_leader_ult, &dcas[i], DSS_XS_SELF, 0, 0, NULL);
		if (rc != 0) {
			struct daos_cpd_sub_head *dcsh;

			ABT_future_set(future, NULL);
			dcsh = ds_obj_cpd_get_head(rpc, i);
			ds_obj_cpd_set_sub_result(oco, i, rc, dcsh->dcsh_epoch.oe_value);
			/* Continue to handle other independent DTXs. */
			continue;
		}
	}

	rc = ABT_future_wait(future);
	D_ASSERTF(rc == ABT_SUCCESS, "ABT_future_wait failed %d.\n", rc);

	ABT_future_free(&future);

reply:
	D_FREE(dcas);
	if (dcbs != NULL) {
		for (i = 0; i < dcb_nr; i++) {
			if (dcbs[i] == NULL)
				continue;

			if (dcbs[i]->dcb_reqs != NULL) {
				D_ASSERT(dcbs[i]->dcb_proc != NULL);

				crt_proc_reset(dcbs[i]->dcb_proc, dcbs[i]->dcb_iov.iov_buf,
					       dcbs[i]->dcb_iov.iov_len, CRT_PROC_FREE);
				for (j = 0; j < dcbs[i]->dcb_item_nr; j++) {
					crt_proc_struct_daos_cpd_sub_req(
					    dcbs[i]->dcb_proc, CRT_PROC_FREE, &dcbs[i]->dcb_reqs[j],
					    true);
				}
				D_FREE(dcbs[i]->dcb_reqs);
			}

			if (dcbs[i]->dcb_proc != NULL)
				crt_proc_destroy(dcbs[i]->dcb_proc);

			D_FREE(dcbs[i]->dcb_iov.iov_buf);
		}
		D_FREE(dcbs);
	}
	obj_cpd_reply(rpc, rc, ioc.ioc_map_ver);
	obj_ioc_end(&ioc, rc);
}

void
ds_obj_key2anchor_handler(crt_rpc_t *rpc)
{
	struct obj_key2anchor_in  *oki;
	struct obj_key2anchor_out *oko;
	struct obj_io_context      ioc;
	daos_key_t                *akey = NULL;
	int                        rc   = 0;

	oki = crt_req_get(rpc);
	D_ASSERT(oki != NULL);
	oko = crt_reply_get(rpc);
	D_ASSERT(oko != NULL);

	rc = obj_ioc_begin(oki->oki_oid.id_pub, oki->oki_map_ver, oki->oki_pool_uuid,
			   oki->oki_co_hdl, oki->oki_co_uuid, rpc, oki->oki_flags, &ioc);
	if (rc)
		D_GOTO(out, rc);

	D_DEBUG(DB_IO,
		"rpc %p opc %d oid " DF_UOID " dkey " DF_KEY " tag/xs %d/%d epc " DF_X64
		", pmv %u/%u dti " DF_DTI ".\n",
		rpc, DAOS_OBJ_RPC_KEY2ANCHOR, DP_UOID(oki->oki_oid), DP_KEY(&oki->oki_dkey),
		dss_get_module_info()->dmi_tgt_id, dss_get_module_info()->dmi_xs_id, oki->oki_epoch,
		oki->oki_map_ver, ioc.ioc_map_ver, DP_DTI(&oki->oki_dti));

	rc = process_epoch(&oki->oki_epoch, NULL, &oki->oki_flags);
	if (rc == PE_OK_LOCAL)
		oki->oki_flags &= ~ORF_EPOCH_UNCERTAIN;

	if (oki->oki_akey.iov_len > 0)
		akey = &oki->oki_akey;
	rc = vos_obj_key2anchor(ioc.ioc_vos_coh, oki->oki_oid, &oki->oki_dkey, akey,
				&oko->oko_anchor);

out:
	obj_reply_set_status(rpc, rc);
	obj_reply_map_version_set(rpc, ioc.ioc_map_ver);
	obj_ioc_end(&ioc, rc);
	rc = crt_reply_send(rpc);
	if (rc != 0)
		D_ERROR("send reply failed: " DF_RC "\n", DP_RC(rc));
}

void
ds_obj_coll_punch_handler(crt_rpc_t *rpc)
{
	struct dss_module_info		*dmi = dss_get_module_info();
	struct dtx_leader_handle	*dlh = NULL;
	struct obj_coll_punch_in	*ocpi = crt_req_get(rpc);
	struct obj_dtx_mbs		*odm = &ocpi->ocpi_odm;
	struct ds_obj_exec_arg		 exec_arg = { 0 };
	struct obj_io_context		 ioc = { 0 };
	struct dtx_coll_entry		*dce = NULL;
	struct daos_coll_target		*dcts = NULL;
	d_iov_t				 iov = { 0 };
	crt_proc_t			 proc = NULL;
	uint32_t			 dct_nr = 0;
	uint32_t			 flags = 0;
	uint32_t			 dtx_flags = DTX_TGT_COLL;
	uint32_t			 version = 0;
	uint32_t			 max_ver = 0;
	struct dtx_epoch                 epoch;
	int				 rc;
	int				 rc1;
	int				 i;
	bool				 need_abort = false;
	bool                             leader;

	if (ocpi->ocpi_flags & ORF_LEADER)
		leader = true;
	else
		leader = false;

	D_DEBUG(DB_IO,
		"(%s) handling collective punch RPC %p for obj " DF_UOID " on XS %u/%u epc " DF_X64
		" pmv %u, with dti " DF_DTI ", forward width %u, forward depth %u, flags %x\n",
		leader ? "leader" : (ocpi->ocpi_tgts.ca_count == 1 ? "non-leader" : "relay-engine"),
		rpc, DP_UOID(ocpi->ocpi_oid), dmi->dmi_xs_id, dmi->dmi_tgt_id, ocpi->ocpi_epoch,
		ocpi->ocpi_map_ver, DP_DTI(&ocpi->ocpi_xid), ocpi->ocpi_disp_width,
		ocpi->ocpi_disp_depth, ocpi->ocpi_flags);

	D_ASSERT(dmi->dmi_xs_id != 0);

	rc = obj_ioc_begin(ocpi->ocpi_oid.id_pub, ocpi->ocpi_map_ver, ocpi->ocpi_po_uuid,
			   ocpi->ocpi_co_hdl, ocpi->ocpi_co_uuid, rpc, ocpi->ocpi_flags, &ioc);
	if (rc != 0)
		goto out;

	if (leader && ocpi->ocpi_bulk_tgt_sz > 0) {
		rc = obj_coll_punch_bulk(rpc, &iov, &proc, &dcts, &dct_nr);
		if (rc != 0)
			goto out;
	} else {
		dcts   = ocpi->ocpi_tgts.ca_arrays;
		dct_nr = ocpi->ocpi_tgts.ca_count;
	}

	rc = obj_coll_punch_prep(ocpi, dcts, dct_nr, &dce);
	if (rc != 0)
		goto out;

	if (leader) {
		rc = process_epoch(&ocpi->ocpi_epoch, NULL /* epoch_first */, &ocpi->ocpi_flags);
		if (rc == PE_OK_LOCAL) {
			ocpi->ocpi_flags &= ~ORF_EPOCH_UNCERTAIN;
			dtx_flags |= DTX_EPOCH_OWNER;
		}
	} else if (dct_nr == 1) {
		rc = obj_coll_local(rpc, dcts[0].dct_shards, dce, &version, &ioc, NULL,
				    odm->odm_mbs, obj_coll_tgt_punch);
		goto out;
	}

	version = ocpi->ocpi_map_ver;
	max_ver = ocpi->ocpi_map_ver;

	if (ocpi->ocpi_flags & ORF_DTX_SYNC)
		dtx_flags |= DTX_SYNC;

	if (!leader)
		dtx_flags |= DTX_RELAY;

	if (ocpi->ocpi_flags & ORF_RESEND) {
again:
		version = ocpi->ocpi_map_ver;
		rc      = obj_handle_resend(ioc.ioc_vos_coh, &ocpi->ocpi_xid, &ocpi->ocpi_epoch,
					    &version, &flags, odm->odm_mbs, leader, false);
		if (rc != 0)
			D_GOTO(out, rc = (rc > 0 ? 0 : rc));

		dce->dce_ver = version;
	}

	epoch.oe_value = ocpi->ocpi_epoch;
	epoch.oe_first = epoch.oe_value;
	epoch.oe_flags = orf_to_dtx_epoch_flags(ocpi->ocpi_flags);

	if (flags & ORF_RESEND)
		dtx_flags |= DTX_PREPARED;
	else
		dtx_flags &= ~DTX_PREPARED;

	exec_arg.rpc = rpc;
	exec_arg.ioc = &ioc;
	exec_arg.flags |= flags;
	exec_arg.coll_shards = dcts[0].dct_shards;
	exec_arg.coll_tgts   = dcts;
	obj_coll_disp_init(dct_nr, ocpi->ocpi_max_tgt_sz,
			   sizeof(*ocpi) + sizeof(*odm->odm_mbs) + odm->odm_mbs->dm_data_size,
			   1 /* start, [0] is for current engine */, ocpi->ocpi_disp_width,
			   &exec_arg.coll_cur);

	rc = dtx_leader_begin(
	    ioc.ioc_vos_coh, &odm->odm_xid, &epoch, dcts[0].dct_shards[dmi->dmi_tgt_id].dcs_nr,
	    version, &ocpi->ocpi_oid, NULL /* dti_cos */, 0 /* dti_cos_cnt */, NULL /* tgts */,
	    exec_arg.coll_cur.grp_nr /* tgt_cnt */, dtx_flags, odm->odm_mbs, dce, &dlh);
	if (rc != 0) {
		D_ERROR(DF_UOID ": Failed to start DTX for collective punch: " DF_RC "\n",
			DP_UOID(ocpi->ocpi_oid), DP_RC(rc));
		D_GOTO(out, rc);
	}

	/* Execute the operation on all shards */
	rc = dtx_leader_exec_ops(dlh, obj_coll_punch_disp, NULL, 0, &exec_arg);

	if (max_ver < dlh->dlh_rmt_ver)
		max_ver = dlh->dlh_rmt_ver;

	rc = dtx_leader_end(dlh, ioc.ioc_coc, rc);

	if (dtx_flags & DTX_RELAY)
		goto out;

	switch (rc) {
	case -DER_TX_RESTART:
		ocpi->ocpi_epoch = d_hlc_get();
		exec_arg.flags |= ORF_RESEND;
		flags = ORF_RESEND;
		goto again;
	case -DER_AGAIN:
		need_abort = true;
		exec_arg.flags |= ORF_RESEND;
		flags = ORF_RESEND;
		ABT_thread_yield();
		goto again;
	default:
		break;
	}

out:
	if (rc != 0 && need_abort) {
		rc1 = dtx_coll_abort(ioc.ioc_coc, dce, ocpi->ocpi_epoch);
		if (rc1 != 0 && rc1 != -DER_NONEXIST)
			D_WARN("Failed to collective abort DTX " DF_DTI ": " DF_RC "\n",
			       DP_DTI(&ocpi->ocpi_xid), DP_RC(rc1));
	}

	if (max_ver < ioc.ioc_map_ver)
		max_ver = ioc.ioc_map_ver;

	if (max_ver < version)
		max_ver = version;

	DL_CDEBUG(rc != 0 && rc != -DER_INPROGRESS && rc != -DER_TX_RESTART, DLOG_ERR, DB_IO, rc,
		  "(%s) handled collective punch RPC %p for obj " DF_UOID " on XS %u/%u in " DF_UUID
		  "/" DF_UUID "/" DF_UUID " with epc " DF_X64 ", pmv %u/%u, dti " DF_DTI
		  ", bulk_tgt_sz %u, "
		  "bulk_tgt_nr %u, tgt_nr %u, forward width %u, forward depth %u, flags %x",
		  (ocpi->ocpi_flags & ORF_LEADER)
		      ? "leader"
		      : (ocpi->ocpi_tgts.ca_count == 1 ? "non-leader" : "relay-engine"),
		  rpc, DP_UOID(ocpi->ocpi_oid), dmi->dmi_xs_id, dmi->dmi_tgt_id,
		  DP_UUID(ocpi->ocpi_po_uuid), DP_UUID(ocpi->ocpi_co_hdl),
		  DP_UUID(ocpi->ocpi_co_uuid), ocpi->ocpi_epoch, ocpi->ocpi_map_ver, max_ver,
		  DP_DTI(&ocpi->ocpi_xid), ocpi->ocpi_bulk_tgt_sz, ocpi->ocpi_bulk_tgt_nr,
		  (unsigned int)ocpi->ocpi_tgts.ca_count, ocpi->ocpi_disp_width,
		  ocpi->ocpi_disp_depth, ocpi->ocpi_flags);

	obj_punch_complete(rpc, rc, max_ver);

	dtx_coll_entry_put(dce);
	if (proc != NULL) {
		D_ASSERT(dcts != NULL);

		crt_proc_reset(proc, iov.iov_buf, iov.iov_len, CRT_PROC_FREE);
		for (i = 0; i < dct_nr; i++)
			crt_proc_struct_daos_coll_target(proc, CRT_PROC_FREE, &dcts[i]);
		crt_proc_destroy(proc);
		D_FREE(dcts);
		daos_iov_free(&iov);
	}

	/* It is no matter even if obj_ioc_begin() was not called. */
	obj_ioc_end(&ioc, rc);
}

void
ds_obj_coll_query_handler(crt_rpc_t *rpc)
{
	struct dss_module_info    *dmi  = dss_get_module_info();
	struct obj_coll_query_in  *ocqi = crt_req_get(rpc);
	struct obj_coll_query_out *ocqo = crt_reply_get(rpc);
	struct daos_coll_target   *dcts;
	struct dtx_leader_handle  *dlh      = NULL;
	struct ds_obj_exec_arg     exec_arg = {0};
	struct dtx_coll_entry      dce      = {0};
	struct obj_tgt_query_args *otqas    = NULL;
	struct obj_tgt_query_args *otqa     = NULL;
	struct obj_io_context      ioc      = {0};
	struct dtx_epoch           epoch    = {0};
	uint32_t                   dct_nr;
	uint32_t                   version = 0;
	uint32_t                   tgt_id  = dmi->dmi_tgt_id;
	d_rank_t                   myrank  = dss_self_rank();
	int                        rc      = 0;
	int                        i;

	D_ASSERT(ocqi != NULL);
	D_ASSERT(ocqo != NULL);

	D_DEBUG(DB_IO,
		"Handling collective query RPC %p %s forwarding for obj " DF_UOID
		" on rank %d XS %u/%u epc " DF_X64 " pmv %u, with dti " DF_DTI
		", dct_nr %u, forward width %u, forward depth %u\n",
		rpc, ocqi->ocqi_tgts.ca_count <= 1 ? "without" : "with", DP_UOID(ocqi->ocqi_oid),
		myrank, dmi->dmi_xs_id, tgt_id, ocqi->ocqi_epoch, ocqi->ocqi_map_ver,
		DP_DTI(&ocqi->ocqi_xid), (unsigned int)ocqi->ocqi_tgts.ca_count,
		ocqi->ocqi_disp_width, ocqi->ocqi_disp_depth);

	D_ASSERT(dmi->dmi_xs_id != 0);

	if (unlikely(ocqi->ocqi_tgts.ca_count <= 0 || ocqi->ocqi_tgts.ca_arrays == NULL))
		D_GOTO(out, rc = -DER_INVAL);

	dcts   = ocqi->ocqi_tgts.ca_arrays;
	dct_nr = ocqi->ocqi_tgts.ca_count;

	if (unlikely(dcts[0].dct_bitmap == NULL || dcts[0].dct_bitmap_sz == 0 ||
		     dcts[0].dct_shards == NULL || dcts[0].dct_tgt_nr == 0))
		D_GOTO(out, rc = -DER_INVAL);

	rc = obj_ioc_begin(ocqi->ocqi_oid.id_pub, ocqi->ocqi_map_ver, ocqi->ocqi_po_uuid,
			   ocqi->ocqi_co_hdl, ocqi->ocqi_co_uuid, rpc, ocqi->ocqi_flags, &ioc);
	if (rc != 0)
		goto out;

	rc = process_epoch(&ocqi->ocqi_epoch, &ocqi->ocqi_epoch_first, &ocqi->ocqi_flags);
	if (rc == PE_OK_LOCAL)
		ocqi->ocqi_flags &= ~ORF_EPOCH_UNCERTAIN;

	D_ALLOC_ARRAY(otqas, dss_tgt_nr);
	if (otqas == NULL)
		D_GOTO(out, rc = -DER_NOMEM);

	for (i = 0; i < dss_tgt_nr; i++)
		otqas[i].otqa_raw_recx = 1;

	otqa = &otqas[tgt_id];

	dce.dce_xid       = ocqi->ocqi_xid;
	dce.dce_ver       = ocqi->ocqi_map_ver;
	dce.dce_refs      = 1;
	dce.dce_bitmap    = dcts[0].dct_bitmap;
	dce.dce_bitmap_sz = dcts[0].dct_bitmap_sz;

	if (ocqi->ocqi_tgts.ca_count == 1) {
		rc = obj_coll_local(rpc, dcts[0].dct_shards, &dce, &version, &ioc, NULL, otqas,
				    obj_coll_tgt_query);
		if (otqa->otqa_completed && otqa->otqa_keys_allocated &&
		    (rc == 0 || rc == -DER_NONEXIST)) {
			D_ASSERT(ioc.ioc_began);
			rc = obj_coll_query_merge_tgts(ocqi, &ioc.ioc_oca, otqas, dce.dce_bitmap,
						       dce.dce_bitmap_sz, tgt_id, -DER_NONEXIST);
		}

		goto out;
	}

	version = ioc.ioc_map_ver;

	epoch.oe_value = ocqi->ocqi_epoch;
	epoch.oe_first = ocqi->ocqi_epoch_first;
	epoch.oe_flags = orf_to_dtx_epoch_flags(ocqi->ocqi_flags);

	exec_arg.rpc         = rpc;
	exec_arg.ioc         = &ioc;
	exec_arg.args        = otqas;
	exec_arg.coll_shards = dcts[0].dct_shards;
	exec_arg.coll_tgts   = dcts;
	obj_coll_disp_init(dct_nr, ocqi->ocqi_max_tgt_sz, sizeof(*ocqi),
			   1 /* start, [0] is for current engine */, ocqi->ocqi_disp_width,
			   &exec_arg.coll_cur);

	rc = dtx_leader_begin(ioc.ioc_vos_coh, &ocqi->ocqi_xid, &epoch, 0, ocqi->ocqi_map_ver,
			      &ocqi->ocqi_oid, NULL /* dti_cos */, 0 /* dti_cos_cnt */,
			      NULL /* tgts */, exec_arg.coll_cur.grp_nr /* tgt_cnt */,
			      DTX_TGT_COLL | DTX_RELAY, NULL /* mbs */, &dce, &dlh);
	if (rc != 0)
		goto out;

	rc = dtx_leader_exec_ops(dlh, obj_coll_query_disp, obj_coll_query_agg_cb, -DER_NONEXIST,
				 &exec_arg);

	if (version < dlh->dlh_rmt_ver)
		version = dlh->dlh_rmt_ver;

	rc = dtx_leader_end(dlh, ioc.ioc_coc, rc);

out:
	D_DEBUG(DB_IO,
		"Handled collective query RPC %p %s forwarding for obj " DF_UOID
		" on rank %u XS %u/%u epc " DF_X64 " pmv %u, with dti " DF_DTI ", dct_nr %u, "
		"forward width %u, forward depth %u\n: " DF_RC "\n",
		rpc, ocqi->ocqi_tgts.ca_count <= 1 ? "without" : "with", DP_UOID(ocqi->ocqi_oid),
		myrank, dmi->dmi_xs_id, tgt_id, ocqi->ocqi_epoch, ocqi->ocqi_map_ver,
		DP_DTI(&ocqi->ocqi_xid), (unsigned int)ocqi->ocqi_tgts.ca_count,
		ocqi->ocqi_disp_width, ocqi->ocqi_disp_depth, DP_RC(rc));

	obj_reply_set_status(rpc, rc);
	obj_reply_map_version_set(rpc, version);
	ocqo->ocqo_epoch = epoch.oe_value;

	if (rc == 0 || rc == -DER_NONEXIST) {
		D_ASSERT(otqa != NULL);

		ocqo->ocqo_shard     = otqa->otqa_shard;
		ocqo->ocqo_recx      = otqa->otqa_recx;
		ocqo->ocqo_max_epoch = otqa->otqa_max_epoch;
		if (otqa->otqa_keys_allocated) {
			ocqo->ocqo_dkey = otqa->otqa_dkey_copy;
			ocqo->ocqo_akey = otqa->otqa_akey_copy;
		}
		if (otqa->otqa_raw_recx)
			ocqo->ocqo_flags |= OCRF_RAW_RECX;
	}

	rc = crt_reply_send(rpc);
	if (rc != 0)
		D_ERROR("send reply failed: " DF_RC "\n", DP_RC(rc));

	/* Keep otqas until RPC replied, because the reply may use some keys in otqas array. */
	if (otqas != NULL) {
		for (i = 0; i < dss_tgt_nr; i++)
			obj_tgt_query_cleanup(&otqas[i]);
		D_FREE(otqas);
	}

	obj_ioc_end(&ioc, rc);
}<|MERGE_RESOLUTION|>--- conflicted
+++ resolved
@@ -2400,14 +2400,9 @@
 		      uint32_t flags)
 {
 	if (opc == DAOS_OBJ_RPC_ENUMERATE && flags & ORF_FOR_MIGRATION) {
-<<<<<<< HEAD
-		if (child->sc_ec_agg_active) {
-			D_ERROR(DF_CONT " ec aggregate still active, rebuilding %d\n",
-=======
 		/* EC aggregation is still inflight, rebuild should wait until it's paused */
 		if (ds_cont_child_ec_aggregating(child)) {
 			D_ERROR(DF_CONT" ec aggregate still active, rebuilding %d\n",
->>>>>>> d8194a41
 				DP_CONT(child->sc_pool->spc_uuid, child->sc_uuid),
 				child->sc_pool->spc_pool->sp_rebuilding);
 			return -DER_UPDATE_AGAIN;
@@ -2512,15 +2507,9 @@
 	rc        = vos_update_begin(ioc.ioc_coc->sc_hdl, oer->er_oid, oer->er_epoch_range.epr_hi,
 				     VOS_OF_REBUILD, dkey, 1, iod, iod_csums, 0, &ioh, NULL);
 	if (rc) {
-<<<<<<< HEAD
-		D_ERROR(DF_UOID " Update begin failed: " DF_RC "\n", DP_UOID(oer->er_oid),
-			DP_RC(rc));
-		goto out;
-=======
 		D_ERROR(DF_UOID" Update begin failed: "DF_RC"\n",
 			DP_UOID(oer->er_oid), DP_RC(rc));
 		goto out_agg;
->>>>>>> d8194a41
 	}
 	biod = vos_ioh2desc(ioh);
 	rc   = bio_iod_prep(biod, BIO_CHK_TYPE_IO, rpc->cr_ctx, CRT_BULK_RW);
@@ -2598,15 +2587,9 @@
 		rc = vos_update_begin(ioc.ioc_coc->sc_hdl, oea->ea_oid, oea->ea_epoch_range.epr_hi,
 				      VOS_OF_REBUILD, dkey, 1, iod, iod_csums, 0, &ioh, NULL);
 		if (rc) {
-<<<<<<< HEAD
-			D_ERROR(DF_UOID " Update begin failed: " DF_RC "\n", DP_UOID(oea->ea_oid),
-				DP_RC(rc));
-			goto out;
-=======
 			D_ERROR(DF_UOID" Update begin failed: "DF_RC"\n",
 				DP_UOID(oea->ea_oid), DP_RC(rc));
 			goto out_agg;
->>>>>>> d8194a41
 		}
 		biod = vos_ioh2desc(ioh);
 		rc   = bio_iod_prep(biod, BIO_CHK_TYPE_IO, rpc->cr_ctx, CRT_BULK_RW);
