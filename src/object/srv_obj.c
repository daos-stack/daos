--- conflicted
+++ resolved
@@ -868,45 +868,6 @@
 
 	rma = (orw->orw_bulks.ca_arrays != NULL ||
 	       orw->orw_bulks.ca_count != 0);
-<<<<<<< HEAD
-	oca = daos_oclass_attr_find(orw->orw_oid.id_pub);
-
-	if (oca->ca_resil == DAOS_RES_EC) {
-		unsigned int	tgt_idx = orw->orw_oid.id_shard -
-					  orw->orw_start_shard;
-
-		D_ALLOC_ARRAY(skip_list, orw->orw_nr);
-		if (skip_list == NULL)
-			D_GOTO(out, rc = -DER_NOMEM);
-		if (tgt_idx >= oca->u.ec.e_p) {
-			rc = ec_data_target(tgt_idx - oca->u.ec.e_p,
-					    orw->orw_nr, tmp_iods,
-					    oca, skip_list);
-		} else {
-			if (tgt_idx == 0) {
-				rc = ec_copy_iods(tmp_iods,
-						    orw->orw_nr,
-						    &cpy_iods);
-				if (rc) {
-					D_ERROR(
-					DF_UOID" EC update failed: "DF_RC"\n",
-					DP_UOID(orw->orw_oid), DP_RC(rc));
-					goto out;
-				}
-				tmp_iods = cpy_iods;
-			}
-			rc = ec_parity_target(tgt_idx,
-					      orw->orw_nr, tmp_iods,
-					      oca, skip_list);
-		}
-		if (rc) {
-			D_ERROR(DF_UOID" EC update failed: "DF_RC"\n",
-			DP_UOID(orw->orw_oid), DP_RC(rc));
-			goto out;
-		}
-	}
-=======
->>>>>>> 5ffd7d83
 
 	/* Prepare IO descriptor */
 	if (obj_rpc_is_update(rpc)) {
