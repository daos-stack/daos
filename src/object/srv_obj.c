/**
 * (C) Copyright 2016-2020 Intel Corporation.
 *
 * Licensed under the Apache License, Version 2.0 (the "License");
 * you may not use this file except in compliance with the License.
 * You may obtain a copy of the License at
 *
 *    http://www.apache.org/licenses/LICENSE-2.0
 *
 * Unless required by applicable law or agreed to in writing, software
 * distributed under the License is distributed on an "AS IS" BASIS,
 * WITHOUT WARRANTIES OR CONDITIONS OF ANY KIND, either express or implied.
 * See the License for the specific language governing permissions and
 * limitations under the License.
 *
 * GOVERNMENT LICENSE RIGHTS-OPEN SOURCE SOFTWARE
 * The Government's rights to use, modify, reproduce, release, perform, display,
 * or disclose this software are subject to the terms of the Apache License as
 * provided in Contract No. B609815.
 * Any reproduction of computer software, computer software documentation, or
 * portions thereof marked with this legend must also reproduce the markings.
 */
/**
 * object server operations
 *
 * This file contains the server API methods and the RPC handlers that are both
 * related to object.
 */
#define D_LOGFAC	DD_FAC(object)

#include <uuid/uuid.h>

#include <abt.h>
#include <daos/rpc.h>
#include <daos_srv/pool.h>
#include <daos_srv/rebuild.h>
#include <daos_srv/container.h>
#include <daos_srv/vos.h>
#include <daos_srv/bio.h>
#include <daos_srv/daos_server.h>
#include <daos_srv/dtx_srv.h>
#include <daos_srv/security.h>
#include <daos/checksum.h>
#include "daos_srv/srv_csum.h"
#include "obj_rpc.h"
#include "obj_internal.h"

/* handles, pointers for handling I/O */
struct obj_io_context {
	struct ds_cont_hdl	*ioc_coh;
	struct ds_cont_child	*ioc_coc;
	daos_handle_t		 ioc_vos_coh;
	uint32_t		 ioc_map_ver;
	bool			 ioc_began;
};

static int
obj_verify_bio_csum(crt_rpc_t *rpc, daos_iod_t *iods,
		    struct dcs_iod_csums *iod_csums, struct bio_desc *biod,
		    struct daos_csummer *csummer);

static bool
obj_rpc_is_update(crt_rpc_t *rpc)
{
	return opc_get(rpc->cr_opc) == DAOS_OBJ_RPC_UPDATE ||
	       opc_get(rpc->cr_opc) == DAOS_OBJ_RPC_TGT_UPDATE;
}

static bool
obj_rpc_is_fetch(crt_rpc_t *rpc)
{
	return opc_get(rpc->cr_opc) == DAOS_OBJ_RPC_FETCH;
}

/**
 * After bulk finish, let's send reply, then release the resource.
 */
static int
obj_rw_complete(crt_rpc_t *rpc, struct ds_cont_child *cont,
		daos_handle_t ioh, int status, struct dtx_handle *dth)
{
	struct obj_rw_in	*orwi = crt_req_get(rpc);
	int			 rc;

	if (!daos_handle_is_inval(ioh)) {
		uint32_t map_version;
		bool update = obj_rpc_is_update(rpc);

		D_ASSERT(cont != NULL);
		map_version = cont->sc_pool->spc_map_version;
		rc = update ? vos_update_end(ioh, map_version, &orwi->orw_dkey,
					     status, dth) :
			      vos_fetch_end(ioh, status);

		if (rc != 0) {
			D_ERROR(DF_UOID "%s end failed: %d\n",
				DP_UOID(orwi->orw_oid),
				update ? "Update" : "Fetch", rc);
			if (status == 0)
				status = rc;
		}
	}

	return status;
}

static void
obj_rw_reply(crt_rpc_t *rpc, int status, uint32_t map_version,
	     struct dtx_conflict_entry *dce, struct ds_cont_hdl *cont_hdl)
{
	int rc;

	obj_reply_set_status(rpc, status);
	obj_reply_map_version_set(rpc, map_version);
	if (dce != NULL)
		obj_reply_dtx_conflict_set(rpc, dce);

	D_DEBUG(DB_TRACE, "rpc %p opc %d send reply, pmv %d, status %d.\n",
		rpc, opc_get(rpc->cr_opc), map_version, status);

	rc = crt_reply_send(rpc);
	if (rc != 0)
		D_ERROR("send reply failed: "DF_RC"\n", DP_RC(rc));

	if (obj_rpc_is_fetch(rpc)) {
		struct obj_rw_out	*orwo = crt_reply_get(rpc);

		if (orwo->orw_iod_sizes.ca_arrays != NULL) {
			D_FREE(orwo->orw_iod_sizes.ca_arrays);
			orwo->orw_iod_sizes.ca_count = 0;
		}

		if (orwo->orw_nrs.ca_arrays != NULL) {
			D_FREE(orwo->orw_nrs.ca_arrays);
			orwo->orw_nrs.ca_count = 0;
		}

		if (orwo->orw_iod_csums.ca_arrays != NULL) {
			D_FREE(orwo->orw_iod_csums.ca_arrays);
			orwo->orw_iod_csums.ca_count = 0;
		}

		if (cont_hdl) {
			daos_csummer_free_ic(cont_hdl->sch_csummer,
				&orwo->orw_iod_csums.ca_arrays);
			orwo->orw_iod_csums.ca_count = 0;
		}
	}
}

struct obj_bulk_args {
	int		bulks_inflight;
	int		result;
	ABT_eventual	eventual;
};

static int
obj_bulk_comp_cb(const struct crt_bulk_cb_info *cb_info)
{
	struct obj_bulk_args	*arg;
	struct crt_bulk_desc	*bulk_desc;
	crt_rpc_t		*rpc;
	crt_bulk_t		 local_bulk_hdl;

	if (cb_info->bci_rc != 0)
		D_ERROR("bulk transfer failed: %d\n", cb_info->bci_rc);

	bulk_desc = cb_info->bci_bulk_desc;
	local_bulk_hdl = bulk_desc->bd_local_hdl;
	rpc = bulk_desc->bd_rpc;
	arg = (struct obj_bulk_args *)cb_info->bci_arg;
	/**
	 * Note: only one thread will access arg.result, so
	 * it should be safe here.
	 **/
	if (arg->result == 0)
		arg->result = cb_info->bci_rc;

	D_ASSERT(arg->bulks_inflight > 0);
	arg->bulks_inflight--;
	if (arg->bulks_inflight == 0)
		ABT_eventual_set(arg->eventual, &arg->result,
				 sizeof(arg->result));

	crt_bulk_free(local_bulk_hdl);
	crt_req_decref(rpc);
	return cb_info->bci_rc;
}

/**
 * Simulate bulk transfer by memcpy, all data are actually dropped.
 */
static void
obj_bulk_bypass(d_sg_list_t *sgl, crt_bulk_op_t bulk_op)
{
	static const int  dummy_buf_len = 4096;
	static char	 *dummy_buf;
	int		  i;

	if (!dummy_buf) {
		D_ALLOC(dummy_buf, dummy_buf_len);
		if (!dummy_buf)
			return; /* ignore error */
	}

	for (i = 0; i < sgl->sg_nr_out; i++) {
		char	*buf;
		int	 total, nob;

		if (sgl->sg_iovs[i].iov_buf == NULL ||
		    sgl->sg_iovs[i].iov_len == 0)
			continue;

		buf   = sgl->sg_iovs[i].iov_buf;
		total = sgl->sg_iovs[i].iov_len;
		while (total != 0) {
			nob = min(dummy_buf_len, total);
			if (bulk_op == CRT_BULK_PUT)
				memcpy(dummy_buf, buf, nob);
			else
				memcpy(buf, dummy_buf, nob);

			total -= nob;
			buf   += nob;
		}
	}
}

bool
cont_prop_csum_enabled(struct ds_iv_ns *ns, uuid_t co_hdl)
{
	int			rc;
	daos_prop_t		cont_prop = {0};
	struct daos_prop_entry entry = {0};
	uint32_t		csum_val;

	entry.dpe_type = DAOS_PROP_CO_CSUM;
	cont_prop.dpp_entries = &entry;
	cont_prop.dpp_nr = 1;

	rc = cont_iv_prop_fetch(ns, co_hdl, &cont_prop);
	if (rc != 0)
		return false;
	csum_val = daos_cont_prop2csum(&cont_prop);
	if (daos_cont_csum_prop_is_enabled(csum_val))
		return true;
	else
		return false;
}

static int
obj_bulk_transfer(crt_rpc_t *rpc, crt_bulk_op_t bulk_op, bool bulk_bind,
		  crt_bulk_t *remote_bulks, uint64_t *remote_offs,
		  daos_handle_t ioh, d_sg_list_t **sgls, int sgl_nr)
{
	struct obj_bulk_args	arg = { 0 };
	crt_bulk_opid_t		bulk_opid;
	crt_bulk_perm_t		bulk_perm;
	int			i, rc, *status, ret;

	if (remote_bulks == NULL) {
		D_ERROR("No remote bulks provided\n");
		return -DER_INVAL;
	}

	bulk_perm = bulk_op == CRT_BULK_PUT ? CRT_BULK_RO : CRT_BULK_RW;
	rc = ABT_eventual_create(sizeof(*status), &arg.eventual);
	if (rc != 0)
		return dss_abterr2der(rc);

	D_DEBUG(DB_IO, "bulk_op %d sgl_nr %d\n", bulk_op, sgl_nr);

	arg.bulks_inflight++;
	for (i = 0; i < sgl_nr; i++) {
		d_sg_list_t		*sgl, tmp_sgl;
		struct crt_bulk_desc	 bulk_desc;
		crt_bulk_t		 local_bulk_hdl;
		daos_size_t		 offset;
		unsigned int		 idx = 0;

		if (remote_bulks[i] == NULL)
			continue;

		offset = remote_offs != NULL ? remote_offs[i] : 0;
		if (sgls != NULL) {
			sgl = sgls[i];
		} else {
			struct bio_sglist *bsgl;

			D_ASSERT(!daos_handle_is_inval(ioh));
			bsgl = vos_iod_sgl_at(ioh, i);
			D_ASSERT(bsgl != NULL);

			sgl = &tmp_sgl;
			rc = bio_sgl_convert(bsgl, sgl);
			if (rc)
				break;
		}

		if (daos_io_bypass & IOBP_SRV_BULK) {
			/* this mode will bypass network bulk transfer and
			 * only copy data from/to dummy buffer. This is for
			 * performance evaluation on low bandwidth network.
			 */
			obj_bulk_bypass(sgl, bulk_op);
			goto next;
		}

		/**
		 * Let's walk through the sgl to check if the iov is empty,
		 * which is usually gotten from punched/empty records (see
		 * akey_fetch()), and skip these empty iov during bulk
		 * transfer to avoid touching the input buffer.
		 */
		while (idx < sgl->sg_nr_out) {
			d_sg_list_t	sgl_sent;
			daos_size_t	length = 0;
			unsigned int	start;

			/**
			 * Skip the punched/empty record, let's also skip the
			 * record in the input buffer instead of memset to 0.
			 */
			while (sgl->sg_iovs[idx].iov_buf == NULL &&
			       idx < sgl->sg_nr_out) {
				offset += sgl->sg_iovs[idx].iov_len;
				idx++;
			}

			if (idx == sgl->sg_nr_out)
				break;

			start = idx;
			sgl_sent.sg_iovs = &sgl->sg_iovs[start];
			/* Find the end of the non-empty record */
			while (sgl->sg_iovs[idx].iov_buf != NULL &&
			       idx < sgl->sg_nr_out) {
				length += sgl->sg_iovs[idx].iov_len;
				idx++;
			}

			sgl_sent.sg_nr = idx - start;
			sgl_sent.sg_nr_out = idx - start;

			rc = crt_bulk_create(rpc->cr_ctx, &sgl_sent,
					     bulk_perm, &local_bulk_hdl);
			if (rc != 0) {
				D_ERROR("crt_bulk_create %d error (%d).\n",
					i, rc);
				break;
			}

			crt_req_addref(rpc);

			bulk_desc.bd_rpc	= rpc;
			bulk_desc.bd_bulk_op	= bulk_op;
			bulk_desc.bd_remote_hdl	= remote_bulks[i];
			bulk_desc.bd_local_hdl	= local_bulk_hdl;
			bulk_desc.bd_len	= length;
			bulk_desc.bd_remote_off	= offset;
			bulk_desc.bd_local_off	= 0;

			arg.bulks_inflight++;
			if (bulk_bind)
				rc = crt_bulk_bind_transfer(&bulk_desc,
					obj_bulk_comp_cb, &arg, &bulk_opid);
			else
				rc = crt_bulk_transfer(&bulk_desc,
					obj_bulk_comp_cb, &arg, &bulk_opid);
			if (rc < 0) {
				D_ERROR("crt_bulk_transfer %d error (%d).\n",
					i, rc);
				arg.bulks_inflight--;
				crt_bulk_free(local_bulk_hdl);
				crt_req_decref(rpc);
				break;
			}
			offset += length;
		}
	next:
		if (sgls == NULL)
			daos_sgl_fini(sgl, false);
		if (rc)
			break;
	}

	if (--arg.bulks_inflight == 0)
		ABT_eventual_set(arg.eventual, &rc, sizeof(rc));

	ret = ABT_eventual_wait(arg.eventual, (void **)&status);
	if (rc == 0)
		rc = ret ? dss_abterr2der(ret) : *status;

	ABT_eventual_free(&arg.eventual);
	/* After RDMA is done, corrupt the server data */
	if (DAOS_FAIL_CHECK(DAOS_CHECKSUM_SDATA_CORRUPT)) {
		struct obj_rw_in	*orw = crt_req_get(rpc);
		struct ds_pool		*pool;

		pool = ds_pool_lookup(orw->orw_pool_uuid);
		if (pool == NULL)
			return -DER_NONEXIST;
		if (cont_prop_csum_enabled(pool->sp_iv_ns, orw->orw_co_hdl)) {
			struct bio_sglist	*fbsgl;
			d_sg_list_t		 fsgl;
			int			*fbuffer;

			D_DEBUG(DB_IO, "Data corruption after RDMA\n");
			fbsgl = vos_iod_sgl_at(ioh, 0);
			bio_sgl_convert(fbsgl, &fsgl);
			fbuffer = (int *)fsgl.sg_iovs[0].iov_buf;
			*fbuffer += 0x2;
			daos_sgl_fini(&fsgl, false);
		}
		ds_pool_put(pool);
	}
	return rc;
}

static int
obj_set_reply_sizes(crt_rpc_t *rpc)
{
	struct obj_rw_in	*orw = crt_req_get(rpc);
	struct obj_rw_out	*orwo = crt_reply_get(rpc);
	daos_iod_t		*iods;
	uint64_t		*sizes;
	int			size_count;
	int			i;

	D_ASSERT(obj_rpc_is_fetch(rpc));
	D_ASSERT(orwo != NULL);
	D_ASSERT(orw != NULL);

	iods = orw->orw_iod_array.oia_iods;
	size_count = orw->orw_iod_array.oia_iod_nr;

	if (size_count <= 0) {
		D_ERROR("rpc %p contains invalid sizes count %d for "
			DF_UOID" with epc "DF_U64".\n",
			rpc, size_count, DP_UOID(orw->orw_oid), orw->orw_epoch);
		return -DER_INVAL;
	}

	orwo->orw_iod_sizes.ca_count = size_count;
	D_ALLOC_ARRAY(sizes, size_count);
	if (sizes == NULL)
		return -DER_NOMEM;

	for (i = 0; i < orw->orw_iod_array.oia_iod_nr; i++)
		sizes[i] = iods[i].iod_size;

	orwo->orw_iod_sizes.ca_arrays = sizes;

	D_DEBUG(DB_TRACE, "rpc %p set sizes count as %d for "
		DF_UOID" with epc "DF_U64".\n",
		rpc, size_count, DP_UOID(orw->orw_oid), orw->orw_epoch);

	return 0;
}

/**
 * Pack nrs in sgls inside the reply, so the client can update
 * sgls before it returns to application.
 * Pack sgl's data size in the reply, client fetch can based on
 * it to update sgl's iov_len.
 *
 * Note: this is only needed for bulk transfer, for inline transfer,
 * it will pack the complete sgls inside the req/reply, see obj_shard_rw().
 */
static int
obj_set_reply_nrs(crt_rpc_t *rpc, daos_handle_t ioh, d_sg_list_t *sgls)
{
	struct obj_rw_in	*orw = crt_req_get(rpc);
	struct obj_rw_out	*orwo = crt_reply_get(rpc);
	uint32_t		*nrs;
	daos_size_t		*data_sizes;
	uint32_t		 nrs_count = orw->orw_nr;
	int			 i, j;

	if (nrs_count == 0)
		return 0;

	/* return sg_nr_out and data size for sgl */
	orwo->orw_nrs.ca_count = nrs_count;
	D_ALLOC(orwo->orw_nrs.ca_arrays,
		nrs_count * (sizeof(uint32_t) + sizeof(daos_size_t)));

	if (orwo->orw_nrs.ca_arrays == NULL)
		return -DER_NOMEM;
	orwo->orw_data_sizes.ca_count = nrs_count;
	orwo->orw_data_sizes.ca_arrays =
		(void *)((char *)orwo->orw_nrs.ca_arrays +
			nrs_count * (sizeof(uint32_t)));

	nrs = orwo->orw_nrs.ca_arrays;
	data_sizes = orwo->orw_data_sizes.ca_arrays;
	for (i = 0; i < nrs_count; i++) {
		struct bio_sglist	*bsgl;
		d_sg_list_t		*sgl;

		if (sgls != NULL) {
			sgl = &sgls[i];
			D_ASSERT(sgl != NULL);
			nrs[i] = sgl->sg_nr_out;
		} else {
			bsgl = vos_iod_sgl_at(ioh, i);
			D_ASSERT(bsgl != NULL);
			nrs[i] = bsgl->bs_nr_out;
			/* tail holes trimmed by ioc_trim_tail_holes() */
			for (j = 0; j < bsgl->bs_nr_out; j++)
				data_sizes[i] += bio_iov2req_len(
					&bsgl->bs_iovs[j]);
		}
	}

	return 0;
}

static void
obj_echo_rw(crt_rpc_t *rpc, daos_iod_t *split_iods, uint64_t *split_offs)
{
	struct obj_rw_in	*orw = crt_req_get(rpc);
	struct obj_rw_out	*orwo = crt_reply_get(rpc);
	struct obj_tls		*tls;
	daos_iod_t		*iod;
	uint64_t		*off;
	d_sg_list_t		*p_sgl;
	crt_bulk_op_t		bulk_op;
	bool			bulk_bind;
	int			i;
	int			rc = 0;

	D_DEBUG(DB_TRACE, "opc %d oid "DF_UOID" dkey "DF_KEY
		" tgt/xs %d/%d epc "DF_U64".\n",
		opc_get(rpc->cr_opc), DP_UOID(orw->orw_oid),
		DP_KEY(&orw->orw_dkey),
		dss_get_module_info()->dmi_tgt_id,
		dss_get_module_info()->dmi_xs_id,
		orw->orw_epoch);

	if (obj_rpc_is_fetch(rpc)) {
		rc = obj_set_reply_sizes(rpc);
		if (rc)
			D_GOTO(out, rc);
	}

	/* Inline fetch/update */
	if (orw->orw_bulks.ca_arrays == NULL && orw->orw_bulks.ca_count == 0) {
		if (obj_rpc_is_fetch(rpc)) {
			orwo->orw_sgls.ca_count = orw->orw_sgls.ca_count;
			orwo->orw_sgls.ca_arrays = orw->orw_sgls.ca_arrays;
		}
		D_GOTO(out, rc);
	}

	/* Only support 1 iod now */
	D_ASSERT(orw->orw_iod_array.oia_iod_nr == 1);
	iod = split_iods == NULL ? orw->orw_iod_array.oia_iods : split_iods;
	off = split_offs == NULL ? orw->orw_iod_array.oia_offs : split_offs;

	tls = obj_tls_get();
	p_sgl = &tls->ot_echo_sgl;

	/* Let's check if tls already have enough buffer */
	if (p_sgl->sg_nr < iod->iod_nr) {
		daos_sgl_fini(p_sgl, true);
		rc = daos_sgl_init(p_sgl, iod->iod_nr);
		if (rc)
			D_GOTO(out, rc);

		p_sgl->sg_nr_out = p_sgl->sg_nr;
	}

	for (i = 0; i < iod->iod_nr; i++) {
		daos_size_t size = iod->iod_size;

		if (size == DAOS_REC_ANY)
			size = sizeof(uint64_t);

		if (iod->iod_type == DAOS_IOD_ARRAY) {
			D_ASSERT(iod->iod_recxs);
			size *= iod->iod_recxs[i].rx_nr;
		}

		/* Check each vector */
		if (p_sgl->sg_iovs[i].iov_buf_len < size) {
			if (p_sgl->sg_iovs[i].iov_buf != NULL)
				D_FREE(p_sgl->sg_iovs[i].iov_buf);

			D_ALLOC(p_sgl->sg_iovs[i].iov_buf, size);
			/* obj_tls_fini() will free these buffer */
			if (p_sgl->sg_iovs[i].iov_buf == NULL)
				D_GOTO(out, rc = -DER_NOMEM);
			p_sgl->sg_iovs[i].iov_buf_len = size;
			p_sgl->sg_iovs[i].iov_len = size;
		}
	}

	orwo->orw_sgls.ca_count = 0;
	orwo->orw_sgls.ca_arrays = NULL;
	if (obj_rpc_is_fetch(rpc)) {
		rc = obj_set_reply_nrs(rpc, DAOS_HDL_INVAL, p_sgl);
		if (rc != 0)
			D_GOTO(out, rc);
		bulk_op = CRT_BULK_PUT;
	} else {
		bulk_op = CRT_BULK_GET;
	}

	bulk_bind = orw->orw_flags & ORF_BULK_BIND;
	rc = obj_bulk_transfer(rpc, bulk_op, bulk_bind,
			       orw->orw_bulks.ca_arrays, off,
			       DAOS_HDL_INVAL, &p_sgl, orw->orw_nr);
out:
	orwo->orw_ret = rc;
	orwo->orw_map_version = orw->orw_map_ver;
}


int
ec_bulk_transfer(crt_rpc_t *rpc, crt_bulk_op_t bulk_op, bool bulk_bind,
		 crt_bulk_t *remote_bulks, daos_handle_t ioh,
		 struct ec_bulk_spec **skip_list,
		 int sgl_nr)
{
	struct obj_bulk_args	arg = { 0 };
	crt_bulk_opid_t		bulk_opid;
	crt_bulk_perm_t		bulk_perm = CRT_BULK_RW;
	int			i, rc, *status, ret;

	D_ASSERT(skip_list != NULL);

	rc = ABT_eventual_create(sizeof(*status), &arg.eventual);
	if (rc != 0)
		return dss_abterr2der(rc);

	arg.bulks_inflight++;
	for (i = 0; i < sgl_nr; i++) {
		d_sg_list_t		*sgl, tmp_sgl;
		struct crt_bulk_desc	 bulk_desc;
		crt_bulk_t		 local_bulk_hdl;
		struct bio_sglist	*bsgl;
		daos_size_t		 offset = 0;
		unsigned int		 idx = 0;
		unsigned int		 sl_idx = 0;

		if (remote_bulks[i] == NULL)
			continue;

		D_ASSERT(!daos_handle_is_inval(ioh));
		bsgl = vos_iod_sgl_at(ioh, i);
		D_ASSERT(bsgl != NULL);

		sgl = &tmp_sgl;
		rc = bio_sgl_convert(bsgl, sgl);
		if (rc)
			break;

		if (daos_io_bypass & IOBP_SRV_BULK) {
			/* this mode will bypass network bulk transfer and
			 * only copy data from/to dummy buffer. This is for
			 * performance evaluation on low bandwidth network.
			 */
			obj_bulk_bypass(sgl, bulk_op);
			goto next;
		}

		while (idx < sgl->sg_nr_out) {
			d_sg_list_t	sgl_sent;
			daos_size_t	length = 0;
			unsigned int	start = idx;

			sgl_sent.sg_iovs = &sgl->sg_iovs[start];
			if (skip_list[i] == NULL) {
				/* Find the end of the non-empty record */
				while (sgl->sg_iovs[idx].iov_buf != NULL &&
					idx < sgl->sg_nr_out)
					length += sgl->sg_iovs[idx++].iov_len;
			} else {
				while (ec_bulk_spec_get_skip(sl_idx,
							     skip_list[i]))
					offset +=
					ec_bulk_spec_get_len(sl_idx++,
							     skip_list[i]);
				length += sgl->sg_iovs[idx++].iov_len;
				D_ASSERT(ec_bulk_spec_get_len(sl_idx,
							      skip_list[i]) ==
					 length);
				sl_idx++;
			}
			sgl_sent.sg_nr = idx - start;
			sgl_sent.sg_nr_out = idx - start;

			rc = crt_bulk_create(rpc->cr_ctx, &sgl_sent,
					     bulk_perm, &local_bulk_hdl);
			if (rc != 0) {
				D_ERROR("crt_bulk_create %d error (%d).\n",
					i, rc);
				break;
			}

			crt_req_addref(rpc);
			bulk_desc.bd_rpc	= rpc;
			bulk_desc.bd_bulk_op	= bulk_op;
			bulk_desc.bd_remote_hdl	= remote_bulks[i];
			bulk_desc.bd_local_hdl	= local_bulk_hdl;
			bulk_desc.bd_len	= length;
			bulk_desc.bd_remote_off	= offset;
			bulk_desc.bd_local_off	= 0;

			arg.bulks_inflight++;
			if (bulk_bind)
				rc = crt_bulk_bind_transfer(&bulk_desc,
					obj_bulk_comp_cb, &arg, &bulk_opid);
			else
				rc = crt_bulk_transfer(&bulk_desc,
					obj_bulk_comp_cb, &arg, &bulk_opid);
			if (rc < 0) {
				D_ERROR("crt_bulk_transfer %d error (%d).\n",
					i, rc);
				arg.bulks_inflight--;
				crt_bulk_free(local_bulk_hdl);
				crt_req_decref(rpc);
				break;
			}
			offset += length;
		}
next:
		daos_sgl_fini(sgl, false);
		if (rc)
			break;
		D_FREE(skip_list[i]);
	}

	if (--arg.bulks_inflight == 0)
		ABT_eventual_set(arg.eventual, &rc, sizeof(rc));

	ret = ABT_eventual_wait(arg.eventual, (void **)&status);
	if (rc == 0)
		rc = ret ? dss_abterr2der(ret) : *status;

	ABT_eventual_free(&arg.eventual);
	return rc;
}

/** if checksums are enabled, fetch needs to allocate the memory that will be
 * used for the csum structures.
 */
static int
obj_fetch_csum_init(struct ds_cont_hdl *cont_hdl,
			 struct obj_rw_in *orw,
			 struct obj_rw_out *orwo)
{
	int rc;

	/**
	 * Allocate memory for the csum structures.
	 * This memory and information will be used by VOS to put the checksums
	 * in as it fetches the data's metadata from the btree/evtree.
	 *
	 * The memory will be freed in obj_rw_reply
	 */
	rc = daos_csummer_alloc_iods_csums(cont_hdl->sch_csummer,
					   orw->orw_iod_array.oia_iods,
					   orw->orw_iod_array.oia_iod_nr,
					   false, NULL,
					   &orwo->orw_iod_csums.ca_arrays);

	if (rc >= 0) {
		orwo->orw_iod_csums.ca_count = (uint64_t)rc;
		rc = 0;
	}

	return rc;
}

static struct dcs_iod_csums *
get_iod_csum(struct dcs_iod_csums *iod_csums, int i)
{
	if (iod_csums == NULL)
		return NULL;
	return &iod_csums[i];
}

static int
csum_add2iods(daos_handle_t ioh, daos_iod_t *iods, uint32_t iods_nr,
	      struct daos_csummer *csummer,
	      struct dcs_iod_csums *iod_csums)
{
	int	 rc = 0;
	uint32_t biov_csums_idx = 0;
	size_t	 biov_csums_used = 0;
	int	 i;

	struct bio_desc *biod = vos_ioh2desc(ioh);
	struct dcs_csum_info *csum_infos = vos_ioh2ci(ioh);

	for (i = 0; i < iods_nr; i++) {
		rc = ds_csum_add2iod(
			&iods[i], csummer,
			bio_iod_sgl(biod, i),
			&csum_infos[biov_csums_idx],
			&biov_csums_used, get_iod_csum(iod_csums, i));

		if (rc != 0)
			return rc;
		biov_csums_idx += biov_csums_used;
	}

	return rc;
}

int csum_verify_keys(struct daos_csummer *csummer, struct obj_rw_in *orw)
{
	uint32_t	i;
	int		rc;

	if (!daos_csummer_initialized(csummer))
		return 0;

	rc = daos_csummer_verify_key(csummer, &orw->orw_dkey,
				     orw->orw_dkey_csum);
	if (rc != 0) {
		D_ERROR("daos_csummer_verify_key error for dkey: %d", rc);
		return rc;
	}

	for (i = 0; i < orw->orw_iod_array.oia_iod_nr; i++) {
		daos_iod_t		*iod = &orw->orw_iod_array.oia_iods[i];
		struct dcs_iod_csums	*csum =
					&orw->orw_iod_array.oia_iod_csums[i];

		if (!csum_iod_is_supported(csummer->dcs_chunk_size, iod))
			continue;
		rc = daos_csummer_verify_key(csummer,
					     &iod->iod_name,
					     &csum->ic_akey);
		if (rc != 0) {
			D_ERROR("daos_csummer_verify_key error for akey: %d",
				rc);
			return rc;
		}
	}

	return 0;
}

/** Filter and prepare for the sing value EC update/fetch */
static void
obj_singv_ec_rw_filter(struct obj_rw_in *orw, daos_iod_t *iods, uint64_t *offs,
		       bool for_update)
{
	struct daos_oclass_attr		*oca = NULL;
	daos_iod_t			*iod;
	struct obj_ec_singv_local	 loc;
	uint32_t			 tgt_idx;
	uint32_t			 i;

	tgt_idx = orw->orw_oid.id_shard - orw->orw_start_shard;
	for (i = 0; i < orw->orw_nr; i++) {
		iod = &iods[i];
		if (iod->iod_type != DAOS_IOD_SINGLE ||
		    (orw->orw_flags & ORF_EC) == 0)
			continue;
		/* for singv EC */
		D_ASSERT(iod->iod_recxs == NULL);
		if (iod->iod_size == DAOS_REC_ANY) /* punch */
			continue;
		if (oca == NULL) {
			oca = daos_oclass_attr_find(orw->orw_oid.id_pub);
			D_ASSERT(oca != NULL && DAOS_OC_IS_EC(oca));
		}
		/* using iod_recxs to pass ir_gsize (akey_update_single) */
		if (for_update)
			iod->iod_recxs = (void *)iod->iod_size;
		if (!obj_ec_singv_one_tgt(iod, NULL, oca)) {
			obj_ec_singv_local_sz(iod->iod_size, oca, tgt_idx,
					      &loc);
			offs[i] = loc.esl_off;
			if (for_update)
				iod->iod_size = loc.esl_size;
		}
	}
}

static int
obj_local_rw(crt_rpc_t *rpc, struct ds_cont_hdl *cont_hdl,
	     struct ds_cont_child *cont, daos_iod_t *split_iods,
	     struct dcs_iod_csums *split_csums, uint64_t *split_offs,
	     struct dtx_handle *dth)
{
	struct obj_rw_in	*orw = crt_req_get(rpc);
	struct obj_rw_out	*orwo = crt_reply_get(rpc);
	struct dcs_iod_csums	*iod_csums;
	uint32_t		tag = dss_get_module_info()->dmi_tgt_id;
	daos_handle_t		ioh = DAOS_HDL_INVAL;
	uint64_t		time_start = 0;
	struct obj_tls		*tls = obj_tls_get();
	struct bio_desc		*biod;
	daos_key_t		*dkey;
	crt_bulk_op_t		bulk_op;
	bool			rma;
	bool			bulk_bind;
	bool			size_fetch = false;
	daos_iod_t		*iods;
	uint64_t		*offs;
	int			err, rc = 0;

	D_TIME_START(tls->ot_sp, time_start, OBJ_PF_UPDATE_LOCAL);

	if (daos_is_zero_dti(&orw->orw_dti)) {
		D_DEBUG(DB_TRACE, "disable dtx\n");
		dth = NULL;
	}

	iods = split_iods == NULL ? orw->orw_iod_array.oia_iods : split_iods;
	offs = split_offs == NULL ? orw->orw_iod_array.oia_offs : split_offs;
	iod_csums = split_csums == NULL ? orw->orw_iod_array.oia_iod_csums :
					 split_csums;

	if (daos_obj_is_echo(orw->orw_oid.id_pub) ||
	    (daos_io_bypass & IOBP_TARGET)) {
		obj_echo_rw(rpc, split_iods, split_offs);
		D_GOTO(out, rc = 0);
	}

	rc = csum_verify_keys(cont_hdl->sch_csummer, orw);
	if (rc != 0) {
		D_ERROR("csum_verify_keys error: %d", rc);
		return rc;
	}
	dkey = (daos_key_t *)&orw->orw_dkey;
	D_DEBUG(DB_TRACE,
		"opc %d oid "DF_UOID" dkey "DF_KEY" tag %d epc "DF_U64".\n",
		opc_get(rpc->cr_opc), DP_UOID(orw->orw_oid), DP_KEY(dkey),
		tag, orw->orw_epoch);

	rma = (orw->orw_bulks.ca_arrays != NULL ||
	       orw->orw_bulks.ca_count != 0);

	/* Prepare IO descriptor */
	if (obj_rpc_is_update(rpc)) {
		obj_singv_ec_rw_filter(orw, iods, offs, true);
		bulk_op = CRT_BULK_GET;
		rc = vos_update_begin(cont->sc_hdl, orw->orw_oid,
<<<<<<< HEAD
			      orw->orw_epoch,
			      orw->orw_api_flags | VOS_OF_USE_TIMESTAMPS,
			      dkey, orw->orw_nr, iods,
			      orw->orw_iod_csums.ca_arrays, &ioh, dth);
=======
				      orw->orw_epoch, dkey, orw->orw_nr, iods,
				      iod_csums, &ioh, dth);
>>>>>>> a2241ee1
		if (rc) {
			D_ERROR(DF_UOID" Update begin failed: "DF_RC"\n",
				DP_UOID(orw->orw_oid), DP_RC(rc));
			goto out;
		}
	} else {
		size_fetch = (!rma && orw->orw_sgls.ca_arrays == NULL);
		bulk_op = CRT_BULK_PUT;

		rc = vos_fetch_begin(cont->sc_hdl, orw->orw_oid, orw->orw_epoch,
				     orw->orw_api_flags | VOS_OF_USE_TIMESTAMPS,
				     dkey, orw->orw_nr, iods, size_fetch, &ioh);

		if (rc) {
			D_ERROR(DF_UOID" Fetch begin failed: "DF_RC"\n",
				DP_UOID(orw->orw_oid), DP_RC(rc));
			goto out;
		}

		rc = obj_set_reply_sizes(rpc);
		if (rc != 0)
			goto out;

		if (rma) {
			orwo->orw_sgls.ca_count = 0;
			orwo->orw_sgls.ca_arrays = NULL;

			rc = obj_set_reply_nrs(rpc, ioh, NULL);
			if (rc != 0)
				goto out;
		} else {
			orwo->orw_sgls.ca_count = orw->orw_sgls.ca_count;
			orwo->orw_sgls.ca_arrays = orw->orw_sgls.ca_arrays;
		}
		obj_singv_ec_rw_filter(orw, iods, offs, false);
	}

	biod = vos_ioh2desc(ioh);
	rc = bio_iod_prep(biod);
	if (rc) {
		D_ERROR(DF_UOID" bio_iod_prep failed: "DF_RC".\n",
			DP_UOID(orw->orw_oid), DP_RC(rc));
		goto out;
	}

	if (obj_rpc_is_fetch(rpc) && !size_fetch) {
		rc = obj_fetch_csum_init(cont_hdl, orw, orwo);
		if (rc) {
			D_ERROR(DF_UOID" fetch csum init failed: %d.\n",
				DP_UOID(orw->orw_oid), rc);
			goto post;
		}
		rc = csum_add2iods(ioh,
				   orw->orw_iod_array.oia_iods,
				   orw->orw_iod_array.oia_iod_nr,
				   cont_hdl->sch_csummer,
				   orwo->orw_iod_csums.ca_arrays);

		if (rc) {
			D_ERROR(DF_UOID" fetch verify failed: %d.\n",
				DP_UOID(orw->orw_oid), rc);
			goto post;
		}
	}

	if (rma) {
		bulk_bind = orw->orw_flags & ORF_BULK_BIND;
		rc = obj_bulk_transfer(rpc, bulk_op, bulk_bind,
				       orw->orw_bulks.ca_arrays, offs,
				       ioh, NULL, orw->orw_nr);
	} else if (orw->orw_sgls.ca_arrays != NULL) {
		rc = bio_iod_copy(biod, orw->orw_sgls.ca_arrays, orw->orw_nr);
	}

	if (rc == -DER_OVERFLOW) {
		rc = -DER_REC2BIG;
		D_ERROR(DF_UOID" bio_iod_copy failed, rc "DF_RC"",
			DP_UOID(orw->orw_oid), DP_RC(rc));
		goto post;
	}

	rc = obj_verify_bio_csum(rpc, iods, iod_csums, biod,
				 cont_hdl->sch_csummer);
post:
	err = bio_iod_post(biod);
	rc = rc ? : err;
out:
	rc = obj_rw_complete(rpc, cont, ioh, rc, dth);
	D_TIME_END(tls->ot_sp, time_start, OBJ_PF_UPDATE_LOCAL);
	return rc;
}

/**
 * Lookup and return the container handle, if it is a rebuild handle, which
 * will never associate a particular container, then the container structure
 * will be returned to \a ioc::ioc_coc.
 */
static int
obj_ioc_init(uuid_t pool_uuid, uuid_t coh_uuid, uuid_t cont_uuid, int opc,
	     struct obj_io_context *ioc)
{
	struct ds_cont_hdl   *coh;
	struct ds_cont_child *coc;
	int		      rc;

	memset(ioc, 0, sizeof(*ioc));
	rc = cont_iv_capa_fetch(pool_uuid, coh_uuid, cont_uuid, &coh);
	if (rc) {
		if (rc == -DER_NONEXIST)
			rc = -DER_NO_HDL;
		return rc;
	}

	if (obj_is_modification_opc(opc) &&
	    !ds_sec_cont_can_write_data(coh->sch_sec_capas)) {
		D_ERROR("cont "DF_UUID" hdl "DF_UUID" sec_capas "DF_U64", "
			"NO_PERM to update.\n", DP_UUID(cont_uuid),
			DP_UUID(coh_uuid), coh->sch_sec_capas);
		D_GOTO(failed, rc = -DER_NO_PERM);
	}

	/* normal container open handle with ds_cont_child attached */
	if (coh->sch_cont != NULL) {
		ds_cont_child_get(coh->sch_cont);
		coc = coh->sch_cont;
		D_GOTO(out, rc = 0);
	}

	if (!is_rebuild_container(pool_uuid, coh_uuid)) {
		D_ERROR("Empty container "DF_UUID" (ref=%d) handle?\n",
			DP_UUID(cont_uuid), coh->sch_ref);
		D_GOTO(failed, rc = -DER_NO_HDL);
	}

	/* rebuild handle is a dummy and never attached by a real container */
	if (DAOS_FAIL_CHECK(DAOS_REBUILD_NO_HDL))
		D_GOTO(failed, rc = -DER_NO_HDL);

	if (DAOS_FAIL_CHECK(DAOS_REBUILD_STALE_POOL))
		D_GOTO(failed, rc = -DER_STALE);

	D_DEBUG(DB_TRACE, DF_UUID"/%p is rebuild cont hdl\n",
		DP_UUID(coh_uuid), coh);

	/* load VOS container on demand for rebuild */
	rc = ds_cont_child_lookup(pool_uuid, cont_uuid, &coc);
	if (rc)
		D_GOTO(failed, rc);

out:
	D_ASSERT(coc->sc_pool != NULL);
	ioc->ioc_map_ver = coc->sc_pool->spc_map_version;
	ioc->ioc_vos_coh = coc->sc_hdl;
	ioc->ioc_coc	 = coc;
	ioc->ioc_coh	 = coh;
	return 0;
failed:
	ds_cont_hdl_put(coh);
	return rc;
}

static void
obj_ioc_fini(struct obj_io_context *ioc)
{
	if (ioc->ioc_coh != NULL) {
		ds_cont_hdl_put(ioc->ioc_coh);
		ioc->ioc_coh = NULL;
	}

	if (ioc->ioc_coc != NULL) {
		ds_cont_child_put(ioc->ioc_coc);
		ioc->ioc_coc = NULL;
	}
	ioc->ioc_map_ver = 0;
}

/* Various check before access VOS */
static int
obj_ioc_begin(daos_unit_oid_t oid, uint32_t rpc_map_ver, uuid_t pool_uuid,
	      uuid_t coh_uuid, uuid_t cont_uuid, uint32_t opc,
	      struct obj_io_context *ioc)
{
	struct ds_pool_child *poc;
	int		      rc;

	rc = obj_ioc_init(pool_uuid, coh_uuid, cont_uuid, opc, ioc);
	if (rc)
		return rc;

	poc = ioc->ioc_coc->sc_pool;
	D_ASSERT(poc != NULL);

	if (rpc_map_ver > ioc->ioc_map_ver || poc->spc_pool->sp_map == NULL ||
	    DAOS_FAIL_CHECK(DAOS_FORCE_REFRESH_POOL_MAP)) {
		/* XXX: Client (or leader replica) has newer pool map than
		 *	current replica. Two possibile cases:
		 *
		 *	1. The current replica was the old leader if with
		 *	   the old pool map version. According to current
		 *	   leader election algorithm, it is still the new
		 *	   leader with the new pool map version. Since no
		 *	   leader switch, the unmatched pool version will
		 *	   not affect DTX related availability check.
		 *
		 *	2. The current replica was NOT the old leader if
		 *	   with the old pool map version. But it becomes
		 *	   the new leader with the new pool map version.
		 *	   In the subsequent modificaiton, it may hit
		 *	   some 'prepared' DTX when make availability
		 *	   check, it will return -DER_INPROGRESS that
		 *	   will cause client to retry. It is possible
		 *	   that the pool map version event arrives at
		 *	   this server during the client retry. It is
		 *	   inefficient, but harmless.
		 */
		/*
		 * Though maybe harmless for now, but let's refresh the server
		 * pool map to avoid any possible issue
		 */
		D_DEBUG(DB_IO, "stale server map_version %d req %d\n",
			ioc->ioc_map_ver, rpc_map_ver);
		rc = ds_pool_child_map_refresh_async(poc);
		if (rc == 0) {
			ioc->ioc_map_ver = poc->spc_map_version;
			rc = -DER_STALE;
		}

		D_GOTO(out_put, rc);
	} else if (rpc_map_ver < ioc->ioc_map_ver) {
		D_DEBUG(DB_IO, "stale version req %d map_version %d\n",
			rpc_map_ver, ioc->ioc_map_ver);
		if (obj_is_modification_opc(opc))
			D_GOTO(out_put, rc = -DER_STALE);
		/* It is harmless if fetch with old pool map version. */
	}
	dss_rpc_cntr_enter(DSS_RC_OBJ);
	ioc->ioc_began = true;
	return 0;

out_put:
	obj_ioc_fini(ioc);
	return rc;
}

void
obj_ioc_end(struct obj_io_context *ioc, int err)
{
	if (ioc->ioc_began) {
		dss_rpc_cntr_exit(DSS_RC_OBJ, !!err);
		ioc->ioc_began = false;
	}
	obj_ioc_fini(ioc);
}

void
ds_obj_tgt_update_handler(crt_rpc_t *rpc)
{
	struct obj_rw_in		*orw = crt_req_get(rpc);
	struct obj_rw_out		*orwo = crt_reply_get(rpc);
	daos_key_t			*dkey = &orw->orw_dkey;
	struct obj_io_context		 ioc;
	struct dtx_handle                dth = { 0 };
	struct dtx_conflict_entry	 conflict = { 0 };
	uint32_t			 opc = opc_get(rpc->cr_opc);
	int				 rc;

	D_ASSERT(orw != NULL);
	D_ASSERT(orwo != NULL);

	rc = obj_ioc_begin(orw->orw_oid, orw->orw_map_ver,
			   orw->orw_pool_uuid, orw->orw_co_hdl,
			   orw->orw_co_uuid, opc_get(rpc->cr_opc), &ioc);
	if (rc)
		goto out;

	if (DAOS_FAIL_CHECK(DAOS_VC_DIFF_DKEY)) {
		unsigned char	*buf = dkey->iov_buf;

		buf[0] += 1;
		orw->orw_dkey_hash = obj_dkey2hash(dkey);
	}

	D_DEBUG(DB_TRACE,
		"rpc %p opc %d oid "DF_UOID" dkey "DF_KEY" tag/xs %d/%d epc "
		DF_U64", pmv %u/%u dti "DF_DTI".\n",
		rpc, opc, DP_UOID(orw->orw_oid), DP_KEY(dkey),
		dss_get_module_info()->dmi_tgt_id,
		dss_get_module_info()->dmi_xs_id, orw->orw_epoch,
		orw->orw_map_ver, ioc.ioc_map_ver, DP_DTI(&orw->orw_dti));

	/* Handle resend. */
	if (orw->orw_flags & ORF_RESEND) {
		rc = dtx_handle_resend(ioc.ioc_vos_coh, &orw->orw_oid,
				       &orw->orw_dti,
				       orw->orw_dkey_hash, false,
				       &orw->orw_epoch);

		/* Do nothing if 'prepared' or 'committed'. */
		if (rc == -DER_ALREADY || rc == 0)
			D_GOTO(out, rc = 0);

		/* Abort it firstly if exist but with different epoch,
		 * then re-execute with new epoch.
		 */
		if (rc == -DER_MISMATCH)
			/* Abort it by force with MAX epoch to guarantee
			 * that it can be aborted.
			 */
			rc = vos_dtx_abort(ioc.ioc_vos_coh, DAOS_EPOCH_MAX,
					   &orw->orw_dti, 1);

		if (rc != 0 && rc != -DER_NONEXIST)
			D_GOTO(out, rc);
	}

	/* Inject failure for test to simulate the case of lost some
	 * record/akey/dkey on some non-leader.
	 */
	if (DAOS_FAIL_CHECK(DAOS_VC_LOST_DATA)) {
		if (orw->orw_dti_cos.ca_count > 0)
			vos_dtx_commit(ioc.ioc_vos_coh,
				       orw->orw_dti_cos.ca_arrays,
				       orw->orw_dti_cos.ca_count);

		D_GOTO(out, rc = 0);
	}

	rc = dtx_begin(&orw->orw_dti, &orw->orw_oid, ioc.ioc_vos_coh,
		       orw->orw_epoch, orw->orw_dkey_hash,
		       &conflict, orw->orw_dti_cos.ca_arrays,
		       orw->orw_dti_cos.ca_count, orw->orw_map_ver,
		       DAOS_INTENT_UPDATE, &dth);
	if (rc != 0) {
		D_ERROR(DF_UOID": Failed to start DTX for update "DF_RC".\n",
			DP_UOID(orw->orw_oid), DP_RC(rc));
		D_GOTO(out, rc);
	}
	rc = obj_local_rw(rpc, ioc.ioc_coh, ioc.ioc_coc, NULL, NULL, NULL,
			  &dth);
	if (rc != 0) {
		D_ERROR(DF_UOID": error="DF_RC".\n", DP_UOID(orw->orw_oid),
			DP_RC(rc));
		D_GOTO(out, rc);
	}

out:
	if (opc == DAOS_OBJ_RPC_TGT_UPDATE &&
	    DAOS_FAIL_CHECK(DAOS_DTX_NONLEADER_ERROR))
		rc = -DER_IO;

	rc = dtx_end(&dth, ioc.ioc_coh, ioc.ioc_coc, rc);
	obj_rw_reply(rpc, rc, ioc.ioc_map_ver, &conflict, ioc.ioc_coh);
	obj_ioc_end(&ioc, rc);
}

static int
obj_tgt_update(struct dtx_leader_handle *dlh, void *arg, int idx,
		  dtx_sub_comp_cb_t comp_cb)
{
	struct ds_obj_exec_arg	*exec_arg = arg;

	/* handle local operaion */
	if (idx == -1) {
		struct obj_ec_split_req	*split_req = exec_arg->args;
		daos_iod_t		*split_iods;
		struct dcs_iod_csums	*split_csums;
		uint64_t		*split_offs;
		int			 rc = 0;

		/* No need re-exec local update */
		if (!(exec_arg->flags & ORF_RESEND)) {
			split_iods = split_req != NULL ? split_req->osr_iods :
							 NULL;
			split_offs = split_req != NULL ? split_req->osr_offs :
							 NULL;
			split_csums = split_req != NULL ?
				      split_req->osr_iod_csums :
				      NULL;
			rc = obj_local_rw(exec_arg->rpc, exec_arg->cont_hdl,
					  exec_arg->cont, split_iods,
					  split_csums, split_offs,
					  &dlh->dlh_handle);
		}
		if (comp_cb != NULL)
			comp_cb(dlh, idx, rc);

		return rc;
	}

	/* Handle the object remotely */
	return ds_obj_remote_update(dlh, arg, idx, comp_cb);
}


/* Call internal method to increment CSUM media error. */
static void
obj_log_csum_err(void)
{
	struct dss_module_info	*info = dss_get_module_info();
	struct bio_xs_context	*bxc  = info->dmi_nvme_ctxt;

	if (bxc == NULL) {
		D_ERROR("BIO NVMe context not initialized for xs:%d, tgt:%d\n",
		info->dmi_xs_id, info->dmi_tgt_id);
		return;
	}

	bio_log_csum_err(bxc, info->dmi_tgt_id);
}

void
ds_obj_rw_handler(crt_rpc_t *rpc)
{
	struct obj_rw_in		*orw = crt_req_get(rpc);
	struct obj_rw_out		*orwo = crt_reply_get(rpc);
	struct obj_tls			*tls = obj_tls_get();
	struct dtx_leader_handle	dlh = { 0 };
	struct ds_obj_exec_arg		exec_arg = { 0 };
	struct obj_io_context		ioc;
	uint64_t			time_start = 0;
	uint32_t			flags = 0;
	uint32_t			opc = opc_get(rpc->cr_opc);
	struct obj_ec_split_req		*split_req = NULL;
	int				rc;

	D_ASSERT(orw != NULL);
	D_ASSERT(orwo != NULL);

	rc = obj_ioc_begin(orw->orw_oid, orw->orw_map_ver,
			   orw->orw_pool_uuid, orw->orw_co_hdl,
			   orw->orw_co_uuid, opc_get(rpc->cr_opc), &ioc);
	if (rc != 0) {
		D_ASSERTF(rc < 0, "unexpected error# "DF_RC"\n", DP_RC(rc));
		goto reply;
	}

	D_DEBUG(DB_TRACE,
		"rpc %p opc %d oid "DF_UOID" dkey "DF_KEY" tag/xs %d/%d epc "
		DF_U64", pmv %u/%u dti "DF_DTI".\n",
		rpc, opc, DP_UOID(orw->orw_oid), DP_KEY(&orw->orw_dkey),
		dss_get_module_info()->dmi_tgt_id,
		dss_get_module_info()->dmi_xs_id, orw->orw_epoch,
		orw->orw_map_ver, ioc.ioc_map_ver, DP_DTI(&orw->orw_dti));

	/* FIXME: until distributed transaction. */
	if (orw->orw_epoch == DAOS_EPOCH_MAX) {
		orw->orw_epoch = crt_hlc_get();
		D_DEBUG(DB_IO, "overwrite epoch "DF_U64"\n", orw->orw_epoch);
	}

	if (obj_rpc_is_fetch(rpc)) {
		if (orw->orw_flags & ORF_CSUM_REPORT) {
			obj_log_csum_err();
			D_GOTO(out, rc = -DER_CSUM);
		}

		rc = obj_local_rw(rpc, ioc.ioc_coh, ioc.ioc_coc,
				  NULL, NULL, NULL, NULL);
		if (rc != 0) {
			D_ERROR(DF_UOID": error="DF_RC".\n",
				DP_UOID(orw->orw_oid), DP_RC(rc));
			D_GOTO(out, rc);
		}
		D_GOTO(out, rc);
	} else if (orw->orw_iod_array.oia_oiods != NULL) {
		rc = obj_ec_rw_req_split(orw, &split_req);
		if (rc != 0) {
			D_ERROR(DF_UOID": obj_ec_rw_req_split failed, rc %d.\n",
				DP_UOID(orw->orw_oid), rc);
			D_GOTO(out, rc);
		}
	}

	/* Handle resend. */
	if (orw->orw_flags & ORF_RESEND) {
		daos_epoch_t	tmp = 0;

		rc = dtx_handle_resend(ioc.ioc_vos_coh, &orw->orw_oid,
				       &orw->orw_dti, orw->orw_dkey_hash,
				       false, &tmp);
		if (rc == -DER_ALREADY)
			D_GOTO(out, rc = 0);

		if (rc == 0) {
			flags |= ORF_RESEND;
			orw->orw_epoch = tmp;
		} else if (rc == -DER_NONEXIST) {
			rc = 0;
		} else {
			D_GOTO(out, rc);
		}
	} else if (DAOS_FAIL_CHECK(DAOS_DTX_LOST_RPC_REQUEST)) {
		goto cleanup;
	}

	D_TIME_START(tls->ot_sp, time_start, OBJ_PF_UPDATE);

renew:
	/*
	 * Since we do not know if other replicas execute the
	 * operation, so even the operation has been execute
	 * locally, we will start dtx and forward reqests to
	 * all replicas.
	 *
	 * For new leader, even though the local replica
	 * has ever been modified before, but it doesn't
	 * know whether other replicas have also done the
	 * modification or not, so still need to dispatch
	 * the RPC to other replicas.
	 */
	rc = dtx_leader_begin(&orw->orw_dti, &orw->orw_oid, ioc.ioc_vos_coh,
			      orw->orw_epoch, orw->orw_dkey_hash,
			      orw->orw_map_ver, DAOS_INTENT_UPDATE,
			      orw->orw_shard_tgts.ca_arrays,
			      orw->orw_shard_tgts.ca_count,
			      orw->orw_api_flags & VOS_COND_UPDATE_MASK, &dlh);
	if (rc != 0) {
		D_ERROR(DF_UOID": Failed to start DTX for update "DF_RC".\n",
			DP_UOID(orw->orw_oid), DP_RC(rc));
		D_GOTO(out, rc);
	}

	if (orw->orw_flags & ORF_DTX_SYNC)
		dlh.dlh_handle.dth_sync = 1;

	exec_arg.rpc	  = rpc;
	exec_arg.cont_hdl = ioc.ioc_coh;
	exec_arg.cont	  = ioc.ioc_coc;
	exec_arg.args	  = split_req;
again:
	exec_arg.flags	  = flags;
	/* Execute the operation on all targets */
	rc = dtx_leader_exec_ops(&dlh, obj_tgt_update, &exec_arg);
out:
	if (opc == DAOS_OBJ_RPC_UPDATE &&
	    DAOS_FAIL_CHECK(DAOS_DTX_LEADER_ERROR))
		rc = -DER_IO;

	/* Stop the distribute transaction */
	rc = dtx_leader_end(&dlh, ioc.ioc_coc, rc);
	if (rc == -DER_AGAIN) {
		if (dlh.dlh_handle.dth_renew) {
			/* epoch conflict, renew it and retry. */
			orw->orw_epoch = crt_hlc_get();
			flags &= ~ORF_RESEND;
			memset(&dlh, 0, sizeof(dlh));
			D_GOTO(renew, rc);
		}

		flags |= ORF_RESEND;
		D_GOTO(again, rc);
	}

	if (opc == DAOS_OBJ_RPC_UPDATE && !(orw->orw_flags & ORF_RESEND) &&
	    DAOS_FAIL_CHECK(DAOS_DTX_LOST_RPC_REPLY))
		goto cleanup;

reply:
	obj_rw_reply(rpc, rc, ioc.ioc_map_ver, NULL, ioc.ioc_coh);

cleanup:
	D_TIME_END(tls->ot_sp, time_start, OBJ_PF_UPDATE);
	obj_ec_split_req_fini(split_req);
	obj_ioc_end(&ioc, rc);
}

static void
obj_enum_complete(crt_rpc_t *rpc, int status, int map_version)
{
	struct obj_key_enum_out *oeo;
	struct obj_key_enum_in *oei;
	int rc;

	obj_reply_set_status(rpc, status);
	obj_reply_map_version_set(rpc, map_version);
	rc = crt_reply_send(rpc);
	if (rc != 0)
		D_ERROR("send reply failed: "DF_RC"\n", DP_RC(rc));

	oei = crt_req_get(rpc);
	D_ASSERT(oei != NULL);
	oeo = crt_reply_get(rpc);
	D_ASSERT(oeo != NULL);

	if (oeo->oeo_kds.ca_arrays != NULL)
		D_FREE(oeo->oeo_kds.ca_arrays);

	if (oeo->oeo_sgl.sg_iovs != NULL)
		daos_sgl_fini(&oeo->oeo_sgl, true);

	if (oeo->oeo_eprs.ca_arrays != NULL)
		D_FREE(oeo->oeo_eprs.ca_arrays);

	if (oeo->oeo_recxs.ca_arrays != NULL)
		D_FREE(oeo->oeo_recxs.ca_arrays);

	if (oeo->oeo_csum_iov.iov_buf != NULL)
		D_FREE(oeo->oeo_csum_iov.iov_buf);
}

static int
obj_local_enum(struct obj_io_context *ioc, crt_rpc_t *rpc,
	       struct vos_iter_anchors *anchors, struct dss_enum_arg *enum_arg)
{
	vos_iter_param_t	param = { 0 };
	struct obj_key_enum_in	*oei = crt_req_get(rpc);
	int			opc = opc_get(rpc->cr_opc);
	int			type;
	int			rc;
	bool			recursive = false;

	enum_arg->csummer = ioc->ioc_coh->sch_csummer;
	/* prepare enumeration parameters */
	param.ip_hdl = ioc->ioc_vos_coh;
	param.ip_oid = oei->oei_oid;
	if (oei->oei_dkey.iov_len > 0)
		param.ip_dkey = oei->oei_dkey;
	if (oei->oei_akey.iov_len > 0)
		param.ip_akey = oei->oei_akey;

	param.ip_epr.epr_lo = oei->oei_epr.epr_lo;
	param.ip_epr.epr_hi = oei->oei_epr.epr_hi;
	param.ip_epc_expr = VOS_IT_EPC_LE;

	if (opc == DAOS_OBJ_RECX_RPC_ENUMERATE) {
		if (oei->oei_dkey.iov_len == 0 ||
		    oei->oei_akey.iov_len == 0)
			D_GOTO(failed, rc = -DER_PROTO);

		if (oei->oei_rec_type == DAOS_IOD_ARRAY)
			type = VOS_ITER_RECX;
		else
			type = VOS_ITER_SINGLE;

		param.ip_epc_expr = VOS_IT_EPC_RE;
		/** Only show visible records and skip punches */
		param.ip_flags = VOS_IT_RECX_VISIBLE | VOS_IT_RECX_SKIP_HOLES;
		enum_arg->fill_recxs = true;
	} else if (opc == DAOS_OBJ_DKEY_RPC_ENUMERATE) {
		type = VOS_ITER_DKEY;
	} else if (opc == DAOS_OBJ_AKEY_RPC_ENUMERATE) {
		type = VOS_ITER_AKEY;
	} else {
		/* object iteration for rebuild or consistency verification. */
		D_ASSERT(opc == DAOS_OBJ_RPC_ENUMERATE);
		type = VOS_ITER_DKEY;
		if (daos_anchor_get_flags(&anchors->ia_dkey) &
		      DIOF_WITH_SPEC_EPOCH) {
			/* For obj verification case. */
			param.ip_flags |= VOS_IT_RECX_VISIBLE;
			param.ip_epc_expr = VOS_IT_EPC_RR;
		} else {
			param.ip_epc_expr = VOS_IT_EPC_RE;
		}
		recursive = true;
		enum_arg->chk_key2big = true;
		enum_arg->need_punch = true;
	}

	/*
	 * FIXME: enumeration RPC uses one anchor for both SV and EV,
	 * that won't be able to support recursive iteration in our
	 * current data model (one akey can have both SV tree and EV
	 * tree).
	 *
	 * Need to use separate anchors for SV and EV, or return a
	 * 'type' to indicate the anchor is on SV tree or EV tree.
	 */
	if (type == VOS_ITER_SINGLE)
		anchors->ia_sv = anchors->ia_ev;
	else if (oei->oei_oid.id_shard % 2 == 0 &&
		DAOS_FAIL_CHECK(DAOS_VC_LOST_REPLICA))
		D_GOTO(failed, rc =  -DER_NONEXIST);

	rc = dss_enum_pack(&param, type, recursive, anchors, enum_arg);

	if (type == VOS_ITER_SINGLE)
		anchors->ia_ev = anchors->ia_sv;

	D_DEBUG(DB_IO, ""DF_UOID" iterate "DF_U64"-"DF_U64" type %d tag %d"
		" rc %d\n", DP_UOID(oei->oei_oid), param.ip_epr.epr_lo,
		param.ip_epr.epr_hi, type, dss_get_module_info()->dmi_tgt_id,
		rc);
failed:
	return rc;
}

static int
obj_enum_reply_bulk(crt_rpc_t *rpc)
{
	d_sg_list_t	*sgls[2] = { 0 };
	d_sg_list_t	tmp_sgl;
	crt_bulk_t	bulks[2] = { 0 };
	struct obj_key_enum_in	*oei;
	struct obj_key_enum_out	*oeo;
	int		idx = 0;
	d_iov_t		tmp_iov;
	int		rc;

	oei = crt_req_get(rpc);
	oeo = crt_reply_get(rpc);
	if (oei->oei_kds_bulk && oeo->oeo_kds.ca_count > 0) {
		tmp_iov.iov_buf = oeo->oeo_kds.ca_arrays;
		tmp_iov.iov_buf_len = oeo->oeo_kds.ca_count *
				      sizeof(daos_key_desc_t);
		tmp_iov.iov_len = oeo->oeo_kds.ca_count *
				      sizeof(daos_key_desc_t);
		tmp_sgl.sg_nr = 1;
		tmp_sgl.sg_nr_out = 1;
		tmp_sgl.sg_iovs = &tmp_iov;
		sgls[idx] = &tmp_sgl;
		bulks[idx] = oei->oei_kds_bulk;
		idx++;
		D_DEBUG(DB_IO, "reply kds bulk %zd\n", tmp_iov.iov_len);
	}

	if (oei->oei_bulk) {
		D_DEBUG(DB_IO, "reply bulk %zd nr_out %d\n",
			oeo->oeo_sgl.sg_iovs[0].iov_len,
			oeo->oeo_sgl.sg_nr_out);
		sgls[idx] = &oeo->oeo_sgl;
		bulks[idx] = oei->oei_bulk;
		idx++;
	}

	/* No need reply bulk */
	if (idx == 0)
		return 0;

	rc = obj_bulk_transfer(rpc, CRT_BULK_PUT, false, bulks, NULL,
			       DAOS_HDL_INVAL, sgls, idx);
	if (oei->oei_kds_bulk) {
		D_FREE(oeo->oeo_kds.ca_arrays);
		oeo->oeo_kds.ca_arrays = NULL;
		oeo->oeo_kds.ca_count = 0;
	}

	/* Free oeo_sgl here to avoid rpc reply the data inline */
	if (oei->oei_bulk)
		daos_sgl_fini(&oeo->oeo_sgl, true);

	return rc;
}

static int
obj_enum_prep_sgls(d_sg_list_t *dst_sgls, d_sg_list_t *sgls, int number)
{
	int i;
	int j;
	int rc = 0;

	for (i = 0; i < number; i++) {
		dst_sgls[i].sg_nr = sgls[i].sg_nr;
		D_ALLOC_ARRAY(dst_sgls[i].sg_iovs, sgls[i].sg_nr);
		if (dst_sgls[i].sg_iovs == NULL)
			D_GOTO(out, rc = -DER_NOMEM);

		for (j = 0; j < dst_sgls[i].sg_nr; j++) {
			dst_sgls[i].sg_iovs[j].iov_buf_len =
				sgls[i].sg_iovs[j].iov_buf_len;

			D_ALLOC(dst_sgls[i].sg_iovs[j].iov_buf,
				dst_sgls[i].sg_iovs[j].iov_buf_len);
			if (dst_sgls[i].sg_iovs[j].iov_buf == NULL)
				D_GOTO(out, rc = -DER_NOMEM);
		}
	}
out:
	return rc;
}

void
ds_obj_enum_handler(crt_rpc_t *rpc)
{
	struct dss_enum_arg	enum_arg = { 0 };
	struct vos_iter_anchors	anchors = { 0 };
	struct obj_key_enum_in	*oei;
	struct obj_key_enum_out	*oeo;
	struct obj_io_context	ioc;
	int			opc = opc_get(rpc->cr_opc);
	int			rc = 0;

	oei = crt_req_get(rpc);
	D_ASSERT(oei != NULL);
	oeo = crt_reply_get(rpc);
	D_ASSERT(oeo != NULL);
	/* prepare buffer for enumerate */

	rc = obj_ioc_begin(oei->oei_oid, oei->oei_map_ver, oei->oei_pool_uuid,
			   oei->oei_co_hdl, oei->oei_co_uuid, opc, &ioc);
	if (rc)
		D_GOTO(out, rc);

	anchors.ia_dkey = oei->oei_dkey_anchor;
	anchors.ia_akey = oei->oei_akey_anchor;
	anchors.ia_ev = oei->oei_anchor;

	/* TODO: Transfer the inline_thres from enumerate RPC */
	enum_arg.inline_thres = 32;

	if (opc == DAOS_OBJ_RECX_RPC_ENUMERATE) {
		oeo->oeo_eprs.ca_count = 0;
		D_ALLOC(oeo->oeo_eprs.ca_arrays,
			oei->oei_nr * sizeof(daos_epoch_range_t));
		if (oeo->oeo_eprs.ca_arrays == NULL)
			D_GOTO(out, rc = -DER_NOMEM);
		enum_arg.eprs = oeo->oeo_eprs.ca_arrays;
		enum_arg.eprs_cap = oei->oei_nr;
		enum_arg.eprs_len = 0;
	}

	if (opc == DAOS_OBJ_RECX_RPC_ENUMERATE) {
		oeo->oeo_recxs.ca_count = 0;
		D_ALLOC(oeo->oeo_recxs.ca_arrays,
			oei->oei_nr * sizeof(daos_recx_t));
		if (oeo->oeo_recxs.ca_arrays == NULL)
			D_GOTO(out, rc = -DER_NOMEM);
		enum_arg.recxs = oeo->oeo_recxs.ca_arrays;
		enum_arg.recxs_cap = oei->oei_nr;
		enum_arg.recxs_len = 0;
	} else {
		rc = obj_enum_prep_sgls(&oeo->oeo_sgl, &oei->oei_sgl, 1);
		if (rc != 0)
			D_GOTO(out, rc);
		enum_arg.sgl = &oeo->oeo_sgl;
		enum_arg.sgl_idx = 0;

		/* Prepare key descriptor buffer */
		oeo->oeo_kds.ca_count = 0;
		D_ALLOC(oeo->oeo_kds.ca_arrays,
			oei->oei_nr * sizeof(daos_key_desc_t));
		if (oeo->oeo_kds.ca_arrays == NULL)
			D_GOTO(out, rc = -DER_NOMEM);
		enum_arg.kds = oeo->oeo_kds.ca_arrays;
		enum_arg.kds_cap = oei->oei_nr;
		enum_arg.kds_len = 0;
	}

	/* keep trying until the key_buffer is fully filled or reaching the
	 * end of the stream.
	 */
	rc = obj_local_enum(&ioc, rpc, &anchors, &enum_arg);
	if (rc == 1) /* If the buffer is full, exit and reset failure. */
		rc = 0;

	if (rc)
		D_GOTO(out, rc);

	oeo->oeo_dkey_anchor = anchors.ia_dkey;
	oeo->oeo_akey_anchor = anchors.ia_akey;
	oeo->oeo_anchor = anchors.ia_ev;

	if (enum_arg.eprs)
		oeo->oeo_eprs.ca_count = enum_arg.eprs_len;

	if (opc == DAOS_OBJ_RECX_RPC_ENUMERATE) {
		oeo->oeo_recxs.ca_count = enum_arg.recxs_len;
		oeo->oeo_num = enum_arg.rnum;
		oeo->oeo_size = enum_arg.rsize;
	} else {
		D_ASSERT(enum_arg.eprs_len == 0 ||
			 enum_arg.eprs_len == enum_arg.kds_len);
		oeo->oeo_kds.ca_count = enum_arg.kds_len;
		oeo->oeo_num = enum_arg.kds_len;
		oeo->oeo_size = oeo->oeo_sgl.sg_iovs[0].iov_len;
		oeo->oeo_csum_iov = enum_arg.csum_iov;
	}

	rc = obj_enum_reply_bulk(rpc);
out:
	/* for KEY2BIG case, just reuse the oeo_size to reply the key len */
	if (rc == -DER_KEY2BIG) {
		D_ASSERT(enum_arg.kds != NULL);
		oeo->oeo_size = enum_arg.kds[0].kd_key_len;
	}
	obj_enum_complete(rpc, rc, ioc.ioc_map_ver);
	obj_ioc_end(&ioc, rc);
}

static void
obj_punch_complete(crt_rpc_t *rpc, int status, uint32_t map_version,
		   struct dtx_conflict_entry *dce)
{
	int rc;

	obj_reply_set_status(rpc, status);
	obj_reply_map_version_set(rpc, map_version);
	if (dce != NULL)
		obj_reply_dtx_conflict_set(rpc, dce);

	rc = crt_reply_send(rpc);
	if (rc != 0)
		D_ERROR("send reply failed: "DF_RC"\n", DP_RC(rc));
}

static int
obj_local_punch(struct obj_punch_in *opi, crt_opcode_t opc,
		struct ds_cont_hdl *cont_hdl, struct ds_cont_child *cont,
		struct dtx_handle *dth)
{
	int	rc = 0;

	if (daos_is_zero_dti(&opi->opi_dti)) {
		D_DEBUG(DB_TRACE, "disable dtx\n");
		dth = NULL;
	}

	switch (opc) {
	case DAOS_OBJ_RPC_PUNCH:
	case DAOS_OBJ_RPC_TGT_PUNCH:
		rc = vos_obj_punch(cont->sc_hdl, opi->opi_oid,
				   opi->opi_epoch, opi->opi_map_ver,
				   VOS_OF_USE_TIMESTAMPS, NULL, 0, NULL, dth);
		break;
	case DAOS_OBJ_RPC_PUNCH_DKEYS:
	case DAOS_OBJ_RPC_PUNCH_AKEYS:
	case DAOS_OBJ_RPC_TGT_PUNCH_DKEYS:
	case DAOS_OBJ_RPC_TGT_PUNCH_AKEYS: {
		daos_key_t *dkey;

		D_ASSERTF(opi->opi_dkeys.ca_count == 1,
			  "NOT punch multiple (%llu) dkeys via one RPC\n",
			  (unsigned long long)opi->opi_dkeys.ca_count);

		dkey = &((daos_key_t *)opi->opi_dkeys.ca_arrays)[0];
		rc = vos_obj_punch(cont->sc_hdl, opi->opi_oid,
				   opi->opi_epoch, opi->opi_map_ver,
				   opi->opi_api_flags | VOS_OF_USE_TIMESTAMPS,
				   dkey, opi->opi_akeys.ca_count,
				   opi->opi_akeys.ca_arrays, dth);
		break;
	}
	default:
		D_ERROR("opc %#x not supported\n", opc);
		D_GOTO(out, rc = -DER_NOSYS);
	}
out:
	return rc;
}

/* Handle the punch requests on non-leader */
void
ds_obj_tgt_punch_handler(crt_rpc_t *rpc)
{
	struct dtx_handle		 dth = { 0 };
	struct dtx_conflict_entry	 conflict = { 0 };
	struct obj_io_context		 ioc;
	struct obj_punch_in		*opi;
	int				 rc;

	opi = crt_req_get(rpc);
	D_ASSERT(opi != NULL);
	rc = obj_ioc_begin(opi->opi_oid, opi->opi_map_ver,
			    opi->opi_pool_uuid, opi->opi_co_hdl,
			    opi->opi_co_uuid, opc_get(rpc->cr_opc), &ioc);
	if (rc)
		goto out;

	/* Handle resend. */
	if (opi->opi_flags & ORF_RESEND) {
		rc = dtx_handle_resend(ioc.ioc_vos_coh, &opi->opi_oid,
				       &opi->opi_dti, opi->opi_dkey_hash,
				       true, &opi->opi_epoch);

		/* Do nothing if 'prepared' or 'committed'. */
		if (rc == -DER_ALREADY || rc == 0)
			D_GOTO(out, rc = 0);

		/* Abort it firstly if exist but with different epoch,
		 * then re-execute with new epoch.
		 */
		if (rc == -DER_MISMATCH)
			/* Abort it by force with MAX epoch to guarantee
			 * that it can be aborted.
			 */
			rc = vos_dtx_abort(ioc.ioc_vos_coh, DAOS_EPOCH_MAX,
					   &opi->opi_dti, 1);

		if (rc != 0 && rc != -DER_NONEXIST)
			D_GOTO(out, rc);
	}

	/* Start the local transaction */
	rc = dtx_begin(&opi->opi_dti, &opi->opi_oid, ioc.ioc_vos_coh,
		       opi->opi_epoch, opi->opi_dkey_hash,
		       &conflict, opi->opi_dti_cos.ca_arrays,
		       opi->opi_dti_cos.ca_count, opi->opi_map_ver,
		       DAOS_INTENT_PUNCH, &dth);
	if (rc != 0) {
		D_ERROR(DF_UOID": Failed to start DTX for punch "DF_RC".\n",
			DP_UOID(opi->opi_oid), DP_RC(rc));
		D_GOTO(out, rc);
	}

	/* local RPC handler */
	rc = obj_local_punch(opi, opc_get(rpc->cr_opc), ioc.ioc_coh,
			     ioc.ioc_coc, &dth);
	if (rc != 0) {
		D_ERROR(DF_UOID": error="DF_RC".\n", DP_UOID(opi->opi_oid),
			DP_RC(rc));
		D_GOTO(out, rc);
	}
out:
	if (DAOS_FAIL_CHECK(DAOS_DTX_NONLEADER_ERROR))
		rc = -DER_IO;

	/* Stop the local transaction */
	rc = dtx_end(&dth, ioc.ioc_coh, ioc.ioc_coc, rc);
	obj_punch_complete(rpc, rc, ioc.ioc_map_ver, &conflict);
	obj_ioc_end(&ioc, rc);
}

static int
obj_tgt_punch(struct dtx_leader_handle *dlh, void *arg, int idx,
		 dtx_sub_comp_cb_t comp_cb)
{
	struct ds_obj_exec_arg	*exec_arg = arg;

	/* handle local operaion */
	if (idx == -1) {
		crt_rpc_t		*rpc = exec_arg->rpc;
		struct obj_punch_in	*opi = crt_req_get(rpc);
		int			rc = 0;

		if (!(exec_arg->flags & ORF_RESEND)) {
			rc = obj_local_punch(opi, opc_get(rpc->cr_opc),
					     exec_arg->cont_hdl,
					     exec_arg->cont, &dlh->dlh_handle);
		}
		if (comp_cb != NULL)
			comp_cb(dlh, idx, rc);

		return rc;
	}

	/* Handle the object remotely */
	return ds_obj_remote_punch(dlh, arg, idx, comp_cb);
}

/* Handle the punch requests on the leader */
void
ds_obj_punch_handler(crt_rpc_t *rpc)
{
	struct dtx_leader_handle	dlh = { 0 };
	struct obj_punch_in		*opi;
	struct ds_obj_exec_arg		exec_arg = { 0 };
	struct obj_io_context		ioc;
	uint32_t			flags = 0;
	int				rc;

	opi = crt_req_get(rpc);
	D_ASSERT(opi != NULL);
	rc = obj_ioc_begin(opi->opi_oid, opi->opi_map_ver,
			   opi->opi_pool_uuid, opi->opi_co_hdl,
			   opi->opi_co_uuid, opc_get(rpc->cr_opc), &ioc);
	if (rc)
		goto out;

	if (opi->opi_dkeys.ca_count == 0)
		D_DEBUG(DB_TRACE,
			"punch obj %p oid "DF_UOID" tag/xs %d/%d epc "
			DF_U64", pmv %u/%u dti "DF_DTI".\n",
			rpc, DP_UOID(opi->opi_oid),
			dss_get_module_info()->dmi_tgt_id,
			dss_get_module_info()->dmi_xs_id, opi->opi_epoch,
			opi->opi_map_ver, ioc.ioc_map_ver,
			DP_DTI(&opi->opi_dti));
	else
		D_DEBUG(DB_TRACE,
			"punch key %p oid "DF_UOID" dkey "
			DF_KEY" tag/xs %d/%d epc "
			DF_U64", pmv %u/%u dti "DF_DTI".\n",
			rpc, DP_UOID(opi->opi_oid),
			DP_KEY(&opi->opi_dkeys.ca_arrays[0]),
			dss_get_module_info()->dmi_tgt_id,
			dss_get_module_info()->dmi_xs_id, opi->opi_epoch,
			opi->opi_map_ver, ioc.ioc_map_ver,
			DP_DTI(&opi->opi_dti));

	/* FIXME: until distributed transaction. */
	if (opi->opi_epoch == DAOS_EPOCH_MAX) {
		opi->opi_epoch = crt_hlc_get();
		D_DEBUG(DB_IO, "overwrite epoch "DF_U64"\n", opi->opi_epoch);
	}

	if (opi->opi_shard_tgts.ca_arrays == NULL) {
		/* local RPC handler */
		rc = obj_local_punch(opi, opc_get(rpc->cr_opc), ioc.ioc_coh,
				     ioc.ioc_coc, NULL);
		if (rc != 0) {
			D_ERROR(DF_UOID": error="DF_RC".\n",
				DP_UOID(opi->opi_oid), DP_RC(rc));
			D_GOTO(out, rc);
		}

		D_GOTO(out, rc);
	}

	/* Handle resend. */
	if (opi->opi_flags & ORF_RESEND) {
		daos_epoch_t	tmp = 0;

		rc = dtx_handle_resend(ioc.ioc_vos_coh, &opi->opi_oid,
				       &opi->opi_dti, opi->opi_dkey_hash,
				       true, &tmp);
		if (rc == -DER_ALREADY)
			D_GOTO(out, rc = 0);

		if (rc == 0) {
			opi->opi_epoch = tmp;
			flags |= ORF_RESEND;
		} else if (rc == -DER_NONEXIST) {
			rc = 0;
		} else {
			D_GOTO(out, rc);
		}
	} else if (DAOS_FAIL_CHECK(DAOS_DTX_LOST_RPC_REQUEST) ||
		   DAOS_FAIL_CHECK(DAOS_DTX_LONG_TIME_RESEND)) {
		goto cleanup;
	}

renew:
	/*
	 * Since we do not know if other replicas execute the
	 * operation, so even the operation has been execute
	 * locally, we will start dtx and forward reqests to
	 * all replicas.
	 *
	 * For new leader, even though the local replica
	 * has ever been modified before, but it doesn't
	 * know whether other replicas have also done the
	 * modification or not, so still need to dispatch
	 * the RPC to other replicas.
	 */
	rc = dtx_leader_begin(&opi->opi_dti, &opi->opi_oid, ioc.ioc_vos_coh,
			      opi->opi_epoch, opi->opi_dkey_hash,
			      opi->opi_map_ver, DAOS_INTENT_PUNCH,
			      opi->opi_shard_tgts.ca_arrays,
			      opi->opi_shard_tgts.ca_count,
			      opi->opi_api_flags & VOS_OF_COND_PUNCH, &dlh);
	if (rc != 0) {
		D_ERROR(DF_UOID": Failed to start DTX for punch "DF_RC".\n",
			DP_UOID(opi->opi_oid), DP_RC(rc));
		D_GOTO(out, rc);
	}

	if (opi->opi_flags & ORF_DTX_SYNC)
		dlh.dlh_handle.dth_sync = 1;

	exec_arg.rpc = rpc;
	exec_arg.cont_hdl = ioc.ioc_coh;
	exec_arg.cont = ioc.ioc_coc;
again:
	exec_arg.flags = flags;
	/* Execute the operation on all shards */
	rc = dtx_leader_exec_ops(&dlh, obj_tgt_punch, &exec_arg);
out:
	if (DAOS_FAIL_CHECK(DAOS_DTX_LEADER_ERROR))
		rc = -DER_IO;

	/* Stop the distribute transaction */
	rc = dtx_leader_end(&dlh, ioc.ioc_coc, rc);
	if (rc == -DER_AGAIN) {
		if (dlh.dlh_handle.dth_renew) {
			/* epoch conflict, renew it and retry. */
			opi->opi_epoch = crt_hlc_get();
			flags &= ~ORF_RESEND;
			memset(&dlh, 0, sizeof(dlh));
			D_GOTO(renew, rc);
		}

		flags |= ORF_RESEND;
		D_GOTO(again, rc);
	}

	if (!(opi->opi_flags & ORF_RESEND) &&
	    DAOS_FAIL_CHECK(DAOS_DTX_LOST_RPC_REPLY))
		goto cleanup;

	obj_punch_complete(rpc, rc, ioc.ioc_map_ver, NULL);
cleanup:
	obj_ioc_end(&ioc, rc);
}

void
ds_obj_query_key_handler(crt_rpc_t *rpc)
{
	struct obj_query_key_in		*okqi;
	struct obj_query_key_out	*okqo;
	daos_key_t			*dkey;
	daos_key_t			*akey;
	struct obj_io_context		 ioc;
	int				 rc;

	okqi = crt_req_get(rpc);
	D_ASSERT(okqi != NULL);
	okqo = crt_reply_get(rpc);
	D_ASSERT(okqo != NULL);

	D_DEBUG(DB_IO, "flags = %d\n", okqi->okqi_flags);

	/* FIXME: until distributed transaction. */
	if (okqi->okqi_epoch == DAOS_EPOCH_MAX) {
		okqi->okqi_epoch = crt_hlc_get();
		D_DEBUG(DB_IO, "overwrite epoch "DF_U64"\n", okqi->okqi_epoch);
	}

	rc = obj_ioc_begin(okqi->okqi_oid, okqi->okqi_map_ver,
			   okqi->okqi_pool_uuid, okqi->okqi_co_hdl,
			   okqi->okqi_co_uuid, opc_get(rpc->cr_opc), &ioc);
	if (rc)
		D_GOTO(out, rc);

	dkey = &okqi->okqi_dkey;
	akey = &okqi->okqi_akey;
	d_iov_set(&okqo->okqo_akey, NULL, 0);
	d_iov_set(&okqo->okqo_dkey, NULL, 0);
	if (okqi->okqi_flags & DAOS_GET_DKEY)
		dkey = &okqo->okqo_dkey;
	if (okqi->okqi_flags & DAOS_GET_AKEY)
		akey = &okqo->okqo_akey;

	rc = vos_obj_query_key(ioc.ioc_vos_coh, okqi->okqi_oid,
			       VOS_USE_TIMESTAMPS | okqi->okqi_flags,
			       okqi->okqi_epoch, dkey, akey, &okqo->okqo_recx);
out:
	obj_reply_set_status(rpc, rc);
	obj_reply_map_version_set(rpc, ioc.ioc_map_ver);
	obj_ioc_end(&ioc, rc);

	rc = crt_reply_send(rpc);
	if (rc != 0)
		D_ERROR("send reply failed: "DF_RC"\n", DP_RC(rc));
}

void
ds_obj_sync_handler(crt_rpc_t *rpc)
{
	struct obj_sync_in	*osi;
	struct obj_sync_out	*oso;
	struct obj_io_context	 ioc;
	daos_epoch_t		 epoch = crt_hlc_get();
	int			 rc;

	osi = crt_req_get(rpc);
	D_ASSERT(osi != NULL);

	oso = crt_reply_get(rpc);
	D_ASSERT(oso != NULL);

	if (osi->osi_epoch == 0)
		oso->oso_epoch = epoch;
	else
		oso->oso_epoch = min(epoch, osi->osi_epoch);

	D_DEBUG(DB_IO, "start: "DF_UOID", epc "DF_U64"\n",
		DP_UOID(osi->osi_oid), oso->oso_epoch);

	rc = obj_ioc_begin(osi->osi_oid, osi->osi_map_ver,
			   osi->osi_pool_uuid, osi->osi_co_hdl,
			   osi->osi_co_uuid, opc_get(rpc->cr_opc), &ioc);
	if (rc != 0)
		D_GOTO(out, rc);

	rc = dtx_obj_sync(osi->osi_pool_uuid, osi->osi_co_uuid, ioc.ioc_vos_coh,
			  osi->osi_oid, oso->oso_epoch, ioc.ioc_map_ver);

out:
	obj_reply_map_version_set(rpc, ioc.ioc_map_ver);
	obj_reply_set_status(rpc, rc);
	obj_ioc_end(&ioc, rc);

	D_DEBUG(DB_IO, "stop: "DF_UOID", epc "DF_U64", rd = %d\n",
		DP_UOID(osi->osi_oid), oso->oso_epoch, rc);

	rc = crt_reply_send(rpc);
	if (rc != 0)
		D_ERROR("send reply failed: "DF_RC"\n", DP_RC(rc));
}

static int
cont_prop_srv_verify(struct ds_iv_ns *ns, uuid_t co_hdl)
{
	int			rc;
	daos_prop_t		cont_prop = {0};
	struct daos_prop_entry	entry = {0};

	entry.dpe_type = DAOS_PROP_CO_CSUM_SERVER_VERIFY;
	cont_prop.dpp_entries = &entry;
	cont_prop.dpp_nr = 1;

	rc = cont_iv_prop_fetch(ns, co_hdl, &cont_prop);
	if (rc != 0)
		return false;
	return daos_cont_prop2serververify(&cont_prop);
}

static int
obj_verify_bio_csum(crt_rpc_t *rpc, daos_iod_t *iods,
		    struct dcs_iod_csums *iod_csums, struct bio_desc *biod,
		    struct daos_csummer *csummer)
{
	struct obj_rw_in	*orw = crt_req_get(rpc);
	struct ds_pool		*pool;
	uint64_t		 iods_nr = orw->orw_iod_array.oia_iod_nr;
	unsigned int		 i;
	int			 rc = 0;

	if (!daos_csummer_initialized(csummer))
		return 0;

	pool = ds_pool_lookup(orw->orw_pool_uuid);
	if (pool == NULL)
		return -DER_NONEXIST;

	if (!obj_rpc_is_update(rpc) ||
	    !cont_prop_srv_verify(pool->sp_iv_ns, orw->orw_co_hdl)) {
		ds_pool_put(pool);
		return 0;
	}

	for (i = 0; i < iods_nr; i++) {
		daos_iod_t		*iod = &iods[i];
		struct bio_sglist	*bsgl = bio_iod_sgl(biod, i);
		d_sg_list_t		 sgl;

		if (!ci_is_valid(iod_csums[i].ic_data)) {
			D_ERROR("Checksums is enabled but the csum info is "
				"invalid.");
			return -DER_CSUM;
		}

		rc = bio_sgl_convert(bsgl, &sgl);

		if (rc == 0)
			rc = daos_csummer_verify_iod(csummer, iod, &sgl,
						     &iod_csums[i], NULL, 0);

		daos_sgl_fini(&sgl, false);

		if (rc != 0) {
			D_ERROR("Verify failed: %d\n", rc);
			break;
		}
	}

	ds_pool_put(pool);
	return rc;
}<|MERGE_RESOLUTION|>--- conflicted
+++ resolved
@@ -943,15 +943,10 @@
 		obj_singv_ec_rw_filter(orw, iods, offs, true);
 		bulk_op = CRT_BULK_GET;
 		rc = vos_update_begin(cont->sc_hdl, orw->orw_oid,
-<<<<<<< HEAD
 			      orw->orw_epoch,
 			      orw->orw_api_flags | VOS_OF_USE_TIMESTAMPS,
 			      dkey, orw->orw_nr, iods,
-			      orw->orw_iod_csums.ca_arrays, &ioh, dth);
-=======
-				      orw->orw_epoch, dkey, orw->orw_nr, iods,
-				      iod_csums, &ioh, dth);
->>>>>>> a2241ee1
+			      iod_csums, &ioh, dth);
 		if (rc) {
 			D_ERROR(DF_UOID" Update begin failed: "DF_RC"\n",
 				DP_UOID(orw->orw_oid), DP_RC(rc));
