--- conflicted
+++ resolved
@@ -1278,6 +1278,8 @@
 	}
 
 	D_TIME_START(tls->ot_sp, time_start, OBJ_PF_UPDATE);
+
+renew:
 	/*
 	 * Since we do not know if other replicas execute the
 	 * operation, so even the operation has been execute
@@ -1320,6 +1322,14 @@
 	/* Stop the distribute transaction */
 	rc = dtx_leader_end(&dlh, ioc.ioc_coc, rc);
 	if (rc == -DER_AGAIN) {
+		if (dlh.dlh_handle.dth_renew) {
+			/* epoch conflict, renew it and retry. */
+			orw->orw_epoch = crt_hlc_get();
+			flags &= ~ORF_RESEND;
+			memset(&dlh, 0, sizeof(dlh));
+			D_GOTO(renew, rc);
+		}
+
 		flags |= ORF_RESEND;
 		D_GOTO(again, rc);
 	}
@@ -1820,8 +1830,6 @@
 	if (rc)
 		goto out;
 
-<<<<<<< HEAD
-=======
 	if (opi->opi_dkeys.ca_count == 0)
 		D_DEBUG(DB_TRACE,
 			"punch obj %p oid "DF_UOID" tag/xs %d/%d epc "
@@ -1843,7 +1851,6 @@
 			opi->opi_map_ver, ioc.ioc_map_ver,
 			DP_DTI(&opi->opi_dti));
 
->>>>>>> d61eb27e
 	/* FIXME: until distributed transaction. */
 	if (opi->opi_epoch == DAOS_EPOCH_MAX) {
 		opi->opi_epoch = crt_hlc_get();
@@ -1886,6 +1893,7 @@
 		goto cleanup;
 	}
 
+renew:
 	/*
 	 * Since we do not know if other replicas execute the
 	 * operation, so even the operation has been execute
@@ -1926,6 +1934,14 @@
 	/* Stop the distribute transaction */
 	rc = dtx_leader_end(&dlh, ioc.ioc_coc, rc);
 	if (rc == -DER_AGAIN) {
+		if (dlh.dlh_handle.dth_renew) {
+			/* epoch conflict, renew it and retry. */
+			opi->opi_epoch = crt_hlc_get();
+			flags &= ~ORF_RESEND;
+			memset(&dlh, 0, sizeof(dlh));
+			D_GOTO(renew, rc);
+		}
+
 		flags |= ORF_RESEND;
 		D_GOTO(again, rc);
 	}
