--- conflicted
+++ resolved
@@ -502,27 +502,16 @@
 	bool			async = true;
 	uint64_t		time = daos_get_ntime();
 
-<<<<<<< HEAD
-	if (bulk_op == CRT_BULK_GET && dth != NULL && !(dth->dth_flags & DTE_LEADER) &&
-	    DAOS_FAIL_CHECK(DAOS_CLIENT_UNREACHABLE)) {
-		/** Fault injection - client unreachable. */
-		daos_fail_loc_set_private(DAOS_FIREWALL_ERROR | DAOS_FAIL_ALWAYS);
-	}
-
-	if (bulk_op == CRT_BULK_GET && DAOS_FAIL_CHECK(DAOS_FIREWALL_ERROR)) {
-		return -DER_RECONNECT;
-=======
 	if (bulk_op == CRT_BULK_GET) {
 		if (DAOS_FAIL_CHECK(DAOS_CLIENT_UNREACHABLE) && dth != NULL &&
 		    !(dth->dth_flags & DTE_LEADER)) {
 			/** Fault injection - client unreachable. */
-			firewall_blocking_flag = true;
-		}
-
-		if (firewall_blocking_flag) {
+			daos_fail_loc_set_private(DAOS_FIREWALL_ERROR | DAOS_FAIL_ALWAYS);
+		}
+
+		if (DAOS_FAIL_CHECK(DAOS_FIREWALL_ERROR)) {
 			return -DER_RECONNECT;
 		}
->>>>>>> c009b908
 	}
 
 	if (unlikely(sgl_nr > bulk_nr)) {
