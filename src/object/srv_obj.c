/**
 * (C) Copyright 2016-2024 Intel Corporation.
 * (C) Copyright 2025 Hewlett Packard Enterprise Development LP
 * (C) Copyright 2025 Google LLC
 * (C) Copyright 2025 Hewlett Packard Enterprise Development LP
 *
 * SPDX-License-Identifier: BSD-2-Clause-Patent
 */
/**
 * object server operations
 *
 * This file contains the server API methods and the RPC handlers that are both
 * related to object.
 */
#define D_LOGFAC	DD_FAC(object)

#include <uuid/uuid.h>

#include <abt.h>
#include <daos/rpc.h>
#include <daos/cont_props.h>
#include <daos_srv/pool.h>
#include <daos_srv/rebuild.h>
#include <daos_srv/container.h>
#include <daos_srv/vos.h>
#include <daos_srv/bio.h>
#include <daos_srv/daos_engine.h>
#include <daos_srv/dtx_srv.h>
#include <daos_srv/security.h>
#include <daos/checksum.h>
#include <daos_srv/srv_csum.h>
#include "obj_rpc.h"
#include "srv_internal.h"

static int
obj_verify_bio_csum(daos_obj_id_t oid, daos_iod_t *iods,
		    struct dcs_iod_csums *iod_csums, struct bio_desc *biod,
		    struct daos_csummer *csummer, uint32_t iods_nr);

static int
obj_ioc2ec_cs(struct obj_io_context *ioc)
{
	return obj_ec_cell_rec_nr(&ioc->ioc_oca);
}

static int
obj_ioc2ec_ss(struct obj_io_context *ioc)
{
	return obj_ec_stripe_rec_nr(&ioc->ioc_oca);
}

/* For single RDG based DTX, parse DTX participants information
 * from the client given dispatch targets information that does
 * NOT contains the original leader information.
 */
static int
obj_gen_dtx_mbs(uint32_t flags, uint32_t *tgt_cnt, struct daos_shard_tgt **p_tgts,
		struct dtx_memberships **p_mbs)
{
	struct daos_shard_tgt	*tgts = *p_tgts;
	struct dtx_memberships	*mbs = NULL;
	size_t			 size;
	int			 i;
	int			 j;

	if (*tgt_cnt == 0)
		return 0;

	D_ASSERT(tgts != NULL);

	if (!(flags & ORF_CONTAIN_LEADER)) {
		D_ERROR("Miss DTX leader information, flags %x\n", flags);
		return -DER_PROTO;
	}

	if (*tgt_cnt == 1) {
		*tgt_cnt = 0;
		*p_tgts = NULL;
		goto out;
	}

	size = sizeof(struct dtx_daos_target) * *tgt_cnt;
	D_ALLOC(mbs, sizeof(*mbs) + size);
	if (mbs == NULL)
		return -DER_NOMEM;

	for (i = 0, j = 0; i < *tgt_cnt; i++) {
		if (tgts[i].st_rank == DAOS_TGT_IGNORE)
			continue;

		mbs->dm_tgts[j++].ddt_id = tgts[i].st_tgt_id;
	}

	D_ASSERT(j > 0);

	if (j == 1) {
		D_FREE(mbs);
		*tgt_cnt = 0;
		*p_tgts = NULL;
		goto out;
	}

	mbs->dm_tgt_cnt = j;
	mbs->dm_grp_cnt = 1;
	mbs->dm_data_size = size;
	mbs->dm_flags = DMF_CONTAIN_LEADER;

	--(*tgt_cnt);
	*p_tgts = ++tgts;

	if (!(flags & ORF_EC))
		mbs->dm_flags |= DMF_SRDG_REP;

out:
	*p_mbs = mbs;

	return 0;
}

/**
 * After bulk finish, let's send reply, then release the resource.
 */
static int
obj_rw_complete(crt_rpc_t *rpc, struct obj_io_context *ioc,
		daos_handle_t ioh, int status, struct dtx_handle *dth)
{
	struct obj_rw_in	*orwi = crt_req_get(rpc);
	int			rc;

	if (daos_handle_is_valid(ioh)) {
		bool update = obj_rpc_is_update(rpc);

		if (update) {
			uint64_t time;

			if (status == 0)
				status = dtx_sub_init(dth, &orwi->orw_oid,
						      orwi->orw_dkey_hash);
			time = daos_get_ntime();
			rc = vos_update_end(ioh, ioc->ioc_map_ver,
					    &orwi->orw_dkey, status,
					    &ioc->ioc_io_size, dth);
			if (rc == 0)
				obj_update_latency(ioc->ioc_opc, VOS_LATENCY,
						   daos_get_ntime() - time, ioc->ioc_io_size);
		} else {
			rc = vos_fetch_end(ioh, &ioc->ioc_io_size, status);
		}

		if (rc != 0) {
			if (rc == -DER_VOS_PARTIAL_UPDATE)
				rc = -DER_NO_PERM;
			DL_CDEBUG(rc == -DER_REC2BIG || rc == -DER_INPROGRESS ||
				      rc == -DER_TX_RESTART || rc == -DER_EXIST ||
				      rc == -DER_NONEXIST || rc == -DER_ALREADY ||
				      rc == -DER_CHKPT_BUSY,
				  DLOG_DBG, DLOG_ERR, rc, DF_UOID " %s end failed",
				  DP_UOID(orwi->orw_oid), update ? "Update" : "Fetch");
			if (status == 0)
				status = rc;
		}
	}

	return status;
}

static void
obj_rw_reply(crt_rpc_t *rpc, int status, uint64_t epoch, bool release_input,
	     struct obj_io_context *ioc)
{
	struct obj_rw_out	*orwo = crt_reply_get(rpc);
	int			 rc;
	int			 i;

	obj_reply_set_status(rpc, status);
	obj_reply_map_version_set(rpc, ioc->ioc_map_ver);
	if (DAOS_FAIL_CHECK(DAOS_DTX_START_EPOCH)) {
		/* Return an stale epoch for test. */
		orwo->orw_epoch = dss_get_start_epoch() -
				  d_hlc_epsilon_get() * 3;
	} else {
		/* orwo->orw_epoch possibly updated in obj_ec_recov_need_try_again(), reply
		 * the max so client can fetch from that epoch.
		 */
		orwo->orw_epoch = max(epoch, orwo->orw_epoch);
	}

	D_DEBUG(DB_IO, "rpc %p opc %d send reply, pmv %d, epoch " DF_X64 ", status %d\n", rpc,
		opc_get(rpc->cr_opc), ioc->ioc_map_ver, orwo->orw_epoch, status);

	if (!ioc->ioc_lost_reply) {
		if (release_input)
			rc = crt_reply_send_input_free(rpc);
		else
			rc = crt_reply_send(rpc);

		if (rc != 0)
			D_ERROR("send reply failed: "DF_RC"\n", DP_RC(rc));
	} else {
		D_WARN("lost reply rpc %p\n", rpc);
	}

	if (obj_rpc_is_fetch(rpc)) {
		if (orwo->orw_iod_sizes.ca_arrays != NULL) {
			D_FREE(orwo->orw_iod_sizes.ca_arrays);
			orwo->orw_iod_sizes.ca_count = 0;
		}

		if (orwo->orw_nrs.ca_arrays != NULL) {
			D_FREE(orwo->orw_nrs.ca_arrays);
			orwo->orw_nrs.ca_count = 0;
		}

		if (orwo->orw_iod_csums.ca_arrays != NULL) {
			D_FREE(orwo->orw_iod_csums.ca_arrays);
			orwo->orw_iod_csums.ca_count = 0;
		}

		if (orwo->orw_maps.ca_arrays != NULL) {
			ds_iom_free(&orwo->orw_maps.ca_arrays, orwo->orw_maps.ca_count);
			orwo->orw_maps.ca_count = 0;
		}

		daos_recx_ep_list_free(orwo->orw_rels.ca_arrays,
				       orwo->orw_rels.ca_count);

		if (ioc->ioc_free_sgls) {
			struct obj_rw_in *orw = crt_req_get(rpc);
			d_sg_list_t *sgls = orwo->orw_sgls.ca_arrays;
			int j;

			for (i = 0; i < orw->orw_nr; i++)
				for (j = 0; j < sgls[i].sg_nr; j++)
					D_FREE(sgls[i].sg_iovs[j].iov_buf);
		}
	}
}

static int
obj_bulk_comp_cb(const struct crt_bulk_cb_info *cb_info)
{
	struct obj_bulk_args	*arg;
	struct crt_bulk_desc	*bulk_desc;
	crt_rpc_t		*rpc;

	bulk_desc = cb_info->bci_bulk_desc;
	rpc = bulk_desc->bd_rpc;

	if (cb_info->bci_rc != 0)
		D_ERROR("rpc: %p:%s bulk transfer failed: %d\n", rpc,
			crt_bulk_origin_addr_get(bulk_desc), cb_info->bci_rc);

	arg = (struct obj_bulk_args *)cb_info->bci_arg;
	/**
	 * Note: only one thread will access arg.result, so
	 * it should be safe here.
	 **/
	if (arg->result == 0)
		arg->result = cb_info->bci_rc;

	D_ASSERT(arg->bulks_inflight > 0);
	arg->bulks_inflight--;
	if (arg->bulks_inflight == 0)
		ABT_eventual_set(arg->eventual, &arg->result,
				 sizeof(arg->result));

	crt_req_decref(rpc);
	return cb_info->bci_rc;
}

static inline int
bulk_cp(const struct crt_bulk_cb_info *cb_info)
{
	struct crt_bulk_desc	*bulk_desc;

	bulk_desc = cb_info->bci_bulk_desc;
	D_ASSERT(bulk_desc->bd_local_hdl != CRT_BULK_NULL);
	crt_bulk_free(bulk_desc->bd_local_hdl);
	bulk_desc->bd_local_hdl = CRT_BULK_NULL;

	return obj_bulk_comp_cb(cb_info);
}

static inline int
cached_bulk_cp(const struct crt_bulk_cb_info *cb_info)
{
	return obj_bulk_comp_cb(cb_info);
}

/**
 * Simulate bulk transfer by memcpy, all data are actually dropped.
 */
static void
obj_bulk_bypass(d_sg_list_t *sgl, crt_bulk_op_t bulk_op)
{
	static const int  dummy_buf_len = 4096;
	static char	 *dummy_buf;
	int		  i;

	if (!dummy_buf) {
		D_ALLOC(dummy_buf, dummy_buf_len);
		if (!dummy_buf)
			return; /* ignore error */
	}

	for (i = 0; i < sgl->sg_nr_out; i++) {
		char	*buf;
		int	 total, nob;

		if (sgl->sg_iovs[i].iov_buf == NULL ||
		    sgl->sg_iovs[i].iov_len == 0)
			continue;

		buf   = sgl->sg_iovs[i].iov_buf;
		total = sgl->sg_iovs[i].iov_len;
		while (total != 0) {
			nob = min(dummy_buf_len, total);
			if (bulk_op == CRT_BULK_PUT)
				memcpy(dummy_buf, buf, nob);
			else
				memcpy(buf, dummy_buf, nob);

			total -= nob;
			buf   += nob;
		}
	}
}

#define MAX_BULK_IOVS	1024
#define BULK_DELAY_MAX  3000
#define BULK_DELAY_STEP 1000

static int
bulk_transfer_sgl(daos_handle_t ioh, crt_rpc_t *rpc, crt_bulk_t remote_bulk,
		  off_t remote_off, crt_bulk_op_t bulk_op, bool bulk_bind,
		  d_sg_list_t *sgl, int sgl_idx, struct obj_bulk_args *p_arg)
{
	struct crt_bulk_desc	bulk_desc;
	crt_bulk_perm_t		bulk_perm;
	crt_bulk_opid_t		bulk_opid;
	crt_bulk_t		local_bulk;
	unsigned int		local_off;
	unsigned int		iov_idx = 0;
	size_t			remote_size;
	int			rc, bulk_iovs = 0;

	if (remote_bulk == NULL) {
		D_ERROR("Remote bulk is NULL\n");
		return -DER_INVAL;
	}

	rc = crt_bulk_get_len(remote_bulk, &remote_size);
	if (rc) {
		D_ERROR("Failed to get remote bulk size "DF_RC"\n", DP_RC(rc));
		return rc;
	}

	if (remote_off >= remote_size) {
		rc = -DER_OVERFLOW;
		D_ERROR("remote_bulk_off %zu >= remote_bulk_size %zu, "DF_RC"\n",
			remote_off, remote_size, DP_RC(rc));
		return rc;
	}

	if (daos_io_bypass & IOBP_SRV_BULK) {
		obj_bulk_bypass(sgl, bulk_op);
		return 0;
	}

	bulk_perm = bulk_op == CRT_BULK_PUT ? CRT_BULK_RO : CRT_BULK_RW;

	while (iov_idx < sgl->sg_nr_out) {
		d_sg_list_t	sgl_sent;
		size_t		length = 0;
		unsigned int	start;
		uint32_t        delay_tot = 0;
		uint32_t        delay_cur;
		bool		cached_bulk = false;

		/*
		 * Skip bulk transfer over IOVs with NULL buffer address,
		 * these NULL IOVs are 'holes' or deduped records.
		 */
		while (iov_idx < sgl->sg_nr_out &&
		       sgl->sg_iovs[iov_idx].iov_buf == NULL) {
			remote_off += sgl->sg_iovs[iov_idx].iov_len;
			iov_idx++;
		}

		if (iov_idx == sgl->sg_nr_out)
			break;

		if (remote_off >= remote_size) {
			rc = -DER_OVERFLOW;
			D_ERROR("Remote bulk is used up. off:%zu, size:%zu, "DF_RC"\n",
				remote_off, remote_size, DP_RC(rc));
			break;
		}

		local_bulk = vos_iod_bulk_at(ioh, sgl_idx, iov_idx, &local_off);
		if (local_bulk != NULL) {
			unsigned int tmp_off;

			length = sgl->sg_iovs[iov_idx].iov_len;
			iov_idx++;
			cached_bulk = true;

			/* Check if following IOVs are contiguous and from same bulk handle */
			while (iov_idx < sgl->sg_nr_out &&
			       sgl->sg_iovs[iov_idx].iov_buf != NULL &&
			       vos_iod_bulk_at(ioh, sgl_idx, iov_idx, &tmp_off) == local_bulk &&
			       tmp_off == local_off) {
				length += sgl->sg_iovs[iov_idx].iov_len;
				iov_idx++;
			};
			bulk_iovs += 1;
		} else {
			start = iov_idx;
			sgl_sent.sg_iovs = &sgl->sg_iovs[start];

			/*
			 * For the IOVs not using cached bulk, creates bulk
			 * handle on-the-fly.
			 */
			while (iov_idx < sgl->sg_nr_out &&
			       sgl->sg_iovs[iov_idx].iov_buf != NULL &&
			       vos_iod_bulk_at(ioh, sgl_idx, iov_idx,
						&local_off) == NULL) {
				length += sgl->sg_iovs[iov_idx].iov_len;
				iov_idx++;

				/* Don't create bulk handle with too many IOVs */
				if ((iov_idx - start) >= MAX_BULK_IOVS)
					break;
			};
			D_ASSERT(iov_idx > start);

			local_off = 0;
			sgl_sent.sg_nr = sgl_sent.sg_nr_out = iov_idx - start;
			bulk_iovs += sgl_sent.sg_nr;

again:
			rc = crt_bulk_create(rpc->cr_ctx, &sgl_sent, bulk_perm,
					     &local_bulk);
			if (rc == -DER_NOMEM) {
				if (delay_tot >= BULK_DELAY_MAX) {
					D_ERROR("Too many in-flight bulk handles on %d:" DF_RC "\n",
						sgl_idx, DP_RC(rc));
					break;
				}

				/*
				 * If there are too many in-flight bulk handles, then current
				 * crt_bulk_create() may hit -DER_NOMEM failure. Let it sleep
				 * for a while (at most 3 seconds) to give cart progress some
				 * chance to complete some in-flight bulk transfers.
				 */
				delay_cur = BULK_DELAY_MAX - delay_tot;
				if (delay_cur >= BULK_DELAY_STEP)
					delay_cur = d_rand() % BULK_DELAY_STEP + 1;
				dss_sleep(delay_cur);
				delay_tot += delay_cur;
				bulk_iovs = 0;
				goto again;
			}

			if (rc != 0) {
				D_ERROR("crt_bulk_create %d error " DF_RC "\n", sgl_idx, DP_RC(rc));
				break;
			}
			D_ASSERT(local_bulk != NULL);
		}

		D_ASSERT(remote_size > remote_off);
		if (length > (remote_size - remote_off)) {
			rc = -DER_OVERFLOW;
			D_ERROR("Remote bulk isn't large enough. local_sz:%zu, remote_sz:%zu, "
				"remote_off:%zu, "DF_RC"\n", length, remote_size, remote_off,
				DP_RC(rc));
			break;
		}

		crt_req_addref(rpc);

		bulk_desc.bd_rpc	= rpc;
		bulk_desc.bd_bulk_op	= bulk_op;
		bulk_desc.bd_remote_hdl	= remote_bulk;
		bulk_desc.bd_local_hdl	= local_bulk;
		bulk_desc.bd_len	= length;
		bulk_desc.bd_remote_off	= remote_off;
		bulk_desc.bd_local_off	= local_off;

		p_arg->bulk_size += length;
		p_arg->bulks_inflight++;
		if (bulk_bind)
			rc = crt_bulk_bind_transfer(&bulk_desc,
				cached_bulk ? cached_bulk_cp : bulk_cp, p_arg,
				&bulk_opid);
		else
			rc = crt_bulk_transfer(&bulk_desc,
				cached_bulk ? cached_bulk_cp : bulk_cp, p_arg,
				&bulk_opid);
		if (rc < 0) {
			D_ERROR("crt_bulk_transfer %d error " DF_RC "\n", sgl_idx, DP_RC(rc));
			p_arg->bulks_inflight--;
			if (!cached_bulk)
				crt_bulk_free(local_bulk);
			crt_req_decref(rpc);
			break;
		}
		remote_off += length;

		/* Give cart progress a chance to complete some in-flight bulk transfers */
		if (bulk_iovs >= MAX_BULK_IOVS) {
			bulk_iovs = 0;
			ABT_thread_yield();
		}
	}

	return rc;
}

<<<<<<< HEAD
bool
check_conn(struct dtx_handle *dth, bool leader)
{
	// Fault injection for the case where the compound RPC body bulk transfer may throw
	// a DER_RECONNECT. dth will be NULL in this test case.
	if (dth == NULL) {
		return DAOS_FAIL_CHECK(DAOS_CLIENT_UNREACHABLE_CPD_BODY) && !leader;
	} else {
		// Fault injection for the case where the actual update throws a
		// DER_RECONNECT. The dth will not be NULL in this test case.
		return DAOS_FAIL_CHECK(DAOS_CLIENT_UNREACHABLE) && !leader;
	}
}
=======
/* bypass bulk rma for single value's degraded fetch */
#define OBJ_BULK_OFFSET_SKIP ((uint64_t)-1)
>>>>>>> 78e7f304

int
obj_bulk_transfer(crt_rpc_t *rpc, crt_bulk_op_t bulk_op, bool bulk_bind, crt_bulk_t *remote_bulks,
		  uint64_t *remote_offs, uint8_t *skips, daos_handle_t ioh, d_sg_list_t **sgls,
		  int sgl_nr, int bulk_nr, struct obj_bulk_args *p_arg, bool check_conn)
{
	struct obj_bulk_args	arg = { 0 };
	int			i, rc, *status, ret;
	int			skip_nr = 0;
	bool			async = true;
	uint64_t		time = daos_get_ntime();

	if (bulk_op == CRT_BULK_GET) {
		if (check_conn) {
			/** Fault injection - client unreachable. */
			daos_fail_loc_set_private(DAOS_FIREWALL_ERROR | DAOS_FAIL_ALWAYS);
		}

		if (DAOS_FAIL_CHECK(DAOS_FIREWALL_ERROR)) {
			return -DER_RECONNECT;
		}
	}

	if (unlikely(sgl_nr > bulk_nr)) {
		D_ERROR("Invalid sgl_nr vs bulk_nr: %d/%d\n", sgl_nr, bulk_nr);
		return -DER_INVAL;
	}

	if (remote_bulks == NULL) {
		D_ERROR("No remote bulks provided\n");
		return -DER_INVAL;
	}

	if (p_arg == NULL) {
		p_arg = &arg;
		async = false;
	}

	rc = ABT_eventual_create(sizeof(*status), &p_arg->eventual);
	if (rc != 0)
		return dss_abterr2der(rc);

	p_arg->inited = true;
	D_DEBUG(DB_IO, "bulk_op %d, sgl_nr %d, bulk_nr %d\n", bulk_op, sgl_nr, bulk_nr);

	p_arg->bulks_inflight++;

	if (daos_handle_is_valid(ioh)) {
		rc = vos_dedup_verify_init(ioh, rpc->cr_ctx, CRT_BULK_RW);
		if (rc) {
			D_ERROR("Dedup verify prep failed. "DF_RC"\n",
				DP_RC(rc));
			goto done;
		}
	}

	for (i = 0; i < sgl_nr; i++) {
		d_sg_list_t	*sgl, tmp_sgl;

		/* Need to consider the akey skip case as client-side bulk array with one bulk for
		 * every akey, but some akeys possibly be skipped in obj_get_iods_offs (number of
		 * akeys possibly reduced). So here need to find the corresponding bulk handle
		 * for non-skipped akey. The akey skip case only possible for EC object and targeted
		 * for multiple data shards.
		 * For RPC inline (non-bulk) case (bio_iod_copy) need not consider the akey skip
		 * because we always create bulk handle if EC object IO targeted for multiple
		 * data shards.
		 */
		while (skips != NULL && isset(skips, i + skip_nr))
			skip_nr++;

		D_ASSERTF(i + skip_nr < bulk_nr, "i %d, skip_nr %d, sgl_nr %d, bulk_nr %d\n",
			  i, skip_nr, sgl_nr, bulk_nr);

		if (remote_bulks[i + skip_nr] == NULL)
			continue;

		if (sgls != NULL) {
			sgl = sgls[i];
		} else {
			struct bio_sglist *bsgl;

			D_ASSERT(daos_handle_is_valid(ioh));
			bsgl = vos_iod_sgl_at(ioh, i);
			D_ASSERT(bsgl != NULL);

			sgl = &tmp_sgl;
			rc = bio_sgl_convert(bsgl, sgl);
			if (rc)
				break;
		}

		/* OBJ_BULK_OFFSET_SKIP is for the case of EC single value degraded fetch,
		 * unnecessary to bulk transfer here, the data will be transferred back when
		 * data recovery (ORF_EC_RECOV).
		 */
		if (remote_offs == NULL || remote_offs[i] != OBJ_BULK_OFFSET_SKIP)
			rc = bulk_transfer_sgl(ioh, rpc, remote_bulks[i + skip_nr],
					       remote_offs ? remote_offs[i] : 0, bulk_op, bulk_bind,
					       sgl, i, p_arg);
		if (sgls == NULL)
			d_sgl_fini(sgl, false);
		if (rc) {
			D_ERROR("bulk_transfer_sgl i %d, skip_nr %d failed, "DF_RC"\n",
				i, skip_nr, DP_RC(rc));
			break;
		}
	}

	if (skips != NULL)
		D_ASSERTF(skip_nr + sgl_nr <= bulk_nr,
			  "Unmatched skip_nr %d, sgl_nr %d, bulk_nr %d\n",
			  skip_nr, sgl_nr, bulk_nr);

done:
	if (--(p_arg->bulks_inflight) == 0)
		ABT_eventual_set(p_arg->eventual, &rc, sizeof(rc));

	if (async)
		return rc;

	ret = ABT_eventual_wait(p_arg->eventual, (void **)&status);
	if (rc == 0)
		rc = ret ? dss_abterr2der(ret) : *status;

	ABT_eventual_free(&p_arg->eventual);

	if (rc == 0)
		obj_update_latency(opc_get(rpc->cr_opc), BULK_LATENCY, daos_get_ntime() - time,
				   arg.bulk_size);

	if (rc == 0 && p_arg->result != 0)
		rc = p_arg->result;

	/* After RDMA is done, corrupt the server data */
	if (rc == 0 && DAOS_FAIL_CHECK(DAOS_CSUM_CORRUPT_DISK)) {
		struct bio_sglist	*fbsgl;
		d_sg_list_t		 fsgl;
		int			*fbuffer;

		D_ERROR("csum: Corrupting data after RDMA\n");
		fbsgl = vos_iod_sgl_at(ioh, 0);
		bio_sgl_convert(fbsgl, &fsgl);
		fbuffer = (int *)fsgl.sg_iovs[0].iov_buf;
		*fbuffer += 0x2;
		d_sgl_fini(&fsgl, false);
	}
	return rc;
}

static int
obj_set_reply_sizes(crt_rpc_t *rpc, daos_iod_t *iods, int iod_nr, uint8_t *skips)
{
	struct obj_rw_in	*orw = crt_req_get(rpc);
	struct obj_rw_out	*orwo = crt_reply_get(rpc);
	uint64_t		*sizes = NULL;
	int			 orw_iod_nr = orw->orw_nr;
	int			 i, idx;

	D_ASSERT(obj_rpc_is_fetch(rpc));
	D_ASSERT(orwo != NULL);
	D_ASSERT(orw != NULL);

	if (orw->orw_flags & ORF_CHECK_EXISTENCE)
		goto out;

	if (orw_iod_nr <= 0) {
		D_ERROR("rpc %p contains invalid sizes count %d for "
			DF_UOID" with epc "DF_X64".\n",
			rpc, orw_iod_nr, DP_UOID(orw->orw_oid), orw->orw_epoch);
		return -DER_INVAL;
	}

	/* Re-entry case.*/
	if (orwo->orw_iod_sizes.ca_count != 0) {
		D_ASSERT(orwo->orw_iod_sizes.ca_count == orw_iod_nr);
		D_ASSERT(orwo->orw_iod_sizes.ca_arrays != NULL);

		sizes = orwo->orw_iod_sizes.ca_arrays;
	} else {
		D_ALLOC_ARRAY(sizes, orw_iod_nr);
		if (sizes == NULL)
			return -DER_NOMEM;
	}

	for (i = 0, idx = 0; i < orw_iod_nr; i++) {
		if (skips != NULL && isset(skips, i)) {
			sizes[i] = 0;
			continue;
		}
		sizes[i] = iods[idx].iod_size;
		D_DEBUG(DB_IO, DF_UOID" %d:"DF_U64"\n", DP_UOID(orw->orw_oid),
			i, iods[idx].iod_size);
		idx++;
	}

	D_ASSERTF(idx == iod_nr, "idx %d, iod_nr %d\n", idx, iod_nr);

out:
	if (sizes == NULL)
		orw_iod_nr = 0;
	orwo->orw_iod_sizes.ca_count = orw_iod_nr;
	orwo->orw_iod_sizes.ca_arrays = sizes;

	D_DEBUG(DB_TRACE, "rpc %p set sizes count as %d for "
		DF_UOID" with epc "DF_X64".\n",
		rpc, orw_iod_nr, DP_UOID(orw->orw_oid), orw->orw_epoch);

	return 0;
}

/**
 * Pack nrs in sgls inside the reply, so the client can update
 * sgls before it returns to application.
 * Pack sgl's data size in the reply, client fetch can based on
 * it to update sgl's iov_len.
 *
 * @echo_sgl is set only for echo_rw()
 *
 * Note: this is only needed for bulk transfer, for inline transfer,
 * it will pack the complete sgls inside the req/reply, see obj_shard_rw().
 */
static int
obj_set_reply_nrs(crt_rpc_t *rpc, daos_handle_t ioh, d_sg_list_t *echo_sgl, uint8_t *skips)
{
	struct obj_rw_in	*orw = crt_req_get(rpc);
	struct obj_rw_out	*orwo = crt_reply_get(rpc);
	uint32_t		*nrs;
	daos_size_t		*data_sizes;
	uint32_t		 nrs_count = orw->orw_nr;
	int			 i, j, idx;

	if (nrs_count == 0 || (orw->orw_flags & ORF_CHECK_EXISTENCE))
		return 0;

	/* Re-entry case. */
	if (orwo->orw_nrs.ca_count != 0) {
		D_ASSERT(orwo->orw_nrs.ca_count == nrs_count);
		D_ASSERT(orwo->orw_data_sizes.ca_count == nrs_count);
		D_ASSERT(orwo->orw_nrs.ca_arrays != NULL);
		D_ASSERT(orwo->orw_data_sizes.ca_arrays != NULL);
	} else {
		/* return sg_nr_out and data size for sgl */
		D_ALLOC(orwo->orw_nrs.ca_arrays,
			nrs_count * (sizeof(uint32_t) + sizeof(daos_size_t)));
		if (orwo->orw_nrs.ca_arrays == NULL)
			return -DER_NOMEM;

		orwo->orw_nrs.ca_count = nrs_count;
		orwo->orw_data_sizes.ca_count = nrs_count;
		orwo->orw_data_sizes.ca_arrays = (void *)((char *)orwo->orw_nrs.ca_arrays +
						 nrs_count * (sizeof(uint32_t)));
	}

	nrs = orwo->orw_nrs.ca_arrays;
	data_sizes = orwo->orw_data_sizes.ca_arrays;
	for (i = 0, idx = 0; i < nrs_count; i++) {
		if (skips != NULL && isset(skips, i)) {
			nrs[i] = 0;
			data_sizes[i] = 0;
			continue;
		}
		if (echo_sgl != NULL) {
			nrs[i] = echo_sgl->sg_nr_out;
		} else {
			struct bio_sglist *bsgl;

			bsgl = vos_iod_sgl_at(ioh, idx);
			D_ASSERT(bsgl != NULL);
			nrs[i] = bsgl->bs_nr_out;
			/* tail holes trimmed by ioc_trim_tail_holes() */
			for (j = 0; j < bsgl->bs_nr_out; j++)
				data_sizes[i] += bio_iov2req_len(
					&bsgl->bs_iovs[j]);
		}
		idx++;
	}

	return 0;
}

static void
obj_echo_rw(crt_rpc_t *rpc, daos_iod_t *iod, uint64_t *off)
{
	struct obj_rw_in	*orw = crt_req_get(rpc);
	struct obj_rw_out	*orwo = crt_reply_get(rpc);
	struct obj_tls		*tls;
	d_sg_list_t		*p_sgl;
	crt_bulk_op_t		bulk_op;
	bool			bulk_bind;
	int			i;
	int			rc = 0;

	D_DEBUG(DB_TRACE, "opc %d oid "DF_UOID" dkey "DF_KEY
		" tgt/xs %d/%d epc "DF_X64".\n",
		opc_get(rpc->cr_opc), DP_UOID(orw->orw_oid),
		DP_KEY(&orw->orw_dkey),
		dss_get_module_info()->dmi_tgt_id,
		dss_get_module_info()->dmi_xs_id,
		orw->orw_epoch);

	if (obj_rpc_is_fetch(rpc)) {
		rc = obj_set_reply_sizes(rpc, orw->orw_iod_array.oia_iods,
					 orw->orw_iod_array.oia_iod_nr, NULL);
		if (rc)
			D_GOTO(out, rc);
	}

	/* Inline fetch/update */
	if (orw->orw_bulks.ca_arrays == NULL && orw->orw_bulks.ca_count == 0) {
		if (obj_rpc_is_fetch(rpc)) {
			orwo->orw_sgls.ca_count = orw->orw_sgls.ca_count;
			orwo->orw_sgls.ca_arrays = orw->orw_sgls.ca_arrays;
		}
		D_GOTO(out, rc);
	}

	/* Only support 1 iod now */
	D_ASSERT(orw->orw_iod_array.oia_iod_nr == 1);

	tls = obj_tls_get();
	p_sgl = &tls->ot_echo_sgl;

	/* Let's check if tls already have enough buffer */
	if (p_sgl->sg_nr < iod->iod_nr) {
		d_sgl_fini(p_sgl, true);
		rc = d_sgl_init(p_sgl, iod->iod_nr);
		if (rc)
			D_GOTO(out, rc);

		p_sgl->sg_nr_out = p_sgl->sg_nr;
	}

	for (i = 0; i < iod->iod_nr; i++) {
		daos_size_t size = iod->iod_size;

		if (size == DAOS_REC_ANY)
			size = sizeof(uint64_t);

		if (iod->iod_type == DAOS_IOD_ARRAY) {
			D_ASSERT(iod->iod_recxs);
			size *= iod->iod_recxs[i].rx_nr;
		}

		/* Check each vector */
		if (p_sgl->sg_iovs[i].iov_buf_len < size) {
			D_FREE(p_sgl->sg_iovs[i].iov_buf);

			D_ALLOC(p_sgl->sg_iovs[i].iov_buf, size);
			/* obj_tls_fini() will free these buffer */
			if (p_sgl->sg_iovs[i].iov_buf == NULL)
				D_GOTO(out, rc = -DER_NOMEM);
			p_sgl->sg_iovs[i].iov_buf_len = size;
			p_sgl->sg_iovs[i].iov_len = size;
		}
	}

	orwo->orw_sgls.ca_count = 0;
	orwo->orw_sgls.ca_arrays = NULL;
	if (obj_rpc_is_fetch(rpc)) {
		rc = obj_set_reply_nrs(rpc, DAOS_HDL_INVAL, p_sgl, NULL);
		if (rc != 0)
			D_GOTO(out, rc);
		bulk_op = CRT_BULK_PUT;
	} else {
		bulk_op = CRT_BULK_GET;
	}

	/* Only support 1 iod now */
	bulk_bind = orw->orw_flags & ORF_BULK_BIND;
	rc        = obj_bulk_transfer(rpc, bulk_op, bulk_bind, orw->orw_bulks.ca_arrays, off, NULL,
				      DAOS_HDL_INVAL, &p_sgl, 1, 1, NULL, false);
out:
	orwo->orw_ret = rc;
	orwo->orw_map_version = orw->orw_map_ver;
}

/** if checksums are enabled, fetch needs to allocate the memory that will be
 * used for the csum structures.
 */
static int
obj_fetch_csum_init(struct ds_cont_child *cont, struct obj_rw_in *orw, struct obj_rw_out *orwo)
{
	int rc;

	/**
	 * Allocate memory for the csum structures.
	 * This memory and information will be used by VOS to put the checksums
	 * in as it fetches the data's metadata from the btree/evtree.
	 *
	 * The memory will be freed in obj_rw_reply
	 */

	/* Re-entry case. */
	if (orwo->orw_iod_csums.ca_count != 0) {
		D_ASSERT(orwo->orw_iod_csums.ca_arrays != NULL);
		rc = 0;
	} else {
		rc = daos_csummer_alloc_iods_csums(cont->sc_csummer, orw->orw_iod_array.oia_iods,
						   orw->orw_iod_array.oia_iod_nr, false, NULL,
						   &orwo->orw_iod_csums.ca_arrays);

		if (rc >= 0) {
			orwo->orw_iod_csums.ca_count = rc;
			rc = 0;
		}
	}

	return rc;
}

static inline struct dcs_iod_csums *
get_iod_csum(struct dcs_iod_csums *iod_csums, int i)
{
	if (iod_csums == NULL)
		return NULL;
	return &iod_csums[i];
}

static int
csum_add2iods(daos_handle_t ioh, daos_iod_t *iods, uint32_t iods_nr,
	      uint8_t *skips, struct daos_csummer *csummer,
	      struct dcs_iod_csums *iod_csums, daos_unit_oid_t oid,
	      daos_key_t *dkey)
{
	int	 rc = 0;
	uint32_t biov_csums_idx = 0;
	size_t	 biov_csums_used = 0;
	int	 i, idx;

	struct bio_desc *biod = vos_ioh2desc(ioh);
	struct dcs_ci_list *csum_infos = vos_ioh2ci(ioh);
	uint32_t csum_info_nr = vos_ioh2ci_nr(ioh);

	for (i = 0, idx = 0; i < iods_nr; i++) {
		if (skips != NULL && isset(skips, i))
			continue;
		if (biov_csums_idx >= csum_info_nr)
			break; /** no more csums to add */
		csum_infos->dcl_csum_offset += biov_csums_used;
		rc = ds_csum_add2iod(
			&iods[i], csummer,
			bio_iod_sgl(biod, idx), csum_infos,
			&biov_csums_used, get_iod_csum(iod_csums, i));
		idx++;
		if (rc != 0) {
			D_ERROR("Failed to add csum for iod\n");
			return rc;
		}
		biov_csums_idx += biov_csums_used;
	}

	return rc;
}

static int
csum_verify_keys(struct daos_csummer *csummer, daos_key_t *dkey,
		 struct dcs_csum_info *dkey_csum,
		 struct obj_iod_array *oia, daos_unit_oid_t *uoid)
{
	return ds_csum_verify_keys(csummer, dkey, dkey_csum, oia->oia_iods, oia->oia_iod_csums,
				   oia->oia_iod_nr, uoid);
}

/** Add a recov record to the recov_lists (for singv degraded fetch) */
static int
obj_singv_ec_add_recov(uint32_t iod_nr, uint32_t iod_idx, uint64_t rec_size,
		       daos_epoch_t epoch,
		       struct daos_recx_ep_list **recov_lists_ptr)
{
	struct daos_recx_ep_list	*recov_lists = *recov_lists_ptr;
	struct daos_recx_ep_list	*recov_list;
	struct daos_recx_ep		 recx_ep;

	if (recov_lists == NULL) {
		D_ALLOC_ARRAY(recov_lists, iod_nr);
		if (recov_lists == NULL)
			return -DER_NOMEM;
		*recov_lists_ptr = recov_lists;
	}

	/* add one recx with any idx/nr to notify client this singv need to be
	 * recovered.
	 */
	recov_list = &recov_lists[iod_idx];
	recx_ep.re_recx.rx_idx = 0;
	recx_ep.re_recx.rx_nr = 1;
	recx_ep.re_ep = epoch;
	recx_ep.re_type = DRT_SHADOW;
	recx_ep.re_rec_size = rec_size;

	return daos_recx_ep_add(recov_list, &recx_ep);
}

/** Filter and prepare for the sing value EC update/fetch */
int
obj_singv_ec_rw_filter(daos_unit_oid_t oid, struct daos_oclass_attr *oca,
		       uint32_t tgt_off, daos_iod_t *iods, uint64_t *offs,
		       daos_epoch_t epoch, uint32_t flags, uint32_t nr,
		       bool for_update, bool deg_fetch,
		       struct daos_recx_ep_list **recov_lists_ptr)
{
	daos_iod_t			*iod;
	struct obj_ec_singv_local	 loc;
	uint32_t			 i;
	int				 rc = 0;
	bool				 reentry = false;

	if (!(flags & ORF_EC))
		return rc;

	for (i = 0; i < nr; i++) {
		uint64_t	gsize;

		iod = &iods[i];
		if (iod->iod_type != DAOS_IOD_SINGLE)
			continue;

		if (iod->iod_size == DAOS_REC_ANY) /* punch */
			continue;

		/* Use iod_recxs to pass ir_gsize:
		 * akey_update() => akey_update_single()
		 */
		if (for_update) {
			/* For singv EC, "iod_recxs != NULL" means re-entry. */
			if (iod->iod_recxs != NULL) {
				reentry = true;
			} else {
				D_ASSERT(!reentry);
				iod->iod_recxs = (void *)iod->iod_size;
			}
		} else {
			D_ASSERT(iod->iod_recxs == NULL);
		}

		if (reentry)
			gsize = (uintptr_t)iod->iod_recxs;
		else
			gsize = iod->iod_size;

		if (obj_ec_singv_one_tgt(gsize, NULL, oca))
			continue;

		obj_ec_singv_local_sz(gsize, oca, tgt_off, &loc, for_update);
		if (offs != NULL)
			offs[i] = loc.esl_off;

		if (for_update) {
			if (!reentry) {
				iod->iod_size = loc.esl_size;
				D_ASSERT(iod->iod_size != DAOS_REC_ANY);
			} else {
				D_ASSERT(iod->iod_size == loc.esl_size);
			}
		} else if (deg_fetch) {
			rc = obj_singv_ec_add_recov(nr, i, iod->iod_size,
						    epoch, recov_lists_ptr);
			offs[i] = OBJ_BULK_OFFSET_SKIP;
		}
	}

	return rc;
}

/* Call internal method to increment CSUM media error. */
static void
obj_log_csum_err(void)
{
	struct dss_module_info	*info = dss_get_module_info();
	struct bio_xs_context	*bxc;

	D_ASSERT(info != NULL);
	bxc = info->dmi_nvme_ctxt;

	if (bxc == NULL) {
		D_ERROR("BIO NVMe context not initialized for xs:%d, tgt:%d\n",
		info->dmi_xs_id, info->dmi_tgt_id);
		return;
	}

	bio_log_data_csum_err(bxc);
}

/**
 * Create maps for actually written to extents.
 * Memory allocated here will be freed in obj_rw_reply.
 */

/** create maps for actually written to extents. */
static int
obj_fetch_create_maps(crt_rpc_t *rpc, struct bio_desc *biod, daos_iod_t *iods, uint32_t iods_nr,
		      uint8_t *skips)
{
	struct obj_rw_in	*orw = crt_req_get(rpc);
	struct obj_rw_out	*orwo = crt_reply_get(rpc);
	daos_iom_t		*maps;
	daos_iom_t		*result_maps = NULL;
	uint32_t		 flags = orw->orw_flags;
	uint32_t		 total_nr;
	uint32_t		 i, idx;
	int rc;

	/**
	 * Allocate memory for the maps. There will be 1 per iod
	 * Will be freed in obj_rw_reply
	 */
	total_nr = orw->orw_iod_array.oia_iod_nr;
	if (skips == NULL)
		D_ASSERTF(total_nr == iods_nr, "total nr %d, iods_nr %d\n", total_nr, iods_nr);

	/* Re-entry case, iods may be changed, let's re-generate the maps. */
	if (orwo->orw_maps.ca_arrays != NULL) {
		ds_iom_free(&orwo->orw_maps.ca_arrays, orwo->orw_maps.ca_count);
		orwo->orw_maps.ca_count = 0;
	}

	rc = ds_iom_create(biod, iods, iods_nr, flags, &maps);
	if (rc != 0)
		return rc;

	/* need some post process for iom if some akeys skipped */
	if (total_nr > iods_nr) {
		D_ASSERT(skips != NULL);
		D_ALLOC_ARRAY(result_maps, total_nr);
		if (result_maps == NULL) {
			ds_iom_free(&maps, iods_nr);
			return -DER_NOMEM;
		}
		for (i = 0, idx = 0; i < total_nr; i++) {
			if (!isset(skips, i))
				result_maps[i] = maps[idx++];
		}
		D_ASSERTF(idx == iods_nr, "idx %d, iods_nr %d\n", idx, iods_nr);
		/* maps' iom_recxs is assigned to result maps */
		D_FREE(maps);
	} else {
		result_maps = maps;
	}

	orwo->orw_maps.ca_count = total_nr;
	orwo->orw_maps.ca_arrays = result_maps;

	return 0;
}

static int
obj_fetch_shadow(struct obj_io_context *ioc, daos_unit_oid_t oid,
		 daos_epoch_t epoch, uint64_t cond_flags, daos_key_t *dkey,
		 uint64_t dkey_hash, unsigned int iod_nr, daos_iod_t *iods,
		 uint32_t tgt_idx, struct dtx_handle *dth,
		 struct daos_recx_ep_list **pshadows)
{
	daos_handle_t			 ioh = DAOS_HDL_INVAL;
	int				 rc;

	obj_iod_idx_vos2parity(iod_nr, iods);
	rc = vos_fetch_begin(ioc->ioc_vos_coh, oid, epoch, dkey, iod_nr, iods,
			     cond_flags | VOS_OF_FETCH_RECX_LIST, NULL, &ioh,
			     dth);
	if (rc) {
		D_ERROR(DF_UOID" Fetch begin failed: "DF_RC"\n",
			DP_UOID(oid), DP_RC(rc));
		goto out;
	}

	*pshadows = vos_ioh2recx_list(ioh);
	vos_fetch_end(ioh, NULL, 0);

out:
	obj_iod_idx_parity2vos(iod_nr, iods);
	if (rc == 0) {
		uint32_t tgt_off;

		tgt_off = obj_ec_shard_off_by_layout_ver(ioc->ioc_layout_ver, dkey_hash,
							 &ioc->ioc_oca, tgt_idx);
		obj_shadow_list_vos2daos(iod_nr, *pshadows, &ioc->ioc_oca);
		rc = obj_iod_recx_vos2daos(iod_nr, iods, tgt_off, &ioc->ioc_oca);
	}
	return rc;
}

int
obj_prep_fetch_sgls(crt_rpc_t *rpc, struct obj_io_context *ioc)
{
	struct obj_rw_in	*orw = crt_req_get(rpc);
	struct obj_rw_out	*orwo = crt_reply_get(rpc);
	d_sg_list_t		*sgls = orw->orw_sgls.ca_arrays;
	int			nr = orw->orw_sgls.ca_count;
	bool			need_alloc = false;
	int			i;
	int			j;
	int			rc = 0;

	/* Re-entry case. */
	if (ioc->ioc_free_sgls)
		return 0;

	for (i = 0; i < nr; i++) {
		for (j = 0; j < sgls[i].sg_nr; j++) {
			d_iov_t *iov = &sgls[i].sg_iovs[j];

			if (iov->iov_len < iov->iov_buf_len) {
				need_alloc = true;
				break;
			}
		}
	}

	/* reuse input sgls */
	orwo->orw_sgls.ca_count = orw->orw_sgls.ca_count;
	orwo->orw_sgls.ca_arrays = orw->orw_sgls.ca_arrays;
	if (!need_alloc)
		return 0;

	/* Reset the iov first, easier for error cleanup */
	for (i = 0; i < nr; i++) {
		for (j = 0; j < sgls[i].sg_nr; j++)
			sgls[i].sg_iovs[j].iov_buf = NULL;
	}

	sgls = orwo->orw_sgls.ca_arrays;
	for (i = 0; i < nr; i++) {
		for (j = 0; j < sgls[i].sg_nr; j++) {
			d_iov_t *iov = &sgls[i].sg_iovs[j];

			D_ALLOC(iov->iov_buf, iov->iov_buf_len);
			if (iov->iov_buf == NULL)
				D_GOTO(out, rc = -DER_NOMEM);
		}
	}
	ioc->ioc_free_sgls = 1;
out:
	if (rc) {
		for (i = 0; i < nr; i++) {
			for (i = 0; j < sgls[i].sg_nr; j++)
				D_FREE(sgls[i].sg_iovs[j].iov_buf);
		}
	}

	return rc;
}

static void
daos_iod_recx_free(daos_iod_t *iods, uint32_t iod_nr)
{
	uint32_t	i;

	if (iods != NULL) {
		for (i = 0; i < iod_nr; i++)
			D_FREE(iods[i].iod_recxs);
		D_FREE(iods);
	}
}

/** Duplicate iod and recx, reuse original iod's dkey/akey, reallocate recxs. */
static int
daos_iod_recx_dup(daos_iod_t *iods, uint32_t iod_nr, daos_iod_t **iods_dup_ptr)
{
	daos_iod_t	*iods_dup;
	daos_iod_t	*src, *dst;
	uint32_t	 i;

	D_ALLOC_ARRAY(iods_dup, iod_nr);
	if (iods_dup == NULL)
		return -DER_NOMEM;

	for (i = 0; i < iod_nr; i++) {
		src = &iods[i];
		dst = &iods_dup[i];
		*dst = *src;
		if (src->iod_nr == 0 || src->iod_recxs == NULL)
			continue;

		D_ALLOC_ARRAY(dst->iod_recxs, dst->iod_nr);
		if (dst->iod_recxs == NULL) {
			daos_iod_recx_free(iods_dup, iod_nr);
			return -DER_NOMEM;
		}

		memcpy(dst->iod_recxs, src->iod_recxs,
		       sizeof(*dst->iod_recxs) * dst->iod_nr);
	}

	*iods_dup_ptr = iods_dup;

	return 0;
}

static bool
obj_ec_recov_need_try_again(struct obj_rw_in *orw, struct obj_rw_out *orwo,
			    struct obj_io_context *ioc)
{
	D_ASSERT(orw->orw_flags & ORF_EC_RECOV);

	if (DAOS_FAIL_CHECK(DAOS_FAIL_AGG_BOUNDRY_MOVED))
		return true;

	/* agg_eph_boundary advanced, possibly cause epoch of EC data recovery
	 * cannot get corresponding parity/data exts, need to retry the degraded
	 * fetch from beginning. For ORF_EC_RECOV_SNAP case, need not retry as
	 * that flag was only set when (snapshot_epoch < sc_ec_agg_eph_boundary).
	 */
	if ((orw->orw_flags & ORF_EC_RECOV_SNAP) == 0 &&
	    (orw->orw_flags & ORF_FOR_MIGRATION) == 0 &&
	    orw->orw_epoch < ioc->ioc_coc->sc_ec_agg_eph_boundary) {
		orwo->orw_epoch = ioc->ioc_coc->sc_ec_agg_eph_boundary;
		return true;
	}

	return false;
}

static inline uint64_t
orf_to_dtx_epoch_flags(enum obj_rpc_flags orf_flags)
{
	uint64_t flags = 0;

	if (orf_flags & ORF_EPOCH_UNCERTAIN)
		flags |= DTX_EPOCH_UNCERTAIN;
	return flags;
}

static int
obj_rw_recx_list_post(struct obj_rw_in *orw, struct obj_rw_out *orwo, uint8_t *skips, int rc)
{
	struct daos_recx_ep_list	*lists;
	struct daos_recx_ep_list	*old_lists;
	int				 list_nr, i, idx;

	list_nr = orwo->orw_rels.ca_count;
	D_ASSERTF(list_nr != orw->orw_nr, "bad list_nr %d\n", list_nr);
	D_ALLOC_ARRAY(lists, orw->orw_nr);
	if (lists == NULL)
		return rc ? rc : -DER_NOMEM;

	old_lists = orwo->orw_rels.ca_arrays;
	for (i = 0, idx = 0; i < orw->orw_nr; i++) {
		if (isset(skips, i)) {
			lists[i].re_ep_valid = 1;
			continue;
		}
		lists[i] = old_lists[idx++];
	}

	D_ASSERTF(idx == orwo->orw_rels.ca_count, "idx %d, ca_count %zu\n",
		  idx, orwo->orw_rels.ca_count);
	D_FREE(old_lists);
	orwo->orw_rels.ca_arrays = lists;
	orwo->orw_rels.ca_count = orw->orw_nr;

	return rc;
}

static int
obj_local_rw_internal(crt_rpc_t *rpc, struct obj_io_context *ioc, daos_iod_t *iods,
		      struct dcs_iod_csums *iod_csums, uint64_t *offs, uint8_t *skips,
		      uint32_t iods_nr, struct dtx_handle *dth)
{
	struct obj_rw_in		*orw = crt_req_get(rpc);
	struct obj_rw_out		*orwo = crt_reply_get(rpc);
	uint32_t			tag = dss_get_module_info()->dmi_tgt_id;
	daos_handle_t			ioh = DAOS_HDL_INVAL;
	struct bio_desc			*biod;
	daos_key_t			*dkey;
	crt_bulk_op_t			bulk_op;
	bool				rma;
	bool				bulk_bind;
	bool				create_map;
	bool				spec_fetch = false;
	bool				iod_converted = false;
	struct daos_recx_ep_list	*recov_lists = NULL;
	uint64_t			 cond_flags;
	uint64_t			 sched_seq = sched_cur_seq();
	daos_iod_t			*iods_dup = NULL; /* for EC deg fetch */
	bool				 get_parity_list = false;
	struct daos_recx_ep_list	*parity_list = NULL;
	uint64_t			time;
	uint64_t			bio_pre_latency = 0;
	uint64_t			bio_post_latency = 0;
	uint32_t			tgt_off = 0;
	int				rc = 0;

	create_map = orw->orw_flags & ORF_CREATE_MAP;
	if (daos_obj_is_echo(orw->orw_oid.id_pub) ||
	    (daos_io_bypass & IOBP_TARGET)) {
		obj_echo_rw(rpc, iods, offs);
		D_GOTO(out, rc = 0);
	}

	rc = csum_verify_keys(ioc->ioc_coc->sc_csummer, &orw->orw_dkey,
			      orw->orw_dkey_csum, &orw->orw_iod_array,
			      &orw->orw_oid);
	if (rc != 0) {
		D_ERROR(DF_C_UOID_DKEY "verify_keys error: " DF_RC "\n",
			DP_C_UOID_DKEY(orw->orw_oid, &orw->orw_dkey), DP_RC(rc));
		return rc;
	}

	dkey = (daos_key_t *)&orw->orw_dkey;
	D_DEBUG(DB_IO,
		"opc %d oid "DF_UOID" dkey "DF_KEY" tag %d epc "DF_X64" flags %x.\n",
		opc_get(rpc->cr_opc), DP_UOID(orw->orw_oid), DP_KEY(dkey),
		tag, orw->orw_epoch, orw->orw_flags);

	rma = (orw->orw_bulks.ca_arrays != NULL ||
	       orw->orw_bulks.ca_count != 0);
	cond_flags = orw->orw_api_flags;
	if (daos_oclass_is_ec(&ioc->ioc_oca))
		tgt_off = obj_ec_shard_off_by_layout_ver(ioc->ioc_layout_ver, orw->orw_dkey_hash,
							 &ioc->ioc_oca, orw->orw_oid.id_shard);
	/* Prepare IO descriptor */
	if (obj_rpc_is_update(rpc)) {
		obj_singv_ec_rw_filter(orw->orw_oid, &ioc->ioc_oca, tgt_off,
				       iods, offs, orw->orw_epoch, orw->orw_flags,
				       iods_nr, true, false, NULL);
		bulk_op = CRT_BULK_GET;

		/** Fault injection - corrupt data from network */
		if (DAOS_FAIL_CHECK(DAOS_CSUM_CORRUPT_UPDATE)  && !rma) {
			D_ERROR("csum: Corrupting data (network)\n");
			dcf_corrupt(orw->orw_sgls.ca_arrays,
				    orw->orw_sgls.ca_count);
		}

		if (rma && ioc->ioc_coc->sc_props.dcp_dedup_enabled) {
			cond_flags |= VOS_OF_DEDUP;
			if (ioc->ioc_coc->sc_props.dcp_dedup_verify)
				cond_flags |= VOS_OF_DEDUP_VERIFY;
		}

		if (orw->orw_flags & ORF_EC)
			cond_flags |= VOS_OF_EC;

		rc = vos_update_begin(ioc->ioc_vos_coh, orw->orw_oid,
			      orw->orw_epoch, cond_flags, dkey,
			      iods_nr, iods, iod_csums,
			      ioc->ioc_coc->sc_props.dcp_dedup_size,
			      &ioh, dth);
		if (rc) {
			D_ERROR(DF_UOID" Update begin failed: "DF_RC"\n",
				DP_UOID(orw->orw_oid), DP_RC(rc));
			goto out;
		}
	} else {
		uint32_t			fetch_flags = 0;
		bool				ec_deg_fetch;
		bool				ec_recov;
		bool				is_parity_shard;
		bool                             size_only = false;
		struct daos_recx_ep_list	*shadows = NULL;

		bulk_op = CRT_BULK_PUT;
		if (orw->orw_flags & ORF_CHECK_EXISTENCE)
			fetch_flags = VOS_OF_FETCH_CHECK_EXISTENCE;
		if (!rma && orw->orw_sgls.ca_arrays == NULL) {
			spec_fetch = true;
			if (!(orw->orw_flags & ORF_CHECK_EXISTENCE)) {
				fetch_flags = VOS_OF_FETCH_SIZE_ONLY;
				size_only   = true;
			}
		}

		ec_deg_fetch = orw->orw_flags & ORF_EC_DEGRADED;
		ec_recov = orw->orw_flags & ORF_EC_RECOV;
		D_ASSERTF(ec_recov == false || ec_deg_fetch == false,
			  "ec_recov %d, ec_deg_fetch %d.\n",
			  ec_recov, ec_deg_fetch);
		if (ec_recov) {
			D_ASSERT(obj_ec_tgt_nr(&ioc->ioc_oca) > 0);
			is_parity_shard = is_ec_parity_shard_by_tgt_off(tgt_off, &ioc->ioc_oca);
			get_parity_list = ec_recov && is_parity_shard &&
					  ((orw->orw_flags & ORF_EC_RECOV_SNAP) == 0);
		}
		if (get_parity_list) {
			D_ASSERT(!ec_deg_fetch);
			fetch_flags |= VOS_OF_FETCH_RECX_LIST;
		}
		if (unlikely(ec_recov &&
			     obj_ec_recov_need_try_again(orw, orwo, ioc))) {
			rc = -DER_FETCH_AGAIN;
			D_DEBUG(DB_IO,
				DF_UOID " " DF_X64 "<" DF_X64 " ec_recov needs redo, " DF_RC "\n",
				DP_UOID(orw->orw_oid), orw->orw_epoch,
				ioc->ioc_coc->sc_ec_agg_eph_boundary, DP_RC(rc));
			goto out;
		}
		if (ec_deg_fetch && (size_only || !spec_fetch)) {
			if (orwo->orw_rels.ca_arrays != NULL) {
				/* Re-entry case */
				daos_recx_ep_list_free(orwo->orw_rels.ca_arrays,
						       orwo->orw_rels.ca_count);
				orwo->orw_rels.ca_arrays = NULL;
				orwo->orw_rels.ca_count = 0;
			}

			/* Copy the iods to make it reentrant, as the
			 * obj_fetch_shadow() possibly change the iod.
			 */
			rc = daos_iod_recx_dup(iods, iods_nr, &iods_dup);
			if (rc != 0) {
				D_ERROR(DF_UOID ": iod_recx_dup failed: " DF_RC "\n",
					DP_UOID(orw->orw_oid), DP_RC(rc));
				goto out;
			}

			D_ASSERT(iods_dup != NULL);
			iods = iods_dup;

			rc = obj_fetch_shadow(ioc, orw->orw_oid, orw->orw_epoch, cond_flags, dkey,
					      orw->orw_dkey_hash, iods_nr, iods,
					      orw->orw_tgt_idx, dth, &shadows);
			if (rc) {
				D_ERROR(DF_UOID" Fetch shadow failed: "DF_RC
					"\n", DP_UOID(orw->orw_oid), DP_RC(rc));
				goto out;
			}
			iod_converted = true;

			if (orw->orw_flags & ORF_EC_RECOV_FROM_PARITY) {
				if (shadows == NULL) {
					rc = -DER_DATA_LOSS;
					D_ERROR(DF_UOID" ORF_EC_RECOV_FROM_PARITY should not with "
						"NULL shadows, "DF_RC"\n", DP_UOID(orw->orw_oid),
						DP_RC(rc));
					goto out;
				}
				fetch_flags |= VOS_OF_SKIP_FETCH;
			}
		}

		time = daos_get_ntime();
		rc = vos_fetch_begin(ioc->ioc_vos_coh, orw->orw_oid,
				     orw->orw_epoch, dkey, iods_nr, iods,
				     cond_flags | fetch_flags, shadows, &ioh, dth);
		daos_recx_ep_list_free(shadows, iods_nr);
		if (rc) {
			DL_CDEBUG(rc == -DER_INPROGRESS || rc == -DER_NONEXIST ||
				      rc == -DER_TX_RESTART,
				  DB_IO, DLOG_ERR, rc, "Fetch begin for " DF_UOID " failed",
				  DP_UOID(orw->orw_oid));
			goto out;
		}

		obj_update_latency(ioc->ioc_opc, VOS_LATENCY, daos_get_ntime() - time,
				   vos_get_io_size(ioh));

		if (get_parity_list) {
			parity_list = vos_ioh2recx_list(ioh);
			if (parity_list != NULL) {
				daos_recx_ep_list_set(parity_list, iods_nr,
						      ioc->ioc_coc->sc_ec_agg_eph_boundary, 0);
				daos_recx_ep_list_merge(parity_list, iods_nr);
				orwo->orw_rels.ca_arrays = parity_list;
				orwo->orw_rels.ca_count = iods_nr;
			}
		}

		rc = obj_set_reply_sizes(rpc, iods, iods_nr, skips);
		if (rc != 0)
			goto out;

		if (rma) {
			orwo->orw_sgls.ca_count = 0;
			orwo->orw_sgls.ca_arrays = NULL;

			rc = obj_set_reply_nrs(rpc, ioh, NULL, skips);
			if (rc != 0)
				goto out;
		} else {
			rc = obj_prep_fetch_sgls(rpc, ioc);
			if (rc)
				goto out;
		}

		if (ec_deg_fetch) {
			D_ASSERT(!get_parity_list);
			recov_lists = vos_ioh2recx_list(ioh);
		}

		rc = obj_singv_ec_rw_filter(orw->orw_oid, &ioc->ioc_oca, tgt_off,
					    iods, offs, orw->orw_epoch, orw->orw_flags,
					    iods_nr, false, ec_deg_fetch, &recov_lists);
		if (rc != 0) {
			D_ERROR(DF_UOID " obj_singv_ec_rw_filter failed: " DF_RC "\n",
				DP_UOID(orw->orw_oid), DP_RC(rc));
			goto out;
		}
		if (recov_lists != NULL) {
			daos_epoch_t	vos_agg_epoch;
			daos_epoch_t	recov_epoch = 0;
			bool		recov_snap = false;

			if (size_only) {
				daos_recx_ep_list_free(recov_lists, iods_nr);
			} else {
				/* If fetch from snapshot, and snapshot epoch lower than
				 * vos agg epoch boundary, recovery from snapshot epoch.
				 * Or, will recovery from max{parity_epoch, vos_epoch_
				 * boundary}.
				 */
				vos_agg_epoch = ioc->ioc_coc->sc_ec_agg_eph_boundary;
				if (ioc->ioc_fetch_snap && orw->orw_epoch < vos_agg_epoch) {
					recov_epoch = orw->orw_epoch;
					recov_snap  = true;
				} else {
					recov_epoch = vos_agg_epoch;
				}
				daos_recx_ep_list_set(recov_lists, iods_nr, recov_epoch,
						      recov_snap);
				daos_recx_ep_list_merge(recov_lists, iods_nr);
				orwo->orw_rels.ca_arrays = recov_lists;
				orwo->orw_rels.ca_count  = iods_nr;
			}
		}
	}

	if (orw->orw_flags & ORF_CHECK_EXISTENCE)
		goto out;

	time = daos_get_ntime();
	biod = vos_ioh2desc(ioh);
	rc   = bio_iod_prep(biod, BIO_CHK_TYPE_IO, rma ? rpc->cr_ctx : NULL, CRT_BULK_RW);
	if (rc) {
		D_ERROR(DF_UOID " bio_iod_prep failed: " DF_RC "\n", DP_UOID(orw->orw_oid),
			DP_RC(rc));
		goto out;
	}

	if (obj_rpc_is_fetch(rpc) && !spec_fetch &&
	    daos_csummer_initialized(ioc->ioc_coc->sc_csummer)) {
		if (orw->orw_iod_array.oia_iods != iods) {
			/* Need to copy iod sizes for checksums */
			int i, j;

			for (i = 0, j = 0; i < orw->orw_iod_array.oia_iod_nr; i++) {
				if (skips != NULL && isset(skips, i)) {
					orw->orw_iod_array.oia_iods[i].iod_size = 0;
					continue;
				}
				orw->orw_iod_array.oia_iods[i].iod_size = iods[j].iod_size;
				j++;
			}
		}

		rc = obj_fetch_csum_init(ioc->ioc_coc, orw, orwo);
		if (rc) {
			D_ERROR(DF_UOID " fetch csum init failed: %d.\n", DP_UOID(orw->orw_oid),
				rc);
			goto post;
		}

		if (ioc->ioc_coc->sc_props.dcp_csum_enabled) {
			rc = csum_add2iods(ioh, orw->orw_iod_array.oia_iods,
					   orw->orw_iod_array.oia_iod_nr, skips,
					   ioc->ioc_coc->sc_csummer, orwo->orw_iod_csums.ca_arrays,
					   orw->orw_oid, &orw->orw_dkey);
			if (rc) {
				D_ERROR(DF_UOID" fetch verify failed: %d.\n",
					DP_UOID(orw->orw_oid), rc);
				goto post;
			}
		}
	}
	bio_pre_latency = daos_get_ntime() - time;

	if (obj_rpc_is_fetch(rpc) && DAOS_FAIL_CHECK(DAOS_OBJ_FAIL_NVME_IO)) {
		D_ERROR(DF_UOID " fetch failed: %d\n", DP_UOID(orw->orw_oid), -DER_NVME_IO);
		rc = -DER_NVME_IO;
		goto post;
	}

	if (rma) {
		bulk_bind = orw->orw_flags & ORF_BULK_BIND;
		rc = obj_bulk_transfer(rpc, bulk_op, bulk_bind, orw->orw_bulks.ca_arrays, offs,
				       skips, ioh, NULL, iods_nr, orw->orw_bulks.ca_count, NULL,
				       check_conn(dth, dth->dth_flags & DTE_LEADER));
		if (rc == 0) {
			bio_iod_flush(biod);

			/* Timeout for the update RPC from client to server is
			 * 3 seconds. Here, make the server to sleep more than
			 * 3 seconds (3.1) to simulate the case of server being
			 * blocked during bulk data transfer, then client will
			 * get RPC timeout and trigger resend.
			 */
			if (obj_rpc_is_update(rpc) &&
			    !(orw->orw_flags & ORF_RESEND) &&
			    DAOS_FAIL_CHECK(DAOS_DTX_RESEND_DELAY1))
				rc = dss_sleep(3100);
		}
	} else if (orw->orw_sgls.ca_arrays != NULL) {
		rc = bio_iod_copy(biod, orw->orw_sgls.ca_arrays, iods_nr);
	}

	if (rc) {
		if (rc == -DER_OVERFLOW)
			rc = -DER_REC2BIG;

		DL_CDEBUG(rc == -DER_REC2BIG, DLOG_DBG, DLOG_ERR, rc,
			  DF_UOID " data transfer failed, dma %d", DP_UOID(orw->orw_oid), rma);
		D_GOTO(post, rc);
	}

	if (obj_rpc_is_update(rpc)) {
		rc = vos_dedup_verify(ioh);
		if (rc)
			goto post;

		rc = obj_verify_bio_csum(orw->orw_oid.id_pub, iods, iod_csums,
					 biod, ioc->ioc_coc->sc_csummer, iods_nr);
		if (rc != 0)
			D_ERROR(DF_C_UOID_DKEY " verify_bio_csum failed: "
				DF_RC"\n",
				DP_C_UOID_DKEY(orw->orw_oid, dkey),
				DP_RC(rc));
		/** CSUM Verified on update, now corrupt to fake corruption
		 * on disk
		 */
		if (DAOS_FAIL_CHECK(DAOS_CSUM_CORRUPT_DISK) && !rma) {
			D_ERROR("csum: Corrupting data (DISK)\n");
			dcf_corrupt(orw->orw_sgls.ca_arrays,
				    orw->orw_sgls.ca_count);
		}
	}
	if (obj_rpc_is_fetch(rpc) && create_map) {
		/* EC degraded fetch converted original iod to replica daos ext,
		 * need to convert back to vos ext before creating iom, or the
		 * client-side dc_rw_cb_csum_verify() may not work.
		 */
		if (iod_converted)
			obj_iod_recx_daos2vos(iods_nr, iods, &ioc->ioc_oca);

		rc = obj_fetch_create_maps(rpc, biod, iods, iods_nr, skips);
	}

	if (rc == -DER_CSUM)
		obj_log_csum_err();
post:
	time = daos_get_ntime();
	rc = bio_iod_post_async(biod, rc);
	bio_post_latency = daos_get_ntime() - time;
out:
	/* The DTX has been aborted during long time bulk data transfer. */
	if (unlikely(dth->dth_aborted))
		rc = -DER_CANCELED;

	/* There is CPU yield after DTX start, and the resent RPC may be handled during that.
	 * Let's check resent again before further process.
	 */
	if (rc == 0 && obj_rpc_is_update(rpc) && sched_cur_seq() != sched_seq) {
		if (dth->dth_need_validation) {
			daos_epoch_t	epoch = 0;
			int		rc1;

			rc1 = dtx_handle_resend(ioc->ioc_vos_coh, &orw->orw_dti, &epoch, NULL);
			switch (rc1) {
			case 0:
				orw->orw_epoch = epoch;
				/* Fall through */
			case -DER_ALREADY:
				rc = -DER_ALREADY;
				break;
			case -DER_NONEXIST:
			case -DER_EP_OLD:
				break;
			default:
				rc = rc1;
				break;
			}
		}

		/* For solo update, it will be handled via one-phase transaction.
		 * If there is CPU yield after its epoch generated, we will renew
		 * the epoch, then we can use the epoch to sort related solo DTXs
		 * based on their epochs.
		 */
		if (rc == 0 && dth->dth_solo) {
			struct dtx_epoch	epoch;

			epoch.oe_value = d_hlc_get();
			epoch.oe_first = orw->orw_epoch_first;
			epoch.oe_flags = orf_to_dtx_epoch_flags(orw->orw_flags);

			dtx_renew_epoch(&epoch, dth);
			vos_update_renew_epoch(ioh, dth);

			D_DEBUG(DB_IO,
				"update rpc %p renew epoch "DF_X64" => "DF_X64" for "DF_DTI"\n",
				rpc, orw->orw_epoch, dth->dth_epoch, DP_DTI(&orw->orw_dti));

			orw->orw_epoch = dth->dth_epoch;
		}
	}

	/* re-generate the recx_list if some akeys skipped */
	if (skips != NULL && orwo->orw_rels.ca_arrays != NULL && orw->orw_nr != iods_nr)
		rc = obj_rw_recx_list_post(orw, orwo, skips, rc);

	rc = obj_rw_complete(rpc, ioc, ioh, rc, dth);
	if (rc == 0) {
		/* Update latency after getting fetch/update IO size by obj_rw_complete */
		if (obj_rpc_is_update(rpc))
			obj_update_latency(ioc->ioc_opc, BIO_LATENCY, bio_post_latency,
					   ioc->ioc_io_size);
		else
			obj_update_latency(ioc->ioc_opc, BIO_LATENCY, bio_pre_latency,
					   ioc->ioc_io_size);
	}
	if (iods_dup != NULL)
		daos_iod_recx_free(iods_dup, iods_nr);
	return unlikely(rc == -DER_ALREADY) ? 0 : rc;
}

/* Extract local iods/offs/csums by orw_oid.id_shard from @orw */
/* local bitmap defined as uint64_t which includes 64 bits */
#define LOCAL_SKIP_BITS_NUM	(64)
static int
obj_get_iods_offs_by_oid(daos_unit_oid_t uoid, struct obj_iod_array *iod_array,
			 struct daos_oclass_attr *oca, uint64_t dkey_hash,
			 uint32_t layout_ver, daos_iod_t **iods, uint64_t **offs,
			 uint8_t **skips, struct dcs_iod_csums **csums, uint32_t *nr)
{
	struct obj_shard_iod	*siod;
	uint32_t		local_tgt;
	uint32_t		oiod_nr;
	uint32_t		tgt_off;
	int			i;
	int			idx = 0;
	int			rc = 0;

	oiod_nr = iod_array->oia_iod_nr;
	D_ASSERT(oiod_nr > 0);
	if (oiod_nr > 1 || *iods == NULL) {
		D_ALLOC_ARRAY(*iods, oiod_nr);
		if (*iods == NULL)
			D_GOTO(out, rc = -DER_NOMEM);

		D_ALLOC_ARRAY(*offs, oiod_nr);
		if (*offs == NULL)
			D_GOTO(out, rc = -DER_NOMEM);

		if (csums != NULL) {
			D_ALLOC_ARRAY(*csums, oiod_nr);
			if (*csums == NULL)
				D_GOTO(out, rc = -DER_NOMEM);
		}
	}
	if (oiod_nr > LOCAL_SKIP_BITS_NUM || *skips == NULL) {
		D_ALLOC(*skips, (oiod_nr + NBBY - 1) / NBBY);
		if (*skips == NULL)
			D_GOTO(out, rc = -DER_NOMEM);
	}

	local_tgt = uoid.id_shard % obj_ec_tgt_nr(oca);
	for (i = 0; i < oiod_nr; i++) {
		daos_iod_t		*iod_parent;
		struct dcs_iod_csums	*iod_pcsum = NULL;
		struct obj_io_desc	*oiod;
		bool			 skip;

		iod_parent = &iod_array->oia_iods[i];
		oiod = NULL;
		siod = NULL;
		skip = false;
		/* EC obj fetch request with NULL oia_oiods */
		if (iod_array->oia_oiods != NULL)
			oiod = &iod_array->oia_oiods[i];
		if (iod_parent->iod_type == DAOS_IOD_ARRAY) {
			if (oiod != NULL) {
				siod = obj_shard_iod_get(oiod, local_tgt);
				skip = (siod == NULL);
			} else {
				skip = (iod_parent->iod_nr == 0 || iod_parent->iod_recxs == NULL);
			}
			if (skip) {
				D_DEBUG(DB_IO, "akey[%d] "DF_KEY" array skipped.\n",
					i, DP_KEY(&iod_parent->iod_name));
				setbit(*skips, i);
				continue;
			}
		}

		memcpy(&(*iods)[idx], iod_parent, sizeof(daos_iod_t));
		if (csums != NULL) {
			iod_pcsum = &iod_array->oia_iod_csums[i];
			memcpy(&(*csums)[idx].ic_akey, &iod_pcsum->ic_akey,
			       sizeof(struct dcs_csum_info));
			(*csums)[idx].ic_nr = iod_pcsum->ic_nr;
		}

		if ((*iods)[idx].iod_type == DAOS_IOD_ARRAY) {
			if (oiod != NULL) {
				D_ASSERTF(siod != NULL, "local_tgt %u\n", local_tgt);
				(*offs)[idx] = siod->siod_off;
				(*iods)[idx].iod_recxs = &iod_parent->iod_recxs[siod->siod_idx];
				(*iods)[idx].iod_nr = siod->siod_nr;
				if (csums != NULL) {
					(*csums)[idx].ic_data = &iod_pcsum->ic_data[siod->siod_idx];
					(*csums)[idx].ic_nr = siod->siod_nr;
				}
			} else {
				/* iod_recxs/iod_nr/csums copied from iod_parent by above memcpy */
				if (iod_array->oia_offs)
					(*offs)[idx] = iod_array->oia_offs[i];
			}
		} else {
			tgt_off = obj_ec_shard_off_by_layout_ver(layout_ver, dkey_hash, oca,
								 local_tgt);
			/* Some cases need to skip this akey, for example update 2 akeys
			 * singv in one IO, first long singv distributed to all shards,
			 * second short singv only stored on one data shard and all parity
			 * shard, should skip the second update on some data shards.
			 */
			if (oiod_nr > 1 && tgt_off != OBJ_EC_SHORT_SINGV_IDX &&
			    is_ec_data_shard_by_tgt_off(tgt_off, oca) &&
			    (*iods)[idx].iod_size != DAOS_REC_ANY &&
			    (*iods)[idx].iod_size <=
			    OBJ_EC_SINGV_EVENDIST_SZ(obj_ec_data_tgt_nr(oca))) {
				D_DEBUG(DB_IO, "akey[%d] "DF_KEY" singv skipped, size %zu, "
					"tgt_off %d, data_tgt_nr %d.\n", i,
					DP_KEY(&iod_parent->iod_name), (*iods)[idx].iod_size,
					tgt_off, obj_ec_data_tgt_nr(oca));
				setbit(*skips, i);
				continue;
			}

			if (iod_parent->iod_recxs != NULL)
				(*iods)[idx].iod_recxs = &iod_parent->iod_recxs[0];
			else
				(*iods)[idx].iod_recxs = NULL;
			(*iods)[idx].iod_nr = 1;
			if (csums != NULL && iod_pcsum->ic_nr > 0) {
				struct dcs_csum_info	*ci, *split_ci;

				D_ASSERT(iod_pcsum->ic_nr == 1);
				ci = &iod_pcsum->ic_data[0];
				D_ALLOC_PTR((*csums)[idx].ic_data);
				if ((*csums)[idx].ic_data == NULL)
					D_GOTO(out, rc = -DER_NOMEM);

				split_ci = (*csums)[idx].ic_data;
				*split_ci = *ci;
				if (ci->cs_nr > 1) {
					/* evenly distributed singv */
					split_ci->cs_nr = 1;
					split_ci->cs_csum +=
					obj_ec_shard_off_by_layout_ver(layout_ver, dkey_hash,
								       oca, local_tgt) * ci->cs_len;
					split_ci->cs_buf_len = ci->cs_len;
				}
			}
		}
		idx++;
	}
	if (nr)
		*nr = idx;
out:
	return rc;
}

static int
obj_get_iods_offs(daos_unit_oid_t uoid, struct obj_iod_array *iod_array,
		  struct daos_oclass_attr *oca, uint64_t dkey_hash,
		  uint32_t layout_ver, daos_iod_t **iods,
		  uint64_t **offs, uint8_t **skips, struct dcs_iod_csums **p_csums,
		  struct dcs_csum_info *csum_info, uint32_t *nr)
{
	int rc;

	/* For EC object, possibly need to skip some akeys/iods by obj_get_iods_offs_by_oid().
	 * EC obj fetch request with NULL oia_oiods, need not skip handling if with only one akey.
	 */
	if (!daos_oclass_is_ec(oca) ||
	    (iod_array->oia_iod_nr < 2 && iod_array->oia_oiods == NULL)) {
		*iods = iod_array->oia_iods;
		*offs = iod_array->oia_offs;
		*skips = NULL;
		*p_csums = iod_array->oia_iod_csums;
		if (nr)
			*nr = iod_array->oia_iod_nr;
		return 0;
	}

	if (iod_array->oia_iod_csums != NULL)
		(*p_csums)->ic_data = csum_info;
	else
		*p_csums = NULL;

	rc = obj_get_iods_offs_by_oid(uoid, iod_array, oca, dkey_hash, layout_ver, iods, offs,
				      skips, iod_array->oia_iod_csums == NULL ? NULL : p_csums, nr);

	return rc;
}

static int
obj_local_rw_internal_wrap(crt_rpc_t *rpc, struct obj_io_context *ioc, struct dtx_handle *dth)
{
	struct obj_rw_in	*orw = crt_req_get(rpc);
	daos_iod_t		iod = { 0 };
	daos_iod_t		*iods = &iod;
	struct dcs_iod_csums	csum = { 0 };
	struct dcs_csum_info	csum_info = { 0 };
	struct dcs_iod_csums	*csums = &csum;
	uint64_t		off = 0;
	uint64_t		*offs = &off;
	uint64_t		local_skips = 0;
	uint8_t			*skips = (uint8_t *)&local_skips;
	uint32_t		nr = 0;
	int			rc;

	rc = obj_get_iods_offs(orw->orw_oid, &orw->orw_iod_array, &ioc->ioc_oca,
			       orw->orw_dkey_hash, ioc->ioc_layout_ver, &iods,
			       &offs, &skips, &csums, &csum_info, &nr);
	if (rc == 0)
		rc = obj_local_rw_internal(rpc, ioc, iods, csums, offs, skips, nr, dth);

	if (csums != NULL && csums != &csum && csums != orw->orw_iod_array.oia_iod_csums) {
		int i;

		for (i = 0; i < nr; i++) {
			if (iods[i].iod_type == DAOS_IOD_SINGLE && csums[i].ic_data != NULL)
				D_FREE(csums[i].ic_data);
		}
		D_FREE(csums);
	}
	if (iods != NULL && iods != &iod && iods != orw->orw_iod_array.oia_iods)
		D_FREE(iods);
	if (offs != NULL && offs != &off && offs != orw->orw_iod_array.oia_offs)
		D_FREE(offs);
	if (skips != NULL && skips != (uint8_t *)&local_skips)
		D_FREE(skips);

	return rc;
}

static int
obj_local_rw(crt_rpc_t *rpc, struct obj_io_context *ioc, struct dtx_handle *dth)
{
	struct obj_rw_in        *orw = crt_req_get(rpc);
	struct dtx_share_peer	*dsp;
	uint32_t		 retry = 0;
	int			 rc;

again:
	rc = obj_local_rw_internal_wrap(rpc, ioc, dth);
	if (dth != NULL && obj_dtx_need_refresh(dth, rc)) {
		if (++retry < 3) {
			rc = dtx_refresh(dth, ioc->ioc_coc);
			if (rc == -DER_AGAIN)
				goto again;
		} else if (orw->orw_flags & ORF_MAYBE_STARVE) {
			dsp = d_list_entry(dth->dth_share_tbd_list.next, struct dtx_share_peer,
					   dsp_link);
			D_WARN(
			    "DTX refresh for " DF_DTI " because of " DF_DTI " (%d), maybe starve\n",
			    DP_DTI(&dth->dth_xid), DP_DTI(&dsp->dsp_xid), dth->dth_share_tbd_count);
		}
	}

	return rc;
}

static int
obj_capa_check(struct ds_cont_hdl *coh, bool is_write, bool is_agg_migrate)
{
	if (!is_agg_migrate && !is_write && !ds_sec_cont_can_read_data(coh->sch_sec_capas)) {
		D_ERROR("cont hdl "DF_UUID" sec_capas "DF_U64", "
			"NO_PERM to read.\n",
			DP_UUID(coh->sch_uuid), coh->sch_sec_capas);
		return -DER_NO_PERM;
	}

	if (!is_agg_migrate && is_write && !ds_sec_cont_can_write_data(coh->sch_sec_capas)) {
		D_ERROR("cont hdl "DF_UUID" sec_capas "DF_U64", "
			"NO_PERM to update.\n",
			DP_UUID(coh->sch_uuid), coh->sch_sec_capas);
		return -DER_NO_PERM;
	}

	if (!is_agg_migrate && coh->sch_cont && coh->sch_cont->sc_rw_disabled) {
		D_ERROR("cont hdl "DF_UUID" exceeds rf\n", DP_UUID(coh->sch_uuid));
		return -DER_RF;
	}

	if (is_write && coh->sch_cont &&
	    coh->sch_cont->sc_pool->spc_reint_mode == DAOS_REINT_MODE_NO_DATA_SYNC) {
		D_ERROR("pool "DF_UUID" no_data_sync reint mode,"
			" cont hdl "DF_UUID" NO_PERM to update.\n",
			DP_UUID(coh->sch_cont->sc_pool->spc_uuid), DP_UUID(coh->sch_uuid));
		return -DER_NO_PERM;
	}

	return 0;
}

/**
 * Lookup and return the container handle, if it is a rebuild handle, which
 * will never associate a particular container, then the container structure
 * will be returned to \a ioc::ioc_coc.
 */
static int
obj_ioc_init(uuid_t pool_uuid, uuid_t coh_uuid, uuid_t cont_uuid, crt_rpc_t *rpc,
	     struct obj_io_context *ioc)
{
	struct ds_cont_hdl   *coh;
	struct ds_cont_child *coc = NULL;
	int		      rc;

	D_ASSERT(ioc != NULL);
	memset(ioc, 0, sizeof(*ioc));

	crt_req_addref(rpc);
	ioc->ioc_rpc = rpc;
	ioc->ioc_opc = opc_get(rpc->cr_opc);
	rc = ds_cont_find_hdl(pool_uuid, coh_uuid, &coh);
	if (rc) {
		if (rc == -DER_NONEXIST)
			rc = -DER_NO_HDL;
		return rc;
	}

	/* normal container open handle with ds_cont_child attached */
	if (coh->sch_cont != NULL) {
		ds_cont_child_get(coh->sch_cont);
		coc = coh->sch_cont;
		if (uuid_compare(cont_uuid, coc->sc_uuid) == 0)
			D_GOTO(out, rc = 0);

		D_ERROR("Stale container handle "DF_UUID" != "DF_UUID"\n",
			DP_UUID(cont_uuid), DP_UUID(coh->sch_uuid));
		D_GOTO(failed, rc = -DER_NONEXIST);
	} else {
		/**
		 * The server handle is a dummy and never attached by
		 * a real container
		 */
		D_DEBUG(DB_TRACE, DF_UUID"/%p is server cont hdl\n",
			DP_UUID(coh_uuid), coh);
	}

	if (DAOS_FAIL_CHECK(DAOS_REBUILD_NO_HDL))
		D_GOTO(failed, rc = -DER_NO_HDL);

	if (DAOS_FAIL_CHECK(DAOS_REBUILD_STALE_POOL))
		D_GOTO(failed, rc = -DER_STALE);

	/* load VOS container on demand for rebuild */
	rc = ds_cont_child_lookup(pool_uuid, cont_uuid, &coc);
	if (rc) {
		D_ERROR("Can not find the container "DF_UUID"/"DF_UUID"\n",
			DP_UUID(pool_uuid), DP_UUID(cont_uuid));
		D_GOTO(failed, rc);
	}

out:
	/* load csummer on demand for rebuild if not already loaded */
	rc = ds_cont_csummer_init(coc);
	if (rc)
		D_GOTO(failed, rc);
	D_ASSERT(coc->sc_pool != NULL);
	ioc->ioc_map_ver = coc->sc_pool->spc_map_version;
	ioc->ioc_vos_coh = coc->sc_hdl;
	ioc->ioc_coc	 = coc;
	ioc->ioc_coh	 = coh;
	ioc->ioc_layout_ver = coc->sc_props.dcp_obj_version;
	return 0;
failed:
	if (coc != NULL)
		ds_cont_child_put(coc);
	ds_cont_hdl_put(coh);
	return rc;
}

static void
obj_ioc_fini(struct obj_io_context *ioc, int err)
{
	if (ioc->ioc_coh != NULL) {
		ds_cont_hdl_put(ioc->ioc_coh);
		ioc->ioc_coh = NULL;
	}

	if (ioc->ioc_coc != NULL) {
		if (ioc->ioc_update_ec_ts && err == 0)
			ds_cont_ec_timestamp_update(ioc->ioc_coc);
		ds_cont_child_put(ioc->ioc_coc);
		ioc->ioc_coc = NULL;
	}
	if (ioc->ioc_rpc) {
		crt_req_decref(ioc->ioc_rpc);
		ioc->ioc_rpc = NULL;
	}
}

/* Setup lite IO context, it is only for compound RPC so far:
 * - no associated object yet
 * - no permission check (not sure it's read/write)
 */
static int
obj_ioc_begin_lite(uint32_t rpc_map_ver, uuid_t pool_uuid,
		   uuid_t coh_uuid, uuid_t cont_uuid,
		   crt_rpc_t *rpc, struct obj_io_context *ioc)
{
	struct obj_tls		*tls;
	struct ds_pool_child	*poc;
	int			rc;

	rc = obj_ioc_init(pool_uuid, coh_uuid, cont_uuid, rpc, ioc);
	if (rc) {
		DL_ERROR(rc, "Failed to initialize object I/O context.");

		/*
		 * Client with stale pool map may try to send RPC to a DOWN target, if the
		 * target was brought DOWN due to faulty NVMe device, the ds_pool_child could
		 * have been stopped on the NVMe faulty reaction, then above obj_io_init()
		 * will fail with -DER_NO_HDL.
		 *
		 * We'd ensure proper error code is returned for such case.
		 */
		poc = ds_pool_child_find(pool_uuid);
		if (poc == NULL) {
			D_ERROR("Failed to find pool:"DF_UUID"\n", DP_UUID(pool_uuid));
			return rc;
		}

		if (rpc_map_ver < poc->spc_pool->sp_map_version) {
			D_ERROR("Stale pool map version %u < %u from client.\n",
				rpc_map_ver, poc->spc_pool->sp_map_version);

			/* Restart the DTX if using stale pool map */
			if (opc_get(rpc->cr_opc) == DAOS_OBJ_RPC_CPD)
				rc = -DER_TX_RESTART;
			else
				rc = -DER_STALE;
		}

		ds_pool_child_put(poc);
		return rc;
	}

	poc = ioc->ioc_coc->sc_pool;
	D_ASSERT(poc != NULL);

	if (unlikely(poc->spc_pool->sp_map == NULL ||
		     DAOS_FAIL_CHECK(DAOS_FORCE_REFRESH_POOL_MAP))) {
		/* XXX: Client (or leader replica) has newer pool map than
		 *	current replica. Two possible cases:
		 *
		 *	1. The current replica was the old leader if with
		 *	   the old pool map version. According to current
		 *	   leader election algorithm, it is still the new
		 *	   leader with the new pool map version. Since no
		 *	   leader switch, the unmatched pool version will
		 *	   not affect DTX related availability check.
		 *
		 *	2. The current replica was NOT the old leader if
		 *	   with the old pool map version. But it becomes
		 *	   the new leader with the new pool map version.
		 *	   In the subsequent modification, it may hit
		 *	   some 'prepared' DTX when make availability
		 *	   check, it will return -DER_INPROGRESS that
		 *	   will cause client to retry. It is possible
		 *	   that the pool map version event arrives at
		 *	   this server during the client retry. It is
		 *	   inefficient, but harmless.
		 */
		D_DEBUG(DB_IO, "stale server map_version %d req %d\n",
			ioc->ioc_map_ver, rpc_map_ver);
		rc = ds_pool_child_map_refresh_async(poc);
		if (rc == 0) {
			ioc->ioc_map_ver = poc->spc_map_version;
			rc = -DER_STALE;
		}

		D_GOTO(out, rc);
	} else if (unlikely(rpc_map_ver < ioc->ioc_map_ver)) {
		D_DEBUG(DB_IO, "stale version req %d map_version %d\n",
			rpc_map_ver, ioc->ioc_map_ver);

		/* For distributed transaction, restart the DTX if using
		 * stale pool map.
		 */
		if (opc_get(rpc->cr_opc) == DAOS_OBJ_RPC_CPD)
			D_GOTO(out, rc = -DER_TX_RESTART);

		D_GOTO(out, rc = -DER_STALE);
	} else if (DAOS_FAIL_CHECK(DAOS_DTX_STALE_PM)) {
		D_GOTO(out, rc = -DER_STALE);
	}

out:
	dss_rpc_cntr_enter(DSS_RC_OBJ);
	/** increment active request counter and start the chrono */
	tls = obj_tls_get();
	d_tm_inc_gauge(tls->ot_op_active[opc_get(rpc->cr_opc)], 1);
	ioc->ioc_start_time = daos_get_ntime();
	ioc->ioc_began = 1;
	return rc;
}

static inline void
obj_update_sensors(struct obj_io_context *ioc, int err)
{
	struct obj_tls		*tls = obj_tls_get();
	struct obj_pool_metrics	*opm;
	struct obj_rw_in	*orw;
	struct d_tm_node_t	*lat;
	uint32_t		opc = ioc->ioc_opc;
	uint64_t		time;

	opm = ioc->ioc_coc->sc_pool->spc_metrics[DAOS_OBJ_MODULE];

	d_tm_dec_gauge(tls->ot_op_active[opc], 1);
	d_tm_inc_counter(opm->opm_total[opc], 1);

	if (unlikely(err != 0))
		return;

	/**
	 * Measure latency of successful I/O only.
	 * Use bit shift for performance and tolerate some inaccuracy.
	 */
	time = daos_get_ntime() - ioc->ioc_start_time;
	time >>= 10;

	switch (opc) {
	case DAOS_OBJ_RPC_UPDATE:
		d_tm_inc_counter(opm->opm_update_bytes, ioc->ioc_io_size);
		lat = tls->ot_update_lat[lat_bucket(ioc->ioc_io_size)];
		orw = crt_req_get(ioc->ioc_rpc);
		if (orw->orw_iod_array.oia_iods != NULL)
			obj_ec_metrics_process(&orw->orw_iod_array, ioc);

		break;
	case DAOS_OBJ_RPC_TGT_UPDATE:
		d_tm_inc_counter(opm->opm_update_bytes, ioc->ioc_io_size);
		lat = tls->ot_tgt_update_lat[lat_bucket(ioc->ioc_io_size)];
		break;
	case DAOS_OBJ_RPC_FETCH:
		d_tm_inc_counter(opm->opm_fetch_bytes, ioc->ioc_io_size);
		lat = tls->ot_fetch_lat[lat_bucket(ioc->ioc_io_size)];
		break;
	default:
		lat = tls->ot_op_lat[opc];
	}
	d_tm_set_gauge(lat, time);
}

static void
obj_ioc_end(struct obj_io_context *ioc, int err)
{
	if (likely(ioc->ioc_began)) {
		dss_rpc_cntr_exit(DSS_RC_OBJ, !!err);
		ioc->ioc_began = 0;

		/** Update sensors */
		obj_update_sensors(ioc, err);
	}
	obj_ioc_fini(ioc, err);
}

static int
obj_ioc_init_oca(struct obj_io_context *ioc, daos_obj_id_t oid, bool for_modify)
{
	struct daos_oclass_attr *oca;
	uint32_t                 nr_grps;

	oca = daos_oclass_attr_find(oid, &nr_grps);
	if (!oca)
		return -DER_INVAL;

	ioc->ioc_oca = *oca;
	ioc->ioc_oca.ca_grp_nr = nr_grps;
	D_ASSERT(ioc->ioc_coc != NULL);
	if (daos_oclass_is_ec(oca)) {
		ioc->ioc_oca.u.ec.e_len = ioc->ioc_coc->sc_props.dcp_ec_cell_sz;
		D_ASSERT(ioc->ioc_oca.u.ec.e_len != 0);
		if (for_modify)
			ioc->ioc_update_ec_ts = 1;
	}

	return 0;
}

static int
obj_inflight_io_check(struct ds_cont_child *child, uint32_t opc,
		      uint32_t rpc_map_ver, uint32_t flags)
{
	if (opc == DAOS_OBJ_RPC_ENUMERATE && flags & ORF_FOR_MIGRATION) {
		if (child->sc_ec_agg_active) {
			D_ERROR(DF_CONT" ec aggregate still active, rebuilding %d\n",
				DP_CONT(child->sc_pool->spc_uuid, child->sc_uuid),
				child->sc_pool->spc_pool->sp_rebuilding);
			return -DER_UPDATE_AGAIN;
		}
	}

	if (!obj_is_modification_opc(opc) && (opc != DAOS_OBJ_RPC_CPD || flags & ORF_CPD_RDONLY))
		return 0;

	if (child->sc_pool->spc_pool->sp_rebuilding) {
		uint32_t version;

		ds_rebuild_running_query(child->sc_pool_uuid, RB_OP_REBUILD,
					 &version, NULL, NULL);
		if (version != 0 && version < rpc_map_ver) {
			D_DEBUG(DB_IO, DF_UUID" retry rpc ver %u > rebuilding %u\n",
				DP_UUID(child->sc_pool_uuid), rpc_map_ver,
			        version);
			return -DER_UPDATE_AGAIN;
		}
	}

	/* If the incoming I/O is during integration, then it needs to wait the
	 * vos discard to finish, which otherwise might discard these new in-flight
	 * I/O update.
	 */
	if ((flags & ORF_REINTEGRATING_IO) &&
	    (child->sc_pool->spc_pool->sp_need_discard &&
	     child->sc_pool->spc_discard_done == 0)) {
		D_ERROR("reintegrating "DF_UUID" retry.\n", DP_UUID(child->sc_pool->spc_uuid));
		return -DER_UPDATE_AGAIN;
	}

	/* All I/O during rebuilding, needs to wait for the rebuild fence to
	 * be generated (see rebuild_prepare_one()), which will create a boundary
	 * for rebuild, so the data after boundary(epoch) should not be rebuilt,
	 * which otherwise might be written duplicately, which might cause
	 * the failure in VOS.
	 */
	if ((flags & ORF_REBUILDING_IO) &&
	    (!child->sc_pool->spc_pool->sp_disable_rebuild &&
	      child->sc_pool->spc_rebuild_fence == 0)) {
		D_ERROR("rebuilding "DF_UUID" retry.\n", DP_UUID(child->sc_pool->spc_uuid));
		return -DER_UPDATE_AGAIN;
	}

	return 0;
}

/* Various check before access VOS */
static int
obj_ioc_begin(daos_obj_id_t oid, uint32_t rpc_map_ver, uuid_t pool_uuid,
	      uuid_t coh_uuid, uuid_t cont_uuid, crt_rpc_t *rpc, uint32_t flags,
	      struct obj_io_context *ioc)
{
	uint32_t	opc = opc_get(rpc->cr_opc);
	int		rc;

	rc = obj_ioc_begin_lite(rpc_map_ver, pool_uuid, coh_uuid, cont_uuid,
				rpc, ioc);
	if (rc != 0)
		return rc;

	rc = obj_capa_check(ioc->ioc_coh, obj_is_modification_opc(opc),
			    obj_is_ec_agg_opc(opc) ||
			    (flags & ORF_FOR_MIGRATION) ||
			    (flags & ORF_FOR_EC_AGG));
	if (rc != 0)
		goto failed;

	rc = obj_inflight_io_check(ioc->ioc_coc, opc, rpc_map_ver, flags);
	if (rc != 0)
		goto failed;

	rc = obj_ioc_init_oca(ioc, oid, obj_is_modification_opc(opc));
	if (rc != 0)
		goto failed;
	return 0;
failed:
	obj_ioc_end(ioc, rc);
	return rc;
}

void
ds_obj_ec_rep_handler(crt_rpc_t *rpc)
{
	struct obj_ec_rep_in	*oer = crt_req_get(rpc);
	struct obj_ec_rep_out	*oero = crt_reply_get(rpc);
	daos_key_t		*dkey;
	daos_iod_t		*iod;
	struct dcs_iod_csums	*iod_csums;
	struct bio_desc		*biod;
	daos_recx_t		 recx = { 0 };
	struct obj_io_context	 ioc;
	daos_handle_t		 ioh = DAOS_HDL_INVAL;
	int			 rc;

	D_ASSERT(oer != NULL);
	D_ASSERT(oero != NULL);

	rc = obj_ioc_begin(oer->er_oid.id_pub, oer->er_map_ver,
			   oer->er_pool_uuid, oer->er_coh_uuid,
			   oer->er_cont_uuid, rpc, 0, &ioc);
	if (rc)	{
		D_ERROR("ioc_begin failed: "DF_RC"\n", DP_RC(rc));
		goto out;
	}

	if (!daos_oclass_is_ec(&ioc.ioc_oca)) {
		rc = -DER_PROTO;
		goto out;
	}

	D_ASSERT(ioc.ioc_coc != NULL);
	dkey = (daos_key_t *)&oer->er_dkey;
	iod = (daos_iod_t *)&oer->er_iod;
	if (iod->iod_nr == 0) /* nothing to replicate, directly remove parity */
		goto remove_parity;
	iod_csums = oer->er_iod_csums.ca_arrays;
	rc = vos_update_begin(ioc.ioc_coc->sc_hdl, oer->er_oid, oer->er_epoch_range.epr_hi,
			      VOS_OF_REBUILD, dkey, 1, iod, iod_csums, 0, &ioh, NULL);
	if (rc) {
		D_ERROR(DF_UOID" Update begin failed: "DF_RC"\n",
			DP_UOID(oer->er_oid), DP_RC(rc));
		goto out;
	}
	biod = vos_ioh2desc(ioh);
	rc = bio_iod_prep(biod, BIO_CHK_TYPE_IO, rpc->cr_ctx, CRT_BULK_RW);
	if (rc) {
		D_ERROR(DF_UOID " bio_iod_prep failed: " DF_RC "\n", DP_UOID(oer->er_oid),
			DP_RC(rc));
		goto end;
	}
	rc = obj_bulk_transfer(rpc, CRT_BULK_GET, false, &oer->er_bulk, NULL, NULL, ioh, NULL, 1, 1,
			       NULL, false);
	if (rc)
		D_ERROR(DF_UOID " bulk transfer failed: " DF_RC "\n", DP_UOID(oer->er_oid),
			DP_RC(rc));

	rc = bio_iod_post(biod, rc);
	if (rc)
		D_ERROR(DF_UOID " bio_iod_post failed: " DF_RC "\n", DP_UOID(oer->er_oid),
			DP_RC(rc));
end:
	rc = vos_update_end(ioh, ioc.ioc_map_ver, dkey, rc, &ioc.ioc_io_size, NULL);
	if (rc) {
		D_ERROR(DF_UOID " vos_update_end failed: " DF_RC "\n", DP_UOID(oer->er_oid),
			DP_RC(rc));
		goto out;
	}
remove_parity:
	recx.rx_nr = obj_ioc2ec_cs(&ioc);
	recx.rx_idx = (oer->er_stripenum * recx.rx_nr) | PARITY_INDICATOR;
	rc = vos_obj_array_remove(ioc.ioc_coc->sc_hdl, oer->er_oid, &oer->er_epoch_range, dkey,
				  &iod->iod_name, &recx);
out:
	obj_rw_reply(rpc, rc, 0, false, &ioc);
	obj_ioc_end(&ioc, rc);
}

void
ds_obj_ec_agg_handler(crt_rpc_t *rpc)
{
	struct obj_ec_agg_in	*oea = crt_req_get(rpc);
	struct obj_ec_agg_out	*oeao = crt_reply_get(rpc);
	daos_key_t		*dkey;
	struct bio_desc		*biod;
	daos_iod_t		*iod = &oea->ea_iod;
	struct dcs_iod_csums	*iod_csums = oea->ea_iod_csums.ca_arrays;

	crt_bulk_t		 parity_bulk = oea->ea_bulk;
	daos_recx_t		 recx = { 0 };
	struct obj_io_context	 ioc;
	daos_handle_t		 ioh = DAOS_HDL_INVAL;
	int			 rc;
	int			 rc1;

	D_ASSERT(oea != NULL);
	D_ASSERT(oeao != NULL);

	rc = obj_ioc_begin(oea->ea_oid.id_pub, oea->ea_map_ver,
			   oea->ea_pool_uuid, oea->ea_coh_uuid,
			   oea->ea_cont_uuid, rpc, 0, &ioc);

	if (rc)	{
		D_ERROR("ioc_begin failed: "DF_RC"\n", DP_RC(rc));
		goto out;
	}
	if (!daos_oclass_is_ec(&ioc.ioc_oca)) {
		rc = -DER_PROTO;
		goto out;
	}

	D_ASSERT(ioc.ioc_coc != NULL);
	dkey = (daos_key_t *)&oea->ea_dkey;
	if (parity_bulk != CRT_BULK_NULL) {
		rc = vos_update_begin(ioc.ioc_coc->sc_hdl, oea->ea_oid, oea->ea_epoch_range.epr_hi,
				      VOS_OF_REBUILD, dkey, 1, iod, iod_csums, 0, &ioh, NULL);
		if (rc) {
			D_ERROR(DF_UOID" Update begin failed: "DF_RC"\n",
				DP_UOID(oea->ea_oid), DP_RC(rc));
			goto out;
		}
		biod = vos_ioh2desc(ioh);
		rc = bio_iod_prep(biod, BIO_CHK_TYPE_IO, rpc->cr_ctx,
				  CRT_BULK_RW);
		if (rc) {
			D_ERROR(DF_UOID " bio_iod_prep failed: " DF_RC "\n", DP_UOID(oea->ea_oid),
				DP_RC(rc));
			goto end;
		}
		rc = obj_bulk_transfer(rpc, CRT_BULK_GET, false, &oea->ea_bulk, NULL, NULL, ioh,
				       NULL, 1, 1, NULL, false);
		if (rc)
			D_ERROR(DF_UOID " bulk transfer failed: " DF_RC "\n", DP_UOID(oea->ea_oid),
				DP_RC(rc));

		rc = bio_iod_post(biod, rc);
		if (rc)
			D_ERROR(DF_UOID " bio_iod_post failed: " DF_RC "\n", DP_UOID(oea->ea_oid),
				DP_RC(rc));
end:
		rc = vos_update_end(ioh, ioc.ioc_map_ver, dkey, rc, &ioc.ioc_io_size, NULL);
		if (rc) {
			if (rc == -DER_NO_PERM) {
				/* Parity already exists, May need a
				 * different error code.
				 */
				D_DEBUG(DB_EPC, DF_UOID " parity already exists\n",
					DP_UOID(oea->ea_oid));
				rc = 0;
			} else {
				D_ERROR(DF_UOID " vos_update_end failed: " DF_RC "\n",
					DP_UOID(oea->ea_oid), DP_RC(rc));
				D_GOTO(out, rc);
			}
		}
	}

	/* Since parity update has succeed, so let's ignore the failure
	 * of replica remove, otherwise it will cause the leader not
	 * updating its parity, then the parity will not be consistent.
	 */
	recx.rx_idx = oea->ea_stripenum * obj_ioc2ec_ss(&ioc);
	recx.rx_nr = obj_ioc2ec_ss(&ioc);
	rc1 = vos_obj_array_remove(ioc.ioc_coc->sc_hdl, oea->ea_oid,
				  &oea->ea_epoch_range, dkey,
				  &iod->iod_name, &recx);
	if (rc1)
		D_ERROR(DF_UOID ": array_remove failed: " DF_RC "\n", DP_UOID(oea->ea_oid),
			DP_RC(rc1));
out:
	obj_rw_reply(rpc, rc, 0, false, &ioc);
	obj_ioc_end(&ioc, rc);
}

void
ds_obj_tgt_update_handler(crt_rpc_t *rpc)
{
	struct obj_rw_in		*orw = crt_req_get(rpc);
	struct obj_rw_out		*orwo = crt_reply_get(rpc);
	daos_key_t			*dkey = &orw->orw_dkey;
	struct obj_io_context		 ioc;
	struct dtx_handle               *dth = NULL;
	struct dtx_memberships		*mbs = NULL;
	struct daos_shard_tgt		*tgts = NULL;
	uint32_t			 tgt_cnt;
	uint32_t			 opc = opc_get(rpc->cr_opc);
	uint32_t			 dtx_flags = 0;
	struct dtx_epoch		 epoch;
	int				 rc;

	D_ASSERT(orw != NULL);
	D_ASSERT(orwo != NULL);

	rc = obj_ioc_begin(orw->orw_oid.id_pub, orw->orw_map_ver,
			   orw->orw_pool_uuid, orw->orw_co_hdl,
			   orw->orw_co_uuid, rpc, orw->orw_flags, &ioc);
	if (rc)
		goto out;

	if (DAOS_FAIL_CHECK(DAOS_VC_DIFF_DKEY)) {
		unsigned char	*buf = dkey->iov_buf;

		buf[0] += orw->orw_oid.id_shard + 1;
		orw->orw_dkey_hash = obj_dkey2hash(orw->orw_oid.id_pub, dkey);
	}

	D_DEBUG(DB_IO,
		"rpc %p opc %d oid "DF_UOID" dkey "DF_KEY" tag/xs %d/%d epc "
		DF_X64", pmv %u/%u dti "DF_DTI".\n",
		rpc, opc, DP_UOID(orw->orw_oid), DP_KEY(dkey),
		dss_get_module_info()->dmi_tgt_id,
		dss_get_module_info()->dmi_xs_id, orw->orw_epoch,
		orw->orw_map_ver, ioc.ioc_map_ver, DP_DTI(&orw->orw_dti));

	/* Handle resend. */
	if (orw->orw_flags & ORF_RESEND) {
		daos_epoch_t	e = orw->orw_epoch;

		rc = dtx_handle_resend(ioc.ioc_vos_coh, &orw->orw_dti, &e, NULL);
		/* Do nothing if 'prepared' or 'committed'. */
		if (rc == -DER_ALREADY || rc == 0)
			D_GOTO(out, rc = 0);

		/* Abort it firstly if exist but with different epoch,
		 * then re-execute with new epoch.
		 */
		if (rc == -DER_MISMATCH)
			/* Abort it by force with MAX epoch to guarantee
			 * that it can be aborted.
			 */
			rc = vos_dtx_abort(ioc.ioc_vos_coh, &orw->orw_dti, e);

		if (rc < 0 && rc != -DER_NONEXIST)
			D_GOTO(out, rc);
	}

	/* Inject failure for test to simulate the case of lost some
	 * record/akey/dkey on some non-leader.
	 */
	if (DAOS_FAIL_CHECK(DAOS_VC_LOST_DATA)) {
		if (orw->orw_dti_cos.ca_count > 0) {
			rc = vos_dtx_commit(ioc.ioc_vos_coh,
					    orw->orw_dti_cos.ca_arrays,
					    orw->orw_dti_cos.ca_count, false, NULL);
			if (rc < 0) {
				D_WARN(DF_UOID ": Failed to DTX CoS commit " DF_RC "\n",
				       DP_UOID(orw->orw_oid), DP_RC(rc));
			} else if (rc < orw->orw_dti_cos.ca_count) {
				D_WARN(DF_UOID": Incomplete DTX CoS commit rc = %d expected "
				       "%" PRIu64 ".\n", DP_UOID(orw->orw_oid),
				       rc, orw->orw_dti_cos.ca_count);
			}
		}
		D_GOTO(out, rc = 0);
	}

	tgts = orw->orw_shard_tgts.ca_arrays;
	tgt_cnt = orw->orw_shard_tgts.ca_count;

	rc = obj_gen_dtx_mbs(orw->orw_flags, &tgt_cnt, &tgts, &mbs);
	if (rc != 0)
		D_GOTO(out, rc);

	epoch.oe_value = orw->orw_epoch;
	epoch.oe_first = orw->orw_epoch_first;
	epoch.oe_flags = orf_to_dtx_epoch_flags(orw->orw_flags);

	if (orw->orw_flags & ORF_DTX_SYNC)
		dtx_flags |= DTX_SYNC;

	rc = dtx_begin(ioc.ioc_vos_coh, &orw->orw_dti, &epoch, 1,
		       orw->orw_map_ver, &orw->orw_oid,
		       orw->orw_dti_cos.ca_arrays,
		       orw->orw_dti_cos.ca_count, dtx_flags, mbs, &dth);
	if (rc != 0) {
		D_ERROR(DF_UOID ": Failed to start DTX for update " DF_RC "\n",
			DP_UOID(orw->orw_oid), DP_RC(rc));
		D_GOTO(out, rc);
	}

	if (DAOS_FAIL_CHECK(DAOS_DTX_NONLEADER_ERROR))
		D_GOTO(out, rc = -DER_IO);

	/* RPC may be resent during current update bulk data transfer.
	 * Pre-allocate DTX entry for handling resend under such case.
	 */
	rc = obj_local_rw(rpc, &ioc, dth);
	if (rc != 0)
		DL_CDEBUG(
		    rc == -DER_INPROGRESS || rc == -DER_TX_RESTART ||
			(rc == -DER_EXIST &&
			 (orw->orw_api_flags & (DAOS_COND_DKEY_INSERT | DAOS_COND_AKEY_INSERT))) ||
			(rc == -DER_NONEXIST &&
			 (orw->orw_api_flags & (DAOS_COND_DKEY_UPDATE | DAOS_COND_AKEY_UPDATE))),
		    DB_IO, DLOG_ERR, rc, DF_UOID, DP_UOID(orw->orw_oid));

out:
	if (dth != NULL)
		rc = dtx_end(dth, ioc.ioc_coc, rc);
	obj_rw_reply(rpc, rc, 0, true, &ioc);
	D_FREE(mbs);
	obj_ioc_end(&ioc, rc);
}

static int
obj_tgt_update(struct dtx_leader_handle *dlh, void *arg, int idx,
	       dtx_sub_comp_cb_t comp_cb)
{
	struct ds_obj_exec_arg	*exec_arg = arg;

	/* handle local operation */
	if (idx == -1) {
		struct obj_rw_in	*orw = crt_req_get(exec_arg->rpc);
		int			 rc = 0;

		if (DAOS_FAIL_CHECK(DAOS_DTX_LEADER_ERROR))
			D_GOTO(comp, rc = -DER_IO);

		/* No need re-exec local update */
		if (dlh->dlh_handle.dth_prepared)
			goto comp;

		/* XXX: For non-solo DTX, leader and non-leader will make each
		 *	own local modification in parallel. If non-leader goes
		 *	so fast as to non-leader may has already moved to handle
		 *	next RPC but the leader has not really started current
		 *	modification yet, such as being blocked at bulk data
		 *	transfer phase. Under such case, it is possible that
		 *	when the non-leader handles next request, it hits the
		 *	DTX that is just prepared locally, then non-leader will
		 *	check such DTX status with leader. But at that time,
		 *	the DTX entry on the leader does not exist, that will
		 *	misguide the non-leader as missed to abort such DTX.
		 *	To avoid such bad case, the leader need to build its
		 *	DTX entry in DRAM before dispatch current request to
		 *	non-leader.
		 *
		 *	On the other hand, even if for solo DTX, the PRC may
		 *	be delay processed because of server side heavy load.
		 *	If it is a update RPC with large data transfer, then
		 *	it is possible that client regard the update RPC is
		 *	timeout and resend the RPC during the original RPC bulk
		 *	data transfer that will yield CPU, and then the resend
		 *	logic on server will not find related DTX entry since
		 *	the DTX for original RPC is not 'prepared' yet. Under
		 *	such case, the update request will be double executed
		 *	on the server. That should be avoided. So pre-allocating
		 *	DTX entry before bulk data transfer is necessary.
		 */
		rc = obj_local_rw(exec_arg->rpc, exec_arg->ioc, &dlh->dlh_handle);
		if (rc != 0)
			DL_CDEBUG(rc == -DER_INPROGRESS || rc == -DER_TX_RESTART ||
				      (rc == -DER_EXIST &&
				       (orw->orw_api_flags &
					(DAOS_COND_DKEY_INSERT | DAOS_COND_AKEY_INSERT))) ||
				      (rc == -DER_NONEXIST &&
				       (orw->orw_api_flags &
					(DAOS_COND_DKEY_UPDATE | DAOS_COND_AKEY_UPDATE))),
				  DB_IO, DLOG_ERR, rc, DF_UOID, DP_UOID(orw->orw_oid));

comp:
		if (comp_cb != NULL)
			comp_cb(dlh, idx, rc);
		return rc;
	}

	/* Handle the object remotely */
	return ds_obj_remote_update(dlh, arg, idx, comp_cb);
}

/* Nonnegative return codes of process_epoch */
enum process_epoch_rc {
	PE_OK_REMOTE,	/* OK and epoch chosen remotely */
	PE_OK_LOCAL	/* OK and epoch chosen locally */
};

/*
 * Process the epoch state of an incoming operation. Once this function
 * returns, the epoch state shall contain a chosen epoch. Additionally, if
 * the return value is PE_OK_LOCAL, the epoch can be used for local-RDG
 * operations without uncertainty.
 */
static int
process_epoch(uint64_t *epoch, uint64_t *epoch_first, uint32_t *flags)
{
	if (*epoch == 0 || *epoch == DAOS_EPOCH_MAX)
		/*
		 * *epoch is not a chosen TX epoch. Choose the current HLC
		 * reading as the TX epoch.
		 */
		*epoch = d_hlc_get();
	else
		/* *epoch is already a chosen TX epoch. */
		return PE_OK_REMOTE;

	/* If this is the first epoch chosen, assign it to *epoch_first. */
	if (epoch_first != NULL && *epoch_first == 0)
		*epoch_first = *epoch;

	D_DEBUG(DB_IO, "overwrite epoch "DF_X64"\n", *epoch);
	return PE_OK_LOCAL;
}

void
ds_obj_rw_handler(crt_rpc_t *rpc)
{
	struct obj_rw_in		*orw = crt_req_get(rpc);
	struct obj_rw_out		*orwo = crt_reply_get(rpc);
	struct dtx_leader_handle	*dlh = NULL;
	struct ds_obj_exec_arg		exec_arg = { 0 };
	struct obj_io_context		ioc = { 0 };
	uint32_t			flags = 0;
	uint32_t			dtx_flags = 0;
	uint32_t			opc = opc_get(rpc->cr_opc);
	struct dtx_memberships		*mbs = NULL;
	struct daos_shard_tgt		*tgts = NULL;
	struct dtx_id			*dti_cos = NULL;
	struct obj_pool_metrics		*opm;
	int				dti_cos_cnt;
	uint32_t			tgt_cnt;
	uint32_t			version = 0;
	uint32_t			max_ver = 0;
	struct dtx_epoch		epoch = {0};
	int				rc;
	bool				need_abort = false;

	D_ASSERT(orw != NULL);
	D_ASSERT(orwo != NULL);

	rc = obj_ioc_begin(orw->orw_oid.id_pub, orw->orw_map_ver,
			   orw->orw_pool_uuid, orw->orw_co_hdl,
			   orw->orw_co_uuid, rpc, orw->orw_flags, &ioc);
	if (rc != 0) {
		D_ASSERTF(rc < 0, "unexpected error# "DF_RC"\n", DP_RC(rc));
		goto out;
	}

	D_DEBUG(DB_IO,
		"rpc %p opc %d oid "DF_UOID" dkey "DF_KEY" tag/xs %d/%d epc "
		DF_X64", pmv %u/%u dti "DF_DTI" layout %u.\n",
		rpc, opc, DP_UOID(orw->orw_oid), DP_KEY(&orw->orw_dkey),
		dss_get_module_info()->dmi_tgt_id,
		dss_get_module_info()->dmi_xs_id, orw->orw_epoch,
		orw->orw_map_ver, ioc.ioc_map_ver, DP_DTI(&orw->orw_dti), ioc.ioc_layout_ver);

	if (obj_rpc_is_fetch(rpc) && !(orw->orw_flags & ORF_EC_RECOV) &&
	    (orw->orw_epoch != 0 && orw->orw_epoch != DAOS_EPOCH_MAX))
		ioc.ioc_fetch_snap = 1;

	rc = process_epoch(&orw->orw_epoch, &orw->orw_epoch_first,
			   &orw->orw_flags);
	if (rc == PE_OK_LOCAL)
		orw->orw_flags &= ~ORF_EPOCH_UNCERTAIN;

	if (obj_rpc_is_fetch(rpc)) {
		struct dtx_handle	*dth;

		if (orw->orw_flags & ORF_CSUM_REPORT) {
			obj_log_csum_err();
			D_GOTO(out, rc = 0);
		}

		if (DAOS_FAIL_CHECK(DAOS_OBJ_FETCH_DATA_LOST))
			D_GOTO(out, rc = -DER_DATA_LOSS);

		epoch.oe_value = orw->orw_epoch;
		epoch.oe_first = orw->orw_epoch_first;
		epoch.oe_flags = orf_to_dtx_epoch_flags(orw->orw_flags);

		if (orw->orw_flags & ORF_FOR_MIGRATION)
			dtx_flags = DTX_FOR_MIGRATION;

		rc = dtx_begin(ioc.ioc_vos_coh, &orw->orw_dti, &epoch, 0, orw->orw_map_ver,
			       &orw->orw_oid, NULL, 0, dtx_flags, NULL, &dth);
		if (rc == 0) {
			rc = obj_local_rw(rpc, &ioc, dth);
			rc = dtx_end(dth, ioc.ioc_coc, rc);
		}

		D_GOTO(out, rc);
	}

	tgts = orw->orw_shard_tgts.ca_arrays;
	tgt_cnt = orw->orw_shard_tgts.ca_count;

	rc = obj_gen_dtx_mbs(orw->orw_flags, &tgt_cnt, &tgts, &mbs);
	if (rc != 0)
		D_GOTO(out, rc);

	version = orw->orw_map_ver;
	max_ver = orw->orw_map_ver;

	if (tgt_cnt == 0) {
		if (!(orw->orw_api_flags & DAOS_COND_MASK))
			dtx_flags |= DTX_DROP_CMT;
		dtx_flags |= DTX_SOLO;
	}

	if (orw->orw_flags & ORF_DTX_SYNC)
		dtx_flags |= DTX_SYNC;

	opm = ioc.ioc_coc->sc_pool->spc_metrics[DAOS_OBJ_MODULE];

	/* Handle resend. */
	if (orw->orw_flags & ORF_RESEND) {
		daos_epoch_t		 e;

		d_tm_inc_counter(opm->opm_update_resent, 1);

again:
		if (flags & ORF_RESEND)
			e = orw->orw_epoch;
		else
			e = 0;
		version = orw->orw_map_ver;
		rc      = dtx_handle_resend(ioc.ioc_vos_coh, &orw->orw_dti, &e, &version);
		switch (rc) {
		case -DER_ALREADY:
			D_GOTO(out, rc = 0);
		case 0:
			flags |= ORF_RESEND;
			orw->orw_epoch = e;
			/* TODO: Also recover the epoch uncertainty. */
			break;
		case -DER_MISMATCH:
			rc = vos_dtx_abort(ioc.ioc_vos_coh, &orw->orw_dti, e);
			if (rc < 0 && rc != -DER_NONEXIST)
				D_GOTO(out, rc);
			/* Fall through */
		case -DER_NONEXIST:
			flags = 0;
			break;
		default:
			D_GOTO(out, rc);
		}
	} else if (DAOS_FAIL_CHECK(DAOS_DTX_LOST_RPC_REQUEST)) {
		ioc.ioc_lost_reply = 1;
		D_GOTO(out, rc);
	}

	/* For leader case, we need to find out the potential conflict
	 * (or share the same non-committed object/dkey) DTX(s) in the
	 * CoS (committable) cache, piggyback them via the dispdatched
	 * RPC to non-leaders. Then the non-leader replicas can commit
	 * them before real modifications to avoid availability issues.
	 */
	D_FREE(dti_cos);
	dti_cos_cnt = dtx_cos_get_piggyback(ioc.ioc_coc, &orw->orw_oid, orw->orw_dkey_hash,
					    DTX_THRESHOLD_COUNT, &dti_cos);
	if (dti_cos_cnt < 0)
		D_GOTO(out, rc = dti_cos_cnt);

	epoch.oe_value = orw->orw_epoch;
	epoch.oe_first = orw->orw_epoch_first;
	epoch.oe_flags = orf_to_dtx_epoch_flags(orw->orw_flags);

	/* Since we do not know if other replicas execute the
	 * operation, so even the operation has been execute
	 * locally, we will start dtx and forward requests to
	 * all replicas.
	 *
	 * For new leader, even though the local replica
	 * has ever been modified before, but it doesn't
	 * know whether other replicas have also done the
	 * modification or not, so still need to dispatch
	 * the RPC to other replicas.
	 */

	if (flags & ORF_RESEND)
		dtx_flags |= DTX_PREPARED;
	else
		dtx_flags &= ~DTX_PREPARED;

	rc = dtx_leader_begin(ioc.ioc_vos_coh, &orw->orw_dti, &epoch, 1,
			      version, &orw->orw_oid, dti_cos, dti_cos_cnt,
			      tgts, tgt_cnt, dtx_flags, mbs, NULL /* dce */, &dlh);
	if (rc != 0) {
		D_ERROR(DF_UOID ": Failed to start DTX for update " DF_RC "\n",
			DP_UOID(orw->orw_oid), DP_RC(rc));
		D_GOTO(out, rc);
	}

	exec_arg.rpc = rpc;
	exec_arg.ioc = &ioc;
	exec_arg.flags |= flags;
	exec_arg.start = orw->orw_start_shard;

	/* Execute the operation on all targets */
	rc = dtx_leader_exec_ops(dlh, obj_tgt_update, NULL, 0, &exec_arg);

	if (max_ver < dlh->dlh_rmt_ver)
		max_ver = dlh->dlh_rmt_ver;

	/* Stop the distributed transaction */
	rc = dtx_leader_end(dlh, ioc.ioc_coc, rc);
	switch (rc) {
	case -DER_TX_RESTART:
		/*
		 * If this is a standalone operation, we can restart the
		 * internal transaction right here. Otherwise we have to
		 * defer the restart to the RPC sponsor.
		 */
		if (opc != DAOS_OBJ_RPC_UPDATE)
			break;

		/* Only standalone updates use this RPC. Retry with newer epoch. */
		orw->orw_epoch = d_hlc_get();
		exec_arg.flags |= ORF_RESEND;
		flags = ORF_RESEND;
		d_tm_inc_counter(opm->opm_update_restart, 1);
		goto again;
	case -DER_AGAIN:
		need_abort = true;
		exec_arg.flags |= ORF_RESEND;
		flags = ORF_RESEND;
		d_tm_inc_counter(opm->opm_update_retry, 1);
		ABT_thread_yield();
		goto again;
	default:
		break;
	}

	if (opc == DAOS_OBJ_RPC_UPDATE && !(orw->orw_flags & ORF_RESEND) &&
	    DAOS_FAIL_CHECK(DAOS_DTX_LOST_RPC_REPLY))
		ioc.ioc_lost_reply = 1;
out:
	if (unlikely(rc != 0 && need_abort)) {
		struct dtx_entry	 dte;
		int			 rc1;

		dte.dte_xid = orw->orw_dti;
		dte.dte_ver = version;
		dte.dte_refs = 1;
		dte.dte_mbs = mbs;
		rc1 = dtx_abort(ioc.ioc_coc, &dte, orw->orw_epoch);
		if (rc1 != 0 && rc1 != -DER_NONEXIST)
			D_WARN("Failed to abort DTX "DF_DTI": "DF_RC"\n",
			       DP_DTI(&orw->orw_dti), DP_RC(rc1));
	}

	if (ioc.ioc_map_ver < max_ver)
		ioc.ioc_map_ver = max_ver;

	obj_rw_reply(rpc, rc, epoch.oe_value, false, &ioc);
	D_FREE(mbs);
	D_FREE(dti_cos);
	obj_ioc_end(&ioc, rc);
}

static void
obj_enum_complete(crt_rpc_t *rpc, int status, int map_version,
		  daos_epoch_t epoch)
{
	struct obj_key_enum_out	*oeo;
	int			 rc;

	oeo = crt_reply_get(rpc);
	D_ASSERT(oeo != NULL);

	obj_reply_set_status(rpc, status);
	obj_reply_map_version_set(rpc, map_version);
	oeo->oeo_epoch = epoch;

	rc = crt_reply_send(rpc);
	if (rc != 0)
		D_ERROR("send reply failed: "DF_RC"\n", DP_RC(rc));

	d_sgl_fini(&oeo->oeo_sgl, true);
	D_FREE(oeo->oeo_kds.ca_arrays);
	D_FREE(oeo->oeo_eprs.ca_arrays);
	D_FREE(oeo->oeo_recxs.ca_arrays);
	D_FREE(oeo->oeo_csum_iov.iov_buf);
}

static int
obj_local_enum(struct obj_io_context *ioc, crt_rpc_t *rpc,
	       struct vos_iter_anchors *anchors, struct ds_obj_enum_arg *enum_arg,
	       daos_epoch_t *e_out)
{
	vos_iter_param_t	param = { 0 };
	struct obj_key_enum_in	*oei = crt_req_get(rpc);
	struct dtx_handle	*dth = NULL;
	uint32_t		flags = 0;
	int			opc = opc_get(rpc->cr_opc);
	int			type;
	int			rc;
	int			rc_tmp;
	bool			recursive = false;
	struct dtx_epoch	epoch = {0};

	if (oei->oei_flags & ORF_ENUM_WITHOUT_EPR) {
		rc = process_epoch(&oei->oei_epr.epr_hi, &oei->oei_epr.epr_lo,
				   &oei->oei_flags);
		if (rc == PE_OK_LOCAL)
			oei->oei_flags &= ~ORF_EPOCH_UNCERTAIN;
	}

	enum_arg->csummer = ioc->ioc_coc->sc_csummer;
	/* prepare enumeration parameters */
	param.ip_hdl = ioc->ioc_vos_coh;
	param.ip_oid = oei->oei_oid;
	if (oei->oei_dkey.iov_len > 0)
		param.ip_dkey = oei->oei_dkey;
	if (oei->oei_akey.iov_len > 0)
		param.ip_akey = oei->oei_akey;

	/*
	 * Note that oei_epr may be reused for "epoch_first" and "epoch. See
	 * dc_obj_shard_list.
	 */
	if (oei->oei_flags & ORF_ENUM_WITHOUT_EPR)
		param.ip_epr.epr_lo = 0;
	else
		param.ip_epr.epr_lo = oei->oei_epr.epr_lo;
	param.ip_epr.epr_hi = oei->oei_epr.epr_hi;
	param.ip_epc_expr = VOS_IT_EPC_LE;

	if (opc == DAOS_OBJ_RECX_RPC_ENUMERATE) {
		if (oei->oei_dkey.iov_len == 0 ||
		    oei->oei_akey.iov_len == 0)
			D_GOTO(failed, rc = -DER_PROTO);

		if (oei->oei_rec_type == DAOS_IOD_ARRAY)
			type = VOS_ITER_RECX;
		else
			type = VOS_ITER_SINGLE;

		param.ip_epc_expr = VOS_IT_EPC_RE;
		/** Only show visible records and skip punches */
		param.ip_flags = VOS_IT_RECX_VISIBLE | VOS_IT_RECX_SKIP_HOLES;
		if (oei->oei_flags & ORF_DESCENDING_ORDER)
			param.ip_flags |= VOS_IT_RECX_REVERSE;
		enum_arg->fill_recxs = true;
	} else if (opc == DAOS_OBJ_DKEY_RPC_ENUMERATE) {
		type = VOS_ITER_DKEY;
	} else if (opc == DAOS_OBJ_AKEY_RPC_ENUMERATE) {
		type = VOS_ITER_AKEY;
	} else {
		/* object iteration for rebuild or consistency verification. */
		D_ASSERT(opc == DAOS_OBJ_RPC_ENUMERATE);
		type = VOS_ITER_DKEY;
		param.ip_flags |= VOS_IT_RECX_VISIBLE;
		if (daos_anchor_get_flags(&anchors->ia_dkey) &
		      DIOF_WITH_SPEC_EPOCH) {
			/* For obj verification case. */
			param.ip_epc_expr = VOS_IT_EPC_RR;
		} else {
			param.ip_epc_expr = VOS_IT_EPC_RE;
		}
		recursive = true;

		if (oei->oei_flags & ORF_DESCENDING_ORDER)
			param.ip_flags |= VOS_IT_RECX_REVERSE;

		if (daos_oclass_is_ec(&ioc->ioc_oca))
			enum_arg->ec_cell_sz = ioc->ioc_oca.u.ec.e_len;
		enum_arg->chk_key2big = 1;
		enum_arg->need_punch = 1;
		enum_arg->copy_data_cb = vos_iter_copy;
		fill_oid(oei->oei_oid, enum_arg);
	}

	/*
	 * FIXME: enumeration RPC uses one anchor for both SV and EV,
	 * that won't be able to support recursive iteration in our
	 * current data model (one akey can have both SV tree and EV
	 * tree).
	 *
	 * Need to use separate anchors for SV and EV, or return a
	 * 'type' to indicate the anchor is on SV tree or EV tree.
	 */
	if (type == VOS_ITER_SINGLE)
		anchors->ia_sv = anchors->ia_ev;
	else if (oei->oei_oid.id_shard % 3 == 1 &&
		 DAOS_FAIL_CHECK(DAOS_VC_LOST_REPLICA))
		D_GOTO(failed, rc = -DER_NONEXIST);

	if (oei->oei_flags & ORF_ENUM_WITHOUT_EPR) {
		epoch.oe_value = oei->oei_epr.epr_hi;
		epoch.oe_first = oei->oei_epr.epr_lo;
		epoch.oe_flags = orf_to_dtx_epoch_flags(oei->oei_flags);
	} else if (!daos_is_zero_dti(&oei->oei_dti)) {
		D_ERROR(DF_UOID": mutually exclusive transaction ID and epoch "
			"range specified\n", DP_UOID(oei->oei_oid));
		rc = -DER_PROTO;
		goto failed;
	}

	if (oei->oei_flags & ORF_FOR_MIGRATION)
		flags = DTX_FOR_MIGRATION;

	rc = dtx_begin(ioc->ioc_vos_coh, &oei->oei_dti, &epoch, 0,
		       oei->oei_map_ver, &oei->oei_oid, NULL, 0, flags,
		       NULL, &dth);
	if (rc != 0)
		goto failed;

re_pack:
	rc = ds_obj_enum_pack(&param, type, recursive, anchors, enum_arg, vos_iterate, dth);
	if (obj_dtx_need_refresh(dth, rc)) {
		rc = dtx_refresh(dth, ioc->ioc_coc);
		/* After DTX refresh, re_pack will resume from the position at \@anchors. */
		if (rc == -DER_AGAIN)
			goto re_pack;
	}

	if ((rc == -DER_KEY2BIG) && opc == DAOS_OBJ_RPC_ENUMERATE &&
	    enum_arg->kds_len < 4) {
		/* let's query the total size for one update (oid/dkey/akey/rec)
		 * to make sure the migration/enumeration can go ahead.
		 */
		enum_arg->size_query = 1;
		enum_arg->kds_len = 0;
		enum_arg->kds[0].kd_key_len = 0;
		enum_arg->kds_cap = 4;
		fill_oid(oei->oei_oid, enum_arg);
		goto re_pack;
	} else if (enum_arg->size_query) {
		D_DEBUG(DB_IO, DF_UOID "query size by kds %d total %zd\n",
			DP_UOID(oei->oei_oid), enum_arg->kds_len, enum_arg->kds[0].kd_key_len);
		rc = -DER_KEY2BIG;
	}

	/* ds_obj_enum_pack may return 1. */
	rc_tmp = dtx_end(dth, ioc->ioc_coc, rc > 0 ? 0 : rc);
	if (rc_tmp != 0)
		rc = rc_tmp;

	if (type == VOS_ITER_SINGLE)
		anchors->ia_ev = anchors->ia_sv;

	D_DEBUG(DB_IO, ""DF_UOID" iterate "DF_X64"-"DF_X64" type %d tag %d"
		" rc %d\n", DP_UOID(oei->oei_oid), param.ip_epr.epr_lo,
		param.ip_epr.epr_hi, type, dss_get_module_info()->dmi_tgt_id,
		rc);
failed:
	*e_out = epoch.oe_value;
	return rc;
}

static int
obj_enum_reply_bulk(crt_rpc_t *rpc)
{
	d_sg_list_t	*sgls[2] = { 0 };
	d_sg_list_t	tmp_sgl;
	crt_bulk_t	bulks[2] = { 0 };
	struct obj_key_enum_in	*oei;
	struct obj_key_enum_out	*oeo;
	int		idx = 0;
	d_iov_t		tmp_iov;
	int		rc;

	oei = crt_req_get(rpc);
	oeo = crt_reply_get(rpc);
	if (oei->oei_kds_bulk && oeo->oeo_kds.ca_count > 0) {
		tmp_iov.iov_buf = oeo->oeo_kds.ca_arrays;
		tmp_iov.iov_buf_len = oeo->oeo_kds.ca_count *
				      sizeof(daos_key_desc_t);
		tmp_iov.iov_len = oeo->oeo_kds.ca_count *
				      sizeof(daos_key_desc_t);
		tmp_sgl.sg_nr = 1;
		tmp_sgl.sg_nr_out = 1;
		tmp_sgl.sg_iovs = &tmp_iov;
		sgls[idx] = &tmp_sgl;
		bulks[idx] = oei->oei_kds_bulk;
		idx++;
		D_DEBUG(DB_IO, "reply kds bulk %zd\n", tmp_iov.iov_len);
	}

	if (oei->oei_bulk) {
		D_DEBUG(DB_IO, "reply bulk %zd nr %d nr_out %d\n",
			oeo->oeo_sgl.sg_iovs[0].iov_len,
			oeo->oeo_sgl.sg_nr, oeo->oeo_sgl.sg_nr_out);
		sgls[idx] = &oeo->oeo_sgl;
		bulks[idx] = oei->oei_bulk;
		idx++;
	}

	/* No need reply bulk */
	if (idx == 0)
		return 0;

	rc = obj_bulk_transfer(rpc, CRT_BULK_PUT, false, bulks, NULL, NULL, DAOS_HDL_INVAL, sgls,
			       idx, idx, NULL, false);
	if (oei->oei_kds_bulk) {
		D_FREE(oeo->oeo_kds.ca_arrays);
		oeo->oeo_kds.ca_count = 0;
	}

	/* Free oeo_sgl here to avoid rpc reply the data inline */
	if (oei->oei_bulk)
		d_sgl_fini(&oeo->oeo_sgl, true);

	return rc;
}

void
ds_obj_enum_handler(crt_rpc_t *rpc)
{
	struct ds_obj_enum_arg	enum_arg = { 0 };
	struct vos_iter_anchors	*anchors = NULL;
	struct obj_key_enum_in	*oei;
	struct obj_key_enum_out	*oeo;
	struct obj_io_context	ioc;
	daos_epoch_t		epoch = 0;
	int			opc = opc_get(rpc->cr_opc);
	int			rc = 0;

	oei = crt_req_get(rpc);
	D_ASSERT(oei != NULL);
	oeo = crt_reply_get(rpc);
	D_ASSERT(oeo != NULL);
	/* prepare buffer for enumerate */

	rc = obj_ioc_begin(oei->oei_oid.id_pub, oei->oei_map_ver,
			   oei->oei_pool_uuid, oei->oei_co_hdl,
			   oei->oei_co_uuid, rpc, oei->oei_flags, &ioc);
	if (rc)
		D_GOTO(out, rc);

	D_DEBUG(DB_IO, "rpc %p opc %d oid "DF_UOID" tag/xs %d/%d pmv %u/%u\n",
		rpc, opc, DP_UOID(oei->oei_oid),
		dss_get_module_info()->dmi_tgt_id,
		dss_get_module_info()->dmi_xs_id,
		oei->oei_map_ver, ioc.ioc_map_ver);

	D_ALLOC_PTR(anchors);
	if (anchors == NULL)
		D_GOTO(out, rc = -DER_NOMEM);

	anchors->ia_dkey = oei->oei_dkey_anchor;
	anchors->ia_akey = oei->oei_akey_anchor;
	anchors->ia_ev = oei->oei_anchor;

	/* TODO: Transfer the inline_thres from enumerate RPC */
	enum_arg.inline_thres = 32;

	if (opc == DAOS_OBJ_RECX_RPC_ENUMERATE) {
		oeo->oeo_eprs.ca_count = 0;
		D_ALLOC(oeo->oeo_eprs.ca_arrays,
			oei->oei_nr * sizeof(daos_epoch_range_t));
		if (oeo->oeo_eprs.ca_arrays == NULL)
			D_GOTO(out, rc = -DER_NOMEM);
		enum_arg.eprs = oeo->oeo_eprs.ca_arrays;
		enum_arg.eprs_cap = oei->oei_nr;
		enum_arg.eprs_len = 0;

		oeo->oeo_recxs.ca_count = 0;
		D_ALLOC(oeo->oeo_recxs.ca_arrays,
			oei->oei_nr * sizeof(daos_recx_t));
		if (oeo->oeo_recxs.ca_arrays == NULL)
			D_GOTO(out, rc = -DER_NOMEM);
		enum_arg.recxs = oeo->oeo_recxs.ca_arrays;
		enum_arg.recxs_cap = oei->oei_nr;
		enum_arg.recxs_len = 0;
	} else {
		rc = daos_sgls_alloc(&oeo->oeo_sgl, &oei->oei_sgl, 1);
		if (rc != 0)
			D_GOTO(out, rc);
		enum_arg.sgl = &oeo->oeo_sgl;
		enum_arg.sgl_idx = 0;

		/* Prepare key descriptor buffer */
		oeo->oeo_kds.ca_count = 0;
		D_ALLOC(oeo->oeo_kds.ca_arrays,
			oei->oei_nr * sizeof(daos_key_desc_t));
		if (oeo->oeo_kds.ca_arrays == NULL)
			D_GOTO(out, rc = -DER_NOMEM);
		enum_arg.kds = oeo->oeo_kds.ca_arrays;
		enum_arg.kds_cap = oei->oei_nr;
		enum_arg.kds_len = 0;
	}

	/* keep trying until the key_buffer is fully filled or reaching the
	 * end of the stream.
	 */
	rc = obj_local_enum(&ioc, rpc, anchors, &enum_arg, &epoch);
	if (rc == 1) /* If the buffer is full, exit and reset failure. */
		rc = 0;

	if (rc)
		D_GOTO(out, rc);

	oeo->oeo_dkey_anchor = anchors->ia_dkey;
	oeo->oeo_akey_anchor = anchors->ia_akey;
	oeo->oeo_anchor = anchors->ia_ev;

	if (enum_arg.eprs)
		oeo->oeo_eprs.ca_count = enum_arg.eprs_len;

	if (opc == DAOS_OBJ_RECX_RPC_ENUMERATE) {
		oeo->oeo_recxs.ca_count = enum_arg.recxs_len;
		oeo->oeo_num = enum_arg.rnum;
		oeo->oeo_size = enum_arg.rsize;
	} else {
		D_ASSERT(enum_arg.eprs_len == 0 ||
			 enum_arg.eprs_len == enum_arg.kds_len);
		oeo->oeo_kds.ca_count = enum_arg.kds_len;
		oeo->oeo_num = enum_arg.kds_len;
		if (oeo->oeo_sgl.sg_iovs != NULL)
			oeo->oeo_size = oeo->oeo_sgl.sg_iovs[0].iov_len;
		oeo->oeo_csum_iov = enum_arg.csum_iov;
	}

	rc = obj_enum_reply_bulk(rpc);
out:
	/* for KEY2BIG case, just reuse the oeo_size to reply the key len */
	if (rc == -DER_KEY2BIG) {
		D_ASSERT(enum_arg.kds != NULL);
		oeo->oeo_size = enum_arg.kds[0].kd_key_len;
	}
	obj_enum_complete(rpc, rc, ioc.ioc_map_ver, epoch);
	obj_ioc_end(&ioc, rc);
	D_FREE(anchors);
}

static void
obj_punch_complete(crt_rpc_t *rpc, int status, uint32_t map_version)
{
	int rc;

	obj_reply_set_status(rpc, status);
	obj_reply_map_version_set(rpc, map_version);

	rc = crt_reply_send(rpc);
	if (rc != 0)
		D_ERROR("send reply failed: "DF_RC"\n", DP_RC(rc));
}

static int
obj_punch_one(struct obj_punch_in *opi, crt_opcode_t opc,
	      struct obj_io_context *ioc, struct dtx_handle *dth)
{
	struct ds_cont_child	*cont = ioc->ioc_coc;
	int			 rc;

	rc = dtx_sub_init(dth, &opi->opi_oid, opi->opi_dkey_hash);
	if (rc != 0)
		goto out;

	switch (opc) {
	case DAOS_OBJ_RPC_PUNCH:
	case DAOS_OBJ_RPC_TGT_PUNCH:
	case DAOS_OBJ_RPC_COLL_PUNCH:
		rc = vos_obj_punch(cont->sc_hdl, opi->opi_oid,
				   opi->opi_epoch, opi->opi_map_ver,
				   0, NULL, 0, NULL, dth);
		break;
	case DAOS_OBJ_RPC_PUNCH_DKEYS:
	case DAOS_OBJ_RPC_PUNCH_AKEYS:
	case DAOS_OBJ_RPC_TGT_PUNCH_DKEYS:
	case DAOS_OBJ_RPC_TGT_PUNCH_AKEYS: {
		daos_key_t *dkey;

		D_ASSERTF(opi->opi_dkeys.ca_count == 1,
			  "NOT punch multiple (%llu) dkeys via one RPC\n",
			  (unsigned long long)opi->opi_dkeys.ca_count);

		dkey = &((daos_key_t *)opi->opi_dkeys.ca_arrays)[0];
		rc = vos_obj_punch(cont->sc_hdl, opi->opi_oid,
				   opi->opi_epoch, opi->opi_map_ver,
				   opi->opi_api_flags,
				   dkey, opi->opi_akeys.ca_count,
				   opi->opi_akeys.ca_arrays, dth);
		break;
	}
	default:
		D_ERROR("opc %#x not supported\n", opc);
		D_GOTO(out, rc = -DER_NOSYS);
	}

out:
	return rc;
}

static int
obj_local_punch(struct obj_punch_in *opi, crt_opcode_t opc, uint32_t shard_nr, uint32_t *shards,
		struct obj_io_context *ioc, struct dtx_handle *dth)
{
	struct dtx_share_peer	*dsp;
	uint64_t		 sched_seq;
	uint32_t		 retry = 0;
	int			 rc = 0;
	int			 i;

again:
	sched_seq = sched_cur_seq();

	/* There may be multiple shards reside on the same VOS target. */
	for (i = 0; i < shard_nr; i++) {
		opi->opi_oid.id_shard = shards[i];
		rc = obj_punch_one(opi, opc, ioc, dth);
		if (rc != 0)
			break;
	}

	if (obj_dtx_need_refresh(dth, rc)) {
		if (++retry >= 3) {
			if (opi->opi_flags & ORF_MAYBE_STARVE) {
				dsp = d_list_entry(dth->dth_share_tbd_list.next,
						   struct dtx_share_peer, dsp_link);
				D_WARN("DTX refresh for " DF_DTI " because of " DF_DTI
				       " (%d), maybe starve\n",
				       DP_DTI(&dth->dth_xid), DP_DTI(&dsp->dsp_xid),
				       dth->dth_share_tbd_count);
			}
			goto out;
		}

		rc = dtx_refresh(dth, ioc->ioc_coc);
		if (rc != -DER_AGAIN)
			goto out;

		if (unlikely(sched_cur_seq() == sched_seq))
			goto again;

		/*
		 * There is CPU yield after DTX start, and the resent RPC may be handled
		 * during that. Let's check resent again before further process.
		 */

		if (dth->dth_need_validation) {
			daos_epoch_t	epoch = 0;
			int		rc1;

			rc1 = dtx_handle_resend(ioc->ioc_vos_coh, &opi->opi_dti, &epoch, NULL);
			switch (rc1) {
			case 0:
				opi->opi_epoch = epoch;
				/* Fall through */
			case -DER_ALREADY:
				rc = -DER_ALREADY;
				break;
			case -DER_NONEXIST:
			case -DER_EP_OLD:
				break;
			default:
				rc = rc1;
				break;
			}
		}

		/*
		 * For solo punch, it will be handled via one-phase transaction. If there is CPU
		 * yield after its epoch generated, we will renew the epoch, then we can use the
		 * epoch to sort related solo DTXs based on their epochs.
		 */
		if (rc == -DER_AGAIN && dth->dth_solo) {
			struct dtx_epoch	epoch;

			epoch.oe_value = d_hlc_get();
			epoch.oe_first = epoch.oe_value;
			epoch.oe_flags = orf_to_dtx_epoch_flags(opi->opi_flags);

			dtx_renew_epoch(&epoch, dth);

			D_DEBUG(DB_IO,
				"punch rpc %u renew epoch "DF_X64" => "DF_X64" for "DF_DTI"\n",
				opc, opi->opi_epoch, dth->dth_epoch, DP_DTI(&opi->opi_dti));

			opi->opi_epoch = dth->dth_epoch;
		}

		goto again;
	}

out:
	return rc;
}

int
obj_tgt_punch(struct obj_tgt_punch_args *otpa, uint32_t *shards, uint32_t count)
{
	struct obj_io_context	 ioc = { 0 };
	struct obj_io_context	*p_ioc = otpa->sponsor_ioc;
	struct dtx_handle	*dth = otpa->sponsor_dth;
	struct obj_punch_in	*opi = otpa->opi;
	struct dtx_epoch	 epoch;
	daos_epoch_t		 tmp;
	uint32_t		 dtx_flags = 0;
	int			 rc = 0;

	if (p_ioc == NULL) {
		p_ioc = &ioc;
		rc = obj_ioc_begin(opi->opi_oid.id_pub, opi->opi_map_ver, opi->opi_pool_uuid,
				   opi->opi_co_hdl, opi->opi_co_uuid, otpa->data, opi->opi_flags,
				   p_ioc);
		if (rc != 0)
			goto out;
	}

	if (dth != NULL) {
		if (dth->dth_prepared)
			D_GOTO(out, rc = 0);

		goto exec;
	}

	if (opi->opi_flags & ORF_RESEND) {
		tmp = opi->opi_epoch;
		rc = dtx_handle_resend(p_ioc->ioc_vos_coh, &opi->opi_dti, &tmp, NULL);
		/* Do nothing if 'prepared' or 'committed'. */
		if (rc == -DER_ALREADY || rc == 0)
			D_GOTO(out, rc = 0);

		/* Abort old one with different epoch, then re-execute with new epoch. */
		if (rc == -DER_MISMATCH)
			/* Abort it by force with MAX epoch to guarantee
			 * that it can be aborted.
			 */
			rc = vos_dtx_abort(p_ioc->ioc_vos_coh, &opi->opi_dti, tmp);

		if (rc < 0 && rc != -DER_NONEXIST)
			D_GOTO(out, rc);
	}

	epoch.oe_value = opi->opi_epoch;
	epoch.oe_first = epoch.oe_value; /* unused for TGT_PUNCH */
	epoch.oe_flags = orf_to_dtx_epoch_flags(opi->opi_flags);

	if (opi->opi_flags & ORF_DTX_SYNC)
		dtx_flags |= DTX_SYNC;

	/* Start the local transaction */
	rc = dtx_begin(p_ioc->ioc_vos_coh, &opi->opi_dti, &epoch, count, opi->opi_map_ver,
		       &opi->opi_oid, opi->opi_dti_cos.ca_arrays, opi->opi_dti_cos.ca_count,
		       dtx_flags, otpa->mbs, &dth);
	if (rc != 0) {
		D_ERROR(DF_UOID ": Failed to start DTX for punch " DF_RC "\n",
			DP_UOID(opi->opi_oid), DP_RC(rc));
		D_GOTO(out, rc);
	}

	if (DAOS_FAIL_CHECK(DAOS_DTX_NONLEADER_ERROR))
		D_GOTO(out, rc = -DER_IO);

exec:
	rc = obj_local_punch(opi, otpa->opc, count, shards, p_ioc, dth);
	if (rc != 0)
		DL_CDEBUG(rc == -DER_INPROGRESS || rc == -DER_TX_RESTART ||
			  (rc == -DER_NONEXIST && (opi->opi_api_flags & DAOS_COND_PUNCH)),
			  DB_IO, DLOG_ERR, rc, DF_UOID, DP_UOID(opi->opi_oid));

out:
	if (otpa->ver != NULL)
		*otpa->ver = p_ioc->ioc_map_ver;

	if (dth != NULL && dth != otpa->sponsor_dth)
		rc = dtx_end(dth, p_ioc->ioc_coc, rc);

	if (p_ioc == &ioc)
		obj_ioc_end(p_ioc, rc);

	return rc;
}

/* Handle the punch requests on non-leader */
void
ds_obj_tgt_punch_handler(crt_rpc_t *rpc)
{
	struct obj_tgt_punch_args	 otpa = { 0 };
	struct obj_punch_in		*opi = crt_req_get(rpc);
	struct daos_shard_tgt		*tgts = opi->opi_shard_tgts.ca_arrays;
	uint32_t			 tgt_cnt = opi->opi_shard_tgts.ca_count;
	uint32_t			 version = 0;
	int				 rc;

	rc = obj_gen_dtx_mbs(opi->opi_flags, &tgt_cnt, &tgts, &otpa.mbs);
	if (rc != 0)
		D_GOTO(out, rc);

	otpa.opc = opc_get(rpc->cr_opc);
	otpa.opi = opi;
	otpa.ver = &version;
	otpa.data = rpc;

	rc = obj_tgt_punch(&otpa, &opi->opi_oid.id_shard, 1);

out:
	obj_punch_complete(rpc, rc, version);
	D_FREE(otpa.mbs);
}

static int
obj_punch_agg_cb(struct dtx_leader_handle *dlh, void *arg)
{
	struct dtx_sub_status	*sub;
	uint32_t		 sub_cnt = dlh->dlh_normal_sub_cnt + dlh->dlh_delay_sub_cnt;
	int			 allow_failure = dlh->dlh_allow_failure;
	int			 allow_failure_cnt;
	int			 succeeds;
	int			 result = 0;
	int			 i;

	/*
	 * For conditional punch, let's ignore DER_NONEXIST if some shard succeed,
	 * since the object may not exist on some shards due to EC partial update.
	 */
	D_ASSERTF(allow_failure == -DER_NONEXIST, "Unexpected allow failure %d\n", allow_failure);

	for (i = 0, allow_failure_cnt = 0, succeeds = 0; i < sub_cnt; i++) {
		sub = &dlh->dlh_subs[i];
		if (sub->dss_tgt.st_rank != DAOS_TGT_IGNORE && sub->dss_comp) {
			if (sub->dss_result == 0) {
				succeeds++;
			} else if (sub->dss_result == allow_failure) {
				allow_failure_cnt++;
			} else if (result == -DER_INPROGRESS || result == -DER_AGAIN ||
				   result == 0) {
				/* Ignore INPROGRESS and AGAIN if there is other failure. */
				result = sub->dss_result;

				if (dlh->dlh_rmt_ver < sub->dss_version)
					dlh->dlh_rmt_ver = sub->dss_version;
			}
		}
	}

	D_DEBUG(DB_IO, DF_DTI" sub_requests %d/%d, allow_failure %d, result %d\n",
		DP_DTI(&dlh->dlh_handle.dth_xid),
		allow_failure_cnt, succeeds, allow_failure, result);

	if (allow_failure_cnt > 0 && result == 0 && succeeds == 0)
		result = allow_failure;

	return result;
}

static int
obj_tgt_punch_disp(struct dtx_leader_handle *dlh, void *arg, int idx, dtx_sub_comp_cb_t comp_cb)
{
	struct ds_obj_exec_arg	*exec_arg = arg;

	/* handle local operation */
	if (idx == -1) {
		crt_rpc_t		*rpc = exec_arg->rpc;
		struct obj_punch_in	*opi = crt_req_get(rpc);
		int			rc = 0;

		if (DAOS_FAIL_CHECK(DAOS_DTX_LEADER_ERROR))
			D_GOTO(comp, rc = -DER_IO);

		if (dlh->dlh_handle.dth_prepared)
			goto comp;

		rc = obj_local_punch(opi, opc_get(rpc->cr_opc), 1, &opi->opi_oid.id_shard,
				     exec_arg->ioc, &dlh->dlh_handle);
		if (rc != 0)
			DL_CDEBUG(rc == -DER_INPROGRESS || rc == -DER_TX_RESTART ||
				  (rc == -DER_NONEXIST && (opi->opi_api_flags & DAOS_COND_PUNCH)),
				  DB_IO, DLOG_ERR, rc, DF_UOID, DP_UOID(opi->opi_oid));

comp:
		if (comp_cb != NULL)
			comp_cb(dlh, idx, rc);

		return rc;
	}

	/* Handle the object remotely */
	return ds_obj_remote_punch(dlh, arg, idx, comp_cb);
}

/* Handle the punch requests on the leader */
void
ds_obj_punch_handler(crt_rpc_t *rpc)
{
	struct dtx_leader_handle	*dlh = NULL;
	struct obj_punch_in		*opi;
	struct ds_obj_exec_arg		exec_arg = { 0 };
	struct obj_io_context		ioc = { 0 };
	struct dtx_memberships		*mbs = NULL;
	struct daos_shard_tgt		*tgts = NULL;
	struct dtx_id			*dti_cos = NULL;
	int				dti_cos_cnt;
	uint32_t			tgt_cnt;
	uint32_t			flags = 0;
	uint32_t			dtx_flags = 0;
	uint32_t			version = 0;
	uint32_t			max_ver = 0;
	struct dtx_epoch		epoch;
	int				rc;
	bool				need_abort = false;

	opi = crt_req_get(rpc);
	D_ASSERT(opi != NULL);
	rc = obj_ioc_begin(opi->opi_oid.id_pub, opi->opi_map_ver,
			   opi->opi_pool_uuid, opi->opi_co_hdl,
			   opi->opi_co_uuid, rpc, opi->opi_flags, &ioc);
	if (rc)
		goto out;

	if (opi->opi_dkeys.ca_count == 0)
		D_DEBUG(DB_TRACE,
			"punch obj %p oid "DF_UOID" tag/xs %d/%d epc "
			DF_X64", pmv %u/%u dti "DF_DTI".\n",
			rpc, DP_UOID(opi->opi_oid),
			dss_get_module_info()->dmi_tgt_id,
			dss_get_module_info()->dmi_xs_id, opi->opi_epoch,
			opi->opi_map_ver, ioc.ioc_map_ver,
			DP_DTI(&opi->opi_dti));
	else
		D_DEBUG(DB_TRACE,
			"punch key %p oid "DF_UOID" dkey "
			DF_KEY" tag/xs %d/%d epc "
			DF_X64", pmv %u/%u dti "DF_DTI".\n",
			rpc, DP_UOID(opi->opi_oid),
			DP_KEY(&opi->opi_dkeys.ca_arrays[0]),
			dss_get_module_info()->dmi_tgt_id,
			dss_get_module_info()->dmi_xs_id, opi->opi_epoch,
			opi->opi_map_ver, ioc.ioc_map_ver,
			DP_DTI(&opi->opi_dti));

	rc = process_epoch(&opi->opi_epoch, NULL /* epoch_first */,
			   &opi->opi_flags);
	if (rc == PE_OK_LOCAL)
		opi->opi_flags &= ~ORF_EPOCH_UNCERTAIN;

	version = opi->opi_map_ver;
	max_ver = opi->opi_map_ver;
	tgts = opi->opi_shard_tgts.ca_arrays;
	tgt_cnt = opi->opi_shard_tgts.ca_count;

	rc = obj_gen_dtx_mbs(opi->opi_flags, &tgt_cnt, &tgts, &mbs);
	if (rc != 0)
		D_GOTO(out, rc);

	if (tgt_cnt == 0) {
		if (!(opi->opi_api_flags & DAOS_COND_MASK))
			dtx_flags |= DTX_DROP_CMT;
		dtx_flags |= DTX_SOLO;
	}
	if (opi->opi_flags & ORF_DTX_SYNC)
		dtx_flags |= DTX_SYNC;

	/* Handle resend. */
	if (opi->opi_flags & ORF_RESEND) {
		daos_epoch_t	e;

again:
		if (flags & ORF_RESEND)
			e = opi->opi_epoch;
		else
			e = 0;
		version = opi->opi_map_ver;
		rc      = dtx_handle_resend(ioc.ioc_vos_coh, &opi->opi_dti, &e, &version);
		switch (rc) {
		case -DER_ALREADY:
			D_GOTO(out, rc = 0);
		case 0:
			opi->opi_epoch = e;
			flags |= ORF_RESEND;
			/* TODO: Also recovery the epoch uncertainty. */
			break;
		case -DER_MISMATCH:
			rc = vos_dtx_abort(ioc.ioc_vos_coh, &opi->opi_dti, e);
			if (rc < 0 && rc != -DER_NONEXIST)
				D_GOTO(out, rc);
			/* Fall through */
		case -DER_NONEXIST:
			flags = 0;
			break;
		default:
			D_GOTO(out, rc);
		}
	} else if (DAOS_FAIL_CHECK(DAOS_DTX_LOST_RPC_REQUEST) ||
		   DAOS_FAIL_CHECK(DAOS_DTX_LONG_TIME_RESEND)) {
		goto cleanup;
	}

	/* For leader case, we need to find out the potential conflict
	 * (or share the same non-committed object/dkey) DTX(s) in the
	 * CoS (committable) cache, piggyback them via the dispdatched
	 * RPC to non-leaders. Then the non-leader replicas can commit
	 * them before real modifications to avoid availability issues.
	 */
	D_FREE(dti_cos);
	dti_cos_cnt = dtx_cos_get_piggyback(ioc.ioc_coc, &opi->opi_oid, opi->opi_dkey_hash,
					    DTX_THRESHOLD_COUNT, &dti_cos);
	if (dti_cos_cnt < 0)
		D_GOTO(out, rc = dti_cos_cnt);

	epoch.oe_value = opi->opi_epoch;
	epoch.oe_first = epoch.oe_value; /* unused for PUNCH */
	epoch.oe_flags = orf_to_dtx_epoch_flags(opi->opi_flags);

	/* Since we do not know if other replicas execute the
	 * operation, so even the operation has been execute
	 * locally, we will start dtx and forward requests to
	 * all replicas.
	 *
	 * For new leader, even though the local replica
	 * has ever been modified before, but it doesn't
	 * know whether other replicas have also done the
	 * modification or not, so still need to dispatch
	 * the RPC to other replicas.
	 */

	if (flags & ORF_RESEND)
		dtx_flags |= DTX_PREPARED;
	else
		dtx_flags &= ~DTX_PREPARED;

	rc = dtx_leader_begin(ioc.ioc_vos_coh, &opi->opi_dti, &epoch, 1,
			      version, &opi->opi_oid, dti_cos, dti_cos_cnt,
			      tgts, tgt_cnt, dtx_flags, mbs, NULL /* dce */, &dlh);
	if (rc != 0) {
		D_ERROR(DF_UOID ": Failed to start DTX for punch " DF_RC "\n",
			DP_UOID(opi->opi_oid), DP_RC(rc));
		D_GOTO(out, rc);
	}

	exec_arg.rpc = rpc;
	exec_arg.ioc = &ioc;
	exec_arg.flags |= flags;

	/* Execute the operation on all shards */
	if (opi->opi_api_flags & DAOS_COND_PUNCH)
		rc = dtx_leader_exec_ops(dlh, obj_tgt_punch_disp, obj_punch_agg_cb, -DER_NONEXIST,
					 &exec_arg);
	else
		rc = dtx_leader_exec_ops(dlh, obj_tgt_punch_disp, NULL, 0, &exec_arg);

	if (max_ver < dlh->dlh_rmt_ver)
		max_ver = dlh->dlh_rmt_ver;

	/* Stop the distribute transaction */
	rc = dtx_leader_end(dlh, ioc.ioc_coc, rc);
	switch (rc) {
	case -DER_TX_RESTART:
		/* Only standalone punches use this RPC. Retry with newer epoch. */
		opi->opi_epoch = d_hlc_get();
		exec_arg.flags |= ORF_RESEND;
		flags = ORF_RESEND;
		goto again;
	case -DER_AGAIN:
		need_abort = true;
		exec_arg.flags |= ORF_RESEND;
		flags = ORF_RESEND;
		ABT_thread_yield();
		goto again;
	default:
		break;
	}

	if (!(opi->opi_flags & ORF_RESEND) &&
	    DAOS_FAIL_CHECK(DAOS_DTX_LOST_RPC_REPLY))
		goto cleanup;

out:
	if (rc != 0 && need_abort) {
		struct dtx_entry	 dte;
		int			 rc1;

		dte.dte_xid = opi->opi_dti;
		dte.dte_ver = version;
		dte.dte_refs = 1;
		dte.dte_mbs = mbs;
		rc1 = dtx_abort(ioc.ioc_coc, &dte, opi->opi_epoch);
		if (rc1 != 0 && rc1 != -DER_NONEXIST)
			D_WARN("Failed to abort DTX "DF_DTI": "DF_RC"\n",
			       DP_DTI(&opi->opi_dti), DP_RC(rc1));
	}

	obj_punch_complete(rpc, rc, max_ver);

cleanup:
	D_FREE(mbs);
	D_FREE(dti_cos);
	obj_ioc_end(&ioc, rc);
}

static int
obj_local_query(struct obj_tgt_query_args *otqa, struct obj_io_context *ioc, daos_unit_oid_t oid,
		daos_epoch_t epoch, uint64_t api_flags, uint32_t map_ver, uint32_t opc,
		uint32_t count, uint32_t *shards, struct dtx_handle *dth)
{
	struct obj_query_merge_args	 oqma = { 0 };
	daos_key_t			 dkey;
	daos_key_t			 akey;
	daos_key_t			*p_dkey;
	daos_key_t			*p_akey;
	daos_recx_t			*p_recx;
	daos_epoch_t			*p_epoch;
	daos_unit_oid_t			 t_oid = oid;
	uint32_t			 query_flags = api_flags;
	uint32_t			 cell_size = 0;
	uint64_t			 stripe_size = 0;
	daos_epoch_t			 max_epoch = 0;
	daos_recx_t			 recx = { 0 };
	int				 succeeds;
	int				 rc = 0;
	int				 i;

	if (count > 1)
		D_ASSERT(otqa->otqa_need_copy);

	if (daos_oclass_is_ec(&ioc->ioc_oca) && api_flags & DAOS_GET_RECX) {
		query_flags |= VOS_GET_RECX_EC;
		cell_size = obj_ec_cell_rec_nr(&ioc->ioc_oca);
		stripe_size = obj_ec_stripe_rec_nr(&ioc->ioc_oca);
	}

	otqa->otqa_shard = shards[0];

	if (otqa->otqa_need_copy) {
		oqma.oqma_oca = &ioc->ioc_oca;
		oqma.oqma_oid = oid;
		oqma.oqma_oid.id_shard = shards[0];
		oqma.oqma_in_dkey = otqa->otqa_in_dkey;
		oqma.oqma_tgt_dkey = &otqa->otqa_dkey_copy;
		oqma.oqma_tgt_akey = &otqa->otqa_akey_copy;
		oqma.oqma_tgt_recx = &otqa->otqa_recx;
		oqma.oqma_tgt_epoch = &otqa->otqa_max_epoch;
		oqma.oqma_tgt_map_ver = &otqa->otqa_version;
		oqma.oqma_shard = &otqa->otqa_shard;
		oqma.oqma_flags = api_flags;
		oqma.oqma_opc = opc;
		oqma.oqma_src_map_ver = map_ver;
	}

	for (i = 0, succeeds = 0; i < count; i++ ) {
		if (api_flags & DAOS_GET_DKEY) {
			if (otqa->otqa_need_copy)
				p_dkey = &dkey;
			else
				p_dkey = otqa->otqa_out_dkey;
			d_iov_set(p_dkey, NULL, 0);
		} else {
			p_dkey = otqa->otqa_in_dkey;
		}

		if (api_flags & DAOS_GET_AKEY) {
			if (otqa->otqa_need_copy)
				p_akey = &akey;
			else
				p_akey = otqa->otqa_out_akey;
			d_iov_set(p_akey, NULL, 0);
		} else {
			p_akey = otqa->otqa_in_akey;
		}

		if (otqa->otqa_need_copy) {
			p_recx = &recx;
			p_epoch = &max_epoch;
		} else {
			p_recx = &otqa->otqa_recx;
			p_epoch = &otqa->otqa_max_epoch;
		}

		t_oid.id_shard = shards[i];

again:
		rc = vos_obj_query_key(ioc->ioc_vos_coh, t_oid, query_flags, epoch, p_dkey, p_akey,
				       p_recx, p_epoch, cell_size, stripe_size, dth);
		if (obj_dtx_need_refresh(dth, rc)) {
			rc = dtx_refresh(dth, ioc->ioc_coc);
			if (rc == -DER_AGAIN)
				goto again;
		}

		if (rc == -DER_NONEXIST) {
			if (otqa->otqa_need_copy && otqa->otqa_max_epoch < *p_epoch)
				otqa->otqa_max_epoch = *p_epoch;
			continue;
		}

		if (rc != 0)
			goto out;

		succeeds++;

		if (!otqa->otqa_need_copy) {
			otqa->otqa_shard = shards[i];
			goto out;
		}

		if (succeeds == 1) {
			rc = daos_iov_copy(&otqa->otqa_dkey_copy, p_dkey);
			if (rc != 0)
				goto out;

			rc = daos_iov_copy(&otqa->otqa_akey_copy, p_akey);
			if (rc != 0)
				goto out;

			otqa->otqa_recx = *p_recx;
			if (otqa->otqa_max_epoch < *p_epoch)
				otqa->otqa_max_epoch = *p_epoch;
			otqa->otqa_shard = shards[i];
			otqa->otqa_keys_allocated = 1;

			if (otqa->otqa_raw_recx && daos_oclass_is_ec(&ioc->ioc_oca)) {
				obj_ec_recx_vos2daos(&ioc->ioc_oca, t_oid, p_dkey, &otqa->otqa_recx,
						     api_flags & DAOS_GET_MAX ? true : false);
				otqa->otqa_raw_recx = 0;
			}
		} else {
			oqma.oqma_oid.id_shard = shards[i];
			oqma.oqma_src_epoch = *p_epoch;
			oqma.oqma_src_dkey = p_dkey;
			oqma.oqma_src_akey = p_akey;
			oqma.oqma_src_recx = p_recx;
			oqma.oqma_raw_recx = 1;
			/*
			 * Merge (L1) the results from different shards on the same VOS target
			 * into current otqa that stands for the result for current VOS target.
			 */
			rc = daos_obj_query_merge(&oqma);
			if (rc != 0)
				goto out;
		}
	}

	if (rc == -DER_NONEXIST && succeeds > 0)
		rc = 0;

out:
	if (rc == -DER_NONEXIST && otqa->otqa_need_copy && !otqa->otqa_keys_allocated) {
		/* Allocate key buffer for subsequent merge. */
		rc = daos_iov_alloc(&otqa->otqa_dkey_copy, sizeof(uint64_t), true);
		if (rc != 0)
			goto out;

		rc = daos_iov_alloc(&otqa->otqa_akey_copy, sizeof(uint64_t), true);
		if (rc != 0)
			goto out;

		otqa->otqa_keys_allocated = 1;
	}

	otqa->otqa_result = rc;
	otqa->otqa_completed = 1;

	return rc;
}

int
obj_tgt_query(struct obj_tgt_query_args *otqa, uuid_t po_uuid, uuid_t co_hdl, uuid_t co_uuid,
	      daos_unit_oid_t oid, daos_epoch_t epoch, daos_epoch_t epoch_first,
	      uint64_t api_flags, uint32_t rpc_flags, uint32_t *map_ver, crt_rpc_t *rpc,
	      uint32_t count, uint32_t *shards, struct dtx_id *xid)
{
	struct dtx_epoch	 dtx_epoch = { 0 };
	struct obj_io_context	 ioc = { 0 };
	struct obj_io_context	*p_ioc = otqa->otqa_ioc;
	struct dtx_handle	*dth = otqa->otqa_dth;
	int			 rc = 0;

	if (p_ioc == NULL)
		p_ioc = &ioc;

	if (!p_ioc->ioc_began) {
		rc = obj_ioc_begin(oid.id_pub, *map_ver, po_uuid, co_hdl, co_uuid, rpc, rpc_flags,
				   p_ioc);
		if (rc != 0)
			goto out;
	}

	if (dth == NULL) {
		dtx_epoch.oe_value = epoch;
		dtx_epoch.oe_first = epoch_first;
		dtx_epoch.oe_flags = orf_to_dtx_epoch_flags(rpc_flags);

		rc = dtx_begin(p_ioc->ioc_vos_coh, xid, &dtx_epoch, 0, *map_ver, &oid, NULL, 0, 0,
			       NULL, &dth);
		if (rc != 0)
			goto out;
	}

	rc = obj_local_query(otqa, p_ioc, oid, epoch, api_flags, *map_ver, opc_get(rpc->cr_opc),
			     count, shards, dth);

	if (dth != otqa->otqa_dth)
		rc = dtx_end(dth, p_ioc->ioc_coc, rc);

out:
	*map_ver = p_ioc->ioc_map_ver;
	if (p_ioc != otqa->otqa_ioc)
		obj_ioc_end(p_ioc, rc);

	return rc;
}

void
ds_obj_query_key_handler(crt_rpc_t *rpc)
{
	struct dss_module_info		*dmi = dss_get_module_info();
	struct obj_query_key_in		*okqi = crt_req_get(rpc);
	struct obj_query_key_out	*okqo = crt_reply_get(rpc);
	struct obj_tgt_query_args	 otqa = { 0 };
	uint32_t			 version = okqi->okqi_map_ver;
	int				 rc;

	rc = process_epoch(&okqi->okqi_epoch, &okqi->okqi_epoch_first, &okqi->okqi_flags);
	if (rc == PE_OK_LOCAL)
		okqi->okqi_flags &= ~ORF_EPOCH_UNCERTAIN;

	otqa.otqa_in_dkey = &okqi->okqi_dkey;
	otqa.otqa_in_akey = &okqi->okqi_akey;
	otqa.otqa_out_dkey = &okqo->okqo_dkey;
	otqa.otqa_out_akey = &okqo->okqo_akey;

	rc = obj_tgt_query(&otqa, okqi->okqi_pool_uuid, okqi->okqi_co_hdl, okqi->okqi_co_uuid,
			   okqi->okqi_oid, okqi->okqi_epoch, okqi->okqi_epoch_first,
			   okqi->okqi_api_flags, okqi->okqi_flags, &version, rpc, 1,
			   &okqi->okqi_oid.id_shard, &okqi->okqi_dti);
	okqo->okqo_max_epoch = otqa.otqa_max_epoch;
	if (rc == 0)
		okqo->okqo_recx = otqa.otqa_recx;
	else
		DL_CDEBUG(rc != -DER_NONEXIST && rc != -DER_INPROGRESS && rc != -DER_TX_RESTART,
			  DLOG_ERR, DB_IO, rc, "Failed to handle reqular query RPC %p on XS %u/%u "
			  "for obj "DF_UOID" epc "DF_X64" pmv %u/%u, api_flags "DF_X64" with dti "
			  DF_DTI, rpc, dmi->dmi_xs_id, dmi->dmi_tgt_id, DP_UOID(okqi->okqi_oid),
			  okqi->okqi_epoch, okqi->okqi_map_ver, version, okqi->okqi_api_flags,
			  DP_DTI(&okqi->okqi_dti));

	obj_reply_set_status(rpc, rc);
	obj_reply_map_version_set(rpc, version);
	okqo->okqo_epoch = okqi->okqi_epoch;

	rc = crt_reply_send(rpc);
	if (rc != 0)
		D_ERROR("send reply failed: "DF_RC"\n", DP_RC(rc));
}

void
ds_obj_sync_handler(crt_rpc_t *rpc)
{
	struct obj_sync_in	*osi;
	struct obj_sync_out	*oso;
	struct obj_io_context	 ioc;
	daos_epoch_t		 epoch = d_hlc_get();
	int			 rc;

	osi = crt_req_get(rpc);
	D_ASSERT(osi != NULL);

	oso = crt_reply_get(rpc);
	D_ASSERT(oso != NULL);

	if (osi->osi_epoch == 0)
		oso->oso_epoch = epoch;
	else
		oso->oso_epoch = min(epoch, osi->osi_epoch);

	D_DEBUG(DB_IO, "obj_sync start: "DF_UOID", epc "DF_X64"\n",
		DP_UOID(osi->osi_oid), oso->oso_epoch);

	rc = obj_ioc_begin(osi->osi_oid.id_pub, osi->osi_map_ver,
			   osi->osi_pool_uuid, osi->osi_co_hdl,
			   osi->osi_co_uuid, rpc, 0, &ioc);
	if (rc != 0)
		D_GOTO(out, rc);

	rc = dtx_obj_sync(ioc.ioc_coc, &osi->osi_oid, oso->oso_epoch);

out:
	obj_reply_map_version_set(rpc, ioc.ioc_map_ver);
	obj_reply_set_status(rpc, rc);
	obj_ioc_end(&ioc, rc);

	D_DEBUG(DB_IO, "obj_sync stop: "DF_UOID", epc "DF_X64", rd = %d\n",
		DP_UOID(osi->osi_oid), oso->oso_epoch, rc);

	rc = crt_reply_send(rpc);
	if (rc != 0)
		D_ERROR("send reply failed: "DF_RC"\n", DP_RC(rc));
}

static int
obj_verify_bio_csum(daos_obj_id_t oid, daos_iod_t *iods,
		    struct dcs_iod_csums *iod_csums, struct bio_desc *biod,
		    struct daos_csummer *csummer, uint32_t iods_nr)
{
	unsigned int	i;
	int		rc = 0;

	if (!daos_csummer_initialized(csummer) ||
	    csummer->dcs_skip_data_verify ||
	    !csummer->dcs_srv_verify)
		return 0;

	for (i = 0; i < iods_nr; i++) {
		daos_iod_t		*iod = &iods[i];
		struct bio_sglist	*bsgl = bio_iod_sgl(biod, i);
		d_sg_list_t		 sgl;

		if (!csum_iod_is_supported(iod))
			continue;

		if (!ci_is_valid(iod_csums[i].ic_data)) {
			D_ERROR("Checksums is enabled but the csum info is "
				"invalid for iod_csums %d/%d. ic_nr: %d, "
				"iod: "DF_C_IOD"\n",
				i, iods_nr, iod_csums[i].ic_nr, DP_C_IOD(iod));
			return -DER_CSUM;
		}

		rc = bio_sgl_convert(bsgl, &sgl);

		if (rc == 0)
			rc = daos_csummer_verify_iod(csummer, iod, &sgl,
						     &iod_csums[i], NULL, 0,
						     NULL);

		d_sgl_fini(&sgl, false);

		if (rc != 0) {
			if (iod->iod_type == DAOS_IOD_SINGLE) {
				D_ERROR("Data Verification failed (object: "
					DF_OID"): %d\n",
					DP_OID(oid), rc);
			} else if (iod->iod_type == DAOS_IOD_ARRAY) {
				D_ERROR("Data Verification failed (object: "
					DF_OID", extent: "DF_RECX"): %d\n",
					DP_OID(oid), DP_RECX(iod->iod_recxs[i]), rc);
			}
			break;
		}
	}

	return rc;
}

static inline void
ds_obj_cpd_set_sub_result(struct obj_cpd_out *oco, int idx,
			  int result, daos_epoch_t epoch)
{
	uint64_t	*p_epoch;
	int		*p_ret;

	p_epoch = (uint64_t *)oco->oco_sub_epochs.ca_arrays + idx;
	*p_epoch = epoch;

	p_ret = (int *)oco->oco_sub_rets.ca_arrays + idx;
	*p_ret = result;
}

static void
obj_cpd_reply(crt_rpc_t *rpc, int status, uint32_t map_version)
{
	struct obj_cpd_in	*oci = crt_req_get(rpc);
	struct obj_cpd_out	*oco = crt_reply_get(rpc);
	int			 rc;

	if (!(oci->oci_flags & ORF_RESEND) &&
	    (DAOS_FAIL_CHECK(DAOS_DTX_LOST_RPC_REQUEST) ||
	     DAOS_FAIL_CHECK(DAOS_DTX_LOST_RPC_REPLY)))
		goto cleanup;

	obj_reply_set_status(rpc, status);
	obj_reply_map_version_set(rpc, map_version);

	D_DEBUG(DB_TRACE, "CPD rpc %p send reply, pmv %d, status %d.\n",
		rpc, map_version, status);

	rc = crt_reply_send(rpc);
	if (rc != 0)
		D_ERROR("Send CPD reply failed: "DF_RC"\n", DP_RC(rc));

cleanup:
	D_FREE(oco->oco_sub_rets.ca_arrays);
	oco->oco_sub_rets.ca_count = 0;

	D_FREE(oco->oco_sub_epochs.ca_arrays);
	oco->oco_sub_epochs.ca_count = 0;
}

/* Locally process the operations belong to one DTX.
 * Common logic, shared by both leader and non-leader.
 */
#define LOCAL_STACK_NUM		2
static int
ds_cpd_handle_one(crt_rpc_t *rpc, struct daos_cpd_sub_head *dcsh, struct daos_cpd_disp_ent *dcde,
		  struct daos_cpd_sub_req *dcsrs, struct obj_io_context *ioc,
		  struct dtx_handle *dth)
{
	struct daos_cpd_req_idx *dcri = dcde->dcde_reqs;
	struct daos_cpd_sub_req *dcsr;
	struct daos_cpd_update  *dcu;
	daos_handle_t           *iohs                             = NULL;
	struct bio_desc        **biods                            = NULL;
	struct obj_bulk_args    *bulks                            = NULL;
	daos_iod_t               local_iods[LOCAL_STACK_NUM]      = {0};
	uint32_t                 local_iod_nrs[LOCAL_STACK_NUM]   = {0};
	struct dcs_iod_csums     local_csums[LOCAL_STACK_NUM]     = {0};
	struct dcs_csum_info     local_csum_info[LOCAL_STACK_NUM] = {0};
	uint64_t                 local_offs[LOCAL_STACK_NUM]      = {0};
	uint64_t                 local_skips[LOCAL_STACK_NUM]     = {0};
	daos_iod_t              *local_p_iods[LOCAL_STACK_NUM]    = {0};
	struct dcs_iod_csums    *local_p_csums[LOCAL_STACK_NUM]   = {0};
	uint64_t                *local_p_offs[LOCAL_STACK_NUM]    = {0};
	uint8_t                 *local_p_skips[LOCAL_STACK_NUM]   = {0};
	uint8_t                **pskips                           = NULL;
	daos_iod_t             **piods                            = NULL;
	uint32_t                *piod_nrs                         = NULL;
	struct dcs_iod_csums   **pcsums                           = NULL;
	uint64_t               **poffs                            = NULL;
	struct dcs_csum_info    *pcsum_info                       = NULL;
	int                      rma                              = 0;
	int                      rma_idx                          = 0;
	int                      rc                               = 0;
	int                      i;
	uint64_t                 update_flags;
	uint64_t                 sched_seq = sched_cur_seq();

	if (dth->dth_flags & DTE_LEADER &&
	    DAOS_FAIL_CHECK(DAOS_DTX_RESTART))
		D_GOTO(out, rc = -DER_TX_RESTART);

	/* P1: Spread read TS. */
	for (i = 0; i < dcde->dcde_read_cnt; i++) {
		daos_handle_t	ioh;

		dcsr = &dcsrs[dcri[i].dcri_req_idx];
		if (dcsr->dcsr_opc != DCSO_READ) {
			D_ERROR(DF_DTI" expected sub read, but got opc %u\n",
				DP_DTI(&dcsh->dcsh_xid), dcsr->dcsr_opc);

			D_GOTO(out, rc = -DER_PROTO);
		}

		dcsr->dcsr_oid.id_shard = dcri[i].dcri_shard_id;
		rc = vos_fetch_begin(ioc->ioc_vos_coh, dcsr->dcsr_oid,
				     dcsh->dcsh_epoch.oe_value,
				     &dcsr->dcsr_dkey, dcsr->dcsr_nr,
				     dcsr->dcsr_read.dcr_iods,
				     VOS_OF_FETCH_SET_TS_ONLY, NULL, &ioh, dth);
		if (rc == 0)
			rc = vos_fetch_end(ioh, NULL, 0);
		else if (rc == -DER_NONEXIST)
			rc = 0;

		if (rc != 0) {
			DL_CDEBUG(rc != -DER_INPROGRESS && rc != -DER_TX_RESTART, DLOG_ERR, DB_IO,
				  rc, "Failed to set read TS for obj " DF_UOID ", DTX " DF_DTI,
				  DP_UOID(dcsr->dcsr_oid), DP_DTI(&dcsh->dcsh_xid));
			goto out;
		}
	}

	dcri += dcde->dcde_read_cnt;
	if (dcde->dcde_write_cnt > LOCAL_STACK_NUM) {
		D_ALLOC_ARRAY(piods, dcde->dcde_write_cnt);
		D_ALLOC_ARRAY(piod_nrs, dcde->dcde_write_cnt);
		D_ALLOC_ARRAY(pcsums, dcde->dcde_write_cnt);
		D_ALLOC_ARRAY(poffs, dcde->dcde_write_cnt);
		D_ALLOC_ARRAY(pcsum_info, dcde->dcde_write_cnt);
		D_ALLOC_ARRAY(pskips, dcde->dcde_write_cnt);
		if (piods == NULL || piod_nrs == NULL || pcsums == NULL || poffs == NULL ||
		    pcsum_info == NULL || pskips == NULL)
			D_GOTO(out, rc = -DER_NOMEM);
	} else {
		piods = local_p_iods;
		pcsums = local_p_csums;
		poffs = local_p_offs;
		piod_nrs = local_iod_nrs;
		pcsum_info = local_csum_info;
		pskips = local_p_skips;
		for (i = 0; i < dcde->dcde_write_cnt; i++) {
			piods[i] = &local_iods[i];
			pcsums[i] = &local_csums[i];
			poffs[i] = &local_offs[i];
			pskips[i] = (uint8_t *)&local_skips[i];
		}
	}

	/* P2: vos_update_begin. */
	for (i = 0; i < dcde->dcde_write_cnt; i++) {
		dcsr = &dcsrs[dcri[i].dcri_req_idx];
		dcsr->dcsr_oid.id_shard = dcri[i].dcri_shard_id;

		if (dcsr->dcsr_opc != DCSO_UPDATE)
			continue;

		dcu = &dcsr->dcsr_update;
		if (dcsr->dcsr_nr != dcu->dcu_iod_array.oia_iod_nr) {
			D_ERROR("Unmatched iod NR %u vs %u for obj "DF_UOID
				", DTX "DF_DTI"\n", dcsr->dcsr_nr,
				dcu->dcu_iod_array.oia_iod_nr,
				DP_UOID(dcsr->dcsr_oid),
				DP_DTI(&dcsh->dcsh_xid));

			D_GOTO(out, rc = -DER_INVAL);
		}

		/* There is no object associated with this ioc while
		 * initializing, we have to do it at here.
		 */
		rc = obj_ioc_init_oca(ioc, dcsr->dcsr_oid.id_pub, true);
		if (rc)
			D_GOTO(out, rc);

		rc = obj_get_iods_offs(dcsr->dcsr_oid, &dcu->dcu_iod_array, &ioc->ioc_oca,
				       dcsr->dcsr_dkey_hash, ioc->ioc_layout_ver, &piods[i],
				       &poffs[i], &pskips[i], &pcsums[i], &pcsum_info[i],
				       &piod_nrs[i]);
		if (rc != 0)
			D_GOTO(out, rc);

		rc = csum_verify_keys(ioc->ioc_coc->sc_csummer,
				      &dcsr->dcsr_dkey, dcu->dcu_dkey_csum,
				      &dcu->dcu_iod_array, &dcsr->dcsr_oid);
		if (rc != 0)
			goto out;

		if (iohs == NULL) {
			D_ALLOC_ARRAY(iohs, dcde->dcde_write_cnt);
			if (iohs == NULL)
				D_GOTO(out, rc = -DER_NOMEM);

			D_ALLOC_ARRAY(biods, dcde->dcde_write_cnt);
			if (biods == NULL)
				D_GOTO(out, rc = -DER_NOMEM);
		}

		if (dcu->dcu_flags & ORF_EC) {
			uint32_t tgt_off;

			tgt_off = obj_ec_shard_off_by_layout_ver(ioc->ioc_layout_ver,
								 dcsr->dcsr_dkey_hash,
								 &ioc->ioc_oca,
								 dcsr->dcsr_oid.id_shard);
			obj_singv_ec_rw_filter(dcsr->dcsr_oid, &ioc->ioc_oca, tgt_off,
					       piods[i], poffs[i], dcsh->dcsh_epoch.oe_value,
					       dcu->dcu_flags, piod_nrs[i], true, false, NULL);
		} else {
			piods[i] = dcu->dcu_iod_array.oia_iods;
			pcsums[i] = dcu->dcu_iod_array.oia_iod_csums;
		}

		update_flags = dcsr->dcsr_api_flags;
		if (dcu->dcu_flags & ORF_CPD_BULK &&
		    ioc->ioc_coc->sc_props.dcp_dedup_enabled) {
			update_flags |= VOS_OF_DEDUP;
			if (ioc->ioc_coc->sc_props.dcp_dedup_verify)
				update_flags |= VOS_OF_DEDUP_VERIFY;
		}
		if (dcu->dcu_flags & ORF_EC)
			update_flags |= VOS_OF_EC;

		rc = vos_update_begin(ioc->ioc_vos_coh,
				dcsr->dcsr_oid, dcsh->dcsh_epoch.oe_value,
				update_flags, &dcsr->dcsr_dkey,
				piod_nrs[i], piods[i], pcsums[i],
				ioc->ioc_coc->sc_props.dcp_dedup_size,
				&iohs[i], dth);
		if (rc != 0)
			goto out;

		biods[i] = vos_ioh2desc(iohs[i]);
		rc = bio_iod_prep(biods[i], BIO_CHK_TYPE_IO,
				  dcu->dcu_flags & ORF_CPD_BULK ?
					rpc->cr_ctx : NULL, CRT_BULK_RW);
		if (rc != 0) {
			D_ERROR("bio_iod_prep failed for obj "DF_UOID
				", DTX "DF_DTI": "DF_RC"\n",
				DP_UOID(dcsr->dcsr_oid),
				DP_DTI(&dcsh->dcsh_xid), DP_RC(rc));
			goto out;
		}

		if (dcu->dcu_flags & ORF_CPD_BULK) {
			if (bulks == NULL) {
				D_ALLOC_ARRAY(bulks, dcde->dcde_write_cnt);
				if (bulks == NULL)
					D_GOTO(out, rc = -DER_NOMEM);
			}

			rc = obj_bulk_transfer(rpc, CRT_BULK_GET, dcu->dcu_flags & ORF_BULK_BIND,
					       dcu->dcu_bulks, poffs[i], pskips[i], iohs[i], NULL,
					       piod_nrs[i], dcsr->dcsr_nr, &bulks[i],
					       check_conn(dth, dth->dth_flags & DTE_LEADER));
			if (rc != 0) {
				D_ERROR("Bulk transfer failed for obj "
					DF_UOID", DTX "DF_DTI": "DF_RC"\n",
					DP_UOID(dcsr->dcsr_oid),
					DP_DTI(&dcsh->dcsh_xid), DP_RC(rc));
				goto out;
			}

			rma++;
		} else if (dcu->dcu_sgls != NULL) {
			/* no akey skip for non-bulk case (only with one data target) */
			D_ASSERTF(piod_nrs[i] == dcsr->dcsr_nr,
				  "piod_nrs[%d] %d, dcsr->dcsr_nr %d\n",
				  i, piod_nrs[i], dcsr->dcsr_nr);
			rc = bio_iod_copy(biods[i], dcu->dcu_sgls,
					  dcsr->dcsr_nr);
			if (rc != 0) {
				D_ERROR("Non-bulk transfer failed for obj "
					DF_UOID", DTX "DF_DTI": "DF_RC"\n",
					DP_UOID(dcsr->dcsr_oid),
					DP_DTI(&dcsh->dcsh_xid), DP_RC(rc));
				if (rc == -DER_OVERFLOW)
					rc = -DER_REC2BIG;

				goto out;
			}
		}
	}

	/* P3: bulk data transafer. */
	for (i = 0; i < dcde->dcde_write_cnt && rma_idx < rma; i++) {
		int	*status;

		if (!bulks[i].inited)
			continue;

		rc = ABT_eventual_wait(bulks[i].eventual, (void **)&status);
		if (rc != 0)
			rc = dss_abterr2der(rc);
		if (rc == 0 && *status != 0)
			rc = *status;
		if (rc == 0 && bulks[i].result != 0)
			rc = bulks[i].result;

		ABT_eventual_free(&bulks[i].eventual);
		bio_iod_flush(biods[i]);
		rma_idx++;

		if (rc != 0) {
			D_ERROR(DF_DTI" ABT_eventual_wait failed: "DF_RC"\n",
				DP_DTI(&dcsh->dcsh_xid), DP_RC(rc));

			goto out;
		}
	}

	/* P4: data verification and copy. */
	for (i = 0; i < dcde->dcde_write_cnt; i++) {
		dcsr = &dcsrs[dcri[i].dcri_req_idx];
		if (dcsr->dcsr_opc != DCSO_UPDATE)
			continue;

		dcu = &dcsr->dcsr_update;
		rc = vos_dedup_verify(iohs[i]);
		if (rc != 0) {
			D_ERROR("dedup_verify failed for obj "DF_UOID", DTX "DF_DTI": "DF_RC"\n",
				DP_UOID(dcsr->dcsr_oid), DP_DTI(&dcsh->dcsh_xid), DP_RC(rc));
			goto out;
		}

		rc = obj_verify_bio_csum(dcsr->dcsr_oid.id_pub, piods[i], pcsums[i], biods[i],
					 ioc->ioc_coc->sc_csummer, piod_nrs[i]);
		if (rc != 0) {
			if (rc == -DER_CSUM)
				obj_log_csum_err();
			goto out;
		}

		rc = bio_iod_post(biods[i], 0);
		biods[i] = NULL;
		if (rc != 0) {
			D_ERROR("iod_post failed for obj "DF_UOID", DTX "DF_DTI": "DF_RC"\n",
				DP_UOID(dcsr->dcsr_oid), DP_DTI(&dcsh->dcsh_xid), DP_RC(rc));
			goto out;
		}
	}

	/* The DTX has been aborted during long time bulk data transfer. */
	if (unlikely(dth->dth_aborted))
		D_GOTO(out, rc = -DER_CANCELED);

	/* There is CPU yield after DTX start, and the resent RPC may be handled during that.
	 * Let's check resent again before further process.
	 */
	if (rc == 0 && dth->dth_modification_cnt > 0 && sched_cur_seq() != sched_seq) {
		if (dth->dth_need_validation) {
			daos_epoch_t	epoch = 0;
			int		rc1;

			rc1 = dtx_handle_resend(ioc->ioc_vos_coh, &dcsh->dcsh_xid, &epoch, NULL);
			switch (rc1) {
			case 0:
			case -DER_ALREADY:
				D_GOTO(out, rc = -DER_ALREADY);
			case -DER_NONEXIST:
			case -DER_EP_OLD:
				break;
			default:
				D_GOTO(out, rc = rc1);
			}
		}

		if (rc == 0 && dth->dth_solo) {
			daos_epoch_t	epoch = dcsh->dcsh_epoch.oe_value;

			D_ASSERT(dcde->dcde_read_cnt == 0);
			D_ASSERT(dcde->dcde_write_cnt == 1);

			dcsh->dcsh_epoch.oe_value = d_hlc_get();

			dtx_renew_epoch(&dcsh->dcsh_epoch, dth);
			if (daos_handle_is_valid(iohs[0]))
				vos_update_renew_epoch(iohs[0], dth);

			D_DEBUG(DB_IO,
				"CPD rpc %p renew epoch "DF_X64" => "DF_X64" for "DF_DTI"\n",
				rpc, epoch, dcsh->dcsh_epoch.oe_value, DP_DTI(&dcsh->dcsh_xid));
		}
	}

	/* P5: punch and vos_update_end. */
	for (i = 0; i < dcde->dcde_write_cnt; i++) {
		dcsr = &dcsrs[dcri[i].dcri_req_idx];

		if (dcsr->dcsr_opc == DCSO_UPDATE) {
			rc = dtx_sub_init(dth, &dcsr->dcsr_oid,
					  dcsr->dcsr_dkey_hash);
			if (rc != 0)
				goto out;

			rc = vos_update_end(iohs[i], dth->dth_ver,
					    &dcsr->dcsr_dkey, rc, NULL, dth);
			iohs[i] = DAOS_HDL_INVAL;
			if (rc != 0)
				goto out;
		} else {
			daos_key_t	*dkey;

			if (dcsr->dcsr_opc == DCSO_PUNCH_OBJ) {
				dkey = NULL;
			} else if (dcsr->dcsr_opc == DCSO_PUNCH_DKEY ||
				   dcsr->dcsr_opc == DCSO_PUNCH_AKEY) {
				dkey = &dcsr->dcsr_dkey;
			} else {
				D_ERROR("Unknown sub request opc %u for obj "
					DF_UOID", DTX "DF_DTI":\n",
					dcsr->dcsr_opc, DP_UOID(dcsr->dcsr_oid),
					DP_DTI(&dcsh->dcsh_xid));

				D_GOTO(out, rc = -DER_PROTO);
			}

			rc = dtx_sub_init(dth, &dcsr->dcsr_oid,
					  dcsr->dcsr_dkey_hash);
			if (rc != 0)
				goto out;

			rc = vos_obj_punch(ioc->ioc_vos_coh, dcsr->dcsr_oid,
				dcsh->dcsh_epoch.oe_value, dth->dth_ver,
				dcsr->dcsr_api_flags, dkey,
				dkey != NULL ? dcsr->dcsr_nr : 0, dkey != NULL ?
				dcsr->dcsr_punch.dcp_akeys : NULL, dth);
			if (rc != 0)
				goto out;
		}
	}

out:
	if (rc != 0) {
		if (bulks != NULL) {
			for (i = 0;
			     i < dcde->dcde_write_cnt && rma_idx < rma; i++) {
				if (!bulks[i].inited)
					continue;

				ABT_eventual_wait(bulks[i].eventual, NULL);
				ABT_eventual_free(&bulks[i].eventual);
				rma_idx++;
			}
		}

		if (biods != NULL) {
			for (i = 0; i < dcde->dcde_write_cnt; i++) {
				if (biods[i] != NULL)
					bio_iod_post(biods[i], rc);
			}
		}

		if (iohs != NULL) {
			for (i = 0; i < dcde->dcde_write_cnt; i++) {
				if (daos_handle_is_inval(iohs[i]))
					continue;

				dcri = dcde->dcde_reqs + dcde->dcde_read_cnt;
				dcsr = &dcsrs[dcri[i].dcri_req_idx];
				vos_update_end(iohs[i], dth->dth_ver,
					       &dcsr->dcsr_dkey, rc, NULL, dth);
			}
		}
	}

	D_FREE(iohs);
	D_FREE(biods);
	D_FREE(bulks);

	for (i = 0; i < dcde->dcde_write_cnt; i++) {
		dcsr = &dcsrs[dcri[i].dcri_req_idx];
		if (dcsr->dcsr_opc != DCSO_UPDATE)
			continue;

		dcu = &dcsr->dcsr_update;
		if (piods!= NULL && piods[i] != NULL && piods[i] != &local_iods[i] &&
		    piods[i] != dcu->dcu_iod_array.oia_iods)
			D_FREE(piods[i]);

		if (poffs != NULL && poffs[i] != NULL && poffs[i] != &local_offs[i] &&
		    poffs[i] != dcu->dcu_iod_array.oia_offs)
			D_FREE(poffs[i]);

		if (pskips != NULL && pskips[i] != NULL && pskips[i] != (uint8_t *)&local_skips[i])
			D_FREE(pskips[i]);

		if (pcsums != NULL && pcsums[i] != NULL && pcsums[i] != &local_csums[i] &&
		    pcsums[i] != dcu->dcu_iod_array.oia_iod_csums) {
			struct dcs_iod_csums	*csum = pcsums[i];
			int j;

			for (j = 0; j < dcu->dcu_iod_array.oia_oiod_nr; i++) {
				if (dcu->dcu_iod_array.oia_iods[j].iod_type == DAOS_IOD_SINGLE &&
				    csum[j].ic_data != NULL)
					D_FREE(csum[j].ic_data);
			}

			D_FREE(csum);
		}
	}

	if (piods != local_p_iods && piods != NULL)
		D_FREE(piods);
	if (piod_nrs != local_iod_nrs && piod_nrs != NULL)
		D_FREE(piod_nrs);
	if (poffs != local_p_offs && poffs != NULL)
		D_FREE(poffs);
	if (pskips != local_p_skips && pskips != NULL)
		D_FREE(pskips);
	if (pcsums != local_p_csums && pcsums != NULL)
		D_FREE(pcsums);
	if (pcsum_info != local_csum_info && pcsum_info != NULL)
		D_FREE(pcsum_info);

	return unlikely(rc == -DER_ALREADY) ? 0 : rc;
}

static int
ds_cpd_handle_one_wrap(crt_rpc_t *rpc, struct daos_cpd_sub_head *dcsh,
		       struct daos_cpd_disp_ent *dcde, struct daos_cpd_sub_req *dcsrs,
		       struct obj_io_context *ioc, struct dtx_handle *dth)
{
	struct obj_cpd_in       *oci = crt_req_get(rpc);
	struct dtx_share_peer	*dsp;
	uint32_t		 retry = 0;
	int			 rc;

again:
	rc = ds_cpd_handle_one(rpc, dcsh, dcde, dcsrs, ioc, dth);
	if (obj_dtx_need_refresh(dth, rc)) {
		if (++retry < 3) {
			rc = dtx_refresh(dth, ioc->ioc_coc);
			if (rc == -DER_AGAIN)
				goto again;
		} else if (oci->oci_flags & ORF_MAYBE_STARVE) {
			dsp = d_list_entry(dth->dth_share_tbd_list.next,
					   struct dtx_share_peer, dsp_link);
			D_WARN(
			    "DTX refresh for " DF_DTI " because of " DF_DTI " (%d), maybe starve\n",
			    DP_DTI(&dth->dth_xid), DP_DTI(&dsp->dsp_xid), dth->dth_share_tbd_count);
		}
	}

	return rc;
}

static int
ds_obj_dtx_follower(crt_rpc_t *rpc, struct obj_io_context *ioc)
{
	struct dtx_handle		*dth = NULL;
	struct obj_cpd_in		*oci = crt_req_get(rpc);
	struct daos_cpd_sub_head	*dcsh = ds_obj_cpd_get_head(rpc, 0);
	struct daos_cpd_disp_ent	*dcde = ds_obj_cpd_get_ents(rpc, 0, -1);
	struct daos_cpd_sub_req		*dcsr = ds_obj_cpd_get_reqs(rpc, 0);
	daos_epoch_t			 e = dcsh->dcsh_epoch.oe_value;
	uint32_t			 dtx_flags = DTX_DIST;
	int				 rc = 0;
	int				 rc1 = 0;

	D_DEBUG(DB_IO, "Handling DTX "DF_DTI" on non-leader\n",
		DP_DTI(&dcsh->dcsh_xid));

	D_ASSERT(dcsh->dcsh_epoch.oe_value != 0);
	D_ASSERT(dcsh->dcsh_epoch.oe_value != DAOS_EPOCH_MAX);

	if (oci->oci_flags & ORF_RESEND) {
		rc1 = dtx_handle_resend(ioc->ioc_vos_coh, &dcsh->dcsh_xid, &e, NULL);
		/* Do nothing if 'prepared' or 'committed'. */
		if (rc1 == -DER_ALREADY || rc1 == 0)
			D_GOTO(out, rc = 0);
	}

	/* Refuse any modification with old epoch. */
	if (dcde->dcde_write_cnt != 0 &&
	    dcsh->dcsh_epoch.oe_value < dss_get_start_epoch())
		D_GOTO(out, rc = -DER_TX_RESTART);

	/* The check for read capa has been done before handling the CPD RPC.
	 * So here, only need to check the write capa.
	 */
	if (dcde->dcde_write_cnt != 0) {
		rc = obj_capa_check(ioc->ioc_coh, true, false);
		if (rc != 0)
			goto out;
	}

	switch (rc1) {
	case -DER_NONEXIST:
	case 0:
		break;
	case -DER_MISMATCH:
		/* For resent RPC, abort it firstly if exist but with different
		 * (old) epoch, then re-execute with new epoch.
		 */
		rc = vos_dtx_abort(ioc->ioc_vos_coh, &dcsh->dcsh_xid, e);
		if (rc < 0 && rc != -DER_NONEXIST)
			D_GOTO(out, rc);
		break;
	default:
		D_ASSERTF(rc1 < 0, "Resend check result: %d\n", rc1);
		D_GOTO(out, rc = rc1);
	}

	if (oci->oci_flags & ORF_DTX_SYNC)
		dtx_flags |= DTX_SYNC;

	rc = dtx_begin(ioc->ioc_vos_coh, &dcsh->dcsh_xid, &dcsh->dcsh_epoch,
		       dcde->dcde_write_cnt, oci->oci_map_ver,
		       &dcsh->dcsh_leader_oid, NULL, 0, dtx_flags,
		       dcsh->dcsh_mbs, &dth);
	if (rc != 0)
		goto out;

	rc = ds_cpd_handle_one_wrap(rpc, dcsh, dcde, dcsr, ioc, dth);

	rc = dtx_end(dth, ioc->ioc_coc, rc);

out:
	DL_CDEBUG(rc != 0 && rc != -DER_INPROGRESS && rc != -DER_TX_RESTART, DLOG_ERR, DB_IO, rc,
		  "Handled DTX " DF_DTI " on non-leader", DP_DTI(&dcsh->dcsh_xid));

	return rc;
}

static int
obj_obj_dtx_leader(struct dtx_leader_handle *dlh, void *arg, int idx,
		   dtx_sub_comp_cb_t comp_cb)
{
	struct ds_obj_exec_arg	*exec_arg = arg;
	struct daos_cpd_args	*dca = exec_arg->args;
	int			 rc = 0;

	/* handle local operation */
	if (idx == -1) {
		if (!dlh->dlh_handle.dth_prepared) {
			struct obj_io_context		*ioc = dca->dca_ioc;
			struct daos_cpd_disp_ent	*dcde;
			struct daos_cpd_sub_head	*dcsh;
			struct daos_cpd_sub_req		*dcsrs;

			dcde = ds_obj_cpd_get_ents(dca->dca_rpc, dca->dca_idx, 0);
			/* The check for read capa has been done before handling
			 * the CPD RPC. Here, only need to check the write capa.
			 */
			if (dcde->dcde_write_cnt != 0) {
				rc = obj_capa_check(ioc->ioc_coh, true, false);
				if (rc != 0)
					goto comp;
			}

			dcsh = ds_obj_cpd_get_head(dca->dca_rpc, dca->dca_idx);
			dcsrs = ds_obj_cpd_get_reqs(dca->dca_rpc, dca->dca_idx);
			rc = ds_cpd_handle_one_wrap(dca->dca_rpc, dcsh, dcde,
						    dcsrs, ioc, &dlh->dlh_handle);
		}

comp:
		if (comp_cb != NULL)
			comp_cb(dlh, idx, rc);

		return rc;
	}

	/* Dispatch CPD RPC and handle sub requests remotely */
	return ds_obj_cpd_dispatch(dlh, arg, idx, comp_cb);
}

static void
ds_obj_dtx_leader(struct daos_cpd_args *dca)
{
	struct dtx_leader_handle	*dlh = NULL;
	struct ds_obj_exec_arg		 exec_arg;
	struct obj_cpd_in		*oci = crt_req_get(dca->dca_rpc);
	struct obj_cpd_out		*oco = crt_reply_get(dca->dca_rpc);
	struct daos_cpd_sub_head	*dcsh;
	struct daos_cpd_disp_ent	*dcde;
	struct daos_cpd_sub_req		*dcsrs = NULL;
	struct daos_shard_tgt		*tgts;
	uint32_t			 flags = 0;
	uint32_t			 dtx_flags = DTX_DIST;
	int				 tgt_cnt = 0;
	int				 req_cnt = 0;
	int				 rc = 0;
	bool				 need_abort = false;

	dcsh = ds_obj_cpd_get_head(dca->dca_rpc, dca->dca_idx);

	D_DEBUG(DB_IO, "Handling DTX "DF_DTI" on leader, idx %u\n",
		DP_DTI(&dcsh->dcsh_xid), dca->dca_idx);

	if (daos_is_zero_dti(&dcsh->dcsh_xid)) {
		D_ERROR("DTX ID cannot be empty\n");
		D_GOTO(out, rc = -DER_INVAL);
	}

	rc = process_epoch(&dcsh->dcsh_epoch.oe_value,
			   &dcsh->dcsh_epoch.oe_first,
			   &dcsh->dcsh_epoch.oe_rpc_flags);
	if (rc == PE_OK_LOCAL) {
		/*
		 * In this case, writes to local RDGs can use the chosen epoch
		 * without any uncertainty. This optimization is left to future
		 * work.
		 */
	}

	D_ASSERT(dcsh->dcsh_epoch.oe_value != 0);
	D_ASSERT(dcsh->dcsh_epoch.oe_value != DAOS_EPOCH_MAX);

	if (oci->oci_flags & ORF_RESEND) {
again:
		/* For distributed transaction, the 'ORF_RESEND' may means
		 * that the DTX has been restarted with newer epoch.
		 */
		rc = dtx_handle_resend(dca->dca_ioc->ioc_vos_coh,
				       &dcsh->dcsh_xid,
				       &dcsh->dcsh_epoch.oe_value, NULL);
		switch (rc) {
		case -DER_ALREADY:
			/* Do nothing if 'committed'. */
			D_GOTO(out, rc = 0);
		case 0:
			/* For 'prepared' case, still need to dispatch. */
			flags = ORF_RESEND;
			break;
		case -DER_MISMATCH:
			/* XXX: For distributed transaction, there is race
			 *	between the client DTX commit with restart
			 *	and the DTX recovery on the new leader. It
			 *	is possible that the new leader is waiting
			 *	for others reply for related DTX recovery,
			 *	or the DTX recovery ULT is not started yet.
			 *
			 *	But we do not know whether the old leader
			 *	has ever committed related DTX before its
			 *	corruption or not. If yes, then abort DTX
			 *	with old epoch will break the semantics.
			 *
			 *	So here we need to wait the new leader to
			 *	recover such DTX: either commit or abort.
			 *	Let's return '-DER_INPROGRESS' to ask the
			 *	client to retry sometime later.
			 */
			D_GOTO(out, rc = -DER_INPROGRESS);
		default:
			if (rc < 0 && rc != -DER_NONEXIST)
				D_GOTO(out, rc);
			break;
		}
	} else if (DAOS_FAIL_CHECK(DAOS_DTX_LOST_RPC_REQUEST)) {
		D_GOTO(out, rc = 0);
	}

	dcde = ds_obj_cpd_get_ents(dca->dca_rpc, dca->dca_idx, 0);
	dcsrs = ds_obj_cpd_get_reqs(dca->dca_rpc, dca->dca_idx);
	tgts = ds_obj_cpd_get_tgts(dca->dca_rpc, dca->dca_idx);
	req_cnt = ds_obj_cpd_get_reqs_cnt(dca->dca_rpc, dca->dca_idx);
	tgt_cnt = ds_obj_cpd_get_tgts_cnt(dca->dca_rpc, dca->dca_idx);

	if (dcde == NULL || dcsrs == NULL || tgts == NULL ||
	    req_cnt < 0 || tgt_cnt < 0)
		D_GOTO(out, rc = -DER_INVAL);

	/* Refuse any modification with old epoch. */
	if (dcde->dcde_write_cnt != 0 &&
	    dcsh->dcsh_epoch.oe_value < dss_get_start_epoch())
		D_GOTO(out, rc = -DER_TX_RESTART);

	/* 'tgts[0]' is for current dtx leader. */
	if (tgt_cnt == 1)
		tgts = NULL;
	else
		tgts++;

	if (tgt_cnt <= 1 && dcde->dcde_write_cnt == 1 && dcde->dcde_read_cnt == 0)
		dtx_flags |= DTX_SOLO;
	if (flags & ORF_RESEND)
		dtx_flags |= DTX_PREPARED;
	else
		dtx_flags &= ~DTX_PREPARED;

	rc = dtx_leader_begin(dca->dca_ioc->ioc_vos_coh, &dcsh->dcsh_xid, &dcsh->dcsh_epoch,
			      dcde->dcde_write_cnt, oci->oci_map_ver, &dcsh->dcsh_leader_oid,
			      NULL /* dti_cos */, 0 /* dti_cos_cnt */, tgts, tgt_cnt - 1,
			      dtx_flags, dcsh->dcsh_mbs, NULL /* dce */, &dlh);
	if (rc != 0)
		goto out;

	exec_arg.rpc = dca->dca_rpc;
	exec_arg.ioc = dca->dca_ioc;
	exec_arg.args = dca;
	exec_arg.flags = flags;

	/* Execute the operation on all targets */
	rc = dtx_leader_exec_ops(dlh, obj_obj_dtx_leader, NULL, 0, &exec_arg);

	/* Stop the distribute transaction */
	rc = dtx_leader_end(dlh, dca->dca_ioc->ioc_coc, rc);

out:
	DL_CDEBUG(rc != 0 && rc != -DER_INPROGRESS && rc != -DER_TX_RESTART && rc != -DER_AGAIN,
		  DLOG_ERR, DB_IO, rc, "Handled DTX " DF_DTI " on leader, idx %u",
		  DP_DTI(&dcsh->dcsh_xid), dca->dca_idx);

	if (rc == -DER_AGAIN) {
		oci->oci_flags |= ORF_RESEND;
		need_abort = true;
		ABT_thread_yield();
		goto again;
	}

	if (rc != 0 && need_abort) {
		struct dtx_entry	 dte;
		int			 rc1;

		dte.dte_xid = dcsh->dcsh_xid;
		dte.dte_ver = oci->oci_map_ver;
		dte.dte_refs = 1;
		dte.dte_mbs = dcsh->dcsh_mbs;
		rc1 = dtx_abort(dca->dca_ioc->ioc_coc, &dte, dcsh->dcsh_epoch.oe_value);
		if (rc1 != 0 && rc1 != -DER_NONEXIST)
			D_WARN("Failed to abort DTX "DF_DTI": "DF_RC"\n",
			       DP_DTI(&dcsh->dcsh_xid), DP_RC(rc1));
	}

	ds_obj_cpd_set_sub_result(oco, dca->dca_idx, rc,
				  dcsh->dcsh_epoch.oe_value);
}

static void
ds_obj_dtx_leader_ult(void *arg)
{
	struct daos_cpd_args	*dca = arg;
	int			 rc;

	ds_obj_dtx_leader(dca);

	rc = ABT_future_set(dca->dca_future, NULL);
	D_ASSERTF(rc == ABT_SUCCESS, "ABT_future_set failed %d.\n", rc);
}

static int
ds_obj_cpd_body_prep(struct daos_cpd_bulk *dcb, uint32_t type, uint32_t nr)
{
	int	rc = 0;

	if (dcb->dcb_size == 0)
		D_GOTO(out, rc = -DER_INVAL);

	D_ASSERT(dcb->dcb_iov.iov_buf == NULL);

	D_ALLOC(dcb->dcb_iov.iov_buf, dcb->dcb_size);
	if (dcb->dcb_iov.iov_buf == NULL)
		D_GOTO(out, rc = -DER_NOMEM);

	dcb->dcb_iov.iov_buf_len = dcb->dcb_size;
	dcb->dcb_iov.iov_len = dcb->dcb_size;

	dcb->dcb_sgl.sg_nr = 1;
	dcb->dcb_sgl.sg_nr_out = 1;
	dcb->dcb_sgl.sg_iovs = &dcb->dcb_iov;

	dcb->dcb_type = type;
	dcb->dcb_item_nr = nr;

out:
	return rc;
}

/* Handle the bulk for CPD RPC body. */
static int
ds_obj_cpd_body_bulk(crt_rpc_t *rpc, struct obj_io_context *ioc, bool leader,
		     struct daos_cpd_bulk ***p_dcbs, uint32_t *dcb_nr)
{
	struct obj_cpd_in		 *oci = crt_req_get(rpc);
	struct daos_cpd_bulk		**dcbs = NULL;
	struct daos_cpd_bulk		 *dcb = NULL;
	crt_bulk_t			 *bulks = NULL;
	d_sg_list_t			**sgls = NULL;
	struct daos_cpd_sub_head	 *dcsh;
	struct daos_cpd_disp_ent	 *dcde;
	struct daos_cpd_req_idx		 *dcri;
	void				 *end;
	uint32_t			  total = 0;
	uint32_t			  count = 0;
	int				  rc = 0;
	int				  i;
	int				  j;

	total += oci->oci_sub_heads.ca_count;
	total += oci->oci_sub_reqs.ca_count;
	total += oci->oci_disp_ents.ca_count;
	if (leader)
		total += oci->oci_disp_tgts.ca_count;

	D_ALLOC_ARRAY(dcbs, total);
	if (dcbs == NULL)
		D_GOTO(out, rc = -DER_NOMEM);

	*p_dcbs = dcbs;
	*dcb_nr = total;

	for (i = 0; i < oci->oci_sub_reqs.ca_count; i++) {
		dcb = ds_obj_cpd_get_reqs_bulk(rpc, i);
		if (dcb != NULL) {
			rc = ds_obj_cpd_body_prep(dcb, DCST_BULK_REQ,
						  ds_obj_cpd_get_reqs_cnt(rpc, i));
			if (rc != 0)
				goto out;

			dcbs[count++] = dcb;
		}
	}

	for (i = 0; i < oci->oci_sub_heads.ca_count; i++) {
		dcb = ds_obj_cpd_get_head_bulk(rpc, i);
		if (dcb != NULL) {
			rc = ds_obj_cpd_body_prep(dcb, DCST_BULK_HEAD,
						  ds_obj_cpd_get_head_cnt(rpc, i));
			if (rc != 0)
				goto out;

			dcbs[count++] = dcb;
		}
	}

	for (i = 0; i < oci->oci_disp_ents.ca_count; i++) {
		dcb = ds_obj_cpd_get_ents_bulk(rpc, i);
		if (dcb != NULL) {
			rc = ds_obj_cpd_body_prep(dcb, DCST_BULK_ENT,
						  ds_obj_cpd_get_ents_cnt(rpc, i));
			if (rc != 0)
				goto out;

			dcbs[count++] = dcb;
		}
	}

	if (leader) {
		for (i = 0; i < oci->oci_disp_tgts.ca_count; i++) {
			dcb = ds_obj_cpd_get_tgts_bulk(rpc, i);
			if (dcb != NULL) {
				rc = ds_obj_cpd_body_prep(dcb, DCST_BULK_TGT,
							  ds_obj_cpd_get_tgts_cnt(rpc, i));
				if (rc != 0)
					goto out;

				dcbs[count++] = dcb;
			}
		}
	}

	/* no bulk for this CPD RPC body. */
	if (count == 0)
		D_GOTO(out, rc = 0);

	D_ALLOC_ARRAY(bulks, count);
	if (bulks == NULL)
		D_GOTO(out, rc = -DER_NOMEM);

	D_ALLOC_ARRAY(sgls, count);
	if (sgls == NULL)
		D_GOTO(out, rc = -DER_NOMEM);

	for (i = 0; i < count; i++) {
		bulks[i] = *dcbs[i]->dcb_bulk;
		sgls[i] = &dcbs[i]->dcb_sgl;
	}

	rc = obj_bulk_transfer(rpc, CRT_BULK_GET, ORF_BULK_BIND, bulks, NULL, NULL, DAOS_HDL_INVAL,
			       sgls, count, count, NULL, check_conn(NULL, leader));
	if (rc != 0)
		goto out;

	for (i = 0; i < count; i++) {
		switch (dcbs[i]->dcb_type) {
		case DCST_BULK_HEAD:
			dcsh = &dcbs[i]->dcb_head;
			dcsh->dcsh_mbs = dcbs[i]->dcb_iov.iov_buf;
			break;
		case DCST_BULK_REQ:
			rc = crt_proc_create(dss_get_module_info()->dmi_ctx,
					     dcbs[i]->dcb_iov.iov_buf, dcbs[i]->dcb_iov.iov_len,
					     CRT_PROC_DECODE, &dcbs[i]->dcb_proc);
			if (rc != 0)
				goto out;

			D_ALLOC_ARRAY(dcbs[i]->dcb_reqs, dcbs[i]->dcb_item_nr);
			if (dcbs[i]->dcb_reqs == NULL)
				D_GOTO(out, rc = -DER_NOMEM);

			for (j = 0; j < dcbs[i]->dcb_item_nr; j++) {
				rc = crt_proc_struct_daos_cpd_sub_req(dcbs[i]->dcb_proc,
								      CRT_PROC_DECODE,
								      &dcbs[i]->dcb_reqs[j], true);
				if (rc != 0)
					goto out;
			}
			break;
		case DCST_BULK_ENT:
			dcde = dcbs[i]->dcb_iov.iov_buf;
			dcri = dcbs[i]->dcb_iov.iov_buf + sizeof(*dcde) * dcbs[i]->dcb_item_nr;
			end = dcbs[i]->dcb_iov.iov_buf + dcbs[i]->dcb_iov.iov_len;

			for (j = 0; j < dcbs[i]->dcb_item_nr; j++) {
				dcde[j].dcde_reqs = dcri;
				dcri += dcde[j].dcde_read_cnt + dcde[j].dcde_write_cnt;
				D_ASSERT((void *)dcri <= end);
			}
			break;
		default:
			break;
		}
	}

out:
	if (rc != 0)
		D_ERROR("Failed to bulk transfer CPD RPC body for %p: "DF_RC"\n", rpc, DP_RC(rc));

	D_FREE(sgls);
	D_FREE(bulks);

	return rc;
}

void
ds_obj_cpd_handler(crt_rpc_t *rpc)
{
	struct obj_cpd_in	*oci = crt_req_get(rpc);
	struct obj_cpd_out	*oco = crt_reply_get(rpc);
	struct daos_cpd_args	*dcas = NULL;
	struct obj_io_context	 ioc;
	ABT_future		 future = ABT_FUTURE_NULL;
	struct daos_cpd_bulk   **dcbs = NULL;
	uint32_t		 dcb_nr = 0;
	int			 tx_count = oci->oci_sub_heads.ca_count;
	int			 rc = 0;
	int			 i;
	int			 j;
	bool			 leader;

	D_ASSERT(oci != NULL);

	if (oci->oci_flags & ORF_LEADER)
		leader = true;
	else
		leader = false;

	D_DEBUG(DB_TRACE,
		"Handling CPD rpc %p on %s against "DF_UUID"/"DF_UUID"/"DF_UUID
		" with CPD count %u, flags %u\n",
		rpc, leader ? "leader" : "non-leader",
		DP_UUID(oci->oci_pool_uuid), DP_UUID(oci->oci_co_hdl),
		DP_UUID(oci->oci_co_uuid), tx_count, oci->oci_flags);

	rc = obj_ioc_begin_lite(oci->oci_map_ver, oci->oci_pool_uuid,
				oci->oci_co_hdl, oci->oci_co_uuid, rpc, &ioc);
	if (rc != 0)
		goto reply;


	rc = obj_inflight_io_check(ioc.ioc_coc, opc_get(rpc->cr_opc), oci->oci_map_ver,
				   oci->oci_flags);
	if (rc != 0)
		goto reply;

	if (!leader) {
		if (tx_count != 1 || oci->oci_sub_reqs.ca_count != 1 ||
		    oci->oci_disp_ents.ca_count != 1 || oci->oci_disp_tgts.ca_count != 0) {
			D_ERROR("Unexpected CPD RPC format for non-leader: "
				"head %u, req set %lu, disp %lu, tgts %lu\n",
				tx_count, oci->oci_sub_reqs.ca_count,
				oci->oci_disp_ents.ca_count, oci->oci_disp_tgts.ca_count);

			D_GOTO(reply, rc = -DER_PROTO);
		}
	} else {
		if (tx_count != oci->oci_sub_reqs.ca_count ||
		    tx_count != oci->oci_disp_ents.ca_count ||
		    tx_count != oci->oci_disp_tgts.ca_count || tx_count == 0) {
			D_ERROR("Unexpected CPD RPC format for leader: "
				"head %u, req set %lu, disp %lu, tgts %lu\n",
				tx_count, oci->oci_sub_reqs.ca_count,
				oci->oci_disp_ents.ca_count, oci->oci_disp_tgts.ca_count);

			D_GOTO(reply, rc = -DER_PROTO);
		}
	}

	rc = ds_obj_cpd_body_bulk(rpc, &ioc, leader, &dcbs, &dcb_nr);
	if (rc != 0)
		goto reply;

	if (!leader) {
		oco->oco_sub_rets.ca_arrays = NULL;
		oco->oco_sub_rets.ca_count = 0;
		rc = ds_obj_dtx_follower(rpc, &ioc);

		D_GOTO(reply, rc);
	}

	D_ALLOC(oco->oco_sub_rets.ca_arrays, sizeof(int32_t) * tx_count);
	if (oco->oco_sub_rets.ca_arrays == NULL)
		D_GOTO(reply, rc = -DER_NOMEM);

	D_ALLOC(oco->oco_sub_epochs.ca_arrays, sizeof(int64_t) * tx_count);
	if (oco->oco_sub_epochs.ca_arrays == NULL)
		D_GOTO(reply, rc = -DER_NOMEM);

	oco->oco_sub_rets.ca_count = tx_count;
	oco->oco_sub_epochs.ca_count = tx_count;

	if (tx_count == 1) {
		struct daos_cpd_args	dca;

		dca.dca_ioc = &ioc;
		dca.dca_rpc = rpc;
		dca.dca_future = ABT_FUTURE_NULL;
		dca.dca_idx = 0;
		ds_obj_dtx_leader(&dca);

		D_GOTO(reply, rc = 0);
	}

	D_ALLOC_ARRAY(dcas, tx_count);
	if (dcas == NULL)
		D_GOTO(reply, rc = -DER_NOMEM);

	rc = ABT_future_create(tx_count, NULL, &future);
	if (rc != ABT_SUCCESS)
		D_GOTO(reply, rc = dss_abterr2der(rc));

	for (i = 0; i < tx_count; i++) {
		dcas[i].dca_ioc = &ioc;
		dcas[i].dca_rpc = rpc;
		dcas[i].dca_future = future;
		dcas[i].dca_idx = i;

		rc = dss_ult_create(ds_obj_dtx_leader_ult, &dcas[i],
				    DSS_XS_SELF, 0, 0, NULL);
		if (rc != 0) {
			struct daos_cpd_sub_head	*dcsh;

			ABT_future_set(future, NULL);
			dcsh = ds_obj_cpd_get_head(rpc, i);
			ds_obj_cpd_set_sub_result(oco, i, rc,
						  dcsh->dcsh_epoch.oe_value);
			/* Continue to handle other independent DTXs. */
			continue;
		}
	}

	rc = ABT_future_wait(future);
	D_ASSERTF(rc == ABT_SUCCESS, "ABT_future_wait failed %d.\n", rc);

	ABT_future_free(&future);

reply:
	D_FREE(dcas);
	if (dcbs != NULL) {
		for (i = 0; i < dcb_nr; i++) {
			if (dcbs[i] == NULL)
				continue;

			if (dcbs[i]->dcb_reqs != NULL) {
				D_ASSERT(dcbs[i]->dcb_proc != NULL);

				crt_proc_reset(dcbs[i]->dcb_proc, dcbs[i]->dcb_iov.iov_buf,
					       dcbs[i]->dcb_iov.iov_len, CRT_PROC_FREE);
				for (j = 0; j < dcbs[i]->dcb_item_nr; j++) {
					crt_proc_struct_daos_cpd_sub_req(dcbs[i]->dcb_proc,
									 CRT_PROC_FREE,
									 &dcbs[i]->dcb_reqs[j],
									 true);
				}
				D_FREE(dcbs[i]->dcb_reqs);
			}

			if (dcbs[i]->dcb_proc != NULL)
				crt_proc_destroy(dcbs[i]->dcb_proc);

			D_FREE(dcbs[i]->dcb_iov.iov_buf);
		}
		D_FREE(dcbs);
	}
	obj_cpd_reply(rpc, rc, ioc.ioc_map_ver);
	obj_ioc_end(&ioc, rc);
}

void
ds_obj_key2anchor_handler(crt_rpc_t *rpc)
{
	struct obj_key2anchor_in	*oki;
	struct obj_key2anchor_out	*oko;
	struct obj_io_context		ioc;
	daos_key_t			*akey = NULL;
	int				rc = 0;

	oki = crt_req_get(rpc);
	D_ASSERT(oki != NULL);
	oko = crt_reply_get(rpc);
	D_ASSERT(oko != NULL);

	rc = obj_ioc_begin(oki->oki_oid.id_pub, oki->oki_map_ver,
			   oki->oki_pool_uuid, oki->oki_co_hdl,
			   oki->oki_co_uuid, rpc, oki->oki_flags, &ioc);
	if (rc)
		D_GOTO(out, rc);

	D_DEBUG(DB_IO, "rpc %p opc %d oid "DF_UOID" dkey "DF_KEY" tag/xs %d/%d epc "
		DF_X64", pmv %u/%u dti "DF_DTI".\n",
		rpc, DAOS_OBJ_RPC_KEY2ANCHOR, DP_UOID(oki->oki_oid), DP_KEY(&oki->oki_dkey),
		dss_get_module_info()->dmi_tgt_id,
		dss_get_module_info()->dmi_xs_id, oki->oki_epoch,
		oki->oki_map_ver, ioc.ioc_map_ver, DP_DTI(&oki->oki_dti));

	rc = process_epoch(&oki->oki_epoch, NULL, &oki->oki_flags);
	if (rc == PE_OK_LOCAL)
		oki->oki_flags &= ~ORF_EPOCH_UNCERTAIN;

	if (oki->oki_akey.iov_len > 0)
		akey = &oki->oki_akey;
	rc = vos_obj_key2anchor(ioc.ioc_vos_coh, oki->oki_oid, &oki->oki_dkey, akey,
				&oko->oko_anchor);

out:
	obj_reply_set_status(rpc, rc);
	obj_reply_map_version_set(rpc, ioc.ioc_map_ver);
	obj_ioc_end(&ioc, rc);
	rc = crt_reply_send(rpc);
	if (rc != 0)
		D_ERROR("send reply failed: "DF_RC"\n", DP_RC(rc));
}

void
ds_obj_coll_punch_handler(crt_rpc_t *rpc)
{
	struct dss_module_info		*dmi = dss_get_module_info();
	struct dtx_leader_handle	*dlh = NULL;
	struct obj_coll_punch_in	*ocpi = crt_req_get(rpc);
	struct obj_dtx_mbs		*odm = &ocpi->ocpi_odm;
	struct ds_obj_exec_arg		 exec_arg = { 0 };
	struct obj_io_context		 ioc = { 0 };
	struct dtx_coll_entry		*dce = NULL;
	struct daos_coll_target		*dcts = NULL;
	d_iov_t				 iov = { 0 };
	crt_proc_t			 proc = NULL;
	uint32_t			 dct_nr = 0;
	uint32_t			 flags = 0;
	uint32_t			 dtx_flags = DTX_TGT_COLL;
	uint32_t			 version = 0;
	uint32_t			 max_ver = 0;
	struct dtx_epoch		 epoch;
	daos_epoch_t			 tmp;
	int				 rc;
	int				 rc1;
	int				 i;
	bool				 need_abort = false;

	D_DEBUG(DB_IO, "(%s) handling collective punch RPC %p for obj "
		DF_UOID" on XS %u/%u epc "DF_X64" pmv %u, with dti "
		DF_DTI", forward width %u, forward depth %u, flags %x\n",
		(ocpi->ocpi_flags & ORF_LEADER) ? "leader" :
		(ocpi->ocpi_tgts.ca_count == 1 ? "non-leader" : "relay-engine"),
		rpc, DP_UOID(ocpi->ocpi_oid), dmi->dmi_xs_id, dmi->dmi_tgt_id,
		ocpi->ocpi_epoch, ocpi->ocpi_map_ver, DP_DTI(&ocpi->ocpi_xid),
		ocpi->ocpi_disp_width, ocpi->ocpi_disp_depth, ocpi->ocpi_flags);

	D_ASSERT(dmi->dmi_xs_id != 0);

	rc = obj_ioc_begin(ocpi->ocpi_oid.id_pub, ocpi->ocpi_map_ver, ocpi->ocpi_po_uuid,
			   ocpi->ocpi_co_hdl, ocpi->ocpi_co_uuid, rpc, ocpi->ocpi_flags, &ioc);
	if (rc != 0)
		goto out;

	if (ocpi->ocpi_flags & ORF_LEADER && ocpi->ocpi_bulk_tgt_sz > 0) {
		rc = obj_coll_punch_bulk(rpc, &iov, &proc, &dcts, &dct_nr);
		if (rc != 0)
			goto out;
	} else {
		dcts = ocpi->ocpi_tgts.ca_arrays;
		dct_nr = ocpi->ocpi_tgts.ca_count;
	}

	rc = obj_coll_punch_prep(ocpi, dcts, dct_nr, &dce);
	if (rc != 0)
		goto out;

	if (ocpi->ocpi_flags & ORF_LEADER) {
		rc = process_epoch(&ocpi->ocpi_epoch, NULL /* epoch_first */, &ocpi->ocpi_flags);
		if (rc == PE_OK_LOCAL)
			ocpi->ocpi_flags &= ~ORF_EPOCH_UNCERTAIN;
	} else if (dct_nr == 1) {
		rc = obj_coll_local(rpc, dcts[0].dct_shards, dce, &version, &ioc, NULL,
				    odm->odm_mbs, obj_coll_tgt_punch);
		goto out;
	}

	version = ocpi->ocpi_map_ver;
	max_ver = ocpi->ocpi_map_ver;

	if (ocpi->ocpi_flags & ORF_DTX_SYNC)
		dtx_flags |= DTX_SYNC;

	if (!(ocpi->ocpi_flags & ORF_LEADER))
		dtx_flags |= DTX_RELAY;

	if (ocpi->ocpi_flags & ORF_RESEND) {

again:
		if (!(ocpi->ocpi_flags & ORF_LEADER) || (flags & ORF_RESEND))
			tmp = ocpi->ocpi_epoch;
		else
			tmp = 0;
		version = ocpi->ocpi_map_ver;
		rc      = dtx_handle_resend(ioc.ioc_vos_coh, &ocpi->ocpi_xid, &tmp, &version);
		switch (rc) {
		case -DER_ALREADY:
			D_GOTO(out, rc = 0);
		case 0:
			ocpi->ocpi_epoch = tmp;
			flags |= ORF_RESEND;
			/* TODO: Also recovery the epoch uncertainty. */
			break;
		case -DER_MISMATCH:
			rc = vos_dtx_abort(ioc.ioc_vos_coh, &ocpi->ocpi_xid, tmp);
			if (rc < 0 && rc != -DER_NONEXIST)
				D_GOTO(out, rc);
			/* Fall through */
		case -DER_NONEXIST:
			flags = 0;
			break;
		default:
			D_GOTO(out, rc);
		}

		dce->dce_ver = version;
	}

	epoch.oe_value = ocpi->ocpi_epoch;
	epoch.oe_first = epoch.oe_value;
	epoch.oe_flags = orf_to_dtx_epoch_flags(ocpi->ocpi_flags);

	if (flags & ORF_RESEND)
		dtx_flags |= DTX_PREPARED;
	else
		dtx_flags &= ~DTX_PREPARED;

	exec_arg.rpc = rpc;
	exec_arg.ioc = &ioc;
	exec_arg.flags |= flags;
	exec_arg.coll_shards = dcts[0].dct_shards;
	exec_arg.coll_tgts = dcts;
	obj_coll_disp_init(dct_nr, ocpi->ocpi_max_tgt_sz,
			   sizeof(*ocpi) + sizeof(*odm->odm_mbs) + odm->odm_mbs->dm_data_size,
			   1 /* start, [0] is for current engine */, ocpi->ocpi_disp_width,
			   &exec_arg.coll_cur);

	rc = dtx_leader_begin(ioc.ioc_vos_coh, &odm->odm_xid, &epoch,
			      dcts[0].dct_shards[dmi->dmi_tgt_id].dcs_nr, version,
			      &ocpi->ocpi_oid, NULL /* dti_cos */, 0 /* dti_cos_cnt */,
			      NULL /* tgts */, exec_arg.coll_cur.grp_nr /* tgt_cnt */,
			      dtx_flags, odm->odm_mbs, dce, &dlh);
	if (rc != 0) {
		D_ERROR(DF_UOID ": Failed to start DTX for collective punch: "DF_RC"\n",
			DP_UOID(ocpi->ocpi_oid), DP_RC(rc));
		D_GOTO(out, rc);
	}

	/* Execute the operation on all shards */
	rc = dtx_leader_exec_ops(dlh, obj_coll_punch_disp, NULL, 0, &exec_arg);

	if (max_ver < dlh->dlh_rmt_ver)
		max_ver = dlh->dlh_rmt_ver;

	rc = dtx_leader_end(dlh, ioc.ioc_coc, rc);

	if (dtx_flags & DTX_RELAY)
		goto out;

	switch (rc) {
	case -DER_TX_RESTART:
		ocpi->ocpi_epoch = d_hlc_get();
		exec_arg.flags |= ORF_RESEND;
		flags = ORF_RESEND;
		goto again;
	case -DER_AGAIN:
		need_abort = true;
		exec_arg.flags |= ORF_RESEND;
		flags = ORF_RESEND;
		ABT_thread_yield();
		goto again;
	default:
		break;
	}

out:
	if (rc != 0 && need_abort) {
		rc1 = dtx_coll_abort(ioc.ioc_coc, dce, ocpi->ocpi_epoch);
		if (rc1 != 0 && rc1 != -DER_NONEXIST)
			D_WARN("Failed to collective abort DTX "DF_DTI": "DF_RC"\n",
			       DP_DTI(&ocpi->ocpi_xid), DP_RC(rc1));
	}

	if (max_ver < ioc.ioc_map_ver)
		max_ver = ioc.ioc_map_ver;

	if (max_ver < version)
		max_ver = version;

	DL_CDEBUG(rc != 0 && rc != -DER_INPROGRESS && rc != -DER_TX_RESTART, DLOG_ERR, DB_IO, rc,
		  "(%s) handled collective punch RPC %p:%s for obj " DF_UOID
		  " on XS %u/%u in " DF_UUID "/" DF_UUID "/" DF_UUID " with epc " DF_X64
		  ", pmv %u/%u, dti " DF_DTI ", bulk_tgt_sz %u, "
		  "bulk_tgt_nr %u, tgt_nr %u, forward width %u, forward depth %u, flags %x",
		  (ocpi->ocpi_flags & ORF_LEADER)
		      ? "leader"
		      : (ocpi->ocpi_tgts.ca_count == 1 ? "non-leader" : "relay-engine"),
		  rpc, crt_req_origin_addr_get(rpc), DP_UOID(ocpi->ocpi_oid), dmi->dmi_xs_id,
		  dmi->dmi_tgt_id, DP_UUID(ocpi->ocpi_po_uuid), DP_UUID(ocpi->ocpi_co_hdl),
		  DP_UUID(ocpi->ocpi_co_uuid), ocpi->ocpi_epoch, ocpi->ocpi_map_ver, max_ver,
		  DP_DTI(&ocpi->ocpi_xid), ocpi->ocpi_bulk_tgt_sz, ocpi->ocpi_bulk_tgt_nr,
		  (unsigned int)ocpi->ocpi_tgts.ca_count, ocpi->ocpi_disp_width,
		  ocpi->ocpi_disp_depth, ocpi->ocpi_flags);

	obj_punch_complete(rpc, rc, max_ver);

	dtx_coll_entry_put(dce);
	if (proc != NULL) {
		D_ASSERT(dcts != NULL);

		crt_proc_reset(proc, iov.iov_buf, iov.iov_len, CRT_PROC_FREE);
		for (i = 0; i < dct_nr; i++)
			crt_proc_struct_daos_coll_target(proc, CRT_PROC_FREE, &dcts[i]);
		crt_proc_destroy(proc);
		D_FREE(dcts);
		daos_iov_free(&iov);
	}

	/* It is no matter even if obj_ioc_begin() was not called. */
	obj_ioc_end(&ioc, rc);
}

void
ds_obj_coll_query_handler(crt_rpc_t *rpc)
{
	struct dss_module_info		*dmi = dss_get_module_info();
	struct obj_coll_query_in	*ocqi = crt_req_get(rpc);
	struct obj_coll_query_out	*ocqo = crt_reply_get(rpc);
	struct daos_coll_target		*dcts;
	struct dtx_leader_handle	*dlh = NULL;
	struct ds_obj_exec_arg		 exec_arg = { 0 };
	struct dtx_coll_entry		 dce = { 0 };
	struct obj_tgt_query_args	*otqas = NULL;
	struct obj_tgt_query_args	*otqa = NULL;
	struct obj_io_context		 ioc = { 0 };
	struct dtx_epoch		 epoch = { 0 };
	uint32_t			 dct_nr;
	uint32_t			 version = 0;
	uint32_t			 tgt_id = dmi->dmi_tgt_id;
	d_rank_t			 myrank = dss_self_rank();
	int				 rc = 0;
	int				 i;

	D_ASSERT(ocqi != NULL);
	D_ASSERT(ocqo != NULL);

	D_DEBUG(DB_IO, "Handling collective query RPC %p %s forwarding for obj "
		DF_UOID" on rank %d XS %u/%u epc "DF_X64" pmv %u, with dti "DF_DTI
		", dct_nr %u, forward width %u, forward depth %u\n",
		rpc, ocqi->ocqi_tgts.ca_count <= 1 ? "without" : "with", DP_UOID(ocqi->ocqi_oid),
		myrank, dmi->dmi_xs_id, tgt_id, ocqi->ocqi_epoch, ocqi->ocqi_map_ver,
		DP_DTI(&ocqi->ocqi_xid), (unsigned int)ocqi->ocqi_tgts.ca_count,
		ocqi->ocqi_disp_width, ocqi->ocqi_disp_depth);

	D_ASSERT(dmi->dmi_xs_id != 0);

	if (unlikely(ocqi->ocqi_tgts.ca_count <= 0 || ocqi->ocqi_tgts.ca_arrays == NULL))
		D_GOTO(out, rc = -DER_INVAL);

	dcts = ocqi->ocqi_tgts.ca_arrays;
	dct_nr = ocqi->ocqi_tgts.ca_count;

	if (unlikely(dcts[0].dct_bitmap == NULL || dcts[0].dct_bitmap_sz == 0 ||
		     dcts[0].dct_shards == NULL || dcts[0].dct_tgt_nr == 0))
		D_GOTO(out, rc = -DER_INVAL);

	rc = obj_ioc_begin(ocqi->ocqi_oid.id_pub, ocqi->ocqi_map_ver, ocqi->ocqi_po_uuid,
			   ocqi->ocqi_co_hdl, ocqi->ocqi_co_uuid, rpc, ocqi->ocqi_flags, &ioc);
	if (rc != 0)
		goto out;

	rc = process_epoch(&ocqi->ocqi_epoch, &ocqi->ocqi_epoch_first, &ocqi->ocqi_flags);
	if (rc == PE_OK_LOCAL)
		ocqi->ocqi_flags &= ~ORF_EPOCH_UNCERTAIN;

	D_ALLOC_ARRAY(otqas, dss_tgt_nr);
	if (otqas == NULL)
		D_GOTO(out, rc = -DER_NOMEM);

	for (i = 0; i < dss_tgt_nr; i++)
		otqas[i].otqa_raw_recx = 1;

	otqa = &otqas[tgt_id];

	dce.dce_xid = ocqi->ocqi_xid;
	dce.dce_ver = ocqi->ocqi_map_ver;
	dce.dce_refs = 1;
	dce.dce_bitmap = dcts[0].dct_bitmap;
	dce.dce_bitmap_sz = dcts[0].dct_bitmap_sz;

	if (ocqi->ocqi_tgts.ca_count == 1) {
		rc = obj_coll_local(rpc, dcts[0].dct_shards, &dce, &version, &ioc, NULL, otqas,
				    obj_coll_tgt_query);
		if (otqa->otqa_completed && otqa->otqa_keys_allocated &&
		    (rc == 0 || rc == -DER_NONEXIST)) {
			D_ASSERT(ioc.ioc_began);
			rc = obj_coll_query_merge_tgts(ocqi, &ioc.ioc_oca, otqas, dce.dce_bitmap,
						       dce.dce_bitmap_sz, tgt_id, -DER_NONEXIST);
		}

		goto out;
	}

	version = ioc.ioc_map_ver;

	epoch.oe_value = ocqi->ocqi_epoch;
	epoch.oe_first = ocqi->ocqi_epoch_first;
	epoch.oe_flags = orf_to_dtx_epoch_flags(ocqi->ocqi_flags);

	exec_arg.rpc = rpc;
	exec_arg.ioc = &ioc;
	exec_arg.args = otqas;
	exec_arg.coll_shards = dcts[0].dct_shards;
	exec_arg.coll_tgts = dcts;
	obj_coll_disp_init(dct_nr, ocqi->ocqi_max_tgt_sz, sizeof(*ocqi),
			   1 /* start, [0] is for current engine */, ocqi->ocqi_disp_width,
			   &exec_arg.coll_cur);

	rc = dtx_leader_begin(ioc.ioc_vos_coh, &ocqi->ocqi_xid, &epoch, 0, ocqi->ocqi_map_ver,
			      &ocqi->ocqi_oid, NULL /* dti_cos */, 0 /* dti_cos_cnt */,
			      NULL /* tgts */, exec_arg.coll_cur.grp_nr /* tgt_cnt */,
			      DTX_TGT_COLL | DTX_RELAY, NULL /* mbs */, &dce, &dlh);
	if (rc != 0)
		goto out;

	rc = dtx_leader_exec_ops(dlh, obj_coll_query_disp, obj_coll_query_agg_cb, -DER_NONEXIST,
				 &exec_arg);

	if (version < dlh->dlh_rmt_ver)
		version = dlh->dlh_rmt_ver;

	rc = dtx_leader_end(dlh, ioc.ioc_coc, rc);

out:
	D_DEBUG(DB_IO,
		"Handled collective query RPC %p:%s %s forwarding for obj " DF_UOID
		" on rank %u XS %u/%u epc " DF_X64 " pmv %u, with dti " DF_DTI ", dct_nr %u, "
		"forward width %u, forward depth %u\n: " DF_RC "\n",
		rpc, crt_req_origin_addr_get(rpc),
		ocqi->ocqi_tgts.ca_count <= 1 ? "without" : "with", DP_UOID(ocqi->ocqi_oid), myrank,
		dmi->dmi_xs_id, tgt_id, ocqi->ocqi_epoch, ocqi->ocqi_map_ver,
		DP_DTI(&ocqi->ocqi_xid), (unsigned int)ocqi->ocqi_tgts.ca_count,
		ocqi->ocqi_disp_width, ocqi->ocqi_disp_depth, DP_RC(rc));

	obj_reply_set_status(rpc, rc);
	obj_reply_map_version_set(rpc, version);
	ocqo->ocqo_epoch = epoch.oe_value;

	if (rc == 0 || rc == -DER_NONEXIST) {
		D_ASSERT(otqa != NULL);

		ocqo->ocqo_shard = otqa->otqa_shard;
		ocqo->ocqo_recx = otqa->otqa_recx;
		ocqo->ocqo_max_epoch = otqa->otqa_max_epoch;
		if (otqa->otqa_keys_allocated) {
			ocqo->ocqo_dkey = otqa->otqa_dkey_copy;
			ocqo->ocqo_akey = otqa->otqa_akey_copy;
		}
		if (otqa->otqa_raw_recx)
			ocqo->ocqo_flags |= OCRF_RAW_RECX;
	}

	rc = crt_reply_send(rpc);
	if (rc != 0)
		D_ERROR("send reply failed: "DF_RC"\n", DP_RC(rc));

	/* Keep otqas until RPC replied, because the reply may use some keys in otqas array. */
	if (otqas != NULL) {
		for (i = 0; i < dss_tgt_nr; i++)
			obj_tgt_query_cleanup(&otqas[i]);
		D_FREE(otqas);
	}

	obj_ioc_end(&ioc, rc);
}<|MERGE_RESOLUTION|>--- conflicted
+++ resolved
@@ -520,7 +520,9 @@
 	return rc;
 }
 
-<<<<<<< HEAD
+/* bypass bulk rma for single value's degraded fetch */
+#define OBJ_BULK_OFFSET_SKIP ((uint64_t)-1)
+
 bool
 check_conn(struct dtx_handle *dth, bool leader)
 {
@@ -534,10 +536,6 @@
 		return DAOS_FAIL_CHECK(DAOS_CLIENT_UNREACHABLE) && !leader;
 	}
 }
-=======
-/* bypass bulk rma for single value's degraded fetch */
-#define OBJ_BULK_OFFSET_SKIP ((uint64_t)-1)
->>>>>>> 78e7f304
 
 int
 obj_bulk_transfer(crt_rpc_t *rpc, crt_bulk_op_t bulk_op, bool bulk_bind, crt_bulk_t *remote_bulks,
