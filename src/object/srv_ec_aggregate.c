--- conflicted
+++ resolved
@@ -2182,17 +2182,9 @@
 	agg_entry->ae_dkey_hash = obj_dkey2hash(agg_entry->ae_oid.id_pub,
 						&agg_entry->ae_dkey);
 	agg_reset_pos(VOS_ITER_AKEY, agg_entry);
-<<<<<<< HEAD
-	rc = agg_shard_is_leader(agg_param->ap_pool_info.api_pool, agg_entry);
-	if (rc == 1) {
+	if(agg_shard_is_parity(agg_param->ap_pool_info.api_pool, agg_entry)) {
 		D_DEBUG(DB_EPC, "oid:" DF_UOID ":" DF_DKEY " ec agg starting\n",
 			DP_UOID(agg_entry->ae_oid), DP_KEY(&agg_entry->ae_dkey));
-=======
-	if(agg_shard_is_parity(agg_param->ap_pool_info.api_pool, agg_entry)) {
-		D_DEBUG(DB_EPC, "oid:"DF_UOID":"DF_KEY" ec agg starting leader %s\n",
-			DP_UOID(agg_entry->ae_oid), DP_KEY(&agg_entry->ae_dkey),
-			agg_entry->ae_is_leader ? "yes" : "no");
->>>>>>> 217aab97
 		agg_reset_dkey_entry(&agg_param->ap_agg_entry, entry);
 	} else {
 		*acts |= VOS_ITER_CB_SKIP;
