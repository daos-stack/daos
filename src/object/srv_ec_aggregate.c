--- conflicted
+++ resolved
@@ -1467,7 +1467,6 @@
 								entry->ae_rsize;
 	D_ASSERT(entry->ae_sgl.sg_iovs[AGG_IOV_DATA].iov_len <= k * len);
 	/* Pull data via dsc_obj_fetch */
-<<<<<<< HEAD
 	if (ext_cnt) {
 		rc = dsc_obj_fetch(entry->ae_obj_hdl,
 				   entry->ae_cur_stripe.as_hi_epoch,
@@ -1477,14 +1476,6 @@
 			D_ERROR("dsc_obj_fetch failed: "DF_RC"\n", DP_RC(rc));
 			goto out;
 		}
-=======
-	rc = dsc_obj_fetch(entry->ae_obj_hdl, entry->ae_cur_stripe.as_hi_epoch,
-			   &entry->ae_dkey, 1, &iod, &entry->ae_sgl, NULL, 0,
-			   NULL, NULL);
-	if (rc) {
-		D_ERROR("dsc_obj_fetch failed: "DF_RC"\n", DP_RC(rc));
-		goto out;
->>>>>>> 8944f4cb
 	}
 
 	if (ec_age2p(entry) < 2)
