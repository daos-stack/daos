/**
 * (C) Copyright 2020-2024 Intel Corporation.
 *
 * SPDX-License-Identifier: BSD-2-Clause-Patent
 */

/**
 * DAOS server erasure-coded object aggregation.
 *
 * src/object/srv_ec_aggregate.c
 *
 * Iterates over replica extents for objects with this target a leader.
 *
 * Processes each EC stripe with replica(s) present.
 *
 * If replicas fill the stripe, the parity is regenerated from the local
 * extents.
 *	- The parity for peer parity extents is transferred.
 *	- Replicas for the stripe are removed from parity targets.
 *
 * If replicas are partial, and prior parity exists:
 *	- If less than half cells are updated (have replicas, parity is updated:
 *		- Old data cells for cells with replica data are fetched from
 *		  data targets (old, since fetched at epoch of existing parity).
 *		- Peer parity is fetched.
 *		- Parity is incrementally updated.
 *		- Updated parity is transferred to peer parity target(s).
 *	- If half or more of the cells are update by replicas:
 *		- All cells not filled by local replicas are fetched.
 *		- New parity is generated from entire stripe.
 *		- Updated parity is transferred to peer parity target(s).
 *	- Replicas for the stripe are removed from parity targets.
 *
 * If the stripe contains holes later than the parity:
 *	- Valid ranges in the stripe are pulled from the data targets and
 *	  written to local VOS, and peer parity VOS, as replicas.
 *	- Parity is removed for latest parity epoch in local VOS,
 *	  and from VOS on peer parity targets.
 *
 * If replicas exist that are older than the latest parity, they are removed
 * from parity targets.
 *
 * If checksums are supported for the container, checksums are verified for
 * all read data, and they are calculated for generated parity. Re-replicated
 * data is stored with the checksums from the fetch verification.
 *
 */

#define D_LOGFAC	DD_FAC(object)

#include <stddef.h>
#include <stdio.h>
#include <daos/common.h>
#include <daos_srv/vos.h>
#include <daos_srv/daos_engine.h>
#include <daos_srv/srv_obj_ec.h>
#include "obj_ec.h"
#include "srv_internal.h"

#define EC_AGG_ITERATION_MAX	1024

/* Pool/container info. Shared handle UUIDs, and service list are initialized
 * in system Xstream.
 */
struct ec_agg_pool_info {
	uuid_t		 api_pool_uuid;		/* open pool, check leader    */
	uuid_t		 api_poh_uuid;		/* pool handle uuid           */
	uuid_t		 api_cont_uuid;		/* container uuid             */
	uuid_t		 api_coh_uuid;		/* container handle uuid      */
	daos_handle_t	 api_cont_hdl;		/* container handle, returned by
						 * container open
						 */
	struct cont_props api_props;		/* container properties */
	daos_handle_t	 api_pool_hdl;		/* pool handle */
	d_rank_list_t	*api_svc_list;		/* service list               */
	struct ds_pool	*api_pool;		/* Used for IV fetch          */
};

/* Local parity extent for the stripe undergoing aggregation. Stores the
 * information returned by the iterator.
 */
struct ec_agg_par_extent {
	daos_recx_t	ape_recx;	/* recx for the parity extent */
	daos_epoch_t	ape_epoch;	/* epoch of the parity extent */
};

/* Represents the current stripe undergoing aggregation.
 */
struct ec_agg_stripe {
	daos_off_t	as_stripenum;   /* ordinal of stripe, offset/(k*len) */
	daos_epoch_t	as_hi_epoch;    /* highest epoch  in stripe          */
	daos_epoch_t	as_lo_epoch;    /* lowest epoch  in stripe          */
	d_list_t	as_dextents;    /* list of stripe's data extents     */
	daos_off_t	as_stripe_fill; /* amount of stripe covered by data  */
	uint64_t	as_offset;      /* start offset in stripe            */
	unsigned int	as_extent_cnt;  /* number of replica extents         */
	bool		as_has_holes;   /* stripe includes holes             */
};

/* Aggregation state for an object.
 */
struct ec_agg_entry {
	daos_unit_oid_t		 ae_oid;	 /* OID of iteration entry    */
	struct daos_oclass_attr	 ae_oca;	 /* Object class of object    */
	struct obj_ec_codec	*ae_codec;	 /* Encode/decode for oclass  */
	d_sg_list_t		 ae_sgl;	 /* Mem for entry processing  */
	daos_handle_t		 ae_thdl;	 /* Iterator handle           */
	daos_key_t		 ae_dkey;	 /* Current dkey              */
	uint64_t		 ae_dkey_hash;
	daos_key_t		 ae_akey;	 /* Current akey              */
	daos_size_t		 ae_rsize;	 /* Record size of cur array  */
	struct ec_agg_stripe	 ae_cur_stripe;  /* Struct for current stripe */
	struct ec_agg_par_extent ae_par_extent;	 /* Parity extent             */
	daos_handle_t		 ae_obj_hdl;	 /* Object handle for cur obj */
	struct pl_obj_layout	*ae_obj_layout;
	struct daos_shard_loc	 ae_peer_pshards[OBJ_EC_MAX_P];
	uint32_t		 ae_grp_idx;
	uint32_t		ae_is_leader:1;
};

/* Parameters used to drive iterate all.
 */
struct ec_agg_param {
	struct ec_agg_pool_info	 ap_pool_info;	 /* pool/cont info            */
	struct ec_agg_entry	 ap_agg_entry;	 /* entry used for each OID   */
	daos_epoch_range_t	 ap_epr;	 /* hi/lo extent threshold    */
	daos_epoch_t		 ap_filter_eph;	 /* Aggregatable filter epoch */
<<<<<<< HEAD
	daos_epoch_t		ap_min_unagg_eph; /* minum unaggregate epoch */
=======
	daos_epoch_t		ap_min_unagg_eph; /* minimum unaggregate epoch */
>>>>>>> fc09fbee
	daos_handle_t		 ap_cont_handle; /* VOS container handle */
	int			(*ap_yield_func)(void *arg); /* yield function*/
	void			*ap_yield_arg;   /* yield argument            */
	uint32_t		 ap_credits_max; /* # of tight loops to yield */
	uint32_t		 ap_credits;     /* # of tight loops          */
	uint32_t		 ap_initialized:1; /* initialized flag */
};

/* Struct used to drive offloaded stripe update.
 */
struct ec_agg_stripe_ud {
	struct ec_agg_entry	*asu_agg_entry; /* Associated entry      */
	uint8_t			*asu_bit_map;   /* Bitmap of cells       */
	daos_recx_t		*asu_recxs;     /* For re-replicate      */
	unsigned int		 asu_cell_cnt;  /* Count of cells        */
	bool			 asu_recalc;    /* Should recalc parity  */
	bool			 asu_write_par; /* Should write parity   */
	struct daos_csummer	*asu_csummer;
	daos_iod_t		 asu_iod;
	d_iov_t			 asu_csum_iov;
	struct dcs_iod_csums	*asu_iod_csums; /* iod csums */
	ABT_eventual		 asu_eventual;  /* Eventual for offload  */
};

/* Represents an replicated data extent.
 */
struct ec_agg_extent {
	d_list_t	ae_link;        /* for extents list   */
	daos_recx_t	ae_recx;        /* idx, nr for extent */
	daos_epoch_t	ae_epoch;       /* epoch for extent   */
	bool		ae_hole;        /* extent is a hole   */
};

static inline struct daos_csummer *
ec_agg_param2csummer(struct ec_agg_param *agg_param)
{
	return dsc_cont2csummer(agg_param->ap_pool_info.api_cont_hdl);
}

/* return EC(K) in # records */
static inline unsigned int
ec_age2k(struct ec_agg_entry *age)
{
	return age->ae_oca.u.ec.e_k;
}

/* return EC(P) in # records */
static inline unsigned int
ec_age2p(struct ec_agg_entry *age)
{
	return age->ae_oca.u.ec.e_p;
}

/* return cell size in # records */
static inline unsigned int
ec_age2cs(struct ec_agg_entry *age)
{
	return age->ae_oca.u.ec.e_len;
}

/* return cell size in # bytes */
static inline unsigned int
ec_age2cs_b(struct ec_agg_entry *age)
{
	return ec_age2cs(age) * age->ae_rsize;
}

/* return stripe size in # records */
static inline daos_size_t
ec_age2ss(struct ec_agg_entry *age)
{
	return obj_ec_stripe_rec_nr(&age->ae_oca);
}

static inline uint32_t
ec_age2shard(struct ec_agg_entry *entry)
{
	return entry->ae_oid.id_shard;
}

/* return parity index [0, p - 1] */
static inline uint32_t
ec_age2pidx(struct ec_agg_entry *entry)
{
	uint32_t shard;

	shard = ec_age2shard(entry) % obj_ec_tgt_nr(&entry->ae_oca);

	D_ASSERT(is_ec_parity_shard_by_layout_ver(entry->ae_oid.id_layout_ver, entry->ae_dkey_hash,
						  &entry->ae_oca, shard));
	return (obj_ec_shard_off_by_layout_ver(entry->ae_oid.id_layout_ver, entry->ae_dkey_hash,
					       &entry->ae_oca, shard) -
		obj_ec_data_tgt_nr(&entry->ae_oca));
}

#define EC_AGE_EPOCH_NO_PARITY		((daos_epoch_t)(~(0ULL)))

/* set the aggregate entry as no parity, before vos_iterate the parity space */
static inline void
ec_age_set_no_parity(struct ec_agg_entry *age)
{
	age->ae_par_extent.ape_epoch = EC_AGE_EPOCH_NO_PARITY;
}

/* check if parity ext exist, after vos_iterate the parity space */
static inline bool
ec_age_with_parity(struct ec_agg_entry *age)
{
	return (age->ae_par_extent.ape_epoch != EC_AGE_EPOCH_NO_PARITY);
}

/* check if existed parity's epoch is higher than all replica exts' epoch */
static inline bool
ec_age_parity_higher(struct ec_agg_entry *age)
{
	return (age->ae_par_extent.ape_epoch >= age->ae_cur_stripe.as_hi_epoch);
}

/* check if hole extent exist, after vos_iterate the replica space */
static inline bool
ec_age_with_hole(struct ec_agg_entry *age)
{
	return age->ae_cur_stripe.as_has_holes;
}

/* Determines if the extent carries over into the next stripe.
 */
static uint64_t
agg_carry_over(struct ec_agg_entry *entry, struct ec_agg_extent *agg_extent)
{
	unsigned int	stripe_size = ec_age2ss(entry);
	daos_off_t	start_stripe = agg_extent->ae_recx.rx_idx / stripe_size;
	daos_off_t	end_stripe = (agg_extent->ae_recx.rx_idx +
				agg_extent->ae_recx.rx_nr - 1) / stripe_size;
	uint64_t	tail_size = 0;

	if (end_stripe > start_stripe) {
		D_ASSERTF(end_stripe - start_stripe == 1,
			  DF_UOID ", recx "DF_RECX" SS="DF_U64", ES="DF_U64
			  ", EC_OCA(k=%d, p=%d, cs=%d)\n",
			  DP_UOID(entry->ae_oid), DP_RECX(agg_extent->ae_recx),
			  start_stripe, end_stripe, entry->ae_oca.u.ec.e_k,
			  entry->ae_oca.u.ec.e_p, entry->ae_oca.u.ec.e_len);

		tail_size = DAOS_RECX_END(agg_extent->ae_recx) -
			    end_stripe * stripe_size;
		/* What if an extent carries over, and the tail is the only
		 * extent in the next stripe? (Answer: we retain it, but this
		 * is okay, since in this case the carryover is a valid
		 * replica for the next stripe)
		 */
	}

	D_DEBUG(DB_TRACE, DF_UOID", recx "DF_RECX" tail_size "DF_U64"\n",
		DP_UOID(entry->ae_oid), DP_RECX(agg_extent->ae_recx),
		tail_size);
	return tail_size;
}

/* Clears the extent list of all extents completed for the processed stripe.
 * Extents that carry over to the next stripe have the prior-stripe prefix
 * trimmed.
 */
static void
agg_clear_extents(struct ec_agg_entry *entry)
{
	struct ec_agg_extent	*extent, *ext_tmp;
	uint64_t		 tail;
	bool			 carry_is_hole = false;

	if (entry->ae_cur_stripe.as_extent_cnt == 0)
		return;

	d_list_for_each_entry_safe(extent, ext_tmp,
				   &entry->ae_cur_stripe.as_dextents,
				   ae_link) {
		/* Check for carry-over extent. */
		tail = agg_carry_over(entry, extent);
		if (extent->ae_hole && tail)
			carry_is_hole = true;

		d_list_del(&extent->ae_link);
		D_ASSERT(entry->ae_cur_stripe.as_extent_cnt > 0);
		entry->ae_cur_stripe.as_extent_cnt--;
		D_FREE(extent);
	}

	entry->ae_cur_stripe.as_offset = 0U;
	if (entry->ae_cur_stripe.as_extent_cnt > 0) {
		D_ERROR(DF_UOID" extent cnt %u\n", DP_UOID(entry->ae_oid),
			entry->ae_cur_stripe.as_extent_cnt);
		d_list_for_each_entry(extent, &entry->ae_cur_stripe.as_dextents,
				      ae_link) {
			D_ERROR("recx "DF_RECX" eph "DF_X64"\n", DP_RECX(extent->ae_recx),
				extent->ae_epoch);
		}

		D_ASSERT(entry->ae_cur_stripe.as_extent_cnt == 0);
	}
	entry->ae_cur_stripe.as_hi_epoch = 0UL;
	entry->ae_cur_stripe.as_lo_epoch = 0UL;
	entry->ae_cur_stripe.as_stripe_fill = 0;
	entry->ae_cur_stripe.as_has_holes = carry_is_hole ? true : false;
}

/* Returns the stripe number for the stripe containing ex_lo.
 */
static inline daos_off_t
agg_stripenum(struct ec_agg_entry *entry, daos_off_t ex_lo)
{
	return ex_lo / ec_age2ss(entry);
}

/* Call back for the nested iterator used to find the parity for a stripe.
 */
static int
agg_recx_iter_pre_cb(daos_handle_t ih, vos_iter_entry_t *entry,
		     vos_iter_type_t type, vos_iter_param_t *param,
		     void *cb_arg, unsigned int *acts)
{
	struct ec_agg_entry	*age = (struct ec_agg_entry *)cb_arg;

	D_ASSERT(type == VOS_ITER_RECX);
	D_ASSERT(entry->ie_recx.rx_idx == (PARITY_INDICATOR |
		(age->ae_cur_stripe.as_stripenum * ec_age2cs(age))));
	age->ae_par_extent.ape_recx = entry->ie_recx;
	age->ae_par_extent.ape_epoch = entry->ie_epoch;
	return 0;
}

enum agg_iov_entry {
	AGG_IOV_DATA	= 0,
	AGG_IOV_ODATA,
	AGG_IOV_PARITY,
	AGG_IOV_DIFF,
	AGG_IOV_CNT,
};

/* Allocates an sgl iov_buf at iov_entry offset in the array.
 */
static int
agg_alloc_buf(d_sg_list_t *sgl, size_t ent_buf_len, unsigned int iov_entry,
	      bool align_data)
{
	void	*buf = NULL;
	int	 rc = 0;

	if (align_data) {
		D_ALIGNED_ALLOC_NZ(buf, 32, ent_buf_len);
		if (buf == NULL) {
			rc = -DER_NOMEM;
			goto out;
		}
		D_FREE(sgl->sg_iovs[iov_entry].iov_buf);
		sgl->sg_iovs[iov_entry].iov_buf = buf;
	} else {
		D_REALLOC_NZ(buf, sgl->sg_iovs[iov_entry].iov_buf, ent_buf_len);
		 if (buf == NULL) {
			rc = -DER_NOMEM;
			goto out;
		 }
		sgl->sg_iovs[iov_entry].iov_buf = buf;
	}
	sgl->sg_iovs[iov_entry].iov_len = ent_buf_len;
	sgl->sg_iovs[iov_entry].iov_buf_len = ent_buf_len;
out:
	return rc;
}

/* Prepares the SGL used for VOS I/O and peer target I/O.
 *
 * This function is a no-op if entry's sgl is sufficient for the current
 * object class.
 *
 */
static int
agg_prep_sgl(struct ec_agg_entry *entry)
{
	size_t		 data_buf_len, par_buf_len;
	unsigned int	 len = ec_age2cs(entry);
	unsigned int	 k = ec_age2k(entry);
	unsigned int	 p = ec_age2p(entry);
	int		 rc = 0;

	if (entry->ae_sgl.sg_nr == 0) {
		D_ALLOC_ARRAY(entry->ae_sgl.sg_iovs, AGG_IOV_CNT);
		if (entry->ae_sgl.sg_iovs == NULL) {
			rc = -DER_NOMEM;
			goto out;
		}
		entry->ae_sgl.sg_nr = AGG_IOV_CNT;
	}
	D_ASSERT(entry->ae_sgl.sg_nr == AGG_IOV_CNT);
	data_buf_len = len * k * entry->ae_rsize;
	if (entry->ae_sgl.sg_iovs[AGG_IOV_DATA].iov_buf_len < data_buf_len) {
		rc = agg_alloc_buf(&entry->ae_sgl, data_buf_len, AGG_IOV_DATA,
				   true);
		if (rc)
			goto out;
	}
	if (entry->ae_sgl.sg_iovs[AGG_IOV_ODATA].iov_buf_len < data_buf_len) {
		rc = agg_alloc_buf(&entry->ae_sgl, data_buf_len, AGG_IOV_ODATA,
				   true);
		if (rc)
			goto out;
	}
	if (entry->ae_sgl.sg_iovs[AGG_IOV_DIFF].iov_buf_len <
						len * entry->ae_rsize) {
		rc = agg_alloc_buf(&entry->ae_sgl, len * entry->ae_rsize,
				   AGG_IOV_DIFF, true);
		if (rc)
			goto out;
	}
	par_buf_len = len * p * entry->ae_rsize;
	if (entry->ae_sgl.sg_iovs[AGG_IOV_PARITY].iov_buf_len < par_buf_len) {
		rc = agg_alloc_buf(&entry->ae_sgl, par_buf_len, AGG_IOV_PARITY,
				   false);
		if (rc)
			goto out;
	}
	return 0;
out:
	d_sgl_fini(&entry->ae_sgl, true);
	return rc;
}

/* Determines if an extent overlaps a cell.
 */
static bool
agg_overlap(uint64_t estart, uint64_t elen, unsigned int cell_idx,
	    unsigned int k, unsigned int len, uint64_t stripenum)
{
	daos_recx_t	recx, cell_recx;

	recx.rx_idx		= estart + k * len * stripenum;
	recx.rx_nr		= elen;
	cell_recx.rx_idx	= k * len * stripenum + len * cell_idx;
	cell_recx.rx_nr		= len;

	return DAOS_RECX_PTR_OVERLAP(&recx, &cell_recx);
}

static unsigned int
agg_count_cells(uint8_t *fcbit_map, uint8_t *tbit_map, uint64_t estart,
		uint64_t elen, unsigned int k, uint64_t len,
		uint64_t stripenum, unsigned int *full_cell_cnt)
{
	uint64_t	i;
	unsigned int	cell_cnt = 0;

	for (i = 0; i < k; i++) {
		if (i * len >= estart &&  estart + elen >= (i + 1) * len) {
			setbit(tbit_map, i);
			if (full_cell_cnt) {
				setbit(fcbit_map, i);
				(*full_cell_cnt)++;
			}
			cell_cnt++;
		} else if (agg_overlap(estart, elen, i, k, len, stripenum)) {
			if (!isset(tbit_map, i)) {
				setbit(tbit_map, i);
				cell_cnt++;
			}
		}
	}

	return cell_cnt;
}

/* Initializes the object handle of for the object represented by the entry.
 * No way to do this until pool handle uuid and container handle uuid are
 * initialized and share to other servers at higher(pool/container) layer.
 */
static int
agg_get_obj_handle(struct ec_agg_entry *entry)
{
	struct ec_agg_param	*agg_param;
	uint32_t		grp_start;
	uint32_t		tgt_ec_idx;
	struct dc_object	*obj;
	int			i;
	int			rc;

	if (daos_handle_is_valid(entry->ae_obj_hdl))
		return 0;

	agg_param = container_of(entry, struct ec_agg_param, ap_agg_entry);
	rc = dsc_obj_open(agg_param->ap_pool_info.api_cont_hdl,
			  entry->ae_oid.id_pub, DAOS_OO_RW,
			  &entry->ae_obj_hdl);
	if (rc)
		goto out;

	if (entry->ae_peer_pshards[0].sd_rank != DAOS_TGT_IGNORE)
		D_GOTO(out, rc = 0);

	grp_start = entry->ae_grp_idx * entry->ae_obj_layout->ol_grp_size;
	obj = obj_hdl2ptr(entry->ae_obj_hdl);
	tgt_ec_idx = obj_ec_parity_start(obj, entry->ae_dkey_hash);
	for (i = 0; i < obj_ec_parity_tgt_nr(&entry->ae_oca); i++,
	     tgt_ec_idx = (tgt_ec_idx + 1) % entry->ae_obj_layout->ol_grp_size) {
		struct pl_obj_shard	*p_shard;
		struct pool_target	*tgt;
		int			shard_idx;

		shard_idx = grp_start + tgt_ec_idx;
		p_shard = &entry->ae_obj_layout->ol_shards[shard_idx];
		rc = pool_map_find_target(agg_param->ap_pool_info.api_pool->sp_map,
					  p_shard->po_target, &tgt);
		if (rc == 1) {
			entry->ae_peer_pshards[i].sd_rank = tgt->ta_comp.co_rank;
			entry->ae_peer_pshards[i].sd_tgt_idx = tgt->ta_comp.co_index;
			rc = 0;
		}
	}
	obj_decref(obj);

out:
	/* NB: entry::ae_obj_hdl will be closed externally */
	return rc;
}

/* Fetches the old data for the cells in the stripe undergoing a partial parity
 * update, or a parity recalculation. For update, the bit_map indicates the
 * cells that are present as replicas. In this case the parity epoch is used
 * for the fetch. For recalc, the bit_map indicates the cells that are not fully
 * populated as replicas. In this case, the highest replica epoch is used.
 */
static int
agg_fetch_odata_cells(struct ec_agg_entry *entry, uint8_t *bit_map,
		      unsigned int cell_cnt, bool is_recalc)
{
	daos_iod_t		 iod = { 0 };
	d_sg_list_t		 sgl = { 0 };
	daos_epoch_t		 epoch = { 0 };	/* epoch used for data fetch */
	daos_recx_t		*recxs = NULL;
	struct ec_agg_stripe	*stripe = &entry->ae_cur_stripe;
	unsigned char		*buf;
	uint64_t		 cell_b = ec_age2cs_b(entry);
	unsigned int		 len = ec_age2cs(entry);
	unsigned int		 k = ec_age2k(entry);
	unsigned int		 i, j;
	int			 rc = 0;

	D_ALLOC_ARRAY(recxs, cell_cnt);
	if (recxs == NULL)
		return -DER_NOMEM;

	for (i = 0, j = 0; i < k; i++) {
		if (!isset(bit_map, i))
			continue;

		recxs[j].rx_idx = stripe->as_stripenum * k * len + i * len;
		recxs[j++].rx_nr = len;
	}
	D_ASSERT(j == cell_cnt);

	iod.iod_name	= entry->ae_akey;
	iod.iod_type	= DAOS_IOD_ARRAY;
	iod.iod_size	= entry->ae_rsize;
	iod.iod_nr	= cell_cnt;
	iod.iod_recxs	= recxs;

	D_ALLOC_ARRAY(sgl.sg_iovs, cell_cnt);
	if (sgl.sg_iovs == NULL) {
		rc = -DER_NOMEM;
		goto out;
	}
	sgl.sg_nr = cell_cnt;
	buf = entry->ae_sgl.sg_iovs[AGG_IOV_ODATA].iov_buf;
	for (i = 0; i < cell_cnt; i++)
		d_iov_set(&sgl.sg_iovs[i], &buf[i * cell_b], cell_b);

	rc = agg_get_obj_handle(entry);
	if (rc) {
		D_ERROR("Failed to open object: "DF_RC"\n", DP_RC(rc));
		goto out;
	}
	epoch = is_recalc ? stripe->as_hi_epoch :
		entry->ae_par_extent.ape_epoch;
	rc = dsc_obj_fetch(entry->ae_obj_hdl, epoch, &entry->ae_dkey, 1, &iod,
			   &sgl, NULL, DIOF_FOR_EC_AGG, NULL, NULL);
	if (rc)
		D_ERROR("dsc_obj_fetch failed: "DF_RC"\n", DP_RC(rc));

out:
	D_FREE(recxs);
	D_FREE(sgl.sg_iovs);
	return rc;
}

/* Fetches the full data stripe (called when replicas form a full stripe).
 */
static int
agg_fetch_data_stripe(struct ec_agg_entry *entry)
{
	daos_iod_t		 iod = { 0 };
	daos_recx_t		 recx = { 0 };
	struct ec_agg_param	*agg_param;
	unsigned int		 len = ec_age2cs(entry);
	unsigned int		 k = ec_age2k(entry);
	int			 rc = 0;

	rc = agg_prep_sgl(entry);
	if (rc)
		goto out;

	recx.rx_idx = entry->ae_cur_stripe.as_stripenum * k * len;
	recx.rx_nr = k * len;
	iod.iod_name = entry->ae_akey;
	iod.iod_type = DAOS_IOD_ARRAY;
	iod.iod_size = entry->ae_rsize;
	iod.iod_nr = 1;
	iod.iod_recxs = &recx;
	entry->ae_sgl.sg_nr = 1;
	entry->ae_sgl.sg_iovs[AGG_IOV_DATA].iov_len =
						len * k * entry->ae_rsize;

	agg_param = container_of(entry, struct ec_agg_param, ap_agg_entry);
	rc = vos_obj_fetch(agg_param->ap_cont_handle, entry->ae_oid,
			   entry->ae_cur_stripe.as_hi_epoch, 0, &entry->ae_dkey,
			   1, &iod, &entry->ae_sgl);
	if (rc)
		D_ERROR(DF_UOID" vos_obj_fetch "DF_RECX" failed: "DF_RC"\n",
			DP_UOID(entry->ae_oid), DP_RECX(recx), DP_RC(rc));
	entry->ae_sgl.sg_nr = AGG_IOV_CNT;
out:
	return rc;
}

/* Xstream offload function for encoding new parity from full stripe of
 * replicas.
 */
static void
agg_encode_full_stripe_ult(void *arg)
{
	struct ec_agg_stripe_ud	*stripe_ud =
					(struct ec_agg_stripe_ud *)arg;
	struct ec_agg_entry	*entry = stripe_ud->asu_agg_entry;
	unsigned int		 k = ec_age2k(entry);
	unsigned int		 p = ec_age2p(entry);
	unsigned int		 cell_bytes = ec_age2cs_b(entry);
	unsigned char		*data[OBJ_EC_MAX_K];
	unsigned char		*parity_bufs[OBJ_EC_MAX_P];
	unsigned char		*buf;
	int			 i, rc = 0;

	buf = entry->ae_sgl.sg_iovs[AGG_IOV_DATA].iov_buf;
	for (i = 0; i < k; i++)
		data[i] = &buf[i * cell_bytes];

	buf = entry->ae_sgl.sg_iovs[AGG_IOV_PARITY].iov_buf;
	for (i = 0; i < p; i++)
		parity_bufs[i] = &buf[i * cell_bytes];

	ec_encode_data(cell_bytes, k, p, entry->ae_codec->ec_gftbls, data,
		       parity_bufs);

	ABT_eventual_set(stripe_ud->asu_eventual, (void *)&rc, sizeof(rc));
}

/* Encodes a full stripe. Called when replicas form a full stripe.
 */
static int
agg_encode_full_stripe(struct ec_agg_entry *entry)
{
	struct ec_agg_stripe_ud		stripe_ud = { 0 };
	int				*status;
	int				tid, rc = 0;

	stripe_ud.asu_agg_entry = entry;
	tid = dss_get_module_info()->dmi_tgt_id;
	rc = ABT_eventual_create(sizeof(*status), &stripe_ud.asu_eventual);
	if (rc != ABT_SUCCESS) {
		rc = dss_abterr2der(rc);
		goto out;
	}
	rc = dss_ult_create(agg_encode_full_stripe_ult, &stripe_ud,
			    DSS_XS_OFFLOAD, tid, 0, NULL);
	if (rc)
		goto ev_out;

	rc = ABT_eventual_wait(stripe_ud.asu_eventual, (void **)&status);
	if (rc != ABT_SUCCESS) {
		rc = dss_abterr2der(rc);
		goto ev_out;
	}
	if (*status != 0)
		rc = *status;
	else
		rc = 0;

ev_out:
	ABT_eventual_free(&stripe_ud.asu_eventual);
out:
	return rc;
}

/* Driver function for full_stripe encode. Fetches the data and then invokes
 * second function to encode the parity.
 */
static int
agg_encode_local_parity(struct ec_agg_entry *entry)
{
	int rc = 0;

	rc = agg_fetch_data_stripe(entry);
	if (rc)
		goto out;
	agg_encode_full_stripe(entry);
out:
	return rc;
}

/* True if all extents within the stripe are at a higher epoch than
 * the parity for the stripe.
 */
static bool
ec_age_data_is_newer(struct ec_agg_entry *entry)
{
	struct ec_agg_extent	*agg_extent;

	d_list_for_each_entry(agg_extent, &entry->ae_cur_stripe.as_dextents,
			      ae_link) {
		if (agg_extent->ae_epoch <= entry->ae_par_extent.ape_epoch)
			return false;
	}
	return true;
}

/* Determines if the replicas present for the current stripe of object entry
 * constitute a full stripe. If parity exists for the stripe, the replicas
 * making up the full stripe must be a higher epoch than the parity.
 */
static bool
ec_age_stripe_full(struct ec_agg_entry *entry, bool has_parity)
{
	bool	is_filled;

	D_ASSERT(entry->ae_cur_stripe.as_stripe_fill <= ec_age2ss(entry));
	is_filled = (entry->ae_cur_stripe.as_stripe_fill == ec_age2ss(entry));

	return is_filled && (!has_parity || ec_age_data_is_newer(entry));
}

/* Writes updated parity to VOS, and removes replicas fully contained
 * in the processed stripe.
 */
static int
agg_update_vos(struct ec_agg_param *agg_param, struct ec_agg_entry *entry,
	       bool write_parity)
{
	daos_recx_t		 recx = { 0 };
	daos_epoch_range_t	 epoch_range = { 0 };
	struct ec_agg_param	*ap;
	struct ec_agg_extent	*ext;
	uint32_t		 len = ec_age2cs(entry);
	uint32_t		 pidx = ec_age2pidx(entry);
	struct daos_csummer	*csummer;
	struct dcs_iod_csums	*iod_csums = NULL;
	int			 rc = 0;

	ap = container_of(entry, struct ec_agg_param, ap_agg_entry);

	if (write_parity) {
		d_sg_list_t	 sgl = { 0 };
		daos_iod_t	 iod = { 0 };
		d_iov_t		 iov;

		csummer = ec_agg_param2csummer(agg_param);
		iov = entry->ae_sgl.sg_iovs[AGG_IOV_PARITY];
		iov.iov_buf += pidx * ec_age2cs_b(entry);
		iov.iov_len = ec_age2cs_b(entry);
		sgl.sg_iovs = &iov;
		sgl.sg_nr = 1;
		iod.iod_nr = 1;
		iod.iod_size = entry->ae_rsize;
		iod.iod_name = entry->ae_akey;
		iod.iod_type = DAOS_IOD_ARRAY;
		iod.iod_recxs = &recx;
		recx.rx_idx = (entry->ae_cur_stripe.as_stripenum * len) |
							PARITY_INDICATOR;
		recx.rx_nr = len;
		if (csummer != NULL) {
			rc = daos_csummer_calc_iods(csummer, &sgl, &iod, NULL,
						    1, false, NULL, 0,
						    &iod_csums);
			if (rc) {
				D_ERROR("daos_csummer_calc_iods failed: "DF_RC
					"\n", DP_RC(rc));
				goto out;
			}
			D_ASSERT(iod_csums != NULL);
		}
		rc = vos_obj_update(ap->ap_cont_handle, entry->ae_oid,
				    entry->ae_cur_stripe.as_hi_epoch, 0, 0,
				    &entry->ae_dkey, 1, &iod, iod_csums, &sgl);
		if (csummer != NULL && iod_csums != NULL)
			daos_csummer_free_ic(csummer, &iod_csums);
		if (rc) {
			D_ERROR("vos_obj_update failed: "DF_RC"\n", DP_RC(rc));
			D_GOTO(out, rc);
		}
	}

	d_list_for_each_entry(ext, &entry->ae_cur_stripe.as_dextents, ae_link) {
		int err;

		epoch_range.epr_lo = epoch_range.epr_hi = ext->ae_epoch;
		err = vos_obj_array_remove(ap->ap_cont_handle,
					   entry->ae_oid,
					   &epoch_range,
					   &entry->ae_dkey,
					   &entry->ae_akey,
					   &ext->ae_recx);
		if (err)
			D_ERROR("array_remove fails: "DF_RC"\n", DP_RC(err));
		if (!rc && err)
			rc = err;
	}
out:
	return rc;
}

/* Retrieves the local replica extents from VOS, for the cells indicated
 * by the bit_map.
 */
static int
agg_fetch_local_extents(struct ec_agg_entry *entry, uint8_t *bit_map,
			unsigned int cell_cnt, bool is_recalc)
{
	daos_iod_t		 iod = { 0 };
	d_sg_list_t		 sgl = { 0 };
	daos_recx_t		*recxs = NULL;
	unsigned char		*buf = NULL;
	struct ec_agg_param	*agg_param;
	uint64_t		 cell_bytes = ec_age2cs_b(entry);
	uint32_t		 len = ec_age2cs(entry);
	uint32_t		 k = ec_age2k(entry);
	uint32_t		 pidx = ec_age2pidx(entry);
	uint32_t		 i, j;
	int			 rc = 0;

	D_ALLOC_ARRAY(recxs, is_recalc ? cell_cnt : cell_cnt + 1);
	if (recxs == NULL) {
		rc = -DER_NOMEM;
		goto out;
	}

	for (i = 0, j = 0; i < k; i++)
		if (isset(bit_map, i)) {
			recxs[j].rx_idx =
			  entry->ae_cur_stripe.as_stripenum * k * len + i * len;
			recxs[j++].rx_nr = len;
		}
	D_ASSERT(j == cell_cnt);

	/* Parity is either updated (existing parity is updated),
	 * or recalculated (generated from the entire stripe.
	 *
	 * Only need to fetch local parity if not recalculating it.
	 */
	if (!is_recalc) {
		recxs[cell_cnt].rx_idx = PARITY_INDICATOR |
				(entry->ae_cur_stripe.as_stripenum * len);
		recxs[cell_cnt].rx_nr = len;
	}

	D_ALLOC_ARRAY(sgl.sg_iovs, cell_cnt + 1);
	if (sgl.sg_iovs == NULL) {
		rc = -DER_NOMEM;
		goto out;
	}

	sgl.sg_nr =  is_recalc ? cell_cnt : cell_cnt + 1;
	buf = entry->ae_sgl.sg_iovs[AGG_IOV_DATA].iov_buf;
	for (i = 0; i < cell_cnt; i++)
		d_iov_set(&sgl.sg_iovs[i], &buf[i * cell_bytes], cell_bytes);

	/* fetch the local parity */
	if (!is_recalc) {
		buf = entry->ae_sgl.sg_iovs[AGG_IOV_PARITY].iov_buf;
		d_iov_set(&sgl.sg_iovs[cell_cnt], &buf[pidx * cell_bytes],
			  cell_bytes);
	}

	iod.iod_name = entry->ae_akey;
	iod.iod_type = DAOS_IOD_ARRAY;
	iod.iod_size = entry->ae_rsize;
	iod.iod_nr = is_recalc ? cell_cnt : cell_cnt + 1;
	iod.iod_recxs = recxs;
	agg_param = container_of(entry, struct ec_agg_param, ap_agg_entry);
	rc = vos_obj_fetch(agg_param->ap_cont_handle, entry->ae_oid,
			   entry->ae_cur_stripe.as_hi_epoch, 0,
			   &entry->ae_dkey, 1, &iod, &sgl);
	if (rc)
		D_ERROR("vos_obj_fetch failed: "DF_RC"\n", DP_RC(rc));

out:
	D_FREE(recxs);
	D_FREE(sgl.sg_iovs);
	return rc;
}

/* Fetch parity cell for the stripe from the peer parity node.
 */
static int
agg_fetch_remote_parity(struct ec_agg_entry *entry)
{
	daos_iod_t	 iod = { };
	daos_recx_t	 recx = { };
	d_sg_list_t	 sgl = { };
	d_iov_t		 iov = { };
	unsigned char	*buf = NULL;
	uint32_t	 len = ec_age2cs(entry);
	uint64_t	 cell_b = ec_age2cs_b(entry);
	uint32_t	 shard  = ec_age2shard(entry);
	uint32_t	 pidx, peer_shard;
	struct dc_object *obj;
	int		 i, rc = 0;

	/* Only called when p > 1. */
	pidx = ec_age2pidx(entry);

	/* set up the iod */
	recx.rx_idx = (entry->ae_cur_stripe.as_stripenum * len)
							| PARITY_INDICATOR;
	recx.rx_nr = len;
	iod.iod_recxs = &recx;
	iod.iod_name = entry->ae_akey;
	iod.iod_type = DAOS_IOD_ARRAY;
	iod.iod_size = entry->ae_rsize;
	iod.iod_nr = 1;

	buf = entry->ae_sgl.sg_iovs[AGG_IOV_PARITY].iov_buf;
	sgl.sg_nr = 1;
	sgl.sg_iovs = &iov;
	obj = obj_hdl2ptr(entry->ae_obj_hdl);
	for (i = 0; i < obj_ec_parity_tgt_nr(&entry->ae_oca); i++) {
		if (i == pidx)
			continue;
		d_iov_set(&iov, &buf[i * cell_b], cell_b);
		peer_shard = obj_ec_parity_shard(obj, entry->ae_dkey_hash,
						 shard / obj_ec_tgt_nr(&entry->ae_oca), i);
		rc = dsc_obj_fetch(entry->ae_obj_hdl,
				   entry->ae_par_extent.ape_epoch,
				   &entry->ae_dkey, 1, &iod, &sgl, NULL,
				   DIOF_TO_SPEC_SHARD | DIOF_FOR_EC_AGG,
				   &peer_shard, NULL);
		DL_CDEBUG(rc != 0, DLOG_ERR, DB_TRACE, rc,
			  DF_UOID " fetch parity from peer shard %d", DP_UOID(entry->ae_oid),
			  peer_shard);
		if (rc)
			goto out;
	}

out:
	obj_decref(obj);
	return rc;
}

/** Pre-process the diff data to zero the non-existed replica extends */
static void
agg_diff_preprocess(struct ec_agg_entry *entry, unsigned char *diff,
		    unsigned int cell_idx)
{
	struct ec_agg_extent	*extent;
	unsigned int		 len = ec_age2cs(entry);
	unsigned int		 k = ec_age2k(entry);
	uint64_t		 ss, estart, eend, elen;
	uint64_t		 cell_start, cell_end;
	uint64_t		 rsize = entry->ae_rsize;
	uint64_t		 hole_off, hole_end;

	ss = k * len * entry->ae_cur_stripe.as_stripenum;
	cell_start = (uint64_t)cell_idx * len;
	cell_end = cell_start + len;
	hole_off = 0;
	d_list_for_each_entry(extent, &entry->ae_cur_stripe.as_dextents,
			      ae_link) {
		D_ASSERT(!extent->ae_hole);
		if (extent->ae_epoch <= entry->ae_par_extent.ape_epoch)
			continue;
		D_ASSERT(extent->ae_recx.rx_idx >= ss);
		estart = extent->ae_recx.rx_idx - ss;
		elen = extent->ae_recx.rx_nr;
		eend = estart + elen;
		if (estart >= cell_end)
			break;
		if (eend <= cell_start)
			continue;
		hole_end = cell_start + hole_off;
		if (estart > hole_end) {
			memset(diff + hole_off * rsize, 0,
			       (estart - hole_end) * rsize);
			D_DEBUG(DB_TRACE, DF_UOID" zero [off "DF_U64
				", len "DF_U64"]\n", DP_UOID(entry->ae_oid),
				hole_off, estart - hole_end);
		}
		hole_off = eend - cell_start;
	}
	if (hole_off > 0 && hole_off < len) {
		memset(diff + hole_off * rsize, 0,
		       (len - hole_off) * rsize);
		D_DEBUG(DB_TRACE, DF_UOID" zero [off "DF_U64", len"DF_U64"]\n",
			DP_UOID(entry->ae_oid), hole_off, len - hole_off);
	}
}

/* Performs an incremental update of the existing parity for the stripe.
 */
static int
agg_update_parity(struct ec_agg_entry *entry, uint8_t *bit_map,
		  unsigned int cell_cnt)
{
	unsigned int	 k = ec_age2k(entry);
	unsigned int	 p = ec_age2p(entry);
	unsigned int	 cell_bytes = ec_age2cs_b(entry);
	unsigned char	*parity_bufs[OBJ_EC_MAX_P];
	unsigned char	*vects[3];
	unsigned char	*buf;
	unsigned char	*obuf;
	unsigned char	*old;
	unsigned char	*new;
	unsigned char	*diff;
	int		 i, j, rc = 0;

	buf = entry->ae_sgl.sg_iovs[AGG_IOV_PARITY].iov_buf;
	for (i = 0; i < p; i++)
		parity_bufs[i] = &buf[i * cell_bytes];

	obuf = entry->ae_sgl.sg_iovs[AGG_IOV_ODATA].iov_buf;
	buf  = entry->ae_sgl.sg_iovs[AGG_IOV_DATA].iov_buf;
	diff = entry->ae_sgl.sg_iovs[AGG_IOV_DIFF].iov_buf;

	for (i = 0, j = 0; i < cell_cnt; i++) {
		old = &obuf[i * cell_bytes];
		new = &buf[i * cell_bytes];
		vects[0] = old;
		vects[1] = new;
		vects[2] = diff;
		rc = xor_gen(3, cell_bytes, (void **)vects);
		if (rc)
			goto out;
		while (!isset(bit_map, j))
			j++;
		agg_diff_preprocess(entry, diff, j);
		ec_encode_data_update(cell_bytes, k, p, j,
				      entry->ae_codec->ec_gftbls, diff,
				      parity_bufs);
	}
out:
	return rc;
}

/* Recalculates new parity for partial stripe updates. Used when replica
 * fill the majority of the cells.
 */
static void
agg_recalc_parity(struct ec_agg_entry *entry, uint8_t *bit_map,
		  unsigned cell_cnt)
{
	unsigned int	 k = ec_age2k(entry);
	unsigned int	 p = ec_age2p(entry);
	unsigned int	 cell_bytes = ec_age2cs_b(entry);
	unsigned char	*parity_bufs[OBJ_EC_MAX_P];
	unsigned char	*data[OBJ_EC_MAX_K];
	unsigned char	*buf;
	unsigned char	*rbuf = entry->ae_sgl.sg_iovs[AGG_IOV_ODATA].iov_buf;
	unsigned char	*lbuf = entry->ae_sgl.sg_iovs[AGG_IOV_DATA].iov_buf;
	int		 i, r, l = 0;

	for (i = 0, r = 0; i < k; i++) {
		if (isset(bit_map, i))
			data[i] = &rbuf[r++ * cell_bytes];
		 else
			data[i] = &lbuf[l++ * cell_bytes];
	}
	D_ASSERT(r == cell_cnt);
	buf = entry->ae_sgl.sg_iovs[AGG_IOV_PARITY].iov_buf;
	D_ASSERT(p > 0);
	for (i = 0; i < p; i++)
		parity_bufs[i] = &buf[i * cell_bytes];

	ec_encode_data(cell_bytes, k, p, entry->ae_codec->ec_gftbls, data,
		       parity_bufs);
}

/* Xstream offload function for partial stripe update. Fetches the old data
 * from the data target(s) and updates the parity.
 */
static void
agg_process_partial_stripe_ult(void *arg)
{
	struct ec_agg_stripe_ud	*stripe_ud = (struct ec_agg_stripe_ud *)arg;
	struct ec_agg_entry	*entry = stripe_ud->asu_agg_entry;
	uint8_t			*bit_map = stripe_ud->asu_bit_map;
	unsigned int		 p = ec_age2p(entry);
	unsigned int		 cell_cnt = stripe_ud->asu_cell_cnt;
	int			 rc = 0;

	/* Fetch the data cells on other shards. For parity update,
	 * the bitmap is set for the same cells as are replicated.
	 */
	rc = agg_fetch_odata_cells(entry, bit_map, cell_cnt,
				   stripe_ud->asu_recalc);
	if (rc)
		goto out;

	if (p > 1 && !stripe_ud->asu_recalc) {
		rc = agg_fetch_remote_parity(entry);
		if (rc)
			goto out;
	}

	if (stripe_ud->asu_recalc)
		agg_recalc_parity(entry, bit_map, cell_cnt);
	else
		rc = agg_update_parity(entry, bit_map, cell_cnt);

out:
	ABT_eventual_set(stripe_ud->asu_eventual, (void *)&rc, sizeof(rc));
}

/* Driver function for partial stripe update. Fetches the data and then invokes
 * second function to update the parity.
 */
static int
agg_process_partial_stripe(struct ec_agg_entry *entry)
{
	struct ec_agg_stripe_ud	 stripe_ud = { 0 };
	struct ec_agg_extent	*extent;
	int			*status;
	uint8_t			*bit_map = NULL;
	uint8_t			 fcbit_map[OBJ_TGT_BITMAP_LEN] = {0};
	uint8_t			 tbit_map[OBJ_TGT_BITMAP_LEN] = {0};
	unsigned int		 len = ec_age2cs(entry);
	unsigned int		 k = ec_age2k(entry);
	unsigned int		 i, full_cell_cnt = 0;
	unsigned int		 cell_cnt = 0;
	uint64_t		 ss;
	uint64_t		 estart, elen = 0;
	uint64_t		 eend = 0;
	bool			 has_old_replicas = false;
	int			 tid, rc = 0;

	/* For each contiguous extent, constructable from the extent list,
	 * determine how many full cells, and how many cells overall,
	 * are contained in the constructed extent.
	 */
	ss = k * len * entry->ae_cur_stripe.as_stripenum;
	estart = entry->ae_cur_stripe.as_offset;
	d_list_for_each_entry(extent, &entry->ae_cur_stripe.as_dextents,
			      ae_link) {
		D_ASSERT(!extent->ae_hole);
		if (extent->ae_epoch <= entry->ae_par_extent.ape_epoch) {
			has_old_replicas = true;
			continue;
		}
		if (estart == extent->ae_recx.rx_idx - ss) {
			eend = estart + extent->ae_recx.rx_nr;
			elen = extent->ae_recx.rx_nr;
			continue;
		}
		if (extent->ae_recx.rx_idx - ss > eend) {
			cell_cnt += agg_count_cells(fcbit_map, tbit_map, estart,
						    elen, k, len, entry->ae_cur_stripe.as_stripenum,
						    &full_cell_cnt);
			estart = extent->ae_recx.rx_idx - ss;
			elen = 0;
		}
		elen += extent->ae_recx.rx_nr;
		eend += extent->ae_recx.rx_nr;
	}
	cell_cnt += agg_count_cells(fcbit_map, tbit_map, estart, elen, k, len,
				    entry->ae_cur_stripe.as_stripenum,
				    &full_cell_cnt);

	if (full_cell_cnt >= k / 2 || cell_cnt == k || has_old_replicas) {
		stripe_ud.asu_recalc = true;
		cell_cnt = full_cell_cnt;
		bit_map = fcbit_map;
	} else
		bit_map = tbit_map;

	rc = agg_prep_sgl(entry);
	if (rc)
		goto out;
	/* cell_cnt is zero if all cells are partial filled */
	if (cell_cnt)
		rc = agg_fetch_local_extents(entry, bit_map, cell_cnt,
					     stripe_ud.asu_recalc);
	if (rc)
		goto out;

	if (stripe_ud.asu_recalc) {
		for (i = 0; i < k; i++) {
			if (isset(bit_map, i))
				clrbit(bit_map, i);
			else
				setbit(bit_map, i);
		}
		cell_cnt = k - cell_cnt;
	}

	stripe_ud.asu_agg_entry = entry;
	stripe_ud.asu_bit_map = bit_map;
	stripe_ud.asu_cell_cnt = cell_cnt;

	rc = ABT_eventual_create(sizeof(*status), &stripe_ud.asu_eventual);
	if (rc != ABT_SUCCESS) {
		rc = dss_abterr2der(rc);
		goto out;
	}
	tid = dss_get_module_info()->dmi_tgt_id;
	rc = dss_ult_create(agg_process_partial_stripe_ult, &stripe_ud,
			    DSS_XS_IOFW, tid, 0, NULL);
	if (rc)
		goto ev_out;
	rc = ABT_eventual_wait(stripe_ud.asu_eventual, (void **)&status);
	if (rc != ABT_SUCCESS) {
		rc = dss_abterr2der(rc);
		goto ev_out;
	}
	if (*status != 0) {
		rc = *status;
		goto ev_out;
	}

ev_out:
	ABT_eventual_free(&stripe_ud.asu_eventual);

out:
	return rc;
}

/* Sends the generated parity and the stripe number to the peer
 * parity target. Handler writes the parity and deletes the replicas
 * for the stripe.
 */
static void
agg_peer_update_ult(void *arg)
{
	struct ec_agg_stripe_ud	*stripe_ud = (struct ec_agg_stripe_ud *)arg;
	struct ec_agg_entry	*entry = stripe_ud->asu_agg_entry;
	unsigned int		 len = ec_age2cs(entry);
	d_iov_t			 iov = { 0 };
	d_sg_list_t		 sgl = { 0 };
	daos_iod_t		 iod = { 0 };
	daos_recx_t		 recx = { 0 };
	crt_endpoint_t		 tgt_ep = { 0 };
	unsigned char		*buf = NULL;
	struct obj_ec_agg_in	*ec_agg_in = NULL;
	struct obj_ec_agg_out	*ec_agg_out;
	struct ec_agg_param	*agg_param;
	crt_bulk_t		 bulk_hdl = NULL;
	struct daos_csummer	*csummer = NULL;
	struct dcs_iod_csums	*iod_csums;
	uint32_t		 shard  = ec_age2shard(entry);
	uint32_t		 pidx = ec_age2pidx(entry);
	uint64_t		 cell_b = ec_age2cs_b(entry);
	uint32_t		 p = ec_age2p(entry);
	uint32_t		 peer, peer_shard;
	struct dc_object	*obj = NULL;
	crt_rpc_t		*rpc = NULL;
	int			 rc = 0;
	uint64_t		 enqueue_id;
	uint32_t		 max_delay = 0;

	if (unlikely(DAOS_FAIL_CHECK(DAOS_FORCE_EC_AGG_PEER_FAIL)))
		D_GOTO(out, rc = -DER_TIMEDOUT);

	agg_param = container_of(entry, struct ec_agg_param, ap_agg_entry);
	csummer = ec_agg_param2csummer(agg_param);
	iod.iod_type = DAOS_IOD_ARRAY;
	iod.iod_name = entry->ae_akey;
	iod.iod_size = entry->ae_rsize;
	obj = obj_hdl2ptr(entry->ae_obj_hdl);
	for (peer = 0; peer < p; peer++) {
		/* Only update the available parities */
		if (peer == pidx || entry->ae_peer_pshards[peer].sd_rank == DAOS_TGT_IGNORE)
			continue;
		tgt_ep.ep_rank = entry->ae_peer_pshards[peer].sd_rank;
		tgt_ep.ep_tag = entry->ae_peer_pshards[peer].sd_tgt_idx;
		enqueue_id = 0;
retry:
		rc = obj_req_create(dss_get_module_info()->dmi_ctx, &tgt_ep,
				    DAOS_OBJ_RPC_EC_AGGREGATE, &rpc);
		if (rc) {
			D_ERROR(DF_UOID" pidx %d to peer %d, obj_req_create "
				DF_RC"\n", DP_UOID(entry->ae_oid), pidx, peer,
				DP_RC(rc));
			goto out;
		}
		ec_agg_in = crt_req_get(rpc);
		uuid_copy(ec_agg_in->ea_pool_uuid,
			  agg_param->ap_pool_info.api_pool_uuid);
		uuid_copy(ec_agg_in->ea_coh_uuid,
			  agg_param->ap_pool_info.api_poh_uuid);
		uuid_copy(ec_agg_in->ea_cont_uuid,
			  agg_param->ap_pool_info.api_cont_uuid);
		uuid_copy(ec_agg_in->ea_coh_uuid,
			  agg_param->ap_pool_info.api_coh_uuid);
		ec_agg_in->ea_oid = entry->ae_oid;
		peer_shard = obj_ec_parity_shard(obj, entry->ae_dkey_hash,
						 shard / obj_ec_tgt_nr(&entry->ae_oca), peer);
		ec_agg_in->ea_comm_in.req_in_enqueue_id = enqueue_id;
		ec_agg_in->ea_oid.id_shard = peer_shard;
		ec_agg_in->ea_dkey = entry->ae_dkey;
		ec_agg_in->ea_epoch_range.epr_lo = agg_param->ap_epr.epr_lo;
		ec_agg_in->ea_epoch_range.epr_hi =
			entry->ae_cur_stripe.as_hi_epoch;
		ec_agg_in->ea_stripenum = entry->ae_cur_stripe.as_stripenum;
		ec_agg_in->ea_map_ver =
			agg_param->ap_pool_info.api_pool->sp_map_version;
		ec_agg_in->ea_iod_csums.ca_arrays = NULL;
		ec_agg_in->ea_iod_csums.ca_count = 0;
		iod_csums = NULL;
		iod.iod_nr = 0;
		if (stripe_ud->asu_write_par) {
			recx.rx_idx = (ec_agg_in->ea_stripenum * len) |
				      PARITY_INDICATOR;
			recx.rx_nr = len;
			iod.iod_nr = 1;
			iod.iod_recxs = &recx;
			buf = (unsigned char *)
				entry->ae_sgl.sg_iovs[AGG_IOV_PARITY].iov_buf;
			d_iov_set(&iov, &buf[peer * cell_b], cell_b);
			sgl.sg_iovs = &iov;
			sgl.sg_nr = sgl.sg_nr_out = 1;
			rc = crt_bulk_create(dss_get_module_info()->dmi_ctx,
					     &sgl, CRT_BULK_RW, &bulk_hdl);
			if (rc) {
				D_ERROR(DF_UOID" pidx %d to peer %d, "
					"crt_bulk_create "DF_RC"\n",
					DP_UOID(entry->ae_oid), pidx, peer,
					DP_RC(rc));
				goto out_rpc;
			}
			ec_agg_in->ea_bulk = bulk_hdl;

			if (csummer != NULL) {
				rc = daos_csummer_calc_iods(csummer, &sgl, &iod,
							    NULL, 1, false,
							    NULL, 0,
							    &iod_csums);
				if (rc) {
					D_ERROR("daos_csummer_calc_iods "
						"failed: "DF_RC"\n", DP_RC(rc));
					goto out;
				}
				D_ASSERT(iod_csums != NULL);

				ec_agg_in->ea_iod_csums.ca_arrays = iod_csums;
				ec_agg_in->ea_iod_csums.ca_count = 1;
			}
		}
		ec_agg_in->ea_iod = iod;

		rc = dss_rpc_send(rpc);
		if (rc) {
			D_ERROR(DF_UOID" pidx %d to peer %d, dss_rpc_send "
				DF_RC"\n", DP_UOID(entry->ae_oid), pidx, peer,
				DP_RC(rc));
			goto out_bulk;
		}
		crt_req_get_timeout(rpc, &max_delay);
		ec_agg_out = crt_reply_get(rpc);
		rc = ec_agg_out->ea_status;
		if (bulk_hdl) {
			crt_bulk_free(bulk_hdl);
			bulk_hdl = NULL;
		}
		D_DEBUG(DB_TRACE, "send DAOS_OBJ_RPC_EC_AGGREGATE to %d:%d, peer %d, rc %d\n",
			tgt_ep.ep_rank, tgt_ep.ep_tag, peer, rc);
		if (csummer != NULL && iod_csums != NULL)
			daos_csummer_free_ic(csummer, &iod_csums);
		crt_req_decref(rpc);
		rpc = NULL;
		if (rc) {
			D_ERROR(DF_UOID" pidx %d to peer %d, ea_status "
				DF_RC"\n", DP_UOID(entry->ae_oid), pidx, peer,
				DP_RC(rc));
			if (rc == -DER_OVERLOAD_RETRY) {
				enqueue_id = ec_agg_out->ea_comm_out.req_out_enqueue_id;
				dss_sleep(daos_rpc_rand_delay(max_delay) << 10);
				goto retry;
			}
			break;
		}
	}

out_bulk:
	if (bulk_hdl)
		crt_bulk_free(bulk_hdl);
out_rpc:
	if (rpc)
		crt_req_decref(rpc);
out:
	if (obj)
		obj_decref(obj);
	ABT_eventual_set(stripe_ud->asu_eventual, (void *)&rc, sizeof(rc));
}

/* Invokes helper function to send the generated parity and the stripe number
 * to the peer parity target.
 */
static int
agg_peer_update(struct ec_agg_entry *entry, bool write_parity)
{
	struct ec_agg_stripe_ud	 stripe_ud = { 0 };
	struct ec_agg_param	*agg_param;
	struct pool_target	*targets;
	int			*status;
	struct daos_shard_loc	*peer_loc;
	uint32_t		 failed_tgts_cnt = 0;
	uint32_t		 p = ec_age2p(entry);
	uint32_t		 peer;
	int			 i, tid, rc = 0;

	D_ASSERT(!write_parity ||
		 entry->ae_sgl.sg_iovs[AGG_IOV_PARITY].iov_buf);

	rc = agg_get_obj_handle(entry);
	if (rc) {
		D_ERROR("Failed to open object: "DF_RC"\n", DP_RC(rc));
		return rc;
	}

	agg_param = container_of(entry, struct ec_agg_param, ap_agg_entry);
	rc = pool_map_find_failed_tgts(agg_param->ap_pool_info.api_pool->sp_map,
				       &targets, &failed_tgts_cnt);
	if (rc) {
		D_ERROR(DF_UOID" pool_map_find_failed_tgts failed: "DF_RC"\n",
			DP_UOID(entry->ae_oid), DP_RC(rc));
		return rc;
	}

	rc = agg_get_obj_handle(entry);
	if (rc) {
		D_ERROR("Failed to open object: "DF_RC"\n", DP_RC(rc));
		goto out;
	}

	if (targets != NULL) {
		for (peer = 0; peer < p; peer++) {
			peer_loc = &entry->ae_peer_pshards[peer];
			for (i = 0; i < failed_tgts_cnt; i++) {
				if (targets[i].ta_comp.co_rank == peer_loc->sd_rank ||
				    peer_loc->sd_rank == DAOS_TGT_IGNORE) {
					D_DEBUG(DB_EPC, DF_UOID" peer parity "
						"tgt gailed rank %d, tgt_idx "
						"%d.\n", DP_UOID(entry->ae_oid),
						peer_loc->sd_rank,
						peer_loc->sd_tgt_idx);
					goto out;
				}
			}
		}
	}

	stripe_ud.asu_write_par = write_parity;
	stripe_ud.asu_agg_entry = entry;

	rc = ABT_eventual_create(sizeof(*status), &stripe_ud.asu_eventual);
	if (rc != ABT_SUCCESS) {
		rc = dss_abterr2der(rc);
		goto out;
	}
	tid = dss_get_module_info()->dmi_tgt_id;
	rc = dss_ult_create(agg_peer_update_ult, &stripe_ud,
			    DSS_XS_IOFW, tid, 0, NULL);
	if (rc)
		goto ev_out;
	rc = ABT_eventual_wait(stripe_ud.asu_eventual, (void **)&status);
	if (rc != ABT_SUCCESS) {
		rc = dss_abterr2der(rc);
		goto ev_out;
	}
	if (*status != 0)
		rc = *status;
ev_out:
	ABT_eventual_free(&stripe_ud.asu_eventual);
out:
	D_FREE(targets);
	return rc;
}

#define EC_CSUM_BUF_SIZE	(256)
static void
agg_process_holes_ult(void *arg)
{
	crt_endpoint_t		 tgt_ep = { 0 };
	struct ec_agg_stripe_ud	*stripe_ud = (struct ec_agg_stripe_ud *)arg;
	daos_iod_t		*iod = &stripe_ud->asu_iod;
	struct ec_agg_entry	*entry = stripe_ud->asu_agg_entry;
	struct ec_agg_extent	*agg_extent;
	struct pool_target	*targets = NULL;
	struct ec_agg_param	*agg_param;
	struct obj_ec_rep_in	*ec_rep_in = NULL;
	struct obj_ec_rep_out	*ec_rep_out = NULL;
	crt_rpc_t		*rpc = NULL;
	crt_bulk_t		 bulk_hdl = NULL;
	struct dc_object	*obj = NULL;
	uint32_t		 len = ec_age2cs(entry);
	uint64_t		 cell_b = ec_age2cs_b(entry);
	uint64_t		 k = ec_age2k(entry);
	uint32_t		 p = ec_age2p(entry);
	uint64_t		 ss = entry->ae_cur_stripe.as_stripenum *
					k * len;
	uint64_t		 last_ext_end = 0;
	uint64_t		 ext_cnt = 0;
	uint64_t		 ext_tot_len = 0;
	uint32_t		 failed_tgts_cnt = 0;
	uint32_t		 pidx = ec_age2pidx(entry);
	uint32_t		 peer;
	int			 i, rc = 0;
	bool			 valid_hole = false;
	uint32_t		 max_delay = 0;
	uint64_t		 enqueue_id;

	/* Process extent list to find what to re-replicate -- build recx array
	 */
	d_list_for_each_entry(agg_extent,
			      &entry->ae_cur_stripe.as_dextents, ae_link) {
		if (agg_extent->ae_epoch < entry->ae_par_extent.ape_epoch)
			continue;
		if (agg_extent->ae_hole)
			valid_hole = true;
		if (agg_extent->ae_recx.rx_idx - ss > last_ext_end) {
			stripe_ud->asu_recxs[ext_cnt].rx_idx =
				ss + last_ext_end;
			stripe_ud->asu_recxs[ext_cnt].rx_nr =
				agg_extent->ae_recx.rx_idx - ss -
				last_ext_end;
			ext_tot_len +=
			stripe_ud->asu_recxs[ext_cnt++].rx_nr;
		}
		last_ext_end = agg_extent->ae_recx.rx_idx +
			agg_extent->ae_recx.rx_nr - ss;
		if (last_ext_end >= (uint64_t)k * len)
			break;
	}

	if (!valid_hole)
		goto out;

	obj = obj_hdl2ptr(entry->ae_obj_hdl);
	if (last_ext_end < k * len) {
		stripe_ud->asu_recxs[ext_cnt].rx_idx = ss + last_ext_end;
		stripe_ud->asu_recxs[ext_cnt].rx_nr = k * len - last_ext_end;
		ext_tot_len += stripe_ud->asu_recxs[ext_cnt++].rx_nr;
	}
	stripe_ud->asu_cell_cnt = ext_cnt;
	iod->iod_name = entry->ae_akey;
	iod->iod_type = DAOS_IOD_ARRAY;
	iod->iod_size = entry->ae_rsize;
	iod->iod_nr = ext_cnt;
	iod->iod_recxs = stripe_ud->asu_recxs;
	entry->ae_sgl.sg_nr = 1;
	entry->ae_sgl.sg_iovs[AGG_IOV_DATA].iov_len = ext_tot_len *
						      entry->ae_rsize;
	D_ASSERT(entry->ae_sgl.sg_iovs[AGG_IOV_DATA].iov_len <= k * cell_b);
	agg_param = container_of(entry, struct ec_agg_param, ap_agg_entry);
	/* Pull data via dsc_obj_fetch */
	if (ext_cnt) {
		struct daos_csummer	*csummer;

		rc = dsc_obj_fetch(entry->ae_obj_hdl, entry->ae_cur_stripe.as_hi_epoch,
				   &entry->ae_dkey, 1, iod, &entry->ae_sgl,
				   NULL, DIOF_FOR_EC_AGG, NULL, NULL);
		if (rc) {
			D_ERROR("dsc_obj_fetch failed: "DF_RC"\n", DP_RC(rc));
			goto out;
		}

		csummer = ec_agg_param2csummer(agg_param);
		rc = daos_csummer_calc_iods(csummer, &entry->ae_sgl, iod, NULL, 1, false,
					    NULL, -1, &stripe_ud->asu_iod_csums);
		if (rc != 0) {
			D_ERROR("setting up iods csums failed: "DF_RC"\n", DP_RC(rc));
			goto out;
		}
	}

	if (ec_age2p(entry) < 2)
		goto out;

	if (ext_cnt) {
		rc = crt_bulk_create(dss_get_module_info()->dmi_ctx,
				     &entry->ae_sgl, CRT_BULK_RW, &bulk_hdl);
		if (rc) {
			D_ERROR(DF_UOID" crt_bulk_create returned: "DF_RC"\n",
				DP_UOID(entry->ae_oid), DP_RC(rc));
			goto out;
		}
	}

	rc = pool_map_find_failed_tgts(agg_param->ap_pool_info.api_pool->sp_map,
				       &targets, &failed_tgts_cnt);
	if (rc) {
		D_ERROR(DF_UOID" pool_map_find_failed_tgts failed: "
			DF_RC"\n", DP_UOID(entry->ae_oid), DP_RC(rc));
		goto out;
	}

	/* Invoke peer re-replicate */
	for (peer = 0; peer < p; peer++) {
		uint32_t peer_shard;

		if (pidx == peer)
			continue;

		for (i = 0; targets && i < failed_tgts_cnt; i++) {
			if (targets[i].ta_comp.co_rank == entry->ae_peer_pshards[peer].sd_rank) {
				D_ERROR(DF_UOID" peer %d parity tgt failed\n",
					DP_UOID(entry->ae_oid), peer);
				rc = -1;
				goto out;
			}
		}

		enqueue_id = 0;
retry:
		D_ASSERT(entry->ae_peer_pshards[peer].sd_rank != DAOS_TGT_IGNORE);
		tgt_ep.ep_rank = entry->ae_peer_pshards[peer].sd_rank;
		tgt_ep.ep_tag = entry->ae_peer_pshards[peer].sd_tgt_idx;
		rc = obj_req_create(dss_get_module_info()->dmi_ctx, &tgt_ep,
				    DAOS_OBJ_RPC_EC_REPLICATE, &rpc);
		if (rc) {
			D_ERROR(DF_UOID" obj_req_create failed: "DF_RC"\n",
				DP_UOID(entry->ae_oid), DP_RC(rc));
			goto out;
		}
		ec_rep_in = crt_req_get(rpc);
		uuid_copy(ec_rep_in->er_pool_uuid,
			  agg_param->ap_pool_info.api_pool_uuid);
		uuid_copy(ec_rep_in->er_coh_uuid,
			  agg_param->ap_pool_info.api_poh_uuid);
		uuid_copy(ec_rep_in->er_cont_uuid,
			  agg_param->ap_pool_info.api_cont_uuid);
		uuid_copy(ec_rep_in->er_coh_uuid,
			  agg_param->ap_pool_info.api_coh_uuid);
		ec_rep_in->er_oid = entry->ae_oid;
		peer_shard = obj_ec_parity_shard(obj, entry->ae_dkey_hash,
				entry->ae_oid.id_shard / obj_ec_tgt_nr(&entry->ae_oca), peer);
		ec_rep_in->er_oid.id_shard = peer_shard;
		ec_rep_in->er_dkey = entry->ae_dkey;
		ec_rep_in->er_iod = *iod;
		ec_rep_in->er_iod_csums.ca_arrays = stripe_ud->asu_iod_csums;
		ec_rep_in->er_iod_csums.ca_count = stripe_ud->asu_iod_csums == NULL ? 0 : 1;
		ec_rep_in->er_stripenum = entry->ae_cur_stripe.as_stripenum;
		ec_rep_in->er_epoch_range.epr_lo = agg_param->ap_epr.epr_lo;
		ec_rep_in->er_epoch_range.epr_hi = entry->ae_cur_stripe.as_hi_epoch;
		ec_rep_in->er_map_ver = agg_param->ap_pool_info.api_pool->sp_map_version;
		ec_rep_in->er_bulk = bulk_hdl;
		ec_rep_in->er_comm_in.req_in_enqueue_id = enqueue_id;
		crt_req_get_timeout(rpc, &max_delay);
		rc = dss_rpc_send(rpc);
		if (rc) {
			D_ERROR(DF_UOID" peer %d dss_rpc_send failed "DF_RC"\n",
				DP_UOID(entry->ae_oid), peer, DP_RC(rc));
			goto out;
		}
		ec_rep_out = crt_reply_get(rpc);
		rc = ec_rep_out->er_status;
		crt_req_decref(rpc);
		rpc = NULL;
		if (rc) {
			D_ERROR(DF_UOID" peer %d er_status failed "DF_RC"\n",
				DP_UOID(entry->ae_oid), peer, DP_RC(rc));
			if (rc == -DER_OVERLOAD_RETRY) {
				enqueue_id = ec_rep_out->er_comm_out.req_out_enqueue_id;
				dss_sleep(daos_rpc_rand_delay(max_delay) << 10);
				goto retry;
			}
			break;
		}
	}

out:
	D_FREE(targets);
	if (rpc)
		crt_req_decref(rpc);
	if (bulk_hdl)
		crt_bulk_free(bulk_hdl);
	if (obj)
		obj_decref(obj);
	entry->ae_sgl.sg_nr = AGG_IOV_CNT;
	ABT_eventual_set(stripe_ud->asu_eventual, (void *)&rc, sizeof(rc));
}

static int
agg_process_holes(struct ec_agg_entry *entry)
{
	struct ec_agg_stripe_ud	 stripe_ud = { 0 };
	daos_iod_t		*iod = &stripe_ud.asu_iod;
	daos_recx_t		 recx = { 0 };
	daos_epoch_range_t	 epoch_range = { 0 };
	struct ec_agg_param	*agg_param;
	int			 tid, rc = 0;
	int			*status;

	D_ALLOC_ARRAY(stripe_ud.asu_recxs,
		      entry->ae_cur_stripe.as_extent_cnt + 1);
	if (stripe_ud.asu_recxs == NULL) {
		rc = -DER_NOMEM;
		goto out;
	}

	stripe_ud.asu_agg_entry = entry;
	rc = agg_get_obj_handle(entry);
	if (rc) {
		D_ERROR("Failed to open object: "DF_RC"\n", DP_RC(rc));
		goto out;
	}
	rc = agg_prep_sgl(entry);
	if (rc)
		goto out;

	agg_param = container_of(entry, struct ec_agg_param,
				 ap_agg_entry);
	rc = ABT_eventual_create(sizeof(*status), &stripe_ud.asu_eventual);
	if (rc != ABT_SUCCESS) {
		rc = dss_abterr2der(rc);
		goto out;
	}
	tid = dss_get_module_info()->dmi_tgt_id;
	rc = dss_ult_create(agg_process_holes_ult, &stripe_ud,
			    DSS_XS_IOFW, tid, 0, NULL);
	if (rc)
		goto ev_out;
	rc = ABT_eventual_wait(stripe_ud.asu_eventual, (void **)&status);
	if (rc != ABT_SUCCESS) {
		rc = dss_abterr2der(rc);
		goto ev_out;
	}
	if (*status != 0)
		D_GOTO(ev_out, rc = *status);

	/* Update local vos with replicate */
	entry->ae_sgl.sg_nr = 1;
	if (iod->iod_nr) {
		/* write the reps to vos */
		rc = vos_obj_update(agg_param->ap_cont_handle, entry->ae_oid,
				    entry->ae_cur_stripe.as_hi_epoch, 0, 0,
				    &entry->ae_dkey, 1, iod,
				    stripe_ud.asu_iod_csums,
				    &entry->ae_sgl);
		if (rc) {
			D_ERROR("vos_update_begin failed: "DF_RC"\n",
				DP_RC(rc));
			goto ev_out;
		}
		/* Delete parity */
		epoch_range.epr_lo = agg_param->ap_epr.epr_lo;
		epoch_range.epr_hi = entry->ae_cur_stripe.as_hi_epoch;
		recx.rx_nr = ec_age2cs(entry);
		recx.rx_idx = (entry->ae_cur_stripe.as_stripenum * recx.rx_nr) |
			      PARITY_INDICATOR;
		rc = vos_obj_array_remove(agg_param->ap_cont_handle,
					  entry->ae_oid, &epoch_range,
					  &entry->ae_dkey, &entry->ae_akey,
					  &recx);
	}
ev_out:
	entry->ae_sgl.sg_nr = AGG_IOV_CNT;
	ABT_eventual_free(&stripe_ud.asu_eventual);

out:
	D_FREE(stripe_ud.asu_recxs);
	daos_csummer_free_ic(stripe_ud.asu_csummer, &stripe_ud.asu_iod_csums);
	D_FREE(stripe_ud.asu_csum_iov.iov_buf);
	daos_csummer_destroy(&stripe_ud.asu_csummer);
	return rc;
}

/* Process the prior stripe. Invoked when the iterator has moved to the first
 * extent in the subsequent.
 */
static int
agg_process_stripe(struct ec_agg_param *agg_param, struct ec_agg_entry *entry)
{
	vos_iter_param_t	iter_param = { 0 };
	struct vos_iter_anchors	anchors = { 0 };
	bool			update_vos = true;
	bool			write_parity = true;
	bool			process_holes = false;
	int			rc = 0;

	if (DAOS_FAIL_CHECK(DAOS_FORCE_EC_AGG_FAIL))
		D_GOTO(out, rc = -DER_DATA_LOSS);

	/* Query the parity, entry->ae_par_extent.ape_epoch will be set to
	 * parity ext epoch if exist.
	 */
	iter_param.ip_hdl		= agg_param->ap_cont_handle;
	/* set epr_lo as zero to pass-through possibly existed snapshot
	 * between agg_param->ap_epr.epr_lo and .epr_hi.
	 */
	iter_param.ip_epr.epr_lo	= 0;
	iter_param.ip_epr.epr_hi	= agg_param->ap_epr.epr_hi;
	iter_param.ip_ih		= entry->ae_thdl;
	iter_param.ip_flags		= VOS_IT_RECX_VISIBLE;
	iter_param.ip_recx.rx_nr	= ec_age2cs(entry);
	iter_param.ip_recx.rx_idx	= PARITY_INDICATOR |
					  (entry->ae_cur_stripe.as_stripenum *
					   iter_param.ip_recx.rx_nr);
	ec_age_set_no_parity(entry);
	rc = vos_iterate(&iter_param, VOS_ITER_RECX, false, &anchors,
			 agg_recx_iter_pre_cb, NULL, entry, NULL);
	D_DEBUG(DB_EPC, "Querying parity for stripe: %lu, offset: "DF_X64
		", "DF_RC"\n", entry->ae_cur_stripe.as_stripenum,
		iter_param.ip_recx.rx_idx, DP_RC(rc));
	if (rc != 0)
		goto out;

	/* with parity and higher than replicas, delete the old replica */
	if (ec_age_with_parity(entry) && ec_age_parity_higher(entry)) {
		update_vos = true;
		write_parity = false;
		D_DEBUG(DB_EPC, "delete replica for stripe: %lu,"
			DF_U64"/"DF_U64" eph "DF_X64" >= "DF_X64"\n",
			entry->ae_cur_stripe.as_stripenum,
			iter_param.ip_recx.rx_idx,
			iter_param.ip_recx.rx_nr,
			entry->ae_par_extent.ape_epoch,
			entry->ae_cur_stripe.as_hi_epoch);
		goto out;
	}

	/* Replicas constitute a full stripe, 1) no parity, or 2) with parity
	 * and all replica extents are newer than parity.
	 */
	if (ec_age_stripe_full(entry, ec_age_with_parity(entry))) {
		if (entry->ae_is_leader) {
			rc = agg_encode_local_parity(entry);
		} else {
			update_vos = false;
			agg_param->ap_min_unagg_eph = min(agg_param->ap_min_unagg_eph,
							  entry->ae_cur_stripe.as_lo_epoch);
		}
		goto out;
	}

	/* No parity, partial-stripe worth of replica, nothing to do */
	if (!ec_age_with_parity(entry)) {
		update_vos = false;
		goto out;
	}

	if (!entry->ae_is_leader) {
		update_vos = false;
		agg_param->ap_min_unagg_eph = min(agg_param->ap_min_unagg_eph,
						  entry->ae_cur_stripe.as_lo_epoch);
		goto out;
	}

	/* With parity and some newer partial replicas, possibly holes */
	if (ec_age_with_hole(entry))
		process_holes = true;
	else
		rc = agg_process_partial_stripe(entry);

out:
	if (process_holes && rc == 0) {
		rc = agg_process_holes(entry);
	} else if (update_vos && rc == 0) {
		if (ec_age2p(entry) > 1)  {
			/* offload of ds_obj_update to push remote parity */
			rc = agg_peer_update(entry, write_parity);
			if (rc)
				D_ERROR("agg_peer_update fail: "DF_RC"\n",
					DP_RC(rc));
		}

		if (rc == 0) {
			rc = agg_update_vos(agg_param, entry, write_parity);
			if (rc)
				D_ERROR("agg_update_vos failed: "DF_RC"\n",
					DP_RC(rc));
		}
	}

	agg_clear_extents(entry);
	return rc;
}

/* Returns the subrange of the RECX iterator's returned recx that lies within
 * the current stripe.
 */
static daos_off_t
agg_in_stripe(struct ec_agg_entry *entry, daos_recx_t *recx)
{
	unsigned int		len = ec_age2cs(entry);
	unsigned int		k = ec_age2k(entry);
	daos_off_t		stripe = recx->rx_idx / (len * k);
	daos_off_t		stripe_end = (stripe + 1) * len * k;

	if (recx->rx_idx + recx->rx_nr > stripe_end)
		return stripe_end - recx->rx_idx;
	else
		return recx->rx_nr;
}

static int
agg_extent_add(struct ec_agg_entry *agg_entry, vos_iter_entry_t *entry,
	       daos_recx_t *recx)
{
	struct ec_agg_extent	*extent = NULL;
	int			rc = 0;

	/* Add the extent to the entry, for the current stripe */
	D_ALLOC_PTR(extent);
	if (extent == NULL)
		D_GOTO(out, rc = -DER_NOMEM);

	extent->ae_recx = *recx;
	extent->ae_epoch = entry->ie_epoch;
	agg_entry->ae_rsize = entry->ie_rsize;

	d_list_add_tail(&extent->ae_link,
			&agg_entry->ae_cur_stripe.as_dextents);

	if (!agg_entry->ae_cur_stripe.as_extent_cnt) {
		/* first extent in stripe: save the start offset */
		agg_entry->ae_cur_stripe.as_offset =  extent->ae_recx.rx_idx -
			rounddown(extent->ae_recx.rx_idx, ec_age2ss(agg_entry));
		agg_entry->ae_cur_stripe.as_stripenum =
				agg_stripenum(agg_entry, recx->rx_idx);
	}

	agg_entry->ae_cur_stripe.as_extent_cnt++;
	if (BIO_ADDR_IS_HOLE(&entry->ie_biov.bi_addr)) {
		extent->ae_hole = true;
		agg_entry->ae_cur_stripe.as_has_holes = true;
	} else {
		agg_entry->ae_cur_stripe.as_stripe_fill +=
			agg_in_stripe(agg_entry, recx);
	}

	if (agg_entry->ae_cur_stripe.as_lo_epoch == 0 ||
	    extent->ae_epoch < agg_entry->ae_cur_stripe.as_lo_epoch)
		agg_entry->ae_cur_stripe.as_lo_epoch = extent->ae_epoch;

	if (extent->ae_epoch > agg_entry->ae_cur_stripe.as_hi_epoch)
		agg_entry->ae_cur_stripe.as_hi_epoch = extent->ae_epoch;

	D_DEBUG(DB_TRACE, "adding extent "DF_RECX", to stripe %lu, shard: %u"
		"max/min "DF_X64"/"DF_X64"\n",
		DP_RECX(extent->ae_recx),
		agg_stripenum(agg_entry, extent->ae_recx.rx_idx),
		agg_entry->ae_oid.id_shard, agg_entry->ae_cur_stripe.as_hi_epoch,
		agg_entry->ae_cur_stripe.as_lo_epoch);
out:
	return rc;
}

/* Iterator call back sub-function for handling data extents. */
static int
agg_data_extent(struct ec_agg_param *agg_param, vos_iter_entry_t *entry,
		struct ec_agg_entry *agg_entry, unsigned int *acts)
{
	daos_off_t	offset = entry->ie_recx.rx_idx;
	daos_off_t	end = DAOS_RECX_END(entry->ie_recx);
	int		rc = 0;

	D_ASSERT(!(entry->ie_recx.rx_idx & PARITY_INDICATOR));

	D_DEBUG(DB_IO, DF_UOID" get recx "DF_RECX", "DF_X64"/%u leader %s\n",
		DP_UOID(agg_entry->ae_oid), DP_RECX(entry->ie_recx),
		entry->ie_epoch, entry->ie_minor_epc, agg_entry->ae_is_leader ? "yes" : "no");

	while (offset < end) {
		daos_off_t this_stripenum;
		daos_off_t this_end_stripenum;
		daos_recx_t new_recx;
		daos_off_t  min_end = min(roundup(offset + 1,
						  ec_age2ss(agg_entry)), end);

		new_recx.rx_idx = offset;
		new_recx.rx_nr = min_end - offset;

		this_stripenum = agg_stripenum(agg_entry, new_recx.rx_idx);
		this_end_stripenum = agg_stripenum(agg_entry,
						   DAOS_RECX_END(new_recx));

		/* If it can be added to the current stripe */
		if (agg_entry->ae_cur_stripe.as_extent_cnt == 0 ||
		    this_stripenum == agg_entry->ae_cur_stripe.as_stripenum) {
			rc = agg_extent_add(agg_entry, entry, &new_recx);
			if (rc)
				D_GOTO(out, rc);
			offset += new_recx.rx_nr;
		}

		/* If it reaches to the end of the stripe, let's process it */
		if ((this_stripenum > agg_entry->ae_cur_stripe.as_stripenum ||
		     this_end_stripenum >
		     agg_entry->ae_cur_stripe.as_stripenum) &&
		     agg_entry->ae_cur_stripe.as_extent_cnt > 0) {
			rc = agg_process_stripe(agg_param, agg_entry);
			if (rc) {
				D_ERROR(DF_UOID" stripe "DF_U64":"DF_RC"\n",
					DP_UOID(agg_entry->ae_oid),
					agg_entry->ae_cur_stripe.as_stripenum,
					DP_RC(rc));
				D_GOTO(out, rc);
			}
			D_ASSERT(agg_entry->ae_cur_stripe.as_extent_cnt == 0);
		}
	}
out:
	return rc;
}

/* Post iteration call back for akey.  */
static int
agg_akey_post(daos_handle_t ih, struct ec_agg_param *agg_param,
	      vos_iter_entry_t *entry, struct ec_agg_entry *agg_entry,
	      unsigned int *acts)
{
	int	   rc = 0;

	if (agg_entry->ae_cur_stripe.as_extent_cnt) {
		rc = agg_process_stripe(agg_param, agg_entry);
		if (rc) {
			D_ERROR("Process stripe returned "DF_RC"\n",
				DP_RC(rc));
			return rc;
		}

		agg_entry->ae_cur_stripe.as_stripenum	= 0UL;
		agg_entry->ae_cur_stripe.as_hi_epoch	= 0UL;
		agg_entry->ae_cur_stripe.as_lo_epoch	= 0UL;
		agg_entry->ae_cur_stripe.as_stripe_fill = 0UL;
		agg_entry->ae_cur_stripe.as_offset	= 0U;
	}

	return rc;
}

/* Compare function for keys.  Used to reset iterator position.  */
static inline int
agg_key_compare(daos_key_t key1, daos_key_t key2)
{
	if (key1.iov_len != key2.iov_len)
		return 1;

	return memcmp(key1.iov_buf, key2.iov_buf, key1.iov_len);
}

static inline void
agg_reset_pos(vos_iter_type_t type, struct ec_agg_entry *agg_entry)
{
	switch (type) {
	case VOS_ITER_OBJ:
		memset(&agg_entry->ae_oid, 0, sizeof(agg_entry->ae_oid));
		break;
	case VOS_ITER_DKEY:
		memset(&agg_entry->ae_dkey, 0, sizeof(agg_entry->ae_dkey));
		break;
	case VOS_ITER_AKEY:
		memset(&agg_entry->ae_akey, 0, sizeof(agg_entry->ae_akey));
		break;
	default:
		break;
	}
}

static bool
agg_shard_is_parity(struct ds_pool *pool, struct ec_agg_entry *agg_entry)
{
	struct daos_oclass_attr *oca;
	uint32_t		grp_idx;
	uint32_t		grp_start;
	uint32_t		min_fseq = -1;
	int			leader_shard = -1;
	int			i;

	oca = &agg_entry->ae_oca;
	if (is_ec_data_shard_by_layout_ver(agg_entry->ae_oid.id_layout_ver,
					   agg_entry->ae_dkey_hash, oca,
					   agg_entry->ae_oid.id_shard)) {
		agg_entry->ae_is_leader = 0;
		return false;
	}

	grp_idx = agg_entry->ae_oid.id_shard / daos_oclass_grp_size(oca);
	grp_start = grp_idx * agg_entry->ae_obj_layout->ol_grp_size;
	for (i = 0; i < obj_ec_parity_tgt_nr(oca); i++) {
		uint32_t ec_tgt_idx;
		uint32_t shard_idx;
		struct pl_obj_shard *shard;

		ec_tgt_idx = obj_ec_shard_idx_by_layout_ver(agg_entry->ae_oid.id_layout_ver,
							    agg_entry->ae_dkey_hash, oca,
							    daos_oclass_grp_size(oca) - i - 1);

		shard_idx = grp_start + ec_tgt_idx;
		shard = pl_obj_get_shard(agg_entry->ae_obj_layout, shard_idx);

		if (shard->po_target == -1 || shard->po_shard == -1 || shard->po_rebuilding)
			continue;

		if (min_fseq == -1 || min_fseq > shard->po_fseq) {
			leader_shard = shard_idx;
			min_fseq = shard->po_fseq;
		}
	}

<<<<<<< HEAD
	/* No parity shard is avaible */
=======
	/* No parity shard is available */
>>>>>>> fc09fbee
	if (leader_shard == -1)
		return false;

	if (agg_entry->ae_oid.id_shard == leader_shard)
		agg_entry->ae_is_leader = 1;
	else
		agg_entry->ae_is_leader = 0;

	return true;
}

/* Initializes the struct holding the iteration state (ec_agg_entry). */
static void
agg_reset_dkey_entry(struct ec_agg_entry *agg_entry, vos_iter_entry_t *entry)
{
	agg_clear_extents(agg_entry);
	agg_reset_pos(VOS_ITER_AKEY, agg_entry);

	agg_entry->ae_cur_stripe.as_stripenum	= 0UL;
	agg_entry->ae_cur_stripe.as_hi_epoch	= 0UL;
	agg_entry->ae_cur_stripe.as_stripe_fill = 0UL;
	agg_entry->ae_cur_stripe.as_has_holes = false;
	agg_entry->ae_cur_stripe.as_extent_cnt	= 0U;
	agg_entry->ae_cur_stripe.as_offset	= 0U;
}

/* Handles dkeys returned by the per-object nested iterator. */
static int
agg_dkey(daos_handle_t ih, vos_iter_entry_t *entry,
	 struct ec_agg_param *agg_param, struct ec_agg_entry *agg_entry,
	 unsigned int *acts)
{
	if (!agg_key_compare(agg_entry->ae_dkey, entry->ie_key)) {
		D_DEBUG(DB_EPC, "Skip dkey: "DF_KEY" ec agg on re-probe\n",
			DP_KEY(&entry->ie_key));
		*acts |= VOS_ITER_CB_SKIP;
		return 0;
	}

	agg_entry->ae_dkey = entry->ie_key;
	agg_entry->ae_grp_idx = agg_entry->ae_oid.id_shard /
				daos_oclass_grp_size(&agg_entry->ae_oca);
	agg_entry->ae_dkey_hash = obj_dkey2hash(agg_entry->ae_oid.id_pub,
						&agg_entry->ae_dkey);
	agg_reset_pos(VOS_ITER_AKEY, agg_entry);
	if(agg_shard_is_parity(agg_param->ap_pool_info.api_pool, agg_entry)) {
		D_DEBUG(DB_EPC, "oid:"DF_UOID":"DF_KEY" ec agg starting leader %s\n",
			DP_UOID(agg_entry->ae_oid), DP_KEY(&agg_entry->ae_dkey),
			agg_entry->ae_is_leader ? "yes" : "no");
		agg_reset_dkey_entry(&agg_param->ap_agg_entry, entry);
	} else {
		*acts |= VOS_ITER_CB_SKIP;
	}

	return 0;
}

/* Handles akeys returned by the iterator. */
static int
agg_akey(daos_handle_t ih, vos_iter_entry_t *entry,
	 struct ec_agg_entry *agg_entry, unsigned int *acts)
{
	if (entry->ie_child_type == VOS_ITER_SINGLE) {
		*acts |= VOS_ITER_CB_SKIP;
		return 0;
	}
	agg_entry->ae_akey = entry->ie_key;
	agg_entry->ae_thdl = ih;

	return 0;
}

/* Invokes the yield function pointer. */
static inline bool
ec_aggregate_yield(struct ec_agg_param *agg_param)
{
	int	rc;

	D_ASSERT(agg_param->ap_yield_func != NULL);
	rc = agg_param->ap_yield_func(agg_param->ap_yield_arg);
	if (rc < 0) /* Abort */
		return true;

	/*
	 * FIXME: Implement fine credits for various operations and adjust
	 *	  the credits according to the 'rc'.
	 */
	return false;
}

/* Post iteration call back for outer iterator */
static int
agg_iterate_post_cb(daos_handle_t ih, vos_iter_entry_t *entry,
		    vos_iter_type_t type, vos_iter_param_t *param,
		    void *cb_arg, unsigned int *acts)
{
	struct ec_agg_param	*agg_param = (struct ec_agg_param *)cb_arg;
	struct ec_agg_entry	*agg_entry = &agg_param->ap_agg_entry;
	int			 rc = 0;

	switch (type) {
	case VOS_ITER_OBJ:
		if (agg_entry->ae_obj_layout) {
			pl_obj_layout_free(agg_entry->ae_obj_layout);
			agg_entry->ae_obj_layout = NULL;
		}
		break;
	case VOS_ITER_DKEY:
		agg_reset_pos(VOS_ITER_DKEY, agg_entry);
		break;
	case VOS_ITER_AKEY:
		rc = agg_akey_post(ih, agg_param, entry, agg_entry, acts);
		break;
	case VOS_ITER_RECX:
		break;
	default:
		break;
	}

	return rc;
}

static void
agg_reset_entry(struct ec_agg_entry *agg_entry, vos_iter_entry_t *entry,
		struct daos_oclass_attr *oca)
{
	int i;

	agg_entry->ae_rsize	= 0UL;
	if (entry) {
		agg_entry->ae_oid	= entry->ie_oid;
		agg_entry->ae_codec	= obj_id2ec_codec(entry->ie_oid.id_pub);
		D_ASSERT(agg_entry->ae_codec);
	} else {
		agg_entry->ae_codec = NULL;
	}
	if (oca)
		agg_entry->ae_oca	= *oca;

	if (daos_handle_is_valid(agg_entry->ae_obj_hdl)) {
		dsc_obj_close(agg_entry->ae_obj_hdl);
		agg_entry->ae_obj_hdl = DAOS_HDL_INVAL;
	}

	for (i = 0; i < OBJ_EC_MAX_P; i++) {
		agg_entry->ae_peer_pshards[i].sd_rank = DAOS_TGT_IGNORE;
		agg_entry->ae_peer_pshards[i].sd_tgt_idx = DAOS_TGT_IGNORE;
	}

	agg_reset_pos(VOS_ITER_DKEY, agg_entry);
	agg_reset_dkey_entry(agg_entry, entry);
}

static int
agg_filter(daos_handle_t ih, vos_iter_desc_t *desc, void *cb_arg, unsigned int *acts)
{
	struct ec_agg_param	*agg_param = (struct ec_agg_param *)cb_arg;
	struct ec_agg_pool_info	*info = &agg_param->ap_pool_info;
	struct daos_oclass_attr  oca;
	int			 rc = 0;

	if (desc->id_type != VOS_ITER_OBJ)
		goto check;

	rc = dsc_obj_id2oc_attr(desc->id_oid.id_pub, &info->api_props, &oca);
	if (rc) {
		D_ERROR("Skip object("DF_OID") with unknown class(%u)\n",
			DP_OID(desc->id_oid.id_pub),
			daos_obj_id2class(desc->id_oid.id_pub));
		*acts = VOS_ITER_CB_SKIP;
		agg_param->ap_credits++;
		goto done;
	}

	if (!daos_oclass_is_ec(&oca)) { /* Skip non-EC object */
		D_DEBUG(DB_EPC, "Skip oid:"DF_UOID" non-ec obj\n",
			DP_UOID(desc->id_oid));
		agg_param->ap_credits++;
		*acts = VOS_ITER_CB_SKIP;
		goto done;
	}

check:
	if (desc->id_agg_write <= agg_param->ap_filter_eph) {
		if (desc->id_type == VOS_ITER_OBJ)
			D_DEBUG(DB_EPC, "Skip oid:"DF_UOID" agg_epoch="DF_X64" filter="DF_X64"\n",
				DP_UOID(desc->id_oid), desc->id_agg_write,
				agg_param->ap_filter_eph);
		else
			D_DEBUG(DB_EPC, "Skip key:"DF_KEY" agg_epoch="DF_X64" filter="DF_X64"\n",
				DP_KEY(&desc->id_key), desc->id_agg_write,
				agg_param->ap_filter_eph);
		agg_param->ap_credits++;
		*acts = VOS_ITER_CB_SKIP;
		goto done;
	}
done:
	if (agg_param->ap_credits > agg_param->ap_credits_max) {
		agg_param->ap_credits = 0;
		D_DEBUG(DB_EPC, "EC aggregation yield type %d. acts %u\n",
			desc->id_type, *acts);
		if (ec_aggregate_yield(agg_param)) {
			D_DEBUG(DB_EPC, "EC aggregation quit\n");
			*acts |= VOS_ITER_CB_EXIT;
		}
	}

	return rc;
}

/* Iterator pre-callback for objects. Determines if object is subject
 * to aggregation. Skips objects that are not EC, or are not led by
 * this target.
 */
static int
ec_agg_object(daos_handle_t ih, vos_iter_entry_t *entry, struct ec_agg_param *agg_param,
	      unsigned int *acts)
{
	struct ec_agg_pool_info *info = &agg_param->ap_pool_info;
	struct ec_agg_entry	*agg_entry = &agg_param->ap_agg_entry;
	struct daos_obj_md	 md = { 0 };
	struct pl_map		*map;
	struct daos_oclass_attr  oca;
	struct cont_props	 props;
	int			 rc = 0;

	/** We should have filtered it if it isn't EC */
	rc = dsc_obj_id2oc_attr(entry->ie_oid.id_pub, &info->api_props, &oca);
	D_ASSERT(rc == 0 && daos_oclass_is_ec(&oca));
	agg_reset_entry(&agg_param->ap_agg_entry, entry, &oca);
	map = pl_map_find(agg_param->ap_pool_info.api_pool_uuid, entry->ie_oid.id_pub);
	if (map == NULL) {
		D_ERROR("Failed to find pool map to check leader for "DF_UOID"\n",
			DP_UOID(entry->ie_oid));
		D_GOTO(out, rc = -DER_INVAL);
	}

	props = dc_cont_hdl2props(info->api_cont_hdl);
	md.omd_id = entry->ie_oid.id_pub;
	md.omd_ver = agg_param->ap_pool_info.api_pool->sp_map_version;
	md.omd_fdom_lvl = props.dcp_redun_lvl;
	md.omd_pdom_lvl = props.dcp_perf_domain;
	md.omd_pda = props.dcp_ec_pda;
	rc = pl_obj_place(map, agg_entry->ae_oid.id_layout_ver, &md, DAOS_OO_RO, NULL,
			  &agg_entry->ae_obj_layout);

out:
	return rc;
}

/* Call-back function for full VOS iteration outer iterator.
*/
static int
agg_iterate_pre_cb(daos_handle_t ih, vos_iter_entry_t *entry,
		   vos_iter_type_t type, vos_iter_param_t *param,
		   void *cb_arg, unsigned int *acts)
{
	struct ec_agg_param	*agg_param = (struct ec_agg_param *)cb_arg;
	struct ec_agg_entry	*agg_entry = &agg_param->ap_agg_entry;
	int			 rc = 0;

	D_ASSERT(agg_param->ap_initialized);

	switch (type) {
	case VOS_ITER_OBJ:
		agg_param->ap_epr = param->ip_epr;
		rc = ec_agg_object(ih, entry, agg_param, acts);
		break;
	case VOS_ITER_DKEY:
		rc = agg_dkey(ih, entry, agg_param, agg_entry, acts);
		break;
	case VOS_ITER_AKEY:
		rc = agg_akey(ih, entry, agg_entry, acts);
		break;
	case VOS_ITER_RECX:
		rc = agg_data_extent(agg_param, entry, agg_entry, acts);
		break;
	default:
		/* Verify that single values are always skipped */
		D_ASSERT(0);
		break;
	}

	if (rc < 0) {
		D_ERROR("EC aggregation failed: "DF_RC"\n", DP_RC(rc));
		return rc;
	}

	agg_param->ap_credits += 20;
	if (agg_param->ap_credits > agg_param->ap_credits_max) {
		agg_param->ap_credits = 0;
		D_DEBUG(DB_EPC, "EC aggregation yield type %d. acts %u\n",
			type, *acts);
		if (ec_aggregate_yield(agg_param)) {
			D_DEBUG(DB_EPC, "EC aggregation quit\n");
			*acts |= VOS_ITER_CB_EXIT;
		}
	}

	return rc;
}

struct ec_agg_ult_arg {
	struct ec_agg_param	*param;
	daos_epoch_t		*ec_query_p;
	uint32_t		tgt_idx;
};

/* Captures the IV values need for pool and container open. Runs in
 * system xstream.
 */
static	int
ec_agg_init_ult(void *arg)
{
	struct ec_agg_ult_arg	*ult_arg = arg;
	struct ec_agg_param	*agg_param = ult_arg->param;
	struct ds_pool		*pool = agg_param->ap_pool_info.api_pool;
	struct daos_prop_entry	*entry = NULL;
	daos_prop_t		*prop = NULL;
	int			 rc;

	rc = ds_cont_ec_eph_insert(agg_param->ap_pool_info.api_pool,
				   agg_param->ap_pool_info.api_cont_uuid,
				   ult_arg->tgt_idx, &ult_arg->ec_query_p);
	if (rc)
		D_GOTO(out, rc);

	rc = ds_pool_iv_srv_hdl_fetch(pool, &agg_param->ap_pool_info.api_poh_uuid,
				      &agg_param->ap_pool_info.api_coh_uuid);
	if (rc)
		D_GOTO(out, rc);

	prop = daos_prop_alloc(0);
	if (prop == NULL)
		D_GOTO(out, rc = -DER_NOMEM);

	rc = ds_pool_iv_prop_fetch(pool, prop);
	if (rc) {
		D_ERROR("ds_pool_iv_prop_fetch failed: "DF_RC"\n", DP_RC(rc));
		D_GOTO(out, rc);
	}

	entry = daos_prop_entry_get(prop, DAOS_PROP_PO_SVC_LIST);
	D_ASSERT(entry != NULL);
	rc = d_rank_list_dup(&agg_param->ap_pool_info.api_svc_list,
			     (d_rank_list_t *)entry->dpe_val_ptr);
	if (rc)
		D_GOTO(out, rc);

out:
	if (prop)
		daos_prop_free(prop);

	D_DEBUG(DB_EPC, DF_UUID" get iv for agg: %d\n",
		DP_UUID(agg_param->ap_pool_info.api_cont_uuid), rc);

	return rc;
}

static	int
ec_agg_fini_ult(void *arg)
{
	struct ec_agg_ult_arg	*ult_arg = arg;
	struct ec_agg_param	*agg_param = ult_arg->param;
	int			 rc;

	rc = ds_cont_ec_eph_delete(agg_param->ap_pool_info.api_pool,
				   agg_param->ap_pool_info.api_cont_uuid,
				   ult_arg->tgt_idx);
	D_ASSERT(rc == 0);
	return 0;
}

static void
ec_agg_param_fini(struct ds_cont_child *cont, struct ec_agg_param *agg_param)
{
	struct ec_agg_entry	*agg_entry = &agg_param->ap_agg_entry;
	struct ec_agg_ult_arg	arg;

	arg.param = agg_param;
	arg.tgt_idx = dss_get_module_info()->dmi_tgt_id;
	if (cont->sc_ec_query_agg_eph) {
		dss_ult_execute(ec_agg_fini_ult, &arg, NULL, NULL, DSS_XS_SYS, 0, 0);
		cont->sc_ec_query_agg_eph = NULL;
	}

	if (daos_handle_is_valid(agg_param->ap_pool_info.api_cont_hdl))
		dsc_cont_close(agg_param->ap_pool_info.api_pool_hdl,
			       agg_param->ap_pool_info.api_cont_hdl);

	D_ASSERT(agg_entry->ae_sgl.sg_nr == AGG_IOV_CNT || agg_entry->ae_sgl.sg_nr == 0);
	d_sgl_fini(&agg_entry->ae_sgl, true);
	if (daos_handle_is_valid(agg_param->ap_pool_info.api_pool_hdl))
		dsc_pool_close(agg_param->ap_pool_info.api_pool_hdl);

	if (agg_param->ap_pool_info.api_svc_list)
		d_rank_list_free(agg_param->ap_pool_info.api_svc_list);

	memset(agg_param, 0, sizeof(*agg_param));
}

static int
ec_agg_param_init(struct ds_cont_child *cont, struct agg_param *param)
{
	struct ec_agg_param	*agg_param = param->ap_data;
	struct ec_agg_pool_info *info = &agg_param->ap_pool_info;
	struct ec_agg_ult_arg	arg = { 0 };
	int			rc;

	D_ASSERT(agg_param->ap_initialized == 0);
	uuid_copy(info->api_pool_uuid, cont->sc_pool->spc_uuid);
	uuid_copy(info->api_cont_uuid, cont->sc_uuid);
	info->api_pool = cont->sc_pool->spc_pool;

	agg_param->ap_cont_handle	= cont->sc_hdl;
	agg_param->ap_yield_func	= agg_rate_ctl;
	agg_param->ap_yield_arg		= param;
	agg_param->ap_credits_max	= EC_AGG_ITERATION_MAX;
	D_INIT_LIST_HEAD(&agg_param->ap_agg_entry.ae_cur_stripe.as_dextents);

	arg.param = agg_param;
	arg.tgt_idx = dss_get_module_info()->dmi_tgt_id;
	rc = dss_ult_execute(ec_agg_init_ult, &arg, NULL, NULL, DSS_XS_SYS, 0, 0);
	if (arg.ec_query_p != NULL)
		cont->sc_ec_query_agg_eph = arg.ec_query_p;
	if (rc != 0)
		D_GOTO(out, rc);

	rc = dsc_pool_open(info->api_pool_uuid,
			   info->api_poh_uuid, DAOS_PC_RW,
			   NULL, info->api_pool->sp_map,
			   info->api_svc_list, &info->api_pool_hdl);
	if (rc) {
		D_ERROR("dsc_pool_open failed: "DF_RC"\n", DP_RC(rc));
		D_GOTO(out, rc);
	}

	rc = dsc_cont_open(info->api_pool_hdl, info->api_cont_uuid,
			   info->api_coh_uuid, DAOS_COO_RW,
			   &info->api_cont_hdl);
	if (rc) {
		D_ERROR("dsc_cont_open failed: "DF_RC"\n", DP_RC(rc));
		D_GOTO(out, rc);
	}

	rc = dsc_cont_get_props(info->api_cont_hdl, &info->api_props);
	D_ASSERT(rc == 0);
out:
	if (rc) {
		D_DEBUG(DB_EPC, "aggregate param init failed: %d\n", rc);
		ec_agg_param_fini(cont, agg_param);
	} else {
		agg_param->ap_initialized = 1;
	}

	return rc;
}

/* Iterates entire VOS. Invokes nested iterator to recurse through trees
 * for all objects meeting the criteria: object is EC, and this target is
 * leader.
 */
static int
cont_ec_aggregate_cb(struct ds_cont_child *cont, daos_epoch_range_t *epr,
		     uint32_t flags, struct agg_param *agg_param)
{
	struct ec_agg_param	 *ec_agg_param = agg_param->ap_data;
	vos_iter_param_t	 iter_param = { 0 };
	struct vos_iter_anchors  anchors = { 0 };
	int			 rc = 0;

	/*
	 * Avoid calling into vos_aggregate() when aborting aggregation
	 * on ds_cont_child purging.
	 */
	D_ASSERT(cont->sc_ec_agg_req != NULL);
	if (dss_ult_exiting(cont->sc_ec_agg_req))
		return 1;

	if (!ec_agg_param->ap_initialized) {
		rc = ec_agg_param_init(cont, agg_param);
		if (rc)
			return rc;
	}

	if (flags & VOS_AGG_FL_FORCE_SCAN) {
		/** We don't want to use the latest container aggregation epoch for the filter
		 *  in this case.   We instead use the lower bound of the epoch range.
		 */
		ec_agg_param->ap_filter_eph = epr->epr_lo;
	} else {
		ec_agg_param->ap_filter_eph = MAX(epr->epr_lo, cont->sc_ec_agg_eph);
	}

	if (ec_agg_param->ap_filter_eph != 0 &&
	    ec_agg_param->ap_filter_eph >= cont->sc_ec_update_timestamp) {
		D_DEBUG(DB_EPC, DF_CONT" skip EC agg "DF_U64">= "DF_U64"\n",
			DP_CONT(cont->sc_pool_uuid, cont->sc_uuid), ec_agg_param->ap_filter_eph,
			cont->sc_ec_update_timestamp);
		goto update_hae;
	}

	rc = vos_aggregate_enter(cont->sc_hdl, epr);
	if (rc)
		goto update_hae;

	iter_param.ip_hdl		= cont->sc_hdl;
	iter_param.ip_epr.epr_lo	= epr->epr_lo;
	iter_param.ip_epr.epr_hi	= epr->epr_hi;
	iter_param.ip_epc_expr		= VOS_IT_EPC_RR;
	iter_param.ip_flags		= VOS_IT_RECX_VISIBLE;
	iter_param.ip_recx.rx_idx	= 0ULL;
	iter_param.ip_recx.rx_nr	= ~PARITY_INDICATOR;
	iter_param.ip_filter_cb		= agg_filter;
	iter_param.ip_filter_arg	= ec_agg_param;

	agg_reset_entry(&ec_agg_param->ap_agg_entry, NULL, NULL);

	ec_agg_param->ap_min_unagg_eph = DAOS_EPOCH_MAX;
	rc = vos_iterate(&iter_param, VOS_ITER_OBJ, true, &anchors,
			 agg_iterate_pre_cb, agg_iterate_post_cb, ec_agg_param, NULL);

	/* Post_cb may not being executed in some cases */
	agg_clear_extents(&ec_agg_param->ap_agg_entry);

	if (daos_handle_is_valid(ec_agg_param->ap_agg_entry.ae_obj_hdl)) {
		dsc_obj_close(ec_agg_param->ap_agg_entry.ae_obj_hdl);
		ec_agg_param->ap_agg_entry.ae_obj_hdl = DAOS_HDL_INVAL;
	}

	if (cont->sc_pool->spc_pool->sp_rebuilding > 0 && !cont->sc_stopping) {
		/* There is rebuild going on, and we can't proceed EC aggregate boundary,
		 * Let's wait for 5 seconds for another EC aggregation.
		 */
		D_ASSERT(cont->sc_ec_agg_req != NULL);
		sched_req_sleep(cont->sc_ec_agg_req, 5 * 1000);
	}

	vos_aggregate_exit(cont->sc_hdl);

update_hae:
	if (rc == 0) {
		cont->sc_ec_agg_eph = max(cont->sc_ec_agg_eph, epr->epr_hi);
		if (!cont->sc_stopping && cont->sc_ec_query_agg_eph) {
			uint64_t orig, cur;

			orig = d_hlc2sec(*cont->sc_ec_query_agg_eph);
			cur = d_hlc2sec(cont->sc_ec_agg_eph);
			if (orig && cur > orig && (cur - orig) >= 600)
				D_WARN(DF_CONT" Sluggish EC boundary bumping: "
				       ""DF_U64" -> "DF_U64", gap:"DF_U64"\n",
				       DP_CONT(cont->sc_pool_uuid, cont->sc_uuid),
				       orig, cur, cur - orig);

			*cont->sc_ec_query_agg_eph = min(ec_agg_param->ap_min_unagg_eph,
							 cont->sc_ec_agg_eph);
		}
	}

	return rc;
}

void
ds_obj_ec_aggregate(void *arg)
{
	struct ds_cont_child	*cont = arg;
	struct ec_agg_param	agg_param = { 0 };
	struct agg_param	param = { 0 };
	int			rc;

	D_DEBUG(DB_EPC, "start EC aggregation "DF_UUID"\n",
		DP_UUID(cont->sc_uuid));
	param.ap_data = &agg_param;
	param.ap_cont = cont;
	rc = ec_agg_param_init(cont, &param);
	if (rc) {
		/* To make sure the EC aggregation can be run on this xstream, let's do not exit
		 * here, and in cont_ec_aggregate_cb(), it will keep retrying parameter init.
		 */
		DL_CDEBUG(rc == -DER_NOTLEADER, DB_EPC, DLOG_ERR, rc,
			  DF_UUID " EC aggregation failed", DP_UUID(cont->sc_uuid));
	}

	cont_aggregate_interval(cont, cont_ec_aggregate_cb, &param);

	ec_agg_param_fini(cont, &agg_param);
}<|MERGE_RESOLUTION|>--- conflicted
+++ resolved
@@ -125,11 +125,7 @@
 	struct ec_agg_entry	 ap_agg_entry;	 /* entry used for each OID   */
 	daos_epoch_range_t	 ap_epr;	 /* hi/lo extent threshold    */
 	daos_epoch_t		 ap_filter_eph;	 /* Aggregatable filter epoch */
-<<<<<<< HEAD
-	daos_epoch_t		ap_min_unagg_eph; /* minum unaggregate epoch */
-=======
-	daos_epoch_t		ap_min_unagg_eph; /* minimum unaggregate epoch */
->>>>>>> fc09fbee
+	daos_epoch_t		 ap_min_unagg_eph; /* minimum unaggregate epoch */
 	daos_handle_t		 ap_cont_handle; /* VOS container handle */
 	int			(*ap_yield_func)(void *arg); /* yield function*/
 	void			*ap_yield_arg;   /* yield argument            */
@@ -2141,11 +2137,7 @@
 		}
 	}
 
-<<<<<<< HEAD
-	/* No parity shard is avaible */
-=======
 	/* No parity shard is available */
->>>>>>> fc09fbee
 	if (leader_shard == -1)
 		return false;
 
