/**
 * (C) Copyright 2016-2020 Intel Corporation.
 *
 * Licensed under the Apache License, Version 2.0 (the "License");
 * you may not use this file except in compliance with the License.
 * You may obtain a copy of the License at
 *
 *    http://www.apache.org/licenses/LICENSE-2.0
 *
 * Unless required by applicable law or agreed to in writing, software
 * distributed under the License is distributed on an "AS IS" BASIS,
 * WITHOUT WARRANTIES OR CONDITIONS OF ANY KIND, either express or implied.
 * See the License for the specific language governing permissions and
 * limitations under the License.
 *
 * GOVERNMENT LICENSE RIGHTS-OPEN SOURCE SOFTWARE
 * The Government's rights to use, modify, reproduce, release, perform, display,
 * or disclose this software are subject to the terms of the Apache License as
 * provided in Contract No. B609815.
 * Any reproduction of computer software, computer software documentation, or
 * portions thereof marked with this legend must also reproduce the markings.
 */
/**
 * DAOS client erasure-coded object IO handling.
 *
 * src/object/cli_ec.c
 */
#define D_LOGFAC	DD_FAC(object)

#include <daos/common.h>
#include <daos_task.h>
#include <daos_types.h>
#include "obj_rpc.h"
#include "obj_internal.h"

#define EC_DEBUG 0
#define EC_REASB_TRACE 0

#if EC_REASB_TRACE
#define EC_TRACE(fmt, ...)						\
	do {								\
		fprintf(stdout, fmt, ## __VA_ARGS__);			\
		fflush(stdout);						\
	} while (0)
#else
#define EC_TRACE(fmt, ...)
#endif

static int
obj_ec_recxs_init(struct obj_ec_recx_array *recxs, uint32_t recx_nr)
{
	if (recxs->oer_recxs != NULL) {
		D_ERROR("oer_recxs non-NULL, cannot init again.\n");
		return -DER_INVAL;
	}

	if (recx_nr == 0)
		return 0;

	D_ALLOC_ARRAY(recxs->oer_recxs, recx_nr);
	if (recxs->oer_recxs == NULL)
		return -DER_NOMEM;

	return 0;
}

static void
obj_ec_pbuf_fini(struct obj_ec_recx_array *recxs)
{
	int	i;

	D_FREE(recxs->oer_pbufs[0]);
	for (i = 0; i < recxs->oer_p; i++)
		recxs->oer_pbufs[i] = NULL;
}

void
obj_ec_recxs_fini(struct obj_ec_recx_array *recxs)
{
	if (recxs == NULL)
		return;
	if (recxs->oer_recxs != NULL)
		D_FREE(recxs->oer_recxs);
	recxs->oer_nr = 0;
	recxs->oer_stripe_total = 0;
	obj_ec_pbuf_fini(recxs);
}

static int
obj_ec_pbufs_init(struct obj_ec_recx_array *recxs, uint64_t cell_bytes)
{
	void		*pbuf;
	uint8_t		*ptmp;
	uint64_t	 parity_len;
	int		 i;

	if (recxs->oer_stripe_total == 0)
		return 0;

	parity_len = roundup(recxs->oer_stripe_total * cell_bytes, 8);
	D_ALLOC(pbuf, parity_len * recxs->oer_p);
	if (pbuf == NULL)
		return -DER_NOMEM;

	ptmp = pbuf;
	for (i = 0; i < recxs->oer_p; i++) {
		recxs->oer_pbufs[i] = (void *)ptmp;
		ptmp += parity_len;
	}
	return 0;
}

static int
obj_ec_riod_init(daos_iod_t *riod, uint32_t recx_nr)
{
	riod->iod_nr = recx_nr;
	D_ALLOC_ARRAY(riod->iod_recxs, recx_nr);
	if (riod->iod_recxs == NULL)
		return -DER_NOMEM;
	return 0;
}

static int
obj_ec_seg_sorter_init(struct obj_ec_seg_sorter *sorter, uint32_t tgt_nr,
		       uint32_t seg_nr)
{
	void		*buf;
	daos_size_t	 buf_size;
	int		 i;

	buf_size = sizeof(struct obj_ec_seg_head) * tgt_nr;
	D_ALLOC(buf, buf_size + sizeof(struct obj_ec_seg) * seg_nr);
	if (buf == NULL)
		return -DER_NOMEM;

	sorter->ess_tgt_nr_total = tgt_nr;
	sorter->ess_seg_nr_total = seg_nr;
	sorter->ess_tgts = buf;
	sorter->ess_segs = buf + buf_size;
	for (i = 0; i < tgt_nr; i++) {
		sorter->ess_tgts[i].esh_tgt_idx = i;
		sorter->ess_tgts[i].esh_first = OBJ_EC_SEG_NIL;
		sorter->ess_tgts[i].esh_last = OBJ_EC_SEG_NIL;
	}
	return 0;
}

void
obj_ec_seg_sorter_fini(struct obj_ec_seg_sorter *sorter)
{
	if (sorter->ess_tgts != NULL)
		D_FREE(sorter->ess_tgts);
	memset(sorter, 0, sizeof(*sorter));
}

static void
obj_ec_seg_insert(struct obj_ec_seg_sorter *sorter, uint32_t tgt_idx,
		 d_iov_t *iovs, uint32_t iov_nr)
{
	struct obj_ec_seg_head	*tgt_head = &sorter->ess_tgts[tgt_idx];
	struct obj_ec_seg	*seg = sorter->ess_segs;
	d_iov_t			*tmp_iov;
	uint32_t		 i, seg_idx = sorter->ess_seg_nr;

	D_ASSERT(tgt_idx < sorter->ess_tgt_nr_total);
	D_ASSERT(sorter->ess_seg_nr + iov_nr <= sorter->ess_seg_nr_total);
	D_ASSERT(iov_nr > 0);
	for (i = 0; i < iov_nr; i++) {
		D_ASSERT(iovs[i].iov_len > 0);
		EC_TRACE("tgt %d insert segment iov_buf %p, iov_len %zu, "
			 "iov_buf_len %zu.\n", tgt_idx, iovs[i].iov_buf,
			 iovs[i].iov_len, iovs[i].iov_buf_len);
	}

	if (tgt_head->esh_seg_nr == 0)
		sorter->ess_tgt_nr++;

	if (tgt_head->esh_first == OBJ_EC_SEG_NIL) {
		tgt_head->esh_first = seg_idx;
	} else {
		D_ASSERT(tgt_head->esh_last != OBJ_EC_SEG_NIL);
		tmp_iov = &seg[tgt_head->esh_last].oes_iov;
		while (tmp_iov->iov_buf + tmp_iov->iov_len == iovs[0].iov_buf) {
			tmp_iov->iov_len += iovs[0].iov_len;
			tmp_iov->iov_buf_len = tmp_iov->iov_len;
			iovs++;
			iov_nr--;
			if (iov_nr == 0)
				return;
		}
		seg[tgt_head->esh_last].oes_next = seg_idx;
	}

	for (i = 0; i < iov_nr; i++) {
		seg[seg_idx].oes_iov = iovs[i];
		seg[seg_idx].oes_next = (i == iov_nr - 1) ? OBJ_EC_SEG_NIL :
					(seg_idx + 1);
		seg_idx++;
	}

	sorter->ess_seg_nr += iov_nr;
	tgt_head->esh_seg_nr += iov_nr;
	tgt_head->esh_last = sorter->ess_seg_nr - 1;
}

/* pack segments in the sorter to a compact sgl */
static void
obj_ec_seg_pack(struct obj_ec_seg_sorter *sorter, d_sg_list_t *sgl)
{
	struct obj_ec_seg_head	*tgt_head;
	struct obj_ec_seg	*seg;
	uint32_t		 tgt, idx = 0;

	D_ASSERT(sorter->ess_seg_nr <= sgl->sg_nr);
	for (tgt = 0; tgt < sorter->ess_tgt_nr_total; tgt++) {
		tgt_head = &sorter->ess_tgts[tgt];
		if (tgt_head->esh_seg_nr == 0)
			continue;
		D_ASSERT(tgt_head->esh_first != OBJ_EC_SEG_NIL);
		seg = &sorter->ess_segs[tgt_head->esh_first];
		do {
			sgl->sg_iovs[idx++] = seg->oes_iov;
			if (seg->oes_next == OBJ_EC_SEG_NIL)
				break;
			seg = &sorter->ess_segs[seg->oes_next];
		} while (1);
	}
	D_ASSERT(idx <= sgl->sg_nr);
	sgl->sg_nr = idx;
}

/* update recx_nrs on all data cells */
#define ec_data_tgt_recx_nrs(oca, recx_nrs, i)				       \
	do {								       \
		for (i = 0; i < (oca)->u.ec.e_k; i++)			       \
			recx_nrs[i]++;					       \
	} while (0)

/* update recx_nrs for replica on all parity cells */
#define ec_parity_tgt_recx_nrs(oca, recx_nrs, i, cnt)			       \
	do {								       \
		for (i = 0; i < (oca)->u.ec.e_p; i++)			       \
			recx_nrs[(oca)->u.ec.e_k + i] += cnt;		       \
	} while (0)

/* update recx_nrs on all targets */
#define ec_all_tgt_recx_nrs(oca, recx_nrs, i)				       \
	do {								       \
		for (i = 0; i < obj_ec_tgt_nr(oca); i++)		       \
			recx_nrs[i]++;					       \
	} while (0)

/* update recx_nrs for partial update */
#define ec_partial_tgt_recx_nrs(recx, stripe_rec_nr, oca, recx_nrs, i, update) \
	do {								       \
		uint64_t tmp_idx, tmp_end;				       \
		uint32_t tgt;						       \
		if (update) {						       \
			/* each parity node have one recx as replica */	       \
			ec_parity_tgt_recx_nrs(oca, recx_nrs, i, 1);	       \
		}							       \
		/* then add recx_nrs on data cells */			       \
		if ((recx)->rx_nr > ((stripe_rec_nr) - (oca)->u.ec.e_len)) {   \
			/* at most one recx on each data cell */	       \
			ec_data_tgt_recx_nrs(oca, recx_nrs, i);		       \
			break;						       \
		}							       \
		/* update recx_nrs on recx covered data cells */	       \
		tmp_idx = rounddown((recx)->rx_idx, (oca)->u.ec.e_len);	       \
		tmp_end = (recx)->rx_idx + (recx)->rx_nr;		       \
		while (tmp_idx < tmp_end) {				       \
			tgt = obj_ec_tgt_of_recx_idx(			       \
				tmp_idx, stripe_rec_nr, (oca)->u.ec.e_len);    \
			recx_nrs[tgt]++;				       \
			tmp_idx += (oca)->u.ec.e_len;			       \
		}							       \
	} while (0)

/** scan the iod to find the full_stripe recxs and some help info */
static int
obj_ec_recx_scan(daos_iod_t *iod, d_sg_list_t *sgl,
		 struct daos_oclass_attr *oca, struct obj_reasb_req *reasb_req,
		 uint32_t iod_idx, bool update)
{
	uint8_t				*tgt_bitmap = reasb_req->tgt_bitmap;
	struct obj_ec_recx_array	*ec_recx_array;
	struct obj_ec_recx		*ec_recx = NULL;
	daos_recx_t			*recx;
	uint32_t			*tgt_recx_nrs;
	uint32_t			 recx_nr, tgt_nr, seg_nr = 0;
	uint32_t			 partial_nr, oiod_flags = 0;
	uint64_t			 stripe_rec_nr;
	uint64_t			 start, end, rec_nr, rec_off;
	bool				 full_stripe_only = true;
	bool				 parity_seg_counted = false;
	bool				 frag_seg_counted = false;
	bool				 punch;
	int				 i, j, idx, rc;

	stripe_rec_nr = obj_ec_stripe_rec_nr(oca);
	ec_recx_array = &reasb_req->orr_recxs[iod_idx];
	tgt_recx_nrs = ec_recx_array->oer_tgt_recx_nrs;
	ec_recx_array->oer_k = oca->u.ec.e_k;
	ec_recx_array->oer_p = oca->u.ec.e_p;
	punch = (update && iod->iod_size == DAOS_REC_ANY);

	for (i = 0, idx = 0, rec_off = 0; i < iod->iod_nr; i++) {
		recx = &iod->iod_recxs[i];
		/* add segment number on data cells */
		seg_nr += obj_ec_recx_cell_nr(recx, oca);
		start = roundup(recx->rx_idx, stripe_rec_nr);
		end = rounddown(recx->rx_idx + recx->rx_nr, stripe_rec_nr);
		if (start >= end) {
			ec_partial_tgt_recx_nrs(recx, stripe_rec_nr, oca,
						tgt_recx_nrs, j, update);
			/* replica with one segment on each parity cell */
			if (update) {
				if (!frag_seg_counted) {
					seg_nr += oca->u.ec.e_p * sgl->sg_nr;
					frag_seg_counted = true;
				} else {
					seg_nr += oca->u.ec.e_p;
				}
				rec_off += recx->rx_nr;
			}
			full_stripe_only = false;
			continue;
		}

		/* at least one recx on each tgt for full stripe */
		if (update) {
			ec_all_tgt_recx_nrs(oca, tgt_recx_nrs, j);
		} else {
			ec_data_tgt_recx_nrs(oca, tgt_recx_nrs, j);
			continue;
		}

		/* Encoded parity code with one segment on each parity cell */
		if (!parity_seg_counted) {
			seg_nr += oca->u.ec.e_p;
			parity_seg_counted = true;
		}
		if (ec_recx_array->oer_recxs == NULL) {
			rc = obj_ec_recxs_init(ec_recx_array, iod->iod_nr - i);
			if (rc)
				return rc;
			ec_recx = ec_recx_array->oer_recxs;
		}
		D_ASSERT(ec_recx != NULL);
		ec_recx[idx].oer_idx = i;
		rec_nr = end - start;
		ec_recx[idx].oer_stripe_nr = rec_nr / stripe_rec_nr;
		ec_recx[idx].oer_byte_off = (rec_off + start - recx->rx_idx) *
					    iod->iod_size;
		ec_recx[idx].oer_recx.rx_idx = start;
		ec_recx[idx].oer_recx.rx_nr = rec_nr;
		ec_recx_array->oer_stripe_total += ec_recx[idx].oer_stripe_nr;
		idx++;
		rec_off += recx->rx_nr;
		/* partial update before or after full stripe need replica to
		 * parity target.
		 */
		partial_nr = 0;
		if (recx->rx_idx < start)
			partial_nr++;
		if (recx->rx_idx + recx->rx_nr > end)
			partial_nr++;
		if (partial_nr > 0) {
			full_stripe_only = false;
			ec_parity_tgt_recx_nrs(oca, tgt_recx_nrs, j,
					       partial_nr);
			/* replica to each parity cell */
			if (!frag_seg_counted) {
				seg_nr += oca->u.ec.e_p * sgl->sg_nr *
						partial_nr;
				frag_seg_counted = true;
			} else {
				seg_nr += oca->u.ec.e_p * partial_nr;
			}
		}
	}

	if (update && ec_recx_array->oer_recxs != NULL) {
		D_ASSERT(idx > 0 && idx <= iod->iod_nr);
		ec_recx_array->oer_nr = idx;
	} else {
		D_ASSERT(ec_recx_array->oer_nr == 0);
	}

	for (i = 0, recx_nr = 0, tgt_nr = 0; i < obj_ec_tgt_nr(oca); i++) {
		ec_recx_array->oer_tgt_recx_idxs[i] = recx_nr;
		recx_nr += tgt_recx_nrs[i];
		if (tgt_recx_nrs[i] != 0) {
			setbit(tgt_bitmap, i);
			tgt_nr++;
		}
	}
	if (update && full_stripe_only) {
		D_ASSERT(tgt_nr == obj_ec_tgt_nr(oca));
		oiod_flags = OBJ_SIOD_EVEN_DIST;
	}
	rc = obj_io_desc_init(&reasb_req->orr_oiods[iod_idx], tgt_nr,
			      oiod_flags);
	if (rc)
		goto out;
	rc = obj_ec_riod_init(&reasb_req->orr_iods[iod_idx], recx_nr);
	if (rc)
		goto out;
	/* init the reassembled sgl and seg sorter with max possible sg_nr */
	if (!punch) {
		rc = daos_sgl_init(&reasb_req->orr_sgls[iod_idx],
				   seg_nr + sgl->sg_nr);
		if (rc)
			goto out;
		rc = obj_ec_seg_sorter_init(&reasb_req->orr_sorters[iod_idx],
					    obj_ec_tgt_nr(oca),
					    seg_nr + sgl->sg_nr);
		if (rc)
			goto out;
	}
	if (update)
		rc = obj_ec_pbufs_init(ec_recx_array,
				       obj_ec_cell_bytes(iod, oca));

out:
	return rc;
}

/** Encode one full stripe, the result parity buffer will be filled. */
static int
obj_ec_stripe_encode(daos_iod_t *iod, d_sg_list_t *sgl, uint32_t iov_idx,
		     size_t iov_off, struct obj_ec_codec *codec,
		     struct daos_oclass_attr *oca, uint64_t cell_bytes,
		     unsigned char *parity_bufs[])
{
	uint64_t			 len = cell_bytes;
	unsigned int			 k = oca->u.ec.e_k;
	unsigned int			 p = oca->u.ec.e_p;
	unsigned char			*data[k];
	unsigned char			*c_data[k]; /* copied data */
	unsigned char			*from;
	struct obj_ec_singv_local	 loc = {0};
	bool				 with_padding = false;
	int				 i, c_idx = 0;
	int				 rc = 0;

	if (iod->iod_type == DAOS_IOD_SINGLE)
		obj_ec_singv_local_sz(iod->iod_size, oca, k - 1, &loc);

	for (i = 0; i < k; i++) {
		c_data[i] = NULL;
		/* for singv the last data target may need padding of zero */
		if (i == k - 1) {
			len = cell_bytes - loc.esl_bytes_pad;
			D_ASSERT(len > 0 && len <= cell_bytes);
			with_padding = (loc.esl_bytes_pad > 0);
		}
		if (daos_iov_left(sgl, iov_idx, iov_off) >= len &&
		    !with_padding) {
			from = (unsigned char *)sgl->sg_iovs[iov_idx].iov_buf;
			data[i] = &from[iov_off];
			daos_sgl_move(sgl, iov_idx, iov_off, len);
		} else {
			uint64_t copied = 0;

			D_ALLOC(c_data[c_idx], cell_bytes);
			if (c_data[c_idx] == NULL)
				D_GOTO(out, rc = -DER_NOMEM);
			while (copied < len) {
				uint64_t left;
				uint64_t cp_len;
				uint64_t tobe_cp;

				tobe_cp = len - copied;
				left = daos_iov_left(sgl, iov_idx, iov_off);
				cp_len = MIN(tobe_cp, left);
				if (cp_len == 0) {
					daos_sgl_next_iov(iov_idx, iov_off);
				} else {
					from = sgl->sg_iovs[iov_idx].iov_buf;
					memcpy(&c_data[c_idx][copied],
					       &from[iov_off], cp_len);
					daos_sgl_move(sgl, iov_idx, iov_off,
						      cp_len);
					copied += cp_len;
				}
				if (copied < len && iov_idx >= sgl->sg_nr)
					D_GOTO(out, rc = -DER_REC2BIG);
			}
			data[i] = c_data[c_idx++];
		}
	}

	ec_encode_data(cell_bytes, k, p, codec->ec_gftbls, data, parity_bufs);

out:
	for (i = 0; i < c_idx; i++)
		D_FREE(c_data[i]);
	return rc;
}

/**
 * Encode the data in full stripe recx_array, the result parity stored in
 * struct obj_ec_recx_array::oer_pbufs.
 */
static int
obj_ec_recx_encode(daos_obj_id_t oid, daos_iod_t *iod, d_sg_list_t *sgl,
		   struct daos_oclass_attr *oca,
		   struct obj_ec_recx_array *recx_array)
{
	struct obj_ec_codec	*codec;
	struct obj_ec_recx	*ec_recx;
	unsigned int		 p = oca->u.ec.e_p;
	unsigned char		*parity_buf[p];
	uint64_t		 cell_bytes, stripe_bytes;
	uint32_t		 iov_idx = 0;
	uint64_t		 iov_off = 0, last_off = 0;
	uint32_t		 encoded_nr = 0;
	uint32_t		 recx_nr, stripe_nr;
	uint32_t		 i, j, m;
	bool			 singv;
	int			 rc = 0;

	if (recx_array->oer_stripe_total == 0)
		D_GOTO(out, rc = 0);
	singv = (iod->iod_type == DAOS_IOD_SINGLE);
	codec = obj_ec_codec_get(daos_obj_id2class(oid));
	if (codec == NULL) {
		D_ERROR("failed to get ec codec.\n");
		D_GOTO(out, rc = -DER_INVAL);
	}
	if (singv) {
		cell_bytes = obj_ec_singv_cell_bytes(iod->iod_size, oca);
		recx_nr = 1;
	} else {
		D_ASSERT(recx_array->oer_nr > 0);
		D_ASSERT(recx_array->oer_recxs != NULL);
		cell_bytes = obj_ec_cell_bytes(iod, oca);
		recx_nr = recx_array->oer_nr;
	}
	stripe_bytes = cell_bytes * oca->u.ec.e_k;

	/* calculate EC parity for each full_stripe */
	for (i = 0; i < recx_nr; i++) {
		if (singv) {
			stripe_nr = 1;
		} else {
			ec_recx = &recx_array->oer_recxs[i];
			daos_sgl_move(sgl, iov_idx, iov_off,
				      ec_recx->oer_byte_off - last_off);
			last_off = ec_recx->oer_byte_off;
			stripe_nr = ec_recx->oer_stripe_nr;
		}
		for (j = 0; j < stripe_nr; j++) {
			for (m = 0; m < p; m++)
				parity_buf[m] = recx_array->oer_pbufs[m] +
						encoded_nr * cell_bytes;
#if EC_DEBUG
			D_PRINT("encode %d rec_offset "DF_U64", rec_nr "
				DF_U64".\n", j, iov_off / iod->iod_size,
				stripe_bytes / iod->iod_size);
#endif
			rc = obj_ec_stripe_encode(iod, sgl, iov_idx, iov_off,
						  codec, oca, cell_bytes,
						  parity_buf);
			if (rc) {
				D_ERROR("stripe encoding failed rc %d.\n", rc);
				goto out;
			}
			if (singv)
				break;
			encoded_nr++;
			daos_sgl_move(sgl, iov_idx, iov_off, stripe_bytes);
			last_off += stripe_bytes;
		}
	}

out:
	return rc;
}

/**
 * Check if a recx (identified by \a recx_idx) is with full stripe, if it is
 * then output the corresponding full stripe pointer \a ec_recx.
 */
static bool
recx_with_full_stripe(uint32_t recx_idx, struct obj_ec_recx_array *r_array,
		      struct obj_ec_recx **full_recx)
{
	struct obj_ec_recx	*ec_recx;
	uint32_t		 i;

	for (i = r_array->oer_last; i < r_array->oer_nr; i++) {
		ec_recx = &r_array->oer_recxs[i];
		if (ec_recx->oer_idx == recx_idx) {
			*full_recx = ec_recx;
			r_array->oer_last = i;
			return true;
		}
		if (ec_recx->oer_idx > recx_idx)
			break;
	}
	return false;
}

#define ec_recx_add(r_recx, r_idx, start_idx, tgt, recx_idx, recx_nr)	       \
	do {								       \
		uint32_t	cur_idx;				       \
		cur_idx = (start_idx)[tgt] + (r_idx)[tgt];		       \
		if ((r_idx[tgt] != 0) && ((r_recx)[cur_idx - 1].rx_idx +       \
			(r_recx)[cur_idx - 1].rx_nr) == (recx_idx)) {          \
			EC_TRACE("tgt %d, last_idx %d, idx "DF_U64", nr "DF_U64\
				 " merge with idx "DF_U64", nr "DF_U64"\n",    \
				 tgt, cur_idx - 1,			       \
				 (r_recx)[cur_idx - 1].rx_idx,		       \
				 (r_recx)[cur_idx - 1].rx_nr,		       \
				 recx_idx, recx_nr);			       \
			(r_recx)[cur_idx - 1].rx_nr += recx_nr;		       \
			break;						       \
		}							       \
		(r_recx)[cur_idx].rx_idx = (recx_idx);			       \
		(r_recx)[cur_idx].rx_nr = (recx_nr);			       \
		EC_TRACE("tgt %d, cur_idx %d, adding idx "DF_U64", nr "DF_U64  \
			 " start_idx[%d] %d, r_idx[%d] %d.\n", tgt, cur_idx,   \
			 recx_idx, recx_nr, tgt, (start_idx)[tgt], tgt,	       \
			 (r_idx)[tgt]);					       \
		(r_idx)[tgt]++;						       \
	} while (0)
#define ec_vos_idx(idx)							       \
	obj_ec_vos_recx_idx(idx, stripe_rec_nr, cell_rec_nr)

/**
 * Add data recx to reassemble recx array.
 * \param[in]		recx		User input recx
 * \param[out]		r_recx		reassembled recx
 * \param[int/out]	r_idx		tgts' recx index array
 * \param[in]		start_idx	tgts' recx start index array
 * \param[in]		oca		obj class attribute
 * \param[in]		add_parity	true to add to parity cells
 */
static inline void
ec_data_recx_add(daos_recx_t *recx, daos_recx_t *r_recx, uint32_t *r_idx,
		 uint32_t *start_idx, struct daos_oclass_attr *oca,
		 bool add_parity)
{
	uint64_t	stripe_rec_nr = obj_ec_stripe_rec_nr(oca);
	uint64_t	cell_rec_nr = obj_ec_cell_rec_nr(oca);
	uint64_t	start, end, r_start, r_end, tmp_idx, tmp_nr, tmp_end;
	uint32_t	i, first_tgt, last_tgt, tgt;

	if (recx->rx_nr == 0)
		return;

	EC_TRACE("adding recx idx "DF_U64", nr "DF_U64", add_parity %d.\n",
		 recx->rx_idx, recx->rx_nr, add_parity);

	if (add_parity) {
		/* replicated data on parity node need not VOS index mapping */
		for (i = 0; i < obj_ec_parity_tgt_nr(oca); i++)
			ec_recx_add(r_recx, r_idx, start_idx,
				    obj_ec_data_tgt_nr(oca) + i,
				    recx->rx_idx, recx->rx_nr);
	}

	start = recx->rx_idx;
	end = start + recx->rx_nr;
	/* for small recx, add recx per cell one by one */
	if (recx->rx_nr <= (stripe_rec_nr - cell_rec_nr)) {
		/* add first recx */
		tmp_idx = recx->rx_idx;
		tmp_nr = MIN(recx->rx_nr, cell_rec_nr - tmp_idx % cell_rec_nr);
		tgt = obj_ec_tgt_of_recx_idx(tmp_idx, stripe_rec_nr,
					     cell_rec_nr);
		ec_recx_add(r_recx, r_idx, start_idx, tgt, ec_vos_idx(tmp_idx),
			    tmp_nr);
		/* add remaining recxs */
		tmp_idx = roundup(tmp_idx + 1, cell_rec_nr);
		while (tmp_idx < end) {
			tgt = obj_ec_tgt_of_recx_idx(tmp_idx, stripe_rec_nr,
						     cell_rec_nr);
			tmp_nr = MIN(cell_rec_nr, end - tmp_idx);
			ec_recx_add(r_recx, r_idx, start_idx, tgt,
				    ec_vos_idx(tmp_idx), tmp_nr);
			tmp_idx += cell_rec_nr;
		}
		return;
	}
	/* for large recx, more efficient to calculate per target */
	first_tgt = obj_ec_tgt_of_recx_idx(start, stripe_rec_nr,
					   obj_ec_cell_rec_nr(oca));
	last_tgt = obj_ec_tgt_of_recx_idx(end - 1, stripe_rec_nr,
					   obj_ec_cell_rec_nr(oca));
	for (i = 0; i < obj_ec_data_tgt_nr(oca); i++) {
		if (i < first_tgt)
			r_start = roundup(start, stripe_rec_nr) +
				  i * cell_rec_nr;
		else if (i == first_tgt)
			r_start = start;
		else
			r_start = rounddown(start, cell_rec_nr) +
				  (i - first_tgt) * cell_rec_nr;

		if (i < last_tgt)
			r_end = rounddown(end - 1, stripe_rec_nr) +
				(i + 1) * cell_rec_nr;
		else if (i == last_tgt)
			r_end = end;
		else
			r_end = rounddown(end, stripe_rec_nr) -
				stripe_rec_nr + (i + 1) * cell_rec_nr;
		D_ASSERT(r_end > r_start);
		D_ASSERT(i == obj_ec_tgt_of_recx_idx(r_start, stripe_rec_nr,
						     cell_rec_nr));
		tmp_idx = ec_vos_idx(r_start);
		tmp_end = ec_vos_idx(r_end);
		if (r_end % cell_rec_nr == 0 && r_end % stripe_rec_nr != 0)
			tmp_end += cell_rec_nr;
		tmp_nr = tmp_end - tmp_idx;
		EC_TRACE("tgt %d, r_start "DF_U64", r_end "DF_U64", tmp_idx "
			 DF_U64", tmp_end "DF_U64", first_tgt %d,last_tgt %d\n",
			 i, r_start, r_end, tmp_idx, tmp_end, first_tgt,
			 last_tgt);
		ec_recx_add(r_recx, r_idx, start_idx, i, tmp_idx, tmp_nr);
	}
}

/** Add parity recx (full-stripe) to reassemble recx array */
static inline void
ec_parity_recx_add(daos_recx_t *recx, daos_recx_t *r_recx, uint32_t *r_idx,
		   uint32_t *start_idx, struct daos_oclass_attr *oca)
{
	uint64_t	stripe_rec_nr = obj_ec_stripe_rec_nr(oca);
	uint64_t	cell_rec_nr = obj_ec_cell_rec_nr(oca);
	uint64_t	tmp_idx, tmp_nr;
	uint32_t	i;

	D_ASSERTF((recx->rx_idx % stripe_rec_nr) == 0, "bad rx_idx\n");
	D_ASSERTF((recx->rx_nr % stripe_rec_nr) == 0, "bad rx_nr\n");
	D_ASSERT(recx->rx_nr > 0);
	tmp_idx = ec_vos_idx(recx->rx_idx) | PARITY_INDICATOR;
	tmp_nr = (recx->rx_nr / stripe_rec_nr) * cell_rec_nr;

	for (i = 0; i < obj_ec_parity_tgt_nr(oca); i++)
		ec_recx_add(r_recx, r_idx, start_idx,
			    obj_ec_data_tgt_nr(oca) + i,
			    tmp_idx, tmp_nr);
}

/**
 * Add mem segment to seg_sorter, then later can pack to reassemble sgl.
 *
 * \param[in]		recx		User input recx
 * \param[in]		iod_size	recored size
 * \param[in]		sgl		User input sgl
 * \param[in]		idx		index of sgl iov
 * \param[in]		off		offset of the sgl iov
 * \param[in]		oca		obj class attribute
 * \param[in]		iovs		temporary buffer for iov segments
 * \param[in]		iov_capa	capacity number of iovs
 * \param[out]		sorter		seg sorter to insert mem segments
 * \param[in]		add_parity	true to add to parity cells
 */
static void
ec_data_seg_add(daos_recx_t *recx, daos_size_t iod_size, d_sg_list_t *sgl,
		uint32_t *idx, uint64_t *off, struct daos_oclass_attr *oca,
		d_iov_t *iovs, uint32_t iov_capa,
		struct obj_ec_seg_sorter *sorter, bool add_parity)
{
	uint64_t	stripe_rec_nr = obj_ec_stripe_rec_nr(oca);
	uint64_t	cell_rec_nr = obj_ec_cell_rec_nr(oca);
	uint64_t	recx_size, recx_idx, recx_nr, iov_off, end;
	uint32_t	i, iov_idx, tgt, iov_nr = 0;

	if (recx->rx_nr == 0)
		return;
	recx_size = recx->rx_nr * iod_size;

	if (add_parity) {
		iov_idx = *idx;
		iov_off = *off;
		daos_sgl_consume(sgl, iov_idx, iov_off, recx_size, iovs,
				 iov_nr);
		D_ASSERT(iov_nr <= iov_capa);
		for (i = 0; i < obj_ec_parity_tgt_nr(oca); i++)
			obj_ec_seg_insert(sorter, obj_ec_data_tgt_nr(oca) + i,
					  iovs, iov_nr);
	}

	iov_idx = *idx;
	iov_off = *off;
	end = recx->rx_idx + recx->rx_nr;
	/* add segment one by one, start from first cell */
	recx_idx = (recx)->rx_idx;
	recx_nr = MIN(recx->rx_nr, cell_rec_nr - recx_idx % cell_rec_nr);
	recx_size = recx_nr * iod_size;
	tgt = obj_ec_tgt_of_recx_idx(recx_idx, stripe_rec_nr, cell_rec_nr);
	daos_sgl_consume(sgl, iov_idx, iov_off, recx_size, iovs, iov_nr);
	D_ASSERT(iov_nr <= iov_capa);
	obj_ec_seg_insert(sorter, tgt, iovs, iov_nr);
	/* add remaining recxs */
	recx_idx = roundup(recx_idx + 1, cell_rec_nr);
	while (recx_idx < end) {
		recx_nr = MIN(cell_rec_nr, end - recx_idx);
		tgt = obj_ec_tgt_of_recx_idx(recx_idx, stripe_rec_nr,
					     cell_rec_nr);
		recx_size = recx_nr * iod_size;
		daos_sgl_consume(sgl, iov_idx, iov_off, recx_size, iovs,
				 iov_nr);
		D_ASSERT(iov_nr <= iov_capa);
		obj_ec_seg_insert(sorter, tgt, iovs, iov_nr);
		recx_idx += cell_rec_nr;
	}
	*idx = iov_idx;
	*off = iov_off;
}

static void
ec_parity_seg_add(struct obj_ec_recx_array *ec_recxs, daos_iod_t *iod,
		  struct daos_oclass_attr *oca,
		  struct obj_ec_seg_sorter *sorter)
{
	uint64_t	cell_bytes = obj_ec_cell_bytes(iod, oca);
	d_iov_t		iov;
	uint32_t	i;

	if (ec_recxs->oer_stripe_total == 0)
		return;
	iov.iov_len = ec_recxs->oer_stripe_total * cell_bytes;
	iov.iov_buf_len = iov.iov_len;
	for (i = 0; i < obj_ec_parity_tgt_nr(oca); i++) {
		iov.iov_buf = ec_recxs->oer_pbufs[i];
		obj_ec_seg_insert(sorter, obj_ec_data_tgt_nr(oca) + i,
				  &iov, 1);
	}
}

static void
dump_recx(daos_recx_t *recx, struct daos_oclass_attr *oca,
	  uint64_t stripe_rec_nr, uint32_t tgt)
{
	uint64_t	tmp_idx, start;

	if (oca == NULL) {
		/* just dump raw recx */
		if (recx->rx_idx & PARITY_INDICATOR) {
			tmp_idx = recx->rx_idx & (~PARITY_INDICATOR);
			D_PRINT(" [P_"DF_U64", "DF_U64"]", tmp_idx,
				recx->rx_nr);
		} else {
			D_PRINT(" ["DF_U64", "DF_U64"]", recx->rx_idx,
				recx->rx_nr);
		}
		return;
	}

	/* when oca != NULL, translate VOS idx to original daos index */
	if (tgt < obj_ec_data_tgt_nr(oca)) {
		start = obj_ec_idx_of_vos_idx(recx->rx_idx, stripe_rec_nr,
				obj_ec_cell_rec_nr(oca), tgt);
		D_PRINT(" ["DF_U64", "DF_U64"]", start, recx->rx_nr);
	} else {
		if (recx->rx_idx & PARITY_INDICATOR) {
			tmp_idx = recx->rx_idx & (~PARITY_INDICATOR);
			start = obj_ec_idx_of_vos_idx(tmp_idx, stripe_rec_nr,
					obj_ec_cell_rec_nr(oca),
					tgt - obj_ec_data_tgt_nr(oca));
			D_PRINT(" [P_"DF_U64", "DF_U64"]", start,
				recx->rx_nr);
		} else {
			D_PRINT(" ["DF_U64", "DF_U64"]", recx->rx_idx,
				recx->rx_nr);
		}
	}
}

void
obj_reasb_req_dump(struct obj_reasb_req *reasb_req, d_sg_list_t *usgl,
		   struct daos_oclass_attr *oca, uint64_t stripe_rec_nr,
		   uint32_t iod_idx)
{
	daos_iod_t			*iod;
	daos_recx_t			*recx;
	d_sg_list_t			*sgl;
	d_iov_t				*iov;
	struct obj_io_desc		*oiod;
	struct obj_shard_iod		*siod;
	struct obj_ec_recx_array	*ec_recx_array;
	uint32_t			*tgt_recx_nrs;
	uint32_t			*tgt_recx_idxs;
	struct obj_ec_recx		*ec_recx;
	uint8_t				*tgt_bitmap = reasb_req->tgt_bitmap;
	uint64_t			 offset = 0;
	uint32_t			 i, j, idx, tgt;

	i = iod_idx;
	iod = &reasb_req->orr_iods[i];
	sgl = &reasb_req->orr_sgls[i];
	oiod = &reasb_req->orr_oiods[i];
	ec_recx_array = &reasb_req->orr_recxs[i];
	tgt_recx_nrs = ec_recx_array->oer_tgt_recx_nrs;
	tgt_recx_idxs = ec_recx_array->oer_tgt_recx_idxs;
	D_PRINT("================ reasb req %d ================\n", i);
	D_PRINT("iod, akey %s, iod_size "DF_U64", iod_nr %d\n",
		(char *)iod->iod_name.iov_buf, iod->iod_size,
		iod->iod_nr);
	D_PRINT("recxs per target [daos_idx, nr]:\n");
	for (tgt = 0; tgt < obj_ec_tgt_nr(oca); tgt++) {
		if (tgt_recx_nrs[tgt] == 0)
			continue;
		D_PRINT("tgt[%2d]: ", tgt);
		for (j = 0; j < tgt_recx_nrs[tgt]; j++) {
			idx = tgt_recx_idxs[tgt] + j;
			recx = &iod->iod_recxs[idx];
			dump_recx(recx, oca, stripe_rec_nr, tgt);
		}
		D_PRINT("\n");
	}

	if (iod->iod_recxs != NULL) {
		D_PRINT("\nrecxs array [vos_idx, nr]:\n");
		for (j = 0; j < iod->iod_nr; j++) {
			recx = &iod->iod_recxs[j];
			if (j % 8 == 0)
				D_PRINT("[%3d]:", j);
			dump_recx(recx, NULL, 0, 0);
			if (j % 8 == 7)
				D_PRINT("\n");
		}
		D_PRINT("\n");
	}

	D_PRINT("\nsgl, sg_nr %d, sg_nr_out %d\n", sgl->sg_nr, sgl->sg_nr_out);
	D_PRINT("segments [iov_buf (offset), iov_len]:\n");
	D_PRINT("(offset is only meaningful for data (non-parity) "
		"segments when user sgl with only one segment)\n");
	for (j = 0; j < sgl->sg_nr; j++) {
		iov = &sgl->sg_iovs[j];
		offset = (uintptr_t)(iov->iov_buf) -
			 (uintptr_t)(usgl->sg_iovs[0].iov_buf);
		if (j % 4 == 0)
			D_PRINT("[%3d]:", j);
		D_PRINT(" [%p(off "DF_U64"), %zu]", iov->iov_buf,
			offset, iov->iov_len);
		if (j % 4 == 3)
			D_PRINT("\n");
	}
	D_PRINT("\n");

	D_PRINT("\noiod, oiod_nr %d, oiod_flags 0x%x\n",
		oiod->oiod_nr, oiod->oiod_flags);
	D_PRINT("siods [siod_tgt_idx, (siod_idx, siod_nr), siod_off]:\n");
	for (j = 0; oiod->oiod_siods != NULL && j < oiod->oiod_nr; j++) {
		siod = &oiod->oiod_siods[j];
		D_PRINT("[%3d]:", j);
		D_PRINT(" [%d, (%d, %d), "DF_U64"]\n",
			siod->siod_tgt_idx, siod->siod_idx,
			siod->siod_nr, siod->siod_off);
	}

	D_PRINT("\nec_recx_array, oer_stripe_total %d, oer_nr %d\n",
		ec_recx_array->oer_stripe_total,
		ec_recx_array->oer_nr);
	D_PRINT("ec full stripes [oer_idx, oer_stripe_nr, oer_byte_off,"
		" (start, end)]:\n");
	for (j = 0; ec_recx_array->oer_recxs != NULL &&
		    j < ec_recx_array->oer_nr; j++) {
		ec_recx = &ec_recx_array->oer_recxs[j];
		recx = &ec_recx->oer_recx;
		if (j % 8 == 0)
			D_PRINT("[%3d]:", j);
		D_PRINT(" [%d, %d, "DF_U64", ("DF_U64", "DF_U64")]",
			ec_recx->oer_idx, ec_recx->oer_stripe_nr,
			ec_recx->oer_byte_off, recx->rx_idx,
			recx->rx_idx + recx->rx_nr);
		if (j % 8 == 7)
			D_PRINT("\n");
	}
	D_PRINT("\n");

	D_PRINT("\ntarget bit map:\n");
	for (tgt = 0; tgt < obj_ec_tgt_nr(oca); tgt++) {
		D_PRINT("tgt_%d:%d,", tgt, isset(tgt_bitmap, tgt) != 0);
		if (tgt % 8 == 7)
			D_PRINT("\n");
	}
	D_PRINT("\n");
}

#define EC_INLINE_IOVS		(16)
/**
 * Reassemble iod/sgl/recx for EC.
 * Input user \a iod, \a sgl, and \a recx_array,
 * Output reassembled \a riod, \a rsgl and \a oiod.
 */
static int
obj_ec_recx_reasb(daos_iod_t *iod, d_sg_list_t *sgl,
		  struct daos_oclass_attr *oca,
		  struct obj_reasb_req *reasb_req, uint32_t iod_idx,
		  bool update)
{
	struct obj_ec_recx_array	*ec_recx_array =
						&reasb_req->orr_recxs[iod_idx];
	daos_iod_t			*riod = &reasb_req->orr_iods[iod_idx];
	d_sg_list_t			*rsgl = &reasb_req->orr_sgls[iod_idx];
	struct obj_io_desc		*oiod = &reasb_req->orr_oiods[iod_idx];
	struct obj_shard_iod		*siod;
	struct obj_ec_seg_sorter	*sorter =
					&reasb_req->orr_sorters[iod_idx];
	uint32_t			*tgt_recx_nrs =
					 ec_recx_array->oer_tgt_recx_nrs;
	uint32_t			*tgt_recx_idxs =
					 ec_recx_array->oer_tgt_recx_idxs;
	uint64_t			 stripe_rec_nr =
						 obj_ec_stripe_rec_nr(oca);
	uint64_t			 cell_rec_nr = obj_ec_cell_rec_nr(oca);
	struct obj_ec_recx		*full_ec_recx;
	uint32_t			 tidx[OBJ_EC_MAX_M] = {0};
	uint32_t			 ridx[OBJ_EC_MAX_M] = {0};
	d_iov_t				 iov_inline[EC_INLINE_IOVS];
	daos_recx_t			*recx, *full_recx, tmp_recx;
	d_iov_t				*iovs = NULL;
	uint32_t			 i, j, k, idx, last;
	uint32_t			 tgt_nr, empty_nr;
	uint32_t			 iov_idx = 0, iov_nr = sgl->sg_nr;
	uint64_t			 iov_off = 0, recx_end, full_end;
	uint64_t			 rec_nr, iod_size = iod->iod_size;
	bool				 with_full_stripe;
	bool				 punch;
	int				 rc = 0;

	D_ASSERT(cell_rec_nr > 0);
	if (iov_nr <= EC_INLINE_IOVS) {
		iovs = iov_inline;
	} else {
		D_ALLOC_ARRAY(iovs, iov_nr);
		if (iovs == NULL)
			return -DER_NOMEM;
	}
	punch = (update && iod->iod_size == DAOS_REC_ANY);

	for (i = 0; i < iod->iod_nr; i++) {
		recx = &iod->iod_recxs[i];
		with_full_stripe = recx_with_full_stripe(i, ec_recx_array,
							 &full_ec_recx);
		if (!with_full_stripe || !update) {
			ec_data_recx_add(recx, riod->iod_recxs, ridx,
					 tgt_recx_idxs, oca, update);
			ec_data_seg_add(recx, iod_size, sgl, &iov_idx, &iov_off,
					oca, iovs, iov_nr, sorter, update);
			continue;
		}

		full_recx = &full_ec_recx->oer_recx;
		D_ASSERT(recx->rx_idx <= full_recx->rx_idx);
		if (recx->rx_idx < full_recx->rx_idx) {
			tmp_recx.rx_idx = recx->rx_idx;
			tmp_recx.rx_nr = full_recx->rx_idx - recx->rx_idx;
			D_ASSERTF(tmp_recx.rx_nr == (stripe_rec_nr -
					recx->rx_idx % stripe_rec_nr),
				  "bad recx\n");
			ec_data_recx_add(&tmp_recx, riod->iod_recxs, ridx,
					 tgt_recx_idxs, oca, true);
			ec_data_seg_add(&tmp_recx, iod_size, sgl, &iov_idx,
					&iov_off, oca, iovs, iov_nr, sorter,
					true);
		}
		ec_data_recx_add(full_recx, riod->iod_recxs, ridx,
				 tgt_recx_idxs, oca, false);
		ec_data_seg_add(full_recx, iod_size, sgl, &iov_idx, &iov_off,
				oca, iovs, iov_nr, sorter, false);
		recx_end = recx->rx_idx + recx->rx_nr;
		full_end = full_recx->rx_idx + full_recx->rx_nr;
		D_ASSERT(recx_end >= full_end);
		if (recx_end > full_end) {
			tmp_recx.rx_idx = full_end;
			tmp_recx.rx_nr = recx_end - full_end;
			ec_data_recx_add(&tmp_recx, riod->iod_recxs, ridx,
					 tgt_recx_idxs, oca, true);
			ec_data_seg_add(&tmp_recx, iod_size, sgl, &iov_idx,
					&iov_off, oca, iovs, iov_nr, sorter,
					true);
		}
	}

	if (update) {
		for (i = 0; i < ec_recx_array->oer_nr; i++) {
			full_ec_recx = &ec_recx_array->oer_recxs[i];
			full_recx = &full_ec_recx->oer_recx;
			ec_parity_recx_add(full_recx, riod->iod_recxs, ridx,
					   tgt_recx_idxs, oca);
		}
		ec_parity_seg_add(ec_recx_array, iod, oca, sorter);
	}

	if (!punch)
		obj_ec_seg_pack(sorter, rsgl);

	/* generate the oiod/siod */
	tgt_nr = update ? obj_ec_tgt_nr(oca) : obj_ec_data_tgt_nr(oca);
	for (i = 0, idx = 0, last = 0; i < tgt_nr; i++) {
		/* get each tgt's idx in the compact oiod_siods array */
		if (tgt_recx_nrs[i] != 0)
			tidx[i] = idx++;
		else
			tidx[i] = -1;
		for (j = last; j < tgt_recx_idxs[i] + tgt_recx_nrs[i]; j++) {
			if (riod->iod_recxs[j].rx_nr != 0)
				continue;
			/* being merged so left empty space */
			D_ASSERT(j != tgt_recx_idxs[i]);
			D_ASSERT(j < riod->iod_nr);
			for (k = j; k < tgt_recx_nrs[i] + tgt_recx_idxs[i]; k++)
				D_ASSERT(riod->iod_recxs[k].rx_nr == 0);
			empty_nr = tgt_recx_nrs[i] + tgt_recx_idxs[i] - j;
			for (k = j; k < riod->iod_nr - empty_nr; k++)
				riod->iod_recxs[k] =
					riod->iod_recxs[k + empty_nr];
			for (k = riod->iod_nr - empty_nr;
			     k < riod->iod_nr; k++) {
				riod->iod_recxs[k].rx_idx = 0;
				riod->iod_recxs[k].rx_nr = 0;
			}
			tgt_recx_nrs[i] -= empty_nr;
			for (k = i + 1; k < tgt_nr; k++)
				tgt_recx_idxs[k] -= empty_nr;
			riod->iod_nr -= empty_nr;
			break;
		}
		last = tgt_recx_idxs[i] + tgt_recx_nrs[i];
	}
	oiod->oiod_nr = idx;
	for (i = 0, rec_nr = 0, last = 0; i < tgt_nr; i++) {
		if (tgt_recx_nrs[i] == 0)
			continue;
		siod = &oiod->oiod_siods[tidx[i]];
		siod->siod_tgt_idx = i;
		siod->siod_idx = tgt_recx_idxs[i];
		siod->siod_nr = tgt_recx_nrs[i];
		siod->siod_off = rec_nr * iod_size;
		for (idx = last; idx < tgt_recx_idxs[i] + tgt_recx_nrs[i];
		     idx++) {
			rec_nr += riod->iod_recxs[idx].rx_nr;
		}
		last = tgt_recx_idxs[i] + tgt_recx_nrs[i];
	}

#if EC_DEBUG
	obj_reasb_req_dump(reasb_req, sgl, oca, stripe_rec_nr, iod_idx);
#endif

	if (iovs != NULL && iovs != iov_inline)
		D_FREE(iovs);
	return rc;
}

#define obj_ec_set_tgt(tgt_bitmap, idx, start, end)			\
	do {								\
		for (idx = start; idx <= end; idx++)			\
			setbit(tgt_bitmap, idx);			\
	} while (0)

static int
obj_ec_singv_req_reasb(daos_obj_id_t oid, daos_iod_t *iod, d_sg_list_t *sgl,
		       struct daos_oclass_attr *oca,
		       struct obj_reasb_req *reasb_req,
		       uint32_t iod_idx, bool update)
{
	struct obj_ec_recx_array	*ec_recx_array;
	uint8_t				*tgt_bitmap = reasb_req->tgt_bitmap;
	d_sg_list_t			*r_sgl;
	bool				 punch, singv_parity = false;
	uint64_t			 cell_bytes;
	uint32_t			 idx, tgt_nr;
	int				 rc = 0;

	ec_recx_array = &reasb_req->orr_recxs[iod_idx];
	punch = (update && iod->iod_size == DAOS_REC_ANY);

	ec_recx_array->oer_k = oca->u.ec.e_k;
	ec_recx_array->oer_p = oca->u.ec.e_p;
	if (obj_ec_singv_one_tgt(iod, sgl, oca)) {
		/* small singv stores on one target and replicates to all
		 * parity targets.
		 */
		idx = obj_ec_singv_small_idx(oca, iod);
		setbit(tgt_bitmap, idx);
		tgt_nr = 1;
		if (update) {
			tgt_nr += obj_ec_parity_tgt_nr(oca);
			obj_ec_set_tgt(tgt_bitmap, idx, obj_ec_data_tgt_nr(oca),
				       obj_ec_tgt_nr(oca) - 1);
		}
	} else {
		struct dcs_singv_layout	*singv_lo;

		singv_lo = &reasb_req->orr_singv_los[iod_idx];
		singv_lo->cs_even_dist = 1;
		if (iod->iod_size != DAOS_REC_ANY)
			singv_lo->cs_bytes =
				obj_ec_singv_cell_bytes(iod->iod_size, oca);
		/* large singv evenly distributed to all data targets */
		if (update) {
			tgt_nr = obj_ec_tgt_nr(oca);
			singv_lo->cs_nr = tgt_nr;
			obj_ec_set_tgt(tgt_bitmap, idx, 0,
				       obj_ec_tgt_nr(oca) - 1);
			if (!punch)
				singv_parity = true;
		} else {
			tgt_nr = obj_ec_data_tgt_nr(oca);
			singv_lo->cs_nr = tgt_nr;
			obj_ec_set_tgt(tgt_bitmap, idx, 0,
				       obj_ec_data_tgt_nr(oca) - 1);
		}
	}

	reasb_req->orr_iods[iod_idx].iod_nr = 1;
	rc = obj_io_desc_init(&reasb_req->orr_oiods[iod_idx], tgt_nr,
			      OBJ_SIOD_SINGV);
	if (rc)
		goto out;

	r_sgl = &reasb_req->orr_sgls[iod_idx];
	if (singv_parity) {
		uint32_t	iov_nr = 0, iov_idx = 0, iov_off = 0;

		/* encode the EC parity for evenly distributed singv update */
		ec_recx_array->oer_stripe_total = 1;
		D_ASSERT(iod->iod_size != DAOS_REC_ANY);
		cell_bytes = obj_ec_singv_cell_bytes(iod->iod_size, oca);
		rc = obj_ec_pbufs_init(ec_recx_array, cell_bytes);
		if (rc)
			goto out;
		rc = obj_ec_recx_encode(oid, iod, sgl, oca, ec_recx_array);
		if (rc) {
			D_ERROR(DF_OID" obj_ec_recx_encode failed %d.\n",
				DP_OID(oid), rc);
			goto out;
		}
		/* reassemble the sgl */
		rc = daos_sgl_init(r_sgl,
				   sgl->sg_nr + obj_ec_parity_tgt_nr(oca));
		if (rc)
			goto out;

		/* take singv size as input sgl possibly with more buffer */
		daos_sgl_consume(sgl, iov_idx, iov_off, iod->iod_size,
				 r_sgl->sg_iovs, iov_nr);
		D_ASSERT(iov_nr > 0 && iov_nr <= sgl->sg_nr);
		for (idx = 0; idx < obj_ec_parity_tgt_nr(oca); idx++)
			d_iov_set(&r_sgl->sg_iovs[iov_nr + idx],
				  ec_recx_array->oer_pbufs[idx], cell_bytes);
		r_sgl->sg_nr = iov_nr + obj_ec_parity_tgt_nr(oca);
	} else {
		/* copy the sgl */
		rc = daos_sgl_init(r_sgl, sgl->sg_nr);
		if (rc)
			goto out;
		memcpy(r_sgl->sg_iovs, sgl->sg_iovs,
		       sizeof(*sgl->sg_iovs) * sgl->sg_nr);
	}

#if EC_DEBUG
	obj_reasb_req_dump(reasb_req, sgl, oca, 0, iod_idx);
#endif

out:
	return rc;
}

int
obj_ec_req_reasb(daos_obj_rw_t *args, daos_obj_id_t oid,
		 struct daos_oclass_attr *oca, struct obj_reasb_req *reasb_req,
		 bool update)
{
	daos_iod_t		*iods;
	d_sg_list_t		*sgls;
	uint32_t		 iod_nr = args->nr;
	int			 i, rc = 0;

	iods = args->iods;
	sgls = args->sgls;
	for (i = 0; i < iod_nr; i++) {
		if (iods[i].iod_type == DAOS_IOD_SINGLE) {
			rc = obj_ec_singv_req_reasb(oid, &iods[i], &sgls[i],
						    oca, reasb_req, i, update);
			if (rc) {
				D_ERROR(DF_OID" singv_req_reasb failed %d.\n",
					DP_OID(oid), rc);
				goto out;
			}
			continue;
		}

		/* For array EC obj, scan/encode/reasb for each iod */
		rc = obj_ec_recx_scan(&iods[i], &sgls[i], oca, reasb_req, i,
				      update);
		if (rc) {
			D_ERROR(DF_OID" obj_ec_recx_scan failed %d.\n",
				DP_OID(oid), rc);
			goto out;
		}

		rc = obj_ec_recx_encode(oid, &iods[i], &sgls[i], oca,
					&reasb_req->orr_recxs[i]);
		if (rc) {
			D_ERROR(DF_OID" obj_ec_recx_encode failed %d.\n",
				DP_OID(oid), rc);
			goto out;
		}

		rc = obj_ec_recx_reasb(&iods[i], &sgls[i], oca, reasb_req, i,
				       update);
		if (rc) {
			D_ERROR(DF_OID" obj_ec_recx_reasb failed %d.\n",
				DP_OID(oid), rc);
			goto out;
		}
	}

	for (i = 0; i < obj_ec_tgt_nr(oca); i++) {
		if (isset(reasb_req->tgt_bitmap, i))
			reasb_req->orr_tgt_nr++;
	}

	if (!update) {
		reasb_req->tgt_oiods = obj_ec_tgt_oiod_init(
			reasb_req->orr_oiods, iod_nr, reasb_req->tgt_bitmap,
			obj_ec_tgt_nr(oca) - 1, reasb_req->orr_tgt_nr);
		if (reasb_req->tgt_oiods == NULL) {
			D_ERROR(DF_OID" obj_ec_tgt_oiod_init failed.\n",
				DP_OID(oid));
			rc = -DER_NOMEM;
			goto out;
		}
	}

out:
	return rc;
}

void
obj_ec_tgt_oiod_fini(struct obj_tgt_oiod *tgt_oiods)
{
	if (tgt_oiods == NULL)
		return;
	D_FREE(tgt_oiods[0].oto_offs);
	D_FREE(tgt_oiods);
}

struct obj_tgt_oiod *
obj_ec_tgt_oiod_get(struct obj_tgt_oiod *tgt_oiods, uint32_t tgt_nr,
		    uint32_t tgt_idx)
{
	struct obj_tgt_oiod	*tgt_oiod;
	uint32_t		 tgt;

	for (tgt = 0; tgt < tgt_nr; tgt++) {
		tgt_oiod = &tgt_oiods[tgt];
		if (tgt_oiod->oto_tgt_idx == tgt_idx)
			return tgt_oiod;
	}

	return NULL;
}

struct obj_tgt_oiod *
obj_ec_tgt_oiod_init(struct obj_io_desc *r_oiods, uint32_t iod_nr,
		     uint8_t *tgt_bitmap, uint32_t tgt_max_idx, uint32_t tgt_nr)
{
	struct obj_tgt_oiod	*tgt_oiod, *tgt_oiods;
	struct obj_io_desc	*oiod, *r_oiod;
	struct obj_shard_iod	*siod, *r_siod;
	void			*buf;
	uint8_t			*tmp_ptr;
	daos_size_t		 off_size, oiod_size, siod_size, item_size;
	uint32_t		 i, j, idx, tgt;

	D_ASSERT(tgt_nr > 0 && iod_nr > 0);

	D_ALLOC_ARRAY(tgt_oiods, tgt_nr);
	if (tgt_oiods == NULL)
		return NULL;

	off_size = sizeof(uint64_t);
	oiod_size = roundup(sizeof(struct obj_io_desc), 8);
	siod_size = roundup(sizeof(struct obj_shard_iod), 8);
	item_size = (off_size + oiod_size + siod_size) * iod_nr;
	D_ALLOC(buf, item_size * tgt_nr);
	if (buf == NULL) {
		D_FREE(tgt_oiods);
		return NULL;
	}

	for (i = 0, idx = 0; i < tgt_nr; i++, idx++) {
		while (isclr(tgt_bitmap, idx))
			idx++;
		D_ASSERT(idx <= tgt_max_idx);
		tgt_oiod = &tgt_oiods[i];
		tgt_oiod->oto_iod_nr = iod_nr;
		tgt_oiod->oto_tgt_idx = idx;
		tmp_ptr = buf + i * item_size;
		tgt_oiod->oto_offs = (void *)tmp_ptr;
		tmp_ptr += off_size * iod_nr;
		tgt_oiod->oto_oiods = (void *)tmp_ptr;
		tmp_ptr += oiod_size * iod_nr;
		for (j = 0; j < iod_nr; j++) {
			oiod = &tgt_oiod->oto_oiods[j];
			oiod->oiod_nr = 1;
			oiod->oiod_flags = OBJ_SIOD_PROC_ONE;
			siod = (void *)tmp_ptr;
			tmp_ptr += siod_size;
			siod->siod_tgt_idx = idx;
			siod->siod_nr = 0;
			oiod->oiod_siods = siod;
		}
	}

	/* traverse reassembled oiod and fill the tgt_oiod (per target oiod) */
	for (i = 0; i < iod_nr; i++) {
		r_oiod = &r_oiods[i];
		if (r_oiod->oiod_flags & OBJ_SIOD_SINGV) {
			for (j = 0; j < tgt_nr; j++) {
				tgt_oiod = &tgt_oiods[j];
				oiod = &tgt_oiod->oto_oiods[i];
				oiod->oiod_flags |= OBJ_SIOD_SINGV;
				oiod->oiod_nr = 0;
				oiod->oiod_tgt_idx = tgt_oiod->oto_tgt_idx;
				oiod->oiod_siods = NULL;
			}
			continue;
		}
		for (j = 0; j < r_oiod->oiod_nr; j++) {
			r_siod = &r_oiod->oiod_siods[j];
			tgt = r_siod->siod_tgt_idx;
			tgt_oiod = obj_ec_tgt_oiod_get(tgt_oiods, tgt_nr, tgt);
			D_ASSERT(tgt_oiod->oto_tgt_idx == tgt);
			tgt_oiod->oto_offs[i] = r_siod->siod_off;
			siod = &tgt_oiod->oto_oiods[i].oiod_siods[0];
			D_ASSERT(siod->siod_tgt_idx == tgt);
			siod->siod_idx = r_siod->siod_idx;
			siod->siod_nr = r_siod->siod_nr;
			D_ASSERT(siod->siod_nr > 0);
		}
	}

	return tgt_oiods;
<<<<<<< HEAD
=======
}

/* EC struct used to save state during encoding and to drive resource recovery.
 */
struct ec_params {
	daos_iod_t		*iods;	/* Replaces iod array in update.
					 * NULL except head of list
					 */
	d_sg_list_t		*sgls;	/* Replaces sgl array in update.
					 * NULL except head
					 */
	unsigned int		nr;	/* number of records in iods and sgls
					 * (same as update_t)
					 */
	daos_iod_t		niod;	/* replacement IOD for an input IOD
					 * that includes full stripe.
					 */
	d_sg_list_t		nsgl;	/* replacement SGL for an input IOD that
					 * includes full stripe.
					 */
	struct obj_ec_parity	p_segs;	/* Structure containing array of
					 * pointers to parity extents.
					 */
	struct ec_params        *next;	/* Pointer to next entry in list. */
};

struct ec_fetch_params {
	daos_iod_t		*iods;	/* Replaces iod array in fetch. */
	struct ec_fetch_params	*next;/* Next entry in list */
	daos_iod_t		 niod;
	unsigned int		 nr;	/* number of records in iods    */
};

static bool
ec_is_full_stripe(daos_iod_t *iod, struct daos_oclass_attr *oca,
		  unsigned int recx_idx)
{
	uint32_t	ss = oca->u.ec.e_k * oca->u.ec.e_len;
	uint64_t	start = iod->iod_recxs[recx_idx].rx_idx * iod->iod_size;
	uint64_t	length = iod->iod_recxs[recx_idx].rx_nr * iod->iod_size;
	uint64_t	so = ss - start % ss;

	if (length < ss && start/ss == (start+length)/ss) {
		return false;
	}
	if (start % ss)
		length -= so;

	if (length < ss)
		return false;
	return true;
}

/* Determines weather a given IOD contains a recx that is at least a full
 * stripe's worth of data.
 */
static bool
ec_has_full_or_mult_stripe(daos_iod_t *iod, struct daos_oclass_attr *oca,
			   uint64_t *tgt_set)
{
	unsigned int	ss = oca->u.ec.e_k * oca->u.ec.e_len;
	unsigned int	i;

	for (i = 0; i < iod->iod_nr; i++) {
		if (iod->iod_type == DAOS_IOD_ARRAY) {
			uint64_t start =
				iod->iod_recxs[i].rx_idx * iod->iod_size;
			uint64_t length =
				iod->iod_recxs[i].rx_nr * iod->iod_size;

			if (length < ss && start/ss == (start+length)/ss) {
				continue;
			} else if (start % ss) {
				uint64_t so = ss - start % ss;

				start += so;
				length -= so;
				if (length >= ss) {
					*tgt_set = ~0UL;
				}
			} else {
				*tgt_set = ~0UL;
			}
			return true;
		} else if (iod->iod_type == DAOS_IOD_SINGLE) {
			*tgt_set = ~0UL;
			return false;
		}
	}
	return false;
}

/* Initialize a param structure for an IOD--SGL pair. */
static void
ec_init_params(struct ec_params *params, daos_iod_t *iod, d_sg_list_t *sgl)
{
	memset(params, 0, sizeof(struct ec_params));
	params->niod            = *iod;
	params->niod.iod_recxs  = NULL;
	params->niod.iod_nr     = 0;
}

/* The head of the params list contains the replacement IOD and SGL arrays.
 * These are used only when stripes have been encoded for the update.
 *
 * Called for head of list only (for the first IOD in the input that contains
 * a full stripe.
 */
static int
ec_set_head_params(struct ec_params *head, daos_obj_update_t *args,
		   unsigned int cnt)
{
	unsigned int i;

	D_ALLOC_ARRAY(head->iods, args->nr);
	if (head->iods == NULL)
		return -DER_NOMEM;
	D_ALLOC_ARRAY(head->sgls, args->nr);
	if (head->sgls == NULL) {
		D_FREE(head->iods);
		return -DER_NOMEM;
	}
	for (i = 0; i < cnt; i++) {
		head->iods[i] = args->iods[i];
		head->sgls[i] = args->sgls[i];
		head->nr++;
	}
	return 0;
}

/* Moves the SGL "cursors" to the start of a full stripe */
static void
ec_move_sgl_cursors(d_sg_list_t *sgl, size_t size, unsigned int *sg_idx,
		 size_t *sg_off)
{
	if (size < sgl->sg_iovs[*sg_idx].iov_len - *sg_off) {
		*sg_off += size;
	} else {
		size_t buf_len = sgl->sg_iovs[*sg_idx].iov_len - *sg_off;

		for (*sg_off = 0; *sg_idx < sgl->sg_nr; (*sg_idx)++) {
			if (buf_len + sgl->sg_iovs[*sg_idx].iov_len > size) {
				*sg_off = size - buf_len;
				break;
			}
			buf_len += sgl->sg_iovs[*sg_idx].iov_len;
		}
	}
}

/* Allocates a stripe's worth of parity cells. */
static int
ec_allocate_parity(struct obj_ec_parity *par, unsigned int len, unsigned int p,
		unsigned int prior_cnt)
{
	unsigned char	**nbuf;
	unsigned int	i;
	int		rc = 0;

	D_REALLOC_ARRAY(nbuf, par->p_bufs, (prior_cnt + p));
	if (nbuf == NULL)
		return -DER_NOMEM;
	par->p_bufs = nbuf;

	for (i = prior_cnt; i < prior_cnt + p; i++) {
		D_ALLOC(par->p_bufs[i], len);
		if (par->p_bufs[i] == NULL)
			return -DER_NOMEM;
		par->p_nr++;
	}
	return rc;
}

/* Encode all of the full stripes contained within the recx at recx_idx.
 */
static int
ec_array_encode(struct ec_params *params, daos_obj_id_t oid, daos_iod_t *iod,
		d_sg_list_t *sgl, struct daos_oclass_attr *oca,
		int recx_idx, unsigned int *sg_idx, size_t *sg_off)
{
	uint64_t	 s_cur;
	unsigned int	 len = oca->u.ec.e_len;
	unsigned int	 k = oca->u.ec.e_k;
	daos_recx_t     *this_recx = &iod->iod_recxs[recx_idx];
	uint64_t	 ss = (uint64_t)len * k;
	uint64_t	 recx_start_offset = this_recx->rx_idx * iod->iod_size;
	uint64_t	 recx_end_offset = (this_recx->rx_nr * iod->iod_size) +
					   recx_start_offset;
	uint64_t	 so = recx_start_offset % ss ?
						ss - recx_start_offset % ss : 0;
	unsigned int	 p = oca->u.ec.e_p;
	unsigned int	 i;
	int		 rc = 0;

	/* This recx is not a full stripe, so move sgl cursors and return */
	if (!ec_is_full_stripe(iod, oca, recx_idx)) {
		ec_move_sgl_cursors(sgl, this_recx->rx_nr * iod->iod_size,
				    sg_idx, sg_off);
		return rc;
	}

	/* s_cur is the index (in bytes) into the recx where a full stripe
	 * begins.
	 */
	s_cur = recx_start_offset + so;

	if (s_cur != recx_start_offset)
		/* if the start of stripe is not at beginning of recx, move
		 * the sgl index to where the stripe begins).
		 */
		ec_move_sgl_cursors(sgl, so, sg_idx, sg_off);

	for ( ; s_cur + ss <= recx_end_offset; s_cur += ss) {
		daos_recx_t *nrecx;

		rc = ec_allocate_parity(&(params->p_segs), len, p,
					params->niod.iod_nr);
		if (rc != 0)
			return rc;
		rc = obj_encode_full_stripe(oid, sgl, sg_idx, sg_off,
					    &(params->p_segs),
					    params->niod.iod_nr);
		if (rc != 0)
			return rc;
		/* Parity is prepended to the recx array, so we have to add
		 * them here for each encoded stripe.
		 */
		D_REALLOC_ARRAY(nrecx, (params->niod.iod_recxs),
				(params->niod.iod_nr+p));
		if (nrecx == NULL)
			return -DER_NOMEM;
		params->niod.iod_recxs = nrecx;
		for (i = 0; i < p; i++) {
			params->niod.iod_recxs[params->niod.iod_nr].rx_idx =
			PARITY_INDICATOR | (s_cur+i*len)/params->niod.iod_size;
			params->niod.iod_recxs[params->niod.iod_nr++].rx_nr =
				len / params->niod.iod_size;
		}
	}
	if (s_cur - ss < recx_end_offset) {
		s_cur -= ss;
		ec_move_sgl_cursors(sgl, recx_end_offset-s_cur, sg_idx, sg_off);
	}
	return rc;
}

/* Updates the params instance for a IOD -- SGL pair.
 * The parity recxs have already been added, this function appends the
 * original recx entries.
 * The parity cells are placed first in the SGL, followed by the
 * input entries.
 */
static int
ec_update_params(struct ec_params *params, daos_iod_t *iod, d_sg_list_t *sgl,
		 struct daos_ec_attr ec_attr)
{
	daos_recx_t	*nrecx;			/*new recx */
	daos_iod_t	*niod = &params->niod;	/* new iod  */
	unsigned int	 len = ec_attr.e_len;
	unsigned short	 k = ec_attr.e_k;
	unsigned int	 ss = len * k;
	unsigned int	 i;
	int		 rc = 0;

	D_REALLOC_ARRAY(nrecx, (niod->iod_recxs), (niod->iod_nr + iod->iod_nr));
	if (nrecx == NULL)
		return -DER_NOMEM;
	niod->iod_recxs = nrecx;
	for (i = 0; i < iod->iod_nr; i++) {
		uint64_t rem = iod->iod_recxs[i].rx_nr * iod->iod_size;
		uint64_t start = iod->iod_recxs[i].rx_idx * iod->iod_size;
		uint64_t partial = start % ss ? ss - start % ss : 0;
		uint32_t stripe_cnt = 0;
		uint32_t partial_cnt = 0;

		if (partial && partial < rem) {
			D_REALLOC_ARRAY(nrecx,
					(niod->iod_recxs),
					(niod->iod_nr +
					iod->iod_nr + 1));
			if (nrecx == NULL) {
				D_FREE(niod->iod_recxs);
				return -DER_NOMEM;
			}
			niod->iod_recxs = nrecx;
			niod->iod_recxs[params->niod.iod_nr].rx_nr =
							partial/iod->iod_size;
			niod->iod_recxs[params->niod.iod_nr++].rx_idx =
							start/iod->iod_size;
			start += partial;
			rem -= partial;
			partial_cnt = 1;
		}

		stripe_cnt = rem / ss;

		if (rem % (len*k)) {
			stripe_cnt++;
		}
		/* can't have more than one stripe in a recx entry */
		if (stripe_cnt > 1) {
			D_REALLOC_ARRAY(nrecx,
					(niod->iod_recxs),
					(niod->iod_nr + iod->iod_nr +
					 partial_cnt + stripe_cnt - 1));
			if (nrecx == NULL) {
				D_FREE(niod->iod_recxs);
				return -DER_NOMEM;
			}
			niod->iod_recxs = nrecx;
		}
		D_ASSERT(rem > 0);
		while (rem) {
			if (rem <= ss) {
				niod->iod_recxs[params->niod.iod_nr].rx_nr =
					rem/iod->iod_size;
				niod->iod_recxs[params->niod.iod_nr++].rx_idx =
					start/iod->iod_size;
				rem = 0;
			} else {
				niod->iod_recxs[params->niod.iod_nr].rx_nr =
					ss/iod->iod_size;
				niod->iod_recxs[params->niod.iod_nr++].rx_idx =
					start/iod->iod_size;
				start += ss;
				rem -= ss;
			}
		}
	}

	D_ALLOC_ARRAY(params->nsgl.sg_iovs, (params->p_segs.p_nr + sgl->sg_nr));
	if (params->nsgl.sg_iovs == NULL)
		return -DER_NOMEM;
	for (i = 0; i < params->p_segs.p_nr; i++) {
		params->nsgl.sg_iovs[i].iov_buf = params->p_segs.p_bufs[i];
		params->nsgl.sg_iovs[i].iov_buf_len = len;
		params->nsgl.sg_iovs[i].iov_len = len;
		params->nsgl.sg_nr++;
	}
	for (i = 0; i < sgl->sg_nr; i++)
		params->nsgl.sg_iovs[params->nsgl.sg_nr++] = sgl->sg_iovs[i];

	return rc;
}

/* Recover EC allocated memory */
static void
ec_free_params(struct ec_params *head)
{
	D_FREE(head->iods);
	D_FREE(head->sgls);
	while (head != NULL) {
		int i;
		struct ec_params *current = head;

		D_FREE(current->niod.iod_recxs);
		D_FREE(current->nsgl.sg_iovs);
		for (i = 0; i < current->p_segs.p_nr; i++)
			D_FREE(current->p_segs.p_bufs[i]);
		D_FREE(current->p_segs.p_bufs);
		head = current->next;
		D_FREE(current);
	}
}

static void
ec_free_fetch_params(struct ec_fetch_params *head)
{
	D_FREE(head->iods);
	while (head != NULL) {
		struct ec_fetch_params *current = head;

		D_FREE(current->niod.iod_recxs);
		head = current->next;
		D_FREE(current);
	}
}

/* Call-back that recovers EC allocated memory  */
static int
ec_free_params_cb(tse_task_t *task, void *data)
{
	struct ec_params *head = *((struct ec_params **)data);
	int		  rc = task->dt_result;

	ec_free_params(head);
	return rc;
}

/* Call-back that recovers EC allocated memory for fetch  */
static int
ec_free_fetch_params_cb(tse_task_t *task, void *data)
{
	struct ec_fetch_params *head = *((struct ec_fetch_params **)data);
	int			rc = task->dt_result;

	ec_free_fetch_params(head);
	return rc;
}


/* Identifies the applicable subset of forwarding targets for non-full-stripe
 * EC updates. If called for EC fetch, the tgt_set is set to the addressed data
 * targets.
 *
 * For single values, the tgt_set includes the first data target, and all parity
 * targets for update. For fetch, the first data target is selected. (This will
 * change once encoding of single values is supported).
 */
void
ec_get_tgt_set(daos_iod_t *iods, unsigned int nr, struct daos_oclass_attr *oca,
	       bool parity_include, uint64_t *tgt_set)
{
	unsigned int    len = oca->u.ec.e_len;
	unsigned int    k = oca->u.ec.e_k;
	unsigned int    p_offset, p = oca->u.ec.e_p;
	uint64_t	ss;
	uint64_t	full;
	unsigned int	i, j;

	if (parity_include) {
		for (i = 0; i < p; i++)
			*tgt_set |= 1UL << i;
		full = (1UL << (k+p)) - 1;
	} else
		full = ((1UL << (k+p)) - 1) - ((1UL << p) - 1);

	for (i = 0; i < nr; i++) {
		if (iods->iod_type != DAOS_IOD_ARRAY) {
			*tgt_set |= 1UL << p;
			continue;
		}

		for (j = 0; j < iods[i].iod_nr; j++) {
			uint64_t ext_idx;
			uint64_t rs = iods[i].iod_recxs[j].rx_idx *
						iods[i].iod_size;
			uint64_t re = iods[i].iod_recxs[j].rx_nr *
						iods[i].iod_size + rs - 1;

			/* No partial-parity updates, so this function won't be
			 * called if parity is present in a update request.
			 * For fetch (!parity_include), the code allows parity
			 * segments to be requested (and handles them
			 * separately).
			 */
			if (PARITY_INDICATOR & rs) {
				/* This allows selecting a parity target
				 * for fetch. If combined with regualar
				 * data extents, parity ranges must come
				 * first in the the recx array.
				 */
				D_ASSERT(!parity_include);
				ss = (uint64_t)p * len;
				p_offset = 0;

			} else {
				ss = (uint64_t)k * len;
				p_offset = p;
			}
			/* Walk from start to end by len, except for the last
			 * iteration. (could cross a cell boundary with less
			 * than a cell's worth remaining).
			 */
			for (ext_idx = rs; ext_idx <= re;
			     ext_idx += (re - ext_idx < len && ext_idx != re) ?
			     re-ext_idx : len) {
				unsigned int cell = (ext_idx % ss)/len;

				*tgt_set |= 1UL << (cell+p_offset);
				if ((*tgt_set == full) && parity_include) {
					*tgt_set = 0;
					return;
				} else if (*tgt_set == full) {
					return;
				}

			}
		}
	}
}

static inline bool
ec_has_parity_cli(daos_iod_t *iod)
{
	return iod->iod_recxs[0].rx_idx & PARITY_INDICATOR;
}

static int
ec_set_head_fetch_params(struct ec_fetch_params *head, daos_iod_t *iods,
			 unsigned int nr, unsigned int cnt)
{
	unsigned int i;

	D_ALLOC_ARRAY(head->iods, nr);
	if (head->iods == NULL)
		return -DER_NOMEM;
	for (i = 0; i < cnt; i++) {
		head->iods[i] = iods[i];
		head->nr++;
	}
	return 0;
}

static int
ec_iod_stripe_cnt(daos_iod_t *iod, struct daos_ec_attr ec_attr)
{
	unsigned int	len = ec_attr.e_len;
	unsigned short	k = ec_attr.e_k;
	unsigned int	ss = len * k;
	unsigned int	i;
	unsigned int	total_stripe_cnt = 0;

	if (iod->iod_type == DAOS_IOD_SINGLE)
		return iod->iod_nr;

	for (i = 0; i < iod->iod_nr; i++) {
		uint64_t start = iod->iod_recxs[i].rx_idx * iod->iod_size;
		uint64_t rem = iod->iod_recxs[i].rx_nr * iod->iod_size;
		uint64_t partial = start % ss ? ss - start % ss : 0;
		uint32_t stripe_cnt = 0;

		if (partial && partial < rem) {
			rem -= partial;
			stripe_cnt++;
		}
		stripe_cnt += rem / ss;
		if (rem % ss) {
			stripe_cnt++;
		}
		total_stripe_cnt += stripe_cnt;
	}
	return total_stripe_cnt;
}

static int
ec_update_fetch_params(struct ec_fetch_params *params, daos_iod_t *iod,
		       struct daos_ec_attr ec_attr, int stripe_cnt)
{
	unsigned int	 len = ec_attr.e_len;
	unsigned short	 k = ec_attr.e_k;
	unsigned int	 ss = len * k;
	unsigned int	 i;
	int		 rc = 0;

	D_ALLOC_ARRAY(params->niod.iod_recxs, stripe_cnt);
	if (params->niod.iod_recxs == NULL)
		return -DER_NOMEM;
	for (i = 0; i < iod->iod_nr; i++) {
		uint64_t rem = iod->iod_recxs[i].rx_nr * iod->iod_size;
		uint64_t start = iod->iod_recxs[i].rx_idx * iod->iod_size;
		uint64_t partial = start % ss ? ss - start % ss : 0;

		if (partial && partial < rem) {
			params->niod.iod_recxs[params->niod.iod_nr].rx_nr
				= partial/iod->iod_size;
			params->niod.iod_recxs[params->niod.iod_nr++].rx_idx
				= start/iod->iod_size;
			start += partial;
			rem -= partial;
		}

		/* can't have more than one stripe in a recx entry */
		D_ASSERT(rem > 0);
		while (rem) {
			if (rem <= (uint64_t)len * k) {
				params->niod.iod_recxs[params->niod.iod_nr].
				rx_nr = rem/iod->iod_size;
				params->niod.iod_recxs[params->niod.iod_nr++].
				rx_idx = start/iod->iod_size;
				rem = 0;
			} else {
				params->niod.iod_recxs[params->niod.iod_nr].
				rx_nr = ss / iod->iod_size;
				params->niod.iod_recxs[params->niod.iod_nr++].
				rx_idx = start/iod->iod_size;
				start += ss;
				rem -= ss;
			}
		}
	}
	return rc;
}

int
ec_split_recxs(tse_task_t *task, struct daos_oclass_attr *oca)
{
	daos_obj_fetch_t	*args = dc_task_get_args(task);
	struct ec_fetch_params	*head = NULL;
	struct ec_fetch_params	*current = NULL;
	unsigned int		 i;
	int			 rc = 0;

	for (i = 0; i < args->nr; i++) {
		daos_iod_t	*iod = &args->iods[i];
		unsigned int	 stripe_cnt = ec_iod_stripe_cnt(iod, oca->u.ec);

		if (stripe_cnt > iod->iod_nr) {
			struct ec_fetch_params *params;

			D_ALLOC_PTR(params);
			if (params == NULL) {
				rc = -DER_NOMEM;
				break;
			}
			params->niod            = *iod;
			params->niod.iod_recxs  = NULL;
			params->niod.iod_nr     = 0;
			if (head == NULL) {
				head = params;
				current = head;
				rc = ec_set_head_fetch_params(head, args->iods,
							      args->nr, i);
				if (rc != 0)
					break;
			} else {
				current->next = params;
				current = params;
			}
			rc = ec_update_fetch_params(params, iod, oca->u.ec,
						    stripe_cnt);
				head->iods[i] = params->niod;
				D_ASSERT(head->nr == i);
				head->nr++;
		} else if (head != NULL) {
			head->iods[i] = *iod;
			D_ASSERT(head->nr == i);
			head->nr++;
		}
	}
	if (rc != 0 && head != NULL) {
		ec_free_fetch_params(head);
	} else if (head != NULL) {
		args->iods = head->iods;
		tse_task_register_comp_cb(task, ec_free_fetch_params_cb, &head,
					  sizeof(head));
	}
	return rc;
}


/* Iterates over the IODs in the update, encoding all full stripes contained
 * within each recx.
 */
int
ec_obj_update_encode(tse_task_t *task, daos_obj_id_t oid,
		     struct daos_oclass_attr *oca, uint64_t *tgt_set)
{
	daos_obj_update_t	*args = dc_task_get_args(task);
	struct ec_params	*head = NULL;
	struct ec_params	*current = NULL;
	unsigned int		 i, j;
	int			 rc = 0;

	for (i = 0; i < args->nr; i++) {
		d_sg_list_t	*sgl = &args->sgls[i];
		daos_iod_t	*iod = &args->iods[i];

		if (ec_has_full_or_mult_stripe(iod, oca, tgt_set)) {
			struct ec_params *params;

			if (ec_has_parity_cli(iod)) {
				/* retry of update, don't want to add parity
				 * again
				 */
				return rc;
			}
			D_ALLOC_PTR(params);
			if (params == NULL) {
				rc = -DER_NOMEM;
				break;
			}
			ec_init_params(params, iod, sgl);
			if (head == NULL) {
				head = params;
				current = head;
				rc = ec_set_head_params(head, args, i);
				if (rc != 0)
					break;
			} else {
				current->next = params;
				current = params;
			}
			if (args->iods[i].iod_type == DAOS_IOD_ARRAY) {
				unsigned int sg_idx = 0;
				size_t sg_off = 0;

				for (j = 0; j < iod->iod_nr; j++) {
					rc = ec_array_encode(params, oid, iod,
							     sgl, oca, j,
							     &sg_idx, &sg_off);
					if (rc != 0) {
						break;
					}
				}
				rc = ec_update_params(params, iod, sgl,
						      oca->u.ec);
				head->iods[i] = params->niod;
				head->sgls[i] = params->nsgl;
				D_ASSERT(head->nr == i);
				head->nr++;
			} else {
				D_ASSERT(iod->iod_type ==
					 DAOS_IOD_SINGLE);
				/* Encode single value */
			}
		} else if (head != NULL) {
		/* } else if (head != NULL && &(head->sgls[i]) != NULL) { */
			/* Add sgls[i] and iods[i] to head. Since we're
			 * adding ec parity (head != NULL) and thus need to
			 * replace the arrays in the update struct.
			 */
			D_ASSERT((&head->sgls[i]) != NULL);
			head->iods[i] = *iod;
			head->sgls[i] = *sgl;
			D_ASSERT(head->nr == i);
			head->nr++;
		}
	}

	if (*tgt_set != 0) {
		/* tgt_set == 0 means send to all forwarding targets
		 * from leader. If it's not zero here, it means that
		 * ec_object_update encoded a full stripe. Hence
		 * the update should go to all targets.
		 */
		*tgt_set = 0;
	} else if (head) {
		/* Called for updates with no full stripes.
		 * Builds a bit map only if forwarding targets are
		 * a proper subset. Sets tgt_set to zero if all targets
		 * are addressed.
		 */
		ec_get_tgt_set(head->iods, args->nr, oca, true, tgt_set);
	} else {
		ec_get_tgt_set(args->iods, args->nr, oca, true, tgt_set);
	}

	if (rc != 0 && head != NULL) {
		ec_free_params(head);
	} else if (head != NULL) {
		args->iods = head->iods;
		args->sgls = head->sgls;
		tse_task_register_comp_cb(task, ec_free_params_cb, &head,
					  sizeof(head));
	}
	return rc;
}

bool
ec_mult_data_targets(uint32_t fw_cnt, daos_obj_id_t oid)
{
	struct daos_oclass_attr *oca = daos_oclass_attr_find(oid);

	if (oca->ca_resil == DAOS_RES_EC && fw_cnt > oca->u.ec.e_p)
		return true;
	return false;
>>>>>>> f1e0288e
}<|MERGE_RESOLUTION|>--- conflicted
+++ resolved
@@ -1445,764 +1445,4 @@
 	}
 
 	return tgt_oiods;
-<<<<<<< HEAD
-=======
-}
-
-/* EC struct used to save state during encoding and to drive resource recovery.
- */
-struct ec_params {
-	daos_iod_t		*iods;	/* Replaces iod array in update.
-					 * NULL except head of list
-					 */
-	d_sg_list_t		*sgls;	/* Replaces sgl array in update.
-					 * NULL except head
-					 */
-	unsigned int		nr;	/* number of records in iods and sgls
-					 * (same as update_t)
-					 */
-	daos_iod_t		niod;	/* replacement IOD for an input IOD
-					 * that includes full stripe.
-					 */
-	d_sg_list_t		nsgl;	/* replacement SGL for an input IOD that
-					 * includes full stripe.
-					 */
-	struct obj_ec_parity	p_segs;	/* Structure containing array of
-					 * pointers to parity extents.
-					 */
-	struct ec_params        *next;	/* Pointer to next entry in list. */
-};
-
-struct ec_fetch_params {
-	daos_iod_t		*iods;	/* Replaces iod array in fetch. */
-	struct ec_fetch_params	*next;/* Next entry in list */
-	daos_iod_t		 niod;
-	unsigned int		 nr;	/* number of records in iods    */
-};
-
-static bool
-ec_is_full_stripe(daos_iod_t *iod, struct daos_oclass_attr *oca,
-		  unsigned int recx_idx)
-{
-	uint32_t	ss = oca->u.ec.e_k * oca->u.ec.e_len;
-	uint64_t	start = iod->iod_recxs[recx_idx].rx_idx * iod->iod_size;
-	uint64_t	length = iod->iod_recxs[recx_idx].rx_nr * iod->iod_size;
-	uint64_t	so = ss - start % ss;
-
-	if (length < ss && start/ss == (start+length)/ss) {
-		return false;
-	}
-	if (start % ss)
-		length -= so;
-
-	if (length < ss)
-		return false;
-	return true;
-}
-
-/* Determines weather a given IOD contains a recx that is at least a full
- * stripe's worth of data.
- */
-static bool
-ec_has_full_or_mult_stripe(daos_iod_t *iod, struct daos_oclass_attr *oca,
-			   uint64_t *tgt_set)
-{
-	unsigned int	ss = oca->u.ec.e_k * oca->u.ec.e_len;
-	unsigned int	i;
-
-	for (i = 0; i < iod->iod_nr; i++) {
-		if (iod->iod_type == DAOS_IOD_ARRAY) {
-			uint64_t start =
-				iod->iod_recxs[i].rx_idx * iod->iod_size;
-			uint64_t length =
-				iod->iod_recxs[i].rx_nr * iod->iod_size;
-
-			if (length < ss && start/ss == (start+length)/ss) {
-				continue;
-			} else if (start % ss) {
-				uint64_t so = ss - start % ss;
-
-				start += so;
-				length -= so;
-				if (length >= ss) {
-					*tgt_set = ~0UL;
-				}
-			} else {
-				*tgt_set = ~0UL;
-			}
-			return true;
-		} else if (iod->iod_type == DAOS_IOD_SINGLE) {
-			*tgt_set = ~0UL;
-			return false;
-		}
-	}
-	return false;
-}
-
-/* Initialize a param structure for an IOD--SGL pair. */
-static void
-ec_init_params(struct ec_params *params, daos_iod_t *iod, d_sg_list_t *sgl)
-{
-	memset(params, 0, sizeof(struct ec_params));
-	params->niod            = *iod;
-	params->niod.iod_recxs  = NULL;
-	params->niod.iod_nr     = 0;
-}
-
-/* The head of the params list contains the replacement IOD and SGL arrays.
- * These are used only when stripes have been encoded for the update.
- *
- * Called for head of list only (for the first IOD in the input that contains
- * a full stripe.
- */
-static int
-ec_set_head_params(struct ec_params *head, daos_obj_update_t *args,
-		   unsigned int cnt)
-{
-	unsigned int i;
-
-	D_ALLOC_ARRAY(head->iods, args->nr);
-	if (head->iods == NULL)
-		return -DER_NOMEM;
-	D_ALLOC_ARRAY(head->sgls, args->nr);
-	if (head->sgls == NULL) {
-		D_FREE(head->iods);
-		return -DER_NOMEM;
-	}
-	for (i = 0; i < cnt; i++) {
-		head->iods[i] = args->iods[i];
-		head->sgls[i] = args->sgls[i];
-		head->nr++;
-	}
-	return 0;
-}
-
-/* Moves the SGL "cursors" to the start of a full stripe */
-static void
-ec_move_sgl_cursors(d_sg_list_t *sgl, size_t size, unsigned int *sg_idx,
-		 size_t *sg_off)
-{
-	if (size < sgl->sg_iovs[*sg_idx].iov_len - *sg_off) {
-		*sg_off += size;
-	} else {
-		size_t buf_len = sgl->sg_iovs[*sg_idx].iov_len - *sg_off;
-
-		for (*sg_off = 0; *sg_idx < sgl->sg_nr; (*sg_idx)++) {
-			if (buf_len + sgl->sg_iovs[*sg_idx].iov_len > size) {
-				*sg_off = size - buf_len;
-				break;
-			}
-			buf_len += sgl->sg_iovs[*sg_idx].iov_len;
-		}
-	}
-}
-
-/* Allocates a stripe's worth of parity cells. */
-static int
-ec_allocate_parity(struct obj_ec_parity *par, unsigned int len, unsigned int p,
-		unsigned int prior_cnt)
-{
-	unsigned char	**nbuf;
-	unsigned int	i;
-	int		rc = 0;
-
-	D_REALLOC_ARRAY(nbuf, par->p_bufs, (prior_cnt + p));
-	if (nbuf == NULL)
-		return -DER_NOMEM;
-	par->p_bufs = nbuf;
-
-	for (i = prior_cnt; i < prior_cnt + p; i++) {
-		D_ALLOC(par->p_bufs[i], len);
-		if (par->p_bufs[i] == NULL)
-			return -DER_NOMEM;
-		par->p_nr++;
-	}
-	return rc;
-}
-
-/* Encode all of the full stripes contained within the recx at recx_idx.
- */
-static int
-ec_array_encode(struct ec_params *params, daos_obj_id_t oid, daos_iod_t *iod,
-		d_sg_list_t *sgl, struct daos_oclass_attr *oca,
-		int recx_idx, unsigned int *sg_idx, size_t *sg_off)
-{
-	uint64_t	 s_cur;
-	unsigned int	 len = oca->u.ec.e_len;
-	unsigned int	 k = oca->u.ec.e_k;
-	daos_recx_t     *this_recx = &iod->iod_recxs[recx_idx];
-	uint64_t	 ss = (uint64_t)len * k;
-	uint64_t	 recx_start_offset = this_recx->rx_idx * iod->iod_size;
-	uint64_t	 recx_end_offset = (this_recx->rx_nr * iod->iod_size) +
-					   recx_start_offset;
-	uint64_t	 so = recx_start_offset % ss ?
-						ss - recx_start_offset % ss : 0;
-	unsigned int	 p = oca->u.ec.e_p;
-	unsigned int	 i;
-	int		 rc = 0;
-
-	/* This recx is not a full stripe, so move sgl cursors and return */
-	if (!ec_is_full_stripe(iod, oca, recx_idx)) {
-		ec_move_sgl_cursors(sgl, this_recx->rx_nr * iod->iod_size,
-				    sg_idx, sg_off);
-		return rc;
-	}
-
-	/* s_cur is the index (in bytes) into the recx where a full stripe
-	 * begins.
-	 */
-	s_cur = recx_start_offset + so;
-
-	if (s_cur != recx_start_offset)
-		/* if the start of stripe is not at beginning of recx, move
-		 * the sgl index to where the stripe begins).
-		 */
-		ec_move_sgl_cursors(sgl, so, sg_idx, sg_off);
-
-	for ( ; s_cur + ss <= recx_end_offset; s_cur += ss) {
-		daos_recx_t *nrecx;
-
-		rc = ec_allocate_parity(&(params->p_segs), len, p,
-					params->niod.iod_nr);
-		if (rc != 0)
-			return rc;
-		rc = obj_encode_full_stripe(oid, sgl, sg_idx, sg_off,
-					    &(params->p_segs),
-					    params->niod.iod_nr);
-		if (rc != 0)
-			return rc;
-		/* Parity is prepended to the recx array, so we have to add
-		 * them here for each encoded stripe.
-		 */
-		D_REALLOC_ARRAY(nrecx, (params->niod.iod_recxs),
-				(params->niod.iod_nr+p));
-		if (nrecx == NULL)
-			return -DER_NOMEM;
-		params->niod.iod_recxs = nrecx;
-		for (i = 0; i < p; i++) {
-			params->niod.iod_recxs[params->niod.iod_nr].rx_idx =
-			PARITY_INDICATOR | (s_cur+i*len)/params->niod.iod_size;
-			params->niod.iod_recxs[params->niod.iod_nr++].rx_nr =
-				len / params->niod.iod_size;
-		}
-	}
-	if (s_cur - ss < recx_end_offset) {
-		s_cur -= ss;
-		ec_move_sgl_cursors(sgl, recx_end_offset-s_cur, sg_idx, sg_off);
-	}
-	return rc;
-}
-
-/* Updates the params instance for a IOD -- SGL pair.
- * The parity recxs have already been added, this function appends the
- * original recx entries.
- * The parity cells are placed first in the SGL, followed by the
- * input entries.
- */
-static int
-ec_update_params(struct ec_params *params, daos_iod_t *iod, d_sg_list_t *sgl,
-		 struct daos_ec_attr ec_attr)
-{
-	daos_recx_t	*nrecx;			/*new recx */
-	daos_iod_t	*niod = &params->niod;	/* new iod  */
-	unsigned int	 len = ec_attr.e_len;
-	unsigned short	 k = ec_attr.e_k;
-	unsigned int	 ss = len * k;
-	unsigned int	 i;
-	int		 rc = 0;
-
-	D_REALLOC_ARRAY(nrecx, (niod->iod_recxs), (niod->iod_nr + iod->iod_nr));
-	if (nrecx == NULL)
-		return -DER_NOMEM;
-	niod->iod_recxs = nrecx;
-	for (i = 0; i < iod->iod_nr; i++) {
-		uint64_t rem = iod->iod_recxs[i].rx_nr * iod->iod_size;
-		uint64_t start = iod->iod_recxs[i].rx_idx * iod->iod_size;
-		uint64_t partial = start % ss ? ss - start % ss : 0;
-		uint32_t stripe_cnt = 0;
-		uint32_t partial_cnt = 0;
-
-		if (partial && partial < rem) {
-			D_REALLOC_ARRAY(nrecx,
-					(niod->iod_recxs),
-					(niod->iod_nr +
-					iod->iod_nr + 1));
-			if (nrecx == NULL) {
-				D_FREE(niod->iod_recxs);
-				return -DER_NOMEM;
-			}
-			niod->iod_recxs = nrecx;
-			niod->iod_recxs[params->niod.iod_nr].rx_nr =
-							partial/iod->iod_size;
-			niod->iod_recxs[params->niod.iod_nr++].rx_idx =
-							start/iod->iod_size;
-			start += partial;
-			rem -= partial;
-			partial_cnt = 1;
-		}
-
-		stripe_cnt = rem / ss;
-
-		if (rem % (len*k)) {
-			stripe_cnt++;
-		}
-		/* can't have more than one stripe in a recx entry */
-		if (stripe_cnt > 1) {
-			D_REALLOC_ARRAY(nrecx,
-					(niod->iod_recxs),
-					(niod->iod_nr + iod->iod_nr +
-					 partial_cnt + stripe_cnt - 1));
-			if (nrecx == NULL) {
-				D_FREE(niod->iod_recxs);
-				return -DER_NOMEM;
-			}
-			niod->iod_recxs = nrecx;
-		}
-		D_ASSERT(rem > 0);
-		while (rem) {
-			if (rem <= ss) {
-				niod->iod_recxs[params->niod.iod_nr].rx_nr =
-					rem/iod->iod_size;
-				niod->iod_recxs[params->niod.iod_nr++].rx_idx =
-					start/iod->iod_size;
-				rem = 0;
-			} else {
-				niod->iod_recxs[params->niod.iod_nr].rx_nr =
-					ss/iod->iod_size;
-				niod->iod_recxs[params->niod.iod_nr++].rx_idx =
-					start/iod->iod_size;
-				start += ss;
-				rem -= ss;
-			}
-		}
-	}
-
-	D_ALLOC_ARRAY(params->nsgl.sg_iovs, (params->p_segs.p_nr + sgl->sg_nr));
-	if (params->nsgl.sg_iovs == NULL)
-		return -DER_NOMEM;
-	for (i = 0; i < params->p_segs.p_nr; i++) {
-		params->nsgl.sg_iovs[i].iov_buf = params->p_segs.p_bufs[i];
-		params->nsgl.sg_iovs[i].iov_buf_len = len;
-		params->nsgl.sg_iovs[i].iov_len = len;
-		params->nsgl.sg_nr++;
-	}
-	for (i = 0; i < sgl->sg_nr; i++)
-		params->nsgl.sg_iovs[params->nsgl.sg_nr++] = sgl->sg_iovs[i];
-
-	return rc;
-}
-
-/* Recover EC allocated memory */
-static void
-ec_free_params(struct ec_params *head)
-{
-	D_FREE(head->iods);
-	D_FREE(head->sgls);
-	while (head != NULL) {
-		int i;
-		struct ec_params *current = head;
-
-		D_FREE(current->niod.iod_recxs);
-		D_FREE(current->nsgl.sg_iovs);
-		for (i = 0; i < current->p_segs.p_nr; i++)
-			D_FREE(current->p_segs.p_bufs[i]);
-		D_FREE(current->p_segs.p_bufs);
-		head = current->next;
-		D_FREE(current);
-	}
-}
-
-static void
-ec_free_fetch_params(struct ec_fetch_params *head)
-{
-	D_FREE(head->iods);
-	while (head != NULL) {
-		struct ec_fetch_params *current = head;
-
-		D_FREE(current->niod.iod_recxs);
-		head = current->next;
-		D_FREE(current);
-	}
-}
-
-/* Call-back that recovers EC allocated memory  */
-static int
-ec_free_params_cb(tse_task_t *task, void *data)
-{
-	struct ec_params *head = *((struct ec_params **)data);
-	int		  rc = task->dt_result;
-
-	ec_free_params(head);
-	return rc;
-}
-
-/* Call-back that recovers EC allocated memory for fetch  */
-static int
-ec_free_fetch_params_cb(tse_task_t *task, void *data)
-{
-	struct ec_fetch_params *head = *((struct ec_fetch_params **)data);
-	int			rc = task->dt_result;
-
-	ec_free_fetch_params(head);
-	return rc;
-}
-
-
-/* Identifies the applicable subset of forwarding targets for non-full-stripe
- * EC updates. If called for EC fetch, the tgt_set is set to the addressed data
- * targets.
- *
- * For single values, the tgt_set includes the first data target, and all parity
- * targets for update. For fetch, the first data target is selected. (This will
- * change once encoding of single values is supported).
- */
-void
-ec_get_tgt_set(daos_iod_t *iods, unsigned int nr, struct daos_oclass_attr *oca,
-	       bool parity_include, uint64_t *tgt_set)
-{
-	unsigned int    len = oca->u.ec.e_len;
-	unsigned int    k = oca->u.ec.e_k;
-	unsigned int    p_offset, p = oca->u.ec.e_p;
-	uint64_t	ss;
-	uint64_t	full;
-	unsigned int	i, j;
-
-	if (parity_include) {
-		for (i = 0; i < p; i++)
-			*tgt_set |= 1UL << i;
-		full = (1UL << (k+p)) - 1;
-	} else
-		full = ((1UL << (k+p)) - 1) - ((1UL << p) - 1);
-
-	for (i = 0; i < nr; i++) {
-		if (iods->iod_type != DAOS_IOD_ARRAY) {
-			*tgt_set |= 1UL << p;
-			continue;
-		}
-
-		for (j = 0; j < iods[i].iod_nr; j++) {
-			uint64_t ext_idx;
-			uint64_t rs = iods[i].iod_recxs[j].rx_idx *
-						iods[i].iod_size;
-			uint64_t re = iods[i].iod_recxs[j].rx_nr *
-						iods[i].iod_size + rs - 1;
-
-			/* No partial-parity updates, so this function won't be
-			 * called if parity is present in a update request.
-			 * For fetch (!parity_include), the code allows parity
-			 * segments to be requested (and handles them
-			 * separately).
-			 */
-			if (PARITY_INDICATOR & rs) {
-				/* This allows selecting a parity target
-				 * for fetch. If combined with regualar
-				 * data extents, parity ranges must come
-				 * first in the the recx array.
-				 */
-				D_ASSERT(!parity_include);
-				ss = (uint64_t)p * len;
-				p_offset = 0;
-
-			} else {
-				ss = (uint64_t)k * len;
-				p_offset = p;
-			}
-			/* Walk from start to end by len, except for the last
-			 * iteration. (could cross a cell boundary with less
-			 * than a cell's worth remaining).
-			 */
-			for (ext_idx = rs; ext_idx <= re;
-			     ext_idx += (re - ext_idx < len && ext_idx != re) ?
-			     re-ext_idx : len) {
-				unsigned int cell = (ext_idx % ss)/len;
-
-				*tgt_set |= 1UL << (cell+p_offset);
-				if ((*tgt_set == full) && parity_include) {
-					*tgt_set = 0;
-					return;
-				} else if (*tgt_set == full) {
-					return;
-				}
-
-			}
-		}
-	}
-}
-
-static inline bool
-ec_has_parity_cli(daos_iod_t *iod)
-{
-	return iod->iod_recxs[0].rx_idx & PARITY_INDICATOR;
-}
-
-static int
-ec_set_head_fetch_params(struct ec_fetch_params *head, daos_iod_t *iods,
-			 unsigned int nr, unsigned int cnt)
-{
-	unsigned int i;
-
-	D_ALLOC_ARRAY(head->iods, nr);
-	if (head->iods == NULL)
-		return -DER_NOMEM;
-	for (i = 0; i < cnt; i++) {
-		head->iods[i] = iods[i];
-		head->nr++;
-	}
-	return 0;
-}
-
-static int
-ec_iod_stripe_cnt(daos_iod_t *iod, struct daos_ec_attr ec_attr)
-{
-	unsigned int	len = ec_attr.e_len;
-	unsigned short	k = ec_attr.e_k;
-	unsigned int	ss = len * k;
-	unsigned int	i;
-	unsigned int	total_stripe_cnt = 0;
-
-	if (iod->iod_type == DAOS_IOD_SINGLE)
-		return iod->iod_nr;
-
-	for (i = 0; i < iod->iod_nr; i++) {
-		uint64_t start = iod->iod_recxs[i].rx_idx * iod->iod_size;
-		uint64_t rem = iod->iod_recxs[i].rx_nr * iod->iod_size;
-		uint64_t partial = start % ss ? ss - start % ss : 0;
-		uint32_t stripe_cnt = 0;
-
-		if (partial && partial < rem) {
-			rem -= partial;
-			stripe_cnt++;
-		}
-		stripe_cnt += rem / ss;
-		if (rem % ss) {
-			stripe_cnt++;
-		}
-		total_stripe_cnt += stripe_cnt;
-	}
-	return total_stripe_cnt;
-}
-
-static int
-ec_update_fetch_params(struct ec_fetch_params *params, daos_iod_t *iod,
-		       struct daos_ec_attr ec_attr, int stripe_cnt)
-{
-	unsigned int	 len = ec_attr.e_len;
-	unsigned short	 k = ec_attr.e_k;
-	unsigned int	 ss = len * k;
-	unsigned int	 i;
-	int		 rc = 0;
-
-	D_ALLOC_ARRAY(params->niod.iod_recxs, stripe_cnt);
-	if (params->niod.iod_recxs == NULL)
-		return -DER_NOMEM;
-	for (i = 0; i < iod->iod_nr; i++) {
-		uint64_t rem = iod->iod_recxs[i].rx_nr * iod->iod_size;
-		uint64_t start = iod->iod_recxs[i].rx_idx * iod->iod_size;
-		uint64_t partial = start % ss ? ss - start % ss : 0;
-
-		if (partial && partial < rem) {
-			params->niod.iod_recxs[params->niod.iod_nr].rx_nr
-				= partial/iod->iod_size;
-			params->niod.iod_recxs[params->niod.iod_nr++].rx_idx
-				= start/iod->iod_size;
-			start += partial;
-			rem -= partial;
-		}
-
-		/* can't have more than one stripe in a recx entry */
-		D_ASSERT(rem > 0);
-		while (rem) {
-			if (rem <= (uint64_t)len * k) {
-				params->niod.iod_recxs[params->niod.iod_nr].
-				rx_nr = rem/iod->iod_size;
-				params->niod.iod_recxs[params->niod.iod_nr++].
-				rx_idx = start/iod->iod_size;
-				rem = 0;
-			} else {
-				params->niod.iod_recxs[params->niod.iod_nr].
-				rx_nr = ss / iod->iod_size;
-				params->niod.iod_recxs[params->niod.iod_nr++].
-				rx_idx = start/iod->iod_size;
-				start += ss;
-				rem -= ss;
-			}
-		}
-	}
-	return rc;
-}
-
-int
-ec_split_recxs(tse_task_t *task, struct daos_oclass_attr *oca)
-{
-	daos_obj_fetch_t	*args = dc_task_get_args(task);
-	struct ec_fetch_params	*head = NULL;
-	struct ec_fetch_params	*current = NULL;
-	unsigned int		 i;
-	int			 rc = 0;
-
-	for (i = 0; i < args->nr; i++) {
-		daos_iod_t	*iod = &args->iods[i];
-		unsigned int	 stripe_cnt = ec_iod_stripe_cnt(iod, oca->u.ec);
-
-		if (stripe_cnt > iod->iod_nr) {
-			struct ec_fetch_params *params;
-
-			D_ALLOC_PTR(params);
-			if (params == NULL) {
-				rc = -DER_NOMEM;
-				break;
-			}
-			params->niod            = *iod;
-			params->niod.iod_recxs  = NULL;
-			params->niod.iod_nr     = 0;
-			if (head == NULL) {
-				head = params;
-				current = head;
-				rc = ec_set_head_fetch_params(head, args->iods,
-							      args->nr, i);
-				if (rc != 0)
-					break;
-			} else {
-				current->next = params;
-				current = params;
-			}
-			rc = ec_update_fetch_params(params, iod, oca->u.ec,
-						    stripe_cnt);
-				head->iods[i] = params->niod;
-				D_ASSERT(head->nr == i);
-				head->nr++;
-		} else if (head != NULL) {
-			head->iods[i] = *iod;
-			D_ASSERT(head->nr == i);
-			head->nr++;
-		}
-	}
-	if (rc != 0 && head != NULL) {
-		ec_free_fetch_params(head);
-	} else if (head != NULL) {
-		args->iods = head->iods;
-		tse_task_register_comp_cb(task, ec_free_fetch_params_cb, &head,
-					  sizeof(head));
-	}
-	return rc;
-}
-
-
-/* Iterates over the IODs in the update, encoding all full stripes contained
- * within each recx.
- */
-int
-ec_obj_update_encode(tse_task_t *task, daos_obj_id_t oid,
-		     struct daos_oclass_attr *oca, uint64_t *tgt_set)
-{
-	daos_obj_update_t	*args = dc_task_get_args(task);
-	struct ec_params	*head = NULL;
-	struct ec_params	*current = NULL;
-	unsigned int		 i, j;
-	int			 rc = 0;
-
-	for (i = 0; i < args->nr; i++) {
-		d_sg_list_t	*sgl = &args->sgls[i];
-		daos_iod_t	*iod = &args->iods[i];
-
-		if (ec_has_full_or_mult_stripe(iod, oca, tgt_set)) {
-			struct ec_params *params;
-
-			if (ec_has_parity_cli(iod)) {
-				/* retry of update, don't want to add parity
-				 * again
-				 */
-				return rc;
-			}
-			D_ALLOC_PTR(params);
-			if (params == NULL) {
-				rc = -DER_NOMEM;
-				break;
-			}
-			ec_init_params(params, iod, sgl);
-			if (head == NULL) {
-				head = params;
-				current = head;
-				rc = ec_set_head_params(head, args, i);
-				if (rc != 0)
-					break;
-			} else {
-				current->next = params;
-				current = params;
-			}
-			if (args->iods[i].iod_type == DAOS_IOD_ARRAY) {
-				unsigned int sg_idx = 0;
-				size_t sg_off = 0;
-
-				for (j = 0; j < iod->iod_nr; j++) {
-					rc = ec_array_encode(params, oid, iod,
-							     sgl, oca, j,
-							     &sg_idx, &sg_off);
-					if (rc != 0) {
-						break;
-					}
-				}
-				rc = ec_update_params(params, iod, sgl,
-						      oca->u.ec);
-				head->iods[i] = params->niod;
-				head->sgls[i] = params->nsgl;
-				D_ASSERT(head->nr == i);
-				head->nr++;
-			} else {
-				D_ASSERT(iod->iod_type ==
-					 DAOS_IOD_SINGLE);
-				/* Encode single value */
-			}
-		} else if (head != NULL) {
-		/* } else if (head != NULL && &(head->sgls[i]) != NULL) { */
-			/* Add sgls[i] and iods[i] to head. Since we're
-			 * adding ec parity (head != NULL) and thus need to
-			 * replace the arrays in the update struct.
-			 */
-			D_ASSERT((&head->sgls[i]) != NULL);
-			head->iods[i] = *iod;
-			head->sgls[i] = *sgl;
-			D_ASSERT(head->nr == i);
-			head->nr++;
-		}
-	}
-
-	if (*tgt_set != 0) {
-		/* tgt_set == 0 means send to all forwarding targets
-		 * from leader. If it's not zero here, it means that
-		 * ec_object_update encoded a full stripe. Hence
-		 * the update should go to all targets.
-		 */
-		*tgt_set = 0;
-	} else if (head) {
-		/* Called for updates with no full stripes.
-		 * Builds a bit map only if forwarding targets are
-		 * a proper subset. Sets tgt_set to zero if all targets
-		 * are addressed.
-		 */
-		ec_get_tgt_set(head->iods, args->nr, oca, true, tgt_set);
-	} else {
-		ec_get_tgt_set(args->iods, args->nr, oca, true, tgt_set);
-	}
-
-	if (rc != 0 && head != NULL) {
-		ec_free_params(head);
-	} else if (head != NULL) {
-		args->iods = head->iods;
-		args->sgls = head->sgls;
-		tse_task_register_comp_cb(task, ec_free_params_cb, &head,
-					  sizeof(head));
-	}
-	return rc;
-}
-
-bool
-ec_mult_data_targets(uint32_t fw_cnt, daos_obj_id_t oid)
-{
-	struct daos_oclass_attr *oca = daos_oclass_attr_find(oid);
-
-	if (oca->ca_resil == DAOS_RES_EC && fw_cnt > oca->u.ec.e_p)
-		return true;
-	return false;
->>>>>>> f1e0288e
 }