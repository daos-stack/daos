--- conflicted
+++ resolved
@@ -87,14 +87,8 @@
 }
 
 static void
-<<<<<<< HEAD
 obj_query_fix_ec_recx(struct daos_oclass_attr *oca, daos_unit_oid_t oid, daos_key_t *dkey,
-		      daos_recx_t *recx, bool get_max, uint32_t *shard, bool server_merge)
-=======
-obj_query_merge_recx(struct daos_oclass_attr *oca, daos_unit_oid_t oid, daos_key_t *dkey,
-		     daos_recx_t *src_recx, daos_recx_t *tgt_recx, bool get_max, bool changed,
-		     bool server_merge, uint32_t *shard)
->>>>>>> 99456e99
+		      daos_recx_t *recx, bool get_max, bool server_merge, uint32_t *shard)
 {
 	uint64_t	tmp_end;
 	uint32_t	tgt_off;
@@ -136,7 +130,7 @@
 static void
 obj_query_reduce_recx(struct daos_oclass_attr *oca, daos_unit_oid_t oid, daos_key_t *dkey,
 		      daos_recx_t *src_recx, daos_recx_t *tgt_recx, bool get_max, bool changed,
-		      uint32_t *shard, bool server_merge)
+		      bool server_merge, uint32_t *shard)
 {
 	daos_recx_t tmp_recx = *src_recx;
 	uint64_t    tmp_end;
@@ -144,7 +138,7 @@
 	if (!daos_oclass_is_ec(oca))
 		D_GOTO(out, changed = true);
 
-	obj_query_fix_ec_recx(oca, oid, dkey, &tmp_recx, get_max, shard, server_merge);
+	obj_query_fix_ec_recx(oca, oid, dkey, &tmp_recx, get_max, server_merge, shard);
 
 	tmp_end = DAOS_RECX_END(tmp_recx);
 
@@ -260,25 +254,14 @@
 
 		/* For first merge, just set the dkey. */
 		if (first) {
-<<<<<<< HEAD
-			args->tgt_dkey->iov_len = args->src_dkey->iov_len;
-			obj_query_reduce_key(cur, *val, &changed, true, args->shard,
-					     args->oid.id_shard);
+			oqma->oqma_tgt_dkey->iov_len = oqma->oqma_src_dkey->iov_len;
+			obj_query_reduce_key(cur, *val, &changed, true, oqma->oqma_shard,
+					     oqma->oqma_oid.id_shard);
 		} else if (get_max) {
 			if (*val > *cur)
-				obj_query_reduce_key(cur, *val, &changed, true, args->shard,
-						     args->oid.id_shard);
-			else if (!daos_oclass_is_ec(args->oca) || *val < *cur)
-=======
-			oqma->oqma_tgt_dkey->iov_len = oqma->oqma_src_dkey->iov_len;
-			obj_query_merge_key(cur, *val, &changed, true, oqma->oqma_shard,
-					    oqma->oqma_oid.id_shard);
-		} else if (get_max) {
-			if (*val > *cur)
-				obj_query_merge_key(cur, *val, &changed, true, oqma->oqma_shard,
-						    oqma->oqma_oid.id_shard);
+				obj_query_reduce_key(cur, *val, &changed, true, oqma->oqma_shard,
+						     oqma->oqma_oid.id_shard);
 			else if (!daos_oclass_is_ec(oqma->oqma_oca) || *val < *cur)
->>>>>>> 99456e99
 				/*
 				 * No change, don't check akey and recx for replica obj. EC obj
 				 * needs to check again as it maybe from different data shards.
@@ -286,15 +269,9 @@
 				check = false;
 		} else if (oqma->oqma_flags & DAOS_GET_MIN) {
 			if (*val < *cur)
-<<<<<<< HEAD
-				obj_query_reduce_key(cur, *val, &changed, true, args->shard,
-						     args->oid.id_shard);
-			else if (!daos_oclass_is_ec(args->oca))
-=======
-				obj_query_merge_key(cur, *val, &changed, true, oqma->oqma_shard,
-						    oqma->oqma_oid.id_shard);
+				obj_query_reduce_key(cur, *val, &changed, true, oqma->oqma_shard,
+						     oqma->oqma_oid.id_shard);
 			else if (!daos_oclass_is_ec(oqma->oqma_oca))
->>>>>>> 99456e99
 				check = false;
 		} else {
 			D_ASSERT(0);
@@ -307,27 +284,16 @@
 
 		/* If first merge or dkey changed, set akey. */
 		if (first || changed)
-<<<<<<< HEAD
-			obj_query_reduce_key(cur, *val, &changed, false, NULL, args->oid.id_shard);
-	}
-
-	if (check && args->flags & DAOS_GET_RECX)
-		obj_query_reduce_recx(
-		    args->oca, args->oid,
-		    (args->flags & DAOS_GET_DKEY) ? args->src_dkey : args->in_dkey, args->src_recx,
-		    args->tgt_recx, get_max, changed, args->shard, args->server_merge);
-=======
-			obj_query_merge_key(cur, *val, &changed, false, NULL,
-					    oqma->oqma_oid.id_shard);
+			obj_query_reduce_key(cur, *val, &changed, false, NULL,
+					     oqma->oqma_oid.id_shard);
 	}
 
 	if (check && oqma->oqma_flags & DAOS_GET_RECX)
-		obj_query_merge_recx(oqma->oqma_oca, oqma->oqma_oid,
-				     (oqma->oqma_flags & DAOS_GET_DKEY) ?
-				     oqma->oqma_src_dkey : oqma->oqma_in_dkey,
-				     oqma->oqma_src_recx, oqma->oqma_tgt_recx,
-				     get_max, changed, oqma->oqma_server_merge, oqma->oqma_shard);
->>>>>>> 99456e99
+		obj_query_reduce_recx(oqma->oqma_oca, oqma->oqma_oid,
+				      (oqma->oqma_flags & DAOS_GET_DKEY) ?
+				      oqma->oqma_src_dkey : oqma->oqma_in_dkey,
+				      oqma->oqma_src_recx, oqma->oqma_tgt_recx,
+				      get_max, changed, oqma->oqma_server_merge, oqma->oqma_shard);
 
 set_max_epoch:
 	if (oqma->oqma_tgt_epoch != NULL && *oqma->oqma_tgt_epoch < oqma->oqma_src_epoch)
