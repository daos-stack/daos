--- conflicted
+++ resolved
@@ -291,21 +291,10 @@
 
 	/** Total number of silently restarted updates (type = counter) */
 	struct d_tm_node_t	*opm_update_restart;
-<<<<<<< HEAD
-	/** Total number of client-resent fetch and update RPCs (type = counter) */
-	struct d_tm_node_t	*opm_fetch_udate_cli_resent;
-	/**
-	 * Total number of fetch/update RPCs that failed with DER_INPROGRESS, trying to
-	 * access uncommitted data
-	 * (type = counter)
-	 */
-	struct d_tm_node_t	*opm_fetch_update_inprogress;
-=======
 	/** Total number of resent update operations (type = counter) */
 	struct d_tm_node_t	*opm_update_resent;
 	/** Total number of retry update operations (type = counter) */
 	struct d_tm_node_t	*opm_update_retry;
->>>>>>> 3e04387b
 };
 
 struct obj_tls {
