/**
 * (C) Copyright 2019-2020 Intel Corporation.
 *
 * Licensed under the Apache License, Version 2.0 (the "License");
 * you may not use this file except in compliance with the License.
 * You may obtain a copy of the License at
 *
 *    http://www.apache.org/licenses/LICENSE-2.0
 *
 * Unless required by applicable law or agreed to in writing, software
 * distributed under the License is distributed on an "AS IS" BASIS,
 * WITHOUT WARRANTIES OR CONDITIONS OF ANY KIND, either express or implied.
 * See the License for the specific language governing permissions and
 * limitations under the License.
 *
 * GOVERNMENT LICENSE RIGHTS-OPEN SOURCE SOFTWARE
 * The Government's rights to use, modify, reproduce, release, perform, display,
 * or disclose this software are subject to the terms of the Apache License as
 * provided in Contract No. B609815.
 * Any reproduction of computer software, computer software documentation, or
 * portions thereof marked with this legend must also reproduce the markings.
 */

#define D_LOGFAC	DD_FAC(csum)

#include <daos/common.h>
#include <gurt/common.h>
#include <daos/checksum.h>
#include <daos_types.h>
#include "daos_srv/srv_csum.h"

#define C_TRACE(...) D_DEBUG(DB_CSUM, __VA_ARGS__)
#define CHUNK_IDX(ctx, idx) (((idx) + 1) / (ctx)->cc_rec_chunksize)

/** Holds information about checksum and data to verify when a
 * new checksum for an extent chunk is needed
 */
struct to_verify {
	void		*tv_buf;
	uint8_t		*tv_csum;
	size_t		 tv_len;
};

#define TO_VERIFY_EMBEDDED_NR	16

struct biov_ranges {
	struct daos_csum_range	br_req;
	struct daos_csum_range	br_raw;
	bool			br_has_prefix;
	bool			br_has_suffix;
};

struct csum_context {
	/** csummer obj that will do checksum calculations if needed */
	struct daos_csummer	*cc_csummer;
	/** cached value of record size */
	size_t			 cc_rec_len;
	/** cached value of chunk size (in number of records, not bytes) */
	daos_off_t		 cc_rec_chunksize;
	uint16_t		 cc_csum_len;
	/** contains the data csums are protecting */
	struct bio_sglist	*cc_bsgl;

	daos_recx_t		*cc_cur_recx;
	uint64_t		 cc_cur_recx_idx;
	struct dcs_csum_info	*cc_cur_csum_info;
	/** index into the csum_info.csum */
	uint64_t		 cc_csum_idx;

	/** this will index the bsgl as they are processed for the given
	 * iod/recx
	 */
	struct daos_sgl_idx	cc_bsgl_idx;
	/** represents the current biov raw/req ranges in records */
	struct biov_ranges	cc_biov_ranges;
	/** checksums for the bsgl. There should be 1
	 * csum info for each iov in bsgl (that's not a hole)
	 */
	struct dcs_csum_info	*cc_biov_csums;
	uint64_t		 cc_biov_csums_idx;
	/** while processing, keep an index of csum within csum info  */
	uint64_t		 cc_biov_csum_idx;

	/** if new checksums are needed for chunks of recx, store original
	 * extent/csum so it can be verified
	 */
	struct to_verify	*cc_to_verify;
	uint32_t		 cc_to_verify_nr;
	/** Size of to_verify buffer how many csum/data to verify */
	uint64_t		 cc_to_verify_size;

	/** embedded structures */
	struct to_verify	 cc_to_verify_embedded[TO_VERIFY_EMBEDDED_NR];
};

static void
cc_init(struct csum_context *ctx, struct daos_csummer *csummer,
	struct bio_sglist *bsgl, struct dcs_csum_info *biov_csums,
	daos_size_t size)
{
	ctx->cc_csummer = csummer;
	ctx->cc_rec_len = size;
	ctx->cc_rec_chunksize = daos_csummer_get_rec_chunksize(csummer, size) /
									size;
	ctx->cc_csum_len = daos_csummer_get_csum_len(csummer);
	ctx->cc_bsgl = bsgl;
	ctx->cc_biov_csums = biov_csums;
	ctx->cc_to_verify = ctx->cc_to_verify_embedded;
	ctx->cc_to_verify_size = TO_VERIFY_EMBEDDED_NR;
}

static void cc_fini(struct csum_context *ctx)
{
	if (ctx->cc_to_verify != ctx->cc_to_verify_embedded)
		D_FREE(ctx->cc_to_verify);
}

static uint64_t
cc_2nr(const struct csum_context *ctx, uint64_t bytes)
{
	return bytes / ctx->cc_rec_len;
}

static uint64_t
cc_2nb(const struct csum_context *ctx, uint64_t records)
{
	return records * ctx->cc_rec_len;
}

static struct bio_iov *
cc2biov(const struct csum_context *ctx)
{
	return bio_sgl_iov(ctx->cc_bsgl, ctx->cc_bsgl_idx.iov_idx);
}

static struct to_verify *
cc2verify(const struct csum_context *ctx)
{
	return &ctx->cc_to_verify[ctx->cc_to_verify_nr];
}

static struct daos_csum_range
cc_get_cur_chunk_range_raw(const struct csum_context *ctx)
{
	return csum_recidx2range(
		cc_2nb(ctx, ctx->cc_rec_chunksize),
		ctx->cc_cur_recx_idx,
		ctx->cc_biov_ranges.br_raw.dcr_lo,
		ctx->cc_biov_ranges.br_raw.dcr_hi,
		ctx->cc_rec_len);
}

static struct daos_csum_range
cc_get_cur_chunk_range_req(const struct csum_context *ctx)
{
	return csum_recidx2range(
		cc_2nb(ctx, ctx->cc_rec_chunksize),
		ctx->cc_cur_recx_idx,
		ctx->cc_biov_ranges.br_req.dcr_lo,
		ctx->cc_biov_ranges.br_req.dcr_hi,
		ctx->cc_rec_len);
}

static void
cc_verify_incr(struct csum_context *ctx)
{
	ctx->cc_to_verify_nr++;
}

static uint64_t
recx2end(daos_recx_t *r)
{
	return r->rx_idx + r->rx_nr - 1;
}

static bool
cc_in_same_chunk(struct csum_context *ctx, daos_off_t a, daos_off_t b)
{
	return a / ctx->cc_rec_chunksize == b / ctx->cc_rec_chunksize;
}

static bool
cc_has_biov(struct csum_context *ctx)
{
	return cc2biov(ctx) != NULL;
}

static bool
cc_end_of_recx(struct csum_context *ctx)
{
	return ctx->cc_cur_recx_idx > recx2end(ctx->cc_cur_recx);
}

static bool
cc_end_of_chunk(const struct csum_context *ctx)
{
	return ctx->cc_cur_recx_idx % ctx->cc_rec_chunksize == 0;
}

static bool
cc_end_of_biov(const struct csum_context *ctx)
{
	return ctx->cc_bsgl_idx.iov_offset >= bio_iov2req_len(cc2biov(ctx));
}

static bool
cc_next_non_hole_extent_in_chunk(struct csum_context *ctx, daos_off_t idx)
{
	struct daos_csum_range	 next_range;
	struct bio_iov		*next_biov;
	uint32_t		 i;
	bool			 next_range_in_recx;

	i = 1;
	next_range = ctx->cc_biov_ranges.br_req;
	do {
		next_biov = bio_sgl_iov(ctx->cc_bsgl,
					ctx->cc_bsgl_idx.iov_idx + i);
		if (next_biov == NULL)
			break;
		i++;
		dcr_set_idx_nr(&next_range, next_range.dcr_hi + 1,
			       cc_2nr(ctx, bio_iov2req_len(next_biov)));
	} while (bio_addr_is_hole(&next_biov->bi_addr));

	next_range_in_recx =
		next_range.dcr_lo <= recx2end(ctx->cc_cur_recx);
	if (next_biov != NULL &&
	    cc_in_same_chunk(ctx, idx, next_range.dcr_lo) &&
	    next_range_in_recx)
		return true;

	return false;
}

static int
cc_verify_orig_extents(struct csum_context *ctx)
{
	struct daos_csummer	*csummer = ctx->cc_csummer;
	struct to_verify	*to_verify = ctx->cc_to_verify;
	uint32_t		 to_verify_nr = ctx->cc_to_verify_nr;
	uint16_t		 csum_len = daos_csummer_get_csum_len(csummer);
	uint32_t		 v;

	for (v = 0; v < to_verify_nr; v++) {
		C_TRACE("(CALC) Verifying original extent\n");
		uint8_t			 csum[csum_len];
		bool			 match;
		struct to_verify	*verify;

		memset(csum, 0, csum_len);
		daos_csummer_set_buffer(csummer, csum, csum_len);
		daos_csummer_reset(csummer);
		verify = &to_verify[v];
		daos_csummer_update(csummer, verify->tv_buf, verify->tv_len);
		daos_csummer_finish(csummer);

		match = daos_csummer_csum_compare(csummer, csum,
						  verify->tv_csum, csum_len);
		if (!match) {
			D_ERROR("[%d] Original extent corrupted. "
				"Calculated ("DF_CI_BUF") != "
				"Stored ("DF_CI_BUF")\n",
				v, DP_CI_BUF(csum, csum_len),
				DP_CI_BUF(verify->tv_csum, csum_len));
			return -DER_CSUM;
		}
	}

	ctx->cc_to_verify_nr = 0;

	return 0;
}

static int
cc_verify_resize_if_needed(struct csum_context *ctx)
{
	struct to_verify	*to_verify;
	uint64_t		 new_size;

	if (ctx->cc_to_verify_nr < ctx->cc_to_verify_size)
		return 0;

	new_size = ctx->cc_to_verify_size * 2;
	D_ALLOC_ARRAY(to_verify, new_size);
	if (to_verify == NULL)
		return -DER_NOMEM;

	memcpy(to_verify, ctx->cc_to_verify,
	       sizeof(*to_verify) * ctx->cc_to_verify_nr);
	if (ctx->cc_to_verify != ctx->cc_to_verify_embedded)
		D_FREE(ctx->cc_to_verify);
	ctx->cc_to_verify = to_verify;
	ctx->cc_to_verify_size = new_size;
	return 0;
}

static uint8_t *
cc2iodcsum(const struct csum_context *ctx)
{
	return ci_idx2csum(ctx->cc_cur_csum_info, ctx->cc_csum_idx);
}

static void
cc_iodcsum_incr(struct csum_context *ctx, uint32_t nr)
{
	ctx->cc_csum_idx += nr;
}

static uint8_t *
cc2biovcsum(const struct csum_context *ctx)
{
	return ci_idx2csum(&ctx->cc_biov_csums[ctx->cc_biov_csums_idx],
			   ctx->cc_biov_csum_idx);
}

static void
cc_biovcsum_incr(struct csum_context *ctx, uint32_t nr)
{
	ctx->cc_biov_csum_idx += nr;
}

static uint64_t
cc2biov_csums_nr(struct csum_context *ctx)
{
	return ctx->cc_biov_csum_idx + 1;
}

/**
 * determine if a new checksum is needed for the chunk given a record index.
 * A biov will have a prefix or suffix if the raw extent is partly covered by
 * another extent or if only part of an extent was requested. A prefix/suffix
 * means that a new checksum needs to be calculated for that chunk.
 */
static bool
cc_need_new_csum(struct csum_context *ctx, daos_off_t idx)
{
	struct biov_ranges	*br = &ctx->cc_biov_ranges;

	/**
	 * biov has a prefix and currently in the same chunk as the
	 * beginning of the biov
	 */
	if (br->br_has_prefix &&
	    cc_in_same_chunk(ctx, idx, br->br_raw.dcr_lo))
		return true;
	/**
	 * biov has a suffix and currently in the same chunk as the
	 * end of the biov
	 */
	if (br->br_has_suffix &&
	    cc_in_same_chunk(ctx, idx, br->br_raw.dcr_hi))
		return true;

	/** another extent in the same chunk */
	if (cc_next_non_hole_extent_in_chunk(ctx, idx))
		return true;

	return false;
}

/** copy the number of csums and then increment csum indexes */
static void
cc_copy_csum(struct csum_context *ctx, uint32_t csum_nr)
{
	ci_insert(ctx->cc_cur_csum_info, ctx->cc_csum_idx, cc2biovcsum(ctx),
		  csum_nr * ctx->cc_csum_len);
	cc_iodcsum_incr(ctx, csum_nr);
	cc_biovcsum_incr(ctx, csum_nr);
}

static int
cc_remember_to_verify(struct csum_context *ctx)
{
	struct to_verify	*ver;
	daos_off_t		 abs_idx;
	struct daos_csum_range	 cur_chunk_range;
	int			 rc;

	rc = cc_verify_resize_if_needed(ctx);
	if (rc != 0)
		return rc;

	ver = cc2verify(ctx);
	cc_verify_incr(ctx);

	cur_chunk_range = cc_get_cur_chunk_range_raw(ctx);

	ver->tv_len = cc_2nb(ctx, cur_chunk_range.dcr_nr);

	/** absolute biov index of the biov (not the extent based index */
	abs_idx = cur_chunk_range.dcr_lo - ctx->cc_biov_ranges.br_raw.dcr_lo;
	/** convert index to biov offset */
	ver->tv_buf = bio_iov2raw_buf(cc2biov(ctx)) + cc_2nb(ctx, abs_idx);

	D_ASSERT(cc2biovcsum(ctx) != NULL);
	ver->tv_csum = cc2biovcsum(ctx);
	cc_biovcsum_incr(ctx, 1);

	C_TRACE("Remember to Verify len: %lu\n", ver->tv_len);

	return 0;
}

/**
 * set the raw (or actual) and the selected (or requested) ranges
 * for the extent the current biov represents. These ranges are record based.
 */
static void
set_biov_ranges(struct csum_context *ctx, daos_off_t start_idx)
{
	if (!cc_has_biov(ctx))
		return;

	memset(&ctx->cc_biov_ranges, 0, sizeof(ctx->cc_biov_ranges));
	if (!cc_has_biov(ctx))
		return;

	dcr_set_idx_nr(&ctx->cc_biov_ranges.br_req, start_idx,
		       cc_2nr(ctx, bio_iov2req_len(cc2biov(ctx))));
	dcr_set_idx_nr(&ctx->cc_biov_ranges.br_raw,
		       start_idx - cc_2nr(ctx, cc2biov(ctx)->bi_prefix_len),
		       cc_2nr(ctx, bio_iov2raw_len(cc2biov(ctx))));
	ctx->cc_biov_ranges.br_has_prefix = cc2biov(ctx)->bi_prefix_len > 0;
	ctx->cc_biov_ranges.br_has_suffix = cc2biov(ctx)->bi_suffix_len > 0;
}

static void
cc_biov_move_next(struct csum_context *ctx, bool biov_csum_used)
{
	/** move to the next biov */
	ctx->cc_bsgl_idx.iov_idx++;
	ctx->cc_bsgl_idx.iov_offset = 0;
	C_TRACE("Moving to biov %d", ctx->cc_bsgl_idx.iov_idx);

	/** Need to know if biov csum was used. For holes there is no csum, but
	 * still need to move to next biov
	 */
	if (biov_csum_used) {
		ctx->cc_biov_csum_idx = 0;
		ctx->cc_biov_csums_idx++;
	}

	set_biov_ranges(ctx, ctx->cc_cur_recx_idx);
}

static void
cc_move_forward(struct csum_context *ctx, uint64_t nr, bool biov_csum_used)
{
	/** Move recx index forward */
	ctx->cc_cur_recx_idx += nr;
	/** move bsgl forward */
	ctx->cc_bsgl_idx.iov_offset += cc_2nb(ctx, nr);

	if (cc_end_of_biov(ctx))
		cc_biov_move_next(ctx, biov_csum_used);
}

void cc_skip_hole(struct csum_context *ctx)
{
	daos_size_t csum_nr;
	daos_size_t nr;
	daos_size_t hi = ctx->cc_biov_ranges.br_req.dcr_hi;

	csum_nr = (CHUNK_IDX(ctx, hi) -
		   CHUNK_IDX(ctx, ctx->cc_cur_recx->rx_idx)) - ctx->cc_csum_idx;

	nr = hi - ctx->cc_cur_recx_idx + 1;

	C_TRACE("Skipping hole [%lu-%lu]. %lu csums and %lu records\n",
		ctx->cc_biov_ranges.br_req.dcr_lo,
		ctx->cc_biov_ranges.br_req.dcr_hi, csum_nr, nr);
	cc_iodcsum_incr(ctx, csum_nr);
	cc_move_forward(ctx, nr, false);
}

/**
 * Create a new checksum for the current chunk (defined by current index)
 * Can consume multiple biovs until the end of the chunk is reached, or end of
 * bsgl is reached.
 */
static int
cc_create(struct csum_context *ctx)
{
	struct daos_csum_range	 range;
	uint8_t			*csum;
	void			*buf;
	daos_size_t		 bytes;
	int			 rc;

	csum = cc2iodcsum(ctx);
	D_ASSERT(csum != NULL);
	cc_iodcsum_incr(ctx, 1);

	C_TRACE("(CALC) Starting new checksum for recx idx: %lu\n",
		ctx->cc_cur_recx_idx);
	/** Setup csum to start updating */
	memset(csum, 0, ctx->cc_csum_len);
	daos_csummer_set_buffer(ctx->cc_csummer, csum, ctx->cc_csum_len);
	daos_csummer_reset(ctx->cc_csummer);

	do {
		range = cc_get_cur_chunk_range_req(ctx);
		bytes = cc_2nb(ctx, range.dcr_nr);
		buf = bio_iov2req_buf(cc2biov(ctx)) +
		      ctx->cc_bsgl_idx.iov_offset;
		if (bio_addr_is_hole(&cc2biov(ctx)->bi_addr)) {
			/** will skip until end of biov or end of chunk because
			 * that's what the range is
			 */
			cc_move_forward(ctx, range.dcr_nr, false);
			continue;
		}
		rc = daos_csummer_update(ctx->cc_csummer, buf, bytes);
		if (rc != 0)
			return rc;
		cc_remember_to_verify(ctx);
		cc_move_forward(ctx, range.dcr_nr, true);
	} while (cc_has_biov(ctx) &&
		!cc_end_of_recx(ctx) &&
		!cc_end_of_chunk(ctx));
	daos_csummer_finish(ctx->cc_csummer);

	rc = cc_verify_orig_extents(ctx);

	return rc;
}

/**
 * Copies the checksums from the biov checksums (gathered during
 * vos_fetch_begin). Will attempt to copy all checksums from biov unless the
 * last checksum is in a chunk that will need a new checksum
 */
static int
cc_copy(struct csum_context *ctx)
{
	/** trust that if checksums needed to be created for earlier chunks
	 * has already been handled any new csums
	 */
	daos_size_t csum_nr = ctx->cc_biov_ranges.br_req.dcr_hi /
			      ctx->cc_rec_chunksize -
			      ctx->cc_cur_recx_idx / ctx->cc_rec_chunksize + 1;
	daos_size_t nr = ctx->cc_biov_ranges.br_req.dcr_hi -
			 ctx->cc_cur_recx_idx + 1;

	/**
	 * If the last chunk the biov is in needs a new csum then remove it. It
	 * will be created on the next pass of the \cc_add_csums_for_recx
	 *
	 */
	if (cc_need_new_csum(ctx, ctx->cc_biov_ranges.br_req.dcr_hi)) {
		csum_nr--;
		nr -= (ctx->cc_biov_ranges.br_req.dcr_hi + 1) %
		      ctx->cc_rec_chunksize;
	}

	if (csum_nr == 0)
		return 0;

	C_TRACE("Copying %lu csums for %lu records [%lu-%lu]\n", csum_nr, nr,
		ctx->cc_cur_recx_idx, ctx->cc_cur_recx_idx + nr - 1);
	cc_copy_csum(ctx, csum_nr);
	cc_move_forward(ctx, nr, true);

	return 0;
}

/** For a given recx, add checksums to the output csum info. Data will come
 * from the bsgls in \ctx
 */
static int
cc_add_csums_for_recx(struct csum_context *ctx, daos_recx_t *recx,
		      struct dcs_csum_info *info)
{
	int rc = 0;

	/** setup for this recx/csum_info */
	ctx->cc_cur_recx_idx = recx->rx_idx;
	ctx->cc_cur_csum_info = info;
	ctx->cc_cur_recx = recx;
	ctx->cc_csum_idx = 0;
	set_biov_ranges(ctx, recx->rx_idx);

	while (cc_has_biov(ctx) && !cc_end_of_recx(ctx)) {
		if (bio_addr_is_hole(&cc2biov(ctx)->bi_addr))
			cc_skip_hole(ctx);
		else if (cc_need_new_csum(ctx, ctx->cc_cur_recx_idx))
			rc = cc_create(ctx);
		else
			rc = cc_copy(ctx);

		if (rc != 0)
			return rc;
	}

	return rc;
}

static int
ds_csum_add2iod_array(daos_iod_t *iod, struct daos_csummer *csummer,
		      struct bio_sglist *bsgl,
		      struct dcs_csum_info *biov_csums, size_t *biov_csums_used,
		      struct dcs_iod_csums *iod_csums)
{
	struct csum_context	ctx = {0};
	uint32_t		i, j;
<<<<<<< HEAD
	int			rc = 0;
=======

	if (biov_csums_used != NULL)
		*biov_csums_used = 0;

	if (!daos_csummer_initialized(csummer) || !bsgl)
		return 0;

	if (!csum_iod_is_supported(iod))
		return 0;

	if (iod->iod_type == DAOS_IOD_SINGLE) {
		ci_insert(&iod_csums->ic_data[0], 0,
			   biov_csums[0].cs_csum, biov_csums[0].cs_len);
		if (biov_csums_used != NULL)
			(*biov_csums_used) = 1;
		return 0;
	}

	/**
	 * Array value IOD ...
	 */
>>>>>>> fd1b7d1d

	/** Verify have correct csums for extents returned.
	 * Should be 1 biov_csums for each non-hole biov in bsgl
	 */
	for (i = 0, j = 0; i < bsgl->bs_nr_out; i++) {
		if (bio_addr_is_hole(&(bio_sgl_iov(bsgl, i)->bi_addr)))
			continue;
		if (!ci_is_valid(&biov_csums[j++])) {
			D_ERROR("Invalid csum for biov %d.\n", i);
			return -DER_CSUM;
		}
	}

	/** setup the context */
	cc_init(&ctx, csummer, bsgl, biov_csums, iod->iod_size);

	iod_csums->ic_nr = iod->iod_nr;

	/** for each extent/checksum buf */
	for (i = 0; i < iod->iod_nr && rc == 0; i++) {
		daos_recx_t		*recx = &iod->iod_recxs[i];
		struct dcs_csum_info	*info = &iod_csums->ic_data[i];

		if (ctx.cc_rec_len > 0 && ci_is_valid(info)) {
			rc = cc_add_csums_for_recx(&ctx, recx, info);
			if (rc != 0)
				D_ERROR("Failed to add csum for "
						"recx"DF_RECX": %d\n",
					DP_RECX(*recx), rc);
		}
	}

	cc_fini(&ctx);

	/** return the count of biov csums used. */
	if (biov_csums_used != NULL)
		*biov_csums_used = cc2biov_csums_nr(&ctx);
	return rc;
}

int
ds_csum_add2iod(daos_iod_t *iod, struct daos_csummer *csummer,
		struct bio_sglist *bsgl, struct dcs_csum_info *biov_csums,
		size_t *biov_csums_used, struct dcs_iod_csums *iod_csums)
{
	if (biov_csums_used != NULL)
		*biov_csums_used = 0;

	if (!(daos_csummer_initialized(csummer) && bsgl))
		return 0;

	if (!csum_iod_is_supported(iod))
		return 0;

	if (iod->iod_type == DAOS_IOD_SINGLE) {
		ci_insert(&iod_csums->ic_data[0], 0,
			   biov_csums[0].cs_csum, biov_csums[0].cs_len);
		if (biov_csums_used != NULL)
			(*biov_csums_used) = 1;
		return 0;
	}

	return ds_csum_add2iod_array(iod, csummer, bsgl, biov_csums,
				     biov_csums_used, iod_csums);
}<|MERGE_RESOLUTION|>--- conflicted
+++ resolved
@@ -604,9 +604,7 @@
 {
 	struct csum_context	ctx = {0};
 	uint32_t		i, j;
-<<<<<<< HEAD
 	int			rc = 0;
-=======
 
 	if (biov_csums_used != NULL)
 		*biov_csums_used = 0;
@@ -624,11 +622,6 @@
 			(*biov_csums_used) = 1;
 		return 0;
 	}
-
-	/**
-	 * Array value IOD ...
-	 */
->>>>>>> fd1b7d1d
 
 	/** Verify have correct csums for extents returned.
 	 * Should be 1 biov_csums for each non-hole biov in bsgl
