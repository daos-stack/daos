/**
 * (C) Copyright 2019-2020 Intel Corporation.
 *
 * Licensed under the Apache License, Version 2.0 (the "License");
 * you may not use this file except in compliance with the License.
 * You may obtain a copy of the License at
 *
 *    http://www.apache.org/licenses/LICENSE-2.0
 *
 * Unless required by applicable law or agreed to in writing, software
 * distributed under the License is distributed on an "AS IS" BASIS,
 * WITHOUT WARRANTIES OR CONDITIONS OF ANY KIND, either express or implied.
 * See the License for the specific language governing permissions and
 * limitations under the License.
 *
 * GOVERNMENT LICENSE RIGHTS-OPEN SOURCE SOFTWARE
 * The Government's rights to use, modify, reproduce, release, perform, display,
 * or disclose this software are subject to the terms of the Apache License as
 * provided in Contract No. B609815.
 * Any reproduction of computer software, computer software documentation, or
 * portions thereof marked with this legend must also reproduce the markings.
 */

#define D_LOGFAC	DD_FAC(csum)

#include <daos/common.h>
#include <daos/checksum.h>
#include <daos_types.h>
#include "daos_srv/srv_csum.h"

#define C_TRACE(...) D_DEBUG(DB_CSUM, __VA_ARGS__)

/** Holds information about checksum and  data to verify when a
 * new checksum for an extent chunk is needed
 */
struct to_verify {
	void		*tv_buf;
	uint8_t		*tv_csum;
	size_t		 tv_len;
};

#define TO_VERIFY_EMBEDDED_NR	16

/**
 * Checksum context needed during the process of determining if new checksums
 * are needed for fetched extents.
 */
struct csum_context {
	/** csummer obj that will do checksum calculations if needed */
	struct daos_csummer	*cc_csummer;
	/** contains the data csums are protecting*/
	struct bio_sglist	*cc_bsgl;
	/** this will index the bsgl as they are processed for the given
	 * iod/recx
	 */
	struct daos_sgl_idx	*cc_bsgl_idx;
	/** always point to first selected record idx of biov (from 0).
	 * because the bsgl doesn't know where the data is in
	 * terms of recx/records ...
	 */
	daos_off_t		 cc_ext_start;
	/** checksums for the bsgl. There should be 1
	 * csum info for each iov in bsgl (that's not a hole)
	 */
	struct dcs_csum_info	*cc_biov_csums;
	uint64_t		 cc_biov_csums_idx;
	/** while processing, keep an index of csum within csum info  */
	uint64_t		 cc_biov_csum_idx;
	/** cached value of record size */
	size_t			 cc_rec_len;
	/** cached value of chunk size */
	daos_off_t		 cc_chunksize;

	/** if new checksums are needed for chunks of recx, store original
	 * extent/csum so it can be verified
	 */
	struct to_verify	*cc_to_verify;
	uint32_t		 cc_to_verify_nr;
	/** Size of to_verify buffer how many csum/data to verify */
	uint64_t		 cc_to_verify_size;

	/** Has a new csum been started for current chunk */
	bool			 cc_csum_started;
	/**
	 * instead of copying a checksum for each chunk, copy
	 * many checksums from a csum info at once if able. The following
	 * fields help to manage this
	 */
	 /** destination csum info */
	struct dcs_csum_info	*cc_csums_to_copy_to;
	/** start of the dst csum buffer */
	uint64_t		 cc_csums_to_copy_to_csum_idx;
	/** start of the src csum bytes */
	uint8_t			*cc_csum_buf_to_copy;
	/** How many bytes to copy */
	uint64_t		 cc_csum_buf_to_copy_len;

	daos_size_t		 cc_chunk_bytes_left;

	/**
	 * Variety of ranges important during the fetch csum process.
	 * These ranges should be in terms of records (not bytes)
	 */
	/** full extent from bio iov - should map to evt_entry.en_ext */
	struct daos_csum_range	 cc_raw;
	/** requested extent from bio iov-should map to evt_entry.en_sel_ext */
	struct daos_csum_range	 cc_req;
	/** actual chunk */
	struct daos_csum_range	 cc_chunk;
	/** chunk boundaries adjusted to not extent recx */
	struct daos_csum_range	 cc_recx_chunk;
	/** chunk boundaries adjusted to not raw extent */
	struct daos_csum_range	 cc_raw_chunk;
	/** chunk boundaries adjusted to not raw extent */
	struct daos_csum_range	 cc_req_chunk;

	/** embedded structures */
	struct to_verify	 cc_to_verify_embedded[TO_VERIFY_EMBEDDED_NR];
};

static int
cc_verify_orig_extents(struct csum_context *ctx)
{
	struct daos_csummer	*csummer = ctx->cc_csummer;
	struct to_verify	*to_verify = ctx->cc_to_verify;
	uint32_t		 to_verify_nr = ctx->cc_to_verify_nr;
	uint16_t		 csum_len = daos_csummer_get_csum_len(csummer);
	uint32_t		 v;

	for (v = 0; v < to_verify_nr; v++) {
		uint8_t			 csum[csum_len];
		bool			 match;
		struct to_verify	*verify;

		memset(csum, 0, csum_len);
		daos_csummer_reset(csummer);
		daos_csummer_set_buffer(csummer, csum, csum_len);
		verify = &to_verify[v];
		daos_csummer_update(csummer, verify->tv_buf, verify->tv_len);
		daos_csummer_finish(csummer);

		match = daos_csummer_csum_compare(csummer, csum,
						  verify->tv_csum, csum_len);
		if (!match)
			return -DER_CSUM;
	}

	return 0;
}

static int
cc_verify_resize_if_needed(struct csum_context *ctx)
{
	struct to_verify	*to_verify;
	uint64_t		 new_size;

	if (ctx->cc_to_verify_nr < ctx->cc_to_verify_size)
		return 0;

	new_size = ctx->cc_to_verify_size * 2;
	D_ALLOC_ARRAY(to_verify, new_size);
	if (to_verify == NULL)
		return -DER_NOMEM;

	memcpy(to_verify, ctx->cc_to_verify,
	       sizeof(*to_verify) * ctx->cc_to_verify_nr);
	if (ctx->cc_to_verify != ctx->cc_to_verify_embedded)
		D_FREE(ctx->cc_to_verify);
	ctx->cc_to_verify = to_verify;
	ctx->cc_to_verify_size = new_size;
	return 0;
}

static void
cc_remember_to_verify(struct csum_context *ctx, uint8_t *biov_csum,
		      struct bio_iov *biov)
{
	struct to_verify	*ver;

	cc_verify_resize_if_needed(ctx);
	ver = &ctx->cc_to_verify[ctx->cc_to_verify_nr];

	ver->tv_len = ctx->cc_raw_chunk.dcr_nr * ctx->cc_rec_len;

	ver->tv_buf = bio_iov2raw_buf(biov) +
		((ctx->cc_raw_chunk.dcr_lo - ctx->cc_raw.dcr_lo) *
		 ctx->cc_rec_len);

	ver->tv_csum = biov_csum;
	C_TRACE("To Verify len: %lu\n", ver->tv_len);
	ctx->cc_to_verify_nr++;
}

static struct bio_iov *
cc2iov(const struct csum_context *ctx)
{
	return bio_sgl_iov(ctx->cc_bsgl, ctx->cc_bsgl_idx->iov_idx);
}

static struct bio_iov *
cc2iov2(const struct csum_context *ctx)
{
	return bio_sgl_iov(ctx->cc_bsgl, ctx->cc_bsgl_idx->iov_idx + 1);
}

static size_t
cc_biov_bytes_left(const struct csum_context *ctx);

static bool
cc_need_new_csum(struct csum_context *ctx)
{

	return ds_csum_calc_needed(&ctx->cc_raw, &ctx->cc_req,
				   &ctx->cc_chunk,
				   ctx->cc_csum_started,
				   cc2iov2(ctx) != NULL);
}

static uint8_t *
cc2biovcsum(const struct csum_context *ctx)
{
	return ci_idx2csum(&ctx->cc_biov_csums[ctx->cc_biov_csums_idx],
			   ctx->cc_biov_csum_idx);
}

static void
cc_biov_csum_move_next(struct csum_context *ctx)
{
	ctx->cc_biov_csum_idx++;
}

/** Calculate new checksum */
static int
cc_new_csum_update(struct csum_context *ctx, struct dcs_csum_info *info,
		   uint32_t chunk_idx, size_t biov_bytes_for_chunk)
{
	struct bio_iov	*biov = cc2iov(ctx);
	uint16_t	 csum_len = daos_csummer_get_csum_len(ctx->cc_csummer);

	if (!ctx->cc_csum_started) {
		uint8_t *csum = ci_idx2csum(info, chunk_idx);

		C_TRACE("Starting new checksum for chunk: %d\n", chunk_idx);
		/** Setup csum to start updating */
		memset(csum, 0, csum_len);
		daos_csummer_set_buffer(ctx->cc_csummer, csum, csum_len);
		daos_csummer_reset(ctx->cc_csummer);
		ctx->cc_csum_started = true;
	}
	C_TRACE("Updating for new checksum. "
		"Chunk idx = %d, bytes for chunk = %lu\n",
		chunk_idx, biov_bytes_for_chunk);
	return daos_csummer_update(ctx->cc_csummer,
				 bio_iov2req_buf(biov) +
				 ctx->cc_bsgl_idx->iov_offset,
				 biov_bytes_for_chunk);
}

/**
 * Save info about the number of checksums that can be copied from extents
 * without the need to calculate new checksums
 */
static void
cc_remember_to_copy(struct csum_context *ctx, struct dcs_csum_info *info,
		    uint32_t idx, uint8_t *csum, uint16_t len)
{
	C_TRACE("Remember to copy csum (idx=%d, len=%d)\n", idx, len);
<<<<<<< HEAD
	if (csum == NULL) {
		D_ERROR("Expected to have checksums to copy for fetch.");
		return;
	}
	if (ctx->cc_dcb_to_copy_to == NULL) {
		ctx->cc_dcb_to_copy_to = dcb;
		ctx->cc_dcb_to_copy_to_csum_idx = idx;
=======
	if (ctx->cc_csums_to_copy_to == NULL) {
		ctx->cc_csums_to_copy_to = info;
		ctx->cc_csums_to_copy_to_csum_idx = idx;
>>>>>>> 769907c3
		ctx->cc_csum_buf_to_copy = csum;
		ctx->cc_csum_buf_to_copy_len = len;
	} else {
		ctx->cc_csum_buf_to_copy_len += len;
	}
}

/**
 * When can no longer just copy checksums from and extent (or done with the
 * extent) insert the entire csum buf into the destination csum info.
 */
static void
cc_insert_remembered_csums(struct csum_context *ctx)
{
	if (ctx->cc_csums_to_copy_to != NULL) {
		C_TRACE("Inserting csum (len=%lu)\n",
			ctx->cc_csum_buf_to_copy_len);
		ci_insert(ctx->cc_csums_to_copy_to,
			  ctx->cc_csums_to_copy_to_csum_idx,
			  ctx->cc_csum_buf_to_copy,
			  ctx->cc_csum_buf_to_copy_len);
		ctx->cc_csums_to_copy_to = NULL;
	}
}

static void
cc_set_chunk2ranges(struct csum_context *ctx)
{
	daos_off_t cur_rec_idx =
		ctx->cc_ext_start + ctx->cc_bsgl_idx->iov_offset /
				    ctx->cc_rec_len;
	ctx->cc_raw_chunk = csum_recidx2range(ctx->cc_chunksize,
					      cur_rec_idx, ctx->cc_raw.dcr_lo,
					      ctx->cc_raw.dcr_hi,
					      ctx->cc_rec_len);
	ctx->cc_req_chunk = csum_recidx2range(ctx->cc_chunksize,
					      cur_rec_idx,
					      ctx->cc_req.dcr_lo,
					      ctx->cc_req.dcr_hi,
					      ctx->cc_rec_len);
}

/** set the raw (or actual) and the selected (or requested) ranges
 * for the extent the iov represents
 */
static void
cc_set_iov2ranges(struct csum_context *ctx, struct bio_iov *iov) {

	dcr_set_idx_nr(&ctx->cc_req, ctx->cc_ext_start, bio_iov2req_len(iov) /
							ctx->cc_rec_len);

	dcr_set_idx_nr(&ctx->cc_raw,
		       ctx->cc_ext_start - (iov->bi_prefix_len /
					    ctx->cc_rec_len),
		       bio_iov2raw_len(iov) / ctx->cc_rec_len);
}

static void
cc_iov_move_next(struct csum_context *ctx) {
	struct bio_iov *iov = cc2iov(ctx);

	/** update extent start with 'previous' iov requested len */
	ctx->cc_ext_start += bio_iov2req_len(iov) / ctx->cc_rec_len;

	/** move to the next biov */
	ctx->cc_bsgl_idx->iov_idx++;
	ctx->cc_bsgl_idx->iov_offset = 0;
	ctx->cc_biov_csum_idx = 0;

	/** get next iov and setup ranges with it */
	iov = cc2iov(ctx);
	if (iov) {
		cc_set_iov2ranges(ctx, iov);
		cc_set_chunk2ranges(ctx);
	}
}

/** Copy the extent/chunk checksum or calculate a new checksum if needed. */
static int
cc_add_csum(struct csum_context *ctx, struct dcs_csum_info *info,
	    uint32_t chunk_idx)
{
	uint8_t		*biov_csum;
	struct bio_iov	*biov;
	uint16_t	 csum_len;
	size_t		 biov_bytes_for_chunk;
	int		 rc;

	csum_len = daos_csummer_get_csum_len(ctx->cc_csummer);

	biov_csum = cc2biovcsum(ctx);
	biov = cc2iov(ctx);
	biov_bytes_for_chunk = min(ctx->cc_chunk_bytes_left,
				   cc_biov_bytes_left(ctx));

	if (!bio_addr_is_hole(&biov->bi_addr)) {
		if (cc_need_new_csum(ctx)) {
			cc_insert_remembered_csums(ctx);
			/** Calculate a new checksum */
			rc = cc_new_csum_update(ctx, info, chunk_idx,
						biov_bytes_for_chunk);
			if (rc != 0)
				return rc;

			cc_remember_to_verify(ctx, biov_csum, biov);
		} else {
			/** just copy the biov_csum */
			cc_remember_to_copy(ctx, info, chunk_idx, biov_csum,
					    csum_len);
		}
		cc_biov_csum_move_next(ctx);
	}

	/** increment the offset of the index for the biov */
	ctx->cc_bsgl_idx->iov_offset += biov_bytes_for_chunk;

	if (ctx->cc_bsgl_idx->iov_offset == bio_iov2req_len(biov)) {
		/** copy checksums saved from this biov */
		cc_insert_remembered_csums(ctx);

		/** only count csum_infos if not a hole */
		if (!bio_addr_is_hole(&biov->bi_addr))
			ctx->cc_biov_csums_idx++;

		/** move to the next biov */
		cc_iov_move_next(ctx);

	}
	ctx->cc_chunk_bytes_left -= biov_bytes_for_chunk;

	return 0;
}

static size_t
cc_biov_bytes_left(const struct csum_context *ctx) {
	struct bio_iov *biov = cc2iov(ctx);

	return bio_iov2req_len(biov) - ctx->cc_bsgl_idx->iov_offset;
}

/** For a given recx, add checksums to the outupt csum info. Data will come
 * from the bsgls in \ctx
 */
static int
cc_add_csums_for_recx(struct csum_context *ctx, daos_recx_t *recx,
		      struct dcs_csum_info *info)
{
	uint32_t		chunksize;
	size_t			rec_size;
	uint32_t		chunk_nr;
	uint32_t		c;
	int			rc = 0;

	chunksize = daos_csummer_get_chunksize(ctx->cc_csummer);
	rec_size = ctx->cc_rec_len;
	chunk_nr = daos_recx_calc_chunks(*recx, rec_size, chunksize);

	/** Because the biovs are acquired by searching for the recx, the first
	 * selected/requested record of a biov will be the recx index
	 */
	ctx->cc_ext_start = recx->rx_idx;

	cc_set_iov2ranges(ctx, cc2iov(ctx));

	for (c = 0; c < chunk_nr; c++) { /** for each chunk/checksum */
		ctx->cc_recx_chunk = csum_recx_chunkidx2range(recx, rec_size,
							      chunksize, c);
		ctx->cc_chunk = csum_chunkrange(chunksize / ctx->cc_rec_len,
						c);
		ctx->cc_chunk_bytes_left = ctx->cc_recx_chunk.dcr_nr *
					   rec_size;

		ctx->cc_csum_started = false;
		cc_set_chunk2ranges(ctx);

		/** need to loop until chunk bytes are consumed because more
		 * than 1 extent might contribute to it
		 */
		while (ctx->cc_chunk_bytes_left > 0) {
			/** All out of data. Just return because request may
			 * be larger than previously written data
			 */
			if (ctx->cc_bsgl_idx->iov_idx >=
			    ctx->cc_bsgl->bs_nr_out)
				return 0;

			rc = cc_add_csum(ctx, info, c);
			if (rc != 0)
				return rc;
		}
		if (ctx->cc_csum_started)
			daos_csummer_finish(ctx->cc_csummer);

		rc = cc_verify_orig_extents(ctx);
		if (rc != 0)
			return rc;
		ctx->cc_to_verify_nr = 0;
	}
	cc_insert_remembered_csums(ctx);

	return rc;
}

static uint64_t
cc2biov_csums_nr(struct csum_context *ctx)
{
	return ctx->cc_biov_csum_idx;
}

int
ds_csum_add2iod(daos_iod_t *iod, struct daos_csummer *csummer,
		struct bio_sglist *bsgl, struct dcs_csum_info *biov_csums,
		size_t *biov_csums_used, struct dcs_iod_csums *iod_csums)
{
	struct csum_context	ctx = {0};
	struct daos_sgl_idx	bsgl_idx = {0};
	int			rc = 0;
	uint32_t		i;

	if (!(daos_csummer_initialized(csummer) && iod->iod_recxs && bsgl))
		return 0;

	if (!csum_iod_is_supported(csummer->dcs_chunk_size, iod))
		return 0;

	/** Verify have correct csums for extents returned.
	 * Should be 1 biov_dcb for each biov in bsgl
	 */
	for (i = 0; i < bsgl->bs_nr_out; i++) {
		if (!dcb_is_valid(&biov_dcbs[i])) {
			D_ERROR("Invalid csum for biov %d.", i);
			return -DER_CSUM;
		}
	}

	/** setup the context */
	ctx.cc_csummer = csummer;
	ctx.cc_bsgl_idx = &bsgl_idx;
	ctx.cc_rec_len = iod->iod_size;
	ctx.cc_chunksize = csummer->dcs_chunk_size;
	ctx.cc_bsgl = bsgl;
	ctx.cc_biov_csums = biov_csums;
	ctx.cc_to_verify = ctx.cc_to_verify_embedded;
	ctx.cc_to_verify_size = TO_VERIFY_EMBEDDED_NR;

	iod_csums->ic_nr = iod->iod_nr;

	/** for each extent/checksum buf */
	for (i = 0; i < iod->iod_nr && rc == 0; i++) {
		daos_recx_t		*recx = &iod->iod_recxs[i];
		struct dcs_csum_info	*info = &iod_csums->ic_data[i];

		if (ctx.cc_rec_len > 0 && ci_is_valid(info))
			rc = cc_add_csums_for_recx(&ctx, recx, info);
	}

	/** return the count of biov csums used. */
	if (biov_csums_used != NULL)
		*biov_csums_used = cc2biov_csums_nr(&ctx);

	return rc;
}

bool
ds_csum_calc_needed(struct daos_csum_range *raw_ext,
		    struct daos_csum_range *req_ext,
		    struct daos_csum_range *chunk,
		    bool csum_started,
		    bool has_next_biov)
{
	bool	is_only_extent_in_chunk;
	bool	biov_extends_past_chunk;
	bool	using_whole_chunk_of_extent;

	/** in order to use stored csum
	 * - a new csum must not have already been started (would mean a
	 *	previous biov contributed to current chunk.
	 * - there must not be a different biov within the same chunk after
	 * - the end of the biov is at or after the end of the requested chunk
	 *	or the biov end is less than requested chunk end and the
	 *	'selected' biov is the whole biov (no extra end/begin)
	 */
	/** current extent extends past of chunk */
	biov_extends_past_chunk = req_ext->dcr_hi >= chunk->dcr_hi;
	is_only_extent_in_chunk = !csum_started && /** nothing before */
				  (!has_next_biov || /** nothing after */
				   biov_extends_past_chunk);


	using_whole_chunk_of_extent = biov_extends_past_chunk ||
				      (req_ext->dcr_hi < chunk->dcr_hi &&
				       req_ext->dcr_lo == raw_ext->dcr_lo &&
				       req_ext->dcr_hi == raw_ext->dcr_hi
				       );

	return !(is_only_extent_in_chunk && using_whole_chunk_of_extent);
}<|MERGE_RESOLUTION|>--- conflicted
+++ resolved
@@ -265,19 +265,13 @@
 		    uint32_t idx, uint8_t *csum, uint16_t len)
 {
 	C_TRACE("Remember to copy csum (idx=%d, len=%d)\n", idx, len);
-<<<<<<< HEAD
 	if (csum == NULL) {
 		D_ERROR("Expected to have checksums to copy for fetch.");
 		return;
 	}
-	if (ctx->cc_dcb_to_copy_to == NULL) {
-		ctx->cc_dcb_to_copy_to = dcb;
-		ctx->cc_dcb_to_copy_to_csum_idx = idx;
-=======
 	if (ctx->cc_csums_to_copy_to == NULL) {
 		ctx->cc_csums_to_copy_to = info;
 		ctx->cc_csums_to_copy_to_csum_idx = idx;
->>>>>>> 769907c3
 		ctx->cc_csum_buf_to_copy = csum;
 		ctx->cc_csum_buf_to_copy_len = len;
 	} else {
@@ -504,10 +498,10 @@
 		return 0;
 
 	/** Verify have correct csums for extents returned.
-	 * Should be 1 biov_dcb for each biov in bsgl
+	 * Should be 1 biov_csums for each biov in bsgl
 	 */
 	for (i = 0; i < bsgl->bs_nr_out; i++) {
-		if (!dcb_is_valid(&biov_dcbs[i])) {
+		if (!ci_is_valid(&biov_csums[i])) {
 			D_ERROR("Invalid csum for biov %d.", i);
 			return -DER_CSUM;
 		}
