--- conflicted
+++ resolved
@@ -693,15 +693,9 @@
 			if (!is_ec_obj || reasb_req->orr_fail == NULL ||
 			    iods[i].iod_size == 0 || sizes[i] != 0)
 				iods[i].iod_size = sizes[i];
-<<<<<<< HEAD
-			if (is_ec_obj && reasb_req->orr_recov &&
-			    reasb_req->orr_fail &&
-			    reasb_req->orr_fail->efi_uiods[i].iod_size == 0) {
-=======
 			if ((is_ec_obj && reasb_req->orr_recov) &&
 			    (reasb_req->orr_fail->efi_uiods[i].iod_size == 0 ||
 			     sizes[i] != 0))
->>>>>>> 4b2b2767
 				reasb_req->orr_fail->efi_uiods[i].iod_size =
 					sizes[i];
 		}
