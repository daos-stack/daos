/*
 *  (C) Copyright 2016-2022 Intel Corporation.
 *
 * SPDX-License-Identifier: BSD-2-Clause-Patent
 */
/**
 * object shard operations.
 */
#define D_LOGFAC	DD_FAC(object)

#include <daos/container.h>
#include <daos/mgmt.h>
#include <daos/pool.h>
#include <daos/pool_map.h>
#include <daos/rpc.h>
#include <daos/checksum.h>
#include "obj_rpc.h"
#include "obj_internal.h"

static inline struct dc_obj_layout *
obj_shard2layout(struct dc_obj_shard *shard)
{
	return container_of(shard, struct dc_obj_layout,
			    do_shards[shard->do_shard_idx]);
}

void
obj_shard_decref(struct dc_obj_shard *shard)
{
	struct dc_obj_layout	*layout;
	struct dc_object	*obj;
	bool			 release = false;

	D_ASSERT(shard != NULL);
	D_ASSERT(shard->do_ref > 0);
	D_ASSERT(shard->do_obj != NULL);

	obj = shard->do_obj;
	layout = obj_shard2layout(shard);

	D_SPIN_LOCK(&obj->cob_spin);
	if (--(shard->do_ref) == 0) {
		layout->do_open_count--;
		if (layout->do_open_count == 0 && layout != obj->cob_shards)
			release = true;
		shard->do_obj = NULL;
	}
	D_SPIN_UNLOCK(&obj->cob_spin);

	if (release)
		D_FREE(layout);
}

void
obj_shard_addref(struct dc_obj_shard *shard)
{
	D_ASSERT(shard->do_obj != NULL);
	D_SPIN_LOCK(&shard->do_obj->cob_spin);
	shard->do_ref++;
	D_SPIN_UNLOCK(&shard->do_obj->cob_spin);
}

int
dc_obj_shard_open(struct dc_object *obj, daos_unit_oid_t oid,
		  unsigned int mode, struct dc_obj_shard *shard)
{
	struct pool_target	*map_tgt;
	int			rc;

	D_ASSERT(obj != NULL && shard != NULL);
	D_ASSERT(shard->do_obj == NULL);

	rc = dc_pool_tgt_idx2ptr(obj->cob_pool, shard->do_target_id,
				 &map_tgt);
	if (rc)
		return rc;

	shard->do_id = oid;
	shard->do_target_rank = map_tgt->ta_comp.co_rank;
	shard->do_target_idx = map_tgt->ta_comp.co_index;
	shard->do_obj = obj;
	shard->do_co = obj->cob_co;
	obj_shard_addref(shard); /* release this until obj_layout_free */

	D_SPIN_LOCK(&obj->cob_spin);
	obj->cob_shards->do_open_count++;
	D_SPIN_UNLOCK(&obj->cob_spin);

	return 0;
}

void
dc_obj_shard_close(struct dc_obj_shard *shard)
{
	obj_shard_decref(shard);
}

struct rw_cb_args {
	crt_rpc_t		*rpc;
	daos_handle_t		*hdlp;
	d_sg_list_t		*rwaa_sgls;
	struct dc_cont		*co;
	unsigned int		*map_ver;
	daos_iom_t		*maps;
	crt_endpoint_t		tgt_ep;
	struct shard_rw_args	*shard_args;
};

static struct dcs_layout *
dc_rw_cb_singv_lo_get(daos_iod_t *iods, d_sg_list_t *sgls, uint32_t iod_nr,
		      struct obj_reasb_req *reasb_req)
{
	struct dcs_layout	*singv_lo, *singv_los;
	daos_iod_t		*iod;
	d_sg_list_t		*sgl;
	uint32_t		 i;

	if (reasb_req == NULL)
		return NULL;

	singv_los = reasb_req->orr_singv_los;
	for (i = 0; i < iod_nr; i++) {
		singv_lo = &singv_los[i];
		if (singv_lo->cs_even_dist == 0 || singv_lo->cs_bytes != 0)
			continue;
		/* the case of fetch singv with unknown rec size, now after the
		 * fetch need to re-calculate the singv_lo again
		 */
		iod = &iods[i];
		sgl = &sgls[i];
		D_ASSERT(iod->iod_size != DAOS_REC_ANY);
		if (obj_ec_singv_one_tgt(iod->iod_size, sgl,
					 reasb_req->orr_oca)) {
			singv_lo->cs_even_dist = 0;
			continue;
		}
		singv_lo->cs_bytes = obj_ec_singv_cell_bytes(iod->iod_size,
						reasb_req->orr_oca);
	}
	return singv_los;
}

static int
dc_rw_cb_iod_sgl_copy(daos_iod_t *iod, d_sg_list_t *sgl, daos_iod_t *cp_iod,
		      d_sg_list_t *cp_sgl, struct obj_shard_iod *siod,
		      uint64_t off)
{
	struct daos_sgl_idx	sgl_idx = {0};
	int			i, rc;

	cp_iod->iod_recxs = &iod->iod_recxs[siod->siod_idx];
	cp_iod->iod_nr = siod->siod_nr;

	rc = daos_sgl_processor(sgl, false, &sgl_idx, off, NULL, NULL);
	if (rc)
		return rc;

	if (sgl_idx.iov_idx >= sgl->sg_nr) {
		D_ERROR("bad sgl/siod, iov_idx %d, iov_offset "DF_U64
			", offset "DF_U64", tgt_idx %d\n", sgl_idx.iov_idx,
			sgl_idx.iov_offset, off, siod->siod_tgt_idx);
		return -DER_IO;
	}

	cp_sgl->sg_nr = sgl->sg_nr - sgl_idx.iov_idx;
	cp_sgl->sg_nr_out = cp_sgl->sg_nr;
	for (i = 0; i < cp_sgl->sg_nr; i++)
		cp_sgl->sg_iovs[i] = sgl->sg_iovs[sgl_idx.iov_idx + i];
	D_ASSERTF(sgl_idx.iov_offset < cp_sgl->sg_iovs[0].iov_len,
		  "iov_offset "DF_U64", iov_len "DF_U64"\n",
		  sgl_idx.iov_offset, cp_sgl->sg_iovs[0].iov_len);
	cp_sgl->sg_iovs[0].iov_buf += sgl_idx.iov_offset;
	cp_sgl->sg_iovs[0].iov_len -= sgl_idx.iov_offset;
	cp_sgl->sg_iovs[0].iov_buf_len = cp_sgl->sg_iovs[0].iov_len;

	return 0;
}

static d_iov_t *
rw_args2csum_iov(const struct rw_cb_args *rw_args)
{
	daos_obj_rw_t	*api_args;

	D_ASSERT(rw_args != NULL);
	D_ASSERT(rw_args->shard_args != NULL);
	D_ASSERT(rw_args->shard_args != NULL);
	D_ASSERT(rw_args->shard_args->auxi.obj_auxi != NULL);
	D_ASSERT(rw_args->shard_args->auxi.obj_auxi->obj_task != NULL);

	api_args = dc_task_get_args(rw_args->shard_args->auxi.obj_auxi->obj_task);
	return api_args->csum_iov;
}

static bool
rw_args_has_csum_iov(const struct rw_cb_args *rw_args)
{
	return rw_args2csum_iov(rw_args) != NULL;
}

/**
 * If csums exist and the rw_args has a checksum iov to put checksums into,
 * then serialize the data checksums to the checksum iov. If the iov buffer
 * isn't large enough, then the checksums will be truncated. The iov len will
 * be the length needed. The caller can decide if it wants to grow the iov
 * buffer and call again.
 */
static void
rw_args_store_csum(const struct rw_cb_args *rw_args,
		   const struct dcs_iod_csums *iod_csum)
{
	d_iov_t			*csum_iov;
	struct obj_rw_in	*orw;
	int			 c, rc;
	int			 csum_iov_too_small = false;

	if (!rw_args_has_csum_iov(rw_args) || iod_csum == NULL)
		return;

	orw = crt_req_get(rw_args->rpc);
	csum_iov = rw_args2csum_iov(rw_args);
	D_DEBUG(DB_CSUM, DF_C_UOID_DKEY "Storing %d csum(s) in iov: "DF_IOV"\n",
		DP_C_UOID_DKEY(orw->orw_oid, &orw->orw_dkey),
		iod_csum->ic_nr,
		DP_IOV(csum_iov));
	for (c = 0; c < iod_csum->ic_nr; c++) {
		if (!csum_iov_too_small) {
			D_DEBUG(DB_CSUM, DF_C_UOID_DKEY
					"Serializing "DF_CI
					" into iov: "DF_IOV"\n",
				DP_C_UOID_DKEY(orw->orw_oid, &orw->orw_dkey),
				DP_CI(iod_csum->ic_data[c]),
				DP_IOV(csum_iov));
			rc = ci_serialize(&iod_csum->ic_data[c],
					  csum_iov);
			csum_iov_too_small = rc == -DER_REC2BIG;
		}

		if (csum_iov_too_small) {
			D_DEBUG(DB_CSUM, "IOV is too small\n");
			csum_iov->iov_len += ci_size(iod_csum->ic_data[c]);
		}
	}
}

static int
dc_rw_cb_csum_verify(const struct rw_cb_args *rw_args)
{
	struct daos_csummer	*csummer;
	struct daos_csummer	*csummer_copy = NULL;
	d_sg_list_t		*sgls;
	struct obj_rw_in	*orw;
	struct obj_rw_out	*orwo;
	daos_iod_t		*iods;
	struct dcs_iod_csums	*iods_csums;
	daos_iom_t		*maps;
	struct obj_reasb_req	*reasb_req;
	struct dcs_layout	*singv_lo, *singv_los;
	struct obj_io_desc	*oiods;
	struct daos_oclass_attr	*oca;
	uint32_t		 shard_idx;
	int			 i;
	int			 rc = 0;

	csummer = rw_args->co->dc_csummer;
	if (!daos_csummer_initialized(csummer) || csummer->dcs_skip_data_verify)
		return 0;

	orw = crt_req_get(rw_args->rpc);
	orwo = crt_reply_get(rw_args->rpc);
	sgls = rw_args->rwaa_sgls;
	iods = orw->orw_iod_array.oia_iods;
	oiods = rw_args->shard_args->oiods;
	iods_csums = orwo->orw_iod_csums.ca_arrays;
	maps = orwo->orw_maps.ca_arrays;

	/** currently don't verify echo classes */
	if ((daos_obj_is_echo(orw->orw_oid.id_pub)) || (sgls == NULL))
		return 0;

	D_ASSERTF(orwo->orw_maps.ca_count == orw->orw_iod_array.oia_iod_nr,
		  "orwo->orw_maps.ca_count(%lu) == "
		  "orw->orw_iod_array.oia_iod_nr(%d)",
		  orwo->orw_maps.ca_count, orw->orw_iod_array.oia_iod_nr);

	/** Used to do actual checksum calculations. This prevents conflicts
	 * between tasks
	 */
	csummer_copy = daos_csummer_copy(csummer);
	if (csummer_copy == NULL)
		return -DER_NOMEM;

	/** fault injection - corrupt data after getting from server and before
	 * verifying on client - simulates corruption over network
	 */
	if (DAOS_FAIL_CHECK(DAOS_CSUM_CORRUPT_FETCH))
		/** Got csum successfully from server. Now poison it!! */
		orwo->orw_iod_csums.ca_arrays->ic_data->cs_csum[0]++;

	reasb_req = rw_args->shard_args->reasb_req;
	oca = &rw_args->shard_args->auxi.obj_auxi->obj->cob_oca;
	if (obj_is_ec(rw_args->shard_args->auxi.obj_auxi->obj)) {
<<<<<<< HEAD
		shard_idx = obj_ec_shard_off(rw_args->shard_args->auxi.obj_auxi->obj,
					     rw_args->shard_args->auxi.obj_auxi->dkey_hash,
					     orw->orw_oid.id_shard);
=======
		shard_idx = obj_ec_shard_off(
				obj_ec_dkey_hash_get(rw_args->shard_args->auxi.obj_auxi->obj,
						     rw_args->shard_args->auxi.obj_auxi->dkey_hash),
				oca, orw->orw_oid.id_shard);
>>>>>>> 9bf021fa
	} else {
		shard_idx = orw->orw_oid.id_shard % daos_oclass_grp_size(oca);
	}

	singv_los = dc_rw_cb_singv_lo_get(iods, sgls, orw->orw_nr, reasb_req);

	D_DEBUG(DB_CSUM, DF_C_UOID_DKEY"VERIFY %d iods dkey_hash "DF_U64"\n",
		DP_C_UOID_DKEY(orw->orw_oid, &orw->orw_dkey),
		orw->orw_nr, rw_args->shard_args->auxi.obj_auxi->dkey_hash);

	for (i = 0; i < orw->orw_nr; i++) {
#define IOV_INLINE	8
		daos_iod_t		*iod = &iods[i];
		daos_iod_t		 shard_iod = *iod;
		d_iov_t			 iovs_inline[IOV_INLINE];
		d_iov_t			*iovs_alloc = NULL;
		d_sg_list_t		 shard_sgl = sgls[i];
		struct dcs_iod_csums	*iod_csum = &iods_csums[i];
		uint64_t		*sizes;
		daos_iom_t		*map = &maps[i];

		if (!csum_iod_is_supported(iod))
			continue;

		sizes = orwo->orw_iod_sizes.ca_arrays;
		shard_iod.iod_size = sizes[i];
		if (iod->iod_type == DAOS_IOD_ARRAY && oiods != NULL) {
			if (sgls[i].sg_nr <= IOV_INLINE) {
				shard_sgl.sg_iovs = iovs_inline;
			} else {
				D_ALLOC_ARRAY(iovs_alloc, sgls[i].sg_nr);
				if (iovs_alloc == NULL) {
					rc = -DER_NOMEM;
					break;
				}
				shard_sgl.sg_iovs = iovs_alloc;
			}
			rc = dc_rw_cb_iod_sgl_copy(iod, &sgls[i], &shard_iod,
					&shard_sgl, oiods[i].oiod_siods,
					rw_args->shard_args->offs[i]);
			if (rc != 0) {
				D_ERROR("dc_rw_cb_iod_sgl_copy failed (object: "
					DF_OID"): "DF_RC"\n",
					DP_OID(orw->orw_oid.id_pub),
					DP_RC(rc));
				D_FREE(iovs_alloc);
				break;
			}
		}

		singv_lo = (singv_los == NULL) ? NULL : &singv_los[i];
		if (singv_lo != NULL)
			singv_lo->cs_cell_align = 1;
		rc = daos_csummer_verify_iod(csummer_copy, &shard_iod,
					     &shard_sgl, iod_csum, singv_lo,
					     shard_idx, map);
		D_FREE(iovs_alloc);
		if (rc != 0) {
			bool			 is_ec_obj;

			if (iod->iod_type == DAOS_IOD_SINGLE) {
				D_ERROR("Data Verification failed (object: "
					DF_C_UOID_DKEY" shard %d): "DF_RC"\n",
					DP_C_UOID_DKEY(orw->orw_oid,
						     &orw->orw_dkey),
					shard_idx,
					DP_RC(rc));
			} else  if (iod->iod_type == DAOS_IOD_ARRAY) {
				D_ERROR("Data Verification failed (object: "
					DF_C_UOID_DKEY" shard %d, extent: "
						DF_RECX"): "
					DF_RC"\n",
					DP_C_UOID_DKEY(orw->orw_oid,
						     &orw->orw_dkey),
					shard_idx, DP_RECX(iod->iod_recxs[0]),
					DP_RC(rc));
			}

			is_ec_obj = (reasb_req != NULL) &&
				daos_oclass_is_ec(reasb_req->orr_oca);
			if (rc == -DER_CSUM && is_ec_obj) {
				struct shard_auxi_args	*sa;
				uint32_t		 tgt_idx;

				sa = &rw_args->shard_args->auxi;
				tgt_idx = sa->shard %
					  obj_get_grp_size(rw_args->shard_args->auxi.obj_auxi->obj);
				rc = obj_ec_fail_info_insert(reasb_req, tgt_idx);
				if (rc) {
					D_ERROR(DF_OID" fail info insert"
						DF_RC"\n",
						DP_OID(orw->orw_oid.id_pub),
						DP_RC(rc));
				}
				rc = -DER_CSUM;
			}
			break;
		}

		rw_args_store_csum(rw_args, iod_csum);
	}
	daos_csummer_destroy(&csummer_copy);

	return rc;
}

static int
iom_recx_merge(daos_iom_t *dst, daos_recx_t *recx, bool iom_realloc)
{
	daos_recx_t	*tmpr = NULL;
	uint32_t	 iom_nr, i;

	for (i = 0; i < dst->iom_nr_out; i++) {
		tmpr = &dst->iom_recxs[i];
		if (DAOS_RECX_PTR_OVERLAP(tmpr, recx) ||
		    DAOS_RECX_PTR_ADJACENT(tmpr, recx)) {
			daos_recx_merge(recx, tmpr);
			return 0;
		}
	}

	D_ASSERTF(dst->iom_nr_out <= dst->iom_nr,
		 "iom_nr_out %d, iom_nr %d\n", dst->iom_nr_out, dst->iom_nr);
	if (iom_realloc && dst->iom_nr_out == dst->iom_nr) {
		iom_nr = dst->iom_nr + 32;
		D_REALLOC_ARRAY(tmpr, dst->iom_recxs, dst->iom_nr, iom_nr);
		if (tmpr == NULL)
			return -DER_NOMEM;
		dst->iom_recxs = tmpr;
		dst->iom_nr = iom_nr;
	}

	if (dst->iom_nr_out < dst->iom_nr) {
		dst->iom_recxs[dst->iom_nr_out] = *recx;
		dst->iom_nr_out++;
		return 0;
	}

	return -DER_REC2BIG;
}

static int
obj_ec_iom_merge(struct dc_object *obj, struct obj_reasb_req *reasb_req, uint64_t dkey_hash,
		 uint32_t shard, uint32_t tgt_idx, const daos_iom_t *src, daos_iom_t *dst,
		 struct daos_recx_ep_list *recov_list)
{
	struct daos_oclass_attr	*oca = reasb_req->orr_oca;
	uint64_t		 stripe_rec_nr = obj_ec_stripe_rec_nr(oca);
	uint64_t		 cell_rec_nr = obj_ec_cell_rec_nr(oca);
	uint64_t		 end, rec_nr;
	daos_recx_t		 hi, lo, recx, tmpr;
	daos_recx_t		 recov_hi = { 0 };
	daos_recx_t		 recov_lo = { 0 };
	uint32_t		 tgt_off;
	uint32_t		 iom_nr, i;
	bool			 done;
	int			 rc = 0;

	tgt_off = obj_ec_shard_off(obj, dkey_hash, tgt_idx);
	D_ASSERTF(tgt_off < obj_ec_data_tgt_nr(oca), "tgt_off %d, tgt_nr %d\n",
		  tgt_off, obj_ec_data_tgt_nr(oca));

	if (recov_list != NULL)
		daos_recx_ep_list_hilo(recov_list, &recov_hi, &recov_lo);

	D_MUTEX_LOCK(&reasb_req->orr_mutex);

	/* merge iom_recx_hi */
	hi = src->iom_recx_hi;
	end = DAOS_RECX_END(hi);
	if (end > 0) {
		hi.rx_idx = max(hi.rx_idx, rounddown(end - 1, cell_rec_nr));
		hi.rx_nr = end - hi.rx_idx;
		hi.rx_idx = obj_ec_idx_vos2daos(hi.rx_idx, stripe_rec_nr,
						cell_rec_nr, tgt_off);
	}
	if (recov_list != NULL &&
	    DAOS_RECX_END(recov_hi) > DAOS_RECX_END(hi))
		hi = recov_hi;
	if (reasb_req->orr_iom_tgt_nr == 0)
		dst->iom_recx_hi = hi;
	else if (DAOS_RECX_OVERLAP(dst->iom_recx_hi, hi) ||
		 DAOS_RECX_ADJACENT(dst->iom_recx_hi, hi))
		daos_recx_merge(&hi, &dst->iom_recx_hi);
	else if (hi.rx_idx > dst->iom_recx_hi.rx_idx)
		dst->iom_recx_hi = hi;

	/* merge iom_recx_lo */
	lo = src->iom_recx_lo;
	end = DAOS_RECX_END(lo);
	if (end > 0) {
		lo.rx_nr = min(end, roundup(lo.rx_idx + 1, cell_rec_nr)) -
			   lo.rx_idx;
		lo.rx_idx = obj_ec_idx_vos2daos(lo.rx_idx, stripe_rec_nr,
						cell_rec_nr, tgt_off);
	}
	if (recov_list != NULL && (end == 0 ||
	    DAOS_RECX_END(recov_lo) < DAOS_RECX_END(lo)))
		lo = recov_lo;
	if (reasb_req->orr_iom_tgt_nr == 0)
		dst->iom_recx_lo = lo;
	else if (DAOS_RECX_OVERLAP(dst->iom_recx_lo, lo) ||
		 DAOS_RECX_ADJACENT(dst->iom_recx_lo, lo))
		daos_recx_merge(&lo, &dst->iom_recx_lo);
	else if (lo.rx_idx < dst->iom_recx_lo.rx_idx)
		dst->iom_recx_lo = lo;

	if ((dst->iom_flags & DAOS_IOMF_DETAIL) == 0) {
		dst->iom_nr_out = 0;
		D_MUTEX_UNLOCK(&reasb_req->orr_mutex);
		return 0;
	}

	/* If user provides NULL iom_recxs an requires DAOS_IOMF_DETAIL,
	 * DAOS internally allocates the buffer and user should free it.
	 */
	if (dst->iom_recxs == NULL) {
		iom_nr = src->iom_nr * reasb_req->orr_tgt_nr;
		iom_nr = roundup(iom_nr, 8);
		D_ALLOC_ARRAY(dst->iom_recxs, iom_nr);
		if (dst->iom_recxs == NULL) {
			D_MUTEX_UNLOCK(&reasb_req->orr_mutex);
			return -DER_NOMEM;
		}
		dst->iom_nr = iom_nr;
		reasb_req->orr_iom_realloc = 1;
	}

	/* merge iom_recxs */
	reasb_req->orr_iom_tgt_nr++;
	D_ASSERTF(reasb_req->orr_iom_tgt_nr <= reasb_req->orr_tgt_nr,
		  "orr_iom_tgt_nr %d, orr_tgt_nr %d.\n",
		  reasb_req->orr_iom_tgt_nr, reasb_req->orr_tgt_nr);
	done = (reasb_req->orr_iom_tgt_nr == reasb_req->orr_tgt_nr);
	reasb_req->orr_iom_nr += src->iom_nr;
	for (i = 0; i < src->iom_nr; i++) {
		recx = src->iom_recxs[i];
		D_ASSERT(recx.rx_nr > 0);
		end = DAOS_RECX_END(recx);
		rec_nr = 0;
		while (rec_nr < recx.rx_nr) {
			tmpr.rx_idx = recx.rx_idx + rec_nr;
			tmpr.rx_nr = min(roundup(tmpr.rx_idx + 1, cell_rec_nr),
					 end) - tmpr.rx_idx;
			rec_nr += tmpr.rx_nr;
			tmpr.rx_idx = obj_ec_idx_vos2daos(tmpr.rx_idx,
							  stripe_rec_nr,
							  cell_rec_nr,
							  tgt_off);
			rc = iom_recx_merge(dst, &tmpr,
					    reasb_req->orr_iom_realloc);
			if (rc == -DER_NOMEM)
				break;
			if (rc == -DER_REC2BIG) {
				if (done)
					dst->iom_nr_out = reasb_req->orr_iom_nr
						+ reasb_req->orr_tgt_nr;
				rc = 0;
			}
		}
		if (rc)
			break;
	}

	/* merge recov list */
	if (recov_list != NULL && rc == 0) {
		for (i = 0; i < recov_list->re_nr; i++) {
			rc = iom_recx_merge(dst,
					    &recov_list->re_items[i].re_recx,
					    reasb_req->orr_iom_realloc);
			if (rc == -DER_NOMEM)
				break;
			if (rc == -DER_REC2BIG) {
				if (done)
					dst->iom_nr_out += recov_list->re_nr;
				rc = 0;
			}
		}
	}

	if (rc == 0 && done) {
		daos_recx_t	*r1, *r2;
		daos_size_t	 move_len;

		daos_iom_sort(dst);
		if (dst->iom_nr_out > dst->iom_nr)
			goto out;
		for (i = 1; i < dst->iom_nr_out; i++) {
			r1 = &dst->iom_recxs[i - 1];
			r2 = &dst->iom_recxs[i];
			if (DAOS_RECX_PTR_OVERLAP(r1, r2) ||
			    DAOS_RECX_PTR_ADJACENT(r1, r2)) {
				daos_recx_merge(r2, r1);
				if (i < dst->iom_nr_out - 1) {
					move_len = (dst->iom_nr_out - i - 1) *
						   sizeof(*r1);
					memmove(r2, r2 + 1, move_len);
				}
				dst->iom_nr_out--;
				i--;
			}
		}
	}

out:
	D_MUTEX_UNLOCK(&reasb_req->orr_mutex);
	return rc;
}

static int
daos_iom_copy(const daos_iom_t *src, daos_iom_t *dst)
{
	uint32_t	i;
	uint32_t	to_copy;

	dst->iom_type = src->iom_type;
	dst->iom_size = src->iom_size;
	dst->iom_recx_hi = src->iom_recx_hi;
	dst->iom_recx_lo = src->iom_recx_lo;

	if ((dst->iom_flags & DAOS_IOMF_DETAIL) == 0 ||
	    src->iom_nr_out == 0) {
		dst->iom_nr_out = 0;
		return 0;
	}

	dst->iom_nr_out = src->iom_nr_out;
	if (dst->iom_recxs == NULL) {
		dst->iom_recxs = daos_recx_alloc(dst->iom_nr_out);
		if (dst->iom_recxs == NULL)
			return -DER_NOMEM;
		dst->iom_nr = dst->iom_nr_out;
	}

	to_copy = min(dst->iom_nr, dst->iom_nr_out);
	for (i = 0; i < to_copy ; i++)
		dst->iom_recxs[i] = src->iom_recxs[i];
	return 0;
}

static void
csum_report_cb(const struct crt_cb_info *cb_info)
{
	crt_rpc_t	*rpc = cb_info->cci_arg;
	int		 rc = cb_info->cci_rc;

	D_DEBUG(DB_IO, "rpc %p, csum report "DF_RC"\n", rpc, DP_RC(rc));
	crt_req_decref(rpc);
	crt_req_decref(cb_info->cci_rpc);
}

/* send CSUM_REPORT to original target */
static int
dc_shard_csum_report(tse_task_t *task, crt_endpoint_t *tgt_ep, crt_rpc_t *rpc)
{
	crt_rpc_t		*csum_rpc;
	struct obj_rw_in	*orw, *csum_orw;
	int			 opc;
	int			 rc;

	opc = opc_get(rpc->cr_opc);
	D_ASSERTF(opc == DAOS_OBJ_RPC_FETCH, "bad opc 0x%x\n", opc);
	rc = obj_req_create(daos_task2ctx(task), tgt_ep, opc, &csum_rpc);
	if (rc) {
		D_ERROR("Failed to create csum report request, task %p.\n",
			task);
		return rc;
	}

	orw = crt_req_get(rpc);
	csum_orw = crt_req_get(csum_rpc);
	memcpy(csum_orw, orw, rpc->cr_input_size);
	csum_orw->orw_flags |= ORF_CSUM_REPORT;
	csum_orw->orw_iod_array.oia_iod_csums = NULL;
	csum_orw->orw_sgls.ca_count = 0;
	csum_orw->orw_sgls.ca_arrays = NULL;
	csum_orw->orw_bulks.ca_count = 0;
	csum_orw->orw_bulks.ca_arrays = NULL;
	crt_req_addref(csum_rpc);
	crt_req_addref(rpc);
	return crt_req_send(csum_rpc, csum_report_cb, rpc);
}

static bool
dc_shard_singv_size_conflict(struct daos_oclass_attr *oca, daos_size_t old_size,
			     daos_size_t new_size)
{
	struct obj_ec_singv_local	old_loc = { 0 };

	if (new_size >= old_size)
		return false;

	if (obj_ec_singv_one_tgt(old_size, NULL, oca))
		return false;

	if (!obj_ec_singv_one_tgt(new_size, NULL, oca))
		return false;

	obj_ec_singv_local_sz(old_size, oca, 1, &old_loc, false);
	if (old_loc.esl_off < new_size) {
		D_ERROR("old_size "DF_U64", tgt idx 1 off "DF_U64", new_size "DF_U64", conflict.\n",
			old_size, old_loc.esl_off, new_size);
		return true;
	}

	return false;
}

static int
dc_shard_update_size(struct rw_cb_args *rw_args, int fetch_rc)
{
	struct obj_rw_in	*orw;
	struct obj_rw_out	*orwo;
	daos_iod_t		*iods;
	uint64_t		*sizes;
	struct obj_reasb_req	*reasb_req;
	bool			is_ec_obj;
	bool			fetch_again = false;
	bool			rec2big = false;
	int			i;
	int			rc = 0;

	orw = crt_req_get(rw_args->rpc);
	orwo = crt_reply_get(rw_args->rpc);
	D_ASSERT(orw != NULL && orwo != NULL);
	D_ASSERTF(fetch_rc == 0 || fetch_rc == -DER_REC2BIG, "bad fetch_rc %d\n", fetch_rc);

	iods = orw->orw_iod_array.oia_iods;
	sizes = orwo->orw_iod_sizes.ca_arrays;

	reasb_req = rw_args->shard_args->reasb_req;
	is_ec_obj = (reasb_req != NULL) && daos_oclass_is_ec(reasb_req->orr_oca);
	/* update the sizes in iods */
	for (i = 0; i < orw->orw_nr; i++) {
		daos_iod_t		*iod;
		daos_iod_t		*uiod;
		uint32_t		shard;
		struct daos_oclass_attr	*oca;
		struct shard_fetch_stat	*fetch_stat;
		bool			conflict = false;

		D_DEBUG(DB_IO, DF_UOID" size "DF_U64" eph "DF_U64"\n", DP_UOID(orw->orw_oid),
			sizes[i], orw->orw_epoch);

		if (!is_ec_obj) {
			iods[i].iod_size = sizes[i];
			rc = fetch_rc;
			continue;
		}

		D_ASSERT(reasb_req != NULL);
		iod = &reasb_req->orr_iods[i];
		uiod = &reasb_req->orr_uiods[i];
		oca = reasb_req->orr_oca;
		fetch_stat = &reasb_req->orr_fetch_stat[i];
		D_ASSERT(oca != NULL);

		D_MUTEX_LOCK(&reasb_req->orr_mutex);
		if (iod->iod_type == DAOS_IOD_ARRAY) {
			if (fetch_stat->sfs_size == 0 || iod->iod_size == 0) {
				fetch_stat->sfs_size = sizes[i];
				iod->iod_size = sizes[i];
			}
			goto unlock;
		}

		/* single-value, trust the size replied from first shard or parity shard,
		 * because if overwrite those shards must be updated.
		 */
<<<<<<< HEAD
		shard = orw->orw_oid.id_shard %
			obj_get_grp_size(rw_args->shard_args->auxi.obj_auxi->obj);
		if (shard == obj_ec_singv_small_idx(rw_args->shard_args->auxi.obj_auxi->obj,
						    orw->orw_dkey_hash, iod) ||
		    is_ec_parity_shard(rw_args->shard_args->auxi.obj_auxi->obj, orw->orw_dkey_hash,
				       orw->orw_oid.id_shard)) {
=======
		shard = orw->orw_oid.id_shard % daos_oclass_grp_size(oca);
		dkey_hash = obj_ec_dkey_hash_get(rw_args->shard_args->auxi.obj_auxi->obj,
						 orw->orw_dkey_hash);
		if (shard == obj_ec_singv_small_idx(oca, dkey_hash, iod) ||
		    is_ec_parity_shard(orw->orw_oid.id_shard, dkey_hash, oca)) {
>>>>>>> 9bf021fa
			if (uiod->iod_size != 0 && uiod->iod_size < sizes[i] && fetch_rc == 0) {
				rec2big = true;
				rc = -DER_REC2BIG;
				D_ERROR(DF_UOID" original iod_size "DF_U64", real size "DF_U64
					", "DF_RC"\n", DP_UOID(orw->orw_oid),
					iod->iod_size, sizes[i], DP_RC(rc));
				iod->iod_size = sizes[i];
				uiod->iod_size = sizes[i];
				goto unlock;
			}

			iod->iod_size = sizes[i];
			uiod->iod_size = sizes[i];
			if (fetch_stat->sfs_size == 0) {
				fetch_stat->sfs_size = sizes[i];
			} else if (fetch_stat->sfs_size != sizes[i]) {
				rc = -DER_IO;
				D_ERROR(DF_UOID" size mismatch "DF_U64" != "DF_U64", "DF_RC"\n",
					DP_UOID(orw->orw_oid), fetch_stat->sfs_size, sizes[i],
					DP_RC(rc));
				goto unlock;
			}

			if (fetch_stat->sfs_size_other != 0 && fetch_rc == 0 &&
			    fetch_stat->sfs_rc_other == 0) {
				conflict = dc_shard_singv_size_conflict(oca,
						fetch_stat->sfs_size_other, fetch_stat->sfs_size);
			}
			rc = fetch_rc;
			/* one case needs to ignore the DER_REC2BIG failure - long singv
			 * overwritten by short singv and the short singv only store on one
			 * data target (and parity targets), other cases should return
			 * DER_REC2BIG.
			 */
			if (rc == 0 && fetch_stat->sfs_rc_other == -DER_REC2BIG &&
			    !obj_ec_singv_one_tgt(fetch_stat->sfs_size, NULL, oca))
				rec2big = true;
		} else if (sizes[i] != 0) {
			if (iod->iod_size == 0)
				iod->iod_size = sizes[i];
			if (fetch_stat->sfs_rc_other == 0)
				fetch_stat->sfs_rc_other = fetch_rc;
			if (fetch_stat->sfs_size_other == 0) {
				fetch_stat->sfs_size_other = sizes[i];
			} else {
				if (fetch_stat->sfs_size_other != sizes[i]) {
					rc = -DER_IO;
					D_ERROR(DF_UOID" size mismatch "DF_U64" != "DF_U64", "
						DF_RC"\n", DP_UOID(orw->orw_oid),
						fetch_stat->sfs_size, sizes[i], DP_RC(rc));
					goto unlock;
				}
			}
			if (fetch_rc == -DER_REC2BIG && fetch_stat->sfs_size != 0 &&
			    !obj_ec_singv_one_tgt(fetch_stat->sfs_size, NULL, oca))
				rec2big = true;

			if (fetch_rc == 0 && fetch_stat->sfs_size != 0)
				conflict = dc_shard_singv_size_conflict(oca,
					fetch_stat->sfs_size_other, fetch_stat->sfs_size);
		}

		if (conflict && !reasb_req->orr_size_fetch && rc == 0)
			fetch_again = true;

unlock:
		D_MUTEX_UNLOCK(&reasb_req->orr_mutex);
		if (rc == -DER_IO)
			break;
	}

	if (rc == 0) {
		if (rec2big)
			rc = -DER_REC2BIG;
		else if (fetch_again)
			rc = -DER_FETCH_AGAIN;
	}

	return rc;
}

static int
dc_rw_cb(tse_task_t *task, void *arg)
{
	struct rw_cb_args	*rw_args = arg;
	struct obj_rw_in	*orw;
	struct obj_rw_out	*orwo;
	daos_handle_t		th;
	struct obj_reasb_req	*reasb_req;
	daos_obj_rw_t		*api_args;
	bool			 is_ec_obj;
	int			 opc;
	int			 ret = task->dt_result;
	int			 i;
	int			 rc = 0;

	opc = opc_get(rw_args->rpc->cr_opc);
	D_DEBUG(DB_IO, "rpc %p opc:%d completed, task %p dt_result %d.\n",
		rw_args->rpc, opc, task, ret);
	if (opc == DAOS_OBJ_RPC_FETCH &&
	    DAOS_FAIL_CHECK(DAOS_SHARD_OBJ_FETCH_TIMEOUT)) {
		D_ERROR("Inducing -DER_TIMEDOUT error on shard I/O fetch\n");
		D_GOTO(out, rc = -DER_TIMEDOUT);
	}
	if (opc == DAOS_OBJ_RPC_UPDATE &&
	    DAOS_FAIL_CHECK(DAOS_SHARD_OBJ_UPDATE_TIMEOUT)) {
		D_ERROR("Inducing -DER_TIMEDOUT error on shard I/O update\n");
		D_GOTO(out, rc = -DER_TIMEDOUT);
	}
	if (opc == DAOS_OBJ_RPC_UPDATE &&
	    DAOS_FAIL_CHECK(DAOS_OBJ_UPDATE_NOSPACE)) {
		D_ERROR("Inducing -DER_NOSPACE error on shard I/O update\n");
		D_GOTO(out, rc = -DER_NOSPACE);
	}

	if (DAOS_FAIL_CHECK(DAOS_SHARD_OBJ_RW_DROP_REPLY)) {
		D_ERROR("Drop RPC for shard I/O update\n");
		D_GOTO(out, rc = -DER_HG);
	}

	orw = crt_req_get(rw_args->rpc);
	orwo = crt_reply_get(rw_args->rpc);
	D_ASSERT(orw != NULL && orwo != NULL);
	if (ret != 0) {
		/*
		 * If any failure happens inside Cart, let's reset failure to
		 * TIMEDOUT, so the upper layer can retry.
		 */
		D_ERROR("RPC %d, task %p failed, "DF_RC"\n", opc, task, DP_RC(ret));
		D_GOTO(out, ret);
	}

	rc = obj_reply_get_status(rw_args->rpc);
	/*
	 * orwo->orw_epoch may be set even when the status is nonzero (e.g.,
	 * -DER_TX_RESTART and -DER_INPROGRESS).
	 */
	api_args = dc_task_get_args(rw_args->shard_args->auxi.obj_auxi->obj_task);
	th = api_args->th;
	if (daos_handle_is_valid(th)) {
		int rc_tmp;

		rc_tmp = dc_tx_op_end(task, th,
				      &rw_args->shard_args->auxi.epoch, rc,
				      orwo->orw_epoch);
		if (rc_tmp != 0) {
			D_ERROR("failed to end transaction operation (rc=%d "
				"epoch="DF_U64": "DF_RC"\n", rc,
				orwo->orw_epoch, DP_RC(rc_tmp));
			goto out;
		}
	}

	reasb_req = rw_args->shard_args->reasb_req;
	is_ec_obj = reasb_req != NULL &&
		     daos_oclass_is_ec(reasb_req->orr_oca);
	if (rc != 0) {
		if (rc == -DER_INPROGRESS || rc == -DER_TX_BUSY) {
			D_DEBUG(DB_IO, "rpc %p opc %d to rank %d tag %d may "
				"need retry: "DF_RC"\n", rw_args->rpc, opc,
				rw_args->rpc->cr_ep.ep_rank,
				rw_args->rpc->cr_ep.ep_tag, DP_RC(rc));
			D_GOTO(out, rc);
		} else if (rc == -DER_STALE) {
			D_INFO("rpc %p got DER_STALE, pool map update needed\n",
			       rw_args->rpc);
			D_GOTO(out, rc);
		}

		/*
		 * don't log errors in-case of possible conditionals or
		 * rec2big errors which can be expected.
		 */
		if (rc == -DER_REC2BIG || rc == -DER_NONEXIST || rc == -DER_NO_PERM ||
		    rc == -DER_EXIST || rc == -DER_RF)
			D_DEBUG(DB_IO, DF_UOID" rpc %p opc %d to rank %d tag %d: "DF_RC"\n",
				DP_UOID(orw->orw_oid), rw_args->rpc, opc,
				rw_args->rpc->cr_ep.ep_rank, rw_args->rpc->cr_ep.ep_tag, DP_RC(rc));
		else
			D_ERROR(DF_CONT DF_UOID" rpc %p opc %d to rank %d tag %d: "DF_RC"\n",
				DP_CONT(orw->orw_pool_uuid, orw->orw_co_uuid),
				DP_UOID(orw->orw_oid), rw_args->rpc, opc,
				rw_args->rpc->cr_ep.ep_rank, rw_args->rpc->cr_ep.ep_tag, DP_RC(rc));

		if (opc == DAOS_OBJ_RPC_FETCH) {
			/* For EC obj fetch, set orr_epoch as highest server
			 * epoch, so if need to recovery data (-DER_CSUM etc)
			 * can use that epoch (see obj_ec_recov_task_init).
			 */
			if (is_ec_obj &&
			    (reasb_req->orr_epoch.oe_value == DAOS_EPOCH_MAX ||
			     reasb_req->orr_epoch.oe_value < orwo->orw_epoch))
				reasb_req->orr_epoch.oe_value = orwo->orw_epoch;

			if (rc == -DER_CSUM && is_ec_obj) {
				struct shard_auxi_args	*sa;
				uint32_t		 tgt_idx;

				sa = &rw_args->shard_args->auxi;
				tgt_idx = sa->shard %
					  obj_get_grp_size(rw_args->shard_args->auxi.obj_auxi->obj);
				rc = obj_ec_fail_info_insert(reasb_req, tgt_idx);
				if (rc)
					D_ERROR(DF_OID" fail info insert: " DF_RC"\n",
						DP_OID(orw->orw_oid.id_pub),
						DP_RC(rc));
				rc = -DER_CSUM;
			} else if (rc == -DER_REC2BIG) {
				rc = dc_shard_update_size(rw_args, rc);
			}
		}
		D_GOTO(out, rc);
	}
	*rw_args->map_ver = obj_reply_map_version_get(rw_args->rpc);

	if (opc == DAOS_OBJ_RPC_FETCH) {
		if (rw_args->shard_args->auxi.flags & ORF_CHECK_EXISTENCE)
			goto out;

		if (is_ec_obj &&
		    (reasb_req->orr_epoch.oe_value == DAOS_EPOCH_MAX ||
		     reasb_req->orr_epoch.oe_value < orwo->orw_epoch))
			reasb_req->orr_epoch.oe_value = orwo->orw_epoch;

		if (orwo->orw_iod_sizes.ca_count != orw->orw_nr) {
			D_ERROR("out:%u != in:%u for "DF_UOID" with eph "
				DF_U64".\n",
				(unsigned)orwo->orw_iod_sizes.ca_count,
				orw->orw_nr, DP_UOID(orw->orw_oid),
				orw->orw_epoch);
			D_GOTO(out, rc = -DER_PROTO);
		}

		if (is_ec_obj && !reasb_req->orr_recov) {
			rc = obj_ec_recov_add(reasb_req,
					      orwo->orw_rels.ca_arrays,
					      orwo->orw_rels.ca_count);
			if (rc) {
				D_ERROR(DF_UOID" obj_ec_recov_add failed, "
					DF_RC".\n", DP_UOID(orw->orw_oid),
					DP_RC(rc));
				goto out;
			}
		} else if (is_ec_obj && reasb_req->orr_recov &&
			   orwo->orw_rels.ca_arrays != NULL) {
			rc = obj_ec_parity_check(reasb_req,
						 orwo->orw_rels.ca_arrays,
						 orwo->orw_rels.ca_count);
			if (rc) {
				D_ERROR(DF_UOID" obj_ec_parity_check failed, "DF_RC".\n",
					DP_UOID(orw->orw_oid), DP_RC(rc));
				goto out;
			}
		}

		rc = dc_shard_update_size(rw_args, 0);
		if (rc) {
			D_ERROR(DF_UOID" dc_shard_update_size failed, "DF_RC".\n",
				DP_UOID(orw->orw_oid), DP_RC(rc));
			goto out;
		}

		if (is_ec_obj && reasb_req->orr_size_fetch)
			goto out;

		if (orwo->orw_sgls.ca_count > 0) {
			/* inline transfer */
			rc = daos_sgls_copy_data_out(rw_args->rwaa_sgls,
						     orw->orw_nr,
						     orwo->orw_sgls.ca_arrays,
						     orwo->orw_sgls.ca_count);
		} else if (rw_args->rwaa_sgls != NULL) {
			/* for bulk transfer it needs to update sg_nr_out */
			d_sg_list_t	*sgls = rw_args->rwaa_sgls;
			uint32_t	*nrs;
			uint32_t	 nrs_count;
			daos_size_t	*replied_sizes;
			daos_size_t	*size_array = NULL;
			daos_size_t	 data_size, size_in_iod;

			nrs = orwo->orw_nrs.ca_arrays;
			nrs_count = orwo->orw_nrs.ca_count;
			replied_sizes = orwo->orw_data_sizes.ca_arrays;
			if (nrs_count != orw->orw_nr) {
				D_ERROR("Invalid nrs %u != %u\n", nrs_count,
					orw->orw_nr);
				D_GOTO(out, rc = -DER_PROTO);
			}

			/*  For EC obj, record the daos_sizes from shards and
			 *  obj layer will handle it (obj_ec_fetch_set_sgl).
			 */
			if (is_ec_obj) {
				D_ASSERTF(orw->orw_tgt_idx <
					  obj_ec_tgt_nr(reasb_req->orr_oca),
					  "orw_tgt_idx %d, obj_ec_tgt_nr %d\n",
					  orw->orw_tgt_idx,
					  obj_ec_tgt_nr(reasb_req->orr_oca));
				size_array = reasb_req->orr_data_sizes +
					     orw->orw_tgt_idx * orw->orw_nr;
			}

			for (i = 0; i < orw->orw_nr; i++) {
				daos_iod_t *iod;

				/* server returned bs_nr_out is only to check
				 * if it is empty record in that case just set
				 * sg_nr_out as zero, or will set sg_nr_out and
				 * iov_len by checking with iods as server
				 * filled the buffer from beginning.
				 */
				if (!is_ec_obj && nrs[i] == 0) {
					sgls[i].sg_nr_out = 0;
					continue;
				}

				iod = &orw->orw_iod_array.oia_iods[i];
				size_in_iod = daos_iods_len(iod, 1);
				if (size_in_iod == -1) {
					/* only for echo mode */
					sgls[i].sg_nr_out = sgls[i].sg_nr;
					continue;
				}
				if (is_ec_obj) {
					size_array[i] = replied_sizes[i];
					continue;
				}
				data_size = replied_sizes[i];
				D_ASSERTF(data_size <= size_in_iod,
					  "data_size "DF_U64
					  ", size_in_iod "DF_U64"\n",
					  data_size, size_in_iod);
				dc_sgl_out_set(&sgls[i], data_size);
			}
		}
		if (rc != 0)
			goto out;

		rc = dc_rw_cb_csum_verify(rw_args);
		if (rc != 0)
			goto out;

		if (rw_args->maps != NULL && orwo->orw_maps.ca_count > 0) {
			daos_iom_t			*reply_maps;
			struct daos_recx_ep_list	*recov_list;

			D_ASSERT(reasb_req == NULL || !reasb_req->orr_recov);
			/** Should have 1 map per iod */
			D_ASSERTF(orwo->orw_maps.ca_count == orw->orw_nr,
				  "ca_count "DF_U64", orw_nr %d\n",
				  orwo->orw_maps.ca_count, orw->orw_nr);
			for (i = 0; i < orw->orw_nr; i++) {
				reply_maps = &orwo->orw_maps.ca_arrays[i];
				recov_list = orwo->orw_rels.ca_arrays;
				if (recov_list != NULL) {
					recov_list += i;
					if (recov_list->re_nr == 0)
						recov_list = NULL;
				}
				if (is_ec_obj &&
				    reply_maps->iom_type == DAOS_IOD_ARRAY) {
					struct obj_auxi_args	*obj_auxi;

					obj_auxi = rw_args->shard_args->auxi.obj_auxi;
					rc = obj_ec_iom_merge(obj_auxi->obj, reasb_req,
							      obj_auxi->dkey_hash,
							      orw->orw_oid.id_shard,
							      orw->orw_tgt_idx, reply_maps,
							      &rw_args->maps[i], recov_list);
				} else {
					rc = daos_iom_copy(reply_maps, &rw_args->maps[i]);
				}
				if (rc)
					goto out;
			}
		}
	}

out:
	if (rc == -DER_CSUM && opc == DAOS_OBJ_RPC_FETCH)
		dc_shard_csum_report(task, &rw_args->tgt_ep, rw_args->rpc);
	crt_req_decref(rw_args->rpc);

	if (ret == 0 || obj_retry_error(rc))
		ret = rc;
	return ret;
}

static struct dc_pool *
obj_shard_ptr2pool(struct dc_obj_shard *shard)
{
	return shard->do_obj->cob_pool;
}

int
dc_obj_shard_rw(struct dc_obj_shard *shard, enum obj_rpc_opc opc,
		void *shard_args, struct daos_shard_tgt *fw_shard_tgts,
		uint32_t fw_cnt, tse_task_t *task)
{
	struct shard_rw_args	*args = shard_args;
	struct shard_auxi_args	*auxi = &args->auxi;
	daos_obj_rw_t		*api_args = dc_task_get_args(auxi->obj_auxi->obj_task);
	struct dc_pool		*pool;
	daos_key_t		*dkey = api_args->dkey;
	unsigned int		 nr = api_args->nr;
	d_sg_list_t		*sgls = api_args->sgls;
	crt_rpc_t		*req = NULL;
	struct obj_rw_in	*orw;
	struct rw_cb_args	 rw_args;
	crt_endpoint_t		 tgt_ep;
	uuid_t			 cont_hdl_uuid;
	uuid_t			 cont_uuid;
	uint32_t		 flags = 0;
	int			 rc;

	if (DAOS_FAIL_CHECK(DAOS_SHARD_OBJ_UPDATE_TIMEOUT_SINGLE)) {
		if (auxi->shard == daos_fail_value_get()) {
			D_INFO("Set Shard %d update to return -DER_TIMEDOUT\n",
			       auxi->shard);
			daos_fail_loc_set(DAOS_SHARD_OBJ_UPDATE_TIMEOUT |
					  DAOS_FAIL_ONCE);
		}
	}
	if (DAOS_FAIL_CHECK(DAOS_OBJ_TGT_IDX_CHANGE))
		flags = ORF_DTX_SYNC;

	if (auxi->epoch.oe_flags & DTX_EPOCH_UNCERTAIN)
		flags |= ORF_EPOCH_UNCERTAIN;

	rc = dc_cont2uuid(shard->do_co, &cont_hdl_uuid, &cont_uuid);
	if (rc != 0)
		D_GOTO(out, rc);

	pool = obj_shard_ptr2pool(shard);
	if (pool == NULL)
		D_GOTO(out, rc = -DER_NO_HDL);

	tgt_ep.ep_grp = pool->dp_sys->sy_group;
	tgt_ep.ep_tag = shard->do_target_idx;
	tgt_ep.ep_rank = shard->do_target_rank;
	rw_args.tgt_ep = tgt_ep;
	if ((int)tgt_ep.ep_rank < 0)
		D_GOTO(out, rc = (int)tgt_ep.ep_rank);

	rc = obj_req_create(daos_task2ctx(task), &tgt_ep, opc, &req);
	D_DEBUG(DB_TRACE, "rpc %p opc:%d "DF_UOID" "DF_KEY" rank:%d tag:%d eph "
		DF_U64"\n", req, opc, DP_UOID(shard->do_id), DP_KEY(dkey),
		tgt_ep.ep_rank, tgt_ep.ep_tag, auxi->epoch.oe_value);
	if (rc != 0)
		D_GOTO(out, rc);

	if (DAOS_FAIL_CHECK(DAOS_SHARD_OBJ_FAIL))
		D_GOTO(out_req, rc = -DER_INVAL);

	orw = crt_req_get(req);
	D_ASSERT(orw != NULL);

	if (fw_shard_tgts != NULL) {
		D_ASSERT(fw_cnt >= 1);
		orw->orw_shard_tgts.ca_count = fw_cnt;
		orw->orw_shard_tgts.ca_arrays = fw_shard_tgts;
	} else {
		orw->orw_shard_tgts.ca_count = 0;
		orw->orw_shard_tgts.ca_arrays = NULL;
	}
	orw->orw_map_ver = auxi->map_ver;
	orw->orw_start_shard = auxi->start_shard;
	orw->orw_oid = shard->do_id;
	uuid_copy(orw->orw_pool_uuid, pool->dp_pool);
	uuid_copy(orw->orw_co_hdl, cont_hdl_uuid);
	uuid_copy(orw->orw_co_uuid, cont_uuid);
	daos_dti_copy(&orw->orw_dti, &args->dti);
	orw->orw_flags = auxi->flags | flags;
	if (auxi->obj_auxi->reintegrating)
		orw->orw_flags |= ORF_REINTEGRATING_IO;
	if (auxi->obj_auxi->rebuilding)
		orw->orw_flags |= ORF_REBUILDING_IO;
	orw->orw_tgt_idx = auxi->ec_tgt_idx;
	if (args->reasb_req && args->reasb_req->orr_oca)
		orw->orw_tgt_max = obj_ec_tgt_nr(args->reasb_req->orr_oca) - 1;
	if (auxi->obj_auxi->ec_degrade_fetch) {
		struct obj_tgt_oiod *toiod;

		D_ASSERT(args->reasb_req != NULL);
		D_ASSERT(args->reasb_req->tgt_oiods != NULL);
		toiod = obj_ec_tgt_oiod_get(args->reasb_req->tgt_oiods,
					    args->reasb_req->orr_tgt_nr,
					    auxi->ec_tgt_idx);
		D_ASSERTF(toiod != NULL, "tgt idx %u\n", auxi->ec_tgt_idx);
		if (toiod->oto_orig_tgt_idx != toiod->oto_tgt_idx) {
			orw->orw_flags |= ORF_EC_DEGRADED;
			orw->orw_tgt_idx = toiod->oto_orig_tgt_idx;
		}
	}

	orw->orw_dti_cos.ca_count = 0;
	orw->orw_dti_cos.ca_arrays = NULL;

	orw->orw_api_flags = api_args->flags;
	orw->orw_epoch = auxi->epoch.oe_value;
	orw->orw_epoch_first = auxi->epoch.oe_first;
	orw->orw_dkey_hash = auxi->obj_auxi->dkey_hash;
	orw->orw_nr = nr;
	orw->orw_dkey = *dkey;
	orw->orw_dkey_csum = args->dkey_csum;
	orw->orw_iod_array.oia_iod_nr = nr;
	orw->orw_iod_array.oia_iods = api_args->iods;
	orw->orw_iod_array.oia_iod_csums = args->iod_csums;
	orw->orw_iod_array.oia_oiods = args->oiods;
	orw->orw_iod_array.oia_oiod_nr = (args->oiods == NULL) ?
					 0 : nr;
	orw->orw_iod_array.oia_offs = args->offs;

	D_DEBUG(DB_IO, "rpc %p opc %d "DF_UOID" "DF_KEY" rank %d tag %d eph "
		DF_U64", DTI = "DF_DTI" start shard %u ver %u\n", req, opc,
		DP_UOID(shard->do_id), DP_KEY(dkey), tgt_ep.ep_rank,
		tgt_ep.ep_tag, auxi->epoch.oe_value, DP_DTI(&orw->orw_dti),
		orw->orw_start_shard, orw->orw_map_ver);

	if (args->bulks != NULL) {
		orw->orw_sgls.ca_count = 0;
		orw->orw_sgls.ca_arrays = NULL;
		orw->orw_bulks.ca_count = nr;
		orw->orw_bulks.ca_arrays = args->bulks;
		if (fw_shard_tgts != NULL)
			orw->orw_flags |= ORF_BULK_BIND;
	} else {
		if ((args->reasb_req && args->reasb_req->orr_size_fetch) ||
		    auxi->flags & ORF_CHECK_EXISTENCE) {
			/* NULL bulk/sgl for size_fetch or check existence */
			orw->orw_sgls.ca_count = 0;
			orw->orw_sgls.ca_arrays = NULL;
		} else {
			/* Transfer data inline */
			if (sgls != NULL)
				orw->orw_sgls.ca_count = nr;
			else
				orw->orw_sgls.ca_count = 0;
			orw->orw_sgls.ca_arrays = sgls;
		}
		orw->orw_bulks.ca_count = 0;
		orw->orw_bulks.ca_arrays = NULL;
	}

	crt_req_addref(req);
	rw_args.rpc = req;
	rw_args.hdlp = (daos_handle_t *)pool;
	rw_args.map_ver = &auxi->map_ver;
	rw_args.co = shard->do_co;
	rw_args.shard_args = args;
	/* remember the sgl to copyout the data inline for fetch */
	rw_args.rwaa_sgls = (opc == DAOS_OBJ_RPC_FETCH) ? sgls : NULL;
	if (args->reasb_req && args->reasb_req->orr_recov) {
		rw_args.maps = NULL;
		orw->orw_flags |= ORF_EC_RECOV;
		if (args->reasb_req->orr_recov_snap)
			orw->orw_flags |= ORF_EC_RECOV_SNAP;
	} else {
		if (api_args->extra_flags & DIOF_EC_RECOV_FROM_PARITY)
			orw->orw_flags |= ORF_EC_RECOV_FROM_PARITY;
		rw_args.maps = api_args->ioms;
	}
	if (opc == DAOS_OBJ_RPC_FETCH) {
		if (args->iod_csums != NULL) {
			orw->orw_flags |= (ORF_CREATE_MAP |
					   ORF_CREATE_MAP_DETAIL);
		} else if (rw_args.maps != NULL) {
			orw->orw_flags |= ORF_CREATE_MAP;
			if (rw_args.maps->iom_flags & DAOS_IOMF_DETAIL)
				orw->orw_flags |= ORF_CREATE_MAP_DETAIL;
		}
	}

	if (DAOS_FAIL_CHECK(DAOS_SHARD_OBJ_RW_CRT_ERROR))
		D_GOTO(out_args, rc = -DER_HG);

	rc = tse_task_register_comp_cb(task, dc_rw_cb, &rw_args,
				       sizeof(rw_args));
	if (rc != 0)
		D_GOTO(out_args, rc);

	if (daos_io_bypass & IOBP_CLI_RPC) {
		rc = daos_rpc_complete(req, task);
	} else {
		if (opc == DAOS_OBJ_RPC_UPDATE && args->bulks != NULL &&
		    !(orw->orw_flags & ORF_RESEND) &&
		    DAOS_FAIL_CHECK(DAOS_DTX_RESEND_DELAY1)) {
			/* RPC (from client to server) timeout is 3 seconds. */
			rc = crt_req_set_timeout(req, 3);
			if (rc != 0)
				D_ERROR("crt_req_set_timeout error: %d", rc);
		    }

		rc = daos_rpc_send(req, task);
	}

	return rc;

out_args:
	crt_req_decref(req);
out_req:
	crt_req_decref(req);
out:
	tse_task_complete(task, rc);
	return rc;
}

struct obj_punch_cb_args {
	crt_rpc_t	*rpc;
	unsigned int	*map_ver;
};

static int
obj_shard_punch_cb(tse_task_t *task, void *data)
{
	struct obj_punch_cb_args	*cb_args;
	crt_rpc_t			*rpc;

	cb_args = (struct obj_punch_cb_args *)data;
	rpc = cb_args->rpc;
	if (task->dt_result == 0) {
		task->dt_result = obj_reply_get_status(rpc);
		*cb_args->map_ver = obj_reply_map_version_get(rpc);
	}

	crt_req_decref(rpc);
	return task->dt_result;
}

int
dc_obj_shard_punch(struct dc_obj_shard *shard, enum obj_rpc_opc opc,
		   void *shard_args, struct daos_shard_tgt *fw_shard_tgts,
		   uint32_t fw_cnt, tse_task_t *task)
{
	struct shard_punch_args		*args = shard_args;
	daos_obj_punch_t		*obj_args;
	daos_key_t			*dkey;
	struct dc_pool			*pool;
	struct obj_punch_in		*opi;
	crt_rpc_t			*req;
	struct obj_punch_cb_args	 cb_args;
	daos_unit_oid_t			 oid;
	crt_endpoint_t			 tgt_ep;
	int				 rc;

	obj_args = dc_task_get_args(args->pa_auxi.obj_auxi->obj_task);
	dkey = obj_args->dkey;
	pool = obj_shard_ptr2pool(shard);
	if (pool == NULL)
		D_GOTO(out, rc = -DER_NO_HDL);

	oid = shard->do_id;
	tgt_ep.ep_grp	= pool->dp_sys->sy_group;
	tgt_ep.ep_tag	= shard->do_target_idx;
	tgt_ep.ep_rank = shard->do_target_rank;
	if ((int)tgt_ep.ep_rank < 0)
		D_GOTO(out, rc = (int)tgt_ep.ep_rank);

	D_DEBUG(DB_IO, "opc=%d, rank=%d tag=%d flags "DF_X64" epoch "DF_U64".\n",
		opc, tgt_ep.ep_rank, tgt_ep.ep_tag, obj_args->flags,
		args->pa_auxi.epoch.oe_value);

	rc = obj_req_create(daos_task2ctx(task), &tgt_ep, opc, &req);
	if (rc != 0)
		D_GOTO(out, rc);

	crt_req_addref(req);
	cb_args.rpc = req;
	cb_args.map_ver = &args->pa_auxi.map_ver;
	rc = tse_task_register_comp_cb(task, obj_shard_punch_cb, &cb_args,
				       sizeof(cb_args));
	if (rc != 0)
		D_GOTO(out_req, rc);

	opi = crt_req_get(req);
	D_ASSERT(opi != NULL);

	opi->opi_map_ver	 = args->pa_auxi.map_ver;
	opi->opi_api_flags	 = obj_args->flags;
	opi->opi_epoch		 = args->pa_auxi.epoch.oe_value;
	opi->opi_dkey_hash	 = args->pa_auxi.obj_auxi->dkey_hash;
	opi->opi_oid		 = oid;
	opi->opi_dkeys.ca_count  = (dkey == NULL) ? 0 : 1;
	opi->opi_dkeys.ca_arrays = dkey;
	opi->opi_akeys.ca_count	 = obj_args->akey_nr;
	opi->opi_akeys.ca_arrays = obj_args->akeys;
	if (fw_shard_tgts != NULL) {
		D_ASSERT(fw_cnt >= 1);
		opi->opi_shard_tgts.ca_count = fw_cnt;
		opi->opi_shard_tgts.ca_arrays = fw_shard_tgts;
	} else {
		opi->opi_shard_tgts.ca_count = 0;
		opi->opi_shard_tgts.ca_arrays = NULL;
	}
	uuid_copy(opi->opi_pool_uuid, pool->dp_pool);
	uuid_copy(opi->opi_co_hdl, args->pa_coh_uuid);
	uuid_copy(opi->opi_co_uuid, args->pa_cont_uuid);
	daos_dti_copy(&opi->opi_dti, &args->pa_dti);
	opi->opi_flags = args->pa_auxi.flags;
	opi->opi_dti_cos.ca_count = 0;
	opi->opi_dti_cos.ca_arrays = NULL;

	rc = daos_rpc_send(req, task);
	return rc;

out_req:
	crt_req_decref(req);
	crt_req_decref(req);
out:
	tse_task_complete(task, rc);
	return rc;
}

struct obj_enum_args {
	crt_rpc_t		*rpc;
	daos_handle_t		*hdlp;
	uint32_t		*eaa_nr;
	daos_key_desc_t		*eaa_kds;
	daos_anchor_t		*eaa_anchor;
	daos_anchor_t		*eaa_dkey_anchor;
	daos_anchor_t		*eaa_akey_anchor;
	struct dc_obj_shard	*eaa_obj;
	d_sg_list_t		*eaa_sgl;
	daos_recx_t		*eaa_recxs;
	daos_size_t		*eaa_size;
	unsigned int		*eaa_map_ver;
	d_iov_t			*csum;
	struct dtx_epoch	*epoch;
	daos_handle_t		*th;
};

/**
 * use iod/iod_csum as vehicle to verify data
 */
static int
csum_enum_verify_recx(struct daos_csummer *csummer, struct obj_enum_rec *rec,
		      d_iov_t *enum_type_val, struct dcs_csum_info *csum_info)
{
	daos_iod_t		 tmp_iod = {0};
	d_sg_list_t		 tmp_sgl = {0};
	struct dcs_iod_csums	 tmp_iod_csum = {0};
	int			 rc;

	tmp_iod.iod_size = rec->rec_size;
	tmp_iod.iod_type = DAOS_IOD_ARRAY;
	tmp_iod.iod_recxs = &rec->rec_recx;
	tmp_iod.iod_nr = 1;

	tmp_sgl.sg_nr = tmp_sgl.sg_nr_out = 1;
	tmp_sgl.sg_iovs = enum_type_val;

	tmp_iod_csum.ic_nr = 1;
	tmp_iod_csum.ic_data = csum_info;

	rc = daos_csummer_verify_iod(csummer, &tmp_iod, &tmp_sgl,
				     &tmp_iod_csum, NULL, 0, NULL);

	return rc;
}

/**
 * use iod/iod_csum as vehicle to verify data
 */
static int
csum_enum_verify_sv(struct daos_csummer *csummer, struct obj_enum_rec *rec,
		    d_iov_t *enum_type_val, struct dcs_csum_info *csum_info)
{
	daos_iod_t		 tmp_iod = {0};
	d_sg_list_t		 tmp_sgl = {0};
	struct dcs_iod_csums	 tmp_iod_csum = {0};
	int			 rc;

	tmp_iod.iod_size = rec->rec_size;
	tmp_iod.iod_type = DAOS_IOD_SINGLE;
	tmp_iod.iod_nr = 1;

	tmp_sgl.sg_nr = tmp_sgl.sg_nr_out = 1;
	tmp_sgl.sg_iovs = enum_type_val;

	tmp_iod_csum.ic_nr = 1;
	tmp_iod_csum.ic_data = csum_info;
	rc = daos_csummer_verify_iod(csummer, &tmp_iod, &tmp_sgl,
				     &tmp_iod_csum, NULL, 0, NULL);

	return rc;
}

struct csum_enum_args {
	d_iov_t			*csum_iov;
	struct daos_csummer	*csummer;
};

static int
verify_csum_cb(daos_key_desc_t *kd, void *buf, unsigned int size, void *arg)
{
	struct dcs_csum_info	 *ci_to_compare = NULL;
	struct csum_enum_args	*args = arg;
	d_iov_t			 enum_type_val;
	int rc;

	switch (kd->kd_val_type) {
	case OBJ_ITER_SINGLE:
	case OBJ_ITER_RECX: {
		struct obj_enum_rec	*rec;
		uint64_t		 rec_data_len;

		rec = buf;
		buf += sizeof(*rec);

		/**
		 * Only inlined data has csums serialized
		 * to csum_iov
		 */
		if (!(rec->rec_flags & RECX_INLINE))
			return 0;

		ci_cast(&ci_to_compare, args->csum_iov);
		ci_move_next_iov(ci_to_compare, args->csum_iov);
		rec_data_len = rec->rec_size *
			       rec->rec_recx.rx_nr;

		d_iov_set(&enum_type_val, buf, rec_data_len);

		if (kd->kd_val_type == OBJ_ITER_RECX)
			rc = csum_enum_verify_recx(args->csummer, rec,
						   &enum_type_val,
						   ci_to_compare);
		else
			rc = csum_enum_verify_sv(args->csummer, rec,
						 &enum_type_val,
						 ci_to_compare);
		if (rc != 0)
			return rc;
		break;
	}
	case OBJ_ITER_AKEY:
	case OBJ_ITER_DKEY:
		d_iov_set(&enum_type_val, buf, kd->kd_key_len);
		/**
		  * fault injection - corrupt keys before verifying -
		  * simulates corruption over network
		  */
		if (DAOS_FAIL_CHECK(DAOS_CSUM_CORRUPT_FETCH_AKEY) ||
		    DAOS_FAIL_CHECK(DAOS_CSUM_CORRUPT_FETCH_DKEY))
			((uint8_t *)buf)[0] += 2;

		ci_cast(&ci_to_compare, args->csum_iov);
		ci_move_next_iov(ci_to_compare, args->csum_iov);

		rc = daos_csummer_verify_key(args->csummer,
					     &enum_type_val, ci_to_compare);

		if (rc != 0) {
			D_ERROR("daos_csummer_verify_key error for %s: %d",
				kd->kd_val_type == OBJ_ITER_AKEY ?
				"AKEY" : "DKEY", rc);
			return rc;
		}
		break;
	default:

		break;
	}

	return 0;
}

/* See obj_enum.c:fill_rec() for how the recx and csum_iov is serialized */
static int
csum_enum_verify(const struct obj_enum_args *enum_args,
		 const struct obj_key_enum_out *oeo)
{
	struct daos_csummer	*csummer;
	int			 rc = 0;
	d_sg_list_t		 sgl = oeo->oeo_sgl;
	d_iov_t			 csum_iov = oeo->oeo_csum_iov;

	if (enum_args->eaa_nr == NULL ||
	    *enum_args->eaa_nr == 0 ||
	    sgl.sg_nr_out == 0)
		return 0; /** no keys to verify */

	csummer = enum_args->eaa_obj->do_co->dc_csummer;
	if (!daos_csummer_initialized(csummer) || csummer->dcs_skip_key_verify)
		return 0; /** csums not enabled */

	struct csum_enum_args csum_args = {0};

	csum_args.csummer = daos_csummer_copy(csummer);
	if (csum_args.csummer == NULL)
		return -DER_NOMEM;
	csum_args.csum_iov = &csum_iov;

	rc = obj_enum_iterate(enum_args->eaa_kds, &sgl, *enum_args->eaa_nr,
			      -1, verify_csum_cb, &csum_args);

	daos_csummer_destroy(&csum_args.csummer);

	return rc;
}

/**
 * If requested (dst iov is set) and there is csum info to copy, copy the
 * serialized csum. If not all of it will fit into the provided buffer, copy
 * what can and set the destination iov len to needed len and let caller
 * decide what to do.
 */
static int
dc_enumerate_copy_csum(d_iov_t *dst, const d_iov_t *src)
{
	if (dst != NULL && src->iov_len > 0) {
		memcpy(dst->iov_buf, src->iov_buf,
		       min(dst->iov_buf_len,
			   src->iov_len));
		dst->iov_len = src->iov_len;
		if (dst->iov_len > dst->iov_buf_len) {
			D_DEBUG(DB_CSUM, "Checksum buffer truncated %d > %d\n",
				(int)dst->iov_len, (int)dst->iov_buf_len);
			return -DER_TRUNC;
		}
	}
	return 0;
}

static int
dc_enumerate_cb(tse_task_t *task, void *arg)
{
	struct obj_enum_args	*enum_args = (struct obj_enum_args *)arg;
	struct obj_key_enum_in	*oei;
	struct obj_key_enum_out	*oeo;
	int			 opc = opc_get(enum_args->rpc->cr_opc);
	int			 ret = task->dt_result;
	int			 rc = 0;

	oei = crt_req_get(enum_args->rpc);
	D_ASSERT(oei != NULL);

	if (ret != 0) {
		/* If any failure happens inside Cart, let's reset
		 * failure to TIMEDOUT, so the upper layer can retry
		 **/
		D_ERROR("RPC %d failed: "DF_RC"\n", opc, DP_RC(ret));
		D_GOTO(out, ret);
	}

	oeo = crt_reply_get(enum_args->rpc);

	rc = obj_reply_get_status(enum_args->rpc);

	/* See the similar dc_rw_cb. */
	if (daos_handle_is_valid(*enum_args->th)) {
		int rc_tmp;

		rc_tmp = dc_tx_op_end(task, *enum_args->th, enum_args->epoch,
				      rc, oeo->oeo_epoch);
		if (rc_tmp != 0) {
			D_ERROR("failed to end transaction operation (rc=%d "
				"epoch="DF_U64": "DF_RC"\n", rc,
				oeo->oeo_epoch, DP_RC(rc_tmp));
			goto out;
		}
	}

	if (rc != 0) {
		if (rc == -DER_KEY2BIG) {
			D_DEBUG(DB_IO, "key size "DF_U64" %p too big.\n",
				oeo->oeo_size, enum_args->eaa_kds);
			if (enum_args->eaa_kds)
				enum_args->eaa_kds[0].kd_key_len = oeo->oeo_size;
		} else if (rc == -DER_INPROGRESS || rc == -DER_TX_BUSY) {
			D_DEBUG(DB_TRACE, "rpc %p RPC %d may need retry: "DF_RC"\n",
				enum_args->rpc, opc, DP_RC(rc));
		} else if (rc == -DER_TX_RESTART) {
			D_DEBUG(DB_TRACE, "rpc %p RPC %d may need restart: "DF_RC"\n",
				enum_args->rpc, opc, DP_RC(rc));
		} else {
			D_ERROR("rpc %p RPC %d failed: "DF_RC"\n",
				enum_args->rpc, opc, DP_RC(rc));
		}
		D_GOTO(out, rc);
	}

	rc = dc_enumerate_copy_csum(enum_args->csum, &oeo->oeo_csum_iov);
	if (rc != 0)
		D_GOTO(out, rc);

	*enum_args->eaa_map_ver = obj_reply_map_version_get(enum_args->rpc);

	if (enum_args->eaa_size)
		*enum_args->eaa_size = oeo->oeo_size;

	if (*enum_args->eaa_nr < oeo->oeo_num) {
		D_ERROR("key enumerate get %d > %d more kds, %d\n",
			oeo->oeo_num, *enum_args->eaa_nr, -DER_PROTO);
		D_GOTO(out, rc = -DER_PROTO);
	}

	*enum_args->eaa_nr = oeo->oeo_num;

	if (enum_args->eaa_kds && oeo->oeo_kds.ca_count > 0)
		memcpy(enum_args->eaa_kds, oeo->oeo_kds.ca_arrays,
		       sizeof(*enum_args->eaa_kds) *
		       oeo->oeo_kds.ca_count);

	if (enum_args->eaa_recxs && oeo->oeo_recxs.ca_count > 0) {
		D_ASSERTF(*enum_args->eaa_nr >= oeo->oeo_recxs.ca_count,
			  "eaa_nr %d, ca_count "DF_U64"\n",
			  *enum_args->eaa_nr, oeo->oeo_recxs.ca_count);
		memcpy(enum_args->eaa_recxs, oeo->oeo_recxs.ca_arrays,
		       sizeof(*enum_args->eaa_recxs) *
		       oeo->oeo_recxs.ca_count);
	}

	if (enum_args->eaa_sgl) {
		if (oeo->oeo_sgl.sg_nr > 0) {
			rc = daos_sgl_copy_data_out(enum_args->eaa_sgl, &oeo->oeo_sgl);
			if (rc)
				D_GOTO(out, rc);
		} else {
			dc_sgl_out_set(enum_args->eaa_sgl, oeo->oeo_size);
		}
	}

	/* Update dkey hash and tag */
	if (enum_args->eaa_dkey_anchor)
		enum_anchor_copy(enum_args->eaa_dkey_anchor,
				 &oeo->oeo_dkey_anchor);

	if (enum_args->eaa_akey_anchor)
		enum_anchor_copy(enum_args->eaa_akey_anchor,
				 &oeo->oeo_akey_anchor);

	if (enum_args->eaa_anchor)
		enum_anchor_copy(enum_args->eaa_anchor,
				 &oeo->oeo_anchor);
	rc = csum_enum_verify(enum_args, oeo);
	if (rc != 0)
		D_GOTO(out, rc);

out:
	if (enum_args->eaa_obj != NULL)
		obj_shard_decref(enum_args->eaa_obj);

	if (oei->oei_bulk != NULL)
		crt_bulk_free(oei->oei_bulk);
	if (oei->oei_kds_bulk != NULL)
		crt_bulk_free(oei->oei_kds_bulk);
	crt_req_decref(enum_args->rpc);

	if (ret == 0 || obj_retry_error(rc))
		ret = rc;
	return ret;
}

#define KDS_BULK_LIMIT	128

int
dc_obj_shard_list(struct dc_obj_shard *obj_shard, enum obj_rpc_opc opc,
		  void *shard_args, struct daos_shard_tgt *fw_shard_tgts,
		  uint32_t fw_cnt, tse_task_t *task)
{
	struct shard_list_args *args = shard_args;
	daos_obj_list_t		*obj_args = dc_task_get_args(args->la_auxi.obj_auxi->obj_task);
	daos_key_desc_t	       *kds = args->la_kds;
	d_sg_list_t	       *sgl = args->la_sgl;
	crt_endpoint_t		tgt_ep;
	struct dc_pool	       *pool = NULL;
	crt_rpc_t	       *req;
	uuid_t			cont_hdl_uuid;
	uuid_t			cont_uuid;
	struct obj_key_enum_in	*oei;
	struct obj_enum_args	enum_args;
	daos_size_t		sgl_size = 0;
	int			rc;

	D_ASSERT(obj_shard != NULL);
	obj_shard_addref(obj_shard);

	pool = obj_shard_ptr2pool(obj_shard);
	if (pool == NULL)
		D_GOTO(out_put, rc = -DER_NO_HDL);

	rc = dc_cont2uuid(obj_shard->do_co, &cont_hdl_uuid, &cont_uuid);
	if (rc != 0)
		D_GOTO(out_put, rc);

	tgt_ep.ep_grp = pool->dp_sys->sy_group;
	tgt_ep.ep_tag = obj_shard->do_target_idx;
	tgt_ep.ep_rank = obj_shard->do_target_rank;
	if ((int)tgt_ep.ep_rank < 0)
		D_GOTO(out_put, rc = (int)tgt_ep.ep_rank);

	D_DEBUG(DB_IO, "opc %d "DF_UOID" rank %d tag %d\n",
		opc, DP_UOID(obj_shard->do_id), tgt_ep.ep_rank, tgt_ep.ep_tag);

	rc = obj_req_create(daos_task2ctx(task), &tgt_ep, opc, &req);
	if (rc != 0)
		D_GOTO(out_put, rc);

	oei = crt_req_get(req);
	D_ASSERT(oei != NULL);

	if (obj_args->dkey != NULL)
		oei->oei_dkey = *obj_args->dkey;
	if (obj_args->akey != NULL)
		oei->oei_akey = *obj_args->akey;
	oei->oei_oid		= obj_shard->do_id;
	oei->oei_map_ver	= args->la_auxi.map_ver;
	if (args->la_auxi.epoch.oe_flags & DTX_EPOCH_UNCERTAIN)
		oei->oei_flags |= ORF_EPOCH_UNCERTAIN;
	if (obj_args->eprs != NULL && opc == DAOS_OBJ_RPC_ENUMERATE) {
		oei->oei_epr = *obj_args->eprs;
		/*
		 * If an epoch range is specified, we shall not assume any
		 * epoch uncertainty.
		 */
		oei->oei_flags &= ~ORF_EPOCH_UNCERTAIN;
	} else {
		/*
		 * Note that we reuse oei_epr as "epoch_first" and "epoch" to
		 * save space.
		 */
		oei->oei_epr.epr_lo = args->la_auxi.epoch.oe_first;
		oei->oei_epr.epr_hi = args->la_auxi.epoch.oe_value;
		oei->oei_flags |= ORF_ENUM_WITHOUT_EPR;
	}
	if ((!obj_args->incr_order) && (opc == DAOS_OBJ_RECX_RPC_ENUMERATE))
		oei->oei_flags |= ORF_DESCENDING_ORDER;

	oei->oei_nr		= args->la_nr;
	oei->oei_rec_type	= obj_args->type;
	uuid_copy(oei->oei_pool_uuid, pool->dp_pool);
	uuid_copy(oei->oei_co_hdl, cont_hdl_uuid);
	uuid_copy(oei->oei_co_uuid, cont_uuid);
	daos_dti_copy(&oei->oei_dti, &args->la_dti);

	if (args->la_anchor != NULL)
		enum_anchor_copy(&oei->oei_anchor, args->la_anchor);
	if (args->la_dkey_anchor != NULL) {
		enum_anchor_copy(&oei->oei_dkey_anchor, args->la_dkey_anchor);

		if (daos_anchor_get_flags(args->la_dkey_anchor) &
		    DIOF_FOR_MIGRATION)
			oei->oei_flags |= ORF_FOR_MIGRATION;
	}
	if (args->la_akey_anchor != NULL)
		enum_anchor_copy(&oei->oei_akey_anchor, args->la_akey_anchor);

	if (sgl != NULL) {
		oei->oei_sgl = *sgl;
		sgl_size = daos_sgls_packed_size(sgl, 1, NULL);
		if (sgl_size >= DAOS_BULK_LIMIT) {
			/* Create bulk */
			rc = crt_bulk_create(daos_task2ctx(task),
					     sgl, CRT_BULK_RW,
					     &oei->oei_bulk);
			if (rc < 0)
				D_GOTO(out_req, rc);
		}
	}

	if (args->la_nr > KDS_BULK_LIMIT) {
		d_sg_list_t	tmp_sgl = { 0 };
		d_iov_t		tmp_iov = { 0 };

		tmp_iov.iov_buf_len = sizeof(*kds) * args->la_nr;
		tmp_iov.iov_buf = kds;
		tmp_sgl.sg_nr_out = 1;
		tmp_sgl.sg_nr = 1;
		tmp_sgl.sg_iovs = &tmp_iov;

		rc = crt_bulk_create(daos_task2ctx(task),
				     &tmp_sgl, CRT_BULK_RW,
				     &oei->oei_kds_bulk);
		if (rc < 0)
			D_GOTO(out_req, rc);
	}

	crt_req_addref(req);
	enum_args.rpc = req;
	enum_args.hdlp = (daos_handle_t *)pool;
	enum_args.eaa_nr = &args->la_nr;
	enum_args.eaa_kds = kds;
	enum_args.eaa_anchor = args->la_anchor;
	enum_args.eaa_dkey_anchor = args->la_dkey_anchor;
	enum_args.eaa_akey_anchor = args->la_akey_anchor;
	enum_args.eaa_obj = obj_shard;
	enum_args.eaa_size = obj_args->size;
	enum_args.eaa_sgl = sgl;
	enum_args.csum = obj_args->csum;
	enum_args.eaa_map_ver = &args->la_auxi.map_ver;
	enum_args.eaa_recxs = args->la_recxs;
	enum_args.epoch = &args->la_auxi.epoch;
	enum_args.th = &obj_args->th;
	rc = tse_task_register_comp_cb(task, dc_enumerate_cb, &enum_args,
				       sizeof(enum_args));
	if (rc != 0)
		D_GOTO(out_eaa, rc);

	return daos_rpc_send(req, task);

out_eaa:
	crt_req_decref(req);
	if (sgl != NULL && sgl_size >= DAOS_BULK_LIMIT)
		crt_bulk_free(oei->oei_bulk);
out_req:
	crt_req_decref(req);
out_put:
	obj_shard_decref(obj_shard);
	tse_task_complete(task, rc);
	return rc;
}

struct obj_query_key_cb_args {
	crt_rpc_t		*rpc;
	unsigned int		*map_ver;
	daos_unit_oid_t		oid;
	daos_key_t		*dkey;
	daos_key_t		*akey;
	daos_recx_t		*recx;
	daos_epoch_t		*max_epoch;
	struct dc_object	*obj;
	struct dc_obj_shard	*shard;
	struct dtx_epoch	epoch;
	daos_handle_t		th;
};

static void
obj_shard_query_recx_post(struct obj_query_key_cb_args *cb_args, uint32_t shard,
			  struct obj_query_key_1_out *okqo, bool get_max,
			  bool changed)
{
	daos_recx_t		*reply_recx = &okqo->okqo_recx;
	d_iov_t			*dkey = &okqo->okqo_dkey;
	daos_recx_t		*result_recx = cb_args->recx;
	daos_recx_t		 tmp_recx = {0};
	uint64_t		 tmp_end;
	uint32_t		 tgt_off;
	bool			 from_data_tgt;
	struct daos_oclass_attr	*oca;
	uint64_t		dkey_hash;
	uint64_t		 stripe_rec_nr, cell_rec_nr;

	oca = obj_get_oca(cb_args->obj);
	if (oca == NULL || !daos_oclass_is_ec(oca)) {
		*result_recx = *reply_recx;
		return;
	}

	dkey_hash = obj_dkey2hash(cb_args->obj->cob_md.omd_id, dkey);
	tgt_off = obj_ec_shard_off(cb_args->obj, dkey_hash, shard);
	from_data_tgt = is_ec_data_shard_by_tgt_off(tgt_off, oca);
	stripe_rec_nr = obj_ec_stripe_rec_nr(oca);
	cell_rec_nr = obj_ec_cell_rec_nr(oca);
	D_ASSERT(!(reply_recx->rx_idx & PARITY_INDICATOR));
	/* data ext from data shard needs to convert to daos ext,
	 * replica ext from parity shard needs not to convert.
	 */
	tmp_recx = *reply_recx;
	tmp_end = DAOS_RECX_END(tmp_recx);
	D_DEBUG(DB_IO, "shard %d/%u get recx "DF_U64" "DF_U64"\n",
		shard, tgt_off, tmp_recx.rx_idx, tmp_recx.rx_nr);
	if (tmp_end > 0 && from_data_tgt) {
		if (get_max) {
			tmp_recx.rx_idx = max(tmp_recx.rx_idx, rounddown(tmp_end - 1, cell_rec_nr));
			tmp_recx.rx_nr = tmp_end - tmp_recx.rx_idx;
		} else {
			tmp_recx.rx_nr = min(tmp_end, roundup(tmp_recx.rx_idx + 1, cell_rec_nr)) -
					 tmp_recx.rx_idx;
		}

		tmp_recx.rx_idx = obj_ec_idx_vos2daos(tmp_recx.rx_idx, stripe_rec_nr,
							      cell_rec_nr, tgt_off);
		tmp_end = DAOS_RECX_END(tmp_recx);
	}

	if (get_max) {
		if (DAOS_RECX_END(*result_recx) < tmp_end || changed)
			*result_recx = tmp_recx;
	} else {
		if (DAOS_RECX_END(*result_recx) > tmp_end || changed)
			*result_recx = tmp_recx;
	}
}

static int
obj_shard_query_key_cb(tse_task_t *task, void *data)
{
	struct obj_query_key_cb_args	*cb_args;
	struct obj_query_key_1_in	*okqi;
	struct obj_query_key_1_out	*okqo;
	uint32_t			flags;
	int				opc;
	int				ret = task->dt_result;
	int				rc = 0;
	crt_rpc_t			*rpc;

	cb_args = (struct obj_query_key_cb_args *)data;
	rpc = cb_args->rpc;

	okqi = crt_req_get(cb_args->rpc);
	D_ASSERT(okqi != NULL);

	flags = okqi->okqi_api_flags;
	opc = opc_get(cb_args->rpc->cr_opc);

	if (ret != 0) {
		D_ERROR("RPC %d failed, "DF_RC"\n", opc, DP_RC(ret));
		D_GOTO(out, ret);
	}

	okqo = crt_reply_get(cb_args->rpc);
	rc = obj_reply_get_status(rpc);

	/* See the similar dc_rw_cb. */
	if (daos_handle_is_valid(cb_args->th)) {
		int rc_tmp;

		rc_tmp = dc_tx_op_end(task, cb_args->th, &cb_args->epoch, rc,
				      okqo->okqo_epoch);
		if (rc_tmp != 0) {
			D_ERROR("failed to end transaction operation (rc=%d "
				"epoch="DF_U64": "DF_RC"\n", rc,
				okqo->okqo_epoch, DP_RC(rc_tmp));
			goto out;
		}
	}

	if (rc != 0) {
		if (rc == -DER_NONEXIST) {
			D_RWLOCK_WRLOCK(&cb_args->obj->cob_lock);
			D_GOTO(set_max_epoch, rc = 0);
		}

		if (rc == -DER_INPROGRESS || rc == -DER_TX_BUSY)
			D_DEBUG(DB_TRACE, "rpc %p RPC %d may need retry: %d\n",
				cb_args->rpc, opc, rc);
		else
			D_ERROR("rpc %p RPC %d failed: %d\n",
				cb_args->rpc, opc, rc);
		D_GOTO(out, rc);
	}
	*cb_args->map_ver = obj_reply_map_version_get(rpc);

	D_RWLOCK_WRLOCK(&cb_args->obj->cob_lock);

	if (flags == 0)
		goto set_max_epoch;

	bool check = true;
	bool changed = false;
	bool first = (cb_args->dkey->iov_len == 0);
	bool is_ec_obj = obj_is_ec(cb_args->obj);

	if (flags & DAOS_GET_DKEY) {
		uint64_t *val = (uint64_t *)okqo->okqo_dkey.iov_buf;
		uint64_t *cur = (uint64_t *)cb_args->dkey->iov_buf;

		if (okqo->okqo_dkey.iov_len != sizeof(uint64_t)) {
			D_ERROR("Invalid Dkey obtained\n");
			D_RWLOCK_UNLOCK(&cb_args->obj->cob_lock);
			D_GOTO(out, rc = -DER_IO);
		}

		/** for first cb, just set the dkey */
		if (first) {
			*cur = *val;
			cb_args->dkey->iov_len = okqo->okqo_dkey.iov_len;
			changed = true;
		} else if (flags & DAOS_GET_MAX) {
			if (*val > *cur) {
				D_DEBUG(DB_IO, "dkey update "DF_U64"->"
					DF_U64"\n", *cur, *val);
				*cur = *val;
				/** set to change akey and recx */
				changed = true;
			} else {
				/** no change, don't check akey and recx for
				 * replica obj, for EC obj need to check again
				 * as it possibly from different data shards.
				 */
				if (!is_ec_obj || *val < *cur)
					check = false;
			}
		} else if (flags & DAOS_GET_MIN) {
			if (*val < *cur) {
				*cur = *val;
				/** set to change akey and recx */
				changed = true;
			} else {
				if (!is_ec_obj)
					check = false;
			}
		} else {
			D_ASSERT(0);
		}
	}

	if (check && flags & DAOS_GET_AKEY) {
		uint64_t *val = (uint64_t *)okqo->okqo_akey.iov_buf;
		uint64_t *cur = (uint64_t *)cb_args->akey->iov_buf;

		/** if first cb, or dkey changed, set akey */
		if (first || changed)
			*cur = *val;
		else
			D_ASSERT(is_ec_obj);
	}

	if (check && flags & DAOS_GET_RECX) {
		bool get_max = (okqi->okqi_api_flags & DAOS_GET_MAX);

		/** if first cb, set recx */
		if (!first && !changed)
			D_ASSERT(is_ec_obj);

		obj_shard_query_recx_post(cb_args, okqi->okqi_oid.id_shard,
					  okqo, get_max, changed);
	}

set_max_epoch:
	if (cb_args->max_epoch && *cb_args->max_epoch < okqo->okqo_max_epoch)
		*cb_args->max_epoch = okqo->okqo_max_epoch;
	D_RWLOCK_UNLOCK(&cb_args->obj->cob_lock);

out:
	crt_req_decref(rpc);
	if (ret == 0 || obj_retry_error(rc))
		ret = rc;
	return ret;
}

int
dc_obj_shard_query_key(struct dc_obj_shard *shard, struct dtx_epoch *epoch, uint32_t flags,
		       uint32_t req_map_ver, struct dc_object *obj,
		       daos_key_t *dkey, daos_key_t *akey, daos_recx_t *recx,
		       daos_epoch_t *max_epoch, const uuid_t coh_uuid, const uuid_t cont_uuid,
		       struct dtx_id *dti, uint32_t *map_ver, daos_handle_t th, tse_task_t *task)
{
	struct dc_pool			*pool = NULL;
	struct obj_query_key_1_in	*okqi;
	crt_rpc_t			*req;
	struct obj_query_key_cb_args	 cb_args;
	daos_unit_oid_t			 oid;
	crt_endpoint_t			 tgt_ep;
	int				 rc;

	pool = obj_shard_ptr2pool(shard);
	if (pool == NULL)
		D_GOTO(out, rc = -DER_NO_HDL);

	oid = shard->do_id;
	tgt_ep.ep_grp	= pool->dp_sys->sy_group;
	tgt_ep.ep_tag	= shard->do_target_idx;
	tgt_ep.ep_rank = shard->do_target_rank;
	if ((int)tgt_ep.ep_rank < 0)
		D_GOTO(out, rc = (int)tgt_ep.ep_rank);

	D_DEBUG(DB_IO, "OBJ_QUERY_KEY_RPC, rank=%d tag=%d.\n", tgt_ep.ep_rank, tgt_ep.ep_tag);

	rc = obj_req_create(daos_task2ctx(task), &tgt_ep, DAOS_OBJ_RPC_QUERY_KEY, &req);
	if (rc != 0)
		D_GOTO(out, rc);

	crt_req_addref(req);
	cb_args.rpc		= req;
	cb_args.map_ver		= map_ver;
	cb_args.oid		= shard->do_id;
	cb_args.dkey		= dkey;
	cb_args.akey		= akey;
	cb_args.recx		= recx;
	cb_args.obj		= obj;
	cb_args.shard		= shard;
	cb_args.epoch		= *epoch;
	cb_args.th		= th;
	cb_args.max_epoch	= max_epoch;

	rc = tse_task_register_comp_cb(task, obj_shard_query_key_cb, &cb_args, sizeof(cb_args));
	if (rc != 0)
		D_GOTO(out_req, rc);

	okqi = crt_req_get(req);
	D_ASSERT(okqi != NULL);

	okqi->okqi_map_ver		= req_map_ver;
	okqi->okqi_epoch		= epoch->oe_value;
	okqi->okqi_epoch_first		= epoch->oe_first;
	okqi->okqi_api_flags		= flags;
	okqi->okqi_oid			= oid;
	if (dkey != NULL)
		okqi->okqi_dkey		= *dkey;
	if (akey != NULL)
		okqi->okqi_akey		= *akey;
	if (epoch->oe_flags & DTX_EPOCH_UNCERTAIN)
		okqi->okqi_flags	= ORF_EPOCH_UNCERTAIN;
	if (obj_is_ec(obj))
		okqi->okqi_flags	|= ORF_EC;
	uuid_copy(okqi->okqi_pool_uuid, pool->dp_pool);
	uuid_copy(okqi->okqi_co_hdl, coh_uuid);
	uuid_copy(okqi->okqi_co_uuid, cont_uuid);
	daos_dti_copy(&okqi->okqi_dti, dti);

	rc = daos_rpc_send(req, task);
	return rc;

out_req:
	crt_req_decref(req);
	crt_req_decref(req);
out:
	tse_task_complete(task, rc);
	return rc;
}

struct obj_shard_sync_cb_args {
	crt_rpc_t	*rpc;
	daos_epoch_t	*epoch;
	uint32_t	*map_ver;
};

static int
obj_shard_sync_cb(tse_task_t *task, void *data)
{
	struct obj_shard_sync_cb_args	*cb_args;
	struct obj_sync_out		*oso;
	int				 ret = task->dt_result;
	int				 rc = 0;
	crt_rpc_t			*rpc;

	cb_args = (struct obj_shard_sync_cb_args *)data;
	rpc = cb_args->rpc;

	if (ret != 0) {
		D_ERROR("OBJ_SYNC RPC failed: rc = %d\n", ret);
		D_GOTO(out, rc = ret);
	}

	oso = crt_reply_get(rpc);
	rc = oso->oso_ret;
	if (rc == -DER_NONEXIST)
		D_GOTO(out, rc = 0);

	if (rc == -DER_INPROGRESS || rc == -DER_TX_BUSY) {
		D_DEBUG(DB_TRACE,
			"rpc %p OBJ_SYNC_RPC may need retry: rc = "DF_RC"\n",
			rpc, DP_RC(rc));
		D_GOTO(out, rc);
	}

	if (rc != 0) {
		D_ERROR("rpc %p OBJ_SYNC_RPC failed: rc = "DF_RC"\n", rpc,
			DP_RC(rc));
		D_GOTO(out, rc);
	}

	*cb_args->epoch = oso->oso_epoch;
	*cb_args->map_ver = oso->oso_map_version;

	D_DEBUG(DB_IO, "OBJ_SYNC_RPC reply: eph "DF_U64", version %u.\n",
		oso->oso_epoch, oso->oso_map_version);

out:
	crt_req_decref(rpc);
	return rc;
}

int
dc_obj_shard_sync(struct dc_obj_shard *shard, enum obj_rpc_opc opc,
		  void *shard_args, struct daos_shard_tgt *fw_shard_tgts,
		  uint32_t fw_cnt, tse_task_t *task)
{
	struct shard_sync_args		*args = shard_args;
	struct dc_pool			*pool = NULL;
	uuid_t				 cont_hdl_uuid;
	uuid_t				 cont_uuid;
	struct obj_sync_in		*osi;
	crt_rpc_t			*req;
	struct obj_shard_sync_cb_args	 cb_args;
	crt_endpoint_t			 tgt_ep;
	int				 rc;

	pool = obj_shard_ptr2pool(shard);
	if (pool == NULL)
		D_GOTO(out, rc = -DER_NO_HDL);

	rc = dc_cont2uuid(shard->do_co, &cont_hdl_uuid, &cont_uuid);
	if (rc != 0)
		D_GOTO(out, rc);

	tgt_ep.ep_grp	= pool->dp_sys->sy_group;
	tgt_ep.ep_tag	= shard->do_target_idx;
	tgt_ep.ep_rank	= shard->do_target_rank;
	if ((int)tgt_ep.ep_rank < 0)
		D_GOTO(out, rc = (int)tgt_ep.ep_rank);

	D_DEBUG(DB_IO, "OBJ_SYNC_RPC, rank=%d tag=%d.\n",
		tgt_ep.ep_rank, tgt_ep.ep_tag);

	rc = obj_req_create(daos_task2ctx(task), &tgt_ep, opc, &req);
	if (rc != 0)
		D_GOTO(out, rc);

	crt_req_addref(req);
	cb_args.rpc	= req;
	cb_args.epoch	= args->sa_epoch;
	cb_args.map_ver = &args->sa_auxi.map_ver;

	rc = tse_task_register_comp_cb(task, obj_shard_sync_cb, &cb_args,
				       sizeof(cb_args));
	if (rc != 0)
		D_GOTO(out_req, rc);

	osi = crt_req_get(req);
	D_ASSERT(osi != NULL);

	uuid_copy(osi->osi_co_hdl, cont_hdl_uuid);
	uuid_copy(osi->osi_pool_uuid, pool->dp_pool);
	uuid_copy(osi->osi_co_uuid, cont_uuid);
	osi->osi_oid		= shard->do_id;
	osi->osi_epoch		= args->sa_auxi.epoch.oe_value;
	osi->osi_map_ver	= args->sa_auxi.map_ver;

	return daos_rpc_send(req, task);

out_req:
	crt_req_decref(req);
	crt_req_decref(req);

out:
	tse_task_complete(task, rc);
	return rc;
}<|MERGE_RESOLUTION|>--- conflicted
+++ resolved
@@ -299,16 +299,9 @@
 	reasb_req = rw_args->shard_args->reasb_req;
 	oca = &rw_args->shard_args->auxi.obj_auxi->obj->cob_oca;
 	if (obj_is_ec(rw_args->shard_args->auxi.obj_auxi->obj)) {
-<<<<<<< HEAD
 		shard_idx = obj_ec_shard_off(rw_args->shard_args->auxi.obj_auxi->obj,
 					     rw_args->shard_args->auxi.obj_auxi->dkey_hash,
 					     orw->orw_oid.id_shard);
-=======
-		shard_idx = obj_ec_shard_off(
-				obj_ec_dkey_hash_get(rw_args->shard_args->auxi.obj_auxi->obj,
-						     rw_args->shard_args->auxi.obj_auxi->dkey_hash),
-				oca, orw->orw_oid.id_shard);
->>>>>>> 9bf021fa
 	} else {
 		shard_idx = orw->orw_oid.id_shard % daos_oclass_grp_size(oca);
 	}
@@ -778,20 +771,11 @@
 		/* single-value, trust the size replied from first shard or parity shard,
 		 * because if overwrite those shards must be updated.
 		 */
-<<<<<<< HEAD
-		shard = orw->orw_oid.id_shard %
-			obj_get_grp_size(rw_args->shard_args->auxi.obj_auxi->obj);
+		shard = orw->orw_oid.id_shard % daos_oclass_grp_size(oca);
 		if (shard == obj_ec_singv_small_idx(rw_args->shard_args->auxi.obj_auxi->obj,
 						    orw->orw_dkey_hash, iod) ||
 		    is_ec_parity_shard(rw_args->shard_args->auxi.obj_auxi->obj, orw->orw_dkey_hash,
 				       orw->orw_oid.id_shard)) {
-=======
-		shard = orw->orw_oid.id_shard % daos_oclass_grp_size(oca);
-		dkey_hash = obj_ec_dkey_hash_get(rw_args->shard_args->auxi.obj_auxi->obj,
-						 orw->orw_dkey_hash);
-		if (shard == obj_ec_singv_small_idx(oca, dkey_hash, iod) ||
-		    is_ec_parity_shard(orw->orw_oid.id_shard, dkey_hash, oca)) {
->>>>>>> 9bf021fa
 			if (uiod->iod_size != 0 && uiod->iod_size < sizes[i] && fetch_rc == 0) {
 				rec2big = true;
 				rc = -DER_REC2BIG;
