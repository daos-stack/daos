/*
 *  (C) Copyright 2016-2024 Intel Corporation.
 *
 * SPDX-License-Identifier: BSD-2-Clause-Patent
 */
/**
 * object shard operations.
 */
#define D_LOGFAC	DD_FAC(object)

#include <daos/container.h>
#include <daos/mgmt.h>
#include <daos/pool.h>
#include <daos/pool_map.h>
#include <daos/rpc.h>
#include <daos/checksum.h>
#include "cli_csum.h"
#include "obj_rpc.h"
#include "obj_internal.h"

static inline struct dc_obj_layout *
obj_shard2layout(struct dc_obj_shard *shard)
{
	return container_of(shard, struct dc_obj_layout,
			    do_shards[shard->do_shard_idx]);
}

void
obj_shard_decref(struct dc_obj_shard *shard)
{
	struct dc_obj_layout	*layout;
	struct dc_object	*obj;
	bool			 release = false;

	D_ASSERT(shard != NULL);
	D_ASSERT(shard->do_obj != NULL);

	obj = shard->do_obj;
	layout = obj_shard2layout(shard);

	D_SPIN_LOCK(&obj->cob_spin);
	D_ASSERT(shard->do_ref > 0);
	if (--(shard->do_ref) == 0) {
		layout->do_open_count--;
		if (layout->do_open_count == 0 && layout != obj->cob_shards)
			release = true;
		shard->do_obj = NULL;
	}
	D_SPIN_UNLOCK(&obj->cob_spin);

	if (release)
		D_FREE(layout);
}

void
obj_shard_addref(struct dc_obj_shard *shard)
{
	D_ASSERT(shard->do_obj != NULL);
	D_SPIN_LOCK(&shard->do_obj->cob_spin);
	shard->do_ref++;
	D_SPIN_UNLOCK(&shard->do_obj->cob_spin);
}

static inline void
obj_shard_addref_locked(struct dc_obj_shard *shard)
{
	shard->do_ref++;
}

int
dc_obj_shard_open(struct dc_object *obj, daos_unit_oid_t oid,
		  unsigned int mode, struct dc_obj_shard *shard)
{
	D_ASSERT(obj != NULL && shard != NULL);
	D_ASSERT(shard->do_obj == NULL);

	shard->do_id = oid;
	shard->do_obj = obj;
	shard->do_co = obj->cob_co;

	D_SPIN_LOCK(&obj->cob_spin);
	obj_shard_addref_locked(shard); /* release this until obj_layout_free */
	obj->cob_shards->do_open_count++;
	D_SPIN_UNLOCK(&obj->cob_spin);

	return 0;
}

void
dc_obj_shard_close(struct dc_obj_shard *shard)
{
	obj_shard_decref(shard);
}

struct rw_cb_args {
	crt_rpc_t		*rpc;
	daos_handle_t		*hdlp;
	d_sg_list_t		*rwaa_sgls;
	struct dc_cont		*co;
	unsigned int		*map_ver;
	daos_iom_t		*maps;
	crt_endpoint_t		tgt_ep;
	struct shard_rw_args	*shard_args;
};

static d_iov_t *
rw_args2csum_iov(const struct shard_rw_args *shard_args)
{
	daos_obj_rw_t	*api_args;

	D_ASSERT(shard_args != NULL);
	D_ASSERT(shard_args->auxi.obj_auxi != NULL);
	D_ASSERT(shard_args->auxi.obj_auxi->obj_task != NULL);

	api_args = dc_task_get_args(shard_args->auxi.obj_auxi->obj_task);
	return api_args->csum_iov;
}

static int
rw_cb_csum_verify(const struct rw_cb_args *rw_args)
{
	struct obj_rw_in	*orw = crt_req_get(rw_args->rpc);
	struct obj_rw_out	*orwo = crt_reply_get(rw_args->rpc);
	int			 rc;
	bool			 is_ec_obj;
	struct dc_object	*obj = rw_args->shard_args->auxi.obj_auxi->obj;
	struct dc_csum_veriry_args csum_verify_args = {
	    .csummer    = rw_args->co->dc_csummer,
	    .sgls       = rw_args->rwaa_sgls,
	    .iods       = orw->orw_iod_array.oia_iods,
	    .iods_csums = orwo->orw_iod_csums.ca_arrays,
	    .maps       = orwo->orw_maps.ca_arrays,
	    .dkey       = &orw->orw_dkey,
	    .sizes      = orwo->orw_iod_sizes.ca_arrays,
	    .oid        = orw->orw_oid,
	    .iod_nr     = orw->orw_iod_array.oia_iod_nr,
	    .maps_nr    = orwo->orw_maps.ca_count,
	    .oiods      = rw_args->shard_args->oiods,
	    .reasb_req  = rw_args->shard_args->reasb_req,
	    .obj        = obj,
	    .dkey_hash  = rw_args->shard_args->auxi.obj_auxi->dkey_hash,
	    .shard_offs = rw_args->shard_args->offs,
	    .oc_attr    = &obj->cob_oca,
	    .iov_csum   = rw_args2csum_iov(rw_args->shard_args),
	    .shard      = rw_args->shard_args->auxi.shard,
	};

	if (obj_is_ec(obj))
		csum_verify_args.shard_idx =
		    obj_ec_shard_off(obj,
				     rw_args->shard_args->auxi.obj_auxi->dkey_hash,
				     orw->orw_oid.id_shard);
	else
		csum_verify_args.shard_idx = orw->orw_oid.id_shard %
					     daos_oclass_grp_size(&obj->cob_oca);


	rc = dc_rw_cb_csum_verify(&csum_verify_args);

	is_ec_obj = (rw_args->shard_args->reasb_req != NULL) &&
		    daos_oclass_is_ec(rw_args->shard_args->reasb_req->orr_oca);

	if (rc == -DER_CSUM && is_ec_obj) {
		uint32_t tgt_idx;

		tgt_idx = rw_args->shard_args->auxi.shard % obj_get_grp_size(obj);
		rc = obj_ec_fail_info_insert(rw_args->shard_args->reasb_req, tgt_idx);
		if (rc) {
			D_ERROR(DF_OID" fail info insert"
				DF_RC"\n",
				DP_OID(orw->orw_oid.id_pub),
				DP_RC(rc));
		}
		rc = -DER_CSUM;
	}

	return rc;
}

static int
iom_recx_merge(daos_iom_t *dst, daos_recx_t *recx, bool iom_realloc)
{
	daos_recx_t	*tmpr = NULL;
	uint32_t	 iom_nr, i;

	for (i = 0; i < dst->iom_nr_out; i++) {
		tmpr = &dst->iom_recxs[i];
		if (DAOS_RECX_PTR_OVERLAP(tmpr, recx) ||
		    DAOS_RECX_PTR_ADJACENT(tmpr, recx)) {
			daos_recx_merge(recx, tmpr);
			return 0;
		}
	}

	D_ASSERTF(dst->iom_nr_out <= dst->iom_nr,
		 "iom_nr_out %d, iom_nr %d\n", dst->iom_nr_out, dst->iom_nr);
	if (iom_realloc && dst->iom_nr_out == dst->iom_nr) {
		iom_nr = dst->iom_nr + 32;
		D_REALLOC_ARRAY(tmpr, dst->iom_recxs, dst->iom_nr, iom_nr);
		if (tmpr == NULL)
			return -DER_NOMEM;
		dst->iom_recxs = tmpr;
		dst->iom_nr = iom_nr;
	}

	if (dst->iom_nr_out < dst->iom_nr) {
		dst->iom_recxs[dst->iom_nr_out] = *recx;
		dst->iom_nr_out++;
		return 0;
	}

	return -DER_REC2BIG;
}

static int
obj_ec_iom_merge(struct dc_object *obj, struct obj_reasb_req *reasb_req, uint64_t dkey_hash,
		 uint32_t shard, uint32_t tgt_idx, const daos_iom_t *src, daos_iom_t *dst,
		 struct daos_recx_ep_list *recov_list)
{
	struct daos_oclass_attr	*oca = reasb_req->orr_oca;
	uint64_t		 stripe_rec_nr = obj_ec_stripe_rec_nr(oca);
	uint64_t		 cell_rec_nr = obj_ec_cell_rec_nr(oca);
	uint64_t		 end, rec_nr;
	daos_recx_t		 hi, lo, recx, tmpr;
	daos_recx_t		 recov_hi = { 0 };
	daos_recx_t		 recov_lo = { 0 };
	uint32_t		 tgt_off;
	uint32_t		 iom_nr, i;
	bool			 done;
	int			 rc = 0;

	tgt_off = obj_ec_shard_off(obj, dkey_hash, tgt_idx);
	D_ASSERTF(tgt_off < obj_ec_data_tgt_nr(oca), "tgt_off %d, tgt_nr %d\n",
		  tgt_off, obj_ec_data_tgt_nr(oca));

	if (recov_list != NULL)
		daos_recx_ep_list_hilo(recov_list, &recov_hi, &recov_lo);

	D_MUTEX_LOCK(&reasb_req->orr_mutex);

	/* merge iom_recx_hi */
	hi = src->iom_recx_hi;
	end = DAOS_RECX_END(hi);
	if (end > 0) {
		hi.rx_idx = max(hi.rx_idx, rounddown(end - 1, cell_rec_nr));
		hi.rx_nr = end - hi.rx_idx;
		hi.rx_idx = obj_ec_idx_vos2daos(hi.rx_idx, stripe_rec_nr,
						cell_rec_nr, tgt_off);
	}
	if (recov_list != NULL &&
	    DAOS_RECX_END(recov_hi) > DAOS_RECX_END(hi))
		hi = recov_hi;
	if (reasb_req->orr_iom_tgt_nr == 0)
		dst->iom_recx_hi = hi;
	else if (DAOS_RECX_OVERLAP(dst->iom_recx_hi, hi) ||
		 DAOS_RECX_ADJACENT(dst->iom_recx_hi, hi))
		daos_recx_merge(&hi, &dst->iom_recx_hi);
	else if (hi.rx_idx > dst->iom_recx_hi.rx_idx)
		dst->iom_recx_hi = hi;

	/* merge iom_recx_lo */
	lo = src->iom_recx_lo;
	end = DAOS_RECX_END(lo);
	if (end > 0) {
		lo.rx_nr = min(end, roundup(lo.rx_idx + 1, cell_rec_nr)) -
			   lo.rx_idx;
		lo.rx_idx = obj_ec_idx_vos2daos(lo.rx_idx, stripe_rec_nr,
						cell_rec_nr, tgt_off);
	}
	if (recov_list != NULL && (end == 0 ||
	    DAOS_RECX_END(recov_lo) < DAOS_RECX_END(lo)))
		lo = recov_lo;
	if (reasb_req->orr_iom_tgt_nr == 0)
		dst->iom_recx_lo = lo;
	else if (DAOS_RECX_OVERLAP(dst->iom_recx_lo, lo) ||
		 DAOS_RECX_ADJACENT(dst->iom_recx_lo, lo))
		daos_recx_merge(&lo, &dst->iom_recx_lo);
	else if (lo.rx_idx < dst->iom_recx_lo.rx_idx)
		dst->iom_recx_lo = lo;

	if ((dst->iom_flags & DAOS_IOMF_DETAIL) == 0) {
		dst->iom_nr_out = 0;
		D_MUTEX_UNLOCK(&reasb_req->orr_mutex);
		return 0;
	}

	/* If user provides NULL iom_recxs an requires DAOS_IOMF_DETAIL,
	 * DAOS internally allocates the buffer and user should free it.
	 */
	if (dst->iom_recxs == NULL) {
		iom_nr = src->iom_nr * reasb_req->orr_tgt_nr;
		iom_nr = roundup(iom_nr, 8);
		D_ALLOC_ARRAY(dst->iom_recxs, iom_nr);
		if (dst->iom_recxs == NULL) {
			D_MUTEX_UNLOCK(&reasb_req->orr_mutex);
			return -DER_NOMEM;
		}
		dst->iom_nr = iom_nr;
		reasb_req->orr_iom_realloc = 1;
	}

	/* merge iom_recxs */
	reasb_req->orr_iom_tgt_nr++;
	D_ASSERTF(reasb_req->orr_iom_tgt_nr <= reasb_req->orr_tgt_nr,
		  "orr_iom_tgt_nr %d, orr_tgt_nr %d.\n",
		  reasb_req->orr_iom_tgt_nr, reasb_req->orr_tgt_nr);
	done = (reasb_req->orr_iom_tgt_nr == reasb_req->orr_tgt_nr);
	reasb_req->orr_iom_nr += src->iom_nr;
	for (i = 0; i < src->iom_nr; i++) {
		recx = src->iom_recxs[i];
		D_ASSERT(recx.rx_nr > 0);
		end = DAOS_RECX_END(recx);
		rec_nr = 0;
		while (rec_nr < recx.rx_nr) {
			tmpr.rx_idx = recx.rx_idx + rec_nr;
			tmpr.rx_nr = min(roundup(tmpr.rx_idx + 1, cell_rec_nr),
					 end) - tmpr.rx_idx;
			rec_nr += tmpr.rx_nr;
			tmpr.rx_idx = obj_ec_idx_vos2daos(tmpr.rx_idx,
							  stripe_rec_nr,
							  cell_rec_nr,
							  tgt_off);
			rc = iom_recx_merge(dst, &tmpr,
					    reasb_req->orr_iom_realloc);
			if (rc == -DER_NOMEM)
				break;
			if (rc == -DER_REC2BIG) {
				if (done)
					dst->iom_nr_out = reasb_req->orr_iom_nr
						+ reasb_req->orr_tgt_nr;
				rc = 0;
			}
		}
		if (rc)
			break;
	}

	/* merge recov list */
	if (recov_list != NULL && rc == 0) {
		for (i = 0; i < recov_list->re_nr; i++) {
			rc = iom_recx_merge(dst,
					    &recov_list->re_items[i].re_recx,
					    reasb_req->orr_iom_realloc);
			if (rc == -DER_NOMEM)
				break;
			if (rc == -DER_REC2BIG) {
				if (done)
					dst->iom_nr_out += recov_list->re_nr;
				rc = 0;
			}
		}
	}

	if (rc == 0 && done) {
		daos_recx_t	*r1, *r2;
		daos_size_t	 move_len;

		daos_iom_sort(dst);
		if (dst->iom_nr_out > dst->iom_nr)
			goto out;
		for (i = 1; i < dst->iom_nr_out; i++) {
			r1 = &dst->iom_recxs[i - 1];
			r2 = &dst->iom_recxs[i];
			if (DAOS_RECX_PTR_OVERLAP(r1, r2) ||
			    DAOS_RECX_PTR_ADJACENT(r1, r2)) {
				daos_recx_merge(r2, r1);
				if (i < dst->iom_nr_out - 1) {
					move_len = (dst->iom_nr_out - i - 1) *
						   sizeof(*r1);
					memmove(r2, r2 + 1, move_len);
				}
				dst->iom_nr_out--;
				i--;
			}
		}
	}

out:
	D_MUTEX_UNLOCK(&reasb_req->orr_mutex);
	return rc;
}

static int
daos_iom_copy(const daos_iom_t *src, daos_iom_t *dst)
{
	uint32_t	i;
	uint32_t	to_copy;

	dst->iom_type = src->iom_type;
	dst->iom_size = src->iom_size;
	dst->iom_recx_hi = src->iom_recx_hi;
	dst->iom_recx_lo = src->iom_recx_lo;

	if ((dst->iom_flags & DAOS_IOMF_DETAIL) == 0 ||
	    src->iom_nr_out == 0) {
		dst->iom_nr_out = 0;
		return 0;
	}

	dst->iom_nr_out = src->iom_nr_out;
	if (dst->iom_recxs == NULL) {
		dst->iom_recxs = daos_recx_alloc(dst->iom_nr_out);
		if (dst->iom_recxs == NULL)
			return -DER_NOMEM;
		dst->iom_nr = dst->iom_nr_out;
	}

	to_copy = min(dst->iom_nr, dst->iom_nr_out);
	for (i = 0; i < to_copy ; i++)
		dst->iom_recxs[i] = src->iom_recxs[i];
	return 0;
}

static void
csum_report_cb(const struct crt_cb_info *cb_info)
{
	crt_rpc_t	*rpc = cb_info->cci_arg;
	int		 rc = cb_info->cci_rc;

	D_DEBUG(DB_IO, "rpc %p, csum report "DF_RC"\n", rpc, DP_RC(rc));
	crt_req_decref(rpc);
	crt_req_decref(cb_info->cci_rpc);
}

/* send CSUM_REPORT to original target */
static int
dc_shard_csum_report(tse_task_t *task, crt_endpoint_t *tgt_ep, crt_rpc_t *rpc)
{
	crt_rpc_t		*csum_rpc;
	struct obj_rw_in	*orw, *csum_orw;
	int			 opc;
	int			 rc;

	opc = opc_get(rpc->cr_opc);
	D_ASSERTF(opc == DAOS_OBJ_RPC_FETCH, "bad opc 0x%x\n", opc);
	rc = obj_req_create(daos_task2ctx(task), tgt_ep, opc, &csum_rpc);
	if (rc) {
		D_ERROR("Failed to create csum report request, task %p.\n",
			task);
		return rc;
	}

	orw = crt_req_get(rpc);
	csum_orw = crt_req_get(csum_rpc);
	memcpy(csum_orw, orw, rpc->cr_input_size);
	csum_orw->orw_flags |= ORF_CSUM_REPORT;
	csum_orw->orw_iod_array.oia_iod_csums = NULL;
	csum_orw->orw_sgls.ca_count = 0;
	csum_orw->orw_sgls.ca_arrays = NULL;
	csum_orw->orw_bulks.ca_count = 0;
	csum_orw->orw_bulks.ca_arrays = NULL;
	csum_orw->orw_dkey_csum = NULL;
	csum_orw->orw_iod_array.oia_iod_nr = 0;
	csum_orw->orw_nr = 0;
	crt_req_addref(csum_rpc);
	crt_req_addref(rpc);
	return crt_req_send(csum_rpc, csum_report_cb, rpc);
}

static bool
dc_shard_singv_size_conflict(struct daos_oclass_attr *oca, daos_size_t old_size,
			     daos_size_t new_size)
{
	struct obj_ec_singv_local	old_loc = { 0 };

	if (new_size >= old_size)
		return false;

	if (obj_ec_singv_one_tgt(old_size, NULL, oca))
		return false;

	if (!obj_ec_singv_one_tgt(new_size, NULL, oca))
		return false;

	obj_ec_singv_local_sz(old_size, oca, 1, &old_loc, false);
	if (old_loc.esl_off < new_size) {
		D_ERROR("old_size "DF_U64", tgt idx 1 off "DF_U64", new_size "DF_U64", conflict.\n",
			old_size, old_loc.esl_off, new_size);
		return true;
	}

	return false;
}

static int
dc_shard_update_size(struct rw_cb_args *rw_args, int fetch_rc)
{
	struct obj_rw_in	*orw;
	struct obj_rw_out	*orwo;
	daos_iod_t		*iods;
	uint64_t		*sizes;
	struct obj_reasb_req	*reasb_req;
	bool			is_ec_obj;
	bool			fetch_again = false;
	bool			rec2big = false;
	int			i;
	int			rc = 0;

	orw = crt_req_get(rw_args->rpc);
	orwo = crt_reply_get(rw_args->rpc);
	D_ASSERT(orw != NULL && orwo != NULL);
	D_ASSERTF(fetch_rc == 0 || fetch_rc == -DER_REC2BIG, "bad fetch_rc %d\n", fetch_rc);

	iods = orw->orw_iod_array.oia_iods;
	sizes = orwo->orw_iod_sizes.ca_arrays;

	reasb_req = rw_args->shard_args->reasb_req;
	is_ec_obj = (reasb_req != NULL) && daos_oclass_is_ec(reasb_req->orr_oca);
	/* update the sizes in iods */
	for (i = 0; i < orw->orw_nr; i++) {
		daos_iod_t		*iod;
		daos_iod_t		*uiod;
		uint32_t		shard;
		struct daos_oclass_attr	*oca;
		struct shard_fetch_stat	*fetch_stat;
		bool			conflict = false;

		D_DEBUG(DB_IO, DF_UOID" size "DF_U64" eph "DF_U64"\n", DP_UOID(orw->orw_oid),
			sizes[i], orw->orw_epoch);

		if (!is_ec_obj) {
			iods[i].iod_size = sizes[i];
			rc = fetch_rc;
			continue;
		}

		D_ASSERT(reasb_req != NULL);
		iod = &reasb_req->orr_iods[i];
		uiod = &reasb_req->orr_uiods[i];
		oca = reasb_req->orr_oca;
		fetch_stat = &reasb_req->orr_fetch_stat[i];
		D_ASSERT(oca != NULL);

		D_MUTEX_LOCK(&reasb_req->orr_mutex);
		if (iod->iod_type == DAOS_IOD_ARRAY) {
			if (fetch_stat->sfs_size == 0 || iod->iod_size == 0) {
				fetch_stat->sfs_size = sizes[i];
				iod->iod_size = sizes[i];
			}
			goto unlock;
		}

		/* single-value, trust the size replied from first shard or parity shard,
		 * because if overwrite those shards must be updated.
		 */
		shard = orw->orw_oid.id_shard % daos_oclass_grp_size(oca);
		if (shard == obj_ec_singv_small_idx(rw_args->shard_args->auxi.obj_auxi->obj,
						    orw->orw_dkey_hash, iod) ||
		    is_ec_parity_shard(rw_args->shard_args->auxi.obj_auxi->obj, orw->orw_dkey_hash,
				       orw->orw_oid.id_shard)) {
			if (uiod->iod_size != 0 && uiod->iod_size < sizes[i]) {
				rec2big = true;
				rc = -DER_REC2BIG;
				D_ERROR(DF_UOID" original iod_size "DF_U64", real size "DF_U64
					", "DF_RC"\n", DP_UOID(orw->orw_oid),
					iod->iod_size, sizes[i], DP_RC(rc));
				iod->iod_size = sizes[i];
				uiod->iod_size = sizes[i];
				goto unlock;
			}

			iod->iod_size = sizes[i];
			uiod->iod_size = sizes[i];
			if (fetch_stat->sfs_size == 0) {
				fetch_stat->sfs_size = sizes[i];
			} else if (fetch_stat->sfs_size != sizes[i]) {
				rc = -DER_IO;
				D_ERROR(DF_UOID" size mismatch "DF_U64" != "DF_U64", "DF_RC"\n",
					DP_UOID(orw->orw_oid), fetch_stat->sfs_size, sizes[i],
					DP_RC(rc));
				goto unlock;
			}

			if (fetch_stat->sfs_size_other != 0 && fetch_rc == 0 &&
			    fetch_stat->sfs_rc_other == 0) {
				conflict = dc_shard_singv_size_conflict(oca,
						fetch_stat->sfs_size_other, fetch_stat->sfs_size);
			}
			if (rc == 0)
				rc = fetch_rc;
			/* one case needs to ignore the DER_REC2BIG failure - long singv
			 * overwritten by short singv and the short singv only store on one
			 * data target (and parity targets), other cases should return
			 * DER_REC2BIG.
			 */
			if (rc == 0 && fetch_stat->sfs_rc_other == -DER_REC2BIG &&
			    !obj_ec_singv_one_tgt(fetch_stat->sfs_size, NULL, oca)) {
				rec2big = true;
				D_ERROR("other shard got -DER_REC2BIG, sfs_size "DF_U64
					" on all shards\n", fetch_stat->sfs_size);
			}
		} else if (sizes[i] != 0) {
			if (iod->iod_size == 0)
				iod->iod_size = sizes[i];
			if (fetch_stat->sfs_rc_other == 0)
				fetch_stat->sfs_rc_other = fetch_rc;
			if (fetch_stat->sfs_size_other == 0) {
				fetch_stat->sfs_size_other = sizes[i];
			} else {
				if (fetch_stat->sfs_size_other != sizes[i]) {
					rc = -DER_IO;
					D_ERROR(DF_UOID" size mismatch "DF_U64" != "DF_U64", "
						DF_RC"\n", DP_UOID(orw->orw_oid),
						fetch_stat->sfs_size, sizes[i], DP_RC(rc));
					goto unlock;
				}
			}
			if (fetch_rc == -DER_REC2BIG && fetch_stat->sfs_size != 0 &&
			    !obj_ec_singv_one_tgt(fetch_stat->sfs_size, NULL, oca)) {
				rec2big = true;
				D_ERROR("this non-parity shard got -DER_REC2BIG, sfs_size "DF_U64
					" on all shards\n", fetch_stat->sfs_size);
			}

			if (fetch_rc == 0 && fetch_stat->sfs_size != 0)
				conflict = dc_shard_singv_size_conflict(oca,
					fetch_stat->sfs_size_other, fetch_stat->sfs_size);
		}

		if (conflict && !reasb_req->orr_size_fetch && rc == 0)
			fetch_again = true;

unlock:
		D_MUTEX_UNLOCK(&reasb_req->orr_mutex);
		if (rc == -DER_IO)
			break;
	}

	if (rc == 0) {
		if (rec2big)
			rc = -DER_REC2BIG;
		else if (fetch_again)
			rc = -DER_FETCH_AGAIN;
	}

	return rc;
}

static int
dc_rw_cb(tse_task_t *task, void *arg)
{
	struct rw_cb_args	*rw_args = arg;
	struct obj_rw_in	*orw;
	struct obj_rw_v10_out	*orwo;
	daos_handle_t		th;
	struct obj_reasb_req	*reasb_req;
	daos_obj_rw_t		*api_args;
	bool			 is_ec_obj;
	int			 opc;
	int			 ret = task->dt_result;
	int			 i;
	int			 rc = 0;

	opc = opc_get(rw_args->rpc->cr_opc);
	D_DEBUG(DB_IO, "rpc %p opc:%d completed, task %p dt_result %d.\n",
		rw_args->rpc, opc, task, ret);
	if (opc == DAOS_OBJ_RPC_FETCH &&
	    DAOS_FAIL_CHECK(DAOS_SHARD_OBJ_FETCH_TIMEOUT)) {
		D_ERROR("Inducing -DER_TIMEDOUT error on shard I/O fetch\n");
		D_GOTO(out, rc = -DER_TIMEDOUT);
	}
	if (opc == DAOS_OBJ_RPC_UPDATE &&
	    DAOS_FAIL_CHECK(DAOS_SHARD_OBJ_UPDATE_TIMEOUT)) {
		D_ERROR("Inducing -DER_TIMEDOUT error on shard I/O update\n");
		D_GOTO(out, rc = -DER_TIMEDOUT);
	}
	if (opc == DAOS_OBJ_RPC_UPDATE &&
	    DAOS_FAIL_CHECK(DAOS_OBJ_UPDATE_NOSPACE)) {
		D_ERROR("Inducing -DER_NOSPACE error on shard I/O update\n");
		D_GOTO(out, rc = -DER_NOSPACE);
	}

	if (DAOS_FAIL_CHECK(DAOS_SHARD_OBJ_RW_DROP_REPLY)) {
		D_ERROR("Drop RPC for shard I/O update\n");
		D_GOTO(out, rc = -DER_HG);
	}

	reasb_req = rw_args->shard_args->reasb_req;
	is_ec_obj = reasb_req != NULL && daos_oclass_is_ec(reasb_req->orr_oca);

	orw = crt_req_get(rw_args->rpc);
	orwo = crt_reply_get(rw_args->rpc);
	D_ASSERT(orw != NULL && orwo != NULL);
	if (ret != 0) {
		/*
		 * If any failure happens inside Cart, let's reset failure to
		 * TIMEDOUT, so the upper layer can retry.
		 */
		D_ERROR(DF_UOID" (%s) RPC %d to %d/%d, flags %lx/%x, task %p failed, %s: "DF_RC"\n",
			DP_UOID(orw->orw_oid), is_ec_obj ? "EC" : "non-EC", opc,
			rw_args->rpc->cr_ep.ep_rank, rw_args->rpc->cr_ep.ep_tag,
			(unsigned long)orw->orw_api_flags, orw->orw_flags, task,
			orw->orw_bulks.ca_arrays != NULL ||
			orw->orw_bulks.ca_count != 0 ? "DMA" : "non-DMA", DP_RC(ret));

		D_GOTO(out, ret);
	}

	rc = obj_reply_get_status(rw_args->rpc);
	/*
	 * orwo->orw_epoch may be set even when the status is nonzero (e.g.,
	 * -DER_TX_RESTART and -DER_INPROGRESS).
	 */
	api_args = dc_task_get_args(rw_args->shard_args->auxi.obj_auxi->obj_task);
	th = api_args->th;
	if (daos_handle_is_valid(th)) {
		int rc_tmp;

		rc_tmp = dc_tx_op_end(task, th,
				      &rw_args->shard_args->auxi.epoch, rc,
				      orwo->orw_epoch);
		if (rc_tmp != 0) {
			D_ERROR("failed to end transaction operation (rc=%d "
				"epoch="DF_U64": "DF_RC"\n", rc,
				orwo->orw_epoch, DP_RC(rc_tmp));
			goto out;
		}
	}

	if (rc != 0) {
		if (rc == -DER_INPROGRESS || rc == -DER_TX_BUSY) {
			D_DEBUG(DB_IO, "rpc %p opc %d to rank %d tag %d may "
				"need retry: "DF_RC"\n", rw_args->rpc, opc,
				rw_args->rpc->cr_ep.ep_rank,
				rw_args->rpc->cr_ep.ep_tag, DP_RC(rc));
			D_GOTO(out, rc);
		} else if (rc == -DER_STALE) {
			D_INFO("rpc %p got DER_STALE, pool map update needed\n",
			       rw_args->rpc);
			D_GOTO(out, rc);
		}

		if (rc == -DER_OVERLOAD_RETRY) {
			uint32_t	timeout = 0;

			if (rw_args->shard_args->auxi.enqueue_id == 0)
				rw_args->shard_args->auxi.enqueue_id =
						orwo->orw_comm_out.req_out_enqueue_id;
			crt_req_get_timeout(rw_args->rpc, &timeout);
			if (timeout > rw_args->shard_args->auxi.obj_auxi->max_delay)
				rw_args->shard_args->auxi.obj_auxi->max_delay = timeout;
		}

		/*
		 * don't log errors in-case of possible conditionals or
		 * rec2big errors which can be expected.
		 */
		if (rc == -DER_REC2BIG || rc == -DER_NONEXIST || rc == -DER_NO_PERM ||
		    rc == -DER_EXIST || rc == -DER_RF)
			D_DEBUG(DB_IO, DF_UOID" rpc %p opc %d to rank %d tag %d: "DF_RC"\n",
				DP_UOID(orw->orw_oid), rw_args->rpc, opc,
				rw_args->rpc->cr_ep.ep_rank, rw_args->rpc->cr_ep.ep_tag, DP_RC(rc));
		else
			D_ERROR(DF_CONT DF_UOID " rpc %p opc %d to rank %d tag %d: " DF_RC "\n",
				DP_CONT(orw->orw_pool_uuid, orw->orw_co_uuid),
				DP_UOID(orw->orw_oid), rw_args->rpc, opc,
				rw_args->rpc->cr_ep.ep_rank, rw_args->rpc->cr_ep.ep_tag, DP_RC(rc));

		if (opc == DAOS_OBJ_RPC_FETCH) {
			/* For EC obj fetch, set orr_epoch as highest server
			 * epoch, so if need to recovery data (-DER_CSUM etc)
			 * can use that epoch (see obj_ec_recov_task_init).
			 */
			if (is_ec_obj &&
			    (reasb_req->orr_epoch.oe_value == DAOS_EPOCH_MAX ||
			     reasb_req->orr_epoch.oe_value < orwo->orw_epoch))
				reasb_req->orr_epoch.oe_value = orwo->orw_epoch;

			if (rc == -DER_CSUM && is_ec_obj) {
				struct shard_auxi_args	*sa;
				uint32_t		 tgt_idx;

				sa = &rw_args->shard_args->auxi;
				tgt_idx = sa->shard %
					  obj_get_grp_size(rw_args->shard_args->auxi.obj_auxi->obj);
				rc = obj_ec_fail_info_insert(reasb_req, tgt_idx);
				if (rc)
					D_ERROR(DF_OID" fail info insert: " DF_RC"\n",
						DP_OID(orw->orw_oid.id_pub),
						DP_RC(rc));
				rc = -DER_CSUM;
			} else if (rc == -DER_REC2BIG) {
				rc = dc_shard_update_size(rw_args, rc);
			}
		}
		D_GOTO(out, rc);
	}
	*rw_args->map_ver = obj_reply_map_version_get(rw_args->rpc);

	if (opc == DAOS_OBJ_RPC_FETCH) {
		if (rw_args->shard_args->auxi.flags & ORF_CHECK_EXISTENCE)
			goto out;

		if (is_ec_obj &&
		    (reasb_req->orr_epoch.oe_value == DAOS_EPOCH_MAX ||
		     reasb_req->orr_epoch.oe_value < orwo->orw_epoch))
			reasb_req->orr_epoch.oe_value = orwo->orw_epoch;

		if (orwo->orw_iod_sizes.ca_count != orw->orw_nr) {
			D_ERROR("out:%u != in:%u for "DF_UOID" with eph "
				DF_U64".\n",
				(unsigned)orwo->orw_iod_sizes.ca_count,
				orw->orw_nr, DP_UOID(orw->orw_oid),
				orw->orw_epoch);
			D_GOTO(out, rc = -DER_PROTO);
		}

		if (is_ec_obj && !reasb_req->orr_recov) {
			rc = obj_ec_recov_add(reasb_req,
					      orwo->orw_rels.ca_arrays,
					      orwo->orw_rels.ca_count);
			if (rc) {
				D_ERROR(DF_UOID " obj_ec_recov_add failed, " DF_RC "\n",
					DP_UOID(orw->orw_oid), DP_RC(rc));
				goto out;
			}
		} else if (is_ec_obj && reasb_req->orr_recov &&
			   orwo->orw_rels.ca_arrays != NULL) {
			rc = obj_ec_parity_check(reasb_req,
						 orwo->orw_rels.ca_arrays,
						 orwo->orw_rels.ca_count);
			if (rc) {
				D_ERROR(DF_UOID " obj_ec_parity_check failed, " DF_RC "\n",
					DP_UOID(orw->orw_oid), DP_RC(rc));
				goto out;
			}
		}

		rc = dc_shard_update_size(rw_args, 0);
		if (rc) {
			D_ERROR(DF_UOID " dc_shard_update_size failed, " DF_RC "\n",
				DP_UOID(orw->orw_oid), DP_RC(rc));
			goto out;
		}

		if (is_ec_obj && reasb_req->orr_size_fetch)
			goto out;

		if (orwo->orw_sgls.ca_count > 0) {
			/* inline transfer */
			rc = daos_sgls_copy_data_out(rw_args->rwaa_sgls,
						     orw->orw_nr,
						     orwo->orw_sgls.ca_arrays,
						     orwo->orw_sgls.ca_count);
		} else if (rw_args->rwaa_sgls != NULL) {
			/* for bulk transfer it needs to update sg_nr_out */
			d_sg_list_t	*sgls = rw_args->rwaa_sgls;
			uint32_t	*nrs;
			uint32_t	 nrs_count;
			daos_size_t	*replied_sizes;
			daos_size_t	*size_array = NULL;
			daos_size_t	 data_size, size_in_iod;

			nrs = orwo->orw_nrs.ca_arrays;
			nrs_count = orwo->orw_nrs.ca_count;
			replied_sizes = orwo->orw_data_sizes.ca_arrays;
			if (nrs_count != orw->orw_nr) {
				D_ERROR("Invalid nrs %u != %u\n", nrs_count,
					orw->orw_nr);
				D_GOTO(out, rc = -DER_PROTO);
			}

			/*  For EC obj, record the daos_sizes from shards and
			 *  obj layer will handle it (obj_ec_fetch_set_sgl).
			 */
			if (is_ec_obj) {
				D_ASSERTF(orw->orw_tgt_idx <
					  obj_ec_tgt_nr(reasb_req->orr_oca),
					  "orw_tgt_idx %d, obj_ec_tgt_nr %d\n",
					  orw->orw_tgt_idx,
					  obj_ec_tgt_nr(reasb_req->orr_oca));
				size_array = reasb_req->orr_data_sizes +
					     orw->orw_tgt_idx * orw->orw_nr;
			}

			for (i = 0; i < orw->orw_nr; i++) {
				daos_iod_t *iod;

				/* server returned bs_nr_out is only to check
				 * if it is empty record in that case just set
				 * sg_nr_out as zero, or will set sg_nr_out and
				 * iov_len by checking with iods as server
				 * filled the buffer from beginning.
				 */
				if (!is_ec_obj && nrs[i] == 0) {
					sgls[i].sg_nr_out = 0;
					continue;
				}

				iod = &orw->orw_iod_array.oia_iods[i];
				size_in_iod = daos_iods_len(iod, 1);
				if (size_in_iod == -1) {
					/* only for echo mode */
					sgls[i].sg_nr_out = sgls[i].sg_nr;
					continue;
				}
				if (is_ec_obj) {
					size_array[i] = replied_sizes[i];
					continue;
				}
				data_size = replied_sizes[i];
				D_ASSERTF(data_size <= size_in_iod,
					  "data_size "DF_U64
					  ", size_in_iod "DF_U64"\n",
					  data_size, size_in_iod);
				dc_sgl_out_set(&sgls[i], data_size);
			}
		}
		if (rc != 0)
			goto out;

		rc = rw_cb_csum_verify(rw_args);
		if (rc != 0)
			goto out;

		if (rw_args->maps != NULL && orwo->orw_maps.ca_count > 0) {
			daos_iom_t			*reply_maps;
			struct daos_recx_ep_list	*recov_list;

			D_ASSERT(reasb_req == NULL || !reasb_req->orr_recov);
			/** Should have 1 map per iod */
			D_ASSERTF(orwo->orw_maps.ca_count == orw->orw_nr,
				  "ca_count "DF_U64", orw_nr %d\n",
				  orwo->orw_maps.ca_count, orw->orw_nr);
			for (i = 0; i < orw->orw_nr; i++) {
				reply_maps = &orwo->orw_maps.ca_arrays[i];
				recov_list = orwo->orw_rels.ca_arrays;
				if (recov_list != NULL) {
					recov_list += i;
					if (recov_list->re_nr == 0)
						recov_list = NULL;
				}
				if (is_ec_obj &&
				    reply_maps->iom_type == DAOS_IOD_ARRAY) {
					struct obj_auxi_args	*obj_auxi;

					obj_auxi = rw_args->shard_args->auxi.obj_auxi;
					rc = obj_ec_iom_merge(obj_auxi->obj, reasb_req,
							      obj_auxi->dkey_hash,
							      orw->orw_oid.id_shard,
							      orw->orw_tgt_idx, reply_maps,
							      &rw_args->maps[i], recov_list);
				} else {
					rc = daos_iom_copy(reply_maps, &rw_args->maps[i]);
				}
				if (rc)
					goto out;
			}
		}
	}

out:
	if (rc == -DER_CSUM && opc == DAOS_OBJ_RPC_FETCH)
		dc_shard_csum_report(task, &rw_args->tgt_ep, rw_args->rpc);
	crt_req_decref(rw_args->rpc);

	if (ret == 0 || obj_retry_error(rc))
		ret = rc;
	return ret;
}

static struct dc_pool *
obj_shard_ptr2pool(struct dc_obj_shard *shard)
{
	return shard->do_obj->cob_pool;
}

int
dc_obj_shard_rw(struct dc_obj_shard *shard, enum obj_rpc_opc opc,
		void *shard_args, struct daos_shard_tgt *fw_shard_tgts,
		uint32_t fw_cnt, tse_task_t *task)
{
	struct shard_rw_args	*args = shard_args;
	struct shard_auxi_args	*auxi = &args->auxi;
	daos_obj_rw_t		*api_args = dc_task_get_args(auxi->obj_auxi->obj_task);
	struct dc_pool		*pool;
	daos_key_t		*dkey = api_args->dkey;
	unsigned int		 nr = api_args->nr;
	d_sg_list_t		*sgls = api_args->sgls;
	crt_rpc_t		*req = NULL;
	struct obj_rw_v10_in	*orw;
	struct rw_cb_args	 rw_args;
	crt_endpoint_t		 tgt_ep;
	uuid_t			 cont_hdl_uuid;
	uuid_t			 cont_uuid;
	uint32_t		 flags = 0;
	int			 rc;

	if (DAOS_FAIL_CHECK(DAOS_SHARD_OBJ_UPDATE_TIMEOUT_SINGLE)) {
		if (auxi->shard == daos_fail_value_get()) {
			D_INFO("Set Shard %d update to return -DER_TIMEDOUT\n",
			       auxi->shard);
			daos_fail_loc_set(DAOS_SHARD_OBJ_UPDATE_TIMEOUT |
					  DAOS_FAIL_ONCE);
		}
	}
	if (DAOS_FAIL_CHECK(DAOS_OBJ_TGT_IDX_CHANGE))
		flags = ORF_DTX_SYNC;

	if (auxi->epoch.oe_flags & DTX_EPOCH_UNCERTAIN)
		flags |= ORF_EPOCH_UNCERTAIN;

	rc = dc_cont2uuid(shard->do_co, &cont_hdl_uuid, &cont_uuid);
	if (rc != 0)
		D_GOTO(out, rc);

	pool = obj_shard_ptr2pool(shard);
	if (pool == NULL)
		D_GOTO(out, rc = -DER_NO_HDL);

	tgt_ep.ep_grp = pool->dp_sys->sy_group;
	tgt_ep.ep_tag = shard->do_target_idx;
	tgt_ep.ep_rank = shard->do_target_rank;
	rw_args.tgt_ep = tgt_ep;
	if ((int)tgt_ep.ep_rank < 0)
		D_GOTO(out, rc = (int)tgt_ep.ep_rank);

	rc = obj_req_create(daos_task2ctx(task), &tgt_ep, opc, &req);
	D_DEBUG(DB_TRACE, "rpc %p opc:%d "DF_UOID" "DF_KEY" rank:%d tag:%d eph "
		DF_U64"\n", req, opc, DP_UOID(shard->do_id), DP_KEY(dkey),
		tgt_ep.ep_rank, tgt_ep.ep_tag, auxi->epoch.oe_value);
	if (rc != 0)
		D_GOTO(out, rc);

	if (DAOS_FAIL_CHECK(DAOS_SHARD_OBJ_FAIL))
		D_GOTO(out_req, rc = -DER_INVAL);

	orw = crt_req_get(req);
	D_ASSERT(orw != NULL);

	if (fw_shard_tgts != NULL) {
		D_ASSERT(fw_cnt >= 1);
		orw->orw_shard_tgts.ca_count = fw_cnt;
		orw->orw_shard_tgts.ca_arrays = fw_shard_tgts;
	} else {
		orw->orw_shard_tgts.ca_count = 0;
		orw->orw_shard_tgts.ca_arrays = NULL;
	}
	orw->orw_map_ver = auxi->map_ver;
	orw->orw_start_shard = auxi->start_shard;
	orw->orw_oid = shard->do_id;
	uuid_copy(orw->orw_pool_uuid, pool->dp_pool);
	uuid_copy(orw->orw_co_hdl, cont_hdl_uuid);
	uuid_copy(orw->orw_co_uuid, cont_uuid);
	daos_dti_copy(&orw->orw_dti, &args->dti);
	orw->orw_flags = auxi->flags | flags;
	if (auxi->obj_auxi->reintegrating)
		orw->orw_flags |= ORF_REINTEGRATING_IO;
	if (auxi->obj_auxi->rebuilding)
		orw->orw_flags |= ORF_REBUILDING_IO;
	orw->orw_tgt_idx = auxi->ec_tgt_idx;
	if (args->reasb_req && args->reasb_req->orr_oca)
		orw->orw_tgt_max = obj_ec_tgt_nr(args->reasb_req->orr_oca) - 1;
	if (auxi->obj_auxi->ec_degrade_fetch) {
		struct obj_tgt_oiod *toiod;

		D_ASSERT(args->reasb_req != NULL);
		D_ASSERT(args->reasb_req->tgt_oiods != NULL);
		D_ASSERT(!auxi->obj_auxi->spec_shard);
		toiod = obj_ec_tgt_oiod_get(args->reasb_req->tgt_oiods,
					    args->reasb_req->orr_tgt_nr,
					    auxi->ec_tgt_idx);
		D_ASSERTF(toiod != NULL, "tgt idx %u\n", auxi->ec_tgt_idx);
		if (toiod->oto_orig_tgt_idx != toiod->oto_tgt_idx) {
			orw->orw_flags |= ORF_EC_DEGRADED;
			orw->orw_tgt_idx = toiod->oto_orig_tgt_idx;
		}
	}

	orw->orw_dti_cos.ca_count = 0;
	orw->orw_dti_cos.ca_arrays = NULL;

	orw->orw_api_flags = api_args->flags;
	orw->orw_epoch = auxi->epoch.oe_value;
	orw->orw_epoch_first = auxi->epoch.oe_first;
	orw->orw_dkey_hash = auxi->obj_auxi->dkey_hash;
	orw->orw_nr = nr;
	orw->orw_dkey = *dkey;
	orw->orw_dkey_csum = args->dkey_csum;
	orw->orw_iod_array.oia_iod_nr = nr;
	orw->orw_iod_array.oia_iods = api_args->iods;
	orw->orw_iod_array.oia_iod_csums = args->iod_csums;
	orw->orw_iod_array.oia_oiods = args->oiods;
	orw->orw_iod_array.oia_oiod_nr = (args->oiods == NULL) ?
					 0 : nr;
	orw->orw_iod_array.oia_offs = args->offs;
	/* for retry RPC */
	orw->orw_comm_in.req_in_enqueue_id = auxi->enqueue_id;

	D_DEBUG(DB_IO, "rpc %p opc %d "DF_UOID" "DF_KEY" rank %d tag %d eph "
		DF_U64", DTI = "DF_DTI" start shard %u ver %u\n", req, opc,
		DP_UOID(shard->do_id), DP_KEY(dkey), tgt_ep.ep_rank,
		tgt_ep.ep_tag, auxi->epoch.oe_value, DP_DTI(&orw->orw_dti),
		orw->orw_start_shard, orw->orw_map_ver);

	if (args->bulks != NULL) {
		orw->orw_sgls.ca_count = 0;
		orw->orw_sgls.ca_arrays = NULL;
		orw->orw_bulks.ca_count = nr;
		orw->orw_bulks.ca_arrays = args->bulks;
		if (fw_shard_tgts != NULL)
			orw->orw_flags |= ORF_BULK_BIND;
	} else {
		if ((args->reasb_req && args->reasb_req->orr_size_fetch) ||
		    auxi->flags & ORF_CHECK_EXISTENCE) {
			/* NULL bulk/sgl for size_fetch or check existence */
			orw->orw_sgls.ca_count = 0;
			orw->orw_sgls.ca_arrays = NULL;
		} else {
			/* Transfer data inline */
			if (sgls != NULL)
				orw->orw_sgls.ca_count = nr;
			else
				orw->orw_sgls.ca_count = 0;
			orw->orw_sgls.ca_arrays = sgls;
		}
		orw->orw_bulks.ca_count = 0;
		orw->orw_bulks.ca_arrays = NULL;
	}

	crt_req_addref(req);
	rw_args.rpc = req;
	rw_args.hdlp = (daos_handle_t *)pool;
	rw_args.map_ver = &auxi->map_ver;
	rw_args.co = shard->do_co;
	rw_args.shard_args = args;
	/* remember the sgl to copyout the data inline for fetch */
	rw_args.rwaa_sgls = (opc == DAOS_OBJ_RPC_FETCH) ? sgls : NULL;
	if (args->reasb_req && args->reasb_req->orr_recov) {
		rw_args.maps = NULL;
		orw->orw_flags |= ORF_EC_RECOV;
		if (args->reasb_req->orr_recov_snap)
			orw->orw_flags |= ORF_EC_RECOV_SNAP;
	} else {
		if (api_args->extra_flags & DIOF_EC_RECOV_FROM_PARITY)
			orw->orw_flags |= ORF_EC_RECOV_FROM_PARITY;
		rw_args.maps = api_args->ioms;
	}
	if (opc == DAOS_OBJ_RPC_FETCH) {
		if (args->iod_csums != NULL) {
			orw->orw_flags |= (ORF_CREATE_MAP |
					   ORF_CREATE_MAP_DETAIL);
		} else if (rw_args.maps != NULL) {
			orw->orw_flags |= ORF_CREATE_MAP;
			if (rw_args.maps->iom_flags & DAOS_IOMF_DETAIL)
				orw->orw_flags |= ORF_CREATE_MAP_DETAIL;
		}
	}

	if (DAOS_FAIL_CHECK(DAOS_SHARD_OBJ_RW_CRT_ERROR))
		D_GOTO(out_args, rc = -DER_HG);

	rc = tse_task_register_comp_cb(task, dc_rw_cb, &rw_args,
				       sizeof(rw_args));
	if (rc != 0)
		D_GOTO(out_args, rc);

	if (daos_io_bypass & IOBP_CLI_RPC) {
		rc = daos_rpc_complete(req, task);
	} else {
		if (opc == DAOS_OBJ_RPC_UPDATE && args->bulks != NULL &&
		    !(orw->orw_flags & ORF_RESEND) &&
		    DAOS_FAIL_CHECK(DAOS_DTX_RESEND_DELAY1)) {
			/* RPC (from client to server) timeout is 3 seconds. */
			rc = crt_req_set_timeout(req, 3);
			if (rc != 0)
				D_ERROR("crt_req_set_timeout error: %d\n", rc);
		    }

		rc = daos_rpc_send(req, task);
	}

	return rc;

out_args:
	crt_req_decref(req);
out_req:
	crt_req_decref(req);
out:
	tse_task_complete(task, rc);
	return rc;
}

struct obj_punch_cb_args {
	crt_rpc_t		*rpc;
	unsigned int		*map_ver;
	struct shard_punch_args *shard_args;
};

static int
obj_shard_punch_cb(tse_task_t *task, void *data)
{
	struct obj_punch_cb_args	*cb_args;
	crt_rpc_t			*rpc;
	struct shard_punch_args		*shard_args;

	cb_args = (struct obj_punch_cb_args *)data;
	rpc = cb_args->rpc;
	if (task->dt_result == 0) {
		task->dt_result = obj_reply_get_status(rpc);
		*cb_args->map_ver = obj_reply_map_version_get(rpc);
		if (task->dt_result == -DER_OVERLOAD_RETRY) {
			uint32_t		  timeout = 0;
			struct obj_punch_v10_out *opo = crt_reply_get(cb_args->rpc);

			shard_args = cb_args->shard_args;
			if (shard_args->pa_auxi.enqueue_id == 0)
				shard_args->pa_auxi.enqueue_id =
						opo->opo_comm_out.req_out_enqueue_id;
			crt_req_get_timeout(cb_args->rpc, &timeout);
			if (timeout > shard_args->pa_auxi.obj_auxi->max_delay)
				shard_args->pa_auxi.obj_auxi->max_delay = timeout;
		}
	}

	crt_req_decref(rpc);
	return task->dt_result;
}

int
dc_obj_shard_punch(struct dc_obj_shard *shard, enum obj_rpc_opc opc,
		   void *shard_args, struct daos_shard_tgt *fw_shard_tgts,
		   uint32_t fw_cnt, tse_task_t *task)
{
	struct shard_punch_args		*args = shard_args;
	daos_obj_punch_t		*obj_args;
	daos_key_t			*dkey;
	struct dc_pool			*pool;
	struct obj_punch_v10_in		*opi;
	crt_rpc_t			*req;
	struct obj_punch_cb_args	 cb_args;
	daos_unit_oid_t			 oid;
	crt_endpoint_t			 tgt_ep;
	int				 rc;

	obj_args = dc_task_get_args(args->pa_auxi.obj_auxi->obj_task);
	dkey = obj_args->dkey;
	pool = obj_shard_ptr2pool(shard);
	if (pool == NULL)
		D_GOTO(out, rc = -DER_NO_HDL);

	oid = shard->do_id;
	tgt_ep.ep_grp	= pool->dp_sys->sy_group;
	tgt_ep.ep_tag	= shard->do_target_idx;
	tgt_ep.ep_rank = shard->do_target_rank;
	if ((int)tgt_ep.ep_rank < 0)
		D_GOTO(out, rc = (int)tgt_ep.ep_rank);

	D_DEBUG(DB_IO, "opc=%d, rank=%d tag=%d flags "DF_X64" epoch "DF_U64".\n",
		opc, tgt_ep.ep_rank, tgt_ep.ep_tag, obj_args->flags,
		args->pa_auxi.epoch.oe_value);

	rc = obj_req_create(daos_task2ctx(task), &tgt_ep, opc, &req);
	if (rc != 0)
		D_GOTO(out, rc);

	crt_req_addref(req);
	cb_args.rpc = req;
	cb_args.map_ver = &args->pa_auxi.map_ver;
	cb_args.shard_args = args;
	rc = tse_task_register_comp_cb(task, obj_shard_punch_cb, &cb_args,
				       sizeof(cb_args));
	if (rc != 0)
		D_GOTO(out_req, rc);

	opi = crt_req_get(req);
	D_ASSERT(opi != NULL);

	opi->opi_map_ver	 = args->pa_auxi.map_ver;
	opi->opi_api_flags	 = obj_args->flags;
	opi->opi_epoch		 = args->pa_auxi.epoch.oe_value;
	opi->opi_dkey_hash	 = args->pa_auxi.obj_auxi->dkey_hash;
	opi->opi_oid		 = oid;
	opi->opi_dkeys.ca_count  = (dkey == NULL) ? 0 : 1;
	opi->opi_dkeys.ca_arrays = dkey;
	opi->opi_akeys.ca_count	 = obj_args->akey_nr;
	opi->opi_akeys.ca_arrays = obj_args->akeys;
	if (fw_shard_tgts != NULL) {
		D_ASSERT(fw_cnt >= 1);
		opi->opi_shard_tgts.ca_count = fw_cnt;
		opi->opi_shard_tgts.ca_arrays = fw_shard_tgts;
	} else {
		opi->opi_shard_tgts.ca_count = 0;
		opi->opi_shard_tgts.ca_arrays = NULL;
	}
	uuid_copy(opi->opi_pool_uuid, pool->dp_pool);
	uuid_copy(opi->opi_co_hdl, shard->do_co->dc_cont_hdl);
	uuid_copy(opi->opi_co_uuid, shard->do_co->dc_uuid);
	daos_dti_copy(&opi->opi_dti, &args->pa_dti);
	opi->opi_flags = args->pa_auxi.flags;
	opi->opi_dti_cos.ca_count = 0;
	opi->opi_dti_cos.ca_arrays = NULL;
	opi->opi_comm_in.req_in_enqueue_id = args->pa_auxi.enqueue_id;

	rc = daos_rpc_send(req, task);
	return rc;

out_req:
	crt_req_decref(req);
	crt_req_decref(req);
out:
	tse_task_complete(task, rc);
	return rc;
}

struct shard_coll_punch_cb_args {
	crt_rpc_t		*cpca_rpc;
	uint32_t		*cpca_ver;
	struct shard_punch_args	*cpca_shard_args;
};

static int
obj_shard_coll_punch_cb(tse_task_t *task, void *data)
{
	struct shard_coll_punch_cb_args	*cb_args = data;
	crt_rpc_t			*rpc = cb_args->cpca_rpc;
	struct obj_coll_punch_in	*ocpi = crt_req_get(rpc);

	if (task->dt_result == 0) {
		task->dt_result = obj_reply_get_status(rpc);
		*cb_args->cpca_ver = obj_reply_map_version_get(rpc);
	}

	if (task->dt_result == -DER_OVERLOAD_RETRY) {
		struct obj_coll_punch_out	*ocpo = crt_reply_get(rpc);
		struct shard_punch_args		*shard_args = cb_args->cpca_shard_args;
		uint32_t			 timeout = 0;

		if (shard_args->pa_auxi.enqueue_id == 0)
			shard_args->pa_auxi.enqueue_id = ocpo->ocpo_comm_out.req_out_enqueue_id;
		crt_req_get_timeout(rpc, &timeout);
		if (timeout > shard_args->pa_auxi.obj_auxi->max_delay)
			shard_args->pa_auxi.obj_auxi->max_delay = timeout;
	}

	DL_CDEBUG(task->dt_result < 0, DLOG_ERR, DB_IO, task->dt_result,
		  "DAOS_OBJ_RPC_COLL_PUNCH RPC %p for "DF_UOID" with DTX "
		  DF_DTI" for task %p, map_ver %u/%u, flags %lx/%x", rpc, DP_UOID(ocpi->ocpi_oid),
		  DP_DTI(&ocpi->ocpi_xid), task, ocpi->ocpi_map_ver, *cb_args->cpca_ver,
		  (unsigned long)ocpi->ocpi_api_flags, ocpi->ocpi_flags);

	crt_req_decref(rpc);

	return task->dt_result;
}

int
dc_obj_shard_coll_punch(struct dc_obj_shard *shard, struct shard_punch_args *args,
			struct dtx_memberships *mbs, uint32_t mbs_max_size, crt_bulk_t *bulks,
			uint32_t bulk_sz, struct daos_coll_target *tgts, uint32_t tgt_nr,
			uint32_t max_tgt_size, struct dtx_epoch *epoch, uint64_t api_flags,
			uint32_t rpc_flags, uint32_t map_ver, uint32_t *rep_ver, tse_task_t *task)
{
	struct dc_pool			*pool = obj_shard_ptr2pool(shard);
	crt_rpc_t			*req = NULL;
	struct obj_coll_punch_in	*ocpi = NULL;
	struct shard_coll_punch_cb_args	 cb_args = { 0 };
	crt_endpoint_t			 tgt_ep = { 0 };
	int				 rc = 0;

	D_ASSERT(pool != NULL);

	tgt_ep.ep_grp = pool->dp_sys->sy_group;
	tgt_ep.ep_rank = shard->do_target_rank;
	tgt_ep.ep_tag = shard->do_target_idx;

	rc = obj_req_create(daos_task2ctx(task), &tgt_ep, DAOS_OBJ_RPC_COLL_PUNCH, &req);
	if (rc != 0)
		goto out;

	ocpi = crt_req_get(req);
	D_ASSERT(ocpi != NULL);

	ocpi->ocpi_xid = args->pa_dti;
	ocpi->ocpi_mbs = mbs;
	ocpi->ocpi_odm.odm_mbs_max_sz = mbs_max_size;
	uuid_copy(ocpi->ocpi_po_uuid, pool->dp_pool);
	uuid_copy(ocpi->ocpi_co_hdl, shard->do_co->dc_cont_hdl);
	uuid_copy(ocpi->ocpi_co_uuid, shard->do_co->dc_uuid);
	ocpi->ocpi_oid = shard->do_id;
	ocpi->ocpi_epoch = epoch->oe_value;
	ocpi->ocpi_api_flags = api_flags;
	ocpi->ocpi_map_ver = map_ver;
	ocpi->ocpi_flags = rpc_flags;

	if (bulks != NULL) {
		D_ASSERT(bulk_sz != 0);

		ocpi->ocpi_bulk_tgt_sz = bulk_sz;
		ocpi->ocpi_bulk_tgt_nr = tgt_nr;
		ocpi->ocpi_tgt_bulk = bulks[0];
		ocpi->ocpi_tgts.ca_count = 0;
		ocpi->ocpi_tgts.ca_arrays = NULL;
	} else {
		D_ASSERT(tgts != NULL);

		ocpi->ocpi_bulk_tgt_sz = 0;
		ocpi->ocpi_bulk_tgt_nr = 0;
		ocpi->ocpi_tgt_bulk = NULL;
		ocpi->ocpi_tgts.ca_count = tgt_nr;
		ocpi->ocpi_tgts.ca_arrays = tgts;
	}

	ocpi->ocpi_max_tgt_sz = max_tgt_size;
	ocpi->ocpi_disp_width = 0;
	ocpi->ocpi_disp_depth = 0;

	ocpi->ocpi_comm_in.req_in_enqueue_id = args->pa_auxi.enqueue_id;

	crt_req_addref(req);
	cb_args.cpca_rpc = req;
	cb_args.cpca_ver = rep_ver;
	cb_args.cpca_shard_args = args;

	rc = tse_task_register_comp_cb(task, obj_shard_coll_punch_cb, &cb_args, sizeof(cb_args));
	if (rc != 0)
		D_GOTO(out_req, rc);

	D_DEBUG(DB_IO, "Sending DAOS_OBJ_RPC_COLL_PUNCH RPC %p for "DF_UOID" with DTX "
		DF_DTI" for task %p, map_ver %u, flags %lx/%x, leader %u/%u, bulk_sz %u\n",
		req, DP_UOID(shard->do_id), DP_DTI(&args->pa_dti), task, map_ver,
		(unsigned long)api_flags, rpc_flags, tgt_ep.ep_rank, tgt_ep.ep_tag, bulk_sz);

	return daos_rpc_send(req, task);

out_req:
	/* -1 for crt_req_addref(). */
	crt_req_decref(req);
	/* -1 for obj_req_create(). */
	crt_req_decref(req);
out:
	D_ERROR("DAOS_OBJ_RPC_COLL_PUNCH RPC failed for "DF_UOID" with DTX "
		DF_DTI" for task %p, map_ver %u, flags %lx/%x, leader %u/%u: "DF_RC"\n",
		DP_UOID(shard->do_id), DP_DTI(&args->pa_dti), task, map_ver,
		(unsigned long)api_flags, rpc_flags, tgt_ep.ep_rank, tgt_ep.ep_tag, DP_RC(rc));

	obj_shard_decref(shard);
	tse_task_complete(task, rc);
	return rc;
}

struct obj_enum_args {
	crt_rpc_t		*rpc;
	daos_handle_t		*hdlp;
	uint32_t		*eaa_nr;
	daos_key_desc_t		*eaa_kds;
	daos_anchor_t		*eaa_anchor;
	daos_anchor_t		*eaa_dkey_anchor;
	daos_anchor_t		*eaa_akey_anchor;
	struct dc_obj_shard	*eaa_obj;
	d_sg_list_t		*eaa_sgl;
	daos_recx_t		*eaa_recxs;
	daos_size_t		*eaa_size;
	unsigned int		*eaa_map_ver;
	d_iov_t			*csum;
	struct dtx_epoch	*epoch;
	daos_handle_t		*th;
	uint64_t		*enqueue_id;
	uint32_t		*max_delay;
};

/**
 * use iod/iod_csum as vehicle to verify data
 */
static int
csum_enum_verify_recx(struct daos_csummer *csummer, struct obj_enum_rec *rec,
		      d_iov_t *enum_type_val, struct dcs_csum_info *csum_info)
{
	daos_iod_t		 tmp_iod = {0};
	d_sg_list_t		 tmp_sgl = {0};
	struct dcs_iod_csums	 tmp_iod_csum = {0};
	int			 rc;

	tmp_iod.iod_size = rec->rec_size;
	tmp_iod.iod_type = DAOS_IOD_ARRAY;
	tmp_iod.iod_recxs = &rec->rec_recx;
	tmp_iod.iod_nr = 1;

	tmp_sgl.sg_nr = tmp_sgl.sg_nr_out = 1;
	tmp_sgl.sg_iovs = enum_type_val;

	tmp_iod_csum.ic_nr = 1;
	tmp_iod_csum.ic_data = csum_info;

	rc = daos_csummer_verify_iod(csummer, &tmp_iod, &tmp_sgl,
				     &tmp_iod_csum, NULL, 0, NULL);

	return rc;
}

/**
 * use iod/iod_csum as vehicle to verify data
 */
static int
csum_enum_verify_sv(struct daos_csummer *csummer, struct obj_enum_rec *rec,
		    d_iov_t *enum_type_val, struct dcs_csum_info *csum_info)
{
	daos_iod_t		 tmp_iod = {0};
	d_sg_list_t		 tmp_sgl = {0};
	struct dcs_iod_csums	 tmp_iod_csum = {0};
	int			 rc;

	tmp_iod.iod_size = rec->rec_size;
	tmp_iod.iod_type = DAOS_IOD_SINGLE;
	tmp_iod.iod_nr = 1;

	tmp_sgl.sg_nr = tmp_sgl.sg_nr_out = 1;
	tmp_sgl.sg_iovs = enum_type_val;

	tmp_iod_csum.ic_nr = 1;
	tmp_iod_csum.ic_data = csum_info;
	rc = daos_csummer_verify_iod(csummer, &tmp_iod, &tmp_sgl,
				     &tmp_iod_csum, NULL, 0, NULL);

	return rc;
}

struct csum_enum_args {
	d_iov_t			*csum_iov;
	struct daos_csummer	*csummer;
};

static int
verify_csum_cb(daos_key_desc_t *kd, void *buf, unsigned int size, void *arg)
{
	struct dcs_csum_info	 *ci_to_compare = NULL;
	struct csum_enum_args	*args = arg;
	d_iov_t			 enum_type_val;
	int rc;

	switch (kd->kd_val_type) {
	case OBJ_ITER_SINGLE:
	case OBJ_ITER_RECX: {
		struct obj_enum_rec	*rec;
		uint64_t		 rec_data_len;

		rec = buf;
		buf += sizeof(*rec);

		/**
		 * Only inlined data has csums serialized
		 * to csum_iov
		 */
		if (!(rec->rec_flags & RECX_INLINE))
			return 0;

		ci_cast(&ci_to_compare, args->csum_iov);
		ci_move_next_iov(ci_to_compare, args->csum_iov);
		rec_data_len = rec->rec_size *
			       rec->rec_recx.rx_nr;

		d_iov_set(&enum_type_val, buf, rec_data_len);

		if (kd->kd_val_type == OBJ_ITER_RECX)
			rc = csum_enum_verify_recx(args->csummer, rec,
						   &enum_type_val,
						   ci_to_compare);
		else
			rc = csum_enum_verify_sv(args->csummer, rec,
						 &enum_type_val,
						 ci_to_compare);
		if (rc != 0)
			return rc;
		break;
	}
	case OBJ_ITER_AKEY:
	case OBJ_ITER_DKEY:
		d_iov_set(&enum_type_val, buf, kd->kd_key_len);
		/**
		  * fault injection - corrupt keys before verifying -
		  * simulates corruption over network
		  */
		if (DAOS_FAIL_CHECK(DAOS_CSUM_CORRUPT_FETCH_AKEY) ||
		    DAOS_FAIL_CHECK(DAOS_CSUM_CORRUPT_FETCH_DKEY))
			((uint8_t *)buf)[0] += 2;

		ci_cast(&ci_to_compare, args->csum_iov);
		ci_move_next_iov(ci_to_compare, args->csum_iov);

		rc = daos_csummer_verify_key(args->csummer,
					     &enum_type_val, ci_to_compare);

		if (rc != 0) {
			D_ERROR("daos_csummer_verify_key error for %s: %d\n",
				kd->kd_val_type == OBJ_ITER_AKEY ? "AKEY" : "DKEY", rc);
			return rc;
		}
		break;
	default:

		break;
	}

	return 0;
}

/* See obj_enum.c:fill_rec() for how the recx and csum_iov is serialized */
static int
csum_enum_verify(const struct obj_enum_args *enum_args,
		 const struct obj_key_enum_out *oeo)
{
	struct daos_csummer	*csummer;
	int			 rc = 0;
	d_sg_list_t		 sgl = oeo->oeo_sgl;
	d_iov_t			 csum_iov = oeo->oeo_csum_iov;

	if (enum_args->eaa_nr == NULL ||
	    *enum_args->eaa_nr == 0 ||
	    sgl.sg_nr_out == 0)
		return 0; /** no keys to verify */

	csummer = enum_args->eaa_obj->do_co->dc_csummer;
	if (!daos_csummer_initialized(csummer) || csummer->dcs_skip_key_verify)
		return 0; /** csums not enabled */

	struct csum_enum_args csum_args = {0};

	csum_args.csummer = daos_csummer_copy(csummer);
	if (csum_args.csummer == NULL)
		return -DER_NOMEM;
	csum_args.csum_iov = &csum_iov;

	rc = obj_enum_iterate(enum_args->eaa_kds, &sgl, *enum_args->eaa_nr,
			      -1, verify_csum_cb, &csum_args);

	daos_csummer_destroy(&csum_args.csummer);

	return rc;
}

/**
 * If requested (dst iov is set) and there is csum info to copy, copy the
 * serialized csum. If not all of it will fit into the provided buffer, copy
 * what can and set the destination iov len to needed len and let caller
 * decide what to do.
 */
static int
dc_enumerate_copy_csum(d_iov_t *dst, const d_iov_t *src)
{
	if (dst != NULL && src->iov_len > 0) {
		memcpy(dst->iov_buf, src->iov_buf,
		       min(dst->iov_buf_len,
			   src->iov_len));
		dst->iov_len = src->iov_len;
		if (dst->iov_len > dst->iov_buf_len) {
			D_DEBUG(DB_CSUM, "Checksum buffer truncated %d > %d\n",
				(int)dst->iov_len, (int)dst->iov_buf_len);
			return -DER_TRUNC;
		}
	}
	return 0;
}

static int
dc_enumerate_cb(tse_task_t *task, void *arg)
{
	struct obj_enum_args	*enum_args = (struct obj_enum_args *)arg;
	struct obj_key_enum_in	*oei;
	struct obj_key_enum_out	*oeo;
	int			 opc = opc_get(enum_args->rpc->cr_opc);
	int			 ret = task->dt_result;
	int			 rc = 0;

	oei = crt_req_get(enum_args->rpc);
	D_ASSERT(oei != NULL);

	if (ret != 0) {
		/* If any failure happens inside Cart, let's reset
		 * failure to TIMEDOUT, so the upper layer can retry
		 **/
		D_ERROR("RPC %d failed: "DF_RC"\n", opc, DP_RC(ret));
		D_GOTO(out, ret);
	}

	oeo = crt_reply_get(enum_args->rpc);

	rc = obj_reply_get_status(enum_args->rpc);

	/* See the similar dc_rw_cb. */
	if (daos_handle_is_valid(*enum_args->th)) {
		int rc_tmp;

		rc_tmp = dc_tx_op_end(task, *enum_args->th, enum_args->epoch,
				      rc, oeo->oeo_epoch);
		if (rc_tmp != 0) {
			D_ERROR("failed to end transaction operation (rc=%d "
				"epoch="DF_U64": "DF_RC"\n", rc,
				oeo->oeo_epoch, DP_RC(rc_tmp));
			goto out;
		}
	}

	if (rc != 0) {
		if (rc == -DER_KEY2BIG) {
			D_DEBUG(DB_IO, "key size "DF_U64" %p too big.\n",
				oeo->oeo_size, enum_args->eaa_kds);
			if (enum_args->eaa_kds)
				enum_args->eaa_kds[0].kd_key_len = oeo->oeo_size;
		} else if (rc == -DER_INPROGRESS || rc == -DER_TX_BUSY) {
			D_DEBUG(DB_TRACE, "rpc %p RPC %d may need retry: "DF_RC"\n",
				enum_args->rpc, opc, DP_RC(rc));
		} else if (rc == -DER_TX_RESTART) {
			D_DEBUG(DB_TRACE, "rpc %p RPC %d may need restart: "DF_RC"\n",
				enum_args->rpc, opc, DP_RC(rc));
		} else if (rc == -DER_OVERLOAD_RETRY) {
			uint32_t		     timeout = 0;
			struct obj_key_enum_v10_out *oeo_v10 = (struct obj_key_enum_v10_out *)oeo;

			if (*enum_args->enqueue_id == 0)
				*enum_args->enqueue_id =
						oeo_v10->oeo_comm_out.req_out_enqueue_id;
			crt_req_get_timeout(enum_args->rpc, &timeout);
			if (timeout > *enum_args->max_delay)
				*enum_args->max_delay = timeout;
		} else {
			D_ERROR("rpc %p RPC %d failed: "DF_RC"\n",
				enum_args->rpc, opc, DP_RC(rc));
		}
		D_GOTO(out, rc);
	}

	rc = dc_enumerate_copy_csum(enum_args->csum, &oeo->oeo_csum_iov);
	if (rc != 0)
		D_GOTO(out, rc);

	*enum_args->eaa_map_ver = obj_reply_map_version_get(enum_args->rpc);

	if (enum_args->eaa_size)
		*enum_args->eaa_size = oeo->oeo_size;

	if (*enum_args->eaa_nr < oeo->oeo_num) {
		D_ERROR("key enumerate get %d > %d more kds, %d\n",
			oeo->oeo_num, *enum_args->eaa_nr, -DER_PROTO);
		D_GOTO(out, rc = -DER_PROTO);
	}

	*enum_args->eaa_nr = oeo->oeo_num;

	if (enum_args->eaa_kds && oeo->oeo_kds.ca_count > 0)
		memcpy(enum_args->eaa_kds, oeo->oeo_kds.ca_arrays,
		       sizeof(*enum_args->eaa_kds) *
		       oeo->oeo_kds.ca_count);

	if (enum_args->eaa_recxs && oeo->oeo_recxs.ca_count > 0) {
		D_ASSERTF(*enum_args->eaa_nr >= oeo->oeo_recxs.ca_count,
			  "eaa_nr %d, ca_count "DF_U64"\n",
			  *enum_args->eaa_nr, oeo->oeo_recxs.ca_count);
		memcpy(enum_args->eaa_recxs, oeo->oeo_recxs.ca_arrays,
		       sizeof(*enum_args->eaa_recxs) *
		       oeo->oeo_recxs.ca_count);
	}

	if (enum_args->eaa_sgl) {
		if (oeo->oeo_sgl.sg_nr > 0) {
			rc = daos_sgl_copy_data_out(enum_args->eaa_sgl, &oeo->oeo_sgl);
			if (rc)
				D_GOTO(out, rc);
		} else {
			dc_sgl_out_set(enum_args->eaa_sgl, oeo->oeo_size);
		}
	}

	/* Update dkey hash and tag */
	if (enum_args->eaa_dkey_anchor)
		enum_anchor_copy(enum_args->eaa_dkey_anchor,
				 &oeo->oeo_dkey_anchor);

	if (enum_args->eaa_akey_anchor)
		enum_anchor_copy(enum_args->eaa_akey_anchor,
				 &oeo->oeo_akey_anchor);

	if (enum_args->eaa_anchor)
		enum_anchor_copy(enum_args->eaa_anchor,
				 &oeo->oeo_anchor);
	rc = csum_enum_verify(enum_args, oeo);
	if (rc != 0)
		D_GOTO(out, rc);

out:
	if (enum_args->eaa_obj != NULL)
		obj_shard_decref(enum_args->eaa_obj);

	if (oei->oei_bulk != NULL)
		crt_bulk_free(oei->oei_bulk);
	if (oei->oei_kds_bulk != NULL)
		crt_bulk_free(oei->oei_kds_bulk);
	crt_req_decref(enum_args->rpc);

	if (ret == 0 || obj_retry_error(rc))
		ret = rc;
	return ret;
}

#define KDS_BULK_LIMIT	128

int
dc_obj_shard_list(struct dc_obj_shard *obj_shard, enum obj_rpc_opc opc,
		  void *shard_args, struct daos_shard_tgt *fw_shard_tgts,
		  uint32_t fw_cnt, tse_task_t *task)
{
	struct shard_list_args		*args = shard_args;
	daos_obj_list_t			*obj_args;
	daos_key_desc_t			*kds = args->la_kds;
	d_sg_list_t			*sgl = args->la_sgl;
	crt_endpoint_t			 tgt_ep;
	struct dc_pool			*pool = NULL;
	crt_rpc_t			*req;
	uuid_t				 cont_hdl_uuid;
	uuid_t				 cont_uuid;
	struct obj_key_enum_v10_in	*oei;
	struct obj_enum_args		 enum_args;
	daos_size_t			 sgl_size = 0;
	int				 rc;

	obj_args = dc_task_get_args(args->la_auxi.obj_auxi->obj_task);
	D_ASSERT(obj_shard != NULL);
	obj_shard_addref(obj_shard);

	pool = obj_shard_ptr2pool(obj_shard);
	if (pool == NULL)
		D_GOTO(out_put, rc = -DER_NO_HDL);

	rc = dc_cont2uuid(obj_shard->do_co, &cont_hdl_uuid, &cont_uuid);
	if (rc != 0)
		D_GOTO(out_put, rc);

	tgt_ep.ep_grp = pool->dp_sys->sy_group;
	tgt_ep.ep_tag = obj_shard->do_target_idx;
	tgt_ep.ep_rank = obj_shard->do_target_rank;
	if ((int)tgt_ep.ep_rank < 0)
		D_GOTO(out_put, rc = (int)tgt_ep.ep_rank);

	D_DEBUG(DB_IO, "opc %d "DF_UOID" rank %d tag %d\n",
		opc, DP_UOID(obj_shard->do_id), tgt_ep.ep_rank, tgt_ep.ep_tag);

	rc = obj_req_create(daos_task2ctx(task), &tgt_ep, opc, &req);
	if (rc != 0)
		D_GOTO(out_put, rc);

	oei = crt_req_get(req);
	D_ASSERT(oei != NULL);

	if (obj_args->dkey != NULL)
		oei->oei_dkey = *obj_args->dkey;
	if (obj_args->akey != NULL)
		oei->oei_akey = *obj_args->akey;
	oei->oei_oid		= obj_shard->do_id;
	oei->oei_map_ver	= args->la_auxi.map_ver;
	if (args->la_auxi.epoch.oe_flags & DTX_EPOCH_UNCERTAIN)
		oei->oei_flags |= ORF_EPOCH_UNCERTAIN;
	if (obj_args->eprs != NULL && opc == DAOS_OBJ_RPC_ENUMERATE) {
		oei->oei_epr = *obj_args->eprs;
		/*
		 * If an epoch range is specified, we shall not assume any
		 * epoch uncertainty.
		 */
		oei->oei_flags &= ~ORF_EPOCH_UNCERTAIN;
	} else {
		/*
		 * Note that we reuse oei_epr as "epoch_first" and "epoch" to
		 * save space.
		 */
		oei->oei_epr.epr_lo = args->la_auxi.epoch.oe_first;
		oei->oei_epr.epr_hi = args->la_auxi.epoch.oe_value;
		oei->oei_flags |= ORF_ENUM_WITHOUT_EPR;
	}
	if ((!obj_args->incr_order) && (opc == DAOS_OBJ_RECX_RPC_ENUMERATE))
		oei->oei_flags |= ORF_DESCENDING_ORDER;

	oei->oei_nr		= args->la_nr;
	oei->oei_rec_type	= obj_args->type;
	oei->oei_comm_in.req_in_enqueue_id = args->la_auxi.enqueue_id;
	uuid_copy(oei->oei_pool_uuid, pool->dp_pool);
	uuid_copy(oei->oei_co_hdl, cont_hdl_uuid);
	uuid_copy(oei->oei_co_uuid, cont_uuid);
	daos_dti_copy(&oei->oei_dti, &args->la_dti);

	if (args->la_anchor != NULL)
		enum_anchor_copy(&oei->oei_anchor, args->la_anchor);
	if (args->la_dkey_anchor != NULL) {
		enum_anchor_copy(&oei->oei_dkey_anchor, args->la_dkey_anchor);

		if (daos_anchor_get_flags(args->la_dkey_anchor) &
		    DIOF_FOR_MIGRATION)
			oei->oei_flags |= ORF_FOR_MIGRATION;
		if (daos_anchor_get_flags(args->la_dkey_anchor) & DIOF_RECX_REVERSE)
			oei->oei_flags |= ORF_DESCENDING_ORDER;
	}
	if (args->la_akey_anchor != NULL)
		enum_anchor_copy(&oei->oei_akey_anchor, args->la_akey_anchor);

	if (sgl != NULL) {
		oei->oei_sgl = *sgl;
		sgl_size = daos_sgls_packed_size(sgl, 1, NULL);
		if (sgl_size >= DAOS_BULK_LIMIT) {
			/* Create bulk */
			rc = crt_bulk_create(daos_task2ctx(task),
					     sgl, CRT_BULK_RW,
					     &oei->oei_bulk);
			if (rc < 0)
				D_GOTO(out_req, rc);
		}
	}

	if (args->la_nr > KDS_BULK_LIMIT) {
		d_sg_list_t	tmp_sgl = { 0 };
		d_iov_t		tmp_iov = { 0 };

		tmp_iov.iov_buf_len = sizeof(*kds) * args->la_nr;
		tmp_iov.iov_buf = kds;
		tmp_sgl.sg_nr_out = 1;
		tmp_sgl.sg_nr = 1;
		tmp_sgl.sg_iovs = &tmp_iov;

		rc = crt_bulk_create(daos_task2ctx(task),
				     &tmp_sgl, CRT_BULK_RW,
				     &oei->oei_kds_bulk);
		if (rc < 0)
			D_GOTO(out_req, rc);
	}

	crt_req_addref(req);
	enum_args.rpc = req;
	enum_args.hdlp = (daos_handle_t *)pool;
	enum_args.eaa_nr = &args->la_nr;
	enum_args.eaa_kds = kds;
	enum_args.eaa_anchor = args->la_anchor;
	enum_args.eaa_dkey_anchor = args->la_dkey_anchor;
	enum_args.eaa_akey_anchor = args->la_akey_anchor;
	enum_args.eaa_obj = obj_shard;
	enum_args.eaa_size = obj_args->size;
	enum_args.eaa_sgl = sgl;
	enum_args.csum = obj_args->csum;
	enum_args.eaa_map_ver = &args->la_auxi.map_ver;
	enum_args.eaa_recxs = args->la_recxs;
	enum_args.epoch = &args->la_auxi.epoch;
	enum_args.th = &obj_args->th;
	enum_args.enqueue_id = &args->la_auxi.enqueue_id;
	enum_args.max_delay = &args->la_auxi.obj_auxi->max_delay;
	rc = tse_task_register_comp_cb(task, dc_enumerate_cb, &enum_args,
				       sizeof(enum_args));
	if (rc != 0)
		D_GOTO(out_eaa, rc);

	return daos_rpc_send(req, task);

out_eaa:
	crt_req_decref(req);
	if (sgl != NULL && sgl_size >= DAOS_BULK_LIMIT)
		crt_bulk_free(oei->oei_bulk);
out_req:
	crt_req_decref(req);
out_put:
	obj_shard_decref(obj_shard);
	tse_task_complete(task, rc);
	return rc;
}

struct obj_query_key_cb_args {
	crt_rpc_t		*rpc;
	unsigned int		*map_ver;
	daos_key_t		*dkey;
	daos_key_t		*akey;
	daos_recx_t		*recx;
	daos_epoch_t		*max_epoch;
	struct dc_object	*obj;
	struct dtx_epoch	epoch;
	daos_handle_t		th;
	uint32_t		*max_delay;
	uint64_t		*queue_id;
};

static int
obj_shard_query_key_cb(tse_task_t *task, void *data)
{
	struct obj_query_key_cb_args	*cb_args = data;
	crt_rpc_t			*rpc = cb_args->rpc;
	struct obj_query_key_in		*okqi = crt_req_get(cb_args->rpc);
	struct obj_query_key_out	*okqo;
	struct obj_query_merge_args	 oqma = { 0 };
	int				 rc = task->dt_result;
	int				 rc1;

	if (rc != 0) {
		D_ERROR("Regular query failed: "DF_RC"\n", DP_RC(rc));
		goto out;
	}

	okqo = crt_reply_get(cb_args->rpc);
	rc = obj_reply_get_status(rpc);

	/* See the similar dc_rw_cb. */
	if (daos_handle_is_valid(cb_args->th)) {
		rc1 = dc_tx_op_end(task, cb_args->th, &cb_args->epoch, rc, okqo->okqo_epoch);
		if (rc1 != 0) {
			D_ERROR("Failed to end TX (rc=%d, epoch="DF_U64", opc = %u): "DF_RC"\n",
				rc, okqo->okqo_epoch, DAOS_OBJ_RPC_QUERY_KEY, DP_RC(rc1));
			D_GOTO(out, rc = (rc != 0 ? rc : rc1));
		}
	}

<<<<<<< HEAD
	if (rc != 0) {
		if (rc == -DER_NONEXIST) {
			D_SPIN_LOCK(&cb_args->obj->cob_spin);
			D_GOTO(set_max_epoch, rc = 0);
		}

		if (rc == -DER_INPROGRESS || rc == -DER_TX_BUSY || rc == -DER_OVERLOAD_RETRY)
			D_DEBUG(DB_TRACE, "rpc %p RPC %d may need retry: %d\n",
				cb_args->rpc, opc, rc);
		else
			D_ERROR("rpc %p RPC %d failed: %d\n", cb_args->rpc, opc, rc);

		if (rc == -DER_OVERLOAD_RETRY) {
			uint32_t			 timeout = 0;
			struct obj_query_key_v10_out	*okqo_v10;

			okqo_v10 = crt_reply_get(cb_args->rpc);
			if (*cb_args->queue_id == 0)
				*cb_args->queue_id = okqo_v10->okqo_comm_out.req_out_enqueue_id;
			crt_req_get_timeout(cb_args->rpc, &timeout);
			if (timeout > *cb_args->max_delay)
				*cb_args->max_delay = timeout;

		}
		D_GOTO(out, rc);
	}
=======
	oqma.oca = &cb_args->obj->cob_oca;
	oqma.oid = okqi->okqi_oid;
	oqma.src_epoch = okqo->okqo_max_epoch;
	oqma.in_dkey = &okqi->okqi_dkey;
	oqma.src_dkey = &okqo->okqo_dkey;
	oqma.tgt_dkey = cb_args->dkey;
	oqma.src_akey = &okqo->okqo_akey;
	oqma.tgt_akey = cb_args->akey;
	oqma.src_recx = &okqo->okqo_recx;
	oqma.tgt_recx = cb_args->recx;
	oqma.tgt_epoch = cb_args->max_epoch;
	oqma.tgt_map_ver = cb_args->map_ver;
	oqma.max_delay = cb_args->max_delay;
	oqma.queue_id = cb_args->queue_id;
	oqma.rpc = cb_args->rpc;
	oqma.flags = okqi->okqi_api_flags;
	oqma.opc = DAOS_OBJ_RPC_QUERY_KEY;
	oqma.src_map_ver = obj_reply_map_version_get(rpc);
	oqma.ret = rc;
>>>>>>> 77d3e3ae

	D_SPIN_LOCK(&cb_args->obj->cob_spin);
	rc = daos_obj_merge_query_merge(&oqma);
	D_SPIN_UNLOCK(&cb_args->obj->cob_spin);

out:
	crt_req_decref(rpc);
	return rc;
}

int
dc_obj_shard_query_key(struct dc_obj_shard *shard, struct dtx_epoch *epoch, uint32_t flags,
		       uint32_t req_map_ver, struct dc_object *obj,
		       daos_key_t *dkey, daos_key_t *akey, daos_recx_t *recx,
		       daos_epoch_t *max_epoch, const uuid_t coh_uuid, const uuid_t cont_uuid,
		       struct dtx_id *dti, uint32_t *map_ver, daos_handle_t th, tse_task_t *task,
		       uint32_t *max_delay, uint64_t *queue_id)
{
	struct dc_pool			*pool = obj_shard_ptr2pool(shard);
	struct obj_query_key_v10_in	*okqi;
	crt_rpc_t			*req;
	struct obj_query_key_cb_args	 cb_args = { 0 };
	crt_endpoint_t			 tgt_ep;
	int				 rc;

	D_ASSERT(pool != NULL);

	tgt_ep.ep_grp	= pool->dp_sys->sy_group;
	tgt_ep.ep_tag	= shard->do_target_idx;
	tgt_ep.ep_rank = shard->do_target_rank;
	if ((int)tgt_ep.ep_rank < 0)
		D_GOTO(out, rc = (int)tgt_ep.ep_rank);

	D_DEBUG(DB_IO, "OBJ_QUERY_KEY_RPC, rank=%d tag=%d.\n", tgt_ep.ep_rank, tgt_ep.ep_tag);

	rc = obj_req_create(daos_task2ctx(task), &tgt_ep, DAOS_OBJ_RPC_QUERY_KEY, &req);
	if (rc != 0)
		D_GOTO(out, rc);

	crt_req_addref(req);
	cb_args.rpc		= req;
	cb_args.map_ver		= map_ver;
	cb_args.dkey		= dkey;
	cb_args.akey		= akey;
	cb_args.recx		= recx;
	cb_args.obj		= obj;
	cb_args.epoch		= *epoch;
	cb_args.th		= th;
	cb_args.max_epoch	= max_epoch;
	cb_args.queue_id	= queue_id;
	cb_args.max_delay	= max_delay;

	rc = tse_task_register_comp_cb(task, obj_shard_query_key_cb, &cb_args, sizeof(cb_args));
	if (rc != 0)
		D_GOTO(out_req, rc);

	okqi = crt_req_get(req);
	D_ASSERT(okqi != NULL);

	okqi->okqi_map_ver		= req_map_ver;
	okqi->okqi_epoch		= epoch->oe_value;
	okqi->okqi_epoch_first		= epoch->oe_first;
	okqi->okqi_api_flags		= flags;
	okqi->okqi_oid			= shard->do_id;
	d_iov_set(&okqi->okqi_dkey, NULL, 0);
	d_iov_set(&okqi->okqi_akey, NULL, 0);
	if (dkey != NULL && !(flags & DAOS_GET_DKEY))
		okqi->okqi_dkey		= *dkey;
	if (akey != NULL && !(flags & DAOS_GET_AKEY))
		okqi->okqi_akey		= *akey;
	if (epoch->oe_flags & DTX_EPOCH_UNCERTAIN)
		okqi->okqi_flags	= ORF_EPOCH_UNCERTAIN;
	if (obj_is_ec(obj))
		okqi->okqi_flags	|= ORF_EC;
	uuid_copy(okqi->okqi_pool_uuid, pool->dp_pool);
	uuid_copy(okqi->okqi_co_hdl, coh_uuid);
	uuid_copy(okqi->okqi_co_uuid, cont_uuid);
	daos_dti_copy(&okqi->okqi_dti, dti);
	okqi->okqi_comm_in.req_in_enqueue_id = *queue_id;

	return daos_rpc_send(req, task);

out_req:
	crt_req_decref(req);
	crt_req_decref(req);
out:
	tse_task_complete(task, rc);
	return rc;
}

static int
obj_shard_coll_query_cb(tse_task_t *task, void *data)
{
	struct obj_query_key_cb_args	*cb_args = data;
	crt_rpc_t			*rpc = cb_args->rpc;
	struct obj_coll_query_in	*ocqi = crt_req_get(cb_args->rpc);
	struct obj_coll_query_out	*ocqo;
	struct obj_query_merge_args	 oqma = { 0 };
	int				 rc = task->dt_result;
	int				 rc1;

	if (rc != 0) {
		D_ERROR("Collective query failed: "DF_RC"\n", DP_RC(rc));
		goto out;
	}

	ocqo = crt_reply_get(cb_args->rpc);
	rc = obj_reply_get_status(rpc);

	if (daos_handle_is_valid(cb_args->th)) {
		rc1 = dc_tx_op_end(task, cb_args->th, &cb_args->epoch, rc, ocqo->ocqo_epoch);
		if (rc1 != 0) {
			D_ERROR("Failed to end TX (rc=%d, epoch="DF_U64", opc = %u): "DF_RC"\n",
				rc, ocqo->ocqo_epoch, DAOS_OBJ_RPC_COLL_QUERY, DP_RC(rc1));
			D_GOTO(out, rc = (rc != 0 ? rc : rc1));
		}
	}

	oqma.oca = &cb_args->obj->cob_oca;
	oqma.oid = ocqi->ocqi_oid;
	oqma.src_epoch = ocqo->ocqo_max_epoch;
	oqma.in_dkey = &ocqi->ocqi_dkey;
	oqma.src_dkey = &ocqo->ocqo_dkey;
	oqma.tgt_dkey = cb_args->dkey;
	oqma.src_akey = &ocqo->ocqo_akey;
	oqma.tgt_akey = cb_args->akey;
	oqma.src_recx = &ocqo->ocqo_recx;
	oqma.tgt_recx = cb_args->recx;
	oqma.tgt_epoch = cb_args->max_epoch;
	oqma.tgt_map_ver = cb_args->map_ver;
	oqma.max_delay = cb_args->max_delay;
	oqma.queue_id = cb_args->queue_id;
	oqma.rpc = cb_args->rpc;
	oqma.flags = ocqi->ocqi_api_flags;
	oqma.opc = DAOS_OBJ_RPC_COLL_QUERY;
	oqma.src_map_ver = obj_reply_map_version_get(rpc);
	oqma.ret = rc;

	/*
	 * The RPC reply may be aggregated results from multiple VOS targets, as to related max/min
	 * dkey/recx are not from the direct target. The ocqo->ocqo_shard indicates the right one.
	 */
	oqma.oid.id_shard = ocqo->ocqo_shard;

	/*
	 * Merge (L4) the results from engine that may be single shard or aggregated results from
	 * multuple shards from single or multiple engines.
	 */
	D_SPIN_LOCK(&cb_args->obj->cob_spin);
	rc = daos_obj_merge_query_merge(&oqma);
	D_SPIN_UNLOCK(&cb_args->obj->cob_spin);

out:
	crt_req_decref(rpc);
	return rc;
}

int
dc_obj_shard_coll_query(struct dc_obj_shard *shard, struct dtx_epoch *epoch, uint32_t flags,
			uint32_t req_map_ver, struct dc_object *obj, daos_key_t *dkey,
			daos_key_t *akey, daos_recx_t *recx, daos_epoch_t *max_epoch,
			const uuid_t coh_uuid, const uuid_t cont_uuid, struct dtx_id *dti,
			uint32_t *map_ver, struct daos_coll_target *tgts, uint32_t tgt_nr,
			uint32_t max_tgt_size, uint32_t disp_width, daos_handle_t th,
			tse_task_t *task, uint32_t *max_delay, uint64_t *queue_id)
{
	struct dc_pool			*pool = obj->cob_pool;
	struct obj_coll_query_in	*ocqi;
	crt_rpc_t			*req = NULL;
	struct obj_query_key_cb_args	 cb_args = { 0 };
	crt_endpoint_t			 tgt_ep = { 0 };
	int				 rc;

	D_ASSERT(pool != NULL);

	tgt_ep.ep_grp = pool->dp_sys->sy_group;
	tgt_ep.ep_rank = shard->do_target_rank;
	tgt_ep.ep_tag = shard->do_target_idx;

	D_DEBUG(DB_IO, "OBJ_COLL_QUERY_RPC, rank=%d tag=%d.\n", tgt_ep.ep_rank, tgt_ep.ep_tag);

	rc = obj_req_create(daos_task2ctx(task), &tgt_ep, DAOS_OBJ_RPC_COLL_QUERY, &req);
	if (rc != 0)
		D_GOTO(out, rc);

	crt_req_addref(req);
	cb_args.rpc = req;
	cb_args.map_ver = map_ver;
	cb_args.dkey = dkey;
	cb_args.akey = akey;
	cb_args.recx = recx;
	cb_args.max_epoch = max_epoch;
	cb_args.obj = obj;
	cb_args.epoch = *epoch;
	cb_args.th = th;
	cb_args.queue_id = queue_id;
	cb_args.max_delay = max_delay;

	rc = tse_task_register_comp_cb(task, obj_shard_coll_query_cb, &cb_args, sizeof(cb_args));
	if (rc != 0)
		D_GOTO(out_req, rc);

	ocqi = crt_req_get(req);
	D_ASSERT(ocqi != NULL);

	daos_dti_copy(&ocqi->ocqi_xid, dti);
	uuid_copy(ocqi->ocqi_po_uuid, pool->dp_pool);
	uuid_copy(ocqi->ocqi_co_hdl, coh_uuid);
	uuid_copy(ocqi->ocqi_co_uuid, cont_uuid);
	ocqi->ocqi_oid = shard->do_id;
	ocqi->ocqi_epoch = epoch->oe_value;
	ocqi->ocqi_epoch_first = epoch->oe_first;
	ocqi->ocqi_api_flags = flags;
	ocqi->ocqi_map_ver = req_map_ver;

	ocqi->ocqi_flags = 0;
	if (epoch->oe_flags & DTX_EPOCH_UNCERTAIN)
		ocqi->ocqi_flags |= ORF_EPOCH_UNCERTAIN;
	if (obj_is_ec(obj))
		ocqi->ocqi_flags |= ORF_EC;

	d_iov_set(&ocqi->ocqi_dkey, NULL, 0);
	if (dkey != NULL && !(flags & DAOS_GET_DKEY))
		ocqi->ocqi_dkey = *dkey;

	d_iov_set(&ocqi->ocqi_akey, NULL, 0);
	if (akey != NULL && !(flags & DAOS_GET_AKEY))
		ocqi->ocqi_akey = *akey;

	ocqi->ocqi_max_tgt_sz = max_tgt_size;
	if (disp_width < COLL_DISP_WIDTH_MIN) {
		ocqi->ocqi_disp_width = disp_width;
	} else {
		ocqi->ocqi_disp_width = disp_width - COLL_DISP_WIDTH_DIF;
		if (ocqi->ocqi_disp_width < COLL_DISP_WIDTH_MIN)
			ocqi->ocqi_disp_width = COLL_DISP_WIDTH_MIN;
	}
	ocqi->ocqi_disp_depth = 0;
	ocqi->ocqi_tgts.ca_count = tgt_nr;
	ocqi->ocqi_tgts.ca_arrays = tgts;
	ocqi->ocqi_comm_in.req_in_enqueue_id = *queue_id;

	return daos_rpc_send(req, task);

out_req:
	crt_req_decref(req);
	crt_req_decref(req);
out:
	tse_task_complete(task, rc);
	return rc;
}

struct obj_shard_sync_cb_args {
	crt_rpc_t	*rpc;
	daos_epoch_t	*epoch;
	uint32_t	*map_ver;
	uint32_t	*max_delay;
	uint64_t	*enqueue_id;
};

static int
obj_shard_sync_cb(tse_task_t *task, void *data)
{
	struct obj_shard_sync_cb_args	*cb_args;
	struct obj_sync_out		*oso;
	int				 ret = task->dt_result;
	int				 rc = 0;
	crt_rpc_t			*rpc;

	cb_args = (struct obj_shard_sync_cb_args *)data;
	rpc = cb_args->rpc;

	if (ret != 0) {
		D_ERROR("OBJ_SYNC RPC failed: rc = %d\n", ret);
		D_GOTO(out, rc = ret);
	}

	oso = crt_reply_get(rpc);
	rc = oso->oso_ret;
	if (rc == -DER_NONEXIST)
		D_GOTO(out, rc = 0);

	if (rc == -DER_INPROGRESS || rc == -DER_TX_BUSY || rc == -DER_OVERLOAD_RETRY) {
		D_DEBUG(DB_TRACE,
			"rpc %p OBJ_SYNC_RPC may need retry: rc = "DF_RC"\n",
			rpc, DP_RC(rc));
		if (rc == -DER_OVERLOAD_RETRY) {
			uint32_t			 timeout = 0;
			struct obj_sync_v10_out		*oso_v10;

			oso_v10 = crt_reply_get(rpc);
			if (*cb_args->enqueue_id == 0)
				*cb_args->enqueue_id = oso_v10->oso_comm_out.req_out_enqueue_id;
			crt_req_get_timeout(rpc, &timeout);
			if (timeout > *cb_args->max_delay)
				*cb_args->max_delay = timeout;

		}
		D_GOTO(out, rc);
	}
	if (rc != 0) {
		D_ERROR("rpc %p OBJ_SYNC_RPC failed: rc = "DF_RC"\n", rpc,
			DP_RC(rc));
		D_GOTO(out, rc);
	}

	*cb_args->epoch = oso->oso_epoch;
	*cb_args->map_ver = oso->oso_map_version;

	D_DEBUG(DB_IO, "OBJ_SYNC_RPC reply: eph "DF_U64", version %u.\n",
		oso->oso_epoch, oso->oso_map_version);

out:
	crt_req_decref(rpc);
	return rc;
}

int
dc_obj_shard_sync(struct dc_obj_shard *shard, enum obj_rpc_opc opc,
		  void *shard_args, struct daos_shard_tgt *fw_shard_tgts,
		  uint32_t fw_cnt, tse_task_t *task)
{
	struct shard_sync_args		*args = shard_args;
	struct dc_pool			*pool = NULL;
	uuid_t				 cont_hdl_uuid;
	uuid_t				 cont_uuid;
	struct obj_sync_v10_in		*osi;
	crt_rpc_t			*req;
	struct obj_shard_sync_cb_args	 cb_args;
	crt_endpoint_t			 tgt_ep;
	int				 rc;

	pool = obj_shard_ptr2pool(shard);
	if (pool == NULL)
		D_GOTO(out, rc = -DER_NO_HDL);

	rc = dc_cont2uuid(shard->do_co, &cont_hdl_uuid, &cont_uuid);
	if (rc != 0)
		D_GOTO(out, rc);

	tgt_ep.ep_grp	= pool->dp_sys->sy_group;
	tgt_ep.ep_tag	= shard->do_target_idx;
	tgt_ep.ep_rank	= shard->do_target_rank;
	if ((int)tgt_ep.ep_rank < 0)
		D_GOTO(out, rc = (int)tgt_ep.ep_rank);

	D_DEBUG(DB_IO, "OBJ_SYNC_RPC, rank=%d tag=%d.\n",
		tgt_ep.ep_rank, tgt_ep.ep_tag);

	rc = obj_req_create(daos_task2ctx(task), &tgt_ep, opc, &req);
	if (rc != 0)
		D_GOTO(out, rc);

	crt_req_addref(req);
	cb_args.rpc		= req;
	cb_args.epoch		= args->sa_epoch;
	cb_args.map_ver		= &args->sa_auxi.map_ver;
	cb_args.max_delay	= &args->sa_auxi.obj_auxi->max_delay;
	cb_args.enqueue_id	= &args->sa_auxi.enqueue_id;

	rc = tse_task_register_comp_cb(task, obj_shard_sync_cb, &cb_args,
				       sizeof(cb_args));
	if (rc != 0)
		D_GOTO(out_req, rc);

	osi = crt_req_get(req);
	D_ASSERT(osi != NULL);

	uuid_copy(osi->osi_co_hdl, cont_hdl_uuid);
	uuid_copy(osi->osi_pool_uuid, pool->dp_pool);
	uuid_copy(osi->osi_co_uuid, cont_uuid);
	osi->osi_oid			   = shard->do_id;
	osi->osi_epoch			   = args->sa_auxi.epoch.oe_value;
	osi->osi_map_ver		   = args->sa_auxi.map_ver;
	osi->osi_comm_in.req_in_enqueue_id = args->sa_auxi.enqueue_id;

	return daos_rpc_send(req, task);

out_req:
	crt_req_decref(req);
	crt_req_decref(req);

out:
	tse_task_complete(task, rc);
	return rc;
}

struct obj_k2a_args {
	crt_rpc_t		*rpc;
	daos_handle_t		*hdlp;
	struct dc_obj_shard	*eaa_obj;
	unsigned int		*eaa_map_ver;
	struct dtx_epoch	*epoch;
	daos_handle_t		*th;
	daos_anchor_t		*anchor;
	uint32_t		shard;
	uint64_t		*enqueue_id;
	uint32_t		*max_delay;
};

static int
dc_k2a_cb(tse_task_t *task, void *arg)
{
	struct obj_k2a_args		*k2a_args = (struct obj_k2a_args *)arg;
	struct obj_key2anchor_in	*oki;
	struct obj_key2anchor_out	*oko;
	int				ret = task->dt_result;
	int				rc = 0;

	oki = crt_req_get(k2a_args->rpc);
	D_ASSERT(oki != NULL);
	if (ret != 0) {
		D_ERROR("RPC %d failed: "DF_RC"\n", DAOS_OBJ_RPC_KEY2ANCHOR, DP_RC(ret));
		D_GOTO(out, ret);
	}

	oko = crt_reply_get(k2a_args->rpc);

	rc = obj_reply_get_status(k2a_args->rpc);

	/* See the similar dc_rw_cb. */
	if (daos_handle_is_valid(*k2a_args->th)) {
		int rc_tmp;

		rc_tmp = dc_tx_op_end(task, *k2a_args->th, k2a_args->epoch,
				      rc, oko->oko_epoch);
		if (rc_tmp != 0) {
			D_ERROR("failed to end transaction operation (rc=%d "
				"epoch="DF_U64": "DF_RC"\n", rc,
				oko->oko_epoch, DP_RC(rc_tmp));
			goto out;
		}
	}

	if (rc != 0) {
		if (rc == -DER_INPROGRESS || rc == -DER_TX_BUSY || rc == -DER_OVERLOAD_RETRY) {
			D_DEBUG(DB_TRACE, "rpc %p RPC %d may need retry: "DF_RC"\n",
				k2a_args->rpc, DAOS_OBJ_RPC_KEY2ANCHOR, DP_RC(rc));
			if (rc == -DER_OVERLOAD_RETRY) {
				uint32_t			 timeout = 0;
				struct obj_key2anchor_v10_out	*oko_v10;

				oko_v10 = crt_reply_get(k2a_args->rpc);
				if (*k2a_args->enqueue_id == 0)
					*k2a_args->enqueue_id =
						oko_v10->oko_comm_out.req_out_enqueue_id;
				crt_req_get_timeout(k2a_args->rpc, &timeout);
				if (timeout > *k2a_args->max_delay)
					*k2a_args->max_delay = timeout;
			}
		} else if (rc == -DER_TX_RESTART) {
			D_DEBUG(DB_TRACE, "rpc %p RPC %d may need restart: "DF_RC"\n",
				k2a_args->rpc, DAOS_OBJ_RPC_KEY2ANCHOR, DP_RC(rc));
		} else {
			D_ERROR("rpc %p RPC %d failed: "DF_RC"\n", k2a_args->rpc,
				DAOS_OBJ_RPC_KEY2ANCHOR, DP_RC(rc));
		}
		D_GOTO(out, rc);
	}

	*k2a_args->eaa_map_ver = obj_reply_map_version_get(k2a_args->rpc);
	enum_anchor_copy(k2a_args->anchor, &oko->oko_anchor);
	dc_obj_shard2anchor(k2a_args->anchor, k2a_args->shard);
out:
	if (k2a_args->eaa_obj != NULL)
		obj_shard_decref(k2a_args->eaa_obj);
	crt_req_decref(k2a_args->rpc);
	if (ret == 0 || obj_retry_error(rc))
		ret = rc;
	return ret;
}

int
dc_obj_shard_key2anchor(struct dc_obj_shard *obj_shard, enum obj_rpc_opc opc,
			void *shard_args, struct daos_shard_tgt *fw_shard_tgts,
			uint32_t fw_cnt, tse_task_t *task)
{
	struct shard_k2a_args		*args = shard_args;
	daos_obj_key2anchor_t		*obj_args =
		dc_task_get_args(args->ka_auxi.obj_auxi->obj_task);
	struct dc_pool			*pool = NULL;
	crt_endpoint_t			tgt_ep;
	crt_rpc_t			*req;
	uuid_t				cont_hdl_uuid;
	uuid_t				cont_uuid;
	struct obj_key2anchor_v10_in	*oki;
	struct obj_k2a_args		cb_args;
	int				rc;

	D_ASSERT(obj_shard != NULL);
	obj_shard_addref(obj_shard);

	pool = obj_shard_ptr2pool(obj_shard);
	if (pool == NULL)
		D_GOTO(out_put, rc = -DER_NO_HDL);

	rc = dc_cont2uuid(obj_shard->do_co, &cont_hdl_uuid, &cont_uuid);
	if (rc != 0)
		D_GOTO(out_put, rc);

	tgt_ep.ep_grp = pool->dp_sys->sy_group;
	tgt_ep.ep_tag = obj_shard->do_target_idx;
	tgt_ep.ep_rank = obj_shard->do_target_rank;
	if ((int)tgt_ep.ep_rank < 0)
		D_GOTO(out_put, rc = (int)tgt_ep.ep_rank);

	D_DEBUG(DB_IO, "opc %d "DF_UOID" rank %d tag %d\n",
		opc, DP_UOID(obj_shard->do_id), tgt_ep.ep_rank, tgt_ep.ep_tag);

	rc = obj_req_create(daos_task2ctx(task), &tgt_ep, opc, &req);
	if (rc != 0)
		D_GOTO(out_put, rc);

	oki = crt_req_get(req);
	D_ASSERT(oki != NULL);

	oki->oki_dkey = *obj_args->dkey;
	if (obj_args->akey != NULL)
		oki->oki_akey = *obj_args->akey;
	oki->oki_oid		= obj_shard->do_id;
	oki->oki_map_ver	= args->ka_auxi.map_ver;
	oki->oki_comm_in.req_in_enqueue_id = args->ka_auxi.enqueue_id;
	uuid_copy(oki->oki_pool_uuid, pool->dp_pool);
	uuid_copy(oki->oki_co_hdl, cont_hdl_uuid);
	uuid_copy(oki->oki_co_uuid, cont_uuid);
	daos_dti_copy(&oki->oki_dti, &args->ka_dti);
	if (args->ka_auxi.epoch.oe_flags & DTX_EPOCH_UNCERTAIN)
		oki->oki_flags |= ORF_EPOCH_UNCERTAIN;

	crt_req_addref(req);
	cb_args.rpc = req;
	cb_args.hdlp = (daos_handle_t *)pool;
	cb_args.eaa_obj = obj_shard;
	cb_args.eaa_map_ver = &args->ka_auxi.map_ver;
	cb_args.epoch = &args->ka_auxi.epoch;
	cb_args.th = &obj_args->th;
	cb_args.anchor = args->ka_anchor;
	cb_args.shard = obj_shard->do_shard_idx;
	cb_args.enqueue_id = &args->ka_auxi.enqueue_id;
	cb_args.max_delay = &args->ka_auxi.obj_auxi->max_delay;
	rc = tse_task_register_comp_cb(task, dc_k2a_cb, &cb_args, sizeof(cb_args));
	if (rc != 0)
		D_GOTO(out_eaa, rc);

	return daos_rpc_send(req, task);

out_eaa:
	crt_req_decref(req);
	crt_req_decref(req);
out_put:
	obj_shard_decref(obj_shard);
	tse_task_complete(task, rc);
	return rc;
}<|MERGE_RESOLUTION|>--- conflicted
+++ resolved
@@ -1999,7 +1999,6 @@
 		}
 	}
 
-<<<<<<< HEAD
 	if (rc != 0) {
 		if (rc == -DER_NONEXIST) {
 			D_SPIN_LOCK(&cb_args->obj->cob_spin);
@@ -2026,27 +2025,6 @@
 		}
 		D_GOTO(out, rc);
 	}
-=======
-	oqma.oca = &cb_args->obj->cob_oca;
-	oqma.oid = okqi->okqi_oid;
-	oqma.src_epoch = okqo->okqo_max_epoch;
-	oqma.in_dkey = &okqi->okqi_dkey;
-	oqma.src_dkey = &okqo->okqo_dkey;
-	oqma.tgt_dkey = cb_args->dkey;
-	oqma.src_akey = &okqo->okqo_akey;
-	oqma.tgt_akey = cb_args->akey;
-	oqma.src_recx = &okqo->okqo_recx;
-	oqma.tgt_recx = cb_args->recx;
-	oqma.tgt_epoch = cb_args->max_epoch;
-	oqma.tgt_map_ver = cb_args->map_ver;
-	oqma.max_delay = cb_args->max_delay;
-	oqma.queue_id = cb_args->queue_id;
-	oqma.rpc = cb_args->rpc;
-	oqma.flags = okqi->okqi_api_flags;
-	oqma.opc = DAOS_OBJ_RPC_QUERY_KEY;
-	oqma.src_map_ver = obj_reply_map_version_get(rpc);
-	oqma.ret = rc;
->>>>>>> 77d3e3ae
 
 	D_SPIN_LOCK(&cb_args->obj->cob_spin);
 	rc = daos_obj_merge_query_merge(&oqma);
