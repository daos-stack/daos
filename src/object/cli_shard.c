/*
 *  (C) Copyright 2016-2020 Intel Corporation.
 *
 * Licensed under the Apache License, Version 2.0 (the "License");
 * you may not use this file except in compliance with the License.
 * You may obtain a copy of the License at
 *
 *    http://www.apache.org/licenses/LICENSE-2.0
 *
 * Unless required by applicable law or agreed to in writing, software
 * distributed under the License is distributed on an "AS IS" BASIS,
 * WITHOUT WARRANTIES OR CONDITIONS OF ANY KIND, either express or implied.
 * See the License for the specific language governing permissions and
 * limitations under the License.
 *
 * GOVERNMENT LICENSE RIGHTS-OPEN SOURCE SOFTWARE
 * The Government's rights to use, modify, reproduce, release, perform, display,
 * or disclose this software are subject to the terms of the Apache License as
 * provided in Contract No. B609815.
 * Any reproduction of computer software, computer software documentation, or
 * portions thereof marked with this legend must also reproduce the markings.
 */
/**
 * object shard operations.
 */
#define D_LOGFAC	DD_FAC(object)

#include <daos/container.h>
#include <daos/mgmt.h>
#include <daos/pool.h>
#include <daos/pool_map.h>
#include <daos/rpc.h>
#include <daos/checksum.h>
#include "obj_rpc.h"
#include "obj_internal.h"

static inline struct dc_obj_layout *
obj_shard2layout(struct dc_obj_shard *shard)
{
	return container_of(shard, struct dc_obj_layout,
			    do_shards[shard->do_shard]);
}

void
obj_shard_decref(struct dc_obj_shard *shard)
{
	struct dc_obj_layout	*layout;
	struct dc_object	*obj;
	bool			 release = false;

	D_ASSERT(shard != NULL);
	D_ASSERT(shard->do_ref > 0);
	D_ASSERT(shard->do_obj != NULL);

	obj = shard->do_obj;
	layout = obj_shard2layout(shard);

	D_SPIN_LOCK(&obj->cob_spin);
	if (--(shard->do_ref) == 0) {
		layout->do_open_count--;
		if (layout->do_open_count == 0 && layout != obj->cob_shards)
			release = true;
		shard->do_obj = NULL;
	}
	D_SPIN_UNLOCK(&obj->cob_spin);

	if (release)
		D_FREE(layout);
}

void
obj_shard_addref(struct dc_obj_shard *shard)
{
	D_ASSERT(shard->do_obj != NULL);
	D_SPIN_LOCK(&shard->do_obj->cob_spin);
	shard->do_ref++;
	D_SPIN_UNLOCK(&shard->do_obj->cob_spin);
}

int
dc_obj_shard_open(struct dc_object *obj, daos_unit_oid_t oid,
		  unsigned int mode, struct dc_obj_shard *shard)
{
	struct pool_target	*map_tgt;
	int			rc;

	D_ASSERT(obj != NULL && shard != NULL);
	D_ASSERT(shard->do_obj == NULL);

	rc = dc_cont_tgt_idx2ptr(obj->cob_coh, shard->do_target_id,
				 &map_tgt);
	if (rc)
		return rc;

	shard->do_id = oid;
	shard->do_target_rank = map_tgt->ta_comp.co_rank;
	shard->do_target_idx = map_tgt->ta_comp.co_index;
	shard->do_obj = obj;
	shard->do_co_hdl = obj->cob_coh;
	obj_shard_addref(shard);

	D_SPIN_LOCK(&obj->cob_spin);
	obj->cob_shards->do_open_count++;
	D_SPIN_UNLOCK(&obj->cob_spin);

	return 0;
}

void
dc_obj_shard_close(struct dc_obj_shard *shard)
{
	obj_shard_decref(shard);
}

struct rw_cb_args {
	crt_rpc_t		*rpc;
	daos_handle_t		*hdlp;
	d_sg_list_t		*rwaa_sgls;
	struct dc_obj_shard	*dobj;
	unsigned int		*map_ver;
};

int dc_rw_cb_csum_verify(const struct rw_cb_args *rw_args)
{
	struct daos_csummer	*csummer;
	d_sg_list_t		*sgls;
	struct obj_rw_in	*orw;
	struct obj_rw_out	*orwo;
	daos_iod_t		*iods;
	struct dcs_iod_csums	*iods_csums;
	int			 i;
	int			 rc = 0;

	csummer = dc_cont_hdl2csummer(rw_args->dobj->do_co_hdl);
	if (!daos_csummer_initialized(csummer))
		return 0;

	orw = crt_req_get(rw_args->rpc);
	orwo = crt_reply_get(rw_args->rpc);
	sgls = rw_args->rwaa_sgls;
	iods = orw->orw_iod_array.oia_iods;
	iods_csums = orwo->orw_iod_csum.ca_arrays;

	if (DAOS_FAIL_CHECK(DAOS_CHECKSUM_FETCH_FAIL))
		/** Got csum successfully from server. Now poison it!! */
		orwo->orw_iod_csum.ca_arrays->ic_data->cs_csum[0]++;

	for (i = 0; i < orw->orw_nr; i++) {
		daos_iod_t		*iod = &iods[i];
		struct dcs_iod_csums	*iod_csum = &iods_csums[i];

		if (!csum_iod_is_supported(csummer->dcs_chunk_size, iod))
			continue;

<<<<<<< HEAD
		rc = daos_csummer_verify_iod(csummer, iod, &sgls[i], iod_csum);
		if (rc != 0)
=======
		rc = daos_csummer_verify(csummer, iod, &sgls[i], iod_csum);
		if (rc != 0) {
			D_ERROR("Verify failed: %d\n", rc);
>>>>>>> dab3c045
			break;
		}
	}

	return rc;
}

static int
dc_rw_cb(tse_task_t *task, void *arg)
{
	struct rw_cb_args	*rw_args = arg;
	struct obj_rw_in	*orw;
	struct obj_rw_out	*orwo;
	int			opc;
	int                     ret = task->dt_result;
	int			rc = 0;

	opc = opc_get(rw_args->rpc->cr_opc);
	D_DEBUG(DB_TRACE, "rpc %p opc:%d completed, dt_result %d.\n",
		rw_args->rpc, opc, ret);
	if (opc == DAOS_OBJ_RPC_FETCH &&
	    DAOS_FAIL_CHECK(DAOS_SHARD_OBJ_FETCH_TIMEOUT)) {
		D_ERROR("Inducing -DER_TIMEDOUT error on shard I/O fetch\n");
		D_GOTO(out, rc = -DER_TIMEDOUT);
	}
	if (opc == DAOS_OBJ_RPC_UPDATE &&
	    DAOS_FAIL_CHECK(DAOS_SHARD_OBJ_UPDATE_TIMEOUT)) {
		D_ERROR("Inducing -DER_TIMEDOUT error on shard I/O update\n");
		D_GOTO(out, rc = -DER_TIMEDOUT);
	}
	if (opc == DAOS_OBJ_RPC_UPDATE &&
	    DAOS_FAIL_CHECK(DAOS_OBJ_UPDATE_NOSPACE)) {
		D_ERROR("Inducing -DER_NOSPACE error on shard I/O update\n");
		D_GOTO(out, rc = -DER_NOSPACE);
	}

	orw = crt_req_get(rw_args->rpc);
	D_ASSERT(orw != NULL);
	if (ret != 0) {
		/*
		 * If any failure happens inside Cart, let's reset failure to
		 * TIMEDOUT, so the upper layer can retry.
		 */
		D_ERROR("RPC %d failed: %d\n", opc, ret);
		D_GOTO(out, ret);
	}

	rc = obj_reply_get_status(rw_args->rpc);
	if (rc != 0) {
		if (rc == -DER_INPROGRESS)
			D_DEBUG(DB_TRACE, "rpc %p RPC %d may need retry: "
				""DF_RC"\n", rw_args->rpc, opc, DP_RC(rc));
		else
			D_ERROR("rpc %p RPC %d failed: "DF_RC"\n",
				rw_args->rpc, opc, DP_RC(rc));
		D_GOTO(out, rc);
	}
	*rw_args->map_ver = obj_reply_map_version_get(rw_args->rpc);

	orwo = crt_reply_get(rw_args->rpc);
	if (opc == DAOS_OBJ_RPC_FETCH) {
		daos_iod_t	*iods;
		uint64_t	*sizes;
		int		 i, j;

		iods = orw->orw_iod_array.oia_iods;
		sizes = orwo->orw_iod_sizes.ca_arrays;

		if (orwo->orw_iod_sizes.ca_count != orw->orw_nr) {
			D_ERROR("out:%u != in:%u for "DF_UOID" with eph "
				DF_U64".\n",
				(unsigned)orwo->orw_iod_sizes.ca_count,
				orw->orw_nr, DP_UOID(orw->orw_oid),
				orw->orw_epoch);
			D_GOTO(out, rc = -DER_PROTO);
		}

		/* update the sizes in iods */
		for (i = 0; i < orw->orw_nr; i++)
			iods[i].iod_size = sizes[i];

		if (orwo->orw_sgls.ca_count > 0) {
			/* inline transfer */
			rc = daos_sgls_copy_data_out(rw_args->rwaa_sgls,
						     orw->orw_nr,
						     orwo->orw_sgls.ca_arrays,
						     orwo->orw_sgls.ca_count);
		} else if (rw_args->rwaa_sgls != NULL) {
			/* for bulk transfer it needs to update sg_nr_out */
			d_sg_list_t	*sgls = rw_args->rwaa_sgls;
			d_iov_t		*iov;
			uint32_t	*nrs;
			uint32_t	 nrs_count;
			daos_size_t	*replied_sizes;
			daos_size_t	 data_size, size_in_iod;
			daos_size_t	 buf_size;

			nrs = orwo->orw_nrs.ca_arrays;
			nrs_count = orwo->orw_nrs.ca_count;
			replied_sizes = orwo->orw_data_sizes.ca_arrays;
			if (nrs_count != orw->orw_nr) {
				D_ERROR("Invalid nrs %u != %u\n", nrs_count,
					orw->orw_nr);
				D_GOTO(out, rc = -DER_PROTO);
			}

			for (i = 0; i < orw->orw_nr; i++) {
				/* server returned bs_nr_out is only to check
				 * if it is empty record in that case just set
				 * sg_nr_out as zero, or will set sg_nr_out and
				 * iov_len by checking with iods as server
				 * filled the buffer from beginning.
				 */
				if (nrs[i] == 0) {
					sgls[i].sg_nr_out = 0;
					continue;
				}
				size_in_iod = daos_iods_len(&iods[i], 1);
				if (size_in_iod == -1) {
					/* only for echo mode */
					sgls[i].sg_nr_out = sgls[i].sg_nr;
					continue;
				}
				data_size = replied_sizes[i];
				D_ASSERT(data_size <= size_in_iod);
				buf_size = 0;
				for (j = 0; j < sgls[i].sg_nr; j++) {
					iov = &sgls[i].sg_iovs[j];
					buf_size += iov->iov_buf_len;
					if (buf_size < data_size) {
						iov->iov_len = iov->iov_buf_len;
						continue;
					}

					iov->iov_len = iov->iov_buf_len -
						       (buf_size - data_size);
					sgls[i].sg_nr_out = j + 1;
					break;
				}
			}
		}
		rc = dc_rw_cb_csum_verify(rw_args);
	}
out:
	crt_req_decref(rw_args->rpc);
	obj_shard_decref(rw_args->dobj);
	dc_pool_put((struct dc_pool *)rw_args->hdlp);

	if (ret == 0 || obj_retry_error(rc))
		ret = rc;
	return ret;
}

static struct dc_pool *
obj_shard_ptr2pool(struct dc_obj_shard *shard)
{
	daos_handle_t poh;

	poh = dc_cont_hdl2pool_hdl(shard->do_co_hdl);
	if (daos_handle_is_inval(poh))
		return NULL;

	return dc_hdl2pool(poh);
}

int
dc_obj_shard_rw(struct dc_obj_shard *shard, enum obj_rpc_opc opc,
		void *shard_args, struct daos_shard_tgt *fw_shard_tgts,
		uint32_t fw_cnt, tse_task_t *task)
{
	struct shard_rw_args	*args = shard_args;
	daos_obj_rw_t		*api_args = args->api_args;
	struct dc_pool		*pool;
	daos_key_t		*dkey = api_args->dkey;
	unsigned int		 nr = api_args->nr;
	d_sg_list_t		*sgls = api_args->sgls;
	crt_rpc_t		*req = NULL;
	struct obj_rw_in	*orw;
	struct rw_cb_args	 rw_args;
	crt_endpoint_t		 tgt_ep;
	uuid_t			 cont_hdl_uuid;
	uuid_t			 cont_uuid;
	bool			 cb_registered = false;
	uint32_t		 flags = 0;
	int			 rc;

	obj_shard_addref(shard);

	if (DAOS_FAIL_CHECK(DAOS_SHARD_OBJ_UPDATE_TIMEOUT_SINGLE)) {
		if (args->auxi.shard == daos_fail_value_get()) {
			D_INFO("Set Shard %d update to return -DER_TIMEDOUT\n",
			       args->auxi.shard);
			daos_fail_loc_set(DAOS_SHARD_OBJ_UPDATE_TIMEOUT |
					  DAOS_FAIL_ONCE);
		}
	}
	if (DAOS_FAIL_CHECK(DAOS_OBJ_TGT_IDX_CHANGE)) {
		if (srv_io_mode == DIM_CLIENT_DISPATCH) {
			/* to trigger retry on all other shards */
			if (args->auxi.shard != daos_fail_value_get()) {
				D_INFO("complete shard %d update as "
				       "-DER_TIMEDOUT.\n", args->auxi.shard);
				D_GOTO(out_obj, rc = -DER_TIMEDOUT);
			}
		} else {
			flags = ORF_DTX_SYNC;
		}
	}

	rc = dc_cont_hdl2uuid(shard->do_co_hdl, &cont_hdl_uuid, &cont_uuid);
	if (rc != 0)
		D_GOTO(out_obj, rc);

	pool = obj_shard_ptr2pool(shard);
	if (pool == NULL)
		D_GOTO(out_obj, rc);

	tgt_ep.ep_grp = pool->dp_sys->sy_group;
	tgt_ep.ep_tag = shard->do_target_idx;
	tgt_ep.ep_rank = shard->do_target_rank;
	if ((int)tgt_ep.ep_rank < 0)
		D_GOTO(out_pool, rc = (int)tgt_ep.ep_rank);

	rc = obj_req_create(daos_task2ctx(task), &tgt_ep, opc, &req);
	D_DEBUG(DB_TRACE, "rpc %p opc:%d "DF_UOID" %d %s rank:%d tag:%d eph "
		DF_U64"\n", req, opc, DP_UOID(shard->do_id), (int)dkey->iov_len,
		(char *)dkey->iov_buf, tgt_ep.ep_rank, tgt_ep.ep_tag,
		args->auxi.epoch);
	if (rc != 0)
		D_GOTO(out_pool, rc);

	if (DAOS_FAIL_CHECK(DAOS_SHARD_OBJ_FAIL))
		D_GOTO(out_req, rc = -DER_INVAL);

	orw = crt_req_get(req);
	D_ASSERT(orw != NULL);

	if (fw_shard_tgts != NULL) {
		D_ASSERT(fw_cnt >= 1);
		orw->orw_shard_tgts.ca_count = fw_cnt;
		orw->orw_shard_tgts.ca_arrays = fw_shard_tgts;
	} else {
		orw->orw_shard_tgts.ca_count = 0;
		orw->orw_shard_tgts.ca_arrays = NULL;
	}
	orw->orw_map_ver = args->auxi.map_ver;
	orw->orw_start_shard = args->auxi.start_shard;
	orw->orw_oid = shard->do_id;
	uuid_copy(orw->orw_pool_uuid, pool->dp_pool);
	uuid_copy(orw->orw_co_hdl, cont_hdl_uuid);
	uuid_copy(orw->orw_co_uuid, cont_uuid);
	daos_dti_copy(&orw->orw_dti, &args->dti);
	orw->orw_flags = args->auxi.flags | flags;
	orw->orw_dti_cos.ca_count = 0;
	orw->orw_dti_cos.ca_arrays = NULL;

	orw->orw_epoch = args->auxi.epoch;
	orw->orw_dkey_hash = args->dkey_hash;
	orw->orw_nr = nr;
	orw->orw_dkey = *dkey;
	if (args->dkey_csum != NULL)
		orw->orw_dkey_csum = args->dkey_csum;
	else
		memset(&orw->orw_dkey_csum, 0, sizeof(orw->orw_dkey_csum));
	orw->orw_iod_array.oia_iod_nr = nr;
	orw->orw_iod_array.oia_iods = api_args->iods;
	if (args->iod_csums != NULL) {
		orw->orw_iod_csums.ca_arrays = args->iod_csums;
		orw->orw_iod_csums.ca_count = api_args->nr;
	} else {
		orw->orw_iod_csums.ca_arrays = NULL;
		orw->orw_iod_csums.ca_count = 0;
	}
	orw->orw_iod_array.oia_oiods = args->oiods;
	orw->orw_iod_array.oia_oiod_nr = (args->oiods == NULL) ?
					 0 : nr;
	orw->orw_iod_array.oia_offs = args->offs;

	D_DEBUG(DB_TRACE, "opc %d "DF_UOID" %d %s rank %d tag %d eph "
		DF_U64", DTI = "DF_DTI"\n", opc, DP_UOID(shard->do_id),
		(int)dkey->iov_len, (char *)dkey->iov_buf, tgt_ep.ep_rank,
		tgt_ep.ep_tag, args->auxi.epoch, DP_DTI(&orw->orw_dti));

	if (args->bulks != NULL) {
		orw->orw_sgls.ca_count = 0;
		orw->orw_sgls.ca_arrays = NULL;
		orw->orw_bulks.ca_count = nr;
		orw->orw_bulks.ca_arrays = args->bulks;
		if (fw_shard_tgts != NULL)
			orw->orw_flags |= ORF_BULK_BIND;
	} else {
		/* Transfer data inline */
		if (sgls != NULL)
			orw->orw_sgls.ca_count = nr;
		else
			orw->orw_sgls.ca_count = 0;
		orw->orw_sgls.ca_arrays = sgls;
		orw->orw_bulks.ca_count = 0;
		orw->orw_bulks.ca_arrays = NULL;
	}

	crt_req_addref(req);
	rw_args.rpc = req;
	rw_args.hdlp = (daos_handle_t *)pool;
	rw_args.map_ver = &args->auxi.map_ver;
	rw_args.dobj = shard;
	/* remember the sgl to copyout the data inline for fetch */
	rw_args.rwaa_sgls = (opc == DAOS_OBJ_RPC_FETCH) ? sgls : NULL;

	if (DAOS_FAIL_CHECK(DAOS_SHARD_OBJ_RW_CRT_ERROR))
		D_GOTO(out_args, rc = -DER_HG);

	rc = tse_task_register_comp_cb(task, dc_rw_cb, &rw_args,
				       sizeof(rw_args));
	if (rc != 0)
		D_GOTO(out_args, rc);
	cb_registered = true;

	if (daos_io_bypass & IOBP_CLI_RPC) {
		rc = daos_rpc_complete(req, task);
	} else {
		rc = daos_rpc_send(req, task);
		if (rc != 0) {
			D_ERROR("update/fetch rpc failed rc "DF_RC"\n",
				DP_RC(rc));
			D_GOTO(out_args, rc);
		}
	}
	return rc;

out_args:
	crt_req_decref(req);
out_req:
	crt_req_decref(req);
out_pool:
	dc_pool_put(pool);
out_obj:
	if (!cb_registered)
		obj_shard_decref(shard);
	tse_task_complete(task, rc);
	return rc;
}

struct obj_punch_cb_args {
	crt_rpc_t	*rpc;
	unsigned int	*map_ver;
};

static int
obj_shard_punch_cb(tse_task_t *task, void *data)
{
	struct obj_punch_cb_args	*cb_args;
	crt_rpc_t			*rpc;

	cb_args = (struct obj_punch_cb_args *)data;
	rpc = cb_args->rpc;
	if (task->dt_result == 0) {
		task->dt_result = obj_reply_get_status(rpc);
		*cb_args->map_ver = obj_reply_map_version_get(rpc);
	}

	crt_req_decref(rpc);
	return task->dt_result;
}

int
dc_obj_shard_punch(struct dc_obj_shard *shard, enum obj_rpc_opc opc,
		   void *shard_args, struct daos_shard_tgt *fw_shard_tgts,
		   uint32_t fw_cnt, tse_task_t *task)
{
	struct shard_punch_args		*args = shard_args;
	daos_obj_punch_t		*obj_args = args->pa_api_args;
	daos_key_t			*dkey = obj_args->dkey;
	struct dc_pool			*pool;
	struct obj_punch_in		*opi;
	crt_rpc_t			*req;
	struct obj_punch_cb_args	 cb_args;
	daos_unit_oid_t			 oid;
	crt_endpoint_t			 tgt_ep;
	int				 rc;

	pool = obj_shard_ptr2pool(shard);
	if (pool == NULL)
		D_GOTO(out, rc = -DER_NO_HDL);

	oid = shard->do_id;
	tgt_ep.ep_grp	= pool->dp_sys->sy_group;
	tgt_ep.ep_tag	= shard->do_target_idx;
	tgt_ep.ep_rank = shard->do_target_rank;
	if ((int)tgt_ep.ep_rank < 0)
		D_GOTO(out, rc = (int)tgt_ep.ep_rank);

	D_DEBUG(DB_IO, "opc=%d, rank=%d tag=%d epoch "DF_U64".\n",
		 opc, tgt_ep.ep_rank, tgt_ep.ep_tag, args->pa_auxi.epoch);

	rc = obj_req_create(daos_task2ctx(task), &tgt_ep, opc, &req);
	if (rc != 0)
		D_GOTO(out, rc);

	crt_req_addref(req);
	cb_args.rpc = req;
	cb_args.map_ver = &args->pa_auxi.map_ver;
	rc = tse_task_register_comp_cb(task, obj_shard_punch_cb, &cb_args,
				       sizeof(cb_args));
	if (rc != 0)
		D_GOTO(out_req, rc);

	opi = crt_req_get(req);
	D_ASSERT(opi != NULL);

	opi->opi_map_ver	 = args->pa_auxi.map_ver;
	opi->opi_epoch		 = args->pa_auxi.epoch;
	opi->opi_dkey_hash	 = args->pa_dkey_hash;
	opi->opi_oid		 = oid;
	opi->opi_dkeys.ca_count  = (dkey == NULL) ? 0 : 1;
	opi->opi_dkeys.ca_arrays = dkey;
	opi->opi_akeys.ca_count	 = obj_args->akey_nr;
	opi->opi_akeys.ca_arrays = obj_args->akeys;
	if (fw_shard_tgts != NULL) {
		D_ASSERT(fw_cnt >= 1);
		opi->opi_shard_tgts.ca_count = fw_cnt;
		opi->opi_shard_tgts.ca_arrays = fw_shard_tgts;
	} else {
		opi->opi_shard_tgts.ca_count = 0;
		opi->opi_shard_tgts.ca_arrays = NULL;
	}
	uuid_copy(opi->opi_pool_uuid, pool->dp_pool);
	uuid_copy(opi->opi_co_hdl, args->pa_coh_uuid);
	uuid_copy(opi->opi_co_uuid, args->pa_cont_uuid);
	daos_dti_copy(&opi->opi_dti, &args->pa_dti);
	opi->opi_flags = args->pa_auxi.flags;
	opi->opi_dti_cos.ca_count = 0;
	opi->opi_dti_cos.ca_arrays = NULL;

	rc = daos_rpc_send(req, task);
	if (rc != 0) {
		D_ERROR("punch rpc failed rc "DF_RC"\n", DP_RC(rc));
		D_GOTO(out_req, rc);
	}

	dc_pool_put(pool);
	return 0;

out_req:
	crt_req_decref(req);
out:
	if (pool != NULL)
		dc_pool_put(pool);
	tse_task_complete(task, rc);
	return rc;
}

struct obj_enum_args {
	crt_rpc_t		*rpc;
	daos_handle_t		*hdlp;
	uint32_t		*eaa_nr;
	daos_key_desc_t		*eaa_kds;
	daos_anchor_t		*eaa_anchor;
	daos_anchor_t		*eaa_dkey_anchor;
	daos_anchor_t		*eaa_akey_anchor;
	struct dc_obj_shard	*eaa_obj;
	d_sg_list_t		*eaa_sgl;
	daos_recx_t		*eaa_recxs;
	daos_size_t		*eaa_size;
	unsigned int		*eaa_map_ver;
};

int csum_enum_verify_keys(const struct obj_enum_args *enum_args,
			  const struct obj_key_enum_out *oeo)
{
	struct daos_csummer	*csummer;
	uint8_t			*csum_ptr;
	uint64_t		 i;
	int			 rc = 0;
	struct daos_sgl_idx	 sgl_idx = {0};
	d_sg_list_t		 sgl = oeo->oeo_sgl;

	if (enum_args->eaa_nr == NULL || *enum_args->eaa_nr == 0)
		return 0; /** no keys to verify */

	csummer = dc_cont_hdl2csummer(enum_args->eaa_obj->do_co_hdl);
	if (!daos_csummer_initialized(csummer))
		return 0; /** csums not enabled */

	csum_ptr = oeo->oeo_csum_iov.iov_buf;
	if (csum_ptr == NULL) {
		D_ERROR("CSUM is enabled but key checksum not set.");
		return -DER_CSUM;
	}

	for (i = 0; i < *enum_args->eaa_nr; i++) {
		daos_key_desc_t		*kd = &enum_args->eaa_kds[i];
		void			*key_buf;
		d_iov_t			 key_iov;
		struct dcs_csum_info	 csum_info;
		d_iov_t			 iov = sgl.sg_iovs[sgl_idx.iov_idx];

		if (kd->kd_csum_len != daos_csummer_get_csum_len(csummer)) {
			D_ERROR("Key descriptor CSUM length doesn't match "
				"configured CSUM type's length");
			return -DER_CSUM;

		}
		if (kd->kd_csum_type != daos_csummer_get_type(csummer)) {
			D_ERROR("Key descriptor CSUM type doesn't match "
				"configured CSUM type");
			return -DER_CSUM;
		}

		key_buf = iov.iov_buf + sgl_idx.iov_offset;

		ci_set(&csum_info, csum_ptr, kd->kd_csum_len,
		       kd->kd_csum_len, 1, CSUM_NO_CHUNK, kd->kd_csum_type);
		d_iov_set(&key_iov, key_buf, kd->kd_key_len);

		if (DAOS_FAIL_CHECK(DAOS_CHECKSUM_FETCH_AKEY_FAIL) ||
		    DAOS_FAIL_CHECK(DAOS_CHECKSUM_FETCH_DKEY_FAIL))
			((uint8_t *)key_buf)[0] += 2;
		rc = daos_csummer_verify_key(csummer, &key_iov, &csum_info);
		if (rc != 0) {
			D_ERROR("daos_csummer_verify_key error: %d", rc);
			return rc;
		}

		csum_ptr += kd->kd_csum_len;
		sgl_idx.iov_offset += kd->kd_key_len;

		/** move to next iov if necessary */
		if (sgl_idx.iov_offset >= iov.iov_len) {
			sgl_idx.iov_idx++;
			sgl_idx.iov_offset = 0;
		}
	}
	return rc;
}

static int
dc_enumerate_cb(tse_task_t *task, void *arg)
{
	struct obj_enum_args	*enum_args = (struct obj_enum_args *)arg;
	struct obj_key_enum_in	*oei;
	struct obj_key_enum_out	*oeo;
	int			 opc = opc_get(enum_args->rpc->cr_opc);
	int			 ret = task->dt_result;
	int			 rc = 0;

	oei = crt_req_get(enum_args->rpc);
	D_ASSERT(oei != NULL);

	if (ret != 0) {
		/* If any failure happens inside Cart, let's reset
		 * failure to TIMEDOUT, so the upper layer can retry
		 **/
		D_ERROR("RPC %d failed: %d\n", opc, ret);
		D_GOTO(out, ret);
	}

	oeo = crt_reply_get(enum_args->rpc);
	rc = obj_reply_get_status(enum_args->rpc);
	if (rc != 0) {
		if (rc == -DER_KEY2BIG) {
			D_DEBUG(DB_IO, "key size "DF_U64" too big.\n",
				oeo->oeo_size);
			enum_args->eaa_kds[0].kd_key_len = oeo->oeo_size;
		} else if (rc == -DER_INPROGRESS) {
			D_DEBUG(DB_TRACE, "rpc %p RPC %d may need retry: "
				""DF_RC"\n", enum_args->rpc, opc, DP_RC(rc));
		} else {
			D_ERROR("rpc %p RPC %d failed: "DF_RC"\n",
				enum_args->rpc, opc, DP_RC(rc));
		}
		D_GOTO(out, rc);
	}
	*enum_args->eaa_map_ver = obj_reply_map_version_get(enum_args->rpc);

	if (enum_args->eaa_size)
		*enum_args->eaa_size = oeo->oeo_size;

	if (*enum_args->eaa_nr < oeo->oeo_num) {
		D_ERROR("key enumerate get %d > %d more kds, %d\n",
			oeo->oeo_num, *enum_args->eaa_nr, -DER_PROTO);
		D_GOTO(out, rc = -DER_PROTO);
	}

	*enum_args->eaa_nr = oeo->oeo_num;

	if (enum_args->eaa_kds && oeo->oeo_kds.ca_count > 0)
		memcpy(enum_args->eaa_kds, oeo->oeo_kds.ca_arrays,
		       sizeof(*enum_args->eaa_kds) *
		       oeo->oeo_kds.ca_count);

	if (enum_args->eaa_recxs && oeo->oeo_recxs.ca_count > 0) {
		D_ASSERT(*enum_args->eaa_nr >= oeo->oeo_recxs.ca_count);
		memcpy(enum_args->eaa_recxs, oeo->oeo_recxs.ca_arrays,
		       sizeof(*enum_args->eaa_recxs) *
		       oeo->oeo_recxs.ca_count);
	}

	if (enum_args->eaa_sgl && oeo->oeo_sgl.sg_nr > 0) {
		rc = daos_sgl_copy_data_out(enum_args->eaa_sgl, &oeo->oeo_sgl);
		if (rc)
			D_GOTO(out, rc);
	}

	/* Update dkey hash and tag */
	if (enum_args->eaa_dkey_anchor)
		enum_anchor_copy(enum_args->eaa_dkey_anchor,
				 &oeo->oeo_dkey_anchor);

	if (enum_args->eaa_akey_anchor)
		enum_anchor_copy(enum_args->eaa_akey_anchor,
				 &oeo->oeo_akey_anchor);

	if (enum_args->eaa_anchor)
		enum_anchor_copy(enum_args->eaa_anchor,
				 &oeo->oeo_anchor);
	rc = csum_enum_verify_keys(enum_args, oeo);
	if (rc != 0)
		D_GOTO(out, rc);

out:
	if (enum_args->eaa_obj != NULL)
		obj_shard_decref(enum_args->eaa_obj);

	if (oei->oei_bulk != NULL)
		crt_bulk_free(oei->oei_bulk);
	if (oei->oei_kds_bulk != NULL)
		crt_bulk_free(oei->oei_kds_bulk);
	crt_req_decref(enum_args->rpc);
	dc_pool_put((struct dc_pool *)enum_args->hdlp);

	if (ret == 0 || obj_retry_error(rc))
		ret = rc;
	return ret;
}

#define KDS_BULK_LIMIT	128

int
dc_obj_shard_list(struct dc_obj_shard *obj_shard, enum obj_rpc_opc opc,
		  void *shard_args, struct daos_shard_tgt *fw_shard_tgts,
		  uint32_t fw_cnt, tse_task_t *task)
{
	struct shard_list_args *args = shard_args;
	daos_obj_list_t	       *obj_args = args->la_api_args;
	daos_key_desc_t	       *kds = obj_args->kds;
	d_sg_list_t	       *sgl = obj_args->sgl;
	crt_endpoint_t		tgt_ep;
	struct dc_pool	       *pool = NULL;
	crt_rpc_t	       *req;
	uuid_t			cont_hdl_uuid;
	uuid_t			cont_uuid;
	struct obj_key_enum_in	*oei;
	struct obj_enum_args	enum_args;
	daos_size_t		sgl_size = 0;
	bool			cb_registered = false;
	int			rc;

	D_ASSERT(obj_shard != NULL);
	obj_shard_addref(obj_shard);

	rc = dc_cont_hdl2uuid(obj_shard->do_co_hdl, &cont_hdl_uuid, &cont_uuid);
	if (rc != 0)
		D_GOTO(out_put, rc);

	pool = obj_shard_ptr2pool(obj_shard);
	if (pool == NULL)
		D_GOTO(out_put, rc);

	tgt_ep.ep_grp = pool->dp_sys->sy_group;
	tgt_ep.ep_tag = obj_shard->do_target_idx;
	tgt_ep.ep_rank = obj_shard->do_target_rank;
	if ((int)tgt_ep.ep_rank < 0)
		D_GOTO(out_pool, rc = (int)tgt_ep.ep_rank);

	D_DEBUG(DB_IO, "opc %d "DF_UOID" rank %d tag %d\n",
		opc, DP_UOID(obj_shard->do_id), tgt_ep.ep_rank, tgt_ep.ep_tag);

	rc = obj_req_create(daos_task2ctx(task), &tgt_ep, opc, &req);
	if (rc != 0)
		D_GOTO(out_pool, rc);

	oei = crt_req_get(req);
	D_ASSERT(oei != NULL);

	if (obj_args->dkey != NULL)
		oei->oei_dkey = *obj_args->dkey;
	if (obj_args->akey != NULL)
		oei->oei_akey = *obj_args->akey;
	oei->oei_oid		= obj_shard->do_id;
	oei->oei_map_ver	= args->la_auxi.map_ver;
	if (obj_args->eprs != NULL && opc == DAOS_OBJ_RPC_ENUMERATE) {
		oei->oei_epr = *obj_args->eprs;
	} else {
		oei->oei_epr.epr_lo = 0;
		oei->oei_epr.epr_hi = args->la_auxi.epoch;
	}

	oei->oei_nr		= *obj_args->nr;
	oei->oei_rec_type	= obj_args->type;
	uuid_copy(oei->oei_pool_uuid, pool->dp_pool);
	uuid_copy(oei->oei_co_hdl, cont_hdl_uuid);
	uuid_copy(oei->oei_co_uuid, cont_uuid);

	if (obj_args->anchor != NULL)
		enum_anchor_copy(&oei->oei_anchor, obj_args->anchor);
	if (obj_args->dkey_anchor != NULL)
		enum_anchor_copy(&oei->oei_dkey_anchor, obj_args->dkey_anchor);
	if (obj_args->akey_anchor != NULL)
		enum_anchor_copy(&oei->oei_akey_anchor, obj_args->akey_anchor);

	if (sgl != NULL) {
		oei->oei_sgl = *sgl;
		sgl_size = daos_sgls_packed_size(sgl, 1, NULL);
		if (sgl_size >= OBJ_BULK_LIMIT) {
			/* Create bulk */
			rc = crt_bulk_create(daos_task2ctx(task),
					     sgl, CRT_BULK_RW,
					     &oei->oei_bulk);
			if (rc < 0)
				D_GOTO(out_req, rc);
		}
	}

	if (*obj_args->nr > KDS_BULK_LIMIT) {
		d_sg_list_t	tmp_sgl = { 0 };
		d_iov_t		tmp_iov = { 0 };

		tmp_iov.iov_buf_len = sizeof(*kds) * (*obj_args->nr);
		tmp_iov.iov_buf = kds;
		tmp_sgl.sg_nr_out = 1;
		tmp_sgl.sg_nr = 1;
		tmp_sgl.sg_iovs = &tmp_iov;

		rc = crt_bulk_create(daos_task2ctx(task),
				     &tmp_sgl, CRT_BULK_RW,
				     &oei->oei_kds_bulk);
		if (rc < 0)
			D_GOTO(out_req, rc);
	}

	crt_req_addref(req);
	enum_args.rpc = req;
	enum_args.hdlp = (daos_handle_t *)pool;
	enum_args.eaa_nr = obj_args->nr;
	enum_args.eaa_kds = kds;
	enum_args.eaa_anchor = obj_args->anchor;
	enum_args.eaa_dkey_anchor = obj_args->dkey_anchor;
	enum_args.eaa_akey_anchor = obj_args->akey_anchor;
	enum_args.eaa_obj = obj_shard;
	enum_args.eaa_size = obj_args->size;
	enum_args.eaa_sgl = sgl;
	enum_args.eaa_map_ver = &args->la_auxi.map_ver;
	enum_args.eaa_recxs = obj_args->recxs;
	rc = tse_task_register_comp_cb(task, dc_enumerate_cb, &enum_args,
				       sizeof(enum_args));
	if (rc != 0)
		D_GOTO(out_eaa, rc);
	cb_registered = true;

	rc = daos_rpc_send(req, task);
	if (rc != 0) {
		D_ERROR("enumerate rpc failed rc "DF_RC"\n", DP_RC(rc));
		D_GOTO(out_eaa, rc);
	}

	return rc;

out_eaa:
	crt_req_decref(req);
	if (sgl != NULL && sgl_size >= OBJ_BULK_LIMIT)
		crt_bulk_free(oei->oei_bulk);
out_req:
	crt_req_decref(req);
out_pool:
	dc_pool_put(pool);
out_put:
	if (!cb_registered)
		obj_shard_decref(obj_shard);
	tse_task_complete(task, rc);
	return rc;
}

struct obj_query_key_cb_args {
	crt_rpc_t	*rpc;
	unsigned int	*map_ver;
	daos_unit_oid_t	oid;
	uint32_t	flags;
	daos_key_t	*dkey;
	daos_key_t	*akey;
	daos_recx_t	*recx;
};

static int
obj_shard_query_key_cb(tse_task_t *task, void *data)
{
	struct obj_query_key_cb_args	*cb_args;
	struct obj_query_key_in		*okqi;
	struct obj_query_key_out	*okqo;
	uint32_t			flags;
	int				opc;
	int				ret = task->dt_result;
	int				rc = 0;
	crt_rpc_t			*rpc;

	cb_args = (struct obj_query_key_cb_args *)data;
	rpc = cb_args->rpc;

	okqi = crt_req_get(cb_args->rpc);
	D_ASSERT(okqi != NULL);

	flags = okqi->okqi_flags;
	opc = opc_get(cb_args->rpc->cr_opc);

	if (ret != 0) {
		D_ERROR("RPC %d failed: %d\n", opc, ret);
		D_GOTO(out, ret);
	}

	okqo = crt_reply_get(cb_args->rpc);
	rc = obj_reply_get_status(rpc);
	if (rc != 0) {
		if (rc == -DER_NONEXIST)
			D_GOTO(out, rc = 0);

		if (rc == -DER_INPROGRESS)
			D_DEBUG(DB_TRACE, "rpc %p RPC %d may need retry: %d\n",
				cb_args->rpc, opc, rc);
		else
			D_ERROR("rpc %p RPC %d failed: %d\n",
				cb_args->rpc, opc, rc);
		D_GOTO(out, rc);
	}
	*cb_args->map_ver = obj_reply_map_version_get(rpc);

	bool check = true;
	bool changed = false;
	bool first = (cb_args->dkey->iov_len == 0);

	if (flags & DAOS_GET_DKEY) {
		uint64_t *val = (uint64_t *)okqo->okqo_dkey.iov_buf;
		uint64_t *cur = (uint64_t *)cb_args->dkey->iov_buf;

		if (okqo->okqo_dkey.iov_len != sizeof(uint64_t)) {
			D_ERROR("Invalid Dkey obtained\n");
			D_GOTO(out, rc = -DER_IO);
		}

		/** for first cb, just set the dkey */
		if (first) {
			*cur = *val;
			cb_args->dkey->iov_len = okqo->okqo_dkey.iov_len;
		} else if (flags & DAOS_GET_MAX) {
			if (*val > *cur) {
				*cur = *val;
				/** set to change akey and recx */
				changed = true;
			} else {
				/** no change, don't check akey and recx */
				check = false;
			}
		} else if (flags & DAOS_GET_MIN) {
			if (*val < *cur) {
				*cur = *val;
				/** set to change akey and recx */
				changed = true;
			} else {
				/** no change, don't check akey and recx */
				check = false;
			}
		} else {
			D_ASSERT(0);
		}
	}

	if (check && flags & DAOS_GET_AKEY) {
		uint64_t *val = (uint64_t *)okqo->okqo_akey.iov_buf;
		uint64_t *cur = (uint64_t *)cb_args->akey->iov_buf;

		/** if first cb, or dkey changed, set akey */
		if (first || changed)
			*cur = *val;
		else
			D_ASSERT(0);
	}

	if (check && flags & DAOS_GET_RECX) {
		/** if first cb, set recx */
		if (first || changed) {
			cb_args->recx->rx_nr = okqo->okqo_recx.rx_nr;
			cb_args->recx->rx_idx = okqo->okqo_recx.rx_idx;
		} else {
			D_ASSERT(0);
		}
	}

out:
	crt_req_decref(rpc);
	if (ret == 0 || obj_retry_error(rc))
		ret = rc;
	return ret;
}

int
dc_obj_shard_query_key(struct dc_obj_shard *shard, daos_epoch_t epoch,
		       uint32_t flags, daos_key_t *dkey, daos_key_t *akey,
		       daos_recx_t *recx, const uuid_t coh_uuid,
		       const uuid_t cont_uuid, unsigned int *map_ver,
		       tse_task_t *task)
{
	struct dc_pool			*pool = NULL;
	struct obj_query_key_in		*okqi;
	crt_rpc_t			*req;
	struct obj_query_key_cb_args	 cb_args;
	daos_unit_oid_t			 oid;
	crt_endpoint_t			 tgt_ep;
	uint64_t			 dkey_hash;
	int				 rc;

	tse_task_stack_pop_data(task, &dkey_hash, sizeof(dkey_hash));

	pool = obj_shard_ptr2pool(shard);
	if (pool == NULL)
		D_GOTO(out, rc = -DER_NO_HDL);

	oid = shard->do_id;
	tgt_ep.ep_grp	= pool->dp_sys->sy_group;
	tgt_ep.ep_tag	= shard->do_target_idx;
	tgt_ep.ep_rank = shard->do_target_rank;
	if ((int)tgt_ep.ep_rank < 0)
		D_GOTO(out, rc = (int)tgt_ep.ep_rank);

	D_DEBUG(DB_IO, "OBJ_QUERY_KEY_RPC, rank=%d tag=%d.\n",
		tgt_ep.ep_rank, tgt_ep.ep_tag);

	rc = obj_req_create(daos_task2ctx(task), &tgt_ep,
			    DAOS_OBJ_RPC_QUERY_KEY, &req);
	if (rc != 0)
		D_GOTO(out, rc);

	crt_req_addref(req);
	cb_args.rpc	= req;
	cb_args.map_ver = map_ver;
	cb_args.oid	= shard->do_id;
	cb_args.flags	= flags;
	cb_args.dkey	= dkey;
	cb_args.akey	= akey;
	cb_args.recx	= recx;

	rc = tse_task_register_comp_cb(task, obj_shard_query_key_cb, &cb_args,
				       sizeof(cb_args));
	if (rc != 0)
		D_GOTO(out_req, rc);

	okqi = crt_req_get(req);
	D_ASSERT(okqi != NULL);

	okqi->okqi_map_ver		= *map_ver;
	okqi->okqi_epoch		= epoch;
	okqi->okqi_flags		= flags;
	okqi->okqi_oid			= oid;
	if (dkey != NULL)
		okqi->okqi_dkey		= *dkey;
	if (akey != NULL)
		okqi->okqi_akey		= *akey;
	uuid_copy(okqi->okqi_pool_uuid, pool->dp_pool);
	uuid_copy(okqi->okqi_co_hdl, coh_uuid);
	uuid_copy(okqi->okqi_co_uuid, cont_uuid);

	rc = daos_rpc_send(req, task);
	if (rc != 0) {
		D_ERROR("query_key rpc failed rc "DF_RC"\n", DP_RC(rc));
		D_GOTO(out_req, rc);
	}

	dc_pool_put(pool);
	return 0;

out_req:
	crt_req_decref(req);
out:
	if (pool)
		dc_pool_put(pool);
	tse_task_complete(task, rc);
	return rc;
}

struct obj_shard_sync_cb_args {
	crt_rpc_t	*rpc;
	daos_epoch_t	*epoch;
	uint32_t	*map_ver;
};

static int
obj_shard_sync_cb(tse_task_t *task, void *data)
{
	struct obj_shard_sync_cb_args	*cb_args;
	struct obj_sync_out		*oso;
	int				 ret = task->dt_result;
	int				 rc = 0;
	crt_rpc_t			*rpc;

	cb_args = (struct obj_shard_sync_cb_args *)data;
	rpc = cb_args->rpc;

	if (ret != 0) {
		D_ERROR("OBJ_SYNC RPC failed: rc = %d\n", ret);
		D_GOTO(out, rc = ret);
	}

	oso = crt_reply_get(rpc);
	rc = oso->oso_ret;
	if (rc == -DER_NONEXIST)
		D_GOTO(out, rc = 0);

	if (rc == -DER_INPROGRESS) {
		D_DEBUG(DB_TRACE,
			"rpc %p OBJ_SYNC_RPC may need retry: rc = "DF_RC"\n",
			rpc, DP_RC(rc));
		D_GOTO(out, rc);
	}

	if (rc != 0) {
		D_ERROR("rpc %p OBJ_SYNC_RPC failed: rc = "DF_RC"\n", rpc,
			DP_RC(rc));
		D_GOTO(out, rc);
	}

	*cb_args->epoch = oso->oso_epoch;
	*cb_args->map_ver = oso->oso_map_version;

	D_DEBUG(DB_IO, "OBJ_SYNC_RPC reply: eph "DF_U64", version %u.\n",
		oso->oso_epoch, oso->oso_map_version);

out:
	crt_req_decref(rpc);
	return rc;
}

int
dc_obj_shard_sync(struct dc_obj_shard *shard, enum obj_rpc_opc opc,
		  void *shard_args, struct daos_shard_tgt *fw_shard_tgts,
		  uint32_t fw_cnt, tse_task_t *task)
{
	struct shard_sync_args		*args = shard_args;
	struct dc_pool			*pool = NULL;
	uuid_t				 cont_hdl_uuid;
	uuid_t				 cont_uuid;
	struct obj_sync_in		*osi;
	crt_rpc_t			*req;
	struct obj_shard_sync_cb_args	 cb_args;
	crt_endpoint_t			 tgt_ep;
	int				 rc;

	pool = obj_shard_ptr2pool(shard);
	if (pool == NULL)
		D_GOTO(out, rc = -DER_NO_HDL);

	rc = dc_cont_hdl2uuid(shard->do_co_hdl, &cont_hdl_uuid, &cont_uuid);
	if (rc != 0)
		D_GOTO(out, rc);

	tgt_ep.ep_grp	= pool->dp_sys->sy_group;
	tgt_ep.ep_tag	= shard->do_target_idx;
	tgt_ep.ep_rank	= shard->do_target_rank;
	if ((int)tgt_ep.ep_rank < 0)
		D_GOTO(out, rc = (int)tgt_ep.ep_rank);

	D_DEBUG(DB_IO, "OBJ_SYNC_RPC, rank=%d tag=%d.\n",
		tgt_ep.ep_rank, tgt_ep.ep_tag);

	rc = obj_req_create(daos_task2ctx(task), &tgt_ep, opc, &req);
	if (rc != 0)
		D_GOTO(out, rc);

	crt_req_addref(req);
	cb_args.rpc	= req;
	cb_args.epoch	= args->sa_epoch;
	cb_args.map_ver = &args->sa_auxi.map_ver;

	rc = tse_task_register_comp_cb(task, obj_shard_sync_cb, &cb_args,
				       sizeof(cb_args));
	if (rc != 0)
		D_GOTO(out_req, rc);

	osi = crt_req_get(req);
	D_ASSERT(osi != NULL);

	uuid_copy(osi->osi_co_hdl, cont_hdl_uuid);
	uuid_copy(osi->osi_pool_uuid, pool->dp_pool);
	uuid_copy(osi->osi_co_uuid, cont_uuid);
	osi->osi_oid		= shard->do_id;
	osi->osi_epoch		= args->sa_auxi.epoch;
	osi->osi_map_ver	= args->sa_auxi.map_ver;

	rc = daos_rpc_send(req, task);
	if (rc != 0) {
		D_ERROR("OBJ_SYNC_RPC failed: rc = "DF_RC"\n", DP_RC(rc));
		D_GOTO(out_req, rc);
	}

	dc_pool_put(pool);
	return 0;

out_req:
	crt_req_decref(req);

out:
	if (pool != NULL)
		dc_pool_put(pool);

	tse_task_complete(task, rc);
	return rc;
}<|MERGE_RESOLUTION|>--- conflicted
+++ resolved
@@ -152,14 +152,9 @@
 		if (!csum_iod_is_supported(csummer->dcs_chunk_size, iod))
 			continue;
 
-<<<<<<< HEAD
 		rc = daos_csummer_verify_iod(csummer, iod, &sgls[i], iod_csum);
-		if (rc != 0)
-=======
-		rc = daos_csummer_verify(csummer, iod, &sgls[i], iod_csum);
 		if (rc != 0) {
 			D_ERROR("Verify failed: %d\n", rc);
->>>>>>> dab3c045
 			break;
 		}
 	}
