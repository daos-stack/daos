--- conflicted
+++ resolved
@@ -194,12 +194,8 @@
 static void
 obj_fetch_init_args(daos_obj_fetch_t *args, daos_handle_t oh, daos_handle_t th,
 		    uint64_t flags, daos_key_t *dkey, unsigned int nr,
-<<<<<<< HEAD
-		    daos_iod_t *iods, d_sg_list_t *sgls, daos_iom_t *ioms)
-=======
 		    daos_iod_t *iods, d_sg_list_t *sgls, void *extra_arg,
-		    daos_iom_t *maps)
->>>>>>> 11706a92
+		    daos_iom_t *ioms)
 {
 	args->oh	= oh;
 	args->th	= th;
@@ -208,12 +204,8 @@
 	args->nr	= nr;
 	args->iods	= iods;
 	args->sgls	= sgls;
-<<<<<<< HEAD
+	args->extra_arg	= extra_arg;
 	args->ioms	= ioms;
-=======
-	args->extra_arg	= extra_arg;
-	args->maps	= maps;
->>>>>>> 11706a92
 }
 
 int
@@ -233,12 +225,8 @@
 		return rc;
 
 	args = dc_task_get_args(*task);
-<<<<<<< HEAD
-	obj_fetch_init_args(&args->base, oh, th, 0, dkey, nr, iods, sgls, ioms);
-=======
 	obj_fetch_init_args(&args->base, oh, th, 0, dkey, nr, iods, sgls, NULL,
-			    maps);
->>>>>>> 11706a92
+			    ioms);
 	args->flags	= flags;
 	args->shard	= shard;
 
@@ -247,16 +235,9 @@
 
 int
 dc_obj_fetch_task_create(daos_handle_t oh, daos_handle_t th, uint64_t flags,
-<<<<<<< HEAD
-			 daos_key_t *dkey, unsigned int nr,
-			 daos_iod_t *iods, d_sg_list_t *sgls,
-			 daos_iom_t *ioms, daos_event_t *ev,
-=======
 			 daos_key_t *dkey, unsigned int nr, daos_iod_t *iods,
-			 d_sg_list_t *sgls, void *extra_arg,
-			 daos_iom_t *maps, daos_event_t *ev,
->>>>>>> 11706a92
-			 tse_sched_t *tse, tse_task_t **task)
+			 d_sg_list_t *sgls, void *extra_arg, daos_iom_t *ioms,
+			 daos_event_t *ev, tse_sched_t *tse, tse_task_t **task)
 {
 	daos_obj_fetch_t	*args;
 	int			 rc;
@@ -272,12 +253,8 @@
 		return rc;
 
 	args = dc_task_get_args(*task);
-<<<<<<< HEAD
-	obj_fetch_init_args(args, oh, th, flags, dkey, nr, iods, sgls, ioms);
-=======
 	obj_fetch_init_args(args, oh, th, flags, dkey, nr, iods, sgls,
-			    extra_arg, maps);
->>>>>>> 11706a92
+			    extra_arg, ioms);
 
 	return 0;
 }
