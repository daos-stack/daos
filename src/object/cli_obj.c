--- conflicted
+++ resolved
@@ -3988,8 +3988,7 @@
 
 	shard_arg = container_of(shard_auxi, struct shard_k2a_args, ka_auxi);
 	shard = shard_auxi->shard % obj_get_grp_size(obj_auxi->obj);
-	shard = obj_ec_shard_off(obj_ec_dkey_hash_get(obj_auxi->obj, obj_auxi->dkey_hash),
-				 &obj_auxi->obj->cob_oca, shard);
+	shard = obj_ec_shard_off(obj_auxi->obj, obj_auxi->dkey_hash, shard);
 	if (obj_arg->anchor && obj_arg->anchor->da_sub_anchors) {
 		struct shard_anchors	*sub_anchors;
 
@@ -5984,18 +5983,11 @@
 				setbit(*bitmaps, shard % obj_get_grp_size(obj));
 			D_GOTO(out, shard);
 		}
-<<<<<<< HEAD
-		shard = obj_ec_random_parity_get(obj,
-						 obj_ec_dkey_hash_get(obj, obj_auxi->dkey_hash),
-						 grp_idx);
-		if (shard >= 0)
-=======
 
 		shard = obj_ec_random_parity_get(obj, obj_auxi->dkey_hash, grp_idx);
 		if (shard >= 0) {
 			if (bitmaps != NULL)
 				setbit(*bitmaps, shard % obj_get_grp_size(obj));
->>>>>>> 92775460
 			D_GOTO(out, shard);
 		}
 	}
@@ -6301,7 +6293,7 @@
 		struct shard_anchors	*sub_anchors = NULL;
 
 		rc = obj_ec_get_parity_or_alldata_shard(obj_auxi, map_ver, grp_idx, args->dkey,
-							&shard_cnt);
+							&shard_cnt, NULL);
 		shard_cnt = obj_get_grp_size(obj);
 		sub_anchors = shard_anchors_alloc(obj_auxi, shard_cnt, 1, args->dkey->iov_buf_len);
 		if (sub_anchors == NULL)
