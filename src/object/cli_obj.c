--- conflicted
+++ resolved
@@ -4395,64 +4395,6 @@
 	return 0;
 }
 
-<<<<<<< HEAD
-static int
-obj_list_get_shard(struct obj_auxi_args *obj_auxi, unsigned int map_ver,
-		   daos_obj_list_t *args)
-{
-	struct dc_object *obj = obj_auxi->obj;
-	int		 shard;
-
-	D_ASSERT(obj_auxi->is_ec_obj == 0);
-	if (args->dkey != NULL) {
-		uint64_t dkey_hash;
-
-		dkey_hash = obj_dkey2hash(obj->cob_md.omd_id, args->dkey);
-		shard = obj_dkey2shard(obj, dkey_hash, map_ver, obj_auxi->opc,
-				       obj_auxi->to_leader);
-		D_GOTO(out, shard);
-	}
-
-	D_ASSERT(args->dkey_anchor != NULL);
-
-	shard = dc_obj_anchor2shard(args->dkey_anchor);
-	if (obj_auxi->to_leader) {
-		struct pl_obj_shard *p_shard;
-		int leader;
-
-		leader = obj_grp_leader_get(obj, shard, map_ver);
-		if (leader < 0) {
-			/* return nonapplicable in case the caller
-			 * want to retry non-leader option.
-			 */
-			D_DEBUG(DB_IO, DF_OID" failed to leader %d\n",
-				DP_OID(obj->cob_md.omd_id), leader);
-			obj_auxi->to_leader = 0;
-			D_GOTO(out, shard = -DER_NOTAPPLICABLE);
-		}
-		p_shard = obj_get_shard(obj, leader);
-		if (p_shard->po_rebuilding || p_shard->po_target == -1) {
-			D_DEBUG(DB_IO, DF_OID".%d is being rebuilt\n",
-				DP_OID(obj->cob_md.omd_id), shard);
-			obj_auxi->to_leader = 0;
-			D_GOTO(out, leader = -DER_NOTAPPLICABLE);
-		} else {
-			shard = leader;
-		}
-	} else {
-		shard = obj_grp_valid_shard_get(obj, shard, map_ver,
-						obj_auxi->opc);
-		if (shard == -DER_NONEXIST)
-			shard = -DER_DATA_LOSS;
-	}
-
-out:
-	D_DEBUG(DB_IO, "list on shard %d\n", shard);
-	return shard;
-}
-
-=======
->>>>>>> 387cb811
 static void
 obj_ec_get_parity_shards(struct dc_object *obj, int grp_idx,
 			 int parity_tgt_nr, int data_tgt_nr,
@@ -4484,22 +4426,8 @@
 	int			idx;
 	int			i;
 
-<<<<<<< HEAD
-	D_ASSERT(obj_auxi->is_ec_obj);
-	if (args->dkey != NULL) {
-		dkey_hash = obj_dkey2hash(obj->cob_md.omd_id, args->dkey);
-		grp_idx = obj_dkey2grpidx(obj, dkey_hash, map_ver);
-		if (grp_idx < 0)
-			return grp_idx;
-	} else {
-		D_ASSERT(args->dkey_anchor != NULL);
-		grp_idx = dc_obj_anchor2shard(args->dkey_anchor);
-	}
-
-=======
 	oca = daos_oclass_attr_find(obj->cob_md.omd_id);
 	D_ASSERT(oca != NULL);
->>>>>>> 387cb811
 	obj_ec_get_parity_shards(obj, grp_idx, obj_ec_parity_tgt_nr(oca),
 				 obj_ec_data_tgt_nr(oca), parities);
 	if (obj_auxi->to_leader) {
@@ -4585,7 +4513,8 @@
 		uint64_t dkey_hash;
 
 		if (args->dkey != NULL) {
-			dkey_hash = obj_dkey2hash(args->dkey);
+			dkey_hash = obj_dkey2hash(obj->cob_md.omd_id,
+						  args->dkey);
 			grp_idx = obj_dkey2grpidx(obj, dkey_hash, map_ver);
 		} else {
 			D_ASSERT(args->dkey_anchor != NULL);
@@ -4804,13 +4733,9 @@
 		return dc_tx_convert(opc, task);
 	}
 
-<<<<<<< HEAD
+	obj_task_init_common(task, opc, map_ver, api_args->th, &obj_auxi, obj);
+
 	dkey_hash = obj_dkey2hash(obj->cob_md.omd_id, api_args->dkey);
-=======
-	obj_task_init_common(task, opc, map_ver, api_args->th, &obj_auxi, obj);
-
-	dkey_hash = obj_dkey2hash(api_args->dkey);
->>>>>>> 387cb811
 	rc = obj_req_get_tgts(obj, NULL, api_args->dkey, dkey_hash, NIL_BITMAP,
 			      map_ver, false, false, obj_auxi);
 	if (rc != 0) {
