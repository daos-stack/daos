/**
 * (C) Copyright 2016-2022 Intel Corporation.
 *
 * SPDX-License-Identifier: BSD-2-Clause-Patent
 */
/**
 * This file is part of daos_sr
 *
 * src/object/cli_obj.c
 */
#define D_LOGFAC	DD_FAC(object)

#include <daos/object.h>
#include <daos/container.h>
#include <daos/cont_props.h>
#include <daos/pool.h>
#include <daos/task.h>
#include <daos_task.h>
#include <daos_types.h>
#include <daos_obj.h>
#include "obj_rpc.h"
#include "obj_internal.h"

#define CLI_OBJ_IO_PARMS	8

#define OBJ_TGT_INLINE_NR	9
#define OBJ_INLINE_BTIMAP	4

struct obj_req_tgts {
	/* to save memory allocation if #targets <= OBJ_TGT_INLINE_NR */
	struct daos_shard_tgt	 ort_tgts_inline[OBJ_TGT_INLINE_NR];
	/* Shard target array, with (ort_grp_nr * ort_grp_size) targets.
	 * If #targets <= OBJ_TGT_INLINE_NR then it points to ort_tgts_inline.
	 * Within the array, [0, ort_grp_size - 1] is for the first group,
	 * [ort_grp_size, ort_grp_size * 2 - 1] is the 2nd group and so on.
	 * If (ort_srv_disp == 1) then within each group the first target is the
	 * leader shard and following (ort_grp_size - 1) targets are the forward
	 * non-leader shards.
	 * Now there is only one case for (ort_grp_nr > 1) that for object
	 * punch, all other cases with (ort_grp_nr == 1).
	 */
	struct daos_shard_tgt	*ort_shard_tgts;
	uint32_t		 ort_grp_nr;
	/* ort_grp_size is the size of the group that is sent as forwarded
	 * shards
	 */
	uint32_t		 ort_grp_size;
	/* ort_start_shard is only for EC object, it is the start shard number
	 * of the EC stripe. To facilitate calculate the offset of different
	 * shards in the stripe.
	 */
	uint32_t		 ort_start_shard;
	/* flag of server dispatch */
	uint32_t		 ort_srv_disp:1;
};

struct obj_auxi_tgt_list {
	/** array of target ID */
	uint32_t	*tl_tgts;
	/** number of ranks & tgts */
	uint32_t	tl_nr;
};

/* Auxiliary args for object I/O */
struct obj_auxi_args {
	tse_task_t			*obj_task;
	daos_handle_t			 th;
	struct dc_object		*obj;
	int				 opc;
	int				 result;
	uint32_t			 map_ver_req;
	uint32_t			 map_ver_reply;
	/* flags for the obj IO task.
	 * ec_wait_recov -- obj fetch wait another EC recovery task,
	 * ec_in_recov -- a EC recovery task
	 */
	uint32_t			 io_retry:1,
					 args_initialized:1,
					 to_leader:1,
					 spec_shard:1,
					 spec_group:1,
					 req_reasbed:1,
					 is_ec_obj:1,
					 csum_retry:1,
					 csum_report:1,
					 tx_uncertain:1,
					 no_retry:1,
					 ec_wait_recov:1,
					 ec_in_recov:1,
					 new_shard_tasks:1,
					 reset_param:1,
					 force_degraded:1,
					 shards_scheded:1;
	/* request flags. currently only: ORF_RESEND */
	uint32_t			 flags;
	uint32_t			 specified_shard;
	/* 64-bits alignment, bitmap for retry next replicas. */
	uint8_t				 retry_bitmap[OBJ_INLINE_BTIMAP];
	struct obj_req_tgts		 req_tgts;
	d_sg_list_t			*sgls_dup;
	crt_bulk_t			*bulks;
	uint32_t			 iod_nr;
	uint32_t			 initial_shard;
	d_list_t			 shard_task_head;
	struct obj_reasb_req		 reasb_req;
	struct obj_auxi_tgt_list	*failed_tgt_list;
	/* one shard_args embedded to save one memory allocation if the obj
	 * request only targets for one shard.
	 */
	union {
		struct shard_rw_args	 rw_args;
		struct shard_punch_args	 p_args;
		struct shard_list_args	 l_args;
		struct shard_sync_args	 s_args;
	};
};

/**
 * task memory space should enough to use -
 * obj API task with daos_task_args + obj_auxi_args,
 * shard sub-task with shard_auxi_args + obj_auxi_args.
 * When it exceed the limit, can reduce OBJ_TGT_INLINE_NR or enlarge tse_task.
 */
D_CASSERT(sizeof(struct obj_auxi_args) + sizeof(struct shard_auxi_args) <=
	  TSE_TASK_ARG_LEN);
D_CASSERT(sizeof(struct obj_auxi_args) + sizeof(struct daos_task_args) <=
	  TSE_TASK_ARG_LEN);

/**
 * Open an object shard (shard object), cache the open handle.
 */
int
obj_shard_open(struct dc_object *obj, unsigned int shard, unsigned int map_ver,
	       struct dc_obj_shard **shard_ptr)
{
	struct dc_obj_shard	*obj_shard;
	bool			 lock_upgraded = false;
	int			 rc = 0;

	if (shard >= obj->cob_shards_nr) {
		D_ERROR("shard %u obj_shards_nr %u\n", shard,
			obj->cob_shards_nr);
		return -DER_INVAL;
	}

	D_RWLOCK_RDLOCK(&obj->cob_lock);
open_retry:
	if (obj->cob_version != map_ver) {
		D_DEBUG(DB_IO, "ol ver %d != map ver %d\n",
			obj->cob_version, map_ver);
		D_GOTO(unlock, rc = -DER_STALE);
	}

	obj_shard = &obj->cob_shards->do_shards[shard];

	/* Skip the invalid shards and targets */
	if (obj_shard->do_shard == -1 ||
	    obj_shard->do_target_id == -1) {
		D_DEBUG(DB_IO, "shard %u does not exist.\n", shard);
		D_GOTO(unlock, rc = -DER_NONEXIST);
	}

	D_DEBUG(DB_TRACE, "Open object shard %d\n", shard);

	if (obj_shard->do_obj == NULL) {
		daos_unit_oid_t	 oid;

		/* upgrade to write lock to safely update open shard cache */
		if (!lock_upgraded) {
			D_RWLOCK_UNLOCK(&obj->cob_lock);
			D_RWLOCK_WRLOCK(&obj->cob_lock);
			lock_upgraded = true;
			goto open_retry;
		}

		oid.id_shard  = obj_shard->do_shard;
		oid.id_pub    = obj->cob_md.omd_id;
		oid.id_pad_32 = 0;
		/* NB: obj open is a local operation, so it is ok to call
		 * it in sync mode, at least for now.
		 */
		rc = dc_obj_shard_open(obj, oid, obj->cob_mode, obj_shard);
		if (rc)
			D_GOTO(unlock, rc);
	}

	if (rc == 0) {
		/* hold the object shard */
		obj_shard_addref(obj_shard);
		*shard_ptr = obj_shard;
	}

unlock:
	D_RWLOCK_UNLOCK(&obj->cob_lock);
	return rc;
}

static void
obj_layout_free(struct dc_object *obj)
{
	struct dc_obj_layout	*layout = NULL;
	int			 i;

	if (obj->cob_shards == NULL)
		return;

	for (i = 0; i < obj->cob_shards_nr; i++) {
		if (obj->cob_shards->do_shards[i].do_obj != NULL)
			obj_shard_close(&obj->cob_shards->do_shards[i]);
	}

	D_SPIN_LOCK(&obj->cob_spin);
	if (obj->cob_shards->do_open_count == 0)
		layout = obj->cob_shards;
	obj->cob_shards = NULL;
	obj->cob_shards_nr = 0;
	D_SPIN_UNLOCK(&obj->cob_spin);

	D_FREE(layout);
}

static void
obj_free(struct d_hlink *hlink)
{
	struct dc_object *obj;

	obj = container_of(hlink, struct dc_object, cob_hlink);
	D_ASSERT(daos_hhash_link_empty(&obj->cob_hlink));
	obj_layout_free(obj);
	D_FREE(obj->cob_time_fetch_leader);
	D_SPIN_DESTROY(&obj->cob_spin);
	D_RWLOCK_DESTROY(&obj->cob_lock);
	D_FREE(obj);
}

static struct d_hlink_ops obj_h_ops = {
	.hop_free	= obj_free,
};

static struct dc_object *
obj_alloc(void)
{
	struct dc_object *obj;

	D_ALLOC_PTR(obj);
	if (obj == NULL)
		return NULL;

	daos_hhash_hlink_init(&obj->cob_hlink, &obj_h_ops);
	return obj;
}

void
obj_decref(struct dc_object *obj)
{
	daos_hhash_link_putref(&obj->cob_hlink);
}

void
obj_addref(struct dc_object *obj)
{
	daos_hhash_link_getref(&obj->cob_hlink);
}

struct dc_object *
obj_hdl2ptr(daos_handle_t oh)
{
	struct d_hlink *hlink;

	hlink = daos_hhash_link_lookup(oh.cookie);
	if (hlink == NULL)
		return NULL;

	return container_of(hlink, struct dc_object, cob_hlink);
}

static void
obj_hdl_link(struct dc_object *obj)
{
	daos_hhash_link_insert(&obj->cob_hlink, DAOS_HTYPE_OBJ);
}

static void
obj_hdl_unlink(struct dc_object *obj)
{
	daos_hhash_link_delete(&obj->cob_hlink);
}

daos_handle_t
dc_obj_hdl2cont_hdl(daos_handle_t oh)
{
	struct dc_object *obj;
	daos_handle_t hdl;

	obj = obj_hdl2ptr(oh);
	if (obj == NULL)
		return DAOS_HDL_INVAL;

	hdl = obj->cob_coh;
	obj_decref(obj);
	return hdl;
}

static int
obj_layout_create(struct dc_object *obj, bool refresh)
{
	struct pl_obj_layout	*layout = NULL;
	struct dc_pool		*pool;
	struct pl_map		*map;
	uint32_t		old;
	int			i;
	int			rc;

	pool = dc_hdl2pool(dc_cont_hdl2pool_hdl(obj->cob_coh));
	if (pool == NULL) {
		D_WARN("Cannot find valid pool\n");
		D_GOTO(out, rc = -DER_NO_HDL);
	}

	map = pl_map_find(pool->dp_pool, obj->cob_md.omd_id);
	if (map == NULL) {
		D_DEBUG(DB_PL, "Cannot find valid placement map\n");
		dc_pool_put(pool);
		D_GOTO(out, rc = -DER_INVAL);
	}

	obj->cob_md.omd_ver = dc_pool_get_version(pool);
	dc_pool_put(pool);
	rc = pl_obj_place(map, &obj->cob_md, NULL, &layout);
	pl_map_decref(map);
	if (rc != 0) {
		D_DEBUG(DB_PL, "Failed to generate object layout\n");
		D_GOTO(out, rc);
	}
	D_DEBUG(DB_PL, "Place object on %d targets ver %d\n", layout->ol_nr,
		layout->ol_ver);
	D_ASSERT(layout->ol_nr == layout->ol_grp_size * layout->ol_grp_nr);

	if (refresh)
		obj_layout_dump(obj->cob_md.omd_id, layout);

	obj->cob_version = layout->ol_ver;

	D_ASSERT(obj->cob_shards == NULL);
	D_ALLOC(obj->cob_shards, sizeof(struct dc_obj_layout) +
		sizeof(struct dc_obj_shard) * layout->ol_nr);
	if (obj->cob_shards == NULL)
		D_GOTO(out, rc = -DER_NOMEM);

	obj->cob_shards_nr = layout->ol_nr;
	obj->cob_grp_size = layout->ol_grp_size;
	old = obj->cob_grp_nr;
	obj->cob_grp_nr = obj->cob_shards_nr / obj->cob_grp_size;

	if (obj->cob_grp_size > 1 && srv_io_mode == DIM_DTX_FULL_ENABLED &&
	    old < obj->cob_grp_nr) {
		D_FREE(obj->cob_time_fetch_leader);

		D_ALLOC_ARRAY(obj->cob_time_fetch_leader, obj->cob_grp_nr);
		if (obj->cob_time_fetch_leader == NULL)
			D_GOTO(out, rc = -DER_NOMEM);
	}

	for (i = 0; i < layout->ol_nr; i++) {
		struct dc_obj_shard *obj_shard;

		obj_shard = &obj->cob_shards->do_shards[i];
		obj_shard->do_shard = layout->ol_shards[i].po_shard;
		obj_shard->do_shard_idx = i;
		obj_shard->do_target_id = layout->ol_shards[i].po_target;
		obj_shard->do_fseq = layout->ol_shards[i].po_fseq;
		obj_shard->do_rebuilding = layout->ol_shards[i].po_rebuilding;
		obj_shard->do_reintegrating = layout->ol_shards[i].po_reintegrating;
	}
out:
	if (layout)
		pl_obj_layout_free(layout);
	return rc;
}

static int
obj_layout_refresh(struct dc_object *obj)
{
	int	rc;

	D_RWLOCK_WRLOCK(&obj->cob_lock);
	obj_layout_free(obj);
	rc = obj_layout_create(obj, true);
	D_RWLOCK_UNLOCK(&obj->cob_lock);

	return rc;
}

static bool
tgt_in_failed_tgts_list(int32_t tgt, struct obj_auxi_tgt_list *tgt_list)
{
	int i;

	D_ASSERT(tgt_list != NULL);
	for (i = 0; i < tgt_list->tl_nr; i++) {
		if (tgt_list->tl_tgts[i] == tgt)
			return true;
	}

	return false;
}

static int
obj_auxi_add_failed_tgt(struct obj_auxi_args *obj_auxi, uint32_t tgt)
{
	struct obj_auxi_tgt_list	*tgt_list = obj_auxi->failed_tgt_list;
	bool				allocated = false;
	uint32_t			*tgts;

	if (tgt_list == NULL) {
		D_ALLOC_PTR(tgt_list);
		if (tgt_list == NULL)
			return -DER_NOMEM;
		allocated = true;
	} else {
		if (tgt_in_failed_tgts_list(tgt, tgt_list)) {
			D_DEBUG(DB_IO, "tgt %u exists in failed.\n", tgt);
			return 0;
		}
	}

	D_REALLOC_ARRAY(tgts, tgt_list->tl_tgts, tgt_list->tl_nr,
			tgt_list->tl_nr + 1);
	if (tgts == NULL) {
		if (allocated)
			D_FREE(tgt_list);
		return -DER_NOMEM;
	}
	D_DEBUG(DB_IO, "Add tgt %u to %p failed list.\n", tgt, obj_auxi);
	tgts[tgt_list->tl_nr] = tgt;
	tgt_list->tl_tgts = tgts;
	tgt_list->tl_nr++;
	obj_auxi->failed_tgt_list = tgt_list;

	return 0;
}

static void
obj_auxi_free_failed_tgt_list(struct obj_auxi_args *obj_auxi)
{
	if (obj_auxi->failed_tgt_list == NULL)
		return;

	D_FREE(obj_auxi->failed_tgt_list->tl_tgts);
	D_FREE(obj_auxi->failed_tgt_list);
}

static int
obj_init_oca(struct dc_object *obj)
{
	struct daos_oclass_attr *oca;
	uint32_t		nr_grps;
	struct cont_props	props;

	oca = daos_oclass_attr_find(obj->cob_md.omd_id, &nr_grps);
	if (!oca)
		return -DER_INVAL;

	obj->cob_oca = *oca;
	obj->cob_oca.ca_grp_nr = nr_grps;
	if (daos_oclass_is_ec(oca)) {
		/* Inherit cell size from container property */
		props = dc_cont_hdl2props(obj->cob_coh);
		obj->cob_oca.u.ec.e_len = props.dcp_ec_cell_sz;
	}

	return 0;
}

struct daos_oclass_attr *
obj_get_oca(struct dc_object *obj)
{
	return &obj->cob_oca;
}

bool
obj_is_ec(struct dc_object *obj)
{
	return daos_oclass_is_ec(obj_get_oca(obj));
}

int
obj_get_replicas(struct dc_object *obj)
{
	struct daos_oclass_attr *oc_attr = obj_get_oca(obj);

	if (daos_oclass_is_ec(oc_attr))
		return obj_ec_tgt_nr(oc_attr);

	D_ASSERT(oc_attr->ca_resil == DAOS_RES_REPL);
	if (oc_attr->u.rp.r_num == DAOS_OBJ_REPL_MAX)
		return obj->cob_grp_size;

	return oc_attr->u.rp.r_num;
}

int
obj_get_grp_size(struct dc_object *obj)
{
	return obj->cob_grp_size;
}

int
dc_obj_get_grp_size(daos_handle_t oh, int *grp_size)
{
	struct dc_object        *obj;

	obj = obj_hdl2ptr(oh);
	if (obj == NULL)
		return -DER_NO_HDL;

	*grp_size = obj_get_grp_size(obj);
	obj_decref(obj);
	return 0;
}

int
obj_get_grp_nr(struct dc_object *obj)
{
	return obj->cob_grp_nr;
}

/* Get a valid shard from an object group */
static int
obj_grp_valid_shard_get(struct dc_object *obj, int grp_idx,
			unsigned int map_ver,
			struct obj_auxi_tgt_list *failed_list)
{
	int grp_start;
	int idx;
	int grp_size;
	int i = 0;

	grp_size = obj_get_grp_size(obj);
	D_ASSERT(grp_size > 0);

	D_ASSERT(obj->cob_shards_nr > 0);

	D_RWLOCK_RDLOCK(&obj->cob_lock);
	if (obj->cob_version != map_ver) {
		/* Sigh, someone else change the pool map */
		D_RWLOCK_UNLOCK(&obj->cob_lock);
		return -DER_STALE;
	}

	if (DAOS_FAIL_CHECK(DAOS_OBJ_TRY_SPECIAL_SHARD)) {
		idx = daos_fail_value_get();
		D_RWLOCK_UNLOCK(&obj->cob_lock);
		D_DEBUG(DB_IO, "choose special idx %d\n", idx);
		return idx;
	}

	D_DEBUG(DB_IO, "grp size %d replicas %d\n", grp_size,
		obj_get_replicas(obj));
	/* Start from an random offset within this group, NB: we should
	 * use replica number directly, instead of group size, which might
	 * included extended shard, see pl_map_extend().
	 */
	D_ASSERT(grp_size >= obj_get_replicas(obj));
	grp_start = grp_idx * grp_size;
	idx = grp_start + d_rand() % grp_size;
	for (i = 0; i < grp_size; i++, idx++) {
		uint32_t tgt_id;
		int index;

		index = idx % grp_size + grp_start;
		/* let's skip the rebuild shard */
		if (obj->cob_shards->do_shards[index].do_rebuilding)
			continue;

		/* Skip the target which is already in the failed list, i.e.
		 * they have been tried.
		 */
		tgt_id = obj->cob_shards->do_shards[index].do_target_id;
		if (failed_list && tgt_in_failed_tgts_list(tgt_id, failed_list))
			continue;

		/* Skip the invalid shards and targets */
		if (obj->cob_shards->do_shards[index].do_target_id != -1 ||
		    obj->cob_shards->do_shards[index].do_shard != -1) {
			idx = index;
			break;
		}
	}

	D_RWLOCK_UNLOCK(&obj->cob_lock);

	if (i == grp_size)
		return -DER_NONEXIST;

	return idx;
}

static int
obj_shard_find_replica(struct dc_object *obj, unsigned int target,
		       struct obj_auxi_tgt_list *tgt_list)
{
	int grp_idx;
	int idx;

	for (idx = 0; idx < obj->cob_shards_nr; idx++) {
		if (obj->cob_shards->do_shards[idx].do_target_id == target)
			break;
	}

	if (idx == obj->cob_shards_nr)
		return -DER_NONEXIST;

	grp_idx = idx / obj_get_replicas(obj);
	return obj_grp_valid_shard_get(obj, grp_idx, obj->cob_version,
				       tgt_list);
}

static int
obj_grp_leader_get(struct dc_object *obj, int idx, unsigned int map_ver, uint8_t *bit_map)
{
	int	rc = -DER_STALE;

	D_RWLOCK_RDLOCK(&obj->cob_lock);
	if (obj->cob_version == map_ver)
		rc = pl_select_leader(obj->cob_md.omd_id, idx / obj->cob_grp_size,
				      obj->cob_grp_size, bit_map, NULL, NULL, obj_get_shard, obj);
	D_RWLOCK_UNLOCK(&obj->cob_lock);

	return rc;
}

static int
obj_ptr2poh(struct dc_object *obj, daos_handle_t *ph)
{
	daos_handle_t   coh;

	coh = obj->cob_coh;
	if (daos_handle_is_inval(coh))
		return -DER_NO_HDL;

	*ph = dc_cont_hdl2pool_hdl(coh);
	if (daos_handle_is_inval(*ph))
		return -DER_NO_HDL;

	return 0;
}

/* If the client has been asked to fetch (list/query) from leader replica,
 * then means that related data is associated with some prepared DTX that
 * may be committable on the leader replica. According to our current DTX
 * batched commit policy, it is quite possible that such DTX is not ready
 * to be committed, or it is committable but cached on the leader replica
 * for some time. On the other hand, such DTX may contain more data update
 * than current fetch. If the subsequent fetch against the same redundancy
 * group come very soon (within the OBJ_FETCH_LEADER_INTERVAL), then it is
 * possible that related target for the next fetch is covered by the same
 * DTX that is still not committed yet. If the assumption is right, asking
 * the application to fetch from leader replica directly can avoid one RPC
 * round-trip with non-leader replica. If such assumption is wrong, it may
 * increase the server load on which the leader replica resides in a short
 * time but it will not correctness issues.
 */
#define		OBJ_FETCH_LEADER_INTERVAL	2

int
obj_dkey2grpidx(struct dc_object *obj, uint64_t hash, unsigned int map_ver)
{
	struct dc_pool	*pool;
	daos_handle_t	ph;
	int		grp_size;
	unsigned int	pool_map_ver;
	uint64_t	grp_idx;
	int		rc;

	rc = obj_ptr2poh(obj, &ph);
	if (rc < 0)
		return rc;

	pool = dc_hdl2pool(ph);
	if (pool == NULL)
		return -DER_NO_HDL;

	D_RWLOCK_RDLOCK(&pool->dp_map_lock);
	pool_map_ver = pool_map_get_version(pool->dp_map);
	D_RWLOCK_UNLOCK(&pool->dp_map_lock);

	grp_size = obj_get_grp_size(obj);
	D_ASSERT(grp_size > 0);

	D_RWLOCK_RDLOCK(&obj->cob_lock);
	if (obj->cob_version != map_ver || map_ver < pool_map_ver) {
		D_RWLOCK_UNLOCK(&obj->cob_lock);
		dc_pool_put(pool);
		return -DER_STALE;
	}
	dc_pool_put(pool);

	D_ASSERT(obj->cob_shards_nr >= grp_size);

	grp_idx = d_hash_jump(hash, obj->cob_shards_nr / grp_size);
	D_RWLOCK_UNLOCK(&obj->cob_lock);

	return grp_idx;
}

static int
obj_dkey2shard(struct dc_object *obj, uint64_t hash, unsigned int map_ver,
	       bool to_leader, struct obj_auxi_tgt_list *failed_tgt_list)
{
	int		grp_idx;
	int		grp_size;
	int		idx;

	grp_idx = obj_dkey2grpidx(obj, hash, map_ver);
	if (grp_idx < 0)
		return grp_idx;

	grp_size = obj_get_grp_size(obj);
	idx = hash % grp_size + grp_idx * grp_size;

	if (!to_leader && obj->cob_time_fetch_leader != NULL &&
	    obj->cob_time_fetch_leader[grp_idx] != 0 &&
	    OBJ_FETCH_LEADER_INTERVAL >=
	    daos_gettime_coarse() - obj->cob_time_fetch_leader[grp_idx])
		to_leader = true;

	/* For EC object, read from DTX leader is meaningless, because the leader shard may
	 * not has the expected data. Let's directly (or still) read from related data shard.
	 */
	if (to_leader && !obj_is_ec(obj))
		return obj_grp_leader_get(obj, idx, map_ver, NIL_BITMAP);

	return obj_grp_valid_shard_get(obj, grp_idx, map_ver, failed_tgt_list);
}

static int
obj_dkey2grpmemb(struct dc_object *obj, uint64_t hash, uint32_t map_ver,
		 uint32_t *start_shard, uint32_t *grp_size)
{
	int	 grp_idx;

	grp_idx = obj_dkey2grpidx(obj, hash, map_ver);
	if (grp_idx < 0)
		return grp_idx;

	*grp_size = obj_get_grp_size(obj);
	*start_shard = grp_idx * *grp_size;

	return 0;
}

static int
obj_shard2tgtid(struct dc_object *obj, uint32_t shard, uint32_t map_ver,
		uint32_t *tgt_id)
{
	D_RWLOCK_RDLOCK(&obj->cob_lock);
	if (map_ver == obj->cob_version)
		D_ASSERTF(shard < obj->cob_shards_nr, "bad shard %d exceed %d "
			  "map_ver %d\n", shard, obj->cob_shards_nr, map_ver);
	if (shard >= obj->cob_shards_nr) {
		D_RWLOCK_UNLOCK(&obj->cob_lock);
		return -DER_NONEXIST;
	}

	*tgt_id = obj->cob_shards->do_shards[shard].do_target_id;
	D_RWLOCK_UNLOCK(&obj->cob_lock);
	return 0;
}

/**
 * Create reasb_req and set iod's value, akey reuse buffer from input
 * iod, iod_type/iod_size assign as input iod, iod_kcsum/iod_nr/iod_recx/
 * iod_csums/iod_eprs array will set as 0/NULL.
 */
int
obj_reasb_req_init(struct obj_reasb_req *reasb_req, struct dc_object *obj, daos_iod_t *iods,
		   uint32_t iod_nr, struct daos_oclass_attr *oca)
{
	daos_size_t			 size_iod, size_sgl, size_oiod;
	daos_size_t			 size_recx, size_tgt_nr, size_singv;
	daos_size_t			 size_sorter, size_array, size_fetch_stat, buf_size;
	daos_iod_t			*uiod, *riod;
	struct obj_ec_recx_array	*ec_recx;
	void				*buf;
	uint8_t				*tmp_ptr;
	int				 i;

	reasb_req->orr_oca = oca;
	size_iod = roundup(sizeof(daos_iod_t) * iod_nr, 8);
	size_sgl = roundup(sizeof(d_sg_list_t) * iod_nr, 8);
	size_oiod = roundup(sizeof(struct obj_io_desc) * iod_nr, 8);
	size_recx = roundup(sizeof(struct obj_ec_recx_array) * iod_nr, 8);
	size_sorter = roundup(sizeof(struct obj_ec_seg_sorter) * iod_nr, 8);
	size_singv = roundup(sizeof(struct dcs_layout) * iod_nr, 8);
	size_array = sizeof(daos_size_t) * obj_get_grp_size(obj) * iod_nr;
	size_fetch_stat = sizeof(struct shard_fetch_stat) * iod_nr;
	/* for oer_tgt_recx_nrs/_idxs */
	size_tgt_nr = roundup(sizeof(uint32_t) * obj_get_grp_size(obj), 8);
	buf_size = size_iod + size_sgl + size_oiod + size_recx + size_sorter +
		   size_singv + size_array + size_tgt_nr * iod_nr * 2 + OBJ_TGT_BITMAP_LEN +
		   size_fetch_stat;
	D_ALLOC(buf, buf_size);
	if (buf == NULL)
		return -DER_NOMEM;

	tmp_ptr = buf;
	reasb_req->orr_iods = (void *)tmp_ptr;
	tmp_ptr += size_iod;
	reasb_req->orr_sgls = (void *)tmp_ptr;
	tmp_ptr += size_sgl;
	reasb_req->orr_oiods = (void *)tmp_ptr;
	tmp_ptr += size_oiod;
	reasb_req->orr_recxs = (void *)tmp_ptr;
	tmp_ptr += size_recx;
	reasb_req->orr_sorters = (void *)tmp_ptr;
	tmp_ptr += size_sorter;
	reasb_req->orr_singv_los = (void *)tmp_ptr;
	tmp_ptr += size_singv;
	reasb_req->orr_data_sizes = (void *)tmp_ptr;
	tmp_ptr += size_array;
	reasb_req->tgt_bitmap = (void *)tmp_ptr;
	tmp_ptr += OBJ_TGT_BITMAP_LEN;
	reasb_req->orr_fetch_stat = (void *)tmp_ptr;
	tmp_ptr += size_fetch_stat;

	for (i = 0; i < iod_nr; i++) {
		uiod = &iods[i];
		riod = &reasb_req->orr_iods[i];
		riod->iod_name = uiod->iod_name;
		riod->iod_type = uiod->iod_type;
		riod->iod_size = uiod->iod_size;
		ec_recx = &reasb_req->orr_recxs[i];
		ec_recx->oer_tgt_recx_nrs = (void *)tmp_ptr;
		tmp_ptr += size_tgt_nr;
		ec_recx->oer_tgt_recx_idxs = (void *)tmp_ptr;
		tmp_ptr += size_tgt_nr;
	}

	D_ASSERT((uintptr_t)(tmp_ptr - size_tgt_nr) <=
		 (uintptr_t)(buf + buf_size));
	D_MUTEX_INIT(&reasb_req->orr_mutex, NULL);

	return 0;
}

void
obj_reasb_req_fini(struct obj_reasb_req *reasb_req, uint32_t iod_nr)
{
	daos_iod_t			*iod;
	int				 i;

	if (reasb_req->orr_iods == NULL)
		return;

	for (i = 0; i < iod_nr; i++) {
		iod = &reasb_req->orr_iods[i];
		D_FREE(iod->iod_recxs);
		d_sgl_fini(&reasb_req->orr_sgls[i], false);
		obj_io_desc_fini(&reasb_req->orr_oiods[i]);
		obj_ec_recxs_fini(&reasb_req->orr_recxs[i]);
		obj_ec_seg_sorter_fini(&reasb_req->orr_sorters[i]);
		obj_ec_tgt_oiod_fini(reasb_req->tgt_oiods);
		reasb_req->tgt_oiods = NULL;
	}
	D_MUTEX_DESTROY(&reasb_req->orr_mutex);
	obj_ec_fail_info_free(reasb_req);
	D_FREE(reasb_req->orr_iods);
	memset(reasb_req, 0, sizeof(*reasb_req));
}

static int
obj_rw_req_reassemb(struct dc_object *obj, daos_obj_rw_t *args,
		    struct dtx_epoch *epoch, struct obj_auxi_args *obj_auxi)
{
	struct obj_reasb_req	*reasb_req = &obj_auxi->reasb_req;
	struct daos_oclass_attr	*oca = obj_get_oca(obj);
	daos_obj_id_t		 oid = obj->cob_md.omd_id;
	int			 rc = 0;

	if (epoch != NULL && !obj_auxi->req_reasbed)
		reasb_req->orr_epoch = *epoch;
	if (obj_auxi->req_reasbed && !reasb_req->orr_size_fetched) {
		D_DEBUG(DB_TRACE, DF_OID" req reassembled (retry case).\n", DP_OID(oid));
		D_ASSERTF(reasb_req->orr_iod_nr == args->nr, "%d != %d.\n",
			  reasb_req->orr_iod_nr, args->nr);
		memset(reasb_req->orr_fetch_stat, 0, args->nr * sizeof(*reasb_req->orr_fetch_stat));
		return 0;
	}
	obj_auxi->iod_nr = args->nr;

	/** XXX possible re-order/merge for both replica and EC */
	if (args->extra_flags & DIOF_CHECK_EXISTENCE ||
	    args->extra_flags & DIOF_TO_SPEC_SHARD || !obj_is_ec(obj))
		return 0;

	if (!obj_auxi->req_reasbed) {
		obj_auxi->is_ec_obj = 1;
		rc = obj_reasb_req_init(&obj_auxi->reasb_req, obj, args->iods,
					args->nr, oca);
		if (rc) {
			D_ERROR(DF_OID" obj_reasb_req_init failed %d.\n",
				DP_OID(oid), rc);
			return rc;
		}
		reasb_req->orr_args = args;
	}

	rc = obj_ec_req_reasb(args->iods, args->sgls, oid, oca, reasb_req,
			      args->nr, obj_auxi->opc == DAOS_OBJ_RPC_UPDATE);
	if (rc == 0) {
		obj_auxi->flags |= ORF_EC;
		obj_auxi->req_reasbed = true;
		if (reasb_req->orr_iods != NULL)
			args->iods = reasb_req->orr_iods;
		if (reasb_req->orr_sgls != NULL &&
		    !reasb_req->orr_size_fetch &&
		    !reasb_req->orr_single_tgt)
			args->sgls = reasb_req->orr_sgls;
	} else {
		D_ERROR(DF_OID" obj_ec_req_reasb failed %d.\n",
			DP_OID(oid), rc);
		obj_reasb_req_fini(&obj_auxi->reasb_req, obj_auxi->iod_nr);
	}

	return rc;
}

bool
obj_op_is_ec_fetch(struct obj_auxi_args *obj_auxi)
{
	return obj_auxi->is_ec_obj && obj_auxi->opc == DAOS_OBJ_RPC_FETCH;
}

/**
 * Query target info. ec_tgt_idx only used for EC obj fetch.
 */
static int
obj_shard_tgts_query(struct dc_object *obj, uint32_t map_ver, uint32_t shard,
		     uint16_t ec_tgt_idx, struct daos_shard_tgt *shard_tgt,
		     struct obj_auxi_args *obj_auxi)
{
	struct dc_obj_shard	*obj_shard;
	bool			 ec_degrade = false;
	uint32_t		 ec_deg_tgt = 0, start_shard;
	bool			 csum_err = false;
	bool			 tx_uncertain = false;
	int			 rc;

	shard_tgt->st_ec_tgt = ec_tgt_idx;
	start_shard = shard - ec_tgt_idx;

	if (obj_auxi->is_ec_obj &&
	    (obj_auxi->csum_retry || obj_auxi->tx_uncertain ||
	     obj_auxi->force_degraded || DAOS_FAIL_CHECK(DAOS_OBJ_FORCE_DEGRADE))) {
		if (obj_auxi->tx_uncertain) {
			tx_uncertain = true;
			obj_auxi->tx_uncertain = 0;
		} else if (obj_auxi->csum_retry) {
			csum_err = true;
			obj_auxi->csum_retry = 0;
		}
		ec_degrade = true;
		goto ec_deg_get;
	}
shard_open:
	rc = obj_shard_open(obj, shard, map_ver, &obj_shard);
	if (unlikely(DAOS_FAIL_CHECK(DAOS_FAIL_SHARD_OPEN) &&
		     daos_shard_in_fail_value(shard + 1))) {
		rc = -DER_NONEXIST;
		D_ERROR("obj_shard_open failed on shard %d, "DF_RC"\n",
			shard, DP_RC(rc));
	}

	if (rc == 0) {
		if (obj_op_is_ec_fetch(obj_auxi) && obj_shard->do_rebuilding) {
			ec_degrade = true;
			obj_shard_close(obj_shard);
		}
		if (obj_auxi->opc == DAOS_OBJ_RPC_UPDATE && obj_shard->do_reintegrating) {
			D_ERROR(DF_OID" shard is being reintegrated: %d\n",
				DP_OID(obj->cob_md.omd_id), -DER_IO);
			obj_shard_close(obj_shard);
			D_GOTO(out, rc = -DER_IO);
		}
	} else {
		if (rc == -DER_NONEXIST) {
			if (!obj_auxi->is_ec_obj) {
				shard_tgt->st_rank = DAOS_TGT_IGNORE;
				rc = 0;
			} else {
				if (obj_auxi->opc == DAOS_OBJ_RPC_FETCH)
					ec_degrade = true;
				else
					shard_tgt->st_rank = DAOS_TGT_IGNORE;
			}
		} else {
			D_ERROR(DF_OID" obj_shard_open %u, rc "DF_RC".\n",
				DP_OID(obj->cob_md.omd_id), shard, DP_RC(rc));
		}
		if (!ec_degrade)
			D_GOTO(out, rc);
	}

ec_deg_get:
	if (ec_degrade) {
		rc = obj_ec_get_degrade(&obj_auxi->reasb_req,
					shard - start_shard, &ec_deg_tgt,
					false);
		if (rc) {
			if (csum_err) {
				obj_auxi->no_retry = 1;
				rc = -DER_CSUM;
			} else if (tx_uncertain) {
				obj_auxi->no_retry = 1;
				rc = -DER_TX_UNCERTAIN;
			}

			D_ERROR(DF_OID" obj_ec_get_degrade failed, rc "
				DF_RC"\n", DP_OID(obj->cob_md.omd_id),
				DP_RC(rc));
			D_GOTO(out, rc);
		}
		D_ASSERT(ec_deg_tgt >=
			 obj_ec_data_tgt_nr(obj_auxi->reasb_req.orr_oca));
		if (obj_auxi->ec_in_recov ||
		    (obj_auxi->reasb_req.orr_singv_only && !obj_auxi->reasb_req.orr_size_fetch)) {
			D_DEBUG(DB_IO, DF_OID" shard %d failed in recovery(%d) "
				"or singv fetch(%d).\n",
				DP_OID(obj->cob_md.omd_id), shard,
				obj_auxi->ec_in_recov,
				obj_auxi->reasb_req.orr_singv_only);
			D_GOTO(out, rc = -DER_TGT_RETRY);
		}
		shard = start_shard + ec_deg_tgt;
		D_DEBUG(DB_IO, DF_OID" shard %d fetch re-direct to shard %d.\n",
			DP_OID(obj->cob_md.omd_id), start_shard + ec_tgt_idx,
			start_shard + ec_deg_tgt);
		obj_auxi->reset_param = 1;
		ec_degrade = false;
		goto shard_open;
	}
	if (rc != 0)
		D_GOTO(out, rc);

	shard_tgt->st_rank	= obj_shard->do_target_rank;
	shard_tgt->st_shard	= shard;
	shard_tgt->st_shard_id	= obj_shard->do_id.id_shard;
	shard_tgt->st_tgt_idx	= obj_shard->do_target_idx;
	rc = obj_shard2tgtid(obj, shard, map_ver, &shard_tgt->st_tgt_id);
	obj_shard_close(obj_shard);
out:
	return rc;
}

/* a helper for debugging purpose */
void
obj_req_tgts_dump(struct obj_req_tgts *req_tgts)
{
	int	i, j;

	D_PRINT("content of obj_req_tgts %p:\n", req_tgts);
	D_PRINT("ort_srv_disp %d, ort_start_shard %d, ort_grp_nr %d, "
		"ort_grp_size %d.\n", req_tgts->ort_srv_disp,
		req_tgts->ort_start_shard, req_tgts->ort_grp_nr,
		req_tgts->ort_grp_size);
	for (i = 0; i < req_tgts->ort_grp_nr; i++) {
		struct daos_shard_tgt *tgt;

		tgt = req_tgts->ort_shard_tgts + i * req_tgts->ort_grp_size;
		D_PRINT("grp %4d - ", i);
		for (j = 0; j < req_tgts->ort_grp_size; j++) {
			if (j > 0)
				D_PRINT("           ");
			D_PRINT("[%4d] rank %4d, shard %4d, tgt_idx %4d, "
				"tgt_id %4d.\n", j, tgt->st_rank, tgt->st_shard,
				tgt->st_tgt_idx, tgt->st_tgt_id);
			tgt++;
		}
		D_PRINT("\n");
	}
}

/* only send to leader and need not forward */
#define OBJ_TGT_FLAG_LEADER_ONLY	(1U << 0)
/* client side dispatch, despite of srv_io_mode setting */
#define OBJ_TGT_FLAG_CLI_DISPATCH	(1U << 1)
/* Forward leader information. */
#define OBJ_TGT_FLAG_FW_LEADER_INFO	(1U << 2)

static int
obj_shards_2_fwtgts(struct dc_object *obj, uint32_t map_ver, uint8_t *bit_map,
		    uint32_t start_shard, uint32_t shard_cnt, uint32_t grp_nr,
		    uint32_t flags, struct obj_auxi_args *obj_auxi)
{
	struct obj_req_tgts	*req_tgts = &obj_auxi->req_tgts;
	struct daos_shard_tgt	*tgt = NULL;
	uint32_t		 leader_shard = -1;
	uint32_t		 i, j;
	uint32_t		 shard_idx, shard_nr, grp_size;
	bool			 cli_disp = flags & OBJ_TGT_FLAG_CLI_DISPATCH;
	int			 rc;

	D_ASSERT(shard_cnt >= 1);
	grp_size = shard_cnt / grp_nr;
	D_ASSERT(grp_size * grp_nr == shard_cnt);
	if (cli_disp || bit_map != NIL_BITMAP)
		D_ASSERT(grp_nr == 1);
	req_tgts->ort_start_shard = start_shard;
	req_tgts->ort_srv_disp = (srv_io_mode != DIM_CLIENT_DISPATCH) &&
				  !cli_disp && grp_size > 1;

	if (bit_map != NIL_BITMAP) {
		shard_nr = 0;
		for (i = 0; i < shard_cnt; i++)
			if (isset(bit_map, i))
				shard_nr++;
	} else {
		shard_nr = shard_cnt;
	}

	if (shard_nr > OBJ_TGT_INLINE_NR) {
		if (req_tgts->ort_shard_tgts != NULL &&
		    req_tgts->ort_grp_nr * req_tgts->ort_grp_size != shard_nr) {
			/* shard_nr possibly changed per progressive layout */
			if (req_tgts->ort_shard_tgts !=
				req_tgts->ort_tgts_inline)
				D_FREE(req_tgts->ort_shard_tgts);
			req_tgts->ort_shard_tgts = NULL;
		}
		if (req_tgts->ort_shard_tgts == NULL) {
			D_ALLOC_ARRAY(req_tgts->ort_shard_tgts, shard_nr);
			if (req_tgts->ort_shard_tgts == NULL)
				return -DER_NOMEM;
		}
	} else {
		if (req_tgts->ort_shard_tgts != NULL &&
		    req_tgts->ort_shard_tgts != req_tgts->ort_tgts_inline)
			D_FREE(req_tgts->ort_shard_tgts);
		req_tgts->ort_shard_tgts = req_tgts->ort_tgts_inline;
	}
	req_tgts->ort_grp_nr = grp_nr;
	req_tgts->ort_grp_size = (shard_nr == shard_cnt) ? grp_size : shard_nr;
	for (i = 0; i < grp_nr; i++) {
		struct daos_shard_tgt	*head;
		struct daos_oclass_attr	*oca;
		uint32_t		 fail_nr;

		shard_idx = start_shard + i * grp_size;
		head = tgt = req_tgts->ort_shard_tgts + i * grp_size;
		if (req_tgts->ort_srv_disp) {
			rc = obj_grp_leader_get(obj, shard_idx, map_ver, bit_map);
			if (rc < 0) {
				D_ERROR(DF_OID" no valid shard %u, grp size %u "
					"grp nr %u, shards %u, reps %u, is %s: "
					DF_RC"\n", DP_OID(obj->cob_md.omd_id),
					shard_idx, obj->cob_grp_size,
					obj->cob_grp_nr, obj->cob_shards_nr,
					obj_get_replicas(obj),
					obj_is_ec(obj) ? "EC-obj" : "REP-obj",
					DP_RC(rc));
				return rc;
			}
			leader_shard = rc;
			rc = obj_shard_tgts_query(obj, map_ver, leader_shard,
						  0, tgt++, obj_auxi);
			if (rc != 0)
				return rc;

			if (flags & OBJ_TGT_FLAG_LEADER_ONLY)
				continue;
		}

		for (j = 0, fail_nr = 0; j < grp_size; j++, shard_idx++) {
			if (shard_idx == leader_shard ||
			    (bit_map != NIL_BITMAP && isclr(bit_map, j)))
				continue;
			rc = obj_shard_tgts_query(obj, map_ver, shard_idx,
						  shard_idx - start_shard,
						  tgt++, obj_auxi);
			if (unlikely(DAOS_FAIL_CHECK(DAOS_FAIL_SHARD_NONEXIST)))
				rc = -DER_NONEXIST;
			if (rc == -DER_NONEXIST && obj_auxi->is_ec_obj) {
				fail_nr++;
				rc = 0;
				oca = obj_get_oca(obj);
				if (fail_nr > obj_ec_parity_tgt_nr(oca)) {
					rc = -DER_IO;
					D_ERROR(DF_OID" #failed_shard %d, exceed %d, "DF_RC"\n",
						DP_OID(obj->cob_md.omd_id), fail_nr,
						obj_ec_parity_tgt_nr(oca), DP_RC(rc));
					return rc;
				}
			} else if (rc != 0)
				return rc;

			if (req_tgts->ort_srv_disp) {
				struct daos_shard_tgt	*tmp, *last;

				for (tmp = head, last = tgt - 1;
				     tmp != last; tmp++) {
					/* Two shards locate on the same target,
					 * OSA case, will handle it via internal
					 * transaction.
					 */
					if (tmp->st_rank == DAOS_TGT_IGNORE ||
					    tmp->st_tgt_id != last->st_tgt_id)
						continue;

					D_DEBUG(DB_IO, "Modify obj "DF_OID
						" shard %u and shard %d on the"
						" same DAOS target %u/%u, will"
						" handle via CPD RPC.\n",
						DP_OID(obj->cob_md.omd_id),
						tmp->st_shard, last->st_shard,
						tmp->st_rank, tmp->st_tgt_id);
					return -DER_SHARDS_OVERLAP;
				}
			}
		}
	}

	if (flags & OBJ_TGT_FLAG_FW_LEADER_INFO)
		obj_auxi->flags |= ORF_CONTAIN_LEADER;

	if ((flags == 0 || flags & OBJ_TGT_FLAG_FW_LEADER_INFO) && bit_map == NIL_BITMAP)
		D_ASSERT(tgt == req_tgts->ort_shard_tgts + shard_nr);

	return 0;
}

static void
obj_ptr2shards(struct dc_object *obj, uint32_t *start_shard, uint32_t *shard_nr,
	       uint32_t *grp_nr)
{
	*start_shard = 0;
	*shard_nr = obj->cob_shards_nr;
	*grp_nr = obj->cob_shards_nr / obj_get_grp_size(obj);

	D_ASSERTF(*grp_nr == obj->cob_grp_nr, "Unmatched grp nr for "
		  DF_OID": %u/%u\n",
		  DP_OID(obj->cob_md.omd_id), *grp_nr, obj->cob_grp_nr);
}

/* Get pool map version from object handle */
static int
obj_ptr2pm_ver(struct dc_object *obj, unsigned int *map_ver)
{
	*map_ver = obj->cob_version;
	return 0;
}

struct obj_pool_query_arg {
	struct dc_pool		*oqa_pool;
	struct dc_object	*oqa_obj;
};

static int
obj_pool_query_cb(tse_task_t *task, void *data)
{
	struct obj_pool_query_arg *arg = data;

	if (task->dt_result != 0) {
		D_DEBUG(DB_IO, "obj_pool_query_cb task=%p result=%d\n",
			task, task->dt_result);
	} else {
		if (arg->oqa_obj->cob_version <
		    dc_pool_get_version(arg->oqa_pool))
			obj_layout_refresh(arg->oqa_obj);
	}

	obj_decref(arg->oqa_obj);
	dc_pool_put(arg->oqa_pool);
	return 0;
}

int
obj_pool_query_task(tse_sched_t *sched, struct dc_object *obj,
		    unsigned int map_ver, tse_task_t **taskp)
{
	tse_task_t		       *task;
	daos_handle_t			ph;
	struct dc_pool		       *pool;
	struct obj_pool_query_arg	arg;
	int				rc = 0;

	rc = obj_ptr2poh(obj, &ph);
	if (rc != 0)
		return rc;

	pool = dc_hdl2pool(ph);
	if (pool == NULL)
		return -DER_NO_HDL;

	rc = dc_pool_create_map_refresh_task(pool, map_ver, sched, &task);
	if (rc != 0) {
		dc_pool_put(pool);
		return rc;
	}

	arg.oqa_pool = pool;
	pool = NULL;
	obj_addref(obj);
	arg.oqa_obj = obj;

	rc = tse_task_register_comp_cb(task, obj_pool_query_cb, &arg,
				       sizeof(arg));
	if (rc != 0) {
		obj_decref(arg.oqa_obj);
		dc_pool_put(arg.oqa_pool);
		dc_pool_abandon_map_refresh_task(task);
		return rc;
	}

	*taskp = task;
	return 0;
}

int
dc_obj_register_class(tse_task_t *task)
{
	D_ERROR("Unsupported API\n");
	tse_task_complete(task, -DER_NOSYS);
	return 0;
}

int
dc_obj_query_class(tse_task_t *task)
{
	D_ERROR("Unsupported API\n");
	tse_task_complete(task, -DER_NOSYS);
	return 0;
}

int
dc_obj_list_class(tse_task_t *task)
{
	D_ERROR("Unsupported API\n");
	tse_task_complete(task, -DER_NOSYS);
	return 0;
}

static int
dc_obj_redun_check(struct dc_object *obj, daos_handle_t coh)
{
	struct daos_oclass_attr	*oca = obj_get_oca(obj);
	int			 obj_tf;	/* obj #tolerate failures */
	int			 cont_rf;	/* cont redun_fac */
	int			 cont_tf;	/* cont #tolerate failures */
	int			 rc;

	cont_rf = dc_cont_hdl2redunfac(coh);
	if (cont_rf < 0) {
		D_ERROR(DF_OID" dc_cont_hdl2redunfac failed, "DF_RC"\n",
			DP_OID(obj->cob_md.omd_id), DP_RC(cont_rf));
		return cont_rf;
	}

	if (obj_is_ec(obj)) {
		obj_tf = obj_ec_parity_tgt_nr(oca);
	} else {
		D_ASSERT(oca->ca_resil == DAOS_RES_REPL);
		obj_tf = (oca->u.rp.r_num == DAOS_OBJ_REPL_MAX) ?
			 obj->cob_grp_size : oca->u.rp.r_num;
		D_ASSERT(obj_tf >= 1);
		obj_tf -= 1;
	}

	cont_tf = daos_cont_rf2allowedfailures(cont_rf);
	D_ASSERT(cont_tf >= 0);
	if (obj_tf < cont_tf) {
		rc = -DER_INVAL;
		D_ERROR(DF_OID" obj:cont tolerate faiures %d:%d, "DF_RC"\n",
			DP_OID(obj->cob_md.omd_id), obj_tf, cont_tf,
			DP_RC(rc));
		return rc;
	}

	return 0;
}

int
dc_obj_open(tse_task_t *task)
{
	daos_obj_open_t		*args;
	struct dc_object	*obj;
	int			 rc;

	args = dc_task_get_args(task);
	D_ASSERTF(args != NULL, "Task Argument OPC does not match DC OPC\n");

	obj = obj_alloc();
	if (obj == NULL)
		D_GOTO(out, rc = -DER_NOMEM);

	obj->cob_coh  = args->coh;
	obj->cob_mode = args->mode;

	rc = D_SPIN_INIT(&obj->cob_spin, PTHREAD_PROCESS_PRIVATE);
	if (rc != 0)
		D_GOTO(fail, rc);

	rc = D_RWLOCK_INIT(&obj->cob_lock, NULL);
	if (rc != 0)
		D_GOTO(fail_spin_created, rc);

	/* it is a local operation for now, does not require event */
	rc = dc_obj_fetch_md(args->oid, &obj->cob_md);
	if (rc != 0)
		D_GOTO(fail_rwlock_created, rc);

	rc = obj_init_oca(obj);
	if (rc != 0)
		D_GOTO(fail_rwlock_created, rc);

	rc = obj_layout_create(obj, false);
	if (rc != 0)
		D_GOTO(fail_rwlock_created, rc);

	rc = dc_obj_redun_check(obj, args->coh);
	if (rc != 0)
		D_GOTO(fail_layout_created, rc);

	rc = obj_ptr2pm_ver(obj, &obj->cob_md.omd_ver);
	if (rc)
		D_GOTO(fail_layout_created, rc);

	obj_hdl_link(obj);
	*args->oh = obj_ptr2hdl(obj);
	obj_decref(obj);
out:
	tse_task_complete(task, rc);
	return rc;

fail_layout_created:
	obj_layout_free(obj);
fail_rwlock_created:
	D_RWLOCK_DESTROY(&obj->cob_lock);
fail_spin_created:
	D_SPIN_DESTROY(&obj->cob_spin);
fail:
	D_FREE(obj);
	tse_task_complete(task, rc);
	return rc;
}

int
dc_obj_close(tse_task_t *task)
{
	daos_obj_close_t	*args;
	struct dc_object	*obj;
	int			 rc = 0;

	args = dc_task_get_args(task);
	D_ASSERTF(args != NULL, "Task Argument OPC does not match DC OPC\n");

	obj = obj_hdl2ptr(args->oh);
	if (obj == NULL)
		D_GOTO(out, rc = -DER_NO_HDL);

	obj_hdl_unlink(obj);
	obj_decref(obj);

out:
	tse_task_complete(task, rc);
	return 0;
}

int
dc_obj_fetch_md(daos_obj_id_t oid, struct daos_obj_md *md)
{
	/* For predefined object classes, do nothing at here. But for those
	 * customized classes, we need to fetch for the remote OI table.
	 */
	md->omd_id      = oid;
	md->omd_ver     = 0;
	md->omd_padding = 0;
	md->omd_loff    = 0;
	return 0;
}

int
daos_obj_layout_free(struct daos_obj_layout *layout)
{
	int i;

	for (i = 0; i < layout->ol_nr; i++) {
		if (layout->ol_shards[i] != NULL) {
			struct daos_obj_shard *shard;

			shard = layout->ol_shards[i];
			D_FREE(shard);
		}
	}

	D_FREE(layout);

	return 0;
}

int
daos_obj_layout_alloc(struct daos_obj_layout **layout, uint32_t grp_nr,
		      uint32_t grp_size)
{
	int rc = 0;
	int i;

	D_ALLOC(*layout, sizeof(struct daos_obj_layout) +
			 grp_nr * sizeof(struct daos_obj_shard *));
	if (*layout == NULL)
		return -DER_NOMEM;

	(*layout)->ol_nr = grp_nr;
	for (i = 0; i < grp_nr; i++) {
		D_ALLOC((*layout)->ol_shards[i],
			sizeof(struct daos_obj_shard) +
			grp_size * sizeof(struct daos_shard_loc));
		if ((*layout)->ol_shards[i] == NULL)
			D_GOTO(free, rc = -DER_NOMEM);

		(*layout)->ol_shards[i]->os_replica_nr = grp_size;
	}
free:
	if (rc != 0) {
		daos_obj_layout_free(*layout);
		*layout = NULL;
	}

	return rc;
}

int
dc_obj_layout_get(daos_handle_t oh, struct daos_obj_layout **p_layout)
{
	struct daos_obj_layout  *layout = NULL;
	struct dc_object	*obj;
	struct daos_oclass_attr *oc_attr;
	unsigned int		grp_size;
	unsigned int		grp_nr;
	int			rc;
	int			i;
	int			j;
	int			k;

	obj = obj_hdl2ptr(oh);
	if (obj == NULL)
		return -DER_NO_HDL;

	oc_attr = obj_get_oca(obj);
	grp_size = daos_oclass_grp_size(oc_attr);
	grp_nr = daos_oclass_grp_nr(oc_attr, &obj->cob_md);
	if (grp_nr == DAOS_OBJ_GRP_MAX)
		grp_nr = obj->cob_shards_nr / grp_size;

	if (grp_size == DAOS_OBJ_GRP_MAX)
		grp_size = obj->cob_shards_nr;

	rc = daos_obj_layout_alloc(&layout, grp_nr, grp_size);
	if (rc)
		D_GOTO(out, rc);

	for (i = 0, k = 0; i < grp_nr; i++) {
		struct daos_obj_shard *shard;

		shard = layout->ol_shards[i];
		shard->os_replica_nr = grp_size;
		for (j = 0; j < grp_size; j++) {
			struct dc_obj_shard *obj_shard;
			struct pool_target *tgt;

			obj_shard = &obj->cob_shards->do_shards[k++];
			if (obj_shard->do_target_id == -1)
				continue;

			rc = dc_cont_tgt_idx2ptr(obj->cob_coh,
						 obj_shard->do_target_id, &tgt);
			if (rc != 0)
				D_GOTO(out, rc);

			shard->os_shard_loc[j].sd_rank = tgt->ta_comp.co_rank;
			shard->os_shard_loc[j].sd_tgt_idx =
							tgt->ta_comp.co_index;
		}
	}
	*p_layout = layout;
out:
	obj_decref(obj);
	if (rc && layout != NULL)
		daos_obj_layout_free(layout);
	return rc;
}

int
dc_obj_query(tse_task_t *task)
{
	D_ERROR("Unsupported API\n");
	tse_task_complete(task, -DER_NOSYS);
	return 0;
}

int
dc_obj_layout_refresh(daos_handle_t oh)
{
	struct dc_object	*obj;
	int			 rc;

	obj = obj_hdl2ptr(oh);
	if (obj == NULL) {
		D_ERROR("failed by obj_hdl2ptr.\n");
		return -DER_NO_HDL;
	}

	rc = obj_layout_refresh(obj);

	obj_decref(obj);

	return rc;
}

static int
obj_retry_cb(tse_task_t *task, struct dc_object *obj,
	     struct obj_auxi_args *obj_auxi, bool pmap_stale,
	     bool *io_task_reinited)
{
	tse_sched_t	 *sched = tse_task2sched(task);
	tse_task_t	 *pool_task = NULL;
	int		  result = task->dt_result;
	int		  rc;
	bool		  keep_result = false;

	if (pmap_stale) {
		rc = obj_pool_query_task(sched, obj, 0, &pool_task);
		if (rc != 0)
			D_GOTO(err, rc);
	}

	if (obj_auxi->io_retry) {
		if (pool_task != NULL) {
			rc = dc_task_depend(task, 1, &pool_task);
			if (rc != 0) {
				D_ERROR("Failed to add dependency on pool "
					 "query task (%p)\n", pool_task);
				D_GOTO(err, rc);
			}
		}

		rc = dc_task_resched(task);
		if (rc != 0) {
			D_ERROR("Failed to re-init task (%p)\n", task);
			D_GOTO(err, rc);
		}
		*io_task_reinited = true;
	} else if (obj_auxi->spec_shard || obj_auxi->spec_group) {
		/* If the RPC sponsor specifies shard or group, we will NOT
		 * reschedule the IO, but not prevent the pool map refresh.
		 * Restore the original RPC (task) result, the RPC sponsor
		 * will handle that by itself.
		 */
		keep_result = true;
	}

	if (pool_task != NULL)
		/* ignore returned value, error is reported by comp_cb */
		tse_task_schedule(pool_task, obj_auxi->io_retry);

	if (keep_result)
		task->dt_result = result;

	D_DEBUG(DB_IO, "Retrying task=%p/%d for err=%d, io_retry=%d\n",
		task, task->dt_result, result, obj_auxi->io_retry);

	return 0;
err:
	if (pool_task)
		dc_pool_abandon_map_refresh_task(pool_task);

	task->dt_result = result; /* restore the original error */
	obj_auxi->io_retry = 0;
	D_ERROR("Failed to retry task=%p(err=%d), io_retry=%d, rc "DF_RC"\n",
		task, result, obj_auxi->io_retry, DP_RC(rc));
	return rc;
}

static int
recov_task_abort(tse_task_t *task, void *arg)
{
	int	rc = *((int *)arg);

	tse_task_complete(task, rc);
	return 0;
}

static int
recov_task_cb(tse_task_t *task, void *data)
{
	struct obj_auxi_args	*obj_auxi = *((struct obj_auxi_args **)data);
	daos_obj_fetch_t	*fetch_arg = dc_task_get_args(task);
	int			 i;

	if (task->dt_result != -DER_FETCH_AGAIN)
		return 0;

	/* For the case of EC singv overwritten, in degraded fetch data recovery possibly always
	 * hit conflict case and need fetch again. Should update iod_size to avoid endless retry.
	 */
	for (i = 0; i < obj_auxi->reasb_req.orr_iod_nr; i++)
		obj_auxi->reasb_req.orr_uiods[i].iod_size = fetch_arg->iods[i].iod_size;
	return 0;
}

static void
obj_ec_recov_cb(tse_task_t *task, struct dc_object *obj,
		struct obj_auxi_args *obj_auxi, d_iov_t *csum_iov)
{
	struct obj_reasb_req		*reasb_req = &obj_auxi->reasb_req;
	struct obj_ec_fail_info		*fail_info = reasb_req->orr_fail;
	daos_obj_fetch_t		*args = dc_task_get_args(task);
	tse_sched_t			*sched = tse_task2sched(task);
	struct obj_ec_recov_task	*recov_task;
	tse_task_t			*sub_task = NULL;
	daos_handle_t			 coh = obj->cob_coh;
	daos_handle_t			 th = DAOS_HDL_INVAL;
	d_list_t			 task_list;
	uint32_t			 extra_flags, i;
	int				 rc;

	rc = obj_ec_recov_prep(&obj_auxi->reasb_req, obj->cob_md.omd_id,
			       args->iods, args->nr);
	if (rc) {
		D_ERROR("task %p "DF_OID" obj_ec_recov_prep failed "DF_RC"\n",
			task, DP_OID(obj->cob_md.omd_id), DP_RC(rc));
		goto out;
	}

	D_ASSERT(fail_info->efi_recov_ntasks > 0 &&
		 fail_info->efi_recov_tasks != NULL);
	D_INIT_LIST_HEAD(&task_list);
	for (i = 0; i < fail_info->efi_recov_ntasks; i++) {
		recov_task = &fail_info->efi_recov_tasks[i];
		/* Set client hlc as recovery epoch only for the case that
		 * singv recovery without fetch from server ahead - when
		 * some targets un-available.
		 */
		if (recov_task->ert_epoch == DAOS_EPOCH_MAX)
			recov_task->ert_epoch = crt_hlc_get();
		rc = dc_tx_local_open(coh, recov_task->ert_epoch, 0, &th);
		if (rc) {
			D_ERROR("task %p "DF_OID" dc_tx_local_open failed "
				DF_RC"\n", task, DP_OID(obj->cob_md.omd_id),
				DP_RC(rc));
			goto out;
		}
		recov_task->ert_th = th;
		D_DEBUG(DB_REBUILD, DF_C_OID_DKEY" Fetching to recover epoch "DF_X64"\n",
			DP_C_OID_DKEY(obj->cob_md.omd_id, args->dkey), recov_task->ert_epoch);
		extra_flags = DIOF_EC_RECOV;
		if (recov_task->ert_snapshot)
			extra_flags |= DIOF_EC_RECOV_SNAP;
		if (obj_auxi->flags & ORF_FOR_MIGRATION)
			extra_flags |= DIOF_FOR_MIGRATION;
		rc = dc_obj_fetch_task_create(args->oh, th, 0, args->dkey, 1,
					      extra_flags,
					      &recov_task->ert_iod,
					      &recov_task->ert_sgl, NULL,
					      fail_info, csum_iov,
					      NULL, sched, &sub_task);
		if (rc) {
			D_ERROR("task %p "DF_OID" dc_obj_fetch_task_create failed "DF_RC"\n",
				task, DP_OID(obj->cob_md.omd_id), DP_RC(rc));
			goto out;
		}

		tse_task_list_add(sub_task, &task_list);

		rc = tse_task_register_comp_cb(sub_task, recov_task_cb, &obj_auxi,
					       sizeof(obj_auxi));
		if (rc) {
			D_ERROR("task %p "DF_OID" tse_task_register_comp_cb failed "DF_RC"\n",
				task, DP_OID(obj->cob_md.omd_id), DP_RC(rc));
			goto out;
		}

		rc = dc_task_depend(task, 1, &sub_task);
		if (rc) {
			D_ERROR("task %p "DF_OID" dc_task_depend failed "DF_RC"\n",
				task, DP_OID(obj->cob_md.omd_id), DP_RC(rc));
			goto out;
		}
	}

	rc = dc_task_resched(task);
	if (rc != 0) {
		D_ERROR("task %p "DF_OID" dc_task_resched failed "DF_RC"\n",
			task, DP_OID(obj->cob_md.omd_id), DP_RC(rc));
		goto out;
	}

out:
	if (rc == 0) {
		obj_auxi->ec_wait_recov = 1;
		D_DEBUG(DB_IO, "scheduling %d recovery tasks for IO task %p.\n",
			fail_info->efi_recov_ntasks, task);
		tse_task_list_sched(&task_list, false);
	} else {
		task->dt_result = rc;
		tse_task_list_traverse(&task_list, recov_task_abort, &rc);
		D_ERROR("task %p "DF_OID" EC recovery failed "DF_RC"\n",
			task, DP_OID(obj->cob_md.omd_id), DP_RC(rc));
	}
}

/* prepare the bulk handle(s) for obj request */
int
obj_bulk_prep(d_sg_list_t *sgls, unsigned int nr, bool bulk_bind,
	      crt_bulk_perm_t bulk_perm, tse_task_t *task,
	      crt_bulk_t **p_bulks)
{
	crt_bulk_t	*bulks;
	int		 i = 0;
	int		 rc = 0;

	D_ASSERTF(nr >= 1, "invalid nr %d.\n", nr);
	D_ALLOC_ARRAY(bulks, nr);
	if (bulks == NULL)
		D_GOTO(out, rc = -DER_NOMEM);

	/* create bulk handles for sgls */
	for (; sgls != NULL && i < nr; i++) {
		if (sgls[i].sg_iovs != NULL &&
		    sgls[i].sg_iovs[0].iov_buf != NULL) {
			rc = crt_bulk_create(daos_task2ctx(task), &sgls[i],
					     bulk_perm, &bulks[i]);
			if (rc < 0)
				D_GOTO(out, rc);
			if (!bulk_bind)
				continue;
			rc = crt_bulk_bind(bulks[i], daos_task2ctx(task));
			if (rc != 0)
				D_GOTO(out, rc);
		}
	}

out:
	if (rc == 0) {
		*p_bulks = bulks;
	} else {
		int j;

		for (j = 0; j < i; j++)
			crt_bulk_free(bulks[j]);

		D_FREE(bulks);

		D_ERROR("%s failed "DF_RC"\n",
			bulk_perm == CRT_BULK_RO ? "update" : "fetch",
			DP_RC(rc));
	}
	return rc;
}

static void
obj_bulk_fini(struct obj_auxi_args *obj_auxi)
{
	crt_bulk_t	*bulks = obj_auxi->bulks;
	unsigned int	 nr = obj_auxi->iod_nr;
	int		 i;

	if (bulks == NULL)
		return;

	for (i = 0; i < nr; i++)
		if (bulks[i] != CRT_BULK_NULL)
			crt_bulk_free(bulks[i]);

	D_FREE(bulks);
	obj_auxi->bulks = NULL;
}

static int
obj_rw_bulk_prep(struct dc_object *obj, daos_iod_t *iods, d_sg_list_t *sgls,
		 unsigned int nr, bool update, bool bulk_bind,
		 tse_task_t *task, struct obj_auxi_args *obj_auxi)
{
	daos_size_t		sgls_size;
	crt_bulk_perm_t		bulk_perm;
	int			rc = 0;

	if ((obj_auxi->io_retry && !obj_auxi->reasb_req.orr_size_fetched &&
	     obj_auxi->bulks != NULL) || obj_auxi->reasb_req.orr_size_fetch)
		return 0;

	/* inline fetch needs to pack sgls buffer into RPC so uses it to check
	 * if need bulk transferring.
	 */
	sgls_size = daos_sgls_packed_size(sgls, nr, NULL);
	if (sgls_size >= DAOS_BULK_LIMIT || obj_auxi->reasb_req.orr_tgt_nr > 1) {
		bulk_perm = update ? CRT_BULK_RO : CRT_BULK_RW;
		rc = obj_bulk_prep(sgls, nr, bulk_bind, bulk_perm, task,
				   &obj_auxi->bulks);
	}
	obj_auxi->reasb_req.orr_size_fetched = 0;

	return rc;
}

static bool
obj_recx_valid(unsigned int nr, daos_recx_t *recxs, bool update)
{
	struct umem_attr	uma;
	daos_handle_t		bth;
	d_iov_t			key;
	int			idx;
	bool			overlapped;
	struct btr_root		broot = { 0 };
	int			rc;

	if (nr == 0 || recxs == NULL)
		return false;
	if (nr == 1) {
		if (recxs[0].rx_nr == 0)
			return false;
		return true;
	}

	switch (nr) {
	case 2:
		overlapped = DAOS_RECX_PTR_OVERLAP(&recxs[0], &recxs[1]);
		break;

	case 3:
		overlapped = DAOS_RECX_PTR_OVERLAP(&recxs[0], &recxs[1]) ||
			     DAOS_RECX_PTR_OVERLAP(&recxs[0], &recxs[2]) ||
			     DAOS_RECX_PTR_OVERLAP(&recxs[1], &recxs[2]);
		break;

	default:
		/* using a btree to detect overlap when nr >= 4 */
		memset(&uma, 0, sizeof(uma));
		uma.uma_id = UMEM_CLASS_VMEM;
		rc = dbtree_create_inplace(DBTREE_CLASS_RECX,
					   BTR_FEAT_DIRECT_KEY, 8,
					   &uma, &broot, &bth);
		if (rc != 0) {
			D_ERROR("failed to create recx tree: "DF_RC"\n",
				DP_RC(rc));
			return false;
		}

		overlapped = false;
		for (idx = 0; idx < nr; idx++) {
			if (recxs[idx].rx_nr == 0) {
				overlapped = true;
				break;
			}
			d_iov_set(&key, &recxs[idx], sizeof(daos_recx_t));
			rc = dbtree_update(bth, &key, NULL);
			if (rc != 0) {
				overlapped = true;
				break;
			}
		}
		dbtree_destroy(bth, NULL);
		break;
	};

	return !overlapped;
}

static int
obj_req_size_valid(daos_size_t iod_size, daos_size_t sgl_size)
{
	if (iod_size > sgl_size) {
		D_ERROR("invalid req - iod size "DF_U64", sgl size "DF_U64"\n",
			iod_size, sgl_size);
		return -DER_REC2BIG;
	}
	return 0;
}

static int
obj_iod_sgl_valid(daos_obj_id_t oid, unsigned int nr, daos_iod_t *iods,
		  d_sg_list_t *sgls, bool update, bool size_fetch,
		  bool spec_shard)
{
	int i, j;
	int rc;

	if (iods == NULL) {
		if (nr == 0)
			return 0;

		return -DER_INVAL;
	}

	for (i = 0; i < nr; i++) {
		if (iods[i].iod_name.iov_buf == NULL) {
			D_ERROR("Invalid argument of NULL akey\n");
			return -DER_INVAL;
		}
		if (daos_is_akey_uint64(oid) &&
		    iods[i].iod_name.iov_len > sizeof(uint64_t))
			return -DER_INVAL;
		for (j = 0; j < iods[i].iod_nr; j++) {
			if (iods[i].iod_recxs != NULL && (!spec_shard &&
			   (iods[i].iod_recxs[j].rx_idx & PARITY_INDICATOR)
			    != 0)) {
				D_ERROR("Invalid IOD, the bit-63 of rx_idx is "
					"reserved.\n");
				return -DER_INVAL;
			}
		}

		switch (iods[i].iod_type) {
		default:
			D_ERROR("Unknown iod type=%d\n", iods[i].iod_type);
			return -DER_INVAL;

		case DAOS_IOD_NONE:
			if (!iods[i].iod_recxs && iods[i].iod_nr == 0)
				continue;

			D_ERROR("IOD_NONE ignores value iod_nr=%d, recx=%p\n",
				 iods[i].iod_nr, iods[i].iod_recxs);
			return -DER_INVAL;

		case DAOS_IOD_ARRAY:
			if (sgls == NULL) {
				/* size query or punch */
				if (!update || iods[i].iod_size == DAOS_REC_ANY)
					continue;
				D_ERROR("invalid update req with NULL sgl\n");
				return -DER_INVAL;
			}
			if (!size_fetch &&
			    !obj_recx_valid(iods[i].iod_nr, iods[i].iod_recxs,
					    update)) {
				D_ERROR("Invalid recxs update %s\n", update ? "yes" : "no");
				for (j = 0; j < iods[i].iod_nr; j++)
					D_ERROR("%d: "DF_RECX"\n", j,
						DP_RECX(iods[i].iod_recxs[j]));

				return -DER_INVAL;
			}
			if (iods[i].iod_size == DAOS_REC_ANY)
				continue;
			rc = obj_req_size_valid(daos_iods_len(&iods[i], 1),
						daos_sgl_buf_size(&sgls[i]));
			if (rc)
				return rc;
			break;

		case DAOS_IOD_SINGLE:
			if (iods[i].iod_nr != 1) {
				D_ERROR("IOD_SINGLE iod_nr %d != 1\n",
					iods[i].iod_nr);
				return -DER_INVAL;
			}
			if (sgls == NULL) {
				/* size query or punch */
				if (!update || iods[i].iod_size == DAOS_REC_ANY)
					continue;
				D_ERROR("invalid update req with NULL sgl\n");
				return -DER_INVAL;
			}
			if (iods[i].iod_size == DAOS_REC_ANY)
				continue;
			rc = obj_req_size_valid(iods[i].iod_size,
						daos_sgl_buf_size(&sgls[i]));
			if (rc)
				return rc;
			break;
		}
	}

	return 0;
}

static int
check_query_flags(daos_obj_id_t oid, uint32_t flags, daos_key_t *dkey,
		  daos_key_t *akey, daos_recx_t *recx)
{
	if (!(flags & (DAOS_GET_DKEY | DAOS_GET_AKEY | DAOS_GET_RECX))) {
		D_ERROR("Key type or recx not specified in flags.\n");
		return -DER_INVAL;
	}

	if (!(flags & (DAOS_GET_MIN | DAOS_GET_MAX))) {
		D_ERROR("Query type not specified in flags.\n");
		return -DER_INVAL;
	}

	if ((flags & DAOS_GET_MIN) && (flags & DAOS_GET_MAX)) {
		D_ERROR("Invalid Query.\n");
		return -DER_INVAL;
	}

	if (dkey == NULL) {
		D_ERROR("dkey can't be NULL.\n");
		return -DER_INVAL;
	}

	if (akey == NULL && (flags & (DAOS_GET_AKEY | DAOS_GET_RECX))) {
		D_ERROR("akey can't be NULL with query type.\n");
		return -DER_INVAL;
	}

	if (recx == NULL && flags & DAOS_GET_RECX) {
		D_ERROR("recx can't be NULL with query type.\n");
		return -DER_INVAL;
	}

	if (flags & DAOS_GET_DKEY) {
		if (!daos_is_dkey_uint64(oid)) {
			D_ERROR("Can't query non UINT64 typed Dkeys.\n");
			return -DER_INVAL;
		}
		if (dkey->iov_buf_len < sizeof(uint64_t) ||
		    dkey->iov_buf == NULL) {
			D_ERROR("Invalid Dkey iov.\n");
			return -DER_INVAL;
		}
	}

	if (flags & DAOS_GET_AKEY) {
		if (!(daos_is_akey_uint64(oid))) {
			D_ERROR("Can't query non UINT64 typed Akeys.\n");
			return -DER_INVAL;
		}
		if (akey->iov_buf_len < sizeof(uint64_t) ||
		    akey->iov_buf == NULL) {
			D_ERROR("Invalid Akey iov.\n");
			return -DER_INVAL;
		}
	}

	return 0;
}

static inline bool
obj_key_valid(daos_obj_id_t oid, daos_key_t *key, bool check_dkey)
{
	if (check_dkey) {
		if (daos_is_dkey_uint64(oid) &&
		    key->iov_len > sizeof(uint64_t))
			return false;
	} else {
		if (daos_is_akey_uint64(oid) &&
		    key->iov_len > sizeof(uint64_t))
			return false;
	}

	return key != NULL && key->iov_buf != NULL && key->iov_len != 0;
}

/* check if the obj request is valid */
static int
obj_req_valid(tse_task_t *task, void *args, int opc, struct dtx_epoch *epoch,
	      uint32_t *pm_ver, struct dc_object **p_obj)
{
	uint32_t		map_ver = *pm_ver;
	struct obj_auxi_args	*obj_auxi;
	struct dc_object	*obj = NULL;
	daos_handle_t		oh;
	daos_handle_t		th = DAOS_HDL_INVAL;
	int			rc = 0;

	obj_auxi = tse_task_stack_push(task, sizeof(*obj_auxi));

	switch (opc) {
	case DAOS_OBJ_RPC_FETCH: {
		daos_obj_fetch_t	*f_args = args;
		bool			 size_fetch, spec_shard, check_exist;

		spec_shard  = f_args->extra_flags & DIOF_TO_SPEC_SHARD;
		check_exist = f_args->extra_flags & DIOF_CHECK_EXISTENCE;
		size_fetch  = obj_auxi->reasb_req.orr_size_fetch;

		obj = obj_hdl2ptr(f_args->oh);
		if (obj == NULL)
			D_GOTO(out, rc = -DER_NO_HDL);

		if ((!obj_auxi->io_retry && !obj_auxi->req_reasbed) ||
		    size_fetch) {
			if (!obj_key_valid(obj->cob_md.omd_id, f_args->dkey,
					   true) ||
			    (f_args->nr == 0 && !check_exist)) {
				D_ERROR("Invalid fetch parameter.\n");
				D_GOTO(out, rc = -DER_INVAL);
			}

			rc = obj_iod_sgl_valid(obj->cob_md.omd_id, f_args->nr,
					       f_args->iods, f_args->sgls,
					       false, size_fetch, spec_shard);
			if (rc)
				goto out;
		}
		oh = f_args->oh;
		th = f_args->th;
		break;
	}
	case DAOS_OBJ_RPC_UPDATE: {
		daos_obj_update_t	*u_args = args;

		obj = obj_hdl2ptr(u_args->oh);
		if (obj == NULL)
			D_GOTO(out, rc = -DER_NO_HDL);

		if (!obj_auxi->io_retry && !obj_auxi->req_reasbed) {
			if (!obj_key_valid(obj->cob_md.omd_id, u_args->dkey,
					   true) || u_args->nr == 0) {
				D_ERROR("Invalid update parameter.\n");
				D_GOTO(out, rc = -DER_INVAL);
			}

			rc = obj_iod_sgl_valid(obj->cob_md.omd_id, u_args->nr,
					       u_args->iods, u_args->sgls, true,
					       false, false);
			if (rc)
				D_GOTO(out, rc);
		}

		if (daos_handle_is_valid(u_args->th))
			D_GOTO(out_tx, rc = 0);

		oh = u_args->oh;
		th = u_args->th;
		break;
	}
	case DAOS_OBJ_RPC_PUNCH: {
		daos_obj_punch_t *p_args = args;

		obj = obj_hdl2ptr(p_args->oh);
		if (obj == NULL)
			D_GOTO(out, rc = -DER_NO_HDL);

		if (daos_handle_is_valid(p_args->th))
			D_GOTO(out_tx, rc = 0);

		oh = p_args->oh;
		th = p_args->th;
		break;
	}
	case DAOS_OBJ_RPC_PUNCH_DKEYS: {
		daos_obj_punch_t *p_args = args;

		obj = obj_hdl2ptr(p_args->oh);
		if (obj == NULL)
			D_GOTO(out, rc = -DER_NO_HDL);

		if (!obj_key_valid(obj->cob_md.omd_id, p_args->dkey, true)) {
			D_ERROR("invalid punch dkey parameter.\n");
			D_GOTO(out, rc = -DER_INVAL);
		}

		if (daos_handle_is_valid(p_args->th))
			D_GOTO(out_tx, rc = 0);

		oh = p_args->oh;
		th = p_args->th;
		break;
	}

	case DAOS_OBJ_RPC_PUNCH_AKEYS: {
		daos_obj_punch_t *p_args = args;
		int		  i;

		obj = obj_hdl2ptr(p_args->oh);
		if (obj == NULL)
			D_GOTO(out, rc = -DER_NO_HDL);

		if (!obj_key_valid(obj->cob_md.omd_id, p_args->dkey, true) ||
		    p_args->akey_nr == 0) {
			D_ERROR("invalid punch akey parameter.\n");
			D_GOTO(out, rc = -DER_INVAL);
		}

		for (i = 0; i < p_args->akey_nr; i++) {
			if (!obj_key_valid(obj->cob_md.omd_id,
					   &p_args->akeys[i], false)) {
				D_ERROR("invalid punch akeys parameter.\n");
				D_GOTO(out, rc = -DER_INVAL);
			}
		}

		if (daos_handle_is_valid(p_args->th))
			D_GOTO(out_tx, rc = 0);

		oh = p_args->oh;
		th = p_args->th;
		break;
	}

	case DAOS_OBJ_DKEY_RPC_ENUMERATE:
	case DAOS_OBJ_RPC_ENUMERATE:
	case DAOS_OBJ_AKEY_RPC_ENUMERATE:
	case DAOS_OBJ_RECX_RPC_ENUMERATE: {
		daos_obj_list_t	*l_args = args;

		if (!obj_auxi->io_retry) {
			if (l_args->dkey == NULL &&
			    (opc != DAOS_OBJ_DKEY_RPC_ENUMERATE &&
			     opc != DAOS_OBJ_RPC_ENUMERATE)) {
				D_ERROR("No dkey for opc %x\n", opc);
				D_GOTO(out, rc = -DER_INVAL);
			}

			if (l_args->nr == NULL || *l_args->nr == 0) {
				D_ERROR("Invalid API parameter.\n");
				D_GOTO(out, rc = -DER_INVAL);
			}

			if (opc == DAOS_OBJ_RPC_ENUMERATE &&
			    daos_handle_is_valid(l_args->th) &&
			    l_args->eprs != NULL) {
				D_ERROR("mutually exclusive th and eprs "
					"specified for listing objects\n");
				rc = -DER_INVAL;
				goto out;
			}
		}

		obj = obj_hdl2ptr(l_args->oh);
		if (obj == NULL)
			D_GOTO(out, rc = -DER_NO_HDL);

		oh = l_args->oh;
		th = l_args->th;
		break;
	}

	case DAOS_OBJ_RPC_QUERY_KEY: {
		daos_obj_query_key_t	*q_args = args;

		obj = obj_hdl2ptr(q_args->oh);
		if (obj == NULL)
			D_GOTO(out, rc = -DER_NO_HDL);

		rc = check_query_flags(obj->cob_md.omd_id, q_args->flags,
				       q_args->dkey, q_args->akey,
				       q_args->recx);
		if (rc)
			D_GOTO(out, rc);

		th = q_args->th;
		break;
	}
	case DAOS_OBJ_RPC_SYNC: {
		struct daos_obj_sync_args *s_args = args;

		oh = s_args->oh;
		break;
	}
	default:
		D_ERROR("bad opc %d.\n", opc);
		D_GOTO(out, rc = -DER_INVAL);
		break;
	};

	if (obj == NULL) {
		obj = obj_hdl2ptr(oh);
		if (obj == NULL)
			D_GOTO(out, rc = -DER_NO_HDL);
	}

	if (daos_handle_is_valid(th)) {
		if (!obj_is_modification_opc(opc)) {
			rc = dc_tx_hdl2epoch_and_pmv(th, epoch, &map_ver);
			if (rc != 0)
				D_GOTO(out, rc);
		}
	} else {
		dc_io_epoch_set(epoch);
		D_DEBUG(DB_IO, "set fetch epoch "DF_U64"\n", epoch->oe_value);
	}

	if (map_ver == 0) {
		rc = obj_ptr2pm_ver(obj, &map_ver);
		if (rc != 0)
			D_GOTO(out, rc);
	}

	*pm_ver = map_ver;

out_tx:
	D_ASSERT(rc == 0);

	if (p_obj != NULL)
		*p_obj = obj;
	else
		obj_decref(obj);

out:
	if (rc && obj)
		obj_decref(obj);
	tse_task_stack_pop(task, sizeof(*obj_auxi));
	return rc;
}

/* Query the obj request's targets */
static int
obj_req_get_tgts(struct dc_object *obj, int *shard, daos_key_t *dkey,
		 uint64_t dkey_hash, uint8_t *bit_map, uint32_t map_ver,
		 bool to_leader, bool spec_shard, struct obj_auxi_args *obj_auxi)
{
	struct obj_req_tgts	*req_tgts = &obj_auxi->req_tgts;
	enum obj_rpc_opc	opc = obj_auxi->opc;
	uint32_t		shard_idx;
	uint32_t		shard_cnt = 0;
	uint32_t		grp_nr;
	uint32_t		flags = 0;
	int			rc;

	switch (opc) {
	case DAOS_OBJ_RPC_FETCH:
		if (bit_map == NIL_BITMAP) {
			if (spec_shard) {
				D_ASSERT(shard != NULL);

				rc = obj_dkey2grpidx(obj, dkey_hash, map_ver);
				if (rc < 0)
					goto out;

				rc *= obj->cob_grp_size;
				if (*shard < rc ||
				    *shard >= rc + obj->cob_grp_size) {
					D_ERROR("Fetch from invalid shard, "
						"grp size %u, shard cnt %u, "
						"grp idx %u, given shard %u, "
						"dkey hash %lu, dkey "
						DF_KEY"\n",
						obj->cob_grp_size,
						obj->cob_shards_nr,
						rc / obj->cob_grp_size, *shard,
						dkey_hash,
						DP_KEY(dkey));
					D_GOTO(out, rc = -DER_INVAL);
				}

				rc = *shard;
			} else {
				rc = obj_dkey2shard(obj, dkey_hash, map_ver,
						    to_leader,
						    obj_auxi->failed_tgt_list);
				if (rc < 0)
					goto out;
			}
			shard_idx = rc;
			shard_cnt = 1;
		} else {
			rc = obj_dkey2grpmemb(obj, dkey_hash, map_ver,
					      &shard_idx, &shard_cnt);
			if (rc != 0)
				goto out;
		}
		grp_nr = 1;
		flags = OBJ_TGT_FLAG_CLI_DISPATCH;
		break;
	case DAOS_OBJ_RPC_UPDATE:
	case DAOS_OBJ_RPC_PUNCH_DKEYS:
	case DAOS_OBJ_RPC_PUNCH_AKEYS:
		grp_nr = 1;
		rc = obj_dkey2grpmemb(obj, dkey_hash, map_ver, &shard_idx, &shard_cnt);
		if (rc != 0)
			goto out;

		flags = OBJ_TGT_FLAG_FW_LEADER_INFO;
		D_DEBUG(DB_IO, "shard_idx %u shard_cnt %u\n", shard_idx, shard_cnt);
		break;
	case DAOS_OBJ_DKEY_RPC_ENUMERATE:
	case DAOS_OBJ_RPC_ENUMERATE:
	case DAOS_OBJ_AKEY_RPC_ENUMERATE:
	case DAOS_OBJ_RECX_RPC_ENUMERATE:
		shard_cnt = 1;
		grp_nr = 1;
		D_ASSERT(shard != NULL);
		D_ASSERT((int)*shard != -1);
		shard_idx = *shard;
		if (obj_auxi->is_ec_obj) {
			struct daos_oclass_attr	*oca;

			oca = obj_get_oca(obj);
			if (shard_idx % obj_get_grp_size(obj) <
			    obj_ec_data_tgt_nr(oca)) {
				/* Client dispatch for EC recx enumeration */
				flags = OBJ_TGT_FLAG_CLI_DISPATCH;
				if (obj_auxi->spec_shard)
					shard_cnt = 1;
				else
					shard_cnt = obj_ec_data_tgt_nr(oca);
				D_DEBUG(DB_IO, "data shard %d enumeration for "
					DF_OID"\n", shard_cnt,
					DP_OID(obj->cob_md.omd_id));
			}
		}

		req_tgts->ort_shard_tgts = req_tgts->ort_tgts_inline;
		req_tgts->ort_srv_disp = 0;
		rc = obj_shard_tgts_query(obj, map_ver, *shard, 0,
					  req_tgts->ort_shard_tgts, obj_auxi);
		if (rc != 0)
			goto out;
		break;
	case DAOS_OBJ_RPC_SYNC:
	case DAOS_OBJ_RPC_PUNCH:
		obj_ptr2shards(obj, &shard_idx, &shard_cnt, &grp_nr);
		if (opc == DAOS_OBJ_RPC_PUNCH) {
			flags = OBJ_TGT_FLAG_FW_LEADER_INFO;
		} else {
			flags = OBJ_TGT_FLAG_LEADER_ONLY;
			obj_auxi->to_leader = 1;
		}
		break;
	default:
		D_ERROR("bad opc %d.\n", opc);
		rc = -DER_INVAL;
		D_GOTO(out, rc);
	}

	rc = obj_shards_2_fwtgts(obj, map_ver, bit_map, shard_idx,
				 shard_cnt, grp_nr, flags, obj_auxi);
	if (rc != 0) {
		if (rc != -DER_SHARDS_OVERLAP && rc != -DER_TGT_RETRY)
			D_ERROR("opc %d "DF_OID", obj_shards_2_fwtgts failed "
				DF_RC"\n", opc, DP_OID(obj->cob_md.omd_id),
				DP_RC(rc));
		else
			D_DEBUG(DB_IO, "opc %d "DF_OID", obj_shards_2_fwtgts "
				DF_RC"\n", opc, DP_OID(obj->cob_md.omd_id),
				DP_RC(rc));
	}
out:
	return rc;
}

static int
shard_task_abort(tse_task_t *task, void *arg)
{
	int	rc = *((int *)arg);

	tse_task_list_del(task);
	tse_task_decref(task);
	tse_task_complete(task, rc);

	return 0;
}

static void
shard_auxi_set_param(struct shard_auxi_args *shard_arg, uint32_t map_ver,
		     uint32_t shard, uint32_t tgt_id, struct dtx_epoch *epoch,
		     uint16_t ec_tgt_idx)
{
	shard_arg->epoch = *epoch;
	shard_arg->shard = shard;
	shard_arg->target = tgt_id;
	shard_arg->map_ver = map_ver;
	shard_arg->ec_tgt_idx = ec_tgt_idx;
}

struct shard_task_sched_args {
	struct dtx_epoch	tsa_epoch;
	bool			tsa_scheded;
};

static int
shard_task_sched(tse_task_t *task, void *arg)
{
	tse_task_t			*obj_task;
	struct obj_auxi_args		*obj_auxi;
	struct shard_auxi_args		*shard_auxi;
	struct shard_task_sched_args	*sched_arg = arg;
	uint32_t			 target;
	unsigned int			 map_ver;
	int				 rc = 0;

	shard_auxi = tse_task_buf_embedded(task, sizeof(*shard_auxi));
	obj_auxi = shard_auxi->obj_auxi;
	map_ver = obj_auxi->map_ver_req;
	obj_task = obj_auxi->obj_task;
	if (obj_auxi->shards_scheded && !obj_auxi->new_shard_tasks) {
		/* For retried IO, check if the shard's target changed after
		 * pool map query. If match then need not do anything, if
		 * mismatch then need to re-schedule the shard IO on the new
		 * pool map.
		 * Also retry the shard IO if it got retryable error last time.
		 */
		rc = obj_shard2tgtid(shard_auxi->obj, shard_auxi->shard,
				     map_ver, &target);
		if (rc != 0) {
			D_ERROR("shard %d, obj_shard2tgtid failed "DF_RC"\n",
				shard_auxi->shard, DP_RC(rc));
			goto out;
		}
		if (obj_auxi->req_tgts.ort_srv_disp ||
		    obj_retry_error(task->dt_result) ||
		    !dtx_epoch_equal(&sched_arg->tsa_epoch,
				     &shard_auxi->epoch) ||
		    target != shard_auxi->target) {
			D_DEBUG(DB_IO, "shard %d, dt_result %d, target %d @ "
				"map_ver %d, target %d @ last_map_ver %d, "
				"shard task %p to be re-scheduled.\n",
				shard_auxi->shard, task->dt_result, target,
				map_ver, shard_auxi->target,
				shard_auxi->map_ver, task);

			if (!obj_auxi->req_tgts.ort_srv_disp)
				shard_auxi_set_param(shard_auxi, map_ver,
					shard_auxi->shard, target,
					&sched_arg->tsa_epoch,
					shard_auxi->ec_tgt_idx);

			rc = tse_task_register_deps(obj_task, 1, &task);
			if (rc != 0)
				goto out;

			rc = tse_task_reinit(task);
			if (rc != 0)
				goto out;

			sched_arg->tsa_scheded = true;
		}
	} else {
		tse_task_schedule(task, true);
		sched_arg->tsa_scheded = true;
	}

out:
	if (rc != 0)
		tse_task_complete(task, rc);
	return rc;
}

static void
obj_shard_task_sched(struct obj_auxi_args *obj_auxi, struct dtx_epoch *epoch)
{
	struct shard_task_sched_args	sched_arg;

	D_ASSERT(!d_list_empty(&obj_auxi->shard_task_head));
	sched_arg.tsa_scheded = false;
	sched_arg.tsa_epoch = *epoch;
	tse_task_list_traverse(&obj_auxi->shard_task_head, shard_task_sched,
			       &sched_arg);
	/* It is possible that the IO retried by stale pm version found, but
	 * the IO involved shards' targets not changed. No any shard task
	 * re-scheduled for this case, can complete the obj IO task.
	 */
	obj_auxi->shards_scheded = 1;
	if (sched_arg.tsa_scheded == false)
		tse_task_complete(obj_auxi->obj_task, 0);
}

static struct shard_auxi_args *
obj_embedded_shard_arg(struct obj_auxi_args *obj_auxi)
{
	switch (obj_auxi->opc) {
	case DAOS_OBJ_RPC_UPDATE:
	case DAOS_OBJ_RPC_FETCH:
		return &obj_auxi->rw_args.auxi;
	case DAOS_OBJ_RPC_PUNCH:
	case DAOS_OBJ_RPC_PUNCH_DKEYS:
	case DAOS_OBJ_RPC_PUNCH_AKEYS:
		return &obj_auxi->p_args.pa_auxi;
	case DAOS_OBJ_DKEY_RPC_ENUMERATE:
	case DAOS_OBJ_RPC_ENUMERATE:
	case DAOS_OBJ_AKEY_RPC_ENUMERATE:
	case DAOS_OBJ_RECX_RPC_ENUMERATE:
		return &obj_auxi->l_args.la_auxi;
	case DAOS_OBJ_RPC_SYNC:
		return &obj_auxi->s_args.sa_auxi;
	case DAOS_OBJ_RPC_QUERY_KEY:
		/*
		 * called from obj_comp_cb_internal() and
		 * checked in obj_shard_comp_cb() correctly
		 */
		return NULL;
	default:
		D_ERROR("bad opc %d.\n", obj_auxi->opc);
		return NULL;
	};
}

static int
shard_io(tse_task_t *task, struct shard_auxi_args *shard_auxi)
{
	struct dc_object		*obj = shard_auxi->obj;
	struct obj_auxi_args		*obj_auxi = shard_auxi->obj_auxi;
	struct dc_obj_shard		*obj_shard;
	struct obj_req_tgts		*req_tgts;
	struct daos_shard_tgt		*fw_shard_tgts;
	uint32_t			 fw_cnt;
	int				 rc;

	D_ASSERT(obj != NULL);
	rc = obj_shard_open(obj, shard_auxi->shard, shard_auxi->map_ver,
			    &obj_shard);
	if (rc != 0) {
		D_ERROR(DF_OID" shard %u open: %d\n",
			DP_OID(obj->cob_md.omd_id), shard_auxi->shard, rc);
		tse_task_complete(task, rc);
		return rc;
	}

	shard_auxi->flags = shard_auxi->obj_auxi->flags;
	req_tgts = &shard_auxi->obj_auxi->req_tgts;
	D_ASSERT(shard_auxi->grp_idx < req_tgts->ort_grp_nr);

	if (req_tgts->ort_srv_disp) {
		fw_shard_tgts = req_tgts->ort_shard_tgts +
				shard_auxi->grp_idx * req_tgts->ort_grp_size;
		fw_cnt = req_tgts->ort_grp_size;
		if (!(obj_auxi->flags & ORF_CONTAIN_LEADER)) {
			fw_shard_tgts++;
			fw_cnt--;
		}
	} else {
		fw_shard_tgts = NULL;
		fw_cnt = 0;
	}

	rc = shard_auxi->shard_io_cb(obj_shard, obj_auxi->opc, shard_auxi,
				     fw_shard_tgts, fw_cnt, task);
	obj_shard_close(obj_shard);

	return rc;
}

static int
shard_io_task(tse_task_t *task)
{
	struct shard_auxi_args	*shard_auxi;
	daos_handle_t		 th;
	int			 rc;

	shard_auxi = tse_task_buf_embedded(task, sizeof(*shard_auxi));

	/*
	 * If this task belongs to a TX, and if the epoch we got earlier
	 * doesn't contain a "chosen" TX epoch, then we may need to reinit the
	 * task. (See dc_tx_get_epoch.) Because tse_task_reinit is less
	 * practical in the middle of a task, we do it here at the beginning of
	 * shard_io_task.
	 */
	th = shard_auxi->obj_auxi->th;
	if (daos_handle_is_valid(th) && !dtx_epoch_chosen(&shard_auxi->epoch)) {
		rc = dc_tx_get_epoch(task, th, &shard_auxi->epoch);
		if (rc < 0) {
			tse_task_complete(task, rc);
			return rc;
		}
		if (rc == DC_TX_GE_REINIT)
			return tse_task_reinit(task);
	}

	return shard_io(task, shard_auxi);
}

typedef int (*shard_io_prep_cb_t)(struct shard_auxi_args *shard_auxi,
				  struct dc_object *obj,
				  struct obj_auxi_args *obj_auxi,
				  uint64_t dkey_hash, uint32_t grp_idx);

struct shard_task_reset_arg {
	struct obj_req_tgts	*req_tgts;
	struct dtx_epoch	epoch;
	int			index;
};

static int
shard_task_reset_param(tse_task_t *shard_task, void *arg)
{
	struct shard_task_reset_arg	*reset_arg = arg;
	struct obj_req_tgts		*req_tgts = reset_arg->req_tgts;
	struct obj_auxi_args		*obj_auxi;
	struct shard_auxi_args		*shard_arg;
	struct daos_shard_tgt		*tgt;

	shard_arg = tse_task_buf_embedded(shard_task, sizeof(*shard_arg));
	D_ASSERT(shard_arg->grp_idx < req_tgts->ort_grp_nr);
	obj_auxi = container_of(req_tgts, struct obj_auxi_args, req_tgts);
	if (req_tgts->ort_srv_disp) {
		tgt = req_tgts->ort_shard_tgts +
			     shard_arg->grp_idx * req_tgts->ort_grp_size;
	} else {
		tgt = req_tgts->ort_shard_tgts + reset_arg->index;
		reset_arg->index++;
	}
	shard_arg->start_shard = req_tgts->ort_start_shard;
	shard_auxi_set_param(shard_arg, obj_auxi->map_ver_req,
			     tgt->st_shard, tgt->st_tgt_id,
			     &reset_arg->epoch, tgt->st_ec_tgt);
	return 0;
}

static int
obj_req_fanout(struct dc_object *obj, struct obj_auxi_args *obj_auxi,
	       uint64_t dkey_hash, uint32_t map_ver, struct dtx_epoch *epoch,
	       shard_io_prep_cb_t io_prep_cb, shard_io_cb_t io_cb,
	       tse_task_t *obj_task)
{
	struct obj_req_tgts	*req_tgts = &obj_auxi->req_tgts;
	d_list_t		*task_list = &obj_auxi->shard_task_head;
	tse_task_t		*shard_task;
	struct shard_auxi_args	*shard_auxi;
	struct daos_shard_tgt	*tgt;
	uint32_t		 i, tgts_nr;
	bool			 require_shard_task = false;
	int			 rc = 0;

	tgt = req_tgts->ort_shard_tgts;
	tgts_nr = req_tgts->ort_srv_disp ? req_tgts->ort_grp_nr :
		  req_tgts->ort_grp_nr * req_tgts->ort_grp_size;

	/* See shard_io_task. */
	if (daos_handle_is_valid(obj_auxi->th) && !dtx_epoch_chosen(epoch))
		require_shard_task = true;

	/* for retried obj IO, reuse the previous shard tasks and resched it */
	if (obj_auxi->io_retry) {
		switch (obj_auxi->opc) {
		case DAOS_OBJ_RPC_FETCH:
		case DAOS_OBJ_RPC_UPDATE:
		case DAOS_OBJ_RPC_ENUMERATE:
		case DAOS_OBJ_DKEY_RPC_ENUMERATE:
		case DAOS_OBJ_AKEY_RPC_ENUMERATE:
		case DAOS_OBJ_RECX_RPC_ENUMERATE:
		case DAOS_OBJ_RPC_PUNCH:
		case DAOS_OBJ_RPC_PUNCH_DKEYS:
		case DAOS_OBJ_RPC_PUNCH_AKEYS:
			/* For distributed transaction, check whether TX pool
			 * map is stale or not, if stale, restart the TX.
			 */
			if (daos_handle_is_valid(obj_auxi->th)) {
				rc = dc_tx_check_pmv(obj_auxi->th);
				if (rc != 0)
					goto out_task;
			}
			break;
		default:
			break;
		}
	}

	/* for retried obj IO, reuse the previous shard tasks and resched it */
	if (obj_auxi->io_retry && obj_auxi->args_initialized &&
	    !obj_auxi->new_shard_tasks) {
		/* We mark the RPC as RESEND although @io_retry does not
		 * guarantee that the RPC has ever been sent. It may cause
		 * some overhead on server side, but no correctness issues.
		 *
		 * On the other hand, the client may resend the RPC to new
		 * shard if leader switched. That is why the resend logic
		 * is handled at object layer rather than shard layer.
		 */
		obj_auxi->flags |= ORF_RESEND;

		/* if with shard task list, reuse it and re-schedule */
		if (!d_list_empty(task_list)) {
			struct shard_task_reset_arg reset_arg;

			reset_arg.req_tgts = req_tgts;
			reset_arg.epoch = *epoch;
			reset_arg.index = 0;
			/* For srv dispatch, the task_list non-empty is only for
			 * obj punch that with multiple RDG that each with a
			 * leader. Here reset the header for the shard task.
			 */
			if (req_tgts->ort_srv_disp || obj_auxi->reset_param)
				tse_task_list_traverse(task_list,
					shard_task_reset_param, &reset_arg);
			goto task_sched;
		} else if (require_shard_task) {
			/*
			 * The absence of shard tasks indicates that the epoch
			 * was already chosen in the previous attempt. In this
			 * attempt, since an epoch has not been chosen yet, the
			 * TX must have been restarted between the two
			 * attempts. This operation, therefore, is no longer
			 * relevant for the restarted TX.
			 *
			 * This is only a temporary workaround; we will prevent
			 * this case from happening in the first place, by
			 * aborting and waiting for associated operations when
			 * restarting a TX.
			 */
			return -DER_OP_CANCELED;
		} else {
			D_ASSERT(tgts_nr == 1);
			shard_auxi = obj_embedded_shard_arg(obj_auxi);
			D_ASSERT(shard_auxi != NULL);
			shard_auxi_set_param(shard_auxi, map_ver, tgt->st_shard,
					     tgt->st_tgt_id, epoch,
					     tgt->st_ec_tgt);
			shard_auxi->start_shard = req_tgts->ort_start_shard;
			shard_auxi->shard_io_cb = io_cb;
			rc = shard_io(obj_task, shard_auxi);
			return rc;
		}
	}

	/* if with only one target, need not to create separate shard task */
	if (tgts_nr == 1 && !require_shard_task) {
		shard_auxi = obj_embedded_shard_arg(obj_auxi);
		D_ASSERT(shard_auxi != NULL);
		shard_auxi_set_param(shard_auxi, map_ver, tgt->st_shard,
				     tgt->st_tgt_id, epoch, tgt->st_ec_tgt);
		shard_auxi->grp_idx = 0;
		shard_auxi->start_shard = req_tgts->ort_start_shard;
		shard_auxi->obj = obj;
		shard_auxi->obj_auxi = obj_auxi;
		shard_auxi->shard_io_cb = io_cb;
		rc = io_prep_cb(shard_auxi, obj, obj_auxi, dkey_hash,
				shard_auxi->grp_idx);
		if (rc)
			goto out_task;

		obj_auxi->args_initialized = 1;

		/* for fail case the obj_task will be completed in shard_io() */
		rc = shard_io(obj_task, shard_auxi);
		return rc;
	}

	D_ASSERT(d_list_empty(task_list));

	/* for multi-targets, schedule it by tse sub-shard-tasks */
	for (i = 0; i < tgts_nr; i++) {
		rc = tse_task_create(shard_io_task, tse_task2sched(obj_task),
				     NULL, &shard_task);
		if (rc != 0)
			goto out_task;

		shard_auxi = tse_task_buf_embedded(shard_task,
						   sizeof(*shard_auxi));
		shard_auxi_set_param(shard_auxi, map_ver, tgt->st_shard,
				     tgt->st_tgt_id, epoch, tgt->st_ec_tgt);
		shard_auxi->grp_idx = req_tgts->ort_srv_disp ? i :
				      (i / req_tgts->ort_grp_size);
		shard_auxi->start_shard = req_tgts->ort_start_shard;
		shard_auxi->obj = obj;
		shard_auxi->obj_auxi = obj_auxi;
		shard_auxi->shard_io_cb = io_cb;
		rc = io_prep_cb(shard_auxi, obj, obj_auxi, dkey_hash,
				shard_auxi->grp_idx);
		if (rc) {
			tse_task_complete(shard_task, rc);
			goto out_task;
		}

		rc = tse_task_register_deps(obj_task, 1, &shard_task);
		if (rc != 0) {
			tse_task_complete(shard_task, rc);
			goto out_task;
		}
		/* decref and delete from head at shard_task_remove */
		tse_task_addref(shard_task);
		tse_task_list_add(shard_task, task_list);
		if (req_tgts->ort_srv_disp)
			tgt += req_tgts->ort_grp_size;
		else
			tgt++;
	}

	obj_auxi->args_initialized = 1;

task_sched:
	obj_shard_task_sched(obj_auxi, epoch);
	return 0;

out_task:
	if (!d_list_empty(task_list)) {
		D_ASSERTF(!obj_retry_error(rc), "unexpected ret "DF_RC"\n",
			DP_RC(rc));

		tse_task_list_traverse(task_list, shard_task_abort, &rc);
	}

	tse_task_complete(obj_task, rc);

	return rc;
}

static int
shard_task_remove(tse_task_t *task, void *arg)
{
	tse_task_list_del(task);
	tse_task_decref(task);
	return 0;
}

static void
shard_task_list_init(struct obj_auxi_args *auxi)
{
	if (auxi->io_retry == 0)
		D_INIT_LIST_HEAD(&auxi->shard_task_head);
}

static void
obj_rw_csum_destroy(const struct dc_object *obj, struct obj_auxi_args *obj_auxi)
{
	struct daos_csummer	*csummer = dc_cont_hdl2csummer(obj->cob_coh);

	if (!daos_csummer_initialized(csummer))
		return;
	daos_csummer_free_ci(csummer, &obj_auxi->rw_args.dkey_csum);
	daos_csummer_free_ic(csummer, &obj_auxi->rw_args.iod_csums);
}

static void
obj_shard_list_fini(daos_obj_list_t *obj_args, struct shard_list_args *shard_arg)
{
	if (shard_arg->la_sgl && shard_arg->la_sgl != obj_args->sgl) {
		d_sgl_fini(shard_arg->la_sgl, false);
		D_FREE(shard_arg->la_sgl);
		shard_arg->la_sgl = NULL;
	}

	if (shard_arg->la_akey_anchor &&
	    shard_arg->la_akey_anchor != obj_args->akey_anchor) {
		D_FREE(shard_arg->la_akey_anchor);
		shard_arg->la_akey_anchor = NULL;
	}

	if (shard_arg->la_dkey_anchor &&
	    shard_arg->la_dkey_anchor != obj_args->dkey_anchor) {
		D_FREE(shard_arg->la_dkey_anchor);
		shard_arg->la_dkey_anchor = NULL;
	}

	if (shard_arg->la_anchor &&
	    shard_arg->la_anchor != obj_args->anchor) {
		D_FREE(shard_arg->la_anchor);
		shard_arg->la_anchor = NULL;
	}

	shard_arg->la_kds = NULL;
	shard_arg->la_recxs = NULL;
}

static int
shard_list_task_fini(tse_task_t *task, void *arg)
{
	struct obj_auxi_args	*obj_auxi = arg;
	daos_obj_list_t		*obj_arg;
	struct shard_auxi_args	*shard_auxi;
	struct shard_list_args	*shard_arg;

	obj_arg = dc_task_get_args(obj_auxi->obj_task);
	shard_auxi = tse_task_buf_embedded(task, sizeof(*shard_auxi));
	shard_arg = container_of(shard_auxi, struct shard_list_args, la_auxi);

	obj_shard_list_fini(obj_arg, shard_arg);
	return 0;
}

static void
obj_auxi_list_fini(struct obj_auxi_args *obj_auxi)
{
	tse_task_list_traverse(&obj_auxi->shard_task_head,
			       shard_list_task_fini, obj_auxi);
}

struct comp_iter_arg {
	d_list_t	merge_list;
	int		merge_nr;
	daos_off_t	merge_sgl_off;
	bool		retry;
};

static int
merge_recx_insert(d_list_t *prev, uint64_t offset, uint64_t size, daos_epoch_t eph)
{
	struct obj_auxi_list_recx *new;

	D_ALLOC_PTR(new);
	if (new == NULL)
		return -DER_NOMEM;

	new->recx.rx_idx = offset;
	new->recx.rx_nr = size;
	new->recx_eph = eph;
	D_INIT_LIST_HEAD(&new->recx_list);
	d_list_add(&new->recx_list, prev);
	return 0;
}

int
merge_recx(d_list_t *head, uint64_t offset, uint64_t size, daos_epoch_t eph)
{
	struct obj_auxi_list_recx	*recx;
	struct obj_auxi_list_recx	*new_recx = NULL;
	struct obj_auxi_list_recx	*tmp;
	struct obj_auxi_list_recx	*prev = NULL;
	bool				inserted = false;
	daos_off_t			end = offset + size;
	int				rc = 0;

	d_list_for_each_entry_safe(recx, tmp, head, recx_list) {
		daos_off_t recx_start = recx->recx.rx_idx;
		daos_off_t recx_end = recx->recx.rx_idx + recx->recx.rx_nr;
		daos_epoch_t recx_eph = recx->recx_eph;

		D_DEBUG(DB_TRACE, "current "DF_U64"/"DF_U64" "DF_X64"\n",
			recx_start, recx_end, recx_eph);
		if (end < recx_start) {
			if (!inserted) {
				rc = merge_recx_insert(prev == NULL ?
						       head : &prev->recx_list,
						       offset, size, eph);
				inserted = true;
			}
			break;
		}

		/* merge with current recx, and try to merge with next recxs */
		if (max(recx_start, offset) <= min(recx_end, end)) {
			if (new_recx == NULL) {
				new_recx = recx;
				new_recx->recx_eph = max(eph, new_recx->recx_eph);
			}

			new_recx->recx.rx_idx = min(recx_start, offset);
			new_recx->recx.rx_nr = max(recx_end, end) -
					       new_recx->recx.rx_idx;

			new_recx->recx_eph = max(recx_eph, new_recx->recx_eph);

			D_DEBUG(DB_TRACE, "new "DF_U64"/"DF_U64" "DF_U64"\n",
				new_recx->recx.rx_idx, new_recx->recx.rx_nr,
				new_recx->recx_eph);
			offset = new_recx->recx.rx_idx;
			end = offset + new_recx->recx.rx_nr;
			D_DEBUG(DB_TRACE, "offset "DF_U64"/"DF_U64"\n", offset, end);
			inserted = true;
			if (recx != new_recx) {
				d_list_del(&recx->recx_list);
				D_FREE(recx);
			}
		}
		prev = recx;
	}

	if (!inserted)
		rc = merge_recx_insert(prev == NULL ? head : &prev->recx_list,
				       offset, size, eph);

	return rc;
}

static void
obj_recx_parity_to_daos(struct daos_oclass_attr *oca, daos_recx_t *recx)
{
	uint64_t cur_off = recx->rx_idx & ~PARITY_INDICATOR;

	D_ASSERT(recx->rx_idx % obj_ec_cell_rec_nr(oca) == 0);
	D_ASSERT(recx->rx_nr % obj_ec_cell_rec_nr(oca) == 0);
	recx->rx_idx = obj_ec_idx_parity2daos(cur_off,
					      obj_ec_cell_rec_nr(oca),
					      obj_ec_stripe_rec_nr(oca));
	recx->rx_nr *= obj_ec_data_tgt_nr(oca);
}

static int
obj_ec_recxs_convert(d_list_t *merge_list, daos_recx_t *recx,
		     struct shard_auxi_args *shard_auxi)
{
	struct daos_oclass_attr	*oca;
	uint64_t		total_size = recx->rx_nr;
	uint64_t		cur_off = recx->rx_idx & ~PARITY_INDICATOR;
	uint32_t		shard;
	int			rc = 0;
	int			cell_nr;
	int			stripe_nr;

	oca = obj_get_oca(shard_auxi->obj);
	/* Normally the enumeration is sent to the parity node */
	/* convert the parity off to daos off */
	if (recx->rx_idx & PARITY_INDICATOR) {
		obj_recx_parity_to_daos(oca, recx);
		return 0;
	}

	if (merge_list == NULL)
		return 0;

	cell_nr = obj_ec_cell_rec_nr(oca);
	stripe_nr = obj_ec_stripe_rec_nr(oca);
	shard = shard_auxi->shard % obj_ec_tgt_nr(oca);
	/* If all parity nodes are down(degraded mode), then
	 * the enumeration is sent to all data nodes.
	 */
	while (total_size > 0) {
		uint64_t daos_off;
		uint64_t data_size;

		daos_off = obj_ec_idx_vos2daos(cur_off, stripe_nr, cell_nr, shard);
		data_size = min(roundup(cur_off + 1, cell_nr) - cur_off,
				total_size);
		rc = merge_recx(merge_list, daos_off, data_size, 0);
		if (rc)
			break;
		D_DEBUG(DB_IO, "total "DF_U64" merge "DF_U64"/"DF_U64"\n",
			total_size, daos_off, data_size);
		total_size -= data_size;
		cur_off += data_size;
	}
	return rc;
}

static int
obj_shard_list_recx_cb(struct shard_auxi_args *shard_auxi,
		       struct obj_auxi_args *obj_auxi, void *arg)
{
	struct comp_iter_arg	*iter_arg = arg;
	struct shard_list_args	*shard_arg;
	int i;

	shard_arg = container_of(shard_auxi, struct shard_list_args, la_auxi);
	/* convert recxs for EC object*/
	for (i = 0; i < shard_arg->la_nr; i++) {
		int rc;

		rc = obj_ec_recxs_convert(&iter_arg->merge_list,
					  &shard_arg->la_recxs[i],
					  shard_auxi);
		if (rc) {
			if (obj_auxi->obj_task->dt_result == 0)
				obj_auxi->obj_task->dt_result = rc;
			D_ERROR(DF_OID" recx convert failed: %d\n",
				DP_OID(obj_auxi->obj->cob_md.omd_id), rc);
			return rc;
		}
	}

	return 0;
}

static int
obj_enum_shard_process_cb(daos_key_desc_t *kds, void *ptr,
			  unsigned int size, void *arg)
{
	struct obj_enum_rec	*rec = ptr;
	struct shard_auxi_args	*shard_auxi = arg;
	int			rc;

	D_ASSERT(size >= sizeof(struct obj_enum_rec));

	rc = obj_ec_recxs_convert(NULL, &rec->rec_recx, shard_auxi);
	if (rc)
		return rc;

	return rc;
}

static int
obj_shard_list_obj_cb(struct shard_auxi_args *shard_auxi,
		      struct obj_auxi_args *obj_auxi, void *arg)
{
	struct comp_iter_arg	*iter_arg = arg;
	struct shard_list_args	*shard_arg;
	daos_obj_list_t		*obj_arg = dc_task_get_args(obj_auxi->obj_task);
	char			*ptr = obj_arg->sgl->sg_iovs[0].iov_buf;
	daos_key_desc_t		*kds = obj_arg->kds;
	int			rc;

	shard_arg = container_of(shard_auxi, struct shard_list_args, la_auxi);
	rc = obj_enum_iterate(shard_arg->la_kds, shard_arg->la_sgl,
			      shard_arg->la_nr, OBJ_ITER_RECX,
			      obj_enum_shard_process_cb, shard_auxi);
	ptr += iter_arg->merge_sgl_off;
	if (ptr != shard_arg->la_sgl->sg_iovs[0].iov_buf)
		memmove(ptr, shard_arg->la_sgl->sg_iovs[0].iov_buf,
			shard_arg->la_sgl->sg_iovs[0].iov_len);
	obj_arg->sgl->sg_iovs[0].iov_len +=
			shard_arg->la_sgl->sg_iovs[0].iov_len;
	iter_arg->merge_sgl_off += shard_arg->la_sgl->sg_iovs[0].iov_len;

	kds += iter_arg->merge_nr;
	if (kds != shard_arg->la_kds) {
		int i;

		for (i = 0; i < shard_arg->la_nr; i++)
			kds[i] = shard_arg->la_kds[i];
	}
	iter_arg->merge_nr += shard_arg->la_nr;

	D_DEBUG(DB_TRACE, "merge_nr %d/"DF_U64"\n", iter_arg->merge_nr,
		obj_arg->sgl->sg_iovs[0].iov_len);
	return rc;
}

static int
merge_key(d_list_t *head, char *key, int key_size)
{
	struct obj_auxi_list_key *key_one;

	d_list_for_each_entry(key_one, head, key_list) {
		if (key_size == key_one->key.iov_len &&
		    strncmp(key_one->key.iov_buf, key, key_size) == 0) {
			return 0;
		}
	}

	D_ALLOC_PTR(key_one);
	if (key_one == NULL)
		return -DER_NOMEM;

	D_ALLOC(key_one->key.iov_buf, key_size);
	if (key_one->key.iov_buf == NULL) {
		D_FREE(key_one);
		return -DER_NOMEM;
	}

	memcpy(key_one->key.iov_buf, key, key_size);
	key_one->key.iov_buf_len = key_size;
	key_one->key.iov_len = key_size;
	D_INIT_LIST_HEAD(&key_one->key_list);
	d_list_add_tail(&key_one->key_list, head);
	return 0;
}

static int
obj_shard_list_key_cb(struct shard_auxi_args *shard_auxi,
		      struct obj_auxi_args *obj_auxi, void *arg)
{
	struct shard_list_args  *shard_arg;
	struct comp_iter_arg	*iter_arg = arg;
	d_sg_list_t		*sgl;
	d_iov_t			*iov;
	int			sgl_off = 0;
	int			iov_off = 0;
	int			i;

	shard_arg = container_of(shard_auxi, struct shard_list_args, la_auxi);
	/* If there are several shards do listing all together, then
	 * let's merge the key to get rid of duplicate keys from different
	 * shards.
	 */
	sgl = shard_arg->la_sgl;
	iov = &sgl->sg_iovs[sgl_off];
	for (i = 0; i < shard_arg->la_nr; i++) {
		int key_size = shard_arg->la_kds[i].kd_key_len;
		bool alloc_key = false;
		char *key = NULL;
		int rc;

		if (key_size <= (iov->iov_len - iov_off)) {
			key = (char *)iov->iov_buf + iov_off;
			iov_off += key_size;
			if (iov_off == iov->iov_len - 1) {
				iov_off = 0;
				iov = &sgl->sg_iovs[++sgl_off];
			}
		} else {
			int left = key_size;

			D_ALLOC(key, key_size);
			if (key == NULL)
				return -DER_NOMEM;

			alloc_key = true;
			while (left > 0) {
				int copy_size = min(left,
						    iov->iov_len - iov_off);
				char *ptr = (char *)iov->iov_buf + iov_off;

				memcpy(key, ptr, copy_size);
				iov_off += copy_size;
				key += copy_size;
				left -= copy_size;
				if (iov_off == iov->iov_len - 1) {
					iov_off = 0;
					iov = &sgl->sg_iovs[++sgl_off];
				}
			}
		}

		rc = merge_key(&iter_arg->merge_list, key, key_size);
		/* free key first regardless of rc */
		if (alloc_key)
			D_FREE(key);
		if (rc)
			return rc;
	}

	return 0;
}

static int
obj_shard_list_comp_cb(struct shard_auxi_args *shard_auxi,
		       struct obj_auxi_args *obj_auxi, void *cb_arg)
{
	struct comp_iter_arg	*iter_arg = cb_arg;
	struct shard_list_args	*shard_arg;
	int			rc = 0;

	shard_arg = container_of(shard_auxi, struct shard_list_args, la_auxi);
	if (obj_auxi->req_tgts.ort_grp_size == 1) {
		iter_arg->merge_nr = shard_arg->la_nr;
		return 0;
	}

	switch (obj_auxi->opc) {
	case DAOS_OBJ_DKEY_RPC_ENUMERATE:
	case DAOS_OBJ_AKEY_RPC_ENUMERATE:
		rc = obj_shard_list_key_cb(shard_auxi, obj_auxi, cb_arg);
		break;
	case DAOS_OBJ_RECX_RPC_ENUMERATE:
		rc = obj_shard_list_recx_cb(shard_auxi, obj_auxi, cb_arg);
		break;
	case DAOS_OBJ_RPC_ENUMERATE:
		rc = obj_shard_list_obj_cb(shard_auxi, obj_auxi, cb_arg);
		break;
	default:
		D_ASSERTF(0, "opc is %d\n", obj_auxi->opc);
	}

	return rc;
}

static int
obj_shard_comp_cb(struct shard_auxi_args *shard_auxi,
		  struct obj_auxi_args *obj_auxi, void *cb_arg)
{
	struct comp_iter_arg	*iter_arg = cb_arg;
	tse_task_t		*task = obj_auxi->obj_task;
	int			ret = task->dt_result;

	if (shard_auxi == NULL) {
		iter_arg->retry = false;
		return ret;
	}

	/*
	 * Check shard IO task's completion status:
	 * 1) if succeed just stores the highest replied pm version.
	 * 2) if any shard failed, store it in obj_auxi->result, the
	 *    un-retryable error with higher priority.
	 */
	if (ret == 0) {
		if (obj_auxi->map_ver_reply < shard_auxi->map_ver)
			obj_auxi->map_ver_reply = shard_auxi->map_ver;
	} else if (obj_retry_error(ret)) {
		D_DEBUG(DB_IO, "shard %d ret %d.\n", shard_auxi->shard, ret);
		if (obj_auxi->result == 0)
			obj_auxi->result = ret;
	} else if (ret == -DER_TGT_RETRY) {
		/* some special handing for DER_TGT_RETRY, as we use that errno for
		 * some retry cases.
		 */
		if (obj_auxi->result == 0 || obj_retry_error(obj_auxi->result))
			obj_auxi->result = ret;
	} else {
		/* for un-retryable failure, set the err to whole obj IO */
		D_DEBUG(DB_IO, "shard %d ret %d.\n", shard_auxi->shard, ret);
		obj_auxi->result = ret;
	}

	if (ret) {
		if (ret == -DER_NONEXIST && obj_is_fetch_opc(obj_auxi->opc)) {
<<<<<<< HEAD
			/** Fetch should never return -DER_NONEXIST unless it's
			 * a conditional operation.  Otherwise, it always
			 * returns 0.
			 */
			D_DEBUG(DB_IO, "Fetch returned -DER_NONEXIST, no retry on conditional\n");
=======
			/** Conditional fetch returns -DER_NONEXIST if the key doesn't exist. We
			 *  do not want to try another replica in this case.
			 */
>>>>>>> 4c781fe0
			iter_arg->retry = false;
		} else if (ret != -DER_REC2BIG && !obj_retry_error(ret) &&
			   !obj_is_modification_opc(obj_auxi->opc) &&
			   !obj_auxi->is_ec_obj && !obj_auxi->spec_shard &&
			   !obj_auxi->spec_group && !obj_auxi->to_leader &&
<<<<<<< HEAD
			   ret != -DER_TX_RESTART &&
			   !DAOS_FAIL_CHECK(DAOS_DTX_NO_RETRY)) {
=======
			   ret != -DER_TX_RESTART && !DAOS_FAIL_CHECK(DAOS_DTX_NO_RETRY)) {
>>>>>>> 4c781fe0
			int new_tgt;

			/* Check if there are other replicas available to
			 * fulfill the request
			 */
			obj_auxi_add_failed_tgt(obj_auxi, shard_auxi->target);
			new_tgt = obj_shard_find_replica(obj_auxi->obj,
						 shard_auxi->target,
						 obj_auxi->failed_tgt_list);
			if (new_tgt >= 0) {
				D_DEBUG(DB_IO, "failed %d %u --> %u\n",
					ret, shard_auxi->target, new_tgt);
			} else {
				iter_arg->retry = false;
				D_DEBUG(DB_IO, "failed %d no replica %d"
					" new_tgt %d\n", ret,
					shard_auxi->target, new_tgt);
			}
		} else {
			if (ret == -DER_KEY2BIG && obj_is_enum_opc(obj_auxi->opc)) {
				daos_obj_list_t		*obj_arg;
				struct shard_list_args	*shard_arg;

				/* For KEY2BIG case, kds[0] from obj_arg will store the required KDS
				 * size, so let's copy it from shard to object kds.
				 */
				obj_arg = dc_task_get_args(obj_auxi->obj_task);
				shard_arg = container_of(shard_auxi,
							 struct shard_list_args, la_auxi);
				if (obj_arg->kds != shard_arg->la_kds)
					obj_arg->kds[0] = shard_arg->la_kds[0];
			}

			iter_arg->retry = false;
		}
		return ret;
	}

	/* Then process each shards for enumeration */
	if (obj_is_enum_opc(obj_auxi->opc)) {
		int rc;

		rc = obj_shard_list_comp_cb(shard_auxi, obj_auxi, cb_arg);
		if (rc != 0 && obj_auxi->result == 0)
			obj_auxi->result = rc;
	}

	return ret;
}

typedef int (*shard_comp_cb_t)(struct shard_auxi_args *shard_auxi,
			       struct obj_auxi_args *obj_auxi, void *cb_arg);
struct shard_list_comp_cb_arg {
	shard_comp_cb_t		cb;
	struct obj_auxi_args	*obj_auxi;
	void			*cb_arg;
};

static int
shard_auxi_task_cb(tse_task_t *task, void *data)
{
	struct shard_list_comp_cb_arg	*arg = data;
	struct shard_auxi_args		*shard_auxi;

	shard_auxi = tse_task_buf_embedded(task, sizeof(*shard_auxi));

	return arg->cb(shard_auxi, arg->obj_auxi, arg->cb_arg);
}

static int
obj_auxi_shards_iterate(struct obj_auxi_args *obj_auxi, shard_comp_cb_t cb,
			void *cb_arg)
{
	struct shard_list_comp_cb_arg	arg;
	d_list_t			*head;
	int				rc;

	head = &obj_auxi->shard_task_head;
	if (d_list_empty(head)) {
		struct shard_auxi_args *shard_auxi;

		shard_auxi = obj_embedded_shard_arg(obj_auxi);
		rc = cb(shard_auxi, obj_auxi, cb_arg);
		return rc;
	}

	arg.cb = cb;
	arg.cb_arg = cb_arg;
	arg.obj_auxi = obj_auxi;
	return tse_task_list_traverse(head, shard_auxi_task_cb, &arg);
}

static int
update_sub_anchor_cb(struct shard_auxi_args *shard_auxi,
		     struct obj_auxi_args *obj_auxi, void *cb_arg)
{
	tse_task_t		*task = obj_auxi->obj_task;
	daos_obj_list_t		*obj_arg = dc_task_get_args(task);
	struct shard_list_args	*shard_arg;
	int			shard;

	shard_arg = container_of(shard_auxi, struct shard_list_args, la_auxi);
	shard = shard_auxi->shard % obj_ec_tgt_nr(&obj_auxi->obj->cob_oca);

	if (obj_arg->anchor && obj_arg->anchor->da_sub_anchors) {
		daos_anchor_t *anchors;

		anchors = (daos_anchor_t *)obj_arg->anchor->da_sub_anchors;

		memcpy(&anchors[shard], shard_arg->la_anchor, sizeof(daos_anchor_t));
	}

	if (obj_arg->dkey_anchor && obj_arg->dkey_anchor->da_sub_anchors) {
		daos_anchor_t *anchors;

		anchors = (daos_anchor_t *)obj_arg->dkey_anchor->da_sub_anchors;

		memcpy(&anchors[shard], shard_arg->la_dkey_anchor, sizeof(daos_anchor_t));
	}

	if (obj_arg->akey_anchor && obj_arg->akey_anchor->da_sub_anchors) {
		daos_anchor_t *anchors;

		anchors = (daos_anchor_t *)obj_arg->akey_anchor->da_sub_anchors;

		memcpy(&anchors[shard], shard_arg->la_akey_anchor, sizeof(daos_anchor_t));
	}

	return 0;
}

static void
_sub_anchors_free(daos_anchor_t *anchor)
{
	void *tmp;

	if (anchor == NULL)
		return;

	if (anchor->da_sub_anchors == 0)
		return;

	tmp = (void *)anchor->da_sub_anchors;
	D_FREE(tmp);
	anchor->da_sub_anchors = 0;
}

static void
sub_anchors_free(daos_obj_list_t *obj_args)
{
	_sub_anchors_free(obj_args->akey_anchor);
	_sub_anchors_free(obj_args->dkey_anchor);
	_sub_anchors_free(obj_args->anchor);
}

/* Update and Check anchor eof by sub anchors */
static void
anchor_update_check_eof(struct obj_auxi_args *obj_auxi, daos_anchor_t *anchor)
{
	struct daos_oclass_attr	*oca = obj_get_oca(obj_auxi->obj);
	int i;

	if (!anchor->da_sub_anchors || !obj_is_ec(obj_auxi->obj))
		return;

	/* update_anchor */
	obj_auxi_shards_iterate(obj_auxi, update_sub_anchor_cb, NULL);

	for (i = 0; i < obj_ec_data_tgt_nr(oca); i++) {
		daos_anchor_t *sub_anchor =
			&((daos_anchor_t *)anchor->da_sub_anchors)[i];
		if (!daos_anchor_is_eof(sub_anchor))
			break;
	}

	if (i == obj_ec_data_tgt_nr(oca)) {
		daos_obj_list_t *obj_args;

		daos_anchor_set_eof(anchor);

		obj_args = dc_task_get_args(obj_auxi->obj_task);

		sub_anchors_free(obj_args);
	}
}

static void
dump_key_and_anchor_eof_check(struct obj_auxi_args *obj_auxi,
			      daos_anchor_t *anchor,
			      struct comp_iter_arg *arg)
{
	struct obj_auxi_list_key *key;
	struct obj_auxi_list_key *tmp;
	daos_obj_list_t *obj_args;
	d_sg_list_t *sgl;
	int sgl_off = 0;
	int iov_off = 0;
	int cnt = 0;
	d_iov_t *iov;

	/* 1. Dump the keys from merge_list into user input buffer(@sgl) */
	D_ASSERT(obj_auxi->is_ec_obj);
	obj_args = dc_task_get_args(obj_auxi->obj_task);
	sgl = obj_args->sgl;
	iov = &sgl->sg_iovs[sgl_off];
	d_list_for_each_entry_safe(key, tmp, &arg->merge_list,
				   key_list) {
		int left = key->key.iov_len;

		while (left > 0) {
			int copy_size = min(iov->iov_buf_len - iov_off,
					    key->key.iov_len);
			memcpy(iov->iov_buf + iov_off, key->key.iov_buf,
			       copy_size);
			left -= copy_size;
			iov_off += copy_size;
			if (iov_off == iov->iov_buf_len - 1) {
				iov_off = 0;
				sgl_off++;
			}
		}
		d_list_del(&key->key_list);
		D_FREE(key->key.iov_buf);
		D_FREE(key);
		cnt++;
	}
	*obj_args->nr = cnt;

	/* 2. Check sub anchors to see if anchors is eof */
	anchor_update_check_eof(obj_auxi, anchor);
}

static void
obj_list_akey_cb(tse_task_t *task, struct obj_auxi_args *obj_auxi,
		 struct comp_iter_arg *arg)
{
	daos_obj_list_t	*obj_arg = dc_task_get_args(obj_auxi->obj_task);
	daos_anchor_t	*anchor = obj_arg->akey_anchor;

	if (task->dt_result != 0)
		return;

	if (anchor->da_sub_anchors)
		dump_key_and_anchor_eof_check(obj_auxi, anchor, arg);
	else
		*obj_arg->nr = arg->merge_nr;

	if (daos_anchor_is_eof(anchor))
		D_DEBUG(DB_IO, "Enumerated All shards\n");
}

static void
obj_list_dkey_cb(tse_task_t *task, struct obj_auxi_args *obj_auxi,
		 struct comp_iter_arg *arg)
{
	struct dc_object       *obj;
	daos_obj_list_t	*obj_arg = dc_task_get_args(obj_auxi->obj_task);
	daos_anchor_t	*anchor = obj_arg->dkey_anchor;
	uint32_t	shard = dc_obj_anchor2shard(anchor);
	int		grp_size;

	if (task->dt_result != 0)
		return;

	obj = obj_auxi->obj;
	grp_size = obj_get_grp_size(obj);
	D_ASSERT(grp_size > 0);

	if (anchor->da_sub_anchors)
		dump_key_and_anchor_eof_check(obj_auxi, anchor, arg);
	else
		*obj_arg->nr = arg->merge_nr;

	if (!daos_anchor_is_eof(anchor)) {
		D_DEBUG(DB_IO, "More keys in shard %d\n", shard);
	} else if (!obj_auxi->spec_shard && !obj_auxi->spec_group &&
		   (shard < obj->cob_shards_nr - grp_size)) {
		shard += grp_size;
		D_DEBUG(DB_IO, "next shard %d grp %d nr %u\n",
			shard, grp_size, obj->cob_shards_nr);

		daos_anchor_set_zero(anchor);
		dc_obj_shard2anchor(anchor, shard);
	} else {
		D_DEBUG(DB_IO, "Enumerated All shards\n");
	}
}

static int
obj_list_recxs_cb(tse_task_t *task, struct obj_auxi_args *obj_auxi,
		  struct comp_iter_arg *arg)
{
	struct obj_auxi_list_recx *recx;
	struct obj_auxi_list_recx *tmp;
	daos_obj_list_t		  *obj_args;
	int			  idx = 0;

	obj_args = dc_task_get_args(obj_auxi->obj_task);
	anchor_update_check_eof(obj_auxi, obj_args->anchor);
	if (d_list_empty(&arg->merge_list)) {
		*obj_args->nr = arg->merge_nr;
		return 0;
	}

	D_ASSERT(obj_is_ec(obj_auxi->obj));
	d_list_for_each_entry_safe(recx, tmp, &arg->merge_list,
				   recx_list) {
		D_ASSERTF(idx <= *obj_args->nr, "more recx %d max_num %d\n",
			  idx, *obj_args->nr);
		obj_args->recxs[idx++] = recx->recx;
		d_list_del(&recx->recx_list);
		D_FREE(recx);
	}
	*obj_args->nr = idx;
	return 0;
}

static void
obj_list_obj_cb(tse_task_t *task, struct obj_auxi_args *obj_auxi,
		struct comp_iter_arg *arg)
{
	daos_obj_list_t *obj_arg = dc_task_get_args(obj_auxi->obj_task);

	*obj_arg->nr = arg->merge_nr;
	anchor_update_check_eof(obj_auxi, obj_arg->dkey_anchor);
}

static int
obj_list_comp(struct obj_auxi_args *obj_auxi,
	      struct comp_iter_arg *arg)
{
	tse_task_t *task = obj_auxi->obj_task;

	switch (obj_auxi->opc) {
	case DAOS_OBJ_DKEY_RPC_ENUMERATE:
		obj_list_dkey_cb(task, obj_auxi, arg);
		break;
	case DAOS_OBJ_AKEY_RPC_ENUMERATE:
		obj_list_akey_cb(task, obj_auxi, arg);
		break;
	case DAOS_OBJ_RECX_RPC_ENUMERATE:
		obj_list_recxs_cb(task, obj_auxi, arg);
		break;
	case DAOS_OBJ_RPC_ENUMERATE:
		obj_list_obj_cb(task, obj_auxi, arg);
		break;
	default:
		D_ASSERTF(0, "opc is %d\n", obj_auxi->opc);
	}

	return 0;
}

static int
obj_comp_cb_internal(struct obj_auxi_args *obj_auxi)
{
	struct comp_iter_arg iter_arg = { 0 };
	int rc;

	iter_arg.retry = true;
	D_INIT_LIST_HEAD(&iter_arg.merge_list);
	/* Process each shards */
	rc = obj_auxi_shards_iterate(obj_auxi, obj_shard_comp_cb, &iter_arg);
	if (rc != 0) {
		if (iter_arg.retry) {
			D_DEBUG(DB_IO, DF_OID" retry by %d\n",
				DP_OID(obj_auxi->obj->cob_md.omd_id), rc);
			obj_auxi->io_retry = 1;
		}
		D_GOTO(out, rc);
	}

	if (obj_is_enum_opc(obj_auxi->opc))
		rc = obj_list_comp(obj_auxi, &iter_arg);
out:
	if (obj_auxi->opc == DAOS_OBJ_DKEY_RPC_ENUMERATE ||
	    obj_auxi->opc == DAOS_OBJ_AKEY_RPC_ENUMERATE) {
		struct obj_auxi_list_key *key;
		struct obj_auxi_list_key *tmp;

		d_list_for_each_entry_safe(key, tmp, &iter_arg.merge_list,
					   key_list) {
			d_list_del(&key->key_list);
			D_FREE(key);
		}
	} else if (obj_auxi->opc == DAOS_OBJ_RECX_RPC_ENUMERATE) {
		struct obj_auxi_list_recx *recx;
		struct obj_auxi_list_recx *tmp;

		d_list_for_each_entry_safe(recx, tmp, &iter_arg.merge_list,
					   recx_list) {
			d_list_del(&recx->recx_list);
			D_FREE(recx);
		}
	}

	return rc;
}

/*
 * Remove current shard tasks (attached to obj_auxi->shard_task_head), and set
 * obj_auxi->new_shard_tasks flag, so when retrying that obj IO task, it will
 * re-create new shard task. This helper function can be used before retry IO
 * and the retried IO possibly with different targets or parameters.
 */
static void
obj_io_set_new_shard_task(struct obj_auxi_args *obj_auxi)
{
	d_list_t	*head;

	head = &obj_auxi->shard_task_head;
	if (head != NULL) {
		tse_task_list_traverse(head, shard_task_remove, NULL);
		D_ASSERT(d_list_empty(head));
	}
	obj_auxi->new_shard_tasks = 1;
}

static void
obj_size_fetch_cb(const struct dc_object *obj, struct obj_auxi_args *obj_auxi)
{
	daos_iod_t	*uiods, *iods;
	d_sg_list_t	*usgls;
	unsigned int     iod_nr, i;
	bool		 size_all_zero = true;

	/* set iod_size to original user IOD */
	uiods = obj_auxi->reasb_req.orr_uiods;
	iods = obj_auxi->rw_args.api_args->iods;
	iod_nr = obj_auxi->rw_args.api_args->nr;
	D_ASSERT(uiods != iods);
	for (i = 0; i < iod_nr; i++) {
		if (uiods[i].iod_size != DAOS_REC_ANY) {
			D_ASSERT(iods[i].iod_size == 0 ||
				 iods[i].iod_size == uiods[i].iod_size);
			size_all_zero = false;
		} else {
			uiods[i].iod_size = iods[i].iod_size;
			D_DEBUG(DB_IO, DF_OID" set iod_size="DF_U64"\n",
				DP_OID(obj->cob_md.omd_id),
				iods[i].iod_size);
			if (uiods[i].iod_size != 0)
				size_all_zero = false;
		}
	}

	obj_auxi->reasb_req.orr_size_fetched = 1;
	usgls = obj_auxi->reasb_req.orr_usgls;
	if (usgls == NULL)
		return;

	if (size_all_zero) {
		for (i = 0; i < iod_nr; i++)
			usgls[i].sg_nr_out = 0;
	} else {
		D_DEBUG(DB_IO, DF_OID" retrying IO after size fetch.\n",
			DP_OID(obj->cob_md.omd_id));
		obj_io_set_new_shard_task(obj_auxi);
		obj_auxi->io_retry = 1;
	}
}

/**
 * User possibly provides sgl with iov_len < iov_buf_len, this may cause some troubles for internal
 * handling, such as crt_bulk_create/daos_iov_left() always use iov_buf_len.
 * For that case, we duplicate the sgls and make its iov_buf_len = iov_len.
 */
static int
obj_update_sgls_dup(struct obj_auxi_args *obj_auxi, daos_obj_update_t *args)
{
	daos_iod_t	*iod;
	d_sg_list_t	*sgls_dup, *sgls;
	d_sg_list_t	*sg, *sg_dup;
	d_iov_t		*iov, *iov_dup;
	bool		 dup = false;
	uint32_t	 i, j;
	int		 rc = 0;

	sgls = args->sgls;
	if (obj_auxi->rw_args.sgls_dup != NULL || sgls == NULL)
		return 0;

	for (i = 0; i < args->nr; i++) {
		sg = &sgls[i];
		iod = &args->iods[i];
		for (j = 0; j < sg->sg_nr; j++) {
			iov = &sg->sg_iovs[j];
			if (iov->iov_len > iov->iov_buf_len ||
			    (iov->iov_len == 0 && iod->iod_size != DAOS_REC_ANY)) {
				D_ERROR("invalid args, iov_len "DF_U64", iov_buf_len "DF_U64"\n",
					iov->iov_len, iov->iov_buf_len);
				return -DER_INVAL;
			} else if (iov->iov_len < iov->iov_buf_len) {
				dup = true;
			}
		}
	}
	if (dup == false)
		return 0;

	D_ALLOC_ARRAY(sgls_dup, args->nr);
	if (sgls_dup == NULL)
		return -DER_NOMEM;

	for (i = 0; i < args->nr; i++) {
		sg_dup = &sgls_dup[i];
		sg = &sgls[i];
		rc = d_sgl_init(sg_dup, sg->sg_nr);
		if (rc)
			goto failed;

		for (j = 0; j < sg_dup->sg_nr; j++) {
			iov_dup = &sg_dup->sg_iovs[j];
			iov = &sg->sg_iovs[j];
			*iov_dup = *iov;
			iov_dup->iov_buf_len = iov_dup->iov_len;
		}
	}
	obj_auxi->reasb_req.orr_usgls = sgls;
	obj_auxi->rw_args.sgls_dup = sgls_dup;
	args->sgls = sgls_dup;
	return 0;

failed:
	if (sgls_dup != NULL) {
		for (i = 0; i < args->nr; i++)
			d_sgl_fini(&sgls_dup[i], false);
		D_FREE(sgls_dup);
	}
	return rc;
}

static void
obj_update_sgls_free(struct obj_auxi_args *obj_auxi)
{
	int	i;

	if (obj_auxi->opc == DAOS_OBJ_RPC_UPDATE && obj_auxi->rw_args.sgls_dup != NULL) {
		for (i = 0; i < obj_auxi->iod_nr; i++)
			d_sgl_fini(&obj_auxi->rw_args.sgls_dup[i], false);
		D_FREE(obj_auxi->rw_args.sgls_dup);
		obj_auxi->rw_args.sgls_dup = NULL;
		obj_auxi->rw_args.api_args->sgls = obj_auxi->reasb_req.orr_usgls;
	}
}

static void
obj_reasb_io_fini(struct obj_auxi_args *obj_auxi, bool retry)
{
	/* "retry" used for DER_FETCH_AGAIN case, that possibly used when iod_size updated
	 * from reply and need to re-assemble the request.
	 */
	if (retry && obj_auxi->reasb_req.orr_args != NULL) {
		D_ASSERT(obj_auxi->reasb_req.orr_uiods != NULL);
		obj_auxi->reasb_req.orr_args->iods = obj_auxi->reasb_req.orr_uiods;
		obj_auxi->reasb_req.orr_args->sgls = obj_auxi->reasb_req.orr_usgls;
		obj_auxi->req_reasbed = false;
	}
	obj_bulk_fini(obj_auxi);
	obj_auxi_free_failed_tgt_list(obj_auxi);
	obj_update_sgls_free(obj_auxi);
	obj_reasb_req_fini(&obj_auxi->reasb_req, obj_auxi->iod_nr);

	/* zero it as user might reuse/resched the task, for
	 * example the usage in dac_array_set_size().
	 */
	if (!retry)
		memset(obj_auxi, 0, sizeof(*obj_auxi));
}

static int
obj_comp_cb(tse_task_t *task, void *data)
{
	struct dc_object	*obj;
	struct obj_auxi_args	*obj_auxi;
	bool			pm_stale = false;
	bool			io_task_reinited = false;
	int			rc;

	obj_auxi = tse_task_stack_pop(task, sizeof(*obj_auxi));
	obj_auxi->io_retry = 0;
	obj_auxi->result = 0;
	obj_auxi->csum_retry = 0;
	obj_auxi->tx_uncertain = 0;
	obj = obj_auxi->obj;
	rc = obj_comp_cb_internal(obj_auxi);
	if (rc != 0 || obj_auxi->result) {
		if (task->dt_result == 0)
			task->dt_result = rc ? rc : obj_auxi->result;
		D_DEBUG(DB_IO, "obj complete callback: %d\n", task->dt_result);
	}

	if (obj->cob_time_fetch_leader != NULL &&
	    obj_auxi->req_tgts.ort_shard_tgts != NULL &&
	    ((!obj_is_modification_opc(obj_auxi->opc) &&
	      task->dt_result == -DER_INPROGRESS) ||
	     (obj_is_modification_opc(obj_auxi->opc) &&
	      task->dt_result == 0))) {
		int	idx;

		idx = obj_auxi->req_tgts.ort_shard_tgts->st_shard /
			obj_get_grp_size(obj);
		obj->cob_time_fetch_leader[idx] = daos_gettime_coarse();
	}

	/* Check if the pool map needs to refresh */
	if (obj_auxi->map_ver_reply > obj_auxi->map_ver_req ||
	    daos_crt_network_error(task->dt_result) ||
	    task->dt_result == -DER_STALE || task->dt_result == -DER_TIMEDOUT ||
	    task->dt_result == -DER_EXCLUDED) {
		D_DEBUG(DB_IO, "map_ver stale (req %d, reply %d). result %d\n",
			obj_auxi->map_ver_req, obj_auxi->map_ver_reply,
			task->dt_result);
		pm_stale = true;
	}

	obj_auxi->to_leader = 0;
	if (obj_retry_error(task->dt_result)) {
		/* If the RPC sponsor specify shard/group, then means it wants
		 * to fetch data from the specified target. If such shard isn't
		 * ready for read, we should let the caller know that, But there
		 * are some other cases we need to retry the RPC with current
		 * shard, such as -DER_TIMEDOUT or daos_crt_network_error().
		 */
		obj_auxi->io_retry = 1;
		if (obj_auxi->no_retry ||
		    (obj_auxi->spec_shard && (task->dt_result == -DER_INPROGRESS ||
		     task->dt_result == -DER_TX_BUSY || task->dt_result == -DER_EXCLUDED ||
		     task->dt_result == -DER_CSUM)))
			obj_auxi->io_retry = 0;

		if (task->dt_result == -DER_CSUM ||
		    task->dt_result == -DER_TX_UNCERTAIN) {
			if (!obj_auxi->spec_shard && !obj_auxi->spec_group &&
			    !obj_auxi->no_retry && !obj_auxi->ec_wait_recov &&
			    obj_auxi->opc == DAOS_OBJ_RPC_FETCH) {
				if (task->dt_result == -DER_CSUM)
					obj_auxi->csum_retry = 1;
				else
					obj_auxi->tx_uncertain = 1;
			} else {
				/* not retrying updates yet */
				obj_auxi->io_retry = 0;
			}
		}

		if (!obj_auxi->spec_shard && !obj_auxi->spec_group &&
		    task->dt_result == -DER_INPROGRESS)
			obj_auxi->to_leader = 1;
	} else if (!obj_auxi->ec_in_recov &&
		   task->dt_result == -DER_FETCH_AGAIN) {
		/* Remove the original shard fetch tasks and will recreate new shard fetch tasks */
		obj_io_set_new_shard_task(obj_auxi);
		obj_auxi->io_retry = 1;
		pm_stale = 1;
		obj_auxi->ec_wait_recov = 0;
		obj_auxi->ec_in_recov = 0;
		obj_reasb_io_fini(obj_auxi, true);
		D_DEBUG(DB_IO, DF_OID" EC fetch again.\n", DP_OID(obj->cob_md.omd_id));
	}

	if (!obj_auxi->io_retry && task->dt_result == 0 &&
	    obj_auxi->reasb_req.orr_size_fetch)
		obj_size_fetch_cb(obj, obj_auxi);

	if (task->dt_result == -DER_INPROGRESS &&
	    DAOS_FAIL_CHECK(DAOS_DTX_NO_RETRY))
		obj_auxi->io_retry = 0;

	if (obj_auxi->io_retry) {
		if (obj_auxi->opc == DAOS_OBJ_RPC_FETCH) {
			obj_auxi->reasb_req.orr_iom_tgt_nr = 0;
			obj_io_set_new_shard_task(obj_auxi);
		}
		if (!obj_auxi->ec_in_recov)
			obj_ec_fail_info_reset(&obj_auxi->reasb_req);
	}

	if ((!obj_auxi->no_retry || task->dt_result == -DER_FETCH_AGAIN) &&
	     (pm_stale || obj_auxi->io_retry)) {
		rc = obj_retry_cb(task, obj, obj_auxi, pm_stale, &io_task_reinited);
		if (rc) {
			D_ERROR(DF_OID "retry io failed: %d\n", DP_OID(obj->cob_md.omd_id), rc);
			D_ASSERT(obj_auxi->io_retry == 0);
		}
	}

	if (!io_task_reinited) {
		struct obj_ec_fail_info	*fail_info;
		bool new_tgt_fail = false;
		d_list_t *head = &obj_auxi->shard_task_head;

		switch (obj_auxi->opc) {
		case DAOS_OBJ_RPC_SYNC:
			if (task->dt_result != 0) {
				struct daos_obj_sync_args	*sync_args;

				sync_args = dc_task_get_args(task);
				D_ASSERT(sync_args->epochs_p != NULL);

				D_FREE(*sync_args->epochs_p);
				*sync_args->epochs_p = NULL;
				*sync_args->nr = 0;
			}
			break;
		case DAOS_OBJ_RPC_UPDATE:
			D_ASSERT(daos_handle_is_inval(obj_auxi->th));

			obj_rw_csum_destroy(obj, obj_auxi);
			break;
		case DAOS_OBJ_RPC_FETCH: {
			daos_obj_fetch_t	*args = dc_task_get_args(task);

			/** checksums sent and not retrying,
			 * can destroy now
			 */
			obj_rw_csum_destroy(obj, obj_auxi);

			if (daos_handle_is_valid(obj_auxi->th) &&
			    !(args->extra_flags & DIOF_CHECK_EXISTENCE) &&
				 (task->dt_result == 0 ||
				  task->dt_result == -DER_NONEXIST)) {
				obj_addref(obj);
				/* Cache transactional read if exist or not. */
				dc_tx_attach(obj_auxi->th, obj,
					     DAOS_OBJ_RPC_FETCH, task);
			}
			break;
		}
		case DAOS_OBJ_RPC_PUNCH:
		case DAOS_OBJ_RPC_PUNCH_DKEYS:
		case DAOS_OBJ_RPC_PUNCH_AKEYS:
			D_ASSERT(daos_handle_is_inval(obj_auxi->th));
			break;
		case DAOS_OBJ_RPC_QUERY_KEY:
		case DAOS_OBJ_RECX_RPC_ENUMERATE:
		case DAOS_OBJ_AKEY_RPC_ENUMERATE:
		case DAOS_OBJ_DKEY_RPC_ENUMERATE:
			if (daos_handle_is_valid(obj_auxi->th) &&
			    (task->dt_result == 0 ||
			     task->dt_result == -DER_NONEXIST)) {
				D_ASSERT(obj != NULL);
				obj_addref(obj);
				/* Cache transactional read if exist or not. */
				dc_tx_attach(obj_auxi->th, obj,
					     obj_auxi->opc, task);
			}
			break;
		case DAOS_OBJ_RPC_ENUMERATE:
			/* XXX: For list dkey recursively, that is mainly used
			 *	by rebuild and object consistency verification,
			 *	currently, we do not have any efficient way to
			 *	trace and spread related read TS to servers.
			 */
			break;
		}

		if (obj_auxi->req_tgts.ort_shard_tgts !=
		    obj_auxi->req_tgts.ort_tgts_inline)
			D_FREE(obj_auxi->req_tgts.ort_shard_tgts);

		if (!d_list_empty(head)) {
			if (obj_is_enum_opc(obj_auxi->opc))
				obj_auxi_list_fini(obj_auxi);
			tse_task_list_traverse(head, shard_task_remove, NULL);
			D_ASSERT(d_list_empty(head));
		}

		fail_info = obj_auxi->reasb_req.orr_fail;
		new_tgt_fail = obj_auxi->ec_wait_recov &&
			       task->dt_result == -DER_TGT_RETRY;
		/* for original failed EC obj fetch task, try with EC recovery
		 * 1. create EC recovery task (with ec_in_recov flag) and mark
		 *    original obj fetch task with ec_wait_recov flag.
		 * 2. when ec_in_recov task done, the ec_wait_recov task can
		 *    recover the data.
		 */
		if (fail_info != NULL && !obj_auxi->ec_in_recov &&
		    ((obj_auxi->reasb_req.orr_singv_only &&
		     (task->dt_result == -DER_TGT_RETRY ||
		      task->dt_result == 0)) ||
		     (fail_info->efi_nrecx_lists > 0 &&
		      (task->dt_result == 0 ||  new_tgt_fail)))) {
			if (obj_auxi->ec_wait_recov && task->dt_result == 0) {
				daos_obj_fetch_t *args = dc_task_get_args(task);

				if (!obj_auxi->reasb_req.orr_size_fetch)
					obj_ec_recov_data(&obj_auxi->reasb_req, obj->cob_md.omd_id,
							  args->nr);

				obj_reasb_io_fini(obj_auxi, false);
			} else {
				daos_obj_fetch_t *args = dc_task_get_args(task);

				task->dt_result = 0;
				obj_bulk_fini(obj_auxi);
				obj_ec_recov_cb(task, obj, obj_auxi,
						args->csum_iov);
			}
		} else {
			if (obj_auxi->is_ec_obj &&
			    (task->dt_result == 0 ||
			     task->dt_result == -DER_REC2BIG) &&
			    obj_auxi->opc == DAOS_OBJ_RPC_FETCH) {
				daos_obj_fetch_t *args = dc_task_get_args(task);

				obj_ec_update_iod_size(&obj_auxi->reasb_req,
						       args->nr);
				if (obj_auxi->bulks != NULL)
					obj_ec_fetch_set_sgl(
						&obj_auxi->reasb_req, args->nr);
			}

			obj_reasb_io_fini(obj_auxi, false);
		}
	}

	obj_decref(obj);
	return 0;
}

static void
obj_task_init_common(tse_task_t *task, int opc, uint32_t map_ver,
		     daos_handle_t th, struct obj_auxi_args **auxi,
		     struct dc_object *obj)
{
	struct obj_auxi_args	*obj_auxi;

	obj_auxi = tse_task_stack_push(task, sizeof(*obj_auxi));
	if (obj_is_modification_opc(opc))
		obj_auxi->spec_group = 0;
	obj_auxi->opc = opc;
	obj_auxi->map_ver_req = map_ver;
	obj_auxi->obj_task = task;
	obj_auxi->th = th;
	obj_auxi->obj = obj;
	shard_task_list_init(obj_auxi);
	*auxi = obj_auxi;
}

/**
 * Init obj_auxi_arg for this object task.
 * Register the completion cb for obj IO request
 */
static int
obj_task_init(tse_task_t *task, int opc, uint32_t map_ver, daos_handle_t th,
	      struct obj_auxi_args **auxi, struct dc_object *obj)
{
	int	rc;

	obj_task_init_common(task, opc, map_ver, th, auxi, obj);
	rc = tse_task_register_comp_cb(task, obj_comp_cb, NULL, 0);
	if (rc) {
		D_ERROR("task %p, register_comp_cb "DF_RC"\n", task, DP_RC(rc));
		tse_task_stack_pop(task, sizeof(struct obj_auxi_args));
	}
	return rc;
}

static int
shard_rw_prep(struct shard_auxi_args *shard_auxi, struct dc_object *obj,
	      struct obj_auxi_args *obj_auxi, uint64_t dkey_hash,
	      uint32_t grp_idx)
{
	daos_obj_rw_t		*obj_args;
	struct shard_rw_args	*shard_arg;
	struct obj_reasb_req	*reasb_req;
	struct obj_tgt_oiod	*toiod;

	obj_args = dc_task_get_args(obj_auxi->obj_task);
	shard_arg = container_of(shard_auxi, struct shard_rw_args, auxi);

	if (daos_handle_is_inval(obj_auxi->th))
		daos_dti_gen(&shard_arg->dti,
			     obj_auxi->opc == DAOS_OBJ_RPC_FETCH ||
			     srv_io_mode != DIM_DTX_FULL_ENABLED ||
			     daos_obj_is_echo(obj->cob_md.omd_id));
	else
		dc_tx_get_dti(obj_auxi->th, &shard_arg->dti);

	obj_auxi->rw_args.api_args	= obj_args;
	shard_arg->api_args		= obj_args;
	shard_arg->dkey_hash		= dkey_hash;
	shard_arg->bulks		= obj_auxi->bulks;
	if (obj_auxi->req_reasbed) {
		reasb_req = &obj_auxi->reasb_req;
		if (reasb_req->tgt_oiods != NULL) {
			D_ASSERT(obj_auxi->opc == DAOS_OBJ_RPC_FETCH);
			toiod = obj_ec_tgt_oiod_get(
				reasb_req->tgt_oiods, reasb_req->orr_tgt_nr,
				shard_auxi->ec_tgt_idx);
			D_ASSERT(toiod != NULL);
			shard_arg->oiods = toiod->oto_oiods;
			shard_arg->offs = toiod->oto_offs;
			D_ASSERT(shard_arg->offs != NULL);
		} else {
			D_ASSERT(obj_auxi->opc == DAOS_OBJ_RPC_UPDATE);
			shard_arg->oiods = reasb_req->orr_oiods;
			shard_arg->offs = NULL;
		}
		if (obj_auxi->is_ec_obj)
			shard_arg->reasb_req = reasb_req;
	} else {
		shard_arg->oiods = NULL;
		shard_arg->offs = NULL;
	}

	/* obj_csum_update/fetch set the dkey_csum/iod_csums to
	 * obj_auxi->rw_args, but it is different than shard task's args
	 * when there are multiple shard tasks (see obj_req_fanout).
	 */
	if (shard_arg != &obj_auxi->rw_args) {
		shard_arg->dkey_csum = obj_auxi->rw_args.dkey_csum;
		shard_arg->iod_csums = obj_auxi->rw_args.iod_csums;
	}

	return 0;
}

bool
obj_csum_dedup_candidate(struct cont_props *props, daos_iod_t *iods,
			 uint32_t iod_nr)
{
	if (!props->dcp_csum_enabled && props->dcp_dedup_enabled) {
		uint32_t	dedup_th = props->dcp_dedup_size;
		int		i;
		bool		candidate = false;

		/**
		 * Checksums are only enabled for dedup purpose.
		 * Verify whether the I/O is a candidate for dedup.
		 * If not, then no need to provide a checksum to the server
		 */

		for (i = 0; i < iod_nr; i++) {
			daos_iod_t	*iod = &iods[i];
			int		 j = 0;

			if (iod->iod_type == DAOS_IOD_SINGLE)
				/** dedup does not support single value yet */
				return false;

			for (j = 0; j < iod->iod_nr; j++) {
				daos_recx_t	*recx = &iod->iod_recxs[j];

				if (recx->rx_nr * iod->iod_size >= dedup_th)
					candidate = true;
			}
		}
		if (!candidate)
			/** not a candidate for dedup, don't compute checksum */
			return false;
	}

	return true;
}

static int
obj_csum_update(struct dc_object *obj, daos_obj_update_t *args,
		struct obj_auxi_args *obj_auxi)
{
	struct daos_csummer	*csummer = dc_cont_hdl2csummer(obj->cob_coh);
	struct daos_csummer	*csummer_copy = NULL;
	struct cont_props	 cont_props = dc_cont_hdl2props(obj->cob_coh);
	struct dcs_csum_info	*dkey_csum = NULL;
	struct dcs_iod_csums	*iod_csums = NULL;
	int			 rc;

	D_DEBUG(DB_CSUM, DF_C_OID_DKEY " UPDATE - csummer: %p, "
			 "csum_type: %d, csum_enabled: %s\n",
		DP_C_OID_DKEY(obj->cob_md.omd_id, args->dkey),
		csummer, cont_props.dcp_csum_type,
		DP_BOOL(cont_props.dcp_csum_enabled));

	if (!daos_csummer_initialized(csummer)) /** Not configured */
		return 0;

	if (!obj_csum_dedup_candidate(&cont_props, args->iods, args->nr))
		return 0;

	if (obj_auxi->rw_args.dkey_csum != NULL) {
		/** already calculated - don't need to do it again */
		return 0;
	}

	/** Used to do actual checksum calculations. This prevents conflicts
	 * between tasks
	 */
	csummer_copy = daos_csummer_copy(csummer);
	if (csummer_copy == NULL)
		return -DER_NOMEM;

	/** Calc 'd' key checksum */
	rc = daos_csummer_calc_key(csummer_copy, args->dkey, &dkey_csum);
	if (rc != 0) {
		daos_csummer_destroy(&csummer_copy);
		return rc;
	}

	/** Calc 'a' key checksum and value checksum */
	rc = daos_csummer_calc_iods(csummer_copy, args->sgls, args->iods, NULL,
				    args->nr, false,
				    obj_auxi->reasb_req.orr_singv_los,
				    -1, &iod_csums);
	if (rc != 0) {
		daos_csummer_free_ci(csummer_copy, &dkey_csum);
		daos_csummer_destroy(&csummer_copy);
		D_ERROR("daos_csummer_calc_iods error: "DF_RC"\n", DP_RC(rc));
		return rc;
	}
	daos_csummer_destroy(&csummer_copy);

	/** fault injection - corrupt data and/or keys after calculating
	 * checksum - simulates corruption over network
	 */
	if (DAOS_FAIL_CHECK(DAOS_CSUM_CORRUPT_UPDATE_DKEY))
		((char *)args->dkey->iov_buf)[0]++;
	if (DAOS_FAIL_CHECK(DAOS_CSUM_CORRUPT_UPDATE_AKEY))
		((char *)iod_csums[0].ic_akey.cs_csum)[0]++;
	if (DAOS_FAIL_CHECK(DAOS_CSUM_CORRUPT_UPDATE))
		dcf_corrupt(args->sgls, args->nr);

	obj_auxi->rw_args.iod_csums = iod_csums;
	obj_auxi->rw_args.dkey_csum = dkey_csum;

	return 0;
}

static int
obj_csum_fetch(const struct dc_object *obj, daos_obj_fetch_t *args,
	       struct obj_auxi_args *obj_auxi)
{
	struct daos_csummer	*csummer = dc_cont_hdl2csummer(obj->cob_coh);
	struct daos_csummer	*csummer_copy;
	struct dcs_csum_info	*dkey_csum = NULL;
	struct dcs_iod_csums	*iod_csums = NULL;
	int			 rc;

	if (!daos_csummer_initialized(csummer) ||
	    csummer->dcs_skip_data_verify)
		/** csummer might be initialized by dedup, but checksum
		 * feature is turned off ...
		 */
		return 0;

	if (obj_auxi->rw_args.dkey_csum != NULL) {
		/** already calculated - don't need to do it again */
		return 0;
	}

	/** Used to do actual checksum calculations. This prevents conflicts
	 * between tasks
	 */
	csummer_copy = daos_csummer_copy(csummer);
	if (csummer_copy == NULL)
		return -DER_NOMEM;

	/** dkey */
	rc = daos_csummer_calc_key(csummer_copy, args->dkey, &dkey_csum);
	if (rc != 0) {
		daos_csummer_destroy(&csummer_copy);
		return rc;
	}

	/** akeys (1 for each iod) */
	rc = daos_csummer_calc_iods(csummer_copy, args->sgls, args->iods, NULL,
				    args->nr,
				    true, obj_auxi->reasb_req.orr_singv_los,
				    -1, &iod_csums);
	if (rc != 0) {
		D_ERROR("daos_csummer_calc_iods error: "DF_RC"\n", DP_RC(rc));
		daos_csummer_free_ci(csummer_copy, &dkey_csum);
		daos_csummer_destroy(&csummer_copy);
		return rc;
	}

	daos_csummer_destroy(&csummer_copy);

	/**
	 * fault injection - corrupt keys after calculating checksum -
	 * simulates corruption over network
	 */
	if (DAOS_FAIL_CHECK(DAOS_CSUM_CORRUPT_FETCH_DKEY))
		dkey_csum->cs_csum[0]++;
	if (DAOS_FAIL_CHECK(DAOS_CSUM_CORRUPT_FETCH_AKEY))
		iod_csums[0].ic_akey.cs_csum[0]++;

	obj_auxi->rw_args.iod_csums = iod_csums;
	obj_auxi->rw_args.dkey_csum = dkey_csum;

	return 0;
}

/* Selects next replica in the object's layout.
 */
static int
obj_retry_next_shard(struct dc_object *obj, struct obj_auxi_args *obj_auxi,
		     uint64_t dkey_hash, unsigned int map_ver)
{
	unsigned int		 next_shard, retry_size, shard_cnt, start_shard;
	int			 rc = 0;

	D_WARN("Retrying replica because of %s error.\n",
	       obj_auxi->csum_retry ? "csum" : "tx_uncertain");

	rc = obj_dkey2grpmemb(obj, dkey_hash, map_ver,
			      &start_shard, &shard_cnt);
	if (rc != 0)
		return rc;

	/* bitmap in obj_auxi_args has only 4 bytes, then let's only retry
	 * the first 32 replicas, that should be enough for most of cases.
	 */

	retry_size = shard_cnt <= OBJ_INLINE_BTIMAP * 8 ?
		     shard_cnt : OBJ_INLINE_BTIMAP * 8;
	next_shard = (obj_auxi->req_tgts.ort_shard_tgts[0].st_shard + 1) %
		     retry_size + start_shard;

	if (next_shard == obj_auxi->initial_shard) {
		obj_auxi->no_retry = 1;
		if (obj_auxi->csum_retry)
			return -DER_CSUM;

		return -DER_TX_UNCERTAIN;
	}

	memset(obj_auxi->retry_bitmap, 0, OBJ_INLINE_BTIMAP);
	setbit(obj_auxi->retry_bitmap, next_shard - start_shard);

	return 0;
}

int
dc_obj_fetch_task(tse_task_t *task)
{
	daos_obj_fetch_t	*args = dc_task_get_args(task);
	struct obj_auxi_args	*obj_auxi;
	struct dc_object	*obj;
	uint8_t                 *tgt_bitmap = NIL_BITMAP;
	unsigned int		 map_ver = 0;
	uint64_t		 dkey_hash;
	struct dtx_epoch	 epoch;
	uint32_t		 shard = 0;
	int			 rc;

	rc = obj_req_valid(task, args, DAOS_OBJ_RPC_FETCH, &epoch, &map_ver,
			   &obj);
	if (rc != 0)
		D_GOTO(out_task, rc);

	rc = obj_task_init(task, DAOS_OBJ_RPC_FETCH, map_ver, args->th,
			   &obj_auxi, obj);
	if (rc != 0) {
		obj_decref(obj);
		D_GOTO(out_task, rc);
	}

	if ((args->extra_flags & DIOF_EC_RECOV) != 0) {
		obj_auxi->ec_in_recov = 1;
		obj_auxi->reasb_req.orr_fail = args->extra_arg;
		obj_auxi->reasb_req.orr_recov = 1;
		if ((args->extra_flags & DIOF_EC_RECOV_SNAP) != 0)
			obj_auxi->reasb_req.orr_recov_snap = 1;
	}
	if (obj_auxi->ec_wait_recov)
		goto out_task;

	if (args->extra_flags & DIOF_FOR_MIGRATION) {
		obj_auxi->flags |= ORF_FOR_MIGRATION;
		obj_auxi->no_retry = 1;
	}
	if (args->extra_flags & DIOF_FOR_EC_AGG)
		obj_auxi->flags |= ORF_FOR_EC_AGG;

	if (args->extra_flags & DIOF_EC_RECOV_FROM_PARITY)
		obj_auxi->flags |= ORF_EC_RECOV_FROM_PARITY;

	if (args->extra_flags & DIOF_FOR_FORCE_DEGRADE)
		obj_auxi->force_degraded = 1;

	if (args->extra_flags & DIOF_CHECK_EXISTENCE) {
		obj_auxi->flags |= ORF_CHECK_EXISTENCE;
	} else {
		rc = obj_rw_req_reassemb(obj, args, &epoch, obj_auxi);
		if (rc != 0) {
			D_ERROR(DF_OID" obj_req_reassemb failed %d.\n",
				DP_OID(obj->cob_md.omd_id), rc);
			goto out_task;
		}
	}

	dkey_hash = obj_dkey2hash(obj->cob_md.omd_id, args->dkey);

	if (args->extra_arg == NULL &&
	    DAOS_FAIL_CHECK(DAOS_OBJ_SPECIAL_SHARD))
		args->extra_flags |= DIOF_TO_SPEC_SHARD;

	obj_auxi->spec_shard = (args->extra_flags & DIOF_TO_SPEC_SHARD) != 0;
	obj_auxi->spec_group = (args->extra_flags & DIOF_TO_SPEC_GROUP) != 0;

	if (obj_auxi->spec_shard) {
		D_ASSERT(!obj_auxi->to_leader);

		if (args->extra_arg != NULL) {
			shard = *(int *)args->extra_arg;
		} else if (obj_auxi->io_retry) {
			shard = obj_auxi->specified_shard;
		} else {
			shard = daos_fail_value_get();
			obj_auxi->specified_shard = shard;
		}
	} else {
		obj_auxi->to_leader = (args->extra_flags & DIOF_TO_LEADER) != 0;
	}

	if ((obj_auxi->csum_retry || obj_auxi->tx_uncertain) &&
	    !obj_auxi->is_ec_obj) {
		rc = obj_retry_next_shard(obj, obj_auxi, dkey_hash, map_ver);
		if (rc)
			goto out_task;

		tgt_bitmap = obj_auxi->retry_bitmap;
	} else {
		if (obj_auxi->is_ec_obj)
			tgt_bitmap = obj_auxi->reasb_req.tgt_bitmap;
	}

	if (args->extra_flags & DIOF_CHECK_EXISTENCE)
		tgt_bitmap = NIL_BITMAP;

	rc = obj_req_get_tgts(obj, (int *)&shard, args->dkey, dkey_hash,
			      tgt_bitmap, map_ver, obj_auxi->to_leader,
			      obj_auxi->spec_shard, obj_auxi);
	if (rc != 0)
		D_GOTO(out_task, rc);

	rc = obj_csum_fetch(obj, args, obj_auxi);
	if (rc != 0) {
		D_ERROR("obj_csum_fetch error: "DF_RC"\n", DP_RC(rc));
		D_GOTO(out_task, rc);
	}

	if (!obj_auxi->io_retry && !obj_auxi->is_ec_obj)
		obj_auxi->initial_shard =
			obj_auxi->req_tgts.ort_shard_tgts[0].st_shard;

	rc = obj_rw_bulk_prep(obj, args->iods, args->sgls, args->nr,
			      false, false, task, obj_auxi);
	if (rc != 0)
		goto out_task;

	rc = obj_req_fanout(obj, obj_auxi, dkey_hash, map_ver, &epoch,
			    shard_rw_prep, dc_obj_shard_rw, task);
	return rc;

out_task:
	tse_task_complete(task, rc);
	return rc;
}

static int
dc_obj_update(tse_task_t *task, struct dtx_epoch *epoch, uint32_t map_ver,
	      daos_obj_update_t *args, struct dc_object *obj)
{
	struct obj_auxi_args	*obj_auxi;
	uint64_t		 dkey_hash;
	int			 rc;

	obj_task_init_common(task, DAOS_OBJ_RPC_UPDATE, map_ver, args->th,
			     &obj_auxi, obj);

	rc = obj_update_sgls_dup(obj_auxi, args);
	if (rc) {
		D_ERROR(DF_OID" obj_update_sgls_dup failed %d.\n", DP_OID(obj->cob_md.omd_id), rc);
		obj_comp_cb(task, NULL);
		goto out_task;
	}

	rc = obj_rw_req_reassemb(obj, args, NULL, obj_auxi);
	if (rc) {
		D_ERROR(DF_OID" obj_req_reassemb failed %d.\n",
			DP_OID(obj->cob_md.omd_id), rc);
		obj_comp_cb(task, NULL);
		goto out_task;
	}

	dkey_hash = obj_dkey2hash(obj->cob_md.omd_id, args->dkey);
	rc = obj_req_get_tgts(obj, NULL, args->dkey, dkey_hash,
			      obj_auxi->reasb_req.tgt_bitmap, map_ver, false,
			      false, obj_auxi);
	if (rc != 0) {
		if (rc != -DER_SHARDS_OVERLAP) {
			int rc1;

			task->dt_result = rc;
			/* If the task needs to retry, it has to go through registered
			 * object completion callback, otherwise tse_task_complete()
			 * will complete the retry task, instead of retrying it.
			 */
			rc1 = tse_task_register_comp_cb(task, obj_comp_cb, NULL, 0);
			if (rc1 != 0) {
				D_ERROR("update task %p, register_comp_cb "DF_RC"\n",
					task, DP_RC(rc1));
				obj_comp_cb(task, NULL);
			}
			goto out_task;
		}

		if (obj_auxi->is_ec_obj && obj_auxi->req_reasbed) {
			args->iods = obj_auxi->reasb_req.orr_uiods;
			args->sgls = obj_auxi->reasb_req.orr_usgls;
		}
		/* For OSA case, 2 or more shards locate on the same
		 * VOS target. We will handle such case via internal
		 * transaction.
		 */
		obj_addref(obj);
		obj_comp_cb(task, NULL);
		return dc_tx_convert(obj, DAOS_OBJ_RPC_UPDATE, task);
	}

	rc = tse_task_register_comp_cb(task, obj_comp_cb, NULL, 0);
	if (rc != 0) {
		D_ERROR("update task %p, register_comp_cb "DF_RC"\n",
			task, DP_RC(rc));
		obj_comp_cb(task, NULL);
		goto out_task;
	}

	rc = obj_csum_update(obj, args, obj_auxi);
	if (rc) {
		D_ERROR("obj_csum_update error: "DF_RC"\n", DP_RC(rc));
		goto out_task;
	}

	if (DAOS_FAIL_CHECK(DAOS_DTX_COMMIT_SYNC))
		obj_auxi->flags |= ORF_DTX_SYNC;

	D_DEBUG(DB_IO, "update "DF_OID" dkey_hash "DF_U64"\n",
		DP_OID(obj->cob_md.omd_id), dkey_hash);

	rc = obj_rw_bulk_prep(obj, args->iods, args->sgls, args->nr, true,
			      obj_auxi->req_tgts.ort_srv_disp, task, obj_auxi);
	if (rc != 0)
		goto out_task;

	rc = obj_req_fanout(obj, obj_auxi, dkey_hash, map_ver, epoch,
			    shard_rw_prep, dc_obj_shard_rw, task);
	return rc;

out_task:
	tse_task_complete(task, rc);
	return rc;
}

int
dc_obj_update_task(tse_task_t *task)
{
	daos_obj_update_t	*args = dc_task_get_args(task);
	struct dc_object	*obj = NULL;
	struct dtx_epoch	 epoch = {0};
	unsigned int		 map_ver = 0;
	int			 rc;

	rc = obj_req_valid(task, args, DAOS_OBJ_RPC_UPDATE, &epoch, &map_ver,
			   &obj);
	if (rc != 0)
		goto comp;

	if (daos_handle_is_valid(args->th)) {
		/* add the operation to DTX and complete immediately */
		rc = dc_tx_attach(args->th, obj, DAOS_OBJ_RPC_UPDATE, task);
		goto comp;
	}

	/* submit the update */
	return dc_obj_update(task, &epoch, map_ver, args, obj);
comp:
	if (rc <= 0)
		tse_task_complete(task, rc);
	return rc > 0 ? 0 : rc;
}

static int
_sub_anchors_prep(daos_anchor_t *anchor, int nr)
{
	daos_anchor_t	*sub_anchors;
	int		i;

	D_ASSERT(anchor->da_sub_anchors == 0);
	D_ALLOC_ARRAY(sub_anchors, nr);
	if (sub_anchors == NULL)
		return -DER_NOMEM;

	for (i = 0; i < nr; i++)
		sub_anchors[i] = *anchor;

	anchor->da_sub_anchors = (uint64_t)sub_anchors;
	return 0;
}

static int
sub_anchors_prep(daos_obj_list_t *obj_args, int nr)
{
	int rc = 0;

	if (obj_args->anchor && obj_args->anchor->da_sub_anchors == 0) {
		rc = _sub_anchors_prep(obj_args->anchor, nr);
		if (rc != 0)
			D_GOTO(out, rc);
	}

	if (obj_args->dkey_anchor && obj_args->dkey_anchor->da_sub_anchors == 0) {
		rc = _sub_anchors_prep(obj_args->dkey_anchor, nr);
		if (rc != 0)
			D_GOTO(out, rc);
	}

	if (obj_args->akey_anchor && obj_args->akey_anchor->da_sub_anchors == 0) {
		rc = _sub_anchors_prep(obj_args->akey_anchor, nr);
		if (rc != 0)
			D_GOTO(out, rc);
	}

out:
	if (rc)
		sub_anchors_free(obj_args);

	return rc;
}

/* prepare the object enumeration for each shards */
static int
obj_shard_list_prep(daos_obj_list_t *obj_args, struct dc_object *obj,
		    struct shard_list_args *shard_arg, int shard_nr)
{
	int idx;
	int rc = 0;

	D_ASSERT(obj_is_ec(obj));
	if (*obj_args->nr < shard_nr) {
		D_ERROR("Degraded enumeration nr %d > shards %d\n",
			*obj_args->nr, shard_nr);
		return -DER_INVAL;
	}

	shard_arg->la_nr = *obj_args->nr / shard_nr;
	idx = shard_arg->la_auxi.shard % daos_oclass_grp_size(&obj->cob_oca);
	if (shard_arg->la_kds == NULL && obj_args->kds != NULL)
		shard_arg->la_kds = &obj_args->kds[idx * shard_arg->la_nr];
	if (shard_arg->la_recxs == NULL && obj_args->recxs)
		shard_arg->la_recxs = &obj_args->recxs[idx * shard_arg->la_nr];

	if (shard_arg->la_sgl == NULL && obj_args->sgl) {
		d_iov_t	*shard_iov;
		char	*ptr;
		int	seg_size;

		seg_size = obj_args->sgl->sg_iovs[0].iov_buf_len / shard_nr;

		D_ALLOC_PTR(shard_arg->la_sgl);
		if (shard_arg->la_sgl == NULL)
			D_GOTO(out, rc = -DER_NOMEM);

		D_ALLOC_PTR(shard_iov);
		if (shard_iov == NULL)
			D_GOTO(out, rc = -DER_NOMEM);

		ptr = obj_args->sgl->sg_iovs[0].iov_buf + idx * seg_size;

		d_iov_set(shard_iov, ptr, seg_size);
		shard_arg->la_sgl->sg_nr = 1;
		shard_arg->la_sgl->sg_nr_out = 1;
		shard_arg->la_sgl->sg_iovs = shard_iov;
	}

	if (obj_args->anchor) {
		daos_anchor_t *anchors = (daos_anchor_t *)obj_args->anchor->da_sub_anchors;

		if (shard_arg->la_anchor == NULL) {
			D_ALLOC_PTR(shard_arg->la_anchor);
			if (shard_arg->la_anchor == NULL)
				D_GOTO(out, rc = -DER_NOMEM);
		}
		D_ASSERT(anchors != NULL);
		memcpy(shard_arg->la_anchor, &anchors[idx], sizeof(daos_anchor_t));
	}

	if (obj_args->dkey_anchor) {
		daos_anchor_t *anchors = (daos_anchor_t *)obj_args->dkey_anchor->da_sub_anchors;

		if (shard_arg->la_dkey_anchor == NULL) {
			D_ALLOC_PTR(shard_arg->la_dkey_anchor);
			if (shard_arg->la_dkey_anchor == NULL)
				D_GOTO(out, rc = -DER_NOMEM);
		}
		D_ASSERT(anchors != 0);
		memcpy(shard_arg->la_dkey_anchor, &anchors[idx], sizeof(daos_anchor_t));
	}

	if (obj_args->akey_anchor) {
		daos_anchor_t *anchors = (daos_anchor_t *)obj_args->akey_anchor->da_sub_anchors;

		if (shard_arg->la_akey_anchor == NULL) {
			D_ALLOC_PTR(shard_arg->la_akey_anchor);
			if (shard_arg->la_akey_anchor == NULL)
				D_GOTO(out, rc = -DER_NOMEM);
		}
		D_ASSERT(anchors != 0);
		memcpy(shard_arg->la_akey_anchor, &anchors[idx], sizeof(daos_anchor_t));
	}

out:
	if (rc)
		obj_shard_list_fini(obj_args, shard_arg);
	return rc;
}

static int
shard_list_prep(struct shard_auxi_args *shard_auxi, struct dc_object *obj,
		struct obj_auxi_args *obj_auxi, uint64_t dkey_hash,
		uint32_t grp_idx)
{
	struct daos_oclass_attr	*oca;
	daos_obj_list_t		*obj_args;
	struct shard_list_args	*shard_arg;

	obj_args = dc_task_get_args(obj_auxi->obj_task);
	shard_arg = container_of(shard_auxi, struct shard_list_args, la_auxi);
	shard_arg->la_api_args = obj_args;
	oca = obj_get_oca(obj);
	if (obj_auxi->is_ec_obj && !obj_auxi->spec_shard &&
	    (shard_auxi->shard % obj_get_grp_size(obj) < obj_ec_data_tgt_nr(oca))) {
		int	shard_nr;
		int	rc;

		shard_nr = obj_ec_data_tgt_nr(oca);
		rc = obj_shard_list_prep(obj_args, obj, shard_arg, shard_nr);
		if (rc) {
			D_ERROR(DF_OID" shard list %d prep: %d\n",
				DP_OID(obj->cob_md.omd_id), grp_idx, rc);
			return rc;
		}
	} else {
		shard_arg->la_nr = *obj_args->nr;
		shard_arg->la_recxs = obj_args->recxs;
		shard_arg->la_anchor = obj_args->anchor;
		shard_arg->la_akey_anchor = obj_args->akey_anchor;
		shard_arg->la_dkey_anchor = obj_args->dkey_anchor;
		shard_arg->la_kds = obj_args->kds;
		shard_arg->la_sgl = obj_args->sgl;
	}

	return 0;
}

static void
obj_ec_get_parity_shards(struct dc_object *obj, int grp_idx,
			 int parity_tgt_nr, int data_tgt_nr,
			 int *parities)
{
	unsigned int	shard_idx;
	unsigned int	grp_size;
	int		idx = 0;

	grp_size = obj_get_grp_size(obj);
	D_ASSERT(grp_size > 0);

	shard_idx = grp_size * grp_idx +
		    data_tgt_nr + parity_tgt_nr - 1;
	while (shard_idx % grp_size >= data_tgt_nr)
		parities[idx++] = shard_idx--;
}

static int
obj_ec_list_get_shard(struct obj_auxi_args *obj_auxi, unsigned int map_ver,
		      int grp_idx, daos_obj_list_t *args)
{
	int			parities[OBJ_EC_MAX_P] = { 0 };
	struct dc_object	*obj = obj_auxi->obj;
	struct daos_oclass_attr *oca;
	int			shard = -DER_NONEXIST;
	int			p_size;
	unsigned int		first;
	int			idx;
	int			i;

	oca = obj_get_oca(obj);
	obj_ec_get_parity_shards(obj, grp_idx, obj_ec_parity_tgt_nr(oca),
				 obj_ec_data_tgt_nr(oca), parities);
	if (likely(!DAOS_FAIL_CHECK(DAOS_OBJ_SKIP_PARITY))) {
		if (obj_auxi->to_leader) {
			/* proper way to choose leader ? XXX */
			shard = parities[0];
			D_GOTO(out, shard);
		}

		/* choose one randomly from the parities */
		p_size = obj_ec_parity_tgt_nr(oca);
		idx = d_rand() % p_size;
		for (i = 0; i < p_size; i++, idx = (idx + 1) % p_size) {
			/* let's skip the rebuild shard for non-update op */
			shard = parities[idx];

			if (obj->cob_shards->do_shards[shard].do_rebuilding)
				continue;

			if (obj->cob_shards->do_shards[shard].do_target_id != -1)
				break;
		}

		if (i < p_size) {
			D_DEBUG(DB_IO, "choose parity shard %d\n", shard);
			D_GOTO(out, shard);
		}
	}

	D_DEBUG(DB_IO, "let's choose from the data shard 0 for "DF_OID"\n",
		DP_OID(obj->cob_md.omd_id));

	/* Check if all data shard are in good state */
	first = grp_idx * obj_get_grp_size(obj);
	for (idx = first; idx < first + obj_ec_data_tgt_nr(oca); idx++) {
		if (obj->cob_shards->do_shards[idx].do_rebuilding ||
		    obj->cob_shards->do_shards[idx].do_target_id == -1)
			break;
	}

	if (idx < first + obj_ec_data_tgt_nr(oca)) {
		shard = -DER_DATA_LOSS;
		D_ERROR("No shard on "DF_OID"\n", DP_OID(obj->cob_md.omd_id));
	} else {
		shard = first;
	}
out:
	D_DEBUG(DB_IO, "grp_idx %d, get shard %d on "DF_OID"\n", grp_idx, shard,
		DP_OID(obj->cob_md.omd_id));
	return shard;
}

static int
obj_list_get_shard(struct obj_auxi_args *obj_auxi, unsigned int map_ver,
		   daos_obj_list_t *args)
{
	struct pl_obj_shard	*p_shard;
	struct dc_object	*obj = obj_auxi->obj;
	int			grp_idx = 0;
	int			shard = 0;

	if (args->dkey_anchor != NULL &&
	    daos_anchor_get_flags(args->dkey_anchor) & DIOF_TO_LEADER)
		obj_auxi->to_leader = 1;

	if (DAOS_FAIL_CHECK(DAOS_OBJ_SPECIAL_SHARD)) {
		if (obj_auxi->io_retry) {
			shard = obj_auxi->specified_shard;
		} else {
			shard = daos_fail_value_get();
			obj_auxi->specified_shard = shard;
		}

		D_DEBUG(DB_IO, DF_OID" spec shard %d\n",
			DP_OID(obj->cob_md.omd_id), shard);

		obj_auxi->spec_shard = 1;
		obj_auxi->spec_group = 0;

		D_GOTO(out, shard);
	}

	if (args->dkey_anchor != NULL &&
	    daos_anchor_get_flags(args->dkey_anchor) & DIOF_TO_SPEC_SHARD) {
		shard = dc_obj_anchor2shard(args->dkey_anchor);
		obj_auxi->specified_shard = shard;
		obj_auxi->spec_shard = 1;
		obj_auxi->spec_group = 0;

		D_GOTO(out, shard);
	}

	if (args->dkey_anchor != NULL &&
	    daos_anchor_get_flags(args->dkey_anchor) & DIOF_TO_SPEC_GROUP) {
		shard = dc_obj_anchor2shard(args->dkey_anchor);
		obj_auxi->spec_shard = 0;
		obj_auxi->spec_group = 1;
		grp_idx = shard / obj_get_replicas(obj);
	} else {
		uint64_t dkey_hash;

		obj_auxi->spec_shard = 0;
		obj_auxi->spec_group = 0;

		if (args->dkey != NULL) {
			dkey_hash = obj_dkey2hash(obj->cob_md.omd_id,
						  args->dkey);
			grp_idx = obj_dkey2grpidx(obj, dkey_hash, map_ver);
		} else {
			D_ASSERT(args->dkey_anchor != NULL);
			grp_idx = dc_obj_anchor2shard(args->dkey_anchor) /
				  obj_get_replicas(obj);
		}

		if (grp_idx < 0) {
			D_ERROR(DF_OID" can not find grp %d\n",
				DP_OID(obj->cob_md.omd_id), grp_idx);
			return grp_idx;
		}
	}

	if (obj_auxi->is_ec_obj) {
		shard = obj_ec_list_get_shard(obj_auxi, map_ver, grp_idx, args);
	} else {
		if (obj_auxi->to_leader) {
			shard = obj_grp_leader_get(obj, grp_idx * obj->cob_grp_size,
						   map_ver, NIL_BITMAP);
		} else {
			shard = obj_grp_valid_shard_get(obj, grp_idx, map_ver,
							obj_auxi->failed_tgt_list);
			if (shard == -DER_NONEXIST) {
				D_ERROR(DF_OID" can not find any shard %d\n",
					DP_OID(obj->cob_md.omd_id),
					-DER_DATA_LOSS);
				shard = -DER_DATA_LOSS;
			}
		}
	}

	D_DEBUG(DB_IO, DF_OID" grp/shard %d/%d\n", DP_OID(obj->cob_md.omd_id),
		grp_idx, shard);
	if (shard < 0) {
		D_ERROR(DF_OID" Can not find shard grp %d: %d\n",
			DP_OID(obj->cob_md.omd_id), grp_idx, shard);
		D_GOTO(out, shard);
	}

	p_shard = obj_get_shard(obj, shard);
	if (p_shard->po_rebuilding || p_shard->po_target == -1) {
		D_DEBUG(DB_IO, DF_OID".%d is being rebuilt rebuild %d/%d\n",
			DP_OID(obj->cob_md.omd_id), shard, p_shard->po_rebuilding,
			p_shard->po_target);
		D_GOTO(out, shard = -DER_NOTAPPLICABLE);
	}
out:
	D_DEBUG(DB_IO, DF_OID" list on shard %d leader %s\n",
		DP_OID(obj->cob_md.omd_id), shard,
		obj_auxi->to_leader ? "yes" : "no");
	return shard;
}

static int
obj_list_common(tse_task_t *task, int opc, daos_obj_list_t *args)
{
	struct dc_object	*obj;
	struct obj_auxi_args	*obj_auxi;
	unsigned int		 map_ver = 0;
	uint64_t		 dkey_hash = 0;
	struct dtx_epoch	 epoch = {0};
	int			 shard = -1;
	int			tgts_nr;
	int			 rc;

	rc = obj_req_valid(task, args, opc, &epoch, &map_ver, &obj);
	if (rc)
		goto out_task;

	rc = obj_task_init(task, opc, map_ver, args->th, &obj_auxi, obj);
	if (rc != 0) {
		obj_decref(obj);
		D_GOTO(out_task, rc);
	}

	if (args->dkey_anchor != NULL &&
	    daos_anchor_get_flags(args->dkey_anchor) & DIOF_FOR_MIGRATION)
		obj_auxi->no_retry = 1;

	if (args->dkey_anchor != NULL &&
	    daos_anchor_get_flags(args->dkey_anchor) & DIOF_FOR_FORCE_DEGRADE)
		obj_auxi->force_degraded = 1;

	if (obj_is_ec(obj)) {
		obj_auxi->is_ec_obj = 1;
		if (obj_auxi->io_retry) {
			/* Since enumeration retry might retry to send multiple
			 * shards, remove the original shard fetch tasks and will
			 * recreate new shard fetch tasks with new parameters.
			 */
			D_DEBUG(DB_IO, DF_OID" retrying enumeration.\n",
				DP_OID(obj->cob_md.omd_id));
			obj_io_set_new_shard_task(obj_auxi);
		}
	}

	shard = obj_list_get_shard(obj_auxi, map_ver, args);
	if (shard < 0)
		D_GOTO(out_task, rc = shard);

	rc = obj_req_get_tgts(obj, &shard, args->dkey, dkey_hash, NIL_BITMAP, map_ver,
			      obj_auxi->to_leader, obj_auxi->spec_shard, obj_auxi);
	if (rc != 0)
		goto out_task;

	tgts_nr = obj_auxi->req_tgts.ort_srv_disp ?
		  obj_auxi->req_tgts.ort_grp_nr :
		  obj_auxi->req_tgts.ort_grp_nr * obj_auxi->req_tgts.ort_grp_size;
	if (tgts_nr > 1) {
		rc = sub_anchors_prep(args, tgts_nr);
		if (rc)
			D_GOTO(out_task, rc);
	}

	if (daos_handle_is_valid(args->th)) {
		rc = dc_tx_get_dti(args->th, &obj_auxi->l_args.la_dti);
		/*
		 * The obj_req_valid call above has already verified this
		 * transaction handle.
		 */
		D_ASSERTF(rc == 0, "%d\n", rc);
	} else {
		daos_dti_gen(&obj_auxi->l_args.la_dti, true /* zero */);
	}

	D_DEBUG(DB_IO, "list opc %d "DF_OID" dkey %llu shard %d\n", opc,
		DP_OID(obj->cob_md.omd_id), (unsigned long long)dkey_hash, shard);

	rc = obj_req_fanout(obj, obj_auxi, dkey_hash, map_ver, &epoch,
			    shard_list_prep, dc_obj_shard_list, task);
	return rc;

out_task:
	tse_task_complete(task, rc);
	return rc;
}

int
dc_obj_list_dkey(tse_task_t *task)
{
	daos_obj_list_dkey_t	*args;

	args = dc_task_get_args(task);
	D_ASSERTF(args != NULL, "Task Argument OPC does not match DC OPC\n");

	return obj_list_common(task, DAOS_OBJ_DKEY_RPC_ENUMERATE, args);
}

int
dc_obj_list_akey(tse_task_t *task)
{
	daos_obj_list_akey_t	*args;

	args = dc_task_get_args(task);
	D_ASSERTF(args != NULL, "Task Argument OPC does not match DC OPC\n");

	return obj_list_common(task, DAOS_OBJ_AKEY_RPC_ENUMERATE, args);
}

int
dc_obj_list_obj(tse_task_t *task)
{
	daos_obj_list_obj_t	*args;

	args = dc_task_get_args(task);
	D_ASSERTF(args != NULL, "Task Argument OPC does not match DC OPC\n");

	return obj_list_common(task, DAOS_OBJ_RPC_ENUMERATE, args);
}

int
dc_obj_list_rec(tse_task_t *task)
{
	daos_obj_list_recx_t	*args;

	args = dc_task_get_args(task);
	D_ASSERTF(args != NULL, "Task Argument OPC does not match DC OPC\n");

	return obj_list_common(task, DAOS_OBJ_RECX_RPC_ENUMERATE, args);
}

static int
shard_punch_prep(struct shard_auxi_args *shard_auxi, struct dc_object *obj,
		 struct obj_auxi_args *obj_auxi, uint64_t dkey_hash,
		 uint32_t grp_idx)
{
	daos_obj_punch_t	*obj_args;
	struct shard_punch_args	*shard_arg;
	daos_handle_t		 coh;
	uuid_t			 coh_uuid;
	uuid_t			 cont_uuid;
	int			 rc;

	coh = obj->cob_coh;
	if (daos_handle_is_inval(coh))
		return -DER_NO_HDL;

	rc = dc_cont_hdl2uuid(coh, &coh_uuid, &cont_uuid);
	if (rc != 0)
		return rc;

	obj_args = dc_task_get_args(obj_auxi->obj_task);
	shard_arg = container_of(shard_auxi, struct shard_punch_args, pa_auxi);
	shard_arg->pa_api_args		= obj_args;
	shard_arg->pa_opc		= obj_auxi->opc;
	shard_arg->pa_dkey_hash		= dkey_hash;
	uuid_copy(shard_arg->pa_coh_uuid, coh_uuid);
	uuid_copy(shard_arg->pa_cont_uuid, cont_uuid);

	if (daos_handle_is_inval(obj_auxi->th))
		daos_dti_gen(&shard_arg->pa_dti,
			     srv_io_mode != DIM_DTX_FULL_ENABLED);
	else
		dc_tx_get_dti(obj_auxi->th, &shard_arg->pa_dti);

	return 0;
}

static int
dc_obj_punch(tse_task_t *task, struct dc_object *obj, struct dtx_epoch *epoch,
	     uint32_t map_ver, enum obj_rpc_opc opc, daos_obj_punch_t *api_args)
{
	struct obj_auxi_args	*obj_auxi;
	uint64_t		 dkey_hash;
	int			 rc;

	if (opc == DAOS_OBJ_RPC_PUNCH && obj->cob_grp_nr > 1)
		/* The object have multiple redundancy groups, use DAOS
		 * internal transaction to handle that to guarantee the
		 * atomicity of punch object.
		 */
		return dc_tx_convert(obj, opc, task);

	obj_task_init_common(task, opc, map_ver, api_args->th, &obj_auxi, obj);

	dkey_hash = obj_dkey2hash(obj->cob_md.omd_id, api_args->dkey);
	rc = obj_req_get_tgts(obj, NULL, api_args->dkey, dkey_hash, NIL_BITMAP,
			      map_ver, false, false, obj_auxi);
	if (rc != 0) {
		if (rc != -DER_SHARDS_OVERLAP) {
			int rc1;

			/* If the task needs to retry, it has to go through registered
			 * object completion callback, otherwise tse_task_complete()
			 * will complete the retry task, instead of retrying it.
			 */
			task->dt_result = rc;
			rc1 = tse_task_register_comp_cb(task, obj_comp_cb, NULL, 0);
			if (rc1 != 0) {
				D_ERROR("update task %p, register_comp_cb "DF_RC"\n",
					task, DP_RC(rc1));
				obj_comp_cb(task, NULL);
			}
			goto out_task;
		}

		/* For OSA case, 2 or more shards locate on the same
		 * VOS target. We will handle such case via internal
		 * transaction.
		 */
		obj_addref(obj);
		obj_comp_cb(task, NULL);
		return dc_tx_convert(obj, opc, task);
	}

	rc = tse_task_register_comp_cb(task, obj_comp_cb, NULL, 0);
	if (rc != 0) {
		D_ERROR("punch (%d) task %p, register_comp_cb "DF_RC"\n",
			opc, task, DP_RC(rc));
		obj_comp_cb(task, NULL);
		goto out_task;
	}

	if (DAOS_FAIL_CHECK(DAOS_DTX_COMMIT_SYNC))
		obj_auxi->flags |= ORF_DTX_SYNC;
	if (obj_is_ec(obj))
		obj_auxi->flags |= ORF_EC;

	D_DEBUG(DB_IO, "punch "DF_OID" dkey %llu\n",
		DP_OID(obj->cob_md.omd_id), (unsigned long long)dkey_hash);

	rc = obj_req_fanout(obj, obj_auxi, dkey_hash, map_ver, epoch,
			    shard_punch_prep, dc_obj_shard_punch, task);
	return rc;

out_task:
	tse_task_complete(task, rc);
	return rc;
}

static int
obj_punch_common(tse_task_t *task, enum obj_rpc_opc opc, daos_obj_punch_t *args)
{
	struct dtx_epoch	 epoch = {0};
	unsigned int		 map_ver = 0;
	struct dc_object	*obj = NULL;
	int			 rc;

	rc = obj_req_valid(task, args, opc, &epoch, &map_ver, &obj);
	if (rc != 0)
		goto comp; /* invalid parameters */

	if (daos_handle_is_valid(args->th)) {
		/* add the operation to DTX and complete immediately */
		rc = dc_tx_attach(args->th, obj, opc, task);
		goto comp;
	}
	/* submit the punch */
	return dc_obj_punch(task, obj, &epoch, map_ver, opc, args);
comp:
	if (rc <= 0)
		tse_task_complete(task, rc);
	return rc > 0 ? 0 : rc;
}

int
dc_obj_punch_task(tse_task_t *task)
{
	daos_obj_punch_t	*args;

	args = dc_task_get_args(task);
	D_ASSERTF(args != NULL, "Task Argument OPC does not match DC OPC\n");

	return obj_punch_common(task, DAOS_OBJ_RPC_PUNCH, args);
}

int
dc_obj_punch_dkeys_task(tse_task_t *task)
{
	daos_obj_punch_t	*args;

	args = dc_task_get_args(task);
	D_ASSERTF(args != NULL, "Task Argument OPC does not match DC OPC\n");

	return obj_punch_common(task, DAOS_OBJ_RPC_PUNCH_DKEYS, args);
}

int
dc_obj_punch_akeys_task(tse_task_t *task)
{
	daos_obj_punch_t	*args;

	args = dc_task_get_args(task);
	D_ASSERTF(args != NULL, "Task Argument OPC does not match DC OPC\n");

	return obj_punch_common(task, DAOS_OBJ_RPC_PUNCH_AKEYS, args);
}

struct shard_query_key_args {
	struct shard_auxi_args	 kqa_auxi;
	uuid_t			 kqa_coh_uuid;
	uuid_t			 kqa_cont_uuid;
	daos_obj_query_key_t	*kqa_api_args;
	uint64_t		 kqa_dkey_hash;
	struct dtx_id		 kqa_dti;
};

static int
shard_query_key_task(tse_task_t *task)
{
	struct shard_query_key_args	*args;
	daos_obj_query_key_t		*api_args;
	struct dc_object		*obj;
	struct dc_obj_shard		*obj_shard;
	daos_handle_t			 th;
	struct dtx_epoch		*epoch;
	int				 rc;

	args = tse_task_buf_embedded(task, sizeof(*args));
	obj = args->kqa_auxi.obj;
	th = args->kqa_auxi.obj_auxi->th;
	epoch = &args->kqa_auxi.epoch;

	/* See the similar shard_io_task. */
	if (daos_handle_is_valid(th) && !dtx_epoch_chosen(epoch)) {
		rc = dc_tx_get_epoch(task, th, epoch);
		if (rc < 0) {
			tse_task_complete(task, rc);
			return rc;
		}
		if (rc == DC_TX_GE_REINIT)
			return tse_task_reinit(task);
	}

	rc = obj_shard_open(obj, args->kqa_auxi.shard, args->kqa_auxi.map_ver,
			    &obj_shard);
	if (rc != 0) {
		/* skip a failed target */
		if (rc == -DER_NONEXIST)
			rc = 0;

		tse_task_complete(task, rc);
		return rc;
	}

	tse_task_stack_push_data(task, &args->kqa_dkey_hash,
				 sizeof(args->kqa_dkey_hash));
	api_args = args->kqa_api_args;
	rc = dc_obj_shard_query_key(obj_shard, epoch, api_args->flags, obj,
				    api_args->dkey, api_args->akey,
				    api_args->recx, args->kqa_coh_uuid,
				    args->kqa_cont_uuid, &args->kqa_dti,
				    &args->kqa_auxi.obj_auxi->map_ver_reply,
				    args->kqa_auxi.obj_auxi->map_ver_req,
				    th, task);

	obj_shard_close(obj_shard);
	return rc;
}

static int
queue_shard_query_key_task(tse_task_t *api_task, struct obj_auxi_args *obj_auxi,
			   struct dtx_epoch *epoch, int shard, unsigned int map_ver,
			   struct dc_object *obj, uint64_t dkey_hash, struct dtx_id *dti,
			   uuid_t coh_uuid, uuid_t cont_uuid)
{
	daos_obj_query_key_t		*api_args = dc_task_get_args(api_task);
	tse_sched_t			*sched = tse_task2sched(api_task);
	tse_task_t			*task;
	struct shard_query_key_args	*args;
	d_list_t			*head = NULL;
	int				rc;

	rc = tse_task_create(shard_query_key_task, sched, NULL, &task);
	if (rc != 0)
		return rc;

	args = tse_task_buf_embedded(task, sizeof(*args));
	args->kqa_api_args	= api_args;
	args->kqa_auxi.epoch	= *epoch;
	args->kqa_auxi.shard	= shard;
	args->kqa_auxi.map_ver	= map_ver;
	args->kqa_auxi.obj	= obj;
	args->kqa_auxi.obj_auxi	= obj_auxi;
	args->kqa_dkey_hash	= dkey_hash;
	args->kqa_dti		= *dti;
	uuid_copy(args->kqa_coh_uuid, coh_uuid);
	uuid_copy(args->kqa_cont_uuid, cont_uuid);

	rc = obj_shard2tgtid(obj, shard, map_ver,
			     &args->kqa_auxi.target);
	if (rc != 0)
		D_GOTO(out_task, rc);

	rc = tse_task_register_deps(api_task, 1, &task);
	if (rc != 0)
		D_GOTO(out_task, rc);

	head = &obj_auxi->shard_task_head;
	/* decref and delete from head at shard_task_remove */
	tse_task_addref(task);
	tse_task_list_add(task, head);

out_task:
	if (rc)
		tse_task_complete(task, rc);
	return rc;
}

int
dc_obj_query_key(tse_task_t *api_task)
{
	daos_obj_query_key_t	*api_args = dc_task_get_args(api_task);
	struct obj_auxi_args	*obj_auxi;
	struct dc_object	*obj;
	d_list_t		*head = NULL;
	daos_handle_t		coh;
	uuid_t			coh_uuid;
	uuid_t			cont_uuid;
	int			shard_first;
	unsigned int		map_ver = 0;
	uint64_t		dkey_hash;
	struct dtx_epoch	epoch;
	struct dtx_id		dti;
	int			i = 0;
	int			rc;

	D_ASSERTF(api_args != NULL,
		  "Task Argument OPC does not match DC OPC\n");

	rc = obj_req_valid(api_task, api_args, DAOS_OBJ_RPC_QUERY_KEY, &epoch,
			   &map_ver, &obj);
	if (rc)
		D_GOTO(out_task, rc);

	if (daos_handle_is_valid(api_args->th)) {
		rc = dc_tx_get_dti(api_args->th, &dti);
		/*
		 * The dc_tx_hdl2epoch_and_pmv call above has already verified
		 * this transaction handle.
		 */
		D_ASSERTF(rc == 0, "%d\n", rc);
	} else {
		daos_dti_gen(&dti, true /* zero */);
	}

	rc = obj_task_init(api_task, DAOS_OBJ_RPC_QUERY_KEY, map_ver,
			   api_args->th, &obj_auxi, obj);
	if (rc != 0) {
		obj_decref(obj);
		D_GOTO(out_task, rc);
	}

	obj_auxi->spec_shard = 0;
	obj_auxi->spec_group = 0;

	coh = dc_obj_hdl2cont_hdl(api_args->oh);
	if (daos_handle_is_inval(coh))
		D_GOTO(out_task, rc = -DER_NO_HDL);

	rc = dc_cont_hdl2uuid(coh, &coh_uuid, &cont_uuid);
	if (rc != 0)
		D_GOTO(out_task, rc);

	D_ASSERTF(api_args->dkey != NULL, "dkey should not be NULL\n");
	dkey_hash = obj_dkey2hash(obj->cob_md.omd_id, api_args->dkey);
	if (api_args->flags & DAOS_GET_DKEY) {
		shard_first = 0;
		/** set data len to 0 before retrieving dkey. */
		api_args->dkey->iov_len = 0;
	} else {
		/* For the specified dkey, only need to query one replica. */
		shard_first = obj_dkey2shard(obj, dkey_hash, map_ver,
					     obj_auxi->to_leader,
					     obj_auxi->failed_tgt_list);
		if (shard_first < 0)
			D_GOTO(out_task, rc = shard_first);
	}

	obj_auxi->map_ver_reply = 0;
	obj_auxi->map_ver_req = map_ver;
	obj_auxi->obj_task = api_task;

	D_DEBUG(DB_IO, "Object Key Query "DF_OID" start %u map %u\n",
		DP_OID(obj->cob_md.omd_id), shard_first, map_ver);

	head = &obj_auxi->shard_task_head;

	if (obj_auxi->io_retry && obj_auxi->args_initialized) {
		/* For distributed transaction, check whether TX pool
		 * map is stale or not, if stale, restart the TX.
		 */
		if (daos_handle_is_valid(obj_auxi->th)) {
			rc = dc_tx_check_pmv(obj_auxi->th);
			if (rc != 0)
				goto out_task;
		}

		/* Let's always remove the previous shard tasks for retry, since
		 * the leader status might change.
		 */
		tse_task_list_traverse(head, shard_task_remove, NULL);
		D_ASSERT(d_list_empty(head));
		obj_auxi->args_initialized = 0;
		obj_auxi->new_shard_tasks = 1;
	}

	D_ASSERT(!obj_auxi->args_initialized);
	D_ASSERT(d_list_empty(head));

	for (i = 0; i < obj_get_grp_nr(obj); i++) {
		int start_shard;
		int j;

		/* Try leader for current group */
		start_shard = i * obj_get_grp_size(obj);
		if (!obj_is_ec(obj) || likely(!DAOS_FAIL_CHECK(DAOS_OBJ_SKIP_PARITY))) {
			int leader;

			leader = obj_grp_leader_get(obj, start_shard, map_ver, NIL_BITMAP);
			if (leader >= 0) {
				rc = queue_shard_query_key_task(api_task, obj_auxi, &epoch, leader,
								map_ver, obj, dkey_hash, &dti,
								coh_uuid, cont_uuid);
				if (rc)
					D_GOTO(out_task, rc);

				D_DEBUG(DB_IO, DF_OID" try leader %d for group %d.\n",
					DP_OID(obj->cob_md.omd_id), leader, i);
				continue;
			}

			if (!obj_is_ec(obj)) {
				/* There has to be a leader for non-EC object */
				D_ERROR(DF_OID" no valid shard, rc " DF_RC"\n",
					DP_OID(obj->cob_md.omd_id), DP_RC(leader));
				D_GOTO(out_task, rc = leader);
			}
		}

		/* Then Try non-leader shards */
		D_DEBUG(DB_IO, DF_OID" try non-leader shards for group %d.\n",
			DP_OID(obj->cob_md.omd_id), i);
		for (j = start_shard; j < start_shard + obj_ec_data_tgt_nr(&obj->cob_oca); j++) {
			rc = queue_shard_query_key_task(api_task, obj_auxi, &epoch, j, map_ver,
							obj, dkey_hash, &dti, coh_uuid, cont_uuid);
			if (rc)
				D_GOTO(out_task, rc);
		}
	}

	obj_auxi->args_initialized = 1;

	obj_shard_task_sched(obj_auxi, &epoch);
	return rc;

out_task:
	if (head != NULL && !d_list_empty(head)) {
		D_ASSERTF(!obj_retry_error(rc), "unexpected ret "DF_RC"\n",
			DP_RC(rc));

		tse_task_list_traverse(head, shard_task_abort, &rc);
	}

	tse_task_complete(api_task, rc);

	return rc;
}

static int
shard_sync_prep(struct shard_auxi_args *shard_auxi, struct dc_object *obj,
		struct obj_auxi_args *obj_auxi, uint64_t dkey_hash,
		uint32_t grp_idx)
{
	struct daos_obj_sync_args	*obj_args;
	struct shard_sync_args		*shard_args;

	obj_args = dc_task_get_args(obj_auxi->obj_task);
	shard_args = container_of(shard_auxi, struct shard_sync_args, sa_auxi);
	shard_args->sa_epoch = &(*obj_args->epochs_p)[grp_idx];

	return 0;
}

int
dc_obj_sync(tse_task_t *task)
{
	struct daos_obj_sync_args	*args = dc_task_get_args(task);
	struct obj_auxi_args		*obj_auxi = NULL;
	struct dc_object		*obj = NULL;
	struct dtx_epoch		 epoch;
	uint32_t			 map_ver = 0;
	int				 rc;
	int				 i;

	if (srv_io_mode != DIM_DTX_FULL_ENABLED)
		D_GOTO(out_task, rc = 0);

	D_ASSERTF(args != NULL,
		  "Task Argument OPC does not match DC OPC\n");

	rc = obj_req_valid(task, args, DAOS_OBJ_RPC_SYNC, &epoch,
			   &map_ver, &obj);
	if (rc)
		D_GOTO(out_task, rc);

	rc = obj_task_init(task, DAOS_OBJ_RPC_SYNC, map_ver, DAOS_HDL_INVAL,
			   &obj_auxi, obj);
	if (rc != 0) {
		obj_decref(obj);
		D_GOTO(out_task, rc);
	}

	obj_auxi->spec_shard = 0;
	obj_auxi->spec_group = 0;

	epoch.oe_value = args->epoch;
	epoch.oe_first = epoch.oe_value;
	epoch.oe_flags = 0;

	/* Need to mark sync epoch on server, so even if the @replicas is 1,
	 * we still need to send SYNC RPC to the server.
	 */
	if (!obj_auxi->io_retry) {
		daos_epoch_t	*tmp = NULL;

		D_ALLOC_ARRAY(tmp, obj->cob_grp_nr);
		if (tmp == NULL)
			D_GOTO(out_task, rc = -DER_NOMEM);

		*args->nr = obj->cob_grp_nr;
		*args->epochs_p = tmp;
	} else {
		D_ASSERT(*args->epochs_p != NULL);
		D_ASSERTF(*args->nr == obj->cob_grp_nr, "Invalid obj sync args %d/%d\n",
			  *args->nr, obj->cob_grp_nr);

		for (i = 0; i < *args->nr; i++)
			*args->epochs_p[i] = 0;
	}

	rc = obj_req_get_tgts(obj, NULL, NULL, 0, NIL_BITMAP, map_ver, true,
			      false, obj_auxi);
	if (rc != 0)
		D_GOTO(out_task, rc);

	D_DEBUG(DB_IO, "sync "DF_OID", %s obj: %d\n",
		DP_OID(obj->cob_md.omd_id), obj_is_ec(obj) ? "EC" : "REP",
		obj_get_replicas(obj));

	return obj_req_fanout(obj, obj_auxi, 0, map_ver, &epoch,
			      shard_sync_prep, dc_obj_shard_sync, task);

out_task:
	tse_task_complete(task, rc);
	return rc;
}

int
dc_obj_verify(daos_handle_t oh, daos_epoch_t *epochs, unsigned int nr)
{
	struct dc_obj_verify_args		*dova = NULL;
	struct dc_object			*obj;
	struct daos_oclass_attr			*oc_attr;
	unsigned int				 reps = 0;
	int					 rc = 0;
	int					 i;

	obj = obj_hdl2ptr(oh);
	if (obj == NULL)
		return -DER_NO_HDL;

	oc_attr = obj_get_oca(obj);
	if (oc_attr->ca_resil != DAOS_RES_REPL) {
		reps = 1;
	} else {
		if (oc_attr->u.rp.r_num == DAOS_OBJ_REPL_MAX)
			reps = obj->cob_grp_size;
		else
			reps = oc_attr->u.rp.r_num;

		if (reps == 1)
			goto out;
	}

	/* XXX: If we support progressive object layout in the future,
	 *	The "obj->cob_grp_nr" may be different from given @nr.
	 */
	D_ASSERTF(obj->cob_grp_nr == nr, "Invalid grp count %u/%u\n",
		  obj->cob_grp_nr, nr);

	D_ALLOC_ARRAY(dova, reps);
	if (dova == NULL) {
		D_ERROR(DF_OID" no MEM for verify group, reps %u\n",
			DP_OID(obj->cob_md.omd_id), reps);
		D_GOTO(out, rc = -DER_NOMEM);
	}

	for (i = 0; i < reps; i++) {
		dova[i].oh = oh;

		dova[i].list_buf = dova[i].inline_buf;
		dova[i].list_buf_len = sizeof(dova[i].inline_buf);

		dova[i].fetch_buf = NULL;
		dova[i].fetch_buf_len = 0;
	}

	for (i = 0; i < obj->cob_grp_nr && rc == 0; i++) {
		/* Zero epoch means the shards in related redundancy group
		 * have not been created yet.
		 */
		if (epochs[i] != 0)
			rc = dc_obj_verify_rdg(obj, dova, i, reps, epochs[i]);
	}

out:
	if (dova != NULL) {
		for (i = 0; i < reps; i++) {
			if (dova[i].list_buf != dova[i].inline_buf)
				D_FREE(dova[i].list_buf);

			daos_iov_free(&dova[i].cursor.dkey);
			daos_iov_free(&dova[i].cursor.iod.iod_name);
			D_FREE(dova[i].fetch_buf);
		}

		D_FREE(dova);
	}

	obj_decref(obj);

	return rc;
}

void
daos_dc_obj2id(void *ptr, daos_obj_id_t *id)
{
	struct dc_object *obj = ptr;

	*id = obj->cob_md.omd_id;
}

/** Disable backward compat code */
#undef daos_obj_generate_oid

int
daos_obj_generate_oid(daos_handle_t coh, daos_obj_id_t *oid,
		      enum daos_otype_t in, daos_oclass_id_t cid,
		      daos_oclass_hints_t hints, uint32_t args)
{
	daos_ofeat_t	feat = (daos_ofeat_t)in;

	D_WARN("daos_ofeat_t(DAOS_OF_XXX) will be deprecated soon, "
		"please use enum daos_otype_t(DAOS_OT_XXX) instead!\n");
	return daos_obj_generate_oid2(coh, oid, daos_obj_feat2type(feat), cid, hints, args);
}

/**
 * Create version that uses the deprecated daos_ofeat_t
 */
int
daos_obj_generate_oid1(daos_handle_t coh, daos_obj_id_t *oid,
		       daos_ofeat_t feat, daos_oclass_id_t cid,
		       daos_oclass_hints_t hints, uint32_t args)
{
	return daos_obj_generate_oid(coh, oid, (enum daos_otype_t)feat, cid,
				     hints, args);
}

/**
 * Real latest & greatest implementation of container create.
 * Used by anyone including the daos_obj.h header file.
 */
int
daos_obj_generate_oid2(daos_handle_t coh, daos_obj_id_t *oid,
		       enum daos_otype_t type, daos_oclass_id_t cid,
		       daos_oclass_hints_t hints, uint32_t args)
{
	daos_handle_t		poh;
	struct dc_pool		*pool;
	struct pl_map_attr	attr;
	enum daos_obj_redun	ord;
	uint32_t		nr_grp;
	int			rc;

	if (!daos_otype_t_is_valid(type))
		return -DER_INVAL;

	/** select the oclass */
	poh = dc_cont_hdl2pool_hdl(coh);
	if (daos_handle_is_inval(poh))
		return -DER_NO_HDL;

	pool = dc_hdl2pool(poh);
	D_ASSERT(pool);

	rc = pl_map_query(pool->dp_pool, &attr);
	D_ASSERT(rc == 0);
	dc_pool_put(pool);

	D_DEBUG(DB_TRACE, "available domain=%d, targets=%d\n",
		attr.pa_domain_nr, attr.pa_target_nr);

	if (cid == OC_UNKNOWN) {
		uint64_t rf_factor;

		rf_factor = dc_cont_hdl2redunfac(coh);
		rc = dc_set_oclass(rf_factor, attr.pa_domain_nr,
				   attr.pa_target_nr, type, hints, &ord,
				   &nr_grp);
	} else {
		rc = daos_oclass_fit_max(cid, attr.pa_domain_nr,
					 attr.pa_target_nr, &ord, &nr_grp);
	}

	if (rc)
		return rc;

	daos_obj_set_oid(oid, type, ord, nr_grp, args);

	return rc;
}

int
daos_obj_generate_oid_by_rf(daos_handle_t poh, uint64_t rf_factor,
			    daos_obj_id_t *oid, enum daos_otype_t type,
			    daos_oclass_id_t cid, daos_oclass_hints_t hints,
			    uint32_t args)
{
	struct dc_pool		*pool;
	struct pl_map_attr	attr;
	enum daos_obj_redun	ord;
	uint32_t		nr_grp;
	int			rc;

	if (!daos_otype_t_is_valid(type))
		return -DER_INVAL;

	pool = dc_hdl2pool(poh);
	D_ASSERT(pool);

	rc = pl_map_query(pool->dp_pool, &attr);
	D_ASSERT(rc == 0);
	dc_pool_put(pool);

	if (cid == OC_UNKNOWN)
		rc = dc_set_oclass(rf_factor, attr.pa_domain_nr,
				   attr.pa_target_nr, type, hints, &ord,
				   &nr_grp);
	else
		rc = daos_oclass_fit_max(cid, attr.pa_domain_nr,
					 attr.pa_target_nr, &ord, &nr_grp);
	if (rc)
		return rc;

	daos_obj_set_oid(oid, type, ord, nr_grp, args);

	return rc;
}

daos_oclass_id_t
daos_obj_get_oclass(daos_handle_t coh, daos_ofeat_t ofeats,
		    daos_oclass_hints_t hints, uint32_t args)
{
	daos_handle_t		poh;
	struct dc_pool		*pool;
	struct pl_map_attr	attr;
	uint64_t		rf_factor;
	int			rc;
	enum daos_obj_redun	ord;
	uint32_t		nr_grp;
	enum daos_otype_t	type = daos_obj_feat2type(ofeats);

	/** select the oclass */
	poh = dc_cont_hdl2pool_hdl(coh);
	if (daos_handle_is_inval(poh))
		return -DER_NO_HDL;

	pool = dc_hdl2pool(poh);
	D_ASSERT(pool);

	rc = pl_map_query(pool->dp_pool, &attr);
	D_ASSERT(rc == 0);
	dc_pool_put(pool);

	rf_factor = dc_cont_hdl2redunfac(coh);
	rc = dc_set_oclass(rf_factor, attr.pa_domain_nr,
			   attr.pa_target_nr, type, hints,
			   &ord, &nr_grp);
	if (rc)
		return 0;

	return (ord << OC_REDUN_SHIFT) | nr_grp;
}<|MERGE_RESOLUTION|>--- conflicted
+++ resolved
@@ -3456,28 +3456,16 @@
 
 	if (ret) {
 		if (ret == -DER_NONEXIST && obj_is_fetch_opc(obj_auxi->opc)) {
-<<<<<<< HEAD
-			/** Fetch should never return -DER_NONEXIST unless it's
-			 * a conditional operation.  Otherwise, it always
-			 * returns 0.
-			 */
-			D_DEBUG(DB_IO, "Fetch returned -DER_NONEXIST, no retry on conditional\n");
-=======
 			/** Conditional fetch returns -DER_NONEXIST if the key doesn't exist. We
 			 *  do not want to try another replica in this case.
 			 */
->>>>>>> 4c781fe0
+			D_DEBUG(DB_IO, "Fetch returned -DER_NONEXIST, no retry on conditional\n");
 			iter_arg->retry = false;
 		} else if (ret != -DER_REC2BIG && !obj_retry_error(ret) &&
 			   !obj_is_modification_opc(obj_auxi->opc) &&
 			   !obj_auxi->is_ec_obj && !obj_auxi->spec_shard &&
 			   !obj_auxi->spec_group && !obj_auxi->to_leader &&
-<<<<<<< HEAD
-			   ret != -DER_TX_RESTART &&
-			   !DAOS_FAIL_CHECK(DAOS_DTX_NO_RETRY)) {
-=======
 			   ret != -DER_TX_RESTART && !DAOS_FAIL_CHECK(DAOS_DTX_NO_RETRY)) {
->>>>>>> 4c781fe0
 			int new_tgt;
 
 			/* Check if there are other replicas available to
