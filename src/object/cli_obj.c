/**
 * (C) Copyright 2016-2022 Intel Corporation.
 *
 * SPDX-License-Identifier: BSD-2-Clause-Patent
 */
/**
 * This file is part of daos_sr
 *
 * src/object/cli_obj.c
 */
#define D_LOGFAC	DD_FAC(object)

#include <daos/object.h>
#include <daos/container.h>
#include <daos/cont_props.h>
#include <daos/pool.h>
#include <daos/task.h>
#include <daos_task.h>
#include <daos_types.h>
#include <daos_obj.h>
#include "obj_rpc.h"
#include "obj_internal.h"

/**
 * Open an object shard (shard object), cache the open handle.
 */
int
obj_shard_open(struct dc_object *obj, unsigned int shard, unsigned int map_ver,
	       struct dc_obj_shard **shard_ptr)
{
	struct dc_obj_shard	*obj_shard;
	bool			 lock_upgraded = false;
	int			 rc = 0;

	if (shard >= obj->cob_shards_nr) {
		D_ERROR("shard %u obj_shards_nr %u\n", shard,
			obj->cob_shards_nr);
		return -DER_INVAL;
	}

	D_RWLOCK_RDLOCK(&obj->cob_lock);
open_retry:
	if (obj->cob_version != map_ver) {
		D_DEBUG(DB_IO, "ol ver %d != map ver %d\n",
			obj->cob_version, map_ver);
		D_GOTO(unlock, rc = -DER_STALE);
	}

	obj_shard = &obj->cob_shards->do_shards[shard];

	/* Skip the invalid shards and targets */
	if (obj_shard->do_shard == -1 || obj_shard->do_target_id == -1) {
		D_DEBUG(DB_IO, "shard %u does not exist.\n", shard);
		D_GOTO(unlock, rc = -DER_NONEXIST);
	}

	D_DEBUG(DB_TRACE, "Open object shard %d\n", shard);

	if (obj_shard->do_obj == NULL) {
		daos_unit_oid_t	 oid;

		/* upgrade to write lock to safely update open shard cache */
		if (!lock_upgraded) {
			D_RWLOCK_UNLOCK(&obj->cob_lock);
			D_RWLOCK_WRLOCK(&obj->cob_lock);
			lock_upgraded = true;
			goto open_retry;
		}

		oid.id_shard  = obj_shard->do_shard;
		oid.id_pub    = obj->cob_md.omd_id;
		oid.id_pad_32 = 0;
		/* NB: obj open is a local operation, so it is ok to call
		 * it in sync mode, at least for now.
		 */
		rc = dc_obj_shard_open(obj, oid, obj->cob_mode, obj_shard);
		if (rc)
			D_GOTO(unlock, rc);
	}

	if (rc == 0) {
		/* hold the object shard */
		obj_shard_addref(obj_shard);
		*shard_ptr = obj_shard;
	}

unlock:
	D_RWLOCK_UNLOCK(&obj->cob_lock);
	return rc;
}

static void
obj_layout_free(struct dc_object *obj)
{
	struct dc_obj_layout	*layout = NULL;
	int			 i;

	if (obj->cob_shards == NULL)
		return;

	for (i = 0; i < obj->cob_shards_nr; i++) {
		if (obj->cob_shards->do_shards[i].do_obj != NULL)
			obj_shard_close(&obj->cob_shards->do_shards[i]);
	}

	D_SPIN_LOCK(&obj->cob_spin);
	if (obj->cob_shards->do_open_count == 0)
		layout = obj->cob_shards;
	obj->cob_shards = NULL;
	obj->cob_shards_nr = 0;
	D_SPIN_UNLOCK(&obj->cob_spin);

	D_FREE(layout);
}

static void
obj_free(struct d_hlink *hlink)
{
	struct dc_object *obj;

	obj = container_of(hlink, struct dc_object, cob_hlink);
	D_ASSERT(daos_hhash_link_empty(&obj->cob_hlink));
	obj_layout_free(obj);
	D_FREE(obj->cob_time_fetch_leader);
	D_SPIN_DESTROY(&obj->cob_spin);
	D_RWLOCK_DESTROY(&obj->cob_lock);
	D_FREE(obj);
}

static struct d_hlink_ops obj_h_ops = {
	.hop_free	= obj_free,
};

static struct dc_object *
obj_alloc(void)
{
	struct dc_object *obj;

	D_ALLOC_PTR(obj);
	if (obj == NULL)
		return NULL;

	daos_hhash_hlink_init(&obj->cob_hlink, &obj_h_ops);
	return obj;
}

void
obj_decref(struct dc_object *obj)
{
	daos_hhash_link_putref(&obj->cob_hlink);
}

void
obj_addref(struct dc_object *obj)
{
	daos_hhash_link_getref(&obj->cob_hlink);
}

struct dc_object *
obj_hdl2ptr(daos_handle_t oh)
{
	struct d_hlink *hlink;

	hlink = daos_hhash_link_lookup(oh.cookie);
	if (hlink == NULL)
		return NULL;

	return container_of(hlink, struct dc_object, cob_hlink);
}

static void
obj_hdl_link(struct dc_object *obj)
{
	daos_hhash_link_insert(&obj->cob_hlink, DAOS_HTYPE_OBJ);
}

static void
obj_hdl_unlink(struct dc_object *obj)
{
	daos_hhash_link_delete(&obj->cob_hlink);
}

<<<<<<< HEAD
=======
static uint32_t
dc_obj_get_redun_lvl(struct dc_object *obj)
{
	struct cont_props	props;

	props = dc_cont_hdl2props(obj->cob_coh);

	return props.dcp_redun_lvl;
}

daos_handle_t
dc_obj_hdl2cont_hdl(daos_handle_t oh)
{
	struct dc_object *obj;
	daos_handle_t hdl;

	obj = obj_hdl2ptr(oh);
	if (obj == NULL)
		return DAOS_HDL_INVAL;

	hdl = obj->cob_coh;
	obj_decref(obj);
	return hdl;
}

>>>>>>> 9cf1ed26
static int
obj_layout_create(struct dc_object *obj, unsigned int mode, bool refresh)
{
	struct pl_obj_layout	*layout = NULL;
	struct dc_pool		*pool;
	struct pl_map		*map;
	uint32_t		old;
	int			i;
	int			rc;

	pool = dc_hdl2pool(dc_cont_hdl2pool_hdl(obj->cob_coh));
	if (pool == NULL) {
		D_WARN("Cannot find valid pool\n");
		D_GOTO(out, rc = -DER_NO_HDL);
	}

	map = pl_map_find(pool->dp_pool, obj->cob_md.omd_id);
	if (map == NULL) {
		D_DEBUG(DB_PL, "Cannot find valid placement map\n");
		dc_pool_put(pool);
		D_GOTO(out, rc = -DER_INVAL);
	}

	obj->cob_md.omd_ver = dc_pool_get_version(pool);
	obj->cob_md.omd_fdom_lvl = dc_obj_get_redun_lvl(obj);
	dc_pool_put(pool);
	rc = pl_obj_place(map, &obj->cob_md, mode, NULL, &layout);
	pl_map_decref(map);
	if (rc != 0) {
		D_DEBUG(DB_PL, DF_OID" Failed to generate object layout fdom_lvl %d\n",
			DP_OID(obj->cob_md.omd_id), obj->cob_md.omd_fdom_lvl);
		D_GOTO(out, rc);
	}
	D_DEBUG(DB_PL, DF_OID" Place object on %d targets ver %d, fdom_lvl %d\n",
		DP_OID(obj->cob_md.omd_id), layout->ol_nr, layout->ol_ver,
		obj->cob_md.omd_fdom_lvl);
	D_ASSERT(layout->ol_nr == layout->ol_grp_size * layout->ol_grp_nr);

	if (refresh)
		obj_layout_dump(obj->cob_md.omd_id, layout);

	obj->cob_version = layout->ol_ver;

	D_ASSERT(obj->cob_shards == NULL);
	D_ALLOC(obj->cob_shards, sizeof(struct dc_obj_layout) +
		sizeof(struct dc_obj_shard) * layout->ol_nr);
	if (obj->cob_shards == NULL)
		D_GOTO(out, rc = -DER_NOMEM);

	obj->cob_shards_nr = layout->ol_nr;
	obj->cob_grp_size = layout->ol_grp_size;
	old = obj->cob_grp_nr;
	obj->cob_grp_nr = obj->cob_shards_nr / obj->cob_grp_size;

	if (obj->cob_grp_size > 1 && srv_io_mode == DIM_DTX_FULL_ENABLED &&
	    old < obj->cob_grp_nr) {
		D_FREE(obj->cob_time_fetch_leader);

		D_ALLOC_ARRAY(obj->cob_time_fetch_leader, obj->cob_grp_nr);
		if (obj->cob_time_fetch_leader == NULL)
			D_GOTO(out, rc = -DER_NOMEM);
	}

	for (i = 0; i < layout->ol_nr; i++) {
		struct dc_obj_shard *obj_shard;

		obj_shard = &obj->cob_shards->do_shards[i];
		obj_shard->do_shard = layout->ol_shards[i].po_shard;
		obj_shard->do_shard_idx = i;
		obj_shard->do_target_id = layout->ol_shards[i].po_target;
		obj_shard->do_fseq = layout->ol_shards[i].po_fseq;
		obj_shard->do_rebuilding = layout->ol_shards[i].po_rebuilding;
		obj_shard->do_reintegrating = layout->ol_shards[i].po_reintegrating;
	}
out:
	if (layout)
		pl_obj_layout_free(layout);
	return rc;
}

static int
obj_layout_refresh(struct dc_object *obj)
{
	int	rc;

	D_RWLOCK_WRLOCK(&obj->cob_lock);
	obj_layout_free(obj);
	rc = obj_layout_create(obj, 0, true);
	D_RWLOCK_UNLOCK(&obj->cob_lock);

	return rc;
}

static bool
tgt_in_failed_tgts_list(int32_t tgt, struct obj_auxi_tgt_list *tgt_list)
{
	int i;

	D_ASSERT(tgt_list != NULL);
	for (i = 0; i < tgt_list->tl_nr; i++) {
		if (tgt_list->tl_tgts[i] == tgt)
			return true;
	}

	return false;
}

static int
obj_auxi_add_failed_tgt(struct obj_auxi_args *obj_auxi, uint32_t tgt)
{
	struct obj_auxi_tgt_list	*tgt_list = obj_auxi->failed_tgt_list;
	bool				allocated = false;
	uint32_t			*tgts;

	if (tgt_list == NULL) {
		D_ALLOC_PTR(tgt_list);
		if (tgt_list == NULL)
			return -DER_NOMEM;
		allocated = true;
	} else {
		if (tgt_in_failed_tgts_list(tgt, tgt_list)) {
			D_DEBUG(DB_IO, "tgt %u exists in failed.\n", tgt);
			return 0;
		}
	}

	D_REALLOC_ARRAY(tgts, tgt_list->tl_tgts, tgt_list->tl_nr,
			tgt_list->tl_nr + 1);
	if (tgts == NULL) {
		if (allocated)
			D_FREE(tgt_list);
		return -DER_NOMEM;
	}
	D_DEBUG(DB_IO, "Add tgt %u to %p failed list.\n", tgt, obj_auxi);
	tgts[tgt_list->tl_nr] = tgt;
	tgt_list->tl_tgts = tgts;
	tgt_list->tl_nr++;
	obj_auxi->failed_tgt_list = tgt_list;

	return 0;
}

static void
obj_auxi_free_failed_tgt_list(struct obj_auxi_args *obj_auxi)
{
	if (obj_auxi->failed_tgt_list == NULL)
		return;

	D_FREE(obj_auxi->failed_tgt_list->tl_tgts);
	D_FREE(obj_auxi->failed_tgt_list);
}

static int
obj_init_oca(struct dc_object *obj)
{
	struct daos_oclass_attr *oca;
	uint32_t		nr_grps;
	struct cont_props	props;

	oca = daos_oclass_attr_find(obj->cob_md.omd_id, &nr_grps);
	if (!oca)
		return -DER_INVAL;

	obj->cob_oca = *oca;
	obj->cob_oca.ca_grp_nr = nr_grps;
	if (daos_oclass_is_ec(oca)) {
		/* Inherit cell size from container property */
		props = dc_cont_hdl2props(obj->cob_coh);
		obj->cob_oca.u.ec.e_len = props.dcp_ec_cell_sz;
	}

	return 0;
}

struct daos_oclass_attr *
obj_get_oca(struct dc_object *obj)
{
	return &obj->cob_oca;
}

bool
obj_is_ec(struct dc_object *obj)
{
	return daos_oclass_is_ec(obj_get_oca(obj));
}

int
obj_get_replicas(struct dc_object *obj)
{
	struct daos_oclass_attr *oc_attr = obj_get_oca(obj);

	if (daos_oclass_is_ec(oc_attr))
		return obj_ec_tgt_nr(oc_attr);

	D_ASSERT(oc_attr->ca_resil == DAOS_RES_REPL);
	if (oc_attr->u.rp.r_num == DAOS_OBJ_REPL_MAX)
		return obj->cob_grp_size;

	return oc_attr->u.rp.r_num;
}

int
obj_get_grp_size(struct dc_object *obj)
{
	return obj->cob_grp_size;
}

int
dc_obj_get_grp_size(daos_handle_t oh, int *grp_size)
{
	struct dc_object        *obj;

	obj = obj_hdl2ptr(oh);
	if (obj == NULL)
		return -DER_NO_HDL;

	*grp_size = obj_get_grp_size(obj);
	obj_decref(obj);
	return 0;
}

int
obj_get_grp_nr(struct dc_object *obj)
{
	return obj->cob_grp_nr;
}

/* Get a valid shard from an object group */
static int
obj_grp_valid_shard_get(struct dc_object *obj, int grp_idx,
			unsigned int map_ver,
			struct obj_auxi_tgt_list *failed_list)
{
	int grp_start;
	int idx;
	int grp_size;
	int i = 0;

	grp_size = obj_get_grp_size(obj);
	D_ASSERT(grp_size > 0);

	D_ASSERT(obj->cob_shards_nr > 0);

	D_RWLOCK_RDLOCK(&obj->cob_lock);
	if (obj->cob_version != map_ver) {
		/* Sigh, someone else change the pool map */
		D_RWLOCK_UNLOCK(&obj->cob_lock);
		return -DER_STALE;
	}

	if (DAOS_FAIL_CHECK(DAOS_OBJ_TRY_SPECIAL_SHARD)) {
		idx = daos_fail_value_get();
		D_RWLOCK_UNLOCK(&obj->cob_lock);
		D_DEBUG(DB_IO, "choose special idx %d\n", idx);
		return idx;
	}

	D_DEBUG(DB_IO, "grp size %d replicas %d\n", grp_size,
		obj_get_replicas(obj));
	/* Start from an random offset within this group, NB: we should
	 * use replica number directly, instead of group size, which might
	 * included extended shard, see pl_map_extend().
	 */
	D_ASSERT(grp_size >= obj_get_replicas(obj));
	grp_start = grp_idx * grp_size;
	idx = grp_start + d_rand() % grp_size;
	for (i = 0; i < grp_size; i++, idx++) {
		uint32_t tgt_id;
		int index;

		index = idx % grp_size + grp_start;
		/* let's skip the rebuild shard */
		if (obj->cob_shards->do_shards[index].do_rebuilding)
			continue;

		/* Skip the target which is already in the failed list, i.e.
		 * they have been tried.
		 */
		tgt_id = obj->cob_shards->do_shards[index].do_target_id;
		if (failed_list && tgt_in_failed_tgts_list(tgt_id, failed_list))
			continue;

		if (DAOS_FAIL_CHECK(DAOS_FAIL_SHARD_OPEN) &&
		    daos_shard_in_fail_value(index))
			continue;

		/* Skip the invalid shards and targets */
		if (obj->cob_shards->do_shards[index].do_target_id != -1 ||
		    obj->cob_shards->do_shards[index].do_shard != -1) {
			idx = index;
			break;
		}
	}

	D_RWLOCK_UNLOCK(&obj->cob_lock);

	if (i == grp_size)
		return -DER_NONEXIST;

	return idx;
}

static int
obj_shard_find_replica(struct dc_object *obj, unsigned int target,
		       struct obj_auxi_tgt_list *tgt_list)
{
	int grp_idx;
	int idx;

	for (idx = 0; idx < obj->cob_shards_nr; idx++) {
		if (obj->cob_shards->do_shards[idx].do_target_id == target)
			break;
	}

	if (idx == obj->cob_shards_nr)
		return -DER_NONEXIST;

	grp_idx = idx / obj_get_replicas(obj);
	return obj_grp_valid_shard_get(obj, grp_idx, obj->cob_version,
				       tgt_list);
}

static int
obj_ec_leader_select(struct dc_object *obj, int grp_idx, bool cond_modify, uint32_t map_ver,
		     uint64_t dkey_hash, uint8_t *bit_map)
{
	struct daos_oclass_attr *oca;
	struct pl_obj_shard	*pl_shard;
	int			tgt_idx;
	int			grp_size;
	int			grp_start;
	int			rc = 0;
	int			i;
	int			shard = 0;

	D_RWLOCK_RDLOCK(&obj->cob_lock);
	if (obj->cob_version != map_ver)
		D_GOTO(unlock, rc = -DER_STALE);

	oca = obj_get_oca(obj);
	grp_size = obj_ec_tgt_nr(oca);
	grp_start = grp_idx * grp_size;

	/* 1. Find one from parity, and start from the last parity. */
	tgt_idx = obj_ec_shard_idx(dkey_hash, oca, grp_size - 1);
	for (i = 0; i < obj_ec_parity_tgt_nr(oca);
	     i++, tgt_idx = (tgt_idx - 1 + grp_size) % grp_size) {

		shard = grp_start + tgt_idx;
		pl_shard = obj_get_shard(obj, shard);
		if (pl_shard->po_target == -1 || pl_shard->po_shard == -1 ||
		    pl_shard->po_rebuilding) {
			/* Then try former one */
			continue;
		}
		D_GOTO(unlock, rc = shard);
	}

	/*
	 * If no parity node is available, then handle related task that has conditional
	 * modification via distributed tranasaction.
	 */
	if (cond_modify)
		return -DER_NEED_TX;

	/* Choose one from data shards within bit_map, and also make sure there are
	 * no further data shards failed.
	 **/
	tgt_idx = obj_ec_shard_idx(dkey_hash, oca, 0);
	for (i = 0; i < obj_ec_data_tgt_nr(oca); i++, tgt_idx = (tgt_idx + 1) % grp_size) {
		if (bit_map != NIL_BITMAP && isclr(bit_map, tgt_idx))
			continue;

		shard = grp_start + tgt_idx;
		pl_shard = obj_get_shard(obj, shard);
		if (pl_shard->po_target == -1 || pl_shard->po_shard == -1 ||
		    pl_shard->po_rebuilding) {
			D_ERROR(DF_OID" unhealthy targets exceed the max redundancy, e_p %d\n",
				DP_OID(obj->cob_md.omd_id), obj_ec_parity_tgt_nr(oca));
			D_GOTO(unlock, rc = -DER_IO);
		}
		break;
	}

	if (i == obj_ec_data_tgt_nr(oca)) {
		D_WARN(DF_OID" no shards %d are in bitmaps, retry later.\n",
		       DP_OID(obj->cob_md.omd_id), obj_ec_parity_tgt_nr(oca));
		D_GOTO(unlock, rc = -DER_STALE);
	}
	rc = shard;

unlock:
	D_RWLOCK_UNLOCK(&obj->cob_lock);
	D_DEBUG(DB_TRACE, DF_OID" choose shard %d as leader for group%d.\n",
		DP_OID(obj->cob_md.omd_id), shard, grp_idx);

	return rc;
}

static int
obj_replica_leader_select(struct dc_object *obj, unsigned int grp_idx, unsigned int map_ver)
{
	struct pl_obj_shard	*shard;
	struct daos_oclass_attr	*oca;
	uint32_t		grp_size;
	int			start;
	int			pos;
	int			replica_idx;
	int			rc;
	int			i;

	D_RWLOCK_RDLOCK(&obj->cob_lock);
	if (obj->cob_version != map_ver)
		D_GOTO(unlock, rc = -DER_STALE);

	oca = daos_oclass_attr_find(obj->cob_md.omd_id, NULL);
	D_ASSERT(oca != NULL);
	grp_size = obj_get_grp_size(obj);
	if (grp_size == 1) {
		pos = grp_idx * obj_get_grp_size(obj);
		shard = obj_get_shard(obj, pos);
		if (shard->po_target == -1)
			return -DER_IO;

		/*
		 * Note that even though there's only one replica here, this
		 * object can still be rebuilt during addition or drain as
		 * it moves between ranks
		 */
		/* return pos rather than shard->po_shard for pool extending */
		D_GOTO(unlock, rc = pos);
	}

	/* XXX: The shards within [start, start + replicas) will search from
	 *      the same @preferred position, then they will have the same
	 *      leader. The shards (belonging to the same object) in
	 *      other redundancy group may get different leader node.
	 *
	 *      The one with the lowest f_seq will be elected as the leader
	 *      to avoid leader switch.
	 */
	start = grp_idx * obj_get_grp_size(obj);
	replica_idx = (obj->cob_md.omd_id.lo + grp_idx) % grp_size;
	for (i = 0, pos = -1; i < grp_size;
	     i++, replica_idx = (replica_idx + 1) % obj_get_grp_size(obj)) {
		int off = start + replica_idx;

		shard = obj_get_shard(obj, off);
		/*
		 * Cannot select in-rebuilding shard as leader (including the
		 * case that during reintegration we may have an extended
		 * layout that with in-adding shards with po_rebuilding set).
		 */
		if (shard->po_target == -1 || shard->po_shard == -1 || shard->po_rebuilding)
			continue;

		if (pos == -1 || obj_get_shard(obj, pos)->po_fseq > shard->po_fseq)
			pos = off;
	}

	if (pos != -1) {
		/*
		 * Here should not return "pl_get_shard(data, pos)->po_shard",
		 * because it possibly not equal to "pos" in pool extending.
		 */
		rc = pos;
	} else {
		/* If all the replicas are failed or in-rebuilding, then EIO. */
		rc = -DER_IO;
	}

unlock:
	D_RWLOCK_UNLOCK(&obj->cob_lock);
	return rc;
}

int
obj_grp_leader_get(struct dc_object *obj, int grp_idx, uint64_t dkey_hash,
		   bool cond_modify, unsigned int map_ver, uint8_t *bit_map)
{
	if (obj_is_ec(obj))
		return obj_ec_leader_select(obj, grp_idx, cond_modify, map_ver, dkey_hash,
					    bit_map);

	return obj_replica_leader_select(obj, grp_idx, map_ver);
}

static int
obj_ptr2poh(struct dc_object *obj, daos_handle_t *ph)
{
	daos_handle_t   coh;

	coh = obj->cob_coh;
	if (daos_handle_is_inval(coh))
		return -DER_NO_HDL;

	*ph = dc_cont_hdl2pool_hdl(coh);
	if (daos_handle_is_inval(*ph))
		return -DER_NO_HDL;

	return 0;
}

/* If the client has been asked to fetch (list/query) from leader replica,
 * then means that related data is associated with some prepared DTX that
 * may be committable on the leader replica. According to our current DTX
 * batched commit policy, it is quite possible that such DTX is not ready
 * to be committed, or it is committable but cached on the leader replica
 * for some time. On the other hand, such DTX may contain more data update
 * than current fetch. If the subsequent fetch against the same redundancy
 * group come very soon (within the OBJ_FETCH_LEADER_INTERVAL), then it is
 * possible that related target for the next fetch is covered by the same
 * DTX that is still not committed yet. If the assumption is right, asking
 * the application to fetch from leader replica directly can avoid one RPC
 * round-trip with non-leader replica. If such assumption is wrong, it may
 * increase the server load on which the leader replica resides in a short
 * time but it will not correctness issues.
 */
#define		OBJ_FETCH_LEADER_INTERVAL	2

int
obj_dkey2grpidx(struct dc_object *obj, uint64_t hash, unsigned int map_ver)
{
	struct dc_pool	*pool;
	daos_handle_t	ph;
	int		grp_size;
	unsigned int	pool_map_ver;
	uint64_t	grp_idx;
	int		rc;

	rc = obj_ptr2poh(obj, &ph);
	if (rc < 0)
		return rc;

	pool = dc_hdl2pool(ph);
	if (pool == NULL)
		return -DER_NO_HDL;

	D_RWLOCK_RDLOCK(&pool->dp_map_lock);
	pool_map_ver = pool_map_get_version(pool->dp_map);
	D_RWLOCK_UNLOCK(&pool->dp_map_lock);

	grp_size = obj_get_grp_size(obj);
	D_ASSERT(grp_size > 0);

	D_RWLOCK_RDLOCK(&obj->cob_lock);
	if (obj->cob_version != map_ver || map_ver < pool_map_ver) {
		D_RWLOCK_UNLOCK(&obj->cob_lock);
		D_DEBUG(DB_IO, "cob_ersion %u map_ver %u pool_map_ver %u\n",
			obj->cob_version, map_ver, pool_map_ver);
		dc_pool_put(pool);
		return -DER_STALE;
	}
	dc_pool_put(pool);

	D_ASSERT(obj->cob_shards_nr >= grp_size);

	grp_idx = d_hash_jump(hash, obj->cob_shards_nr / grp_size);
	D_RWLOCK_UNLOCK(&obj->cob_lock);

	return grp_idx;
}

static int
obj_dkey2grpmemb(struct dc_object *obj, uint64_t hash, uint32_t map_ver,
		 uint32_t *start_shard, uint32_t *grp_size)
{
	int	 grp_idx;

	grp_idx = obj_dkey2grpidx(obj, hash, map_ver);
	if (grp_idx < 0)
		return grp_idx;

	*grp_size = obj_get_grp_size(obj);
	*start_shard = grp_idx * *grp_size;
	return 0;
}

static int
obj_shard2tgtid(struct dc_object *obj, uint32_t shard, uint32_t map_ver,
		uint32_t *tgt_id)
{
	D_RWLOCK_RDLOCK(&obj->cob_lock);
	if (map_ver == obj->cob_version)
		D_ASSERTF(shard < obj->cob_shards_nr, "bad shard %d exceed %d "
			  "map_ver %d\n", shard, obj->cob_shards_nr, map_ver);
	if (shard >= obj->cob_shards_nr) {
		D_RWLOCK_UNLOCK(&obj->cob_lock);
		return -DER_NONEXIST;
	}

	*tgt_id = obj->cob_shards->do_shards[shard].do_target_id;
	D_RWLOCK_UNLOCK(&obj->cob_lock);
	return 0;
}

/**
 * Create reasb_req and set iod's value, akey reuse buffer from input
 * iod, iod_type/iod_size assign as input iod, iod_kcsum/iod_nr/iod_recx/
 * iod_csums/iod_eprs array will set as 0/NULL.
 */
int
obj_reasb_req_init(struct obj_reasb_req *reasb_req, struct dc_object *obj, daos_iod_t *iods,
		   uint32_t iod_nr, struct daos_oclass_attr *oca)
{
	daos_size_t			 size_iod, size_sgl, size_oiod;
	daos_size_t			 size_recx, size_tgt_nr, size_singv;
	daos_size_t			 size_sorter, size_array, size_fetch_stat, buf_size;
	daos_iod_t			*uiod, *riod;
	struct obj_ec_recx_array	*ec_recx;
	void				*buf;
	uint8_t				*tmp_ptr;
	int				 i;

	reasb_req->orr_oca = oca;
	size_iod = roundup(sizeof(daos_iod_t) * iod_nr, 8);
	size_sgl = roundup(sizeof(d_sg_list_t) * iod_nr, 8);
	size_oiod = roundup(sizeof(struct obj_io_desc) * iod_nr, 8);
	size_recx = roundup(sizeof(struct obj_ec_recx_array) * iod_nr, 8);
	size_sorter = roundup(sizeof(struct obj_ec_seg_sorter) * iod_nr, 8);
	size_singv = roundup(sizeof(struct dcs_layout) * iod_nr, 8);
	size_array = sizeof(daos_size_t) * obj_get_grp_size(obj) * iod_nr;
	size_fetch_stat = sizeof(struct shard_fetch_stat) * iod_nr;
	/* for oer_tgt_recx_nrs/_idxs */
	size_tgt_nr = roundup(sizeof(uint32_t) * obj_get_grp_size(obj), 8);
	buf_size = size_iod + size_sgl + size_oiod + size_recx + size_sorter +
		   size_singv + size_array + size_tgt_nr * iod_nr * 2 + OBJ_TGT_BITMAP_LEN +
		   size_fetch_stat;
	D_ALLOC(buf, buf_size);
	if (buf == NULL)
		return -DER_NOMEM;

	tmp_ptr = buf;
	reasb_req->orr_iods = (void *)tmp_ptr;
	tmp_ptr += size_iod;
	reasb_req->orr_sgls = (void *)tmp_ptr;
	tmp_ptr += size_sgl;
	reasb_req->orr_oiods = (void *)tmp_ptr;
	tmp_ptr += size_oiod;
	reasb_req->orr_recxs = (void *)tmp_ptr;
	tmp_ptr += size_recx;
	reasb_req->orr_sorters = (void *)tmp_ptr;
	tmp_ptr += size_sorter;
	reasb_req->orr_singv_los = (void *)tmp_ptr;
	tmp_ptr += size_singv;
	reasb_req->orr_data_sizes = (void *)tmp_ptr;
	tmp_ptr += size_array;
	reasb_req->tgt_bitmap = (void *)tmp_ptr;
	tmp_ptr += OBJ_TGT_BITMAP_LEN;
	reasb_req->orr_fetch_stat = (void *)tmp_ptr;
	tmp_ptr += size_fetch_stat;

	for (i = 0; i < iod_nr; i++) {
		uiod = &iods[i];
		riod = &reasb_req->orr_iods[i];
		riod->iod_name = uiod->iod_name;
		riod->iod_type = uiod->iod_type;
		riod->iod_size = uiod->iod_size;
		ec_recx = &reasb_req->orr_recxs[i];
		ec_recx->oer_tgt_recx_nrs = (void *)tmp_ptr;
		tmp_ptr += size_tgt_nr;
		ec_recx->oer_tgt_recx_idxs = (void *)tmp_ptr;
		tmp_ptr += size_tgt_nr;
	}

	D_ASSERT((uintptr_t)(tmp_ptr - size_tgt_nr) <=
		 (uintptr_t)(buf + buf_size));
	D_MUTEX_INIT(&reasb_req->orr_mutex, NULL);

	return 0;
}

void
obj_reasb_req_fini(struct obj_reasb_req *reasb_req, uint32_t iod_nr)
{
	daos_iod_t			*iod;
	int				 i;

	if (reasb_req->orr_iods == NULL)
		return;

	for (i = 0; i < iod_nr; i++) {
		iod = &reasb_req->orr_iods[i];
		D_FREE(iod->iod_recxs);
		d_sgl_fini(&reasb_req->orr_sgls[i], false);
		obj_io_desc_fini(&reasb_req->orr_oiods[i]);
		obj_ec_recxs_fini(&reasb_req->orr_recxs[i]);
		obj_ec_seg_sorter_fini(&reasb_req->orr_sorters[i]);
		obj_ec_tgt_oiod_fini(reasb_req->tgt_oiods);
		reasb_req->tgt_oiods = NULL;
	}
	D_MUTEX_DESTROY(&reasb_req->orr_mutex);
	obj_ec_fail_info_free(reasb_req);
	D_FREE(reasb_req->orr_iods);
	memset(reasb_req, 0, sizeof(*reasb_req));
}

static int
obj_rw_req_reassemb(struct dc_object *obj, daos_obj_rw_t *args,
		    struct dtx_epoch *epoch, struct obj_auxi_args *obj_auxi)
{
	struct obj_reasb_req	*reasb_req = &obj_auxi->reasb_req;
	struct daos_oclass_attr	*oca = obj_get_oca(obj);
	daos_obj_id_t		 oid = obj->cob_md.omd_id;
	int			 rc = 0;

	D_ASSERT(obj_is_ec(obj));

	if (epoch != NULL && !obj_auxi->req_reasbed)
		reasb_req->orr_epoch = *epoch;
	if (obj_auxi->req_reasbed && !reasb_req->orr_size_fetched) {
		D_DEBUG(DB_TRACE, DF_OID" req reassembled (retry case).\n", DP_OID(oid));
		D_ASSERTF(reasb_req->orr_iod_nr == args->nr, "%d != %d.\n",
			  reasb_req->orr_iod_nr, args->nr);
		memset(reasb_req->orr_fetch_stat, 0, args->nr * sizeof(*reasb_req->orr_fetch_stat));
		return 0;
	}

	if (args->extra_flags & DIOF_CHECK_EXISTENCE ||
	    args->extra_flags & DIOF_TO_SPEC_SHARD)
		return 0;

	if (!obj_auxi->req_reasbed) {
		rc = obj_reasb_req_init(&obj_auxi->reasb_req, obj, args->iods,
					args->nr, oca);
		if (rc) {
			D_ERROR(DF_OID" obj_reasb_req_init failed %d.\n",
				DP_OID(oid), rc);
			return rc;
		}
		reasb_req->orr_args = args;
	}

	rc = obj_ec_req_reasb(args->iods, obj_ec_dkey_hash_get(obj, obj_auxi->dkey_hash),
			      args->sgls, oid, oca, reasb_req, args->nr,
			      obj_auxi->opc == DAOS_OBJ_RPC_UPDATE);
	if (rc == 0) {
		obj_auxi->flags |= ORF_EC;
		obj_auxi->req_reasbed = true;
		if (reasb_req->orr_iods != NULL)
			args->iods = reasb_req->orr_iods;
		if (reasb_req->orr_sgls != NULL &&
		    !reasb_req->orr_size_fetch &&
		    !reasb_req->orr_single_tgt)
			args->sgls = reasb_req->orr_sgls;
	} else {
		D_ERROR(DF_OID" obj_ec_req_reasb failed %d.\n",
			DP_OID(oid), rc);
		obj_reasb_req_fini(&obj_auxi->reasb_req, obj_auxi->iod_nr);
	}

	return rc;
}

bool
obj_op_is_ec_fetch(struct obj_auxi_args *obj_auxi)
{
	return obj_auxi->is_ec_obj && obj_auxi->opc == DAOS_OBJ_RPC_FETCH;
}

/**
 * Query target info. ec_tgt_idx only used for EC obj fetch.
 */
static int
obj_shard_tgts_query(struct dc_object *obj, uint32_t map_ver, uint32_t shard,
		     uint16_t ec_tgt_idx, struct daos_shard_tgt *shard_tgt,
		     struct obj_auxi_args *obj_auxi)
{
	struct dc_obj_shard	*obj_shard;
	int			 rc;

	D_DEBUG(DB_TRACE, DF_OID" query shard %u tgt_idx %u\n",
		DP_OID(obj->cob_md.omd_id), shard, ec_tgt_idx);
	shard_tgt->st_ec_tgt = ec_tgt_idx;
	rc = obj_shard_open(obj, shard, map_ver, &obj_shard);
	/* Disable inflight I/O during reintegration for the moment */
	if (rc == 0 &&
	    obj_auxi->opc == DAOS_OBJ_RPC_UPDATE && obj_shard->do_reintegrating) {
		D_ERROR(DF_OID" shard is being reintegrated: %d\n",
			DP_OID(obj->cob_md.omd_id), -DER_IO);
		D_GOTO(close, rc = -DER_IO);
	}

	if (rc != 0) {
		D_ERROR(DF_OID" obj_shard_open %u, rc "DF_RC".\n",
			DP_OID(obj->cob_md.omd_id), shard, DP_RC(rc));
		D_GOTO(out, rc);
	}

	shard_tgt->st_rank	= obj_shard->do_target_rank;
	shard_tgt->st_shard	= shard;
	shard_tgt->st_shard_id	= obj_shard->do_id.id_shard;
	shard_tgt->st_tgt_idx	= obj_shard->do_target_idx;
	if (obj_auxi->cond_modify && (obj_shard->do_rebuilding || obj_shard->do_reintegrating))
		shard_tgt->st_flags |= DTF_DELAY_FORWARD;
	rc = obj_shard2tgtid(obj, shard, map_ver, &shard_tgt->st_tgt_id);
close:
	obj_shard_close(obj_shard);
out:
	return rc;
}

/* a helper for debugging purpose */
void
obj_req_tgts_dump(struct obj_req_tgts *req_tgts)
{
	int	i, j;

	D_PRINT("content of obj_req_tgts %p:\n", req_tgts);
	D_PRINT("ort_srv_disp %d, ort_start_shard %d, ort_grp_nr %d, "
		"ort_grp_size %d.\n", req_tgts->ort_srv_disp,
		req_tgts->ort_start_shard, req_tgts->ort_grp_nr,
		req_tgts->ort_grp_size);
	for (i = 0; i < req_tgts->ort_grp_nr; i++) {
		struct daos_shard_tgt *tgt;

		tgt = req_tgts->ort_shard_tgts + i * req_tgts->ort_grp_size;
		D_PRINT("grp %4d - ", i);
		for (j = 0; j < req_tgts->ort_grp_size; j++) {
			if (j > 0)
				D_PRINT("           ");
			D_PRINT("[%4d] rank %4d, shard %4d, tgt_idx %4d, "
				"tgt_id %4d.\n", j, tgt->st_rank, tgt->st_shard,
				tgt->st_tgt_idx, tgt->st_tgt_id);
			tgt++;
		}
		D_PRINT("\n");
	}
}

/* only send to leader and need not forward */
#define OBJ_TGT_FLAG_LEADER_ONLY	(1U << 0)
/* client side dispatch, despite of srv_io_mode setting */
#define OBJ_TGT_FLAG_CLI_DISPATCH	(1U << 1)
/* Forward leader information. */
#define OBJ_TGT_FLAG_FW_LEADER_INFO	(1U << 2)

static int
obj_shards_2_fwtgts(struct dc_object *obj, uint32_t map_ver, uint8_t *bit_map,
		    uint32_t start_shard, uint32_t shard_cnt, uint32_t grp_nr,
		    uint32_t flags, struct obj_auxi_args *obj_auxi)
{
	struct obj_req_tgts	*req_tgts = &obj_auxi->req_tgts;
	struct daos_shard_tgt	*tgt = NULL;
	uint32_t		 i;
	uint32_t		 shard_idx, shard_nr, grp_size;
	bool			 cli_disp = flags & OBJ_TGT_FLAG_CLI_DISPATCH;
	int			 rc = 0;

	D_ASSERT(shard_cnt >= 1);
	grp_size = shard_cnt / grp_nr;
	D_ASSERT(grp_size * grp_nr == shard_cnt);
	if (cli_disp || bit_map != NIL_BITMAP)
		D_ASSERT(grp_nr == 1);
	req_tgts->ort_start_shard = start_shard;
	req_tgts->ort_srv_disp = (srv_io_mode != DIM_CLIENT_DISPATCH) &&
				  !cli_disp && grp_size > 1;

	if (bit_map != NIL_BITMAP) {
		shard_nr = 0;
		for (i = 0; i < shard_cnt; i++)
			if (isset(bit_map, i))
				shard_nr++;
	} else {
		shard_nr = shard_cnt;
	}

	if (shard_nr > OBJ_TGT_INLINE_NR) {
		if (req_tgts->ort_shard_tgts != NULL &&
		    req_tgts->ort_grp_nr * req_tgts->ort_grp_size != shard_nr) {
			/* shard_nr possibly changed per progressive layout */
			if (req_tgts->ort_shard_tgts != req_tgts->ort_tgts_inline)
				D_FREE(req_tgts->ort_shard_tgts);
			req_tgts->ort_shard_tgts = NULL;
		}
		if (req_tgts->ort_shard_tgts == NULL) {
			D_ALLOC_ARRAY(req_tgts->ort_shard_tgts, shard_nr);
			if (req_tgts->ort_shard_tgts == NULL)
				D_GOTO(out, rc = -DER_NOMEM);
		}
	} else {
		if (req_tgts->ort_shard_tgts != NULL &&
		    req_tgts->ort_shard_tgts != req_tgts->ort_tgts_inline)
			D_FREE(req_tgts->ort_shard_tgts);
		req_tgts->ort_shard_tgts = req_tgts->ort_tgts_inline;
	}

	req_tgts->ort_grp_nr = grp_nr;
	req_tgts->ort_grp_size = (shard_nr == shard_cnt) ? grp_size : shard_nr;
	shard_idx = start_shard;
	for (i = 0; i < grp_nr; i++) {
		struct daos_shard_tgt	*head;
		uint32_t		leader_shard = 0;
		uint32_t		grp_start;
		uint32_t		grp_idx;
		uint32_t		cur_grp_size;
		int			tgt_idx;

		cur_grp_size = req_tgts->ort_grp_size;
		head = tgt = req_tgts->ort_shard_tgts + i * grp_size;
		grp_idx = shard_idx / obj_get_grp_size(obj);
		grp_start = grp_idx * obj_get_grp_size(obj);
		if (req_tgts->ort_srv_disp) {
			leader_shard = obj_grp_leader_get(obj, grp_idx,
							  obj_ec_dkey_hash_get(obj,
									       obj_auxi->dkey_hash),
							  obj_auxi->cond_modify, map_ver, bit_map);
			if (leader_shard < 0) {
				D_ERROR(DF_OID" no valid shard %u, grp size %u "
					"grp nr %u, shards %u, reps %u: "DF_RC"\n",
					DP_OID(obj->cob_md.omd_id),
					shard_idx, obj->cob_grp_size,
					obj->cob_grp_nr, obj->cob_shards_nr,
					obj_get_replicas(obj), DP_RC(leader_shard));
				D_GOTO(out, rc = leader_shard);
			}
			rc = obj_shard_tgts_query(obj, map_ver, leader_shard,
						  leader_shard % obj_get_grp_size(obj), tgt++,
						  obj_auxi);
			if (rc != 0)
				D_GOTO(out, rc);

			cur_grp_size--;
			/* FIXME: check extending shards */
			if (flags & OBJ_TGT_FLAG_LEADER_ONLY) {
				shard_idx = grp_start + obj_get_grp_size(obj);
				continue;
			}
		}

		tgt_idx = shard_idx % obj_get_grp_size(obj);
		while (cur_grp_size > 0) {
			shard_idx = grp_start + tgt_idx;

			if ((req_tgts->ort_srv_disp && shard_idx == leader_shard) ||
			    (bit_map != NIL_BITMAP && isclr(bit_map, tgt_idx))) {
				tgt_idx = (tgt_idx + 1) % obj_get_grp_size(obj);
				continue;
			}

			rc = obj_shard_tgts_query(obj, map_ver, shard_idx,
						  tgt_idx, tgt++, obj_auxi);
			if (rc != 0)
				D_GOTO(out, rc);

			/* FIXME: check extending shards */
			if (req_tgts->ort_srv_disp) {
				struct daos_shard_tgt	*tmp, *last;

				for (tmp = head, last = tgt - 1; tmp != last; tmp++) {
					/* Two shards locate on the same target,
					 * OSA case, will handle it via internal
					 * transaction.
					 */
					if (tmp->st_rank == DAOS_TGT_IGNORE ||
					    tmp->st_tgt_id != last->st_tgt_id)
						continue;

					D_DEBUG(DB_IO, "Modify obj "DF_OID
						" shard %u and shard %d on the"
						" same DAOS target %u/%u, will"
						" handle via CPD RPC.\n",
						DP_OID(obj->cob_md.omd_id),
						tmp->st_shard, last->st_shard,
						tmp->st_rank, tmp->st_tgt_id);
					D_GOTO(out, rc = -DER_NEED_TX);
				}
			}
			tgt_idx = (tgt_idx + 1) % obj_get_grp_size(obj);
			cur_grp_size--;
		}
		shard_idx = grp_start + obj_get_grp_size(obj);
	}

	if (flags & OBJ_TGT_FLAG_FW_LEADER_INFO)
		obj_auxi->flags |= ORF_CONTAIN_LEADER;

	if ((flags == 0 || flags & OBJ_TGT_FLAG_FW_LEADER_INFO) && bit_map == NIL_BITMAP)
		D_ASSERT(tgt == req_tgts->ort_shard_tgts + shard_nr);

out:
	D_CDEBUG(rc == 0 || rc == -DER_NEED_TX || rc == -DER_TGT_RETRY, DB_IO,
		 DLOG_ERR, DF_OID", forward:" DF_RC"\n", DP_OID(obj->cob_md.omd_id), DP_RC(rc));
	return rc;
}

static void
obj_ptr2shards(struct dc_object *obj, uint32_t *start_shard, uint32_t *shard_nr,
	       uint32_t *grp_nr)
{
	*start_shard = 0;
	*shard_nr = obj->cob_shards_nr;
	*grp_nr = obj->cob_shards_nr / obj_get_grp_size(obj);

	D_ASSERTF(*grp_nr == obj->cob_grp_nr, "Unmatched grp nr for "
		  DF_OID": %u/%u\n",
		  DP_OID(obj->cob_md.omd_id), *grp_nr, obj->cob_grp_nr);
}

/* Get pool map version from object handle */
static int
obj_ptr2pm_ver(struct dc_object *obj, unsigned int *map_ver)
{
	*map_ver = obj->cob_version;
	return 0;
}

struct obj_pool_query_arg {
	struct dc_pool		*oqa_pool;
	struct dc_object	*oqa_obj;
};

static int
obj_pool_query_cb(tse_task_t *task, void *data)
{
	struct obj_pool_query_arg *arg = data;

	if (task->dt_result != 0) {
		D_DEBUG(DB_IO, "obj_pool_query_cb task=%p result=%d\n",
			task, task->dt_result);
	} else {
		if (arg->oqa_obj->cob_version <
		    dc_pool_get_version(arg->oqa_pool))
			obj_layout_refresh(arg->oqa_obj);
	}

	obj_decref(arg->oqa_obj);
	dc_pool_put(arg->oqa_pool);
	return 0;
}

int
obj_pool_query_task(tse_sched_t *sched, struct dc_object *obj,
		    unsigned int map_ver, tse_task_t **taskp)
{
	tse_task_t		       *task;
	daos_handle_t			ph;
	struct dc_pool		       *pool;
	struct obj_pool_query_arg	arg;
	int				rc = 0;

	rc = obj_ptr2poh(obj, &ph);
	if (rc != 0)
		return rc;

	pool = dc_hdl2pool(ph);
	if (pool == NULL)
		return -DER_NO_HDL;

	rc = dc_pool_create_map_refresh_task(pool, map_ver, sched, &task);
	if (rc != 0) {
		dc_pool_put(pool);
		return rc;
	}

	arg.oqa_pool = pool;
	pool = NULL;
	obj_addref(obj);
	arg.oqa_obj = obj;

	rc = tse_task_register_comp_cb(task, obj_pool_query_cb, &arg,
				       sizeof(arg));
	if (rc != 0) {
		obj_decref(arg.oqa_obj);
		dc_pool_put(arg.oqa_pool);
		dc_pool_abandon_map_refresh_task(task);
		return rc;
	}

	*taskp = task;
	return 0;
}

int
dc_obj_register_class(tse_task_t *task)
{
	D_ERROR("Unsupported API\n");
	tse_task_complete(task, -DER_NOSYS);
	return 0;
}

int
dc_obj_query_class(tse_task_t *task)
{
	D_ERROR("Unsupported API\n");
	tse_task_complete(task, -DER_NOSYS);
	return 0;
}

int
dc_obj_list_class(tse_task_t *task)
{
	D_ERROR("Unsupported API\n");
	tse_task_complete(task, -DER_NOSYS);
	return 0;
}

static int
dc_obj_redun_check(struct dc_object *obj, daos_handle_t coh)
{
	struct daos_oclass_attr	*oca = obj_get_oca(obj);
	int			 obj_tf;	/* obj #tolerate failures */
	int			 cont_rf;	/* cont redun_fac */
	int			 cont_tf;	/* cont #tolerate failures */
	int			 rc;

	cont_rf = dc_cont_hdl2redunfac(coh);
	if (cont_rf < 0) {
		D_ERROR(DF_OID" dc_cont_hdl2redunfac failed, "DF_RC"\n",
			DP_OID(obj->cob_md.omd_id), DP_RC(cont_rf));
		return cont_rf;
	}

	if (obj_is_ec(obj)) {
		obj_tf = obj_ec_parity_tgt_nr(oca);
	} else {
		D_ASSERT(oca->ca_resil == DAOS_RES_REPL);
		obj_tf = (oca->u.rp.r_num == DAOS_OBJ_REPL_MAX) ?
			 obj->cob_grp_size : oca->u.rp.r_num;
		D_ASSERT(obj_tf >= 1);
		obj_tf -= 1;
	}

	cont_tf = daos_cont_rf2allowedfailures(cont_rf);
	D_ASSERT(cont_tf >= 0);
	if (obj_tf < cont_tf) {
		rc = -DER_INVAL;
		D_ERROR(DF_OID" obj:cont tolerate faiures %d:%d, "DF_RC"\n",
			DP_OID(obj->cob_md.omd_id), obj_tf, cont_tf,
			DP_RC(rc));
		return rc;
	}

	return 0;
}

int
dc_obj_open(tse_task_t *task)
{
	daos_obj_open_t		*args;
	struct dc_object	*obj;
	int			 rc;

	args = dc_task_get_args(task);
	D_ASSERTF(args != NULL, "Task Argument OPC does not match DC OPC\n");

	obj = obj_alloc();
	if (obj == NULL)
		D_GOTO(out, rc = -DER_NOMEM);

	obj->cob_coh  = args->coh;
	obj->cob_mode = args->mode;

	rc = D_SPIN_INIT(&obj->cob_spin, PTHREAD_PROCESS_PRIVATE);
	if (rc != 0)
		D_GOTO(fail, rc);

	rc = D_RWLOCK_INIT(&obj->cob_lock, NULL);
	if (rc != 0)
		D_GOTO(fail_spin_created, rc);

	/* it is a local operation for now, does not require event */
	rc = dc_obj_fetch_md(args->oid, &obj->cob_md);
	if (rc != 0)
		D_GOTO(fail_rwlock_created, rc);

	rc = obj_init_oca(obj);
	if (rc != 0)
		D_GOTO(fail_rwlock_created, rc);

	rc = obj_layout_create(obj, obj->cob_mode, false);
	if (rc != 0)
		D_GOTO(fail_rwlock_created, rc);

	rc = dc_obj_redun_check(obj, args->coh);
	if (rc != 0)
		D_GOTO(fail_layout_created, rc);

	rc = obj_ptr2pm_ver(obj, &obj->cob_md.omd_ver);
	if (rc)
		D_GOTO(fail_layout_created, rc);

	obj->cob_ec_parity_rotate = 0;
	obj_hdl_link(obj);
	*args->oh = obj_ptr2hdl(obj);
	obj_decref(obj);
out:
	tse_task_complete(task, rc);
	return rc;

fail_layout_created:
	obj_layout_free(obj);
fail_rwlock_created:
	D_RWLOCK_DESTROY(&obj->cob_lock);
fail_spin_created:
	D_SPIN_DESTROY(&obj->cob_spin);
fail:
	D_FREE(obj);
	tse_task_complete(task, rc);
	return rc;
}

int
dc_obj_close(tse_task_t *task)
{
	daos_obj_close_t	*args;
	struct dc_object	*obj;
	int			 rc = 0;

	args = dc_task_get_args(task);
	D_ASSERTF(args != NULL, "Task Argument OPC does not match DC OPC\n");

	obj = obj_hdl2ptr(args->oh);
	if (obj == NULL)
		D_GOTO(out, rc = -DER_NO_HDL);

	obj_hdl_unlink(obj);
	obj_decref(obj);

out:
	tse_task_complete(task, rc);
	return 0;
}

int
dc_obj_fetch_md(daos_obj_id_t oid, struct daos_obj_md *md)
{
	/* For predefined object classes, do nothing at here. But for those
	 * customized classes, we need to fetch for the remote OI table.
	 */
	md->omd_id      = oid;
	md->omd_ver     = 0;
	return 0;
}

int
daos_obj_layout_free(struct daos_obj_layout *layout)
{
	int i;

	for (i = 0; i < layout->ol_nr; i++) {
		if (layout->ol_shards[i] != NULL) {
			struct daos_obj_shard *shard;

			shard = layout->ol_shards[i];
			D_FREE(shard);
		}
	}

	D_FREE(layout);

	return 0;
}

int
daos_obj_layout_alloc(struct daos_obj_layout **layout, uint32_t grp_nr,
		      uint32_t grp_size)
{
	int rc = 0;
	int i;

	D_ALLOC(*layout, sizeof(struct daos_obj_layout) +
			 grp_nr * sizeof(struct daos_obj_shard *));
	if (*layout == NULL)
		return -DER_NOMEM;

	(*layout)->ol_nr = grp_nr;
	for (i = 0; i < grp_nr; i++) {
		D_ALLOC((*layout)->ol_shards[i],
			sizeof(struct daos_obj_shard) +
			grp_size * sizeof(struct daos_shard_loc));
		if ((*layout)->ol_shards[i] == NULL)
			D_GOTO(free, rc = -DER_NOMEM);

		(*layout)->ol_shards[i]->os_replica_nr = grp_size;
	}
free:
	if (rc != 0) {
		daos_obj_layout_free(*layout);
		*layout = NULL;
	}

	return rc;
}

int
dc_obj_layout_get(daos_handle_t oh, struct daos_obj_layout **p_layout)
{
	struct daos_obj_layout  *layout = NULL;
	struct dc_object	*obj;
	struct daos_oclass_attr *oc_attr;
	unsigned int		grp_size;
	unsigned int		grp_nr;
	int			rc;
	int			i;
	int			j;
	int			k;

	obj = obj_hdl2ptr(oh);
	if (obj == NULL)
		return -DER_NO_HDL;

	oc_attr = obj_get_oca(obj);
	grp_size = daos_oclass_grp_size(oc_attr);
	grp_nr = daos_oclass_grp_nr(oc_attr, &obj->cob_md);
	if (grp_nr == DAOS_OBJ_GRP_MAX)
		grp_nr = obj->cob_shards_nr / grp_size;

	if (grp_size == DAOS_OBJ_GRP_MAX)
		grp_size = obj->cob_shards_nr;

	rc = daos_obj_layout_alloc(&layout, grp_nr, grp_size);
	if (rc)
		D_GOTO(out, rc);

	for (i = 0, k = 0; i < grp_nr; i++) {
		struct daos_obj_shard *shard;

		shard = layout->ol_shards[i];
		shard->os_replica_nr = grp_size;
		for (j = 0; j < grp_size; j++) {
			struct dc_obj_shard *obj_shard;
			struct pool_target *tgt;

			obj_shard = &obj->cob_shards->do_shards[k++];
			if (obj_shard->do_target_id == -1)
				continue;

			rc = dc_cont_tgt_idx2ptr(obj->cob_coh,
						 obj_shard->do_target_id, &tgt);
			if (rc != 0)
				D_GOTO(out, rc);

			shard->os_shard_loc[j].sd_rank = tgt->ta_comp.co_rank;
			shard->os_shard_loc[j].sd_tgt_idx =
							tgt->ta_comp.co_index;
		}
	}
	*p_layout = layout;
out:
	obj_decref(obj);
	if (rc && layout != NULL)
		daos_obj_layout_free(layout);
	return rc;
}

int
dc_obj_query(tse_task_t *task)
{
	D_ERROR("Unsupported API\n");
	tse_task_complete(task, -DER_NOSYS);
	return 0;
}

int
dc_obj_layout_refresh(daos_handle_t oh)
{
	struct dc_object	*obj;
	int			 rc;

	obj = obj_hdl2ptr(oh);
	if (obj == NULL) {
		D_ERROR("failed by obj_hdl2ptr.\n");
		return -DER_NO_HDL;
	}

	rc = obj_layout_refresh(obj);

	obj_decref(obj);

	return rc;
}

static int
obj_retry_cb(tse_task_t *task, struct dc_object *obj,
	     struct obj_auxi_args *obj_auxi, bool pmap_stale,
	     bool *io_task_reinited)
{
	tse_sched_t	 *sched = tse_task2sched(task);
	tse_task_t	 *pool_task = NULL;
	int		  result = task->dt_result;
	int		  rc;
	bool		  keep_result = false;

	if (pmap_stale) {
		rc = obj_pool_query_task(sched, obj, 0, &pool_task);
		if (rc != 0)
			D_GOTO(err, rc);
	}

	if (obj_auxi->io_retry) {
		if (pool_task != NULL) {
			rc = dc_task_depend(task, 1, &pool_task);
			if (rc != 0) {
				D_ERROR("Failed to add dependency on pool "
					 "query task (%p)\n", pool_task);
				D_GOTO(err, rc);
			}
		}

		rc = dc_task_resched(task);
		if (rc != 0) {
			D_ERROR("Failed to re-init task (%p)\n", task);
			D_GOTO(err, rc);
		}
		*io_task_reinited = true;
	} else if (obj_auxi->spec_shard || obj_auxi->spec_group) {
		/* If the RPC sponsor specifies shard or group, we will NOT
		 * reschedule the IO, but not prevent the pool map refresh.
		 * Restore the original RPC (task) result, the RPC sponsor
		 * will handle that by itself.
		 */
		keep_result = true;
	}

	if (pool_task != NULL)
		/* ignore returned value, error is reported by comp_cb */
		tse_task_schedule(pool_task, obj_auxi->io_retry);

	if (keep_result)
		task->dt_result = result;

	D_DEBUG(DB_IO, "Retrying task=%p/%d for err=%d, io_retry=%d\n",
		task, task->dt_result, result, obj_auxi->io_retry);

	return 0;
err:
	if (pool_task)
		dc_pool_abandon_map_refresh_task(pool_task);

	task->dt_result = result; /* restore the original error */
	obj_auxi->io_retry = 0;
	D_ERROR("Failed to retry task=%p(err=%d), io_retry=%d, rc "DF_RC"\n",
		task, result, obj_auxi->io_retry, DP_RC(rc));
	return rc;
}

static int
recov_task_abort(tse_task_t *task, void *arg)
{
	int	rc = *((int *)arg);

	tse_task_complete(task, rc);
	return 0;
}

static int
recov_task_cb(tse_task_t *task, void *data)
{
	struct obj_auxi_args	*obj_auxi = *((struct obj_auxi_args **)data);
	daos_obj_fetch_t	*fetch_arg = dc_task_get_args(task);
	int			 i;

	if (task->dt_result != -DER_FETCH_AGAIN)
		return 0;

	/* For the case of EC singv overwritten, in degraded fetch data recovery possibly always
	 * hit conflict case and need fetch again. Should update iod_size to avoid endless retry.
	 */
	for (i = 0; i < obj_auxi->reasb_req.orr_iod_nr; i++)
		obj_auxi->reasb_req.orr_uiods[i].iod_size = fetch_arg->iods[i].iod_size;
	return 0;
}

static inline bool
obj_shard_is_invalid(struct dc_object *obj, uint32_t shard_idx, uint32_t opc)
{
	bool invalid_shard;

	D_RWLOCK_RDLOCK(&obj->cob_lock);
	if (obj_is_modification_opc(opc))
		invalid_shard = obj->cob_shards->do_shards[shard_idx].do_target_id == -1 ||
				obj->cob_shards->do_shards[shard_idx].do_shard == -1;
	else
		invalid_shard = obj->cob_shards->do_shards[shard_idx].do_rebuilding ||
				obj->cob_shards->do_shards[shard_idx].do_target_id == -1 ||
				obj->cob_shards->do_shards[shard_idx].do_shard == -1;
	D_RWLOCK_UNLOCK(&obj->cob_lock);

	return invalid_shard || (DAOS_FAIL_CHECK(DAOS_FAIL_SHARD_OPEN) &&
				 daos_shard_in_fail_value(shard_idx));
}

/**
 * Check if there are any EC parity shards still alive under the oh/dkey_hash.
 * 1: alive,  0: no alive  < 0: failure.
 */
int
obj_ec_parity_alive(daos_handle_t oh, uint64_t dkey_hash)
{
	struct daos_oclass_attr *oca;
	struct dc_object	*obj;
	uint32_t		p_shard;
	int			grp_idx;
	int			i;
	int			rc = 0;

	obj = obj_hdl2ptr(oh);
	grp_idx = obj_dkey2grpidx(obj, dkey_hash, obj->cob_version);
	if (grp_idx < 0)
		D_GOTO(out_put, rc = grp_idx);

	if (!obj->cob_ec_parity_rotate)
		dkey_hash = 0;

	oca = obj_get_oca(obj);
	p_shard = obj_ec_parity_start(obj_ec_dkey_hash_get(obj, dkey_hash), oca);
	for (i = 0; i < obj_ec_parity_tgt_nr(oca); i++, p_shard++) {
		uint32_t shard;

		shard = p_shard % obj_get_grp_size(obj) + grp_idx * obj_get_grp_size(obj);
		D_DEBUG(DB_TRACE, "shard %u %d/%d/%d\n", shard,
			obj->cob_shards->do_shards[shard].do_rebuilding,
			obj->cob_shards->do_shards[shard].do_target_id,
			obj->cob_shards->do_shards[shard].do_shard);
		if (!obj_shard_is_invalid(obj, shard, DAOS_OBJ_RPC_FETCH))
			D_GOTO(out_put, rc = 1);
	}

out_put:
	obj_decref(obj);
	return rc;
}

static int
obj_ec_recov_cb(tse_task_t *task, struct dc_object *obj,
		struct obj_auxi_args *obj_auxi, d_iov_t *csum_iov)
{
	struct obj_reasb_req		*reasb_req = &obj_auxi->reasb_req;
	struct obj_ec_fail_info		*fail_info = reasb_req->orr_fail;
	daos_obj_fetch_t		*args = dc_task_get_args(task);
	tse_sched_t			*sched = tse_task2sched(task);
	struct obj_ec_recov_task	*recov_task;
	tse_task_t			*sub_task = NULL;
	daos_handle_t			 coh = obj->cob_coh;
	daos_handle_t			 th = DAOS_HDL_INVAL;
	d_list_t			 task_list;
	uint32_t			 extra_flags, i;
	int				 rc;

	D_INIT_LIST_HEAD(&task_list);
	rc = obj_ec_recov_prep(&obj_auxi->reasb_req, obj->cob_md.omd_id,
			       obj_ec_dkey_hash_get(obj, obj_auxi->dkey_hash),
			       args->iods, args->nr);
	if (rc) {
		D_ERROR("task %p "DF_OID" obj_ec_recov_prep failed "DF_RC"\n",
			task, DP_OID(obj->cob_md.omd_id), DP_RC(rc));
		goto out;
	}

	D_ASSERT(fail_info->efi_recov_ntasks > 0 &&
		 fail_info->efi_recov_tasks != NULL);
	for (i = 0; i < fail_info->efi_recov_ntasks; i++) {
		recov_task = &fail_info->efi_recov_tasks[i];
		/* Set client hlc as recovery epoch only for the case that
		 * singv recovery without fetch from server ahead - when
		 * some targets un-available.
		 */
		if (recov_task->ert_epoch == DAOS_EPOCH_MAX)
			recov_task->ert_epoch = crt_hlc_get();
		rc = dc_tx_local_open(coh, recov_task->ert_epoch, 0, &th);
		if (rc) {
			D_ERROR("task %p "DF_OID" dc_tx_local_open failed "
				DF_RC"\n", task, DP_OID(obj->cob_md.omd_id),
				DP_RC(rc));
			goto out;
		}
		recov_task->ert_th = th;
		D_DEBUG(DB_REBUILD, DF_C_OID_DKEY" Fetching to recover epoch "DF_X64"\n",
			DP_C_OID_DKEY(obj->cob_md.omd_id, args->dkey), recov_task->ert_epoch);
		extra_flags = DIOF_EC_RECOV;
		if (recov_task->ert_snapshot)
			extra_flags |= DIOF_EC_RECOV_SNAP;
		if (obj_auxi->flags & ORF_FOR_MIGRATION)
			extra_flags |= DIOF_FOR_MIGRATION;
		rc = dc_obj_fetch_task_create(args->oh, th, 0, args->dkey, 1,
					      extra_flags,
					      &recov_task->ert_iod,
					      &recov_task->ert_sgl, NULL,
					      fail_info, csum_iov,
					      NULL, sched, &sub_task);
		if (rc) {
			D_ERROR("task %p "DF_OID" dc_obj_fetch_task_create failed "DF_RC"\n",
				task, DP_OID(obj->cob_md.omd_id), DP_RC(rc));
			goto out;
		}

		tse_task_list_add(sub_task, &task_list);

		rc = tse_task_register_comp_cb(sub_task, recov_task_cb, &obj_auxi,
					       sizeof(obj_auxi));
		if (rc) {
			D_ERROR("task %p "DF_OID" tse_task_register_comp_cb failed "DF_RC"\n",
				task, DP_OID(obj->cob_md.omd_id), DP_RC(rc));
			goto out;
		}

		rc = dc_task_depend(task, 1, &sub_task);
		if (rc) {
			D_ERROR("task %p "DF_OID" dc_task_depend failed "DF_RC"\n",
				task, DP_OID(obj->cob_md.omd_id), DP_RC(rc));
			goto out;
		}
	}

	rc = dc_task_resched(task);
	if (rc != 0) {
		D_ERROR("task %p "DF_OID" dc_task_resched failed "DF_RC"\n",
			task, DP_OID(obj->cob_md.omd_id), DP_RC(rc));
		goto out;
	}

out:
	if (rc == 0) {
		obj_auxi->ec_wait_recov = 1;
		D_DEBUG(DB_IO, "scheduling %d recovery tasks for IO task %p.\n",
			fail_info->efi_recov_ntasks, task);
		tse_task_list_sched(&task_list, false);
	} else {
		task->dt_result = rc;
		tse_task_list_traverse(&task_list, recov_task_abort, &rc);
		D_ERROR("task %p "DF_OID" EC recovery failed "DF_RC"\n",
			task, DP_OID(obj->cob_md.omd_id), DP_RC(rc));
	}
	return rc;
}

/* prepare the bulk handle(s) for obj request */
int
obj_bulk_prep(d_sg_list_t *sgls, unsigned int nr, bool bulk_bind,
	      crt_bulk_perm_t bulk_perm, tse_task_t *task,
	      crt_bulk_t **p_bulks)
{
	crt_bulk_t	*bulks;
	int		 i = 0;
	int		 rc = 0;

	D_ASSERTF(nr >= 1, "invalid nr %d.\n", nr);
	D_ALLOC_ARRAY(bulks, nr);
	if (bulks == NULL)
		D_GOTO(out, rc = -DER_NOMEM);

	/* create bulk handles for sgls */
	for (; sgls != NULL && i < nr; i++) {
		if (sgls[i].sg_iovs != NULL &&
		    sgls[i].sg_iovs[0].iov_buf != NULL) {
			rc = crt_bulk_create(daos_task2ctx(task), &sgls[i],
					     bulk_perm, &bulks[i]);
			if (rc < 0)
				D_GOTO(out, rc);
			if (!bulk_bind)
				continue;
			rc = crt_bulk_bind(bulks[i], daos_task2ctx(task));
			if (rc != 0)
				D_GOTO(out, rc);
		}
	}

out:
	if (rc == 0) {
		*p_bulks = bulks;
	} else {
		int j;

		for (j = 0; j < i; j++)
			crt_bulk_free(bulks[j]);

		D_FREE(bulks);

		D_ERROR("%s failed "DF_RC"\n",
			bulk_perm == CRT_BULK_RO ? "update" : "fetch",
			DP_RC(rc));
	}
	return rc;
}

static void
obj_bulk_fini(struct obj_auxi_args *obj_auxi)
{
	crt_bulk_t	*bulks = obj_auxi->bulks;
	unsigned int	 nr = obj_auxi->iod_nr;
	int		 i;

	if (bulks == NULL)
		return;

	for (i = 0; i < nr; i++)
		if (bulks[i] != CRT_BULK_NULL)
			crt_bulk_free(bulks[i]);

	D_FREE(bulks);
	obj_auxi->bulks = NULL;
}

static int
obj_rw_bulk_prep(struct dc_object *obj, daos_iod_t *iods, d_sg_list_t *sgls,
		 unsigned int nr, bool update, bool bulk_bind,
		 tse_task_t *task, struct obj_auxi_args *obj_auxi)
{
	daos_size_t		sgls_size;
	crt_bulk_perm_t		bulk_perm;
	int			rc = 0;

	if ((obj_auxi->io_retry && !obj_auxi->reasb_req.orr_size_fetched &&
	     obj_auxi->bulks != NULL) || obj_auxi->reasb_req.orr_size_fetch || sgls == NULL)
		return 0;

	/* inline fetch needs to pack sgls buffer into RPC so uses it to check
	 * if need bulk transferring.
	 */
	sgls_size = daos_sgls_packed_size(sgls, nr, NULL);
	if (sgls_size >= DAOS_BULK_LIMIT ||
	    (obj_is_ec(obj) && !obj_auxi->reasb_req.orr_single_tgt)) {
		bulk_perm = update ? CRT_BULK_RO : CRT_BULK_RW;
		rc = obj_bulk_prep(sgls, nr, bulk_bind, bulk_perm, task,
				   &obj_auxi->bulks);
	}
	obj_auxi->reasb_req.orr_size_fetched = 0;

	return rc;
}

static bool
obj_recx_valid(unsigned int nr, daos_recx_t *recxs, bool update)
{
	struct umem_attr	uma;
	daos_handle_t		bth;
	d_iov_t			key;
	int			idx;
	bool			overlapped;
	struct btr_root		broot = { 0 };
	int			rc;

	if (nr == 0 || recxs == NULL)
		return false;
	if (nr == 1) {
		if (recxs[0].rx_nr == 0)
			return false;
		return true;
	}

	switch (nr) {
	case 2:
		overlapped = DAOS_RECX_PTR_OVERLAP(&recxs[0], &recxs[1]);
		break;

	case 3:
		overlapped = DAOS_RECX_PTR_OVERLAP(&recxs[0], &recxs[1]) ||
			     DAOS_RECX_PTR_OVERLAP(&recxs[0], &recxs[2]) ||
			     DAOS_RECX_PTR_OVERLAP(&recxs[1], &recxs[2]);
		break;

	default:
		/* using a btree to detect overlap when nr >= 4 */
		memset(&uma, 0, sizeof(uma));
		uma.uma_id = UMEM_CLASS_VMEM;
		rc = dbtree_create_inplace(DBTREE_CLASS_RECX,
					   BTR_FEAT_DIRECT_KEY, 8,
					   &uma, &broot, &bth);
		if (rc != 0) {
			D_ERROR("failed to create recx tree: "DF_RC"\n",
				DP_RC(rc));
			return false;
		}

		overlapped = false;
		for (idx = 0; idx < nr; idx++) {
			if (recxs[idx].rx_nr == 0) {
				overlapped = true;
				break;
			}
			d_iov_set(&key, &recxs[idx], sizeof(daos_recx_t));
			rc = dbtree_update(bth, &key, NULL);
			if (rc != 0) {
				overlapped = true;
				break;
			}
		}
		dbtree_destroy(bth, NULL);
		break;
	};

	return !overlapped;
}

static int
obj_req_size_valid(daos_size_t iod_size, daos_size_t sgl_size)
{
	if (iod_size > sgl_size) {
		D_ERROR("invalid req - iod size "DF_U64", sgl size "DF_U64"\n",
			iod_size, sgl_size);
		return -DER_REC2BIG;
	}
	return 0;
}

static int
obj_iod_sgl_valid(daos_obj_id_t oid, unsigned int nr, daos_iod_t *iods,
		  d_sg_list_t *sgls, bool update, bool size_fetch,
		  bool spec_shard)
{
	int i, j;
	int rc;

	if (iods == NULL) {
		if (nr == 0)
			return 0;

		return -DER_INVAL;
	}

	for (i = 0; i < nr; i++) {
		if (iods[i].iod_name.iov_buf == NULL) {
			D_ERROR("Invalid argument of NULL akey\n");
			return -DER_INVAL;
		}
		if (daos_is_akey_uint64(oid) &&
		    iods[i].iod_name.iov_len != sizeof(uint64_t)) {
			D_ERROR("Invalid akey len, expected: %lu, got: "DF_U64"\n",
				sizeof(uint64_t), iods[i].iod_name.iov_len);
			return -DER_INVAL;
		}
		for (j = 0; j < iods[i].iod_nr; j++) {
			if (iods[i].iod_recxs != NULL && (!spec_shard &&
			   (iods[i].iod_recxs[j].rx_idx & PARITY_INDICATOR)
			    != 0)) {
				D_ERROR("Invalid IOD, the bit-63 of rx_idx is "
					"reserved.\n");
				return -DER_INVAL;
			}
		}

		switch (iods[i].iod_type) {
		default:
			D_ERROR("Unknown iod type=%d\n", iods[i].iod_type);
			return -DER_INVAL;

		case DAOS_IOD_NONE:
			if (!iods[i].iod_recxs && iods[i].iod_nr == 0)
				continue;

			D_ERROR("IOD_NONE ignores value iod_nr=%d, recx=%p\n",
				 iods[i].iod_nr, iods[i].iod_recxs);
			return -DER_INVAL;

		case DAOS_IOD_ARRAY:
			if (sgls == NULL) {
				/* size query or punch */
				if (!update || iods[i].iod_size == DAOS_REC_ANY)
					continue;
				D_ERROR("invalid update req with NULL sgl\n");
				return -DER_INVAL;
			}
			if (!size_fetch &&
			    !obj_recx_valid(iods[i].iod_nr, iods[i].iod_recxs,
					    update)) {
				D_ERROR("Invalid recxs update %s\n", update ? "yes" : "no");
				for (j = 0; j < iods[i].iod_nr; j++)
					D_ERROR("%d: "DF_RECX"\n", j,
						DP_RECX(iods[i].iod_recxs[j]));

				return -DER_INVAL;
			}
			if (iods[i].iod_size == DAOS_REC_ANY)
				continue;
			rc = obj_req_size_valid(daos_iods_len(&iods[i], 1),
						daos_sgl_buf_size(&sgls[i]));
			if (rc)
				return rc;
			break;

		case DAOS_IOD_SINGLE:
			if (iods[i].iod_nr != 1) {
				D_ERROR("IOD_SINGLE iod_nr %d != 1\n",
					iods[i].iod_nr);
				return -DER_INVAL;
			}
			if (sgls == NULL) {
				/* size query or punch */
				if (!update || iods[i].iod_size == DAOS_REC_ANY)
					continue;
				D_ERROR("invalid update req with NULL sgl\n");
				return -DER_INVAL;
			}
			if (iods[i].iod_size == DAOS_REC_ANY)
				continue;
			rc = obj_req_size_valid(iods[i].iod_size,
						daos_sgl_buf_size(&sgls[i]));
			if (rc)
				return rc;
			break;
		}
	}

	return 0;
}

static int
check_query_flags(daos_obj_id_t oid, uint32_t flags, daos_key_t *dkey,
		  daos_key_t *akey, daos_recx_t *recx)
{
	if (!(flags & (DAOS_GET_DKEY | DAOS_GET_AKEY | DAOS_GET_RECX))) {
		D_ERROR("Key type or recx not specified in flags.\n");
		return -DER_INVAL;
	}

	if (!(flags & (DAOS_GET_MIN | DAOS_GET_MAX))) {
		D_ERROR("Query type not specified in flags.\n");
		return -DER_INVAL;
	}

	if ((flags & DAOS_GET_MIN) && (flags & DAOS_GET_MAX)) {
		D_ERROR("Invalid Query.\n");
		return -DER_INVAL;
	}

	if (dkey == NULL) {
		D_ERROR("dkey can't be NULL.\n");
		return -DER_INVAL;
	}

	if (akey == NULL && (flags & (DAOS_GET_AKEY | DAOS_GET_RECX))) {
		D_ERROR("akey can't be NULL with query type.\n");
		return -DER_INVAL;
	}

	if (recx == NULL && flags & DAOS_GET_RECX) {
		D_ERROR("recx can't be NULL with query type.\n");
		return -DER_INVAL;
	}

	if (flags & DAOS_GET_DKEY) {
		if (!daos_is_dkey_uint64(oid)) {
			D_ERROR("Can't query non UINT64 typed Dkeys.\n");
			return -DER_INVAL;
		}
		if (dkey->iov_buf_len < sizeof(uint64_t) ||
		    dkey->iov_buf == NULL) {
			D_ERROR("Invalid Dkey iov.\n");
			return -DER_INVAL;
		}
	}

	if (flags & DAOS_GET_AKEY) {
		if (!(daos_is_akey_uint64(oid))) {
			D_ERROR("Can't query non UINT64 typed Akeys.\n");
			return -DER_INVAL;
		}
		if (akey->iov_buf_len < sizeof(uint64_t) ||
		    akey->iov_buf == NULL) {
			D_ERROR("Invalid Akey iov.\n");
			return -DER_INVAL;
		}
	}

	return 0;
}

static inline bool
obj_key_valid(daos_obj_id_t oid, daos_key_t *key, bool check_dkey)
{
	if (check_dkey) {
		if (daos_is_dkey_uint64(oid) &&
		    key->iov_len != sizeof(uint64_t)) {
			D_ERROR("Invalid dkey len, expected: %lu, got: "DF_U64"\n",
				sizeof(uint64_t), key->iov_len);
			return false;
		}
	} else {
		if (daos_is_akey_uint64(oid) &&
		    key->iov_len != sizeof(uint64_t)) {
			D_ERROR("Invalid akey len, expected: %lu, got: "DF_U64"\n",
				sizeof(uint64_t), key->iov_len);
			return false;
		}
	}

	return key != NULL && key->iov_buf != NULL && key->iov_len != 0;
}

static bool
obj_req_with_cond_flags(uint64_t flags)
{
	return flags & DAOS_COND_MASK;
}

static bool
obj_req_is_ec_cond_fetch(struct obj_auxi_args *obj_auxi)
{
	daos_obj_rw_t	*api_args = dc_task_get_args(obj_auxi->obj_task);

	return obj_auxi->is_ec_obj && obj_is_fetch_opc(obj_auxi->opc) &&
	       obj_req_with_cond_flags(api_args->flags);
}

static bool
obj_req_is_ec_check_exist(struct obj_auxi_args *obj_auxi)
{
	daos_obj_rw_t	*api_args = dc_task_get_args(obj_auxi->obj_task);

	return obj_auxi->is_ec_obj &&
	       (api_args->extra_flags & DIOF_CHECK_EXISTENCE);
}

static bool
obj_ec_req_sent2_all_data_tgts(struct obj_auxi_args *obj_auxi)
{
	struct dc_object	*obj = obj_auxi->obj;
	struct obj_reasb_req	*reasb_req = &obj_auxi->reasb_req;
	struct daos_oclass_attr	*oca;
	uint32_t		 shard, i;

	D_ASSERT(obj_auxi->req_reasbed && reasb_req->tgt_bitmap != NULL);
	oca = obj_get_oca(obj);
	shard = obj_ec_shard_idx(obj_ec_dkey_hash_get(obj, obj_auxi->dkey_hash), oca, 0);
	for (i = 0; i < obj_ec_data_tgt_nr(oca); i++) {
		if (isclr(reasb_req->tgt_bitmap, shard))
			return false;
		shard = (shard + 1) % obj_ec_tgt_nr(oca);
	}

	return true;
}

/* check if the obj request is valid */
static int
obj_req_valid(tse_task_t *task, void *args, int opc, struct dtx_epoch *epoch,
	      uint32_t *pm_ver, struct dc_object **p_obj)
{
	uint32_t		map_ver = *pm_ver;
	struct obj_auxi_args	*obj_auxi;
	struct dc_object	*obj = NULL;
	daos_handle_t		oh;
	daos_handle_t		th = DAOS_HDL_INVAL;
	int			rc = 0;

	obj_auxi = tse_task_stack_push(task, sizeof(*obj_auxi));

	switch (opc) {
	case DAOS_OBJ_RPC_FETCH: {
		daos_obj_fetch_t	*f_args = args;
		uint64_t		 flags = f_args->flags;
		bool			 size_fetch, spec_shard, check_exist;

		spec_shard  = f_args->extra_flags & DIOF_TO_SPEC_SHARD;
		check_exist = f_args->extra_flags & DIOF_CHECK_EXISTENCE;
		size_fetch  = obj_auxi->reasb_req.orr_size_fetch;

		obj = obj_hdl2ptr(f_args->oh);
		if (obj == NULL)
			D_GOTO(out, rc = -DER_NO_HDL);

		if (obj_req_with_cond_flags(flags)) {
			if (flags & (DAOS_COND_PUNCH | DAOS_COND_DKEY_INSERT |
				     DAOS_COND_DKEY_UPDATE | DAOS_COND_AKEY_INSERT |
				     DAOS_COND_AKEY_UPDATE)) {
				D_ERROR("invalid fetch - with conditional modification flags "
					DF_X64"\n", flags);
				D_GOTO(out, rc = -DER_INVAL);
			}
			if ((flags & DAOS_COND_PER_AKEY) && (flags & (DAOS_COND_AKEY_FETCH))) {
				D_ERROR("cannot with both DAOS_COND_PER_AKEY and "
					"DAOS_COND_AKEY_FETCH\n");
				D_GOTO(out, rc = -DER_INVAL);
			}
		}

		if ((!obj_auxi->io_retry && !obj_auxi->req_reasbed) ||
		    size_fetch) {
			if (!obj_key_valid(obj->cob_md.omd_id, f_args->dkey,
					   true) ||
			    (f_args->nr == 0 && !check_exist)) {
				D_ERROR("Invalid fetch parameter.\n");
				D_GOTO(out, rc = -DER_INVAL);
			}

			rc = obj_iod_sgl_valid(obj->cob_md.omd_id, f_args->nr,
					       f_args->iods, f_args->sgls,
					       false, size_fetch, spec_shard);
			if (rc)
				goto out;
		}
		oh = f_args->oh;
		th = f_args->th;
		break;
	}
	case DAOS_OBJ_RPC_UPDATE: {
		daos_obj_update_t	*u_args = args;
		uint64_t		 flags = u_args->flags;

		obj = obj_hdl2ptr(u_args->oh);
		if (obj == NULL)
			D_GOTO(out, rc = -DER_NO_HDL);

		if (obj_req_with_cond_flags(flags)) {
			if (flags & (DAOS_COND_PUNCH | DAOS_COND_DKEY_FETCH |
				     DAOS_COND_AKEY_FETCH)) {
				D_ERROR("invalid update - with conditional punch/fetch flags "
					DF_X64"\n", flags);
				D_GOTO(out, rc = -DER_INVAL);
			}
			if ((flags & DAOS_COND_PER_AKEY) &&
			    (flags & (DAOS_COND_AKEY_UPDATE | DAOS_COND_AKEY_INSERT))) {
				D_ERROR("cannot with both DAOS_COND_PER_AKEY and "
					"DAOS_COND_AKEY_UPDATE | DAOS_COND_AKEY_INSERT\n");
				D_GOTO(out, rc = -DER_INVAL);
			}
		}

		if (!obj_auxi->io_retry && !obj_auxi->req_reasbed) {
			if (!obj_key_valid(obj->cob_md.omd_id, u_args->dkey,
					   true) || u_args->nr == 0) {
				D_ERROR("Invalid update parameter.\n");
				D_GOTO(out, rc = -DER_INVAL);
			}

			rc = obj_iod_sgl_valid(obj->cob_md.omd_id, u_args->nr,
					       u_args->iods, u_args->sgls, true,
					       false, false);
			if (rc)
				D_GOTO(out, rc);
		}

		if (daos_handle_is_valid(u_args->th))
			D_GOTO(out_tx, rc = 0);

		oh = u_args->oh;
		th = u_args->th;
		break;
	}
	case DAOS_OBJ_RPC_PUNCH: {
		daos_obj_punch_t *p_args = args;

		obj = obj_hdl2ptr(p_args->oh);
		if (obj == NULL)
			D_GOTO(out, rc = -DER_NO_HDL);

		if (daos_handle_is_valid(p_args->th))
			D_GOTO(out_tx, rc = 0);

		oh = p_args->oh;
		th = p_args->th;
		break;
	}
	case DAOS_OBJ_RPC_PUNCH_DKEYS: {
		daos_obj_punch_t *p_args = args;

		obj = obj_hdl2ptr(p_args->oh);
		if (obj == NULL)
			D_GOTO(out, rc = -DER_NO_HDL);

		if (!obj_key_valid(obj->cob_md.omd_id, p_args->dkey, true)) {
			D_ERROR("invalid punch dkey parameter.\n");
			D_GOTO(out, rc = -DER_INVAL);
		}

		if (daos_handle_is_valid(p_args->th))
			D_GOTO(out_tx, rc = 0);

		oh = p_args->oh;
		th = p_args->th;
		break;
	}

	case DAOS_OBJ_RPC_PUNCH_AKEYS: {
		daos_obj_punch_t *p_args = args;
		int		  i;

		obj = obj_hdl2ptr(p_args->oh);
		if (obj == NULL)
			D_GOTO(out, rc = -DER_NO_HDL);

		if (!obj_key_valid(obj->cob_md.omd_id, p_args->dkey, true) ||
		    p_args->akey_nr == 0) {
			D_ERROR("invalid punch akey parameter.\n");
			D_GOTO(out, rc = -DER_INVAL);
		}

		for (i = 0; i < p_args->akey_nr; i++) {
			if (!obj_key_valid(obj->cob_md.omd_id,
					   &p_args->akeys[i], false)) {
				D_ERROR("invalid punch akeys parameter.\n");
				D_GOTO(out, rc = -DER_INVAL);
			}
		}

		if (daos_handle_is_valid(p_args->th))
			D_GOTO(out_tx, rc = 0);

		oh = p_args->oh;
		th = p_args->th;
		break;
	}

	case DAOS_OBJ_DKEY_RPC_ENUMERATE:
	case DAOS_OBJ_RPC_ENUMERATE:
	case DAOS_OBJ_AKEY_RPC_ENUMERATE:
	case DAOS_OBJ_RECX_RPC_ENUMERATE: {
		daos_obj_list_t	*l_args = args;

		if (!obj_auxi->io_retry) {
			if (l_args->dkey == NULL &&
			    (opc != DAOS_OBJ_DKEY_RPC_ENUMERATE &&
			     opc != DAOS_OBJ_RPC_ENUMERATE)) {
				D_ERROR("No dkey for opc %x\n", opc);
				D_GOTO(out, rc = -DER_INVAL);
			}

			if (l_args->nr == NULL || *l_args->nr == 0) {
				D_ERROR("Invalid API parameter.\n");
				D_GOTO(out, rc = -DER_INVAL);
			}

			if (opc == DAOS_OBJ_RPC_ENUMERATE &&
			    daos_handle_is_valid(l_args->th) &&
			    l_args->eprs != NULL) {
				D_ERROR("mutually exclusive th and eprs "
					"specified for listing objects\n");
				rc = -DER_INVAL;
				goto out;
			}
		}

		obj = obj_hdl2ptr(l_args->oh);
		if (obj == NULL)
			D_GOTO(out, rc = -DER_NO_HDL);

		oh = l_args->oh;
		th = l_args->th;
		break;
	}

	case DAOS_OBJ_RPC_QUERY_KEY: {
		daos_obj_query_key_t	*q_args = args;

		obj = obj_hdl2ptr(q_args->oh);
		if (obj == NULL)
			D_GOTO(out, rc = -DER_NO_HDL);

		rc = check_query_flags(obj->cob_md.omd_id, q_args->flags,
				       q_args->dkey, q_args->akey,
				       q_args->recx);
		if (rc)
			D_GOTO(out, rc);

		th = q_args->th;
		break;
	}
	case DAOS_OBJ_RPC_SYNC: {
		struct daos_obj_sync_args *s_args = args;

		oh = s_args->oh;
		break;
	}
	default:
		D_ERROR("bad opc %d.\n", opc);
		D_GOTO(out, rc = -DER_INVAL);
		break;
	};

	if (obj == NULL) {
		obj = obj_hdl2ptr(oh);
		if (obj == NULL)
			D_GOTO(out, rc = -DER_NO_HDL);
	}

	if (daos_handle_is_valid(th)) {
		if (!obj_is_modification_opc(opc)) {
			rc = dc_tx_hdl2epoch_and_pmv(th, epoch, &map_ver);
			if (rc != 0)
				D_GOTO(out, rc);
		}
	} else {
		dc_io_epoch_set(epoch, opc);
		D_DEBUG(DB_IO, "set fetch epoch "DF_U64"\n", epoch->oe_value);
	}

	if (map_ver == 0) {
		rc = obj_ptr2pm_ver(obj, &map_ver);
		if (rc != 0)
			D_GOTO(out, rc);
	}

	*pm_ver = map_ver;

out_tx:
	D_ASSERT(rc == 0);

	if (p_obj != NULL)
		*p_obj = obj;
	else
		obj_decref(obj);

out:
	if (rc && obj)
		obj_decref(obj);
	tse_task_stack_pop(task, sizeof(*obj_auxi));
	return rc;
}

static void
shard_auxi_set_param(struct shard_auxi_args *shard_arg, uint32_t map_ver,
		     uint32_t shard, uint32_t tgt_id, struct dtx_epoch *epoch,
		     uint16_t ec_tgt_idx)
{
	shard_arg->epoch = *epoch;
	shard_arg->shard = shard;
	shard_arg->target = tgt_id;
	shard_arg->map_ver = map_ver;
	shard_arg->ec_tgt_idx = ec_tgt_idx;
}

struct shard_task_sched_args {
	struct dtx_epoch	tsa_epoch;
	bool			tsa_scheded;
};

static int
shard_task_sched(tse_task_t *task, void *arg)
{
	tse_task_t			*obj_task;
	struct obj_auxi_args		*obj_auxi;
	struct shard_auxi_args		*shard_auxi;
	struct shard_task_sched_args	*sched_arg = arg;
	uint32_t			 target;
	unsigned int			 map_ver;
	int				 rc = 0;

	shard_auxi = tse_task_buf_embedded(task, sizeof(*shard_auxi));
	obj_auxi = shard_auxi->obj_auxi;
	map_ver = obj_auxi->map_ver_req;
	obj_task = obj_auxi->obj_task;
	if (obj_auxi->shards_scheded && !obj_auxi->new_shard_tasks) {
		/* For retried IO, check if the shard's target changed after
		 * pool map query. If match then need not do anything, if
		 * mismatch then need to re-schedule the shard IO on the new
		 * pool map.
		 * Also retry the shard IO if it got retryable error last time.
		 */
		rc = obj_shard2tgtid(obj_auxi->obj, shard_auxi->shard,
				     map_ver, &target);
		if (rc != 0) {
			D_ERROR("shard %d, obj_shard2tgtid failed "DF_RC"\n",
				shard_auxi->shard, DP_RC(rc));
			goto out;
		}
		if (obj_auxi->req_tgts.ort_srv_disp ||
		    obj_retry_error(task->dt_result) ||
		    !dtx_epoch_equal(&sched_arg->tsa_epoch,
				     &shard_auxi->epoch) ||
		    target != shard_auxi->target) {
			D_DEBUG(DB_IO, "shard %d, dt_result %d, target %d @ "
				"map_ver %d, target %d @ last_map_ver %d, "
				"shard task %p to be re-scheduled.\n",
				shard_auxi->shard, task->dt_result, target,
				map_ver, shard_auxi->target,
				shard_auxi->map_ver, task);

			if (!obj_auxi->req_tgts.ort_srv_disp)
				shard_auxi_set_param(shard_auxi, map_ver,
					shard_auxi->shard, target,
					&sched_arg->tsa_epoch,
					shard_auxi->ec_tgt_idx);

			rc = tse_task_register_deps(obj_task, 1, &task);
			if (rc != 0)
				goto out;

			rc = tse_task_reinit(task);
			if (rc != 0)
				goto out;

			sched_arg->tsa_scheded = true;
		}
	} else {
		tse_task_schedule(task, true);
		sched_arg->tsa_scheded = true;
	}

out:
	if (rc != 0)
		tse_task_complete(task, rc);
	return rc;
}

static void
obj_shard_task_sched(struct obj_auxi_args *obj_auxi, struct dtx_epoch *epoch)
{
	struct shard_task_sched_args	sched_arg;

	D_ASSERT(!d_list_empty(&obj_auxi->shard_task_head));
	sched_arg.tsa_scheded = false;
	sched_arg.tsa_epoch = *epoch;
	tse_task_list_traverse(&obj_auxi->shard_task_head, shard_task_sched,
			       &sched_arg);
	/* It is possible that the IO retried by stale pm version found, but
	 * the IO involved shards' targets not changed. No any shard task
	 * re-scheduled for this case, can complete the obj IO task.
	 */
	obj_auxi->shards_scheded = 1;
	if (sched_arg.tsa_scheded == false)
		tse_task_complete(obj_auxi->obj_task, 0);
}

static struct shard_auxi_args *
obj_embedded_shard_arg(struct obj_auxi_args *obj_auxi)
{
	switch (obj_auxi->opc) {
	case DAOS_OBJ_RPC_UPDATE:
	case DAOS_OBJ_RPC_FETCH:
		return &obj_auxi->rw_args.auxi;
	case DAOS_OBJ_RPC_PUNCH:
	case DAOS_OBJ_RPC_PUNCH_DKEYS:
	case DAOS_OBJ_RPC_PUNCH_AKEYS:
		return &obj_auxi->p_args.pa_auxi;
	case DAOS_OBJ_DKEY_RPC_ENUMERATE:
	case DAOS_OBJ_RPC_ENUMERATE:
	case DAOS_OBJ_AKEY_RPC_ENUMERATE:
	case DAOS_OBJ_RECX_RPC_ENUMERATE:
		return &obj_auxi->l_args.la_auxi;
	case DAOS_OBJ_RPC_SYNC:
		return &obj_auxi->s_args.sa_auxi;
	case DAOS_OBJ_RPC_QUERY_KEY:
		/*
		 * called from obj_comp_cb_internal() and
		 * checked in obj_shard_comp_cb() correctly
		 */
		return NULL;
	default:
		D_ERROR("bad opc %d.\n", obj_auxi->opc);
		return NULL;
	};
}

static int
shard_io(tse_task_t *task, struct shard_auxi_args *shard_auxi)
{
	struct obj_auxi_args		*obj_auxi = shard_auxi->obj_auxi;
	struct dc_object		*obj = obj_auxi->obj;
	struct dc_obj_shard		*obj_shard;
	struct obj_req_tgts		*req_tgts;
	struct daos_shard_tgt		*fw_shard_tgts;
	uint32_t			 fw_cnt;
	int				 rc;

	D_ASSERT(obj != NULL);
	rc = obj_shard_open(obj, shard_auxi->shard, shard_auxi->map_ver,
			    &obj_shard);
	if (rc != 0) {
		D_ERROR(DF_OID" shard %u open: %d\n",
			DP_OID(obj->cob_md.omd_id), shard_auxi->shard, rc);
		tse_task_complete(task, rc);
		return rc;
	}

	shard_auxi->flags = shard_auxi->obj_auxi->flags;
	req_tgts = &shard_auxi->obj_auxi->req_tgts;
	D_ASSERT(shard_auxi->grp_idx < req_tgts->ort_grp_nr);

	if (req_tgts->ort_srv_disp) {
		fw_shard_tgts = req_tgts->ort_shard_tgts +
				shard_auxi->grp_idx * req_tgts->ort_grp_size;
		fw_cnt = req_tgts->ort_grp_size;
		if (!(obj_auxi->flags & ORF_CONTAIN_LEADER)) {
			fw_shard_tgts++;
			fw_cnt--;
		}
	} else {
		fw_shard_tgts = NULL;
		fw_cnt = 0;
	}

	rc = shard_auxi->shard_io_cb(obj_shard, obj_auxi->opc, shard_auxi,
				     fw_shard_tgts, fw_cnt, task);
	obj_shard_close(obj_shard);

	return rc;
}

static int
shard_io_task(tse_task_t *task)
{
	struct shard_auxi_args	*shard_auxi;
	daos_handle_t		 th;
	int			 rc;

	shard_auxi = tse_task_buf_embedded(task, sizeof(*shard_auxi));

	/*
	 * If this task belongs to a TX, and if the epoch we got earlier
	 * doesn't contain a "chosen" TX epoch, then we may need to reinit the
	 * task. (See dc_tx_get_epoch.) Because tse_task_reinit is less
	 * practical in the middle of a task, we do it here at the beginning of
	 * shard_io_task.
	 */
	th = shard_auxi->obj_auxi->th;
	if (daos_handle_is_valid(th) && !dtx_epoch_chosen(&shard_auxi->epoch)) {
		rc = dc_tx_get_epoch(task, th, &shard_auxi->epoch);
		if (rc < 0) {
			tse_task_complete(task, rc);
			return rc;
		}
		if (rc == DC_TX_GE_REINIT)
			return tse_task_reinit(task);
	}

	return shard_io(task, shard_auxi);
}

typedef int (*shard_io_prep_cb_t)(struct shard_auxi_args *shard_auxi,
				  struct dc_object *obj,
				  struct obj_auxi_args *obj_auxi,
				  uint32_t grp_idx);

struct shard_task_reset_arg {
	struct obj_req_tgts	*req_tgts;
	struct dtx_epoch	epoch;
	int			index;
};

static int
shard_task_reset_param(tse_task_t *shard_task, void *arg)
{
	struct shard_task_reset_arg	*reset_arg = arg;
	struct obj_req_tgts		*req_tgts = reset_arg->req_tgts;
	struct obj_auxi_args		*obj_auxi;
	struct shard_auxi_args		*shard_arg;
	struct daos_shard_tgt		*tgt;

	shard_arg = tse_task_buf_embedded(shard_task, sizeof(*shard_arg));
	D_ASSERT(shard_arg->grp_idx < req_tgts->ort_grp_nr);
	obj_auxi = container_of(req_tgts, struct obj_auxi_args, req_tgts);
	if (req_tgts->ort_srv_disp) {
		tgt = req_tgts->ort_shard_tgts +
			     shard_arg->grp_idx * req_tgts->ort_grp_size;
	} else {
		tgt = req_tgts->ort_shard_tgts + reset_arg->index;
		reset_arg->index++;
	}
	shard_arg->start_shard = req_tgts->ort_start_shard;
	shard_auxi_set_param(shard_arg, obj_auxi->map_ver_req,
			     tgt->st_shard, tgt->st_tgt_id,
			     &reset_arg->epoch, tgt->st_ec_tgt);
	return 0;
}

static int
obj_req_fanout(struct dc_object *obj, struct obj_auxi_args *obj_auxi,
	       uint32_t map_ver, struct dtx_epoch *epoch,
	       shard_io_prep_cb_t io_prep_cb, shard_io_cb_t io_cb,
	       tse_task_t *obj_task)
{
	struct obj_req_tgts	*req_tgts = &obj_auxi->req_tgts;
	d_list_t		*task_list = &obj_auxi->shard_task_head;
	tse_task_t		*shard_task;
	struct shard_auxi_args	*shard_auxi;
	struct daos_shard_tgt	*tgt;
	uint32_t		 i, tgts_nr;
	bool			 require_shard_task = false;
	int			 rc = 0;

	tgt = req_tgts->ort_shard_tgts;
	tgts_nr = req_tgts->ort_srv_disp ? req_tgts->ort_grp_nr :
		  req_tgts->ort_grp_nr * req_tgts->ort_grp_size;

	/* See shard_io_task. */
	if (daos_handle_is_valid(obj_auxi->th) && !dtx_epoch_chosen(epoch))
		require_shard_task = true;

	/* for retried obj IO, reuse the previous shard tasks and resched it */
	if (obj_auxi->io_retry) {
		switch (obj_auxi->opc) {
		case DAOS_OBJ_RPC_FETCH:
		case DAOS_OBJ_RPC_UPDATE:
		case DAOS_OBJ_RPC_ENUMERATE:
		case DAOS_OBJ_DKEY_RPC_ENUMERATE:
		case DAOS_OBJ_AKEY_RPC_ENUMERATE:
		case DAOS_OBJ_RECX_RPC_ENUMERATE:
		case DAOS_OBJ_RPC_PUNCH:
		case DAOS_OBJ_RPC_PUNCH_DKEYS:
		case DAOS_OBJ_RPC_PUNCH_AKEYS:
			/* For distributed transaction, check whether TX pool
			 * map is stale or not, if stale, restart the TX.
			 */
			if (daos_handle_is_valid(obj_auxi->th)) {
				rc = dc_tx_check_pmv(obj_auxi->th);
				if (rc != 0)
					goto out_task;
			}
			break;
		default:
			break;
		}
	}

	/* for retried obj IO, reuse the previous shard tasks and resched it */
	if (obj_auxi->io_retry && obj_auxi->args_initialized &&
	    !obj_auxi->new_shard_tasks) {
		/* We mark the RPC as RESEND although @io_retry does not
		 * guarantee that the RPC has ever been sent. It may cause
		 * some overhead on server side, but no correctness issues.
		 *
		 * On the other hand, the client may resend the RPC to new
		 * shard if leader switched. That is why the resend logic
		 * is handled at object layer rather than shard layer.
		 */
		obj_auxi->flags |= ORF_RESEND;

		/* if with shard task list, reuse it and re-schedule */
		if (!d_list_empty(task_list)) {
			struct shard_task_reset_arg reset_arg;

			reset_arg.req_tgts = req_tgts;
			reset_arg.epoch = *epoch;
			reset_arg.index = 0;
			/* For srv dispatch, the task_list non-empty is only for
			 * obj punch that with multiple RDG that each with a
			 * leader. Here reset the header for the shard task.
			 */
			if (req_tgts->ort_srv_disp || obj_auxi->reset_param)
				tse_task_list_traverse(task_list,
					shard_task_reset_param, &reset_arg);
			goto task_sched;
		} else if (require_shard_task) {
			/*
			 * The absence of shard tasks indicates that the epoch
			 * was already chosen in the previous attempt. In this
			 * attempt, since an epoch has not been chosen yet, the
			 * TX must have been restarted between the two
			 * attempts. This operation, therefore, is no longer
			 * relevant for the restarted TX.
			 *
			 * This is only a temporary workaround; we will prevent
			 * this case from happening in the first place, by
			 * aborting and waiting for associated operations when
			 * restarting a TX.
			 */
			return -DER_OP_CANCELED;
		} else {
			D_ASSERT(tgts_nr == 1);
			shard_auxi = obj_embedded_shard_arg(obj_auxi);
			D_ASSERT(shard_auxi != NULL);
			shard_auxi_set_param(shard_auxi, map_ver, tgt->st_shard,
					     tgt->st_tgt_id, epoch,
					     tgt->st_ec_tgt);
			shard_auxi->start_shard = req_tgts->ort_start_shard;
			shard_auxi->shard_io_cb = io_cb;
			rc = shard_io(obj_task, shard_auxi);
			return rc;
		}
	}

	/* if with only one target, need not to create separate shard task */
	if (tgts_nr == 1 && !require_shard_task) {
		shard_auxi = obj_embedded_shard_arg(obj_auxi);
		D_ASSERT(shard_auxi != NULL);
		shard_auxi_set_param(shard_auxi, map_ver, tgt->st_shard,
				     tgt->st_tgt_id, epoch, tgt->st_ec_tgt);
		shard_auxi->grp_idx = 0;
		shard_auxi->start_shard = req_tgts->ort_start_shard;
		shard_auxi->obj_auxi = obj_auxi;
		shard_auxi->shard_io_cb = io_cb;
		rc = io_prep_cb(shard_auxi, obj, obj_auxi, shard_auxi->grp_idx);
		if (rc)
			goto out_task;

		obj_auxi->args_initialized = 1;
		obj_auxi->shards_scheded = 1;

		/* for fail case the obj_task will be completed in shard_io() */
		rc = shard_io(obj_task, shard_auxi);
		return rc;
	}

	D_ASSERT(d_list_empty(task_list));

	/* for multi-targets, schedule it by tse sub-shard-tasks */
	for (i = 0; i < tgts_nr; i++) {
		if (tgt->st_rank == DAOS_TGT_IGNORE)
			goto next;

		rc = tse_task_create(shard_io_task, tse_task2sched(obj_task),
				     NULL, &shard_task);
		if (rc != 0)
			goto out_task;

		shard_auxi = tse_task_buf_embedded(shard_task,
						   sizeof(*shard_auxi));
		shard_auxi_set_param(shard_auxi, map_ver, tgt->st_shard,
				     tgt->st_tgt_id, epoch, tgt->st_ec_tgt);
		shard_auxi->grp_idx = req_tgts->ort_srv_disp ? i :
				      (i / req_tgts->ort_grp_size);
		shard_auxi->start_shard = req_tgts->ort_start_shard;
		shard_auxi->obj_auxi = obj_auxi;
		shard_auxi->shard_io_cb = io_cb;
		rc = io_prep_cb(shard_auxi, obj, obj_auxi, shard_auxi->grp_idx);
		if (rc) {
			tse_task_complete(shard_task, rc);
			goto out_task;
		}

		rc = tse_task_register_deps(obj_task, 1, &shard_task);
		if (rc != 0) {
			tse_task_complete(shard_task, rc);
			goto out_task;
		}
		/* decref and delete from head at shard_task_remove */
		tse_task_addref(shard_task);
		tse_task_list_add(shard_task, task_list);
next:
		if (req_tgts->ort_srv_disp)
			tgt += req_tgts->ort_grp_size;
		else
			tgt++;
	}

	obj_auxi->args_initialized = 1;

task_sched:
	if (!d_list_empty(&obj_auxi->shard_task_head))
		obj_shard_task_sched(obj_auxi, epoch);
	else
		tse_task_complete(obj_task, rc);

	return 0;

out_task:
	if (!d_list_empty(task_list)) {
		D_ASSERTF(!obj_retry_error(rc), "unexpected ret "DF_RC"\n",
			DP_RC(rc));

		tse_task_list_traverse(task_list, shard_task_abort, &rc);
	}

	tse_task_complete(obj_task, rc);

	return rc;
}

static int
shard_task_remove(tse_task_t *task, void *arg)
{
	tse_task_list_del(task);
	tse_task_decref(task);
	return 0;
}

static void
shard_task_list_init(struct obj_auxi_args *auxi)
{
	if (auxi->io_retry == 0)
		D_INIT_LIST_HEAD(&auxi->shard_task_head);
}

static void
obj_rw_csum_destroy(const struct dc_object *obj, struct obj_auxi_args *obj_auxi)
{
	struct daos_csummer	*csummer = dc_cont_hdl2csummer(obj->cob_coh);

	if (!daos_csummer_initialized(csummer))
		return;
	daos_csummer_free_ci(csummer, &obj_auxi->rw_args.dkey_csum);
	daos_csummer_free_ic(csummer, &obj_auxi->rw_args.iod_csums);
}

static void
obj_shard_list_fini(daos_obj_list_t *obj_args, struct shard_list_args *shard_arg)
{
	if (shard_arg->la_akey_anchor &&
	    shard_arg->la_akey_anchor != obj_args->akey_anchor) {
		D_FREE(shard_arg->la_akey_anchor);
		shard_arg->la_akey_anchor = NULL;
	}

	if (shard_arg->la_dkey_anchor &&
	    shard_arg->la_dkey_anchor != obj_args->dkey_anchor) {
		D_FREE(shard_arg->la_dkey_anchor);
		shard_arg->la_dkey_anchor = NULL;
	}

	if (shard_arg->la_anchor &&
	    shard_arg->la_anchor != obj_args->anchor) {
		D_FREE(shard_arg->la_anchor);
		shard_arg->la_anchor = NULL;
	}

	shard_arg->la_kds = NULL;
	shard_arg->la_recxs = NULL;
}

static int
shard_list_task_fini(tse_task_t *task, void *arg)
{
	struct obj_auxi_args	*obj_auxi = arg;
	daos_obj_list_t		*obj_arg;
	struct shard_auxi_args	*shard_auxi;
	struct shard_list_args	*shard_arg;

	obj_arg = dc_task_get_args(obj_auxi->obj_task);
	shard_auxi = tse_task_buf_embedded(task, sizeof(*shard_auxi));
	shard_arg = container_of(shard_auxi, struct shard_list_args, la_auxi);

	obj_shard_list_fini(obj_arg, shard_arg);
	return 0;
}

static void
obj_auxi_list_fini(struct obj_auxi_args *obj_auxi)
{
	tse_task_list_traverse(&obj_auxi->shard_task_head,
			       shard_list_task_fini, obj_auxi);
}

struct comp_iter_arg {
	d_list_t	*merged_list;
	int		merge_nr;
	daos_off_t	merge_sgl_off;
	bool		cond_fetch_exist; /* cond_fetch got exist from one shard */
	bool		retry;
};

static int
merge_recx_insert(d_list_t *prev, uint64_t offset, uint64_t size, daos_epoch_t eph)
{
	struct obj_auxi_list_recx *new;

	D_ALLOC_PTR(new);
	if (new == NULL)
		return -DER_NOMEM;

	new->recx.rx_idx = offset;
	new->recx.rx_nr = size;
	new->recx_eph = eph;
	D_INIT_LIST_HEAD(&new->recx_list);
	d_list_add(&new->recx_list, prev);
	return 0;
}

int
merge_recx(d_list_t *head, uint64_t offset, uint64_t size, daos_epoch_t eph)
{
	struct obj_auxi_list_recx	*recx;
	struct obj_auxi_list_recx	*new_recx = NULL;
	struct obj_auxi_list_recx	*tmp;
	struct obj_auxi_list_recx	*prev = NULL;
	bool				inserted = false;
	daos_off_t			end = offset + size;
	int				rc = 0;

	d_list_for_each_entry_safe(recx, tmp, head, recx_list) {
		daos_off_t recx_start = recx->recx.rx_idx;
		daos_off_t recx_end = recx->recx.rx_idx + recx->recx.rx_nr;
		daos_epoch_t recx_eph = recx->recx_eph;

		D_DEBUG(DB_TRACE, "current "DF_U64"/"DF_U64" "DF_X64"\n",
			recx_start, recx_end, recx_eph);
		if (end < recx_start) {
			if (!inserted) {
				rc = merge_recx_insert(prev == NULL ?
						       head : &prev->recx_list,
						       offset, size, eph);
				inserted = true;
			}
			break;
		}

		/* merge with current recx, and try to merge with next recxs */
		if (max(recx_start, offset) <= min(recx_end, end)) {
			if (new_recx == NULL) {
				new_recx = recx;
				new_recx->recx_eph = max(eph, new_recx->recx_eph);
			}

			new_recx->recx.rx_idx = min(recx_start, offset);
			new_recx->recx.rx_nr = max(recx_end, end) -
					       new_recx->recx.rx_idx;

			new_recx->recx_eph = max(recx_eph, new_recx->recx_eph);

			D_DEBUG(DB_TRACE, "new "DF_U64"/"DF_U64" "DF_U64"\n",
				new_recx->recx.rx_idx, new_recx->recx.rx_nr,
				new_recx->recx_eph);
			offset = new_recx->recx.rx_idx;
			end = offset + new_recx->recx.rx_nr;
			D_DEBUG(DB_TRACE, "offset "DF_U64"/"DF_U64"\n", offset, end);
			inserted = true;
			if (recx != new_recx) {
				d_list_del(&recx->recx_list);
				D_FREE(recx);
			}
		}
		prev = recx;
	}

	if (!inserted)
		rc = merge_recx_insert(prev == NULL ? head : &prev->recx_list,
				       offset, size, eph);

	return rc;
}

static void
obj_recx_parity_to_daos(struct daos_oclass_attr *oca, daos_recx_t *recx)
{
	uint64_t cur_off = recx->rx_idx & ~PARITY_INDICATOR;

	D_ASSERT(recx->rx_idx % obj_ec_cell_rec_nr(oca) == 0);
	D_ASSERT(recx->rx_nr % obj_ec_cell_rec_nr(oca) == 0);
	recx->rx_idx = obj_ec_idx_parity2daos(cur_off,
					      obj_ec_cell_rec_nr(oca),
					      obj_ec_stripe_rec_nr(oca));
	recx->rx_nr *= obj_ec_data_tgt_nr(oca);
}

static int
obj_ec_recxs_convert(d_list_t *merged_list, daos_recx_t *recx,
		     struct shard_auxi_args *shard_auxi)
{
	struct daos_oclass_attr	*oca;
	uint64_t		total_size = recx->rx_nr;
	uint64_t		cur_off = recx->rx_idx & ~PARITY_INDICATOR;
	uint32_t		shard;
	int			rc = 0;
	int			cell_nr;
	int			stripe_nr;

	oca = obj_get_oca(shard_auxi->obj_auxi->obj);
	/* Normally the enumeration is sent to the parity node */
	/* convert the parity off to daos off */
	if (recx->rx_idx & PARITY_INDICATOR) {
		obj_recx_parity_to_daos(oca, recx);
		return 0;
	}

	if (merged_list == NULL)
		return 0;

	cell_nr = obj_ec_cell_rec_nr(oca);
	stripe_nr = obj_ec_stripe_rec_nr(oca);
	shard = shard_auxi->shard % obj_get_grp_size(shard_auxi->obj_auxi->obj);
	shard = obj_ec_shard_off(obj_ec_dkey_hash_get(shard_auxi->obj_auxi->obj,
						      shard_auxi->obj_auxi->dkey_hash),
				 oca, shard);
	/* If all parity nodes are down(degraded mode), then
	 * the enumeration is sent to all data nodes.
	 */
	while (total_size > 0) {
		uint64_t daos_off;
		uint64_t data_size;

		daos_off = obj_ec_idx_vos2daos(cur_off, stripe_nr, cell_nr, shard);
		data_size = min(roundup(cur_off + 1, cell_nr) - cur_off,
				total_size);
		rc = merge_recx(merged_list, daos_off, data_size, 0);
		if (rc)
			break;
		D_DEBUG(DB_IO, "total "DF_U64" merge "DF_U64"/"DF_U64"\n",
			total_size, daos_off, data_size);
		total_size -= data_size;
		cur_off += data_size;
	}
	return rc;
}

static int
obj_shard_list_recx_cb(struct shard_auxi_args *shard_auxi,
		       struct obj_auxi_args *obj_auxi, void *arg)
{
	struct comp_iter_arg	*iter_arg = arg;
	struct shard_list_args	*shard_arg;
	int i;

	shard_arg = container_of(shard_auxi, struct shard_list_args, la_auxi);
	/* convert recxs for EC object*/
	for (i = 0; i < shard_arg->la_nr; i++) {
		int rc;

		rc = obj_ec_recxs_convert(iter_arg->merged_list,
					  &shard_arg->la_recxs[i],
					  shard_auxi);
		if (rc) {
			if (obj_auxi->obj_task->dt_result == 0)
				obj_auxi->obj_task->dt_result = rc;
			D_ERROR(DF_OID" recx convert failed: %d\n",
				DP_OID(obj_auxi->obj->cob_md.omd_id), rc);
			return rc;
		}
	}

	return 0;
}

static int
obj_shard_list_obj_cb(struct shard_auxi_args *shard_auxi,
		      struct obj_auxi_args *obj_auxi, void *arg)
{
	struct comp_iter_arg	*iter_arg = arg;
	struct shard_list_args	*shard_arg;
	daos_obj_list_t		*obj_arg = dc_task_get_args(obj_auxi->obj_task);
	char			*ptr = obj_arg->sgl->sg_iovs[0].iov_buf;
	daos_key_desc_t		*kds = obj_arg->kds;
	int			i;

	shard_arg = container_of(shard_auxi, struct shard_list_args, la_auxi);
	ptr += iter_arg->merge_sgl_off;
	memcpy(ptr, shard_arg->la_sgl->sg_iovs[0].iov_buf,
	       shard_arg->la_sgl->sg_iovs[0].iov_len);
	obj_arg->sgl->sg_iovs[0].iov_len +=
		shard_arg->la_sgl->sg_iovs[0].iov_len;
	iter_arg->merge_sgl_off += shard_arg->la_sgl->sg_iovs[0].iov_len;

	kds += iter_arg->merge_nr;
	for (i = 0; i < shard_arg->la_nr; i++)
		kds[i] = shard_arg->la_kds[i];
	iter_arg->merge_nr += shard_arg->la_nr;

	D_DEBUG(DB_TRACE, "merge_nr %d/"DF_U64"\n", iter_arg->merge_nr,
		obj_arg->sgl->sg_iovs[0].iov_len);
	return 0;
}

static void
enum_hkey_gen(struct dc_object *obj, daos_key_t *key, void *hkey)
{
	if (daos_is_dkey_uint64(obj->cob_md.omd_id)) {
		hkey_int_gen(key, hkey);
		return;
	}

	hkey_common_gen(key, hkey);
}

static int
merge_key(struct dc_object *obj, d_list_t *head, char *key, int key_size)
{
	struct obj_auxi_list_key	*new_key;
	struct obj_auxi_list_key	*key_one;
	bool				inserted = false;

	d_list_for_each_entry(key_one, head, key_list) {
		if (key_size == key_one->key.iov_len &&
		    strncmp(key_one->key.iov_buf, key, key_size) == 0) {
			return 0;
		}
	}

	D_ALLOC_PTR(new_key);
	if (new_key == NULL)
		return -DER_NOMEM;

	D_ALLOC(new_key->key.iov_buf, key_size);
	if (new_key->key.iov_buf == NULL) {
		D_FREE(new_key);
		return -DER_NOMEM;
	}

	memcpy(new_key->key.iov_buf, key, key_size);
	new_key->key.iov_buf_len = key_size;
	new_key->key.iov_len = key_size;
	enum_hkey_gen(obj, &new_key->key, &new_key->hkey);
	D_INIT_LIST_HEAD(&new_key->key_list);

	/* Insert the key into the sorted list */
	d_list_for_each_entry(key_one, head, key_list) {
		if (hkey_common_cmp(&new_key->hkey, &key_one->hkey) == BTR_CMP_LT) {
			d_list_add_tail(&new_key->key_list, &key_one->key_list);
			inserted = true;
			break;
		}
	}

	if (!inserted)
		d_list_add_tail(&new_key->key_list, head);

	return 1;
}

static int
obj_shard_list_key_cb(struct shard_auxi_args *shard_auxi,
		      struct obj_auxi_args *obj_auxi, void *arg)
{
	struct shard_list_args  *shard_arg;
	struct comp_iter_arg	*iter_arg = arg;
	d_sg_list_t		*sgl;
	d_iov_t			*iov;
	int			sgl_off = 0;
	int			iov_off = 0;
	int			i;
	int			rc = 0;

	shard_arg = container_of(shard_auxi, struct shard_list_args, la_auxi);
	if (shard_arg->la_sgl == NULL)
		return 0;

	/* If there are several shards do listing all together, then
	 * let's merge the key to get rid of duplicate keys from different
	 * shards.
	 */
	sgl = shard_arg->la_sgl;
	iov = &sgl->sg_iovs[sgl_off];
	for (i = 0; i < shard_arg->la_nr; i++) {
		int key_size = shard_arg->la_kds[i].kd_key_len;
		bool alloc_key = false;
		char *key = NULL;

		if (key_size <= (iov->iov_len - iov_off)) {
			key = (char *)iov->iov_buf + iov_off;
			iov_off += key_size;
			if (iov_off == iov->iov_len) {
				iov_off = 0;
				iov = &sgl->sg_iovs[++sgl_off];
			}
		} else {
			int left = key_size;

			D_ALLOC(key, key_size);
			if (key == NULL)
				D_GOTO(out, rc = -DER_NOMEM);

			alloc_key = true;
			while (left > 0) {
				int copy_size = min(left, iov->iov_len - iov_off);
				char *ptr = (char *)iov->iov_buf + iov_off;

				memcpy(key, ptr, copy_size);
				iov_off += copy_size;
				key += copy_size;
				left -= copy_size;
				if (iov_off == iov->iov_len - 1) {
					iov_off = 0;
					iov = &sgl->sg_iovs[++sgl_off];
				}
			}
		}

		rc = merge_key(obj_auxi->obj, iter_arg->merged_list, key, key_size);
		if (alloc_key)
			D_FREE(key);

		if (rc < 0)
			break;

		if (rc == 1) {
			iter_arg->merge_nr++;
			D_DEBUG(DB_TRACE, "merged %.*s cnt %d\n", key_size, key,
				iter_arg->merge_nr);
			rc = 0;
		}
	}

out:
	return rc;
}

static int
obj_shard_list_comp_cb(struct shard_auxi_args *shard_auxi,
		       struct obj_auxi_args *obj_auxi, void *cb_arg)
{
	struct comp_iter_arg	*iter_arg = cb_arg;
	struct shard_list_args	*shard_arg;
	int			rc = 0;

	shard_arg = container_of(shard_auxi, struct shard_list_args, la_auxi);
	if (obj_auxi->req_tgts.ort_grp_size == 1) {
		iter_arg->merge_nr = shard_arg->la_nr;
		return 0;
	}

	switch (obj_auxi->opc) {
	case DAOS_OBJ_DKEY_RPC_ENUMERATE:
	case DAOS_OBJ_AKEY_RPC_ENUMERATE:
		rc = obj_shard_list_key_cb(shard_auxi, obj_auxi, cb_arg);
		break;
	case DAOS_OBJ_RECX_RPC_ENUMERATE:
		rc = obj_shard_list_recx_cb(shard_auxi, obj_auxi, cb_arg);
		break;
	case DAOS_OBJ_RPC_ENUMERATE:
		rc = obj_shard_list_obj_cb(shard_auxi, obj_auxi, cb_arg);
		break;
	default:
		D_ASSERTF(0, "opc is %d\n", obj_auxi->opc);
	}

	return rc;
}

static int
obj_shard_comp_cb(tse_task_t *task, struct shard_auxi_args *shard_auxi,
		  struct obj_auxi_args *obj_auxi, void *cb_arg)
{
	struct comp_iter_arg	*iter_arg = cb_arg;
	int			ret = task->dt_result;

	if (shard_auxi == NULL) {
		iter_arg->retry = false;
		return ret;
	}

	/*
	 * Check shard IO task's completion status:
	 * 1) if succeed just stores the highest replied pm version.
	 * 2) if any shard failed, store it in obj_auxi->result, the
	 *    un-retryable error with higher priority.
	 */
	if (ret == 0) {
		if (obj_auxi->map_ver_reply < shard_auxi->map_ver)
			obj_auxi->map_ver_reply = shard_auxi->map_ver;
		if (obj_req_is_ec_cond_fetch(obj_auxi)) {
			iter_arg->cond_fetch_exist = true;
			if (obj_auxi->result == -DER_NONEXIST)
				obj_auxi->result = 0;
			D_DEBUG(DB_IO, "shard %d EC cond_fetch replied 0 - exist.\n",
				shard_auxi->shard);
		}
	} else if (obj_retry_error(ret)) {
		D_DEBUG(DB_IO, "shard %d ret %d.\n", shard_auxi->shard, ret);
		if (obj_auxi->result == 0)
			obj_auxi->result = ret;
	} else if (ret == -DER_TGT_RETRY) {
		/* some special handing for DER_TGT_RETRY, as we use that errno for
		 * some retry cases.
		 */
		if (obj_auxi->result == 0 || obj_retry_error(obj_auxi->result))
			obj_auxi->result = ret;
	} else if (ret == -DER_NONEXIST && obj_req_is_ec_cond_fetch(obj_auxi)) {
		D_DEBUG(DB_IO, "shard %d EC cond_fetch replied -DER_NONEXIST.\n",
			shard_auxi->shard);
		if (obj_auxi->result == 0 && !iter_arg->cond_fetch_exist)
			obj_auxi->result = ret;
		ret = 0;
	} else {
		/* for un-retryable failure, set the err to whole obj IO */
		D_DEBUG(DB_IO, "shard %d ret %d.\n", shard_auxi->shard, ret);
		obj_auxi->result = ret;
	}

	if (ret) {
		if (ret == -DER_NONEXIST && obj_is_fetch_opc(obj_auxi->opc)) {
			/** Conditional fetch returns -DER_NONEXIST if the key doesn't exist. We
			 *  do not want to try another replica in this case.
			 */
			D_DEBUG(DB_IO, "shard %d fetch returned -DER_NONEXIST, no retry on "
				"conditional\n", shard_auxi->shard);
			iter_arg->retry = false;
		} else if (ret != -DER_REC2BIG && !obj_retry_error(ret) &&
			   !obj_is_modification_opc(obj_auxi->opc) &&
			   !obj_auxi->is_ec_obj && !obj_auxi->spec_shard &&
			   !obj_auxi->spec_group && !obj_auxi->to_leader &&
			   ret != -DER_TX_RESTART && !DAOS_FAIL_CHECK(DAOS_DTX_NO_RETRY)) {
			int new_tgt;

			/* Check if there are other replicas available to
			 * fulfill the request
			 */
			obj_auxi_add_failed_tgt(obj_auxi, shard_auxi->target);
			new_tgt = obj_shard_find_replica(obj_auxi->obj,
						 shard_auxi->target,
						 obj_auxi->failed_tgt_list);
			if (new_tgt >= 0) {
				D_DEBUG(DB_IO, "failed %d %u --> %u\n",
					ret, shard_auxi->target, new_tgt);
			} else {
				iter_arg->retry = false;
				D_DEBUG(DB_IO, "failed %d no replica %d"
					" new_tgt %d\n", ret,
					shard_auxi->target, new_tgt);
			}
		} else {
			if (ret == -DER_KEY2BIG && obj_is_enum_opc(obj_auxi->opc)) {
				daos_obj_list_t		*obj_arg;
				struct shard_list_args	*shard_arg;

				/* For KEY2BIG case, kds[0] from obj_arg will store the required KDS
				 * size, so let's copy it from shard to object kds.
				 */
				obj_arg = dc_task_get_args(obj_auxi->obj_task);
				shard_arg = container_of(shard_auxi,
							 struct shard_list_args, la_auxi);
				if (obj_arg->kds[0].kd_key_len < shard_arg->la_kds[0].kd_key_len) {
					D_DEBUG(DB_IO, "shard %u size "DF_U64" -> "DF_U64"\n",
						shard_auxi->shard, obj_arg->kds[0].kd_key_len,
						shard_arg->la_kds[0].kd_key_len);
					obj_arg->kds[0] = shard_arg->la_kds[0];
				}
			}

			iter_arg->retry = false;
		}
		return ret;
	}

	/* Then process each shards for enumeration */
	if (obj_is_enum_opc(obj_auxi->opc)) {
		int rc;

		rc = obj_shard_list_comp_cb(shard_auxi, obj_auxi, cb_arg);
		if (rc != 0 && obj_auxi->result == 0)
			obj_auxi->result = rc;
	}

	return ret;
}

typedef int (*shard_comp_cb_t)(tse_task_t *task, struct shard_auxi_args *shard_auxi,
			       struct obj_auxi_args *obj_auxi, void *cb_arg);
struct shard_list_comp_cb_arg {
	shard_comp_cb_t		cb;
	struct obj_auxi_args	*obj_auxi;
	void			*cb_arg;
};

static int
shard_auxi_task_cb(tse_task_t *task, void *data)
{
	struct shard_list_comp_cb_arg	*arg = data;
	struct shard_auxi_args		*shard_auxi;

	shard_auxi = tse_task_buf_embedded(task, sizeof(*shard_auxi));

	return arg->cb(task, shard_auxi, arg->obj_auxi, arg->cb_arg);
}

static int
obj_auxi_shards_iterate(struct obj_auxi_args *obj_auxi, shard_comp_cb_t cb,
			void *cb_arg)
{
	struct shard_list_comp_cb_arg	arg;
	d_list_t			*head;
	int				rc;

	if (!obj_auxi->shards_scheded)
		return 0;

	head = &obj_auxi->shard_task_head;
	if (d_list_empty(head)) {
		struct shard_auxi_args *shard_auxi;

		shard_auxi = obj_embedded_shard_arg(obj_auxi);
		rc = cb(obj_auxi->obj_task, shard_auxi, obj_auxi, cb_arg);
		return rc;
	}

	arg.cb = cb;
	arg.cb_arg = cb_arg;
	arg.obj_auxi = obj_auxi;
	return tse_task_list_traverse(head, shard_auxi_task_cb, &arg);
}

static struct shard_anchors*
obj_get_sub_anchors(daos_obj_list_t *obj_args, int opc)
{
	switch (opc) {
	case DAOS_OBJ_DKEY_RPC_ENUMERATE:
	case DAOS_OBJ_RPC_ENUMERATE:
		return (struct shard_anchors *)obj_args->dkey_anchor->da_sub_anchors;
	case DAOS_OBJ_AKEY_RPC_ENUMERATE:
		return (struct shard_anchors *)obj_args->akey_anchor->da_sub_anchors;
	case DAOS_OBJ_RECX_RPC_ENUMERATE:
		return (struct shard_anchors *)obj_args->anchor->da_sub_anchors;
	}
	return NULL;
}

static void
obj_set_sub_anchors(daos_obj_list_t *obj_args, int opc, struct shard_anchors *anchors)
{
	switch (opc) {
	case DAOS_OBJ_DKEY_RPC_ENUMERATE:
	case DAOS_OBJ_RPC_ENUMERATE:
		obj_args->dkey_anchor->da_sub_anchors = (uint64_t)anchors;
		break;
	case DAOS_OBJ_AKEY_RPC_ENUMERATE:
		obj_args->akey_anchor->da_sub_anchors = (uint64_t)anchors;
		break;
	case DAOS_OBJ_RECX_RPC_ENUMERATE:
		obj_args->anchor->da_sub_anchors = (uint64_t)anchors;
		break;
	}
}

static int
update_sub_anchor_cb(tse_task_t *shard_task, struct shard_auxi_args *shard_auxi,
		     struct obj_auxi_args *obj_auxi, void *cb_arg)
{
	tse_task_t		*task = obj_auxi->obj_task;
	daos_obj_list_t		*obj_arg = dc_task_get_args(task);
	struct shard_list_args	*shard_arg;
	int			shard;

	shard_arg = container_of(shard_auxi, struct shard_list_args, la_auxi);
	shard = shard_auxi->shard % obj_get_grp_size(obj_auxi->obj);
	shard = obj_ec_shard_off(obj_ec_dkey_hash_get(obj_auxi->obj, obj_auxi->dkey_hash),
				 &obj_auxi->obj->cob_oca, shard);
	if (obj_arg->anchor && obj_arg->anchor->da_sub_anchors) {
		struct shard_anchors	*sub_anchors;

		sub_anchors = (struct shard_anchors *)obj_arg->anchor->da_sub_anchors;
		memcpy(&sub_anchors->sa_anchors[shard].ssa_anchor,
		       shard_arg->la_anchor, sizeof(daos_anchor_t));
	}

	if (obj_arg->dkey_anchor && obj_arg->dkey_anchor->da_sub_anchors) {
		struct shard_anchors *sub_anchors;

		sub_anchors = (struct shard_anchors *)obj_arg->dkey_anchor->da_sub_anchors;
		memcpy(&sub_anchors->sa_anchors[shard].ssa_anchor,
		       shard_arg->la_dkey_anchor, sizeof(daos_anchor_t));

		if (sub_anchors->sa_anchors[shard].ssa_recx_anchor && shard_arg->la_anchor)
			memcpy(sub_anchors->sa_anchors[shard].ssa_recx_anchor,
			       shard_arg->la_anchor, sizeof(daos_anchor_t));
		if (sub_anchors->sa_anchors[shard].ssa_akey_anchor && shard_arg->la_akey_anchor)
			memcpy(sub_anchors->sa_anchors[shard].ssa_akey_anchor,
			       shard_arg->la_akey_anchor, sizeof(daos_anchor_t));
	}

	if (obj_arg->akey_anchor && obj_arg->akey_anchor->da_sub_anchors) {
		struct shard_anchors *sub_anchors;

		sub_anchors = (struct shard_anchors *)obj_arg->akey_anchor->da_sub_anchors;
		if (shard_arg->la_akey_anchor)
			memcpy(&sub_anchors->sa_anchors[shard].ssa_anchor,
			       shard_arg->la_akey_anchor, sizeof(daos_anchor_t));
	}

	return 0;
}

static void
merged_list_free(d_list_t *merged_list, int opc)
{
	if (opc == DAOS_OBJ_RECX_RPC_ENUMERATE) {
		struct obj_auxi_list_recx *recx;
		struct obj_auxi_list_recx *tmp;

		d_list_for_each_entry_safe(recx, tmp, merged_list, recx_list) {
			d_list_del(&recx->recx_list);
			D_FREE(recx);
		}
	} else {
		struct obj_auxi_list_key *key;
		struct obj_auxi_list_key *tmp;

		d_list_for_each_entry_safe(key, tmp, merged_list, key_list) {
			d_list_del(&key->key_list);
			daos_iov_free(&key->key);
			D_FREE(key);
		}
	}
}

static void
shard_anchors_free(struct shard_anchors *sub_anchors, int opc)
{
	int i;

	merged_list_free(&sub_anchors->sa_merged_list, opc);
	for (i = 0; i < sub_anchors->sa_anchors_nr; i++) {
		struct shard_sub_anchor *sub;

		sub = &sub_anchors->sa_anchors[i];
		if (sub->ssa_sgl.sg_iovs)
			d_sgl_fini(&sub->ssa_sgl, true);
		if (sub->ssa_kds)
			D_FREE(sub->ssa_kds);
		if (sub->ssa_recxs)
			D_FREE(sub->ssa_recxs);
		if (sub->ssa_recx_anchor)
			D_FREE(sub->ssa_recx_anchor);
		if (sub->ssa_akey_anchor)
			D_FREE(sub->ssa_akey_anchor);
	}
	D_FREE(sub_anchors);
}

static void
sub_anchors_free(daos_obj_list_t *obj_args, int opc)
{
	struct shard_anchors *sub_anchors;

	sub_anchors = obj_get_sub_anchors(obj_args, opc);
	if (sub_anchors == NULL)
		return;

	shard_anchors_free(sub_anchors, opc);
	obj_set_sub_anchors(obj_args, opc, NULL);
}

static bool
sub_anchors_is_eof(struct shard_anchors *sub_anchors)
{
	int i;

	for (i = 0; i < sub_anchors->sa_anchors_nr; i++) {
		daos_anchor_t *sub_anchor;

		sub_anchor = &sub_anchors->sa_anchors[i].ssa_anchor;
		if (!daos_anchor_is_eof(sub_anchor)) {
			D_DEBUG(DB_TRACE, "sub anchor %d not eof\n", i);
			break;
		}
	}

	return i == sub_anchors->sa_anchors_nr;
}

/* Update and Check anchor eof by sub anchors */
static void
anchor_update_check_eof(struct obj_auxi_args *obj_auxi, daos_anchor_t *anchor)
{
	struct shard_anchors	*sub_anchors;

	if (!anchor->da_sub_anchors || !obj_is_ec(obj_auxi->obj))
		return;

	/* update_anchor */
	obj_auxi_shards_iterate(obj_auxi, update_sub_anchor_cb, NULL);

	sub_anchors = (struct shard_anchors *)anchor->da_sub_anchors;
	if (!d_list_empty(&sub_anchors->sa_merged_list))
		return;

	if (sub_anchors_is_eof(sub_anchors)) {
		daos_obj_list_t *obj_args;

		daos_anchor_set_eof(anchor);

		obj_args = dc_task_get_args(obj_auxi->obj_task);
		sub_anchors_free(obj_args, obj_auxi->opc);
	}
}

static int
dump_key_and_anchor_eof_check(struct obj_auxi_args *obj_auxi,
			      daos_anchor_t *anchor,
			      struct comp_iter_arg *arg)
{
	struct obj_auxi_list_key *key;
	struct obj_auxi_list_key *tmp;
	daos_obj_list_t *obj_args;
	d_sg_list_t	*sgl;
	daos_key_desc_t	*kds;
	d_iov_t		*iov;
	int		sgl_off = 0;
	int		iov_off = 0;
	int		cnt = 0;
	int		rc = 0;

	/* 1. Dump the keys from merged_list into user input buffer(@sgl) */
	D_ASSERT(obj_auxi->is_ec_obj);
	obj_args = dc_task_get_args(obj_auxi->obj_task);
	sgl = obj_args->sgl;
	kds = obj_args->kds;
	iov = &sgl->sg_iovs[sgl_off];
	d_list_for_each_entry_safe(key, tmp, arg->merged_list, key_list) {
		int left = key->key.iov_len;

		D_DEBUG(DB_TRACE, DF_OID" opc 0x%x cnt %d key "DF_KEY"\n",
			DP_OID(obj_auxi->obj->cob_md.omd_id), obj_auxi->opc,
			cnt + 1, DP_KEY(&key->key));
		while (left > 0) {
			int copy_size = min(iov->iov_buf_len - iov_off,
					    key->key.iov_len);
			memcpy(iov->iov_buf + iov_off, key->key.iov_buf, copy_size);
			kds[cnt].kd_key_len = copy_size;
			if (obj_auxi->opc == DAOS_OBJ_DKEY_RPC_ENUMERATE)
				kds[cnt].kd_val_type = OBJ_ITER_DKEY;
			else
				kds[cnt].kd_val_type = OBJ_ITER_AKEY;
			left -= copy_size;
			iov_off += copy_size;
			if (iov_off == iov->iov_buf_len) {
				iov_off = 0;
				if (++sgl_off == sgl->sg_nr) {
					if (cnt == 0) {
						kds[0].kd_key_len = key->key.iov_len;
						D_DEBUG(DB_IO, "retry by "DF_U64"\n",
							kds[0].kd_key_len);
						D_GOTO(out, rc = -DER_KEY2BIG);
					}
					D_GOTO(finished, rc);
				}
				iov = &sgl->sg_iovs[sgl_off];
			}
		}
		d_list_del(&key->key_list);
		D_FREE(key->key.iov_buf);
		D_FREE(key);
		if (++cnt >= *obj_args->nr)
			break;
	}

finished:
	*obj_args->nr = cnt;

	/* 2. Check sub anchors to see if anchors is eof */
	anchor_update_check_eof(obj_auxi, anchor);
out:
	return rc;
}

static void
obj_list_akey_cb(tse_task_t *task, struct obj_auxi_args *obj_auxi,
		 struct comp_iter_arg *arg)
{
	daos_obj_list_t	*obj_arg = dc_task_get_args(obj_auxi->obj_task);
	daos_anchor_t	*anchor = obj_arg->akey_anchor;

	if (task->dt_result != 0)
		return;

	if (anchor->da_sub_anchors) {
		task->dt_result = dump_key_and_anchor_eof_check(obj_auxi, anchor, arg);
	} else
		*obj_arg->nr = arg->merge_nr;

	if (daos_anchor_is_eof(anchor))
		D_DEBUG(DB_IO, "Enumerated All shards\n");
}

static void
obj_list_dkey_cb(tse_task_t *task, struct obj_auxi_args *obj_auxi,
		 struct comp_iter_arg *arg)
{
	struct dc_object       *obj;
	daos_obj_list_t	*obj_arg = dc_task_get_args(obj_auxi->obj_task);
	daos_anchor_t	*anchor = obj_arg->dkey_anchor;
	uint32_t	shard = dc_obj_anchor2shard(anchor);
	int		grp_size;

	if (task->dt_result != 0)
		return;

	obj = obj_auxi->obj;
	grp_size = obj_get_grp_size(obj);
	D_ASSERT(grp_size > 0);

	if (anchor->da_sub_anchors)
		task->dt_result = dump_key_and_anchor_eof_check(obj_auxi, anchor, arg);
	else
		*obj_arg->nr = arg->merge_nr;

	if (!daos_anchor_is_eof(anchor)) {
		D_DEBUG(DB_IO, "More keys in shard %d\n", shard);
	} else if (!obj_auxi->spec_shard && !obj_auxi->spec_group &&
		   (shard < obj->cob_shards_nr - grp_size)) {
		shard += grp_size;
		D_DEBUG(DB_IO, "next shard %d grp %d nr %u\n",
			shard, grp_size, obj->cob_shards_nr);

		daos_anchor_set_zero(anchor);
		dc_obj_shard2anchor(anchor, shard);
	} else {
		D_DEBUG(DB_IO, "Enumerated All shards\n");
	}
}

static int
obj_list_recxs_cb(tse_task_t *task, struct obj_auxi_args *obj_auxi,
		  struct comp_iter_arg *arg)
{
	struct obj_auxi_list_recx *recx;
	struct obj_auxi_list_recx *tmp;
	daos_obj_list_t		  *obj_args;
	int			  idx = 0;

	obj_args = dc_task_get_args(obj_auxi->obj_task);
	if (d_list_empty(arg->merged_list)) {
		anchor_update_check_eof(obj_auxi, obj_args->anchor);
		*obj_args->nr = arg->merge_nr;
		return 0;
	}

	D_ASSERT(obj_is_ec(obj_auxi->obj));
	d_list_for_each_entry_safe(recx, tmp, arg->merged_list,
				   recx_list) {
		if (idx >= *obj_args->nr)
			break;
		obj_args->recxs[idx++] = recx->recx;
		d_list_del(&recx->recx_list);
		D_FREE(recx);
	}
	anchor_update_check_eof(obj_auxi, obj_args->anchor);
	*obj_args->nr = idx;
	return 0;
}

static void
obj_list_obj_cb(tse_task_t *task, struct obj_auxi_args *obj_auxi,
		struct comp_iter_arg *arg)
{
	daos_obj_list_t *obj_arg = dc_task_get_args(obj_auxi->obj_task);

	*obj_arg->nr = arg->merge_nr;
	anchor_update_check_eof(obj_auxi, obj_arg->dkey_anchor);
}

static int
obj_list_comp(struct obj_auxi_args *obj_auxi,
	      struct comp_iter_arg *arg)
{
	tse_task_t *task = obj_auxi->obj_task;

	switch (obj_auxi->opc) {
	case DAOS_OBJ_DKEY_RPC_ENUMERATE:
		obj_list_dkey_cb(task, obj_auxi, arg);
		break;
	case DAOS_OBJ_AKEY_RPC_ENUMERATE:
		obj_list_akey_cb(task, obj_auxi, arg);
		break;
	case DAOS_OBJ_RECX_RPC_ENUMERATE:
		obj_list_recxs_cb(task, obj_auxi, arg);
		break;
	case DAOS_OBJ_RPC_ENUMERATE:
		obj_list_obj_cb(task, obj_auxi, arg);
		break;
	default:
		D_ASSERTF(0, "opc is %d\n", obj_auxi->opc);
	}

	return 0;
}

static int
obj_comp_cb_internal(struct obj_auxi_args *obj_auxi)
{
	daos_obj_list_t		*obj_args;
	struct shard_anchors	*sub_anchors = NULL;
	d_list_t		merged_list;
	struct comp_iter_arg	iter_arg = { 0 };
	int			rc;

	if (obj_auxi->cond_fetch_split)
		return 0;

	iter_arg.retry = true;
	obj_args = dc_task_get_args(obj_auxi->obj_task);
	D_INIT_LIST_HEAD(&merged_list);
	if (obj_is_enum_opc(obj_auxi->opc)) {
		sub_anchors = obj_get_sub_anchors(obj_args, obj_auxi->opc);
		if (sub_anchors == NULL) {
			iter_arg.merged_list = &merged_list;
		} else {
			iter_arg.merged_list = &sub_anchors->sa_merged_list;
		}
	}

	/* Process each shards */
	rc = obj_auxi_shards_iterate(obj_auxi, obj_shard_comp_cb, &iter_arg);
	if (rc != 0) {
		if (iter_arg.retry) {
			D_DEBUG(DB_IO, DF_OID" retry by %d\n",
				DP_OID(obj_auxi->obj->cob_md.omd_id), rc);
			obj_auxi->io_retry = 1;
		}
		D_DEBUG(DB_TRACE, "exit %d\n", rc);
		D_GOTO(out, rc);
	}

	if (obj_is_enum_opc(obj_auxi->opc))
		rc = obj_list_comp(obj_auxi, &iter_arg);

out:
	if (sub_anchors == NULL && obj_is_enum_opc(obj_auxi->opc))
		merged_list_free(&merged_list, obj_auxi->opc);
	D_DEBUG(DB_TRACE, "exit %d\n", rc);
	return rc;
}

/*
 * Remove current shard tasks (attached to obj_auxi->shard_task_head), and set
 * obj_auxi->new_shard_tasks flag, so when retrying that obj IO task, it will
 * re-create new shard task. This helper function can be used before retry IO
 * and the retried IO possibly with different targets or parameters.
 */
static void
obj_io_set_new_shard_task(struct obj_auxi_args *obj_auxi)
{
	d_list_t	*head;

	head = &obj_auxi->shard_task_head;
	if (head != NULL) {
		tse_task_list_traverse(head, shard_task_remove, NULL);
		D_ASSERT(d_list_empty(head));
	}
	obj_auxi->new_shard_tasks = 1;
}

static void
obj_size_fetch_cb(const struct dc_object *obj, struct obj_auxi_args *obj_auxi)
{
	daos_obj_rw_t	*api_args;
	daos_iod_t	*uiods, *iods;
	d_sg_list_t	*usgls;
	unsigned int     iod_nr, i;
	bool		 size_all_zero = true;

	api_args = dc_task_get_args(obj_auxi->obj_task);
	/* set iod_size to original user IOD */
	uiods = obj_auxi->reasb_req.orr_uiods;
	iods = api_args->iods;
	iod_nr = api_args->nr;
	D_ASSERT(uiods != iods);
	for (i = 0; i < iod_nr; i++) {
		if (uiods[i].iod_size != DAOS_REC_ANY) {
			D_ASSERT(iods[i].iod_size == 0 ||
				 iods[i].iod_size == uiods[i].iod_size);
			size_all_zero = false;
		} else {
			uiods[i].iod_size = iods[i].iod_size;
			D_DEBUG(DB_IO, DF_OID" set iod_size="DF_U64"\n",
				DP_OID(obj->cob_md.omd_id),
				iods[i].iod_size);
			if (uiods[i].iod_size != 0)
				size_all_zero = false;
		}
	}

	obj_auxi->reasb_req.orr_size_fetched = 1;
	usgls = obj_auxi->reasb_req.orr_usgls;
	if (usgls == NULL)
		return;

	if (size_all_zero) {
		for (i = 0; i < iod_nr; i++)
			usgls[i].sg_nr_out = 0;
	} else {
		D_DEBUG(DB_IO, DF_OID" retrying IO after size fetch.\n",
			DP_OID(obj->cob_md.omd_id));
		obj_io_set_new_shard_task(obj_auxi);
		obj_auxi->io_retry = 1;
	}
}

/**
 * User possibly provides sgl with iov_len < iov_buf_len, this may cause some troubles for internal
 * handling, such as crt_bulk_create/daos_iov_left() always use iov_buf_len.
 * For that case, we duplicate the sgls and make its iov_buf_len = iov_len.
 */
static int
obj_update_sgls_dup(struct obj_auxi_args *obj_auxi, daos_obj_update_t *args)
{
	daos_iod_t	*iod;
	d_sg_list_t	*sgls_dup, *sgls;
	d_sg_list_t	*sg, *sg_dup;
	d_iov_t		*iov, *iov_dup;
	bool		 dup = false;
	uint32_t	 i, j;
	int		 rc = 0;

	sgls = args->sgls;
	if (obj_auxi->rw_args.sgls_dup != NULL || sgls == NULL)
		return 0;

	for (i = 0; i < args->nr; i++) {
		sg = &sgls[i];
		iod = &args->iods[i];
		for (j = 0; j < sg->sg_nr; j++) {
			iov = &sg->sg_iovs[j];
			if (iov->iov_len > iov->iov_buf_len ||
			    (iov->iov_len == 0 && iod->iod_size != DAOS_REC_ANY)) {
				D_ERROR("invalid args, iov_len "DF_U64", iov_buf_len "DF_U64"\n",
					iov->iov_len, iov->iov_buf_len);
				return -DER_INVAL;
			} else if (iov->iov_len < iov->iov_buf_len) {
				dup = true;
			}
		}
	}
	if (dup == false)
		return 0;

	D_ALLOC_ARRAY(sgls_dup, args->nr);
	if (sgls_dup == NULL)
		return -DER_NOMEM;

	for (i = 0; i < args->nr; i++) {
		sg_dup = &sgls_dup[i];
		sg = &sgls[i];
		rc = d_sgl_init(sg_dup, sg->sg_nr);
		if (rc)
			goto failed;

		for (j = 0; j < sg_dup->sg_nr; j++) {
			iov_dup = &sg_dup->sg_iovs[j];
			iov = &sg->sg_iovs[j];
			*iov_dup = *iov;
			iov_dup->iov_buf_len = iov_dup->iov_len;
		}
	}
	obj_auxi->reasb_req.orr_usgls = sgls;
	obj_auxi->rw_args.sgls_dup = sgls_dup;
	args->sgls = sgls_dup;
	return 0;

failed:
	if (sgls_dup != NULL) {
		for (i = 0; i < args->nr; i++)
			d_sgl_fini(&sgls_dup[i], false);
		D_FREE(sgls_dup);
	}
	return rc;
}

static void
obj_update_sgls_free(struct obj_auxi_args *obj_auxi)
{
	int	i;

	if (obj_auxi->opc == DAOS_OBJ_RPC_UPDATE && obj_auxi->rw_args.sgls_dup != NULL) {
		daos_obj_rw_t	*api_args;

		for (i = 0; i < obj_auxi->iod_nr; i++)
			d_sgl_fini(&obj_auxi->rw_args.sgls_dup[i], false);
		D_FREE(obj_auxi->rw_args.sgls_dup);
		obj_auxi->rw_args.sgls_dup = NULL;
		api_args = dc_task_get_args(obj_auxi->obj_task);
		api_args->sgls = obj_auxi->reasb_req.orr_usgls;
	}
}

static void
obj_reasb_io_fini(struct obj_auxi_args *obj_auxi, bool retry)
{
	/* "retry" used for DER_FETCH_AGAIN case, that possibly used when iod_size updated
	 * from reply and need to re-assemble the request.
	 */
	if (retry && obj_auxi->reasb_req.orr_args != NULL) {
		D_ASSERT(obj_auxi->reasb_req.orr_uiods != NULL);
		obj_auxi->reasb_req.orr_args->iods = obj_auxi->reasb_req.orr_uiods;
		obj_auxi->reasb_req.orr_args->sgls = obj_auxi->reasb_req.orr_usgls;
		obj_auxi->req_reasbed = false;
	}
	obj_bulk_fini(obj_auxi);
	obj_auxi_free_failed_tgt_list(obj_auxi);
	obj_update_sgls_free(obj_auxi);
	obj_reasb_req_fini(&obj_auxi->reasb_req, obj_auxi->iod_nr);

	/* zero it as user might reuse/resched the task, for
	 * example the usage in dac_array_set_size().
	 */
	if (!retry)
		memset(obj_auxi, 0, sizeof(*obj_auxi));
}

/**
 * Check if need recovery data.
 */
static bool
obj_ec_should_init_recover_cb(struct obj_auxi_args *obj_auxi)
{
	struct obj_ec_fail_info	*fail_info;
	tse_task_t		*task;

	D_ASSERT(obj_auxi->is_ec_obj);

	task = obj_auxi->obj_task;
	if (!obj_auxi->ec_in_recov && task->dt_result == -DER_TGT_RETRY)
		return true;

	fail_info = obj_auxi->reasb_req.orr_fail;
	if (fail_info == NULL)
		return false;

	if (obj_auxi->ec_wait_recov)
		return false;

	if (obj_auxi->result == 0 && !obj_auxi->ec_in_recov && fail_info->efi_nrecx_lists > 0)
		return true;

	return false;
}

static bool
obj_ec_should_recover_data(struct obj_auxi_args *obj_auxi)
{
	if (!obj_auxi->ec_in_recov &&
	    obj_auxi->ec_wait_recov && obj_auxi->obj_task->dt_result == 0)
		return true;

	return false;
}

static void
obj_ec_comp_cb(struct obj_auxi_args *obj_auxi)
{
	tse_task_t	 *task = obj_auxi->obj_task;
	struct dc_object *obj = obj_auxi->obj;

	D_ASSERT(obj_auxi->is_ec_obj);

	if (obj_is_modification_opc(obj_auxi->opc)) {
		obj_reasb_io_fini(obj_auxi, false);
		return;
	}

	if (obj_ec_should_init_recover_cb(obj_auxi)) {
		int	rc;

		daos_obj_fetch_t *args = dc_task_get_args(task);

		task->dt_result = 0;
		obj_bulk_fini(obj_auxi);
		D_DEBUG(DB_IO, "opc %d init recover task for "DF_OID"\n",
			obj_auxi->opc, DP_OID(obj->cob_md.omd_id));
		rc = obj_ec_recov_cb(task, obj, obj_auxi, args->csum_iov);
		if (rc)
			obj_reasb_io_fini(obj_auxi, false);
		return;
	}

	if (obj_ec_should_recover_data(obj_auxi)) {
		daos_obj_fetch_t *args = dc_task_get_args(task);

		if (!obj_auxi->reasb_req.orr_size_fetch)
			obj_ec_recov_data(&obj_auxi->reasb_req, obj->cob_md.omd_id,
					  args->nr);
	} else if ((task->dt_result == 0 || task->dt_result == -DER_REC2BIG) &&
		    obj_auxi->opc == DAOS_OBJ_RPC_FETCH && obj_auxi->req_reasbed) {
		daos_obj_fetch_t *args = dc_task_get_args(task);

		obj_ec_update_iod_size(&obj_auxi->reasb_req, args->nr);
		if (obj_auxi->bulks != NULL && obj_auxi->reasb_req.orr_usgls != NULL)
			obj_ec_fetch_set_sgl(&obj_auxi->reasb_req, obj_auxi->dkey_hash, args->nr);
	}

	obj_reasb_io_fini(obj_auxi, false);
}

static int
obj_comp_cb(tse_task_t *task, void *data)
{
	struct dc_object	*obj;
	struct obj_auxi_args	*obj_auxi;
	bool			pm_stale = false;
	bool			io_task_reinited = false;
	int			rc;

	obj_auxi = tse_task_stack_pop(task, sizeof(*obj_auxi));
	obj_auxi->io_retry = 0;
	obj_auxi->result = 0;
	obj_auxi->csum_retry = 0;
	obj_auxi->tx_uncertain = 0;
	obj = obj_auxi->obj;
	rc = obj_comp_cb_internal(obj_auxi);
	if (rc != 0 || obj_auxi->result) {
		if (task->dt_result == 0)
			task->dt_result = rc ? rc : obj_auxi->result;
	} else if (obj_req_is_ec_cond_fetch(obj_auxi) && task->dt_result == -DER_NONEXIST &&
		   !obj_auxi->cond_fetch_split) {
		/* EC cond_fetch/check_exist task created multiple shard tasks, tse will populate
		 * shard tasks' DER_NONEXIST to parent task, obj_auxi_shards_iterate() zeroed
		 * obj_auxi->result, here should zero task->dt_result.
		 */
		task->dt_result = 0;
	}

	D_DEBUG(DB_IO, "opc %u retry: %d leader %d obj complete callback: %d\n",
		obj_auxi->opc, obj_auxi->io_retry, obj_auxi->to_leader, task->dt_result);

	if (obj->cob_time_fetch_leader != NULL &&
	    obj_auxi->req_tgts.ort_shard_tgts != NULL &&
	    ((!obj_is_modification_opc(obj_auxi->opc) &&
	      task->dt_result == -DER_INPROGRESS) ||
	     (obj_is_modification_opc(obj_auxi->opc) &&
	      task->dt_result == 0))) {
		int	idx;

		idx = obj_auxi->req_tgts.ort_shard_tgts->st_shard /
			obj_get_grp_size(obj);
		obj->cob_time_fetch_leader[idx] = daos_gettime_coarse();
	}

	/* Check if the pool map needs to refresh */
	if (obj_auxi->map_ver_reply > obj_auxi->map_ver_req ||
	    daos_crt_network_error(task->dt_result) ||
	    task->dt_result == -DER_STALE || task->dt_result == -DER_TIMEDOUT ||
	    task->dt_result == -DER_EXCLUDED) {
		D_DEBUG(DB_IO, "map_ver stale (req %d, reply %d). result %d\n",
			obj_auxi->map_ver_req, obj_auxi->map_ver_reply,
			task->dt_result);
		pm_stale = true;
	}

	obj_auxi->to_leader = 0;
	if (obj_retry_error(task->dt_result)) {
		/* If the RPC sponsor specify shard/group, then means it wants
		 * to fetch data from the specified target. If such shard isn't
		 * ready for read, we should let the caller know that, But there
		 * are some other cases we need to retry the RPC with current
		 * shard, such as -DER_TIMEDOUT or daos_crt_network_error().
		 */
		obj_auxi->io_retry = 1;
		if (obj_auxi->no_retry ||
		    (obj_auxi->spec_shard && (task->dt_result == -DER_INPROGRESS ||
		     task->dt_result == -DER_TX_BUSY || task->dt_result == -DER_EXCLUDED ||
		     task->dt_result == -DER_CSUM)))
			obj_auxi->io_retry = 0;

		if (task->dt_result == -DER_NEED_TX)
			obj_auxi->tx_convert = 1;

		if (task->dt_result == -DER_CSUM ||
		    task->dt_result == -DER_TX_UNCERTAIN) {
			if (!obj_auxi->spec_shard && !obj_auxi->spec_group &&
			    !obj_auxi->no_retry && !obj_auxi->ec_wait_recov &&
			    obj_auxi->opc == DAOS_OBJ_RPC_FETCH) {
				if (task->dt_result == -DER_CSUM)
					obj_auxi->csum_retry = 1;
				else
					obj_auxi->tx_uncertain = 1;
			} else {
				/* not retrying updates yet */
				obj_auxi->io_retry = 0;
			}
		}

		if (!obj_auxi->spec_shard && !obj_auxi->spec_group &&
		    task->dt_result == -DER_INPROGRESS)
			obj_auxi->to_leader = 1;
	} else if (!obj_auxi->ec_in_recov &&
		   task->dt_result == -DER_FETCH_AGAIN) {
		/* Remove the original shard fetch tasks and will recreate new shard fetch tasks */
		obj_io_set_new_shard_task(obj_auxi);
		obj_auxi->io_retry = 1;
		pm_stale = 1;
		obj_auxi->ec_wait_recov = 0;
		obj_auxi->ec_in_recov = 0;
		obj_reasb_io_fini(obj_auxi, true);
		D_DEBUG(DB_IO, DF_OID" EC fetch again.\n", DP_OID(obj->cob_md.omd_id));
	} else if (obj_req_is_ec_cond_fetch(obj_auxi) && task->dt_result == -DER_NONEXIST &&
		   !obj_auxi->ec_degrade_fetch && !obj_auxi->cond_fetch_split) {
		daos_obj_fetch_t *args = dc_task_get_args(task);

		if (!(args->extra_flags & DIOF_CHECK_EXISTENCE) &&
		    !obj_ec_req_sent2_all_data_tgts(obj_auxi)) {
			/* retry the original task to check existence */
			args->iods = obj_auxi->reasb_req.orr_uiods;
			args->sgls = obj_auxi->reasb_req.orr_usgls;
			obj_reasb_req_fini(&obj_auxi->reasb_req, obj_auxi->iod_nr);
			obj_auxi->req_reasbed = 0;
			memset(&obj_auxi->rw_args, 0, sizeof(obj_auxi->rw_args));
			args->extra_flags |= DIOF_CHECK_EXISTENCE;
			obj_auxi->io_retry = 1;
		}
	}

	if (!obj_auxi->io_retry && task->dt_result == 0 &&
	    obj_auxi->reasb_req.orr_size_fetch)
		obj_size_fetch_cb(obj, obj_auxi);

	if (task->dt_result == -DER_INPROGRESS &&
	    DAOS_FAIL_CHECK(DAOS_DTX_NO_RETRY))
		obj_auxi->io_retry = 0;

	if (obj_auxi->io_retry) {
		if (obj_auxi->opc == DAOS_OBJ_RPC_FETCH) {
			obj_auxi->reasb_req.orr_iom_tgt_nr = 0;
			obj_io_set_new_shard_task(obj_auxi);
		}

		if (obj_auxi->is_ec_obj && obj_is_enum_opc(obj_auxi->opc)) {
			/**
			 * Since enumeration retry might retry to send multiple
			 * shards, remove the original shard fetch tasks and will
			 * recreate new shard fetch tasks with new parameters.
			 */
			obj_io_set_new_shard_task(obj_auxi);
		}

		if (!obj_auxi->ec_in_recov)
			obj_ec_fail_info_reset(&obj_auxi->reasb_req);
	}

	if ((!obj_auxi->no_retry || task->dt_result == -DER_FETCH_AGAIN) &&
	     (pm_stale || obj_auxi->io_retry)) {
		rc = obj_retry_cb(task, obj, obj_auxi, pm_stale, &io_task_reinited);
		if (rc) {
			D_ERROR(DF_OID "retry io failed: %d\n", DP_OID(obj->cob_md.omd_id), rc);
			D_ASSERT(obj_auxi->io_retry == 0);
		}
	}

	if (!io_task_reinited) {
		d_list_t *head = &obj_auxi->shard_task_head;

		switch (obj_auxi->opc) {
		case DAOS_OBJ_RPC_SYNC:
			if (task->dt_result != 0) {
				struct daos_obj_sync_args	*sync_args;

				sync_args = dc_task_get_args(task);
				D_ASSERT(sync_args->epochs_p != NULL);

				D_FREE(*sync_args->epochs_p);
				*sync_args->epochs_p = NULL;
				*sync_args->nr = 0;
			}
			break;
		case DAOS_OBJ_RPC_UPDATE:
			D_ASSERT(daos_handle_is_inval(obj_auxi->th));

			obj_rw_csum_destroy(obj, obj_auxi);
			break;
		case DAOS_OBJ_RPC_FETCH: {
			daos_obj_fetch_t	*args = dc_task_get_args(task);

			/** checksums sent and not retrying,
			 * can destroy now
			 */
			obj_rw_csum_destroy(obj, obj_auxi);

			if (daos_handle_is_valid(obj_auxi->th) &&
			    !(args->extra_flags & DIOF_CHECK_EXISTENCE) &&
				 (task->dt_result == 0 ||
				  task->dt_result == -DER_NONEXIST)) {
				obj_addref(obj);
				/* Cache transactional read if exist or not. */
				dc_tx_attach(obj_auxi->th, obj,
					     DAOS_OBJ_RPC_FETCH, task);
			}
			break;
		}
		case DAOS_OBJ_RPC_PUNCH:
		case DAOS_OBJ_RPC_PUNCH_DKEYS:
		case DAOS_OBJ_RPC_PUNCH_AKEYS:
			D_ASSERT(daos_handle_is_inval(obj_auxi->th));
			break;
		case DAOS_OBJ_RPC_QUERY_KEY:
		case DAOS_OBJ_RECX_RPC_ENUMERATE:
		case DAOS_OBJ_AKEY_RPC_ENUMERATE:
		case DAOS_OBJ_DKEY_RPC_ENUMERATE:
			if (daos_handle_is_valid(obj_auxi->th) &&
			    (task->dt_result == 0 ||
			     task->dt_result == -DER_NONEXIST)) {
				D_ASSERT(obj != NULL);
				obj_addref(obj);
				/* Cache transactional read if exist or not. */
				dc_tx_attach(obj_auxi->th, obj,
					     obj_auxi->opc, task);
			}
			break;
		case DAOS_OBJ_RPC_ENUMERATE:
			/* XXX: For list dkey recursively, that is mainly used
			 *	by rebuild and object consistency verification,
			 *	currently, we do not have any efficient way to
			 *	trace and spread related read TS to servers.
			 */
			break;
		}

		if (obj_auxi->req_tgts.ort_shard_tgts !=
		    obj_auxi->req_tgts.ort_tgts_inline)
			D_FREE(obj_auxi->req_tgts.ort_shard_tgts);

		if (!d_list_empty(head)) {
			if (obj_is_enum_opc(obj_auxi->opc))
				obj_auxi_list_fini(obj_auxi);
			tse_task_list_traverse(head, shard_task_remove, NULL);
			D_ASSERT(d_list_empty(head));
		}

		if (obj_auxi->is_ec_obj)
			obj_ec_comp_cb(obj_auxi);
		else
			obj_reasb_io_fini(obj_auxi, false);
	}

	obj_decref(obj);
	return 0;
}

static void
obj_task_init_common(tse_task_t *task, int opc, uint32_t map_ver,
		     daos_handle_t th, struct obj_auxi_args **auxi,
		     struct dc_object *obj)
{
	struct obj_auxi_args	*obj_auxi;

	D_DEBUG(DB_IO, "client task init "DF_OID" 0x%x\n",
		DP_OID(obj->cob_md.omd_id), opc);
	obj_auxi = tse_task_stack_push(task, sizeof(*obj_auxi));
	if (obj_is_modification_opc(opc))
		obj_auxi->spec_group = 0;
	obj_auxi->opc = opc;
	obj_auxi->map_ver_req = map_ver;
	obj_auxi->obj_task = task;
	obj_auxi->th = th;
	obj_auxi->obj = obj;
	obj_auxi->dkey_hash = 0;
	shard_task_list_init(obj_auxi);
	obj_auxi->is_ec_obj = obj_is_ec(obj);
	*auxi = obj_auxi;
}

/**
 * Init obj_auxi_arg for this object task.
 * Register the completion cb for obj IO request
 */
static int
obj_task_init(tse_task_t *task, int opc, uint32_t map_ver, daos_handle_t th,
	      struct obj_auxi_args **auxi, struct dc_object *obj)
{
	int	rc;

	obj_task_init_common(task, opc, map_ver, th, auxi, obj);
	if ((*auxi)->tx_convert) {
		D_ASSERT((*auxi)->io_retry);
		D_DEBUG(DB_IO, "task %p, convert to dtx opc %d\n", task, opc);
		return 0;
	}
	rc = tse_task_register_comp_cb(task, obj_comp_cb, NULL, 0);
	if (rc) {
		D_ERROR("task %p, register_comp_cb "DF_RC"\n", task, DP_RC(rc));
		tse_task_stack_pop(task, sizeof(struct obj_auxi_args));
	}
	return rc;
}

static int
shard_rw_prep(struct shard_auxi_args *shard_auxi, struct dc_object *obj,
	      struct obj_auxi_args *obj_auxi, uint32_t grp_idx)
{
	struct shard_rw_args	*shard_arg;
	struct obj_reasb_req	*reasb_req;
	struct obj_tgt_oiod	*toiod;

	shard_arg = container_of(shard_auxi, struct shard_rw_args, auxi);

	if (daos_handle_is_inval(obj_auxi->th))
		daos_dti_gen(&shard_arg->dti,
			     obj_auxi->opc == DAOS_OBJ_RPC_FETCH ||
			     srv_io_mode != DIM_DTX_FULL_ENABLED ||
			     daos_obj_is_echo(obj->cob_md.omd_id));
	else
		dc_tx_get_dti(obj_auxi->th, &shard_arg->dti);

	shard_arg->bulks = obj_auxi->bulks;
	if (obj_auxi->req_reasbed) {
		reasb_req = &obj_auxi->reasb_req;
		if (reasb_req->tgt_oiods != NULL) {
			D_ASSERT(obj_auxi->opc == DAOS_OBJ_RPC_FETCH);
			toiod = obj_ec_tgt_oiod_get(
				reasb_req->tgt_oiods, reasb_req->orr_tgt_nr,
				shard_auxi->ec_tgt_idx);
			D_ASSERTF(toiod != NULL, "tgt idx %u\n", shard_auxi->ec_tgt_idx);
			shard_arg->oiods = toiod->oto_oiods;
			shard_arg->offs = toiod->oto_offs;
			D_ASSERT(shard_arg->offs != NULL);
		} else {
			D_ASSERT(obj_auxi->opc == DAOS_OBJ_RPC_UPDATE);
			shard_arg->oiods = reasb_req->orr_oiods;
			shard_arg->offs = NULL;
		}
		if (obj_auxi->is_ec_obj)
			shard_arg->reasb_req = reasb_req;
	} else {
		shard_arg->oiods = NULL;
		shard_arg->offs = NULL;
	}

	/* obj_csum_update/fetch set the dkey_csum/iod_csums to
	 * obj_auxi->rw_args, but it is different than shard task's args
	 * when there are multiple shard tasks (see obj_req_fanout).
	 */
	if (shard_arg != &obj_auxi->rw_args) {
		shard_arg->dkey_csum = obj_auxi->rw_args.dkey_csum;
		shard_arg->iod_csums = obj_auxi->rw_args.iod_csums;
	}

	return 0;
}

bool
obj_csum_dedup_candidate(struct cont_props *props, daos_iod_t *iods,
			 uint32_t iod_nr)
{
	if (!props->dcp_csum_enabled && props->dcp_dedup_enabled) {
		uint32_t	dedup_th = props->dcp_dedup_size;
		int		i;
		bool		candidate = false;

		/**
		 * Checksums are only enabled for dedup purpose.
		 * Verify whether the I/O is a candidate for dedup.
		 * If not, then no need to provide a checksum to the server
		 */

		for (i = 0; i < iod_nr; i++) {
			daos_iod_t	*iod = &iods[i];
			int		 j = 0;

			if (iod->iod_type == DAOS_IOD_SINGLE)
				/** dedup does not support single value yet */
				return false;

			for (j = 0; j < iod->iod_nr; j++) {
				daos_recx_t	*recx = &iod->iod_recxs[j];

				if (recx->rx_nr * iod->iod_size >= dedup_th)
					candidate = true;
			}
		}
		if (!candidate)
			/** not a candidate for dedup, don't compute checksum */
			return false;
	}

	return true;
}

static int
obj_csum_update(struct dc_object *obj, daos_obj_update_t *args,
		struct obj_auxi_args *obj_auxi)
{
	struct daos_csummer	*csummer = dc_cont_hdl2csummer(obj->cob_coh);
	struct daos_csummer	*csummer_copy = NULL;
	struct cont_props	 cont_props = dc_cont_hdl2props(obj->cob_coh);
	struct dcs_csum_info	*dkey_csum = NULL;
	struct dcs_iod_csums	*iod_csums = NULL;
	int			 rc;

	D_DEBUG(DB_CSUM, DF_C_OID_DKEY " UPDATE - csummer: %p, "
			 "csum_type: %d, csum_enabled: %s\n",
		DP_C_OID_DKEY(obj->cob_md.omd_id, args->dkey),
		csummer, cont_props.dcp_csum_type,
		DP_BOOL(cont_props.dcp_csum_enabled));

	if (!daos_csummer_initialized(csummer)) /** Not configured */
		return 0;

	if (!obj_csum_dedup_candidate(&cont_props, args->iods, args->nr))
		return 0;

	if (obj_auxi->rw_args.dkey_csum != NULL) {
		/** already calculated - don't need to do it again */
		return 0;
	}

	/** Used to do actual checksum calculations. This prevents conflicts
	 * between tasks
	 */
	csummer_copy = daos_csummer_copy(csummer);
	if (csummer_copy == NULL)
		return -DER_NOMEM;

	/** Calc 'd' key checksum */
	rc = daos_csummer_calc_key(csummer_copy, args->dkey, &dkey_csum);
	if (rc != 0) {
		daos_csummer_destroy(&csummer_copy);
		return rc;
	}

	/** Calc 'a' key checksum and value checksum */
	rc = daos_csummer_calc_iods(csummer_copy, args->sgls, args->iods, NULL,
				    args->nr, false,
				    obj_auxi->reasb_req.orr_singv_los,
				    -1, &iod_csums);
	if (rc != 0) {
		daos_csummer_free_ci(csummer_copy, &dkey_csum);
		daos_csummer_destroy(&csummer_copy);
		D_ERROR("daos_csummer_calc_iods error: "DF_RC"\n", DP_RC(rc));
		return rc;
	}
	daos_csummer_destroy(&csummer_copy);

	/** fault injection - corrupt data and/or keys after calculating
	 * checksum - simulates corruption over network
	 */
	if (DAOS_FAIL_CHECK(DAOS_CSUM_CORRUPT_UPDATE_DKEY))
		((char *)args->dkey->iov_buf)[0]++;
	if (DAOS_FAIL_CHECK(DAOS_CSUM_CORRUPT_UPDATE_AKEY))
		((char *)iod_csums[0].ic_akey.cs_csum)[0]++;
	if (DAOS_FAIL_CHECK(DAOS_CSUM_CORRUPT_UPDATE))
		dcf_corrupt(args->sgls, args->nr);

	obj_auxi->rw_args.iod_csums = iod_csums;
	obj_auxi->rw_args.dkey_csum = dkey_csum;

	return 0;
}

static int
obj_csum_fetch(const struct dc_object *obj, daos_obj_fetch_t *args,
	       struct obj_auxi_args *obj_auxi)
{
	struct daos_csummer	*csummer = dc_cont_hdl2csummer(obj->cob_coh);
	struct daos_csummer	*csummer_copy;
	struct dcs_csum_info	*dkey_csum = NULL;
	struct dcs_iod_csums	*iod_csums = NULL;
	int			 rc;

	if (!daos_csummer_initialized(csummer) ||
	    csummer->dcs_skip_data_verify)
		/** csummer might be initialized by dedup, but checksum
		 * feature is turned off ...
		 */
		return 0;

	if (obj_auxi->rw_args.dkey_csum != NULL) {
		/** already calculated - don't need to do it again */
		return 0;
	}

	/** Used to do actual checksum calculations. This prevents conflicts
	 * between tasks
	 */
	csummer_copy = daos_csummer_copy(csummer);
	if (csummer_copy == NULL)
		return -DER_NOMEM;

	/** dkey */
	rc = daos_csummer_calc_key(csummer_copy, args->dkey, &dkey_csum);
	if (rc != 0) {
		daos_csummer_destroy(&csummer_copy);
		return rc;
	}

	/** akeys (1 for each iod) */
	rc = daos_csummer_calc_iods(csummer_copy, args->sgls, args->iods, NULL,
				    args->nr,
				    true, obj_auxi->reasb_req.orr_singv_los,
				    -1, &iod_csums);
	if (rc != 0) {
		D_ERROR("daos_csummer_calc_iods error: "DF_RC"\n", DP_RC(rc));
		daos_csummer_free_ci(csummer_copy, &dkey_csum);
		daos_csummer_destroy(&csummer_copy);
		return rc;
	}

	daos_csummer_destroy(&csummer_copy);

	/**
	 * fault injection - corrupt keys after calculating checksum -
	 * simulates corruption over network
	 */
	if (DAOS_FAIL_CHECK(DAOS_CSUM_CORRUPT_FETCH_DKEY))
		dkey_csum->cs_csum[0]++;
	if (DAOS_FAIL_CHECK(DAOS_CSUM_CORRUPT_FETCH_AKEY))
		iod_csums[0].ic_akey.cs_csum[0]++;

	obj_auxi->rw_args.iod_csums = iod_csums;
	obj_auxi->rw_args.dkey_csum = dkey_csum;

	return 0;
}

/* Selects next replica in the object's layout.
 */
static int
obj_retry_next_shard(struct dc_object *obj, struct obj_auxi_args *obj_auxi,
		     unsigned int map_ver, uint32_t *shard)
{
	unsigned int	grp_size;
	unsigned int	start_shard;
	int		rc = 0;

	D_WARN("Retrying replica because of %s error.\n",
	       obj_auxi->csum_retry ? "csum" : "tx_uncertain");

	/* EC retry is done by degraded fetch */
	D_ASSERT(!obj_is_ec(obj));
	rc = obj_dkey2grpmemb(obj, obj_auxi->dkey_hash, map_ver,
			      &start_shard, &grp_size);
	if (rc != 0)
		return rc;

	*shard = (obj_auxi->req_tgts.ort_shard_tgts[0].st_shard + 1) % grp_size + start_shard;
	if (*shard == obj_auxi->initial_shard) {
		obj_auxi->no_retry = 1;
		if (obj_auxi->csum_retry)
			return -DER_CSUM;

		return -DER_TX_UNCERTAIN;
	}

	return rc;
}

static int
obj_ec_valid_shard_get(struct obj_auxi_args *obj_auxi, uint8_t *tgt_bitmap,
		       uint32_t grp_idx, uint32_t *tgt_idx)
{
	struct dc_object	*obj = obj_auxi->obj;
	uint32_t		grp_start = grp_idx * obj_get_grp_size(obj);
	uint32_t		shard_idx = grp_start + *tgt_idx;
	bool			force_ec_degrade = false;
	bool			ec_degrade = false;
	int			rc = 0;

	if (obj_auxi->csum_retry || obj_auxi->tx_uncertain || obj_auxi->force_degraded)
		force_ec_degrade = true;

	while (obj_shard_is_invalid(obj, shard_idx, DAOS_OBJ_RPC_FETCH) || force_ec_degrade) {
		D_DEBUG(DB_IO, "tried shard %d/%u %d/%d/%d/%d on "DF_OID"\n", shard_idx, *tgt_idx,
			obj->cob_shards->do_shards[shard_idx].do_rebuilding,
			obj->cob_shards->do_shards[shard_idx].do_target_id,
			obj->cob_shards->do_shards[shard_idx].do_shard, force_ec_degrade,
			DP_OID(obj->cob_md.omd_id));
		rc = obj_ec_fail_info_insert(&obj_auxi->reasb_req, (uint16_t)*tgt_idx);
		if (rc)
			break;

		rc = obj_ec_fail_info_parity_get(&obj_auxi->reasb_req,
						 obj_ec_dkey_hash_get(obj, obj_auxi->dkey_hash),
						 tgt_idx, tgt_bitmap);
		if (rc)
			break;
		shard_idx = grp_start + *tgt_idx;
		force_ec_degrade = false;
		obj_auxi->force_degraded = false;
		ec_degrade = true;
	}

	if (rc) {
		if (force_ec_degrade) {
			obj_auxi->no_retry = 1;
			if (obj_auxi->csum_retry)
				rc = -DER_CSUM;
			else if (obj_auxi->tx_uncertain)
				rc = -DER_TX_UNCERTAIN;
		}
		D_ERROR(DF_OID" can not get parity shard: "DF_RC"\n",
			DP_OID(obj->cob_md.omd_id), DP_RC(rc));
	}

	if (ec_degrade) {
		obj_auxi->tx_uncertain = 0;
		obj_auxi->csum_retry = 0;
	}

	return rc;
}

static int
obj_ec_get_parity_or_alldata_shard(struct obj_auxi_args *obj_auxi, unsigned int map_ver,
				   int grp_idx, daos_key_t *dkey, uint32_t *shard_cnt);

static int
obj_ec_fetch_shards_get(struct dc_object *obj, daos_obj_fetch_t *args, unsigned int map_ver,
			struct obj_auxi_args *obj_auxi, uint32_t *shard, uint32_t *shard_cnt)
{
	uint8_t			*tgt_bitmap;
	int			grp_idx;
	uint32_t		grp_start;
	uint32_t		tgt_idx;
	struct daos_oclass_attr	*oca;
	int			rc = 0;
	int			i;

	grp_idx = obj_dkey2grpidx(obj, obj_auxi->dkey_hash, map_ver);
	if (grp_idx < 0)
		return grp_idx;

	tgt_bitmap = obj_auxi->reasb_req.tgt_bitmap;
	if (obj_req_is_ec_check_exist(obj_auxi)) {
		D_ASSERT(obj_req_is_ec_cond_fetch(obj_auxi));
		D_ASSERT(tgt_bitmap == NULL);
		rc = obj_ec_get_parity_or_alldata_shard(obj_auxi, map_ver, grp_idx, args->dkey,
							shard_cnt);
		if (rc >= 0) {
			*shard = rc;
			rc = 0;
		}
		return rc;
	}

	oca = obj_get_oca(obj);
	/* Check if it needs to do degraded fetch.*/
	grp_start = grp_idx * obj_get_grp_size(obj);
	tgt_idx = obj_ec_shard_idx(obj_ec_dkey_hash_get(obj, obj_auxi->dkey_hash), oca, 0);
	D_DEBUG(DB_TRACE, DF_OID" grp idx %d shard start %u\n",
		DP_OID(obj->cob_md.omd_id), grp_idx, tgt_idx);
	for (i = 0; i < obj_ec_tgt_nr(oca); i++,
	     tgt_idx = (tgt_idx + 1) % obj_get_grp_size(obj)) {
		struct obj_tgt_oiod	*toiod;
		uint32_t		ec_deg_tgt;

		if (isclr(tgt_bitmap, tgt_idx))
			continue;

		ec_deg_tgt = tgt_idx;
		rc = obj_ec_valid_shard_get(obj_auxi, tgt_bitmap, grp_idx, &ec_deg_tgt);
		if (rc)
			D_GOTO(out, rc);

		/* Normally, no need degraded fetch */
		if (likely(ec_deg_tgt == tgt_idx))
			continue;

		if (obj_auxi->ec_in_recov ||
		    (obj_auxi->reasb_req.orr_singv_only && !obj_auxi->reasb_req.orr_size_fetch)) {
			D_DEBUG(DB_IO, DF_OID" shard %d failed recovery(%d) or singv fetch(%d).\n",
				DP_OID(obj->cob_md.omd_id), grp_start + tgt_idx,
				obj_auxi->ec_in_recov, obj_auxi->reasb_req.orr_singv_only);
			D_GOTO(out, rc = -DER_TGT_RETRY);
		}

		D_DEBUG(DB_IO, DF_OID" shard re-direct %d -> %d for degrade fetch.\n",
			DP_OID(obj->cob_md.omd_id), grp_start + tgt_idx, grp_start + ec_deg_tgt);

		/* Update the tgt map */
		D_ASSERT(is_ec_parity_shard(grp_start + ec_deg_tgt,
					    obj_ec_dkey_hash_get(obj, obj_auxi->dkey_hash), oca));
		clrbit(tgt_bitmap, tgt_idx);
		toiod = obj_ec_tgt_oiod_get(obj_auxi->reasb_req.tgt_oiods,
					    obj_auxi->reasb_req.orr_tgt_nr, tgt_idx);
		D_ASSERTF(toiod != NULL, "tgt idx %u\n", tgt_idx);

		toiod->oto_tgt_idx = ec_deg_tgt;
		setbit(tgt_bitmap, ec_deg_tgt);

		obj_auxi->reset_param = 1;
		obj_auxi->ec_degrade_fetch = 1;
	}

	/* EC fetch will follow the tgt_bitmap, shard_cnt will be set to group size here */
	*shard = obj_ec_shard_idx(obj_ec_dkey_hash_get(obj, obj_auxi->dkey_hash), oca, 0) +
				  grp_start;
	*shard_cnt = daos_oclass_grp_size(oca);
out:
	return rc;
}

static int
obj_replica_fetch_shards_get(struct dc_object *obj, struct obj_auxi_args *obj_auxi,
			     uint32_t map_ver, uint32_t *shard, uint32_t *shard_cnt)
{
	bool	to_leader = obj_auxi->to_leader;
	int	grp_idx;
	int	rc;

	D_ASSERT(!obj_is_ec(obj));
	grp_idx = obj_dkey2grpidx(obj, obj_auxi->dkey_hash, map_ver);
	if (grp_idx < 0)
		return grp_idx;

	if (!to_leader && obj->cob_time_fetch_leader != NULL &&
	    obj->cob_time_fetch_leader[grp_idx] != 0 &&
	    OBJ_FETCH_LEADER_INTERVAL >=
	    daos_gettime_coarse() - obj->cob_time_fetch_leader[grp_idx])
		to_leader = true;

	if (to_leader)
		rc = obj_replica_leader_select(obj, grp_idx, map_ver);
	else
		rc = obj_grp_valid_shard_get(obj, grp_idx, map_ver, obj_auxi->failed_tgt_list);

	if (rc < 0)
		return rc;

	*shard_cnt = 1;
	*shard = rc;
	return 0;
}

static int
obj_fetch_shards_get(struct dc_object *obj, daos_obj_fetch_t *args, unsigned int map_ver,
		     struct obj_auxi_args *obj_auxi, uint32_t *shard, uint32_t *shard_cnt)
{
	int rc = 0;

	/* Choose the shards to forward the fetch request */
	if (obj_auxi->spec_shard) {  /* special read */
		int grp_idx;

		D_ASSERT(!obj_auxi->to_leader);

		if (args->extra_arg != NULL) {
			*shard = *(int *)args->extra_arg;
		} else if (obj_auxi->io_retry) {
			*shard = obj_auxi->specified_shard;
		} else {
			*shard = daos_fail_value_get();
			obj_auxi->specified_shard = *shard;
		}
		*shard_cnt = 1;

		/* Check if the special shard match the dkey */
		grp_idx = obj_dkey2grpidx(obj, obj_auxi->dkey_hash, map_ver);
		if (grp_idx < 0)
			D_GOTO(out, rc = grp_idx);

		if (*shard < grp_idx * obj->cob_grp_size ||
		    *shard >= (grp_idx + 1) * obj->cob_grp_size) {
			rc = -DER_INVAL;
			D_ERROR("Fetch from invalid shard, grp size %u, shards_nr %u, "
				"grp idx %u, given shard %u, dkey hash %lu: "DF_RC"\n",
				obj->cob_grp_size, obj->cob_shards_nr, grp_idx,
				*shard, obj_auxi->dkey_hash, DP_RC(rc));
			D_GOTO(out, rc);
		}
	} else if (obj_is_ec(obj)) {
		rc = obj_ec_fetch_shards_get(obj, args, map_ver, obj_auxi, shard, shard_cnt);
		if (rc)
			D_GOTO(out, rc);
	} else if ((obj_auxi->csum_retry || obj_auxi->tx_uncertain)) {
		*shard_cnt = 1;
		rc = obj_retry_next_shard(obj, obj_auxi, map_ver, shard);
		if (rc)
			D_GOTO(out, rc);
	} else {
		rc = obj_replica_fetch_shards_get(obj, obj_auxi, map_ver, shard, shard_cnt);
		if (rc < 0)
			D_GOTO(out, rc);
	}
out:
	D_DEBUG(DB_IO, DF_OID" shard/shard_cnt %u/%u special %s leader %s\n",
		DP_OID(obj->cob_md.omd_id), *shard, *shard_cnt, obj_auxi->spec_shard ? "yes" : "no",
		obj_auxi->to_leader ? "yes" : "no");
	return rc;
}

/* pre-process for cond_fetch -
 * for multiple-akeys case, split obj task to multiple sub-tasks each for one akey. For this
 * case return 1 to indicate wait sub-tasks' completion.
 */
static int
obj_cond_fetch_prep(tse_task_t *task, struct obj_auxi_args *obj_auxi)
{
	daos_obj_fetch_t	*args = dc_task_get_args(task);
	d_list_t		*task_list = &obj_auxi->shard_task_head;
	tse_task_t		*sub_task;
	d_sg_list_t		*sgl;
	bool			 per_akey = args->flags & DAOS_COND_PER_AKEY;
	uint64_t		 fetch_flags;
	uint32_t		 i;
	int			 rc = 0;

	if (args->nr <= 1 || (args->flags & (DAOS_COND_AKEY_FETCH | DAOS_COND_PER_AKEY)) == 0)
		return rc;

	/* If cond_fetch include multiple akeys, splits the obj task to multiple sub-tasks, one for
	 * each akey. Because -
	 * 1. for each akey's cond_fetch if any shard returns 0 (exist) then the akey is exist.
	 * 2. for multi-akeys' cond_fetch, should return non-exist if any akey non-exist.
	 * Now one fetch request only with one return code. So creates one sub-task for each akey.
	 */
	D_ASSERT(d_list_empty(task_list));
	D_ASSERT(obj_auxi->cond_fetch_split == 0);
	for (i = 0; i < args->nr; i++) {
		fetch_flags = per_akey ? args->iods[i].iod_flags : args->flags;
		sgl = args->sgls != NULL ? &args->sgls[i] : NULL;
		rc = dc_obj_fetch_task_create(args->oh, obj_auxi->th, fetch_flags, args->dkey, 1,
					      0, &args->iods[i], sgl, NULL, NULL, NULL,
					      NULL, tse_task2sched(task), &sub_task);
		if (rc) {
			D_ERROR("task %p "DF_OID" dc_obj_fetch_task_create failed, "DF_RC"\n",
				task, DP_OID(obj_auxi->obj->cob_md.omd_id), DP_RC(rc));
			goto out;
		}

		tse_task_addref(sub_task);
		tse_task_list_add(sub_task, task_list);

		rc = dc_task_depend(task, 1, &sub_task);
		if (rc) {
			D_ERROR("task %p "DF_OID" dc_task_depend failed "DF_RC"\n",
				task, DP_OID(obj_auxi->obj->cob_md.omd_id), DP_RC(rc));
			goto out;
		}

		D_DEBUG(DB_IO, DF_OID" created sub_task %p for obj task %p\n",
			DP_OID(obj_auxi->obj->cob_md.omd_id), sub_task, task);
	}

out:
	if (rc == 0) {
		D_DEBUG(DB_IO, "scheduling %d sub-tasks for cond_fetch IO task %p.\n",
			args->nr, task);
		obj_auxi->no_retry = 1;
		obj_auxi->cond_fetch_split = 1;
		tse_task_list_sched(task_list, false);
		rc = 1;
	} else {
		if (!d_list_empty(task_list))
			tse_task_list_traverse(task_list, shard_task_abort, &rc);
		task->dt_result = rc;
	}
	return rc;
}

int
dc_obj_fetch_task(tse_task_t *task)
{
	daos_obj_fetch_t	*args = dc_task_get_args(task);
	struct obj_auxi_args	*obj_auxi;
	struct dc_object	*obj;
	uint8_t                 *tgt_bitmap = NIL_BITMAP;
	unsigned int		map_ver = 0;
	struct dtx_epoch	epoch;
	uint32_t		shard = 0;
	uint32_t		shard_cnt = 0;
	int			rc;

	rc = obj_req_valid(task, args, DAOS_OBJ_RPC_FETCH, &epoch, &map_ver,
			   &obj);
	if (rc != 0)
		D_GOTO(out_task, rc);

	rc = obj_task_init(task, DAOS_OBJ_RPC_FETCH, map_ver, args->th,
			   &obj_auxi, obj);
	if (rc != 0) {
		obj_decref(obj);
		D_GOTO(out_task, rc);
	}

	if (obj_req_with_cond_flags(args->flags)) {
		rc = obj_cond_fetch_prep(task, obj_auxi);
		D_ASSERT(rc <= 1);
		if (rc < 0)
			D_GOTO(out_task, rc);
		if (rc == 1)
			return 0;
	}

	if ((args->extra_flags & DIOF_EC_RECOV) != 0) {
		obj_auxi->ec_in_recov = 1;
		obj_auxi->reasb_req.orr_fail = args->extra_arg;
		obj_auxi->reasb_req.orr_recov = 1;
		if ((args->extra_flags & DIOF_EC_RECOV_SNAP) != 0)
			obj_auxi->reasb_req.orr_recov_snap = 1;
	}
	if (args->extra_flags & DIOF_FOR_MIGRATION) {
		obj_auxi->flags |= ORF_FOR_MIGRATION;
		obj_auxi->no_retry = 1;
	}
	if (args->extra_flags & DIOF_FOR_EC_AGG)
		obj_auxi->flags |= ORF_FOR_EC_AGG;

	if (args->extra_flags & DIOF_EC_RECOV_FROM_PARITY)
		obj_auxi->flags |= ORF_EC_RECOV_FROM_PARITY;

	if (args->extra_flags & DIOF_FOR_FORCE_DEGRADE ||
	    DAOS_FAIL_CHECK(DAOS_OBJ_FORCE_DEGRADE))
		obj_auxi->force_degraded = 1;

	if (args->extra_flags & DIOF_CHECK_EXISTENCE)
		obj_auxi->flags |= ORF_CHECK_EXISTENCE;

	if (args->extra_arg == NULL &&
	    DAOS_FAIL_CHECK(DAOS_OBJ_SPECIAL_SHARD))
		args->extra_flags |= DIOF_TO_SPEC_SHARD;

	obj_auxi->spec_shard = (args->extra_flags & DIOF_TO_SPEC_SHARD) != 0;
	obj_auxi->spec_group = (args->extra_flags & DIOF_TO_SPEC_GROUP) != 0;
	obj_auxi->to_leader = (args->extra_flags & DIOF_TO_LEADER) != 0;

	obj_auxi->dkey_hash = obj_dkey2hash(obj->cob_md.omd_id, args->dkey);
	obj_auxi->iod_nr = args->nr;

	if (obj_auxi->ec_wait_recov)
		goto out_task;

	if (obj_is_ec(obj)) {
		rc = obj_rw_req_reassemb(obj, args, &epoch, obj_auxi);
		if (rc != 0) {
			D_ERROR(DF_OID" obj_req_reassemb failed %d.\n",
				DP_OID(obj->cob_md.omd_id), rc);
			D_GOTO(out_task, rc);
		}
		tgt_bitmap = obj_auxi->reasb_req.tgt_bitmap;
	} else {
		if (args->extra_flags & DIOF_CHECK_EXISTENCE) {
			/*
			 * XXX: Be as tempoary solution, fetch from leader fisrtly, that
			 * always workable for replicated object and will be changed when
			 * support conditional fetch EC object. DAOS-10204.
			 */
			obj_auxi->to_leader = 1;
			tgt_bitmap = NIL_BITMAP;
		}
	}

	rc = obj_fetch_shards_get(obj, args, map_ver, obj_auxi, &shard, &shard_cnt);
	if (rc)
		D_GOTO(out_task, rc);

	/* Map the shard to forward targets */
	rc = obj_shards_2_fwtgts(obj, map_ver, tgt_bitmap, shard, shard_cnt, 1,
				 OBJ_TGT_FLAG_CLI_DISPATCH, obj_auxi);
	if (rc != 0)
		D_GOTO(out_task, rc);

	rc = obj_csum_fetch(obj, args, obj_auxi);
	if (rc != 0) {
		D_ERROR("obj_csum_fetch error: "DF_RC"\n", DP_RC(rc));
		D_GOTO(out_task, rc);
	}

	if (!obj_auxi->io_retry && !obj_auxi->is_ec_obj)
		obj_auxi->initial_shard = obj_auxi->req_tgts.ort_shard_tgts[0].st_shard;

	rc = obj_rw_bulk_prep(obj, args->iods, args->sgls, args->nr,
			      false, false, task, obj_auxi);
	if (rc != 0)
		D_GOTO(out_task, rc);

	rc = obj_req_fanout(obj, obj_auxi, map_ver, &epoch,
			    shard_rw_prep, dc_obj_shard_rw, task);
	return rc;

out_task:
	tse_task_complete(task, rc);
	return rc;
}

static int
obj_update_shards_get(struct dc_object *obj, daos_obj_fetch_t *args, unsigned int map_ver,
		      struct obj_auxi_args *obj_auxi, uint32_t *shard, uint32_t *shard_cnt)
{
	uint8_t		*tgt_bitmap;
	uint32_t	failure_cnt = 0;
	int		i;
	int		rc;

	rc = obj_dkey2grpmemb(obj, obj_auxi->dkey_hash, map_ver, shard, shard_cnt);
	if (rc || !obj_is_ec(obj))
		return rc;

	tgt_bitmap = obj_auxi->reasb_req.tgt_bitmap;
	for (i = 0; i < *shard_cnt; i++) {
		int shard_idx;

		if (isclr(tgt_bitmap, i))
			continue;

		shard_idx = *shard + i;
		D_ASSERTF(shard_idx < obj->cob_shards_nr, "%d >= %u\n",
			  shard_idx, obj->cob_shards_nr);

		if (obj_shard_is_invalid(obj, shard_idx, DAOS_OBJ_RPC_UPDATE) ||
		    unlikely(DAOS_FAIL_CHECK(DAOS_FAIL_SHARD_NONEXIST))) {
			if (++failure_cnt > obj_ec_parity_tgt_nr(obj_get_oca(obj))) {
				D_ERROR(DF_OID" failures %u is more than parity cnt.\n",
					DP_OID(obj->cob_md.omd_id), failure_cnt);
				D_GOTO(out, rc = -DER_IO);
			}
			D_DEBUG(DB_IO, DF_OID" skip shard %d\n", DP_OID(obj->cob_md.omd_id),
				shard_idx);
			clrbit(tgt_bitmap, i);
		}
	}
out:
	return rc;
}

static int
dc_obj_update(tse_task_t *task, struct dtx_epoch *epoch, uint32_t map_ver,
	      daos_obj_update_t *args, struct dc_object *obj)
{
	struct obj_auxi_args	*obj_auxi;
	uint8_t			*tgt_bitmap = NIL_BITMAP;
	uint32_t		shard;
	uint32_t		shard_cnt;
	int			rc;

	rc = obj_task_init(task, DAOS_OBJ_RPC_UPDATE, map_ver, args->th,
			   &obj_auxi, obj);
	if (rc != 0) {
		obj_decref(obj);
		D_GOTO(out_task, rc);
	}

	rc = obj_update_sgls_dup(obj_auxi, args);
	if (rc) {
		D_ERROR(DF_OID" obj_update_sgls_dup failed %d.\n", DP_OID(obj->cob_md.omd_id), rc);
		D_GOTO(out_task, rc);
	}

	if (obj_auxi->tx_convert) {
		if (obj_auxi->is_ec_obj && obj_auxi->req_reasbed) {
			args->iods = obj_auxi->reasb_req.orr_uiods;
			args->sgls = obj_auxi->reasb_req.orr_usgls;
		}

		obj_auxi->tx_convert = 0;
		return dc_tx_convert(obj, DAOS_OBJ_RPC_UPDATE, task);
	}

	obj_auxi->dkey_hash = obj_dkey2hash(obj->cob_md.omd_id, args->dkey);
	obj_auxi->iod_nr = args->nr;
	if (obj_is_ec(obj)) {
		rc = obj_rw_req_reassemb(obj, args, NULL, obj_auxi);
		if (rc) {
			D_ERROR(DF_OID" obj_req_reassemb failed %d.\n",
				DP_OID(obj->cob_md.omd_id), rc);
			D_GOTO(out_task, rc);
		}
		tgt_bitmap = obj_auxi->reasb_req.tgt_bitmap;
	}

	rc = obj_update_shards_get(obj, args, map_ver, obj_auxi, &shard, &shard_cnt);
	if (rc != 0)
		D_GOTO(out_task, rc);

	rc = obj_shards_2_fwtgts(obj, map_ver, tgt_bitmap, shard, shard_cnt, 1,
				 OBJ_TGT_FLAG_FW_LEADER_INFO, obj_auxi);
	if (rc != 0)
		D_GOTO(out_task, rc);

	if (daos_fail_check(DAOS_FAIL_TX_CONVERT))
		D_GOTO(out_task, rc = -DER_NEED_TX);

	/* For update, based on re-assembled sgl for csum calculate (to match with iod).
	 * Then if with single data target use original user sgl in IO request to avoid
	 * pack the same data multiple times.
	 */
	if (obj_auxi->is_ec_obj && obj_auxi->req_reasbed)
		args->sgls = obj_auxi->reasb_req.orr_sgls;
	rc = obj_csum_update(obj, args, obj_auxi);
	if (rc) {
		D_ERROR("obj_csum_update error: "DF_RC"\n", DP_RC(rc));
		goto out_task;
	}
	if (obj_auxi->is_ec_obj && obj_auxi->req_reasbed && obj_auxi->reasb_req.orr_single_tgt)
		args->sgls = obj_auxi->reasb_req.orr_usgls;

	if (DAOS_FAIL_CHECK(DAOS_DTX_COMMIT_SYNC))
		obj_auxi->flags |= ORF_DTX_SYNC;

	if (args->flags & DAOS_COND_MASK)
		obj_auxi->cond_modify = 1;

	D_DEBUG(DB_IO, "update "DF_OID" dkey_hash "DF_U64"\n",
		DP_OID(obj->cob_md.omd_id), obj_auxi->dkey_hash);

	rc = obj_rw_bulk_prep(obj, args->iods, args->sgls, args->nr, true,
			      obj_auxi->req_tgts.ort_srv_disp, task, obj_auxi);
	if (rc != 0)
		goto out_task;

	rc = obj_req_fanout(obj, obj_auxi, map_ver, epoch,
			    shard_rw_prep, dc_obj_shard_rw, task);
	return rc;

out_task:
	tse_task_complete(task, rc);
	return rc;
}

int
dc_obj_update_task(tse_task_t *task)
{
	daos_obj_update_t	*args = dc_task_get_args(task);
	struct dc_object	*obj = NULL;
	struct dtx_epoch	 epoch = {0};
	unsigned int		 map_ver = 0;
	int			 rc;

	rc = obj_req_valid(task, args, DAOS_OBJ_RPC_UPDATE, &epoch, &map_ver,
			   &obj);
	if (rc != 0)
		goto comp;

	if (daos_handle_is_valid(args->th)) {
		/* add the operation to DTX and complete immediately */
		rc = dc_tx_attach(args->th, obj, DAOS_OBJ_RPC_UPDATE, task);
		goto comp;
	}

	/* submit the update */
	return dc_obj_update(task, &epoch, map_ver, args, obj);
comp:
	if (rc <= 0)
		tse_task_complete(task, rc);
	return rc > 0 ? 0 : rc;
}

static int
shard_anchors_check_alloc_bufs(struct obj_auxi_args *obj_auxi,
			       struct shard_anchors *sub_anchors,
			       int shards_nr, int nr, daos_size_t buf_size)
{
	struct obj_req_tgts	*req_tgts = &obj_auxi->req_tgts;
	struct shard_sub_anchor *sub_anchor;
	daos_obj_list_t		*obj_args;
	int			rc = 0;
	int			i;

	D_ASSERT(nr > 0);
	obj_args = dc_task_get_args(obj_auxi->obj_task);
	for (i = 0; i < shards_nr && obj_args->sgl != NULL; i++) {
		d_sg_list_t *sgl;

		sub_anchor = &sub_anchors->sa_anchors[i];

		/*
		 * check if sg_iovs needs to be re-allocated, since it may
		 * reallocate sgl with REC2BIG.
		 */
		if (obj_auxi->opc != DAOS_OBJ_RPC_ENUMERATE &&
		    daos_anchor_is_eof(&sub_anchor->ssa_anchor)) {
			if (sub_anchor->ssa_sgl.sg_iovs)
				d_sgl_fini(&sub_anchor->ssa_sgl, true);
			req_tgts->ort_shard_tgts[i].st_rank = DAOS_TGT_IGNORE;
			continue;
		}

		if (sub_anchor->ssa_sgl.sg_iovs) {
			if (sub_anchor->ssa_sgl.sg_iovs->iov_buf_len == buf_size)
				continue;
			d_sgl_fini(&sub_anchor->ssa_sgl, true);
		}

		rc = d_sgl_init(&sub_anchor->ssa_sgl, 1);
		if (rc)
			D_GOTO(out, rc);

		sgl = &sub_anchor->ssa_sgl;
		rc = daos_iov_alloc(&sgl->sg_iovs[0], buf_size, false);
		if (rc)
			D_GOTO(out, rc);
	}

	for (i = 0; i < shards_nr && obj_args->kds != NULL; i++) {
		sub_anchor = &sub_anchors->sa_anchors[i];

		if (obj_auxi->opc != DAOS_OBJ_RPC_ENUMERATE &&
		    daos_anchor_is_eof(&sub_anchor->ssa_anchor)) {
			if (sub_anchor->ssa_kds)
				D_FREE(sub_anchor->ssa_kds);
			req_tgts->ort_shard_tgts[i].st_rank = DAOS_TGT_IGNORE;
			continue;
		}

		if (sub_anchor->ssa_kds != NULL)
			continue;

		D_ALLOC_ARRAY(sub_anchor->ssa_kds, nr);
		if (sub_anchor->ssa_kds == NULL)
			D_GOTO(out, rc = -DER_NOMEM);
	}

	for (i = 0; i < shards_nr && obj_args->recxs != NULL; i++) {
		sub_anchor = &sub_anchors->sa_anchors[i];

		if (obj_auxi->opc != DAOS_OBJ_RPC_ENUMERATE &&
		    daos_anchor_is_eof(&sub_anchor->ssa_anchor)) {
			if (sub_anchor->ssa_recxs != NULL)
				D_FREE(sub_anchor->ssa_recxs);
			req_tgts->ort_shard_tgts[i].st_rank = DAOS_TGT_IGNORE;
		}

		if (sub_anchor->ssa_recxs != NULL)
			continue;

		D_ALLOC_ARRAY(sub_anchor->ssa_recxs, nr);
		if (sub_anchor->ssa_recxs == NULL)
			D_GOTO(out, rc = -DER_NOMEM);
	}

	sub_anchors->sa_nr = nr;
out:
	return rc;
}

struct shard_anchors *
shard_anchors_alloc(struct obj_auxi_args *obj_auxi, int shards_nr, int nr,
		    daos_size_t buf_size)
{
	struct shard_anchors	*sub_anchors;
	int			rc;
	int			i;

	D_ALLOC(sub_anchors, sizeof(*sub_anchors) +
			     sizeof(struct shard_sub_anchor) * shards_nr);
	if (sub_anchors == NULL)
		return NULL;

	D_INIT_LIST_HEAD(&sub_anchors->sa_merged_list);
	sub_anchors->sa_anchors_nr = shards_nr;
	rc = shard_anchors_check_alloc_bufs(obj_auxi, sub_anchors, shards_nr, nr, buf_size);
	if (rc)
		D_GOTO(out, rc);

	if (obj_auxi->opc == DAOS_OBJ_RPC_ENUMERATE) {
		for (i = 0; i < shards_nr; i++) {
			D_ALLOC_PTR(sub_anchors->sa_anchors[i].ssa_akey_anchor);
			D_ALLOC_PTR(sub_anchors->sa_anchors[i].ssa_recx_anchor);
			if (sub_anchors->sa_anchors[i].ssa_akey_anchor == NULL ||
			    sub_anchors->sa_anchors[i].ssa_recx_anchor == NULL)
				D_GOTO(out, rc = -DER_NOMEM);
		}
	}

out:
	if (rc) {
		shard_anchors_free(sub_anchors, obj_auxi->opc);
		sub_anchors = NULL;
	}

	return sub_anchors;
}

/**
 * For migrate enumeration(OBJ_RPC_ENUMERATE), all 3 sub anchors(ssa_anchors, ssa_recx_anchors,
 * ssa_akey_anchors) will be attached to obj_args->dkey_anchors, i.e. anchors and akey_anchors
 * are "useless" here.
 * Though for normal migrate enumeration (no sub anchors), anchors/dkey_anchors/akey_anchors
 * will all be used.
 */
static int
sub_anchors_prep(struct obj_auxi_args *obj_auxi, int shards_nr)
{
	daos_obj_list_t		*obj_args;
	struct shard_anchors	*sub_anchors;
	int			nr;
	daos_size_t		buf_size;

	obj_args = dc_task_get_args(obj_auxi->obj_task);
	nr = *obj_args->nr;
	buf_size = daos_sgl_buf_size(obj_args->sgl);
	if (obj_auxi->opc == DAOS_OBJ_RPC_ENUMERATE) {
		D_ASSERTF(nr >= shards_nr, "nr %d shards_nr %d\n", nr, shards_nr);
		buf_size /= shards_nr;
		nr /= shards_nr;
	}

	obj_auxi->sub_anchors = 1;
	sub_anchors = obj_get_sub_anchors(obj_args, obj_auxi->opc);
	if (sub_anchors != NULL)
		return shard_anchors_check_alloc_bufs(obj_auxi, sub_anchors, shards_nr, nr,
						      buf_size);
	sub_anchors = shard_anchors_alloc(obj_auxi, shards_nr, nr, buf_size);
	if (sub_anchors == NULL)
		return -DER_NOMEM;

	obj_set_sub_anchors(obj_args, obj_auxi->opc, sub_anchors);
	return 0;
}

/* prepare the object enumeration for each shards */
static int
obj_shard_list_prep(struct obj_auxi_args *obj_auxi, struct dc_object *obj,
		    struct shard_list_args *shard_arg)
{
	daos_obj_list_t		*obj_args;
	struct shard_anchors	*sub_anchors;
	int			idx;
	int			rc = 0;

	obj_args = dc_task_get_args(obj_auxi->obj_task);
	D_ASSERT(obj_is_ec(obj));

	sub_anchors = obj_get_sub_anchors(obj_args, obj_auxi->opc);
	D_ASSERT(sub_anchors != NULL);
	shard_arg->la_nr = sub_anchors->sa_nr;
	idx = shard_arg->la_auxi.shard % obj_get_grp_size(obj);
	idx = obj_ec_shard_off(obj_ec_dkey_hash_get(obj, obj_auxi->dkey_hash),
			       &obj->cob_oca, idx);
	if (shard_arg->la_sgl == NULL && obj_args->sgl != NULL)
		shard_arg->la_sgl = &sub_anchors->sa_anchors[idx].ssa_sgl;
	if (shard_arg->la_kds == NULL && obj_args->kds != NULL)
		shard_arg->la_kds = sub_anchors->sa_anchors[idx].ssa_kds;
	if (shard_arg->la_recxs == NULL && obj_args->recxs)
		shard_arg->la_recxs = sub_anchors->sa_anchors[idx].ssa_recxs;

	D_DEBUG(DB_TRACE, DF_OID" shard %d idx %d kds %p sgl %p\n",
		DP_OID(obj->cob_md.omd_id), shard_arg->la_auxi.shard, idx,
		shard_arg->la_kds, shard_arg->la_sgl);
	if (obj_args->anchor) {
		if (shard_arg->la_anchor == NULL) {
			D_ALLOC_PTR(shard_arg->la_anchor);
			if (shard_arg->la_anchor == NULL)
				D_GOTO(out, rc = -DER_NOMEM);
		}

		if (sub_anchors->sa_anchors[idx].ssa_recx_anchor)
			memcpy(shard_arg->la_anchor,
			       sub_anchors->sa_anchors[idx].ssa_recx_anchor, sizeof(daos_anchor_t));
		else
			memcpy(shard_arg->la_anchor, &sub_anchors->sa_anchors[idx].ssa_anchor,
			       sizeof(daos_anchor_t));
	}

	if (obj_args->dkey_anchor) {
		if (shard_arg->la_dkey_anchor == NULL) {
			D_ALLOC_PTR(shard_arg->la_dkey_anchor);
			if (shard_arg->la_dkey_anchor == NULL)
				D_GOTO(out, rc = -DER_NOMEM);
		}
		memcpy(shard_arg->la_dkey_anchor,
		       &sub_anchors->sa_anchors[idx].ssa_anchor, sizeof(daos_anchor_t));
	}

	if (obj_args->akey_anchor) {
		if (shard_arg->la_akey_anchor == NULL) {
			D_ALLOC_PTR(shard_arg->la_akey_anchor);
			if (shard_arg->la_akey_anchor == NULL)
				D_GOTO(out, rc = -DER_NOMEM);
		}
		if (sub_anchors->sa_anchors[idx].ssa_akey_anchor)
			memcpy(shard_arg->la_akey_anchor,
			       sub_anchors->sa_anchors[idx].ssa_akey_anchor, sizeof(daos_anchor_t));
		else
			memcpy(shard_arg->la_akey_anchor,
			       &sub_anchors->sa_anchors[idx].ssa_anchor, sizeof(daos_anchor_t));
	}
out:
	return rc;
}

static int
shard_list_prep(struct shard_auxi_args *shard_auxi, struct dc_object *obj,
		struct obj_auxi_args *obj_auxi, uint32_t grp_idx)
{
	daos_obj_list_t		*obj_args;
	struct shard_list_args	*shard_arg;

	obj_args = dc_task_get_args(obj_auxi->obj_task);
	shard_arg = container_of(shard_auxi, struct shard_list_args, la_auxi);
	if (obj_auxi->sub_anchors) {
		int	rc;

		D_ASSERT(obj_auxi->is_ec_obj);
		rc = obj_shard_list_prep(obj_auxi, obj, shard_arg);
		if (rc) {
			D_ERROR(DF_OID" shard list %d prep: %d\n",
				DP_OID(obj->cob_md.omd_id), grp_idx, rc);
			return rc;
		}
	} else {
		shard_arg->la_nr = *obj_args->nr;
		shard_arg->la_recxs = obj_args->recxs;
		shard_arg->la_anchor = obj_args->anchor;
		shard_arg->la_akey_anchor = obj_args->akey_anchor;
		shard_arg->la_dkey_anchor = obj_args->dkey_anchor;
		shard_arg->la_kds = obj_args->kds;
		shard_arg->la_sgl = obj_args->sgl;
	}

	return 0;
}

/* Get random parity from one group for the EC object */
static int
obj_ec_random_parity_get(struct dc_object *obj, uint64_t dkey_hash, int grp)
{
	struct daos_oclass_attr *oca;
	int			shard = -DER_NONEXIST;
	int			p_size;
	int			grp_size;
	int			idx;
	int			i;

	oca = obj_get_oca(obj);
	D_ASSERT(daos_oclass_is_ec(obj_get_oca(obj)));
	p_size = obj_ec_parity_tgt_nr(oca);
	grp_size = obj_get_grp_size(obj);
	idx = d_rand() % p_size;
	for (i = 0; i < p_size; i++, idx = (idx + 1) % p_size) {
		shard = grp_size * grp + obj_ec_parity_idx(dkey_hash, oca, idx);
		if (obj_shard_is_invalid(obj, shard, DAOS_OBJ_RPC_ENUMERATE))
			continue;

		D_DEBUG(DB_IO, "Choose parity shard %d grp %d\n", shard, grp);
		break;
	}

	if (i == p_size) {
		D_DEBUG(DB_IO, DF_OID" grp %d no parity shard available.\n",
			DP_OID(obj->cob_md.omd_id), grp);
		return -DER_NONEXIST;
	}

	return shard;
}

/**
 * Get parity or all data shards, used for EC enumerate or EC check existence.
 * (dkey == NULL) only possible for the case of EC enumerate - list dkey.
 */
static int
obj_ec_get_parity_or_alldata_shard(struct obj_auxi_args *obj_auxi, unsigned int map_ver,
				   int grp_idx, daos_key_t *dkey, uint32_t *shard_cnt)
{
	struct dc_object	*obj = obj_auxi->obj;
	struct daos_oclass_attr *oca;
	int			i;
	int			grp_start;
	int			shard;
	unsigned int		first;

	oca = obj_get_oca(obj);
	if (dkey == NULL && obj->cob_ec_parity_rotate) {
		/**
		 * Normally, it only needs to enumerate from tgt_nr - parity_nr,
		 * but then if enumeration is shifted to others shards due to
		 * the failure, if might cause duplicate keys, which is not easy
		 * to resolve, so let's enumerate from all shards in this case.
		 */
		*shard_cnt = obj_ec_tgt_nr(oca);
		shard = grp_idx * obj_get_grp_size(obj);
		D_GOTO(out, shard);
	}

	if (likely(!DAOS_FAIL_CHECK(DAOS_OBJ_SKIP_PARITY))) {
		*shard_cnt = 1;
		if (obj_auxi->to_leader) {
			shard = obj_ec_leader_select(obj, grp_idx, false, map_ver,
						     obj_ec_dkey_hash_get(obj, obj_auxi->dkey_hash),
						     NIL_BITMAP);
			if (dkey == NULL) {
				uint64_t dkey_hash = obj_ec_dkey_hash_get(obj_auxi->obj,
									  obj_auxi->dkey_hash);

				if (is_ec_data_shard(shard, dkey_hash, oca))
					*shard_cnt = obj_ec_data_tgt_nr(oca);
			}
			D_GOTO(out, shard);
		}

		shard = obj_ec_random_parity_get(obj, obj_ec_dkey_hash_get(obj,
									   obj_auxi->dkey_hash),
						 grp_idx);
		if (shard >= 0)
			D_GOTO(out, shard);
	}

	grp_start = grp_idx * obj_get_grp_size(obj);
	first = obj_ec_shard_idx(obj_ec_dkey_hash_get(obj, obj_auxi->dkey_hash), oca, 0);
	D_DEBUG(DB_IO, "let's choose from the data shard %u for "DF_OID"\n",
		first, DP_OID(obj->cob_md.omd_id));

	/* Check if all data shard are in good state */
	for (i = 0; i < obj_ec_data_tgt_nr(oca); i++) {
		int shard_idx;

		shard_idx = grp_start + (first + i) % obj_get_grp_size(obj);
		if (obj_shard_is_invalid(obj, shard_idx, DAOS_OBJ_RPC_ENUMERATE)) {
			shard = -DER_DATA_LOSS;
			D_ERROR("shard %d on "DF_OID" "DF_RC"\n", shard_idx,
				DP_OID(obj->cob_md.omd_id), DP_RC(shard));
			D_GOTO(out, shard);
		}
	}

	shard = first + grp_start;
	*shard_cnt = obj_ec_data_tgt_nr(oca);
out:
	D_DEBUG(DB_IO, "grp_idx %d, get shard/cnt %d/%d on "DF_OID"\n", grp_idx, shard,
		*shard_cnt, DP_OID(obj->cob_md.omd_id));
	return shard;
}

static int
obj_list_shards_get(struct obj_auxi_args *obj_auxi, unsigned int map_ver,
		    daos_obj_list_t *args, uint32_t *shard, uint32_t *shard_cnt)
{
	struct dc_object	*obj = obj_auxi->obj;
	int			grp_idx = 0;
	int			rc = 0;

	if (DAOS_FAIL_CHECK(DAOS_OBJ_SPECIAL_SHARD)) {
		if (obj_auxi->io_retry) {
			*shard = obj_auxi->specified_shard;
		} else {
			*shard = daos_fail_value_get();
			obj_auxi->specified_shard = *shard;
		}
		*shard_cnt = 1;

		obj_auxi->spec_shard = 1;
		D_DEBUG(DB_IO, DF_OID" spec shard %u\n", DP_OID(obj->cob_md.omd_id), *shard);
		return 0;
	}

	if (args->dkey_anchor != NULL &&
	    daos_anchor_get_flags(args->dkey_anchor) & DIOF_TO_SPEC_SHARD) {
		*shard = dc_obj_anchor2shard(args->dkey_anchor);
		obj_auxi->specified_shard = *shard;
		*shard_cnt = 1;

		obj_auxi->spec_shard = 1;
		D_DEBUG(DB_IO, DF_OID" spec shard %u\n", DP_OID(obj->cob_md.omd_id), *shard);
		return 0;
	}

	if (args->dkey_anchor != NULL &&
	    daos_anchor_get_flags(args->dkey_anchor) & DIOF_TO_SPEC_GROUP) {
		*shard = dc_obj_anchor2shard(args->dkey_anchor);
		obj_auxi->spec_group = 1;
		grp_idx = *shard / obj_get_grp_size(obj);
	} else {
		if (args->dkey != NULL) {
			grp_idx = obj_dkey2grpidx(obj, obj_auxi->dkey_hash, map_ver);
			if (grp_idx < 0) {
				D_ERROR(DF_OID" can not find grp %d\n",
					DP_OID(obj->cob_md.omd_id), grp_idx);
				D_GOTO(out, rc = grp_idx);
			}
		} else {
			D_ASSERT(args->dkey_anchor != NULL);
			grp_idx = dc_obj_anchor2shard(args->dkey_anchor) /
				  obj_get_replicas(obj);
		}
	}

	if (obj_auxi->is_ec_obj) {
		rc = obj_ec_get_parity_or_alldata_shard(obj_auxi, map_ver, grp_idx, args->dkey,
							shard_cnt);
	} else {
		*shard_cnt = 1;
		if (obj_auxi->to_leader) {
			rc = obj_replica_leader_select(obj, grp_idx, map_ver);
		} else {
			rc = obj_grp_valid_shard_get(obj, grp_idx, map_ver,
						     obj_auxi->failed_tgt_list);
			if (rc == -DER_NONEXIST) {
				D_ERROR(DF_OID" can not find any shard %d\n",
					DP_OID(obj->cob_md.omd_id), -DER_DATA_LOSS);
				D_GOTO(out, rc = -DER_DATA_LOSS);
			}
		}
	}

	if (rc < 0) {
		D_ERROR(DF_OID" Can not find shard grp %d: "DF_RC"\n",
			DP_OID(obj->cob_md.omd_id), grp_idx, DP_RC(rc));
		D_GOTO(out, rc);
	}

	*shard = rc;
	D_DEBUG(DB_IO, DF_OID" grp/shard/shard_cnt %d/%u/%u\n", DP_OID(obj->cob_md.omd_id),
		grp_idx, *shard, *shard_cnt);

out:
	D_DEBUG(DB_IO, DF_OID" list on shard %u leader %s: "DF_RC"\n",
		DP_OID(obj->cob_md.omd_id), *shard,
		obj_auxi->to_leader ? "yes" : "no", DP_RC(rc));
	return rc;
}

static int
obj_list_common(tse_task_t *task, int opc, daos_obj_list_t *args)
{
	struct dc_object	*obj;
	struct obj_auxi_args	*obj_auxi;
	unsigned int		map_ver = 0;
	struct dtx_epoch	epoch = {0};
	uint32_t		shard = 0;
	uint32_t		shard_cnt = 0;
	int			rc;

	rc = obj_req_valid(task, args, opc, &epoch, &map_ver, &obj);
	if (rc)
		goto out_task;

	rc = obj_task_init(task, opc, map_ver, args->th, &obj_auxi, obj);
	if (rc != 0) {
		obj_decref(obj);
		D_GOTO(out_task, rc);
	}

	if (args->dkey_anchor != NULL) {
		if (daos_anchor_get_flags(args->dkey_anchor) & DIOF_FOR_MIGRATION)
			obj_auxi->no_retry = 1;

		if (daos_anchor_get_flags(args->dkey_anchor) & DIOF_FOR_FORCE_DEGRADE ||
		    DAOS_FAIL_CHECK(DAOS_OBJ_FORCE_DEGRADE))
			obj_auxi->force_degraded = 1;

		if (daos_anchor_get_flags(args->dkey_anchor) & DIOF_TO_LEADER)
			obj_auxi->to_leader = 1;
	}

	if (args->dkey)
		obj_auxi->dkey_hash = obj_dkey2hash(obj->cob_md.omd_id, args->dkey);

	/* reset kd_key_len to 0, since it may return the required size, see
	 * obj_shard_comp_cb.
	 */
	if (args->kds)
		args->kds[0].kd_key_len = 0;

	rc = obj_list_shards_get(obj_auxi, map_ver, args, &shard, &shard_cnt);
	if (rc < 0)
		D_GOTO(out_task, rc);

	rc = obj_shards_2_fwtgts(obj, map_ver, NIL_BITMAP, shard, shard_cnt,
				 1, OBJ_TGT_FLAG_CLI_DISPATCH, obj_auxi);
	if (rc != 0)
		D_GOTO(out_task, rc);

	if (shard_cnt > 1) {
		rc = sub_anchors_prep(obj_auxi, shard_cnt);
		if (rc)
			D_GOTO(out_task, rc);
	}

	if (daos_handle_is_valid(args->th)) {
		rc = dc_tx_get_dti(args->th, &obj_auxi->l_args.la_dti);
		/*
		 * The obj_req_valid call above has already verified this
		 * transaction handle.
		 */
		D_ASSERTF(rc == 0, "%d\n", rc);
	} else {
		daos_dti_gen(&obj_auxi->l_args.la_dti, true /* zero */);
	}

	D_DEBUG(DB_IO, "list opc %d "DF_OID" dkey "DF_U64" shard %u\n", opc,
		DP_OID(obj->cob_md.omd_id), obj_auxi->dkey_hash, shard);

	rc = obj_req_fanout(obj, obj_auxi, map_ver, &epoch,
			    shard_list_prep, dc_obj_shard_list, task);
	return rc;

out_task:
	tse_task_complete(task, rc);
	return rc;
}

int
dc_obj_list_dkey(tse_task_t *task)
{
	daos_obj_list_dkey_t	*args;

	args = dc_task_get_args(task);
	D_ASSERTF(args != NULL, "Task Argument OPC does not match DC OPC\n");

	return obj_list_common(task, DAOS_OBJ_DKEY_RPC_ENUMERATE, args);
}

int
dc_obj_list_akey(tse_task_t *task)
{
	daos_obj_list_akey_t	*args;

	args = dc_task_get_args(task);
	D_ASSERTF(args != NULL, "Task Argument OPC does not match DC OPC\n");

	return obj_list_common(task, DAOS_OBJ_AKEY_RPC_ENUMERATE, args);
}

int
dc_obj_list_obj(tse_task_t *task)
{
	daos_obj_list_obj_t	*args;

	args = dc_task_get_args(task);
	D_ASSERTF(args != NULL, "Task Argument OPC does not match DC OPC\n");

	return obj_list_common(task, DAOS_OBJ_RPC_ENUMERATE, args);
}

int
dc_obj_list_rec(tse_task_t *task)
{
	daos_obj_list_recx_t	*args;

	args = dc_task_get_args(task);
	D_ASSERTF(args != NULL, "Task Argument OPC does not match DC OPC\n");

	return obj_list_common(task, DAOS_OBJ_RECX_RPC_ENUMERATE, args);
}

static int
shard_punch_prep(struct shard_auxi_args *shard_auxi, struct dc_object *obj,
		 struct obj_auxi_args *obj_auxi, uint32_t grp_idx)
{
	struct shard_punch_args	*shard_arg;
	daos_handle_t		 coh;
	uuid_t			 coh_uuid;
	uuid_t			 cont_uuid;
	int			 rc;

	coh = obj->cob_coh;
	if (daos_handle_is_inval(coh))
		return -DER_NO_HDL;

	rc = dc_cont_hdl2uuid(coh, &coh_uuid, &cont_uuid);
	if (rc != 0)
		return rc;

	shard_arg = container_of(shard_auxi, struct shard_punch_args, pa_auxi);
	shard_arg->pa_opc		= obj_auxi->opc;
	uuid_copy(shard_arg->pa_coh_uuid, coh_uuid);
	uuid_copy(shard_arg->pa_cont_uuid, cont_uuid);

	if (daos_handle_is_inval(obj_auxi->th))
		daos_dti_gen(&shard_arg->pa_dti,
			     srv_io_mode != DIM_DTX_FULL_ENABLED);
	else
		dc_tx_get_dti(obj_auxi->th, &shard_arg->pa_dti);

	return 0;
}

static int
dc_obj_punch(tse_task_t *task, struct dc_object *obj, struct dtx_epoch *epoch,
	     uint32_t map_ver, enum obj_rpc_opc opc, daos_obj_punch_t *api_args)
{
	struct obj_auxi_args	*obj_auxi;
	uint32_t		shard;
	uint32_t		shard_cnt;
	uint32_t		grp_cnt;
	int			rc;

	if (opc == DAOS_OBJ_RPC_PUNCH && obj->cob_grp_nr > 1)
		/* The object have multiple redundancy groups, use DAOS
		 * internal transaction to handle that to guarantee the
		 * atomicity of punch object.
		 */
		return dc_tx_convert(obj, opc, task);

	rc = obj_task_init(task, opc, map_ver, api_args->th, &obj_auxi, obj);
	if (rc != 0) {
		obj_decref(obj);
		D_GOTO(out_task, rc);
	}

	if (obj_auxi->tx_convert) {
		obj_auxi->tx_convert = 0;
		return dc_tx_convert(obj, opc, task);
	}

	if (opc == DAOS_OBJ_RPC_PUNCH) {
		obj_ptr2shards(obj, &shard, &shard_cnt, &grp_cnt);
	} else {
		grp_cnt = 1;
		obj_auxi->dkey_hash = obj_dkey2hash(obj->cob_md.omd_id, api_args->dkey);
		rc = obj_dkey2grpmemb(obj, obj_auxi->dkey_hash, map_ver, &shard, &shard_cnt);
		if (rc != 0)
			D_GOTO(out_task, rc);
	}

	rc = obj_shards_2_fwtgts(obj, map_ver, NIL_BITMAP, shard, shard_cnt, grp_cnt,
				 OBJ_TGT_FLAG_FW_LEADER_INFO, obj_auxi);
	if (rc != 0)
		D_GOTO(out_task, rc);

	if (daos_fail_check(DAOS_FAIL_TX_CONVERT))
		D_GOTO(out_task, rc = -DER_NEED_TX);

	if (api_args->flags & DAOS_COND_MASK)
		obj_auxi->cond_modify = 1;

	if (DAOS_FAIL_CHECK(DAOS_DTX_COMMIT_SYNC))
		obj_auxi->flags |= ORF_DTX_SYNC;
	if (obj_is_ec(obj))
		obj_auxi->flags |= ORF_EC;

	D_DEBUG(DB_IO, "punch "DF_OID" dkey "DF_U64"\n",
		DP_OID(obj->cob_md.omd_id), obj_auxi->dkey_hash);

	rc = obj_req_fanout(obj, obj_auxi, map_ver, epoch,
			    shard_punch_prep, dc_obj_shard_punch, task);
	return rc;

out_task:
	tse_task_complete(task, rc);
	return rc;
}

static int
obj_punch_common(tse_task_t *task, enum obj_rpc_opc opc, daos_obj_punch_t *args)
{
	struct dtx_epoch	 epoch = {0};
	unsigned int		 map_ver = 0;
	struct dc_object	*obj = NULL;
	int			 rc;

	rc = obj_req_valid(task, args, opc, &epoch, &map_ver, &obj);
	if (rc != 0)
		goto comp; /* invalid parameters */

	if (daos_handle_is_valid(args->th)) {
		/* add the operation to DTX and complete immediately */
		rc = dc_tx_attach(args->th, obj, opc, task);
		goto comp;
	}
	/* submit the punch */
	return dc_obj_punch(task, obj, &epoch, map_ver, opc, args);
comp:
	if (rc <= 0)
		tse_task_complete(task, rc);
	return rc > 0 ? 0 : rc;
}

int
dc_obj_punch_task(tse_task_t *task)
{
	daos_obj_punch_t	*args;

	args = dc_task_get_args(task);
	D_ASSERTF(args != NULL, "Task Argument OPC does not match DC OPC\n");

	return obj_punch_common(task, DAOS_OBJ_RPC_PUNCH, args);
}

int
dc_obj_punch_dkeys_task(tse_task_t *task)
{
	daos_obj_punch_t	*args;

	args = dc_task_get_args(task);
	D_ASSERTF(args != NULL, "Task Argument OPC does not match DC OPC\n");

	return obj_punch_common(task, DAOS_OBJ_RPC_PUNCH_DKEYS, args);
}

int
dc_obj_punch_akeys_task(tse_task_t *task)
{
	daos_obj_punch_t	*args;

	args = dc_task_get_args(task);
	D_ASSERTF(args != NULL, "Task Argument OPC does not match DC OPC\n");

	return obj_punch_common(task, DAOS_OBJ_RPC_PUNCH_AKEYS, args);
}

struct shard_query_key_args {
	struct shard_auxi_args	 kqa_auxi;
	uuid_t			 kqa_coh_uuid;
	uuid_t			 kqa_cont_uuid;
	struct dtx_id		 kqa_dti;
};

static int
shard_query_key_task(tse_task_t *task)
{
	struct shard_query_key_args	*args;
	daos_obj_query_key_t		*api_args;
	struct dc_object		*obj;
	struct dc_obj_shard		*obj_shard;
	daos_handle_t			 th;
	struct dtx_epoch		*epoch;
	uint64_t			dkey_hash;
	int				 rc;

	args = tse_task_buf_embedded(task, sizeof(*args));
	obj = args->kqa_auxi.obj_auxi->obj;
	th = args->kqa_auxi.obj_auxi->th;
	epoch = &args->kqa_auxi.epoch;

	/* See the similar shard_io_task. */
	if (daos_handle_is_valid(th) && !dtx_epoch_chosen(epoch)) {
		rc = dc_tx_get_epoch(task, th, epoch);
		if (rc < 0) {
			tse_task_complete(task, rc);
			return rc;
		}
		if (rc == DC_TX_GE_REINIT)
			return tse_task_reinit(task);
	}

	rc = obj_shard_open(obj, args->kqa_auxi.shard, args->kqa_auxi.map_ver,
			    &obj_shard);
	if (rc != 0) {
		/* skip a failed target */
		if (rc == -DER_NONEXIST)
			rc = 0;

		tse_task_complete(task, rc);
		return rc;
	}

	if (obj_is_ec(obj))
		dkey_hash = obj_ec_dkey_hash_get(obj, args->kqa_auxi.obj_auxi->dkey_hash);
	else
		dkey_hash = args->kqa_auxi.obj_auxi->dkey_hash;

	tse_task_stack_push_data(task, &dkey_hash, sizeof(dkey_hash));
	api_args = dc_task_get_args(args->kqa_auxi.obj_auxi->obj_task);
	rc = dc_obj_shard_query_key(obj_shard, epoch, api_args->flags, obj,
				    api_args->dkey, api_args->akey,
				    api_args->recx, api_args->max_epoch, args->kqa_coh_uuid,
				    args->kqa_cont_uuid, &args->kqa_dti,
				    &args->kqa_auxi.obj_auxi->map_ver_reply,
				    args->kqa_auxi.obj_auxi->map_ver_req,
				    th, task);

	obj_shard_close(obj_shard);
	return rc;
}

static int
queue_shard_query_key_task(tse_task_t *api_task, struct obj_auxi_args *obj_auxi,
			   struct dtx_epoch *epoch, int shard, unsigned int map_ver,
			   struct dc_object *obj, struct dtx_id *dti,
			   uuid_t coh_uuid, uuid_t cont_uuid)
{
	tse_sched_t			*sched = tse_task2sched(api_task);
	tse_task_t			*task;
	struct shard_query_key_args	*args;
	d_list_t			*head = NULL;
	int				rc;

	rc = tse_task_create(shard_query_key_task, sched, NULL, &task);
	if (rc != 0)
		return rc;

	args = tse_task_buf_embedded(task, sizeof(*args));
	args->kqa_auxi.epoch	= *epoch;
	args->kqa_auxi.shard	= shard;
	args->kqa_auxi.map_ver	= map_ver;
	args->kqa_auxi.obj_auxi	= obj_auxi;
	args->kqa_dti		= *dti;
	uuid_copy(args->kqa_coh_uuid, coh_uuid);
	uuid_copy(args->kqa_cont_uuid, cont_uuid);

	rc = obj_shard2tgtid(obj, shard, map_ver,
			     &args->kqa_auxi.target);
	if (rc != 0)
		D_GOTO(out_task, rc);

	rc = tse_task_register_deps(api_task, 1, &task);
	if (rc != 0)
		D_GOTO(out_task, rc);

	head = &obj_auxi->shard_task_head;
	/* decref and delete from head at shard_task_remove */
	tse_task_addref(task);
	tse_task_list_add(task, head);

out_task:
	if (rc)
		tse_task_complete(task, rc);
	return rc;
}

int
dc_obj_query_key(tse_task_t *api_task)
{
	daos_obj_query_key_t	*api_args = dc_task_get_args(api_task);
	struct obj_auxi_args	*obj_auxi;
	struct dc_object	*obj;
	d_list_t		*head = NULL;
	daos_handle_t		coh;
	uuid_t			coh_uuid;
	uuid_t			cont_uuid;
	int			grp_idx;
	uint32_t		grp_nr;
	unsigned int		map_ver = 0;
	struct dtx_epoch	epoch;
	struct dtx_id		dti;
	int			i = 0;
	int			rc;

	D_ASSERTF(api_args != NULL,
		  "Task Argument OPC does not match DC OPC\n");

	rc = obj_req_valid(api_task, api_args, DAOS_OBJ_RPC_QUERY_KEY, &epoch, &map_ver, &obj);
	if (rc)
		D_GOTO(out_task, rc);

	if (daos_handle_is_valid(api_args->th)) {
		rc = dc_tx_get_dti(api_args->th, &dti);
		/*
		 * The dc_tx_hdl2epoch_and_pmv call above has already verified
		 * this transaction handle.
		 */
		D_ASSERTF(rc == 0, "%d\n", rc);
	} else {
		daos_dti_gen(&dti, true /* zero */);
	}

	rc = obj_task_init(api_task, DAOS_OBJ_RPC_QUERY_KEY, map_ver, api_args->th, &obj_auxi, obj);
	if (rc != 0) {
		obj_decref(obj);
		D_GOTO(out_task, rc);
	}

	obj_auxi->spec_shard = 0;
	obj_auxi->spec_group = 0;

	coh = dc_obj_hdl2cont_hdl(api_args->oh);
	if (daos_handle_is_inval(coh))
		D_GOTO(out_task, rc = -DER_NO_HDL);

	rc = dc_cont_hdl2uuid(coh, &coh_uuid, &cont_uuid);
	if (rc != 0)
		D_GOTO(out_task, rc);

	D_ASSERTF(api_args->dkey != NULL, "dkey should not be NULL\n");
	obj_auxi->dkey_hash = obj_dkey2hash(obj->cob_md.omd_id, api_args->dkey);
	if (api_args->flags & DAOS_GET_DKEY) {
		grp_idx = 0;
		/** set data len to 0 before retrieving dkey. */
		api_args->dkey->iov_len = 0;
		grp_nr = obj_get_grp_nr(obj);
	} else {
		grp_idx = obj_dkey2grpidx(obj, obj_auxi->dkey_hash, map_ver);
		if (grp_idx < 0)
			D_GOTO(out_task, rc = grp_idx);

		grp_nr = 1;
	}

	obj_auxi->map_ver_reply = 0;
	obj_auxi->map_ver_req = map_ver;

	D_DEBUG(DB_IO, "Object Key Query "DF_OID" grp %d/%u map %u\n",
		DP_OID(obj->cob_md.omd_id), grp_idx, grp_nr, map_ver);

	head = &obj_auxi->shard_task_head;

	if (obj_auxi->io_retry && obj_auxi->args_initialized) {
		/* For distributed transaction, check whether TX pool
		 * map is stale or not, if stale, restart the TX.
		 */
		if (daos_handle_is_valid(obj_auxi->th)) {
			rc = dc_tx_check_pmv(obj_auxi->th);
			if (rc != 0)
				goto out_task;
		}

		/* Let's always remove the previous shard tasks for retry, since
		 * the leader status might change.
		 */
		tse_task_list_traverse(head, shard_task_remove, NULL);
		D_ASSERT(d_list_empty(head));
		obj_auxi->args_initialized = 0;
		obj_auxi->new_shard_tasks = 1;
	}

	D_ASSERT(!obj_auxi->args_initialized);
	D_ASSERT(d_list_empty(head));

	for (i = grp_idx; i < grp_idx + grp_nr; i++) {
		int start_shard;
		int j;

		/* Try leader for current group */
		if (!obj_is_ec(obj) || (obj_is_ec(obj) && !obj->cob_ec_parity_rotate)) {
			int leader;

			leader = obj_replica_leader_select(obj, i, map_ver);
			if (leader >= 0) {
				uint64_t dkey_hash = obj_ec_dkey_hash_get(obj, obj_auxi->dkey_hash);

				if (obj_is_ec(obj) && !is_ec_parity_shard(leader, dkey_hash,
									  obj_get_oca(obj)))
					goto non_leader;

				rc = queue_shard_query_key_task(api_task, obj_auxi, &epoch, leader,
								map_ver, obj, &dti, coh_uuid,
								cont_uuid);
				if (rc)
					D_GOTO(out_task, rc);

				D_DEBUG(DB_IO, DF_OID" try leader %d for group %d.\n",
					DP_OID(obj->cob_md.omd_id), leader, i);
				continue;
			}

			/* There has to be a leader for non-EC object */
			D_ERROR(DF_OID" no valid shard, rc " DF_RC"\n",
				DP_OID(obj->cob_md.omd_id), DP_RC(leader));
			D_GOTO(out_task, rc = leader);
		}

non_leader:
		/* Then Try non-leader shards */
		start_shard = i * obj_get_grp_size(obj);
		D_DEBUG(DB_IO, DF_OID" EC needs to try all shards for group %d.\n",
			DP_OID(obj->cob_md.omd_id), i);
		for (j = start_shard; j < start_shard + daos_oclass_grp_size(&obj->cob_oca); j++) {
			rc = queue_shard_query_key_task(api_task, obj_auxi, &epoch, j, map_ver,
							obj, &dti, coh_uuid, cont_uuid);
			if (rc)
				D_GOTO(out_task, rc);
		}
	}

	obj_auxi->args_initialized = 1;

	obj_shard_task_sched(obj_auxi, &epoch);
	return rc;

out_task:
	if (head != NULL && !d_list_empty(head)) {
		D_ASSERTF(!obj_retry_error(rc), "unexpected ret "DF_RC"\n",
			DP_RC(rc));

		tse_task_list_traverse(head, shard_task_abort, &rc);
	}

	tse_task_complete(api_task, rc);

	return rc;
}

static int
shard_sync_prep(struct shard_auxi_args *shard_auxi, struct dc_object *obj,
		struct obj_auxi_args *obj_auxi, uint32_t grp_idx)
{
	struct daos_obj_sync_args	*obj_args;
	struct shard_sync_args		*shard_args;

	obj_args = dc_task_get_args(obj_auxi->obj_task);
	shard_args = container_of(shard_auxi, struct shard_sync_args, sa_auxi);
	shard_args->sa_epoch = &(*obj_args->epochs_p)[grp_idx];

	return 0;
}

int
dc_obj_sync(tse_task_t *task)
{
	struct daos_obj_sync_args	*args = dc_task_get_args(task);
	struct obj_auxi_args		*obj_auxi = NULL;
	struct dc_object		*obj = NULL;
	struct dtx_epoch		 epoch;
	uint32_t			 map_ver = 0;
	uint32_t			shard;
	uint32_t			shard_cnt;
	uint32_t			grp_cnt;
	int				 rc;
	int				 i;

	if (srv_io_mode != DIM_DTX_FULL_ENABLED)
		D_GOTO(out_task, rc = 0);

	D_ASSERTF(args != NULL,
		  "Task Argument OPC does not match DC OPC\n");

	rc = obj_req_valid(task, args, DAOS_OBJ_RPC_SYNC, &epoch,
			   &map_ver, &obj);
	if (rc)
		D_GOTO(out_task, rc);

	rc = obj_task_init(task, DAOS_OBJ_RPC_SYNC, map_ver, DAOS_HDL_INVAL,
			   &obj_auxi, obj);
	if (rc != 0) {
		obj_decref(obj);
		D_GOTO(out_task, rc);
	}

	obj_auxi->spec_shard = 0;
	obj_auxi->spec_group = 0;

	epoch.oe_value = args->epoch;
	epoch.oe_first = epoch.oe_value;
	epoch.oe_flags = 0;

	/* Need to mark sync epoch on server, so even if the @replicas is 1,
	 * we still need to send SYNC RPC to the server.
	 */
	if (!obj_auxi->io_retry) {
		daos_epoch_t	*tmp = NULL;

		D_ALLOC_ARRAY(tmp, obj->cob_grp_nr);
		if (tmp == NULL)
			D_GOTO(out_task, rc = -DER_NOMEM);

		*args->nr = obj->cob_grp_nr;
		*args->epochs_p = tmp;
	} else {
		D_ASSERT(*args->epochs_p != NULL);
		D_ASSERTF(*args->nr == obj->cob_grp_nr, "Invalid obj sync args %d/%d\n",
			  *args->nr, obj->cob_grp_nr);

		for (i = 0; i < *args->nr; i++)
			*args->epochs_p[i] = 0;
	}

	obj_auxi->to_leader = 1;
	obj_ptr2shards(obj, &shard, &shard_cnt, &grp_cnt);
	rc = obj_shards_2_fwtgts(obj, map_ver, NIL_BITMAP, shard, shard_cnt,
				 grp_cnt, OBJ_TGT_FLAG_LEADER_ONLY, obj_auxi);
	if (rc != 0)
		D_GOTO(out_task, rc);

	D_DEBUG(DB_IO, "sync "DF_OID", %s obj: %d\n",
		DP_OID(obj->cob_md.omd_id), obj_is_ec(obj) ? "EC" : "REP",
		obj_get_replicas(obj));

	return obj_req_fanout(obj, obj_auxi, map_ver, &epoch,
			      shard_sync_prep, dc_obj_shard_sync, task);

out_task:
	tse_task_complete(task, rc);
	return rc;
}

int
dc_obj_verify(daos_handle_t oh, daos_epoch_t *epochs, unsigned int nr)
{
	struct dc_obj_verify_args		*dova = NULL;
	struct dc_object			*obj;
	struct daos_oclass_attr			*oc_attr;
	unsigned int				 reps = 0;
	int					 rc = 0;
	int					 i;

	obj = obj_hdl2ptr(oh);
	if (obj == NULL)
		return -DER_NO_HDL;

	oc_attr = obj_get_oca(obj);
	if (oc_attr->ca_resil != DAOS_RES_REPL) {
		reps = 1;
	} else {
		if (oc_attr->u.rp.r_num == DAOS_OBJ_REPL_MAX)
			reps = obj->cob_grp_size;
		else
			reps = oc_attr->u.rp.r_num;

		if (reps == 1)
			goto out;
	}

	/* XXX: If we support progressive object layout in the future,
	 *	The "obj->cob_grp_nr" may be different from given @nr.
	 */
	D_ASSERTF(obj->cob_grp_nr == nr, "Invalid grp count %u/%u\n",
		  obj->cob_grp_nr, nr);

	D_ALLOC_ARRAY(dova, reps);
	if (dova == NULL) {
		D_ERROR(DF_OID" no MEM for verify group, reps %u\n",
			DP_OID(obj->cob_md.omd_id), reps);
		D_GOTO(out, rc = -DER_NOMEM);
	}

	for (i = 0; i < reps; i++) {
		dova[i].oh = oh;

		dova[i].list_buf = dova[i].inline_buf;
		dova[i].list_buf_len = sizeof(dova[i].inline_buf);

		dova[i].fetch_buf = NULL;
		dova[i].fetch_buf_len = 0;
		dova[i].ec_parity_rotate = 0;
	}

	for (i = 0; i < obj->cob_grp_nr && rc == 0; i++) {
		/* Zero epoch means the shards in related redundancy group
		 * have not been created yet.
		 */
		if (epochs[i] != 0)
			rc = dc_obj_verify_rdg(obj, dova, i, reps, epochs[i]);
	}

out:
	if (dova != NULL) {
		for (i = 0; i < reps; i++) {
			if (dova[i].list_buf != dova[i].inline_buf)
				D_FREE(dova[i].list_buf);

			daos_iov_free(&dova[i].cursor.dkey);
			daos_iov_free(&dova[i].cursor.iod.iod_name);
			D_FREE(dova[i].fetch_buf);
		}

		D_FREE(dova);
	}

	obj_decref(obj);

	return rc;
}

void
daos_dc_obj2id(void *ptr, daos_obj_id_t *id)
{
	struct dc_object *obj = ptr;

	*id = obj->cob_md.omd_id;
}

/**
 * Real latest & greatest implementation of container create.
 * Used by anyone including the daos_obj.h header file.
 */
int
daos_obj_generate_oid(daos_handle_t coh, daos_obj_id_t *oid,
		       enum daos_otype_t type, daos_oclass_id_t cid,
		       daos_oclass_hints_t hints, uint32_t args)
{
	daos_handle_t		poh;
	struct dc_pool		*pool;
	struct pl_map_attr	attr;
	enum daos_obj_redun	ord;
	uint32_t		nr_grp;
	int			rc;

	if (!daos_otype_t_is_valid(type))
		return -DER_INVAL;

	/** select the oclass */
	poh = dc_cont_hdl2pool_hdl(coh);
	if (daos_handle_is_inval(poh))
		return -DER_NO_HDL;

	pool = dc_hdl2pool(poh);
	D_ASSERT(pool);

	rc = pl_map_query(pool->dp_pool, &attr);
	D_ASSERT(rc == 0);
	dc_pool_put(pool);

	D_DEBUG(DB_TRACE, "available domain=%d, targets=%d\n",
		attr.pa_domain_nr, attr.pa_target_nr);

	if (cid == OC_UNKNOWN) {
		uint64_t rf_factor;

		rf_factor = dc_cont_hdl2redunfac(coh);
		rc = dc_set_oclass(rf_factor, attr.pa_domain_nr,
				   attr.pa_target_nr, type, hints, &ord,
				   &nr_grp);
	} else {
		rc = daos_oclass_fit_max(cid, attr.pa_domain_nr,
					 attr.pa_target_nr, &ord, &nr_grp);
	}

	if (rc)
		return rc;

	daos_obj_set_oid(oid, type, ord, nr_grp, args);

	return rc;
}

#undef daos_obj_generate_oid

int
daos_obj_generate_oid(daos_handle_t coh, daos_obj_id_t *oid,
		       enum daos_otype_t type, daos_oclass_id_t cid,
		       daos_oclass_hints_t hints, uint32_t args)
		       __attribute__ ((weak, alias("daos_obj_generate_oid2")));

int
daos_obj_generate_oid_by_rf(daos_handle_t poh, uint64_t rf_factor,
			    daos_obj_id_t *oid, enum daos_otype_t type,
			    daos_oclass_id_t cid, daos_oclass_hints_t hints,
			    uint32_t args)
{
	struct dc_pool		*pool;
	struct pl_map_attr	attr;
	enum daos_obj_redun	ord;
	uint32_t		nr_grp;
	int			rc;

	if (!daos_otype_t_is_valid(type))
		return -DER_INVAL;

	pool = dc_hdl2pool(poh);
	D_ASSERT(pool);

	rc = pl_map_query(pool->dp_pool, &attr);
	D_ASSERT(rc == 0);
	dc_pool_put(pool);

	if (cid == OC_UNKNOWN)
		rc = dc_set_oclass(rf_factor, attr.pa_domain_nr,
				   attr.pa_target_nr, type, hints, &ord,
				   &nr_grp);
	else
		rc = daos_oclass_fit_max(cid, attr.pa_domain_nr,
					 attr.pa_target_nr, &ord, &nr_grp);
	if (rc)
		return rc;

	daos_obj_set_oid(oid, type, ord, nr_grp, args);

	return rc;
}

daos_oclass_id_t
daos_obj_get_oclass(daos_handle_t coh, enum daos_otype_t type,
		    daos_oclass_hints_t hints, uint32_t args)
{
	daos_handle_t		poh;
	struct dc_pool		*pool;
	struct pl_map_attr	attr;
	uint64_t		rf_factor;
	int			rc;
	enum daos_obj_redun	ord;
	uint32_t		nr_grp;

	/** select the oclass */
	poh = dc_cont_hdl2pool_hdl(coh);
	if (daos_handle_is_inval(poh))
		return -DER_NO_HDL;

	pool = dc_hdl2pool(poh);
	D_ASSERT(pool);

	rc = pl_map_query(pool->dp_pool, &attr);
	D_ASSERT(rc == 0);
	dc_pool_put(pool);

	rf_factor = dc_cont_hdl2redunfac(coh);
	rc = dc_set_oclass(rf_factor, attr.pa_domain_nr,
			   attr.pa_target_nr, type, hints,
			   &ord, &nr_grp);
	if (rc)
		return 0;

	return (ord << OC_REDUN_SHIFT) | nr_grp;
}

daos_handle_t
dc_obj_hdl2cont_hdl(daos_handle_t oh)
{
	struct dc_object *obj;
	daos_handle_t hdl;

	obj = obj_hdl2ptr(oh);
	if (obj == NULL)
		return DAOS_HDL_INVAL;

	hdl = obj->cob_coh;
	obj_decref(obj);
	return hdl;
}

int
dc_obj_hdl2obj_md(daos_handle_t oh, struct daos_obj_md *md)
{
	struct dc_object 	*obj;
	
	obj = obj_hdl2ptr(oh);
	if (obj == NULL)
	{
		return -DER_NO_HDL;
	}
	*md = obj->cob_md;
	obj_decref(obj);
	return 0;
}
<|MERGE_RESOLUTION|>--- conflicted
+++ resolved
@@ -180,8 +180,6 @@
 	daos_hhash_link_delete(&obj->cob_hlink);
 }
 
-<<<<<<< HEAD
-=======
 static uint32_t
 dc_obj_get_redun_lvl(struct dc_object *obj)
 {
@@ -207,7 +205,6 @@
 	return hdl;
 }
 
->>>>>>> 9cf1ed26
 static int
 obj_layout_create(struct dc_object *obj, unsigned int mode, bool refresh)
 {
@@ -6704,34 +6701,4 @@
 		return 0;
 
 	return (ord << OC_REDUN_SHIFT) | nr_grp;
-}
-
-daos_handle_t
-dc_obj_hdl2cont_hdl(daos_handle_t oh)
-{
-	struct dc_object *obj;
-	daos_handle_t hdl;
-
-	obj = obj_hdl2ptr(oh);
-	if (obj == NULL)
-		return DAOS_HDL_INVAL;
-
-	hdl = obj->cob_coh;
-	obj_decref(obj);
-	return hdl;
-}
-
-int
-dc_obj_hdl2obj_md(daos_handle_t oh, struct daos_obj_md *md)
-{
-	struct dc_object 	*obj;
-	
-	obj = obj_hdl2ptr(oh);
-	if (obj == NULL)
-	{
-		return -DER_NO_HDL;
-	}
-	*md = obj->cob_md;
-	obj_decref(obj);
-	return 0;
-}
+}