--- conflicted
+++ resolved
@@ -1232,12 +1232,7 @@
 	if (pool_task)
 		dc_task_decref(pool_task);
 
-<<<<<<< HEAD
 	task->dt_result = result; /* restore the original error */
-=======
-	task->dt_result = result; /* restore the orignal error */
-	obj_auxi->io_retry = 0;
->>>>>>> 0de8de6a
 	D_ERROR("Failed to retry task=%p(err=%d), io_retry=%d, rc "DF_RC".\n",
 		task, result, obj_auxi->io_retry, DP_RC(rc));
 	return rc;
