--- conflicted
+++ resolved
@@ -1489,10 +1489,6 @@
 			tse_task_list_traverse(&ping_task_list, ping_task_abort, &rc);
 
 			DL_ERROR(rc, "failed to create task");
-<<<<<<< HEAD
-			tse_task_complete(ping_task, rc);
-=======
->>>>>>> e02c29b7
 			goto cleanup;
 		}
 
@@ -1887,11 +1883,7 @@
 	for (i = 0, target = first_target; i < obj->cob_grp_size; i++, target++) {
 		D_ALLOC_PTR(entry);
 		if (entry == NULL)
-<<<<<<< HEAD
-			D_GOTO(err, rc = -1);
-=======
 			D_GOTO(err, rc = -DER_NOMEM);
->>>>>>> e02c29b7
 
 		tgt_id        = obj->cob_shards->do_shards[target].do_pl_shard.po_target;
 		entry->tgt_id = tgt_id;
