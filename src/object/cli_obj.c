/**
 * (C) Copyright 2016-2024 Intel Corporation.
 * (C) Copyright 2025 Google LLC
 *
 * SPDX-License-Identifier: BSD-2-Clause-Patent
 */
/**
 * This file is part of daos_sr
 *
 * src/object/cli_obj.c
 */
#define D_LOGFAC	DD_FAC(object)

#include <daos/object.h>
#include <daos/container.h>
#include <daos/cont_props.h>
#include <daos/pool.h>
#include <daos/task.h>
#include <daos_task.h>
#include <daos_types.h>
#include <daos_obj.h>
#include "obj_rpc.h"
#include <daos/rpc.h>
#include "obj_internal.h"
#include "cli_csum.h"

/**
 * Open an object shard (shard object), cache the open handle.
 */
int
obj_shard_open(struct dc_object *obj, unsigned int shard, unsigned int map_ver,
	       struct dc_obj_shard **shard_ptr)
{
	struct dc_obj_shard	*obj_shard;
	bool			 lock_upgraded = false;
	int			 rc = 0;

	if (shard >= obj->cob_shards_nr) {
		D_ERROR("shard %u obj_shards_nr %u\n", shard,
			obj->cob_shards_nr);
		return -DER_INVAL;
	}

	D_RWLOCK_RDLOCK(&obj->cob_lock);
open_retry:
	if (obj->cob_version != map_ver) {
		D_DEBUG(DB_IO, "ol ver %d != map ver %d\n",
			obj->cob_version, map_ver);
		D_GOTO(unlock, rc = -DER_STALE);
	}

	obj_shard = &obj->cob_shards->do_shards[shard];

	/* Skip the invalid shards and targets */
	if (obj_shard->do_shard == -1 || obj_shard->do_target_id == -1) {
		D_DEBUG(DB_IO, "shard %u does not exist.\n", shard);
		D_GOTO(unlock, rc = -DER_NONEXIST);
	}

	D_DEBUG(DB_TRACE, "Open object shard %d\n", shard);

	if (obj_shard->do_obj == NULL) {
		daos_unit_oid_t	 oid;

		/* upgrade to write lock to safely update open shard cache */
		if (!lock_upgraded) {
			D_RWLOCK_UNLOCK(&obj->cob_lock);
			D_RWLOCK_WRLOCK(&obj->cob_lock);
			lock_upgraded = true;
			goto open_retry;
		}

		oid.id_shard  = obj_shard->do_shard;
		oid.id_pub    = obj->cob_md.omd_id;
		oid.id_layout_ver = obj->cob_layout_version;
		oid.id_padding = 0;
		/* NB: obj open is a local operation, so it is ok to call
		 * it in sync mode, at least for now.
		 */
		rc = dc_obj_shard_open(obj, oid, obj->cob_mode, obj_shard);
		if (rc)
			D_GOTO(unlock, rc);
	}

	if (rc == 0) {
		/* hold the object shard */
		obj_shard_addref(obj_shard);
		*shard_ptr = obj_shard;
	}

unlock:
	D_RWLOCK_UNLOCK(&obj->cob_lock);
	return rc;
}

static int
close_shard_cb(tse_task_t *task, void *data)
{
	struct dc_obj_shard *obj_shard = *((struct dc_obj_shard **)data);

	obj_shard_close(obj_shard);
	return 0;
}

static void
obj_layout_free(struct dc_object *obj)
{
	struct dc_obj_layout	*layout = NULL;
	int			 i;

	if (obj->cob_shards == NULL)
		return;

	for (i = 0; i < obj->cob_shards_nr; i++) {
		if (obj->cob_shards->do_shards[i].do_obj != NULL)
			obj_shard_close(&obj->cob_shards->do_shards[i]);
	}

	D_SPIN_LOCK(&obj->cob_spin);
	if (obj->cob_shards->do_open_count == 0)
		layout = obj->cob_shards;
	obj->cob_shards = NULL;
	obj->cob_shards_nr = 0;
	D_SPIN_UNLOCK(&obj->cob_spin);

	D_FREE(layout);
}

static void
obj_free(struct d_hlink *hlink)
{
	struct dc_object *obj;

	obj = container_of(hlink, struct dc_object, cob_hlink);
	D_ASSERT(daos_hhash_link_empty(&obj->cob_hlink));
	dc_pool_put(obj->cob_pool);
	dc_cont_put(obj->cob_co);
	obj_layout_free(obj);
	D_FREE(obj->cob_time_fetch_leader);
	D_SPIN_DESTROY(&obj->cob_spin);
	D_RWLOCK_DESTROY(&obj->cob_lock);
	D_FREE(obj);
}

static struct d_hlink_ops obj_h_ops = {
	.hop_free	= obj_free,
};

static struct dc_object *
obj_alloc(void)
{
	struct dc_object *obj;

	D_ALLOC_PTR(obj);
	if (obj == NULL)
		return NULL;

	daos_hhash_hlink_init(&obj->cob_hlink, &obj_h_ops);
	return obj;
}

void
obj_decref(struct dc_object *obj)
{
	if (obj != NULL)
		daos_hhash_link_putref(&obj->cob_hlink);
}

struct dc_object *
obj_addref(struct dc_object *obj)
{
	if (obj != NULL)
		daos_hhash_link_getref(&obj->cob_hlink);
	return obj;
}

struct dc_object *
obj_hdl2ptr(daos_handle_t oh)
{
	struct d_hlink *hlink;

	hlink = daos_hhash_link_lookup(oh.cookie);
	if (hlink == NULL)
		return NULL;

	return container_of(hlink, struct dc_object, cob_hlink);
}

static void
obj_hdl_link(struct dc_object *obj)
{
	daos_hhash_link_insert(&obj->cob_hlink, DAOS_HTYPE_OBJ);
}

static void
obj_hdl_unlink(struct dc_object *obj)
{
	daos_hhash_link_delete(&obj->cob_hlink);
}

static uint32_t
dc_obj_get_redun_lvl(struct dc_object *obj)
{
	struct cont_props	props;

	props = obj->cob_co->dc_props;

	return props.dcp_redun_lvl;
}

uint32_t
dc_obj_hdl2redun_lvl(daos_handle_t oh)
{
	struct dc_object	*obj;
	uint32_t		 lvl;

	obj = obj_hdl2ptr(oh);
	D_ASSERT(obj != NULL);
	lvl = dc_obj_get_redun_lvl(obj);
	obj_decref(obj);
	return lvl;
}

daos_handle_t
dc_obj_hdl2cont_hdl(daos_handle_t oh)
{
	struct dc_object *obj;
	daos_handle_t hdl;

	obj = obj_hdl2ptr(oh);
	if (obj == NULL)
		return DAOS_HDL_INVAL;

	daos_hhash_link_key(&obj->cob_co->dc_hlink, &hdl.cookie);
	obj_decref(obj);
	return hdl;
}

uint32_t
dc_obj_hdl2layout_ver(daos_handle_t oh)
{
	struct dc_object *obj;
	uint32_t ver;

	obj = obj_hdl2ptr(oh);
	D_ASSERT(obj != NULL);
	ver = obj->cob_layout_version;
	obj_decref(obj);
	return ver;
}

static uint32_t
dc_obj_get_pda(struct dc_object *obj)
{
	return daos_cont_props2pda(&obj->cob_co->dc_props, obj_is_ec(obj));
}

uint32_t
dc_obj_hdl2pda(daos_handle_t oh)
{
	struct dc_object	*obj;
	uint32_t		 pda;

	obj = obj_hdl2ptr(oh);
	D_ASSERT(obj != NULL);
	pda = dc_obj_get_pda(obj);
	obj_decref(obj);
	return pda;
}

static uint32_t
dc_obj_get_pdom(struct dc_object *obj)
{
	return obj->cob_co->dc_props.dcp_perf_domain;
}

uint32_t
dc_obj_hdl2pdom(daos_handle_t oh)
{
	struct dc_object	*obj;
	uint32_t		 pdom;

	obj = obj_hdl2ptr(oh);
	D_ASSERT(obj != NULL);
	pdom = dc_obj_get_pdom(obj);
	obj_decref(obj);
	return pdom;
}

static int
obj_layout_create(struct dc_object *obj, unsigned int mode, bool refresh)
{
	struct pl_obj_layout	*layout = NULL;
	struct dc_pool		*pool;
	struct pl_map		*map;
	uint32_t		old;
	int			i;
	int			rc;

	pool = obj->cob_pool;
	D_ASSERT(pool != NULL);

	map = pl_map_find(pool->dp_pool, obj->cob_md.omd_id);
	if (map == NULL) {
		D_DEBUG(DB_PL, "Cannot find valid placement map\n");
		D_GOTO(out, rc = -DER_INVAL);
	}

	obj->cob_md.omd_ver = pool_map_get_version(map->pl_poolmap);
	obj->cob_md.omd_pdom_lvl = dc_obj_get_pdom(obj);
	obj->cob_md.omd_fdom_lvl = dc_obj_get_redun_lvl(obj);
	obj->cob_md.omd_pda = dc_obj_get_pda(obj);
	rc = obj_pl_place(map, obj->cob_layout_version, &obj->cob_md, mode,
			  NULL, &layout);
	pl_map_decref(map);
	if (rc != 0) {
		D_DEBUG(DB_PL, DF_OID" Failed to generate object layout fdom_lvl %d\n",
			DP_OID(obj->cob_md.omd_id), obj->cob_md.omd_fdom_lvl);
		D_GOTO(out, rc);
	}
	D_DEBUG(DB_PL, DF_OID" Place object on %d targets ver %d, fdom_lvl %d\n",
		DP_OID(obj->cob_md.omd_id), layout->ol_nr, layout->ol_ver,
		obj->cob_md.omd_fdom_lvl);
	D_ASSERT(layout->ol_nr == layout->ol_grp_size * layout->ol_grp_nr);

	if (refresh)
		obj_layout_dump(obj->cob_md.omd_id, layout);

	obj->cob_version = layout->ol_ver;

	D_ASSERT(obj->cob_shards == NULL);
	D_ALLOC(obj->cob_shards, sizeof(struct dc_obj_layout) +
		sizeof(struct dc_obj_shard) * layout->ol_nr);
	if (obj->cob_shards == NULL)
		D_GOTO(out, rc = -DER_NOMEM);

	obj->cob_shards_nr = layout->ol_nr;
	obj->cob_grp_size = layout->ol_grp_size;
	old = obj->cob_grp_nr;
	obj->cob_grp_nr = obj->cob_shards_nr / obj->cob_grp_size;

	if (obj->cob_grp_size > 1 && srv_io_mode == DIM_DTX_FULL_ENABLED &&
	    old < obj->cob_grp_nr) {
		D_FREE(obj->cob_time_fetch_leader);

		D_ALLOC_ARRAY(obj->cob_time_fetch_leader, obj->cob_grp_nr);
		if (obj->cob_time_fetch_leader == NULL)
			D_GOTO(out, rc = -DER_NOMEM);
	}

	obj->cob_min_rank = -1;
	obj->cob_max_rank = 0;
	obj->cob_rank_nr = 0;

	for (i = 0; i < layout->ol_nr; i++) {
		struct dc_obj_shard *obj_shard;

		obj_shard = &obj->cob_shards->do_shards[i];
		obj_shard->do_shard = layout->ol_shards[i].po_shard;
		obj_shard->do_shard_idx = i;
		obj_shard->do_target_id = layout->ol_shards[i].po_target;
		obj_shard->do_fseq = layout->ol_shards[i].po_fseq;
		obj_shard->do_rebuilding = layout->ol_shards[i].po_rebuilding;
		obj_shard->do_reintegrating = layout->ol_shards[i].po_reintegrating;
		obj_shard->do_target_rank = layout->ol_shards[i].po_rank;
		obj_shard->do_target_idx = layout->ol_shards[i].po_index;
		if (obj->cob_min_rank > obj_shard->do_target_rank)
			obj->cob_min_rank = obj_shard->do_target_rank;
		if (obj->cob_max_rank < obj_shard->do_target_rank)
			obj->cob_max_rank = obj_shard->do_target_rank;
	}

	if (unlikely(obj->cob_min_rank == -1))
		obj->cob_min_rank = 0;

out:
	if (layout)
		pl_obj_layout_free(layout);
	return rc;
}

static int
obj_layout_refresh(struct dc_object *obj)
{
	int	rc;

	D_RWLOCK_WRLOCK(&obj->cob_lock);
	obj_layout_free(obj);
	rc = obj_layout_create(obj, 0, true);
	D_RWLOCK_UNLOCK(&obj->cob_lock);

	return rc;
}

static bool
tgt_in_failed_tgts_list(int32_t tgt, struct obj_auxi_tgt_list *tgt_list)
{
	int i;

	D_ASSERT(tgt_list != NULL);
	for (i = 0; i < tgt_list->tl_nr; i++) {
		if (tgt_list->tl_tgts[i] == tgt)
			return true;
	}

	return false;
}

static int
obj_auxi_add_failed_tgt(struct obj_auxi_args *obj_auxi, uint32_t tgt)
{
	struct obj_auxi_tgt_list	*tgt_list = obj_auxi->failed_tgt_list;
	bool				allocated = false;
	uint32_t			*tgts;

	if (tgt_list == NULL) {
		D_ALLOC_PTR(tgt_list);
		if (tgt_list == NULL)
			return -DER_NOMEM;
		allocated = true;
	} else {
		if (tgt_in_failed_tgts_list(tgt, tgt_list)) {
			D_DEBUG(DB_IO, "tgt %u exists in failed.\n", tgt);
			return 0;
		}
	}

	D_REALLOC_ARRAY(tgts, tgt_list->tl_tgts, tgt_list->tl_nr,
			tgt_list->tl_nr + 1);
	if (tgts == NULL) {
		if (allocated)
			D_FREE(tgt_list);
		return -DER_NOMEM;
	}
	D_DEBUG(DB_IO, "Add tgt %u to %p failed list.\n", tgt, obj_auxi);
	tgts[tgt_list->tl_nr] = tgt;
	tgt_list->tl_tgts = tgts;
	tgt_list->tl_nr++;
	obj_auxi->failed_tgt_list = tgt_list;

	return 0;
}

static void
obj_auxi_free_failed_tgt_list(struct obj_auxi_args *obj_auxi)
{
	if (obj_auxi->failed_tgt_list == NULL)
		return;

	D_FREE(obj_auxi->failed_tgt_list->tl_tgts);
	D_FREE(obj_auxi->failed_tgt_list);
}

static int
obj_init_oca(struct dc_object *obj)
{
	struct daos_oclass_attr *oca;
	uint32_t		nr_grps;

	oca = daos_oclass_attr_find(obj->cob_md.omd_id, &nr_grps);
	if (!oca)
		return -DER_INVAL;

	obj->cob_oca = *oca;
	obj->cob_oca.ca_grp_nr = nr_grps;
	if (daos_oclass_is_ec(oca))
		/* Inherit cell size from container property */
		obj->cob_oca.u.ec.e_len = obj->cob_co->dc_props.dcp_ec_cell_sz;

	return 0;
}

struct daos_oclass_attr *
obj_get_oca(struct dc_object *obj)
{
	return &obj->cob_oca;
}

bool
obj_is_ec(struct dc_object *obj)
{
	return daos_oclass_is_ec(obj_get_oca(obj));
}

int
obj_get_replicas(struct dc_object *obj)
{
	struct daos_oclass_attr *oc_attr = obj_get_oca(obj);

	if (daos_oclass_is_ec(oc_attr))
		return obj_ec_tgt_nr(oc_attr);

	D_ASSERT(oc_attr->ca_resil == DAOS_RES_REPL);
	if (oc_attr->u.rp.r_num == DAOS_OBJ_REPL_MAX)
		return obj->cob_grp_size;

	return oc_attr->u.rp.r_num;
}

int
obj_get_grp_size(struct dc_object *obj)
{
	return obj->cob_grp_size;
}

int
dc_obj_get_grp_size(daos_handle_t oh, int *grp_size)
{
	struct dc_object        *obj;

	obj = obj_hdl2ptr(oh);
	if (obj == NULL)
		return -DER_NO_HDL;

	*grp_size = obj_get_grp_size(obj);
	obj_decref(obj);
	return 0;
}

int
dc_obj_hdl2oid(daos_handle_t oh, daos_obj_id_t *oid)
{
	struct dc_object        *obj;

	obj = obj_hdl2ptr(oh);
	if (obj == NULL)
		return -DER_NO_HDL;

	*oid = obj->cob_md.omd_id;
	obj_decref(obj);
	return 0;
}

int
obj_get_grp_nr(struct dc_object *obj)
{
	return obj->cob_grp_nr;
}

/* Get a valid shard from an replicate object group for readonly operation */
static int
obj_replica_grp_fetch_valid_shard_get(struct dc_object *obj, int grp_idx,
				      unsigned int map_ver,
				      struct obj_auxi_tgt_list *failed_list)
{
	int grp_start;
	int idx;
	int grp_size;
	int i = 0;

	D_ASSERT(!obj_is_ec(obj));
	grp_size = obj_get_grp_size(obj);
	D_ASSERT(grp_size > 0);

	D_ASSERT(obj->cob_shards_nr > 0);

	D_RWLOCK_RDLOCK(&obj->cob_lock);
	if (obj->cob_version != map_ver) {
		/* Sigh, someone else change the pool map */
		D_RWLOCK_UNLOCK(&obj->cob_lock);
		return -DER_STALE;
	}

	if (DAOS_FAIL_CHECK(DAOS_OBJ_TRY_SPECIAL_SHARD)) {
		idx = daos_fail_value_get();
		D_RWLOCK_UNLOCK(&obj->cob_lock);
		D_DEBUG(DB_IO, "choose special idx %d\n", idx);
		return idx;
	}

	D_DEBUG(DB_IO, "grp size %d replicas %d\n", grp_size,
		obj_get_replicas(obj));
	/* Start from an random offset within this group, NB: we should
	 * use replica number directly, instead of group size, which might
	 * included extended shard, see pl_map_extend().
	 */
	D_ASSERT(grp_size >= obj_get_replicas(obj));
	grp_start = grp_idx * grp_size;
	idx = d_rand() % obj_get_replicas(obj);
	for (i = 0; i < obj_get_replicas(obj); i++) {
		uint32_t tgt_id;
		int index;

		index = (idx + i) % obj_get_replicas(obj) + grp_start;
		/* let's skip the rebuild shard */
		if (obj->cob_shards->do_shards[index].do_rebuilding)
			continue;

		/* skip the reintegrating shard as well */
		if (obj->cob_shards->do_shards[index].do_reintegrating)
			continue;

		/* Skip the target which is already in the failed list, i.e.
		 * they have been tried.
		 */
		tgt_id = obj->cob_shards->do_shards[index].do_target_id;
		if (failed_list && tgt_in_failed_tgts_list(tgt_id, failed_list))
			continue;

		if (DAOS_FAIL_CHECK(DAOS_FAIL_SHARD_OPEN) &&
		    daos_shard_in_fail_value(index))
			continue;

		/* Skip the invalid shards and targets */
		if (obj->cob_shards->do_shards[index].do_target_id != -1 ||
		    obj->cob_shards->do_shards[index].do_shard != -1) {
			idx = index;
			break;
		}
	}

	D_RWLOCK_UNLOCK(&obj->cob_lock);

	if (i == obj_get_replicas(obj))
		return -DER_NONEXIST;

	return idx;
}

static int
obj_shard_find_replica(struct dc_object *obj, unsigned int target,
		       struct obj_auxi_tgt_list *tgt_list)
{
	int grp_idx;
	int idx;

	for (idx = 0; idx < obj->cob_shards_nr; idx++) {
		if (obj->cob_shards->do_shards[idx].do_target_id == target)
			break;
	}

	if (idx == obj->cob_shards_nr)
		return -DER_NONEXIST;

	grp_idx = idx / obj_get_replicas(obj);
	return obj_replica_grp_fetch_valid_shard_get(obj, grp_idx, obj->cob_version,
						     tgt_list);
}

static int
obj_ec_leader_select(struct dc_object *obj, int grp_idx, bool cond_modify, uint32_t map_ver,
		     uint64_t dkey_hash, uint8_t *bit_map)
{
	struct daos_oclass_attr *oca;
	struct pl_obj_shard	*pl_shard;
	int			tgt_idx;
	int			grp_size;
	int			grp_start;
	int			rc = 0;
	int			i;
	int			shard = 0;

	D_RWLOCK_RDLOCK(&obj->cob_lock);
	if (obj->cob_version != map_ver)
		D_GOTO(unlock, rc = -DER_STALE);

	oca = obj_get_oca(obj);
	grp_size = obj_ec_tgt_nr(oca);
	grp_start = grp_idx * obj_get_grp_size(obj);

	/* 1. Find one from parity, and start from the last parity. */
	tgt_idx = obj_ec_shard_idx(obj, dkey_hash, grp_size - 1);
	for (i = 0; i < obj_ec_parity_tgt_nr(oca);
	     i++, tgt_idx = (tgt_idx - 1 + grp_size) % grp_size) {

		shard = grp_start + tgt_idx;
		pl_shard = obj_get_shard(obj, shard);
		if (pl_shard->po_target == -1 || pl_shard->po_shard == -1 ||
		    pl_shard->po_rebuilding ||
		    (DAOS_FAIL_CHECK(DAOS_FAIL_SHARD_OPEN) &&
		     daos_shard_in_fail_value(grp_size - 1 - i))) {
			/* Then try former one */
			continue;
		}
		D_GOTO(unlock, rc = shard);
	}

	/*
	 * If no parity node is available, then handle related task that has conditional
	 * modification via distributed tranasaction.
	 */
	if (cond_modify)
		D_GOTO(unlock, rc = -DER_NEED_TX);

	/* Choose one from data shards within bit_map, and also make sure there are
	 * no further data shards failed.
	 **/
	tgt_idx = obj_ec_shard_idx(obj, dkey_hash, 0);
	for (i = 0; i < obj_ec_data_tgt_nr(oca); i++, tgt_idx = (tgt_idx + 1) % grp_size) {
		if (bit_map != NIL_BITMAP && isclr(bit_map, tgt_idx))
			continue;

		shard = grp_start + tgt_idx;
		pl_shard = obj_get_shard(obj, shard);
		if (pl_shard->po_target == -1 || pl_shard->po_shard == -1 ||
		    pl_shard->po_rebuilding) {
			D_ERROR(DF_OID" unhealthy targets exceed the max redundancy, e_p %d"
				" shard %d %u/%u/%u\n", DP_OID(obj->cob_md.omd_id),
				obj_ec_parity_tgt_nr(oca), shard, pl_shard->po_target,
				pl_shard->po_shard, pl_shard->po_rebuilding);
			D_GOTO(unlock, rc = -DER_IO);
		}
		break;
	}

	if (i == obj_ec_data_tgt_nr(oca)) {
		D_WARN(DF_OID" no shards %d are in bitmaps, retry later.\n",
		       DP_OID(obj->cob_md.omd_id), obj_ec_parity_tgt_nr(oca));
		D_GOTO(unlock, rc = -DER_STALE);
	}
	rc = shard;

unlock:
	D_RWLOCK_UNLOCK(&obj->cob_lock);
	D_DEBUG(DB_TRACE, DF_OID" choose shard %d as leader for group%d layout %u: %d\n",
		DP_OID(obj->cob_md.omd_id), shard, grp_idx, obj->cob_layout_version, rc);

	return rc;
}

static int
obj_replica_leader_select(struct dc_object *obj, unsigned int grp_idx, uint64_t dkey_hash,
			  unsigned int map_ver)
{
	struct pl_obj_shard	*shard;
	struct daos_oclass_attr	*oca;
	uint32_t		grp_size;
	int			start;
	int			pos;
	int			replica_idx;
	int			rc;
	int			i;

	D_RWLOCK_RDLOCK(&obj->cob_lock);
	if (obj->cob_version != map_ver)
		D_GOTO(unlock, rc = -DER_STALE);

	oca = daos_oclass_attr_find(obj->cob_md.omd_id, NULL);
	D_ASSERT(oca != NULL);
	grp_size = obj_get_grp_size(obj);
	if (grp_size == 1) {
		pos = grp_idx * obj_get_grp_size(obj);
		shard = obj_get_shard(obj, pos);
		if (shard->po_target == -1) {
			D_ERROR(DF_OID" grp_size 1, obj_get_shard failed\n",
				DP_OID(obj->cob_md.omd_id));
			return -DER_IO;
		}

		/*
		 * Note that even though there's only one replica here, this
		 * object can still be rebuilt during addition or drain as
		 * it moves between ranks
		 */
		/* return pos rather than shard->po_shard for pool extending */
		D_GOTO(unlock, rc = pos);
	}

	/* XXX: The shards within [start, start + replicas) will search from
	 *      the same @preferred position, then they will have the same
	 *      leader. The shards (belonging to the same object) in
	 *      other redundancy group may get different leader node.
	 *
	 *      The one with the lowest f_seq will be elected as the leader
	 *      to avoid leader switch.
	 */
	start = grp_idx * obj_get_grp_size(obj);
	replica_idx = (dkey_hash + grp_idx) % grp_size;
	for (i = 0, pos = -1; i < grp_size;
	     i++, replica_idx = (replica_idx + 1) % obj_get_grp_size(obj)) {
		int off = start + replica_idx;

		shard = obj_get_shard(obj, off);
		/*
		 * Cannot select in-rebuilding shard as leader (including the
		 * case that during reintegration we may have an extended
		 * layout that with in-adding shards with po_rebuilding set).
		 */
		if (shard->po_target == -1 || shard->po_shard == -1 || shard->po_rebuilding)
			continue;

		if (pos == -1 || obj_get_shard(obj, pos)->po_fseq > shard->po_fseq)
			pos = off;
	}

	if (pos != -1) {
		/*
		 * Here should not return "pl_get_shard(data, pos)->po_shard",
		 * because it possibly not equal to "pos" in pool extending.
		 */
		rc = pos;
	} else {
		/* If all the replicas are failed or in-rebuilding, then EIO. */
		D_ERROR(DF_OID" all the replicas are failed or in-rebuilding\n",
			DP_OID(obj->cob_md.omd_id));
		rc = -DER_IO;
	}

unlock:
	D_RWLOCK_UNLOCK(&obj->cob_lock);
	return rc;
}

int
obj_grp_leader_get(struct dc_object *obj, int grp_idx, uint64_t dkey_hash,
		   bool cond_modify, unsigned int map_ver, uint8_t *bit_map)
{
	if (obj_is_ec(obj))
		return obj_ec_leader_select(obj, grp_idx, cond_modify, map_ver, dkey_hash,
					    bit_map);

	return obj_replica_leader_select(obj, grp_idx, dkey_hash, map_ver);
}

/* If the client has been asked to fetch (list/query) from leader replica,
 * then means that related data is associated with some prepared DTX that
 * may be committable on the leader replica. According to our current DTX
 * batched commit policy, it is quite possible that such DTX is not ready
 * to be committed, or it is committable but cached on the leader replica
 * for some time. On the other hand, such DTX may contain more data update
 * than current fetch. If the subsequent fetch against the same redundancy
 * group come very soon (within the OBJ_FETCH_LEADER_INTERVAL), then it is
 * possible that related target for the next fetch is covered by the same
 * DTX that is still not committed yet. If the assumption is right, asking
 * the application to fetch from leader replica directly can avoid one RPC
 * round-trip with non-leader replica. If such assumption is wrong, it may
 * increase the server load on which the leader replica resides in a short
 * time but it will not correctness issues.
 */
#define		OBJ_FETCH_LEADER_INTERVAL	2

int
obj_dkey2grpidx(struct dc_object *obj, uint64_t hash, unsigned int map_ver)
{
	struct dc_pool	*pool;
	int		grp_size;
	unsigned int	pool_map_ver;
	uint64_t	grp_idx;

	pool = obj->cob_pool;
	D_ASSERT(pool != NULL);

	D_RWLOCK_RDLOCK(&pool->dp_map_lock);
	pool_map_ver = pool_map_get_version(pool->dp_map);
	D_RWLOCK_UNLOCK(&pool->dp_map_lock);

	grp_size = obj_get_grp_size(obj);

	D_ASSERT(grp_size > 0);

	D_RWLOCK_RDLOCK(&obj->cob_lock);
	if (obj->cob_version != map_ver || map_ver < pool_map_ver) {
		D_RWLOCK_UNLOCK(&obj->cob_lock);
		D_DEBUG(DB_IO, "cob_ersion %u map_ver %u pool_map_ver %u\n",
			obj->cob_version, map_ver, pool_map_ver);
		return -DER_STALE;
	}
	D_ASSERT(obj->cob_shards_nr >= grp_size);

	grp_idx = obj_pl_grp_idx(obj->cob_layout_version, hash,
				 obj->cob_shards_nr / grp_size);
	D_RWLOCK_UNLOCK(&obj->cob_lock);

	return grp_idx;
}

static int
obj_dkey2grpmemb(struct dc_object *obj, uint64_t hash, uint32_t map_ver,
		 uint32_t *start_shard, uint32_t *grp_size)
{
	int	 grp_idx;

	grp_idx = obj_dkey2grpidx(obj, hash, map_ver);
	if (grp_idx < 0)
		return grp_idx;

	*grp_size = obj_get_grp_size(obj);
	*start_shard = grp_idx * *grp_size;
	return 0;
}

static int
obj_shard2tgtid(struct dc_object *obj, uint32_t shard, uint32_t map_ver,
		uint32_t *tgt_id)
{
	D_RWLOCK_RDLOCK(&obj->cob_lock);
	if (map_ver == obj->cob_version)
		D_ASSERTF(shard < obj->cob_shards_nr, "bad shard %d exceed %d "
			  "map_ver %d\n", shard, obj->cob_shards_nr, map_ver);
	if (shard >= obj->cob_shards_nr) {
		D_RWLOCK_UNLOCK(&obj->cob_lock);
		return -DER_NONEXIST;
	}

	*tgt_id = obj->cob_shards->do_shards[shard].do_target_id;
	D_RWLOCK_UNLOCK(&obj->cob_lock);
	return 0;
}

/**
 * Create reasb_req and set iod's value, akey reuse buffer from input
 * iod, iod_type/iod_size assign as input iod, iod_kcsum/iod_nr/iod_recx/
 * iod_csums/iod_eprs array will set as 0/NULL.
 */
int
obj_reasb_req_init(struct obj_reasb_req *reasb_req, struct dc_object *obj, daos_iod_t *iods,
		   uint32_t iod_nr)
{
	daos_size_t			 size_iod, size_sgl, size_oiod;
	daos_size_t			 size_recx, size_tgt_nr, size_singv;
	daos_size_t			 size_sorter, size_array, size_fetch_stat, buf_size;
	daos_iod_t			*uiod, *riod;
	struct obj_ec_recx_array	*ec_recx;
	void				*buf;
	uint8_t				*tmp_ptr;
	int				 i;

	reasb_req->orr_oca = obj_get_oca(obj);
	size_iod = roundup(sizeof(daos_iod_t) * iod_nr, 8);
	size_sgl = roundup(sizeof(d_sg_list_t) * iod_nr, 8);
	size_oiod = roundup(sizeof(struct obj_io_desc) * iod_nr, 8);
	size_recx = roundup(sizeof(struct obj_ec_recx_array) * iod_nr, 8);
	size_sorter = roundup(sizeof(struct obj_ec_seg_sorter) * iod_nr, 8);
	size_singv = roundup(sizeof(struct dcs_layout) * iod_nr, 8);
	size_array = sizeof(daos_size_t) * obj_get_grp_size(obj) * iod_nr;
	size_fetch_stat = sizeof(struct shard_fetch_stat) * iod_nr;
	/* for oer_tgt_recx_nrs/_idxs */
	size_tgt_nr = roundup(sizeof(uint32_t) * obj_get_grp_size(obj), 8);
	buf_size = size_iod + size_sgl + size_oiod + size_recx + size_sorter +
		   size_singv + size_array + size_tgt_nr * iod_nr * 2 + OBJ_TGT_BITMAP_LEN +
		   size_fetch_stat;
	D_ALLOC(buf, buf_size);
	if (buf == NULL)
		return -DER_NOMEM;

	tmp_ptr = buf;
	reasb_req->orr_iods = (void *)tmp_ptr;
	tmp_ptr += size_iod;
	reasb_req->orr_sgls = (void *)tmp_ptr;
	tmp_ptr += size_sgl;
	reasb_req->orr_oiods = (void *)tmp_ptr;
	tmp_ptr += size_oiod;
	reasb_req->orr_recxs = (void *)tmp_ptr;
	tmp_ptr += size_recx;
	reasb_req->orr_sorters = (void *)tmp_ptr;
	tmp_ptr += size_sorter;
	reasb_req->orr_singv_los = (void *)tmp_ptr;
	tmp_ptr += size_singv;
	reasb_req->orr_data_sizes = (void *)tmp_ptr;
	tmp_ptr += size_array;
	reasb_req->tgt_bitmap = (void *)tmp_ptr;
	tmp_ptr += OBJ_TGT_BITMAP_LEN;
	reasb_req->orr_fetch_stat = (void *)tmp_ptr;
	tmp_ptr += size_fetch_stat;

	for (i = 0; i < iod_nr; i++) {
		uiod = &iods[i];
		riod = &reasb_req->orr_iods[i];
		riod->iod_name = uiod->iod_name;
		riod->iod_type = uiod->iod_type;
		riod->iod_size = uiod->iod_size;
		ec_recx = &reasb_req->orr_recxs[i];
		ec_recx->oer_tgt_recx_nrs = (void *)tmp_ptr;
		tmp_ptr += size_tgt_nr;
		ec_recx->oer_tgt_recx_idxs = (void *)tmp_ptr;
		tmp_ptr += size_tgt_nr;
	}

	D_ASSERT((uintptr_t)(tmp_ptr - size_tgt_nr) <=
		 (uintptr_t)(buf + buf_size));
	D_MUTEX_INIT(&reasb_req->orr_mutex, NULL);

	return 0;
}

void
obj_reasb_req_fini(struct obj_reasb_req *reasb_req, uint32_t iod_nr)
{
	daos_iod_t			*iod;
	int				 i;

	if (reasb_req->orr_iods == NULL)
		return;

	for (i = 0; i < iod_nr; i++) {
		iod = &reasb_req->orr_iods[i];
		D_FREE(iod->iod_recxs);
		d_sgl_fini(&reasb_req->orr_sgls[i], false);
		obj_io_desc_fini(&reasb_req->orr_oiods[i]);
		obj_ec_recxs_fini(&reasb_req->orr_recxs[i]);
		obj_ec_seg_sorter_fini(&reasb_req->orr_sorters[i]);
		obj_ec_tgt_oiod_fini(reasb_req->tgt_oiods);
		reasb_req->tgt_oiods = NULL;
	}
	D_MUTEX_DESTROY(&reasb_req->orr_mutex);
	obj_ec_fail_info_free(reasb_req);
	D_FREE(reasb_req->orr_iods);
	memset(reasb_req, 0, sizeof(*reasb_req));
}

static int
obj_rw_req_reassemb(struct dc_object *obj, daos_obj_rw_t *args,
		    struct dtx_epoch *epoch, struct obj_auxi_args *obj_auxi)
{
	struct obj_reasb_req	*reasb_req = &obj_auxi->reasb_req;
	daos_obj_id_t		 oid = obj->cob_md.omd_id;
	int			 rc = 0;

	D_ASSERT(obj_is_ec(obj));

	if (epoch != NULL && !obj_auxi->req_reasbed)
		reasb_req->orr_epoch = *epoch;
	if (obj_auxi->req_reasbed) {
		D_DEBUG(DB_TRACE, DF_OID" req reassembled (retry case).\n", DP_OID(oid));
		D_ASSERTF(reasb_req->orr_iod_nr == args->nr, "%d != %d.\n",
			  reasb_req->orr_iod_nr, args->nr);
		memset(reasb_req->orr_fetch_stat, 0, args->nr * sizeof(*reasb_req->orr_fetch_stat));
		if (!reasb_req->orr_size_fetched)
			return 0;
	}

	if (args->extra_flags & DIOF_CHECK_EXISTENCE ||
	    args->extra_flags & DIOF_TO_SPEC_SHARD)
		return 0;

	if (!obj_auxi->req_reasbed) {
		rc = obj_reasb_req_init(&obj_auxi->reasb_req, obj, args->iods, args->nr);
		if (rc) {
			D_ERROR(DF_OID" obj_reasb_req_init failed %d.\n",
				DP_OID(oid), rc);
			return rc;
		}
		reasb_req->orr_args = args;
	}

	rc = obj_ec_req_reasb(obj, args->iods, obj_auxi->dkey_hash,
			      args->sgls, reasb_req, args->nr,
			      obj_auxi->opc == DAOS_OBJ_RPC_UPDATE);
	if (rc == 0) {
		obj_auxi->flags |= ORF_EC;
		obj_auxi->req_reasbed = true;
		if (reasb_req->orr_iods != NULL)
			args->iods = reasb_req->orr_iods;
		if (reasb_req->orr_sgls != NULL &&
		    !reasb_req->orr_size_fetch &&
		    !reasb_req->orr_single_tgt)
			args->sgls = reasb_req->orr_sgls;
	} else {
		D_ERROR(DF_OID" obj_ec_req_reasb failed %d.\n",
			DP_OID(oid), rc);
		obj_reasb_req_fini(&obj_auxi->reasb_req, obj_auxi->iod_nr);
	}

	return rc;
}

bool
obj_op_is_ec_fetch(struct obj_auxi_args *obj_auxi)
{
	return obj_auxi->is_ec_obj && obj_auxi->opc == DAOS_OBJ_RPC_FETCH;
}

/**
 * Query target info. ec_tgt_idx only used for EC obj fetch.
 */
static int
obj_shard_tgts_query(struct dc_object *obj, uint32_t map_ver, uint32_t shard,
		     struct daos_shard_tgt *shard_tgt,
		     struct obj_auxi_args *obj_auxi, uint8_t *bitmap)
{
	struct dc_obj_shard	*obj_shard;
	int			rc;

	rc = obj_shard_open(obj, shard, map_ver, &obj_shard);
	if (rc != 0) {
		DL_CDEBUG(rc == -DER_STALE || rc == -DER_NONEXIST, DB_IO, DLOG_ERR, rc,
			  DF_OID " obj_shard_open %u opc %u", DP_OID(obj->cob_md.omd_id),
			  obj_auxi->opc, shard);
		D_GOTO(out, rc);
	}

	if (bitmap != NIL_BITMAP) {
		uint32_t tgt_idx;
		uint32_t grp_idx;

		grp_idx = shard / obj_get_grp_size(obj);
		tgt_idx = obj_shard->do_id.id_shard -
			  grp_idx * daos_oclass_grp_size(obj_get_oca(obj_auxi->obj));

		if (isclr(bitmap, tgt_idx)) {
			D_DEBUG(DB_TRACE, DF_OID" shard %u is not in bitmap\n",
				DP_OID(obj->cob_md.omd_id), obj_shard->do_id.id_shard);
			D_GOTO(close, rc = -DER_NONEXIST);
		}
		shard_tgt->st_ec_tgt = tgt_idx;
	}
	shard_tgt->st_rank	= obj_shard->do_target_rank;
	shard_tgt->st_shard	= shard;
	shard_tgt->st_shard_id	= obj_shard->do_id.id_shard;
	shard_tgt->st_tgt_idx	= obj_shard->do_target_idx;
	if (obj_auxi->cond_modify && (obj_shard->do_rebuilding || obj_shard->do_reintegrating))
		shard_tgt->st_flags |= DTF_DELAY_FORWARD;
	if (obj_shard->do_reintegrating)
		obj_auxi->reintegrating = 1;
	if (obj_shard->do_rebuilding)
		obj_auxi->rebuilding = 1;

	rc = obj_shard2tgtid(obj, shard, map_ver, &shard_tgt->st_tgt_id);
	D_DEBUG(DB_TRACE, DF_OID" shard %u rank %u tgt %u %d/%d %p: %d\n",
		DP_OID(obj->cob_md.omd_id), shard, (uint32_t)shard_tgt->st_rank,
		(uint32_t)shard_tgt->st_tgt_id, obj_shard->do_reintegrating,
		obj_shard->do_rebuilding, obj->cob_shards, rc);
close:
	obj_shard_close(obj_shard);
out:
	return rc;
}

/* a helper for debugging purpose */
void
obj_req_tgts_dump(struct obj_req_tgts *req_tgts)
{
	int	i, j;

	D_PRINT("content of obj_req_tgts %p:\n", req_tgts);
	D_PRINT("ort_srv_disp %d, ort_start_shard %d, ort_grp_nr %d, "
		"ort_grp_size %d.\n", req_tgts->ort_srv_disp,
		req_tgts->ort_start_shard, req_tgts->ort_grp_nr,
		req_tgts->ort_grp_size);
	for (i = 0; i < req_tgts->ort_grp_nr; i++) {
		struct daos_shard_tgt *tgt;

		tgt = req_tgts->ort_shard_tgts + i * req_tgts->ort_grp_size;
		D_PRINT("grp %4d - ", i);
		for (j = 0; j < req_tgts->ort_grp_size; j++) {
			if (j > 0)
				D_PRINT("           ");
			D_PRINT("[%4d] rank %4d, shard %4d, tgt_idx %4d, "
				"tgt_id %4d.\n", j, tgt->st_rank, tgt->st_shard,
				tgt->st_tgt_idx, tgt->st_tgt_id);
			tgt++;
		}
		D_PRINT("\n");
	}
}

/* only send to leader and need not forward */
#define OBJ_TGT_FLAG_LEADER_ONLY	(1U << 0)
/* client side dispatch, despite of srv_io_mode setting */
#define OBJ_TGT_FLAG_CLI_DISPATCH	(1U << 1)
/* Forward leader information. */
#define OBJ_TGT_FLAG_FW_LEADER_INFO	(1U << 2)

static int
obj_shards_2_fwtgts(struct dc_object *obj, uint32_t map_ver, uint8_t *bit_map,
		    uint32_t start_shard, uint32_t shard_cnt, uint32_t grp_nr,
		    uint32_t flags, struct obj_auxi_args *obj_auxi)
{
	struct obj_req_tgts	*req_tgts = &obj_auxi->req_tgts;
	struct daos_shard_tgt	*tgt = NULL;
	struct daos_oclass_attr	*oca = obj_get_oca(obj);
	uint32_t		 i;
	uint32_t		 shard_idx, grp_size;
	bool			 cli_disp = flags & OBJ_TGT_FLAG_CLI_DISPATCH;
	int			 rc = 0;

	D_ASSERT(shard_cnt >= 1);
	grp_size = shard_cnt / grp_nr;
	D_ASSERT(grp_size * grp_nr == shard_cnt);
	if (cli_disp || bit_map != NIL_BITMAP)
		D_ASSERT(grp_nr == 1);
	/* start_shard is the shard index, but ort_start_shard is the start shard ID.
	 * in OSA case, possibly obj_get_grp_size > daos_oclass_grp_size so the start_shard
	 * is different with ort_start_shard.
	 */
	req_tgts->ort_start_shard = (start_shard / obj_get_grp_size(obj)) *
				    daos_oclass_grp_size(oca);
	req_tgts->ort_srv_disp = !cli_disp && grp_size > 1;

	if (shard_cnt > OBJ_TGT_INLINE_NR) {
		if (req_tgts->ort_shard_tgts != NULL &&
		    req_tgts->ort_grp_nr * req_tgts->ort_grp_size != shard_cnt) {
			if (req_tgts->ort_shard_tgts != req_tgts->ort_tgts_inline)
				D_FREE(req_tgts->ort_shard_tgts);
			req_tgts->ort_shard_tgts = NULL;
		}
		if (req_tgts->ort_shard_tgts == NULL) {
			D_ALLOC_ARRAY(req_tgts->ort_shard_tgts, shard_cnt);
			if (req_tgts->ort_shard_tgts == NULL)
				D_GOTO(out, rc = -DER_NOMEM);
		}
	} else {
		if (req_tgts->ort_shard_tgts != NULL &&
		    req_tgts->ort_shard_tgts != req_tgts->ort_tgts_inline)
			D_FREE(req_tgts->ort_shard_tgts);
		req_tgts->ort_shard_tgts = req_tgts->ort_tgts_inline;
	}

	if (obj_auxi->spec_shard) {
		D_ASSERT(grp_nr == 1);
		D_ASSERT(shard_cnt == 1);
		D_ASSERT(bit_map == NIL_BITMAP);
		D_ASSERT(req_tgts->ort_srv_disp == 0);

		tgt = req_tgts->ort_shard_tgts;

		req_tgts->ort_grp_nr = 1;
		req_tgts->ort_grp_size = 1;
		if (obj_is_ec(obj))
			req_tgts->ort_start_shard = (start_shard/obj_get_grp_size(obj)) *
						    daos_oclass_grp_size(obj_get_oca(obj));

		rc = obj_shard_tgts_query(obj, map_ver, start_shard, req_tgts->ort_shard_tgts,
					  obj_auxi, NIL_BITMAP);
		return rc;
	}

	req_tgts->ort_grp_nr = grp_nr;
	req_tgts->ort_grp_size = grp_size;
	shard_idx = start_shard;
	for (i = 0; i < grp_nr; i++) {
		struct daos_shard_tgt	*head;
		int			leader_shard = 0;
		uint32_t		grp_start;
		uint32_t		grp_idx;
		uint32_t		cur_grp_size;
		int			tgt_idx;

		cur_grp_size = req_tgts->ort_grp_size;
		head = tgt = req_tgts->ort_shard_tgts + i * grp_size;
		grp_idx = shard_idx / obj_get_grp_size(obj);
		grp_start = grp_idx * obj_get_grp_size(obj);
		if (req_tgts->ort_srv_disp) {
			if (obj_auxi->opc == DAOS_OBJ_RPC_UPDATE &&
			    DAOS_FAIL_CHECK(DAOS_DTX_SPEC_LEADER)) {
				leader_shard = 0;
			} else {
				leader_shard = obj_grp_leader_get(obj, grp_idx, obj_auxi->dkey_hash,
								  obj_auxi->cond_modify,
								  map_ver, bit_map);
			}
			if (leader_shard < 0) {
				D_ERROR(DF_OID" no valid shard %u, grp size %u "
					"grp nr %u, shards %u, reps %u: "DF_RC"\n",
					DP_OID(obj->cob_md.omd_id),
					shard_idx, obj->cob_grp_size,
					obj->cob_grp_nr, obj->cob_shards_nr,
					obj_get_replicas(obj), DP_RC(leader_shard));
				D_GOTO(out, rc = leader_shard);
			}
			rc = obj_shard_tgts_query(obj, map_ver, leader_shard,
						  tgt, obj_auxi, NIL_BITMAP);
			if (rc < 0)
				D_GOTO(out, rc);

			D_ASSERT(rc == 0);
			tgt++;
			cur_grp_size--;
			/* FIXME: check extending shards */
			if (flags & OBJ_TGT_FLAG_LEADER_ONLY) {
				shard_idx = grp_start + obj_get_grp_size(obj);
				continue;
			}
		}

		tgt_idx = shard_idx % obj_get_grp_size(obj);
		D_DEBUG(DB_IO, DF_OID" tgt_idx %d shard_idx %u cur_grp_size %u\n",
			DP_OID(obj->cob_md.omd_id), tgt_idx, shard_idx, cur_grp_size);
		while (cur_grp_size > 0) {
			shard_idx = grp_start + tgt_idx;

			if (req_tgts->ort_srv_disp && shard_idx == leader_shard) {
				tgt_idx = (tgt_idx + 1) % obj_get_grp_size(obj);
				continue;
			}

			rc = obj_shard_tgts_query(obj, map_ver, shard_idx, tgt, obj_auxi, bit_map);
			if (rc < 0) {
				/* NB: -DER_NONEXIST means the shard does not exist, for example
				 * degraded shard or extending shard, since fetch, update and
				 * list_shards_get already check if the shards are enough for
				 * the operation, so let's skip such shard here.  Note: these
				 * non-exist shards will never happen for the leader.
				 */
				DL_CDEBUG(rc == -DER_NONEXIST, DB_IO, DLOG_ERR, rc,
					  DF_OID ", shard open", DP_OID(obj->cob_md.omd_id));
				if (rc != -DER_NONEXIST)
					D_GOTO(out, rc);
				rc = 0;
				if (obj_is_modification_opc(obj_auxi->opc))
					tgt_idx = (tgt_idx + 1) % obj_get_grp_size(obj);
				else
					tgt_idx = (tgt_idx + 1) %
						  daos_oclass_grp_size(&obj->cob_oca);
				continue;
			}

			if (req_tgts->ort_srv_disp) {
				struct daos_shard_tgt	*tmp, *last;

				for (tmp = head, last = tgt; tmp != last; tmp++) {
					/* Two shards locate on the same target,
					 * OSA case, will handle it via internal
					 * transaction.
					 */
					if (tmp->st_rank == DAOS_TGT_IGNORE ||
					    tmp->st_tgt_id != last->st_tgt_id)
						continue;

					D_DEBUG(DB_IO, "Modify obj "DF_OID
						" shard %u and shard %d on the"
						" same DAOS target %u/%u, will"
						" handle via CPD RPC.\n",
						DP_OID(obj->cob_md.omd_id),
						tmp->st_shard, last->st_shard,
						tmp->st_rank, tmp->st_tgt_id);
					D_GOTO(out, rc = -DER_NEED_TX);
				}
			}
			if (obj_is_modification_opc(obj_auxi->opc))
				tgt_idx = (tgt_idx + 1) % obj_get_grp_size(obj);
			else
				tgt_idx = (tgt_idx + 1) % daos_oclass_grp_size(&obj->cob_oca);
			cur_grp_size--;
			tgt++;
		}
		shard_idx = grp_start + obj_get_grp_size(obj);
	}

	if (flags & OBJ_TGT_FLAG_FW_LEADER_INFO)
		obj_auxi->flags |= ORF_CONTAIN_LEADER;

	if ((flags == 0 || flags & OBJ_TGT_FLAG_FW_LEADER_INFO) && bit_map == NIL_BITMAP)
		D_ASSERT(tgt == req_tgts->ort_shard_tgts + shard_cnt);

out:
	DL_CDEBUG(rc == 0 || rc == -DER_NEED_TX || rc == -DER_TGT_RETRY, DB_TRACE, DLOG_ERR, rc,
		  DF_OID ", forward", DP_OID(obj->cob_md.omd_id));
	return rc;
}

/* Get pool map version from object handle */
static int
obj_ptr2pm_ver(struct dc_object *obj, unsigned int *map_ver)
{
	*map_ver = obj->cob_version;
	return 0;
}

struct obj_pool_query_arg {
	struct dc_pool		*oqa_pool;
	struct dc_object	*oqa_obj;
};

static int
obj_pool_query_cb(tse_task_t *task, void *data)
{
	struct obj_pool_query_arg *arg = data;

	if (task->dt_result != 0) {
		D_DEBUG(DB_IO, "obj_pool_query_cb task=%p result=%d\n",
			task, task->dt_result);
	} else {
		if (arg->oqa_obj->cob_version <
		    dc_pool_get_version(arg->oqa_pool))
			obj_layout_refresh(arg->oqa_obj);
	}

	obj_decref(arg->oqa_obj);
	return 0;
}

int
obj_pool_query_task(tse_sched_t *sched, struct dc_object *obj,
		    unsigned int map_ver, tse_task_t **taskp)
{
	tse_task_t		       *task;
	struct dc_pool		       *pool;
	struct obj_pool_query_arg	arg;
	int				rc = 0;
	daos_handle_t			ph;

	pool = obj->cob_pool;
	D_ASSERT(pool != NULL);

	dc_pool2hdl_noref(pool, &ph);
	rc = dc_pool_create_map_refresh_task(ph, map_ver, sched, &task);
	if (rc != 0)
		return rc;

	arg.oqa_pool = pool;
	pool = NULL;
	arg.oqa_obj = obj_addref(obj);

	rc = tse_task_register_comp_cb(task, obj_pool_query_cb, &arg,
				       sizeof(arg));
	if (rc != 0) {
		obj_decref(arg.oqa_obj);
		dc_pool_abandon_map_refresh_task(task);
		return rc;
	}

	*taskp = task;
	return 0;
}

static void
obj_task_complete(tse_task_t *task, int rc)
{
	/* in tse_task_complete only over-write task->dt_result if it is zero, but for some
	 * cases need to overwrite task->dt_result's retry-able result if get new different
	 * failure to avoid possible dead loop of retry or assertion.
	 */
	if (rc != 0 && task->dt_result != 0 &&
	    (obj_retry_error(task->dt_result) || task->dt_result == -DER_FETCH_AGAIN ||
	     task->dt_result == -DER_TGT_RETRY))
		task->dt_result = rc;

	tse_task_complete(task, rc);
}

/*
 * Arg of ping_tgt_task
 */
struct ping_tgt_task_arg {
	daos_handle_t pool_hdl;
	int           tgt_id;
};

static int
ping_tgt_task(tse_task_t *task)
{
	daos_handle_t             pool_hdl;
	int                       tgt_id;
	int                       rc;
	struct ping_tgt_task_arg *arg = tse_task_buf_embedded(task, sizeof(*arg));
	pool_hdl                      = arg->pool_hdl;
	tgt_id                        = arg->tgt_id;

	rc = dc_pool_ping_target(tgt_id, pool_hdl, task);
	if (rc != 0) {
		D_ERROR("failed to ping target " DF_RC "\n", DP_RC(rc));
		return rc;
	}

	return 0;
}

static int
ping_task_abort(tse_task_t *task, void *arg)
{
	int rc = *((int *)arg);

	obj_task_complete(task, rc);
	return 0;
}

/*
 * Arg of ping_task
 */
struct ping_task_arg {
	daos_handle_t     pool_hdl;
	struct dc_object *obj;
	uint64_t          dkey_hash;
};

static int
ping_task(tse_task_t *task)
{
	daos_handle_t         pool_hdl;
	struct dc_object     *obj;
	int                   first_target;
	int                   grp_idx;
	int                   i;
	int                   target;
	int                   tgt_id;
	int                   rc = 0;
	d_list_t              ping_task_list;
	tse_sched_t          *sched = tse_task2sched(task);

	struct ping_task_arg *arg = tse_task_buf_embedded(task, sizeof(*arg));
	pool_hdl                  = arg->pool_hdl;
	obj                       = arg->obj;

	D_INIT_LIST_HEAD(&ping_task_list);

	grp_idx      = obj_dkey2grpidx(obj, arg->dkey_hash, obj->cob_version);
	first_target = grp_idx * obj->cob_grp_size;

	for (i = 0, target = first_target; i < obj->cob_grp_size; i++, target++) {
		struct ping_tgt_task_arg *a;
		tse_task_t               *ping_task = NULL;
		tgt_id = obj->cob_shards->do_shards[target].do_pl_shard.po_target;

		rc = tse_task_create(ping_tgt_task, sched, NULL, &ping_task);
		if (rc != 0) {
			tse_task_list_traverse(&ping_task_list, ping_task_abort, &rc);

			DL_ERROR(rc, "failed to create task");
			tse_task_complete(ping_task, rc);
			return rc;
		}
		a           = tse_task_buf_embedded(ping_task, sizeof(*a));
		a->pool_hdl = pool_hdl;
		a->tgt_id   = tgt_id;

		rc = dc_task_depend(task, 1, &ping_task);
		if (rc != 0) {
			tse_task_list_traverse(&ping_task_list, ping_task_abort, &rc);

			DL_ERROR(rc, "failed to depend ping_task on task");
			tse_task_complete(ping_task, rc);
			return rc;
		}

		tse_task_list_add(ping_task, &ping_task_list);
	}

	tse_task_list_sched(&ping_task_list, false);

	return 0;
}

/**
 * Destroy a ping task that has not been scheduled yet, typically
 * for error handling purposes.
 */
void
abandon_ping_task(tse_task_t *task)
{
	tse_task_complete(task, -DER_CANCELED);
}

int
create_ping_task(tse_sched_t *sched, daos_handle_t pool_hdl, struct dc_object *obj,
		 uint64_t dkey_hash, tse_task_t **task)
{
	struct dc_pool       *pool;
	tse_task_t           *t;
	int                   rc;
	struct ping_task_arg *a;

	pool = dc_hdl2pool(pool_hdl);
	if (pool == NULL) {
		DL_ERROR(-DER_NO_HDL, "failed to find pool handle " DF_X64 "", pool_hdl.cookie);
		return -DER_NO_HDL;
	}

	rc = tse_task_create(ping_task, sched, NULL, &t);
	if (rc != 0) {
		DL_ERROR(rc,
			 "failed to create ping_task for pool handle " DF_X64
			 "and object ID " DF_OID "",
			 pool_hdl.cookie, DP_OID(obj->cob_md.omd_id));
		dc_pool_put(pool);
		return rc;
	}

	a            = tse_task_buf_embedded(t, sizeof(*a));
	a->pool_hdl  = pool_hdl;
	a->obj       = obj;
	a->dkey_hash = dkey_hash;

	*task = t;
	dc_pool_put(pool);
	return 0;
}

int
obj_tgt_ping_task(tse_sched_t *sched, struct dc_object *obj, uint64_t dkey_hash, tse_task_t **taskp)
{
	struct dc_pool *pool;
	daos_handle_t   ph;
	int             rc = 0;

	pool = obj->cob_pool;
	D_ASSERT(pool != NULL);

	dc_pool2hdl_noref(pool, &ph);

	rc = create_ping_task(sched, ph, obj, dkey_hash, taskp);
	if (rc != 0)
		return rc;

	return 0;
}

int
dc_obj_register_class(tse_task_t *task)
{
	D_ERROR("Unsupported API\n");
	tse_task_complete(task, -DER_NOSYS);
	return 0;
}

int
dc_obj_query_class(tse_task_t *task)
{
	D_ERROR("Unsupported API\n");
	tse_task_complete(task, -DER_NOSYS);
	return 0;
}

int
dc_obj_list_class(tse_task_t *task)
{
	D_ERROR("Unsupported API\n");
	tse_task_complete(task, -DER_NOSYS);
	return 0;
}

static int
dc_obj_redun_check(struct dc_object *obj, daos_handle_t coh)
{
	struct daos_oclass_attr	*oca = obj_get_oca(obj);
	int			 obj_tf;	/* obj #tolerate failures */
	uint32_t		 cont_rf;	/* cont redun_fac */
	int			 cont_tf;	/* cont #tolerate failures */
	int			 rc;

	cont_rf = obj->cob_co->dc_props.dcp_redun_fac;
	if (obj_is_ec(obj)) {
		obj_tf = obj_ec_parity_tgt_nr(oca);
	} else {
		D_ASSERT(oca->ca_resil == DAOS_RES_REPL);
		obj_tf = (oca->u.rp.r_num == DAOS_OBJ_REPL_MAX) ?
			 obj->cob_grp_size : oca->u.rp.r_num;
		D_ASSERT(obj_tf >= 1);
		obj_tf -= 1;
	}

	cont_tf = daos_cont_rf2allowedfailures(cont_rf);
	D_ASSERT(cont_tf >= 0);
	if (obj_tf < cont_tf) {
		rc = -DER_INVAL;
		D_ERROR(DF_OID" obj:cont tolerate failures %d:%d, "DF_RC"\n",
			DP_OID(obj->cob_md.omd_id), obj_tf, cont_tf,
			DP_RC(rc));
		return rc;
	}

	return 0;
}

int
dc_obj_open(tse_task_t *task)
{
	daos_obj_open_t		*args;
	struct dc_object	*obj;
	int			 rc;

	args = dc_task_get_args(task);
	D_ASSERTF(args != NULL, "Task Argument OPC does not match DC OPC\n");

	obj = obj_alloc();
	if (obj == NULL)
		D_GOTO(out, rc = -DER_NOMEM);

	obj->cob_co = dc_hdl2cont(args->coh);
	if (obj->cob_co == NULL)
		D_GOTO(fail, rc = -DER_NO_HDL);

	obj->cob_pool = dc_hdl2pool(obj->cob_co->dc_pool_hdl);
	if (obj->cob_pool == NULL)
		D_GOTO(fail_put_cont, rc = -DER_NO_HDL);

	obj->cob_mode = args->mode;

	rc = D_SPIN_INIT(&obj->cob_spin, PTHREAD_PROCESS_PRIVATE);
	if (rc != 0)
		D_GOTO(fail_put_pool, rc);

	rc = D_RWLOCK_INIT(&obj->cob_lock, NULL);
	if (rc != 0)
		D_GOTO(fail_spin_created, rc);

	/* it is a local operation for now, does not require event */
	rc = dc_obj_fetch_md(args->oid, &obj->cob_md);
	if (rc != 0)
		D_GOTO(fail_rwlock_created, rc);

	D_ASSERT(obj->cob_co->dc_props.dcp_obj_version < MAX_OBJ_LAYOUT_VERSION);
	obj->cob_layout_version = obj->cob_co->dc_props.dcp_obj_version;
	rc = obj_init_oca(obj);
	if (rc != 0)
		D_GOTO(fail_rwlock_created, rc);

	rc = obj_layout_create(obj, obj->cob_mode, false);
	if (rc != 0)
		D_GOTO(fail_rwlock_created, rc);

	rc = dc_obj_redun_check(obj, args->coh);
	if (rc != 0)
		D_GOTO(fail_layout_created, rc);

	rc = obj_ptr2pm_ver(obj, &obj->cob_md.omd_ver);
	if (rc)
		D_GOTO(fail_layout_created, rc);

	obj_hdl_link(obj);
	*args->oh = obj_ptr2hdl(obj);
	obj_decref(obj);
out:
	tse_task_complete(task, rc);
	return rc;

fail_layout_created:
	obj_layout_free(obj);
fail_rwlock_created:
	D_RWLOCK_DESTROY(&obj->cob_lock);
fail_spin_created:
	D_SPIN_DESTROY(&obj->cob_spin);
fail_put_pool:
	dc_pool_put(obj->cob_pool);
fail_put_cont:
	dc_cont_put(obj->cob_co);
fail:
	D_FREE(obj);
	tse_task_complete(task, rc);
	return rc;
}

int
dc_obj_close_direct(daos_handle_t oh)
{
	struct dc_object        *obj;

	obj = obj_hdl2ptr(oh);
	if (obj == NULL)
		return -DER_NO_HDL;
	obj_hdl_unlink(obj);
	obj_decref(obj);
	return 0;
}

int
dc_obj_close(tse_task_t *task)
{
	daos_obj_close_t	*args;
	int			 rc = 0;

	args = dc_task_get_args(task);
	D_ASSERTF(args != NULL, "Task Argument OPC does not match DC OPC\n");
	rc = dc_obj_close_direct(args->oh);
	tse_task_complete(task, rc);
	return 0;
}

int
dc_obj_fetch_md(daos_obj_id_t oid, struct daos_obj_md *md)
{
	/* For predefined object classes, do nothing at here. But for those
	 * customized classes, we need to fetch for the remote OI table.
	 */
	md->omd_id	= oid;
	md->omd_ver	= 0;
	md->omd_pda	= 0;
	return 0;
}

int
daos_obj_layout_free(struct daos_obj_layout *layout)
{
	int i;

	for (i = 0; i < layout->ol_nr; i++) {
		if (layout->ol_shards[i] != NULL) {
			struct daos_obj_shard *shard;

			shard = layout->ol_shards[i];
			D_FREE(shard);
		}
	}

	D_FREE(layout);

	return 0;
}

int
daos_obj_layout_alloc(struct daos_obj_layout **layout, uint32_t grp_nr,
		      uint32_t grp_size)
{
	int rc = 0;
	int i;

	D_ALLOC(*layout, sizeof(struct daos_obj_layout) +
			 grp_nr * sizeof(struct daos_obj_shard *));
	if (*layout == NULL)
		return -DER_NOMEM;

	(*layout)->ol_nr = grp_nr;
	for (i = 0; i < grp_nr; i++) {
		D_ALLOC((*layout)->ol_shards[i],
			sizeof(struct daos_obj_shard) +
			grp_size * sizeof(struct daos_shard_loc));
		if ((*layout)->ol_shards[i] == NULL)
			D_GOTO(free, rc = -DER_NOMEM);

		(*layout)->ol_shards[i]->os_replica_nr = grp_size;
	}
free:
	if (rc != 0) {
		daos_obj_layout_free(*layout);
		*layout = NULL;
	}

	return rc;
}

int
dc_obj_layout_get(daos_handle_t oh, struct daos_obj_layout **p_layout)
{
	struct daos_obj_layout  *layout = NULL;
	struct dc_object	*obj;
	struct daos_oclass_attr *oc_attr;
	unsigned int		grp_size;
	unsigned int		grp_nr;
	int			rc;
	int			i;
	int			j;
	int			k;

	obj = obj_hdl2ptr(oh);
	if (obj == NULL)
		return -DER_NO_HDL;

	oc_attr = obj_get_oca(obj);
	grp_size = daos_oclass_grp_size(oc_attr);
	grp_nr = daos_oclass_grp_nr(oc_attr, &obj->cob_md);
	if (grp_nr == DAOS_OBJ_GRP_MAX)
		grp_nr = obj->cob_shards_nr / grp_size;

	if (grp_size == DAOS_OBJ_GRP_MAX)
		grp_size = obj->cob_shards_nr;

	rc = daos_obj_layout_alloc(&layout, grp_nr, grp_size);
	if (rc)
		D_GOTO(out, rc);

	for (i = 0, k = 0; i < grp_nr; i++) {
		struct daos_obj_shard *shard;

		shard = layout->ol_shards[i];
		shard->os_replica_nr = grp_size;
		for (j = 0; j < grp_size; j++) {
			struct dc_obj_shard *obj_shard;
			struct pool_target *tgt;

			obj_shard = &obj->cob_shards->do_shards[k++];
			if (obj_shard->do_target_id == -1)
				continue;

			rc = dc_pool_tgt_idx2ptr(obj->cob_pool,
						 obj_shard->do_target_id, &tgt);
			if (rc != 0)
				D_GOTO(out, rc);

			shard->os_shard_loc[j].sd_rank = tgt->ta_comp.co_rank;
			shard->os_shard_loc[j].sd_tgt_idx =
							tgt->ta_comp.co_index;
		}
	}
	*p_layout = layout;
out:
	obj_decref(obj);
	if (rc && layout != NULL)
		daos_obj_layout_free(layout);
	return rc;
}

int
dc_obj_query(tse_task_t *task)
{
	D_ERROR("Unsupported API\n");
	tse_task_complete(task, -DER_NOSYS);
	return 0;
}

int
dc_obj_layout_refresh(daos_handle_t oh)
{
	struct dc_object	*obj;
	int			 rc;

	obj = obj_hdl2ptr(oh);
	if (obj == NULL) {
		D_ERROR("failed by obj_hdl2ptr.\n");
		return -DER_NO_HDL;
	}

	rc = obj_layout_refresh(obj);

	obj_decref(obj);

	return rc;
}

uint32_t
dc_obj_retry_delay(tse_task_t *task, int err, uint16_t *retry_cnt, uint16_t *inprogress_cnt,
		   uint32_t timeout_sec)
{
	uint32_t delay = 0;

	if (err == -DER_INPROGRESS || err == -DER_UPDATE_AGAIN)
		++(*inprogress_cnt);

	/*
	 * Randomly delay 5 ~ 1028 us if it is not the first retry.
	 */
	if (++(*retry_cnt) > 1) {
		uint32_t limit = MIN(6, *retry_cnt) + 4;

		delay = (d_rand() & ((1 << limit) - 1)) + 5;
		/* Rebuild is being established on the server side, wait a bit longer */
		if (err == -DER_UPDATE_AGAIN)
			delay <<= 10;
		D_DEBUG(DB_IO, "Try to re-sched task %p for %u/%u times with %u us delay\n", task,
			*inprogress_cnt, *retry_cnt, delay);
	}

	/*
	 * Randomly delay [1,  max_delay - 5] for DER_OVERLOAD_RETRY case.
	 */
	if (err == -DER_OVERLOAD_RETRY)
		delay = daos_rpc_rand_delay(timeout_sec) << 20;

	return delay;
}

static int
obj_retry_cb(tse_task_t *task, struct dc_object *obj,
	     struct obj_auxi_args *obj_auxi, bool pmap_stale,
	     bool *io_task_reinited)
{
	tse_sched_t	 *sched = tse_task2sched(task);
<<<<<<< HEAD
	tse_task_t       *required_task = NULL;
	uint32_t	  delay;
	bool              is_pool_task = false;
=======
	tse_task_t       *pool_task = NULL;
>>>>>>> 2c96c356
	int		  result = task->dt_result;
	int		  rc;

	if (pmap_stale) {
		is_pool_task = true;
		rc           = obj_pool_query_task(sched, obj, 0, &required_task);
		if (rc != 0)
			D_GOTO(err, rc);
	} else if (result == -DER_RECONNECT) {
		rc = obj_tgt_ping_task(sched, obj, obj_auxi->dkey_hash, &required_task);
		if (rc != 0)
			D_GOTO(err, rc);
	}

	if (obj_auxi->io_retry) {
<<<<<<< HEAD
		if (required_task != NULL) {
			rc = dc_task_depend(task, 1, &required_task);
=======
		uint32_t delay = 0;

		if (pool_task != NULL) {
			rc = dc_task_depend(task, 1, &pool_task);
>>>>>>> 2c96c356
			if (rc != 0) {
				D_ERROR("Failed to add dependency on pool "
					"query task (%p)\n",
					required_task);
				D_GOTO(err, rc);
			}
		}

		if (!pmap_stale) {
			delay = dc_obj_retry_delay(task, result, &obj_auxi->retry_cnt,
						   &obj_auxi->inprogress_cnt, obj_auxi->max_delay);
		}

		rc = tse_task_reinit_with_delay(task, delay);
		if (rc != 0)
			D_GOTO(err, rc);

		*io_task_reinited = true;
	}

	if (required_task != NULL)
		/* ignore returned value, error is reported by comp_cb */
		tse_task_schedule(required_task, obj_auxi->io_retry);

	D_DEBUG(DB_IO, "Retrying task=%p/%d for err=%d, io_retry=%d\n",
		task, task->dt_result, result, obj_auxi->io_retry);

	return 0;
err:
	if (is_pool_task && required_task) {
		dc_pool_abandon_map_refresh_task(required_task);
	} else if (required_task) {
		abandon_ping_task(required_task);
	}

	task->dt_result = result; /* restore the original error */
	obj_auxi->io_retry = 0;
	D_ERROR("Failed to retry task=%p(err=%d), io_retry=%d, rc "DF_RC"\n",
		task, result, obj_auxi->io_retry, DP_RC(rc));
	return rc;
}

static int
recov_task_abort(tse_task_t *task, void *arg)
{
	int	rc = *((int *)arg);

	obj_task_complete(task, rc);
	return 0;
}

static int
recov_task_cb(tse_task_t *task, void *data)
{
	struct obj_ec_recov_task	*recov_task = *((struct obj_ec_recov_task **)data);

	if (task->dt_result != -DER_FETCH_AGAIN)
		return 0;

	/* For the case of EC singv overwritten, in degraded fetch data recovery possibly always
	 * hit conflict case and need fetch again. Should update iod_size to avoid endless retry.
	 */
	recov_task->ert_uiod->iod_size = recov_task->ert_iod.iod_size;
	D_DEBUG(DB_IO, "update iod_size as "DF_U64"\n", recov_task->ert_oiod->iod_size);

	return 0;
}

static inline bool
obj_shard_is_invalid(struct dc_object *obj, uint32_t shard_idx, uint32_t opc)
{
	bool invalid_shard;

	D_RWLOCK_RDLOCK(&obj->cob_lock);
	if (obj_is_modification_opc(opc))
		invalid_shard = obj->cob_shards->do_shards[shard_idx].do_target_id == -1 ||
				obj->cob_shards->do_shards[shard_idx].do_shard == -1;
	else
		invalid_shard = obj->cob_shards->do_shards[shard_idx].do_rebuilding ||
				obj->cob_shards->do_shards[shard_idx].do_target_id == -1 ||
				obj->cob_shards->do_shards[shard_idx].do_shard == -1;
	D_RWLOCK_UNLOCK(&obj->cob_lock);

	return invalid_shard || (DAOS_FAIL_CHECK(DAOS_FAIL_SHARD_OPEN) &&
				 daos_shard_in_fail_value(shard_idx));
}

/**
 * Check if there are any EC parity shards still alive under the oh/dkey_hash.
 * 1: alive,  0: no alive  < 0: failure.
 * NB: @shard suppose to return real shard from oclass, since it needs to compare
 * with .id_shard to know whether it is right parity shard (see migrate_enum_unpack_cb()),
 * so it has to use daos_oclass_grp_size to get the @shard.
 */
int
obj_ec_parity_alive(daos_handle_t oh, uint64_t dkey_hash, uint32_t *shard)
{
	struct daos_oclass_attr *oca;
	struct dc_object	*obj;
	uint32_t		p_shard;
	int			grp_idx;
	int			i;
	int			rc = 0;

	obj = obj_hdl2ptr(oh);
	if (obj == NULL)
		return -DER_NO_HDL;

	grp_idx = obj_dkey2grpidx(obj, dkey_hash, obj->cob_version);
	if (grp_idx < 0)
		D_GOTO(out_put, rc = grp_idx);

	oca = obj_get_oca(obj);
	p_shard = obj_ec_parity_start(obj, dkey_hash);
	for (i = 0; i < obj_ec_parity_tgt_nr(oca); i++, p_shard++) {
		uint32_t shard_idx = p_shard % daos_oclass_grp_size(&obj->cob_oca) +
				     grp_idx * obj_get_grp_size(obj);
		D_DEBUG(DB_TRACE, "shard %u %d/%d/%d/%d/%d\n", shard_idx,
			obj->cob_shards->do_shards[shard_idx].do_rebuilding,
			obj->cob_shards->do_shards[shard_idx].do_reintegrating,
			obj->cob_shards->do_shards[shard_idx].do_target_id,
			obj->cob_shards->do_shards[shard_idx].do_shard,
			obj->cob_shards->do_shards[shard_idx].do_shard_idx);
		if (!obj_shard_is_invalid(obj, shard_idx, DAOS_OBJ_RPC_FETCH) &&
		    !obj->cob_shards->do_shards[shard_idx].do_reintegrating) {
			if (shard != NULL)
				*shard = p_shard % daos_oclass_grp_size(&obj->cob_oca) +
					 grp_idx * daos_oclass_grp_size(&obj->cob_oca);
			D_GOTO(out_put, rc = 1);
		}
	}

out_put:
	obj_decref(obj);
	return rc;
}

static int
obj_ec_recov_cb(tse_task_t *task, struct dc_object *obj,
		struct obj_auxi_args *obj_auxi, d_iov_t *csum_iov)
{
	struct obj_reasb_req		*reasb_req = &obj_auxi->reasb_req;
	struct obj_ec_fail_info		*fail_info = reasb_req->orr_fail;
	daos_obj_fetch_t		*args = dc_task_get_args(task);
	tse_sched_t			*sched = tse_task2sched(task);
	struct obj_ec_recov_task	*recov_task;
	tse_task_t			*sub_task = NULL;
	daos_handle_t			 coh;
	daos_handle_t			 th = DAOS_HDL_INVAL;
	d_list_t			 task_list;
	uint32_t			 extra_flags, i;
	int				 rc;

	D_INIT_LIST_HEAD(&task_list);
	rc = obj_ec_recov_prep(obj, &obj_auxi->reasb_req,
			       obj_auxi->dkey_hash, args->iods, args->nr);
	if (rc) {
		D_ERROR("task %p "DF_OID" obj_ec_recov_prep failed "DF_RC"\n",
			task, DP_OID(obj->cob_md.omd_id), DP_RC(rc));
		goto out;
	}

	D_ASSERT(fail_info->efi_recov_ntasks > 0 &&
		 fail_info->efi_recov_tasks != NULL);
	for (i = 0; i < fail_info->efi_recov_ntasks; i++) {
		recov_task = &fail_info->efi_recov_tasks[i];
		/* Set client hlc as recovery epoch only for the case that
		 * singv recovery without fetch from server ahead - when
		 * some targets un-available.
		 */
		if (recov_task->ert_epoch == DAOS_EPOCH_MAX)
			recov_task->ert_epoch = d_hlc_get();
		dc_cont2hdl_noref(obj->cob_co, &coh);
		rc = dc_tx_local_open(coh, recov_task->ert_epoch, 0, &th);
		if (rc) {
			D_ERROR("task %p "DF_OID" dc_tx_local_open failed "
				DF_RC"\n", task, DP_OID(obj->cob_md.omd_id),
				DP_RC(rc));
			goto out;
		}
		recov_task->ert_th = th;
		D_DEBUG(DB_REBUILD, DF_C_OID_DKEY" Fetching to recover epoch "DF_X64"\n",
			DP_C_OID_DKEY(obj->cob_md.omd_id, args->dkey), recov_task->ert_epoch);
		extra_flags = DIOF_EC_RECOV;
		if (recov_task->ert_snapshot)
			extra_flags |= DIOF_EC_RECOV_SNAP;
		if (obj_auxi->flags & ORF_FOR_MIGRATION)
			extra_flags |= DIOF_FOR_MIGRATION;
		rc = dc_obj_fetch_task_create(args->oh, th, 0, args->dkey, 1,
					      extra_flags,
					      &recov_task->ert_iod,
					      &recov_task->ert_sgl, NULL,
					      fail_info, csum_iov,
					      NULL, sched, &sub_task);
		if (rc) {
			D_ERROR("task %p "DF_OID" dc_obj_fetch_task_create failed "DF_RC"\n",
				task, DP_OID(obj->cob_md.omd_id), DP_RC(rc));
			goto out;
		}

		tse_task_list_add(sub_task, &task_list);

		rc = tse_task_register_comp_cb(sub_task, recov_task_cb, &recov_task,
					       sizeof(recov_task));
		if (rc) {
			D_ERROR("task %p "DF_OID" tse_task_register_comp_cb failed "DF_RC"\n",
				task, DP_OID(obj->cob_md.omd_id), DP_RC(rc));
			goto out;
		}

		rc = dc_task_depend(task, 1, &sub_task);
		if (rc) {
			D_ERROR("task %p "DF_OID" dc_task_depend failed "DF_RC"\n",
				task, DP_OID(obj->cob_md.omd_id), DP_RC(rc));
			goto out;
		}
	}

	rc = dc_task_resched(task);
	if (rc != 0) {
		D_ERROR("task %p "DF_OID" dc_task_resched failed "DF_RC"\n",
			task, DP_OID(obj->cob_md.omd_id), DP_RC(rc));
		goto out;
	}

out:
	if (rc == 0) {
		obj_auxi->ec_wait_recov = 1;
		D_DEBUG(DB_IO, "scheduling %d recovery tasks for IO task %p.\n",
			fail_info->efi_recov_ntasks, task);
		tse_task_list_sched(&task_list, false);
	} else {
		task->dt_result = rc;
		tse_task_list_traverse(&task_list, recov_task_abort, &rc);
		D_ERROR("task %p "DF_OID" EC recovery failed "DF_RC"\n",
			task, DP_OID(obj->cob_md.omd_id), DP_RC(rc));
	}
	return rc;
}

/* prepare the bulk handle(s) for obj request */
int
obj_bulk_prep(d_sg_list_t *sgls, unsigned int nr, bool bulk_bind,
	      crt_bulk_perm_t bulk_perm, tse_task_t *task,
	      crt_bulk_t **p_bulks)
{
	crt_bulk_t	*bulks;
	int		 i = 0;
	int		 rc = 0;

	D_ASSERTF(nr >= 1, "invalid nr %d.\n", nr);
	D_ALLOC_ARRAY(bulks, nr);
	if (bulks == NULL)
		D_GOTO(out, rc = -DER_NOMEM);

	/* create bulk handles for sgls */
	for (; sgls != NULL && i < nr; i++) {
		if (sgls[i].sg_iovs != NULL &&
		    sgls[i].sg_iovs[0].iov_buf != NULL) {
			rc = crt_bulk_create(daos_task2ctx(task), &sgls[i],
					     bulk_perm, &bulks[i]);
			if (rc < 0)
				D_GOTO(out, rc);
			if (!bulk_bind)
				continue;
			rc = crt_bulk_bind(bulks[i], daos_task2ctx(task));
			if (rc != 0)
				D_GOTO(out, rc);
		}
	}

out:
	if (rc == 0) {
		*p_bulks = bulks;
	} else {
		int j;

		for (j = 0; j < i; j++)
			crt_bulk_free(bulks[j]);

		D_FREE(bulks);

		D_ERROR("%s failed "DF_RC"\n",
			bulk_perm == CRT_BULK_RO ? "update" : "fetch",
			DP_RC(rc));
	}
	return rc;
}

static void
obj_bulk_fini(struct obj_auxi_args *obj_auxi)
{
	crt_bulk_t	*bulks = obj_auxi->bulks;
	unsigned int	 nr = obj_auxi->iod_nr;
	int		 i;

	if (bulks == NULL)
		return;

	for (i = 0; i < nr; i++)
		if (bulks[i] != CRT_BULK_NULL)
			crt_bulk_free(bulks[i]);

	D_FREE(bulks);
	obj_auxi->bulks = NULL;
}

static int
obj_rw_bulk_prep(struct dc_object *obj, daos_iod_t *iods, d_sg_list_t *sgls,
		 unsigned int nr, bool update, bool bulk_bind,
		 tse_task_t *task, struct obj_auxi_args *obj_auxi)
{
	daos_size_t		sgls_size;
	crt_bulk_perm_t		bulk_perm;
	int			rc = 0;

	if ((obj_auxi->io_retry && !obj_auxi->reasb_req.orr_size_fetched &&
	     obj_auxi->bulks != NULL) || obj_auxi->reasb_req.orr_size_fetch || sgls == NULL)
		return 0;

	/* inline fetch needs to pack sgls buffer into RPC so uses it to check
	 * if need bulk transferring.
	 */
	sgls_size = daos_sgls_packed_size(sgls, nr, NULL);
	if (sgls_size >= DAOS_BULK_LIMIT ||
	    (obj_is_ec(obj) && !obj_auxi->reasb_req.orr_single_tgt)) {
		bulk_perm = update ? CRT_BULK_RO : CRT_BULK_RW;
		rc = obj_bulk_prep(sgls, nr, bulk_bind, bulk_perm, task,
				   &obj_auxi->bulks);
	}
	obj_auxi->reasb_req.orr_size_fetched = 0;

	return rc;
}

static bool
obj_recx_valid(unsigned int nr, daos_recx_t *recxs, bool update)
{
	struct umem_attr	uma;
	daos_handle_t		bth;
	d_iov_t			key;
	int			idx;
	bool			overlapped;
	struct btr_root		broot = { 0 };
	int			rc;

	if (nr == 0 || recxs == NULL)
		return false;
	if (nr == 1) {
		if (recxs[0].rx_nr == 0)
			return false;
		return true;
	}

	switch (nr) {
	case 2:
		overlapped = DAOS_RECX_PTR_OVERLAP(&recxs[0], &recxs[1]);
		break;

	case 3:
		overlapped = DAOS_RECX_PTR_OVERLAP(&recxs[0], &recxs[1]) ||
			     DAOS_RECX_PTR_OVERLAP(&recxs[0], &recxs[2]) ||
			     DAOS_RECX_PTR_OVERLAP(&recxs[1], &recxs[2]);
		break;

	default:
		/* using a btree to detect overlap when nr >= 4 */
		memset(&uma, 0, sizeof(uma));
		uma.uma_id = UMEM_CLASS_VMEM;
		rc = dbtree_create_inplace(DBTREE_CLASS_RECX,
					   BTR_FEAT_DIRECT_KEY, 8,
					   &uma, &broot, &bth);
		if (rc != 0) {
			D_ERROR("failed to create recx tree: "DF_RC"\n",
				DP_RC(rc));
			return false;
		}

		overlapped = false;
		for (idx = 0; idx < nr; idx++) {
			if (recxs[idx].rx_nr == 0) {
				overlapped = true;
				break;
			}
			d_iov_set(&key, &recxs[idx], sizeof(daos_recx_t));
			rc = dbtree_update(bth, &key, NULL);
			if (rc != 0) {
				overlapped = true;
				break;
			}
		}
		dbtree_destroy(bth, NULL);
		break;
	};

	return !overlapped;
}

static int
obj_req_size_valid(daos_size_t iod_size, daos_size_t sgl_size)
{
	if (iod_size > sgl_size) {
		D_ERROR("invalid req - iod size "DF_U64", sgl size "DF_U64"\n",
			iod_size, sgl_size);
		return -DER_REC2BIG;
	}
	return 0;
}

static int
obj_iod_sgl_valid(daos_obj_id_t oid, unsigned int nr, daos_iod_t *iods,
		  d_sg_list_t *sgls, bool update, bool size_fetch,
		  bool spec_shard, bool check_exist)
{
	int i, j;
	int rc;

	if (iods == NULL) {
		if (nr == 0)
			return 0;

		return -DER_INVAL;
	}

	for (i = 0; i < nr; i++) {
		if (iods[i].iod_name.iov_buf == NULL) {
			D_ERROR("Invalid argument of NULL akey\n");
			return -DER_INVAL;
		}
		if (daos_is_akey_uint64(oid) &&
		    iods[i].iod_name.iov_len != sizeof(uint64_t)) {
			D_ERROR("Invalid akey len, expected: %lu, got: "DF_U64"\n",
				sizeof(uint64_t), iods[i].iod_name.iov_len);
			return -DER_INVAL;
		}
		for (j = 0; j < iods[i].iod_nr; j++) {
			if (iods[i].iod_recxs != NULL && (!spec_shard &&
			   (iods[i].iod_recxs[j].rx_idx & PARITY_INDICATOR)
			    != 0)) {
				D_ERROR("Invalid IOD, the bit-63 of rx_idx is "
					"reserved.\n");
				return -DER_INVAL;
			}
		}
		if (sgls != NULL && sgls[i].sg_nr > 0) {
			d_sg_list_t	*sg = &sgls[i];
			d_iov_t		*iov;

			for (j = 0; j < sg->sg_nr; j++) {
				iov = sg->sg_iovs + j;
				if (iov == NULL || (iov->iov_buf_len > 0 && iov->iov_buf == NULL)) {
					if (iov == NULL)
						D_ERROR("Bad iov - j %d, NULL iov\n", j);
					else
						D_ERROR("Bad iov - j %d, NULL iov_buf, "
							"bul_len %zu\n", j, iov->iov_buf_len);
					return -DER_INVAL;
				}
			}
		}

		switch (iods[i].iod_type) {
		default:
			D_ERROR("Unknown iod type=%d\n", iods[i].iod_type);
			return -DER_INVAL;

		case DAOS_IOD_NONE:
			if (!iods[i].iod_recxs && iods[i].iod_nr == 0)
				continue;

			D_ERROR("IOD_NONE ignores value iod_nr=%d, recx=%p\n",
				 iods[i].iod_nr, iods[i].iod_recxs);
			return -DER_INVAL;

		case DAOS_IOD_ARRAY:
			if (sgls == NULL) {
				/* size query or punch */
				if ((iods[i].iod_size == DAOS_REC_ANY) ||
				    (!update && check_exist))
					continue;
				D_ERROR("invalid req with NULL sgl\n");
				return -DER_INVAL;
			}
			if (!size_fetch &&
			    !obj_recx_valid(iods[i].iod_nr, iods[i].iod_recxs,
					    update)) {
				D_ERROR("Invalid recxs update %s\n", update ? "yes" : "no");
				for (j = 0; j < iods[i].iod_nr; j++)
					D_ERROR("%d: "DF_RECX"\n", j,
						DP_RECX(iods[i].iod_recxs[j]));

				return -DER_INVAL;
			}
			if (iods[i].iod_size == DAOS_REC_ANY)
				continue;
			rc = obj_req_size_valid(daos_iods_len(&iods[i], 1),
						daos_sgl_buf_size(&sgls[i]));
			if (rc)
				return rc;
			break;

		case DAOS_IOD_SINGLE:
			if (iods[i].iod_nr != 1) {
				D_ERROR("IOD_SINGLE iod_nr %d != 1\n",
					iods[i].iod_nr);
				return -DER_INVAL;
			}
			if (sgls == NULL) {
				/* size query or punch */
				if (!update || iods[i].iod_size == DAOS_REC_ANY)
					continue;
				D_ERROR("invalid update req with NULL sgl\n");
				return -DER_INVAL;
			}
			if (iods[i].iod_size == DAOS_REC_ANY)
				continue;
			rc = obj_req_size_valid(iods[i].iod_size,
						daos_sgl_buf_size(&sgls[i]));
			if (rc)
				return rc;
			break;
		}
	}

	return 0;
}

static int
check_query_flags(daos_obj_id_t oid, uint32_t flags, daos_key_t *dkey,
		  daos_key_t *akey, daos_recx_t *recx)
{
	/** just query max epoch */
	if (flags == 0)
		return 0;

	if (!(flags & (DAOS_GET_DKEY | DAOS_GET_AKEY | DAOS_GET_RECX))) {
		D_ERROR("Key type or recx not specified in flags.\n");
		return -DER_INVAL;
	}

	if (!(flags & (DAOS_GET_MIN | DAOS_GET_MAX))) {
		D_ERROR("Query type not specified in flags.\n");
		return -DER_INVAL;
	}

	if ((flags & DAOS_GET_MIN) && (flags & DAOS_GET_MAX)) {
		D_ERROR("Invalid Query.\n");
		return -DER_INVAL;
	}

	if (dkey == NULL) {
		D_ERROR("dkey can't be NULL.\n");
		return -DER_INVAL;
	}

	if (akey == NULL && (flags & (DAOS_GET_AKEY | DAOS_GET_RECX))) {
		D_ERROR("akey can't be NULL with query type.\n");
		return -DER_INVAL;
	}

	if (recx == NULL && flags & DAOS_GET_RECX) {
		D_ERROR("recx can't be NULL with query type.\n");
		return -DER_INVAL;
	}

	if (flags & DAOS_GET_DKEY) {
		if (!daos_is_dkey_uint64(oid)) {
			D_ERROR("Can't query non UINT64 typed Dkeys.\n");
			return -DER_INVAL;
		}
		if (dkey->iov_buf_len < sizeof(uint64_t) ||
		    dkey->iov_buf == NULL) {
			D_ERROR("Invalid Dkey iov.\n");
			return -DER_INVAL;
		}
	}

	if (flags & DAOS_GET_AKEY) {
		if (!(daos_is_akey_uint64(oid))) {
			D_ERROR("Can't query non UINT64 typed Akeys.\n");
			return -DER_INVAL;
		}
		if (akey->iov_buf_len < sizeof(uint64_t) ||
		    akey->iov_buf == NULL) {
			D_ERROR("Invalid Akey iov.\n");
			return -DER_INVAL;
		}
	}

	return 0;
}

static inline bool
obj_key_valid(daos_obj_id_t oid, daos_key_t *key, bool check_dkey)
{
	if (check_dkey) {
		if (daos_is_dkey_uint64(oid) &&
		    key->iov_len != sizeof(uint64_t)) {
			D_ERROR("Invalid dkey len, expected: %lu, got: "DF_U64"\n",
				sizeof(uint64_t), key->iov_len);
			return false;
		}
	} else {
		if (daos_is_akey_uint64(oid) &&
		    key->iov_len != sizeof(uint64_t)) {
			D_ERROR("Invalid akey len, expected: %lu, got: "DF_U64"\n",
				sizeof(uint64_t), key->iov_len);
			return false;
		}
	}

	return key != NULL && key->iov_buf != NULL && key->iov_len != 0;
}

static bool
obj_req_with_cond_flags(uint64_t flags)
{
	return flags & DAOS_COND_MASK;
}

static bool
obj_req_is_ec_cond_fetch(struct obj_auxi_args *obj_auxi)
{
	daos_obj_rw_t	*api_args = dc_task_get_args(obj_auxi->obj_task);

	return obj_auxi->is_ec_obj && obj_is_fetch_opc(obj_auxi->opc) &&
	       obj_req_with_cond_flags(api_args->flags);
}

static bool
obj_req_is_ec_check_exist(struct obj_auxi_args *obj_auxi)
{
	daos_obj_rw_t	*api_args = dc_task_get_args(obj_auxi->obj_task);

	return obj_auxi->is_ec_obj &&
	       (api_args->extra_flags & DIOF_CHECK_EXISTENCE);
}

static bool
obj_ec_req_sent2_all_data_tgts(struct obj_auxi_args *obj_auxi)
{
	struct dc_object	*obj = obj_auxi->obj;
	struct obj_reasb_req	*reasb_req = &obj_auxi->reasb_req;
	struct daos_oclass_attr	*oca;
	uint32_t		 shard, i;

	D_ASSERT(obj_auxi->req_reasbed && reasb_req->tgt_bitmap != NULL);
	oca = obj_get_oca(obj);
	shard = obj_ec_shard_idx(obj, obj_auxi->dkey_hash, 0);
	for (i = 0; i < obj_ec_data_tgt_nr(oca); i++) {
		if (isclr(reasb_req->tgt_bitmap, shard))
			return false;
		shard = (shard + 1) % obj_ec_tgt_nr(oca);
	}

	return true;
}

/* check if the obj request is valid */
static int
obj_req_valid(tse_task_t *task, void *args, int opc, struct dtx_epoch *epoch,
	      uint32_t *pm_ver, struct dc_object **p_obj)
{
	uint32_t		map_ver = *pm_ver;
	struct obj_auxi_args	*obj_auxi;
	struct dc_object	*obj = NULL;
	daos_handle_t		oh;
	daos_handle_t		th = DAOS_HDL_INVAL;
	int			rc = 0;

	obj_auxi = tse_task_stack_push(task, sizeof(*obj_auxi));

	switch (opc) {
	case DAOS_OBJ_RPC_FETCH: {
		daos_obj_fetch_t	*f_args = args;
		uint64_t		 flags = f_args->flags;
		bool			 size_fetch, spec_shard, check_exist;

		spec_shard  = f_args->extra_flags & DIOF_TO_SPEC_SHARD;
		check_exist = f_args->extra_flags & DIOF_CHECK_EXISTENCE;
		size_fetch  = obj_auxi->reasb_req.orr_size_fetch;

		obj = obj_hdl2ptr(f_args->oh);
		if (obj == NULL)
			D_GOTO(out, rc = -DER_NO_HDL);

		if (obj_req_with_cond_flags(flags)) {
			if (flags & (DAOS_COND_PUNCH | DAOS_COND_DKEY_INSERT |
				     DAOS_COND_DKEY_UPDATE | DAOS_COND_AKEY_INSERT |
				     DAOS_COND_AKEY_UPDATE)) {
				D_ERROR("invalid fetch - with conditional modification flags "
					DF_X64"\n", flags);
				D_GOTO(out, rc = -DER_INVAL);
			}
			if ((flags & DAOS_COND_PER_AKEY) && (flags & (DAOS_COND_AKEY_FETCH))) {
				D_ERROR("cannot with both DAOS_COND_PER_AKEY and "
					"DAOS_COND_AKEY_FETCH\n");
				D_GOTO(out, rc = -DER_INVAL);
			}
		}

		if ((!obj_auxi->io_retry && !obj_auxi->req_reasbed) ||
		    size_fetch) {
			if (!obj_key_valid(obj->cob_md.omd_id, f_args->dkey,
					   true) ||
			    (f_args->nr == 0 && !check_exist)) {
				D_ERROR("Invalid fetch parameter.\n");
				D_GOTO(out, rc = -DER_INVAL);
			}

			rc = obj_iod_sgl_valid(obj->cob_md.omd_id, f_args->nr,
					       f_args->iods, f_args->sgls, false,
					       size_fetch, spec_shard, check_exist);
			if (rc)
				goto out;
		}
		oh = f_args->oh;
		th = f_args->th;
		break;
	}
	case DAOS_OBJ_RPC_UPDATE: {
		daos_obj_update_t	*u_args = args;
		uint64_t		 flags = u_args->flags;

		obj = obj_hdl2ptr(u_args->oh);
		if (obj == NULL)
			D_GOTO(out, rc = -DER_NO_HDL);

		if (obj_req_with_cond_flags(flags)) {
			if (flags & (DAOS_COND_PUNCH | DAOS_COND_DKEY_FETCH |
				     DAOS_COND_AKEY_FETCH)) {
				D_ERROR("invalid update - with conditional punch/fetch flags "
					DF_X64"\n", flags);
				D_GOTO(out, rc = -DER_INVAL);
			}
			if ((flags & DAOS_COND_PER_AKEY) &&
			    (flags & (DAOS_COND_AKEY_UPDATE | DAOS_COND_AKEY_INSERT))) {
				D_ERROR("cannot with both DAOS_COND_PER_AKEY and "
					"DAOS_COND_AKEY_UPDATE | DAOS_COND_AKEY_INSERT\n");
				D_GOTO(out, rc = -DER_INVAL);
			}
		}

		if (!obj_auxi->io_retry && !obj_auxi->req_reasbed) {
			if (!obj_key_valid(obj->cob_md.omd_id, u_args->dkey,
					   true) || u_args->nr == 0) {
				D_ERROR("Invalid update parameter.\n");
				D_GOTO(out, rc = -DER_INVAL);
			}

			rc = obj_iod_sgl_valid(obj->cob_md.omd_id, u_args->nr,
					       u_args->iods, u_args->sgls, true,
					       false, false, false);
			if (rc)
				D_GOTO(out, rc);
		}

		if (daos_handle_is_valid(u_args->th))
			D_GOTO(out_tx, rc = 0);

		oh = u_args->oh;
		th = u_args->th;
		break;
	}
	case DAOS_OBJ_RPC_PUNCH: {
		daos_obj_punch_t *p_args = args;

		obj = obj_hdl2ptr(p_args->oh);
		if (obj == NULL)
			D_GOTO(out, rc = -DER_NO_HDL);

		if (daos_handle_is_valid(p_args->th))
			D_GOTO(out_tx, rc = 0);

		oh = p_args->oh;
		th = p_args->th;
		break;
	}
	case DAOS_OBJ_RPC_PUNCH_DKEYS: {
		daos_obj_punch_t *p_args = args;

		obj = obj_hdl2ptr(p_args->oh);
		if (obj == NULL)
			D_GOTO(out, rc = -DER_NO_HDL);

		if (!obj_key_valid(obj->cob_md.omd_id, p_args->dkey, true)) {
			D_ERROR("invalid punch dkey parameter.\n");
			D_GOTO(out, rc = -DER_INVAL);
		}

		if (daos_handle_is_valid(p_args->th))
			D_GOTO(out_tx, rc = 0);

		oh = p_args->oh;
		th = p_args->th;
		break;
	}

	case DAOS_OBJ_RPC_PUNCH_AKEYS: {
		daos_obj_punch_t *p_args = args;
		int		  i;

		obj = obj_hdl2ptr(p_args->oh);
		if (obj == NULL)
			D_GOTO(out, rc = -DER_NO_HDL);

		if (!obj_key_valid(obj->cob_md.omd_id, p_args->dkey, true) ||
		    p_args->akey_nr == 0) {
			D_ERROR("invalid punch akey parameter.\n");
			D_GOTO(out, rc = -DER_INVAL);
		}

		for (i = 0; i < p_args->akey_nr; i++) {
			if (!obj_key_valid(obj->cob_md.omd_id,
					   &p_args->akeys[i], false)) {
				D_ERROR("invalid punch akeys parameter.\n");
				D_GOTO(out, rc = -DER_INVAL);
			}
		}

		if (daos_handle_is_valid(p_args->th))
			D_GOTO(out_tx, rc = 0);

		oh = p_args->oh;
		th = p_args->th;
		break;
	}

	case DAOS_OBJ_DKEY_RPC_ENUMERATE:
	case DAOS_OBJ_RPC_ENUMERATE:
	case DAOS_OBJ_AKEY_RPC_ENUMERATE:
	case DAOS_OBJ_RECX_RPC_ENUMERATE: {
		daos_obj_list_t	*l_args = args;

		if (!obj_auxi->io_retry) {
			if (l_args->dkey == NULL &&
			    (opc != DAOS_OBJ_DKEY_RPC_ENUMERATE &&
			     opc != DAOS_OBJ_RPC_ENUMERATE)) {
				D_ERROR("No dkey for opc %x\n", opc);
				D_GOTO(out, rc = -DER_INVAL);
			}

			if (l_args->nr == NULL || *l_args->nr == 0) {
				D_ERROR("Invalid API parameter.\n");
				D_GOTO(out, rc = -DER_INVAL);
			}

			if (opc == DAOS_OBJ_RPC_ENUMERATE &&
			    daos_handle_is_valid(l_args->th) &&
			    l_args->eprs != NULL) {
				D_ERROR("mutually exclusive th and eprs "
					"specified for listing objects\n");
				rc = -DER_INVAL;
				goto out;
			}
		}

		obj = obj_hdl2ptr(l_args->oh);
		if (obj == NULL)
			D_GOTO(out, rc = -DER_NO_HDL);

		oh = l_args->oh;
		th = l_args->th;
		break;
	}

	case DAOS_OBJ_RPC_QUERY_KEY: {
		daos_obj_query_key_t	*q_args = args;

		obj = obj_hdl2ptr(q_args->oh);
		if (obj == NULL)
			D_GOTO(out, rc = -DER_NO_HDL);

		rc = check_query_flags(obj->cob_md.omd_id, q_args->flags,
				       q_args->dkey, q_args->akey,
				       q_args->recx);
		if (rc)
			D_GOTO(out, rc);

		th = q_args->th;
		break;
	}
	case DAOS_OBJ_RPC_SYNC: {
		struct daos_obj_sync_args *s_args = args;

		oh = s_args->oh;
		break;
	}
	case DAOS_OBJ_RPC_KEY2ANCHOR: {
		daos_obj_key2anchor_t *k_args = args;

		obj = obj_hdl2ptr(k_args->oh);
		if (obj == NULL)
			D_GOTO(out, rc = -DER_NO_HDL);

		if (k_args->dkey == NULL ||
		    !obj_key_valid(obj->cob_md.omd_id, k_args->dkey, true)) {
			D_ERROR("invalid key2anchor dkey parameter.\n");
			D_GOTO(out, rc = -DER_INVAL);
		}

		if (k_args->akey &&
		    !obj_key_valid(obj->cob_md.omd_id, k_args->akey, false)) {
			D_ERROR("invalid key2anchor akey parameter.\n");
			D_GOTO(out, rc = -DER_INVAL);
		}
		break;
	}
	default:
		D_ERROR("bad opc %d.\n", opc);
		D_GOTO(out, rc = -DER_INVAL);
		break;
	};

	if (obj == NULL) {
		obj = obj_hdl2ptr(oh);
		if (obj == NULL)
			D_GOTO(out, rc = -DER_NO_HDL);
	}

	if (obj_is_modification_opc(opc)) {
		if (!(obj->cob_mode & DAOS_OBJ_UPDATE_MODE_MASK)) {
			D_ERROR("object "DF_OID" opc %d is opened with mode 0x%x\n",
				DP_OID(obj->cob_md.omd_id), opc, obj->cob_mode);
			D_GOTO(out, rc = -DER_NO_PERM);
		}
	}

	if (daos_handle_is_valid(th)) {
		if (!obj_is_modification_opc(opc)) {
			rc = dc_tx_hdl2epoch_and_pmv(th, epoch, &map_ver);
			if (rc != 0)
				D_GOTO(out, rc);
		}
	} else {
		dc_io_epoch_set(epoch, opc);
		D_DEBUG(DB_IO, "set fetch epoch "DF_U64"\n", epoch->oe_value);
	}

	if (map_ver == 0) {
		rc = obj_ptr2pm_ver(obj, &map_ver);
		if (rc != 0)
			D_GOTO(out, rc);
	}

	*pm_ver = map_ver;

out_tx:
	D_ASSERT(rc == 0);

	if (p_obj != NULL)
		*p_obj = obj;
	else
		obj_decref(obj);

out:
	if (rc && obj)
		obj_decref(obj);
	tse_task_stack_pop(task, sizeof(*obj_auxi));
	return rc;
}

static void
shard_auxi_set_param(struct shard_auxi_args *shard_arg, uint32_t map_ver,
		     uint32_t shard, uint32_t tgt_id, struct dtx_epoch *epoch,
		     uint16_t ec_tgt_idx)
{
	/* Reset @enqueue_id if target changed */
	if (shard_arg->target != tgt_id)
		shard_arg->enqueue_id = 0;
	shard_arg->epoch = *epoch;
	shard_arg->shard = shard;
	shard_arg->target = tgt_id;
	shard_arg->map_ver = map_ver;
	shard_arg->ec_tgt_idx = ec_tgt_idx;
}

struct shard_task_sched_args {
	struct dtx_epoch	tsa_epoch;
	bool			tsa_scheded;
	bool			tsa_prev_scheded; /* previously scheduled */
};

static int
shard_task_sched(tse_task_t *task, void *arg)
{
	tse_task_t			*obj_task;
	struct obj_auxi_args		*obj_auxi;
	struct shard_auxi_args		*shard_auxi;
	struct shard_task_sched_args	*sched_arg = arg;
	uint32_t			 target;
	unsigned int			 map_ver;
	int				 rc = 0;

	shard_auxi = tse_task_buf_embedded(task, sizeof(*shard_auxi));
	obj_auxi = shard_auxi->obj_auxi;
	map_ver = obj_auxi->map_ver_req;
	obj_task = obj_auxi->obj_task;
	if (sched_arg->tsa_prev_scheded && !obj_auxi->new_shard_tasks) {
		/* For retried IO, check if the shard's target changed after
		 * pool map query. If match then need not do anything, if
		 * mismatch then need to re-schedule the shard IO on the new
		 * pool map.
		 * Also retry the shard IO if it got retryable error last time.
		 */
		rc = obj_shard2tgtid(obj_auxi->obj, shard_auxi->shard,
				     map_ver, &target);
		if (rc != 0) {
			D_ERROR("shard %d, obj_shard2tgtid failed "DF_RC"\n",
				shard_auxi->shard, DP_RC(rc));
			goto out;
		}
		if (obj_auxi->req_tgts.ort_srv_disp ||
		    obj_retry_error(task->dt_result) ||
		    !dtx_epoch_equal(&sched_arg->tsa_epoch,
				     &shard_auxi->epoch) ||
		    target != shard_auxi->target) {
			D_DEBUG(DB_IO, "shard %d, dt_result %d, target %d @ "
				"map_ver %d, target %d @ last_map_ver %d, "
				"shard task %p to be re-scheduled.\n",
				shard_auxi->shard, task->dt_result, target,
				map_ver, shard_auxi->target,
				shard_auxi->map_ver, task);

			if (!obj_auxi->req_tgts.ort_srv_disp)
				shard_auxi_set_param(shard_auxi, map_ver,
					shard_auxi->shard, target,
					&sched_arg->tsa_epoch,
					(uint16_t)shard_auxi->ec_tgt_idx);

			rc = tse_task_register_deps(obj_task, 1, &task);
			if (rc != 0)
				goto out;

			rc = tse_task_reinit(task);
			if (rc != 0)
				goto out;

			sched_arg->tsa_scheded = true;
		}
	} else {
		obj_auxi->shards_scheded = 1;
		sched_arg->tsa_scheded = true;
		tse_task_schedule(task, true);
	}

out:
	if (rc != 0)
		obj_task_complete(task, rc);
	return rc;
}

static void
obj_shard_task_sched(struct obj_auxi_args *obj_auxi, struct dtx_epoch *epoch)
{
	struct shard_task_sched_args	sched_arg;

	D_ASSERT(!d_list_empty(&obj_auxi->shard_task_head));
	sched_arg.tsa_scheded = false;
	sched_arg.tsa_prev_scheded = obj_auxi->shards_scheded;
	sched_arg.tsa_epoch = *epoch;
	tse_task_list_traverse_adv(&obj_auxi->shard_task_head, shard_task_sched, &sched_arg);
	/* It is possible that the IO retried by stale pm version found, but
	 * the IO involved shards' targets not changed. No any shard task
	 * re-scheduled for this case, can complete the obj IO task.
	 */
	if (sched_arg.tsa_scheded == false)
		tse_task_complete(obj_auxi->obj_task, 0);
}

static struct shard_auxi_args *
obj_embedded_shard_arg(struct obj_auxi_args *obj_auxi)
{
	switch (obj_auxi->opc) {
	case DAOS_OBJ_RPC_UPDATE:
	case DAOS_OBJ_RPC_FETCH:
		return &obj_auxi->rw_args.auxi;
	case DAOS_OBJ_RPC_PUNCH:
	case DAOS_OBJ_RPC_PUNCH_DKEYS:
	case DAOS_OBJ_RPC_PUNCH_AKEYS:
		return &obj_auxi->p_args.pa_auxi;
	case DAOS_OBJ_DKEY_RPC_ENUMERATE:
	case DAOS_OBJ_RPC_ENUMERATE:
	case DAOS_OBJ_AKEY_RPC_ENUMERATE:
	case DAOS_OBJ_RECX_RPC_ENUMERATE:
		return &obj_auxi->l_args.la_auxi;
	case DAOS_OBJ_RPC_KEY2ANCHOR:
		return &obj_auxi->k_args.ka_auxi;
	case DAOS_OBJ_RPC_SYNC:
		return &obj_auxi->s_args.sa_auxi;
	case DAOS_OBJ_RPC_QUERY_KEY:
	case DAOS_OBJ_RPC_COLL_PUNCH:
	case DAOS_OBJ_RPC_COLL_QUERY:
		/*
		 * called from obj_comp_cb_internal() and
		 * checked in obj_shard_comp_cb() correctly
		 */
		return NULL;
	default:
		D_ERROR("bad opc %d.\n", obj_auxi->opc);
		return NULL;
	};
}

static int
shard_io(tse_task_t *task, struct shard_auxi_args *shard_auxi)
{
	struct obj_auxi_args		*obj_auxi = shard_auxi->obj_auxi;
	struct dc_object		*obj = obj_auxi->obj;
	struct dc_obj_shard		*obj_shard;
	struct obj_req_tgts		*req_tgts;
	struct daos_shard_tgt		*fw_shard_tgts;
	uint32_t			 fw_cnt;
	int				 rc;

	D_ASSERT(obj != NULL);
	rc = obj_shard_open(obj, shard_auxi->shard, shard_auxi->map_ver,
			    &obj_shard);
	if (rc != 0) {
		D_ERROR(DF_OID" shard %u open: %d\n",
			DP_OID(obj->cob_md.omd_id), shard_auxi->shard, rc);
		obj_task_complete(task, rc);
		return rc;
	}

	rc = tse_task_register_comp_cb(task, close_shard_cb, &obj_shard, sizeof(obj_shard));
	if (rc != 0) {
		obj_shard_close(obj_shard);
		obj_task_complete(task, rc);
		return rc;
	}

	shard_auxi->flags = shard_auxi->obj_auxi->flags;
	req_tgts = &shard_auxi->obj_auxi->req_tgts;
	D_ASSERT(shard_auxi->grp_idx < req_tgts->ort_grp_nr);

	if (req_tgts->ort_srv_disp) {
		fw_shard_tgts = req_tgts->ort_shard_tgts +
				shard_auxi->grp_idx * req_tgts->ort_grp_size;
		fw_cnt = req_tgts->ort_grp_size;
		if (!(obj_auxi->flags & ORF_CONTAIN_LEADER)) {
			fw_shard_tgts++;
			fw_cnt--;
		}
	} else {
		fw_shard_tgts = NULL;
		fw_cnt = 0;
	}

	rc = shard_auxi->shard_io_cb(obj_shard, obj_auxi->opc, shard_auxi,
				     fw_shard_tgts, fw_cnt, task);
	return rc;
}

static int
shard_io_task(tse_task_t *task)
{
	struct shard_auxi_args	*shard_auxi;
	daos_handle_t		 th;
	int			 rc;

	shard_auxi = tse_task_buf_embedded(task, sizeof(*shard_auxi));

	/*
	 * If this task belongs to a TX, and if the epoch we got earlier
	 * doesn't contain a "chosen" TX epoch, then we may need to reinit the
	 * task via dc_tx_get_epoch. Because tse_task_reinit is less practical
	 * in the middle of a task, we do it here at the beginning of
	 * shard_io_task.
	 */
	th = shard_auxi->obj_auxi->th;
	if (daos_handle_is_valid(th) && !dtx_epoch_chosen(&shard_auxi->epoch)) {
		rc = dc_tx_get_epoch(task, th, &shard_auxi->epoch);
		if (rc < 0) {
			obj_task_complete(task, rc);
			return rc;
		} else if (rc == DC_TX_GE_REINITED) {
			return 0;
		}
	}

	return shard_io(task, shard_auxi);
}

typedef int (*shard_io_prep_cb_t)(struct shard_auxi_args *shard_auxi,
				  struct dc_object *obj,
				  struct obj_auxi_args *obj_auxi,
				  uint32_t grp_idx);

struct shard_task_reset_arg {
	struct obj_req_tgts	*req_tgts;
	struct dtx_epoch	epoch;
	int			index;
};

static int
shard_task_reset_param(tse_task_t *shard_task, void *arg)
{
	struct shard_task_reset_arg	*reset_arg = arg;
	struct obj_req_tgts		*req_tgts = reset_arg->req_tgts;
	struct obj_auxi_args		*obj_auxi;
	struct shard_auxi_args		*shard_arg;
	struct daos_shard_tgt		*tgt;

	shard_arg = tse_task_buf_embedded(shard_task, sizeof(*shard_arg));
	D_ASSERT(shard_arg->grp_idx < req_tgts->ort_grp_nr);
	obj_auxi = container_of(req_tgts, struct obj_auxi_args, req_tgts);
	if (req_tgts->ort_srv_disp) {
		tgt = req_tgts->ort_shard_tgts +
			     shard_arg->grp_idx * req_tgts->ort_grp_size;
	} else {
		tgt = req_tgts->ort_shard_tgts + reset_arg->index;
		reset_arg->index++;
	}
	shard_arg->start_shard = req_tgts->ort_start_shard;
	shard_auxi_set_param(shard_arg, obj_auxi->map_ver_req,
			     tgt->st_shard, tgt->st_tgt_id,
			     &reset_arg->epoch, (uint16_t)tgt->st_ec_tgt);
	return 0;
}

static int
obj_req_fanout(struct dc_object *obj, struct obj_auxi_args *obj_auxi,
	       uint32_t map_ver, struct dtx_epoch *epoch,
	       shard_io_prep_cb_t io_prep_cb, shard_io_cb_t io_cb,
	       tse_task_t *obj_task)
{
	struct obj_req_tgts	*req_tgts = &obj_auxi->req_tgts;
	d_list_t		*task_list = &obj_auxi->shard_task_head;
	tse_task_t		*shard_task;
	struct shard_auxi_args	*shard_auxi;
	struct daos_shard_tgt	*tgt;
	uint32_t		 i, tgts_nr;
	bool			 require_shard_task = false;
	int			 rc = 0;

	tgt = req_tgts->ort_shard_tgts;
	tgts_nr = req_tgts->ort_srv_disp ? req_tgts->ort_grp_nr :
		  req_tgts->ort_grp_nr * req_tgts->ort_grp_size;

	/* See shard_io_task. */
	if (daos_handle_is_valid(obj_auxi->th) && !dtx_epoch_chosen(epoch))
		require_shard_task = true;

	/* for retried obj IO, reuse the previous shard tasks and resched it */
	if (obj_auxi->io_retry) {
		switch (obj_auxi->opc) {
		case DAOS_OBJ_RPC_FETCH:
		case DAOS_OBJ_RPC_UPDATE:
		case DAOS_OBJ_RPC_ENUMERATE:
		case DAOS_OBJ_DKEY_RPC_ENUMERATE:
		case DAOS_OBJ_AKEY_RPC_ENUMERATE:
		case DAOS_OBJ_RECX_RPC_ENUMERATE:
		case DAOS_OBJ_RPC_PUNCH:
		case DAOS_OBJ_RPC_PUNCH_DKEYS:
		case DAOS_OBJ_RPC_PUNCH_AKEYS:
		case DAOS_OBJ_RPC_KEY2ANCHOR:
			/* For distributed transaction, check whether TX pool
			 * map is stale or not, if stale, restart the TX.
			 */
			if (daos_handle_is_valid(obj_auxi->th)) {
				rc = dc_tx_check_pmv(obj_auxi->th);
				if (rc != 0)
					goto out_task;
			}
			break;
		default:
			break;
		}
	}

	/*
	 * We mark the RPC as RESEND although @io_retry does not
	 * guarantee that the RPC has ever been sent. It may cause
	 * some overhead on server side, but no correctness issues.
	 *
	 * On the other hand, the client may resend the RPC to new
	 * shard if leader switched. That is why the resend logic
	 * is handled at object layer rather than shard layer.
	 */
	if (obj_auxi->io_retry && !obj_auxi->tx_renew)
		obj_auxi->flags |= ORF_RESEND;
	obj_auxi->tx_renew = 0;

	/* for retried obj IO, reuse the previous shard tasks and resched it */
	if (obj_auxi->io_retry && obj_auxi->args_initialized &&
	    !obj_auxi->new_shard_tasks) {
		/* if with shard task list, reuse it and re-schedule */
		if (!d_list_empty(task_list)) {
			struct shard_task_reset_arg reset_arg;

			reset_arg.req_tgts = req_tgts;
			reset_arg.epoch = *epoch;
			reset_arg.index = 0;
			/* For srv dispatch, the task_list non-empty is only for
			 * obj punch that with multiple RDG that each with a
			 * leader. Here reset the header for the shard task.
			 */
			if (req_tgts->ort_srv_disp || obj_auxi->reset_param)
				tse_task_list_traverse(task_list,
					shard_task_reset_param, &reset_arg);
			goto task_sched;
		} else if (require_shard_task) {
			/*
			 * The absence of shard tasks indicates that the epoch
			 * was already chosen in the previous attempt. In this
			 * attempt, since an epoch has not been chosen yet, the
			 * TX must have been restarted between the two
			 * attempts. This operation, therefore, is no longer
			 * relevant for the restarted TX.
			 *
			 * This is only a temporary workaround; we will prevent
			 * this case from happening in the first place, by
			 * aborting and waiting for associated operations when
			 * restarting a TX.
			 */
			return -DER_OP_CANCELED;
		} else {
			D_ASSERT(tgts_nr == 1);
			shard_auxi = obj_embedded_shard_arg(obj_auxi);
			D_ASSERT(shard_auxi != NULL);
			shard_auxi_set_param(shard_auxi, map_ver, tgt->st_shard,
					     tgt->st_tgt_id, epoch,
					     (uint16_t)tgt->st_ec_tgt);
			shard_auxi->start_shard = req_tgts->ort_start_shard;
			shard_auxi->shard_io_cb = io_cb;
			rc = shard_io(obj_task, shard_auxi);
			return rc;
		}
	}

	/* if with only one target, need not to create separate shard task */
	if (tgts_nr == 1 && !require_shard_task) {
		shard_auxi = obj_embedded_shard_arg(obj_auxi);
		D_ASSERT(shard_auxi != NULL);
		shard_auxi_set_param(shard_auxi, map_ver, tgt->st_shard,
				     tgt->st_tgt_id, epoch, (uint16_t)tgt->st_ec_tgt);
		shard_auxi->grp_idx = 0;
		shard_auxi->start_shard = req_tgts->ort_start_shard;
		shard_auxi->obj_auxi = obj_auxi;
		shard_auxi->shard_io_cb = io_cb;
		rc = io_prep_cb(shard_auxi, obj, obj_auxi, shard_auxi->grp_idx);
		if (rc)
			goto out_task;

		obj_auxi->args_initialized = 1;
		obj_auxi->shards_scheded = 1;

		/* for fail case the obj_task will be completed in shard_io() */
		rc = shard_io(obj_task, shard_auxi);
		return rc;
	}

	D_ASSERT(d_list_empty(task_list));

	/* for multi-targets, schedule it by tse sub-shard-tasks */
	for (i = 0; i < tgts_nr; i++) {
		if (tgt->st_rank == DAOS_TGT_IGNORE)
			goto next;

		rc = tse_task_create(shard_io_task, tse_task2sched(obj_task),
				     NULL, &shard_task);
		if (rc != 0)
			goto out_task;

		shard_auxi = tse_task_buf_embedded(shard_task,
						   sizeof(*shard_auxi));
		shard_auxi_set_param(shard_auxi, map_ver, tgt->st_shard,
				     tgt->st_tgt_id, epoch, (uint16_t)tgt->st_ec_tgt);
		shard_auxi->grp_idx = req_tgts->ort_srv_disp ? i :
				      (i / req_tgts->ort_grp_size);
		shard_auxi->start_shard = req_tgts->ort_start_shard;
		shard_auxi->obj_auxi = obj_auxi;
		shard_auxi->shard_io_cb = io_cb;
		rc = io_prep_cb(shard_auxi, obj, obj_auxi, shard_auxi->grp_idx);
		if (rc) {
			obj_task_complete(shard_task, rc);
			goto out_task;
		}

		rc = tse_task_register_deps(obj_task, 1, &shard_task);
		if (rc != 0) {
			obj_task_complete(shard_task, rc);
			goto out_task;
		}
		/* decref and delete from head at shard_task_remove */
		tse_task_addref(shard_task);
		tse_task_list_add(shard_task, task_list);
next:
		if (req_tgts->ort_srv_disp)
			tgt += req_tgts->ort_grp_size;
		else
			tgt++;
	}

	obj_auxi->args_initialized = 1;

task_sched:
	if (!d_list_empty(&obj_auxi->shard_task_head))
		obj_shard_task_sched(obj_auxi, epoch);
	else
		obj_task_complete(obj_task, rc);

	return 0;

out_task:
	if (!d_list_empty(task_list)) {
		D_ASSERTF(!obj_retry_error(rc), "unexpected ret "DF_RC"\n",
			DP_RC(rc));

		/* abort/complete sub-tasks will complete obj_task */
		tse_task_list_traverse(task_list, shard_task_abort, &rc);
	} else {
		obj_task_complete(obj_task, rc);
	}

	return rc;
}

static int
shard_task_remove(tse_task_t *task, void *arg)
{
	tse_task_list_del(task);
	tse_task_decref(task);
	return 0;
}

static void
shard_task_list_init(struct obj_auxi_args *auxi)
{
	if (auxi->io_retry == 0)
		D_INIT_LIST_HEAD(&auxi->shard_task_head);
}

static void
obj_rw_csum_destroy(const struct dc_object *obj, struct obj_auxi_args *obj_auxi)
{
	struct daos_csummer	*csummer = obj->cob_co->dc_csummer;

	if (!daos_csummer_initialized(csummer))
		return;
	daos_csummer_free_ci(csummer, &obj_auxi->rw_args.dkey_csum);
	daos_csummer_free_ic(csummer, &obj_auxi->rw_args.iod_csums);
}

static void
obj_shard_list_fini(daos_obj_list_t *obj_args, struct shard_list_args *shard_arg)
{
	if (shard_arg->la_akey_anchor &&
	    shard_arg->la_akey_anchor != obj_args->akey_anchor) {
		D_FREE(shard_arg->la_akey_anchor);
		shard_arg->la_akey_anchor = NULL;
	}

	if (shard_arg->la_dkey_anchor &&
	    shard_arg->la_dkey_anchor != obj_args->dkey_anchor) {
		D_FREE(shard_arg->la_dkey_anchor);
		shard_arg->la_dkey_anchor = NULL;
	}

	if (shard_arg->la_anchor &&
	    shard_arg->la_anchor != obj_args->anchor) {
		D_FREE(shard_arg->la_anchor);
		shard_arg->la_anchor = NULL;
	}

	shard_arg->la_kds = NULL;
	shard_arg->la_recxs = NULL;
}

static int
shard_list_task_fini(tse_task_t *task, void *arg)
{
	struct obj_auxi_args	*obj_auxi = arg;
	daos_obj_list_t		*obj_arg;
	struct shard_auxi_args	*shard_auxi;
	struct shard_list_args	*shard_arg;

	obj_arg = dc_task_get_args(obj_auxi->obj_task);
	shard_auxi = tse_task_buf_embedded(task, sizeof(*shard_auxi));
	shard_arg = container_of(shard_auxi, struct shard_list_args, la_auxi);

	obj_shard_list_fini(obj_arg, shard_arg);
	return 0;
}

static void
obj_auxi_list_fini(struct obj_auxi_args *obj_auxi)
{
	tse_task_list_traverse(&obj_auxi->shard_task_head,
			       shard_list_task_fini, obj_auxi);
}

struct comp_iter_arg {
	d_list_t	*merged_list;
	int		merge_nr;
	daos_off_t	merge_sgl_off;
	bool		cond_fetch_exist; /* cond_fetch got exist from one shard */
	bool		retry;
};

static struct obj_auxi_list_recx *
merge_recx_create_one(d_list_t *prev, uint64_t offset, uint64_t size, daos_epoch_t eph)
{
	struct obj_auxi_list_recx *new;

	D_ALLOC_PTR(new);
	if (new == NULL)
		return NULL;

	new->recx.rx_idx = offset;
	new->recx.rx_nr = size;
	new->recx_eph = eph;
	D_INIT_LIST_HEAD(&new->recx_list);
	d_list_add(&new->recx_list, prev);

	return new;
}

static bool
recx_can_merge_with_boundary(daos_recx_t *recx, uint64_t offset,
			     uint64_t size, uint64_t boundary)
{
	if (!daos_recx_can_merge_with_offset_size(recx, offset, size))
		return false;

	if (boundary == 0)
		return true;

	D_ASSERTF(recx->rx_idx / boundary == (DAOS_RECX_END(*recx) - 1) / boundary,
		  DF_U64"/"DF_U64" boundary "DF_U64"\n", recx->rx_idx, recx->rx_nr,
		  boundary);

	D_ASSERTF(offset / boundary == (offset + size - 1) / boundary,
		  DF_U64"/"DF_U64" boundary "DF_U64"\n", offset, size,
		  boundary);

	if (recx->rx_idx / boundary == (offset + size - 1) / boundary)
		return true;

	return false;
}

static int
merge_recx_insert(struct obj_auxi_list_recx *prev, d_list_t *head, uint64_t offset,
		  uint64_t size, daos_epoch_t eph, uint64_t boundary)
{
	uint64_t end = offset + size;

	while (size > 0) {
		struct obj_auxi_list_recx	*new;
		uint64_t			new_size;
		daos_epoch_t			new_eph;

		/* Split by boundary */
		if (boundary > 0) {
			new_size = min(roundup(offset + 1, boundary), end) - offset;
			if ((offset % boundary) == 0 || prev == NULL)
				new_eph = eph;
			else
				new_eph = max(prev->recx_eph, eph);
		} else {
			new_size = size;
			new_eph = eph;
		}

		/* Check if merging with previous recx or creating new one. */
		if (prev && recx_can_merge_with_boundary(&prev->recx, offset, new_size,
							 boundary)) {
			daos_recx_merge_with_offset_size(&prev->recx, offset, new_size);
			prev->recx_eph = max(prev->recx_eph, new_eph);
		} else {
			new = merge_recx_create_one(prev == NULL ? head : &prev->recx_list,
						    offset, new_size, new_eph);
			if (new == NULL)
				return -DER_NOMEM;
			prev = new;
		}

		offset += new_size;
		size -= new_size;
	}

	return 0;
}

int
merge_recx(d_list_t *head, uint64_t offset, uint64_t size, daos_epoch_t eph, uint64_t boundary)
{
	struct obj_auxi_list_recx	*recx;
	struct obj_auxi_list_recx	*tmp;
	struct obj_auxi_list_recx	*prev = NULL;
	bool				inserted = false;
	daos_off_t			end = offset + size;
	int				rc = 0;

	D_DEBUG(DB_TRACE, "merge "DF_U64"/"DF_U64" "DF_X64", boundary "DF_U64"\n",
		offset, size, eph, boundary);

	d_list_for_each_entry_safe(recx, tmp, head, recx_list) {
		if (end < recx->recx.rx_idx ||
		    daos_recx_can_merge_with_offset_size(&recx->recx, offset, size)) {
			rc = merge_recx_insert(prev, head, offset, size, eph, boundary);
			inserted = true;
			break;
		}
		prev = recx;
	}

	if (!inserted)
		rc = merge_recx_insert(prev, head, offset, size, eph, boundary);
	if (rc)
		return rc;

	prev = NULL;
	/* Check if the recx can be merged. */
	d_list_for_each_entry_safe(recx, tmp, head, recx_list) {
		if (prev == NULL) {
			prev = recx;
			continue;
		}

		if (recx_can_merge_with_boundary(&prev->recx, recx->recx.rx_idx,
						 recx->recx.rx_nr, boundary)) {
			daos_recx_merge(&recx->recx, &prev->recx);
			prev->recx_eph = max(prev->recx_eph, recx->recx_eph);
			d_list_del(&recx->recx_list);
			D_FREE(recx);
		} else {
			prev = recx;
		}
	}

	return rc;
}

static void
obj_recx_parity_to_daos(struct daos_oclass_attr *oca, daos_recx_t *recx)
{
	uint64_t cur_off = recx->rx_idx & ~PARITY_INDICATOR;

	D_ASSERT(recx->rx_idx % obj_ec_cell_rec_nr(oca) == 0);
	D_ASSERT(recx->rx_nr % obj_ec_cell_rec_nr(oca) == 0);
	recx->rx_idx = obj_ec_idx_parity2daos(cur_off,
					      obj_ec_cell_rec_nr(oca),
					      obj_ec_stripe_rec_nr(oca));
	recx->rx_nr *= obj_ec_data_tgt_nr(oca);
}

static int
obj_ec_recxs_convert(d_list_t *merged_list, daos_recx_t *recx,
		     struct shard_auxi_args *shard_auxi)
{
	struct daos_oclass_attr	*oca;
	uint64_t		total_size = recx->rx_nr;
	uint64_t		cur_off = recx->rx_idx & ~PARITY_INDICATOR;
	uint32_t		shard;
	int			rc = 0;
	int			cell_nr;
	int			stripe_nr;

	oca = obj_get_oca(shard_auxi->obj_auxi->obj);
	/* Normally the enumeration is sent to the parity node */
	/* convert the parity off to daos off */
	if (recx->rx_idx & PARITY_INDICATOR) {
		D_DEBUG(DB_IO, "skip parity recx "DF_RECX"\n", DP_RECX(*recx));
		return 0;
	}

	if (merged_list == NULL)
		return 0;

	cell_nr = obj_ec_cell_rec_nr(oca);
	stripe_nr = obj_ec_stripe_rec_nr(oca);
	shard = shard_auxi->shard % obj_get_grp_size(shard_auxi->obj_auxi->obj);
	shard = obj_ec_shard_off(shard_auxi->obj_auxi->obj,
				 shard_auxi->obj_auxi->dkey_hash, shard);
	/* If all parity nodes are down(degraded mode), then
	 * the enumeration is sent to all data nodes.
	 */
	while (total_size > 0) {
		uint64_t daos_off;
		uint64_t data_size;

		daos_off = obj_ec_idx_vos2daos(cur_off, stripe_nr, cell_nr, shard);
		data_size = min(roundup(cur_off + 1, cell_nr) - cur_off,
				total_size);
		rc = merge_recx(merged_list, daos_off, data_size, 0, 0);
		if (rc)
			break;
		D_DEBUG(DB_IO, "total "DF_U64" merge "DF_U64"/"DF_U64"\n",
			total_size, daos_off, data_size);
		total_size -= data_size;
		cur_off += data_size;
	}
	return rc;
}

static int
obj_shard_list_recx_cb(struct shard_auxi_args *shard_auxi,
		       struct obj_auxi_args *obj_auxi, void *arg)
{
	struct comp_iter_arg	*iter_arg = arg;
	struct shard_list_args	*shard_arg;
	int i;

	shard_arg = container_of(shard_auxi, struct shard_list_args, la_auxi);
	/* convert recxs for EC object*/
	for (i = 0; i < shard_arg->la_nr; i++) {
		int rc;

		rc = obj_ec_recxs_convert(iter_arg->merged_list,
					  &shard_arg->la_recxs[i],
					  shard_auxi);
		if (rc) {
			if (obj_auxi->obj_task->dt_result == 0)
				obj_auxi->obj_task->dt_result = rc;
			D_ERROR(DF_OID" recx convert failed: %d\n",
				DP_OID(obj_auxi->obj->cob_md.omd_id), rc);
			return rc;
		}
	}

	return 0;
}

static int
obj_shard_list_obj_cb(struct shard_auxi_args *shard_auxi,
		      struct obj_auxi_args *obj_auxi, void *arg)
{
	struct comp_iter_arg	*iter_arg = arg;
	struct shard_list_args	*shard_arg;
	daos_obj_list_t		*obj_arg = dc_task_get_args(obj_auxi->obj_task);
	char			*ptr = obj_arg->sgl->sg_iovs[0].iov_buf;
	daos_key_desc_t		*kds = obj_arg->kds;
	int			i;

	shard_arg = container_of(shard_auxi, struct shard_list_args, la_auxi);
	ptr += iter_arg->merge_sgl_off;
	D_ASSERTF(obj_arg->sgl->sg_iovs[0].iov_buf_len >=
		  obj_arg->sgl->sg_iovs[0].iov_len +
		  shard_arg->la_sgl->sg_iovs[0].iov_len,
		  "buf size %zu/%zu shard buf size %zu shard %u "DF_OID" shard_nr %u merge_nr %u\n",
		  obj_arg->sgl->sg_iovs[0].iov_buf_len, obj_arg->sgl->sg_iovs[0].iov_len,
		  shard_arg->la_sgl->sg_iovs[0].iov_len, shard_auxi->shard,
		  DP_OID(obj_auxi->obj->cob_md.omd_id), shard_arg->la_nr, iter_arg->merge_nr);
	memcpy(ptr, shard_arg->la_sgl->sg_iovs[0].iov_buf,
	       shard_arg->la_sgl->sg_iovs[0].iov_len);
	obj_arg->sgl->sg_iovs[0].iov_len +=
		shard_arg->la_sgl->sg_iovs[0].iov_len;
	iter_arg->merge_sgl_off += shard_arg->la_sgl->sg_iovs[0].iov_len;

	kds += iter_arg->merge_nr;
	for (i = 0; i < shard_arg->la_nr; i++)
		kds[i] = shard_arg->la_kds[i];
	iter_arg->merge_nr += shard_arg->la_nr;

	D_DEBUG(DB_TRACE, "shard %u shard nr %u merge_nr %d/"DF_U64"\n", shard_auxi->shard,
		shard_arg->la_nr, iter_arg->merge_nr, obj_arg->sgl->sg_iovs[0].iov_len);
	return 0;
}

static void
enum_hkey_gen(struct dc_object *obj, daos_key_t *key, void *hkey)
{
	if (daos_is_dkey_uint64(obj->cob_md.omd_id)) {
		hkey_int_gen(key, hkey);
		return;
	}

	hkey_common_gen(key, hkey);
}

static int
merge_key(struct dc_object *obj, d_list_t *head, char *key, int key_size)
{
	struct obj_auxi_list_key	*new_key;
	struct obj_auxi_list_key	*key_one;
	bool				inserted = false;

	d_list_for_each_entry(key_one, head, key_list) {
		if (key_size == key_one->key.iov_len &&
		    strncmp(key_one->key.iov_buf, key, key_size) == 0) {
			return 0;
		}
	}

	D_ALLOC_PTR(new_key);
	if (new_key == NULL)
		return -DER_NOMEM;

	D_ALLOC(new_key->key.iov_buf, key_size);
	if (new_key->key.iov_buf == NULL) {
		D_FREE(new_key);
		return -DER_NOMEM;
	}

	memcpy(new_key->key.iov_buf, key, key_size);
	new_key->key.iov_buf_len = key_size;
	new_key->key.iov_len = key_size;
	enum_hkey_gen(obj, &new_key->key, &new_key->hkey);
	D_INIT_LIST_HEAD(&new_key->key_list);

	/* Insert the key into the sorted list */
	d_list_for_each_entry(key_one, head, key_list) {
		if (hkey_common_cmp(&new_key->hkey, &key_one->hkey) == BTR_CMP_LT) {
			d_list_add_tail(&new_key->key_list, &key_one->key_list);
			inserted = true;
			break;
		}
	}

	if (!inserted)
		d_list_add_tail(&new_key->key_list, head);

	return 1;
}

static int
obj_shard_list_key_cb(struct shard_auxi_args *shard_auxi,
		      struct obj_auxi_args *obj_auxi, void *arg)
{
	struct shard_list_args  *shard_arg;
	struct comp_iter_arg	*iter_arg = arg;
	d_sg_list_t		*sgl;
	d_iov_t			*iov;
	int			sgl_off = 0;
	int			iov_off = 0;
	int			i;
	int			rc = 0;

	shard_arg = container_of(shard_auxi, struct shard_list_args, la_auxi);
	if (shard_arg->la_sgl == NULL)
		return 0;

	/* If there are several shards do listing all together, then
	 * let's merge the key to get rid of duplicate keys from different
	 * shards.
	 */
	sgl = shard_arg->la_sgl;
	iov = &sgl->sg_iovs[sgl_off];
	for (i = 0; i < shard_arg->la_nr; i++) {
		int key_size = shard_arg->la_kds[i].kd_key_len;
		bool alloc_key = false;
		char *key = NULL;

		if (key_size <= (iov->iov_len - iov_off)) {
			key = (char *)iov->iov_buf + iov_off;
			iov_off += key_size;
			if (iov_off == iov->iov_len) {
				iov_off = 0;
				iov = &sgl->sg_iovs[++sgl_off];
			}
		} else {
			int left = key_size;

			D_ALLOC(key, key_size);
			if (key == NULL)
				D_GOTO(out, rc = -DER_NOMEM);

			alloc_key = true;
			while (left > 0) {
				int copy_size = min(left, iov->iov_len - iov_off);
				char *ptr = (char *)iov->iov_buf + iov_off;

				memcpy(key, ptr, copy_size);
				iov_off += copy_size;
				key += copy_size;
				left -= copy_size;
				if (iov_off == iov->iov_len - 1) {
					iov_off = 0;
					iov = &sgl->sg_iovs[++sgl_off];
				}
			}
		}

		rc = merge_key(obj_auxi->obj, iter_arg->merged_list, key, key_size);
		if (alloc_key)
			D_FREE(key);

		if (rc < 0)
			break;

		if (rc == 1) {
			iter_arg->merge_nr++;
			D_DEBUG(DB_TRACE, "merged %.*s cnt %d\n", key_size, key,
				iter_arg->merge_nr);
			rc = 0;
		}
	}

out:
	return rc;
}

static int
obj_shard_list_comp_cb(struct shard_auxi_args *shard_auxi,
		       struct obj_auxi_args *obj_auxi, void *cb_arg)
{
	struct comp_iter_arg	*iter_arg = cb_arg;
	struct shard_list_args	*shard_arg;
	int			rc = 0;

	shard_arg = container_of(shard_auxi, struct shard_list_args, la_auxi);
	if (obj_auxi->req_tgts.ort_grp_size == 1) {
		if (obj_is_ec(obj_auxi->obj) &&
		    obj_auxi->opc == DAOS_OBJ_RECX_RPC_ENUMERATE &&
		    shard_arg->la_recxs != NULL) {
			int		i;
			daos_obj_list_t	*obj_args;

			obj_args = dc_task_get_args(obj_auxi->obj_task);
			for (i = 0; i < shard_arg->la_nr; i++) {
				int index;

				index = obj_args->incr_order?i:(shard_arg->la_nr - 1 - i);

				if (shard_arg->la_recxs[index].rx_idx & PARITY_INDICATOR)
					obj_recx_parity_to_daos(obj_get_oca(obj_auxi->obj),
								&shard_arg->la_recxs[index]);

				/* DAOS-9218: The output merged list will latter be reversed.  That
				 * will be done in the function obj_list_recxs_cb(), when the merged
				 * list will be dumped into the output buffer.
				 */
				rc = merge_recx(iter_arg->merged_list,
						shard_arg->la_recxs[index].rx_idx,
						shard_arg->la_recxs[index].rx_nr, 0, 0);
				if (rc)
					return rc;
			}

			return 0;
		}

		iter_arg->merge_nr = shard_arg->la_nr;
		return 0;
	}

	switch (obj_auxi->opc) {
	case DAOS_OBJ_DKEY_RPC_ENUMERATE:
	case DAOS_OBJ_AKEY_RPC_ENUMERATE:
		rc = obj_shard_list_key_cb(shard_auxi, obj_auxi, cb_arg);
		break;
	case DAOS_OBJ_RECX_RPC_ENUMERATE:
		rc = obj_shard_list_recx_cb(shard_auxi, obj_auxi, cb_arg);
		break;
	case DAOS_OBJ_RPC_ENUMERATE:
		rc = obj_shard_list_obj_cb(shard_auxi, obj_auxi, cb_arg);
		break;
	default:
		D_ASSERTF(0, "opc is %d\n", obj_auxi->opc);
	}

	return rc;
}

static int
obj_shard_comp_cb(tse_task_t *task, struct shard_auxi_args *shard_auxi,
		  struct obj_auxi_args *obj_auxi, void *cb_arg)
{
	struct comp_iter_arg	*iter_arg = cb_arg;
	int			ret = task->dt_result;

	if (shard_auxi == NULL) {
		iter_arg->retry = false;
		return ret;
	}

	/*
	 * Check shard IO task's completion status:
	 * 1) if succeed just stores the highest replied pm version.
	 * 2) if any shard failed, store it in obj_auxi->result, the
	 *    un-retryable error with higher priority.
	 */
	if (ret == 0) {
		if (obj_auxi->map_ver_reply < shard_auxi->map_ver)
			obj_auxi->map_ver_reply = shard_auxi->map_ver;
		if (obj_req_is_ec_cond_fetch(obj_auxi)) {
			iter_arg->cond_fetch_exist = true;
			if (obj_auxi->result == -DER_NONEXIST)
				obj_auxi->result = 0;
			D_DEBUG(DB_IO, "shard %d EC cond_fetch replied 0 - exist.\n",
				shard_auxi->shard);
		}
	} else if (obj_retry_error(ret)) {
		int rc;

		D_DEBUG(DB_IO, "shard %d ret %d.\n", shard_auxi->shard, ret);
		if (obj_auxi->result == 0)
			obj_auxi->result = ret;
		/* If the failure needs to be retried from different redundancy shards,
		 * then let's remember the failure targets to make sure these targets
		 * will be skipped during retry, see obj_ec_valid_shard_get() and
		 * need_retry_redundancy().
		 */
		if ((ret == -DER_TX_UNCERTAIN || ret == -DER_CSUM || ret == -DER_NVME_IO) &&
		    obj_auxi->is_ec_obj) {
			rc = obj_auxi_add_failed_tgt(obj_auxi, shard_auxi->target);
			if (rc != 0) {
				D_ERROR("failed to add tgt %u to failed list: %d\n",
					shard_auxi->target, rc);
				ret = rc;
			}
		}
	} else if (ret == -DER_TGT_RETRY) {
		/* some special handing for DER_TGT_RETRY, as we use that errno for
		 * some retry cases.
		 */
		if (obj_auxi->result == 0 || obj_retry_error(obj_auxi->result))
			obj_auxi->result = ret;
	} else if (ret == -DER_NONEXIST && obj_req_is_ec_cond_fetch(obj_auxi)) {
		D_DEBUG(DB_IO, "shard %d EC cond_fetch replied -DER_NONEXIST.\n",
			shard_auxi->shard);
		if (obj_auxi->result == 0 && !iter_arg->cond_fetch_exist)
			obj_auxi->result = ret;
		ret = 0;
	} else {
		/* for un-retryable failure, set the err to whole obj IO */
		D_DEBUG(DB_IO, "shard %d ret %d.\n", shard_auxi->shard, ret);
		obj_auxi->result = ret;
	}

	if (ret) {
		if (ret == -DER_NONEXIST && obj_is_fetch_opc(obj_auxi->opc)) {
			/** Conditional fetch returns -DER_NONEXIST if the key doesn't exist. We
			 *  do not want to try another replica in this case.
			 */
			D_DEBUG(DB_IO, "shard %d fetch returned -DER_NONEXIST, no retry on "
				"conditional\n", shard_auxi->shard);
			iter_arg->retry = false;
		} else if (ret != -DER_REC2BIG && !obj_retry_error(ret) &&
			   !obj_is_modification_opc(obj_auxi->opc) &&
			   !obj_auxi->is_ec_obj && !obj_auxi->spec_shard &&
			   !obj_auxi->spec_group && !obj_auxi->to_leader &&
			   ret != -DER_TX_RESTART && ret != -DER_RF &&
			   !DAOS_FAIL_CHECK(DAOS_DTX_NO_RETRY)) {
			int new_tgt;
			int rc;

			/* Check if there are other replicas available to
			 * fulfill the request
			 */
			rc = obj_auxi_add_failed_tgt(obj_auxi, shard_auxi->target);
			if (rc != 0) {
				D_ERROR("failed to add tgt %u to failed list: %d\n",
					shard_auxi->target, rc);
				ret = rc;
			}
			new_tgt = obj_shard_find_replica(obj_auxi->obj,
						 shard_auxi->target,
						 obj_auxi->failed_tgt_list);
			if (new_tgt >= 0) {
				D_DEBUG(DB_IO, "failed %d %u --> %u\n",
					ret, shard_auxi->target, new_tgt);
			} else {
				iter_arg->retry = false;
				D_DEBUG(DB_IO, "failed %d no replica %d"
					" new_tgt %d\n", ret,
					shard_auxi->target, new_tgt);
			}
		} else {
			if (ret == -DER_KEY2BIG && obj_is_enum_opc(obj_auxi->opc)) {
				daos_obj_list_t		*obj_arg;
				struct shard_list_args	*shard_arg;

				/* For KEY2BIG case, kds[0] from obj_arg will store the required KDS
				 * size, so let's copy it from shard to object kds.
				 */
				obj_arg = dc_task_get_args(obj_auxi->obj_task);
				shard_arg = container_of(shard_auxi,
							 struct shard_list_args, la_auxi);
				if (obj_arg->kds[0].kd_key_len < shard_arg->la_kds[0].kd_key_len) {
					D_DEBUG(DB_IO, "shard %u size "DF_U64" -> "DF_U64"\n",
						shard_auxi->shard, obj_arg->kds[0].kd_key_len,
						shard_arg->la_kds[0].kd_key_len);
					obj_arg->kds[0] = shard_arg->la_kds[0];
					iter_arg->merge_nr++;
				}
			}

			iter_arg->retry = false;
		}
		return ret;
	}

	/* Then process each shards for enumeration */
	if (obj_is_enum_opc(obj_auxi->opc)) {
		int rc;

		rc = obj_shard_list_comp_cb(shard_auxi, obj_auxi, cb_arg);
		if (rc != 0 && obj_auxi->result == 0)
			obj_auxi->result = rc;
	}

	return ret;
}

typedef int (*shard_comp_cb_t)(tse_task_t *task, struct shard_auxi_args *shard_auxi,
			       struct obj_auxi_args *obj_auxi, void *cb_arg);
struct shard_list_comp_cb_arg {
	shard_comp_cb_t		cb;
	struct obj_auxi_args	*obj_auxi;
	void			*cb_arg;
};

static int
shard_auxi_task_cb(tse_task_t *task, void *data)
{
	struct shard_list_comp_cb_arg	*arg = data;
	struct shard_auxi_args		*shard_auxi;

	shard_auxi = tse_task_buf_embedded(task, sizeof(*shard_auxi));

	return arg->cb(task, shard_auxi, arg->obj_auxi, arg->cb_arg);
}

static int
obj_auxi_shards_iterate(struct obj_auxi_args *obj_auxi, shard_comp_cb_t cb,
			void *cb_arg)
{
	struct shard_list_comp_cb_arg	arg;
	d_list_t			*head;
	int				rc;

	if (!obj_auxi->shards_scheded)
		return 0;

	head = &obj_auxi->shard_task_head;
	if (d_list_empty(head)) {
		struct shard_auxi_args *shard_auxi;

		shard_auxi = obj_embedded_shard_arg(obj_auxi);
		rc = cb(obj_auxi->obj_task, shard_auxi, obj_auxi, cb_arg);
		return rc;
	}

	arg.cb = cb;
	arg.cb_arg = cb_arg;
	arg.obj_auxi = obj_auxi;
	return tse_task_list_traverse(head, shard_auxi_task_cb, &arg);
}

static struct shard_anchors*
obj_get_sub_anchors(daos_obj_list_t *obj_args, int opc)
{
	switch (opc) {
	case DAOS_OBJ_DKEY_RPC_ENUMERATE:
	case DAOS_OBJ_RPC_ENUMERATE:
		return (struct shard_anchors *)obj_args->dkey_anchor->da_sub_anchors;
	case DAOS_OBJ_AKEY_RPC_ENUMERATE:
		return (struct shard_anchors *)obj_args->akey_anchor->da_sub_anchors;
	case DAOS_OBJ_RECX_RPC_ENUMERATE:
	case DAOS_OBJ_RPC_KEY2ANCHOR:
		return (struct shard_anchors *)obj_args->anchor->da_sub_anchors;
	}
	return NULL;
}

static void
obj_set_sub_anchors(daos_obj_list_t *obj_args, int opc, struct shard_anchors *anchors)
{
	switch (opc) {
	case DAOS_OBJ_DKEY_RPC_ENUMERATE:
	case DAOS_OBJ_RPC_ENUMERATE:
		obj_args->dkey_anchor->da_sub_anchors = (uint64_t)anchors;
		break;
	case DAOS_OBJ_AKEY_RPC_ENUMERATE:
		obj_args->akey_anchor->da_sub_anchors = (uint64_t)anchors;
		break;
	case DAOS_OBJ_RECX_RPC_ENUMERATE:
	case DAOS_OBJ_RPC_KEY2ANCHOR:
		obj_args->anchor->da_sub_anchors = (uint64_t)anchors;
		break;
	}
}

static int
shard_anchor_lookup(struct shard_anchors *anchors, uint32_t shard)
{
	int i;

	for (i = 0; i < anchors->sa_anchors_nr; i++) {
		if (anchors->sa_anchors[i].ssa_shard == shard)
			return i;
	}

	return -1;
}

static int
update_sub_anchor_cb(tse_task_t *shard_task, struct shard_auxi_args *shard_auxi,
		     struct obj_auxi_args *obj_auxi, void *cb_arg)
{
	tse_task_t		*task = obj_auxi->obj_task;
	daos_obj_list_t		*obj_arg = dc_task_get_args(task);
	struct shard_list_args	*shard_arg;
	struct shard_anchors	*sub_anchors;
	int			shard;

	shard_arg = container_of(shard_auxi, struct shard_list_args, la_auxi);
	if (obj_arg->anchor && obj_arg->anchor->da_sub_anchors) {
		sub_anchors = (struct shard_anchors *)obj_arg->anchor->da_sub_anchors;
		shard = shard_anchor_lookup(sub_anchors, shard_auxi->shard);
		D_ASSERT(shard != -1);
		memcpy(&sub_anchors->sa_anchors[shard].ssa_anchor,
		       shard_arg->la_anchor, sizeof(daos_anchor_t));
	}

	if (obj_arg->dkey_anchor && obj_arg->dkey_anchor->da_sub_anchors) {
		sub_anchors = (struct shard_anchors *)obj_arg->dkey_anchor->da_sub_anchors;

		shard = shard_anchor_lookup(sub_anchors, shard_auxi->shard);
		D_ASSERT(shard != -1);
		memcpy(&sub_anchors->sa_anchors[shard].ssa_anchor,
		       shard_arg->la_dkey_anchor, sizeof(daos_anchor_t));

		if (sub_anchors->sa_anchors[shard].ssa_recx_anchor && shard_arg->la_anchor)
			memcpy(sub_anchors->sa_anchors[shard].ssa_recx_anchor,
			       shard_arg->la_anchor, sizeof(daos_anchor_t));
		if (sub_anchors->sa_anchors[shard].ssa_akey_anchor && shard_arg->la_akey_anchor)
			memcpy(sub_anchors->sa_anchors[shard].ssa_akey_anchor,
			       shard_arg->la_akey_anchor, sizeof(daos_anchor_t));
	}

	if (obj_arg->akey_anchor && obj_arg->akey_anchor->da_sub_anchors) {
		sub_anchors = (struct shard_anchors *)obj_arg->akey_anchor->da_sub_anchors;
		shard = shard_anchor_lookup(sub_anchors, shard_auxi->shard);
		D_ASSERT(shard != -1);
		if (shard_arg->la_akey_anchor)
			memcpy(&sub_anchors->sa_anchors[shard].ssa_anchor,
			       shard_arg->la_akey_anchor, sizeof(daos_anchor_t));
	}

	return 0;
}

static void
merged_list_free(d_list_t *merged_list, int opc)
{
	if (opc == DAOS_OBJ_RECX_RPC_ENUMERATE) {
		struct obj_auxi_list_recx *recx;
		struct obj_auxi_list_recx *tmp;

		d_list_for_each_entry_safe(recx, tmp, merged_list, recx_list) {
			d_list_del(&recx->recx_list);
			D_FREE(recx);
		}
	} else {
		struct obj_auxi_list_key *key;
		struct obj_auxi_list_key *tmp;

		d_list_for_each_entry_safe(key, tmp, merged_list, key_list) {
			d_list_del(&key->key_list);
			daos_iov_free(&key->key);
			D_FREE(key);
		}
	}
}

static void
shard_anchors_free(struct shard_anchors *sub_anchors, int opc)
{
	int i;

	merged_list_free(&sub_anchors->sa_merged_list, opc);
	for (i = 0; i < sub_anchors->sa_anchors_nr; i++) {
		struct shard_sub_anchor *sub;

		sub = &sub_anchors->sa_anchors[i];
		if (sub->ssa_sgl.sg_iovs)
			d_sgl_fini(&sub->ssa_sgl, true);
		if (sub->ssa_kds)
			D_FREE(sub->ssa_kds);
		if (sub->ssa_recxs)
			D_FREE(sub->ssa_recxs);
		if (sub->ssa_recx_anchor)
			D_FREE(sub->ssa_recx_anchor);
		if (sub->ssa_akey_anchor)
			D_FREE(sub->ssa_akey_anchor);
	}
	D_FREE(sub_anchors);
}

static void
sub_anchors_free(daos_obj_list_t *obj_args, int opc)
{
	struct shard_anchors *sub_anchors;

	sub_anchors = obj_get_sub_anchors(obj_args, opc);
	if (sub_anchors == NULL)
		return;

	shard_anchors_free(sub_anchors, opc);
	obj_set_sub_anchors(obj_args, opc, NULL);
}

static bool
sub_anchors_is_eof(struct shard_anchors *sub_anchors)
{
	int i;

	for (i = 0; i < sub_anchors->sa_anchors_nr; i++) {
		daos_anchor_t *sub_anchor;

		sub_anchor = &sub_anchors->sa_anchors[i].ssa_anchor;
		if (!daos_anchor_is_eof(sub_anchor))
			break;
	}

	return i == sub_anchors->sa_anchors_nr;
}

/* Update and Check anchor eof by sub anchors */
static void
anchor_update_check_eof(struct obj_auxi_args *obj_auxi, daos_anchor_t *anchor)
{
	struct shard_anchors	*sub_anchors;

	if (!anchor->da_sub_anchors || !obj_is_ec(obj_auxi->obj))
		return;

	/* update_anchor */
	obj_auxi_shards_iterate(obj_auxi, update_sub_anchor_cb, NULL);

	sub_anchors = (struct shard_anchors *)anchor->da_sub_anchors;
	if (!d_list_empty(&sub_anchors->sa_merged_list))
		return;

	if (sub_anchors_is_eof(sub_anchors)) {
		daos_obj_list_t *obj_args;

		daos_anchor_set_eof(anchor);

		obj_args = dc_task_get_args(obj_auxi->obj_task);
		sub_anchors_free(obj_args, obj_auxi->opc);
	}
}

static int
dump_key_and_anchor_eof_check(struct obj_auxi_args *obj_auxi,
			      daos_anchor_t *anchor,
			      struct comp_iter_arg *arg)
{
	struct obj_auxi_list_key *key;
	struct obj_auxi_list_key *tmp;
	daos_obj_list_t *obj_args;
	d_sg_list_t	*sgl;
	daos_key_desc_t	*kds;
	d_iov_t		*iov;
	int		sgl_off = 0;
	int		iov_off = 0;
	int		cnt = 0;
	int		rc = 0;

	/* 1. Dump the keys from merged_list into user input buffer(@sgl) */
	D_ASSERT(obj_auxi->is_ec_obj);
	obj_args = dc_task_get_args(obj_auxi->obj_task);
	sgl = obj_args->sgl;
	kds = obj_args->kds;
	iov = &sgl->sg_iovs[sgl_off];
	d_list_for_each_entry_safe(key, tmp, arg->merged_list, key_list) {
		int left = key->key.iov_len;

		D_DEBUG(DB_TRACE, DF_OID" opc 0x%x cnt %d key "DF_KEY"\n",
			DP_OID(obj_auxi->obj->cob_md.omd_id), obj_auxi->opc,
			cnt + 1, DP_KEY(&key->key));
		while (left > 0) {
			int copy_size = min(iov->iov_buf_len - iov_off,
					    key->key.iov_len);
			memcpy(iov->iov_buf + iov_off, key->key.iov_buf, copy_size);
			kds[cnt].kd_key_len = copy_size;
			if (obj_auxi->opc == DAOS_OBJ_DKEY_RPC_ENUMERATE)
				kds[cnt].kd_val_type = OBJ_ITER_DKEY;
			else
				kds[cnt].kd_val_type = OBJ_ITER_AKEY;
			left -= copy_size;
			iov_off += copy_size;
			if (iov_off == iov->iov_buf_len) {
				iov_off = 0;
				if (++sgl_off == sgl->sg_nr) {
					if (cnt == 0) {
						kds[0].kd_key_len = key->key.iov_len;
						D_DEBUG(DB_IO, "retry by "DF_U64"\n",
							kds[0].kd_key_len);
						D_GOTO(out, rc = -DER_KEY2BIG);
					}
					D_GOTO(finished, rc);
				}
				iov = &sgl->sg_iovs[sgl_off];
			}
		}
		d_list_del(&key->key_list);
		D_FREE(key->key.iov_buf);
		D_FREE(key);
		if (++cnt >= *obj_args->nr)
			break;
	}

finished:
	*obj_args->nr = cnt;

	/* 2. Check sub anchors to see if anchors is eof */
	anchor_update_check_eof(obj_auxi, anchor);
out:
	return rc;
}

static void
obj_list_akey_cb(tse_task_t *task, struct obj_auxi_args *obj_auxi,
		 struct comp_iter_arg *arg)
{
	daos_obj_list_t	*obj_arg = dc_task_get_args(obj_auxi->obj_task);
	daos_anchor_t	*anchor = obj_arg->akey_anchor;

	if (task->dt_result != 0)
		return;

	if (anchor->da_sub_anchors) {
		task->dt_result = dump_key_and_anchor_eof_check(obj_auxi, anchor, arg);
	} else
		*obj_arg->nr = arg->merge_nr;

	if (daos_anchor_is_eof(anchor))
		D_DEBUG(DB_IO, "Enumerated All shards\n");
}

static void
obj_list_dkey_cb(tse_task_t *task, struct obj_auxi_args *obj_auxi,
		 struct comp_iter_arg *arg)
{
	struct dc_object       *obj;
	daos_obj_list_t	*obj_arg = dc_task_get_args(obj_auxi->obj_task);
	daos_anchor_t	*anchor = obj_arg->dkey_anchor;
	uint32_t	shard = dc_obj_anchor2shard(anchor);
	int		grp_size;

	if (task->dt_result != 0)
		return;

	obj = obj_auxi->obj;
	grp_size = obj_get_grp_size(obj);
	D_ASSERT(grp_size > 0);

	if (anchor->da_sub_anchors)
		task->dt_result = dump_key_and_anchor_eof_check(obj_auxi, anchor, arg);
	else
		*obj_arg->nr = arg->merge_nr;

	if (!daos_anchor_is_eof(anchor)) {
		D_DEBUG(DB_IO, "More keys in shard %d\n", shard);
	} else if (!obj_auxi->spec_shard && !obj_auxi->spec_group &&
		   (shard < obj->cob_shards_nr - grp_size)) {
		shard += grp_size;
		D_DEBUG(DB_IO, "next shard %d grp %d nr %u\n",
			shard, grp_size, obj->cob_shards_nr);

		daos_anchor_set_zero(anchor);
		dc_obj_shard2anchor(anchor, shard);
	} else {
		D_DEBUG(DB_IO, "Enumerated All shards\n");
	}
}

static int
obj_list_recxs_cb(tse_task_t *task, struct obj_auxi_args *obj_auxi,
		  struct comp_iter_arg *arg)
{
	struct obj_auxi_list_recx *recx;
	struct obj_auxi_list_recx *tmp;
	daos_obj_list_t		  *obj_args;
	int			  idx = 0;

	obj_args = dc_task_get_args(obj_auxi->obj_task);
	if (d_list_empty(arg->merged_list)) {
		anchor_update_check_eof(obj_auxi, obj_args->anchor);
		*obj_args->nr = arg->merge_nr;
		return 0;
	}

	D_ASSERT(obj_is_ec(obj_auxi->obj));
	if (obj_args->incr_order) {
		d_list_for_each_entry_safe(recx, tmp, arg->merged_list,
					   recx_list) {
			if (idx >= *obj_args->nr)
				break;
			obj_args->recxs[idx++] = recx->recx;
			d_list_del(&recx->recx_list);
			D_FREE(recx);
		}
	} else {
		d_list_for_each_entry_reverse_safe(recx, tmp, arg->merged_list,
						   recx_list) {
			if (idx >= *obj_args->nr)
				break;
			obj_args->recxs[idx++] = recx->recx;
			d_list_del(&recx->recx_list);
			D_FREE(recx);
		}
	}
	anchor_update_check_eof(obj_auxi, obj_args->anchor);
	*obj_args->nr = idx;
	return 0;
}

static void
obj_list_obj_cb(tse_task_t *task, struct obj_auxi_args *obj_auxi,
		struct comp_iter_arg *arg)
{
	daos_obj_list_t *obj_arg = dc_task_get_args(obj_auxi->obj_task);
	daos_anchor_t	*anchor = obj_arg->dkey_anchor;
	uint32_t	grp;

	*obj_arg->nr = arg->merge_nr;
	anchor_update_check_eof(obj_auxi, obj_arg->dkey_anchor);

	grp = dc_obj_anchor2shard(anchor) / obj_get_grp_size(obj_auxi->obj);
	if (!daos_anchor_is_eof(anchor)) {
		D_DEBUG(DB_IO, "More in grp %d\n", grp);
	} else if (!obj_auxi->spec_shard && !obj_auxi->spec_group &&
		   (grp < (obj_auxi->obj->cob_shards_nr / obj_get_grp_size(obj_auxi->obj) - 1))) {
		D_DEBUG(DB_IO, DF_OID" next grp %u total grp %u\n",
			DP_OID(obj_auxi->obj->cob_md.omd_id), grp + 1,
			obj_auxi->obj->cob_shards_nr / obj_get_grp_size(obj_auxi->obj));
		daos_anchor_set_zero(anchor);
		dc_obj_shard2anchor(anchor, (grp + 1) * obj_get_grp_size(obj_auxi->obj));
	} else {
		D_DEBUG(DB_IO, "Enumerated All shards\n");
	}
}

static int
obj_list_comp(struct obj_auxi_args *obj_auxi,
	      struct comp_iter_arg *arg)
{
	tse_task_t *task = obj_auxi->obj_task;

	switch (obj_auxi->opc) {
	case DAOS_OBJ_DKEY_RPC_ENUMERATE:
		obj_list_dkey_cb(task, obj_auxi, arg);
		break;
	case DAOS_OBJ_AKEY_RPC_ENUMERATE:
		obj_list_akey_cb(task, obj_auxi, arg);
		break;
	case DAOS_OBJ_RECX_RPC_ENUMERATE:
		obj_list_recxs_cb(task, obj_auxi, arg);
		break;
	case DAOS_OBJ_RPC_ENUMERATE:
		obj_list_obj_cb(task, obj_auxi, arg);
		break;
	default:
		D_ASSERTF(0, "opc is %d\n", obj_auxi->opc);
	}

	return 0;
}

static int
obj_comp_cb_internal(struct obj_auxi_args *obj_auxi)
{
	daos_obj_list_t		*obj_args;
	struct shard_anchors	*sub_anchors = NULL;
	d_list_t		merged_list;
	struct comp_iter_arg	iter_arg = { 0 };
	int			rc;

	if (obj_auxi->cond_fetch_split)
		return 0;

	iter_arg.retry = true;
	obj_args = dc_task_get_args(obj_auxi->obj_task);
	D_INIT_LIST_HEAD(&merged_list);
	if (obj_is_enum_opc(obj_auxi->opc)) {
		sub_anchors = obj_get_sub_anchors(obj_args, obj_auxi->opc);
		if (sub_anchors == NULL) {
			iter_arg.merged_list = &merged_list;
		} else {
			iter_arg.merged_list = &sub_anchors->sa_merged_list;
		}
	}

	/* Process each shards */
	rc = obj_auxi_shards_iterate(obj_auxi, obj_shard_comp_cb, &iter_arg);
	if (rc != 0) {
		if (iter_arg.retry) {
			D_DEBUG(DB_IO, DF_OID" retry by %d\n",
				DP_OID(obj_auxi->obj->cob_md.omd_id), rc);
			obj_auxi->io_retry = 1;
		}
		D_GOTO(out, rc);
	}

	if (obj_is_enum_opc(obj_auxi->opc))
		rc = obj_list_comp(obj_auxi, &iter_arg);
	else if (obj_auxi->opc == DAOS_OBJ_RPC_KEY2ANCHOR) {
		daos_obj_key2anchor_t *obj_arg = dc_task_get_args(obj_auxi->obj_task);
		int grp_idx;

		grp_idx = obj_dkey2grpidx(obj_auxi->obj, obj_auxi->dkey_hash,
					  obj_auxi->map_ver_req);

		D_ASSERTF(grp_idx >= 0, "grp_idx %d obj_auxi->map_ver_req %u",
			  grp_idx, obj_auxi->map_ver_req);
		obj_arg->anchor->da_shard = grp_idx * obj_get_grp_size(obj_auxi->obj);
		sub_anchors = (struct shard_anchors *)obj_arg->anchor->da_sub_anchors;
		if (sub_anchors) {
			if (sub_anchors_is_eof(sub_anchors))
				daos_anchor_set_eof(obj_arg->anchor);
			else
				daos_anchor_set_zero(obj_arg->anchor);
		}
	}
out:
	if (sub_anchors == NULL && obj_is_enum_opc(obj_auxi->opc))
		merged_list_free(&merged_list, obj_auxi->opc);
	D_DEBUG(DB_TRACE, "exit %d\n", rc);
	return rc;
}

/*
 * Remove current shard tasks (attached to obj_auxi->shard_task_head), and set
 * obj_auxi->new_shard_tasks flag, so when retrying that obj IO task, it will
 * re-create new shard task. This helper function can be used before retry IO
 * and the retried IO possibly with different targets or parameters.
 */
static void
obj_io_set_new_shard_task(struct obj_auxi_args *obj_auxi)
{
	d_list_t	*head;

	head = &obj_auxi->shard_task_head;
	if (head != NULL) {
		tse_task_list_traverse(head, shard_task_remove, NULL);
		D_ASSERT(d_list_empty(head));
	}
	obj_auxi->new_shard_tasks = 1;
}

static void
obj_size_fetch_cb(const struct dc_object *obj, struct obj_auxi_args *obj_auxi)
{
	daos_obj_rw_t	*api_args;
	daos_iod_t	*uiods, *iods;
	d_sg_list_t	*usgls;
	unsigned int     iod_nr, i;
	bool		 size_all_zero = true;

	api_args = dc_task_get_args(obj_auxi->obj_task);
	/* set iod_size to original user IOD */
	uiods = obj_auxi->reasb_req.orr_uiods;
	iods = api_args->iods;
	iod_nr = api_args->nr;
	D_ASSERT(uiods != iods);
	for (i = 0; i < iod_nr; i++) {
		if (uiods[i].iod_size != DAOS_REC_ANY) {
			D_ASSERT(iods[i].iod_size == 0 ||
				 iods[i].iod_size == uiods[i].iod_size);
			size_all_zero = false;
		} else {
			uiods[i].iod_size = iods[i].iod_size;
			D_DEBUG(DB_IO, DF_OID" set iod_size="DF_U64"\n",
				DP_OID(obj->cob_md.omd_id),
				iods[i].iod_size);
			if (uiods[i].iod_size != 0)
				size_all_zero = false;
		}
	}

	obj_auxi->reasb_req.orr_size_fetched = 1;
	usgls = obj_auxi->reasb_req.orr_usgls;
	if (usgls == NULL)
		return;

	if (size_all_zero) {
		for (i = 0; i < iod_nr; i++)
			usgls[i].sg_nr_out = 0;
	} else {
		D_DEBUG(DB_IO, DF_OID" retrying IO after size fetch.\n",
			DP_OID(obj->cob_md.omd_id));
		obj_io_set_new_shard_task(obj_auxi);
		obj_auxi->io_retry = 1;
	}
}

/**
 * User possibly provides sgl with iov_len < iov_buf_len, this may cause some troubles for internal
 * handling, such as crt_bulk_create/daos_iov_left() always use iov_buf_len.
 * For that case, we duplicate the sgls and make its iov_buf_len = iov_len.
 */
static int
obj_sgls_dup(struct obj_auxi_args *obj_auxi, daos_obj_update_t *args, bool update)
{
	daos_iod_t	*iod;
	d_sg_list_t	*sgls_dup, *sgls;
	d_sg_list_t	*sg, *sg_dup;
	d_iov_t		*iov, *iov_dup;
	bool		 dup = false;
	uint32_t	 i, j, count;
	int		 rc = 0;

	sgls = args->sgls;
	if (obj_auxi->rw_args.sgls_dup != NULL || sgls == NULL)
		return 0;

	for (i = 0; i < args->nr; i++) {
		sg = &sgls[i];
		iod = &args->iods[i];
		for (j = 0, count = 0; j < sg->sg_nr; j++) {
			iov = &sg->sg_iovs[j];
			if (iov->iov_len > iov->iov_buf_len) {
				DL_ERROR(-DER_INVAL,
					 "invalid args, iov_len " DF_U64 ", iov_buf_len" DF_U64,
					 iov->iov_len, iov->iov_buf_len);
				return -DER_INVAL;
			}
			if ((update && iov->iov_len == 0) || iov->iov_buf_len == 0) {
				/** POSIX supports passing 0 length entries in
				 * iov. Since lower layers don't support this,
				 * let's remove them when we duplicate.
				 */
				dup = true;
				continue;
			}
			if (update && iov->iov_len < iov->iov_buf_len)
				dup = true;
			count++;
		}
		if (count == 0 && iod->iod_size != DAOS_REC_ANY) {
			DL_ERROR(-DER_INVAL, "invalid args, sgl contained only 0 length entries");
			return -DER_INVAL;
		}
	}
	if (dup == false)
		return 0;

	D_ALLOC_ARRAY(sgls_dup, args->nr);
	if (sgls_dup == NULL)
		return -DER_NOMEM;

	for (i = 0; i < args->nr; i++) {
		sg_dup = &sgls_dup[i];
		sg = &sgls[i];
		rc = d_sgl_init(sg_dup, sg->sg_nr);
		if (rc)
			goto failed;

		for (j = 0, count = 0; j < sg_dup->sg_nr; j++) {
			iov = &sg->sg_iovs[j];
			if ((update && iov->iov_len == 0) || iov->iov_buf_len == 0)
				continue;
			iov_dup = &sg_dup->sg_iovs[count++];
			*iov_dup = *iov;
			if (update)
				iov_dup->iov_buf_len = iov_dup->iov_len;
		}
		sg_dup->sg_nr = count;
	}
	obj_auxi->reasb_req.orr_usgls = sgls;
	obj_auxi->rw_args.sgls_dup = sgls_dup;
	args->sgls = sgls_dup;
	return 0;

failed:
	if (sgls_dup != NULL) {
		for (i = 0; i < args->nr; i++)
			d_sgl_fini(&sgls_dup[i], false);
		D_FREE(sgls_dup);
	}
	return rc;
}

static void
obj_dup_sgls_free(struct obj_auxi_args *obj_auxi)
{
	int	i;

	if ((obj_auxi->opc == DAOS_OBJ_RPC_UPDATE || obj_auxi->opc == DAOS_OBJ_RPC_FETCH) &&
	    obj_auxi->rw_args.sgls_dup != NULL) {
		daos_obj_rw_t	*api_args;

		for (i = 0; i < obj_auxi->iod_nr; i++)
			d_sgl_fini(&obj_auxi->rw_args.sgls_dup[i], false);
		D_FREE(obj_auxi->rw_args.sgls_dup);
		obj_auxi->rw_args.sgls_dup = NULL;
		api_args = dc_task_get_args(obj_auxi->obj_task);
		api_args->sgls = obj_auxi->reasb_req.orr_usgls;
	}
}

static void
obj_reasb_io_fini(struct obj_auxi_args *obj_auxi, bool retry)
{
	/* "retry" used for DER_FETCH_AGAIN case, that possibly used when iod_size updated
	 * from reply and need to re-assemble the request.
	 */
	if (retry && obj_auxi->reasb_req.orr_args != NULL) {
		D_ASSERT(obj_auxi->reasb_req.orr_uiods != NULL);
		obj_auxi->reasb_req.orr_args->iods = obj_auxi->reasb_req.orr_uiods;
		obj_auxi->reasb_req.orr_args->sgls = obj_auxi->reasb_req.orr_usgls;
	}
	obj_bulk_fini(obj_auxi);
	obj_auxi_free_failed_tgt_list(obj_auxi);
	obj_dup_sgls_free(obj_auxi);
	obj_reasb_req_fini(&obj_auxi->reasb_req, obj_auxi->iod_nr);
	obj_auxi->req_reasbed = false;

	/* zero it as user might reuse/resched the task, for
	 * example the usage in dac_array_set_size().
	 */
	if (!retry)
		memset(obj_auxi, 0, sizeof(*obj_auxi));
}

/**
 * Check if need recovery data.
 */
static bool
obj_ec_should_init_recover_cb(struct obj_auxi_args *obj_auxi)
{
	struct obj_ec_fail_info	*fail_info;
	tse_task_t		*task;

	D_ASSERT(obj_auxi->is_ec_obj);

	task = obj_auxi->obj_task;
	if (!obj_auxi->ec_in_recov && task->dt_result == -DER_TGT_RETRY)
		return true;

	fail_info = obj_auxi->reasb_req.orr_fail;
	if (fail_info == NULL)
		return false;

	if (obj_auxi->ec_wait_recov)
		return false;

	if (obj_auxi->result == 0 && !obj_auxi->ec_in_recov && fail_info->efi_nrecx_lists > 0)
		return true;

	return false;
}

static bool
obj_ec_should_recover_data(struct obj_auxi_args *obj_auxi)
{
	if (!obj_auxi->ec_in_recov &&
	    obj_auxi->ec_wait_recov && obj_auxi->obj_task->dt_result == 0)
		return true;

	return false;
}

static void
obj_ec_comp_cb(struct obj_auxi_args *obj_auxi)
{
	tse_task_t	 *task = obj_auxi->obj_task;
	struct dc_object *obj = obj_auxi->obj;
	bool		  data_recov = false;

	D_ASSERT(obj_auxi->is_ec_obj);

	if (obj_is_modification_opc(obj_auxi->opc)) {
		obj_reasb_io_fini(obj_auxi, false);
		return;
	}

	if (obj_ec_should_init_recover_cb(obj_auxi)) {
		int	rc;

		daos_obj_fetch_t *args = dc_task_get_args(task);

		task->dt_result = 0;
		obj_bulk_fini(obj_auxi);
		D_DEBUG(DB_IO, "opc %d init recover task for "DF_OID"\n",
			obj_auxi->opc, DP_OID(obj->cob_md.omd_id));
		rc = obj_ec_recov_cb(task, obj, obj_auxi, args->csum_iov);
		if (rc)
			obj_reasb_io_fini(obj_auxi, false);
		return;
	}

	if (obj_ec_should_recover_data(obj_auxi)) {
		daos_obj_fetch_t *args = dc_task_get_args(task);

		if (!obj_auxi->reasb_req.orr_size_fetch) {
			obj_ec_recov_data(&obj_auxi->reasb_req, args->nr);
			data_recov = true;
		}
	}
	if ((task->dt_result == 0 || task->dt_result == -DER_REC2BIG) &&
	    obj_auxi->opc == DAOS_OBJ_RPC_FETCH && obj_auxi->req_reasbed) {
		daos_obj_fetch_t *args = dc_task_get_args(task);

		obj_ec_update_iod_size(&obj_auxi->reasb_req, args->nr);
		if ((obj_auxi->bulks != NULL && obj_auxi->reasb_req.orr_usgls != NULL) ||
		    data_recov)
			obj_ec_fetch_set_sgl(obj, &obj_auxi->reasb_req,
					     obj_auxi->dkey_hash, args->nr);
	}

	obj_reasb_io_fini(obj_auxi, false);
}

static int
obj_comp_cb(tse_task_t *task, void *data)
{
	struct dc_object	*obj;
	struct obj_auxi_args	*obj_auxi;
	bool			pm_stale = false;
	bool			io_task_reinited = false;
	int			rc;

	obj_auxi = tse_task_stack_pop(task, sizeof(*obj_auxi));
	obj = obj_auxi->obj;

	/** Clear various bits for a new attempt */
	obj_auxi->io_retry	= 0;
	obj_auxi->result	= 0;
	obj_auxi->csum_retry	= 0;
	obj_auxi->tx_uncertain	= 0;
	obj_auxi->nvme_io_err	= 0;

	rc = obj_comp_cb_internal(obj_auxi);
	if (rc != 0 || obj_auxi->result) {
		if (task->dt_result == 0)
			task->dt_result = rc ? rc : obj_auxi->result;
	} else if (obj_req_is_ec_cond_fetch(obj_auxi) && task->dt_result == -DER_NONEXIST &&
		   !obj_auxi->cond_fetch_split) {
		/* EC cond_fetch/check_exist task created multiple shard tasks, tse will populate
		 * shard tasks' DER_NONEXIST to parent task, obj_auxi_shards_iterate() zeroed
		 * obj_auxi->result, here should zero task->dt_result.
		 */
		task->dt_result = 0;
	}

	D_DEBUG(DB_IO, "opc %u retry: %d leader %d obj complete callback: %d\n",
		obj_auxi->opc, obj_auxi->io_retry, obj_auxi->to_leader, task->dt_result);

	if (obj->cob_time_fetch_leader != NULL &&
	    obj_auxi->req_tgts.ort_shard_tgts != NULL &&
	    ((!obj_is_modification_opc(obj_auxi->opc) &&
	      task->dt_result == -DER_INPROGRESS) ||
	     (obj_is_modification_opc(obj_auxi->opc) &&
	      task->dt_result == 0))) {
		int	idx;

		idx = obj_auxi->req_tgts.ort_shard_tgts->st_shard /
			obj_get_grp_size(obj);
		obj->cob_time_fetch_leader[idx] = daos_gettime_coarse();
	}

	/* Check if the pool map needs to refresh */
	if (obj_auxi->map_ver_reply > obj_auxi->map_ver_req ||
	    daos_crt_network_error(task->dt_result) ||
	    task->dt_result == -DER_STALE || task->dt_result == -DER_TIMEDOUT ||
	    task->dt_result == -DER_EXCLUDED) {
		D_DEBUG(DB_IO, "map_ver stale (req %d, reply %d). result %d\n",
			obj_auxi->map_ver_req, obj_auxi->map_ver_reply,
			task->dt_result);
		pm_stale = true;
	}

	if (obj_retry_error(task->dt_result)) {
		/* If the RPC sponsor specify shard/group, then means it wants
		 * to fetch data from the specified target. If such shard isn't
		 * ready for read, we should let the caller know that, But there
		 * are some other cases we need to retry the RPC with current
		 * shard, such as -DER_TIMEDOUT or daos_crt_network_error().
		 */
		obj_auxi->io_retry = 1;
		if (obj_auxi->no_retry ||
		    (obj_auxi->for_migrate && !obj_retriable_migrate(task->dt_result)) ||
		    (obj_auxi->spec_shard && (task->dt_result == -DER_INPROGRESS ||
		     task->dt_result == -DER_TX_BUSY || task->dt_result == -DER_EXCLUDED ||
		     task->dt_result == -DER_CSUM)))
			obj_auxi->io_retry = 0;

		if (task->dt_result == -DER_NEED_TX)
			obj_auxi->tx_convert = 1;

		if (task->dt_result == -DER_CSUM || task->dt_result == -DER_TX_UNCERTAIN ||
		    task->dt_result == -DER_NVME_IO) {
			if (!obj_auxi->spec_shard && !obj_auxi->spec_group &&
			    !obj_auxi->no_retry && !obj_auxi->ec_wait_recov) {
				/* Retry fetch on alternative shard */
				if (obj_auxi->opc == DAOS_OBJ_RPC_FETCH) {
					if (task->dt_result == -DER_CSUM)
						obj_auxi->csum_retry = 1;
					else if (task->dt_result == -DER_TX_UNCERTAIN)
						obj_auxi->tx_uncertain = 1;
					else
						obj_auxi->nvme_io_err = 1;
				} else {
					if (obj_auxi->opc == DAOS_OBJ_RPC_UPDATE &&
					    task->dt_result == -DER_CSUM) {
						struct shard_rw_args *rw_arg = &obj_auxi->rw_args;

						/** Retry a few times on checksum error on update */
						if (rw_arg->csum_retry_cnt < MAX_CSUM_RETRY) {
							obj_auxi->csum_retry = 1;
							rw_arg->csum_retry_cnt++;
							D_DEBUG(DB_IO, DF_OID" checksum error on "
								"update, retrying\n",
								DP_OID(obj->cob_md.omd_id));
						} else {
							D_ERROR(DF_OID" checksum error on update, "
								"too many retries. Failing I/O\n",
								DP_OID(obj->cob_md.omd_id));
							obj_auxi->io_retry = 0;
						}
					} else if (task->dt_result != -DER_NVME_IO) {
						/* Don't retry update for UNCERTAIN errors */
						obj_auxi->io_retry = 0;
					}
				}
			} else {
				obj_auxi->io_retry = 0;
			}
		}

		if (!obj_auxi->spec_shard && !obj_auxi->spec_group &&
		    task->dt_result == -DER_INPROGRESS)
			obj_auxi->to_leader = 1;
	} else if (!obj_auxi->ec_in_recov &&
		   task->dt_result == -DER_FETCH_AGAIN) {
		/* Remove the original shard fetch tasks and will recreate new shard fetch tasks */
		obj_io_set_new_shard_task(obj_auxi);
		obj_auxi->io_retry = 1;
		pm_stale = 1;
		obj_auxi->ec_wait_recov = 0;
		obj_auxi->ec_in_recov = 0;
		obj_reasb_io_fini(obj_auxi, true);
		D_DEBUG(DB_IO, DF_OID" EC fetch again.\n", DP_OID(obj->cob_md.omd_id));
	} else if (obj_req_is_ec_cond_fetch(obj_auxi) && task->dt_result == -DER_NONEXIST &&
		   !obj_auxi->ec_degrade_fetch && !obj_auxi->cond_fetch_split) {
		daos_obj_fetch_t *args = dc_task_get_args(task);

		if (!(args->extra_flags & DIOF_CHECK_EXISTENCE) &&
		    !obj_ec_req_sent2_all_data_tgts(obj_auxi)) {
			/* retry the original task to check existence */
			args->iods = obj_auxi->reasb_req.orr_uiods;
			args->sgls = obj_auxi->reasb_req.orr_usgls;
			obj_reasb_req_fini(&obj_auxi->reasb_req, obj_auxi->iod_nr);
			obj_auxi->req_reasbed = 0;
			memset(&obj_auxi->rw_args, 0, sizeof(obj_auxi->rw_args));
			args->extra_flags |= DIOF_CHECK_EXISTENCE;
			obj_auxi->io_retry = 1;
		}
	}

	if (!obj_auxi->io_retry && task->dt_result == 0 &&
	    obj_auxi->reasb_req.orr_size_fetch)
		obj_size_fetch_cb(obj, obj_auxi);

	if (task->dt_result == -DER_INPROGRESS &&
	    DAOS_FAIL_CHECK(DAOS_DTX_NO_RETRY))
		obj_auxi->io_retry = 0;

	if (obj_auxi->io_retry) {
		if (obj_auxi->opc == DAOS_OBJ_RPC_FETCH) {
			obj_auxi->reasb_req.orr_iom_tgt_nr = 0;
			obj_io_set_new_shard_task(obj_auxi);
		}

		if (obj_auxi->is_ec_obj && obj_is_enum_opc(obj_auxi->opc)) {
			/**
			 * Since enumeration retry might retry to send multiple
			 * shards, remove the original shard fetch tasks and will
			 * recreate new shard fetch tasks with new parameters.
			 */
			obj_io_set_new_shard_task(obj_auxi);
		}

		if (!obj_auxi->ec_in_recov)
			obj_ec_fail_info_reset(&obj_auxi->reasb_req);
	}

	if (unlikely(task->dt_result == -DER_TX_ID_REUSED || task->dt_result == -DER_EP_OLD)) {
		struct dtx_id	*new_dti;
		struct dtx_id	 old_dti;
		uint64_t	 api_flags;

		D_ASSERT(daos_handle_is_inval(obj_auxi->th));
		D_ASSERT(obj_is_modification_opc(obj_auxi->opc));

		if (task->dt_result == -DER_TX_ID_REUSED && obj_auxi->retry_cnt != 0) {
			D_ERROR("TX ID maybe reused for unknown reason, "
				"task %p, opc %u, flags %x, retry_cnt %u\n",
				task, obj_auxi->opc, obj_auxi->flags, obj_auxi->retry_cnt);
			task->dt_result = -DER_IO;
			obj_auxi->io_retry = 0;
			goto args_fini;
		}

		if (obj_auxi->opc == DAOS_OBJ_RPC_UPDATE) {
			daos_obj_rw_t		*api_args = dc_task_get_args(obj_auxi->obj_task);
			struct shard_rw_args	*rw_arg = &obj_auxi->rw_args;

			api_flags = api_args->flags;
			new_dti = &rw_arg->dti;
		} else {
			daos_obj_punch_t	*api_args = dc_task_get_args(obj_auxi->obj_task);
			struct shard_punch_args	*punch_arg = &obj_auxi->p_args;

			api_flags = api_args->flags;
			new_dti = &punch_arg->pa_dti;
		}

		if (task->dt_result == -DER_TX_ID_REUSED || !obj_req_with_cond_flags(api_flags)) {
			daos_dti_copy(&old_dti, new_dti);
			daos_dti_gen(new_dti, false);
			obj_auxi->io_retry = 1;
			obj_auxi->tx_renew = 1;
			D_DEBUG(DB_IO, "refresh DTX ID opc %d (err %d) from "DF_DTI" to "DF_DTI"\n",
				obj_auxi->opc, task->dt_result, DP_DTI(&old_dti), DP_DTI(new_dti));
		}
	}

args_fini:
	if (obj_auxi->opc == DAOS_OBJ_RPC_COLL_PUNCH)
		obj_coll_oper_args_fini(&obj_auxi->p_args.pa_coa);

	if (obj_auxi->opc == DAOS_OBJ_RPC_COLL_QUERY)
		obj_coll_oper_args_fini(&obj_auxi->cq_args.cqa_coa);

	if ((!obj_auxi->no_retry || task->dt_result == -DER_FETCH_AGAIN) &&
	     (pm_stale || obj_auxi->io_retry)) {
		rc = obj_retry_cb(task, obj, obj_auxi, pm_stale, &io_task_reinited);
		if (rc) {
			D_ERROR(DF_OID" retry io failed: %d\n", DP_OID(obj->cob_md.omd_id), rc);
			D_ASSERT(obj_auxi->io_retry == 0);
		}
	}

	if (!io_task_reinited) {
		d_list_t *head = &obj_auxi->shard_task_head;

		switch (obj_auxi->opc) {
		case DAOS_OBJ_RPC_SYNC:
			if (task->dt_result != 0) {
				struct daos_obj_sync_args	*sync_args;

				sync_args = dc_task_get_args(task);
				D_ASSERT(sync_args->epochs_p != NULL);

				D_FREE(*sync_args->epochs_p);
				*sync_args->epochs_p = NULL;
				*sync_args->nr = 0;
			}
			break;
		case DAOS_OBJ_RPC_UPDATE:
			D_ASSERT(daos_handle_is_inval(obj_auxi->th));

			obj_rw_csum_destroy(obj, obj_auxi);
			break;
		case DAOS_OBJ_RPC_FETCH: {
			daos_obj_fetch_t	*args = dc_task_get_args(task);

			/** checksums sent and not retrying,
			 * can destroy now
			 */
			obj_rw_csum_destroy(obj, obj_auxi);

			if (daos_handle_is_valid(obj_auxi->th) &&
			    !(args->extra_flags & DIOF_CHECK_EXISTENCE) &&
			    (task->dt_result == 0 || task->dt_result == -DER_NONEXIST))
				/* Cache transactional read if exist or not. */
				dc_tx_attach(obj_auxi->th, obj, DAOS_OBJ_RPC_FETCH, task, 0, false);
			break;
		}
		case DAOS_OBJ_RPC_COLL_PUNCH:
		case DAOS_OBJ_RPC_PUNCH:
		case DAOS_OBJ_RPC_PUNCH_DKEYS:
		case DAOS_OBJ_RPC_PUNCH_AKEYS:
			D_ASSERT(daos_handle_is_inval(obj_auxi->th));
			break;
		case DAOS_OBJ_RPC_QUERY_KEY:
		case DAOS_OBJ_RPC_COLL_QUERY:
		case DAOS_OBJ_RECX_RPC_ENUMERATE:
		case DAOS_OBJ_AKEY_RPC_ENUMERATE:
		case DAOS_OBJ_DKEY_RPC_ENUMERATE:
		case DAOS_OBJ_RPC_KEY2ANCHOR:
			if (daos_handle_is_valid(obj_auxi->th) &&
			    (task->dt_result == 0 || task->dt_result == -DER_NONEXIST))
				/* Cache transactional read if exist or not. */
				dc_tx_attach(obj_auxi->th, obj, obj_auxi->opc, task, 0, false);
			break;
		case DAOS_OBJ_RPC_ENUMERATE:
			/* XXX: For list dkey recursively, that is mainly used
			 *	by rebuild and object consistency verification,
			 *	currently, we do not have any efficient way to
			 *	trace and spread related read TS to servers.
			 */
			break;
		}

		if (obj_auxi->req_tgts.ort_shard_tgts != obj_auxi->req_tgts.ort_tgts_inline)
			D_FREE(obj_auxi->req_tgts.ort_shard_tgts);

		if (!d_list_empty(head)) {
			if (obj_is_enum_opc(obj_auxi->opc))
				obj_auxi_list_fini(obj_auxi);
			tse_task_list_traverse(head, shard_task_remove, NULL);
			D_ASSERT(d_list_empty(head));
		}

		if (obj_auxi->is_ec_obj)
			obj_ec_comp_cb(obj_auxi);
		else
			obj_reasb_io_fini(obj_auxi, false);
	}

	obj_decref(obj);
	return 0;
}

static void
obj_task_init_common(tse_task_t *task, int opc, uint32_t map_ver,
		     daos_handle_t th, struct obj_auxi_args **auxi,
		     struct dc_object *obj)
{
	struct obj_auxi_args	*obj_auxi;

	obj_auxi = tse_task_stack_push(task, sizeof(*obj_auxi));
	if (obj_is_modification_opc(opc))
		obj_auxi->spec_group = 0;
	obj_auxi->opc = opc;
	obj_auxi->map_ver_req = map_ver;
	obj_auxi->obj_task = task;
	obj_auxi->th = th;
	obj_auxi->obj = obj;
	obj_auxi->dkey_hash = 0;
	obj_auxi->reintegrating = 0;
	obj_auxi->rebuilding = 0;
	shard_task_list_init(obj_auxi);
	obj_auxi->is_ec_obj = obj_is_ec(obj);
	*auxi = obj_auxi;

	D_DEBUG(DB_IO, "client task %p init "DF_OID" opc 0x%x, try %d\n",
		task, DP_OID(obj->cob_md.omd_id), opc, (int)obj_auxi->retry_cnt);
}

/**
 * Init obj_auxi_arg for this object task.
 * Register the completion cb for obj IO request
 */
static int
obj_task_init(tse_task_t *task, int opc, uint32_t map_ver, daos_handle_t th,
	      struct obj_auxi_args **auxi, struct dc_object *obj)
{
	int	rc;

	obj_task_init_common(task, opc, map_ver, th, auxi, obj);
	if ((*auxi)->tx_convert) {
		D_ASSERT((*auxi)->io_retry);
		D_DEBUG(DB_IO, "task %p, convert to dtx opc %d\n", task, opc);
		return 0;
	}
	rc = tse_task_register_comp_cb(task, obj_comp_cb, NULL, 0);
	if (rc) {
		D_ERROR("task %p, register_comp_cb "DF_RC"\n", task, DP_RC(rc));
		tse_task_stack_pop(task, sizeof(struct obj_auxi_args));
	}
	return rc;
}

static int
shard_rw_prep(struct shard_auxi_args *shard_auxi, struct dc_object *obj,
	      struct obj_auxi_args *obj_auxi, uint32_t grp_idx)
{
	struct shard_rw_args	*shard_arg;
	struct obj_reasb_req	*reasb_req;
	struct obj_tgt_oiod	*toiod;

	shard_arg = container_of(shard_auxi, struct shard_rw_args, auxi);

	if (daos_handle_is_inval(obj_auxi->th))
		daos_dti_gen(&shard_arg->dti,
			     obj_auxi->opc == DAOS_OBJ_RPC_FETCH ||
			     srv_io_mode != DIM_DTX_FULL_ENABLED ||
			     daos_obj_is_echo(obj->cob_md.omd_id));
	else
		dc_tx_get_dti(obj_auxi->th, &shard_arg->dti);

	shard_arg->bulks = obj_auxi->bulks;
	if (obj_auxi->req_reasbed) {
		reasb_req = &obj_auxi->reasb_req;
		if (reasb_req->tgt_oiods != NULL) {
			D_ASSERT(obj_auxi->opc == DAOS_OBJ_RPC_FETCH);
			toiod = obj_ec_tgt_oiod_get(
				reasb_req->tgt_oiods, reasb_req->orr_tgt_nr,
				shard_auxi->ec_tgt_idx);
			D_ASSERTF(toiod != NULL, "tgt idx %u\n", shard_auxi->ec_tgt_idx);
			shard_arg->oiods = toiod->oto_oiods;
			shard_arg->offs = toiod->oto_offs;
			D_ASSERT(shard_arg->offs != NULL);
		} else {
			D_ASSERT(obj_auxi->opc == DAOS_OBJ_RPC_UPDATE);
			shard_arg->oiods = reasb_req->orr_oiods;
			shard_arg->offs = NULL;
		}
		if (obj_auxi->is_ec_obj)
			shard_arg->reasb_req = reasb_req;
	} else {
		shard_arg->oiods = NULL;
		shard_arg->offs = NULL;
	}

	/* obj_csum_update/fetch set the dkey_csum/iod_csums to
	 * obj_auxi->rw_args, but it is different than shard task's args
	 * when there are multiple shard tasks (see obj_req_fanout).
	 */
	if (shard_arg != &obj_auxi->rw_args) {
		shard_arg->dkey_csum = obj_auxi->rw_args.dkey_csum;
		shard_arg->iod_csums = obj_auxi->rw_args.iod_csums;
	}

	return 0;
}

bool
obj_csum_dedup_candidate(struct cont_props *props, daos_iod_t *iods,
			 uint32_t iod_nr)
{
	if (!props->dcp_csum_enabled && props->dcp_dedup_enabled) {
		uint32_t	dedup_th = props->dcp_dedup_size;
		int		i;
		bool		candidate = false;

		/**
		 * Checksums are only enabled for dedup purpose.
		 * Verify whether the I/O is a candidate for dedup.
		 * If not, then no need to provide a checksum to the server
		 */

		for (i = 0; i < iod_nr; i++) {
			daos_iod_t	*iod = &iods[i];
			int		 j = 0;

			if (iod->iod_type == DAOS_IOD_SINGLE)
				/** dedup does not support single value yet */
				return false;

			for (j = 0; j < iod->iod_nr; j++) {
				daos_recx_t	*recx = &iod->iod_recxs[j];

				if (recx->rx_nr * iod->iod_size >= dedup_th)
					candidate = true;
			}
		}
		if (!candidate)
			/** not a candidate for dedup, don't compute checksum */
			return false;
	}

	return true;
}

static int
obj_csum_update(struct dc_object *obj, daos_obj_update_t *args, struct obj_auxi_args *obj_auxi)
{
	if (!obj_csum_dedup_candidate(&obj->cob_co->dc_props, args->iods, args->nr))
		return 0;

	return dc_obj_csum_update(obj->cob_co->dc_csummer, obj->cob_co->dc_props,
				  obj->cob_md.omd_id, args->dkey, args->iods, args->sgls, args->nr,
				  obj_auxi->reasb_req.orr_singv_los, &obj_auxi->rw_args.dkey_csum,
				  &obj_auxi->rw_args.iod_csums);
}

static int
obj_csum_fetch(const struct dc_object *obj, daos_obj_fetch_t *args,
	       struct obj_auxi_args *obj_auxi)
{
	return dc_obj_csum_fetch(obj->cob_co->dc_csummer, args->dkey, args->iods, args->sgls,
				 args->nr, obj_auxi->reasb_req.orr_singv_los,
				 &obj_auxi->rw_args.dkey_csum, &obj_auxi->rw_args.iod_csums);
}

static inline char *
retry_errstr(struct obj_auxi_args *obj_auxi)
{
	if (obj_auxi->csum_retry)
		return "csum error";
	else if (obj_auxi->tx_uncertain)
		return "tx uncertainty error";
	else if (obj_auxi->nvme_io_err)
		return "NVMe I/O error";
	else
		return "unknown error";
}

static inline int
retry_errcode(struct obj_auxi_args *obj_auxi, int rc)
{
	if (obj_auxi->csum_retry)
		return -DER_CSUM;
	else if (obj_auxi->tx_uncertain)
		return -DER_TX_UNCERTAIN;
	else if (obj_auxi->nvme_io_err)
		return -DER_NVME_IO;
	else if (!rc)
		return -DER_IO;

	return rc;
}

/* Selects next replica in the object's layout.
 */
static int
obj_retry_next_shard(struct dc_object *obj, struct obj_auxi_args *obj_auxi,
		     unsigned int map_ver, uint32_t *shard)
{
	unsigned int	grp_size;
	unsigned int	start_shard;
	int		rc = 0;

	D_WARN("Retrying replica because of %s.\n", retry_errstr(obj_auxi));

	/* EC retry is done by degraded fetch */
	D_ASSERT(!obj_is_ec(obj));
	rc = obj_dkey2grpmemb(obj, obj_auxi->dkey_hash, map_ver,
			      &start_shard, &grp_size);
	if (rc != 0)
		return rc;

	*shard = (obj_auxi->req_tgts.ort_shard_tgts[0].st_shard + 1) % grp_size + start_shard;
	while (*shard != obj_auxi->initial_shard &&
	       obj_shard_is_invalid(obj, *shard, DAOS_OBJ_RPC_FETCH))
		*shard = (*shard + 1) % grp_size + start_shard;
	if (*shard == obj_auxi->initial_shard) {
		obj_auxi->no_retry = 1;
		return retry_errcode(obj_auxi, 0);
	}

	return rc;
}

static inline bool
need_retry_redundancy(struct obj_auxi_args *obj_auxi)
{
	/* NB: If new failure being added here, then please update failure check in
	 * obj_shard_comp_cb() as well.
	 */
	return (obj_auxi->csum_retry || obj_auxi->tx_uncertain || obj_auxi->nvme_io_err);
}

/* Check if the shard was failed in the previous fetch, so these shards can be skipped */
static inline bool
shard_was_fail(struct obj_auxi_args *obj_auxi, uint32_t shard_idx)
{
	struct obj_auxi_tgt_list *failed_list;
	uint32_t                  tgt_id;

	if (obj_auxi->force_degraded) {
		D_DEBUG(DB_IO, DF_OID " fail idx %u\n", DP_OID(obj_auxi->obj->cob_md.omd_id),
			shard_idx);
		obj_auxi->force_degraded = 0;
		return true;
	}

	if (obj_auxi->failed_tgt_list == NULL)
		return false;

	failed_list = obj_auxi->failed_tgt_list;
	tgt_id      = obj_auxi->obj->cob_shards->do_shards[shard_idx].do_target_id;

	if (tgt_in_failed_tgts_list(tgt_id, failed_list))
		return true;

	return false;
}

static int
obj_ec_valid_shard_get(struct obj_auxi_args *obj_auxi, uint8_t *tgt_bitmap,
		       uint32_t grp_idx, uint32_t *tgt_idx)
{
	struct dc_object	*obj = obj_auxi->obj;
	uint32_t		grp_start = grp_idx * obj_get_grp_size(obj);
	uint32_t                 shard_idx = grp_start + *tgt_idx;
	int			rc = 0;

	while (shard_was_fail(obj_auxi, shard_idx) ||
	       obj_shard_is_invalid(obj, shard_idx, DAOS_OBJ_RPC_FETCH)) {
		D_DEBUG(DB_IO, "tried shard %d/%u %d/%d/%d on " DF_OID "\n", shard_idx, *tgt_idx,
			obj->cob_shards->do_shards[shard_idx].do_rebuilding,
			obj->cob_shards->do_shards[shard_idx].do_target_id,
			obj->cob_shards->do_shards[shard_idx].do_shard, DP_OID(obj->cob_md.omd_id));
		rc = obj_ec_fail_info_insert(&obj_auxi->reasb_req, (uint16_t)*tgt_idx);
		if (rc)
			break;

		rc = obj_ec_fail_info_parity_get(obj, &obj_auxi->reasb_req, obj_auxi->dkey_hash,
						 tgt_idx, tgt_bitmap);
		if (rc)
			break;
		shard_idx = grp_start + *tgt_idx;
	}

	if (rc) {
		/* Can not find any valid shards anymore, so no need retry, and also to check
		 * if it needs to restore the original failure. */
		obj_auxi->no_retry = 1;
		rc                 = retry_errcode(obj_auxi, rc);
		D_ERROR(DF_OID" can not get parity shard: "DF_RC"\n",
			DP_OID(obj->cob_md.omd_id), DP_RC(rc));
	}

	return rc;
}

static int
obj_ec_get_parity_or_alldata_shard(struct obj_auxi_args *obj_auxi, unsigned int map_ver,
				   int grp_idx, daos_key_t *dkey, uint32_t *shard_cnt,
				   uint8_t **bitmaps);

static int
obj_ec_fetch_shards_get(struct dc_object *obj, daos_obj_fetch_t *args, unsigned int map_ver,
			struct obj_auxi_args *obj_auxi, uint32_t *shard, uint32_t *shard_cnt)
{
	uint8_t			*tgt_bitmap;
	int			grp_idx;
	uint32_t		grp_start;
	uint32_t		tgt_idx;
	struct daos_oclass_attr	*oca;
	int			rc = 0;
	int			i;

	grp_idx = obj_dkey2grpidx(obj, obj_auxi->dkey_hash, map_ver);
	if (grp_idx < 0)
		return grp_idx;

	tgt_bitmap = obj_auxi->reasb_req.tgt_bitmap;
	if (obj_req_is_ec_check_exist(obj_auxi)) {
		D_ASSERT(obj_req_is_ec_cond_fetch(obj_auxi));
		D_ASSERT(tgt_bitmap == NULL);
		rc = obj_ec_get_parity_or_alldata_shard(obj_auxi, map_ver, grp_idx, args->dkey,
							shard_cnt, NULL);
		if (rc >= 0) {
			*shard = rc;
			rc = 0;
		}
		return rc;
	}

	oca = obj_get_oca(obj);
	/* Check if it needs to do degraded fetch.*/
	grp_start = grp_idx * obj_get_grp_size(obj);
	tgt_idx = obj_ec_shard_idx(obj, obj_auxi->dkey_hash, 0);
	D_DEBUG(DB_TRACE, DF_OID" grp idx %d shard start %u layout %u\n",
		DP_OID(obj->cob_md.omd_id), grp_idx, tgt_idx, obj->cob_layout_version);
	*shard = tgt_idx + grp_start;
	for (i = 0; i < obj_ec_tgt_nr(oca); i++,
	     tgt_idx = (tgt_idx + 1) % obj_ec_tgt_nr(oca)) {
		struct obj_tgt_oiod	*toiod;
		uint32_t		ec_deg_tgt;

		if (isclr(tgt_bitmap, tgt_idx)) {
			D_DEBUG(DB_IO, "tgt_idx %u clear\n", tgt_idx);
			continue;
		}

		ec_deg_tgt = tgt_idx;
		rc = obj_ec_valid_shard_get(obj_auxi, tgt_bitmap, grp_idx, &ec_deg_tgt);
		if (rc)
			D_GOTO(out, rc);

		/* Normally, no need degraded fetch */
		if (likely(ec_deg_tgt == tgt_idx))
			continue;

		if (obj_auxi->ec_in_recov ||
		    (obj_auxi->reasb_req.orr_singv_only && !obj_auxi->reasb_req.orr_size_fetch)) {
			D_DEBUG(DB_IO, DF_OID" shard %d failed recovery(%d) or singv fetch(%d).\n",
				DP_OID(obj->cob_md.omd_id), grp_start + tgt_idx,
				obj_auxi->ec_in_recov, obj_auxi->reasb_req.orr_singv_only);
			D_GOTO(out, rc = -DER_TGT_RETRY);
		}

		D_DEBUG(DB_IO, DF_OID" shard re-direct %d -> %d for degrade fetch.\n",
			DP_OID(obj->cob_md.omd_id), grp_start + tgt_idx, grp_start + ec_deg_tgt);

		/* Update the tgt map */
		/* Fetch will never from the extending shard */
		D_ASSERT(ec_deg_tgt < obj_ec_tgt_nr(oca));
		D_ASSERT(is_ec_parity_shard(obj_auxi->obj, obj_auxi->dkey_hash, ec_deg_tgt));
		clrbit(tgt_bitmap, tgt_idx);
		toiod = obj_ec_tgt_oiod_get(obj_auxi->reasb_req.tgt_oiods,
					    obj_auxi->reasb_req.orr_tgt_nr, tgt_idx);
		D_ASSERTF(toiod != NULL, "tgt idx %u\n", tgt_idx);

		toiod->oto_tgt_idx = ec_deg_tgt;
		setbit(tgt_bitmap, ec_deg_tgt);

		obj_auxi->reset_param = 1;
		obj_auxi->ec_degrade_fetch = 1;
	}

	/* Then check how many shards needs to fetch */
	*shard_cnt = 0;
	for (i = 0; i < obj_ec_tgt_nr(oca); i++) {
		if (!isclr(tgt_bitmap, i))
			(*shard_cnt)++;
	}

out:
	return rc;
}

static int
obj_replica_fetch_shards_get(struct dc_object *obj, struct obj_auxi_args *obj_auxi,
			     uint32_t map_ver, uint32_t *shard, uint32_t *shard_cnt)
{
	bool	to_leader = obj_auxi->to_leader;
	int	grp_idx;
	int	rc;

	D_ASSERT(!obj_is_ec(obj));
	grp_idx = obj_dkey2grpidx(obj, obj_auxi->dkey_hash, map_ver);
	if (grp_idx < 0)
		return grp_idx;

	if (!to_leader && obj->cob_time_fetch_leader != NULL &&
	    obj->cob_time_fetch_leader[grp_idx] != 0 &&
	    OBJ_FETCH_LEADER_INTERVAL >=
	    daos_gettime_coarse() - obj->cob_time_fetch_leader[grp_idx])
		to_leader = true;

	if (DAOS_FAIL_CHECK(DAOS_DTX_RESYNC_DELAY))
		rc = obj->cob_shards_nr - 1;
	else if (to_leader)
		rc = obj_replica_leader_select(obj, grp_idx, obj_auxi->dkey_hash, map_ver);
	else
		rc = obj_replica_grp_fetch_valid_shard_get(obj, grp_idx, map_ver,
							   obj_auxi->failed_tgt_list);

	if (rc < 0)
		return rc;

	*shard_cnt = 1;
	*shard = rc;
	return 0;
}

static int
obj_fetch_shards_get(struct dc_object *obj, daos_obj_fetch_t *args, unsigned int map_ver,
		     struct obj_auxi_args *obj_auxi, uint32_t *shard, uint32_t *shard_cnt)
{
	int rc = 0;

	/* Choose the shards to forward the fetch request */
	if (obj_auxi->spec_shard) {  /* special read */
		int grp_idx;

		D_ASSERT(!obj_auxi->to_leader);

		if (args->extra_arg != NULL) {
			*shard = *(int *)args->extra_arg;
		} else if (obj_auxi->io_retry) {
			*shard = obj_auxi->specified_shard;
		} else {
			*shard = daos_fail_value_get();
			obj_auxi->specified_shard = *shard;
		}
		*shard_cnt = 1;

		/* Check if the special shard match the dkey */
		grp_idx = obj_dkey2grpidx(obj, obj_auxi->dkey_hash, map_ver);
		if (grp_idx < 0)
			D_GOTO(out, rc = grp_idx);

		if (*shard < grp_idx * obj->cob_grp_size ||
		    *shard >= (grp_idx + 1) * obj->cob_grp_size) {
			rc = -DER_INVAL;
			D_ERROR("Fetch from invalid shard, grp size %u, shards_nr %u, "
				"grp idx %u, given shard %u, dkey hash %lu: "DF_RC"\n",
				obj->cob_grp_size, obj->cob_shards_nr, grp_idx,
				*shard, obj_auxi->dkey_hash, DP_RC(rc));
			D_GOTO(out, rc);
		}
	} else if (obj_is_ec(obj)) {
		rc = obj_ec_fetch_shards_get(obj, args, map_ver, obj_auxi, shard, shard_cnt);
		if (rc)
			D_GOTO(out, rc);
	} else if (need_retry_redundancy(obj_auxi)) {
		*shard_cnt = 1;
		rc = obj_retry_next_shard(obj, obj_auxi, map_ver, shard);
		if (rc)
			D_GOTO(out, rc);
	} else {
		rc = obj_replica_fetch_shards_get(obj, obj_auxi, map_ver, shard, shard_cnt);
		if (rc < 0)
			D_GOTO(out, rc);
	}
out:
	D_DEBUG(DB_IO, DF_OID" shard/shard_cnt %u/%u special %s leader %s\n",
		DP_OID(obj->cob_md.omd_id), *shard, *shard_cnt, obj_auxi->spec_shard ? "yes" : "no",
		obj_auxi->to_leader ? "yes" : "no");
	return rc;
}

/* pre-process for cond_fetch -
 * for multiple-akeys case, split obj task to multiple sub-tasks each for one akey. For this
 * case return 1 to indicate wait sub-tasks' completion.
 */
static int
obj_cond_fetch_prep(tse_task_t *task, struct obj_auxi_args *obj_auxi)
{
	daos_obj_fetch_t	*args = dc_task_get_args(task);
	d_list_t		*task_list = &obj_auxi->shard_task_head;
	tse_task_t		*sub_task;
	d_sg_list_t		*sgl;
	bool			 per_akey = args->flags & DAOS_COND_PER_AKEY;
	uint64_t		 fetch_flags;
	uint32_t		 i;
	int			 rc = 0;

	if (args->nr <= 1 || (args->flags & (DAOS_COND_AKEY_FETCH | DAOS_COND_PER_AKEY)) == 0)
		return rc;

	/* If cond_fetch include multiple akeys, splits the obj task to multiple sub-tasks, one for
	 * each akey. Because -
	 * 1. for each akey's cond_fetch if any shard returns 0 (exist) then the akey is exist.
	 * 2. for multi-akeys' cond_fetch, should return non-exist if any akey non-exist.
	 * Now one fetch request only with one return code. So creates one sub-task for each akey.
	 */
	D_ASSERT(d_list_empty(task_list));
	D_ASSERT(obj_auxi->cond_fetch_split == 0);
	for (i = 0; i < args->nr; i++) {
		fetch_flags = per_akey ? args->iods[i].iod_flags : args->flags;
		sgl = args->sgls != NULL ? &args->sgls[i] : NULL;
		rc = dc_obj_fetch_task_create(args->oh, obj_auxi->th, fetch_flags, args->dkey, 1,
					      0, &args->iods[i], sgl, NULL, NULL, NULL,
					      NULL, tse_task2sched(task), &sub_task);
		if (rc) {
			D_ERROR("task %p "DF_OID" dc_obj_fetch_task_create failed, "DF_RC"\n",
				task, DP_OID(obj_auxi->obj->cob_md.omd_id), DP_RC(rc));
			goto out;
		}

		tse_task_addref(sub_task);
		tse_task_list_add(sub_task, task_list);

		rc = dc_task_depend(task, 1, &sub_task);
		if (rc) {
			D_ERROR("task %p "DF_OID" dc_task_depend failed "DF_RC"\n",
				task, DP_OID(obj_auxi->obj->cob_md.omd_id), DP_RC(rc));
			goto out;
		}

		D_DEBUG(DB_IO, DF_OID" created sub_task %p for obj task %p\n",
			DP_OID(obj_auxi->obj->cob_md.omd_id), sub_task, task);
	}

out:
	if (rc == 0) {
		D_DEBUG(DB_IO, "scheduling %d sub-tasks for cond_fetch IO task %p.\n",
			args->nr, task);
		obj_auxi->no_retry = 1;
		obj_auxi->cond_fetch_split = 1;
		tse_task_list_sched(task_list, false);
		rc = 1;
	} else {
		if (!d_list_empty(task_list))
			tse_task_list_traverse(task_list, shard_task_abort, &rc);
		task->dt_result = rc;
	}
	return rc;
}

int
dc_obj_fetch_task(tse_task_t *task)
{
	daos_obj_fetch_t	*args = dc_task_get_args(task);
	struct obj_auxi_args	*obj_auxi;
	struct dc_object	*obj;
	uint8_t                 *tgt_bitmap = NIL_BITMAP;
	unsigned int		map_ver = 0;
	struct dtx_epoch	epoch;
	uint32_t		shard = 0;
	uint32_t		shard_cnt = 0;
	int			rc;

	rc = obj_req_valid(task, args, DAOS_OBJ_RPC_FETCH, &epoch, &map_ver,
			   &obj);
	if (rc != 0)
		D_GOTO(out_task, rc);

	rc = obj_task_init(task, DAOS_OBJ_RPC_FETCH, map_ver, args->th,
			   &obj_auxi, obj);
	if (rc != 0) {
		obj_decref(obj);
		D_GOTO(out_task, rc);
	}

	rc = obj_sgls_dup(obj_auxi, args, false);
	if (rc) {
		D_ERROR(DF_OID" obj_sgls_dup failed %d.\n", DP_OID(obj->cob_md.omd_id), rc);
		D_GOTO(out_task, rc);
	}

	if (obj_req_with_cond_flags(args->flags)) {
		rc = obj_cond_fetch_prep(task, obj_auxi);
		D_ASSERT(rc <= 1);
		if (rc < 0)
			D_GOTO(out_task, rc);
		if (rc == 1)
			return 0;
	}

	if ((args->extra_flags & DIOF_EC_RECOV) != 0) {
		obj_auxi->ec_in_recov = 1;
		obj_auxi->reasb_req.orr_fail = args->extra_arg;
		obj_auxi->reasb_req.orr_recov = 1;
		if ((args->extra_flags & DIOF_EC_RECOV_SNAP) != 0)
			obj_auxi->reasb_req.orr_recov_snap = 1;
	}
	if (args->extra_flags & DIOF_FOR_MIGRATION) {
		obj_auxi->flags |= ORF_FOR_MIGRATION;
		obj_auxi->for_migrate = 1;
	}
	if (args->extra_flags & DIOF_FOR_EC_AGG)
		obj_auxi->flags |= ORF_FOR_EC_AGG;

	if (args->extra_flags & DIOF_EC_RECOV_FROM_PARITY)
		obj_auxi->flags |= ORF_EC_RECOV_FROM_PARITY;

	if (args->extra_flags & DIOF_FOR_FORCE_DEGRADE ||
	    DAOS_FAIL_CHECK(DAOS_OBJ_FORCE_DEGRADE))
		obj_auxi->force_degraded = 1;

	if (args->extra_flags & DIOF_CHECK_EXISTENCE)
		obj_auxi->flags |= ORF_CHECK_EXISTENCE;

	if (args->extra_arg == NULL &&
	    DAOS_FAIL_CHECK(DAOS_OBJ_SPECIAL_SHARD))
		args->extra_flags |= DIOF_TO_SPEC_SHARD;

	if (!obj_auxi->io_retry) {
		obj_auxi->spec_shard = (args->extra_flags & DIOF_TO_SPEC_SHARD) != 0;
		obj_auxi->spec_group = (args->extra_flags & DIOF_TO_SPEC_GROUP) != 0;
		obj_auxi->to_leader = (args->extra_flags & DIOF_TO_LEADER) != 0;
	}

	obj_auxi->dkey_hash = obj_dkey2hash(obj->cob_md.omd_id, args->dkey);
	obj_auxi->iod_nr = args->nr;

	if (obj_auxi->ec_wait_recov)
		goto out_task;

	if (obj_is_ec(obj)) {
		rc = obj_rw_req_reassemb(obj, args, &epoch, obj_auxi);
		if (rc != 0) {
			D_ERROR(DF_OID" obj_req_reassemb failed %d.\n",
				DP_OID(obj->cob_md.omd_id), rc);
			D_GOTO(out_task, rc);
		}
		tgt_bitmap = obj_auxi->reasb_req.tgt_bitmap;
	} else {
		if (args->extra_flags & DIOF_CHECK_EXISTENCE) {
			/*
			 * XXX: Be as tempoary solution, fetch from leader fisrtly, that
			 * always workable for replicated object and will be changed when
			 * support conditional fetch EC object. DAOS-10204.
			 */
			obj_auxi->to_leader = 1;
			tgt_bitmap = NIL_BITMAP;
		}
	}

	rc = obj_fetch_shards_get(obj, args, map_ver, obj_auxi, &shard, &shard_cnt);
	if (rc)
		D_GOTO(out_task, rc);

	/* Map the shard to forward targets */
	rc = obj_shards_2_fwtgts(obj, map_ver, tgt_bitmap, shard, shard_cnt, 1,
				 OBJ_TGT_FLAG_CLI_DISPATCH, obj_auxi);
	if (rc != 0)
		D_GOTO(out_task, rc);

	rc = obj_csum_fetch(obj, args, obj_auxi);
	if (rc != 0) {
		D_ERROR("obj_csum_fetch error: "DF_RC"\n", DP_RC(rc));
		D_GOTO(out_task, rc);
	}

	if (!obj_auxi->io_retry && !obj_auxi->is_ec_obj)
		obj_auxi->initial_shard = obj_auxi->req_tgts.ort_shard_tgts[0].st_shard;

	rc = obj_rw_bulk_prep(obj, args->iods, args->sgls, args->nr,
			      false, false, task, obj_auxi);
	if (rc != 0)
		D_GOTO(out_task, rc);

	rc = obj_req_fanout(obj, obj_auxi, map_ver, &epoch,
			    shard_rw_prep, dc_obj_shard_rw, task);
	return rc;

out_task:
	obj_task_complete(task, rc);
	return rc;
}

static int
obj_update_shards_get(struct dc_object *obj, daos_obj_fetch_t *args, unsigned int map_ver,
		      struct obj_auxi_args *obj_auxi, uint32_t *shard, uint32_t *shard_cnt)
{
	uint8_t		*tgt_bitmap;
	uint32_t	failure_cnt = 0;
	int		grp_idx;
	uint32_t	grp_start;
	uint32_t	shard_nr = 0;
	int		i;
	int		rc = 0;

	if (!obj_is_ec(obj))
		return obj_dkey2grpmemb(obj, obj_auxi->dkey_hash, map_ver, shard, shard_cnt);

	grp_idx = obj_dkey2grpidx(obj, obj_auxi->dkey_hash, map_ver);
	if (grp_idx < 0)
		return grp_idx;

	grp_start = grp_idx * obj_get_grp_size(obj);
	tgt_bitmap = obj_auxi->reasb_req.tgt_bitmap;
	D_RWLOCK_RDLOCK(&obj->cob_lock);
	for (i = 0; i < obj_get_grp_size(obj); i++) {
		struct dc_obj_shard	*obj_shard;
		unsigned int		shard_id;
		int			shard_idx;

		shard_idx = grp_start + i;
		D_ASSERTF(shard_idx < obj->cob_shards_nr, "%d >= %u\n",
			  shard_idx, obj->cob_shards_nr);

		obj_shard = &obj->cob_shards->do_shards[shard_idx];
		if (obj_shard->do_target_id == -1 || obj_shard->do_shard == -1 ||
		    unlikely(DAOS_FAIL_CHECK(DAOS_FAIL_SHARD_NONEXIST))) {
			/* check if the shard is from extending shard */
			if (shard_idx % obj_get_grp_size(obj) >= obj_ec_tgt_nr(obj_get_oca(obj))) {
				D_DEBUG(DB_IO, DF_OID" skip extending shard %d\n",
					DP_OID(obj->cob_md.omd_id), shard_idx);
				continue;
			}

			if (++failure_cnt > obj_ec_parity_tgt_nr(obj_get_oca(obj))) {
				D_ERROR(DF_OID" failures %u is more than parity cnt.\n",
					DP_OID(obj->cob_md.omd_id), failure_cnt);
				D_RWLOCK_UNLOCK(&obj->cob_lock);
				D_GOTO(out, rc = -DER_IO);
			}

			D_DEBUG(DB_IO, DF_OID" skip shard %d\n", DP_OID(obj->cob_md.omd_id),
				shard_idx);
			if (obj_shard->do_shard != -1)
				clrbit(tgt_bitmap, obj_shard->do_shard -
						   grp_idx * obj_ec_tgt_nr(&obj->cob_oca));
			continue;
		}

		/* NB: tgt_bitmap does not include extending shard, so we have to use real
		 * shard id(without extending shards) of each obj_shard to update and
		 * check tgt_bitmap.
		 */
		D_ASSERTF(obj_shard->do_shard >= grp_idx * obj_ec_tgt_nr(&obj->cob_oca),
			  DF_OID" do_shard %u grp_idx %u tgt_nr %u\n", DP_OID(obj->cob_md.omd_id),
			  obj_shard->do_shard, grp_idx, obj_ec_tgt_nr(&obj->cob_oca));
		shard_id = obj_shard->do_shard - grp_idx * obj_ec_tgt_nr(&obj->cob_oca);

		/* Then check if the shard is in this update,
		 */
		if (isclr(tgt_bitmap, shard_id)) {
			D_DEBUG(DB_TRACE, "do shard %u clr i %d\n", shard_id, i);
			continue;
		}
		shard_nr++;
	}
	D_RWLOCK_UNLOCK(&obj->cob_lock);
	*shard = grp_start;
	*shard_cnt = shard_nr;
out:
	return rc;
}

static int
dc_obj_update(tse_task_t *task, struct dtx_epoch *epoch, uint32_t map_ver,
	      daos_obj_update_t *args, struct dc_object *obj)
{
	struct obj_auxi_args	*obj_auxi;
	uint8_t			*tgt_bitmap = NIL_BITMAP;
	uint32_t		shard;
	uint32_t		shard_cnt;
	int			rc;

	rc = obj_task_init(task, DAOS_OBJ_RPC_UPDATE, map_ver, args->th,
			   &obj_auxi, obj);
	if (rc != 0) {
		obj_decref(obj);
		D_GOTO(out_task, rc);
	}

	rc = obj_sgls_dup(obj_auxi, args, true);
	if (rc) {
		D_ERROR(DF_OID" obj_sgls_dup failed %d.\n", DP_OID(obj->cob_md.omd_id), rc);
		D_GOTO(out_task, rc);
	}

	if (obj_auxi->tx_convert) {
		if (obj_auxi->is_ec_obj && obj_auxi->req_reasbed) {
			args->iods = obj_auxi->reasb_req.orr_uiods;
			args->sgls = obj_auxi->reasb_req.orr_usgls;
		}

		obj_auxi->tx_convert = 0;
		return dc_tx_convert(obj, DAOS_OBJ_RPC_UPDATE, task);
	}

	obj_auxi->dkey_hash = obj_dkey2hash(obj->cob_md.omd_id, args->dkey);
	obj_auxi->iod_nr = args->nr;
	if (obj_is_ec(obj)) {
		rc = obj_rw_req_reassemb(obj, args, NULL, obj_auxi);
		if (rc) {
			D_ERROR(DF_OID" obj_req_reassemb failed %d.\n",
				DP_OID(obj->cob_md.omd_id), rc);
			D_GOTO(out_task, rc);
		}
		tgt_bitmap = obj_auxi->reasb_req.tgt_bitmap;
	}

	/* The data might be needed to forwarded to other targets (or not forwarded anymore)
	 * after pool map refreshed, especially during online extending or reintegration,
	 * which needs to be binded or unbinded.
	 * So let's free the existent bulk, and recreate the bulk later.
	 */
	if (obj_auxi->io_retry && obj_auxi->bulks != NULL) {
		obj_bulk_fini(obj_auxi);
		obj_io_set_new_shard_task(obj_auxi);
	}

	rc = obj_update_shards_get(obj, args, map_ver, obj_auxi, &shard, &shard_cnt);
	if (rc != 0) {
		D_CDEBUG(rc == -DER_STALE, DLOG_DBG, DLOG_ERR,
			 DF_OID " get update shards failure %d\n", DP_OID(obj->cob_md.omd_id), rc);
		D_GOTO(out_task, rc);
	}

	if (args->flags & DAOS_COND_MASK)
		obj_auxi->cond_modify = 1;

	rc = obj_shards_2_fwtgts(obj, map_ver, tgt_bitmap, shard, shard_cnt, 1,
				 OBJ_TGT_FLAG_FW_LEADER_INFO, obj_auxi);
	if (rc != 0)
		D_GOTO(out_task, rc);

	if (daos_fail_check(DAOS_FAIL_TX_CONVERT))
		D_GOTO(out_task, rc = -DER_NEED_TX);

	/* For update, based on re-assembled sgl for csum calculate (to match with iod).
	 * Then if with single data target use original user sgl in IO request to avoid
	 * pack the same data multiple times.
	 */
	if (obj_auxi->is_ec_obj && obj_auxi->req_reasbed)
		args->sgls = obj_auxi->reasb_req.orr_sgls;
	rc = obj_csum_update(obj, args, obj_auxi);
	if (rc) {
		D_ERROR("obj_csum_update error: "DF_RC"\n", DP_RC(rc));
		goto out_task;
	}
	if (obj_auxi->is_ec_obj && obj_auxi->req_reasbed && obj_auxi->reasb_req.orr_single_tgt)
		args->sgls = obj_auxi->reasb_req.orr_usgls;

	if (DAOS_FAIL_CHECK(DAOS_DTX_COMMIT_SYNC))
		obj_auxi->flags |= ORF_DTX_SYNC;

	D_DEBUG(DB_IO, "update "DF_OID" dkey_hash "DF_U64"\n",
		DP_OID(obj->cob_md.omd_id), obj_auxi->dkey_hash);

	rc = obj_rw_bulk_prep(obj, args->iods, args->sgls, args->nr, true,
			      obj_auxi->req_tgts.ort_srv_disp, task, obj_auxi);
	if (rc != 0)
		goto out_task;

	rc = obj_req_fanout(obj, obj_auxi, map_ver, epoch,
			    shard_rw_prep, dc_obj_shard_rw, task);
	return rc;

out_task:
	obj_task_complete(task, rc);
	return rc;
}

int
dc_obj_update_task(tse_task_t *task)
{
	daos_obj_update_t	*args = dc_task_get_args(task);
	struct dc_object	*obj = NULL;
	struct dtx_epoch	 epoch = {0};
	unsigned int		 map_ver = 0;
	int			 rc;

	rc = obj_req_valid(task, args, DAOS_OBJ_RPC_UPDATE, &epoch, &map_ver,
			   &obj);
	if (rc != 0)
		goto comp;

	if (daos_handle_is_valid(args->th))
		/* add the operation to DTX and complete immediately */
		return dc_tx_attach(args->th, obj, DAOS_OBJ_RPC_UPDATE, task, 0, true);

	/* submit the update */
	return dc_obj_update(task, &epoch, map_ver, args, obj);

comp:
	obj_task_complete(task, rc);
	return rc;
}

static int
daos_shard_tgt_lookup(struct daos_shard_tgt *tgts, int tgt_nr, uint32_t shard)
{
	int i;

	for (i = 0; i < tgt_nr; i++) {
		if (tgts[i].st_shard == shard)
			return i;
	}

	return -1;
}

/*
 * Check if any sub anchor enumeration reach EOF, then set them to IGNORE_RANK, so
 * to avoid send more RPC.
 */
static int
shard_anchors_eof_check(struct obj_auxi_args *obj_auxi, struct shard_anchors *sub_anchors)
{
	struct daos_shard_tgt	*shard_tgts = obj_auxi->req_tgts.ort_shard_tgts;
	uint32_t		tgt_nr = obj_auxi->req_tgts.ort_grp_nr *
					 obj_auxi->req_tgts.ort_grp_size;
	int			shards_nr = sub_anchors->sa_anchors_nr;
	int			i;

	/*
	 * To avoid complexity of post sgl merge(see obj_shard_list_obj_cb()) and following
	 * rebuild process, let's skip shard eof check for object enumeration, i.e. always
	 * enumerate even for eof shard.
	 */
	if (obj_auxi->opc == DAOS_OBJ_RPC_ENUMERATE) {
		if (tgt_nr != shards_nr) {
			D_ERROR(DF_OID" shards_nr %u tgt_nr %u: "DF_RC"\n",
				DP_OID(obj_auxi->obj->cob_md.omd_id), shards_nr, tgt_nr,
				DP_RC(-DER_IO));
			return -DER_IO;
		}
		return 0;
	}

	/* Check if any shards reach their EOF */
	D_ASSERT(sub_anchors != NULL);
	for (i = 0; i < shards_nr; i++) {
		struct shard_sub_anchor *sub_anchor;

		sub_anchor = &sub_anchors->sa_anchors[i];
		/*
		 * If the shard from sub_anchors does not exist in forward tgts(obj_auxi->req_tgts)
		 * anymore, then it means the shard become invalid, i.e. we do not need enumerate
		 * from this shard anymore, so set it to eof.
		 */
		if (daos_shard_tgt_lookup(shard_tgts, tgt_nr, sub_anchor->ssa_shard) == -1) {
			D_DEBUG(DB_IO, DF_OID" set anchor eof %d/%d/%u\n",
				DP_OID(obj_auxi->obj->cob_md.omd_id), i, shards_nr,
				sub_anchor->ssa_shard);
			daos_anchor_set_eof(&sub_anchor->ssa_anchor);
			continue;
		}

		if (daos_anchor_is_eof(&sub_anchor->ssa_anchor)) {
			int j;

			if (sub_anchor->ssa_sgl.sg_iovs)
				d_sgl_fini(&sub_anchor->ssa_sgl, true);
			if (sub_anchor->ssa_recxs != NULL)
				D_FREE(sub_anchor->ssa_recxs);
			if (sub_anchor->ssa_kds)
				D_FREE(sub_anchor->ssa_kds);
			D_DEBUG(DB_IO, DF_OID" anchor eof %d/%d/%u\n",
				DP_OID(obj_auxi->obj->cob_md.omd_id), i, shards_nr,
				sub_anchor->ssa_shard);
			/* Set the target to IGNORE to skip the shard RPC */
			for (j = 0; j < tgt_nr; j++) {
				if (shard_tgts[j].st_shard == sub_anchor->ssa_shard) {
					shard_tgts[j].st_rank = DAOS_TGT_IGNORE;
					break;
				}
			}
			continue;
		}
	}

	if (tgt_nr <= shards_nr)
		return 0;

	/* More shards are added during enumeration, though to keep the anchor, let's
	 * ignore those new added shards */
	D_DEBUG(DB_IO, DF_OID" shards %u tgt_nr %u ignore tgts not in sub_anchors\n",
		DP_OID(obj_auxi->obj->cob_md.omd_id), shards_nr, tgt_nr);

	for (i = 0; i < tgt_nr; i++) {
		struct daos_shard_tgt *tgt = &shard_tgts[i];

		if (shard_anchor_lookup(sub_anchors, tgt->st_shard) == -1)
			shard_tgts[i].st_rank = DAOS_TGT_IGNORE;
	}

	return 0;
}

static int
shard_anchors_check_alloc_bufs(struct obj_auxi_args *obj_auxi, struct shard_anchors *sub_anchors,
			       int nr, daos_size_t buf_size)
{
	struct obj_req_tgts	*req_tgts = &obj_auxi->req_tgts;
	int			shards_nr = sub_anchors->sa_anchors_nr;
	struct shard_sub_anchor *sub_anchor;
	daos_obj_list_t		*obj_args;
	int			rc = 0;
	int			i;

	obj_args = dc_task_get_args(obj_auxi->obj_task);
	for (i = 0; i < shards_nr; i++) {
		sub_anchor = &sub_anchors->sa_anchors[i];
		if (sub_anchor->ssa_shard == (uint32_t)(-1))
			sub_anchor->ssa_shard = req_tgts->ort_shard_tgts[i].st_shard;

		if (daos_anchor_is_eof(&sub_anchor->ssa_anchor))
			continue;

		if (obj_args->sgl != NULL) {
			if (sub_anchor->ssa_sgl.sg_iovs &&
			    sub_anchor->ssa_sgl.sg_iovs->iov_buf_len != buf_size)
				d_sgl_fini(&sub_anchor->ssa_sgl, true);

			if (sub_anchor->ssa_sgl.sg_iovs == NULL) {
				d_sg_list_t *sgl;

				rc = d_sgl_init(&sub_anchor->ssa_sgl, 1);
				if (rc)
					D_GOTO(out, rc);

				sgl = &sub_anchor->ssa_sgl;
				rc = daos_iov_alloc(&sgl->sg_iovs[0], buf_size, false);
				if (rc)
					D_GOTO(out, rc);
			}
		}

		if (obj_args->kds != NULL) {
			if (sub_anchor->ssa_kds != NULL && sub_anchors->sa_nr != nr)
				D_FREE(sub_anchor->ssa_kds);

			if (sub_anchor->ssa_kds == NULL) {
				D_ALLOC_ARRAY(sub_anchor->ssa_kds, nr);
				if (sub_anchor->ssa_kds == NULL)
					D_GOTO(out, rc = -DER_NOMEM);
			}
		}

		if (obj_args->recxs != NULL) {
			if (sub_anchor->ssa_recxs != NULL && sub_anchors->sa_nr == nr)
				D_FREE(sub_anchor->ssa_recxs);

			if (sub_anchor->ssa_recxs == NULL) {
				D_ALLOC_ARRAY(sub_anchor->ssa_recxs, nr);
				if (sub_anchor->ssa_recxs == NULL)
					D_GOTO(out, rc = -DER_NOMEM);
			}
		}
	}

	sub_anchors->sa_nr = nr;
out:
	return rc;
}

struct shard_anchors *
shard_anchors_alloc(struct obj_auxi_args *obj_auxi, int shards_nr, int nr,
		    daos_size_t buf_size)
{
	struct shard_anchors	*sub_anchors;
	int			rc;
	int			i;

	D_ALLOC(sub_anchors, sizeof(*sub_anchors) +
			     sizeof(struct shard_sub_anchor) * shards_nr);
	if (sub_anchors == NULL)
		return NULL;

	for (i = 0; i < shards_nr; i++)
		sub_anchors->sa_anchors[i].ssa_shard = -1;

	D_INIT_LIST_HEAD(&sub_anchors->sa_merged_list);
	sub_anchors->sa_anchors_nr = shards_nr;
	rc = shard_anchors_check_alloc_bufs(obj_auxi, sub_anchors, nr, buf_size);
	if (rc)
		D_GOTO(out, rc);

	if (obj_auxi->opc == DAOS_OBJ_RPC_ENUMERATE) {
		for (i = 0; i < shards_nr; i++) {
			D_ALLOC_PTR(sub_anchors->sa_anchors[i].ssa_akey_anchor);
			D_ALLOC_PTR(sub_anchors->sa_anchors[i].ssa_recx_anchor);
			if (sub_anchors->sa_anchors[i].ssa_akey_anchor == NULL ||
			    sub_anchors->sa_anchors[i].ssa_recx_anchor == NULL)
				D_GOTO(out, rc = -DER_NOMEM);
		}
	}

out:
	if (rc) {
		shard_anchors_free(sub_anchors, obj_auxi->opc);
		sub_anchors = NULL;
	}

	return sub_anchors;
}

/**
 * For migrate enumeration(OBJ_RPC_ENUMERATE), all 3 sub anchors(ssa_anchors, ssa_recx_anchors,
 * ssa_akey_anchors) will be attached to obj_args->dkey_anchors, i.e. anchors and akey_anchors
 * are "useless" here.
 * Though for normal enumeration (no sub anchors), anchors/dkey_anchors/akey_anchors
 * will all be used.
 */
static int
sub_anchors_prep(struct obj_auxi_args *obj_auxi, int shards_nr)
{
	daos_obj_list_t		*obj_args;
	struct shard_anchors	*sub_anchors;
	int			nr = 0;
	daos_size_t		buf_size;

	obj_args = dc_task_get_args(obj_auxi->obj_task);
	if (obj_args->nr != NULL)
		nr = *obj_args->nr;
	buf_size = daos_sgl_buf_size(obj_args->sgl);
	if (obj_auxi->opc == DAOS_OBJ_RPC_ENUMERATE) {
		D_ASSERTF(nr >= shards_nr, "nr %d shards_nr %d\n", nr, shards_nr);
		buf_size /= shards_nr;
		nr /= shards_nr;
	}

	obj_auxi->sub_anchors = 1;
	sub_anchors = obj_get_sub_anchors(obj_args, obj_auxi->opc);
	if (sub_anchors != NULL) {
		int rc;

		rc = shard_anchors_eof_check(obj_auxi, sub_anchors);
		if (rc)
			return rc;

		return shard_anchors_check_alloc_bufs(obj_auxi, sub_anchors, nr, buf_size);
	}

	sub_anchors = shard_anchors_alloc(obj_auxi, shards_nr, nr, buf_size);
	if (sub_anchors == NULL)
		return -DER_NOMEM;

	obj_set_sub_anchors(obj_args, obj_auxi->opc, sub_anchors);
	return 0;
}

/* prepare the object enumeration for each shards */
static int
obj_shard_list_prep(struct obj_auxi_args *obj_auxi, struct dc_object *obj,
		    struct shard_list_args *shard_arg)
{
	daos_obj_list_t		*obj_args;
	struct shard_anchors	*sub_anchors;
	int			idx;
	int			rc = 0;

	obj_args = dc_task_get_args(obj_auxi->obj_task);
	D_ASSERT(obj_is_ec(obj));

	sub_anchors = obj_get_sub_anchors(obj_args, obj_auxi->opc);
	D_ASSERT(sub_anchors != NULL);
	shard_arg->la_nr = sub_anchors->sa_nr;
	idx = shard_anchor_lookup(sub_anchors, shard_arg->la_auxi.shard);
	D_ASSERT(idx != -1);
	if (shard_arg->la_sgl == NULL && obj_args->sgl != NULL)
		shard_arg->la_sgl = &sub_anchors->sa_anchors[idx].ssa_sgl;
	if (shard_arg->la_kds == NULL && obj_args->kds != NULL)
		shard_arg->la_kds = sub_anchors->sa_anchors[idx].ssa_kds;
	if (shard_arg->la_recxs == NULL && obj_args->recxs)
		shard_arg->la_recxs = sub_anchors->sa_anchors[idx].ssa_recxs;

	D_DEBUG(DB_TRACE, DF_OID" shard %d idx %d kds %p sgl %p\n",
		DP_OID(obj->cob_md.omd_id), shard_arg->la_auxi.shard, idx,
		shard_arg->la_kds, shard_arg->la_sgl);
	if (obj_args->anchor) {
		if (shard_arg->la_anchor == NULL) {
			D_ALLOC_PTR(shard_arg->la_anchor);
			if (shard_arg->la_anchor == NULL)
				D_GOTO(out, rc = -DER_NOMEM);
		}

		if (sub_anchors->sa_anchors[idx].ssa_recx_anchor)
			memcpy(shard_arg->la_anchor,
			       sub_anchors->sa_anchors[idx].ssa_recx_anchor, sizeof(daos_anchor_t));
		else
			memcpy(shard_arg->la_anchor, &sub_anchors->sa_anchors[idx].ssa_anchor,
			       sizeof(daos_anchor_t));
	}

	if (obj_args->dkey_anchor) {
		if (shard_arg->la_dkey_anchor == NULL) {
			D_ALLOC_PTR(shard_arg->la_dkey_anchor);
			if (shard_arg->la_dkey_anchor == NULL)
				D_GOTO(out, rc = -DER_NOMEM);
		}
		memcpy(shard_arg->la_dkey_anchor,
		       &sub_anchors->sa_anchors[idx].ssa_anchor, sizeof(daos_anchor_t));
		shard_arg->la_dkey_anchor->da_flags = obj_args->dkey_anchor->da_flags;
	}

	if (obj_args->akey_anchor) {
		if (shard_arg->la_akey_anchor == NULL) {
			D_ALLOC_PTR(shard_arg->la_akey_anchor);
			if (shard_arg->la_akey_anchor == NULL)
				D_GOTO(out, rc = -DER_NOMEM);
		}
		if (sub_anchors->sa_anchors[idx].ssa_akey_anchor)
			memcpy(shard_arg->la_akey_anchor,
			       sub_anchors->sa_anchors[idx].ssa_akey_anchor, sizeof(daos_anchor_t));
		else
			memcpy(shard_arg->la_akey_anchor,
			       &sub_anchors->sa_anchors[idx].ssa_anchor, sizeof(daos_anchor_t));
		shard_arg->la_akey_anchor->da_flags = obj_args->akey_anchor->da_flags;
	}
out:
	return rc;
}

static int
shard_list_prep(struct shard_auxi_args *shard_auxi, struct dc_object *obj,
		struct obj_auxi_args *obj_auxi, uint32_t grp_idx)
{
	daos_obj_list_t		*obj_args;
	struct shard_list_args	*shard_arg;

	obj_args = dc_task_get_args(obj_auxi->obj_task);
	shard_arg = container_of(shard_auxi, struct shard_list_args, la_auxi);
	if (obj_auxi->sub_anchors) {
		int	rc;

		D_ASSERT(obj_auxi->is_ec_obj);
		rc = obj_shard_list_prep(obj_auxi, obj, shard_arg);
		if (rc) {
			D_ERROR(DF_OID" shard list %d prep: %d\n",
				DP_OID(obj->cob_md.omd_id), grp_idx, rc);
			return rc;
		}
	} else {
		shard_arg->la_nr = *obj_args->nr;
		shard_arg->la_recxs = obj_args->recxs;
		shard_arg->la_anchor = obj_args->anchor;
		shard_arg->la_akey_anchor = obj_args->akey_anchor;
		shard_arg->la_dkey_anchor = obj_args->dkey_anchor;
		shard_arg->la_kds = obj_args->kds;
		shard_arg->la_sgl = obj_args->sgl;
	}

	return 0;
}

/* Get random parity from one group for the EC object */
static int
obj_ec_random_parity_get(struct dc_object *obj, uint64_t dkey_hash, int grp)
{
	struct daos_oclass_attr *oca;
	int			shard = -DER_NONEXIST;
	int			p_size;
	int			grp_size;
	int			idx;
	int			i;

	oca = obj_get_oca(obj);
	D_ASSERT(daos_oclass_is_ec(obj_get_oca(obj)));
	p_size = obj_ec_parity_tgt_nr(oca);
	grp_size = obj_get_grp_size(obj);
	idx = d_rand() % p_size;
	for (i = 0; i < p_size; i++, idx = (idx + 1) % p_size) {
		shard = grp_size * grp + obj_ec_parity_idx(obj, dkey_hash, idx);
		if (obj_shard_is_invalid(obj, shard, DAOS_OBJ_RPC_ENUMERATE))
			continue;

		D_DEBUG(DB_IO, "Choose parity shard %d grp %d\n", shard, grp);
		break;
	}

	if (i == p_size) {
		D_DEBUG(DB_IO, DF_OID" grp %d no parity shard available.\n",
			DP_OID(obj->cob_md.omd_id), grp);
		return -DER_NONEXIST;
	}

	return shard;
}

/**
 * Get parity or all data shards, used for EC enumerate or EC check existence.
 * (dkey == NULL) only possible for the case of EC enumerate - list dkey.
 */
static int
obj_ec_get_parity_or_alldata_shard(struct obj_auxi_args *obj_auxi, unsigned int map_ver,
				   int grp_idx, daos_key_t *dkey, uint32_t *shard_cnt,
				   uint8_t **bitmaps)
{
	struct dc_object	*obj = obj_auxi->obj;
	struct daos_oclass_attr *oca;
	int			i;
	int			grp_start;
	int			shard;
	unsigned int		first;

	grp_start = grp_idx * obj_get_grp_size(obj);
	oca = obj_get_oca(obj);
	if (dkey == NULL && obj_ec_parity_rotate_enabled(obj)) {
		int fail_cnt = 0;

		/**
		 * Normally, it only needs to enumerate from tgt_nr - parity_nr,
		 * but then if enumeration is shifted to others shards due to
		 * the failure, if might cause duplicate keys, which is not easy
		 * to resolve, so let's enumerate from all shards in this case.
		 */
		*shard_cnt = 0;
		/* Check if each shards are in good state */
		D_ASSERT(bitmaps != NULL);
		for (i = 0; i < obj_ec_tgt_nr(oca); i++) {
			int shard_idx;

			shard_idx = grp_start + i;
			if (obj_shard_is_invalid(obj, shard_idx, DAOS_OBJ_RPC_ENUMERATE)) {
				if (++fail_cnt > obj_ec_parity_tgt_nr(oca)) {
					D_ERROR(DF_CONT", obj "DF_OID" reach max failure "DF_RC"\n",
						DP_CONT(obj->cob_pool->dp_pool,
							obj->cob_co->dc_uuid),
						DP_OID(obj->cob_md.omd_id), DP_RC(-DER_DATA_LOSS));
					D_GOTO(out, shard = -DER_DATA_LOSS);
				}
				continue;
			}
			setbit(*bitmaps, i);
			(*shard_cnt)++;
		}
		D_GOTO(out, shard = grp_start);
	}

	if (likely(!DAOS_FAIL_CHECK(DAOS_OBJ_SKIP_PARITY))) {
		*shard_cnt = 1;
		if (obj_auxi->to_leader) {
			shard = obj_ec_leader_select(obj, grp_idx, false, map_ver,
						     obj_auxi->dkey_hash, NIL_BITMAP);
			if (shard < 0)
				D_GOTO(out, shard);

			if (is_ec_data_shard(obj_auxi->obj, obj_auxi->dkey_hash, shard)) {
				first = shard;
				/* If the leader is one of the data shard, then let's check
				 * if all data shards are valid, then set the bitmaps.
				 */
				D_GOTO(out_set, shard);
			} else {
				if (bitmaps != NULL)
					setbit(*bitmaps, shard % obj_get_grp_size(obj));
			}
			D_GOTO(out, shard);
		}

		shard = obj_ec_random_parity_get(obj, obj_auxi->dkey_hash, grp_idx);
		if (shard >= 0) {
			if (bitmaps != NULL)
				setbit(*bitmaps, shard % obj_get_grp_size(obj));
			D_GOTO(out, shard);
		}
	}

	first = obj_ec_shard_idx(obj, obj_auxi->dkey_hash, 0);
	shard = first + grp_start;

out_set:
	D_DEBUG(DB_IO, "let's choose from the data shard %u for "DF_OID"\n",
		first, DP_OID(obj->cob_md.omd_id));

	/* Check if all data shard are in good state */
	for (i = 0; i < obj_ec_data_tgt_nr(oca); i++) {
		int shard_idx;

		shard_idx = grp_start + (first + i) % obj_ec_tgt_nr(oca);
		if (obj_shard_is_invalid(obj, shard_idx, DAOS_OBJ_RPC_ENUMERATE)) {
			shard = -DER_DATA_LOSS;
			D_ERROR("shard %d on "DF_OID" "DF_RC"\n", shard_idx,
				DP_OID(obj->cob_md.omd_id), DP_RC(shard));
			D_GOTO(out, shard);
		}

		if (bitmaps != NULL)
			setbit(*bitmaps, shard_idx % obj_ec_tgt_nr(oca));
	}

	*shard_cnt = obj_ec_data_tgt_nr(oca);

out:
	D_DEBUG(DB_IO, "grp_idx %d, get shard/cnt %d/%d on "DF_OID"\n", grp_idx, shard,
		*shard_cnt, DP_OID(obj->cob_md.omd_id));
	return shard;
}

static int
obj_list_shards_get(struct obj_auxi_args *obj_auxi, unsigned int map_ver,
		    daos_obj_list_t *args, uint32_t *shard, uint32_t *shard_cnt,
		    uint8_t **bitmaps)
{
	struct dc_object	*obj = obj_auxi->obj;
	int			grp_idx = 0;
	int			rc = 0;

	if (DAOS_FAIL_CHECK(DAOS_OBJ_SPECIAL_SHARD)) {
		if (obj_auxi->io_retry) {
			*shard = obj_auxi->specified_shard;
		} else {
			*shard = daos_fail_value_get();
			obj_auxi->specified_shard = *shard;
		}
		*shard_cnt = 1;
		*bitmaps = NULL;
		obj_auxi->spec_shard = 1;
		D_DEBUG(DB_IO, DF_OID" spec shard %u\n", DP_OID(obj->cob_md.omd_id), *shard);
		return 0;
	}

	if (args->dkey_anchor != NULL &&
	    daos_anchor_get_flags(args->dkey_anchor) & DIOF_TO_SPEC_SHARD) {
		*shard = dc_obj_anchor2shard(args->dkey_anchor);
		obj_auxi->specified_shard = *shard;
		*shard_cnt = 1;

		*bitmaps = NULL;
		obj_auxi->spec_shard = 1;
		D_DEBUG(DB_IO, DF_OID" spec shard %u\n", DP_OID(obj->cob_md.omd_id), *shard);
		return 0;
	}

	if (args->dkey_anchor != NULL &&
	    daos_anchor_get_flags(args->dkey_anchor) & DIOF_TO_SPEC_GROUP) {
		*shard = dc_obj_anchor2shard(args->dkey_anchor);
		obj_auxi->spec_group = 1;
		grp_idx = *shard / obj_get_replicas(obj);
	} else {
		if (args->dkey != NULL) {
			grp_idx = obj_dkey2grpidx(obj, obj_auxi->dkey_hash, map_ver);
			if (grp_idx < 0) {
				D_ERROR(DF_OID" can not find grp %d\n",
					DP_OID(obj->cob_md.omd_id), grp_idx);
				D_GOTO(out, rc = grp_idx);
			}
		} else {
			D_ASSERT(args->dkey_anchor != NULL);
			grp_idx = dc_obj_anchor2shard(args->dkey_anchor) /
				  obj_get_grp_size(obj);
		}
	}

	if (obj_auxi->is_ec_obj) {
		rc = obj_ec_get_parity_or_alldata_shard(obj_auxi, map_ver, grp_idx, args->dkey,
							shard_cnt, bitmaps);
	} else {
		*bitmaps = NULL;
		*shard_cnt = 1;
		if (obj_auxi->to_leader) {
			rc = obj_replica_leader_select(obj, grp_idx, obj_auxi->dkey_hash, map_ver);
		} else {
			rc = obj_replica_grp_fetch_valid_shard_get(obj, grp_idx, map_ver,
								   obj_auxi->failed_tgt_list);
			if (rc == -DER_NONEXIST) {
				D_ERROR(DF_OID" can not find any shard %d\n",
					DP_OID(obj->cob_md.omd_id), -DER_DATA_LOSS);
				D_GOTO(out, rc = -DER_DATA_LOSS);
			}
		}
	}

	if (rc < 0) {
		D_ERROR(DF_CONT", obj "DF_OID" Can not find shard grp %d: "DF_RC"\n",
			DP_CONT(obj->cob_pool->dp_pool, obj->cob_co->dc_uuid),
			DP_OID(obj->cob_md.omd_id), grp_idx, DP_RC(rc));
		D_GOTO(out, rc);
	}

	*shard = rc;
	D_DEBUG(DB_IO, DF_OID" grp/shard/shard_cnt %d/%u/%u\n", DP_OID(obj->cob_md.omd_id),
		grp_idx, *shard, *shard_cnt);

out:
	D_DEBUG(DB_IO, DF_OID " list on shard %u leader %s: %d\n", DP_OID(obj->cob_md.omd_id),
		*shard, obj_auxi->to_leader ? "yes" : "no", rc);
	return rc;
}

static int
obj_list_common(tse_task_t *task, int opc, daos_obj_list_t *args)
{
	struct dc_object	*obj;
	struct obj_auxi_args	*obj_auxi;
	unsigned int		map_ver = 0;
	struct dtx_epoch	epoch = {0};
	uint32_t		shard = 0;
	uint32_t		shard_cnt = 0;
	uint8_t			bitmaps[OBJ_TGT_BITMAP_LEN] = { 0 };
	uint8_t			*p_bitmaps = bitmaps;
	int			rc;

	rc = obj_req_valid(task, args, opc, &epoch, &map_ver, &obj);
	if (rc)
		goto out_task;

	rc = obj_task_init(task, opc, map_ver, args->th, &obj_auxi, obj);
	if (rc != 0) {
		obj_decref(obj);
		D_GOTO(out_task, rc);
	}

	if (args->dkey_anchor != NULL) {
		if (daos_anchor_get_flags(args->dkey_anchor) & DIOF_FOR_MIGRATION)
			obj_auxi->no_retry = 1;

		if (daos_anchor_get_flags(args->dkey_anchor) & DIOF_FOR_FORCE_DEGRADE ||
		    DAOS_FAIL_CHECK(DAOS_OBJ_FORCE_DEGRADE))
			obj_auxi->force_degraded = 1;

		if (daos_anchor_get_flags(args->dkey_anchor) & DIOF_TO_LEADER)
			obj_auxi->to_leader = 1;
	}

	if (args->dkey)
		obj_auxi->dkey_hash = obj_dkey2hash(obj->cob_md.omd_id, args->dkey);

	/* reset kd_key_len to 0, since it may return the required size, see
	 * obj_shard_comp_cb.
	 */
	if (args->kds)
		args->kds[0].kd_key_len = 0;

	rc = obj_list_shards_get(obj_auxi, map_ver, args, &shard, &shard_cnt, &p_bitmaps);
	if (rc < 0)
		D_GOTO(out_task, rc);

	rc = obj_shards_2_fwtgts(obj, map_ver, p_bitmaps, shard, shard_cnt,
				 1, OBJ_TGT_FLAG_CLI_DISPATCH, obj_auxi);
	if (rc != 0)
		D_GOTO(out_task, rc);

	if (shard_cnt > 1) {
		rc = sub_anchors_prep(obj_auxi, shard_cnt);
		if (rc)
			D_GOTO(out_task, rc);
	}

	if (daos_handle_is_valid(args->th)) {
		rc = dc_tx_get_dti(args->th, &obj_auxi->l_args.la_dti);
		/*
		 * The obj_req_valid call above has already verified this
		 * transaction handle.
		 */
		D_ASSERTF(rc == 0, "%d\n", rc);
	} else {
		daos_dti_gen(&obj_auxi->l_args.la_dti, true /* zero */);
	}

	D_DEBUG(DB_IO, "list opc %d "DF_OID" dkey "DF_U64" shard %u/%u\n", opc,
		DP_OID(obj->cob_md.omd_id), obj_auxi->dkey_hash, shard, shard_cnt);

	rc = obj_req_fanout(obj, obj_auxi, map_ver, &epoch,
			    shard_list_prep, dc_obj_shard_list, task);
	return rc;

out_task:
	obj_task_complete(task, rc);
	return rc;
}

int
dc_obj_list_dkey(tse_task_t *task)
{
	daos_obj_list_dkey_t	*args;

	args = dc_task_get_args(task);
	D_ASSERTF(args != NULL, "Task Argument OPC does not match DC OPC\n");

	return obj_list_common(task, DAOS_OBJ_DKEY_RPC_ENUMERATE, args);
}

int
dc_obj_list_akey(tse_task_t *task)
{
	daos_obj_list_akey_t	*args;

	args = dc_task_get_args(task);
	D_ASSERTF(args != NULL, "Task Argument OPC does not match DC OPC\n");

	return obj_list_common(task, DAOS_OBJ_AKEY_RPC_ENUMERATE, args);
}

int
dc_obj_list_obj(tse_task_t *task)
{
	daos_obj_list_obj_t	*args;

	args = dc_task_get_args(task);
	D_ASSERTF(args != NULL, "Task Argument OPC does not match DC OPC\n");

	return obj_list_common(task, DAOS_OBJ_RPC_ENUMERATE, args);
}

int
dc_obj_list_rec(tse_task_t *task)
{
	daos_obj_list_recx_t	*args;

	args = dc_task_get_args(task);
	D_ASSERTF(args != NULL, "Task Argument OPC does not match DC OPC\n");

	return obj_list_common(task, DAOS_OBJ_RECX_RPC_ENUMERATE, args);
}

static int
shard_k2a_prep(struct shard_auxi_args *shard_auxi, struct dc_object *obj,
	       struct obj_auxi_args *obj_auxi, uint32_t grp_idx)
{
	daos_obj_key2anchor_t	*obj_args;
	struct shard_k2a_args	*shard_arg;

	obj_args = dc_task_get_args(obj_auxi->obj_task);
	shard_arg = container_of(shard_auxi, struct shard_k2a_args, ka_auxi);
	if (obj_args->anchor->da_sub_anchors) {
		struct shard_anchors *sub_anchors;
		int shard;

		sub_anchors = (struct shard_anchors *)obj_args->anchor->da_sub_anchors;
		shard = shard_anchor_lookup(sub_anchors, shard_auxi->shard);
		D_ASSERT(shard != -1);
		shard_arg->ka_anchor = &sub_anchors->sa_anchors[shard].ssa_anchor;
	} else {
		shard_arg->ka_anchor = obj_args->anchor;
	}
	return 0;
}

int
dc_obj_key2anchor(tse_task_t *task)
{
	daos_obj_key2anchor_t	*args;
	struct obj_auxi_args	*obj_auxi;
	struct dc_object	*obj;
	unsigned int		map_ver = 0;
	struct dtx_epoch	epoch;
	uint32_t		shard;
	uint32_t		shard_cnt;
	int			grp_idx = 0;
	int			rc = 0;

	args = dc_task_get_args(task);
	D_ASSERTF(args != NULL, "Task Argument OPC does not match DC OPC\n");

	if (args->anchor == NULL) {
		D_ERROR("Invalid anchor to daos_obj_key2anchor\n");
		D_GOTO(err_task, rc);
	}

	rc = obj_req_valid(task, args, DAOS_OBJ_RPC_KEY2ANCHOR, &epoch, &map_ver, &obj);
	if (rc != 0)
		D_GOTO(err_task, rc);

	rc = obj_task_init(task, DAOS_OBJ_RPC_KEY2ANCHOR, map_ver, args->th, &obj_auxi, obj);
	if (rc != 0)
		D_GOTO(err_obj, rc);

	obj_auxi->dkey_hash = obj_dkey2hash(obj->cob_md.omd_id, args->dkey);
	grp_idx = obj_dkey2grpidx(obj, obj_auxi->dkey_hash, map_ver);
	if (grp_idx < 0) {
		D_ERROR(DF_OID" can not find grp %d\n", DP_OID(obj->cob_md.omd_id), grp_idx);
		D_GOTO(err_obj, rc = grp_idx);
	}

	if (obj_auxi->is_ec_obj) {
		rc = obj_ec_get_parity_or_alldata_shard(obj_auxi, map_ver, grp_idx,
							args->dkey, &shard_cnt, NULL);
		if (obj_ec_parity_rotate_enabled(obj))
			shard_cnt = obj_get_grp_size(obj);
	} else {
		shard_cnt = 1;
		if (obj_auxi->to_leader) {
			rc = obj_replica_leader_select(obj, grp_idx, obj_auxi->dkey_hash, map_ver);
		} else {
			rc = obj_replica_grp_fetch_valid_shard_get(obj, grp_idx, map_ver,
								   obj_auxi->failed_tgt_list);
			if (rc == -DER_NONEXIST) {
				D_ERROR(DF_OID" can not find any shard %d\n",
					DP_OID(obj->cob_md.omd_id), -DER_DATA_LOSS);
				D_GOTO(err_obj, rc = -DER_DATA_LOSS);
			}
		}
	}
	if (rc < 0) {
		D_ERROR(DF_OID" Can not find shard grp %d: "DF_RC"\n",
			DP_OID(obj->cob_md.omd_id), grp_idx, DP_RC(rc));
		D_GOTO(err_obj, rc);
	}
	shard = rc;

	rc = obj_shards_2_fwtgts(obj, map_ver, NIL_BITMAP, shard, shard_cnt,
				 1, OBJ_TGT_FLAG_CLI_DISPATCH, obj_auxi);
	if (rc != 0)
		D_GOTO(err_obj, rc);

	if (shard_cnt > 1) {
		rc = sub_anchors_prep(obj_auxi, shard_cnt);
		if (rc) {
			D_ERROR(DF_OID" prepare %d anchor fail: %d\n",
				DP_OID(obj->cob_md.omd_id), shard_cnt, rc);
			D_GOTO(err_obj, rc);
		}
	}

	if (daos_handle_is_valid(args->th)) {
		rc = dc_tx_get_dti(args->th, &obj_auxi->k_args.ka_dti);
		D_ASSERTF(rc == 0, "%d\n", rc);
	} else {
		daos_dti_gen(&obj_auxi->k_args.ka_dti, true);
	}

	return obj_req_fanout(obj, obj_auxi, map_ver, &epoch, shard_k2a_prep,
			      dc_obj_shard_key2anchor, task);
err_obj:
	obj_decref(obj);
err_task:
	obj_task_complete(task, rc);
	return rc;
}

static int
shard_punch_prep(struct shard_auxi_args *shard_auxi, struct dc_object *obj,
		 struct obj_auxi_args *obj_auxi, uint32_t grp_idx)
{
	struct shard_punch_args	*shard_arg;

	shard_arg = container_of(shard_auxi, struct shard_punch_args, pa_auxi);
	shard_arg->pa_opc = obj_auxi->opc;

	if (daos_handle_is_inval(obj_auxi->th))
		daos_dti_gen(&shard_arg->pa_dti,
			     srv_io_mode != DIM_DTX_FULL_ENABLED);
	else
		dc_tx_get_dti(obj_auxi->th, &shard_arg->pa_dti);

	return 0;
}

static int
dc_obj_punch(tse_task_t *task, struct dc_object *obj, struct dtx_epoch *epoch,
	     uint32_t map_ver, enum obj_rpc_opc opc, daos_obj_punch_t *api_args)
{
	struct obj_auxi_args	*obj_auxi;
	uint32_t		shard;
	uint32_t		shard_cnt;
	uint32_t		grp_cnt;
	int			rc;

	rc = obj_task_init(task, opc, map_ver, api_args->th, &obj_auxi, obj);
	if (rc != 0) {
		obj_decref(obj);
		D_GOTO(out_task, rc);
	}

	if (obj_auxi->tx_convert) {
		obj_auxi->tx_convert = 0;
		return dc_tx_convert(obj, opc, task);
	}

	if (opc == DAOS_OBJ_RPC_PUNCH) {
		if (obj_need_coll(obj, &shard, &shard_cnt, &grp_cnt)) {
			obj_auxi->opc = DAOS_OBJ_RPC_COLL_PUNCH;
			return dc_obj_coll_punch(task, obj, epoch, map_ver, api_args, obj_auxi);
		}

		if (grp_cnt > 1)
			D_GOTO(out_task, rc = -DER_NEED_TX);
	} else {
		grp_cnt = 1;
		obj_auxi->dkey_hash = obj_dkey2hash(obj->cob_md.omd_id, api_args->dkey);
		rc = obj_dkey2grpmemb(obj, obj_auxi->dkey_hash, map_ver, &shard, &shard_cnt);
		if (rc != 0)
			D_GOTO(out_task, rc);
	}

	if (api_args->flags & DAOS_COND_MASK)
		obj_auxi->cond_modify = 1;

	rc = obj_shards_2_fwtgts(obj, map_ver, NIL_BITMAP, shard, shard_cnt, grp_cnt,
				 OBJ_TGT_FLAG_FW_LEADER_INFO, obj_auxi);
	if (rc != 0)
		D_GOTO(out_task, rc);

	if (daos_fail_check(DAOS_FAIL_TX_CONVERT))
		D_GOTO(out_task, rc = -DER_NEED_TX);

	if (DAOS_FAIL_CHECK(DAOS_DTX_COMMIT_SYNC))
		obj_auxi->flags |= ORF_DTX_SYNC;
	if (obj_is_ec(obj))
		obj_auxi->flags |= ORF_EC;

	D_DEBUG(DB_IO, "punch "DF_OID" dkey "DF_U64"\n",
		DP_OID(obj->cob_md.omd_id), obj_auxi->dkey_hash);

	rc = obj_req_fanout(obj, obj_auxi, map_ver, epoch,
			    shard_punch_prep, dc_obj_shard_punch, task);
	return rc;

out_task:
	obj_task_complete(task, rc);
	return rc;
}

static int
obj_punch_common(tse_task_t *task, enum obj_rpc_opc opc, daos_obj_punch_t *args)
{
	struct dtx_epoch	 epoch = {0};
	unsigned int		 map_ver = 0;
	struct dc_object	*obj = NULL;
	int			 rc;

	rc = obj_req_valid(task, args, opc, &epoch, &map_ver, &obj);
	if (rc != 0)
		goto comp; /* invalid parameters */

	if (daos_handle_is_valid(args->th))
		/* add the operation to DTX and complete immediately */
		return dc_tx_attach(args->th, obj, opc, task, 0, true);

	/* submit the punch */
	return dc_obj_punch(task, obj, &epoch, map_ver, opc, args);

comp:
	obj_task_complete(task, rc);
	return rc;
}

int
dc_obj_punch_task(tse_task_t *task)
{
	daos_obj_punch_t	*args;

	args = dc_task_get_args(task);
	D_ASSERTF(args != NULL, "Task Argument OPC does not match DC OPC\n");

	if (unlikely(args->flags & DAOS_COND_MASK)) {
		D_INFO("Ignore condition flags " DF_X64 " that is not applicable for object\n",
		       args->flags);
		args->flags &= ~DAOS_COND_MASK;
	}

	return obj_punch_common(task, DAOS_OBJ_RPC_PUNCH, args);
}

int
dc_obj_punch_dkeys_task(tse_task_t *task)
{
	daos_obj_punch_t	*args;

	args = dc_task_get_args(task);
	D_ASSERTF(args != NULL, "Task Argument OPC does not match DC OPC\n");

	return obj_punch_common(task, DAOS_OBJ_RPC_PUNCH_DKEYS, args);
}

int
dc_obj_punch_akeys_task(tse_task_t *task)
{
	daos_obj_punch_t	*args;

	args = dc_task_get_args(task);
	D_ASSERTF(args != NULL, "Task Argument OPC does not match DC OPC\n");

	return obj_punch_common(task, DAOS_OBJ_RPC_PUNCH_AKEYS, args);
}

struct shard_query_key_args {
	/* shard_auxi_args must be the first for shard_task_sched(). */
	struct shard_auxi_args	 kqa_auxi;
	uuid_t			 kqa_coh_uuid;
	uuid_t			 kqa_cont_uuid;
	struct dtx_id		 kqa_dti;
	uint32_t		 kqa_dct_nr;
	struct daos_coll_target	*kqa_dcts;
};

static int
shard_query_key_task(tse_task_t *task)
{
	struct shard_query_key_args	*args;
	daos_obj_query_key_t		*api_args;
	struct obj_auxi_args		*auxi;
	struct dc_object		*obj;
	struct dc_obj_shard		*obj_shard;
	daos_handle_t			 th;
	struct dtx_epoch		*epoch;
	int				 rc;

	args = tse_task_buf_embedded(task, sizeof(*args));
	auxi = args->kqa_auxi.obj_auxi;
	obj = auxi->obj;
	th = auxi->th;
	epoch = &args->kqa_auxi.epoch;

	/* See the similar shard_io_task. */
	if (daos_handle_is_valid(th) && !dtx_epoch_chosen(epoch)) {
		rc = dc_tx_get_epoch(task, th, epoch);
		if (rc < 0) {
			obj_task_complete(task, rc);
			return rc;
		}

		if (rc == DC_TX_GE_REINITED)
			return 0;
	}

	rc = obj_shard_open(obj, args->kqa_auxi.shard, args->kqa_auxi.map_ver, &obj_shard);
	if (rc != 0) {
		if (rc == -DER_NONEXIST) {
			/*
			 * For collective query, the shard was just opened, so there
			 * must be something wrong. Otherwise, skip a failed target.
			 */
			D_ASSERTF(args->kqa_dcts == NULL,
				  "Something wrong on %u shard for collective query\n",
				  args->kqa_auxi.shard);
			rc = 0;
		}

		obj_task_complete(task, rc);
		return rc;
	}

	rc = tse_task_register_comp_cb(task, close_shard_cb, &obj_shard, sizeof(obj_shard));
	if (rc != 0) {
		obj_shard_close(obj_shard);
		obj_task_complete(task, rc);
		return rc;
	}

	api_args = dc_task_get_args(auxi->obj_task);
	if (args->kqa_dcts != NULL)
		rc = dc_obj_shard_coll_query(obj_shard, epoch, api_args->flags, auxi->map_ver_req,
					     obj, api_args->dkey, api_args->akey, api_args->recx,
					     api_args->max_epoch, args->kqa_coh_uuid,
					     args->kqa_cont_uuid, &args->kqa_dti,
					     &auxi->map_ver_reply, args->kqa_dcts, args->kqa_dct_nr,
					     auxi->cq_args.cqa_coa.coa_max_dct_sz,
					     auxi->cq_args.cqa_cur.grp_nr, th, task,
					     &auxi->max_delay, &args->kqa_auxi.enqueue_id);
	else
		rc = dc_obj_shard_query_key(obj_shard, epoch, api_args->flags, auxi->map_ver_req,
					    obj, api_args->dkey, api_args->akey, api_args->recx,
					    api_args->max_epoch, args->kqa_coh_uuid,
					    args->kqa_cont_uuid, &args->kqa_dti,
					    &auxi->map_ver_reply, th, task, &auxi->max_delay,
					    &args->kqa_auxi.enqueue_id);

	return rc;
}

int
queue_shard_query_key_task(tse_task_t *api_task, struct obj_auxi_args *obj_auxi,
			   struct dtx_epoch *epoch, int shard, unsigned int map_ver,
			   struct dc_object *obj, struct dtx_id *dti,
			   uuid_t coh_uuid, uuid_t cont_uuid,
			   struct daos_coll_target *dcts, uint32_t dct_nr)
{
	tse_sched_t			*sched = tse_task2sched(api_task);
	tse_task_t			*task;
	struct shard_query_key_args	*args;
	d_list_t			*head = NULL;
	int				 rc;
	uint32_t			 target;

	rc = tse_task_create(shard_query_key_task, sched, NULL, &task);
	if (rc != 0)
		return rc;

	args = tse_task_buf_embedded(task, sizeof(*args));
	args->kqa_auxi.epoch	= *epoch;
	args->kqa_auxi.shard	= shard;
	args->kqa_auxi.map_ver	= map_ver;
	args->kqa_auxi.obj_auxi	= obj_auxi;
	args->kqa_dti		= *dti;
	uuid_copy(args->kqa_coh_uuid, coh_uuid);
	uuid_copy(args->kqa_cont_uuid, cont_uuid);
	args->kqa_dcts = dcts;
	args->kqa_dct_nr = dct_nr;

	rc = obj_shard2tgtid(obj, shard, map_ver, &target);
	if (rc != 0)
		D_GOTO(out_task, rc);

	/* Reset @enqueue_id if target changed */
	if (target != args->kqa_auxi.target)
		args->kqa_auxi.enqueue_id = 0;

	args->kqa_auxi.target = target;

	rc = tse_task_register_deps(api_task, 1, &task);
	if (rc != 0)
		D_GOTO(out_task, rc);

	head = &obj_auxi->shard_task_head;
	/* decref and delete from head at shard_task_remove */
	tse_task_addref(task);
	tse_task_list_add(task, head);

out_task:
	if (rc)
		obj_task_complete(task, rc);
	return rc;
}

int
dc_obj_query_key(tse_task_t *api_task)
{
	daos_obj_query_key_t	*api_args = dc_task_get_args(api_task);
	struct obj_auxi_args	*obj_auxi;
	struct dc_object	*obj;
	d_list_t		*head = NULL;
	uuid_t			co_hdl;
	uuid_t			co_uuid;
	uint32_t		grp_size;
	int			grp_idx;
	uint32_t		grp_nr;
	uint32_t		shard_cnt;
	uint32_t		start_shard;
	uint32_t		map_ver = 0;
	struct dtx_epoch	epoch;
	struct dtx_id		dti;
	int			i = 0;
	int			j;
	int			leader;
	int			rc;
	bool			coll = false;

	D_ASSERTF(api_args != NULL,
		  "Task Argument OPC does not match DC OPC\n");

	/** for EC need to zero out user recx if passed */
	if (api_args->recx)
		memset(api_args->recx, 0, sizeof(*api_args->recx));

	rc = obj_req_valid(api_task, api_args, DAOS_OBJ_RPC_QUERY_KEY, &epoch, &map_ver, &obj);
	if (rc)
		D_GOTO(out_task, rc);

	if (daos_handle_is_valid(api_args->th)) {
		rc = dc_tx_get_dti(api_args->th, &dti);
		/*
		 * The dc_tx_hdl2epoch_and_pmv call above has already verified
		 * this transaction handle.
		 */
		D_ASSERTF(rc == 0, "%d\n", rc);
	} else {
		daos_dti_gen(&dti, true /* zero */);
	}

	rc = obj_task_init(api_task, DAOS_OBJ_RPC_QUERY_KEY, map_ver, api_args->th, &obj_auxi, obj);
	if (rc != 0) {
		obj_decref(obj);
		D_GOTO(out_task, rc);
	}

	obj_auxi->spec_shard = 0;
	obj_auxi->spec_group = 0;

	rc = dc_cont2uuid(obj->cob_co, &co_hdl, &co_uuid);
	if (rc != 0)
		D_GOTO(out_task, rc);

	if (api_args->flags)
		D_ASSERTF(api_args->dkey != NULL, "dkey should not be NULL\n");
	obj_auxi->dkey_hash = obj_dkey2hash(obj->cob_md.omd_id, api_args->dkey);
	if (api_args->flags & DAOS_GET_DKEY) {
		if (obj_need_coll(obj, &start_shard, &shard_cnt, &grp_nr))
			coll = true;
		grp_idx = 0;
		/** set data len to 0 before retrieving dkey. */
		api_args->dkey->iov_len = 0;
	} else {
		grp_idx = obj_dkey2grpidx(obj, obj_auxi->dkey_hash, map_ver);
		if (grp_idx < 0)
			D_GOTO(out_task, rc = grp_idx);

		grp_nr = 1;
	}

	obj_auxi->map_ver_reply = 0;
	obj_auxi->map_ver_req = map_ver;

	D_DEBUG(DB_IO, "Object Key Query "DF_OID" grp %d/%u map %u\n",
		DP_OID(obj->cob_md.omd_id), grp_idx, grp_nr, map_ver);

	head = &obj_auxi->shard_task_head;

	if (obj_auxi->io_retry && obj_auxi->args_initialized) {
		/* For distributed transaction, check whether TX pool
		 * map is stale or not, if stale, restart the TX.
		 */
		if (daos_handle_is_valid(obj_auxi->th)) {
			rc = dc_tx_check_pmv(obj_auxi->th);
			if (rc != 0)
				goto out_task;
		}

		/* Let's always remove the previous shard tasks for retry, since
		 * the leader status might change.
		 */
		obj_io_set_new_shard_task(obj_auxi);
		obj_auxi->args_initialized = 0;
	}

	D_ASSERT(!obj_auxi->args_initialized);
	D_ASSERT(d_list_empty(head));

	if (coll) {
		rc = obj_coll_oper_args_init(&obj_auxi->cq_args.cqa_coa, obj, false);
		if (rc != 0)
			goto out_task;

		obj_auxi->opc = DAOS_OBJ_RPC_COLL_QUERY;
	}

	grp_size = daos_oclass_grp_size(&obj->cob_oca);

	for (i = grp_idx; i < grp_idx + grp_nr; i++) {
		/* Try leader for current group */
		if (!obj_is_ec(obj) || !obj_ec_parity_rotate_enabled(obj)) {
			leader = obj_grp_leader_get(obj, i, (uint64_t)d_rand(),
						    obj_auxi->cond_modify, map_ver, NULL);
			if (leader >= 0) {
				if (obj_is_ec(obj) &&
				    !is_ec_parity_shard(obj, obj_auxi->dkey_hash, leader))
					goto non_leader;

				if (coll)
					rc = obj_coll_prep_one(&obj_auxi->cq_args.cqa_coa, obj,
							       map_ver, leader);
				else
					rc = queue_shard_query_key_task(api_task, obj_auxi, &epoch,
									leader, map_ver, obj, &dti,
									co_hdl, co_uuid, NULL, 0);
				if (rc != 0)
					D_GOTO(out_task, rc);

				D_DEBUG(DB_IO, DF_OID" try leader %d for group %d.\n",
					DP_OID(obj->cob_md.omd_id), leader, i);
				continue;
			}

			/* There has to be a leader for non-EC object */
			D_ERROR(DF_OID" no valid shard, rc " DF_RC"\n",
				DP_OID(obj->cob_md.omd_id), DP_RC(leader));
			D_GOTO(out_task, rc = leader);
		}

non_leader:
		/* Then Try non-leader shards */
		D_ASSERT(obj_is_ec(obj));
		start_shard = i * obj_get_grp_size(obj);
		D_DEBUG(DB_IO, DF_OID" EC needs to try all shards for group %d.\n",
			DP_OID(obj->cob_md.omd_id), i);
		for (j = start_shard, shard_cnt = 0; j < start_shard + grp_size; j++) {
			if (obj_shard_is_invalid(obj, j, DAOS_OBJ_RPC_QUERY_KEY))
				continue;

			if (coll)
				rc = obj_coll_prep_one(&obj_auxi->cq_args.cqa_coa, obj, map_ver, j);
			else
				rc = queue_shard_query_key_task(api_task, obj_auxi, &epoch, j,
								map_ver, obj, &dti, co_hdl, co_uuid,
								NULL, 0);
			if (rc != 0)
				D_GOTO(out_task, rc);

			if (++shard_cnt >= obj_ec_data_tgt_nr(&obj->cob_oca))
				break;
		}

		if (shard_cnt < obj_ec_data_tgt_nr(&obj->cob_oca)) {
			D_ERROR(DF_OID" EC grp %d only have %d shards.\n",
				DP_OID(obj->cob_md.omd_id), i, shard_cnt);
			D_GOTO(out_task, rc = -DER_DATA_LOSS);
		}
	}

	if (coll) {
		rc = queue_coll_query_task(api_task, obj_auxi, obj, &dti, &epoch, map_ver);
		if (rc != 0)
			goto out_task;
	}

	obj_auxi->args_initialized = 1;
	obj_shard_task_sched(obj_auxi, &epoch);

	return 0;

out_task:
	if (head != NULL && !d_list_empty(head)) {
		D_ASSERTF(!obj_retry_error(rc), "unexpected ret "DF_RC"\n", DP_RC(rc));
		/* abort/complete sub-tasks will complete api_task */
		tse_task_list_traverse(head, shard_task_abort, &rc);
	} else {
		if (rc > 0)
			rc = 0;
		obj_task_complete(api_task, rc);
	}

	return rc;
}

static int
shard_sync_prep(struct shard_auxi_args *shard_auxi, struct dc_object *obj,
		struct obj_auxi_args *obj_auxi, uint32_t grp_idx)
{
	struct daos_obj_sync_args	*obj_args;
	struct shard_sync_args		*shard_args;

	obj_args = dc_task_get_args(obj_auxi->obj_task);
	shard_args = container_of(shard_auxi, struct shard_sync_args, sa_auxi);
	shard_args->sa_epoch = &(*obj_args->epochs_p)[grp_idx];

	return 0;
}

int
dc_obj_sync(tse_task_t *task)
{
	struct daos_obj_sync_args	*args = dc_task_get_args(task);
	struct obj_auxi_args		*obj_auxi = NULL;
	struct dc_object		*obj = NULL;
	struct dtx_epoch		 epoch;
	uint32_t			 map_ver = 0;
	uint32_t			shard;
	uint32_t			shard_cnt;
	uint32_t			grp_cnt;
	int				 rc;

	if (srv_io_mode != DIM_DTX_FULL_ENABLED)
		D_GOTO(out_task, rc = 0);

	D_ASSERTF(args != NULL,
		  "Task Argument OPC does not match DC OPC\n");

	rc = obj_req_valid(task, args, DAOS_OBJ_RPC_SYNC, &epoch,
			   &map_ver, &obj);
	if (rc)
		D_GOTO(out_task, rc);

	rc = obj_task_init(task, DAOS_OBJ_RPC_SYNC, map_ver, DAOS_HDL_INVAL,
			   &obj_auxi, obj);
	if (rc != 0) {
		obj_decref(obj);
		D_GOTO(out_task, rc);
	}

	obj_auxi->spec_shard = 0;
	obj_auxi->spec_group = 0;

	epoch.oe_value = args->epoch;
	epoch.oe_first = epoch.oe_value;
	epoch.oe_flags = 0;

	/* Need to mark sync epoch on server, so even if the @replicas is 1,
	 * we still need to send SYNC RPC to the server.
	 */
	if (!obj_auxi->io_retry) {
		daos_epoch_t	*tmp = NULL;

		D_ALLOC_ARRAY(tmp, obj->cob_grp_nr);
		if (tmp == NULL)
			D_GOTO(out_task, rc = -DER_NOMEM);

		*args->nr = obj->cob_grp_nr;
		*args->epochs_p = tmp;
	} else {
		D_ASSERT(*args->epochs_p != NULL);
		D_ASSERTF(*args->nr == obj->cob_grp_nr, "Invalid obj sync args %d/%d\n",
			  *args->nr, obj->cob_grp_nr);

		if (obj_auxi->args_initialized) {
			/* Remove previous shard tasks, since related leader(s) maybe changed. */
			obj_io_set_new_shard_task(obj_auxi);
			obj_auxi->args_initialized = 0;
		}

		memset(*args->epochs_p, 0, sizeof(daos_epoch_t) * *args->nr);
	}

	obj_auxi->to_leader = 1;
	obj_ptr2shards(obj, &shard, &shard_cnt, &grp_cnt);
	rc = obj_shards_2_fwtgts(obj, map_ver, NIL_BITMAP, shard, shard_cnt,
				 grp_cnt, OBJ_TGT_FLAG_LEADER_ONLY, obj_auxi);
	if (rc != 0)
		D_GOTO(out_task, rc);

	D_DEBUG(DB_IO, "sync "DF_OID", %s obj: %d\n",
		DP_OID(obj->cob_md.omd_id), obj_is_ec(obj) ? "EC" : "REP",
		obj_get_replicas(obj));

	return obj_req_fanout(obj, obj_auxi, map_ver, &epoch,
			      shard_sync_prep, dc_obj_shard_sync, task);

out_task:
	obj_task_complete(task, rc);
	return rc;
}

int
dc_obj_verify(daos_handle_t oh, daos_epoch_t *epochs, unsigned int nr)
{
	struct dc_obj_verify_args		*dova = NULL;
	struct dc_object			*obj;
	struct daos_oclass_attr			*oc_attr;
	unsigned int				 reps = 0;
	int					 rc = 0;
	int					 i;

	obj = obj_hdl2ptr(oh);
	if (obj == NULL)
		return -DER_NO_HDL;

	oc_attr = obj_get_oca(obj);
	if (oc_attr->ca_resil != DAOS_RES_REPL) {
		reps = 1;
	} else {
		if (oc_attr->u.rp.r_num == DAOS_OBJ_REPL_MAX)
			reps = obj->cob_grp_size;
		else
			reps = oc_attr->u.rp.r_num;

		if (reps == 1)
			goto out;
	}

	/* XXX: If we support progressive object layout in the future,
	 *	The "obj->cob_grp_nr" may be different from given @nr.
	 */
	D_ASSERTF(obj->cob_grp_nr == nr, "Invalid grp count %u/%u\n",
		  obj->cob_grp_nr, nr);

	D_ALLOC_ARRAY(dova, reps);
	if (dova == NULL) {
		D_ERROR(DF_OID" no MEM for verify group, reps %u\n",
			DP_OID(obj->cob_md.omd_id), reps);
		D_GOTO(out, rc = -DER_NOMEM);
	}

	for (i = 0; i < reps; i++) {
		dova[i].oh = oh;

		dova[i].list_buf = dova[i].inline_buf;
		dova[i].list_buf_len = sizeof(dova[i].inline_buf);

		dova[i].fetch_buf = NULL;
		dova[i].fetch_buf_len = 0;
	}

	for (i = 0; i < obj->cob_grp_nr && rc == 0; i++) {
		/* Zero epoch means the shards in related redundancy group
		 * have not been created yet.
		 */
		if (epochs[i] != 0)
			rc = dc_obj_verify_rdg(obj, dova, i, reps, epochs[i]);
	}

out:
	if (dova != NULL) {
		for (i = 0; i < reps; i++) {
			if (dova[i].list_buf != dova[i].inline_buf)
				D_FREE(dova[i].list_buf);

			daos_iov_free(&dova[i].cursor.dkey);
			daos_iov_free(&dova[i].cursor.iod.iod_name);
			D_FREE(dova[i].fetch_buf);
		}

		D_FREE(dova);
	}

	obj_decref(obj);

	return rc;
}

void
daos_dc_obj2id(void *ptr, daos_unit_oid_t *id)
{
	struct dc_object *obj = ptr;

	id->id_pub = obj->cob_md.omd_id;
	id->id_layout_ver = obj->cob_layout_version;
	id->id_padding = 0;
}

/**
 * Real latest & greatest implementation of container create.
 * Used by anyone including the daos_obj.h header file.
 */
int
daos_obj_generate_oid(daos_handle_t coh, daos_obj_id_t *oid,
		       enum daos_otype_t type, daos_oclass_id_t cid,
		       daos_oclass_hints_t hints, uint32_t args)
{
	daos_handle_t		poh;
	struct dc_pool		*pool;
	struct pl_map_attr	attr = {0};
	enum daos_obj_redun	ord;
	uint32_t		nr_grp;
	struct cont_props	props;
	int			rc;
	uint32_t		 rf;
	struct dc_cont		*dc;

	if (!daos_otype_t_is_valid(type))
		return -DER_INVAL;

	/** select the oclass */
	poh = dc_cont_hdl2pool_hdl(coh);
	if (daos_handle_is_inval(poh))
		return -DER_NO_HDL;

	dc = dc_hdl2cont(coh);
	if (dc == NULL)
		return -DER_NO_HDL;

	pool = dc_hdl2pool(poh);
	if (pool == NULL) {
		dc_cont_put(dc);
		return -DER_NO_HDL;
	}

	props = dc->dc_props;
	attr.pa_domain = props.dcp_redun_lvl;
	rc = pl_map_query(pool->dp_pool, &attr);
	D_ASSERT(rc == 0);
	dc_pool_put(pool);
	rf = dc->dc_props.dcp_redun_fac;

	D_DEBUG(DB_TRACE, "available domain=%d, targets=%d rf:%u\n", attr.pa_domain_nr,
		attr.pa_target_nr, rf);

	if (cid == OC_UNKNOWN) {
		rc = dc_set_oclass(rf, attr.pa_domain_nr, attr.pa_target_nr, type, hints, &ord,
				   &nr_grp);
	} else {
		rc = daos_oclass_fit_max(cid, attr.pa_domain_nr, attr.pa_target_nr, &ord, &nr_grp,
					 rf);
	}
	dc_cont_put(dc);

	if (rc)
		return rc;

	daos_obj_set_oid(oid, type, ord, nr_grp, args);

	return rc;
}

#undef daos_obj_generate_oid

int
daos_obj_generate_oid(daos_handle_t coh, daos_obj_id_t *oid,
		       enum daos_otype_t type, daos_oclass_id_t cid,
		       daos_oclass_hints_t hints, uint32_t args)
		       __attribute__ ((weak, alias("daos_obj_generate_oid2")));

int
daos_obj_generate_oid_by_rf(daos_handle_t poh, uint64_t rf_factor,
			    daos_obj_id_t *oid, enum daos_otype_t type,
			    daos_oclass_id_t cid, daos_oclass_hints_t hints,
			    uint32_t args, uint32_t pa_domain)
{
	struct dc_pool		*pool;
	struct pl_map_attr	attr = {0};
	enum daos_obj_redun	ord;
	uint32_t		nr_grp;
	int			rc;

	if (!daos_otype_t_is_valid(type))
		return -DER_INVAL;

	if (pa_domain == 0)
		pa_domain = DAOS_PROP_CO_REDUN_DEFAULT;
	else if (!daos_pa_domain_is_valid(pa_domain))
		return -DER_INVAL;

	pool = dc_hdl2pool(poh);
	D_ASSERT(pool);

	attr.pa_domain = pa_domain;
	rc = pl_map_query(pool->dp_pool, &attr);
	D_ASSERT(rc == 0);
	dc_pool_put(pool);

	if (cid == OC_UNKNOWN)
		rc = dc_set_oclass(rf_factor, attr.pa_domain_nr,
				   attr.pa_target_nr, type, hints, &ord,
				   &nr_grp);
	else
		rc = daos_oclass_fit_max(cid, attr.pa_domain_nr, attr.pa_target_nr, &ord, &nr_grp,
					 rf_factor);
	if (rc)
		return rc;

	daos_obj_set_oid(oid, type, ord, nr_grp, args);

	return rc;
}

int
daos_obj_get_oclass(daos_handle_t coh, enum daos_otype_t type, daos_oclass_hints_t hints,
		    uint32_t args, daos_oclass_id_t *cid)
{
	daos_handle_t		poh;
	struct dc_pool		*pool;
	struct pl_map_attr	attr = {0};
	uint32_t		rf;
	int			rc;
	enum daos_obj_redun	ord;
	struct cont_props	props;
	uint32_t		nr_grp;
	struct dc_cont		*dc;

	/** select the oclass */
	poh = dc_cont_hdl2pool_hdl(coh);
	if (daos_handle_is_inval(poh))
		return -DER_NO_HDL;

	dc = dc_hdl2cont(coh);
	if (dc == NULL)
		return -DER_NO_HDL;
	pool = dc_hdl2pool(poh);
	if (pool == NULL) {
		dc_cont_put(dc);
		return -DER_NO_HDL;
	}

	props = dc->dc_props;
	attr.pa_domain = props.dcp_redun_lvl;
	rc = pl_map_query(pool->dp_pool, &attr);
	if (rc) {
		D_ERROR("pl_map_query failed, "DF_RC"\n", DP_RC(rc));
		return rc;
	}
	rf = dc->dc_props.dcp_redun_fac;
	dc_cont_put(dc);
	dc_pool_put(pool);
	rc = dc_set_oclass(rf, attr.pa_domain_nr, attr.pa_target_nr, type, hints, &ord, &nr_grp);
	if (rc)
		return rc;

	*cid = (ord << OC_REDUN_SHIFT) | nr_grp;
	return 0;
}

int
dc_obj_hdl2obj_md(daos_handle_t oh, struct daos_obj_md *md)
{
	struct dc_object *obj;

	obj = obj_hdl2ptr(oh);
	if (obj == NULL)
	{
		return -DER_NO_HDL;
	}
	*md = obj->cob_md;
	obj_decref(obj);
	return 0;
}<|MERGE_RESOLUTION|>--- conflicted
+++ resolved
@@ -1934,13 +1934,9 @@
 	     bool *io_task_reinited)
 {
 	tse_sched_t	 *sched = tse_task2sched(task);
-<<<<<<< HEAD
 	tse_task_t       *required_task = NULL;
 	uint32_t	  delay;
 	bool              is_pool_task = false;
-=======
-	tse_task_t       *pool_task = NULL;
->>>>>>> 2c96c356
 	int		  result = task->dt_result;
 	int		  rc;
 
@@ -1956,15 +1952,10 @@
 	}
 
 	if (obj_auxi->io_retry) {
-<<<<<<< HEAD
+		uint32_t delay = 0;
+
 		if (required_task != NULL) {
 			rc = dc_task_depend(task, 1, &required_task);
-=======
-		uint32_t delay = 0;
-
-		if (pool_task != NULL) {
-			rc = dc_task_depend(task, 1, &pool_task);
->>>>>>> 2c96c356
 			if (rc != 0) {
 				D_ERROR("Failed to add dependency on pool "
 					"query task (%p)\n",
