--- conflicted
+++ resolved
@@ -9,12 +9,8 @@
     env.AppendUnique(LIBPATH=[Dir('.')])
 
     denv = env.Clone()
-<<<<<<< HEAD
     denv.AppendUnique(CPPPATH=[Dir('../include/internal').srcnode()])
-    denv.require('argobots', 'protobufc')
-=======
     denv.require('protobufc')
->>>>>>> d0f71a30
 
     # Common object code
     common_tgts = denv.SharedObject(['obj_class.c', 'obj_rpc.c', 'obj_task.c',
