--- conflicted
+++ resolved
@@ -1097,42 +1097,9 @@
 	result = rdb_raft_lookup_result(db, index);
 	if (result != NULL)
 		*(int *)result = rc;
-<<<<<<< HEAD
-	return rc;
-}
-
-/* Caller must hold d_raft_mutex. */
-static int
-rdb_raft_update_node(struct rdb *db, uint64_t index, raft_entry_t *entry)
-{
-	d_rank_t rank = *(d_rank_t *)entry->data.buf;
-	int	 rc = 0;
-
-	D_DEBUG(DB_MD, DF_DB": entry "DF_U64": term=%ld type=%d rank=%u\n", DP_DB(db), index,
-		entry->term, entry->type, rank);
-	switch (entry->type) {
-	case RAFT_LOGTYPE_ADD_NODE:
-		rc = rdb_raft_append_node(db, index, rank);
-		if (rc != 0)
-			D_ERROR(DF_DB": failed to add node %u at idx "
-				DF_U64": %d\n", DP_DB(db), rank, index, rc);
-		break;
-
-	case RAFT_LOGTYPE_REMOVE_NODE:
-		rc = rdb_raft_remove_node(db, index, rank);
-		if (rc != 0)
-			D_ERROR(DF_DB": failed to remove node %u at idx "
-				DF_U64": %d\n", DP_DB(db), rank, index, rc);
-		break;
-
-	default:
-		D_ASSERT(0);
-	}
-=======
 	if (rc != 0)
 		D_ERROR(DF_DB": failed to perform %s on rank %u at index "DF_U64": "DF_RC"\n",
 			DP_DB(db), rdb_raft_entry_type_str(entry->type), rank, index, DP_RC(rc));
->>>>>>> bf5740d4
 	return rc;
 }
 
