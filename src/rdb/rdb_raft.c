--- conflicted
+++ resolved
@@ -2474,39 +2474,23 @@
 
 	/* Join and free all daemons. */
 	rc = ABT_thread_join(db->d_compactd);
-<<<<<<< HEAD
-	D_ASSERTF(rc == 0, "%d\n", rc);
+	D_ASSERTF(rc == 0, ""DF_RC"\n", DP_RC(rc));
 	D_INFO(DF_DB": joined compactd\n", DP_DB(db));
-=======
-	D_ASSERTF(rc == 0, ""DF_RC"\n", DP_RC(rc));
->>>>>>> d640def3
 	ABT_thread_free(&db->d_compactd);
 	D_INFO(DF_DB": freed compactd\n", DP_DB(db));
 	rc = ABT_thread_join(db->d_callbackd);
-<<<<<<< HEAD
-	D_ASSERTF(rc == 0, "%d\n", rc);
+	D_ASSERTF(rc == 0, ""DF_RC"\n", DP_RC(rc));
 	D_INFO(DF_DB": joined callbackd\n", DP_DB(db));
-=======
-	D_ASSERTF(rc == 0, ""DF_RC"\n", DP_RC(rc));
->>>>>>> d640def3
 	ABT_thread_free(&db->d_callbackd);
 	D_INFO(DF_DB": freed callbackd\n", DP_DB(db));
 	rc = ABT_thread_join(db->d_timerd);
-<<<<<<< HEAD
-	D_ASSERTF(rc == 0, "%d\n", rc);
+	D_ASSERTF(rc == 0, ""DF_RC"\n", DP_RC(rc));
 	D_INFO(DF_DB": joined timerd\n", DP_DB(db));
-=======
-	D_ASSERTF(rc == 0, ""DF_RC"\n", DP_RC(rc));
->>>>>>> d640def3
 	ABT_thread_free(&db->d_timerd);
 	D_INFO(DF_DB": freed timerd\n", DP_DB(db));
 	rc = ABT_thread_join(db->d_recvd);
-<<<<<<< HEAD
-	D_ASSERTF(rc == 0, "%d\n", rc);
+	D_ASSERTF(rc == 0, ""DF_RC"\n", DP_RC(rc));
 	D_INFO(DF_DB": joined recvd\n", DP_DB(db));
-=======
-	D_ASSERTF(rc == 0, ""DF_RC"\n", DP_RC(rc));
->>>>>>> d640def3
 	ABT_thread_free(&db->d_recvd);
 	D_INFO(DF_DB": freed recvd\n", DP_DB(db));
 
