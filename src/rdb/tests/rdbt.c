/**
 * (C) Copyright 2017-2022 Intel Corporation.
<<<<<<< HEAD
 * Copyright 2025 Hewlett Packard Enterprise Development LP
=======
 * (C) Copyright 2025 Hewlett Packard Enterprise Development LP
>>>>>>> f5686ae9
 *
 * SPDX-License-Identifier: BSD-2-Clause-Patent
 */
#define D_LOGFAC	DD_FAC(rdb)

#include <getopt.h>
#include <daos.h>
#include <daos/mgmt.h>
#include <daos/rpc.h>
#include <daos/rsvc.h>
#include "rpc.h"

const d_rank_t		default_rank;
const uint64_t		RDBT_KEY = 0xDA05DA05DA05DA05;


static const char	       *group_id;
static uint32_t			g_nranks = 1;
static uint32_t			g_nreps = 1;
static struct dc_mgmt_sys       *sys;

crt_context_t context;

typedef int (*command_hdlr_t)(int, char *[]);

static int
help_hdlr(int argc, char *argv[])
{
	printf("\
usage: rdbt COMMAND [OPTIONS]\n\
commands:\n\
  init		init a replica\n\
  create	create KV stores (on discovered leader)\n\
  test		invoke tests on a specified replica rank\n\
  test-multi	invoke tests (on discovered leader)\n\
  destroy	destroy KV stores (on discovered leader)\n\
  fini		finalize a replica\n\
  help		print this message and exit\n");
	printf("\
init options:\n\
  --group=GROUP	server group \n\
  --rank=RANK	rank to initialize (0)\n\
  --replicas=N	number of replicas (1)\n\
  --uuid=UUID	rdb UUID\n");
	printf("\
create, test-multi, destroy options:\n\
  --group=GROUP	server group \n\
  --replicas=N	number of replicas (1)\n\
  --nranks=R	number of server ranks (1)\n");
	printf("\
test options:\n\
  --group=GROUP	server group \n\
  --rank=RANK	rank to invoke tests on (0)\n\
  --update	update (otherwise verify)\n");
	printf("\
fini options:\n\
  --group=GROUP	server group \n\
  --rank=RANK	rank to finalize (0)\n");
	return 0;
}

/**** Common utility functions for multiple tests. */

static int
multi_tests_common_parse(int argc, char *argv[])
{
	struct option		options[] = {
		{"group",	required_argument,	NULL,	'g'},
		{"nranks",	required_argument,	NULL,	'n'},
		{"replicas",	required_argument,	NULL,	'R'},
		{NULL,		0,			NULL,	0}
	};
	int			rc;

	while ((rc = getopt_long(argc, argv, "", options, NULL)) != -1) {
		switch (rc) {
		case 'g':
			group_id = optarg;
			break;
		case 'n':
			g_nranks = atoi(optarg);
			break;
		case 'R':
			g_nreps = atoi(optarg);
			break;
		default:
			return 2;
		}
	}

	D_ASSERT(g_nreps < g_nranks);

	return dc_mgmt_sys_attach(group_id, &sys);
}

static void
rpc_cb(const struct crt_cb_info *cb_info)
{
	int *rc = cb_info->cci_arg;

	*rc = cb_info->cci_rc;
}

static crt_rpc_t *
create_rpc(crt_opcode_t opc, crt_group_t *group, d_rank_t rank)
{
	crt_opcode_t	opcode = DAOS_RPC_OPCODE(opc, DAOS_RDBT_MODULE,
						 DAOS_RDBT_VERSION);
	crt_endpoint_t	ep;
	crt_rpc_t      *rpc;
	int		rc;

	ep.ep_grp = group;
	ep.ep_rank = rank;
	ep.ep_tag = daos_rpc_tag(DAOS_REQ_RDB, 0);
	rc = crt_req_create(context, &ep, opcode, &rpc);
	D_ASSERTF(rc == 0, "%d\n", rc);
	return rpc;
}

static int
invoke_rpc(crt_rpc_t *rpc)
{
	const int	rpc_rc_uninitialized = 20170502;
	int		rpc_rc = rpc_rc_uninitialized;
	int		rc;

	crt_req_addref(rpc);
	rc = crt_req_send(rpc, rpc_cb, &rpc_rc);
	D_ASSERTF(rc == 0, "%d\n", rc);
	/* Sloppy... */
	while (rpc_rc == rpc_rc_uninitialized)
		crt_progress(context, 0);
	return rpc_rc;
}

static void
destroy_rpc(crt_rpc_t *rpc)
{
	crt_req_decref(rpc);
}

static int
rdbt_ping_rank(crt_group_t *group, d_rank_t rank, struct rsvc_hint *hintp)
{
	crt_rpc_t	       *rpc;
	struct rdbt_ping_out   *out;
	int			rc;

	rpc = create_rpc(RDBT_PING, group, rank);
	rc = invoke_rpc(rpc);
	D_ASSERTF(rc == 0, "%d\n", rc);
	out = crt_reply_get(rpc);
	rc = out->tpo_rc;
	*hintp = out->tpo_hint;
	destroy_rpc(rpc);
	return rc;
}

static int
rdbt_find_leader(crt_group_t *group, uint32_t nranks, uint32_t nreplicas,
		      d_rank_t *leaderp, uint64_t *termp)
{
	uint32_t		rank;
	uint32_t		notleaders = 0;
	uint32_t		notreplicas = 0;
	const d_rank_t		NO_RANK = 0xFFFFFF;
	d_rank_t		ldr_rank = NO_RANK;
	uint64_t		term = 0;
	int			rc = 0;
	int			rc_svc;

	for (rank = 0; rank < nranks ; rank++) {
		bool			hint_isvalid;
		struct rsvc_hint	h;
		bool			resp_isvalid = true;
		bool			found_leader = (ldr_rank != NO_RANK);

		rc_svc = rdbt_ping_rank(group, rank, &h);
		hint_isvalid = (h.sh_flags & RSVC_HINT_VALID);

		if ((rc_svc == -DER_NOTLEADER) && !hint_isvalid) {
			resp_isvalid = (rank < nreplicas);
			if (!resp_isvalid)
				goto resp_valid_check;
			notleaders++;
		} else if (rc_svc == -DER_NOTLEADER) {
			resp_isvalid = (rank < nreplicas);
			if (!resp_isvalid)
				goto resp_valid_check;
			notleaders++;
			if (found_leader) {
				/* update leader rank and term if applicable */
				if (h.sh_term == term) {
					if (h.sh_rank != ldr_rank)
						printf("WARN: NL rank %u term "
						       DF_U64" bad leader=%u "
						       "!= leader=%u\n", rank,
						       h.sh_term, h.sh_rank,
						       ldr_rank);
				} else if (h.sh_term > term) {
					ldr_rank = h.sh_rank;
					term = h.sh_term;
				} else {
					printf("WARN: NL rank %u has stale ldr "
					       "rank=%u, term="DF_U64"\n",
					       rank, h.sh_rank, h.sh_term);
				}
			} else {
				ldr_rank = h.sh_rank;
				term = h.sh_term;
			}
		} else if (rc_svc == -DER_NOTREPLICA) {
			resp_isvalid = (rank >= nreplicas);
			if (!resp_isvalid)
				goto resp_valid_check;
			notreplicas++;
		} else if (!hint_isvalid) {
			/* Leader reply without a hint */
			resp_isvalid = ((rc_svc == 0) && (rank < nreplicas));
			if (!resp_isvalid)
				goto resp_valid_check;
			if (found_leader) {
				if (rank != ldr_rank) {
					printf("WARN: rank=%u replied as leader"
					       " vs. found leader (rank=%u, "
					       "term="DF_U64")\n", rank,
					       ldr_rank, term);
					ldr_rank = rank;
				}
			} else {
				ldr_rank = rank;
				/* unknown term */
			}
		} else {
			/* Leader reply with a hint (does it happen)? */
			resp_isvalid = ((rc_svc == 0) && (rank < nreplicas));
			if (!resp_isvalid)
				goto resp_valid_check;
			if (found_leader) {
				/* reject if h.sh_term lower? */
				if (rank != ldr_rank) {
					printf("WARN: rank=%u replied as leader"
					       " term="DF_U64" vs. found leader"
					       " (rank=%u, term="DF_U64")\n",
					       rank, h.sh_term, ldr_rank, term);
					ldr_rank = rank;
					term = h.sh_term;
				}
			} else {
				ldr_rank = rank;
				term = h.sh_term;
			}
		}

resp_valid_check:
		if (!resp_isvalid) {
			printf("ERROR: rank %u invalid reply: rc=" DF_RC ", "
			       "hint is %s valid (rank=%u, term=" DF_U64 ")\n",
			       rank, DP_RC(rc_svc), hint_isvalid ? "" : "NOT", h.sh_rank,
			       h.sh_term);
			rc = -1;
			break;
		}
		rc = 0;
	}

	if ((rc == 0) && (ldr_rank != NO_RANK)) {
		printf("INFO: found leader rank=%u, term="DF_U64
		       ", non-leaders: %u, non-replicas: %u\n",
		       ldr_rank, term, notleaders, notreplicas);
		*leaderp = ldr_rank;
		*termp = term;
	} else if (ldr_rank == NO_RANK) {
		printf("ERROR: no leader found!\n");
		return -1;
	}

	return rc;
}

/* ping all ranks and expect to find a particular leader rank */
static int
wait_for_this_leader(crt_group_t *grp, uint32_t nranks, uint32_t nreplicas,
		     d_rank_t expect_ldr, uint64_t expect_term_min,
		     uint64_t *out_termp)
{
	int			rc = 0;
	int			try;
	d_rank_t		found_ldr;
	uint64_t		found_term;
	const unsigned int	SLEEP_SEC = 2;
	const unsigned int	TRY_LIMIT = 6;

	for (try = 0; try < TRY_LIMIT; try++) {
		sleep(SLEEP_SEC);
		rc = rdbt_find_leader(grp, nranks, nreplicas, &found_ldr,
				      &found_term);
		if (rc == 0)
			break;
		printf("try %u/%u: no leader found yet, rc: "DF_RC"\n",
		       (try+1), TRY_LIMIT, DP_RC(rc));
	}
	if (rc == 0) {
		if (found_ldr != expect_ldr) {
			fprintf(stderr, "ERROR: leader %u (expected %u)\n", found_ldr, expect_ldr);
			return -1;
		}

		if (found_term < expect_term_min) {
			fprintf(stderr, "ERROR: term " DF_U64 " < " DF_U64 "\n", found_term,
				expect_term_min);
			return -1;
		}
	} else {
		fprintf(stderr, "FAIL: find leader after add replica\n");
		return rc;
	}

	printf("INFO: leader=%u, term="DF_U64"\n", found_ldr, found_term);
	if (out_termp)
		*out_termp = found_term;
	return 0;
}

/* ping all ranks and find the same or a different leader */
static int
wait_for_any_leader(crt_group_t *grp, uint32_t nranks, uint32_t nreplicas,
		    uint64_t expect_term_min, d_rank_t *out_ldrp,
		    uint64_t *out_termp)
{
	int			rc = 0;
	int			try;
	d_rank_t		found_ldr;
	uint64_t		found_term;
	const unsigned int	SLEEP_SEC = 2;
	const unsigned int	TRY_LIMIT = 6;

	for (try = 0; try < TRY_LIMIT; try++) {
		sleep(SLEEP_SEC);
		rc = rdbt_find_leader(grp, nranks, nreplicas, &found_ldr,
				      &found_term);
		if ((rc == 0) && (found_term >= expect_term_min))
			break;

		printf("try %u/%u: term >= "DF_U64" not found, rc: "DF_RC"\n",
		       (try+1), TRY_LIMIT, expect_term_min, DP_RC(rc));
	}
	if ((rc == 0) && (found_term < expect_term_min)) {
		fprintf(stderr, "ERROR: term " DF_U64 " < " DF_U64 "\n", found_term,
			expect_term_min);
		return -1;
	} else if (rc != 0) {
		fprintf(stderr, "FAIL: find leader after add replica\n");
		return rc;
	}

	if (out_ldrp)
		*out_ldrp = found_ldr;
	if (out_termp)
		*out_termp = found_term;
	printf("INFO: leader=%u, term="DF_U64"\n", found_ldr, found_term);
	return 0;
}

static int
rdbt_start_election(crt_group_t *grp, d_rank_t rank)
{
	crt_rpc_t			*rpc;
	struct rdbt_start_election_out	*out;
	int				 rc;

	rpc = create_rpc(RDBT_START_ELECTION, grp, rank);
	rc = invoke_rpc(rpc);
	D_ASSERTF(rc == 0, "%d\n", rc);
	out = crt_reply_get(rpc);
	rc = out->rtse_rc;
	destroy_rpc(rpc);
	return rc;
}

static int
rdbt_add_replica_rank(crt_group_t *grp, d_rank_t ldr_rank, d_rank_t new_rank,
		      struct rsvc_hint *hintp)
{
	crt_rpc_t			*rpc;
	struct rdbt_replicas_add_in	*in;
	struct rdbt_replicas_add_out	*out;
	d_rank_list_t			*replicas_to_add;
	int				 rc;

	rpc = create_rpc(RDBT_REPLICAS_ADD, grp, ldr_rank);
	in = crt_req_get(rpc);
	replicas_to_add = d_rank_list_alloc(1);
	replicas_to_add->rl_ranks[0] = new_rank;
	in->rtmi_ranks = replicas_to_add;
	rc = invoke_rpc(rpc);
	D_ASSERTF(rc == 0, "%d\n", rc);
	out = crt_reply_get(rpc);
	rc = out->rtmo_rc;
	*hintp = out->rtmo_hint;
	if (out->rtmo_failed != NULL)
<<<<<<< HEAD
		fprintf(stderr, "ERROR: adding replica %u (reply rank %u)\n", new_rank,
			out->rtmo_failed->rl_ranks[0]);
=======
		fprintf(stderr, "ERR: adding replica %u (reply rank %u)\n",
				new_rank, out->rtmo_failed->rl_ranks[0]);
	d_rank_list_free(replicas_to_add);
>>>>>>> f5686ae9
	destroy_rpc(rpc);
	return rc;
}

static int
rdbt_remove_replica_rank(crt_group_t *group, d_rank_t ldr_rank,
			 d_rank_t rem_rank, struct rsvc_hint *hintp)
{
	crt_rpc_t			*rpc;
	struct rdbt_replicas_remove_in	*in;
	struct rdbt_replicas_remove_out	*out;
	d_rank_list_t			*replicas_to_remove;
	int				 rc;

	rpc = create_rpc(RDBT_REPLICAS_REMOVE, group, ldr_rank);
	in = crt_req_get(rpc);
	replicas_to_remove = d_rank_list_alloc(1);
	replicas_to_remove->rl_ranks[0] = rem_rank;
	in->rtmi_ranks = replicas_to_remove;
	rc = invoke_rpc(rpc);
	if (rem_rank != ldr_rank)
		D_ASSERTF(rc == 0, "%d\n", rc);
	out = crt_reply_get(rpc);
	rc = out->rtmo_rc;
	*hintp = out->rtmo_hint;
	if (out->rtmo_failed != NULL)
<<<<<<< HEAD
		fprintf(stderr, "ERROR: removing replica %u (reply rank %u)\n", rem_rank,
			out->rtmo_failed->rl_ranks[0]);
=======
		fprintf(stderr, "ERR: removing replica %u (reply rank %u)\n",
				rem_rank, out->rtmo_failed->rl_ranks[0]);
	d_rank_list_free(replicas_to_remove);
>>>>>>> f5686ae9
	destroy_rpc(rpc);
	return rc;
}
/* Use this after tests that have added a replica.
 * Go from cur_nreplicas back to original number (cur_nreplicas-1).
 */
static int
restore_initial_replicas(crt_group_t *grp, uint32_t nranks,
			 uint32_t cur_nreplicas)
{
	int			rc;
	d_rank_t		cur_ldr_rank;
	d_rank_t		interim_ldr_rank;
	d_rank_t		final_ldr_rank;
	d_rank_t		remove_rank = cur_nreplicas - 1;
	uint64_t		term;
	uint64_t		new_term;
	struct rsvc_hint	h;

	printf("\n==== BEGIN RESTORE nreplicas (%u->%u)\n", cur_nreplicas,
	       (cur_nreplicas - 1));
	rc = rdbt_find_leader(grp, nranks, cur_nreplicas, &cur_ldr_rank, &term);
	if (rc) {
		fprintf(stderr, "ERROR: RDB find leader failed\n");
		return rc;
	}

	/* If needed elect new leader (rank 0) before removing the rank */
	interim_ldr_rank = cur_ldr_rank;
	if (cur_ldr_rank == remove_rank) {
		rc = rdbt_start_election(grp, 0);
		if (rc != 0) {
			fprintf(stderr, "FAIL: start election from rank 0\n");
			return rc;
		}

		printf("INFO: rank 0 called for election. Sleep some\n");
		sleep(5);

		rc = wait_for_this_leader(grp, nranks, cur_nreplicas, 0,
					  (term+1), &new_term);
		if (rc != 0) {
			fprintf(stderr, "FAIL: wait for rank 0 to be leader: "
					DF_RC"\n", DP_RC(rc));
			return rc;
		}
		term = new_term;
		interim_ldr_rank = 0;
	}
	printf("INFO: rank %u is the interim leader, term "DF_U64"\n",
	       interim_ldr_rank, term);

	/* Remove the added replica rank */
	rc = rdbt_remove_replica_rank(grp, interim_ldr_rank, remove_rank, &h);
	if (rc != 0) {
		fprintf(stderr, "ERROR: failed to remove rank %u: " DF_RC "\n", remove_rank,
			DP_RC(rc));
		return rc;
	}
	printf("INFO: removed rank %u\n", remove_rank);

	/* Should end up with same leader, term but test OK if it changes */
	cur_nreplicas--;
	rc = wait_for_any_leader(grp, nranks, cur_nreplicas, term,
				 &final_ldr_rank, &new_term);
	if (rc != 0) {
		fprintf(stderr, "FAIL: wait for a leader: "DF_RC"\n",
				DP_RC(rc));
		return rc;
	}

	printf("==== END RESTORE nreplicas (%u) leader %u term "DF_U64"\n",
	       cur_nreplicas, final_ldr_rank, new_term);

	return 0;
}

static int
dictate(crt_group_t *grp, d_rank_t rank, d_rank_t chosen_rank, d_rank_list_t *replicas)
{
	crt_rpc_t		*rpc;
	struct rdbt_dictate_in	*in;
	struct rdbt_dictate_out	*out;
	int			 rc;

	rpc = create_rpc(RDBT_DICTATE, grp, rank);
	in = crt_req_get(rpc);
	in->rti_ranks = replicas;
	in->rti_rank = chosen_rank;
	rc = invoke_rpc(rpc);
	D_ASSERTF(rc == 0, "%d\n", rc);
	out = crt_reply_get(rpc);
	rc = out->rto_rc;
	destroy_rpc(rpc);
	return rc;
}

/**** init command functions ****/

static int
rdbt_init(crt_group_t *grp, d_rank_t rank, uuid_t uuid, uint32_t nreplicas)
{
	crt_rpc_t	       *rpc;
	struct rdbt_init_in    *in;
	struct rdbt_init_out   *out;
	int			rc;

	rpc = create_rpc(RDBT_INIT, grp, rank);
	in = crt_req_get(rpc);
	uuid_copy(in->tii_uuid, uuid);
	in->tii_nreplicas = nreplicas;
	rc = invoke_rpc(rpc);
	D_ASSERTF(rc == 0, "%d\n", rc);
	out = crt_reply_get(rpc);
	rc = out->tio_rc;
	destroy_rpc(rpc);
	return rc;
}

static int
init_hdlr(int argc, char *argv[])
{
	struct option		 options[] = {
		{"group",	required_argument,	NULL,	'g'},
		{"rank",	required_argument,	NULL,	'r'},
		{"replicas",	required_argument,	NULL,	'R'},
		{"uuid",	required_argument,	NULL,	'u'},
		{NULL,		0,			NULL,	0}
	};
	d_rank_t		 rank = default_rank;
	uuid_t			 uuid;
	int			 rc;

	while ((rc = getopt_long(argc, argv, "", options, NULL)) != -1) {
		switch (rc) {
		case 'g':
			group_id = optarg;
			break;
		case 'r':
			rank = atoi(optarg);
			break;
		case 'R':
			g_nreps = atoi(optarg);
			break;
		case 'u':
			rc = uuid_parse(optarg, uuid);
			if (rc != 0) {
				fprintf(stderr, "invalid uuid `%s'\n", optarg);
				return 2;
			}
			break;
		default:
			return 2;
		}
	}

	rc = dc_mgmt_sys_attach(group_id, &sys);
	if (rc != 0)
		return rc;

	return rdbt_init(sys->sy_group, rank, uuid, g_nreps);
}

/**** create command functions ****/

/* Send RDBT_CREATE RPC to service leader after init, create KV stores */
static int
rdbt_create_rank(crt_group_t *grp, d_rank_t rank, struct rsvc_hint *hintp)
{
	crt_rpc_t	       *rpc;
	struct rdbt_create_out *out;
	int			rc;

	rpc = create_rpc(RDBT_CREATE, grp, rank);
	rc = invoke_rpc(rpc);
	D_ASSERTF(rc == 0, "%d\n", rc);
	out = crt_reply_get(rpc);
	rc = out->tco_rc;
	*hintp = out->tco_hint;
	destroy_rpc(rpc);
	return rc;
}

static int
rdbt_create_multi(crt_group_t *grp, uint32_t nranks, uint32_t nreplicas)
{
	int			rc;
	d_rank_t		junk_rank = nranks + 1000;
	d_rank_t		ldr_rank = junk_rank;
	uint64_t		term;
	struct rsvc_hint	h;

	rc = rdbt_find_leader(grp, nranks, nreplicas, &ldr_rank, &term);
	if (rc) {
		fprintf(stderr, "ERROR: RDB find leader failed\n");
		return rc;
	}
	printf("Discovered leader %u, term="DF_U64"\n", ldr_rank, term);

	printf("===== Create RDB KV stores on leader %u\n", ldr_rank);
	rc = rdbt_create_rank(grp, ldr_rank, &h);
	if (rc) {
		fprintf(stderr,
			"ERROR: create RDB KV stores failed RPC to "
			"leader %u: " DF_RC ", hint:(r=%u, t=" DF_U64 "\n",
			ldr_rank, DP_RC(rc), h.sh_rank, h.sh_term);
		return rc;
	}
	printf("Created RDB KV stores, via RPC to leader %u\n", ldr_rank);

	return rc;
}

static int
create_hdlr(int argc, char *argv[])
{
	int			 rc;

	rc = multi_tests_common_parse(argc, argv);
	if (rc != 0)
		return rc;

	return rdbt_create_multi(sys->sy_group, g_nranks, g_nreps);
}

/**** test command functions ****/

static int
rdbt_test_rank(crt_group_t *grp, d_rank_t rank, int update,
	       enum rdbt_membership_op memb_op, uint64_t user_key,
	       uint64_t user_val_in, uint64_t *user_val_outp,
	       struct rsvc_hint *hintp)
{
	crt_rpc_t	       *rpc;
	struct rdbt_test_in    *in;
	struct rdbt_test_out   *out;
	int			rc;

	rpc = create_rpc(RDBT_TEST, grp, rank);
	in = crt_req_get(rpc);
	in->tti_update = update;
	in->tti_memb_op = memb_op;
	in->tti_key = user_key;
	in->tti_val = user_val_in;
	rc = invoke_rpc(rpc);
	D_ASSERTF(rc == 0, "%d\n", rc);
	out = crt_reply_get(rpc);
	rc = out->tto_rc;
	if (user_val_outp)
		*user_val_outp = out->tto_val;
	if (hintp)
		*hintp = out->tto_hint;
	destroy_rpc(rpc);
	return rc;
}

static int
test_hdlr(int argc, char *argv[])
{
	struct option		options[] = {
		{"group",	required_argument,	NULL,	'g'},
		{"rank",	required_argument,	NULL,	'r'},
		{"update",	no_argument,		NULL,	'U'},
		{NULL,		0,			NULL,	0}
	};
	d_rank_t		rank = default_rank;
	int			update = 0;
	const uint64_t		key = RDBT_KEY;
	const uint64_t		val_in = 987654321;
	uint64_t		val_out = 0;
	int			rc;

	while ((rc = getopt_long(argc, argv, "", options, NULL)) != -1) {
		switch (rc) {
		case 'g':
			group_id = optarg;
			break;
		case 'r':
			rank = atoi(optarg);
			break;
		case 'U':
			update = 1;
			break;
		default:
			return 2;
		}
	}

	rc = dc_mgmt_sys_attach(group_id, &sys);
	if (rc != 0)
		return rc;

	rc = rdbt_test_rank(sys->sy_group, rank, update, RDBT_MEMBER_NOOP,
			    key, val_in, &val_out, NULL /*hintp */);
	if (rc != 0)
		return rc;

	/* make sure to run test with update=true first */
	if (val_out != val_in) {
		fprintf(stderr, "ERROR: val_out=" DF_U64 " expected " DF_U64 "\n", val_out, val_in);
		return -1;
	}

	return 0;
}

/**** test-multi command functions ****/

static int
testm_update_lookup(crt_group_t *grp, uint32_t nranks, uint32_t nreplicas,
		    uint64_t key, uint64_t val)
{
	int			rc;
	d_rank_t		ldr_rank;
	uint64_t		term;
	uint64_t		val_out = 0;
	struct rsvc_hint	h;
	const int		NO_UPDATE = 0;
	const int		UPDATE = 1;

	printf("\n==== TEST: RDB update then lookup from discovered leader\n");

	rc = rdbt_find_leader(grp, nranks, nreplicas, &ldr_rank, &term);
	if (rc) {
		fprintf(stderr, "ERROR: RDB find leader failed\n");
		return rc;
	}
	printf("INFO: RDB discovered leader rank %u, term="DF_U64"\n",
	       ldr_rank, term);

	rc = rdbt_test_rank(grp, ldr_rank, UPDATE, RDBT_MEMBER_NOOP, key, val,
			    &val_out, &h);
	if (rc) {
		fprintf(stderr, "FAIL: update RDB failed via RPC to leader "
				"rank %u: "DF_RC", hint:(r=%u, t="DF_U64"\n",
				ldr_rank, DP_RC(rc), h.sh_rank, h.sh_term);
		return rc;
	}
	if (val_out != val) {
		fprintf(stderr, "FAIL: update val="DF_U64" expect "DF_U64"\n",
				val_out, val);
		return -1;
	}

	val_out = 0;
	rc = rdbt_test_rank(grp, ldr_rank, NO_UPDATE, RDBT_MEMBER_NOOP,
			    key, val, &val_out, &h);
	if (rc) {
		fprintf(stderr, "FAIL: lookup RDB failed via RPC to leader "
			       "rank %u: "DF_RC", hint:(r=%u, t="DF_U64"\n",
			       ldr_rank, DP_RC(rc), h.sh_rank, h.sh_term);
		return rc;
	}
	if (val_out != val) {
		fprintf(stderr, "FAIL: lookup val="DF_U64" expect "DF_U64"\n",
				val_out, val);
		return -1;
	}
	printf("====== PASS: update/lookup: RDB via RPC to leader rank %u "
	       "(K=0x%"PRIx64", V="DF_U64")\n", ldr_rank, key, val_out);

	return 0;
}

static int
testm_update_lookup_all(crt_group_t *grp, uint32_t nranks, uint32_t nreplicas,
			uint64_t key, uint64_t val)
{
	int			rc;
	d_rank_t		ldr_rank;
	d_rank_t		orig_ldr_rank;
	d_rank_t		test_rank;
	uint64_t		term;
	uint64_t		val_out = 0;
	struct rsvc_hint	h;
	const int		NO_UPDATE = 0;
	const int		UPDATE = 1;

	printf("\n==== TEST: RDB update then lookup on all replicas\n");

	rc = rdbt_find_leader(grp, nranks, nreplicas, &ldr_rank, &term);
	if (rc) {
		fprintf(stderr, "ERROR: RDB find leader failed\n");
		return rc;
	}
	printf("INFO: RDB discovered leader rank %u, term="DF_U64"\n",
	       ldr_rank, term);
	orig_ldr_rank = ldr_rank;

	for (test_rank = 0; test_rank < nreplicas; test_rank++) {
		if (test_rank == orig_ldr_rank)
			continue;

		/* First, have current leader update the value */
		val++;
		val_out = 0;
		rc = rdbt_test_rank(grp, ldr_rank, UPDATE, RDBT_MEMBER_NOOP,
				    key, val, &val_out, &h);
		if (rc) {
			fprintf(stderr, "FAIL: update RDB failed via RPC to "
					"leader %u: "DF_RC", hint:(r=%u, "
					"t="DF_U64"\n", ldr_rank, DP_RC(rc),
					h.sh_rank, h.sh_term);
			return rc;
		}
		if (val_out != val) {
			fprintf(stderr, "FAIL: update val="DF_U64" expect "
					DF_U64"\n", val_out, val);
			return -1;
		}

#if 0
		/* Make test_rank become leader, call election, expect to win */
		rc = rdbt_start_election(grp, test_rank);
		if (rc != 0) {
			fprintf(stderr, "FAIL: start election from rank %u\n",
				test_rank);
			return rc;
		}

		printf("INFO: rank %u called for election. Sleep some\n",
		       test_rank);
		sleep(5);

		rc = wait_for_this_leader(grp, nranks, nreplicas, test_rank,
					  (term+1), NULL /* &term */);
		if (rc != 0) {
			fprintf(stderr, "FAIL: wait for leader %u term >= "
					DF_U64" after election: "DF_RC"\n",
					test_rank, (term+1), DP_RC(rc));
			return rc;
		}
		ldr_rank = test_rank;
		printf("INFO: replica rank %u is now leader\n", test_rank);
#endif

		/* Verify data on the test_rank */
		val_out = 0;
		rc = rdbt_test_rank(grp, test_rank, NO_UPDATE,
				    RDBT_MEMBER_NOOP, key, val, &val_out, &h);
		if (rc != 0) {
			fprintf(stderr, "FAIL: lookup RDB failed via RPC to "
					"leader %u: "DF_RC", hint:(r=%u, "
					"t="DF_U64"\n", test_rank, DP_RC(rc),
					h.sh_rank, h.sh_term);
			return rc;
		}
		if (val_out != val) {
			fprintf(stderr, "FAIL: lookup val="DF_U64" expect "
					DF_U64"\n", val_out, val);
			return -1;
		}
		printf("INFO: update/lookup all replicas (rank %u): "
			"(K=0x%"PRIx64", V="DF_U64")\n", test_rank, key, val);
	}

	printf("====== PASS: update/lookup all replicas\n");

	return 0;
}

#if 0
static int
testm_add_leader(crt_group_t *grp, uint32_t nranks, uint32_t nreplicas,
		 d_rank_t new_rank, uint64_t key, uint64_t val)
{
	int			rc;
	d_rank_t		ldr_rank;
	d_rank_list_t		*stop_ranks;
	uint64_t		term;
	uint64_t		new_term;
	uint64_t		val_out = 0;
	struct rsvc_hint	h;
	uint32_t		new_nreplicas;
	const int		NO_UPDATE = 0;
	const int		UPDATE = 1;

	printf("\n==== TEST: RDB update, add leader replica, lookup from "
	       "new leader\n");

	stop_ranks = d_rank_list_alloc(nreplicas);
	if (stop_ranks == NULL)
		return -1;

	rc = rdbt_find_leader(grp, nranks, nreplicas, &ldr_rank, &term);
	if (rc) {
		fprintf(stderr, "ERROR: RDB find leader failed\n");
		goto out_ranks;
	}
	printf("INFO: RDB discovered leader rank %u, term="DF_U64"\n",
	       ldr_rank, term);

	rc = rdbt_test_rank(grp, ldr_rank, UPDATE, RDBT_MEMBER_NOOP, key, val,
			    &val_out, &h);
	if (rc) {
		fprintf(stderr, "FAIL: update RDB failed via RPC to leader "
			       "rank %u: "DF_RC", hint:(r=%u, t="DF_U64"\n",
			       ldr_rank, DP_RC(rc), h.sh_rank, h.sh_term);
		goto out_ranks;
	}
	if (val_out != val) {
		fprintf(stderr, "FAIL: update val="DF_U64" expect "DF_U64"\n",
				val_out, val);
		rc = -1;
		goto out_ranks;
	}

	/* Add new replica, wait and confirm existing leader and same term */
	rc = rdbt_add_replica_rank(grp, ldr_rank, new_rank, &h);
	if (rc) {
		fprintf(stderr, "FAIL: add replica rank %u RPC to leader %u: "
				DF_RC", hint:(r=%u, t="DF_U64"\n", new_rank,
				ldr_rank, DP_RC(rc), h.sh_rank, h.sh_term);
		goto out_ranks;
	}
	printf("INFO: added new replica rank %u. Sleep some\n", new_rank);

	/* Sleep a few seconds to allow added replica to catch up */
	sleep(5);

	new_nreplicas = nreplicas + 1;
	rc = wait_for_this_leader(grp, nranks, new_nreplicas, ldr_rank, term,
				  &new_term);
	if (rc != 0) {
		fprintf(stderr, "FAIL: wait for leader %u term "DF_U64
				" after add replica: "DF_RC"\n", ldr_rank,
				term, DP_RC(rc));
		goto out_ranks;
	}
	term = new_term;
	printf("INFO: rank %u still leader term "DF_U64" after adding %u\n",
	       ldr_rank, term, new_rank);

	/* Make the added replica the leader, having it call for election */
	rc = rdbt_start_election(grp, new_rank);
	if (rc != 0) {
		fprintf(stderr, "FAIL: start election from new rank %u\n",
				new_rank);
		goto out_ranks;
	}
	printf("INFO: new rank %u called for election. Sleep some\n",
	       new_rank);
	sleep(5);

	rc = wait_for_this_leader(grp, nranks, new_nreplicas, new_rank,
				  (term+1), &new_term);
	if (rc != 0) {
		fprintf(stderr, "FAIL: wait for new leader %u term >= "DF_U64
				" after stop replicas: "DF_RC"\n", new_rank,
				(term+1), DP_RC(rc));
		goto out_ranks;
	}
	term = new_term;
	printf("INFO: new replica rank %u is leader term "DF_U64"\n",
	       new_rank, term);

	/* Lookup user key/value from new leader */
	val_out = 0;
	rc = rdbt_test_rank(grp, new_rank, NO_UPDATE, RDBT_MEMBER_NOOP,
			    key, val, &val_out, &h);
	if (rc) {
		fprintf(stderr, "FAIL: lookup RDB failed via RPC to new leader "
			       "rank %u: "DF_RC", hint:(r=%u, t="DF_U64"\n",
			       new_rank, DP_RC(rc), h.sh_rank, h.sh_term);
		goto out_ranks;
	}
	if (val_out != val) {
		fprintf(stderr, "FAIL: lookup val="DF_U64" expect "DF_U64"\n",
				val_out, val);
		rc = -1;
		goto out_ranks;
	}

	printf("====== PASS: RDB via RPC to new replica/leader rank %u "
	       "(K=0x%"PRIx64", V="DF_U64")\n", new_rank, key, val_out);

out_ranks:
	d_rank_list_free(stop_ranks);
	return rc;
}
#endif

static int
testm_add_follower(crt_group_t *grp, uint32_t nranks, uint32_t nreplicas,
		   d_rank_t new_rank, uint64_t key, uint64_t val)
{
	int			rc;
	d_rank_t		ldr_rank;
	uint64_t		term;
	uint64_t		val_out = 0;
	struct rsvc_hint	h;
	uint32_t		new_nreplicas;
	const int		NO_UPDATE = 0;
	const int		UPDATE = 1;

	printf("\n==== TEST: RDB update, add follower replica, lookup from "
	       "original leader\n");

	rc = rdbt_find_leader(grp, nranks, nreplicas, &ldr_rank, &term);
	if (rc) {
		fprintf(stderr, "ERROR: RDB find leader failed\n");
		return rc;
	}
	printf("INFO: RDB discovered leader rank %u, term="DF_U64"\n",
	       ldr_rank, term);

	rc = rdbt_test_rank(grp, ldr_rank, UPDATE, RDBT_MEMBER_NOOP, key, val,
			    &val_out, &h);
	if (rc) {
		fprintf(stderr, "FAIL: update RDB failed via RPC to leader "
				"rank %u: "DF_RC", hint:(r=%u, t="DF_U64"\n",
				ldr_rank, DP_RC(rc), h.sh_rank, h.sh_term);
		return rc;
	}
	if (val_out != val) {
		fprintf(stderr, "FAIL: update val="DF_U64" expect "DF_U64"\n",
				val_out, val);
		return -1;
	}

	/* Add new replica, wait and confirm existing leader and same term */
	rc = rdbt_add_replica_rank(grp, ldr_rank, new_rank, &h);
	if (rc) {
		fprintf(stderr, "FAIL: add replica rank %u RPC to leader %u: "
				DF_RC", hint:(r=%u, t="DF_U64"\n", new_rank,
				ldr_rank, DP_RC(rc), h.sh_rank, h.sh_term);
		return rc;
	}

	new_nreplicas = nreplicas + 1;
	rc = wait_for_this_leader(grp, nranks, new_nreplicas, ldr_rank, term,
				  NULL /* &term */);
	if (rc != 0) {
		fprintf(stderr, "FAIL: waiting for leader after add replica: "
				DF_RC"\n", DP_RC(rc));
		return rc;
	}

	/* Lookup user key/value from unchanged leader */
	val_out = 0;
	rc = rdbt_test_rank(grp, ldr_rank, NO_UPDATE, RDBT_MEMBER_NOOP,
			    key, val, &val_out, &h);
	if (rc) {
		fprintf(stderr, "FAIL: lookup RDB failed via RPC to leader "
			       "rank %u: "DF_RC", hint:(r=%u, t="DF_U64"\n",
			       ldr_rank, DP_RC(rc), h.sh_rank, h.sh_term);
		return rc;
	}
	if (val_out != val) {
		fprintf(stderr, "FAIL: lookup val="DF_U64" expect "DF_U64"\n",
				val_out, val);
		return -1;
	}
	printf("====== PASS: update/lookup: RDB via RPC to leader rank %u "
	       "(K=0x%"PRIx64", V="DF_U64")\n", ldr_rank, key, val_out);

	return 0;
}

static int
testm_disruptive_membership(crt_group_t *grp, uint32_t nranks,
			    uint32_t nreplicas, uint64_t key, uint64_t val,
			    enum rdbt_membership_op memb_op)
{
	int			rc;
	d_rank_t		orig_ldr_rank;
	d_rank_t		next_ldr_rank;
	uint64_t		term;
	uint64_t		orig_val = val;
	uint64_t		val_out = 0;
	struct rsvc_hint	h;
	const int		UPDATE = 1;
	const int		NO_UPDATE = 0;

	D_ASSERTF((memb_op != RDBT_MEMBER_NOOP),
		  "memb_op should be RESIGN or CAMPAIGN\n");
	printf("\n==== TEST: RDB fail update due to %s\n",
	       rdbt_membership_opname(memb_op));

	rc = rdbt_find_leader(grp, nranks, nreplicas, &orig_ldr_rank, &term);
	if (rc) {
		fprintf(stderr, "ERROR: RDB find leader failed\n");
		return rc;
	}
	printf("INFO: RDB discovered leader rank %u, term="DF_U64"\n",
	       orig_ldr_rank, term);

	/* Negative test, expect update to fail */
	val++;
	rc = rdbt_test_rank(grp, orig_ldr_rank, UPDATE, memb_op, key, val,
			    &val_out, &h);
	if (rc == 0) {
		fprintf(stderr, "FAIL: update RDB should have failed in RPC to "
				"leader %u: "DF_RC", hint:(r=%u, t="DF_U64"\n",
				orig_ldr_rank, DP_RC(rc), h.sh_rank, h.sh_term);
		return rc;
	}

	if (memb_op == RDBT_MEMBER_RESIGN) {
		/* Another replica or original leader could win Raft election */
		rc = wait_for_any_leader(grp, nranks, nreplicas, (term+1),
					 &next_ldr_rank, NULL);
	} else /* RDBT_MEMBER_CAMPAIGN */ {
		rc = wait_for_this_leader(grp, nranks, nreplicas, orig_ldr_rank,
					  (term+1), NULL /* out_termp */);
		next_ldr_rank = orig_ldr_rank;
	}
	if (rc != 0) {
		fprintf(stderr, "ERROR: wait for leader failed\n");
		return rc;
	}

	/* Make sure the update did not happen */
	val_out = 0;
	rc = rdbt_test_rank(grp, next_ldr_rank, NO_UPDATE, RDBT_MEMBER_NOOP,
			    key, val, &val_out, &h);
	if (rc != 0) {
		fprintf(stderr, "FAIL: lookup RPC to rank %u: "DF_RC"\n",
				next_ldr_rank, DP_RC(rc));
		return rc;
	}
	if ((val_out == val) || (val_out != orig_val)) {
		fprintf(stderr, "FAIL: lookup val="DF_U64". Expect "DF_U64"\n",
				val_out, orig_val);
		return -1;
	}

	printf("====== PASS: update/lookup fail with %s: RPC to initial "
	       "leader %u\n", rdbt_membership_opname(memb_op), orig_ldr_rank);

	return 0;
}

static int
testm_dictate_internal(crt_group_t *grp, uint32_t nranks, uint32_t nreplicas, uint64_t key,
		       uint64_t val, d_rank_t chosen_rank, d_rank_t exec_rank)
{
	d_rank_list_t	       *ranks;
	d_rank_t		ldr_rank;
	d_rank_t		rank;
	struct rsvc_hint	h;
	int			i;
	int			rc;

	printf("INFO: chosen_rank=%u exec_rank=%u\n", chosen_rank, exec_rank);

	ranks = d_rank_list_alloc(nreplicas);
	if (ranks == NULL)
		return -DER_NOMEM;

	rc = dictate(grp, exec_rank, chosen_rank, ranks);
	d_rank_list_free(ranks);
	if (rc) {
		fprintf(stderr, "FAIL: failed to dictate: "DF_RC"\n", DP_RC(rc));
		return rc;
	}
	ldr_rank = chosen_rank;

	printf("INFO: waiting for rank %u\n", ldr_rank);
	for (i = 0; i < 20; i++) {
		rc = rdbt_ping_rank(grp, ldr_rank, &h);
		if (rc != -DER_NOTLEADER)
			break;
		sleep(1);
	}
	if (rc != 0) {
		fprintf(stderr, "FAIL: no leader after dictating: "DF_RC"\n", DP_RC(rc));
		return rc;
	}

	printf("INFO: restoring original replicas\n");
	for (rank = 0; rank < nreplicas; rank++) {
		if (rank == ldr_rank)
			continue;
		rc = rdbt_add_replica_rank(grp, ldr_rank, rank, &h);
		if (rc) {
			fprintf(stderr, "FAIL: add back replica rank %u RPC to leader %u: "
				DF_RC", hint:(r=%u, t="DF_U64"\n", rank, ldr_rank,
				DP_RC(rc), h.sh_rank, h.sh_term);
			return rc;
		}
	}

	printf("INFO: sleeping 10 s for the restored replicas to catch up\n");
	sleep(10);

	printf("INFO: lookup all replicas\n");
	for (rank = 0; rank < nreplicas; rank++) {
		const int	NO_UPDATE = 0;
		uint64_t	val_out = 0;

		rc = rdbt_test_rank(grp, rank, NO_UPDATE, RDBT_MEMBER_NOOP,
				    key, val, &val_out, &h);
		if (rc) {
			fprintf(stderr, "FAIL: lookup RDB failed via RPC to leader "
				"rank %u: "DF_RC", hint:(r=%u, t="DF_U64"\n",
				ldr_rank, DP_RC(rc), h.sh_rank, h.sh_term);
			return rc;
		}
		if (val_out != val) {
			fprintf(stderr, "FAIL: lookup val="DF_U64" expect "DF_U64"\n", val_out,
				val);
			return -1;
		}
	}

	return 0;
}

static int
testm_dictate(crt_group_t *grp, uint32_t nranks, uint32_t nreplicas, uint64_t key, uint64_t val)
{
	int			rc;
	d_rank_t		ldr_rank;
	uint64_t		term;
	uint64_t		val_out = 0;
	const int		UPDATE = 1;
	struct rsvc_hint	h;

	printf("\n==== TEST: RDB update, destroy majority, dictate, and lookup\n");

	rc = rdbt_find_leader(grp, nranks, nreplicas, &ldr_rank, &term);
	if (rc) {
		fprintf(stderr, "ERROR: RDB find leader failed\n");
		return rc;
	}
	printf("INFO: RDB discovered leader rank %u, term="DF_U64"\n",
	       ldr_rank, term);

	rc = rdbt_test_rank(grp, ldr_rank, UPDATE, RDBT_MEMBER_NOOP, key, val,
			    &val_out, &h);
	if (rc) {
		fprintf(stderr, "FAIL: update RDB failed via RPC to leader "
				"rank %u: "DF_RC", hint:(r=%u, t="DF_U64"\n",
				ldr_rank, DP_RC(rc), h.sh_rank, h.sh_term);
		return rc;
	}
	if (val_out != val) {
		fprintf(stderr, "FAIL: update val="DF_U64" expect "DF_U64"\n", val_out, val);
		return -1;
	}

	rc = testm_dictate_internal(grp, nranks, nreplicas, key, val,
				    ldr_rank /* chosen_rank */,
				    (ldr_rank + 1) % nreplicas /* exec_rank */);
	if (rc)
		return rc;

	rc = rdbt_find_leader(grp, nranks, nreplicas, &ldr_rank, &term);
	if (rc) {
		fprintf(stderr, "ERROR: RDB find leader failed\n");
		return rc;
	}
	printf("INFO: RDB discovered leader rank %u, term="DF_U64"\n",
	       ldr_rank, term);

	rc = testm_dictate_internal(grp, nranks, nreplicas, key, val,
				    (ldr_rank + 1) % nreplicas /* chosen_rank */,
				    ldr_rank /* exec_rank */);
	if (rc)
		return rc;

	printf("====== PASS: dictate\n");

	return 0;
}

static int
rdbt_test_multi(crt_group_t *grp, uint32_t nranks, uint32_t nreplicas)
{
	int			rc;
	d_rank_t		new_rank;
	uint64_t		key = RDBT_KEY;
	uint64_t		val;

	/* Update user key,val and lookup / verify (same leader and members) */
	val = 32;
	rc = testm_update_lookup(grp, nranks, nreplicas, key, val);
	if (rc != 0)
		return rc;

	/* For each replica, update k,v then verify it */
	val *= 2;
	rc = testm_update_lookup_all(grp, nranks, nreplicas, key, val);
	if (rc != 0)
		return rc;

	new_rank = nreplicas;	/* replica ranks consecutive from 0 */
	val *= 2;
	rc = testm_add_follower(grp, nranks, nreplicas, new_rank, key, val);
	if (rc != 0)
		return rc;
	nreplicas++;

	rc = restore_initial_replicas(grp, nranks, nreplicas);
	if (rc != 0)
		return rc;
	nreplicas--;

	/*
	 * Disabled because it's hard to make the new replica a leader without
	 * some leadership transfer mechanism.
	 */
#if 0
	/* Update k,v, add new member (become leader), lookup/verify */
	new_rank = nreplicas;	/* make replica ranks consecutive from 0 */
	val *= 2;
	rc = testm_add_leader(grp, nranks, nreplicas, new_rank, key, val);
	if (rc != 0)
		return rc;
	nreplicas++;

	rc = restore_initial_replicas(grp, nranks, nreplicas);
	if (rc != 0)
		return rc;
	nreplicas--;
#endif

	/* TODO? disruptive membership test RDBT_MEMBER_CAMPAIGN */

	/* Resign in middle of update, fail transaction (new leader, term)
	 * val is from last successful update test.
	 */
	rc = testm_disruptive_membership(grp, nranks, nreplicas, key, val,
					 RDBT_MEMBER_RESIGN);
	if (rc != 0)
		return rc;

	val *= 2;
	rc = testm_dictate(grp, nranks, nreplicas, key, val);
	if (rc != 0)
		return rc;

	return 0;
}

static int
test_multi_hdlr(int argc, char *argv[])
{
	int			 rc;

	rc = multi_tests_common_parse(argc, argv);
	if (rc != 0)
		return rc;

	return rdbt_test_multi(sys->sy_group, g_nranks, g_nreps);
}

/**** destroy command functions ****/

static int
rdbt_destroy_rank(crt_group_t *grp, d_rank_t rank, struct rsvc_hint *hintp)
{
	crt_rpc_t		*rpc;
	struct rdbt_destroy_out	*out;
	int			 rc;

	rpc = create_rpc(RDBT_DESTROY, grp, rank);
	rc = invoke_rpc(rpc);
	D_ASSERTF(rc == 0, "%d\n", rc);
	out = crt_reply_get(rpc);
	rc = out->tdo_rc;
	*hintp = out->tdo_hint;
	destroy_rpc(rpc);
	return rc;
}

static int
rdbt_destroy_multi(crt_group_t *grp, uint32_t nranks, uint32_t nreplicas)
{
	int			rc;
	d_rank_t		junk_rank = nranks + 1000;
	d_rank_t		ldr_rank = junk_rank;
	uint64_t		term;
	struct rsvc_hint	h;

	rc = rdbt_find_leader(grp, nranks, nreplicas, &ldr_rank, &term);
	if (rc) {
		fprintf(stderr, "ERROR: RDB find leader failed\n");
		return rc;
	}
	printf("Discovered leader %u, term="DF_U64"\n", ldr_rank, term);

	printf("===== Destroy RDB KV stores on leader %u\n", ldr_rank);
	rc = rdbt_destroy_rank(grp, ldr_rank, &h);
	if (rc) {
		fprintf(stderr,
			"ERROR: destroy RDB KV stores failed RPC to rank "
			"%u: " DF_RC ", hint:(r=%u, t=" DF_U64 "\n",
			ldr_rank, DP_RC(rc), h.sh_rank, h.sh_term);
		return rc;
	}
	printf("Destroyed RDB KV stores, via RPC to leader %u\n", ldr_rank);

	return rc;
}

static int
destroy_hdlr(int argc, char *argv[])
{
	int			 rc;

	rc = multi_tests_common_parse(argc, argv);
	if (rc != 0)
		return rc;

	return rdbt_destroy_multi(sys->sy_group, g_nranks, g_nreps);
}

/**** fini command functions ****/

static int
rdbt_fini_rank(crt_group_t *grp, d_rank_t rank)
{
	crt_rpc_t	       *rpc;
	struct rdbt_fini_out   *out;
	int			rc;

	rpc = create_rpc(RDBT_FINI, grp, rank);
	rc = invoke_rpc(rpc);
	D_ASSERTF(rc == 0, "%d\n", rc);
	out = crt_reply_get(rpc);
	rc = out->tfo_rc;
	destroy_rpc(rpc);
	return rc;
}

static int
fini_hdlr(int argc, char *argv[])
{
	struct option		 options[] = {
		{"group",	required_argument,	NULL,	'g'},
		{"rank",	required_argument,	NULL,	'r'},
		{NULL,		0,			NULL,	0}
	};
	d_rank_t		 rank = default_rank;
	int			 rc;

	while ((rc = getopt_long(argc, argv, "", options, NULL)) != -1) {
		switch (rc) {
		case 'g':
			group_id = optarg;
			break;
		case 'r':
			rank = atoi(optarg);
			break;
		default:
			return 2;
		}
	}

	rc = dc_mgmt_sys_attach(group_id, &sys);
	if (rc != 0)
		return rc;

	return rdbt_fini_rank(sys->sy_group, rank);
}

int
main(int argc, char *argv[])
{
	command_hdlr_t	hdlr = NULL;
	int		rc;

	if (argc == 1 || strcmp(argv[1], "help") == 0)
		hdlr = help_hdlr;
	else if (strcmp(argv[1], "init") == 0)
		hdlr = init_hdlr;
	else if (strcmp(argv[1], "create") == 0)
		hdlr = create_hdlr;
	else if (strcmp(argv[1], "test") == 0)
		hdlr = test_hdlr;
	else if (strcmp(argv[1], "test-multi") == 0)
		hdlr = test_multi_hdlr;
	else if (strcmp(argv[1], "destroy") == 0)
		hdlr = destroy_hdlr;
	else if (strcmp(argv[1], "fini") == 0)
		hdlr = fini_hdlr;

	if (hdlr == NULL || hdlr == help_hdlr) {
		help_hdlr(argc, argv);
		return hdlr == NULL ? 2 : 0;
	}

	rc = daos_init();
	D_ASSERTF(rc == 0, "%d\n", rc);

	rc = crt_context_create(&context);
	D_ASSERTF(rc == 0, "%d\n", rc);
	rc = daos_rpc_register(&rdbt_proto_fmt, RDBT_PROTO_CLI_COUNT,
				NULL, DAOS_RDBT_MODULE);
	D_ASSERTF(rc == 0, "%d\n", rc);

	rc = hdlr(argc, argv);

	crt_context_destroy(context, 1 /* force */);
	daos_fini();
	if (rc < 0) {
		return 1;
	} else if (rc > 0) {
		help_hdlr(argc, argv);
		return 2;
	}

	return 0;
}<|MERGE_RESOLUTION|>--- conflicted
+++ resolved
@@ -1,10 +1,6 @@
 /**
  * (C) Copyright 2017-2022 Intel Corporation.
-<<<<<<< HEAD
  * Copyright 2025 Hewlett Packard Enterprise Development LP
-=======
- * (C) Copyright 2025 Hewlett Packard Enterprise Development LP
->>>>>>> f5686ae9
  *
  * SPDX-License-Identifier: BSD-2-Clause-Patent
  */
@@ -407,14 +403,9 @@
 	rc = out->rtmo_rc;
 	*hintp = out->rtmo_hint;
 	if (out->rtmo_failed != NULL)
-<<<<<<< HEAD
 		fprintf(stderr, "ERROR: adding replica %u (reply rank %u)\n", new_rank,
 			out->rtmo_failed->rl_ranks[0]);
-=======
-		fprintf(stderr, "ERR: adding replica %u (reply rank %u)\n",
-				new_rank, out->rtmo_failed->rl_ranks[0]);
 	d_rank_list_free(replicas_to_add);
->>>>>>> f5686ae9
 	destroy_rpc(rpc);
 	return rc;
 }
@@ -441,14 +432,9 @@
 	rc = out->rtmo_rc;
 	*hintp = out->rtmo_hint;
 	if (out->rtmo_failed != NULL)
-<<<<<<< HEAD
 		fprintf(stderr, "ERROR: removing replica %u (reply rank %u)\n", rem_rank,
 			out->rtmo_failed->rl_ranks[0]);
-=======
-		fprintf(stderr, "ERR: removing replica %u (reply rank %u)\n",
-				rem_rank, out->rtmo_failed->rl_ranks[0]);
 	d_rank_list_free(replicas_to_remove);
->>>>>>> f5686ae9
 	destroy_rpc(rpc);
 	return rc;
 }
