#!/usr/bin/python

# Copyright (c) 2018-2019 Intel Corporation
#
# Permission is hereby granted, free of charge, to any person obtaining a copy
# of this software and associated documentation files (the "Software"), to deal
# in the Software without restriction, including without limitation the rights
# to use, copy, modify, merge, publish, distribute, sublicense, and/or sell
# copies of the Software, and to permit persons to whom the Software is
# furnished to do so, subject to the following conditions:
#
# The above copyright notice and this permission notice shall be included in
# all copies or substantial portions of the Software.
#
# THE SOFTWARE IS PROVIDED "AS IS", WITHOUT WARRANTY OF ANY KIND, EXPRESS OR
# IMPLIED, INCLUDING BUT NOT LIMITED TO THE WARRANTIES OF MERCHANTABILITY,
# FITNESS FOR A PARTICULAR PURPOSE AND NONINFRINGEMENT. IN NO EVENT SHALL THE
# AUTHORS OR COPYRIGHT HOLDERS BE LIABLE FOR ANY CLAIM, DAMAGES OR OTHER
# LIABILITY, WHETHER IN AN ACTION OF CONTRACT, TORT OR OTHERWISE, ARISING FROM,
# OUT OF OR IN CONNECTION WITH THE SOFTWARE OR THE USE OR OTHER DEALINGS IN THE
# SOFTWARE.
#
# GOVERNMENT LICENSE RIGHTS-OPEN SOURCE SOFTWARE
# The Government's rights to use, modify, reproduce, release, perform, display,
# or disclose this software are subject to the terms of the Apache License as
# provided in Contract No. 8F-30005.
# Any reproduction of computer software, computer software documentation, or
# portions thereof marked with this legend must also reproduce the markings.
"""
This script runs the rdb tests. From the command line the tests are run with:

server:
orterun -N 1 --report-uri /tmp/urifile -x LD_LIBRARY_PATH
daos_server -o <builddir>/utils/config/examples/daos_server_rdb_tests.yml
-d ./ -t 1 -m vos,rdb,rsvc,mgmt,rdbt

client:
orterun --ompi-server file:/tmp/urifile <debug_cmds> -np 1 rdbt init
--group=daos_server --uuid <uuid>
orterun --ompi-server file:/tmp/urifile <debug_cmds> -np 1 rdbt test --update
--group=daos_server
orterun --ompi-server file:/tmp/urifile <debug_cmds> -np 1 rdbt test
--group=daos_server
orterun --ompi-server file:/tmp/urifile <debug_cmds> -np 1 rdbt fini
--group=daos_server

Where debug_cmds = -x D_LOG_MASK=DEBUG,RPC=ERR,MEM=ERR -x DD_SUBSYS=all
-x DD_MASK=all

This script automates the process.
"""

import subprocess
import os
import sys
import time
import signal
import shlex
import string

build_root = os.path.join(sys.path[0], "../../../")
sys.path.insert(0, os.path.join(build_root, "scons_local"))
from build_info import BuildInfo

urifile = "/tmp/urifile"
pid_file = "/tmp/" + str(os.getpid()) + "_output"

# To avoid repetition of parts of the oretrun command.
client_prefix = ""
client_suffix = ""

# In case orterun has quit but the daos_server is still running, save the PID.
#daos_server = None

class ServerFailedToStart(Exception):
        pass

class ServerTimedOut(Exception):
        pass

def set_logfile(config, logfile):
    f = open(config, "r+")
    for line in f.readlines():
        string.replace(line,
                       "  log_file: /tmp/server.log",
                       "  log_file: {}".format(logfile))
    f.close()

def start_server(binfo):
    """
    Start the DAOS server with an orterun command as a child process. We use
    subprocess.Popen since it returns control to the calling process and
    provides access to the polling feature.
    """
    config_file = os.path.join(build_root, "utils", "config", "examples",
                               "daos_server_unittests.yml")
    log_file = os.path.join(binfo.get("PREFIX"),
                            "TESTING",
                            "daos-rdb-test.log")
    set_logfile(config_file, log_file) # set D_LOG_FILE through config file

    print("Starting DAOS server\n")
    cmd = binfo.get("OMPI_PREFIX") + "/bin/orterun "
    cmd += "-N 1 --report-uri {} ".format(urifile)
    cmd += "-x LD_LIBRARY_PATH "
    cmd += binfo.get("PREFIX") + "/bin/daos_server "
    cmd += "-o {} ".format(config_file)
<<<<<<< HEAD
    cmd += "-d ./ -t 1 -m vos,rdb,rsvc,mgmt,rdbt "
=======
    cmd += "-d ./ -t 1 -m vos,rdb,rsvc,rdbt -i"
>>>>>>> 01fe9e6e
    print("Running command:\n{}".format(cmd))
    sys.stdout.flush()

    try:
        p = subprocess.Popen(shlex.split(cmd))
        return p
    except Exception as e:
        raise ServerFailedToStart("Server failed to start:\n{}".format(e))

def run_client(segment_type):
    """
    There are four client segments to be run, init, update, test, and fini.
    The command line varies slightly for each and in some cases there is a
    tail after the suffix.
    """
    tail = ""

    if segment_type == "init":
        uuid = subprocess.check_output(['uuidgen'])
        tail = " --uuid {}".format(uuid)
    elif segment_type == "update":
        segment_type = "test --update"

    cmd = client_prefix + segment_type + client_suffix + tail
    print("Running command:\n{}".format(cmd))
    rc = os.system(cmd)
    if rc:
        raise Exception("command {} failed with return code {}\n".format(
            cmd, rc))
    return 0

def pid_info(output_line):
    """
    Take a line of 'ps -o pid,comm' output and return the PID number and name.
    The line looks something like:
     9108  orterun
        or
    10183  daos_server
    Need both items. Return a tuple (name, pid)
    Note: there could be leading spaces on the pid.
    """
    info = output_line.lstrip().split()
    try:
        return info[1], info[0]
    except Exception as e:
        print("Unable to retrieve PID info from {}".format(output_line))
        return "", None

def find_child(parent_pid, child_name):
    """
    Given a PID and a process name, see if this PID has any children with the
    specified name. If is does, return the child PID. If not, return None.
    ps -o pid,comm --no-headers --ppid <pid> gives output that looks like this:
     41108 orterun
     41519 ps

    """
    child_pid = None
    cmd = ['ps', '-o', 'pid,comm', '--no-headers', '--ppid', str(parent_pid)]

    try:
        res = subprocess.check_output(cmd)
    except subprocess.CalledProcessError:
        # parent_pid has no children
        return None
    except Exception as e:
        print("ps command failed with: {}".format(e))
        return None

    # Get rid of the trailing blank line from subprocess.check_output
    res = [s for s in res.splitlines() if s]
    for line in res:
        try:
            current_name, current_pid = pid_info(line)
        except Exception as e:
            print("Unable to extract pid and process name from {}".format(
                   line))
            continue

        if current_pid is None:
            return None
        if current_name.startswith(child_name):
            # This is the droid, uh, child we're looking for
            return current_pid
        child_pid = find_child(current_pid, child_name)
        if child_pid is not None:
            return child_pid
    return child_pid

def daos_server_pid():
    """
    Find the pid for the daos_server. Start drilling down from the parent
    (current) process until we get output where one line contains
    "daos_io_server" or "daos_server".
    """
    parent_pid = os.getpid()
    return find_child(parent_pid, "daos_")

def cleanup(daos_server):
    """ Perform cleanup operations. Shut down the DAOS server by killing the
    child processes that have been created. If the daos_server process is
    killed, so are the processes for daos_io_server and orterun (theoretically).
    It has been observed on occasion to go zombie until orterun itself is
    killed.
    """
    # Get PID of the daos server
    cmd = "{} signal.SIGKILL".format(daos_server)

    try:
        os.kill(int(daos_server), signal.SIGKILL)
        print("Shut down DAOS server with os.kill({} signal.SIGKILL)".format(
               daos_server))
    except Exception as e:
        if daos_server is None:
            print("No PID was found for the DAOS server")
        elif "No such process" in e:
            print("The daos_server process is no longer available"
                  " and could not be killed.")
        else:
            print("Unable to shut down DAOS server: {}".format(e))

if __name__ == "__main__":
    """
    Start a DAOS server and then run the four stages of the client.
    """
    print("Running rdb tests")
    rc = 0
    binfo = BuildInfo(os.path.join(build_root, ".build_vars.json"));
    debug_cmds = "-x D_LOG_MASK=DEBUG,RPC=ERR,MEM=ERR " + \
                 "-x DD_SUBSYS=all -x DD_MASK=all"

    try:
        # Server operations
        p = start_server(binfo)

        counter = 0
        daos_server = daos_server_pid()
        while daos_server is None:
            if counter >= 120:
                raise ServerTimedOut("No DAOS server process detected before "\
                                     "timeout")
            counter += 1
            time.sleep(1)
            daos_server = daos_server_pid()

        # Give daos_io_server some time to get ready.
        time.sleep(10)

        print("DAOS server started")

        # Client operations
        client_prefix = binfo.get("OMPI_PREFIX") + \
                        "/bin/orterun --ompi-server " \
                        "file:{} {} --np 1 rdbt ".format(
                        urifile, debug_cmds)
        client_suffix = " --group=daos_server"
        # orterun is called for the client four times: init, update, test,
        # and fini
        client_segments = ['init', 'update', 'test', 'fini']

        try:
            for segment in client_segments:
                run_client(segment)
            print("SUCCESS\nrbd tests PASSED")
        except Exception as e:
            print("rbd tests FAILED")
            print("{}".format(e))
            rc = 1

    except ServerFailedToStart as e:
        print("ServerFailedToStart: {}".format(e.message))
        print("FAIL")
        rc = 1

    except ServerTimedOut as e:
        print("ServerTimedOut: {}".format(e))
        print("FAIL")
        rc = 1

    finally:
        # Shut down the DAOS server when we are finished.
        try:
            if not p or p.poll() is not None:
                # If the server is dead, somthing went very wrong
                print("The server is unexpectedly absent.")
                print("FAIL")
                rc = 1
        except NameError:
            rc = 1
        try:
            cleanup(daos_server)
        except NameError:
            # The daos_server was never defined.
            rc = 1

    sys.exit(rc)<|MERGE_RESOLUTION|>--- conflicted
+++ resolved
@@ -105,11 +105,7 @@
     cmd += "-x LD_LIBRARY_PATH "
     cmd += binfo.get("PREFIX") + "/bin/daos_server "
     cmd += "-o {} ".format(config_file)
-<<<<<<< HEAD
-    cmd += "-d ./ -t 1 -m vos,rdb,rsvc,mgmt,rdbt "
-=======
-    cmd += "-d ./ -t 1 -m vos,rdb,rsvc,rdbt -i"
->>>>>>> 01fe9e6e
+    cmd += "-d ./ -t 1 -m vos,rdb,rsvc,mgmt,rdbt -i "
     print("Running command:\n{}".format(cmd))
     sys.stdout.flush()
 
