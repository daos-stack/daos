--- conflicted
+++ resolved
@@ -20,12 +20,9 @@
 	uint32 instanceIdx = 4; // I/O Engine instance index
 	uint32 ntgts = 5; // number of VOS targets allocated in I/O Engine
 	uint64 incarnation = 6; // HLC incarnation number
-<<<<<<< HEAD
-	bool   check_mode = 7; // True if engine started in checker mode
-=======
 	repeated string secondaryUris = 7; // secondary CaRT URIs
 	repeated uint32 secondaryNctxs = 8; // number of CaRT contexts for each secondary provider
->>>>>>> 278dcd01
+	bool check_mode = 9; // True if engine started in checker mode
 }
 
 // NotifyReadyResp is nil.
