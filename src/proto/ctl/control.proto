//
// (C) Copyright 2019 Intel Corporation.
//
// Licensed under the Apache License, Version 2.0 (the "License");
// you may not use this file except in compliance with the License.
// You may obtain a copy of the License at
//
//    http://www.apache.org/licenses/LICENSE-2.0
//
// Unless required by applicable law or agreed to in writing, software
// distributed under the License is distributed on an "AS IS" BASIS,
// WITHOUT WARRANTIES OR CONDITIONS OF ANY KIND, either express or implied.
// See the License for the specific language governing permissions and
// limitations under the License.
//
// GOVERNMENT LICENSE RIGHTS-OPEN SOURCE SOFTWARE
// The Government's rights to use, modify, reproduce, release, perform, display,
// or disclose this software are subject to the terms of the Apache License as
// provided in Contract No. 8F-30005.
// Any reproduction of computer software, computer software documentation, or
// portions thereof marked with this legend must also reproduce the markings.
//

syntax = "proto3";
package ctl;

import "common.proto";
import "storage.proto";
import "features.proto";
<<<<<<< HEAD
import "network_scan.proto";
=======
import "system.proto";
>>>>>>> 4107119a

// Service definitions for communications between gRPC management server and
// client regarding tasks related to DAOS system and server hardware.
//
// System* RPCs will only be processed on mgmt svc replica hosts.
//
// All MgmtCtl service RPCs will terminate at gRPC server and not traverse
// dRPC channel.
service MgmtCtl {
<<<<<<< HEAD
    // Prepare nonvolatile storage devices for use with DAOS
    rpc StoragePrepare(StoragePrepareReq) returns (StoragePrepareResp) {};
    // Retrieve details of nonvolatile storage on server, including health info
    rpc StorageScan(StorageScanReq) returns(StorageScanResp) {};
    // Format nonvolatile storage devices for use with DAOS
    rpc StorageFormat(StorageFormatReq) returns(stream StorageFormatResp) {};
    // Update nonvolatile storage device firmware
    rpc StorageUpdate(StorageUpdateReq) returns(stream StorageUpdateResp) {};
    // Perform burn-in testing to verify nonvolatile storage devices
    rpc StorageBurnIn(StorageBurnInReq) returns(stream StorageBurnInResp) {};
    // Fetch FIO configuration file specifying burn-in jobs/workloads
    rpc FetchFioConfigPaths(EmptyReq) returns(stream FilePath) {};
    // List features supported on remote storage server/DAOS system
    rpc ListFeatures(EmptyReq) returns(stream Feature) {};
    // List the supported fabric providers on the remote server
    rpc RequestProviderList (ProviderListRequest) returns (ProviderListReply) {};
    // Perform a fabric scan to determine the available provider, device, NUMA node combinations
    rpc RequestDeviceScan (DeviceScanRequest) returns (stream DeviceScanReply) {};
=======
	// Prepare nonvolatile storage devices for use with DAOS
	rpc StoragePrepare(StoragePrepareReq) returns (StoragePrepareResp) {};
	// Retrieve details of nonvolatile storage on server, including health info
	rpc StorageScan(StorageScanReq) returns(StorageScanResp) {};
	// Format nonvolatile storage devices for use with DAOS
	rpc StorageFormat(StorageFormatReq) returns(stream StorageFormatResp) {};
	// Update nonvolatile storage device firmware
	rpc StorageUpdate(StorageUpdateReq) returns(stream StorageUpdateResp) {};
	// Perform burn-in testing to verify nonvolatile storage devices
	rpc StorageBurnIn(StorageBurnInReq) returns(stream StorageBurnInResp) {};
	// Fetch FIO configuration file specifying burn-in jobs/workloads
	rpc FetchFioConfigPaths(EmptyReq) returns(stream FilePath) {};
	// List features supported on remote storage server/DAOS system
	rpc ListFeatures(EmptyReq) returns(stream Feature) {};
	// Query DAOS system membership (joined data-plane instances)
	rpc SystemMemberQuery(SystemMemberQueryReq) returns(SystemMemberQueryResp) {};
	// Stop DAOS system (shutdown data-plane instances)
	rpc SystemStop(SystemStopReq) returns(SystemStopResp) {};
>>>>>>> 4107119a
}<|MERGE_RESOLUTION|>--- conflicted
+++ resolved
@@ -27,11 +27,8 @@
 import "common.proto";
 import "storage.proto";
 import "features.proto";
-<<<<<<< HEAD
 import "network_scan.proto";
-=======
 import "system.proto";
->>>>>>> 4107119a
 
 // Service definitions for communications between gRPC management server and
 // client regarding tasks related to DAOS system and server hardware.
@@ -41,26 +38,6 @@
 // All MgmtCtl service RPCs will terminate at gRPC server and not traverse
 // dRPC channel.
 service MgmtCtl {
-<<<<<<< HEAD
-    // Prepare nonvolatile storage devices for use with DAOS
-    rpc StoragePrepare(StoragePrepareReq) returns (StoragePrepareResp) {};
-    // Retrieve details of nonvolatile storage on server, including health info
-    rpc StorageScan(StorageScanReq) returns(StorageScanResp) {};
-    // Format nonvolatile storage devices for use with DAOS
-    rpc StorageFormat(StorageFormatReq) returns(stream StorageFormatResp) {};
-    // Update nonvolatile storage device firmware
-    rpc StorageUpdate(StorageUpdateReq) returns(stream StorageUpdateResp) {};
-    // Perform burn-in testing to verify nonvolatile storage devices
-    rpc StorageBurnIn(StorageBurnInReq) returns(stream StorageBurnInResp) {};
-    // Fetch FIO configuration file specifying burn-in jobs/workloads
-    rpc FetchFioConfigPaths(EmptyReq) returns(stream FilePath) {};
-    // List features supported on remote storage server/DAOS system
-    rpc ListFeatures(EmptyReq) returns(stream Feature) {};
-    // List the supported fabric providers on the remote server
-    rpc RequestProviderList (ProviderListRequest) returns (ProviderListReply) {};
-    // Perform a fabric scan to determine the available provider, device, NUMA node combinations
-    rpc RequestDeviceScan (DeviceScanRequest) returns (stream DeviceScanReply) {};
-=======
 	// Prepare nonvolatile storage devices for use with DAOS
 	rpc StoragePrepare(StoragePrepareReq) returns (StoragePrepareResp) {};
 	// Retrieve details of nonvolatile storage on server, including health info
@@ -79,5 +56,8 @@
 	rpc SystemMemberQuery(SystemMemberQueryReq) returns(SystemMemberQueryResp) {};
 	// Stop DAOS system (shutdown data-plane instances)
 	rpc SystemStop(SystemStopReq) returns(SystemStopResp) {};
->>>>>>> 4107119a
+	// Retrieve a list of supported fabric providers
+	rpc RequestProviderList (ProviderListRequest) returns (ProviderListReply) {};
+	// Perform a fabric scan to determine the available provider, device, NUMA node combinations
+	rpc RequestDeviceScan (DeviceScanRequest) returns (stream DeviceScanReply) {};
 }