--- conflicted
+++ resolved
@@ -28,11 +28,8 @@
 	bool Basic = 3;		// Strip NVMe device details to only basic
 	uint64 MetaSize = 4;	// Size of the metadata blob
 	uint64 RdbSize = 5;	// Size of the RDB blob
-<<<<<<< HEAD
-	float  MemRatio = 6;     // Ratio of VOS-file:meta-blob sizes
-=======
-	bool   LinkStats = 6;     // Populate PCIe link info in health statistics
->>>>>>> d9a01d93
+	float  MemRatio = 6;	// Ratio of VOS-file:meta-blob sizes
+	bool   LinkStats = 7;	// Populate PCIe link info in health statistics
 }
 
 message ScanNvmeResp {
