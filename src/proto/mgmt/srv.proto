//
// (C) Copyright 2018-2019 Intel Corporation.
//
// Licensed under the Apache License, Version 2.0 (the "License");
// you may not use this file except in compliance with the License.
// You may obtain a copy of the License at
//
//    http://www.apache.org/licenses/LICENSE-2.0
//
// Unless required by applicable law or agreed to in writing, software
// distributed under the License is distributed on an "AS IS" BASIS,
// WITHOUT WARRANTIES OR CONDITIONS OF ANY KIND, either express or implied.
// See the License for the specific language governing permissions and
// limitations under the License.
//
// GOVERNMENT LICENSE RIGHTS-OPEN SOURCE SOFTWARE
// The Government's rights to use, modify, reproduce, release, perform, display,
// or disclose this software are subject to the terms of the Apache License as
// provided in Contract No. 8F-30005.
// Any reproduction of computer software, computer software documentation, or
// portions thereof marked with this legend must also reproduce the markings.
//

syntax = "proto3";
package mgmt;

// Management Service Protobuf Definitions related to interactions between
// DAOS control server and DAOS IO Servers.

// Identifier for server rank within DAOS pool
message DaosRank {
	string pool_uuid = 1;	// UUID of the pool
	uint32 rank = 2;	// Server rank
}

enum DaosRequestStatus {
	SUCCESS = 0;
	ERR_UNKNOWN = -1;		// Unknown error
	ERR_INVALID_RANK = -2;		// Rank requested is invalid
	ERR_INVALID_UUID = -3;		// Pool UUID requested is invalid
}

message DaosResp {
	DaosRequestStatus status = 1;
}

message SetRankReq {
	uint32 rank = 1;
}

// SetRankResp is identical to DaosResp.

message CreateMsReq {
	bool bootstrap = 1;
	// Server UUID of this MS replica.
	string uuid = 2;
	// Server management address of this MS replica.
	string addr = 3;
}

// CreateMsResp is identical to DaosResp.

// StartMsReq is nil.

<<<<<<< HEAD
// StartMsResp is identical to DaosResponse.

// SetUpReq is nil.

// SetUpResp is idential to DaosResponse.
=======
// StartMsResp is identical to DaosResp.
>>>>>>> 01fe9e6e
<|MERGE_RESOLUTION|>--- conflicted
+++ resolved
@@ -62,12 +62,8 @@
 
 // StartMsReq is nil.
 
-<<<<<<< HEAD
-// StartMsResp is identical to DaosResponse.
+// StartMsResp is identical to DaosResp.
 
 // SetUpReq is nil.
 
-// SetUpResp is idential to DaosResponse.
-=======
-// StartMsResp is identical to DaosResp.
->>>>>>> 01fe9e6e
+// SetUpResp is idential to DaosResp.