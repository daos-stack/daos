--- conflicted
+++ resolved
@@ -91,7 +91,6 @@
 	uint32 provider_idx = 9;	// Provider index - anything > 0 is a secondary provider
 }
 
-<<<<<<< HEAD
 message FabricInterface {
 	uint32 numa_node = 1;
 	string interface = 2;
@@ -101,14 +100,14 @@
 
 message FabricInterfaces {
 	repeated FabricInterface ifaces = 1;
-=======
+}
+
 message BuildInfo
 {
 	uint32 major = 1;
 	uint32 minor = 2;
 	uint32 patch = 3;
 	string tag   = 4;
->>>>>>> 3929be0a
 }
 
 message GetAttachInfoResp {
@@ -128,11 +127,8 @@
 	string sys = 6;			// Name of the DAOS system
 	repeated RankUri secondary_rank_uris = 7; // Rank URIs for additional providers
 	repeated ClientNetHint secondary_client_net_hints = 8; // Hints for additional providers
-<<<<<<< HEAD
-	map<uint32,FabricInterfaces> numa_fabric_interfaces = 9; // Usable fabric interfaces by NUMA node (populated by agent)
-=======
 	BuildInfo              build_info = 9; // Structured server build information
->>>>>>> 3929be0a
+	map<uint32,FabricInterfaces> numa_fabric_interfaces = 10; // Usable fabric interfaces by NUMA node (populated by agent)
 }
 
 message PrepShutdownReq {
