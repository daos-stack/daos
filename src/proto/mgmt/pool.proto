--- conflicted
+++ resolved
@@ -20,14 +20,11 @@
 	string user = 4; // formatted user e.g. "bob@"
 	string usergroup = 5; // formatted group e.g. "builders@"
 	repeated string acl = 6; // Access Control Entries in short string format
-<<<<<<< HEAD
-=======
 
 	// The minimal fault domain tree format consists of a set of tuples
 	// representing members of the tree in a breadth-first traversal order.
 	// Each domain above rank consists of: (level, id, num children)
 	// Each rank consists of: (rank number)
->>>>>>> be46c2b6
 	repeated uint32 faultDomains = 7; // Fault domain tree, minimal format
 	uint32 numsvcreps = 8; // desired number of pool service replicas
 	uint64 totalbytes = 9; // Total pool size in bytes (auto config)
