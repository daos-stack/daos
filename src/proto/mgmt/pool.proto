--- conflicted
+++ resolved
@@ -25,17 +25,6 @@
 	// representing members of the tree in a breadth-first traversal order.
 	// Each domain above rank consists of: (level, id, num children)
 	// Each rank consists of: (rank number)
-<<<<<<< HEAD
-	repeated uint32 faultDomains = 7; // Fault domain tree, minimal format
-	uint32 numsvcreps = 8; // desired number of pool service replicas
-	uint64 totalbytes = 9; // Total pool size in bytes (auto config)
-	repeated double tierratio = 10; // Ratio of storage tiers expressed as % of totalbytes (auto config)
-	uint32 numranks = 11; // Number of target ranks to use (auto config)
-	repeated uint32 ranks = 12; // target ranks (manual config)
-	repeated uint64 tierbytes = 13; // Size in bytes of storage tiers (manual config)
-	float           mem_ratio =
-	    14; // Fraction (<=1) of meta-blob-sz to use as mem-file-sz (md-on-ssd mode)
-=======
 	repeated uint32       fault_domains = 7; // Fault domain tree, minimal format
 	uint32                num_svc_reps  = 8; // desired number of pool service replicas
 	uint64                total_bytes   = 9; // Total pool size in bytes
@@ -43,8 +32,7 @@
 	uint32          num_ranks  = 11; // Number of target ranks to use
 	repeated uint32 ranks      = 12; // target ranks
 	repeated uint64 tier_bytes = 13; // Size in bytes of storage tier
-	uint64 meta_blob_bytes = 14; // Size in bytes of meta blobs.
->>>>>>> 35f76529
+	float           mem_ratio = 14; // Fraction of meta-blob-sz to use as mem-file-sz
 }
 
 // PoolCreateResp returns created pool uuid and ranks.
@@ -53,13 +41,8 @@
 	uint32 svc_ldr = 2; // Current service leader rank
 	repeated uint32 svc_reps = 3; // pool service replica ranks
 	repeated uint32 tgt_ranks = 4; // pool target ranks
-<<<<<<< HEAD
 	repeated uint64 tier_bytes     = 5; // per-rank storage tier sizes allocated in pool
 	uint64          mem_file_bytes = 6; // per-rank accumulated value of memory file sizes
-=======
-	repeated uint64 tier_bytes = 5; // storage tiers allocated to pool
-	uint64 meta_blob_bytes = 6; // Size in bytes of meta blobs.
->>>>>>> 35f76529
 }
 
 // PoolDestroyReq supplies pool identifier and force flag.
