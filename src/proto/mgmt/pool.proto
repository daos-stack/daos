//
// (C) Copyright 2019-2024 Intel Corporation.
//
// SPDX-License-Identifier: BSD-2-Clause-Patent
//

syntax = "proto3";
package mgmt;

option go_package = "github.com/daos-stack/daos/src/control/common/proto/mgmt";

// Management Service Protobuf Definitions related to interactions between
// DAOS control server and DAOS pools.

// PoolCreateReq supplies new pool parameters.
message PoolCreateReq {
	string uuid = 1; // UUID for new pool, generated on the client
	string sys = 2; // DAOS system identifier
	string user = 3; // formatted user e.g. "bob@"
	string usergroup = 4; // formatted group e.g. "builders@"
	repeated string acl = 5; // Access Control Entries in short string format
	repeated PoolProperty properties = 6; // Pool properties to be set

	// The minimal fault domain tree format consists of a set of tuples
	// representing members of the tree in a breadth-first traversal order.
	// Each domain above rank consists of: (level, id, num children)
	// Each rank consists of: (rank number)
	repeated uint32 faultDomains = 7; // Fault domain tree, minimal format
	uint32 numsvcreps = 8; // desired number of pool service replicas
	uint64 totalbytes = 9; // Total pool size in bytes (auto config)
	repeated double tierratio = 10; // Ratio of storage tiers expressed as % of totalbytes (auto config)
	uint32 numranks = 11; // Number of target ranks to use (auto config)
	repeated uint32 ranks = 12; // target ranks (manual config)
	repeated uint64 tierbytes = 13; // Size in bytes of storage tiers (manual config)
	uint64 meta_blob_size     = 14; // Size in bytes of metadata blob on SSD (manual config)
}

// PoolCreateResp returns created pool uuid and ranks.
message PoolCreateResp {
	int32 status = 1; // DAOS error code
	uint32 svc_ldr = 2; // Current service leader rank
	repeated uint32 svc_reps = 3; // pool service replica ranks
	repeated uint32 tgt_ranks = 4; // pool target ranks
	repeated uint64 tier_bytes = 5; // storage tiers allocated to pool
	uint64 meta_blob_size     = 6; // Size in bytes of metadata blob on SSD (manual config)
}

// PoolDestroyReq supplies pool identifier and force flag.
message PoolDestroyReq {
	string sys = 1; // DAOS system identifier
	string id = 2; // uuid or label of pool to destroy
	bool force = 3; // destroy regardless of active connections
	repeated uint32 svc_ranks = 4; // List of pool service ranks
	bool recursive = 5; // destroy regardless of any child containers
}

// PoolDestroyResp returns resultant state of destroy operation.
message PoolDestroyResp {
	int32 status = 1; // DAOS error code
}

// PoolEvictReq supplies pool identifier.
message PoolEvictReq {
	string sys = 1; // DAOS system identifier
	string id = 2; // uuid or label of pool to evict
	repeated uint32 svc_ranks = 3; // List of pool service ranks
	repeated string handles = 4; // Optional list of handles to evict (Mutually exclusive with destroy/force_destroy)
	bool destroy = 5; // If true, evict is first step of a pool destroy operation
	bool force_destroy = 6; // If true and destroy=true, forcibly closes open pool handles
	string machine = 7; // Optional machine name to evict handles for (Mutually exclusive with handles)
}

// PoolEvictResp returns resultant state of evict operation.
message PoolEvictResp {
	int32 status = 1; // DAOS error code
	int32 count = 2; // Count of handles evicted
}

// PoolExcludeReq supplies pool identifier, rank, and target_idxs.
message PoolExcludeReq {
	string sys = 1; // DAOS system identifier
	string id = 2; // uuid or label of pool to exclude some targets
	uint32 rank = 3; // target to move to the down state
	repeated uint32 targetidx = 4; // target ranks
	repeated uint32 svc_ranks = 5; // List of pool service ranks
}

// PoolExcludeResp returns resultant state of Exclude operation.
message PoolExcludeResp {
	int32 status = 1; // DAOS error code
}

// PoolDrainReq supplies pool identifier, rank, and target_idxs.
message PoolDrainReq {
	string sys = 1; // DAOS system identifier
	string id = 2; // uuid or label of pool to drain some targets
	uint32 rank = 3; // rank to move to the down state
	repeated uint32 targetidx = 4; // rank targets
	repeated uint32 svc_ranks = 5; // List of pool service ranks
}

// PoolDrainResp returns resultant state of Drain operation.
message PoolDrainResp {
	int32 status = 1; // DAOS error code
}

// PoolExtendReq supplies pool identifier and rank list.
message PoolExtendReq {
	string sys = 1; // DAOS system identifier
	string id = 2; // uuid or label of pool to add target up to
	repeated uint32 ranks = 3; // ranks
	repeated uint32 svc_ranks = 4; // List of pool service ranks
	repeated uint64 tierbytes = 5; // Size in bytes of storage tiers
	repeated uint32 faultDomains = 6; // fault domain tree, minimal format
}

// PoolExtendResp returns resultant state of Extend operation.
message PoolExtendResp {
	int32 status = 1; // DAOS error code
	repeated uint64 tier_bytes = 2; // storage tiers allocated to pool
}

// PoolReintegrateReq supplies pool identifier, rank, and target_idxs.
message PoolReintegrateReq {
	string sys = 1; // DAOS system identifier
	string id = 2; // uuid or label of pool to add target up to
	uint32 rank = 3; // target to move to the up state
	repeated uint32 targetidx = 4; // target ranks
	repeated uint32 svc_ranks = 5; // List of pool service ranks
	repeated uint64 tierbytes = 6; // Size in bytes of storage tiers
}

// PoolReintegrateResp returns resultant state of Reintegrate operation.
message PoolReintegrateResp {
	int32 status = 1; // DAOS error code
}

// ListPoolsReq represents a request to list pools on a given DAOS system.
message ListPoolsReq {
	string sys = 1; // DAOS system identifier
}

// ListPoolsResp returns the list of pools in the system.
message ListPoolsResp {
	message Pool {
		string uuid = 1; // uuid of pool
		string label = 2; // pool label
		repeated uint32 svc_reps = 3; // pool service replica ranks
		string state = 4; // pool state
		string rebuild_state = 5; // pool rebuild state
	}
	int32 status = 1; // DAOS error code
	repeated Pool pools = 2; // pools list
	uint64 data_version = 3; // Version of the system database.
}

// ListContainers
// Initial implementation differs from C API
// (numContainers not provided in request - get whole list)
message ListContReq {
	string sys = 1; // DAOS system identifier
	string id = 2; // uuid or label of pool
	repeated uint32 svc_ranks = 3; // List of pool service ranks
}

message ListContResp {
	message Cont {
		string uuid = 1; // uuid of container
	}
	int32 status = 1; // DAOS error code
	repeated Cont containers = 2; // containers
}

// PoolQueryReq represents a pool query request.
message PoolQueryReq {
	string sys = 1; // DAOS system identifier
	string id = 2;
	repeated uint32 svc_ranks = 3; // List of pool service ranks
	uint64          query_mask = 4; // Bitmask of pool query options
}

enum StorageMediaType {
	SCM = 0;
	NVME = 1;
}

// StorageUsageStats represents usage statistics for a storage subsystem.
message StorageUsageStats {
	uint64 total = 1;
	uint64 free = 2;
	uint64 min = 3;
	uint64 max = 4;
	uint64 mean = 5;
	StorageMediaType media_type = 6;
}

// PoolRebuildStatus represents a pool's rebuild status.
message PoolRebuildStatus {
	int32 status = 1; // DAOS error code
	enum State {
		IDLE = 0;
		DONE = 1;
		BUSY = 2;
	}
	State state = 2;
	uint64 objects = 3;
	uint64 records = 4;
}

enum PoolServiceState {
	Creating = 0;   // pool service is being created
	Ready = 1;      // pool service is ready to be used
	Destroying = 2; // pool service is being destroyed
	Degraded = 3 ;  // pool service is degraded
	Unknown = 4 ;   // pool service is Unknown state
}

// PoolQueryResp represents a pool query response.
message PoolQueryResp {
	reserved 9;
	reserved "total_nodes";
	int32 status = 1; // DAOS error code
	string uuid = 2; // pool uuid
	string label = 3; // pool label
	uint32 total_targets = 4; // total targets in pool
	uint32 active_targets = 5; // active targets in pool
	uint32 disabled_targets = 6; // number of disabled targets in pool
	PoolRebuildStatus rebuild = 7; // pool rebuild status
	repeated StorageUsageStats tier_stats = 8; // storage tiers usage stats
	uint32 version = 10; // latest pool map version
	uint32 leader = 11; // current raft leader (2.4)
	string enabled_ranks = 12; // optional set of ranks enabled
	string disabled_ranks = 13; // optional set of ranks disabled
	uint32 total_engines = 14; // total engines in pool
	uint32 pool_layout_ver = 15; // current pool global version
	uint32 upgrade_layout_ver = 16; // latest pool global version to upgrade
	PoolServiceState state = 17; // pool state
	uint32 svc_ldr = 18; // current raft leader (2.6+)
	repeated uint32 svc_reps = 19; // service replica ranks
	uint64 query_mask = 20; // Bitmask of pool query options used
<<<<<<< HEAD
	string                     dead_ranks         = 21; // optional set of dead ranks
=======
	string                     suspect_ranks      = 21; // optional set of suspect ranks
>>>>>>> 5ff46093
}

message PoolProperty {
	uint32 number = 1; // pool property number
	oneof value {
		string strval = 2; // pool property string value
		uint64 numval = 3; // pool property numeric value
	}
}

// PoolSetPropReq represents a request to set pool properties.
message PoolSetPropReq {
	string sys = 1; // DAOS system identifier
	string id = 2; // uuid or label of pool to modify
	repeated PoolProperty properties = 3;
	repeated uint32 svc_ranks = 4; // List of pool service ranks
}

// PoolSetPropResp represents the result of setting pool properties.
message PoolSetPropResp {
	int32 status = 1; // DAOS error code
}

// PoolGetPropReq represents a request to get pool properties.
message PoolGetPropReq {
	string sys = 1; // DAOS system identifier
	string id = 2; // uuid or label of pool to query
	repeated PoolProperty properties = 3;
	repeated uint32 svc_ranks = 4; // List of pool service ranks
}

// PoolGetPropResp represents the result of getting pool properties.
message PoolGetPropResp {
	int32 status = 1; // DAOS error code
	repeated PoolProperty properties = 2;
}

// PoolUpgradeReq upgrades the disk format of an existing pool to the
// latest version.
message PoolUpgradeReq {
	string sys = 1; // DAOS system identifier
	string id = 2;
	repeated uint32 svc_ranks = 3; // List of pool service ranks
}

// PoolUpgradeResp returns resultant state of upgrade operation.
message PoolUpgradeResp {
	int32 status = 1; // DAOS error code
}

// PoolQueryTargetReq represents a pool query target(s) request.
message PoolQueryTargetReq {
	string sys = 1; // DAOS system identifier
	string id = 2;	// Pool label or UUID
	uint32 rank = 3; // Engine rank with targets to query
	repeated uint32 targets = 4; // indices of targets to be queried
	repeated uint32 svc_ranks = 5; // List of pool service ranks
}

// StorageTargetUsage represent's a target's capacity and usage
message StorageTargetUsage {
	uint64 total = 1; // total space in bytes
	uint64 free = 2; // free space in bytes
	StorageMediaType  media_type = 3; // see daos_media_type_t (e.g., SCM, NVME)
}

// PoolQueryTargetInfo represents pool target query info for a single target.
// The RPC response type (PoolQueryTargetResponse) contains a sequence of these.
message PoolQueryTargetInfo {
	enum TargetType { // See enum daos_target_type_t
		UNKNOWN = 0;
		HDD = 1; // Rotating disk
		SSD = 2; // Flash-based
		PM = 3; // Persistent memory
		VM = 4; // Volatile memory
	}
	TargetType type = 1; // Target type jsee enum daos_target_type_t

	enum TargetState { // See enum daos_target_state_t
		STATE_UNKNOWN = 0;
		DOWN_OUT = 1; // Not available
		DOWN = 2; // Not available, may need rebuild
		UP = 3; // Up
		UP_IN = 4; // Up and running
		NEW = 5; // Intermediate state for pool map change
		DRAIN = 6; // Being drained
	}
	TargetState state = 2; // target state see enum daos_target_state_t
	// TODO: target performance data
	repeated StorageTargetUsage space = 3; // this target's usage per storage tier
}

// PoolQueryTargetResp represents a pool target query response
message PoolQueryTargetResp {
	int32 status = 1; // DAOS error code
	repeated PoolQueryTargetInfo infos = 2; // Per-target information
}<|MERGE_RESOLUTION|>--- conflicted
+++ resolved
@@ -238,11 +238,7 @@
 	uint32 svc_ldr = 18; // current raft leader (2.6+)
 	repeated uint32 svc_reps = 19; // service replica ranks
 	uint64 query_mask = 20; // Bitmask of pool query options used
-<<<<<<< HEAD
-	string                     dead_ranks         = 21; // optional set of dead ranks
-=======
-	string                     suspect_ranks      = 21; // optional set of suspect ranks
->>>>>>> 5ff46093
+	string dead_ranks = 21; // optional set of dead ranks
 }
 
 message PoolProperty {
