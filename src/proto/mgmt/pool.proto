//
// (C) Copyright 2019 Intel Corporation.
//
// Licensed under the Apache License, Version 2.0 (the "License");
// you may not use this file except in compliance with the License.
// You may obtain a copy of the License at
//
//    http://www.apache.org/licenses/LICENSE-2.0
//
// Unless required by applicable law or agreed to in writing, software
// distributed under the License is distributed on an "AS IS" BASIS,
// WITHOUT WARRANTIES OR CONDITIONS OF ANY KIND, either express or implied.
// See the License for the specific language governing permissions and
// limitations under the License.
//
// GOVERNMENT LICENSE RIGHTS-OPEN SOURCE SOFTWARE
// The Government's rights to use, modify, reproduce, release, perform, display,
// or disclose this software are subject to the terms of the Apache License as
// provided in Contract No. 8F-30005.
// Any reproduction of computer software, computer software documentation, or
// portions thereof marked with this legend must also reproduce the markings.
//

syntax = "proto3";
package mgmt;

// Management Service Protobuf Definitions related to interactions between
// DAOS control server and DAOS pools.

// PoolCreateReq supplies new pool parameters.
message PoolCreateReq {
	uint64 scmbytes = 1; // SCM size in bytes
	uint64 nvmebytes = 2; // NVMe size in bytes
	repeated uint32 ranks = 3; // target ranks
	uint32 numsvcreps = 4; // desired number of pool service replicas
	string user = 5; // formatted user e.g. "bob@"
	string usergroup = 6; // formatted group e.g. "builders@"
	string uuid = 7; // UUID for new pool, generated on the client
	string sys = 8; // DAOS system identifier
	repeated string acl = 9; // Access Control Entries in short string format
}

// PoolCreateResp returns created pool uuid and ranks.
message PoolCreateResp {
	int32 status = 1; // DAOS error code
	repeated uint32 svcreps = 2; // pool service replica ranks
}

// PoolDestroyReq supplies pool identifier and force flag.
message PoolDestroyReq {
	string uuid = 1; // uuid of pool to destroy
	string sys = 2; // DAOS system identifier
	bool force = 3; // destroy regardless of active connections
}

// PoolDestroyResp returns resultant state of destroy operation.
message PoolDestroyResp {
	int32 status = 1; // DAOS error code
}

// PoolEvictReq supplies pool identifier.
message PoolEvictReq {
	string uuid = 1; // uuid of pool to evict
	string sys = 2; // DAOS system identifier
}

// PoolEvictResp returns resultant state of evict operation.
message PoolEvictResp {
	int32 status = 1; // DAOS error code
}

// PoolExcludeReq supplies pool identifier, rank, and target_idxs.
message PoolExcludeReq {
	string uuid = 1; // uuid of pool to add target up to
	uint32 rank = 2; // target to move to the up state
	repeated uint32 targetidx = 3; // target ranks
}

// PoolExcludeResp returns resultant state of Exclude operation.
message PoolExcludeResp {
	int32 status = 1; // DAOS error code
}

// PoolDrainReq supplies pool identifier, rank, and target_idxs.
message PoolDrainReq {
	string uuid = 1; // uuid of pool to add target up to
<<<<<<< HEAD
	uint32 rank = 2; // target to move to the up state
	repeated uint32 targetidx = 3; // target ranks
=======
	uint32 rank = 2; // rank to move to the up state
	repeated uint32 targetidx = 3; // rank targets
>>>>>>> 14c72ee2
}

// PoolDrainResp returns resultant state of Drain operation.
message PoolDrainResp {
	int32 status = 1; // DAOS error code
}

// PoolExtendReq supplies pool identifier and rank list.
message PoolExtendReq {
	string uuid = 1; // uuid of pool to add target up to
	repeated uint32 ranks = 2; // ranks
	uint64 scmbytes = 3; // SCM size in bytes
	uint64 nvmebytes = 4; // NVMe size in bytes
}

// PoolExtendResp returns resultant state of Extend operation.
message PoolExtendResp {
	int32 status = 1; // DAOS error code
}

// PoolReintegrateReq supplies pool identifier, rank, and target_idxs.
message PoolReintegrateReq {
	string uuid = 1; // uuid of pool to add target up to
	uint32 rank = 2; // target to move to the up state
	repeated uint32 targetidx = 3; // target ranks
}

// PoolReintegrateResp returns resultant state of Reintegrate operation.
message PoolReintegrateResp {
	int32 status = 1; // DAOS error code
}

// ListPoolsReq represents a request to list pools on a given DAOS system.
message ListPoolsReq {
	string sys = 1; // DAOS system identifier
}

// ListPoolsResp returns the list of pools in the system.
message ListPoolsResp {
	message Pool {
		string uuid = 1; // uuid of pool
		repeated uint32 svcreps = 2; // pool service replica ranks
	}
	int32 status = 1; // DAOS error code
	repeated Pool pools = 2; // pools list
}

// ListContainers
// Initial implementation differs from C API
// (numContainers not provided in request - get whole list)
message ListContReq {
	string uuid = 1; // uuid of pool
}

message ListContResp {
	message Cont {
		string uuid = 1; // uuid of container
	}
	int32 status = 1; // DAOS error code
	repeated Cont containers = 2; // containers
}

// PoolQueryReq represents a pool query request.
message PoolQueryReq {
	string uuid = 1;
}

// StorageUsageStats represents usage statistics for a storage subsystem.
message StorageUsageStats {
	uint64 total = 1;
	uint64 free = 2;
	uint64 min = 3;
	uint64 max = 4;
	uint64 mean = 5;
}

// PoolRebuildStatus represents a pool's rebuild status.
message PoolRebuildStatus {
	int32 status = 1; // DAOS error code
	enum State {
		IDLE = 0;
		DONE = 1;
		BUSY = 2;
	}
	State state = 2;
	uint64 objects = 3;
	uint64 records = 4;
}

// PoolSetPropReq represents a request to set a pool property.
message PoolSetPropReq {
	string uuid = 1; // uuid of pool to modify
	oneof property {
		string name = 2;   // pool property name
		uint32 number = 3; // pool property enum
	}
	oneof value {
		string strval = 4; // pool property string value
		uint64 numval = 5; // pool property numeric value
	}
}

// PoolSetPropResp represents the result of setting a property.
message PoolSetPropResp {
	int32 status = 1; // DAOS error code
	oneof property {
		string name = 2;   // pool property name
		uint32 number = 3; // pool property enum
	}
	oneof value {
		string strval = 4; // pool property string value
		uint64 numval = 5; // pool property numeric value
	}
}

// PoolQueryResp represents a pool query response.
message PoolQueryResp {
	int32 status = 1; // DAOS error code
	string uuid = 2; // pool uuid
	uint32 totaltargets = 3; // total targets in pool
	uint32 activetargets = 4; // active targets in pool
	uint32 disabledtargets = 5; // number of disabled targets in pool
	PoolRebuildStatus rebuild = 6; // pool rebuild status
	StorageUsageStats scm = 7; // SCM storage usage stats
	StorageUsageStats nvme = 8; // NVMe storage usage stats
	uint32 totalnodes = 9; // total nodes in pool
	uint32 version = 10; // latest pool map version
	uint32 leader = 11; // current raft leader
}
<|MERGE_RESOLUTION|>--- conflicted
+++ resolved
@@ -84,13 +84,8 @@
 // PoolDrainReq supplies pool identifier, rank, and target_idxs.
 message PoolDrainReq {
 	string uuid = 1; // uuid of pool to add target up to
-<<<<<<< HEAD
-	uint32 rank = 2; // target to move to the up state
-	repeated uint32 targetidx = 3; // target ranks
-=======
 	uint32 rank = 2; // rank to move to the up state
 	repeated uint32 targetidx = 3; // rank targets
->>>>>>> 14c72ee2
 }
 
 // PoolDrainResp returns resultant state of Drain operation.
