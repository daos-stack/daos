//
// (C) Copyright 2019 Intel Corporation.
//
// Licensed under the Apache License, Version 2.0 (the "License");
// you may not use this file except in compliance with the License.
// You may obtain a copy of the License at
//
//    http://www.apache.org/licenses/LICENSE-2.0
//
// Unless required by applicable law or agreed to in writing, software
// distributed under the License is distributed on an "AS IS" BASIS,
// WITHOUT WARRANTIES OR CONDITIONS OF ANY KIND, either express or implied.
// See the License for the specific language governing permissions and
// limitations under the License.
//
// GOVERNMENT LICENSE RIGHTS-OPEN SOURCE SOFTWARE
// The Government's rights to use, modify, reproduce, release, perform, display,
// or disclose this software are subject to the terms of the Apache License as
// provided in Contract No. 8F-30005.
// Any reproduction of computer software, computer software documentation, or
// portions thereof marked with this legend must also reproduce the markings.
//

syntax = "proto3";
package mgmt;

import "common.proto";
import "storage.proto";
import "features.proto";

// Service definitions for communications between gRPC management server and
// client regarding tasks related to DAOS storage server hardware.
service MgmtCtl {
<<<<<<< HEAD
	// Retrieve details of nonvolatile storage devices on server
	rpc ScanStorage(ScanStorageReq) returns (ScanStorageResp) {};
	rpc DeviceHealthQuery(QueryHealthReq) returns (QueryHealthResp) {};
	// Format nonvolatile storage devices for use with DAOS
	rpc FormatStorage(FormatStorageReq) returns (stream FormatStorageResp) {};
	// Update nonvolatile storage device firmware
	rpc UpdateStorage(UpdateStorageReq) returns (stream UpdateStorageResp) {};
	// Perform burn-in testing to verify nonvolatile storage devices
	rpc BurninStorage(BurninStorageReq) returns (stream BurninStorageResp) {};
	// Fetch FIO configuration file specifying burn-in jobs/workloads
	rpc FetchFioConfigPaths(EmptyReq) returns (stream FilePath) {};
	// Kill a given rank associated with a given pool
	rpc KillRank(DaosRank) returns (DaosResp) {};
	// List features supported on remote storage server/DAOS system
	rpc ListFeatures(EmptyReq) returns (stream Feature) {};
=======
    // Prepare nonvolatile storage devices for use with DAOS
    rpc StoragePrepare(StoragePrepareReq) returns (StoragePrepareResp) {};
    // Retrieve details of nonvolatile storage on server
    rpc StorageScan(StorageScanReq) returns(StorageScanResp) {};
    // Format nonvolatile storage devices for use with DAOS
    rpc StorageFormat(StorageFormatReq) returns(stream StorageFormatResp) {};
    // Update nonvolatile storage device firmware
    rpc StorageUpdate(StorageUpdateReq) returns(stream StorageUpdateResp) {};
    // Perform burn-in testing to verify nonvolatile storage devices
    rpc StorageBurnIn(StorageBurnInReq) returns(stream StorageBurnInResp) {};
    // Fetch FIO configuration file specifying burn-in jobs/workloads
    rpc FetchFioConfigPaths(EmptyReq) returns(stream FilePath) {};
    // List features supported on remote storage server/DAOS system
    rpc ListFeatures(EmptyReq) returns(stream Feature) {};
>>>>>>> b70242ec
}<|MERGE_RESOLUTION|>--- conflicted
+++ resolved
@@ -31,23 +31,6 @@
 // Service definitions for communications between gRPC management server and
 // client regarding tasks related to DAOS storage server hardware.
 service MgmtCtl {
-<<<<<<< HEAD
-	// Retrieve details of nonvolatile storage devices on server
-	rpc ScanStorage(ScanStorageReq) returns (ScanStorageResp) {};
-	rpc DeviceHealthQuery(QueryHealthReq) returns (QueryHealthResp) {};
-	// Format nonvolatile storage devices for use with DAOS
-	rpc FormatStorage(FormatStorageReq) returns (stream FormatStorageResp) {};
-	// Update nonvolatile storage device firmware
-	rpc UpdateStorage(UpdateStorageReq) returns (stream UpdateStorageResp) {};
-	// Perform burn-in testing to verify nonvolatile storage devices
-	rpc BurninStorage(BurninStorageReq) returns (stream BurninStorageResp) {};
-	// Fetch FIO configuration file specifying burn-in jobs/workloads
-	rpc FetchFioConfigPaths(EmptyReq) returns (stream FilePath) {};
-	// Kill a given rank associated with a given pool
-	rpc KillRank(DaosRank) returns (DaosResp) {};
-	// List features supported on remote storage server/DAOS system
-	rpc ListFeatures(EmptyReq) returns (stream Feature) {};
-=======
     // Prepare nonvolatile storage devices for use with DAOS
     rpc StoragePrepare(StoragePrepareReq) returns (StoragePrepareResp) {};
     // Retrieve details of nonvolatile storage on server
@@ -62,5 +45,6 @@
     rpc FetchFioConfigPaths(EmptyReq) returns(stream FilePath) {};
     // List features supported on remote storage server/DAOS system
     rpc ListFeatures(EmptyReq) returns(stream Feature) {};
->>>>>>> b70242ec
+    // Query raw SPDK NVMe SSD device health stats
+    rpc DeviceHealthQuery(QueryHealthReq) returns (QueryHealthResp) {};
 }