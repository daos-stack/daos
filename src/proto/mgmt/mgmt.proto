//
// (C) Copyright 2019-2022 Intel Corporation.
//
// SPDX-License-Identifier: BSD-2-Clause-Patent
//

syntax = "proto3";
package mgmt;

option go_package = "github.com/daos-stack/daos/src/control/common/proto/mgmt";

import "shared/event.proto";
import "mgmt/pool.proto";
import "mgmt/check.proto";
import "mgmt/cont.proto";
import "mgmt/svc.proto";
import "mgmt/acl.proto"; // ACL-related requests
import "mgmt/system.proto";
import "chk/chk.proto";

// Management Service is replicated on a small number of servers in the system,
// these requests will be processed on a host that is a member of the management
// service.
//
// MgmtSvc RPCs will be forwarded over dRPC to be handled in data plane or
// forwarded over gRPC to be handled by the management service.
service MgmtSvc {
	// Join the server described by JoinReq to the system.
	rpc Join(JoinReq) returns (JoinResp) {}
	// ClusterEvent notify MS of a RAS event in the cluster.
	rpc ClusterEvent(shared.ClusterEventReq) returns (shared.ClusterEventResp) {}
	// LeaderQuery provides a mechanism for clients to discover
	// the system's current Management Service leader
	rpc LeaderQuery(LeaderQueryReq) returns (LeaderQueryResp) {}
	// Create a DAOS pool allocated across a number of ranks
	rpc PoolCreate(PoolCreateReq) returns (PoolCreateResp) {}
	// Destroy a DAOS pool allocated across a number of ranks.
	rpc PoolDestroy(PoolDestroyReq) returns (PoolDestroyResp) {}
	// Evict a DAOS pool's connections.
	rpc PoolEvict(PoolEvictReq) returns (PoolEvictResp) {}
	// Exclude a pool target.
	rpc PoolExclude(PoolExcludeReq) returns (PoolExcludeResp) {}
	// Drain a pool target.
	rpc PoolDrain(PoolDrainReq) returns (PoolDrainResp) {}
	// Extend a pool.
	rpc PoolExtend(PoolExtendReq) returns (PoolExtendResp) {}
	// Reintegrate a pool target.
	rpc PoolReintegrate(PoolReintegrateReq) returns (PoolReintegrateResp) {}
	// PoolQuery queries a DAOS pool.
	rpc PoolQuery(PoolQueryReq) returns (PoolQueryResp) {}
	// Set a DAOS pool property.
	rpc PoolSetProp(PoolSetPropReq) returns (PoolSetPropResp) {}
	// Get a DAOS pool property list.
	rpc PoolGetProp(PoolGetPropReq) returns (PoolGetPropResp) {}
	// Fetch the Access Control List for a DAOS pool.
	rpc PoolGetACL(GetACLReq) returns (ACLResp) {}
	// Overwrite the Access Control List for a DAOS pool with a new one.
	rpc PoolOverwriteACL(ModifyACLReq) returns (ACLResp) {}
	// Update existing the Access Control List for a DAOS pool with new entries.
	rpc PoolUpdateACL(ModifyACLReq) returns (ACLResp) {}
	// Delete an entry from a DAOS pool's Access Control List.
	rpc PoolDeleteACL(DeleteACLReq) returns (ACLResp) {}
	// Get the information required by libdaos to attach to the system.
	rpc GetAttachInfo(GetAttachInfoReq) returns (GetAttachInfoResp) {}
	// List all pools in a DAOS system: basic info: UUIDs, service ranks.
	rpc ListPools(ListPoolsReq) returns (ListPoolsResp) {}
	// List all containers in a pool
	rpc ListContainers(ListContReq) returns (ListContResp) {}
	// Change the owner of a DAOS container
	rpc ContSetOwner(ContSetOwnerReq) returns (ContSetOwnerResp) {}
	// Query DAOS system status
	rpc SystemQuery(SystemQueryReq) returns(SystemQueryResp) {}
	// Stop DAOS system (shutdown data-plane instances)
	rpc SystemStop(SystemStopReq) returns(SystemStopResp) {}
	// Start DAOS system (restart data-plane instances)
	rpc SystemStart(SystemStartReq) returns(SystemStartResp) {}
	// Erase DAOS system database prior to reformat
	rpc SystemErase(SystemEraseReq) returns(SystemEraseResp) {}
	// Clean up leaked resources for a given node
	rpc SystemCleanup(SystemCleanupReq) returns(SystemCleanupResp){}
	// Initiate a system check
	rpc SystemCheckStart(CheckStartReq) returns(CheckStartResp){}
	// Stop a system check
	rpc SystemCheckStop(CheckStopReq) returns(CheckStopResp){}
	// Query a system check
	rpc SystemCheckQuery(CheckQueryReq) returns(CheckQueryResp){}
	// Query system check properties
	rpc SystemCheckProp(CheckPropReq) returns(CheckPropResp){}
	// Send the desired action to repair an inconsistency.
	rpc SystemCheckRepair(CheckActReq) returns(CheckActResp){}
	// PoolUpgrade queries a DAOS pool.
	rpc PoolUpgrade(PoolUpgradeReq) returns (PoolUpgradeResp) {}
<<<<<<< HEAD
	// FaultInjectReport injects a checker report.
	rpc FaultInjectReport(chk.CheckReport) returns (DaosResp) {}
=======
	// Set a system attribute or attributes.
	rpc SystemSetAttr(SystemSetAttrReq) returns (DaosResp) {}
	// Get a system attribute or attributes.
	rpc SystemGetAttr(SystemGetAttrReq) returns (SystemGetAttrResp) {}
>>>>>>> c7ae6a00
}<|MERGE_RESOLUTION|>--- conflicted
+++ resolved
@@ -90,13 +90,10 @@
 	rpc SystemCheckRepair(CheckActReq) returns(CheckActResp){}
 	// PoolUpgrade queries a DAOS pool.
 	rpc PoolUpgrade(PoolUpgradeReq) returns (PoolUpgradeResp) {}
-<<<<<<< HEAD
 	// FaultInjectReport injects a checker report.
 	rpc FaultInjectReport(chk.CheckReport) returns (DaosResp) {}
-=======
 	// Set a system attribute or attributes.
 	rpc SystemSetAttr(SystemSetAttrReq) returns (DaosResp) {}
 	// Get a system attribute or attributes.
 	rpc SystemGetAttr(SystemGetAttrReq) returns (SystemGetAttrResp) {}
->>>>>>> c7ae6a00
 }