//
// (C) Copyright 2019 Intel Corporation.
//
// Licensed under the Apache License, Version 2.0 (the "License");
// you may not use this file except in compliance with the License.
// You may obtain a copy of the License at
//
//    http://www.apache.org/licenses/LICENSE-2.0
//
// Unless required by applicable law or agreed to in writing, software
// distributed under the License is distributed on an "AS IS" BASIS,
// WITHOUT WARRANTIES OR CONDITIONS OF ANY KIND, either express or implied.
// See the License for the specific language governing permissions and
// limitations under the License.
//
// GOVERNMENT LICENSE RIGHTS-OPEN SOURCE SOFTWARE
// The Government's rights to use, modify, reproduce, release, perform, display,
// or disclose this software are subject to the terms of the Apache License as
// provided in Contract No. 8F-30005.
// Any reproduction of computer software, computer software documentation, or
// portions thereof marked with this legend must also reproduce the markings.
//

syntax = "proto3";
package mgmt;

import "pool.proto";
import "srv.proto";
import "storage_query.proto"; // storage query req/resp BIO data and SMD device list
import "acl.proto"; // ACL-related requests

// Management Service is replicated on a small number of servers in the system,
// these requests will be processed on a host that is a member of the management
// service.
//
// All MgmtSvc RPCs will be forwarded over dRPC to be handled in data plane.
service MgmtSvc {
	// Join the server described by JoinReq to the system.
	rpc Join(JoinReq) returns (JoinResp) {}
	// LeaderQuery provides a mechanism for clients to discover
	// the system's current Management Service leader
	rpc LeaderQuery(LeaderQueryReq) returns (LeaderQueryResp) {}
	// Create a DAOS pool allocated across a number of ranks
	rpc PoolCreate(PoolCreateReq) returns (PoolCreateResp) {}
	// Destroy a DAOS pool allocated across a number of ranks.
	rpc PoolDestroy(PoolDestroyReq) returns (PoolDestroyResp) {}
	// Fetch the Access Control List for a DAOS pool.
	rpc PoolGetACL(GetACLReq) returns (ACLResp) {}
	// Overwrite the Access Control List for a DAOS pool with a new one.
	rpc PoolOverwriteACL(ModifyACLReq) returns (ACLResp) {}
	// Update existing the Access Control List for a DAOS pool with new entries.
	rpc PoolUpdateACL(ModifyACLReq) returns (ACLResp) {}
	// Delete an entry from a DAOS pool's Access Control List.
	rpc PoolDeleteACL(DeleteACLReq) returns (ACLResp) {}
	// Get the information required by libdaos to attach to the system.
	rpc GetAttachInfo(GetAttachInfoReq) returns (GetAttachInfoResp) {}
	// Get BIO device health information.
	rpc BioHealthQuery(BioHealthReq) returns (BioHealthResp) {}
	// Get SMD device list.
	rpc SmdListDevs(SmdDevReq) returns (SmdDevResp) {}
	// Get SMD pool list.
	rpc SmdListPools(SmdPoolReq) returns (SmdPoolResp) {}
	// Prepare DAOS IO server identified by rank for controlled shutdown.
	rpc PrepShutdown(PrepShutdownReq) returns (DaosResp) {}
	// Kill DAOS IO server identified by rank.
<<<<<<< HEAD
	rpc KillRank(KillRankReq) returns (DaosResp) {};
	// List all pools in a DAOS system: basic info: UUIDs, service ranks
	rpc ListPools(ListPoolsReq) returns (ListPoolsResp) {};
	// List all containers in a pool
	rpc ListContainers(ListContReq) returns (ListContResp) {};
=======
	rpc KillRank(KillRankReq) returns (DaosResp) {}
	// List all pools in a DAOS system: basic info: UUIDs, service ranks.
	rpc ListPools(ListPoolsReq) returns (ListPoolsResp) {}
>>>>>>> 0cdf8734
}<|MERGE_RESOLUTION|>--- conflicted
+++ resolved
@@ -63,15 +63,9 @@
 	// Prepare DAOS IO server identified by rank for controlled shutdown.
 	rpc PrepShutdown(PrepShutdownReq) returns (DaosResp) {}
 	// Kill DAOS IO server identified by rank.
-<<<<<<< HEAD
-	rpc KillRank(KillRankReq) returns (DaosResp) {};
-	// List all pools in a DAOS system: basic info: UUIDs, service ranks
-	rpc ListPools(ListPoolsReq) returns (ListPoolsResp) {};
-	// List all containers in a pool
-	rpc ListContainers(ListContReq) returns (ListContResp) {};
-=======
 	rpc KillRank(KillRankReq) returns (DaosResp) {}
 	// List all pools in a DAOS system: basic info: UUIDs, service ranks.
 	rpc ListPools(ListPoolsReq) returns (ListPoolsResp) {}
->>>>>>> 0cdf8734
+	// List all containers in a pool
+	rpc ListContainers(ListContReq) returns (ListContResp) {}
 }