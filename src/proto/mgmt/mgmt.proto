--- conflicted
+++ resolved
@@ -33,13 +33,10 @@
 service MgmtSvc {
 	// Join the server described by JoinReq to the system.
 	rpc Join(JoinReq) returns (JoinResp) {}
-<<<<<<< HEAD
+	// Create a DAOS pool allocated across a number of ranks
+	rpc CreatePool(CreatePoolReq) returns (CreatePoolResp) {}
 	// Get the information required by libdaos to attach to the system.
 	rpc GetAttachInfo(GetAttachInfoReq) returns (GetAttachInfoResp) {}
-=======
-	// Create a DAOS pool allocated across a number of ranks
-	rpc CreatePool(CreatePoolReq) returns (CreatePoolResp) {};
->>>>>>> 6bcae020
 }
 
 message JoinReq {
