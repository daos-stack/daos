--- conflicted
+++ resolved
@@ -41,15 +41,12 @@
 	rpc DestroyPool(DestroyPoolReq) returns (DestroyPoolResp) {}
 	// Get the information required by libdaos to attach to the system.
 	rpc GetAttachInfo(GetAttachInfoReq) returns (GetAttachInfoResp) {}
-<<<<<<< HEAD
 	// Get BIO device health information
 	rpc BioHealthQuery(BioHealthReq) returns (BioHealthResp) {}
 	// Get SMD device list
 	rpc SmdListDevs(SmdDevReq) returns (SmdDevResp) {}
-=======
 	// Kill a given rank associated with a given pool
 	rpc KillRank(DaosRank) returns (DaosResp) {};
->>>>>>> b70242ec
 }
 
 message JoinReq {
