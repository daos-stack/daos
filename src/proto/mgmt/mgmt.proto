//
// (C) Copyright 2019 Intel Corporation.
//
// Licensed under the Apache License, Version 2.0 (the "License");
// you may not use this file except in compliance with the License.
// You may obtain a copy of the License at
//
//    http://www.apache.org/licenses/LICENSE-2.0
//
// Unless required by applicable law or agreed to in writing, software
// distributed under the License is distributed on an "AS IS" BASIS,
// WITHOUT WARRANTIES OR CONDITIONS OF ANY KIND, either express or implied.
// See the License for the specific language governing permissions and
// limitations under the License.
//
// GOVERNMENT LICENSE RIGHTS-OPEN SOURCE SOFTWARE
// The Government's rights to use, modify, reproduce, release, perform, display,
// or disclose this software are subject to the terms of the Apache License as
// provided in Contract No. 8F-30005.
// Any reproduction of computer software, computer software documentation, or
// portions thereof marked with this legend must also reproduce the markings.
//

syntax = "proto3";
package mgmt;

import "pool.proto";
import "srv.proto";
import "storage_query.proto"; // storage query req/resp BIO data and SMD device list
import "acl.proto"; // ACL-related requests

// Management Service is replicated on a small number of servers in the system,
// these requests will be processed on a host that is a member of the management
// service.
//
// All MgmtSvc RPCs will be forwarded over dRPC to be handled in data plane.
service MgmtSvc {
	// Join the server described by JoinReq to the system.
	rpc Join(JoinReq) returns (JoinResp) {}
	// LeaderQuery provides a mechanism for clients to discover
	// the system's current Management Service leader
	rpc LeaderQuery(LeaderQueryReq) returns (LeaderQueryResp) {}
	// Create a DAOS pool allocated across a number of ranks
	rpc PoolCreate(PoolCreateReq) returns (PoolCreateResp) {}
	// Destroy a DAOS pool allocated across a number of ranks.
	rpc PoolDestroy(PoolDestroyReq) returns (PoolDestroyResp) {}
	// Fetch the Access Control List for a DAOS pool.
	rpc PoolGetACL(GetACLReq) returns (ACLResp) {}
	// Overwrite the Access Control List for a DAOS pool with a new one.
	rpc PoolOverwriteACL(ModifyACLReq) returns (ACLResp) {}
	// Update existing the Access Control List for a DAOS pool with new entries.
	rpc PoolUpdateACL(ModifyACLReq) returns (ACLResp) {}
	// Delete an entry from a DAOS pool's Access Control List.
	rpc PoolDeleteACL(DeleteACLReq) returns (ACLResp) {}
	// Get the information required by libdaos to attach to the system.
	rpc GetAttachInfo(GetAttachInfoReq) returns (GetAttachInfoResp) {}
	// Get BIO device health information.
	rpc BioHealthQuery(BioHealthReq) returns (BioHealthResp) {}
	// Get SMD device list.
	rpc SmdListDevs(SmdDevReq) returns (SmdDevResp) {}
	// Get SMD pool list.
	rpc SmdListPools(SmdPoolReq) returns (SmdPoolResp) {}
	// Prepare DAOS IO server identified by rank for controlled shutdown.
	rpc PrepShutdown(PrepShutdownReq) returns (DaosResp) {}
	// Kill DAOS IO server identified by rank.
<<<<<<< HEAD
	rpc KillRank(KillRankReq) returns (DaosResp) {};
	// List all pools in a DAOS system: basic info: UUIDs, service ranks
	rpc ListPools(ListPoolsReq) returns (ListPoolsResp) {};
	// Get the current state of the device
	rpc DevStateQuery(DevStateReq) returns (DevStateResp) {}
	// Set the device state of an NVMe SSD to FAULTY
	rpc StorageSetFaulty(DevStateReq) returns (DevStateResp) {}
=======
	rpc KillRank(KillRankReq) returns (DaosResp) {}
	// List all pools in a DAOS system: basic info: UUIDs, service ranks.
	rpc ListPools(ListPoolsReq) returns (ListPoolsResp) {}
>>>>>>> 367af576
}<|MERGE_RESOLUTION|>--- conflicted
+++ resolved
@@ -63,17 +63,11 @@
 	// Prepare DAOS IO server identified by rank for controlled shutdown.
 	rpc PrepShutdown(PrepShutdownReq) returns (DaosResp) {}
 	// Kill DAOS IO server identified by rank.
-<<<<<<< HEAD
-	rpc KillRank(KillRankReq) returns (DaosResp) {};
-	// List all pools in a DAOS system: basic info: UUIDs, service ranks
-	rpc ListPools(ListPoolsReq) returns (ListPoolsResp) {};
+	rpc KillRank(KillRankReq) returns (DaosResp) {}
+	// List all pools in a DAOS system: basic info: UUIDs, service ranks.
+	rpc ListPools(ListPoolsReq) returns (ListPoolsResp) {}
 	// Get the current state of the device
 	rpc DevStateQuery(DevStateReq) returns (DevStateResp) {}
 	// Set the device state of an NVMe SSD to FAULTY
 	rpc StorageSetFaulty(DevStateReq) returns (DevStateResp) {}
-=======
-	rpc KillRank(KillRankReq) returns (DaosResp) {}
-	// List all pools in a DAOS system: basic info: UUIDs, service ranks.
-	rpc ListPools(ListPoolsReq) returns (ListPoolsResp) {}
->>>>>>> 367af576
 }