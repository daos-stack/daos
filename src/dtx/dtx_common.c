/**
 * (C) Copyright 2019-2021 Intel Corporation.
 *
 * SPDX-License-Identifier: BSD-2-Clause-Patent
 */
/**
 * dtx: DTX common logic
 */
#define D_LOGFAC	DD_FAC(dtx)

#include <abt.h>
#include <uuid/uuid.h>
#include <daos/btree_class.h>
#include <daos_srv/container.h>
#include <daos_srv/vos.h>
#include <daos_srv/dtx_srv.h>
#include <daos_srv/daos_server.h>
#include "dtx_internal.h"

struct dtx_batched_commit_args {
	d_list_t		 dbca_link;
	struct ds_cont_child	*dbca_cont;
	void			*dbca_deregistering;
};

static void
dtx_stat(struct ds_cont_child *cont, struct dtx_stat *stat)
{
	vos_dtx_stat(cont->sc_hdl, stat);

	stat->dtx_committable_count = cont->sc_dtx_committable_count;
	stat->dtx_oldest_committable_time = dtx_cos_oldest(cont);
}

void
dtx_aggregate(void *arg)
{
	struct ds_cont_child	*cont = arg;

	while (1) {
		struct dtx_stat		stat = { 0 };
		int			rc;

		rc = vos_dtx_aggregate(cont->sc_hdl);
		if (rc != 0)
			break;

		ABT_thread_yield();

		if (cont->sc_open == 0)
			break;

		dtx_stat(cont, &stat);

		if (stat.dtx_committed_count <= DTX_AGG_THRESHOLD_CNT_LOWER)
			break;

		if (stat.dtx_committed_count >= DTX_AGG_THRESHOLD_CNT_UPPER)
			continue;

		if (stat.dtx_oldest_committed_time == 0 ||
		    dtx_hlc_age2sec(stat.dtx_oldest_committed_time) <=
		    DTX_AGG_THRESHOLD_AGE_LOWER)
			break;
	}

	cont->sc_dtx_aggregating = 0;
	ds_cont_child_put(cont);
}

static inline void
dtx_free_committable(struct dtx_entry **dtes, int count)
{
	int	i;

	for (i = 0; i < count; i++)
		dtx_entry_put(dtes[i]);
	D_FREE(dtes);
}

static inline void
dtx_free_dbca(struct dtx_batched_commit_args *dbca)
{
	struct ds_cont_child	*cont = dbca->dbca_cont;

	if (daos_handle_is_valid(cont->sc_dtx_cos_hdl)) {
		dbtree_destroy(cont->sc_dtx_cos_hdl, NULL);
		cont->sc_dtx_cos_hdl = DAOS_HDL_INVAL;
	}

	D_ASSERT(cont->sc_dtx_committable_count == 0);
	D_ASSERT(d_list_empty(&cont->sc_dtx_cos_list));

	d_list_del(&dbca->dbca_link);
	ds_cont_child_put(cont);
	D_FREE_PTR(dbca);
}

static void
dtx_flush_on_deregister(struct dss_module_info *dmi,
			struct dtx_batched_commit_args *dbca)
{
	struct ds_cont_child	*cont = dbca->dbca_cont;
	struct dtx_stat		 stat = { 0 };
	uint64_t		 total = 0;
	int			 cnt;
	int			 rc;

	D_ASSERT(dbca->dbca_deregistering != NULL);
	dtx_stat(cont, &stat);

	do {
		struct dtx_entry	**dtes = NULL;

		cnt = dtx_fetch_committable(cont, DTX_THRESHOLD_COUNT,
					    NULL, DAOS_EPOCH_MAX, &dtes);
		if (cnt <= 0) {
			rc = cnt;
			break;
		}

		total += cnt;
		/* When flush_on_deregister, nobody will add more DTX
		 * into the CoS cache. So if accumulated commit count
		 * is more than the total committable ones, then some
		 * DTX entries cannot be removed from the CoS cache.
		 */
		D_ASSERTF(total <= stat.dtx_committable_count,
			  "Some DTX in CoS may cannot be removed: %lu/%lu\n",
			  (unsigned long)total,
			  (unsigned long)stat.dtx_committable_count);

		rc = dtx_commit(cont, dtes, cnt, true);
		dtx_free_committable(dtes, cnt);
	} while (rc >= 0);

	if (rc < 0)
		D_ERROR(DF_UUID": Fail to flush CoS cache: rc = %d\n",
			DP_UUID(cont->sc_uuid), rc);

	/*
	 * dtx_batched_commit_deregister() set force flush and wait for
	 * flush done, then free the dbca.
	 */
	d_list_del_init(&dbca->dbca_link);
	rc = ABT_future_set(dbca->dbca_deregistering, NULL);
	D_ASSERTF(rc == ABT_SUCCESS, "ABT_future_set failed for DTX "
		  "flush on "DF_UUID": rc = %d\n", DP_UUID(cont->sc_uuid), rc);
}

void
dtx_batched_commit(void *arg)
{
	struct dss_module_info		*dmi = dss_get_module_info();
	struct dtx_batched_commit_args	*dbca;
	struct sched_req_attr		 attr = { 0 };
	uuid_t				 anonym_uuid;
	struct sched_request		*sched_req;
	struct dtx_batched_commit_args	*tmp;

	uuid_clear(anonym_uuid);
	sched_req_attr_init(&attr, SCHED_REQ_ANONYM, &anonym_uuid);
	sched_req = sched_req_get(&attr, ABT_THREAD_NULL);
	if (sched_req == NULL) {
		D_ERROR("Failed to get sched request.\n");
		return;
	}

	while (1) {
<<<<<<< HEAD
		struct dtx_entry	**dtes = NULL;
		struct ds_cont_child	 *cont;
		struct dtx_stat		  stat = { 0 };
		int			  rc;
		int			  sleep_time = 2000; /* ms */
=======
		struct dtx_entry		**dtes = NULL;
		struct ds_cont_child		 *cont;
		struct dtx_stat			  stat = { 0 };
		int				  cnt;
		int				  rc;
>>>>>>> 48285853

		if (d_list_empty(&dmi->dmi_dtx_batched_list))
			goto check;

		if (DAOS_FAIL_CHECK(DAOS_DTX_NO_BATCHED_CMT) ||
		    DAOS_FAIL_CHECK(DAOS_DTX_NO_COMMITTABLE))
			goto check;

		dbca = d_list_entry(dmi->dmi_dtx_batched_list.next,
				    struct dtx_batched_commit_args, dbca_link);
		cont = dbca->dbca_cont;
		if (dbca->dbca_deregistering != NULL) {
			dtx_flush_on_deregister(dmi, dbca);
			goto check;
		}

		d_list_move_tail(&dbca->dbca_link, &dmi->dmi_dtx_batched_list);
		dtx_stat(cont, &stat);

		if ((stat.dtx_committable_count > DTX_THRESHOLD_COUNT) ||
		    (stat.dtx_oldest_committable_time != 0 &&
		     dtx_hlc_age2sec(stat.dtx_oldest_committable_time) >
		     DTX_COMMIT_THRESHOLD_AGE)) {
<<<<<<< HEAD
			sleep_time = 0;
			rc = dtx_fetch_committable(cont, DTX_THRESHOLD_COUNT,
						   NULL, DAOS_EPOCH_MAX, &dtes);
			if (rc > 0) {
				rc = dtx_commit(cont, dtes, rc, true);
				dtx_free_committable(dtes);
=======
			cnt = dtx_fetch_committable(cont, DTX_THRESHOLD_COUNT,
						    NULL, DAOS_EPOCH_MAX,
						    &dtes);
			if (cnt > 0) {
				rc = dtx_commit(cont, dtes, cnt, true);
				dtx_free_committable(dtes, cnt);
>>>>>>> 48285853
				if (rc != 0)
					/* Not fatal, continue other batched
					 * DTX commit, DTX aggregation.
					 */
					D_WARN("Fail to batched commit dtx: "
					       DF_RC"\n", DP_RC(rc));

				if (dbca->dbca_deregistering) {
					dtx_flush_on_deregister(dmi, dbca);
					goto check;
				}

				if (!cont->sc_dtx_aggregating)
					dtx_stat(cont, &stat);
			}
		}

		if (!cont->sc_dtx_aggregating &&
		    (stat.dtx_committed_count >= DTX_AGG_THRESHOLD_CNT_UPPER ||
		     (stat.dtx_committed_count > DTX_AGG_THRESHOLD_CNT_LOWER &&
		      stat.dtx_oldest_committed_time != 0 &&
		      dtx_hlc_age2sec(stat.dtx_oldest_committed_time) >=
				DTX_AGG_THRESHOLD_AGE_UPPER))) {
			sleep_time = 0;
			ds_cont_child_get(cont);
			cont->sc_dtx_aggregating = 1;
			rc = dss_ult_create(dtx_aggregate, cont, DSS_XS_SELF,
					    0, 0, NULL);
			if (rc != 0) {
				cont->sc_dtx_aggregating = 0;
				ds_cont_child_put(cont);
			}
		}
check:
		if (dss_xstream_exiting(dmi->dmi_xstream))
			break;
		sched_req_sleep(sched_req, sleep_time);
	}
	sched_req_put(sched_req);

	d_list_for_each_entry_safe(dbca, tmp, &dmi->dmi_dtx_batched_list,
				   dbca_link) {
		if (dbca->dbca_cont->sc_cos_shutdown)
			dtx_free_dbca(dbca);
		else
			dbca->dbca_cont->sc_cos_shutdown = 1;
	}
}

/* Return the epoch uncertainty upper bound. */
static daos_epoch_t
dtx_epoch_bound(struct dtx_epoch *epoch)
{
	daos_epoch_t limit;

	if (!(epoch->oe_flags & DTX_EPOCH_UNCERTAIN))
		/*
		 * We are told that the epoch has no uncertainty, even if it's
		 * still within the potential uncertainty window.
		 */
		return epoch->oe_value;

	limit = crt_hlc_epsilon_get_bound(epoch->oe_first);
	if (epoch->oe_value >= limit)
		/*
		 * The epoch is already out of the potential uncertainty
		 * window.
		 */
		return epoch->oe_value;

	return limit;
}

/** VOS reserves highest two minor epoch values for internal use so we must
 *  limit the number of dtx sub modifications to avoid conflict.
 */
#define DTX_SUB_MOD_MAX	(((uint16_t)-1) - 2)

static void
dtx_shares_init(struct dtx_handle *dth)
{
	D_INIT_LIST_HEAD(&dth->dth_share_cmt_list);
	D_INIT_LIST_HEAD(&dth->dth_share_act_list);
	D_INIT_LIST_HEAD(&dth->dth_share_tbd_list);
	dth->dth_share_tbd_count = 0;
	dth->dth_share_tbd_scanned = 0;
	dth->dth_shares_inited = 1;
}

static void
dtx_shares_fini(struct dtx_handle *dth)
{
	struct dtx_share_peer	*dsp;

	if (!dth->dth_shares_inited)
		return;

	while ((dsp = d_list_pop_entry(&dth->dth_share_cmt_list,
				       struct dtx_share_peer,
				       dsp_link)) != NULL)
		D_FREE(dsp);

	while ((dsp = d_list_pop_entry(&dth->dth_share_act_list,
				       struct dtx_share_peer,
				       dsp_link)) != NULL)
		D_FREE(dsp);

	while ((dsp = d_list_pop_entry(&dth->dth_share_tbd_list,
				       struct dtx_share_peer,
				       dsp_link)) != NULL)
		D_FREE(dsp);

	dth->dth_share_tbd_count = 0;
	dth->dth_share_tbd_scanned = 0;
}

int
dtx_handle_reinit(struct dtx_handle *dth)
{
	dth->dth_modify_shared = 0;
	dth->dth_active = 0;
	dth->dth_touched_leader_oid = 0;
	dth->dth_local_tx_started = 0;
	dth->dth_local_retry = 0;
	dth->dth_cos_done = 0;

	dth->dth_ent = NULL;

	dth->dth_op_seq = 0;
	dth->dth_oid_cnt = 0;
	dth->dth_oid_cap = 0;
	D_FREE(dth->dth_oid_array);
	dth->dth_dkey_hash = 0;
	vos_dtx_rsrvd_fini(dth);

	return vos_dtx_rsrvd_init(dth);
}

/**
 * Init local dth handle.
 */
static int
dtx_handle_init(struct dtx_id *dti, daos_handle_t coh, struct dtx_epoch *epoch,
		uint16_t sub_modification_cnt, uint32_t pm_ver,
		daos_unit_oid_t *leader_oid, struct dtx_id *dti_cos,
		int dti_cos_cnt, struct dtx_memberships *mbs, bool leader,
		bool solo, bool sync, bool dist, bool migration,
		bool ignore_uncommitted, bool resent, struct dtx_handle *dth)
{
	if (sub_modification_cnt > DTX_SUB_MOD_MAX) {
		D_ERROR("Too many modifications in a single transaction:"
			"%u > %u\n", sub_modification_cnt, DTX_SUB_MOD_MAX);
		return -DER_OVERFLOW;
	}
	dth->dth_modification_cnt = sub_modification_cnt;

	dtx_shares_init(dth);

	dth->dth_xid = *dti;
	dth->dth_coh = coh;

	dth->dth_leader_oid = *leader_oid;
	dth->dth_ver = pm_ver;
	dth->dth_refs = 1;
	dth->dth_mbs = mbs;

	dth->dth_cos_done = 0;
	dth->dth_resent = resent ? 1 : 0;
	dth->dth_solo = solo ? 1 : 0;
	dth->dth_modify_shared = 0;
	dth->dth_active = 0;
	dth->dth_touched_leader_oid = 0;
	dth->dth_local_tx_started = 0;
	dth->dth_local_retry = 0;
	dth->dth_dist = dist ? 1 : 0;
	dth->dth_for_migration = migration ? 1 : 0;
	dth->dth_ignore_uncommitted = ignore_uncommitted ? 1 : 0;

	dth->dth_dti_cos = dti_cos;
	dth->dth_dti_cos_count = dti_cos_cnt;
	dth->dth_ent = NULL;
	dth->dth_flags = leader ? DTE_LEADER : 0;

	if (sync) {
		dth->dth_flags |= DTE_BLOCK;
		dth->dth_sync = 1;
	} else {
		dth->dth_sync = 0;
	}

	dth->dth_op_seq = 0;
	dth->dth_oid_cnt = 0;
	dth->dth_oid_cap = 0;
	dth->dth_oid_array = NULL;

	dth->dth_dkey_hash = 0;

	if (daos_is_zero_dti(dti))
		return 0;

	if (!dtx_epoch_chosen(epoch)) {
		D_ERROR("initializing DTX "DF_DTI" with invalid epoch: value="
			DF_U64" first="DF_U64" flags=%x\n",
			DP_DTI(dti), epoch->oe_value, epoch->oe_first,
			epoch->oe_flags);
		return -DER_INVAL;
	}
	dth->dth_epoch = epoch->oe_value;
	dth->dth_epoch_bound = dtx_epoch_bound(epoch);

	if (dth->dth_modification_cnt == 0)
		return 0;

	return vos_dtx_rsrvd_init(dth);
}

static int
dtx_insert_oid(struct dtx_handle *dth, daos_unit_oid_t *oid, bool touch_leader)
{
	int	start = 0;
	int	end = dth->dth_oid_cnt - 1;
	int	at;
	int	rc = 0;

	do {
		at = (start + end) / 2;
		rc = daos_unit_oid_compare(dth->dth_oid_array[at], *oid);
		if (rc == 0)
			return 0;

		if (rc > 0)
			end = at - 1;
		else
			start = at + 1;
	} while (start <= end);

	if (dth->dth_oid_cnt == dth->dth_oid_cap) {
		daos_unit_oid_t		*oid_array;

		D_ALLOC_ARRAY(oid_array, dth->dth_oid_cap << 1);
		if (oid_array == NULL)
			return -DER_NOMEM;

		if (rc > 0) {
			/* Insert before dth->dth_oid_array[at]. */
			if (at > 0)
				memcpy(&oid_array[0], &dth->dth_oid_array[0],
				       sizeof(*oid) * at);
			oid_array[at] = *oid;
			memcpy(&oid_array[at + 1], &dth->dth_oid_array[at],
			       sizeof(*oid) * (dth->dth_oid_cnt - at));
		} else {
			/* Insert after dth->dth_oid_array[at]. */
			memcpy(&oid_array[0], &dth->dth_oid_array[0],
			       sizeof(*oid) * (at + 1));
			oid_array[at + 1] = *oid;
			if (at < dth->dth_oid_cnt - 1)
				memcpy(&oid_array[at + 2],
				&dth->dth_oid_array[at + 1],
				sizeof(*oid) * (dth->dth_oid_cnt - 1 - at));
		}

		D_FREE(dth->dth_oid_array);
		dth->dth_oid_array = oid_array;
		dth->dth_oid_cap <<= 1;

		goto out;
	}

	if (rc > 0) {
		/* Insert before dth->dth_oid_array[at]. */
		memmove(&dth->dth_oid_array[at + 1],
			&dth->dth_oid_array[at],
			sizeof(*oid) * (dth->dth_oid_cnt - at));
		dth->dth_oid_array[at] = *oid;
	} else {
		/* Insert after dth->dth_oid_array[at]. */
		if (at < dth->dth_oid_cnt - 1)
			memmove(&dth->dth_oid_array[at + 2],
				&dth->dth_oid_array[at + 1],
				sizeof(*oid) * (dth->dth_oid_cnt - 1 - at));
		dth->dth_oid_array[at + 1] = *oid;
	}

out:
	if (touch_leader)
		dth->dth_touched_leader_oid = 1;

	dth->dth_oid_cnt++;

	return 0;
}

/**
 * Initialize the DTX handle for per modification based part.
 *
 * \param dth		[IN]	Pointer to the DTX handle.
 * \param oid		[IN]	The target object (shard) ID.
 * \param dkey_hash	[IN]	Hash of the dkey to be modified if applicable.
 */
int
dtx_sub_init(struct dtx_handle *dth, daos_unit_oid_t *oid, uint64_t dkey_hash)
{
	int	rc = 0;

	if (!dtx_is_valid_handle(dth))
		return 0;

	D_ASSERT(dth->dth_op_seq < (uint16_t)(-1));

	dth->dth_dkey_hash = dkey_hash;
	dth->dth_op_seq++;

	rc = daos_unit_oid_compare(dth->dth_leader_oid, *oid);
	if (rc == 0) {
		if (dth->dth_oid_array == NULL)
			dth->dth_touched_leader_oid = 1;

		if (dth->dth_touched_leader_oid)
			goto out;

		rc = dtx_insert_oid(dth, oid, true);

		D_GOTO(out, rc);
	}

	if (dth->dth_oid_array == NULL) {
		D_ASSERT(dth->dth_oid_cnt == 0);

		/* 4 slots by default to hold rename case. */
		dth->dth_oid_cap = 4;
		D_ALLOC_ARRAY(dth->dth_oid_array, dth->dth_oid_cap);
		if (dth->dth_oid_array == NULL)
			D_GOTO(out, rc = -DER_NOMEM);

		if (!dth->dth_touched_leader_oid) {
			dth->dth_oid_array[0] = *oid;
			dth->dth_oid_cnt = 1;

			D_GOTO(out, rc = 0);
		}

		dth->dth_oid_cnt = 2;

		if (rc > 0) {
			dth->dth_oid_array[0] = *oid;
			dth->dth_oid_array[1] = dth->dth_leader_oid;
		} else {
			dth->dth_oid_array[0] = dth->dth_leader_oid;
			dth->dth_oid_array[1] = *oid;
		}

		D_GOTO(out, rc = 0);
	}

	rc = dtx_insert_oid(dth, oid, false);

out:
	D_DEBUG(DB_IO, "Sub init DTX "DF_DTI" for object "DF_UOID
		" dkey %lu, opc seq %d: "DF_RC"\n",
		DP_DTI(&dth->dth_xid), DP_UOID(*oid),
		(unsigned long)dkey_hash, dth->dth_op_seq, DP_RC(rc));

	return rc;
}

/**
 * Prepare the leader DTX handle in DRAM.
 *
 * \param coh		[IN]	Container handle.
 * \param dti		[IN]	The DTX identifier.
 * \param epoch		[IN]	Epoch for the DTX.
 * \param sub_modification_cnt
 *			[IN]	Sub modifications count
 * \param pm_ver	[IN]	Pool map version for the DTX.
 * \param leader_oid	[IN]	The object ID is used to elect the DTX leader.
 * \param dti_cos	[IN]	The DTX array to be committed because of shared.
 * \param dti_cos_cnt	[IN]	The @dti_cos array size.
 * \param tgts		[IN]	targets for distribute transaction.
 * \param tgt_cnt	[IN]	number of targets.
 * \param flags		[IN]	See dtx_flags.
 * \param mbs		[IN]	DTX participants information.
 * \param dth		[OUT]	Pointer to the DTX handle.
 *
 * \return			Zero on success, negative value if error.
 */
int
dtx_leader_begin(daos_handle_t coh, struct dtx_id *dti,
		 struct dtx_epoch *epoch, uint16_t sub_modification_cnt,
		 uint32_t pm_ver, daos_unit_oid_t *leader_oid,
		 struct dtx_id *dti_cos, int dti_cos_cnt,
		 struct daos_shard_tgt *tgts, int tgt_cnt, uint32_t flags,
		 struct dtx_memberships *mbs, struct dtx_leader_handle *dlh)
{
	struct dtx_handle	*dth = &dlh->dlh_handle;
	int			 rc;
	int			 i;

	memset(dlh, 0, sizeof(*dlh));

	if (tgt_cnt > 0) {
		dlh->dlh_future = ABT_FUTURE_NULL;
		D_ALLOC_ARRAY(dlh->dlh_subs, tgt_cnt);
		if (dlh->dlh_subs == NULL)
			return -DER_NOMEM;

		for (i = 0; i < tgt_cnt; i++)
			dlh->dlh_subs[i].dss_tgt = tgts[i];
		dlh->dlh_sub_cnt = tgt_cnt;
	}

	rc = dtx_handle_init(dti, coh, epoch, sub_modification_cnt, pm_ver,
			     leader_oid, dti_cos, dti_cos_cnt, mbs, true,
			     (flags & DTX_SOLO) ? true : false,
			     (flags & DTX_SYNC) ? true : false,
			     (flags & DTX_DIST) ? true : false,
			     (flags & DTX_FOR_MIGRATION) ? true : false, false,
			     (flags & DTX_RESEND) ? true : false, dth);

	/* XXX: For non-solo DTX, the leader and non-leader will make each own
	 *	local modification in parallel. If the non-leader goes so fast
	 *	as to when non-leader has already moved to handle next requet,
	 *	the leader may has not really started current modification yet,
	 *	such as being blocked at bulk transfer phase. Under such case,
	 *	it is possible that when the non-leader handles next request,
	 *	it hits the DTX that is just prepared locally, then non-leader
	 *	will check such DTX status with leader. But at that time, the
	 *	DTX entry on the leader does not exist, that will misguide the
	 *	non-leader as missed to abort such DTX. To avoid such bad case,
	 *	the leader need to build its DTX entry in DRAM before dispatch
	 *	current request to non-leader.
	 */

	if (rc == 0 && dtx_is_valid_handle(dth) && !dth->dth_solo &&
	    sub_modification_cnt > 0 && !dth->dth_resent)
		rc = vos_dtx_pin(dth, false);

	D_DEBUG(DB_IO, "Start DTX "DF_DTI" sub modification %d, ver %u, leader "
		DF_UOID", dti_cos_cnt %d, flags %x: "DF_RC"\n",
		DP_DTI(dti), sub_modification_cnt, dth->dth_ver,
		DP_UOID(*leader_oid), dti_cos_cnt, flags, DP_RC(rc));

	if (rc != 0)
		D_FREE(dlh->dlh_subs);

	return rc;
}

static int
dtx_leader_wait(struct dtx_leader_handle *dlh)
{
	int	rc;

	rc = ABT_future_wait(dlh->dlh_future);
	D_ASSERTF(rc == ABT_SUCCESS, "ABT_future_wait failed %d.\n", rc);

	ABT_future_free(&dlh->dlh_future);
	D_DEBUG(DB_IO, "dth "DF_DTI" rc "DF_RC"\n",
		DP_DTI(&dlh->dlh_handle.dth_xid), DP_RC(dlh->dlh_result));

	return dlh->dlh_result;
};

/**
 * Stop the leader thandle.
 *
 * \param dlh		[IN]	The DTX handle on leader node.
 * \param cont		[IN]	Per-thread container cache.
 * \param result	[IN]	Operation result.
 *
 * \return			Zero on success, negative value if error.
 */
int
dtx_leader_end(struct dtx_leader_handle *dlh, struct ds_cont_child *cont,
	       int result)
{
	struct dtx_handle		*dth = &dlh->dlh_handle;
	struct dtx_entry		*dte;
	daos_epoch_t			 epoch = dth->dth_epoch;
	int				 rc = 0;

	D_ASSERT(cont != NULL);

	dtx_shares_fini(dth);

	/* NB: even the local request failure, dth_ent == NULL, we
	 * should still wait for remote object to finish the request.
	 */

	if (dlh->dlh_sub_cnt != 0)
		rc = dtx_leader_wait(dlh);

	if (daos_is_zero_dti(&dth->dth_xid))
		D_GOTO(out, result = result < 0 ? result : rc);

	if (result < 0 || rc < 0 || dth->dth_solo)
		D_GOTO(abort, result = result < 0 ? result : rc);

	if (!dth->dth_active || dth->dth_resent) {
		/* We do not know whether some other participants have
		 * some active entry for this DTX, consider distributed
		 * transaction case, the other participants may execute
		 * different operations. Sync commit the DTX for safe.
		 */
		dth->dth_sync = 1;
		goto sync;
	}

again:
	/* If the DTX is started befoe DTX resync (for rebuild), then it is
	 * possbile that the DTX resync ULT may have aborted or committed
	 * the DTX during current ULT waiting for other non-leaders' reply.
	 * Let's check DTX status locally before marking as 'committable'.
	 */
	if (dth->dth_ver < cont->sc_dtx_resync_ver) {
		rc = vos_dtx_check(cont->sc_hdl, &dth->dth_xid,
				   NULL, NULL, NULL, false);
		/* Committed by race, do nothing. */
		if (rc == DTX_ST_COMMITTED || rc == DTX_ST_COMMITTABLE)
			D_GOTO(abort, result = 0);

		/* The DTX is marked as 'corrupted' by DTX resync by race,
		 * then let's abort it.
		 */
		if (rc == DTX_ST_CORRUPTED) {
			D_WARN(DF_UUID": DTX "DF_DTI" is marked as corrupted "
			       "by resync because of lost some participants\n",
			       DP_UUID(cont->sc_uuid), DP_DTI(&dth->dth_xid));
			D_GOTO(abort, result = -DER_TX_RESTART);
		}

		/* Aborted by race, restart it. */
		if (rc == -DER_NONEXIST) {
			D_WARN(DF_UUID": DTX "DF_DTI" is aborted with "
			       "old epoch "DF_U64" by resync\n",
			       DP_UUID(cont->sc_uuid), DP_DTI(&dth->dth_xid),
			       dth->dth_epoch);
			D_GOTO(abort, result = -DER_TX_RESTART);
		}

		if (rc != DTX_ST_PREPARED) {
			D_ASSERT(rc < 0);

			D_WARN(DF_UUID": Failed to check local DTX "DF_DTI
			       "status: "DF_RC"\n",
			       DP_UUID(cont->sc_uuid), DP_DTI(&dth->dth_xid),
			       DP_RC(rc));
			D_GOTO(abort, result = rc);
		}
	}

	rc = 0;

	if (dth->dth_modification_cnt != 0)
		rc = vos_dtx_check_sync(dth->dth_coh, dth->dth_leader_oid,
					&epoch);

	/* Only add async DTX into the CoS cache. */
	if (rc == 0) {
		struct dtx_memberships	*mbs;
		size_t			 size;
		uint32_t		 flags;

		if (DAOS_FAIL_CHECK(DAOS_DTX_SKIP_PREPARE))
			D_GOTO(abort, result = 0);

		if (DAOS_FAIL_CHECK(DAOS_DTX_MISS_ABORT))
			D_GOTO(abort, result = -DER_IO);

		if (DAOS_FAIL_CHECK(DAOS_DTX_MISS_COMMIT))
			dth->dth_sync = 1;

		/* For synchronous DTX, do not add it into CoS cache, otherwise,
		 * we may have no way to remove it from the cache.
		 */
		if (dth->dth_sync)
			goto sync;

		D_ASSERT(dth->dth_mbs != NULL);

		size = sizeof(*dte) + sizeof(*mbs) + dth->dth_mbs->dm_data_size;
		D_ALLOC(dte, size);
		if (dte == NULL) {
			dth->dth_sync = 1;
			goto sync;
		}

		mbs = (struct dtx_memberships *)(dte + 1);
		memcpy(mbs, dth->dth_mbs, size - sizeof(*dte));

		dte->dte_xid = dth->dth_xid;
		dte->dte_ver = dth->dth_ver;
		dte->dte_refs = 1;
		dte->dte_mbs = mbs;

		/* Use the new created @dte instead of dth->dth_dte that will be
		 * released after dtx_leader_end().
		 */

		if (!(mbs->dm_flags & DMF_SRDG_REP))
			flags = DCF_EXP_CMT;
		else if (dth->dth_modify_shared)
			flags = DCF_SHARED;
		else
			flags = 0;
		rc = dtx_add_cos(cont, dte, &dth->dth_leader_oid,
				 dth->dth_dkey_hash, dth->dth_epoch, flags);
		dtx_entry_put(dte);
		if (rc == 0) {
			if (!DAOS_FAIL_CHECK(DAOS_DTX_NO_COMMITTABLE))
				vos_dtx_mark_committable(dth);
		} else {
			dth->dth_sync = 1;
			goto sync;
		}
	}

	if (rc == -DER_TX_RESTART) {
		D_WARN(DF_UUID": Fail to add DTX "DF_DTI" to CoS "
		       "because of using old epoch "DF_U64"\n",
		       DP_UUID(cont->sc_uuid), DP_DTI(&dth->dth_xid),
		       dth->dth_epoch);
		D_GOTO(abort, result = rc);
	}

	if (rc == -DER_NONEXIST) {
		D_WARN(DF_UUID": Fail to add DTX "DF_DTI" to CoS "
		       "because of target object disappeared unexpectedly.\n",
		       DP_UUID(cont->sc_uuid), DP_DTI(&dth->dth_xid));
		/* Handle it as IO failure. */
		D_GOTO(abort, result = -DER_IO);
	}

	if (rc == -DER_AGAIN) {
		/* The object may be in-dying, let's yield and retry locally. */
		ABT_thread_yield();
		goto again;
	}

	if (rc != 0 && epoch < dth->dth_epoch) {
		D_WARN(DF_UUID": Fail to add DTX "DF_DTI" to CoS cache: "
		       DF_RC". Try to commit it synchronously.\n",
		       DP_UUID(cont->sc_uuid), DP_DTI(&dth->dth_xid),
		       DP_RC(rc));
		dth->dth_sync = 1;
	}

sync:
	if (dth->dth_sync) {
		dte = &dth->dth_dte;
		rc = dtx_commit(cont, &dte, 1, false);
		if (rc != 0) {
			D_ERROR(DF_UUID": Fail to sync commit DTX "DF_DTI
				": "DF_RC"\n", DP_UUID(cont->sc_uuid),
				DP_DTI(&dth->dth_xid), DP_RC(rc));
			D_GOTO(abort, result = rc);
		}
	}

abort:
	/* Some remote replica(s) ask retry. We do not make such replica
	 * to locally retry for avoiding RPC timeout. The leader replica
	 * will trigger retry globally without aborting 'prepared' ones.
	 */
	if (result < 0 && result != -DER_AGAIN && !dth->dth_solo) {
		dte = &dth->dth_dte;
		dtx_abort(cont, dth->dth_epoch, &dte, 1);
	}

	vos_dtx_rsrvd_fini(dth);
out:
	if (!daos_is_zero_dti(&dth->dth_xid))
		D_DEBUG(DB_IO,
			"Stop the DTX "DF_DTI" ver %u, dkey %lu, %s, "
			"%s participator(s), cos %d/%d: rc "DF_RC"\n",
			DP_DTI(&dth->dth_xid), dth->dth_ver,
			(unsigned long)dth->dth_dkey_hash,
			dth->dth_sync ? "sync" : "async",
			dth->dth_solo ? "single" : "multiple",
			dth->dth_dti_cos_count,
			dth->dth_cos_done ? dth->dth_dti_cos_count : 0,
			DP_RC(result));

	D_ASSERTF(result <= 0, "unexpected return value %d\n", result);

	/* Local modification is done, then need to handle CoS cache. */
	if (dth->dth_cos_done) {
		int	i;

		for (i = 0; i < dth->dth_dti_cos_count; i++)
			dtx_del_cos(cont, &dth->dth_dti_cos[i],
				    &dth->dth_leader_oid, dth->dth_dkey_hash);
	}

	D_FREE(dlh->dlh_subs);
	D_FREE(dth->dth_oid_array);

	return result;
}

/**
 * Prepare the DTX handle in DRAM.
 *
 * \param coh		[IN]	Container handle.
 * \param dti		[IN]	The DTX identifier.
 * \param epoch		[IN]	Epoch for the DTX.
 * \param sub_modification_cnt
 *			[IN]	Sub modifications count.
 * \param pm_ver	[IN]	Pool map version for the DTX.
 * \param leader_oid	[IN]    The object ID is used to elect the DTX leader.
 * \param dti_cos	[IN]	The DTX array to be committed because of shared.
 * \param dti_cos_cnt	[IN]	The @dti_cos array size.
 * \param flags		[IN]	See dtx_flags.
 * \param mbs		[IN]	DTX participants information.
 * \param dth		[OUT]	Pointer to the DTX handle.
 *
 * \return			Zero on success, negative value if error.
 */
int
dtx_begin(daos_handle_t coh, struct dtx_id *dti,
	  struct dtx_epoch *epoch, uint16_t sub_modification_cnt,
	  uint32_t pm_ver, daos_unit_oid_t *leader_oid,
	  struct dtx_id *dti_cos, int dti_cos_cnt, uint32_t flags,
	  struct dtx_memberships *mbs, struct dtx_handle *dth)
{
	int	rc;

	rc = dtx_handle_init(dti, coh, epoch, sub_modification_cnt,
			     pm_ver, leader_oid, dti_cos, dti_cos_cnt, mbs,
			     false, false, false,
			     (flags & DTX_DIST) ? true : false,
			     (flags & DTX_FOR_MIGRATION) ? true : false,
			     (flags & DTX_IGNORE_UNCOMMITTED) ? true : false,
			     false, dth);

	D_DEBUG(DB_IO, "Start DTX "DF_DTI" sub modification %d, ver %u, "
		"dti_cos_cnt %d, flags %x: "DF_RC"\n",
		DP_DTI(dti), sub_modification_cnt,
		dth->dth_ver, dti_cos_cnt, flags, DP_RC(rc));

	return rc;
}

int
dtx_end(struct dtx_handle *dth, struct ds_cont_child *cont, int result)
{
	D_ASSERT(dth != NULL);

	dtx_shares_fini(dth);

	if (daos_is_zero_dti(&dth->dth_xid))
		return result;

	if (result < 0) {
		if (dth->dth_dti_cos_count > 0 && !dth->dth_cos_done) {
			int	rc;

			/* XXX: For non-leader replica, even if we fail to
			 *	make related modification for some reason,
			 *	we still need to commit the DTXs for CoS.
			 *	Because other replica may have already
			 *	committed them. For leader case, it is
			 *	not important even if we fail to commit
			 *	the CoS DTXs, because they are still in
			 *	CoS cache, and can be committed next time.
			 */
			rc = vos_dtx_commit(cont->sc_hdl, dth->dth_dti_cos,
					    dth->dth_dti_cos_count, NULL);
			if (rc < 0)
				D_ERROR(DF_UUID": Fail to DTX CoS commit: %d\n",
					DP_UUID(cont->sc_uuid), rc);
			else
				dth->dth_cos_done = 1;
		}
	}

	D_DEBUG(DB_IO,
		"Stop the DTX "DF_DTI" ver %u, dkey %lu: "DF_RC"\n",
		DP_DTI(&dth->dth_xid), dth->dth_ver,
		(unsigned long)dth->dth_dkey_hash, DP_RC(result));

	D_ASSERTF(result <= 0, "unexpected return value %d\n", result);

	D_FREE(dth->dth_oid_array);

	vos_dtx_rsrvd_fini(dth);

	return result;
}

#define DTX_COS_BTREE_ORDER		23

int
dtx_batched_commit_register(struct ds_cont_child *cont)
{
	struct dtx_batched_commit_args	*dbca;
	d_list_t			*head;
	struct umem_attr		 uma;
	int				 rc;

	D_ASSERT(cont != NULL);
	cont->sc_closing = 0;
	cont->sc_cos_shutdown = 0;

	head = &dss_get_module_info()->dmi_dtx_batched_list;
	d_list_for_each_entry(dbca, head, dbca_link) {
		if (dbca->dbca_deregistering != NULL)
			continue;

		if (uuid_compare(dbca->dbca_cont->sc_uuid,
				 cont->sc_uuid) == 0)
			return 0;
	}

	D_ALLOC_PTR(dbca);
	if (dbca == NULL)
		return -DER_NOMEM;

	memset(&uma, 0, sizeof(uma));
	uma.uma_id = UMEM_CLASS_VMEM;
	rc = dbtree_create_inplace_ex(DBTREE_CLASS_DTX_COS, 0,
				      DTX_COS_BTREE_ORDER, &uma,
				      &cont->sc_dtx_cos_btr,
				      DAOS_HDL_INVAL, cont,
				      &cont->sc_dtx_cos_hdl);
	if (rc != 0) {
		D_ERROR("Failed to create DTX CoS btree: "DF_RC"\n",
			DP_RC(rc));
		D_FREE(dbca);
		return rc;
	}

	cont->sc_dtx_committable_count = 0;
	D_INIT_LIST_HEAD(&cont->sc_dtx_cos_list);
	cont->sc_dtx_resync_ver = 1;

	ds_cont_child_get(cont);
	dbca->dbca_cont = cont;
	d_list_add_tail(&dbca->dbca_link, head);

	return 0;
}

void
dtx_batched_commit_deregister(struct ds_cont_child *cont)
{
	struct dtx_batched_commit_args	*dbca;
	d_list_t			*head;
	ABT_future			 future;
	int				 rc;

	D_ASSERT(cont != NULL);
	D_ASSERT(cont->sc_open == 0);
	cont->sc_closing = 1;

	head = &dss_get_module_info()->dmi_dtx_batched_list;
	d_list_for_each_entry(dbca, head, dbca_link) {
		if (uuid_compare(dbca->dbca_cont->sc_uuid,
				 cont->sc_uuid) != 0)
			continue;

		/*
		 * Notify the dtx_batched_commit ULT to flush the
		 * committable DTXs.
		 *
		 * Then current ULT will wait here until the DTXs
		 * have been committed by dtx_batched_commit ULT
		 * that will wakeup current ULT.
		 */
		D_ASSERT(dbca->dbca_deregistering == NULL);
		rc = ABT_future_create(1, NULL, &future);
		if (rc != ABT_SUCCESS) {
			D_ERROR("ABT_future_create failed for DTX flush on "
				DF_UUID" %d\n", DP_UUID(cont->sc_uuid), rc);
			/* Set sc_cos_shutdown, then dtx_free_dbca() will be
			 * called when the DTX batched commit ULT exits.
			 */
			cont->sc_cos_shutdown = 1;
			return;
		}

		dbca->dbca_deregistering = future;
		rc = ABT_future_wait(future);
		D_ASSERTF(rc == ABT_SUCCESS, "ABT_future_wait failed "
			  "for DTX flush (2) on "DF_UUID": rc = %d\n",
			  DP_UUID(cont->sc_uuid), rc);

		D_ASSERT(d_list_empty(&dbca->dbca_link));
		dtx_free_dbca(dbca);
		ABT_future_free(&future);
		break;
	}
}

int
dtx_handle_resend(daos_handle_t coh,  struct dtx_id *dti,
		  daos_epoch_t *epoch, uint32_t *pm_ver)
{
	uint64_t	age;
	int		rc;

	if (daos_is_zero_dti(dti))
		/* If DTX is disabled, then means that the application does
		 * not care about the replicas consistency. Under such case,
		 * if client resends some modification RPC, then just handle
		 * it as non-resent case, return -DER_NONEXIST.
		 *
		 * It will cause trouble if related modification has ever
		 * been handled before the resending. But since we cannot
		 * trace (if without DTX) whether it has ever been handled
		 * or not, then just handle it as original without DTX case.
		 */
		return -DER_NONEXIST;

again:
	rc = vos_dtx_check(coh, dti, epoch, pm_ver, NULL, true);
	switch (rc) {
	case DTX_ST_PREPARED:
		return 0;
	case DTX_ST_COMMITTED:
	case DTX_ST_COMMITTABLE:
		return -DER_ALREADY;
	case DTX_ST_CORRUPTED:
		return -DER_DATA_LOSS;
	case -DER_NONEXIST:
		age = dtx_hlc_age2sec(dti->dti_hlc);
		if (age > DTX_AGG_THRESHOLD_AGE_LOWER ||
		    DAOS_FAIL_CHECK(DAOS_DTX_LONG_TIME_RESEND)) {
			D_ERROR("Not sure about whether the old RPC "DF_DTI
				" is resent or not. Age="DF_U64" s.\n",
				DP_DTI(dti), age);
			rc = -DER_EP_OLD;
		}
		return rc;
	case -DER_AGAIN:
		/* Re-index committed DTX table is not completed yet,
		 * let's wait and retry.
		 */
		ABT_thread_yield();
		goto again;
	default:
		return rc >= 0 ? -DER_INVAL : rc;
	}
}

static void
dtx_comp_cb(void **arg)
{
	struct dtx_leader_handle	*dlh;
	uint32_t			i;

	dlh = arg[0];

	if (dlh->dlh_agg_cb) {
		dlh->dlh_result = dlh->dlh_agg_cb(dlh, dlh->dlh_agg_cb_arg);
		return;
	}

	for (i = 0; i < dlh->dlh_sub_cnt; i++) {
		struct dtx_sub_status	*sub = &dlh->dlh_subs[i];

		if (sub->dss_result == 0)
			continue;

		/* Ignore DER_INPROGRESS if there are other failures */
		if (dlh->dlh_result == 0 || dlh->dlh_result == -DER_INPROGRESS)
			dlh->dlh_result = sub->dss_result;
	}
}

static void
dtx_sub_comp_cb(struct dtx_leader_handle *dlh, int idx, int rc)
{
	struct dtx_sub_status	*sub = &dlh->dlh_subs[idx];
	ABT_future		future = dlh->dlh_future;

	sub->dss_result = rc;
	rc = ABT_future_set(future, dlh);
	D_ASSERTF(rc == ABT_SUCCESS, "ABT_future_set failed %d.\n", rc);

	D_DEBUG(DB_TRACE, "execute from rank %d tag %d, rc %d.\n",
		sub->dss_tgt.st_rank, sub->dss_tgt.st_tgt_idx,
		sub->dss_result);
}

struct dtx_ult_arg {
	dtx_sub_func_t			func;
	void				*func_arg;
	struct dtx_leader_handle	*dlh;
};

static void
dtx_leader_exec_ops_ult(void *arg)
{
	struct dtx_ult_arg	  *ult_arg = arg;
	struct dtx_leader_handle  *dlh = ult_arg->dlh;
	ABT_future		  future = dlh->dlh_future;
	uint32_t		  i;
	int			  rc = 0;

	D_ASSERT(future != ABT_FUTURE_NULL);
	for (i = 0; i < dlh->dlh_sub_cnt; i++) {
		struct dtx_sub_status *sub = &dlh->dlh_subs[i];

		sub->dss_result = 0;

		if (sub->dss_tgt.st_rank == DAOS_TGT_IGNORE ||
		    (i == daos_fail_value_get() &&
		     DAOS_FAIL_CHECK(DAOS_DTX_SKIP_PREPARE))) {
			int ret;

			ret = ABT_future_set(future, dlh);
			D_ASSERTF(ret == ABT_SUCCESS,
				  "ABT_future_set failed %d.\n", ret);
			continue;
		}

		rc = ult_arg->func(dlh, ult_arg->func_arg, i,
				   dtx_sub_comp_cb);
		if (rc) {
			sub->dss_result = rc;
			break;
		}
	}

	if (rc != 0) {
		for (i++; i < dlh->dlh_sub_cnt; i++) {
			int ret;

			ret = ABT_future_set(future, dlh);
			D_ASSERTF(ret == ABT_SUCCESS,
				  "ABT_future_set failed %d.\n", ret);
		}
	}

	D_FREE_PTR(ult_arg);
}

/**
 * Execute the operations on all targets.
 */
int
dtx_leader_exec_ops(struct dtx_leader_handle *dlh, dtx_sub_func_t func,
		    dtx_agg_cb_t agg_cb, void *agg_cb_arg, void *func_arg)
{
	struct dtx_ult_arg	*ult_arg;
	int			rc;

	if (dlh->dlh_sub_cnt == 0)
		goto exec;

	D_ALLOC_PTR(ult_arg);
	if (ult_arg == NULL)
		return -DER_NOMEM;
	ult_arg->func	= func;
	ult_arg->func_arg = func_arg;
	ult_arg->dlh	= dlh;
	dlh->dlh_agg_cb = agg_cb;
	dlh->dlh_agg_cb_arg = agg_cb_arg;

	/* the future should already be freed */
	D_ASSERT(dlh->dlh_future == ABT_FUTURE_NULL);
	rc = ABT_future_create(dlh->dlh_sub_cnt, dtx_comp_cb, &dlh->dlh_future);
	if (rc != ABT_SUCCESS) {
		D_ERROR("ABT_future_create failed %d.\n", rc);
		D_FREE_PTR(ult_arg);
		return dss_abterr2der(rc);
	}

	/*
	 * XXX ideally, we probably should create ULT for each shard, but
	 * for performance reasons, let's only create one for all remote
	 * targets for now.
	 */
	dlh->dlh_result = 0;
	rc = dss_ult_create(dtx_leader_exec_ops_ult, ult_arg, DSS_XS_IOFW,
			    dss_get_module_info()->dmi_tgt_id,
			    DSS_DEEP_STACK_SZ, NULL);
	if (rc != 0) {
		D_ERROR("ult create failed "DF_RC"\n", DP_RC(rc));
		D_FREE_PTR(ult_arg);
		ABT_future_free(&dlh->dlh_future);
		D_GOTO(out, rc);
	}

exec:
	/* Then execute the local operation */
	rc = func(dlh, func_arg, -1, NULL);
out:
	return rc;
}

int
dtx_obj_sync(struct ds_cont_child *cont, daos_unit_oid_t *oid,
	     daos_epoch_t epoch)
{
	int	cnt;
	int	rc = 0;

	while (!cont->sc_closing) {
		struct dtx_entry	**dtes = NULL;

		cnt = dtx_fetch_committable(cont, DTX_THRESHOLD_COUNT, oid,
					    epoch, &dtes);
		if (cnt <= 0) {
			rc = cnt;
			if (rc < 0)
				D_ERROR("Failed to fetch dtx: "DF_RC"\n",
					DP_RC(rc));
			break;
		}

		rc = dtx_commit(cont, dtes, cnt, true);
		dtx_free_committable(dtes, cnt);
		if (rc < 0) {
			D_ERROR("Fail to commit dtx: "DF_RC"\n", DP_RC(rc));
			break;
		}
	}

	if (rc == 0 && oid != NULL && !cont->sc_closing)
		rc = vos_dtx_mark_sync(cont->sc_hdl, *oid, epoch);

	return rc;
}<|MERGE_RESOLUTION|>--- conflicted
+++ resolved
@@ -167,19 +167,11 @@
 	}
 
 	while (1) {
-<<<<<<< HEAD
 		struct dtx_entry	**dtes = NULL;
 		struct ds_cont_child	 *cont;
 		struct dtx_stat		  stat = { 0 };
-		int			  rc;
+		int			  cnt, rc;
 		int			  sleep_time = 2000; /* ms */
-=======
-		struct dtx_entry		**dtes = NULL;
-		struct ds_cont_child		 *cont;
-		struct dtx_stat			  stat = { 0 };
-		int				  cnt;
-		int				  rc;
->>>>>>> 48285853
 
 		if (d_list_empty(&dmi->dmi_dtx_batched_list))
 			goto check;
@@ -203,21 +195,13 @@
 		    (stat.dtx_oldest_committable_time != 0 &&
 		     dtx_hlc_age2sec(stat.dtx_oldest_committable_time) >
 		     DTX_COMMIT_THRESHOLD_AGE)) {
-<<<<<<< HEAD
 			sleep_time = 0;
-			rc = dtx_fetch_committable(cont, DTX_THRESHOLD_COUNT,
-						   NULL, DAOS_EPOCH_MAX, &dtes);
-			if (rc > 0) {
-				rc = dtx_commit(cont, dtes, rc, true);
-				dtx_free_committable(dtes);
-=======
 			cnt = dtx_fetch_committable(cont, DTX_THRESHOLD_COUNT,
 						    NULL, DAOS_EPOCH_MAX,
 						    &dtes);
 			if (cnt > 0) {
 				rc = dtx_commit(cont, dtes, cnt, true);
 				dtx_free_committable(dtes, cnt);
->>>>>>> 48285853
 				if (rc != 0)
 					/* Not fatal, continue other batched
 					 * DTX commit, DTX aggregation.
