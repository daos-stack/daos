/**
 * (C) Copyright 2019 Intel Corporation.
 *
 * Licensed under the Apache License, Version 2.0 (the "License");
 * you may not use this file except in compliance with the License.
 * You may obtain a copy of the License at
 *
 *    http://www.apache.org/licenses/LICENSE-2.0
 *
 * Unless required by applicable law or agreed to in writing, software
 * distributed under the License is distributed on an "AS IS" BASIS,
 * WITHOUT WARRANTIES OR CONDITIONS OF ANY KIND, either express or implied.
 * See the License for the specific language governing permissions and
 * limitations under the License.
 *
 * GOVERNMENT LICENSE RIGHTS-OPEN SOURCE SOFTWARE
 * The Government's rights to use, modify, reproduce, release, perform, display,
 * or disclose this software are subject to the terms of the Apache License as
 * provided in Contract No. B609815.
 * Any reproduction of computer software, computer software documentation, or
 * portions thereof marked with this legend must also reproduce the markings.
 */
/**
 * dtx: DTX common logic
 */
#define D_LOGFAC	DD_FAC(dtx)

#include <abt.h>
#include <uuid/uuid.h>
#include <daos_srv/pool.h>
#include <daos_srv/container.h>
#include <daos_srv/vos.h>
#include <daos_srv/dtx_srv.h>
#include <daos_srv/daos_server.h>
#include "dtx_internal.h"

struct dtx_batched_commit_args {
	d_list_t		 dbca_link;
	struct ds_pool_child	*dbca_pool;
	struct ds_cont_child	*dbca_cont;
	uint32_t		 dbca_shares;
};

void
dtx_aggregate(void *arg)
{
	struct ds_cont_child	*cont = arg;

	while (1) {
		struct dtx_stat		stat = { 0 };
		int			rc;

		rc = vos_dtx_aggregate(cont->sc_hdl);
		if (rc != 0)
			break;

		ABT_thread_yield();

		if (cont->sc_closing)
			break;

		vos_dtx_stat(cont->sc_hdl, &stat);

		if (stat.dtx_committed_count <= DTX_AGG_THRESHOLD_CNT_LOWER)
			break;

		if (stat.dtx_committed_count >= DTX_AGG_THRESHOLD_CNT_UPPER)
			continue;

		if (stat.dtx_oldest_committed_time == 0 ||
		    dtx_hlc_age2sec(stat.dtx_oldest_committed_time) <=
		    DTX_AGG_THRESHOLD_AGE_LOWER)
			break;
	}

	cont->sc_dtx_aggregating = 0;
	ds_cont_child_put(cont);
}

static inline void
dtx_free_committable(struct dtx_entry *dtes)
{
	D_FREE(dtes);
}

static inline void
dtx_free_dbca(struct dtx_batched_commit_args *dbca)
{
	d_list_del(&dbca->dbca_link);
	ds_cont_child_put(dbca->dbca_cont);
	ds_pool_child_put(dbca->dbca_pool);
	D_FREE_PTR(dbca);
}

static void
dtx_flush_committable(struct dss_module_info *dmi,
		      struct dtx_batched_commit_args *dbca)
{
	struct ds_pool_child	*pool = dbca->dbca_pool;
	struct ds_cont_child	*cont = dbca->dbca_cont;
	int			 rc;

	do {
		struct dtx_entry	*dtes = NULL;

		rc = vos_dtx_fetch_committable(cont->sc_hdl,
					       DTX_THRESHOLD_COUNT, NULL,
					       DAOS_EPOCH_MAX, &dtes);
		if (rc <= 0)
			break;

		rc = dtx_commit(pool->spc_uuid, cont->sc_uuid,
				dtes, rc, pool->spc_map_version);
		dtx_free_committable(dtes);
	} while (rc >= 0 && cont->sc_closing);

	if (rc < 0)
		D_ERROR(DF_UUID": Fail to flush CoS cache: rc = %d\n",
			DP_UUID(cont->sc_uuid), rc);

	if (cont->sc_dtx_flush_cbdata != NULL) {
		ABT_future	future = cont->sc_dtx_flush_cbdata;

		rc = ABT_future_set(future, NULL);
		D_ASSERTF(rc == ABT_SUCCESS, "ABT_future_set failed for DTX "
			  "flush on "DF_UUID": rc = %d\n",
			  DP_UUID(cont->sc_uuid), rc);
	}

	if (dbca->dbca_shares == 0) {
		D_ASSERT(cont->sc_closing);

		dtx_free_dbca(dbca);
	} else {
		d_list_move_tail(&dbca->dbca_link, &dmi->dmi_dtx_batched_list);
	}
}

void
dtx_batched_commit(void *arg)
{
	struct dss_module_info		*dmi = dss_get_module_info();
	struct dtx_batched_commit_args	*dbca;

	while (1) {
		struct ds_cont_child		*cont;
		struct dtx_entry		*dtes = NULL;
		struct dtx_stat			 stat = { 0 };
		int				 rc;

		if (d_list_empty(&dmi->dmi_dtx_batched_list))
			goto check;

		dbca = d_list_entry(dmi->dmi_dtx_batched_list.next,
				    struct dtx_batched_commit_args, dbca_link);
		cont = dbca->dbca_cont;
		if (cont->sc_closing) {
			dtx_flush_committable(dmi, dbca);
			goto check;
		}

		d_list_move_tail(&dbca->dbca_link, &dmi->dmi_dtx_batched_list);
		vos_dtx_stat(cont->sc_hdl, &stat);

		if ((stat.dtx_priority_count > DTX_PRIO_THRESHOLD_CNT) ||
		    (stat.dtx_committable_count > DTX_THRESHOLD_COUNT) ||
		    (stat.dtx_oldest_committable_time != 0 &&
		     dtx_hlc_age2sec(stat.dtx_oldest_committable_time) >
		     DTX_COMMIT_THRESHOLD_AGE)) {
			rc = vos_dtx_fetch_committable(cont->sc_hdl,
						DTX_THRESHOLD_COUNT, NULL,
						DAOS_EPOCH_MAX, &dtes);
			if (rc > 0) {
				rc = dtx_commit(dbca->dbca_pool->spc_uuid,
					cont->sc_uuid, dtes, rc,
					dbca->dbca_pool->spc_map_version);
				dtx_free_committable(dtes);

				if (cont->sc_closing) {
					dtx_flush_committable(dmi, dbca);
					goto check;
				}

				if (!cont->sc_dtx_aggregating)
					vos_dtx_stat(cont->sc_hdl, &stat);
			}
		}

		if (!cont->sc_dtx_aggregating &&
		    (stat.dtx_committed_count >= DTX_AGG_THRESHOLD_CNT_UPPER ||
		     (stat.dtx_committed_count > DTX_AGG_THRESHOLD_CNT_LOWER &&
		      stat.dtx_oldest_committed_time != 0 &&
		      dtx_hlc_age2sec(stat.dtx_oldest_committed_time) >=
				DTX_AGG_THRESHOLD_AGE_UPPER))) {
			ds_cont_child_get(cont);
			cont->sc_dtx_aggregating = 1;
			rc = dss_ult_create(dtx_aggregate, cont,
				DSS_ULT_AGGREGATE, DSS_TGT_SELF, 0, NULL);
			if (rc != 0) {
				cont->sc_dtx_aggregating = 0;
				ds_cont_child_put(cont);
			}
		}

check:
		if (dss_xstream_exiting(dmi->dmi_xstream))
			break;
		ABT_thread_yield();
	}

	while (!d_list_empty(&dmi->dmi_dtx_batched_list)) {
		dbca = d_list_entry(dmi->dmi_dtx_batched_list.next,
				    struct dtx_batched_commit_args, dbca_link);
		dtx_free_dbca(dbca);
	}
}

/**
 * Init local dth handle.
 */
static void
dtx_handle_init(struct dtx_id *dti, daos_unit_oid_t *oid, daos_handle_t coh,
		daos_epoch_t epoch, uint64_t dkey_hash, uint32_t pm_ver,
		uint32_t intent, struct dtx_conflict_entry *conflict,
		struct dtx_id *dti_cos, int dti_cos_count, bool leader,
		bool solo, struct dtx_handle *dth)
{
	dth->dth_xid = *dti;
	dth->dth_oid = *oid;
	dth->dth_coh = coh;
	dth->dth_epoch = epoch;
	D_INIT_LIST_HEAD(&dth->dth_shares);
	dth->dth_dkey_hash = dkey_hash;
	dth->dth_ver = pm_ver;
	dth->dth_intent = intent;
	dth->dth_leader = leader ? 1 : 0;
	dth->dth_solo = solo ? 1 : 0;
	dth->dth_dti_cos = dti_cos;
	dth->dth_dti_cos_count = dti_cos_count;
	dth->dth_conflict = conflict;
	dth->dth_ent = NULL;
	dth->dth_obj = UMOFF_NULL;
	dth->dth_sync = 0;
}

/**
 * Prepare the leader DTX handle in DRAM.
 *
 * XXX: Currently, we only support to prepare the DTX against single DAOS
 *	object and single dkey.
 *
 * \param dti		[IN]	The DTX identifier.
 * \param oid		[IN]	The target object (shard) ID.
 * \param coh		[IN]	Container open handle.
 * \param epoch		[IN]	Epoch for the DTX.
 * \param dkey_hash	[IN]	Hash of the dkey to be modified if applicable.
 * \param tgts		[IN]	targets for distribute transaction.
 * \param tgts_cnt	[IN]	number of targets.
 * \param pm_ver	[IN]	Pool map version for the DTX.
 * \param intent	[IN]	The intent of related modification.
 * \param dth		[OUT]	Pointer to the DTX handle.
 *
 * \return			Zero on success, negative value if error.
 */
int
dtx_leader_begin(struct dtx_id *dti, daos_unit_oid_t *oid, daos_handle_t coh,
		 daos_epoch_t epoch, uint64_t dkey_hash, uint32_t pm_ver,
		 uint32_t intent, struct daos_shard_tgt *tgts, int tgts_cnt,
		 struct dtx_leader_handle *dlh)
{
	struct dtx_handle	*dth = &dlh->dlh_handle;
	struct dtx_id		*dti_cos = NULL;
	int			 dti_cos_count = 0;
	int			 i;

	/* Single replica case. */
	if (tgts_cnt == 0) {
		if (!daos_is_zero_dti(dti))
			goto init;

		daos_dti_gen(&dth->dth_xid, true);
		return 0;
	}

	dlh->dlh_future = ABT_FUTURE_NULL;
	D_ALLOC_ARRAY(dlh->dlh_subs, tgts_cnt);
	if (dlh->dlh_subs == NULL)
		return -DER_NOMEM;

	for (i = 0; i < tgts_cnt; i++)
		dlh->dlh_subs[i].dss_tgt = tgts[i];
	dlh->dlh_sub_cnt = tgts_cnt;

	if (daos_is_zero_dti(dti)) {
		daos_dti_gen(&dth->dth_xid, true); /* zero it */
		return 0;
	}

init:
	dtx_handle_init(dti, oid, coh, epoch, dkey_hash, pm_ver, intent,
			NULL, dti_cos, dti_cos_count, true,
			tgts_cnt == 0 ? true : false, dth);

	D_DEBUG(DB_TRACE, "Start DTX "DF_DTI" for object "DF_OID
		" ver %u, dkey %llu, dti_cos_count %d, intent %s\n",
		DP_DTI(&dth->dth_xid), DP_OID(oid->id_pub), dth->dth_ver,
		(unsigned long long)dth->dth_dkey_hash, dti_cos_count,
		intent == DAOS_INTENT_PUNCH ? "Punch" : "Update");

	return 0;
}

static int
dtx_leader_wait(struct dtx_leader_handle *dlh, struct dtx_conflict_entry **dces,
		int *dces_cnt)
{
	int	rc;

	rc = ABT_future_wait(dlh->dlh_future);
	D_ASSERTF(rc == ABT_SUCCESS, "ABT_future_wait failed %d.\n", rc);
	rc = dlh->dlh_result;
	if (rc == -DER_INPROGRESS && dces_cnt != NULL) {
		struct dtx_conflict_entry	*conflict;
		int				shard_cnt = dlh->dlh_sub_cnt;
		int				i;
		int				j;

		D_ALLOC_ARRAY(conflict, shard_cnt);
		if (conflict == NULL) {
			rc = -DER_NOMEM;
			goto out;
		}

		for (i = 0, j = 0; i < shard_cnt; i++) {
			struct dtx_sub_status *dss;

			dss = &dlh->dlh_subs[i];
			if (!daos_is_zero_dti(&dss->dss_dce.dce_xid)) {
				daos_dti_copy(&conflict[j].dce_xid,
					      &dss->dss_dce.dce_xid);
				conflict[j++].dce_dkey =
					      dss->dss_dce.dce_dkey;
			}
		}

		D_ASSERT(j > 0);

		*dces = conflict;
		*dces_cnt = j;
	}

out:
	ABT_future_free(&dlh->dlh_future);
	D_DEBUG(DB_TRACE, "dth "DF_DTI" rc %d\n",
		DP_DTI(&dlh->dlh_handle.dth_xid), rc);
	return rc;
};

/**
 * Handle the conflict between current DTX and former uncommmitted DTXs.
 *
 * Current Commit on Share (CoS) mechanism cannot guarantee all related
 * DTXs to be handled in advance for current modification. If some confict
 * is detected after the RPC dispatching, the non-leader replica(s) will
 * return failures to the leader replica, then the leader needs to check
 * whether the conflict is caused by committable DTX(s) or not. if yes,
 * then commit them (via appending them to CoS list), otherwise, either
 * fail out (if leader also failed because of confilict) or abort them
 * if the leader replica executes related modification successfully.
 *
 * \param coh		[IN]	Container open handle.
 * \param dth		[IN]	The DTX handle.
 * \param po_uuid	[IN]	Pool UUID.
 * \param co_uuid	[IN]	Container UUID.
 * \param count		[IN]	The @dces array size.
 * \param version	[IN]	Current pool map version.
 *
 * \return			Zero on success, negative value if error.
 */
static int
dtx_conflict(daos_handle_t coh, struct dtx_leader_handle *dlh, uuid_t po_uuid,
	     uuid_t co_uuid, struct dtx_conflict_entry *dces, int count,
	     uint32_t version)
{
	struct dtx_handle	*dth = &dlh->dlh_handle;
	daos_unit_oid_t		*oid = &dth->dth_oid;
	struct dtx_id		*commit_ids = NULL;
	struct dtx_entry	*abort_dtes = NULL;
	int			 commit_cnt = 0;
	int			 abort_cnt = 0;
	int			 rc = 0;
	int			 i;

	D_ALLOC_ARRAY(commit_ids, count);
	if (commit_ids == NULL)
		D_GOTO(out, rc = -DER_NOMEM);

	D_ALLOC_ARRAY(abort_dtes, count);
	if (abort_dtes == NULL)
		D_GOTO(out, rc = -DER_NOMEM);

	for (i = 0; i < count; i++) {
		int	j;
		bool	skip = false;

		for (j = 0; j < i; j++) {
			if (daos_dti_equal(&dces[i].dce_xid,
					   &dces[j].dce_xid)) {
				skip = true;
				break;
			}
		}

		if (skip)
			continue;

		rc = vos_dtx_lookup_cos(coh, &dces[i].dce_xid);
		if (rc != -DER_NONEXIST)
			goto found;

		rc = vos_dtx_check(coh, &dces[i].dce_xid);
		if (rc == DTX_ST_COMMITTED)
			rc = 0;
		else if (rc >= 0)
			rc = -DER_NONEXIST;

found:
		if (rc == 0) {
			daos_dti_copy(&commit_ids[commit_cnt++],
				      &dces[i].dce_xid);
			continue;
		}

		if (rc == -DER_NONEXIST) {
			daos_dti_copy(&abort_dtes[abort_cnt].dte_xid,
				      &dces[i].dce_xid);
			abort_dtes[abort_cnt++].dte_oid = *oid;
			continue;
		}

		goto out;
	}

	if (commit_cnt > 0) {
		struct dtx_id	*dti_cos;
		int		 dti_cos_count;

		/* Append the committable DTXs' ID to the CoS list. */
		dti_cos_count = dth->dth_dti_cos_count + commit_cnt;
		D_ALLOC_ARRAY(dti_cos, dti_cos_count);
		if (dti_cos == NULL)
			D_GOTO(out, rc = -DER_NOMEM);

		if (dth->dth_dti_cos != NULL) {
			memcpy(dti_cos, dth->dth_dti_cos,
			       sizeof(struct dtx_id) * dth->dth_dti_cos_count);

			D_FREE(dth->dth_dti_cos);
		}

		memcpy(dti_cos + dth->dth_dti_cos_count, commit_ids,
		       sizeof(struct dtx_id) * commit_cnt);
		dth->dth_dti_cos_count = dti_cos_count;
		dth->dth_dti_cos = dti_cos;
	}

	if (abort_cnt > 0) {
		rc = dtx_abort(po_uuid, co_uuid, dth->dth_epoch,
			       abort_dtes, abort_cnt, version);
		if (rc == -DER_NONEXIST)
			rc = 0;
	}

out:
	D_FREE(commit_ids);
	D_FREE(abort_dtes);

	D_ASSERTF(rc <= 0, "unexpected return value %d\n", rc);

	return rc;
}

/**
 * Stop the leader thandle.
 *
 * \param dti		[IN]	The DTX identifier.
 * \param oid		[IN]	The target object (shard) ID.
 * \param coh		[IN]	Container open handle.
 * \param epoch		[IN]	Epoch for the DTX.
 * \param dkey_hash	[IN]	Hash of the dkey to be modified if applicable.
 * \param pm_ver	[IN]	Pool map version for the DTX.
 * \param intent	[IN]	The intent of related modification.
 * \param dth		[OUT]	Pointer to the DTX handle.
 *
 * \return			Zero on success, negative value if error.
 */
int
dtx_leader_end(struct dtx_leader_handle *dlh, struct ds_cont_hdl *cont_hdl,
	       struct ds_cont_child *cont, int result)
{
	struct dtx_handle		*dth = &dlh->dlh_handle;
	struct dtx_conflict_entry	*dces = NULL;
	int				*ptr = NULL;
	int				 dces_cnt = 0;
	int				 rc = 0;

	if (dlh == NULL)
		return result;

	if (dlh->dlh_sub_cnt == 0) {
		if (daos_is_zero_dti(&dth->dth_xid))
			return result;

		goto out;
	}

	/* NB: even the local request failure, dth_ent == NULL, we
	 * should still wait for remote object to finish the request.
	 */
	if (!daos_is_zero_dti(&dth->dth_xid) && result >= 0)
		ptr = &dces_cnt;

	rc = dtx_leader_wait(dlh, &dces, ptr);
	if (daos_is_zero_dti(&dth->dth_xid)) {
		D_FREE(dlh->dlh_subs);

		return result < 0 ? result : rc;
	}

	if (rc == -DER_INPROGRESS && dces != NULL) {
		/* XXX: The local modification has been done, but remote
		 *	replica failed because of some uncommitted DTX,
		 *	it may be caused by some garbage DTXs on remote
		 *	replicas or leader has more information because
		 *	of CoS cache. So handle (abort or commit) them
		 *	firstly then retry.
		 */
		D_ASSERT(dth != NULL);
		D_DEBUG(DB_TRACE, "Hit conflict DTX "DF_DTI" for "
			DF_DTI", handle them and retry update.\n",
			DP_DTI(&dces[0].dce_xid), DP_DTI(&dth->dth_xid));

		rc = dtx_conflict(cont_hdl->sch_cont->sc_hdl, dlh,
				  cont_hdl->sch_pool->spc_uuid,
				  cont->sc_uuid, dces, dces_cnt,
				  cont_hdl->sch_pool->spc_map_version);
		D_FREE(dces);
		if (rc >= 0) {
			D_DEBUG(DB_TRACE, "retry DTX "DF_DTI"\n",
				DP_DTI(&dth->dth_xid));
			return -DER_AGAIN;
		}
	}

<<<<<<< HEAD
	if (result < 0 || rc < 0 || daos_is_zero_dti(&dth->dth_xid))
		D_GOTO(fail, result = (result == 0 ? rc : result));

	/* If the DTX is started befoe DTX resync operation (for rebuild),
	 * then it is possbile that the DTX resync ULT may have aborted
	 * or committed the DTX during current ULT waiting for the reply.
	 * let's check DTX status locally before marking as 'committable'.
	 */
	if (dlh->dlh_handled_time <= cont->sc_dtx_resync_time) {
		rc = vos_dtx_check(cont->sc_hdl, &dth->dth_xid);
		switch (rc) {
		case DTX_ST_PREPARED:
			rc = vos_dtx_lookup_cos(dth->dth_coh, &dth->dth_xid);
			/* The resync ULT has already added it into the CoS
			 * cache, current ULT needs to do nothing.
			 */
			if (rc == 0)
				D_GOTO(out_free, result = 0);

			/* normal case, then add it to CoS cache. */
			if (rc == -DER_NONEXIST)
				break;

			D_GOTO(fail, result = (rc >= 0 ? -DER_INVAL : rc));
		case DTX_ST_COMMITTED:
			/* The DTX has been committed by resync ULT by race,
			 * set dth_sync to indicate that in log.
			 */
			dth->dth_sync = 1;
			D_GOTO(out_free, result = 0);
		case -DER_NONEXIST:
			/* The DTX has been aborted by resync ULT, ask the
			 * client to retry via returning -DER_INPROGRESS.
			 */
			result = -DER_INPROGRESS;
			goto out_free;
		default:
			result = rc >= 0 ? -DER_INVAL : rc;
			goto fail;
		}
	}

	rc = vos_dtx_add_cos(dth->dth_coh, &dth->dth_oid, &dth->dth_xid,
			     dth->dth_epoch, true);
=======
	if (result < 0 || rc < 0)
		D_GOTO(out, result = result < 0 ? result : rc);

	rc = vos_dtx_add_cos(dth->dth_coh, &dth->dth_oid, &dth->dth_xid,
			     dth->dth_dkey_hash, dth->dth_epoch, dth->dth_gen,
			     dth->dth_intent == DAOS_INTENT_PUNCH ?
			     true : false);
>>>>>>> 1eed5302
	if (rc == -DER_INPROGRESS) {
		D_WARN(DF_UUID": Fail to add DTX "DF_DTI" to CoS "
		       "because of using old epoch "DF_U64"\n",
		       DP_UUID(cont->sc_uuid), DP_DTI(&dth->dth_xid),
		       dth->dth_epoch);
		D_GOTO(out, result = rc);
	}

	/* The DTX has been aborted by resync ULT, ask the client to retry. */
	if (rc == -DER_NONEXIST) {
		D_WARN(DF_UUID": Fail to add DTX "DF_DTI" with eph "DF_U64
		       "to CoS because of being aborted when resync by race\n",
		       DP_UUID(cont->sc_uuid), DP_DTI(&dth->dth_xid),
		       dth->dth_epoch);
		D_GOTO(out, result = -DER_INPROGRESS);
	}

	if (rc == -DER_ALREADY)
		D_GOTO(out, result = 0);

	if (rc != 0) {
		D_WARN(DF_UUID": Fail to add DTX "DF_DTI" to CoS cache: %d. "
		       "Try to commit it sychronously.\n",
		       DP_UUID(cont->sc_uuid), DP_DTI(&dth->dth_xid), rc);
		dth->dth_sync = 1;
	}

	if (dth->dth_sync) {
		rc = dtx_commit(cont_hdl->sch_pool->spc_uuid,
				cont->sc_uuid, &dth->dth_dte, 1,
				cont_hdl->sch_pool->spc_map_version);
		if (rc != 0) {
			D_ERROR(DF_UUID": Fail to sync commit DTX "DF_DTI
				": rc = %d\n", DP_UUID(cont->sc_uuid),
				DP_DTI(&dth->dth_xid), rc);
			D_GOTO(out, result = rc);
		}
	}

out:
	if (result < 0) {
		if (dlh->dlh_sub_cnt == 0)
			vos_dtx_abort(cont->sc_hdl, dth->dth_epoch,
				      &dth->dth_xid, 1);
		else
			dtx_abort(cont_hdl->sch_pool->spc_uuid, cont->sc_uuid,
				  dth->dth_epoch, &dth->dth_dte, 1,
				  cont_hdl->sch_pool->spc_map_version);
	}

	D_DEBUG(DB_TRACE,
		"Stop the DTX "DF_DTI" ver %u, dkey %llu, intent %s, "
		"%s, %s participator(s): rc = %d\n",
		DP_DTI(&dth->dth_xid), dth->dth_ver,
		(unsigned long long)dth->dth_dkey_hash,
		dth->dth_intent == DAOS_INTENT_PUNCH ? "Punch" : "Update",
		dth->dth_sync ? "sync" : "async",
		dth->dth_solo ? "single" : "multiple", result);

	D_ASSERTF(result <= 0, "unexpected return value %d\n", result);

	D_FREE(dth->dth_dti_cos);
	D_FREE(dlh->dlh_subs);

	return result;
}

/**
 * Prepare the DTX handle in DRAM.
 *
 * XXX: Currently, we only support to prepare the DTX against single DAOS
 *	object and single dkey.
 *
 * \param dti		[IN]	The DTX identifier.
 * \param oid		[IN]	The target object (shard) ID.
 * \param coh		[IN]	Container open handle.
 * \param epoch		[IN]	Epoch for the DTX.
 * \param dkey_hash	[IN]	Hash of the dkey to be modified if applicable.
 * \param conflict	[IN]	The pointer to record conflict dtx
 * \param dti_cos	[IN,OUT]The DTX array to be committed because of shared.
 * \param dti_cos_count [IN,OUT]The @dti_cos array size.
 * \param pm_ver	[IN]	Pool map version for the DTX.
 * \param intent	[IN]	The intent of related modification.
 * \param leader	[IN]	The target (to be modified) is leader or not.
 * \param dth		[OUT]	Pointer to the DTX handle.
 *
 * \return			Zero on success, negative value if error.
 */
int
dtx_begin(struct dtx_id *dti, daos_unit_oid_t *oid, daos_handle_t coh,
	  daos_epoch_t epoch, uint64_t dkey_hash,
	  struct dtx_conflict_entry *conflict, struct dtx_id *dti_cos,
	  int dti_cos_cnt, uint32_t pm_ver, uint32_t intent,
	  struct dtx_handle *dth)
{
	if (dth == NULL || daos_is_zero_dti(dti))
		return 0;

	dtx_handle_init(dti, oid, coh, epoch, dkey_hash, pm_ver, intent,
			conflict, dti_cos, dti_cos_cnt, false, false, dth);

	D_DEBUG(DB_TRACE, "Start the DTX "DF_DTI" for object "DF_OID
		" ver %u, dkey %llu, dti_cos_count %d, intent %s\n",
		DP_DTI(&dth->dth_xid), DP_OID(oid->id_pub), dth->dth_ver,
		(unsigned long long)dth->dth_dkey_hash, dti_cos_cnt,
		intent == DAOS_INTENT_PUNCH ? "Punch" : "Update");

	return 0;
}

int
dtx_end(struct dtx_handle *dth, struct ds_cont_hdl *cont_hdl,
	struct ds_cont_child *cont, int result)
{
	int rc = 0;

	if (dth == NULL || daos_is_zero_dti(&dth->dth_xid))
		goto out;

	if (result < 0) {
		if (dth->dth_dti_cos_count > 0) {
			/* XXX: For non-leader replica, even if we fail to
			 *	make related modification for some reason,
			 *	we still need to commit the DTXs for CoS.
			 *	Because other replica may have already
			 *	committed them. For leader case, it is
			 *	not important even if we miss to commit
			 *	the CoS DTXs, because they are still in
			 *	CoS cache, and can be committed next time.
			 */
			rc = vos_dtx_commit(cont->sc_hdl, dth->dth_dti_cos,
					    dth->dth_dti_cos_count);
			if (rc != 0)
				D_ERROR(DF_UUID": Fail to DTX CoS commit: %d\n",
					DP_UUID(cont->sc_uuid), rc);
		}

		vos_dtx_abort(cont->sc_hdl, dth->dth_epoch, &dth->dth_xid, 1);
	}

	D_DEBUG(DB_TRACE,
		"Stop the DTX "DF_DTI" ver %u, dkey %llu, intent %s, rc = %d\n",
		DP_DTI(&dth->dth_xid), dth->dth_ver,
		(unsigned long long)dth->dth_dkey_hash,
		dth->dth_intent == DAOS_INTENT_PUNCH ? "Punch" : "Update",
		result);

	D_ASSERTF(result <= 0, "unexpected return value %d\n", result);

out:
	return result;
}


int
dtx_batched_commit_register(struct ds_cont_hdl *hdl)
{
	struct ds_cont_child		*cont = hdl->sch_cont;
	struct dtx_batched_commit_args	*dbca;
	d_list_t			*head;

	D_ASSERT(cont != NULL);

	if (hdl->sch_dtx_registered)
		return 0;

	head = &dss_get_module_info()->dmi_dtx_batched_list;
	d_list_for_each_entry(dbca, head, dbca_link) {
		if (uuid_compare(dbca->dbca_cont->sc_uuid,
				 cont->sc_uuid) == 0)
			goto out;
	}

	D_ALLOC_PTR(dbca);
	if (dbca == NULL)
		return -DER_NOMEM;

	ds_cont_child_get(cont);
	dbca->dbca_cont = cont;
	dbca->dbca_pool = ds_pool_child_get(hdl->sch_pool);
	d_list_add_tail(&dbca->dbca_link, head);

out:
	cont->sc_closing = 0;
	hdl->sch_dtx_registered = 1;
	dbca->dbca_shares++;

	return 0;
}

void
dtx_batched_commit_deregister(struct ds_cont_hdl *hdl)
{
	struct ds_cont_child		*cont = hdl->sch_cont;
	struct dtx_batched_commit_args	*dbca;
	d_list_t			*head;
	ABT_future			 future;
	int				 rc;

	if (cont == NULL)
		return;

	if (!hdl->sch_dtx_registered)
		return;

	if (cont->sc_closing) {
		D_ASSERT(cont->sc_dtx_flush_cbdata != NULL);

		future = cont->sc_dtx_flush_cbdata;
		goto wait;
	}

	head = &dss_get_module_info()->dmi_dtx_batched_list;
	d_list_for_each_entry(dbca, head, dbca_link) {
		if (uuid_compare(dbca->dbca_cont->sc_uuid,
				 cont->sc_uuid) != 0)
			continue;

		if (--(dbca->dbca_shares) > 0)
			goto out;

		/* Notify the dtx_batched_commit ULT to flush the
		 * committable DTXs via setting @sc_closing as 1.
		 *
		 * Then current ULT will wait here until the DTXs
		 * have been committed by dtx_batched_commit ULT
		 * that will wakeup current ULT.
		 */
		D_ASSERT(cont->sc_dtx_flush_cbdata == NULL);
		D_ASSERT(cont->sc_dtx_flush_wait_count == 0);

		rc = ABT_future_create(1, NULL, &future);
		cont->sc_closing = 1;
		if (rc != ABT_SUCCESS) {
			D_ERROR("ABT_future_create failed for DTX flush on "
				DF_UUID" %d\n", DP_UUID(cont->sc_uuid), rc);
			goto out;
		}

		cont->sc_dtx_flush_cbdata = future;
		goto wait;
	}

	D_ASSERT(0);

wait:
	cont->sc_dtx_flush_wait_count++;
	rc = ABT_future_wait(future);
	D_ASSERTF(rc == ABT_SUCCESS, "ABT_future_wait failed "
		  "for DTX flush (2) on "DF_UUID": rc = %d\n",
		  DP_UUID(cont->sc_uuid), rc);

	if (--(cont->sc_dtx_flush_wait_count) == 0) {
		cont->sc_dtx_flush_cbdata = NULL;
		ABT_future_free(&future);
	}

out:
	hdl->sch_dtx_registered = 0;
}

int
dtx_handle_resend(daos_handle_t coh, daos_unit_oid_t *oid, struct dtx_id *dti,
		  uint64_t dkey_hash, bool punch, daos_epoch_t *epoch)
{
	int	rc;

	if (daos_is_zero_dti(dti))
		/* If DTX is disabled, then means that the appplication does
		 * not care about the replicas consistency. Under such case,
		 * if client resends some modification RPC, then just handle
		 * it as non-resent case, return -DER_NONEXIST.
		 *
		 * It will cause trouble if related modification has ever
		 * been handled before the resending. But since we cannot
		 * trace (if without DTX) whether it has ever been handled
		 * or not, then just handle it as original without DTX case.
		 */
		return -DER_NONEXIST;

again:
	rc = vos_dtx_check_resend(coh, oid, dti, dkey_hash, punch, epoch);
	switch (rc) {
	case DTX_ST_PREPARED:
		return 0;
	case DTX_ST_COMMITTED:
		return -DER_ALREADY;
	case -DER_NONEXIST:
		if (dtx_hlc_age2sec(dti->dti_hlc) >
		    DTX_AGG_THRESHOLD_AGE_LOWER ||
		    DAOS_FAIL_CHECK(DAOS_DTX_LONG_TIME_RESEND)) {
			D_DEBUG(DB_IO, "Not sure about whether the old RPC "
				DF_DTI" is resent or not.\n", DP_DTI(dti));
			rc = -DER_EP_OLD;
		}
		return rc;
	case -DER_AGAIN:
		/* Re-index committed DTX table is not completed yet,
		 * let's wait and retry.
		 */
		ABT_thread_yield();
		goto again;
	default:
		return rc >= 0 ? -DER_INVAL : rc;
	}
}

static void
dtx_comp_cb(void **arg)
{
	struct dtx_leader_handle	*dlh;
	uint32_t			i;

	dlh = arg[0];
	for (i = 0; i < dlh->dlh_sub_cnt; i++) {
		struct dtx_sub_status	*sub = &dlh->dlh_subs[i];

		if (sub->dss_result == 0)
			continue;

		/* Ignore DER_INPROGRESS if there are other failures */
		if (dlh->dlh_result == 0 || dlh->dlh_result == -DER_INPROGRESS)
			dlh->dlh_result = sub->dss_result;
	}
}

static void
dtx_sub_comp_cb(struct dtx_leader_handle *dlh, int idx, int rc)
{
	struct dtx_sub_status	*sub = &dlh->dlh_subs[idx];
	ABT_future		future = dlh->dlh_future;

	sub->dss_result = rc;
	rc = ABT_future_set(future, dlh);
	D_ASSERTF(rc == ABT_SUCCESS, "ABT_future_set failed %d.\n", rc);

	D_DEBUG(DB_TRACE, "execute from rank %d tag %d, rc %d.\n",
		sub->dss_tgt.st_rank, sub->dss_tgt.st_tgt_idx,
		sub->dss_result);
}

struct dtx_ult_arg {
	dtx_sub_func_t			func;
	void				*func_arg;
	struct dtx_leader_handle	*dlh;
};

static void
dtx_leader_exec_ops_ult(void *arg)
{
	struct dtx_ult_arg	  *ult_arg = arg;
	struct dtx_leader_handle  *dlh = ult_arg->dlh;
	ABT_future		  future = dlh->dlh_future;
	uint32_t		  i;
	int			  rc = 0;

	D_ASSERT(future != ABT_FUTURE_NULL);
	for (i = 0; i < dlh->dlh_sub_cnt; i++) {
		struct dtx_sub_status *sub = &dlh->dlh_subs[i];

		if (sub->dss_tgt.st_rank == TGTS_IGNORE) {
			int ret;

			ret = ABT_future_set(future, dlh);
			D_ASSERTF(ret == ABT_SUCCESS,
				  "ABT_future_set failed %d.\n", ret);
			continue;
		}

		sub->dss_result = 0;
		memset(&sub->dss_dce, 0, sizeof(sub->dss_dce));
		rc = ult_arg->func(dlh, ult_arg->func_arg, i,
				   dtx_sub_comp_cb);
		if (rc) {
			dlh->dlh_subs[i].dss_result = rc;
			break;
		}
	}

	if (rc != 0) {
		for (i++; i < dlh->dlh_sub_cnt; i++) {
			int ret;

			ret = ABT_future_set(future, dlh);
			D_ASSERTF(ret == ABT_SUCCESS,
				  "ABT_future_set failed %d.\n", ret);
		}
	}
}

/**
 * Execute the operations on all targets.
 */
int
dtx_leader_exec_ops(struct dtx_leader_handle *dlh, dtx_sub_func_t func,
		    void *func_arg)
{
	struct dtx_ult_arg	*ult_arg;
	int			rc;

	if (dlh->dlh_sub_cnt == 0)
		goto exec;

	D_ALLOC_PTR(ult_arg);
	if (ult_arg == NULL)
		return -DER_NOMEM;
	ult_arg->func	= func;
	ult_arg->func_arg = func_arg;
	ult_arg->dlh	= dlh;

	/* the future should already be freed */
	D_ASSERT(dlh->dlh_future == ABT_FUTURE_NULL);
	rc = ABT_future_create(dlh->dlh_sub_cnt, dtx_comp_cb, &dlh->dlh_future);
	if (rc != ABT_SUCCESS) {
		D_ERROR("ABT_future_create failed %d.\n", rc);
		D_FREE_PTR(ult_arg);
		return dss_abterr2der(rc);
	}

	/*
	 * XXX ideally, we probably should create ULT for each shard, but
	 * for performance reasons, let's only create one for all remote
	 * targets for now.
	 */
	dlh->dlh_result = 0;
	rc = dss_ult_create(dtx_leader_exec_ops_ult, ult_arg, DSS_ULT_IOFW,
			    dss_get_module_info()->dmi_tgt_id, 0, NULL);
	if (rc != 0) {
		D_ERROR("ult create failed %d.\n", rc);
		D_FREE_PTR(ult_arg);
		ABT_future_free(&dlh->dlh_future);
		D_GOTO(out, rc);
	}

exec:
	/* Then execute the local operation */
	rc = func(dlh, func_arg, -1, NULL);
out:
	return rc;
}

int
dtx_obj_sync(uuid_t po_uuid, uuid_t co_uuid, daos_handle_t coh,
	     daos_unit_oid_t oid, daos_epoch_t epoch, uint32_t map_ver)
{
	int	rc = 0;

	while (1) {
		struct dtx_entry	*dtes = NULL;

		rc = vos_dtx_fetch_committable(coh, DTX_THRESHOLD_COUNT, &oid,
					       epoch, &dtes);
		if (rc < 0) {
			D_ERROR(DF_UOID" fail to fetch dtx: rc = %d\n",
				DP_UOID(oid), rc);
			break;
		}

		if (rc == 0)
			break;

		rc = dtx_commit(po_uuid, co_uuid, dtes, rc, map_ver);
		dtx_free_committable(dtes);
		if (rc < 0) {
			D_ERROR(DF_UOID" fail to commit dtx: rc = %d\n",
				DP_UOID(oid), rc);
			break;
		}
	}

	if (rc == 0)
		rc = vos_dtx_mark_sync(coh, oid, epoch);

	return rc;
}<|MERGE_RESOLUTION|>--- conflicted
+++ resolved
@@ -552,60 +552,12 @@
 		}
 	}
 
-<<<<<<< HEAD
-	if (result < 0 || rc < 0 || daos_is_zero_dti(&dth->dth_xid))
-		D_GOTO(fail, result = (result == 0 ? rc : result));
-
-	/* If the DTX is started befoe DTX resync operation (for rebuild),
-	 * then it is possbile that the DTX resync ULT may have aborted
-	 * or committed the DTX during current ULT waiting for the reply.
-	 * let's check DTX status locally before marking as 'committable'.
-	 */
-	if (dlh->dlh_handled_time <= cont->sc_dtx_resync_time) {
-		rc = vos_dtx_check(cont->sc_hdl, &dth->dth_xid);
-		switch (rc) {
-		case DTX_ST_PREPARED:
-			rc = vos_dtx_lookup_cos(dth->dth_coh, &dth->dth_xid);
-			/* The resync ULT has already added it into the CoS
-			 * cache, current ULT needs to do nothing.
-			 */
-			if (rc == 0)
-				D_GOTO(out_free, result = 0);
-
-			/* normal case, then add it to CoS cache. */
-			if (rc == -DER_NONEXIST)
-				break;
-
-			D_GOTO(fail, result = (rc >= 0 ? -DER_INVAL : rc));
-		case DTX_ST_COMMITTED:
-			/* The DTX has been committed by resync ULT by race,
-			 * set dth_sync to indicate that in log.
-			 */
-			dth->dth_sync = 1;
-			D_GOTO(out_free, result = 0);
-		case -DER_NONEXIST:
-			/* The DTX has been aborted by resync ULT, ask the
-			 * client to retry via returning -DER_INPROGRESS.
-			 */
-			result = -DER_INPROGRESS;
-			goto out_free;
-		default:
-			result = rc >= 0 ? -DER_INVAL : rc;
-			goto fail;
-		}
-	}
-
-	rc = vos_dtx_add_cos(dth->dth_coh, &dth->dth_oid, &dth->dth_xid,
-			     dth->dth_epoch, true);
-=======
 	if (result < 0 || rc < 0)
 		D_GOTO(out, result = result < 0 ? result : rc);
 
 	rc = vos_dtx_add_cos(dth->dth_coh, &dth->dth_oid, &dth->dth_xid,
-			     dth->dth_dkey_hash, dth->dth_epoch, dth->dth_gen,
-			     dth->dth_intent == DAOS_INTENT_PUNCH ?
-			     true : false);
->>>>>>> 1eed5302
+			     dth->dth_epoch, dth->dth_gen);
+
 	if (rc == -DER_INPROGRESS) {
 		D_WARN(DF_UUID": Fail to add DTX "DF_DTI" to CoS "
 		       "because of using old epoch "DF_U64"\n",
