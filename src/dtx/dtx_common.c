/**
 * (C) Copyright 2019-2024 Intel Corporation.
 *
 * SPDX-License-Identifier: BSD-2-Clause-Patent
 */
/**
 * dtx: DTX common logic
 */
#define D_LOGFAC	DD_FAC(dtx)

#include <abt.h>
#include <uuid/uuid.h>
#include <daos/btree_class.h>
#include <daos_srv/container.h>
#include <daos_srv/vos.h>
#include <daos_srv/dtx_srv.h>
#include <daos_srv/daos_engine.h>
#include "dtx_internal.h"

struct dtx_batched_cont_args;
uint32_t dtx_agg_thd_cnt_up;
uint32_t dtx_agg_thd_cnt_lo;
uint32_t dtx_agg_thd_age_up;
uint32_t dtx_agg_thd_age_lo;
uint32_t dtx_batched_ult_max;

struct dtx_batched_pool_args {
	/* Link to dss_module_info::dmi_dtx_batched_pool_list. */
	d_list_t			 dbpa_sys_link;
	/* The list of containers belong to the pool. */
	d_list_t			 dbpa_cont_list;
	struct ds_pool_child		*dbpa_pool;
	/* The container that needs to do DTX aggregation. */
	struct dtx_batched_cont_args	*dbpa_victim;
	struct dtx_stat			 dbpa_stat;
	uint32_t			 dbpa_aggregating;
};

struct dtx_batched_cont_args {
	/* Link to dss_module_info::dmi_dtx_batched_cont_{open,close}_list. */
	d_list_t			 dbca_sys_link;
	/* Link to dtx_batched_pool_args::dbpa_cont_list. */
	d_list_t			 dbca_pool_link;
	uint64_t			 dbca_agg_gen;
	struct sched_request		*dbca_cleanup_req;
	struct sched_request		*dbca_commit_req;
	struct sched_request		*dbca_agg_req;
	struct ds_cont_child		*dbca_cont;
	struct dtx_batched_pool_args	*dbca_pool;
	int				 dbca_refs;
	uint32_t			 dbca_reg_gen;
	uint32_t			 dbca_deregister:1,
					 dbca_cleanup_done:1,
					 dbca_commit_done:1,
					 dbca_agg_done:1;
};

struct dtx_partial_cmt_item {
	d_list_t		dpci_link;
	uint32_t		dpci_inline_mbs:1;
	struct dtx_entry	dpci_dte;
};

struct dtx_cleanup_cb_args {
	/* The list for stale DTX entries. */
	d_list_t		dcca_st_list;
	/* The list for partial committed DTX entries. */
	d_list_t		dcca_pc_list;
	int			dcca_st_count;
	int			dcca_pc_count;
};

static inline void
dtx_free_committable(struct dtx_entry **dtes, struct dtx_cos_key *dcks,
		     struct dtx_coll_entry *dce, int count)
{
	int	i;

	if (dce != NULL) {
		D_ASSERT(count == 1);

		dtx_coll_entry_put(dce);
	} else {
		for (i = 0; i < count; i++)
			dtx_entry_put(dtes[i]);
		D_FREE(dtes);
	}
	D_FREE(dcks);
}

static inline void
dtx_get_dbca(struct dtx_batched_cont_args *dbca)
{
	dbca->dbca_refs++;
	D_ASSERT(dbca->dbca_refs >= 1);
}

static inline void
dtx_put_dbca(struct dtx_batched_cont_args *dbca)
{
	D_ASSERT(dbca->dbca_refs >= 1);
	dbca->dbca_refs--;
}

static void
dtx_free_dbca(struct dtx_batched_cont_args *dbca)
{
	struct ds_cont_child		*cont = dbca->dbca_cont;
	struct dtx_batched_pool_args	*dbpa = dbca->dbca_pool;

	if (daos_handle_is_valid(cont->sc_dtx_cos_hdl)) {
		dbtree_destroy(cont->sc_dtx_cos_hdl, NULL);
		cont->sc_dtx_cos_hdl = DAOS_HDL_INVAL;
	}

	D_ASSERT(cont->sc_dtx_committable_count == 0);
	D_ASSERT(cont->sc_dtx_committable_coll_count == 0);
	D_ASSERT(d_list_empty(&cont->sc_dtx_cos_list));
	D_ASSERT(d_list_empty(&cont->sc_dtx_coll_list));

	/* Even if the container is reopened during current deregister, the
	 * reopen will use new dbca, so current dbca needs to be cleanup.
	 */

	if (dbca->dbca_cleanup_req != NULL) {
		if (!dbca->dbca_cleanup_done)
			sched_req_wait(dbca->dbca_cleanup_req, true);
		/* dtx_batched_commit might put it while we were waiting. */
		if (dbca->dbca_cleanup_req != NULL) {
			D_ASSERT(dbca->dbca_cleanup_done);
			sched_req_put(dbca->dbca_cleanup_req);
			dbca->dbca_cleanup_req = NULL;
			dbca->dbca_cleanup_done = 0;
		}
	}

	if (dbca->dbca_commit_req != NULL) {
		if (!dbca->dbca_commit_done)
			sched_req_wait(dbca->dbca_commit_req, true);
		/* dtx_batched_commit might put it while we were waiting. */
		if (dbca->dbca_commit_req != NULL) {
			D_ASSERT(dbca->dbca_commit_done);
			sched_req_put(dbca->dbca_commit_req);
			dbca->dbca_commit_req = NULL;
			dbca->dbca_commit_done = 0;
		}
	}

	if (dbca->dbca_agg_req != NULL) {
		if (!dbca->dbca_agg_done)
			sched_req_wait(dbca->dbca_agg_req, true);
		/* Just to be safe... */
		if (dbca->dbca_agg_req != NULL) {
			D_ASSERT(dbca->dbca_agg_done);
			sched_req_put(dbca->dbca_agg_req);
			dbca->dbca_agg_req = NULL;
			dbca->dbca_agg_done = 0;
		}
	}

	/* batched_commit/aggreagtion ULT may hold reference on the dbca. */
	while (dbca->dbca_refs > 0) {
		D_DEBUG(DB_TRACE, "Sleep 10 mseconds for reference release\n");
		dss_sleep(10);
	}

	if (d_list_empty(&dbpa->dbpa_cont_list)) {
		d_list_del(&dbpa->dbpa_sys_link);
		D_FREE(dbpa);
	}

	D_FREE(dbca);
	cont->sc_dtx_registered = 0;
	ds_cont_child_put(cont);
}

static inline uint64_t
dtx_sec2age(uint64_t sec)
{
	uint64_t	cur = daos_gettime_coarse();

	if (unlikely(cur <= sec))
		return 0;

	return cur - sec;
}

static void
dtx_stat(struct ds_cont_child *cont, struct dtx_stat *stat)
{
	vos_dtx_stat(cont->sc_hdl, stat, DSF_SKIP_BAD);

	stat->dtx_committable_count = cont->sc_dtx_committable_count;
	stat->dtx_committable_coll_count = cont->sc_dtx_committable_coll_count;
	stat->dtx_oldest_committable_time = dtx_cos_oldest(cont);
}

static int
dtx_cleanup_iter_cb(uuid_t co_uuid, vos_iter_entry_t *ent, void *args)
{
	struct dtx_cleanup_cb_args	*dcca = args;
	struct dtx_share_peer		*dsp = NULL;
	struct dtx_partial_cmt_item	*dpci = NULL;
	struct dtx_memberships		*mbs;
	struct dtx_entry		*dte;

	/* We commit the DTXs periodically, there will be very limited DTXs
	 * to be checked when cleanup. So we can load all those uncommitted
	 * DTXs in RAM firstly, then check the state one by one. That avoid
	 * the race trouble between iteration of active-DTX tree and commit
	 * (or abort) the DTXs (that will change the active-DTX tree).
	 */

	D_ASSERT(!(ent->ie_dtx_flags & DTE_INVALID));

	/* Skip corrupted entry that will be handled via other special tool. */
	if (ent->ie_dtx_flags & DTE_CORRUPTED)
		return 0;

	/* Skip orphan entry that will be handled via other special tool. */
	if (ent->ie_dtx_flags & DTE_ORPHAN)
		return 0;

	/* Skip unprepared entry. */
	if (ent->ie_dtx_tgt_cnt == 0)
		return 0;

	/* Stop the iteration if current DTX is not too old. */
	if (dtx_sec2age(ent->ie_dtx_start_time) <= DTX_CLEANUP_THD_AGE_LO)
		return 1;

	D_ASSERT(ent->ie_dtx_mbs_dsize > 0);

	/*
	 * NOTE: Usually, the partial committed DTX entries will be handled by batched commit ULT
	 *	 (if related container is not closed) or DTX resync (after the container re-open).
	 *	 So here, the left ones are for rare failure cases in these process, they will be
	 *	 re-committed via dtx_cleanup logic.
	 */
	if (unlikely(ent->ie_dtx_flags & DTE_PARTIAL_COMMITTED)) {
		if (ent->ie_dtx_mbs_dsize > DTX_INLINE_MBS_SIZE)
			D_ALLOC_PTR(dpci);
		else
			D_ALLOC(dpci, sizeof(*dpci) + sizeof(*mbs) + ent->ie_dtx_mbs_dsize);
		if (dpci == NULL)
			return -DER_NOMEM;

		dte = &dpci->dpci_dte;
		dte->dte_xid = ent->ie_dtx_xid;
		dte->dte_ver = ent->ie_dtx_ver;
		dte->dte_refs = 1;

		if (ent->ie_dtx_mbs_dsize > DTX_INLINE_MBS_SIZE)
			goto add;

		mbs = (struct dtx_memberships *)(dte + 1);
		dpci->dpci_inline_mbs = 1;
		dte->dte_mbs = mbs;
	} else {
		/* Skip the DTX which leader resides on current target and may be still alive. */
		if (ent->ie_dtx_flags & DTE_LEADER)
			return 0;

		if (ent->ie_dtx_mbs_dsize > DTX_INLINE_MBS_SIZE)
			D_ALLOC_PTR(dsp);
		else
			D_ALLOC(dsp, sizeof(*dsp) + sizeof(*mbs) + ent->ie_dtx_mbs_dsize);
		if (dsp == NULL)
			return -DER_NOMEM;

		dsp->dsp_xid = ent->ie_dtx_xid;
		dsp->dsp_oid = ent->ie_dtx_oid;
		dsp->dsp_epoch = ent->ie_epoch;
		dsp->dsp_version = ent->ie_dtx_ver;

		if (ent->ie_dtx_mbs_dsize > DTX_INLINE_MBS_SIZE)
			goto add;

		mbs = (struct dtx_memberships *)(dsp + 1);
		dsp->dsp_inline_mbs = 1;
		dsp->dsp_mbs = mbs;
	}

	mbs->dm_tgt_cnt = ent->ie_dtx_tgt_cnt;
	mbs->dm_grp_cnt = ent->ie_dtx_grp_cnt;
	mbs->dm_data_size = ent->ie_dtx_mbs_dsize;
	mbs->dm_flags = ent->ie_dtx_mbs_flags;
	mbs->dm_dte_flags = ent->ie_dtx_flags;
	memcpy(mbs->dm_data, ent->ie_dtx_mbs, ent->ie_dtx_mbs_dsize);

add:
	if (ent->ie_dtx_flags & DTE_PARTIAL_COMMITTED) {
		d_list_add_tail(&dpci->dpci_link, &dcca->dcca_pc_list);
		dcca->dcca_pc_count++;
	} else {
		d_list_add_tail(&dsp->dsp_link, &dcca->dcca_st_list);
		dcca->dcca_st_count++;
	}

	return 0;
}

static inline void
dtx_dpci_free(struct dtx_partial_cmt_item *dpci)
{
	if (dpci->dpci_inline_mbs == 0)
		D_FREE(dpci->dpci_dte.dte_mbs);

	D_FREE(dpci);
}

static void
dtx_cleanup(void *arg)
{
	struct dss_module_info		*dmi = dss_get_module_info();
	struct dtx_batched_cont_args	*dbca = arg;
	struct ds_cont_child		*cont = dbca->dbca_cont;
	struct dtx_share_peer		*dsp;
	struct dtx_partial_cmt_item	*dpci;
	struct dtx_entry		*dte;
	struct dtx_cleanup_cb_args	 dcca;
	daos_unit_oid_t			 oid;
	d_list_t			 cmt_list;
	d_list_t			 abt_list;
	d_list_t			 act_list;
	int				 count;
	int				 rc;

	if (dbca->dbca_cleanup_req == NULL)
		goto out;

	D_INIT_LIST_HEAD(&cmt_list);
	D_INIT_LIST_HEAD(&abt_list);
	D_INIT_LIST_HEAD(&act_list);
	D_INIT_LIST_HEAD(&dcca.dcca_st_list);
	D_INIT_LIST_HEAD(&dcca.dcca_pc_list);
	dcca.dcca_st_count = 0;
	dcca.dcca_pc_count = 0;
	rc = ds_cont_iter(cont->sc_pool->spc_hdl, cont->sc_uuid,
			  dtx_cleanup_iter_cb, &dcca, VOS_ITER_DTX, 0);
	if (rc < 0)
		D_WARN("Failed to scan DTX entry for cleanup "
		       DF_UUID": "DF_RC"\n", DP_UUID(cont->sc_uuid), DP_RC(rc));

	/* dbca->dbca_reg_gen != cont->sc_dtx_batched_gen means someone reopen the container. */
	while (!dss_ult_exiting(dbca->dbca_cleanup_req) && !d_list_empty(&dcca.dcca_st_list) &&
	       dbca->dbca_reg_gen == cont->sc_dtx_batched_gen) {
		if (dcca.dcca_st_count > DTX_REFRESH_MAX) {
			count = DTX_REFRESH_MAX;
			dcca.dcca_st_count -= DTX_REFRESH_MAX;
		} else {
			D_ASSERT(dcca.dcca_st_count > 0);

			count = dcca.dcca_st_count;
			dcca.dcca_st_count = 0;
		}

		/* Use false as the "failout" parameter that should guarantee
		 * that all the DTX entries in the check list will be handled
		 * even if some former ones hit failure.
		 */
		rc = dtx_refresh_internal(cont, &count, &dcca.dcca_st_list,
					  &cmt_list, &abt_list, &act_list, false);
		D_ASSERTF(count == 0, "%d entries are not handled: "DF_RC"\n",
			  count, DP_RC(rc));
	}

	D_ASSERT(d_list_empty(&cmt_list));
	D_ASSERT(d_list_empty(&abt_list));
	D_ASSERT(d_list_empty(&act_list));

	/* dbca->dbca_reg_gen != cont->sc_dtx_batched_gen means someone reopen the container. */
	while (!dss_ult_exiting(dbca->dbca_cleanup_req) && !d_list_empty(&dcca.dcca_pc_list) &&
	       dbca->dbca_reg_gen == cont->sc_dtx_batched_gen) {
		dpci = d_list_pop_entry(&dcca.dcca_pc_list, struct dtx_partial_cmt_item, dpci_link);
		dcca.dcca_pc_count--;

		dte = &dpci->dpci_dte;
		if (dte->dte_mbs == NULL)
			rc = vos_dtx_load_mbs(cont->sc_hdl, &dte->dte_xid, &oid, &dte->dte_mbs);
		if (dte->dte_mbs != NULL) {
			if (dte->dte_mbs->dm_flags & DMF_COLL_TARGET) {
				struct dtx_coll_entry	*dce = NULL;

				rc = dtx_coll_prep(cont->sc_pool_uuid, oid, &dte->dte_xid,
						   dte->dte_mbs, dmi->dmi_tgt_id, dte->dte_ver,
						   cont->sc_pool->spc_map_version, false, true, &dce);
				if (rc == 0) {
					D_ASSERT(dce != NULL);

					rc = dtx_coll_commit(cont, dce, NULL);
					dtx_coll_entry_put(dce);
				}
			} else {
				rc = dtx_commit(cont, &dte, NULL, 1);
			}
		}

		D_DEBUG(DB_IO, "Cleanup partial committed DTX "DF_DTI", left %d: %d\n",
			DP_DTI(&dte->dte_xid), dcca.dcca_pc_count, rc);
		dtx_dpci_free(dpci);
	}

	while ((dsp = d_list_pop_entry(&dcca.dcca_st_list, struct dtx_share_peer,
				       dsp_link)) != NULL)
		dtx_dsp_free(dsp);

	while ((dpci = d_list_pop_entry(&dcca.dcca_pc_list, struct dtx_partial_cmt_item,
					dpci_link)) != NULL)
		dtx_dpci_free(dpci);

	dbca->dbca_cleanup_done = 1;

out:
	dtx_put_dbca(dbca);
}

static void
dtx_aggregate(void *arg)
{
	struct dtx_batched_cont_args	*dbca = arg;
	struct ds_cont_child		*cont = dbca->dbca_cont;

	if (dbca->dbca_agg_req == NULL)
		goto out;

	/* dbca->dbca_reg_gen != cont->sc_dtx_batched_gen means someone reopen the container. */
	while (!dss_ult_exiting(dbca->dbca_agg_req) &&
	       dbca->dbca_reg_gen == cont->sc_dtx_batched_gen) {
		struct dtx_stat		stat = { 0 };
		int			rc;

		rc = vos_dtx_aggregate(cont->sc_hdl);
		if (rc != 0)
			break;

		ABT_thread_yield();

		dtx_stat(cont, &stat);

		/* If current container does not exceeds DTX thresholds,
		 * but the whole pool still exceeds the thresholds, then
		 * we need to choose a proper (maybe the same) container
		 * to do DTX aggregation.
		 */

		if (stat.dtx_cont_cmt_count == 0 ||
		    stat.dtx_first_cmt_blob_time_lo == 0 ||
		    (stat.dtx_cont_cmt_count <= dtx_agg_thd_cnt_lo &&
		     dtx_sec2age(stat.dtx_first_cmt_blob_time_lo) <= dtx_agg_thd_age_lo))
			break;

		if (dtx_sec2age(stat.dtx_first_cmt_blob_time_lo) <= DTX_AGG_AGE_PRESERVE)
			break;
	}

	dbca->dbca_agg_done = 1;

out:
	D_ASSERT(dbca->dbca_pool->dbpa_aggregating != 0);
	dbca->dbca_pool->dbpa_aggregating--;
	dtx_put_dbca(dbca);
}

static void
dtx_aggregation_pool(struct dss_module_info *dmi, struct dtx_batched_pool_args *dbpa)
{
	struct dtx_batched_cont_args	*dbca;
	struct ds_cont_child		*cont;
	struct sched_req_attr		 attr;
	struct dtx_batched_cont_args	*victim_dbca = NULL;
	struct dtx_stat			 victim_stat = { 0 };
	struct dtx_tls			*tls = dtx_tls_get();

	D_ASSERT(dbpa->dbpa_pool);
	sched_req_attr_init(&attr, SCHED_REQ_GC, &dbpa->dbpa_pool->spc_uuid);

	while (!dss_xstream_exiting(dmi->dmi_xstream)) {
		struct dtx_stat		 stat = { 0 };

		if (d_list_empty(&dbpa->dbpa_cont_list))
			return;

		dbca = d_list_entry(dbpa->dbpa_cont_list.next,
				    struct dtx_batched_cont_args,
				    dbca_pool_link);
		D_ASSERT(!dbca->dbca_deregister);

		if (dbca->dbca_agg_req != NULL && dbca->dbca_agg_done) {
			sched_req_put(dbca->dbca_agg_req);
			dbca->dbca_agg_req = NULL;
			dbca->dbca_agg_done = 0;
		}

		/* Finish this cycle scan. */
		if (dbca->dbca_agg_gen == tls->dt_agg_gen)
			break;

		dbca->dbca_agg_gen = tls->dt_agg_gen;
		d_list_move_tail(&dbca->dbca_pool_link, &dbpa->dbpa_cont_list);

		if (dbca->dbca_agg_req != NULL)
			continue;

		cont = dbca->dbca_cont;
		dtx_stat(cont, &stat);
		if (stat.dtx_cont_cmt_count == 0 ||
		    stat.dtx_first_cmt_blob_time_lo == 0)
			continue;

		if (dtx_sec2age(stat.dtx_first_cmt_blob_time_lo) <= DTX_AGG_AGE_PRESERVE)
			continue;

		if (stat.dtx_cont_cmt_count >= dtx_agg_thd_cnt_up ||
		    ((stat.dtx_cont_cmt_count > dtx_agg_thd_cnt_lo ||
		      stat.dtx_pool_cmt_count >= dtx_agg_thd_cnt_up) &&
		     (dtx_sec2age(stat.dtx_first_cmt_blob_time_lo) >= dtx_agg_thd_age_up))) {
			D_ASSERT(!dbca->dbca_agg_done);
			dtx_get_dbca(dbca);
			dbca->dbca_agg_req = sched_create_ult(&attr, dtx_aggregate, dbca, 0);
			if (dbca->dbca_agg_req == NULL) {
				D_WARN("Fail to start DTX agg ULT (1) for "DF_UUID"\n",
				       DP_UUID(cont->sc_uuid));
				dtx_put_dbca(dbca);
				continue;
			}

			dbpa->dbpa_aggregating++;
			continue;
		}

		if (victim_stat.dtx_first_cmt_blob_time_lo == 0 ||
		    victim_stat.dtx_first_cmt_blob_time_lo > stat.dtx_first_cmt_blob_time_lo ||
		    (victim_stat.dtx_first_cmt_blob_time_lo == stat.dtx_first_cmt_blob_time_lo &&
		     victim_stat.dtx_first_cmt_blob_time_up > stat.dtx_first_cmt_blob_time_up) ||
		    (victim_stat.dtx_first_cmt_blob_time_lo == stat.dtx_first_cmt_blob_time_lo &&
		     victim_stat.dtx_first_cmt_blob_time_up == stat.dtx_first_cmt_blob_time_up &&
		     victim_stat.dtx_cont_cmt_count < stat.dtx_cont_cmt_count)) {
			victim_stat = stat;
			victim_dbca = dbca;
		}
	}

	/* No single container exceeds DTX thresholds, but the whole pool does,
	 * then we choose the victim container to do the DTX aggregation.
	 */

	if (!dss_xstream_exiting(dmi->dmi_xstream) && dbpa->dbpa_aggregating == 0 &&
	    victim_dbca != NULL && victim_stat.dtx_pool_cmt_count >= dtx_agg_thd_cnt_up) {
		D_ASSERT(victim_dbca->dbca_agg_req == NULL && !victim_dbca->dbca_agg_done);

		dtx_get_dbca(victim_dbca);
		victim_dbca->dbca_agg_req = sched_create_ult(&attr, dtx_aggregate, victim_dbca, 0);
		if (victim_dbca->dbca_agg_req == NULL) {
			D_WARN("Fail to start DTX agg ULT (2) for "DF_UUID"\n",
				DP_UUID(victim_dbca->dbca_cont->sc_uuid));
			dtx_put_dbca(victim_dbca);
		} else {
			dbpa->dbpa_aggregating++;
		}
	}
}

void
dtx_aggregation_main(void *arg)
{
	struct dtx_tls			*tls = dtx_tls_get();
	struct dss_module_info		*dmi = dss_get_module_info();
	struct dtx_batched_pool_args	*dbpa;
	struct sched_req_attr		 attr;
	uuid_t				 anonym_uuid;

	uuid_clear(anonym_uuid);
	sched_req_attr_init(&attr, SCHED_REQ_ANONYM, &anonym_uuid);

	D_ASSERT(dmi->dmi_dtx_agg_req == NULL);
	dmi->dmi_dtx_agg_req = sched_req_get(&attr, ABT_THREAD_NULL);
	if (dmi->dmi_dtx_agg_req == NULL) {
		D_ERROR("Failed to get DTX aggregation sched request.\n");
		return;
	}

	while (1) {
		if (!d_list_empty(&dmi->dmi_dtx_batched_pool_list)) {
			dbpa = d_list_entry(dmi->dmi_dtx_batched_pool_list.next,
					    struct dtx_batched_pool_args,
					    dbpa_sys_link);
			d_list_move_tail(&dbpa->dbpa_sys_link,
					 &dmi->dmi_dtx_batched_pool_list);

			tls->dt_agg_gen++;
			dtx_aggregation_pool(dmi, dbpa);
		}

		if (dss_xstream_exiting(dmi->dmi_xstream))
			break;

		sched_req_sleep(dmi->dmi_dtx_agg_req, 500 /* ms */);
	}

	sched_req_put(dmi->dmi_dtx_agg_req);
	dmi->dmi_dtx_agg_req = NULL;
}

static void
dtx_batched_commit_one(void *arg)
{
	struct dss_module_info		*dmi = dss_get_module_info();
	struct dtx_tls			*tls = dtx_tls_get();
	struct dtx_batched_cont_args	*dbca = arg;
	struct ds_cont_child		*cont = dbca->dbca_cont;

	if (dbca->dbca_commit_req == NULL)
		goto out;

	tls->dt_batched_ult_cnt++;

	/* dbca->dbca_reg_gen != cont->sc_dtx_batched_gen means someone reopen the container. */
	while (!dss_ult_exiting(dbca->dbca_commit_req) &&
		dbca->dbca_reg_gen == cont->sc_dtx_batched_gen) {
		struct dtx_entry	**dtes = NULL;
		struct dtx_cos_key	 *dcks = NULL;
		struct dtx_coll_entry	 *dce = NULL;
		struct dtx_stat		  stat = { 0 };
		int			  cnt;
		int			  rc;

		cnt = dtx_fetch_committable(cont, DTX_THRESHOLD_COUNT, NULL,
					    DAOS_EPOCH_MAX, &dtes, &dcks, &dce);
		if (cnt == 0)
			break;

		if (cnt < 0) {
			D_WARN("Fail to fetch committable for "DF_UUID": "DF_RC"\n",
			       DP_UUID(cont->sc_uuid), DP_RC(cnt));
			break;
		}

		if (dce != NULL) {
			/* Currently, commit collective DTX one by one. */
			D_ASSERT(cnt == 1);

			rc = dtx_coll_commit(cont, dce, dcks);
		} else {
			rc = dtx_commit(cont, dtes, dcks, cnt);
		}
		dtx_free_committable(dtes, dcks, dce, cnt);
		if (rc != 0) {
			D_WARN("Fail to batched commit %d entries for "DF_UUID": "DF_RC"\n",
			       cnt, DP_UUID(cont->sc_uuid), DP_RC(rc));
			break;
		}

		dtx_stat(cont, &stat);

		if (stat.dtx_pool_cmt_count >= dtx_agg_thd_cnt_up &&
		    dbca->dbca_pool->dbpa_aggregating == 0)
			sched_req_wakeup(dmi->dmi_dtx_agg_req);

		if ((stat.dtx_committable_count <= DTX_THRESHOLD_COUNT) &&
		    (stat.dtx_committable_coll_count == 0) &&
		    (stat.dtx_oldest_committable_time == 0 ||
		     d_hlc_age2sec(stat.dtx_oldest_committable_time) <
		     DTX_COMMIT_THRESHOLD_AGE))
			break;
	}

	dbca->dbca_commit_done = 1;
	tls->dt_batched_ult_cnt--;

out:
	dtx_put_dbca(dbca);
}

void
dtx_batched_commit(void *arg)
{
	struct dss_module_info		*dmi = dss_get_module_info();
	struct dtx_tls			*tls = dtx_tls_get();
	struct dtx_batched_cont_args	*dbca;
	struct sched_req_attr		 attr;
	uuid_t				 anonym_uuid;

	uuid_clear(anonym_uuid);
	sched_req_attr_init(&attr, SCHED_REQ_ANONYM, &anonym_uuid);

	D_ASSERT(dmi->dmi_dtx_cmt_req == NULL);
	dmi->dmi_dtx_cmt_req = sched_req_get(&attr, ABT_THREAD_NULL);
	if (dmi->dmi_dtx_cmt_req == NULL) {
		D_ERROR("Failed to get DTX batched commit sched request.\n");
		return;
	}

	dmi->dmi_dtx_batched_started = 1;

	while (1) {
		struct ds_cont_child	*cont;
		struct dtx_stat		 stat = { 0 };
		int			 sleep_time = 50; /* ms */

		if (d_list_empty(&dmi->dmi_dtx_batched_cont_open_list))
			goto check;

		if (DAOS_FAIL_CHECK(DAOS_DTX_NO_BATCHED_CMT) ||
		    DAOS_FAIL_CHECK(DAOS_DTX_NO_COMMITTABLE))
			goto check;

		dbca = d_list_entry(dmi->dmi_dtx_batched_cont_open_list.next,
				    struct dtx_batched_cont_args, dbca_sys_link);
		D_ASSERT(!dbca->dbca_deregister);

		dtx_get_dbca(dbca);
		cont = dbca->dbca_cont;
		d_list_move_tail(&dbca->dbca_sys_link,
				 &dmi->dmi_dtx_batched_cont_open_list);
		dtx_stat(cont, &stat);

		if (dbca->dbca_commit_req != NULL && dbca->dbca_commit_done) {
			sched_req_put(dbca->dbca_commit_req);
			dbca->dbca_commit_req = NULL;
			dbca->dbca_commit_done = 0;
		}

		if (dtx_cont_opened(cont) && dbca->dbca_commit_req == NULL &&
		    (dtx_batched_ult_max != 0 && tls->dt_batched_ult_cnt < dtx_batched_ult_max) &&
		    ((stat.dtx_committable_count > DTX_THRESHOLD_COUNT) ||
		     (stat.dtx_committable_coll_count > 0) ||
		     (stat.dtx_oldest_committable_time != 0 &&
		      d_hlc_age2sec(stat.dtx_oldest_committable_time) >=
		      DTX_COMMIT_THRESHOLD_AGE))) {
			D_ASSERT(!dbca->dbca_commit_done);
			sleep_time = 0;
			dtx_get_dbca(dbca);

			D_ASSERT(dbca->dbca_cont);
			sched_req_attr_init(&attr, SCHED_REQ_GC, &dbca->dbca_cont->sc_pool_uuid);
			dbca->dbca_commit_req = sched_create_ult(&attr, dtx_batched_commit_one,
								 dbca, 0);
			if (dbca->dbca_commit_req == NULL) {
				D_WARN("Fail to start DTX ULT (1) for "DF_UUID"\n",
				       DP_UUID(cont->sc_uuid));
				dtx_put_dbca(dbca);
			}
		}

		if (dbca->dbca_cleanup_req != NULL && dbca->dbca_cleanup_done) {
			sched_req_put(dbca->dbca_cleanup_req);
			dbca->dbca_cleanup_req = NULL;
			dbca->dbca_cleanup_done = 0;
		}

		if (dtx_cont_opened(cont) &&
		    !dbca->dbca_deregister && dbca->dbca_cleanup_req == NULL &&
		    stat.dtx_oldest_active_time != 0 &&
		    dtx_sec2age(stat.dtx_oldest_active_time) >= DTX_CLEANUP_THD_AGE_UP) {
			D_ASSERT(!dbca->dbca_cleanup_done);
			dtx_get_dbca(dbca);

			D_ASSERT(dbca->dbca_cont);
			sched_req_attr_init(&attr, SCHED_REQ_GC, &dbca->dbca_cont->sc_pool_uuid);
			dbca->dbca_cleanup_req = sched_create_ult(&attr, dtx_cleanup, dbca, 0);
			if (dbca->dbca_cleanup_req == NULL) {
				D_WARN("Fail to start DTX ULT (3) for "DF_UUID"\n",
				       DP_UUID(cont->sc_uuid));
				dtx_put_dbca(dbca);
			}
		}

		dtx_put_dbca(dbca);

check:
		if (dss_xstream_exiting(dmi->dmi_xstream))
			break;

		sched_req_sleep(dmi->dmi_dtx_cmt_req, sleep_time);
	}

	sched_req_put(dmi->dmi_dtx_cmt_req);
	dmi->dmi_dtx_cmt_req = NULL;
	dmi->dmi_dtx_batched_started = 0;
}

/* Return the epoch uncertainty upper bound. */
static daos_epoch_t
dtx_epoch_bound(struct dtx_epoch *epoch)
{
	daos_epoch_t limit;

	if (!(epoch->oe_flags & DTX_EPOCH_UNCERTAIN))
		/*
		 * We are told that the epoch has no uncertainty, even if it's
		 * still within the potential uncertainty window.
		 */
		return epoch->oe_value;

	limit = d_hlc_epsilon_get_bound(epoch->oe_first);
	if (epoch->oe_value >= limit)
		/*
		 * The epoch is already out of the potential uncertainty
		 * window.
		 */
		return epoch->oe_value;

	return limit;
}

/** VOS reserves highest two minor epoch values for internal use so we must
 *  limit the number of dtx sub modifications to avoid conflict.
 */
#define DTX_SUB_MOD_MAX	(((uint16_t)-1) - 2)

static void
dtx_shares_init(struct dtx_handle *dth)
{
	D_INIT_LIST_HEAD(&dth->dth_share_cmt_list);
	D_INIT_LIST_HEAD(&dth->dth_share_abt_list);
	D_INIT_LIST_HEAD(&dth->dth_share_act_list);
	D_INIT_LIST_HEAD(&dth->dth_share_tbd_list);
	dth->dth_share_tbd_count = 0;
	dth->dth_shares_inited = 1;
}

static void
dtx_shares_fini(struct dtx_handle *dth)
{
	struct dtx_share_peer	*dsp;

	if (!dth->dth_shares_inited)
		return;

	while ((dsp = d_list_pop_entry(&dth->dth_share_cmt_list,
				       struct dtx_share_peer,
				       dsp_link)) != NULL)
		dtx_dsp_free(dsp);

	while ((dsp = d_list_pop_entry(&dth->dth_share_abt_list,
				       struct dtx_share_peer,
				       dsp_link)) != NULL)
		dtx_dsp_free(dsp);

	while ((dsp = d_list_pop_entry(&dth->dth_share_act_list,
				       struct dtx_share_peer,
				       dsp_link)) != NULL)
		dtx_dsp_free(dsp);

	while ((dsp = d_list_pop_entry(&dth->dth_share_tbd_list,
				       struct dtx_share_peer,
				       dsp_link)) != NULL)
		dtx_dsp_free(dsp);

	dth->dth_share_tbd_count = 0;
}

int
dtx_handle_reinit(struct dtx_handle *dth)
{
	if (dth->dth_modification_cnt > 0) {
		D_ASSERT(dth->dth_ent != NULL);
		D_ASSERT(dth->dth_pinned != 0);
	}
	D_ASSERT(dth->dth_already == 0);

	dth->dth_modify_shared = 0;
	dth->dth_active = 0;
	dth->dth_touched_leader_oid = 0;
	dth->dth_local_tx_started = 0;
	dth->dth_cos_done = 0;
	dth->dth_aborted = 0;

	dth->dth_op_seq = 0;
	dth->dth_oid_cnt = 0;
	dth->dth_oid_cap = 0;
	D_FREE(dth->dth_oid_array);
	dth->dth_dkey_hash = 0;
	vos_dtx_rsrvd_fini(dth);

	return vos_dtx_rsrvd_init(dth);
}

/**
 * Init local dth handle.
 */
static int
dtx_handle_init(struct dtx_id *dti, daos_handle_t coh, struct dtx_epoch *epoch,
<<<<<<< HEAD
		uint16_t sub_modification_cnt, uint32_t pm_ver, daos_unit_oid_t *leader_oid,
		struct dtx_id *dti_cos, int dti_cos_cnt, struct dtx_memberships *mbs, bool leader,
		bool solo, bool sync, bool dist, bool migration, bool ignore_uncommitted,
		bool resent, bool prepared, bool drop_cmt, bool local, struct dtx_handle *dth)
=======
		bool leader, uint16_t sub_modification_cnt, uint32_t pm_ver,
		daos_unit_oid_t *leader_oid, struct dtx_id *dti_cos, int dti_cos_cnt,
		uint32_t flags, struct dtx_memberships *mbs, struct dtx_handle *dth)
>>>>>>> 16b6f5a1
{
	int rc;

	if (sub_modification_cnt > DTX_SUB_MOD_MAX) {
		D_ERROR("Too many modifications in a single transaction:"
			"%u > %u\n", sub_modification_cnt, DTX_SUB_MOD_MAX);
		return -DER_OVERFLOW;
	}
	dth->dth_modification_cnt = sub_modification_cnt;

	dtx_shares_init(dth);

	if (!local) {
		dth->dth_xid        = *dti;
		dth->dth_leader_oid = *leader_oid;
		dth->dth_coh        = coh;
	} else {
		dth->dth_xid.dti_hlc = 1;
		dth->dth_poh         = coh;
	}

	dth->dth_ver = pm_ver;
	dth->dth_refs = 1;
	dth->dth_mbs = mbs;

	dth->dth_pinned = 0;
	dth->dth_cos_done = 0;
	dth->dth_modify_shared = 0;
	dth->dth_active = 0;
	dth->dth_touched_leader_oid = 0;
	dth->dth_local_tx_started = 0;
	dth->dth_solo = (flags & DTX_SOLO) ? 1 : 0;
	dth->dth_drop_cmt = (flags & DTX_DROP_CMT) ? 1 : 0;
	dth->dth_dist = (flags & DTX_DIST) ? 1 : 0;
	dth->dth_for_migration = (flags & DTX_FOR_MIGRATION) ? 1 : 0;
	dth->dth_ignore_uncommitted = (flags & DTX_IGNORE_UNCOMMITTED) ? 1 : 0;
	dth->dth_prepared = (flags & DTX_PREPARED) ? 1 : 0;
	dth->dth_aborted = 0;
	dth->dth_already = 0;
	dth->dth_need_validation = 0;
	dth->dth_local              = local ? 1 : 0;

	dth->dth_dti_cos = dti_cos;
	dth->dth_dti_cos_count = dti_cos_cnt;
	dth->dth_ent = NULL;
	dth->dth_flags = leader ? DTE_LEADER : 0;

	if (flags & DTX_SYNC) {
		dth->dth_flags |= DTE_BLOCK;
		dth->dth_sync = 1;
	} else {
		dth->dth_sync = 0;
	}

	dth->dth_op_seq = 0;
	dth->dth_oid_cnt = 0;
	dth->dth_oid_cap = 0;
	dth->dth_oid_array = NULL;

	dth->dth_dkey_hash = 0;

	if (!local) {
		if (daos_is_zero_dti(dti))
			return 0;

		if (!dtx_epoch_chosen(epoch)) {
			D_ERROR("initializing DTX " DF_DTI " with invalid epoch: value=" DF_U64
				" first=" DF_U64 " flags=%x\n",
				DP_DTI(dti), epoch->oe_value, epoch->oe_first, epoch->oe_flags);
			return -DER_INVAL;
		}
		dth->dth_epoch       = epoch->oe_value;
		dth->dth_epoch_bound = dtx_epoch_bound(epoch);
	}

	rc = vos_dtx_rsrvd_init(dth);
	if (rc != 0) {
		D_ERROR("Failed to allocate space for scm reservations: rc=" DF_RC "\n", DP_RC(rc));
		return rc;
	}

	if (local) {
		rc = vos_dtx_local_begin(dth, coh);
		if (rc) {
			goto error;
		}
	}

	return 0;

error:
	vos_dtx_rsrvd_fini(dth);
	return rc;
}

static int
dtx_insert_oid(struct dtx_handle *dth, daos_unit_oid_t *oid, bool touch_leader)
{
	int	start = 0;
	int	end = dth->dth_oid_cnt - 1;
	int	at;
	int	rc = 0;

	do {
		at = (start + end) / 2;
		rc = daos_unit_oid_compare(dth->dth_oid_array[at], *oid);
		if (rc == 0)
			return 0;

		if (rc > 0)
			end = at - 1;
		else
			start = at + 1;
	} while (start <= end);

	if (dth->dth_oid_cnt == dth->dth_oid_cap) {
		daos_unit_oid_t		*oid_array;

		D_ALLOC_ARRAY(oid_array, dth->dth_oid_cap << 1);
		if (oid_array == NULL)
			return -DER_NOMEM;

		if (rc > 0) {
			/* Insert before dth->dth_oid_array[at]. */
			if (at > 0)
				memcpy(&oid_array[0], &dth->dth_oid_array[0],
				       sizeof(*oid) * at);
			oid_array[at] = *oid;
			memcpy(&oid_array[at + 1], &dth->dth_oid_array[at],
			       sizeof(*oid) * (dth->dth_oid_cnt - at));
		} else {
			/* Insert after dth->dth_oid_array[at]. */
			memcpy(&oid_array[0], &dth->dth_oid_array[0],
			       sizeof(*oid) * (at + 1));
			oid_array[at + 1] = *oid;
			if (at < dth->dth_oid_cnt - 1)
				memcpy(&oid_array[at + 2],
				&dth->dth_oid_array[at + 1],
				sizeof(*oid) * (dth->dth_oid_cnt - 1 - at));
		}

		D_FREE(dth->dth_oid_array);
		dth->dth_oid_array = oid_array;
		dth->dth_oid_cap <<= 1;

		goto out;
	}

	if (rc > 0) {
		/* Insert before dth->dth_oid_array[at]. */
		memmove(&dth->dth_oid_array[at + 1],
			&dth->dth_oid_array[at],
			sizeof(*oid) * (dth->dth_oid_cnt - at));
		dth->dth_oid_array[at] = *oid;
	} else {
		/* Insert after dth->dth_oid_array[at]. */
		if (at < dth->dth_oid_cnt - 1)
			memmove(&dth->dth_oid_array[at + 2],
				&dth->dth_oid_array[at + 1],
				sizeof(*oid) * (dth->dth_oid_cnt - 1 - at));
		dth->dth_oid_array[at + 1] = *oid;
	}

out:
	if (touch_leader)
		dth->dth_touched_leader_oid = 1;

	dth->dth_oid_cnt++;

	return 0;
}

void
dtx_renew_epoch(struct dtx_epoch *epoch, struct dtx_handle *dth)
{
	dth->dth_epoch = epoch->oe_value;
	dth->dth_epoch_bound = dtx_epoch_bound(epoch);
	vos_dtx_renew_epoch(dth);
}

/**
 * Initialize the DTX handle for per modification based part.
 *
 * \param dth		[IN]	Pointer to the DTX handle.
 * \param oid		[IN]	The target object (shard) ID.
 * \param dkey_hash	[IN]	Hash of the dkey to be modified if applicable.
 */
int
dtx_sub_init(struct dtx_handle *dth, daos_unit_oid_t *oid, uint64_t dkey_hash)
{
	int	rc = 0;

	if (!dtx_is_valid_handle(dth))
		return 0;

	if (dth->dth_op_seq == VOS_SUB_OP_MAX) {
		D_ERROR("Transaction exceeds maximum number of suboperations"
			" (%d)\n", VOS_SUB_OP_MAX);
		return -DER_NO_PERM;
	}

	dth->dth_dkey_hash = dkey_hash;
	dth->dth_op_seq++;

	rc = daos_unit_oid_compare(dth->dth_leader_oid, *oid);
	if (rc == 0) {
		if (dth->dth_oid_array == NULL)
			dth->dth_touched_leader_oid = 1;

		if (dth->dth_touched_leader_oid)
			goto out;

		rc = dtx_insert_oid(dth, oid, true);

		D_GOTO(out, rc);
	}

	if (dth->dth_oid_array == NULL) {
		D_ASSERT(dth->dth_oid_cnt == 0);

		/* 4 slots by default to hold rename case. */
		dth->dth_oid_cap = 4;
		D_ALLOC_ARRAY(dth->dth_oid_array, dth->dth_oid_cap);
		if (dth->dth_oid_array == NULL)
			D_GOTO(out, rc = -DER_NOMEM);

		if (!dth->dth_touched_leader_oid) {
			dth->dth_oid_array[0] = *oid;
			dth->dth_oid_cnt = 1;

			D_GOTO(out, rc = 0);
		}

		dth->dth_oid_cnt = 2;

		if (rc > 0) {
			dth->dth_oid_array[0] = *oid;
			dth->dth_oid_array[1] = dth->dth_leader_oid;
		} else {
			dth->dth_oid_array[0] = dth->dth_leader_oid;
			dth->dth_oid_array[1] = *oid;
		}

		D_GOTO(out, rc = 0);
	}

	rc = dtx_insert_oid(dth, oid, false);

out:
	D_DEBUG(DB_IO, "Sub init DTX "DF_DTI" for object "DF_UOID
		" dkey %lu, opc seq %d: "DF_RC"\n",
		DP_DTI(&dth->dth_xid), DP_UOID(*oid),
		(unsigned long)dkey_hash, dth->dth_op_seq, DP_RC(rc));

	return rc;
}

/**
 * Prepare the leader DTX handle in DRAM.
 *
 * \param coh		[IN]	Container handle.
 * \param dti		[IN]	The DTX identifier.
 * \param epoch		[IN]	Epoch for the DTX.
 * \param sub_modification_cnt
 *			[IN]	Sub modifications count
 * \param pm_ver	[IN]	Pool map version for the DTX.
 * \param leader_oid	[IN]	The object ID is used to elect the DTX leader.
 * \param dti_cos	[IN]	The DTX array to be committed because of shared.
 * \param dti_cos_cnt	[IN]	The @dti_cos array size.
 * \param tgts		[IN]	targets for distribute transaction.
 * \param tgt_cnt	[IN]	number of targets (not count the leader itself).
 * \param flags		[IN]	See dtx_flags.
 * \param mbs		[IN]	DTX participants information.
 * \param dce		[IN]	The pointer to collective DTX entry.
 * \param p_dlh		[OUT]	Pointer to the DTX handle.
 *
 * \return			Zero on success, negative value if error.
 */
int
dtx_leader_begin(daos_handle_t coh, struct dtx_id *dti, struct dtx_epoch *epoch,
		 uint16_t sub_modification_cnt, uint32_t pm_ver, daos_unit_oid_t *leader_oid,
		 struct dtx_id *dti_cos, int dti_cos_cnt, struct daos_shard_tgt *tgts, int tgt_cnt,
		 uint32_t flags, struct dtx_memberships *mbs, struct dtx_coll_entry *dce,
		 struct dtx_leader_handle **p_dlh)
{
	struct dtx_leader_handle	*dlh;
	struct dtx_handle		*dth;
	int				 rc;
	int				 i;

	D_ALLOC(dlh, sizeof(*dlh) + sizeof(struct dtx_sub_status) * tgt_cnt);
	if (dlh == NULL)
		return -DER_NOMEM;

	dlh->dlh_future = ABT_FUTURE_NULL;
	dlh->dlh_coll_entry = dce;
	if (flags & DTX_TGT_COLL)
		dlh->dlh_coll = 1;

	if (tgt_cnt > 0) {
		dlh->dlh_subs = (struct dtx_sub_status *)(dlh + 1);

		if (flags & DTX_TGT_COLL) {
			/*
			 * NOTE: Do not support DTF_DELAY_FORWARD for collective DTX.
			 *	 The target information will be filled sometime later
			 *	 when dispatch related IO request.
			 */
			dlh->dlh_delay_sub_cnt = 0;
			dlh->dlh_normal_sub_cnt = tgt_cnt;
		} else {
			for (i = 0; i < tgt_cnt; i++) {
				dlh->dlh_subs[i].dss_tgt = tgts[i];
				if (unlikely(tgts[i].st_flags & DTF_DELAY_FORWARD))
					dlh->dlh_delay_sub_cnt++;
			}

			dlh->dlh_normal_sub_cnt = tgt_cnt - dlh->dlh_delay_sub_cnt;
		}
	}

	if (flags & DTX_RELAY)
		dlh->dlh_relay = 1;

	dth = &dlh->dlh_handle;
<<<<<<< HEAD
	rc  = dtx_handle_init(
            dti, coh, epoch, sub_modification_cnt, pm_ver, leader_oid, dti_cos, dti_cos_cnt, mbs,
            true, (flags & DTX_SOLO) ? true : false, (flags & DTX_SYNC) ? true : false,
            (flags & DTX_DIST) ? true : false, (flags & DTX_FOR_MIGRATION) ? true : false, false,
            (flags & DTX_RESEND) ? true : false, (flags & DTX_PREPARED) ? true : false,
            (flags & DTX_DROP_CMT) ? true : false, false, dth);
=======
	rc = dtx_handle_init(dti, coh, epoch, dlh->dlh_relay ? false : true, sub_modification_cnt,
			     pm_ver, leader_oid, dti_cos, dti_cos_cnt, flags, mbs, dth);
>>>>>>> 16b6f5a1
	if (rc == 0 && sub_modification_cnt > 0)
		rc = vos_dtx_attach(dth, false, (flags & DTX_PREPARED) ? true : false);

	D_DEBUG(DB_IO, "Start (%s) DTX "DF_DTI" sub modification %d, ver %u, epoch "
		DF_X64", leader "DF_UOID", dti_cos_cnt %d, tgt_cnt %d, flags %x: "DF_RC"\n",
		dlh->dlh_coll ? (dlh->dlh_relay ? "relay" : "collective") : "regular",
		DP_DTI(dti), sub_modification_cnt, dth->dth_ver, epoch->oe_value,
		DP_UOID(*leader_oid), dti_cos_cnt, tgt_cnt, flags, DP_RC(rc));

	if (rc != 0) {
		D_FREE(dlh);
	} else {
		*p_dlh = dlh;
		d_tm_inc_gauge(dtx_tls_get()->dt_dtx_leader_total, 1);
	}

	return rc;
}

static int
dtx_leader_wait(struct dtx_leader_handle *dlh)
{
	int	rc;

	if (dlh->dlh_future != ABT_FUTURE_NULL) {
		rc = ABT_future_wait(dlh->dlh_future);
		D_ASSERTF(rc == ABT_SUCCESS,
			  "ABT_future_wait failed %d.\n", rc);

		ABT_future_free(&dlh->dlh_future);
	}

	D_DEBUG(DB_IO, "dth "DF_DTI" rc "DF_RC"\n",
		DP_DTI(&dlh->dlh_handle.dth_xid), DP_RC(dlh->dlh_result));

	return dlh->dlh_result;
};

/**
 * Stop the leader thandle.
 *
 * \param dlh		[IN]	The DTX handle on leader node.
 * \param cont		[IN]	Per-thread container cache.
 * \param result	[IN]	Operation result.
 *
 * \return			Zero on success, negative value if error.
 */
int
dtx_leader_end(struct dtx_leader_handle *dlh, struct ds_cont_hdl *coh, int result)
{
	struct ds_cont_child		*cont = coh->sch_cont;
	struct dtx_handle		*dth = &dlh->dlh_handle;
	struct dtx_entry		*dte;
	struct dtx_memberships		*mbs;
	size_t				 size;
	uint32_t			 flags;
	int				 status = -1;
	int				 rc = 0;
	bool				 aborted = false;
	bool				 unpin = false;

	D_ASSERT(cont != NULL);

	dtx_shares_fini(dth);

	if (daos_is_zero_dti(&dth->dth_xid) || unlikely(result == -DER_ALREADY) || dlh->dlh_relay)
		goto out;

	if (unlikely(coh->sch_closed)) {
		D_ERROR("Cont hdl "DF_UUID" is closed/evicted unexpectedly\n",
			DP_UUID(coh->sch_uuid));
		if (result == -DER_AGAIN || result == -DER_INPROGRESS || result == -DER_TIMEDOUT ||
		    result == -DER_STALE || daos_crt_network_error(result))
			result = -DER_IO;
		goto abort;
	}

	/* For solo transaction, the validation has already been processed inside vos
	 * when necessary. That is enough, do not need to revalid again.
	 */
	if (dth->dth_solo)
		goto out;

	if (dth->dth_need_validation) {
		/* During waiting for bulk data transfer or other non-leaders, the DTX
		 * status may be changes by others (such as DTX resync or DTX refresh)
		 * by race. Let's check it before handling the case of 'result < 0' to
		 * avoid aborting 'ready' one.
		 */
		status = vos_dtx_validation(dth);
		if (unlikely(status == DTX_ST_COMMITTED || status == DTX_ST_COMMITTABLE ||
			     status == DTX_ST_COMMITTING))
			D_GOTO(out, result = -DER_ALREADY);
	}

	if (result < 0)
		goto abort;

	switch (status) {
	case -1:
		break;
	case DTX_ST_PREPARED:
		if (likely(!dth->dth_aborted))
			break;
		/* Fall through */
	case DTX_ST_INITED:
	case DTX_ST_PREPARING:
		aborted = true;
		result = -DER_AGAIN;
		goto out;
	case DTX_ST_ABORTED:
	case DTX_ST_ABORTING:
		aborted = true;
		result = -DER_INPROGRESS;
		goto out;
	default:
		D_ASSERTF(0, "Unexpected DTX "DF_DTI" status %d\n", DP_DTI(&dth->dth_xid), status);
	}

	if (dth->dth_prepared || dtx_batched_ult_max == 0) {
		dth->dth_sync = 1;
		goto sync;
	}

	if (DAOS_FAIL_CHECK(DAOS_DTX_SKIP_PREPARE))
		D_GOTO(abort, result = 0);

	if (DAOS_FAIL_CHECK(DAOS_DTX_MISS_ABORT))
		D_GOTO(abort, result = -DER_IO);

	if (DAOS_FAIL_CHECK(DAOS_DTX_MISS_COMMIT))
		dth->dth_sync = 1;

	/* For synchronous DTX, do not add it into CoS cache, otherwise,
	 * we may have no way to remove it from the cache.
	 */
	if (dth->dth_sync)
		goto sync;

	D_ASSERT(dth->dth_mbs != NULL);

	if (dlh->dlh_coll) {
		rc = dtx_add_cos(cont, dlh->dlh_coll_entry, &dth->dth_leader_oid,
				 dth->dth_dkey_hash, dth->dth_epoch, DCF_EXP_CMT | DCF_COLL);
	} else {
		size = sizeof(*dte) + sizeof(*mbs) + dth->dth_mbs->dm_data_size;
		D_ALLOC(dte, size);
		if (dte == NULL) {
			dth->dth_sync = 1;
			goto sync;
		}

		mbs = (struct dtx_memberships *)(dte + 1);
		memcpy(mbs, dth->dth_mbs, size - sizeof(*dte));

		dte->dte_xid = dth->dth_xid;
		dte->dte_ver = dth->dth_ver;
		dte->dte_refs = 1;
		dte->dte_mbs = mbs;

		if (!(mbs->dm_flags & DMF_SRDG_REP))
			flags = DCF_EXP_CMT;
		else if (dth->dth_modify_shared)
			flags = DCF_SHARED;
		else
			flags = 0;

		rc = dtx_add_cos(cont, dte, &dth->dth_leader_oid, dth->dth_dkey_hash,
				 dth->dth_epoch, flags);
		dtx_entry_put(dte);
	}

	if (rc == 0) {
		if (!DAOS_FAIL_CHECK(DAOS_DTX_NO_COMMITTABLE)) {
			vos_dtx_mark_committable(dth);
			if (cont->sc_dtx_committable_count > DTX_THRESHOLD_COUNT || dlh->dlh_coll)
				sched_req_wakeup(dss_get_module_info()->dmi_dtx_cmt_req);
		}
	} else {
		dth->dth_sync = 1;
	}

sync:
	if (dth->dth_sync) {
		/*
		 * TBD: We need to reserve some space to guarantee that the local commit can be
		 *	done successfully. That is not only for sync commit, but also for async
		 *	batched commit.
		 */
		vos_dtx_mark_committable(dth);

		if (dlh->dlh_coll) {
			rc = dtx_coll_commit(cont, dlh->dlh_coll_entry, NULL);
		} else {
			dte = &dth->dth_dte;
			rc = dtx_commit(cont, &dte, NULL, 1);
		}

		if (rc != 0)
			D_WARN(DF_UUID": Fail to sync %s commit DTX "DF_DTI": "DF_RC"\n",
			       DP_UUID(cont->sc_uuid), dlh->dlh_coll ? "collective" : "regular",
			       DP_DTI(&dth->dth_xid), DP_RC(rc));

		/*
		 * NOTE: The semantics of 'sync' commit does not guarantee that all
		 *	 participants of the DTX can commit it on each local target
		 *	 successfully, instead, we try to commit the DTX immediately
		 *	 after all participants claiming 'prepared'. But even if we
		 *	 failed to commit it, we will not rollback the commit since
		 *	 the DTX has been marked as 'committable' and may has been
		 *	 accessed by others. The subsequent dtx_cleanup logic will
		 *	 handle (re-commit) current failed commit.
		 */
		D_GOTO(out, result = 0);
	}

abort:
	/* If some remote participant ask retry. We do not make such participant
	 * to locally retry for avoiding related forwarded RPC timeout, instead,
	 * The leader will trigger retry globally without abort 'prepared' ones.
	 */
	if (unpin || (result < 0 && result != -DER_AGAIN && !dth->dth_solo)) {
		/* 1. Drop partial modification for distributed transaction.
		 * 2. Remove the pinned DTX entry.
		 */
		vos_dtx_cleanup(dth, true);
		if (dlh->dlh_coll)
			dtx_coll_abort(cont, dlh->dlh_coll_entry, dth->dth_epoch);
		else
			dtx_abort(cont, &dth->dth_dte, dth->dth_epoch);
		aborted = true;
	}

out:
	if (unlikely(result == -DER_ALREADY))
		result = 0;

	if (!daos_is_zero_dti(&dth->dth_xid)) {
		if (result < 0) {
			/* 1. Drop partial modification for distributed transaction.
			 * 2. Remove the pinned DTX entry.
			 */
			if (!aborted)
				vos_dtx_cleanup(dth, true);

			/* For solo DTX, just let client retry for DER_AGAIN case. */
			if (result == -DER_AGAIN && dth->dth_solo)
				result = -DER_INPROGRESS;
		}

		vos_dtx_rsrvd_fini(dth);
		vos_dtx_detach(dth);
	}

	D_ASSERTF(result <= 0, "unexpected return value %d\n", result);

	/* If piggyback DTX has been done everywhere, then need to handle CoS cache.
	 * It is harmless to keep some partially committed DTX entries in CoS cache.
	 */
	if (result == 0 && dth->dth_cos_done) {
		int	i;

		for (i = 0; i < dth->dth_dti_cos_count; i++)
			dtx_del_cos(cont, &dth->dth_dti_cos[i],
				    &dth->dth_leader_oid, dth->dth_dkey_hash);
	}

	D_DEBUG(DB_IO, "Stop the DTX "DF_DTI" ver %u, dkey %lu, %s, cos %d/%d: result "DF_RC"\n",
		DP_DTI(&dth->dth_xid), dth->dth_ver, (unsigned long)dth->dth_dkey_hash,
		dth->dth_sync ? "sync" : "async", dth->dth_dti_cos_count,
		dth->dth_cos_done ? dth->dth_dti_cos_count : 0, DP_RC(result));

	D_FREE(dth->dth_oid_array);
	D_FREE(dlh);
	d_tm_dec_gauge(dtx_tls_get()->dt_dtx_leader_total, 1);

	return result;
}

/**
 * Prepare the DTX handle in DRAM.
 *
 * \param coh		[IN]	Container handle or pool handle.
 * \param dti		[IN]	The DTX identifier.
 * \param epoch		[IN]	Epoch for the DTX.
 * \param sub_modification_cnt
 *			[IN]	Sub modifications count.
 * \param pm_ver	[IN]	Pool map version for the DTX.
 * \param leader_oid	[IN]    The object ID is used to elect the DTX leader.
 * \param dti_cos	[IN]	The DTX array to be committed because of shared.
 * \param dti_cos_cnt	[IN]	The @dti_cos array size.
 * \param flags		[IN]	See dtx_flags.
 * \param mbs		[IN]	DTX participants information.
 * \param p_dth		[OUT]	Pointer to the DTX handle.
 *
 * \return			Zero on success, negative value if error.
 */
int
dtx_begin(daos_handle_t coh, struct dtx_id *dti,
	  struct dtx_epoch *epoch, uint16_t sub_modification_cnt,
	  uint32_t pm_ver, daos_unit_oid_t *leader_oid,
	  struct dtx_id *dti_cos, int dti_cos_cnt, uint32_t flags,
	  struct dtx_memberships *mbs, struct dtx_handle **p_dth)
{
	struct dtx_handle	*dth;
	int			 rc;

	D_ALLOC(dth, sizeof(*dth));
	if (dth == NULL)
		return -DER_NOMEM;

<<<<<<< HEAD
	rc = dtx_handle_init(
	    dti, coh, epoch, sub_modification_cnt, pm_ver, leader_oid, dti_cos, dti_cos_cnt, mbs,
	    false, false, false, (flags & DTX_DIST) ? true : false,
	    (flags & DTX_FOR_MIGRATION) ? true : false,
	    (flags & DTX_IGNORE_UNCOMMITTED) ? true : false, (flags & DTX_RESEND) ? true : false,
	    false, false, (flags & DTX_LOCAL) ? true : false, dth);
	if (rc == 0 && sub_modification_cnt > 0 && !(flags & DTX_LOCAL))
=======
	rc = dtx_handle_init(dti, coh, epoch, false, sub_modification_cnt, pm_ver,
			     leader_oid, dti_cos, dti_cos_cnt, flags, mbs, dth);
	if (rc == 0 && sub_modification_cnt > 0)
>>>>>>> 16b6f5a1
		rc = vos_dtx_attach(dth, false, false);

	D_DEBUG(DB_IO, "Start DTX "DF_DTI" sub modification %d, ver %u, "
		"epoch "DF_X64", dti_cos_cnt %d, flags %x: "DF_RC"\n",
		DP_DTI(dti), sub_modification_cnt,
		dth->dth_ver, epoch->oe_value, dti_cos_cnt, flags, DP_RC(rc));

	if (rc != 0)
		D_FREE(dth);
	else
		*p_dth = dth;

	return rc;
}

int
dtx_end(struct dtx_handle *dth, struct ds_cont_child *cont, int result)
{
	D_ASSERT(dth != NULL);

	dtx_shares_fini(dth);

	if (daos_is_zero_dti(&dth->dth_xid))
		goto out;

	if (dth->dth_local) {
		result = vos_dtx_local_end(dth, result);
	} else if (result < 0) {
		if (dth->dth_dti_cos_count > 0 && !dth->dth_cos_done) {
			int	rc;

			/* NOTE: For non-leader participant, even if we fail to make
			 *	 related modification for some reason, we still need
			 *	 to commit the piggyback DTXs those may have already
			 *	 been committed on other participants.
			 *	 For leader case, it is not important even if we fail
			 *	 to commit them, because they are still in CoS cache,
			 *	 and can be committed next time.
			 */
			rc = vos_dtx_commit(cont->sc_hdl, dth->dth_dti_cos,
					    dth->dth_dti_cos_count, NULL);
			if (rc < 0)
				D_ERROR(DF_UUID": Fail to DTX CoS commit: %d\n",
					DP_UUID(cont->sc_uuid), rc);
			else
				dth->dth_cos_done = 1;
		}

		/* 1. Drop partial modification for distributed transaction.
		 * 2. Remove the pinned DTX entry.
		 */
		vos_dtx_cleanup(dth, true);
	}

	if (!dth->dth_local) {
		D_DEBUG(DB_IO, "Stop the DTX " DF_DTI " ver %u, dkey %lu: " DF_RC "\n",
			DP_DTI(&dth->dth_xid), dth->dth_ver, (unsigned long)dth->dth_dkey_hash,
			DP_RC(result));
	} else {
		D_DEBUG(DB_IO, "Stop the local transaction ver %u: " DF_RC "\n", dth->dth_ver,
			DP_RC(result));
	}

	D_ASSERTF(result <= 0, "unexpected return value %d\n", result);

	vos_dtx_rsrvd_fini(dth);
	vos_dtx_detach(dth);

out:
	D_FREE(dth->dth_oid_array);
	D_FREE(dth);

	return result;
}

#define DTX_COS_BTREE_ORDER		23

static void
dtx_flush_on_close(struct dss_module_info *dmi, struct dtx_batched_cont_args *dbca)
{
	struct ds_cont_child	*cont = dbca->dbca_cont;
	struct dtx_stat		 stat = { 0 };
	uint64_t		 total = 0;
	int			 cnt;
	int			 rc = 0;

	dtx_stat(cont, &stat);

	/* dbca->dbca_reg_gen != cont->sc_dtx_batched_gen means someone reopen the container. */
	while (dbca->dbca_reg_gen == cont->sc_dtx_batched_gen && rc >= 0) {
		struct dtx_entry	**dtes = NULL;
		struct dtx_cos_key	 *dcks = NULL;
		struct dtx_coll_entry	 *dce = NULL;

		cnt = dtx_fetch_committable(cont, DTX_THRESHOLD_COUNT,
					    NULL, DAOS_EPOCH_MAX, &dtes, &dcks, &dce);
		if (cnt <= 0)
			D_GOTO(out, rc = cnt);

		total += cnt;
		/* When flush_on_deregister, nobody will add more DTX
		 * into the CoS cache. So if accumulated commit count
		 * is more than the total committable ones, then some
		 * DTX entries cannot be removed from the CoS cache.
		 * Under such case, have to break the dtx_flush.
		 */
		if (unlikely(total > stat.dtx_committable_count)) {
			D_WARN("Some DTX in CoS cannot be committed: %lu/%lu\n",
			       (unsigned long)total, (unsigned long)stat.dtx_committable_count);
			D_GOTO(out, rc = -DER_MISC);
		}

		if (dce != NULL) {
			D_ASSERT(cnt == 1);

			rc = dtx_coll_commit(cont, dce, dcks);
		} else {
			rc = dtx_commit(cont, dtes, dcks, cnt);
		}
		dtx_free_committable(dtes, dcks, dce, cnt);
	}

out:
	if (rc < 0)
		D_ERROR(DF_UUID": Fail to flush CoS cache: rc = %d\n",
			DP_UUID(cont->sc_uuid), rc);
}

/* Per VOS container DTX re-index ULT ***************************************/

void
dtx_reindex_ult(void *arg)
{
	struct ds_cont_child		*cont	= arg;
	struct dss_module_info		*dmi	= dss_get_module_info();
	int				 rc	= 0;

	D_INFO(DF_CONT": starting DTX reindex ULT on xstream %d, ver %u\n",
	       DP_CONT(NULL, cont->sc_uuid), dmi->dmi_tgt_id, dtx_cont2ver(cont));

	while (!cont->sc_dtx_reindex_abort && !dss_xstream_exiting(dmi->dmi_xstream)) {
		rc = vos_dtx_cmt_reindex(cont->sc_hdl);
		if (rc != 0)
			break;

		ABT_thread_yield();
	}

	D_CDEBUG(rc < 0, DLOG_ERR, DLOG_INFO,
		 DF_CONT": stopping DTX reindex ULT on stream %d, ver %u: rc = %d\n",
		 DP_CONT(NULL, cont->sc_uuid), dmi->dmi_tgt_id, dtx_cont2ver(cont), rc);

	cont->sc_dtx_reindex = 0;
	ds_cont_child_put(cont);
}

int
start_dtx_reindex_ult(struct ds_cont_child *cont)
{
	int rc;

	D_ASSERT(cont != NULL);

	/* Someone is trying to stop former DTX reindex ULT, wait until its done. */
	while (cont->sc_dtx_reindex_abort)
		ABT_thread_yield();

	if (cont->sc_dtx_reindex)
		return 0;

	ds_cont_child_get(cont);
	cont->sc_dtx_reindex = 1;
	rc = dss_ult_create(dtx_reindex_ult, cont, DSS_XS_SELF, 0, 0, NULL);
	if (rc != 0) {
		D_ERROR(DF_UUID": Failed to create DTX reindex ULT: "DF_RC"\n",
			DP_UUID(cont->sc_uuid), DP_RC(rc));
		cont->sc_dtx_reindex = 0;
		ds_cont_child_put(cont);
	}

	return rc;
}

void
stop_dtx_reindex_ult(struct ds_cont_child *cont)
{
	/* DTX reindex has been done or not has not been started. */
	if (!cont->sc_dtx_reindex)
		return;

	/* Do not stop DTX reindex if the container is still opened. */
	if (dtx_cont_opened(cont))
		return;

	/* Do not stop DTX reindex if DTX resync is still in-progress. */
	if (cont->sc_dtx_resyncing)
		return;

	cont->sc_dtx_reindex_abort = 1;

	while (cont->sc_dtx_reindex)
		ABT_thread_yield();

	cont->sc_dtx_reindex_abort = 0;
}

int
dtx_cont_register(struct ds_cont_child *cont)
{
	struct dtx_tls			*tls = dtx_tls_get();
	struct dss_module_info		*dmi = dss_get_module_info();
	struct dtx_batched_pool_args	*dbpa = NULL;
	struct dtx_batched_cont_args	*dbca = NULL;
	struct umem_attr		 uma;
	int				 rc;
	bool				 new_pool = true;

	if (unlikely((!dmi->dmi_dtx_batched_started)))
		return -DER_SHUTDOWN;

	D_ASSERT(cont != NULL);
	D_ASSERT(!dtx_cont_opened(cont));
	D_ASSERT(daos_handle_is_inval(cont->sc_dtx_cos_hdl));

	d_list_for_each_entry(dbpa, &dmi->dmi_dtx_batched_pool_list, dbpa_sys_link) {
		if (dbpa->dbpa_pool == cont->sc_pool) {
			/* NOT allow one container to register more than
			 * once unless its former registered instance has
			 * already deregistered.
			 */
			d_list_for_each_entry(dbca, &dbpa->dbpa_cont_list,
					      dbca_pool_link)
				D_ASSERT(dbca->dbca_cont != cont);
			new_pool = false;
			break;
		}
	}

	if (new_pool) {
		D_ALLOC_PTR(dbpa);
		if (dbpa == NULL)
			D_GOTO(out, rc = -DER_NOMEM);

		D_INIT_LIST_HEAD(&dbpa->dbpa_sys_link);
		D_INIT_LIST_HEAD(&dbpa->dbpa_cont_list);
		dbpa->dbpa_pool = cont->sc_pool;
	}

	D_ALLOC_PTR(dbca);
	if (dbca == NULL)
		D_GOTO(out, rc = -DER_NOMEM);

	memset(&uma, 0, sizeof(uma));
	uma.uma_id = UMEM_CLASS_VMEM;
	rc = dbtree_create_inplace_ex(DBTREE_CLASS_DTX_COS, 0,
				      DTX_COS_BTREE_ORDER, &uma,
				      &cont->sc_dtx_cos_btr,
				      DAOS_HDL_INVAL, cont,
				      &cont->sc_dtx_cos_hdl);
	if (rc != 0) {
		D_ERROR("Failed to create DTX CoS btree: "DF_RC"\n",
			DP_RC(rc));
		D_GOTO(out, rc = -DER_NOMEM);
	}

	cont->sc_dtx_committable_count = 0;
	cont->sc_dtx_committable_coll_count = 0;
	D_INIT_LIST_HEAD(&cont->sc_dtx_cos_list);
	D_INIT_LIST_HEAD(&cont->sc_dtx_coll_list);
	ds_cont_child_get(cont);
	dbca->dbca_refs = 0;
	dbca->dbca_cont = cont;
	dbca->dbca_pool = dbpa;
	dbca->dbca_agg_gen = tls->dt_agg_gen;
	d_list_add_tail(&dbca->dbca_sys_link, &dmi->dmi_dtx_batched_cont_close_list);
	d_list_add_tail(&dbca->dbca_pool_link, &dbpa->dbpa_cont_list);
	if (new_pool)
		d_list_add_tail(&dbpa->dbpa_sys_link, &dmi->dmi_dtx_batched_pool_list);

out:
	if (rc == 0) {
		cont->sc_dtx_batched_gen = 1;
		cont->sc_dtx_registered = 1;
		dbca->dbca_reg_gen = cont->sc_dtx_batched_gen;
	} else {
		D_FREE(dbca);
		if (new_pool)
			D_FREE(dbpa);
	}

	return rc;
}

void
dtx_cont_deregister(struct ds_cont_child *cont)
{
	struct dss_module_info		*dmi = dss_get_module_info();
	struct dtx_batched_pool_args	*dbpa;
	struct dtx_batched_cont_args	*dbca;

	D_ASSERT(cont != NULL);
	D_ASSERT(!dtx_cont_opened(cont));

	d_list_for_each_entry(dbpa, &dmi->dmi_dtx_batched_pool_list, dbpa_sys_link) {
		if (dbpa->dbpa_pool != cont->sc_pool)
			continue;

		d_list_for_each_entry(dbca, &dbpa->dbpa_cont_list, dbca_pool_link) {
			if (dbca->dbca_cont == cont) {
				d_list_del_init(&dbca->dbca_sys_link);
				d_list_del_init(&dbca->dbca_pool_link);
				dbca->dbca_deregister = 1;
				dtx_free_dbca(dbca);
				return;
			}
		}
	}
}

int
dtx_cont_open(struct ds_cont_child *cont)
{
	struct dss_module_info		*dmi = dss_get_module_info();
	struct dtx_batched_pool_args	*dbpa;
	struct dtx_batched_cont_args	*dbca;
	int				 rc;

	D_ASSERT(cont != NULL);
	D_ASSERT(cont->sc_open == 1);

	d_list_for_each_entry(dbpa, &dmi->dmi_dtx_batched_pool_list, dbpa_sys_link) {
		if (dbpa->dbpa_pool != cont->sc_pool)
			continue;

		d_list_for_each_entry(dbca, &dbpa->dbpa_cont_list, dbca_pool_link) {
			if (dbca->dbca_cont == cont) {
				rc = start_dtx_reindex_ult(cont);
				if (rc != 0)
					return rc;

				dbca->dbca_reg_gen = ++(cont->sc_dtx_batched_gen);
				d_list_del(&dbca->dbca_sys_link);
				d_list_add_tail(&dbca->dbca_sys_link,
						&dmi->dmi_dtx_batched_cont_open_list);
				return 0;
			}
		}
	}

	D_ASSERTF(0, "The container "DF_UUID" does not register before open\n",
		  DP_UUID(cont->sc_uuid));

	return -DER_MISC;
}

void
dtx_cont_close(struct ds_cont_child *cont)
{
	struct dss_module_info		*dmi = dss_get_module_info();
	struct dtx_batched_pool_args	*dbpa;
	struct dtx_batched_cont_args	*dbca;

	D_ASSERT(cont != NULL);
	D_ASSERT(!dtx_cont_opened(cont));

	d_list_for_each_entry(dbpa, &dmi->dmi_dtx_batched_pool_list, dbpa_sys_link) {
		if (dbpa->dbpa_pool != cont->sc_pool)
			continue;

		d_list_for_each_entry(dbca, &dbpa->dbpa_cont_list, dbca_pool_link) {
			if (dbca->dbca_cont == cont) {
				stop_dtx_reindex_ult(cont);
				d_list_del(&dbca->dbca_sys_link);
				d_list_add_tail(&dbca->dbca_sys_link,
						&dmi->dmi_dtx_batched_cont_close_list);
				dtx_flush_on_close(dmi, dbca);

				/* If nobody reopen the container during dtx_flush_on_close,
				 * then reset DTX table in VOS to release related resources.
				 */
				if (!dtx_cont_opened(cont))
					vos_dtx_cache_reset(cont->sc_hdl, false);
				return;
			}
		}
	}
}

int
dtx_handle_resend(daos_handle_t coh,  struct dtx_id *dti,
		  daos_epoch_t *epoch, uint32_t *pm_ver)
{
	int		rc;

	if (daos_is_zero_dti(dti))
		/* If DTX is disabled, then means that the application does
		 * not care about the replicas consistency. Under such case,
		 * if client resends some modification RPC, then just handle
		 * it as non-resent case, return -DER_NONEXIST.
		 *
		 * It will cause trouble if related modification has ever
		 * been handled before the resending. But since we cannot
		 * trace (if without DTX) whether it has ever been handled
		 * or not, then just handle it as original without DTX case.
		 */
		return -DER_NONEXIST;

	rc = vos_dtx_check(coh, dti, epoch, pm_ver, NULL, NULL, false);
	switch (rc) {
	case DTX_ST_INITED:
		return -DER_INPROGRESS;
	case DTX_ST_PREPARED:
		return 0;
	case DTX_ST_COMMITTED:
	case DTX_ST_COMMITTABLE:
		return -DER_ALREADY;
	case DTX_ST_CORRUPTED:
		return -DER_DATA_LOSS;
	case -DER_NONEXIST: {
		struct dtx_stat		stat = { 0 };

		/* dtx_id::dti_hlc is client side time stamp. If it is older than the time
		 * of the most new DTX entry that has been aggregated, then it may has been
		 * removed by DTX aggregation. Under such case, return -DER_EP_OLD.
		 */
		vos_dtx_stat(coh, &stat, DSF_SKIP_BAD);
		if (dti->dti_hlc <= stat.dtx_newest_aggregated ||
		    DAOS_FAIL_CHECK(DAOS_DTX_LONG_TIME_RESEND)) {
			D_ERROR("Not sure about whether the old RPC "
				DF_DTI" is resent or not: %lu/%lu\n",
				DP_DTI(dti), dti->dti_hlc, stat.dtx_newest_aggregated);
			rc = -DER_EP_OLD;
		}
		return rc;
	}
	default:
		return rc >= 0 ? -DER_INVAL : rc;
	}
}

/*
 * If a large transaction has sub-requests to dispatch to a lot of DTX participants,
 * then we may have to split the dispatch process to multiple steps; otherwise, the
 * dispatch process may trigger too many in-flight or in-queued RPCs that will hold
 * too much resource as to server maybe out of memory.
 */
#define DTX_EXEC_STEP_LENGTH	DTX_THRESHOLD_COUNT

struct dtx_ult_arg {
	dtx_sub_func_t			 func;
	void				*func_arg;
	struct dtx_leader_handle	*dlh;
};

static void
dtx_comp_cb(void **arg)
{
	struct dtx_leader_handle	*dlh = arg[0];
	struct dtx_sub_status		*sub;
	uint32_t			 i;
	uint32_t			 j;

	if (dlh->dlh_agg_cb != NULL) {
		dlh->dlh_result = dlh->dlh_agg_cb(dlh, dlh->dlh_allow_failure);
	} else {
		for (i = dlh->dlh_forward_idx, j = 0; j < dlh->dlh_forward_cnt; i++, j++) {
			sub = &dlh->dlh_subs[i];

			if (sub->dss_tgt.st_rank == DAOS_TGT_IGNORE || sub->dss_comp == 0 ||
			    sub->dss_result == 0 || sub->dss_result == -DER_ALREADY ||
			    sub->dss_result == dlh->dlh_allow_failure)
				continue;

			if (dlh->dlh_rmt_ver < sub->dss_version)
				dlh->dlh_rmt_ver = sub->dss_version;

			/* Ignore DER_INPROGRESS and DER_AGAIN if there is other failure. */
			if (dlh->dlh_result == 0 || dlh->dlh_result == -DER_INPROGRESS ||
			    dlh->dlh_result == -DER_AGAIN)
				dlh->dlh_result = sub->dss_result;
		}
	}
}

static void
dtx_sub_comp_cb(struct dtx_leader_handle *dlh, int idx, int rc)
{
	struct dtx_sub_status	*sub = &dlh->dlh_subs[idx];
	struct daos_shard_tgt	*tgt = &sub->dss_tgt;

	if ((dlh->dlh_normal_sub_done == 0 && !(tgt->st_flags & DTF_DELAY_FORWARD)) ||
	    (dlh->dlh_normal_sub_done == 1 && tgt->st_flags & DTF_DELAY_FORWARD)) {
		D_ASSERTF(sub->dss_comp == 0,
			  "Repeat sub completion for idx %d (%d:%d), flags %x: %d\n",
			  idx, tgt->st_rank, tgt->st_tgt_idx, tgt->st_flags, rc);
		sub->dss_comp = 1;
		sub->dss_result = rc;

		D_DEBUG(DB_TRACE, "execute from idx %d (%d:%d), flags %x: rc %d\n",
			idx, tgt->st_rank, tgt->st_tgt_idx, tgt->st_flags, rc);
	}

	rc = ABT_future_set(dlh->dlh_future, dlh);
	D_ASSERTF(rc == ABT_SUCCESS,
		  "ABT_future_set failed for idx %d (%d:%d), flags %x: %d\n",
		  idx, tgt->st_rank, tgt->st_tgt_idx, tgt->st_flags, rc);
}

static void
dtx_leader_exec_ops_ult(void *arg)
{
	struct dtx_ult_arg		*ult_arg = arg;
	struct dtx_leader_handle	*dlh = ult_arg->dlh;
	struct dtx_sub_status		*sub;
	struct daos_shard_tgt		*tgt;
	uint32_t			 i;
	uint32_t			 j;
	uint32_t			 k;
	int				 rc = 0;

	for (i = dlh->dlh_forward_idx, j = 0, k = 0; j < dlh->dlh_forward_cnt; i++, j++) {
		sub = &dlh->dlh_subs[i];
		tgt = &sub->dss_tgt;

		if (dlh->dlh_normal_sub_done == 0) {
			sub->dss_result = 0;
			sub->dss_comp = 0;

			if (unlikely(tgt->st_flags & DTF_DELAY_FORWARD)) {
				dtx_sub_comp_cb(dlh, i, 0);
				continue;
			}
		} else {
			if (!(tgt->st_flags & DTF_DELAY_FORWARD))
				continue;

			sub->dss_result = 0;
			sub->dss_comp = 0;
		}

		if (tgt->st_rank == DAOS_TGT_IGNORE ||
		    (i == daos_fail_value_get() && DAOS_FAIL_CHECK(DAOS_DTX_SKIP_PREPARE))) {
			if (dlh->dlh_normal_sub_done == 0 || tgt->st_flags & DTF_DELAY_FORWARD)
				dtx_sub_comp_cb(dlh, i, 0);
			continue;
		}

		rc = ult_arg->func(dlh, ult_arg->func_arg, i, dtx_sub_comp_cb);
		if (rc != 0) {
			if (sub->dss_comp == 0)
				dtx_sub_comp_cb(dlh, i, rc);
			break;
		}

		/* Yield to avoid holding CPU for too long time. */
		if ((++k) % DTX_RPC_YIELD_THD == 0)
			ABT_thread_yield();
	}

	if (rc != 0) {
		for (i++, j++; j < dlh->dlh_forward_cnt; i++, j++) {
			sub = &dlh->dlh_subs[i];
			tgt = &sub->dss_tgt;

			if (dlh->dlh_normal_sub_done == 0 || tgt->st_flags & DTF_DELAY_FORWARD) {
				sub->dss_result = 0;
				sub->dss_comp = 0;
				dtx_sub_comp_cb(dlh, i, 0);
			}
		}
	}

	/* To indicate that the IO forward ULT itself has done. */
	rc = ABT_future_set(dlh->dlh_future, dlh);
	D_ASSERTF(rc == ABT_SUCCESS, "ABT_future_set failed [%u, %u), for delay %s: %d\n",
		  dlh->dlh_forward_idx, dlh->dlh_forward_idx + dlh->dlh_forward_cnt,
		  dlh->dlh_normal_sub_done == 1 ? "yes" : "no", rc);
}

/**
 * Execute the operations on all targets.
 */
int
dtx_leader_exec_ops(struct dtx_leader_handle *dlh, dtx_sub_func_t func,
		    dtx_agg_cb_t agg_cb, int allow_failure, void *func_arg)
{
	struct dtx_ult_arg	ult_arg;
	int			sub_cnt = dlh->dlh_normal_sub_cnt + dlh->dlh_delay_sub_cnt;
	int			rc = 0;
	int			local_rc = 0;
	int			remote_rc = 0;

	ult_arg.func = func;
	ult_arg.func_arg = func_arg;
	ult_arg.dlh = dlh;

	dlh->dlh_result = 0;
	dlh->dlh_allow_failure = allow_failure;
	dlh->dlh_normal_sub_done = 0;
	dlh->dlh_drop_cond = 0;
	dlh->dlh_forward_idx = 0;

	if (sub_cnt > DTX_EXEC_STEP_LENGTH) {
		dlh->dlh_forward_cnt = DTX_EXEC_STEP_LENGTH;
		dlh->dlh_agg_cb = NULL;
	} else {
		dlh->dlh_forward_cnt = sub_cnt;
		if (likely(dlh->dlh_delay_sub_cnt == 0))
			dlh->dlh_agg_cb = agg_cb;
		else
			dlh->dlh_agg_cb = NULL;
	}

	if (dlh->dlh_normal_sub_cnt == 0)
		goto exec;

again:
	D_ASSERT(dlh->dlh_future == ABT_FUTURE_NULL);

	/*
	 * Create the future with dlh->dlh_forward_cnt + 1, the additional one is used by the IO
	 * forward ULT itself to prevent the DTX handle being freed before the IO forward ULT exit.
	 */
	rc = ABT_future_create(dlh->dlh_forward_cnt + 1, dtx_comp_cb, &dlh->dlh_future);
	if (rc != ABT_SUCCESS) {
		D_ERROR("ABT_future_create failed [%u, %u] (1): "DF_RC"\n",
			dlh->dlh_forward_idx, dlh->dlh_forward_cnt, DP_RC(rc));
		D_GOTO(out, rc = dss_abterr2der(rc));
	}

	/*
	 * NOTE: Ideally, we probably should create ULT for each shard, but for performance
	 *	 reasons, let's only create one for all remote targets for now. Moreover,
	 *	 we assume that func does not require deep stacks to forward the remote
	 *	 requests (dtx_leader_exec_ops_ult does not execute the local part of func).
	 */
	rc = dss_ult_create(dtx_leader_exec_ops_ult, &ult_arg, DSS_XS_IOFW,
			    dss_get_module_info()->dmi_tgt_id, 0, NULL);
	if (rc != 0) {
		D_ERROR("ult create failed [%u, %u] (2): "DF_RC"\n",
			dlh->dlh_forward_idx, dlh->dlh_forward_cnt, DP_RC(rc));
		ABT_future_free(&dlh->dlh_future);
		goto out;
	}

exec:
	/* Execute the local operation only for once. */
	if (dlh->dlh_forward_idx == 0)
		local_rc = func(dlh, func_arg, -1, NULL);

	/* Even the local request failure, we still need to wait for remote sub request. */
	if (dlh->dlh_normal_sub_cnt > 0)
		remote_rc = dtx_leader_wait(dlh);

	if (local_rc != 0 && local_rc != allow_failure)
		D_GOTO(out, rc = local_rc);

	if (remote_rc != 0 && remote_rc != allow_failure)
		D_GOTO(out, rc = remote_rc);

	sub_cnt -= dlh->dlh_forward_cnt;
	if (sub_cnt > 0) {
		dlh->dlh_forward_idx += dlh->dlh_forward_cnt;
		if (sub_cnt <= DTX_EXEC_STEP_LENGTH) {
			dlh->dlh_forward_cnt = sub_cnt;
			if (likely(dlh->dlh_delay_sub_cnt == 0))
				dlh->dlh_agg_cb = agg_cb;
		}

		D_DEBUG(DB_IO, "More dispatch sub-requests for "DF_DTI", normal %u, "
			"delay %u, idx %u, cnt %d, allow_failure %d\n",
			DP_DTI(&dlh->dlh_handle.dth_xid), dlh->dlh_normal_sub_cnt,
			dlh->dlh_delay_sub_cnt, dlh->dlh_forward_idx,
			dlh->dlh_forward_cnt, allow_failure);

		goto again;
	}

	dlh->dlh_normal_sub_done = 1;

	if (likely(dlh->dlh_delay_sub_cnt == 0))
		goto out;

	dlh->dlh_drop_cond = 1;

	if (agg_cb != 0 && allow_failure != 0) {
		rc = agg_cb(dlh, allow_failure);
		if (rc == allow_failure)
			dlh->dlh_drop_cond = 0;
	}

	D_ASSERT(dlh->dlh_future == ABT_FUTURE_NULL);

	/*
	 * Delay forward is rare case, the count of targets with delay forward
	 * will be very limited. So le's handle them via another one cycle dispatch.
	 */
	rc = ABT_future_create(dlh->dlh_delay_sub_cnt + 1, dtx_comp_cb, &dlh->dlh_future);
	if (rc != ABT_SUCCESS) {
		D_ERROR("ABT_future_create failed (3): "DF_RC"\n", DP_RC(rc));
		D_GOTO(out, rc = dss_abterr2der(rc));
	}

	dlh->dlh_agg_cb = agg_cb;
	dlh->dlh_forward_idx = 0;
	/* The ones without DELAY flag will be skipped when scan the targets array. */
	dlh->dlh_forward_cnt = dlh->dlh_normal_sub_cnt + dlh->dlh_delay_sub_cnt;

	/* See also the dss_ult_create above. */
	rc = dss_ult_create(dtx_leader_exec_ops_ult, &ult_arg, DSS_XS_IOFW,
			    dss_get_module_info()->dmi_tgt_id, 0, NULL);
	if (rc != 0) {
		D_ERROR("ult create failed (4): "DF_RC"\n", DP_RC(rc));
		ABT_future_free(&dlh->dlh_future);
		goto out;
	}

	remote_rc = dtx_leader_wait(dlh);
	if (remote_rc != 0 && remote_rc != allow_failure)
		rc = remote_rc;

	D_DEBUG(DB_IO, "Delay dispatched sub-requests for "DF_DTI", normal %u, delay %u, cnt %d, "
		"allow_failure %d, local_rc %d, remote_rc %d\n", DP_DTI(&dlh->dlh_handle.dth_xid),
		dlh->dlh_normal_sub_cnt, dlh->dlh_delay_sub_cnt, dlh->dlh_forward_cnt,
		allow_failure, local_rc, remote_rc);

out:
	if (rc == 0 && local_rc == allow_failure &&
	    (dlh->dlh_normal_sub_cnt + dlh->dlh_delay_sub_cnt == 0 || remote_rc == allow_failure))
		rc = allow_failure;

	return rc;
}

int
dtx_obj_sync(struct ds_cont_child *cont, daos_unit_oid_t *oid,
	     daos_epoch_t epoch)
{
	int	cnt;
	int	rc = 0;

	while (dtx_cont_opened(cont)) {
		struct dtx_entry	**dtes = NULL;
		struct dtx_cos_key	 *dcks = NULL;
		struct dtx_coll_entry	 *dce = NULL;

		cnt = dtx_fetch_committable(cont, DTX_THRESHOLD_COUNT, oid,
					    epoch, &dtes, &dcks, &dce);
		if (cnt <= 0) {
			rc = cnt;
			if (rc < 0)
				D_ERROR("Failed to fetch dtx: "DF_RC"\n",
					DP_RC(rc));
			break;
		}

		if (dce != NULL) {
			D_ASSERT(cnt == 1);

			rc = dtx_coll_commit(cont, dce, dcks);
		} else {
			rc = dtx_commit(cont, dtes, dcks, cnt);
		}
		dtx_free_committable(dtes, dcks, dce, cnt);
		if (rc < 0) {
			D_ERROR("Fail to commit dtx: "DF_RC"\n", DP_RC(rc));
			break;
		}
	}

	if (rc == 0 && oid != NULL && dtx_cont_opened(cont))
		rc = vos_dtx_mark_sync(cont->sc_hdl, *oid, epoch);

	return rc;
}

void
dtx_merge_check_result(int *tgt, int src)
{
	/* As long as one target has committed, then the DTX is committable on all targets. */
	if (*tgt != DTX_ST_COMMITTED && *tgt != DTX_ST_COMMITTABLE) {
		switch (src) {
		case DTX_ST_COMMITTED:
		case DTX_ST_COMMITTABLE:
			*tgt = src;
			break;
		case -DER_EXCLUDED:
			/*
			 * If non-leader is excluded, handle it as 'prepared'. If other
			 * non-leaders are also 'prepared' then related DTX maybe still
			 * committable or 'corrupted'. The subsequent DTX resync logic
			 * will handle related things, see dtx_verify_groups().
			 *
			 * Fall through.
			 */
		case DTX_ST_PREPARED:
			if (*tgt == 0 || *tgt == DTX_ST_CORRUPTED)
				*tgt = src;
			break;
		case DTX_ST_CORRUPTED:
			if (*tgt == 0)
				*tgt = src;
			break;
		default:
			if (src >= 0) {
				if (*tgt != -DER_NONEXIST)
					*tgt = -DER_IO;
			} else {
				if (src == -DER_NONEXIST || *tgt >= 0 ||
				    (*tgt != -DER_IO && *tgt != -DER_NONEXIST))
					*tgt = src;
			}
			break;
		}
	}
}

int
dtx_leader_get(struct ds_pool *pool, struct dtx_memberships *mbs, daos_unit_oid_t *oid,
	       uint32_t version, struct pool_target **p_tgt)
{
	struct pl_map		*map = NULL;
	struct pl_obj_layout	*layout = NULL;
	struct dtx_coll_target	*dct;
	struct daos_obj_md	 md = { 0 };
	int			 rc = 0;
	int			 i;

	D_ASSERT(mbs != NULL);

	/* The first UPIN (and join before DTX) target is the (new) leader of the DTX. */
	for (i = 0; i < mbs->dm_tgt_cnt; i++) {
		rc = ds_pool_target_status_check(pool, mbs->dm_tgts[i].ddt_id,
						 (uint8_t)PO_COMP_ST_UPIN, p_tgt);
		if (rc < 0)
			D_GOTO(out, rc);

		/* The target that (re-)joined the system after DTX cannot be the leader. */
		if (rc == 1 && (*p_tgt)->ta_comp.co_ver <= version)
			D_GOTO(out, rc = 0);
	}

	if (!(mbs->dm_flags & DMF_COLL_TARGET))
		D_GOTO(out, rc = -DER_NONEXIST);

	map = pl_map_find(pool->sp_uuid, oid->id_pub);
	if (map == NULL) {
		D_ERROR("Failed to find valid placement map in pool "DF_UUID"\n",
			DP_UUID(pool->sp_uuid));
		D_GOTO(out, rc = -DER_INVAL);
	}

	dct = (struct dtx_coll_target *)(mbs->dm_tgts + mbs->dm_tgt_cnt);
	md.omd_id = oid->id_pub;
	md.omd_ver = pool->sp_map_version;
	md.omd_fdom_lvl = dct->dct_fdom_lvl;
	md.omd_pda = dct->dct_pda;
	md.omd_pdom_lvl = dct->dct_pdom_lvl;

	rc = pl_obj_place(map, oid->id_layout_ver, &md, DAOS_OO_RW, NULL, &layout);
	if (rc != 0) {
		D_ERROR("Failed to load object layout for "DF_OID" in pool "DF_UUID"\n",
			DP_OID(oid->id_pub), DP_UUID(pool->sp_uuid));
		goto out;
	}

	for (i = 0; i < layout->ol_nr; i++) {
		if (layout->ol_shards[i].po_target == -1 || layout->ol_shards[i].po_shard == -1)
			continue;

		rc = pool_map_find_target(map->pl_poolmap, layout->ol_shards[i].po_target, p_tgt);
		D_ASSERT(rc == 1);

		/* The target that (re-)joined the system after DTX cannot be the leader. */
		if ((*p_tgt)->ta_comp.co_ver <= version)
			D_GOTO(out, rc = 0);
	}

	rc = -DER_NONEXIST;

out:
	if (layout != NULL)
		pl_obj_layout_free(layout);

	if (map != NULL)
		pl_map_decref(map);

	return rc;
}<|MERGE_RESOLUTION|>--- conflicted
+++ resolved
@@ -882,16 +882,9 @@
  */
 static int
 dtx_handle_init(struct dtx_id *dti, daos_handle_t coh, struct dtx_epoch *epoch,
-<<<<<<< HEAD
-		uint16_t sub_modification_cnt, uint32_t pm_ver, daos_unit_oid_t *leader_oid,
-		struct dtx_id *dti_cos, int dti_cos_cnt, struct dtx_memberships *mbs, bool leader,
-		bool solo, bool sync, bool dist, bool migration, bool ignore_uncommitted,
-		bool resent, bool prepared, bool drop_cmt, bool local, struct dtx_handle *dth)
-=======
 		bool leader, uint16_t sub_modification_cnt, uint32_t pm_ver,
 		daos_unit_oid_t *leader_oid, struct dtx_id *dti_cos, int dti_cos_cnt,
 		uint32_t flags, struct dtx_memberships *mbs, struct dtx_handle *dth)
->>>>>>> 16b6f5a1
 {
 	int rc;
 
@@ -904,13 +897,13 @@
 
 	dtx_shares_init(dth);
 
-	if (!local) {
+	if (flags & DTX_LOCAL) {
+		dth->dth_xid.dti_hlc = 1;
+		dth->dth_poh         = coh;
+	} else {
 		dth->dth_xid        = *dti;
 		dth->dth_leader_oid = *leader_oid;
 		dth->dth_coh        = coh;
-	} else {
-		dth->dth_xid.dti_hlc = 1;
-		dth->dth_poh         = coh;
 	}
 
 	dth->dth_ver = pm_ver;
@@ -932,7 +925,7 @@
 	dth->dth_aborted = 0;
 	dth->dth_already = 0;
 	dth->dth_need_validation = 0;
-	dth->dth_local              = local ? 1 : 0;
+	dth->dth_local = (flags & DTX_LOCAL) ? 1 : 0;
 
 	dth->dth_dti_cos = dti_cos;
 	dth->dth_dti_cos_count = dti_cos_cnt;
@@ -953,7 +946,7 @@
 
 	dth->dth_dkey_hash = 0;
 
-	if (!local) {
+	if (!(flags & DTX_LOCAL)) {
 		if (daos_is_zero_dti(dti))
 			return 0;
 
@@ -973,7 +966,7 @@
 		return rc;
 	}
 
-	if (local) {
+	if (flags & DTX_LOCAL) {
 		rc = vos_dtx_local_begin(dth, coh);
 		if (rc) {
 			goto error;
@@ -1217,17 +1210,8 @@
 		dlh->dlh_relay = 1;
 
 	dth = &dlh->dlh_handle;
-<<<<<<< HEAD
-	rc  = dtx_handle_init(
-            dti, coh, epoch, sub_modification_cnt, pm_ver, leader_oid, dti_cos, dti_cos_cnt, mbs,
-            true, (flags & DTX_SOLO) ? true : false, (flags & DTX_SYNC) ? true : false,
-            (flags & DTX_DIST) ? true : false, (flags & DTX_FOR_MIGRATION) ? true : false, false,
-            (flags & DTX_RESEND) ? true : false, (flags & DTX_PREPARED) ? true : false,
-            (flags & DTX_DROP_CMT) ? true : false, false, dth);
-=======
 	rc = dtx_handle_init(dti, coh, epoch, dlh->dlh_relay ? false : true, sub_modification_cnt,
 			     pm_ver, leader_oid, dti_cos, dti_cos_cnt, flags, mbs, dth);
->>>>>>> 16b6f5a1
 	if (rc == 0 && sub_modification_cnt > 0)
 		rc = vos_dtx_attach(dth, false, (flags & DTX_PREPARED) ? true : false);
 
@@ -1539,19 +1523,9 @@
 	if (dth == NULL)
 		return -DER_NOMEM;
 
-<<<<<<< HEAD
-	rc = dtx_handle_init(
-	    dti, coh, epoch, sub_modification_cnt, pm_ver, leader_oid, dti_cos, dti_cos_cnt, mbs,
-	    false, false, false, (flags & DTX_DIST) ? true : false,
-	    (flags & DTX_FOR_MIGRATION) ? true : false,
-	    (flags & DTX_IGNORE_UNCOMMITTED) ? true : false, (flags & DTX_RESEND) ? true : false,
-	    false, false, (flags & DTX_LOCAL) ? true : false, dth);
-	if (rc == 0 && sub_modification_cnt > 0 && !(flags & DTX_LOCAL))
-=======
 	rc = dtx_handle_init(dti, coh, epoch, false, sub_modification_cnt, pm_ver,
 			     leader_oid, dti_cos, dti_cos_cnt, flags, mbs, dth);
-	if (rc == 0 && sub_modification_cnt > 0)
->>>>>>> 16b6f5a1
+	if (rc == 0 && sub_modification_cnt > 0 && !(flags & DTX_LOCAL))
 		rc = vos_dtx_attach(dth, false, false);
 
 	D_DEBUG(DB_IO, "Start DTX "DF_DTI" sub modification %d, ver %u, "
