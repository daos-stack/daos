/**
 * (C) Copyright 2019-2022 Intel Corporation.
 *
 * SPDX-License-Identifier: BSD-2-Clause-Patent
 */
/**
 * dtx: DTX common logic
 */
#define D_LOGFAC	DD_FAC(dtx)

#include <abt.h>
#include <uuid/uuid.h>
#include <daos/btree_class.h>
#include <daos_srv/container.h>
#include <daos_srv/vos.h>
#include <daos_srv/dtx_srv.h>
#include <daos_srv/daos_engine.h>
#include "dtx_internal.h"

struct dtx_batched_cont_args;
uint32_t dtx_agg_thd_cnt_up;
uint32_t dtx_agg_thd_cnt_lo;
uint32_t dtx_agg_thd_age_up;
uint32_t dtx_agg_thd_age_lo;

struct dtx_batched_pool_args {
	/* Link to dss_module_info::dmi_dtx_batched_pool_list. */
	d_list_t			 dbpa_sys_link;
	/* The list of containers belong to the pool. */
	d_list_t			 dbpa_cont_list;
	struct ds_pool_child		*dbpa_pool;
	/* The container that needs to do DTX aggregation. */
	struct dtx_batched_cont_args	*dbpa_victim;
	struct dtx_stat			 dbpa_stat;
	uint32_t			 dbpa_aggregating;
};

struct dtx_batched_cont_args {
	/* Link to dss_module_info::dmi_dtx_batched_cont_{open,close}_list. */
	d_list_t			 dbca_sys_link;
	/* Link to dtx_batched_pool_args::dbpa_cont_list. */
	d_list_t			 dbca_pool_link;
	uint64_t			 dbca_agg_gen;
	struct sched_request		*dbca_cleanup_req;
	struct sched_request		*dbca_commit_req;
	struct sched_request		*dbca_agg_req;
	struct ds_cont_child		*dbca_cont;
	struct dtx_batched_pool_args	*dbca_pool;
	int				 dbca_refs;
	uint32_t			 dbca_reg_gen;
	uint32_t			 dbca_deregister:1,
					 dbca_cleanup_done:1,
					 dbca_commit_done:1,
					 dbca_agg_done:1;
};

struct dtx_cleanup_stale_cb_args {
	d_list_t		dcsca_list;
	int			dcsca_count;
};

static inline void
dtx_free_committable(struct dtx_entry **dtes, struct dtx_cos_key *dcks,
		     int count)
{
	int	i;

	for (i = 0; i < count; i++)
		dtx_entry_put(dtes[i]);
	D_FREE(dtes);
	D_FREE(dcks);
}

static inline void
dtx_get_dbca(struct dtx_batched_cont_args *dbca)
{
	dbca->dbca_refs++;
	D_ASSERT(dbca->dbca_refs >= 1);
}

static inline void
dtx_put_dbca(struct dtx_batched_cont_args *dbca)
{
	D_ASSERT(dbca->dbca_refs >= 1);
	dbca->dbca_refs--;
}

static void
dtx_free_dbca(struct dtx_batched_cont_args *dbca)
{
	struct ds_cont_child		*cont = dbca->dbca_cont;
	struct dtx_batched_pool_args	*dbpa = dbca->dbca_pool;

	if (daos_handle_is_valid(cont->sc_dtx_cos_hdl)) {
		dbtree_destroy(cont->sc_dtx_cos_hdl, NULL);
		cont->sc_dtx_cos_hdl = DAOS_HDL_INVAL;
	}

	D_ASSERT(cont->sc_dtx_committable_count == 0);
	D_ASSERT(d_list_empty(&cont->sc_dtx_cos_list));

	/* Even if the container is reopened during current deregister, the
	 * reopen will use new dbca, so current dbca needs to be cleanup.
	 */

	if (dbca->dbca_cleanup_req != NULL) {
		if (!dbca->dbca_cleanup_done)
			sched_req_wait(dbca->dbca_cleanup_req, true);
		/* dtx_batched_commit might put it while we were waiting. */
		if (dbca->dbca_cleanup_req != NULL) {
			D_ASSERT(dbca->dbca_cleanup_done);
			sched_req_put(dbca->dbca_cleanup_req);
			dbca->dbca_cleanup_req = NULL;
			dbca->dbca_cleanup_done = 0;
		}
	}

	if (dbca->dbca_commit_req != NULL) {
		if (!dbca->dbca_commit_done)
			sched_req_wait(dbca->dbca_commit_req, true);
		/* dtx_batched_commit might put it while we were waiting. */
		if (dbca->dbca_commit_req != NULL) {
			D_ASSERT(dbca->dbca_commit_done);
			sched_req_put(dbca->dbca_commit_req);
			dbca->dbca_commit_req = NULL;
			dbca->dbca_commit_done = 0;
		}
	}

	if (dbca->dbca_agg_req != NULL) {
		if (!dbca->dbca_agg_done)
			sched_req_wait(dbca->dbca_agg_req, true);
		/* Just to be safe... */
		if (dbca->dbca_agg_req != NULL) {
			D_ASSERT(dbca->dbca_agg_done);
			sched_req_put(dbca->dbca_agg_req);
			dbca->dbca_agg_req = NULL;
			dbca->dbca_agg_done = 0;
		}
	}

	/* batched_commit/aggreagtion ULT may hold reference on the dbca. */
	while (dbca->dbca_refs > 0) {
		D_DEBUG(DB_TRACE, "Sleep 10 mseconds for reference release\n");
		dss_sleep(10);
	}

	if (d_list_empty(&dbpa->dbpa_cont_list)) {
		d_list_del(&dbpa->dbpa_sys_link);
		D_FREE(dbpa);
	}

	D_FREE(dbca);
	ds_cont_child_put(cont);
}

static void
dtx_stat(struct ds_cont_child *cont, struct dtx_stat *stat)
{
	vos_dtx_stat(cont->sc_hdl, stat, DSF_SKIP_BAD);

	stat->dtx_committable_count = cont->sc_dtx_committable_count;
	stat->dtx_oldest_committable_time = dtx_cos_oldest(cont);
}

static int
dtx_cleanup_stale_iter_cb(uuid_t co_uuid, vos_iter_entry_t *ent, void *args)
{
	struct dtx_cleanup_stale_cb_args	*dcsca = args;
	struct dtx_memberships			*mbs;
	struct dtx_share_peer			*dsp;

	/* We commit the DTXs periodically, there will be very limited DTXs
	 * to be checked when cleanup. So we can load all those uncommitted
	 * DTXs in RAM firstly, then check the state one by one. That avoid
	 * the race trouble between iteration of active-DTX tree and commit
	 * (or abort) the DTXs (that will change the active-DTX tree).
	 */

	D_ASSERT(!(ent->ie_dtx_flags & DTE_INVALID));

	/* Skip the DTX entry which leader resides on current target and may be still alive. */
	if (ent->ie_dtx_flags & DTE_LEADER)
		return 0;

	/* Skip corrupted entry that will be handled via other special tool. */
	if (ent->ie_dtx_flags & DTE_CORRUPTED)
		return 0;

	/* Skip orphan entry that will be handled via other special tool. */
	if (ent->ie_dtx_flags & DTE_ORPHAN)
		return 0;

	/* Skip unprepared entry. */
	if (ent->ie_dtx_tgt_cnt == 0)
		return 0;

	/* Stop the iteration if current DTX is not too old. */
	if (dtx_hlc_age2sec(ent->ie_dtx_start_time) <=
	    DTX_CLEANUP_THD_AGE_LO)
		return 1;

	D_ALLOC(dsp, sizeof(*dsp) + ent->ie_dtx_mbs_dsize);
	if (dsp == NULL)
		return -DER_NOMEM;

	dsp->dsp_xid = ent->ie_dtx_xid;
	dsp->dsp_oid = ent->ie_dtx_oid;
	dsp->dsp_epoch = ent->ie_epoch;

	mbs = &dsp->dsp_mbs;
	mbs->dm_tgt_cnt = ent->ie_dtx_tgt_cnt;
	mbs->dm_grp_cnt = ent->ie_dtx_grp_cnt;
	mbs->dm_data_size = ent->ie_dtx_mbs_dsize;
	mbs->dm_flags = ent->ie_dtx_mbs_flags;
	mbs->dm_dte_flags = ent->ie_dtx_flags;
	memcpy(mbs->dm_data, ent->ie_dtx_mbs, ent->ie_dtx_mbs_dsize);

	d_list_add_tail(&dsp->dsp_link, &dcsca->dcsca_list);
	dcsca->dcsca_count++;

	return 0;
}

static void
dtx_cleanup_stale(void *arg)
{
	struct dtx_batched_cont_args		*dbca = arg;
	struct ds_cont_child			*cont = dbca->dbca_cont;
	struct dtx_share_peer			*dsp;
	struct dtx_cleanup_stale_cb_args	 dcsca;
	int					 count;
	int					 rc;

	if (dbca->dbca_cleanup_req == NULL)
		goto out;

	D_INIT_LIST_HEAD(&dcsca.dcsca_list);
	dcsca.dcsca_count = 0;
	rc = ds_cont_iter(cont->sc_pool->spc_hdl, cont->sc_uuid,
			  dtx_cleanup_stale_iter_cb, &dcsca, VOS_ITER_DTX, 0);
	if (rc < 0)
		D_WARN("Failed to scan stale DTX entry for "
		       DF_UUID": "DF_RC"\n", DP_UUID(cont->sc_uuid), DP_RC(rc));

	/* dbca->dbca_reg_gen != cont->sc_dtx_batched_gen means someone reopen the container. */
	while (!dss_ult_exiting(dbca->dbca_cleanup_req) &&
	       !d_list_empty(&dcsca.dcsca_list) && dbca->dbca_reg_gen == cont->sc_dtx_batched_gen) {
		if (dcsca.dcsca_count > DTX_REFRESH_MAX) {
			count = DTX_REFRESH_MAX;
			dcsca.dcsca_count -= DTX_REFRESH_MAX;
		} else {
			D_ASSERT(dcsca.dcsca_count > 0);

			count = dcsca.dcsca_count;
			dcsca.dcsca_count = 0;
		}

		/* Use false as the "failout" parameter that should guarantee
		 * that all the DTX entries in the check list will be handled
		 * even if some former ones hit failure.
		 */
		rc = dtx_refresh_internal(cont, &count, &dcsca.dcsca_list,
					  NULL, NULL, NULL, false);
		D_ASSERTF(count == 0, "%d entries are not handled: "DF_RC"\n",
			  count, DP_RC(rc));
	}

	while ((dsp = d_list_pop_entry(&dcsca.dcsca_list,
				       struct dtx_share_peer,
				       dsp_link)) != NULL)
		D_FREE(dsp);

	dbca->dbca_cleanup_done = 1;

out:
	dtx_put_dbca(dbca);
}

static void
dtx_aggregate(void *arg)
{
	struct dtx_batched_cont_args	*dbca = arg;
	struct ds_cont_child		*cont = dbca->dbca_cont;

	if (dbca->dbca_agg_req == NULL)
		goto out;

	/* dbca->dbca_reg_gen != cont->sc_dtx_batched_gen means someone reopen the container. */
	while (!dss_ult_exiting(dbca->dbca_agg_req) &&
	       dbca->dbca_reg_gen == cont->sc_dtx_batched_gen) {
		struct dtx_stat		stat = { 0 };
		int			rc;

		rc = vos_dtx_aggregate(cont->sc_hdl);
		if (rc != 0)
			break;

		ABT_thread_yield();

		dtx_stat(cont, &stat);

		/* If current container does not exceeds DTX thresholds,
		 * but the whole pool still exceeds the thresholds, then
		 * we need to choose a proper (maybe the same) container
		 * to do DTX aggregation.
		 */

		if (stat.dtx_cont_cmt_count == 0 ||
		    stat.dtx_first_cmt_blob_time_lo == 0 ||
		    (stat.dtx_cont_cmt_count <= dtx_agg_thd_cnt_lo &&
		     dtx_hlc_age2sec(stat.dtx_first_cmt_blob_time_lo) <=
		     dtx_agg_thd_age_lo))
			break;

		if (dtx_hlc_age2sec(stat.dtx_first_cmt_blob_time_lo) <= DTX_AGG_AGE_PRESERVE)
			break;
	}

	dbca->dbca_agg_done = 1;

out:
	D_ASSERT(dbca->dbca_pool->dbpa_aggregating != 0);
	dbca->dbca_pool->dbpa_aggregating--;
	dtx_put_dbca(dbca);
}

static void
dtx_aggregation_pool(struct dss_module_info *dmi, struct dtx_batched_pool_args *dbpa)
{
	struct dtx_batched_cont_args	*dbca;
	struct ds_cont_child		*cont;
	struct sched_req_attr		 attr;
	struct dtx_batched_cont_args	*victim_dbca = NULL;
	struct dtx_stat			 victim_stat = { 0 };
	struct dtx_tls			*tls = dtx_tls_get();

	D_ASSERT(dbpa->dbpa_pool);
	sched_req_attr_init(&attr, SCHED_REQ_GC, &dbpa->dbpa_pool->spc_uuid);

	while (!dss_xstream_exiting(dmi->dmi_xstream)) {
		struct dtx_stat		 stat = { 0 };

		if (d_list_empty(&dbpa->dbpa_cont_list))
			return;

		dbca = d_list_entry(dbpa->dbpa_cont_list.next,
				    struct dtx_batched_cont_args,
				    dbca_pool_link);
		D_ASSERT(!dbca->dbca_deregister);

		if (dbca->dbca_agg_req != NULL && dbca->dbca_agg_done) {
			sched_req_put(dbca->dbca_agg_req);
			dbca->dbca_agg_req = NULL;
			dbca->dbca_agg_done = 0;
		}

		/* Finish this cycle scan. */
		if (dbca->dbca_agg_gen == tls->dt_agg_gen)
			break;

		dbca->dbca_agg_gen = tls->dt_agg_gen;
		d_list_move_tail(&dbca->dbca_pool_link, &dbpa->dbpa_cont_list);

		if (dbca->dbca_agg_req != NULL)
			continue;

		cont = dbca->dbca_cont;
		dtx_stat(cont, &stat);
		if (stat.dtx_cont_cmt_count == 0 ||
		    stat.dtx_first_cmt_blob_time_lo == 0)
			continue;

		if (dtx_hlc_age2sec(stat.dtx_first_cmt_blob_time_lo) <= DTX_AGG_AGE_PRESERVE)
			continue;

		if (stat.dtx_cont_cmt_count >= dtx_agg_thd_cnt_up ||
		    ((stat.dtx_cont_cmt_count > dtx_agg_thd_cnt_lo ||
		      stat.dtx_pool_cmt_count >= dtx_agg_thd_cnt_up) &&
		     (dtx_hlc_age2sec(stat.dtx_first_cmt_blob_time_lo) >=
		      dtx_agg_thd_age_up))) {
			D_ASSERT(!dbca->dbca_agg_done);
			dtx_get_dbca(dbca);
			dbca->dbca_agg_req = sched_create_ult(&attr, dtx_aggregate, dbca, 0);
			if (dbca->dbca_agg_req == NULL) {
				D_WARN("Fail to start DTX agg ULT (1) for "DF_UUID"\n",
				       DP_UUID(cont->sc_uuid));
				dtx_put_dbca(dbca);
				continue;
			}

			dbpa->dbpa_aggregating++;
			continue;
		}

		if (victim_stat.dtx_first_cmt_blob_time_lo == 0 ||
		    victim_stat.dtx_first_cmt_blob_time_lo > stat.dtx_first_cmt_blob_time_lo ||
		    (victim_stat.dtx_first_cmt_blob_time_lo == stat.dtx_first_cmt_blob_time_lo &&
		     victim_stat.dtx_first_cmt_blob_time_up > stat.dtx_first_cmt_blob_time_up) ||
		    (victim_stat.dtx_first_cmt_blob_time_lo == stat.dtx_first_cmt_blob_time_lo &&
		     victim_stat.dtx_first_cmt_blob_time_up == stat.dtx_first_cmt_blob_time_up &&
		     victim_stat.dtx_cont_cmt_count < stat.dtx_cont_cmt_count)) {
			victim_stat = stat;
			victim_dbca = dbca;
		}
	}

	/* No single container exceeds DTX thresholds, but the whole pool does,
	 * then we choose the victim container to do the DTX aggregation.
	 */

	if (!dss_xstream_exiting(dmi->dmi_xstream) && dbpa->dbpa_aggregating == 0 &&
	    victim_dbca != NULL && victim_stat.dtx_pool_cmt_count >= dtx_agg_thd_cnt_up) {
		D_ASSERT(victim_dbca->dbca_agg_req == NULL && !victim_dbca->dbca_agg_done);

		dtx_get_dbca(victim_dbca);
		victim_dbca->dbca_agg_req = sched_create_ult(&attr, dtx_aggregate, victim_dbca, 0);
		if (victim_dbca->dbca_agg_req == NULL) {
			D_WARN("Fail to start DTX agg ULT (2) for "DF_UUID"\n",
				DP_UUID(victim_dbca->dbca_cont->sc_uuid));
			dtx_put_dbca(victim_dbca);
		} else {
			dbpa->dbpa_aggregating++;
		}
	}
}

void
dtx_aggregation_main(void *arg)
{
	struct dtx_tls			*tls = dtx_tls_get();
	struct dss_module_info		*dmi = dss_get_module_info();
	struct dtx_batched_pool_args	*dbpa;
	struct sched_req_attr		 attr;
	uuid_t				 anonym_uuid;

	uuid_clear(anonym_uuid);
	sched_req_attr_init(&attr, SCHED_REQ_ANONYM, &anonym_uuid);

	D_ASSERT(dmi->dmi_dtx_agg_req == NULL);
	dmi->dmi_dtx_agg_req = sched_req_get(&attr, ABT_THREAD_NULL);
	if (dmi->dmi_dtx_agg_req == NULL) {
		D_ERROR("Failed to get DTX aggregation sched request.\n");
		return;
	}

	while (1) {
		if (!d_list_empty(&dmi->dmi_dtx_batched_pool_list)) {
			dbpa = d_list_entry(dmi->dmi_dtx_batched_pool_list.next,
					    struct dtx_batched_pool_args,
					    dbpa_sys_link);
			d_list_move_tail(&dbpa->dbpa_sys_link,
					 &dmi->dmi_dtx_batched_pool_list);

			tls->dt_agg_gen++;
			dtx_aggregation_pool(dmi, dbpa);
		}

		if (dss_xstream_exiting(dmi->dmi_xstream))
			break;

		sched_req_sleep(dmi->dmi_dtx_agg_req, 500 /* ms */);
	}

	sched_req_put(dmi->dmi_dtx_agg_req);
	dmi->dmi_dtx_agg_req = NULL;
}

static void
dtx_batched_commit_one(void *arg)
{
	struct dss_module_info		*dmi = dss_get_module_info();
	struct dtx_batched_cont_args	*dbca = arg;
	struct ds_cont_child		*cont = dbca->dbca_cont;

	if (dbca->dbca_commit_req == NULL)
		goto out;

	/* dbca->dbca_reg_gen != cont->sc_dtx_batched_gen means someone reopen the container. */
	while (!dss_ult_exiting(dbca->dbca_commit_req) &&
		dbca->dbca_reg_gen == cont->sc_dtx_batched_gen) {
		struct dtx_entry	**dtes = NULL;
		struct dtx_cos_key	 *dcks = NULL;
		struct dtx_stat		  stat = { 0 };
		int			  cnt;
		int			  rc;

		cnt = dtx_fetch_committable(cont, DTX_THRESHOLD_COUNT, NULL,
					    DAOS_EPOCH_MAX, &dtes, &dcks);
		if (cnt == 0)
			break;

		if (cnt < 0) {
			D_WARN("Fail to fetch committable for "DF_UUID": "DF_RC"\n",
			       DP_UUID(cont->sc_uuid), DP_RC(cnt));
			break;
		}

		rc = dtx_commit(cont, dtes, dcks, cnt, 0);
		dtx_free_committable(dtes, dcks, cnt);
		if (rc != 0) {
			D_WARN("Fail to batched commit %d entries for "DF_UUID": "DF_RC"\n",
			       cnt, DP_UUID(cont->sc_uuid), DP_RC(rc));
			break;
		}

		dtx_stat(cont, &stat);

		if (stat.dtx_pool_cmt_count >= dtx_agg_thd_cnt_up &&
		    dbca->dbca_pool->dbpa_aggregating == 0)
			sched_req_wakeup(dmi->dmi_dtx_agg_req);

		if ((stat.dtx_committable_count <= DTX_THRESHOLD_COUNT) &&
		    (stat.dtx_oldest_committable_time == 0 ||
		     dtx_hlc_age2sec(stat.dtx_oldest_committable_time) <
		     DTX_COMMIT_THRESHOLD_AGE))
			break;
	}

	dbca->dbca_commit_done = 1;

out:
	dtx_put_dbca(dbca);
}

void
dtx_batched_commit(void *arg)
{
	struct dss_module_info		*dmi = dss_get_module_info();
	struct dtx_batched_cont_args	*dbca;
	struct sched_req_attr		 attr;
	uuid_t				 anonym_uuid;

	uuid_clear(anonym_uuid);
	sched_req_attr_init(&attr, SCHED_REQ_ANONYM, &anonym_uuid);

	D_ASSERT(dmi->dmi_dtx_cmt_req == NULL);
	dmi->dmi_dtx_cmt_req = sched_req_get(&attr, ABT_THREAD_NULL);
	if (dmi->dmi_dtx_cmt_req == NULL) {
		D_ERROR("Failed to get DTX batched commit sched request.\n");
		return;
	}

	dmi->dmi_dtx_batched_started = 1;

	while (1) {
		struct ds_cont_child	*cont;
		struct dtx_stat		 stat = { 0 };
		int			 sleep_time = 10; /* ms */

		if (d_list_empty(&dmi->dmi_dtx_batched_cont_open_list))
			goto check;

		if (DAOS_FAIL_CHECK(DAOS_DTX_NO_BATCHED_CMT) ||
		    DAOS_FAIL_CHECK(DAOS_DTX_NO_COMMITTABLE))
			goto check;

		dbca = d_list_entry(dmi->dmi_dtx_batched_cont_open_list.next,
				    struct dtx_batched_cont_args, dbca_sys_link);
		D_ASSERT(!dbca->dbca_deregister);

		dtx_get_dbca(dbca);
		cont = dbca->dbca_cont;
		d_list_move_tail(&dbca->dbca_sys_link,
				 &dmi->dmi_dtx_batched_cont_open_list);
		dtx_stat(cont, &stat);

		if (dbca->dbca_commit_req != NULL && dbca->dbca_commit_done) {
			sched_req_put(dbca->dbca_commit_req);
			dbca->dbca_commit_req = NULL;
			dbca->dbca_commit_done = 0;
		}

		if (dtx_cont_opened(cont) && dbca->dbca_commit_req == NULL &&
		    ((stat.dtx_committable_count > DTX_THRESHOLD_COUNT) ||
		     (stat.dtx_oldest_committable_time != 0 &&
		      dtx_hlc_age2sec(stat.dtx_oldest_committable_time) >=
		      DTX_COMMIT_THRESHOLD_AGE))) {
			D_ASSERT(!dbca->dbca_commit_done);
			sleep_time = 0;
			dtx_get_dbca(dbca);

			D_ASSERT(dbca->dbca_cont);
			sched_req_attr_init(&attr, SCHED_REQ_GC, &dbca->dbca_cont->sc_pool_uuid);
			dbca->dbca_commit_req = sched_create_ult(&attr, dtx_batched_commit_one,
								 dbca, 0);
			if (dbca->dbca_commit_req == NULL) {
				D_WARN("Fail to start DTX ULT (1) for "DF_UUID"\n",
				       DP_UUID(cont->sc_uuid));
				dtx_put_dbca(dbca);
			}
		}

		if (dbca->dbca_cleanup_req != NULL && dbca->dbca_cleanup_done) {
			sched_req_put(dbca->dbca_cleanup_req);
			dbca->dbca_cleanup_req = NULL;
			dbca->dbca_cleanup_done = 0;
		}

		if (dtx_cont_opened(cont) &&
		    !dbca->dbca_deregister && dbca->dbca_cleanup_req == NULL &&
		    stat.dtx_oldest_active_time != 0 &&
		    dtx_hlc_age2sec(stat.dtx_oldest_active_time) >=
		    DTX_CLEANUP_THD_AGE_UP) {
			D_ASSERT(!dbca->dbca_cleanup_done);
			sleep_time = 0;
			dtx_get_dbca(dbca);

			D_ASSERT(dbca->dbca_cont);
			sched_req_attr_init(&attr, SCHED_REQ_GC, &dbca->dbca_cont->sc_pool_uuid);
			dbca->dbca_cleanup_req = sched_create_ult(&attr, dtx_cleanup_stale,
								  dbca, 0);
			if (dbca->dbca_cleanup_req == NULL) {
				D_WARN("Fail to start DTX ULT (3) for "DF_UUID"\n",
				       DP_UUID(cont->sc_uuid));
				dtx_put_dbca(dbca);
			}
		}

		dtx_put_dbca(dbca);

check:
		if (dss_xstream_exiting(dmi->dmi_xstream))
			break;

		sched_req_sleep(dmi->dmi_dtx_cmt_req, sleep_time);
	}

	sched_req_put(dmi->dmi_dtx_cmt_req);
	dmi->dmi_dtx_cmt_req = NULL;
	dmi->dmi_dtx_batched_started = 0;
}

/* Return the epoch uncertainty upper bound. */
static daos_epoch_t
dtx_epoch_bound(struct dtx_epoch *epoch)
{
	daos_epoch_t limit;

	if (!(epoch->oe_flags & DTX_EPOCH_UNCERTAIN))
		/*
		 * We are told that the epoch has no uncertainty, even if it's
		 * still within the potential uncertainty window.
		 */
		return epoch->oe_value;

	limit = crt_hlc_epsilon_get_bound(epoch->oe_first);
	if (epoch->oe_value >= limit)
		/*
		 * The epoch is already out of the potential uncertainty
		 * window.
		 */
		return epoch->oe_value;

	return limit;
}

/** VOS reserves highest two minor epoch values for internal use so we must
 *  limit the number of dtx sub modifications to avoid conflict.
 */
#define DTX_SUB_MOD_MAX	(((uint16_t)-1) - 2)

static void
dtx_shares_init(struct dtx_handle *dth)
{
	D_INIT_LIST_HEAD(&dth->dth_share_cmt_list);
	D_INIT_LIST_HEAD(&dth->dth_share_abt_list);
	D_INIT_LIST_HEAD(&dth->dth_share_act_list);
	D_INIT_LIST_HEAD(&dth->dth_share_tbd_list);
	dth->dth_share_tbd_count = 0;
	dth->dth_shares_inited = 1;
}

static void
dtx_shares_fini(struct dtx_handle *dth)
{
	struct dtx_share_peer	*dsp;

	if (!dth->dth_shares_inited)
		return;

	while ((dsp = d_list_pop_entry(&dth->dth_share_cmt_list,
				       struct dtx_share_peer,
				       dsp_link)) != NULL)
		D_FREE(dsp);

	while ((dsp = d_list_pop_entry(&dth->dth_share_abt_list,
				       struct dtx_share_peer,
				       dsp_link)) != NULL)
		D_FREE(dsp);

	while ((dsp = d_list_pop_entry(&dth->dth_share_act_list,
				       struct dtx_share_peer,
				       dsp_link)) != NULL)
		D_FREE(dsp);

	while ((dsp = d_list_pop_entry(&dth->dth_share_tbd_list,
				       struct dtx_share_peer,
				       dsp_link)) != NULL)
		D_FREE(dsp);

	dth->dth_share_tbd_count = 0;
}

int
dtx_handle_reinit(struct dtx_handle *dth)
{
	D_ASSERT(dth->dth_ent == NULL);
	D_ASSERT(dth->dth_pinned == 0);
	D_ASSERT(dth->dth_already == 0);

	dth->dth_modify_shared = 0;
	dth->dth_active = 0;
	dth->dth_touched_leader_oid = 0;
	dth->dth_local_tx_started = 0;
	dth->dth_cos_done = 0;
	dth->dth_verified = 0;
	dth->dth_aborted = 0;

	dth->dth_op_seq = 0;
	dth->dth_oid_cnt = 0;
	dth->dth_oid_cap = 0;
	D_FREE(dth->dth_oid_array);
	dth->dth_dkey_hash = 0;
	vos_dtx_rsrvd_fini(dth);

	return vos_dtx_rsrvd_init(dth);
}

/**
 * Init local dth handle.
 */
static int
dtx_handle_init(struct dtx_id *dti, daos_handle_t coh, struct dtx_epoch *epoch,
		uint16_t sub_modification_cnt, uint32_t pm_ver,
		daos_unit_oid_t *leader_oid, struct dtx_id *dti_cos,
		int dti_cos_cnt, struct dtx_memberships *mbs, bool leader,
		bool solo, bool sync, bool dist, bool migration,
		bool ignore_uncommitted, bool resent, bool prepared, struct dtx_handle *dth)
{
	if (sub_modification_cnt > DTX_SUB_MOD_MAX) {
		D_ERROR("Too many modifications in a single transaction:"
			"%u > %u\n", sub_modification_cnt, DTX_SUB_MOD_MAX);
		return -DER_OVERFLOW;
	}
	dth->dth_modification_cnt = sub_modification_cnt;

	dtx_shares_init(dth);

	dth->dth_xid = *dti;
	dth->dth_coh = coh;

	dth->dth_leader_oid = *leader_oid;
	dth->dth_ver = pm_ver;
	dth->dth_refs = 1;
	dth->dth_mbs = mbs;

	dth->dth_pinned = 0;
	dth->dth_cos_done = 0;
	dth->dth_resent = resent ? 1 : 0;
	dth->dth_solo = solo ? 1 : 0;
	dth->dth_modify_shared = 0;
	dth->dth_active = 0;
	dth->dth_touched_leader_oid = 0;
	dth->dth_local_tx_started = 0;
	dth->dth_dist = dist ? 1 : 0;
	dth->dth_for_migration = migration ? 1 : 0;
	dth->dth_ignore_uncommitted = ignore_uncommitted ? 1 : 0;
	dth->dth_prepared = prepared ? 1 : 0;
	dth->dth_verified = 0;
	dth->dth_aborted = 0;
	dth->dth_already = 0;

	dth->dth_dti_cos = dti_cos;
	dth->dth_dti_cos_count = dti_cos_cnt;
	dth->dth_ent = NULL;
	dth->dth_flags = leader ? DTE_LEADER : 0;

	if (sync) {
		dth->dth_flags |= DTE_BLOCK;
		dth->dth_sync = 1;
	} else {
		dth->dth_sync = 0;
	}

	dth->dth_op_seq = 0;
	dth->dth_oid_cnt = 0;
	dth->dth_oid_cap = 0;
	dth->dth_oid_array = NULL;

	dth->dth_dkey_hash = 0;

	if (daos_is_zero_dti(dti))
		return 0;

	if (!dtx_epoch_chosen(epoch)) {
		D_ERROR("initializing DTX "DF_DTI" with invalid epoch: value="
			DF_U64" first="DF_U64" flags=%x\n",
			DP_DTI(dti), epoch->oe_value, epoch->oe_first,
			epoch->oe_flags);
		return -DER_INVAL;
	}
	dth->dth_epoch = epoch->oe_value;
	dth->dth_epoch_bound = dtx_epoch_bound(epoch);

	if (dth->dth_modification_cnt == 0)
		return 0;

	return vos_dtx_rsrvd_init(dth);
}

static int
dtx_insert_oid(struct dtx_handle *dth, daos_unit_oid_t *oid, bool touch_leader)
{
	int	start = 0;
	int	end = dth->dth_oid_cnt - 1;
	int	at;
	int	rc = 0;

	do {
		at = (start + end) / 2;
		rc = daos_unit_oid_compare(dth->dth_oid_array[at], *oid);
		if (rc == 0)
			return 0;

		if (rc > 0)
			end = at - 1;
		else
			start = at + 1;
	} while (start <= end);

	if (dth->dth_oid_cnt == dth->dth_oid_cap) {
		daos_unit_oid_t		*oid_array;

		D_ALLOC_ARRAY(oid_array, dth->dth_oid_cap << 1);
		if (oid_array == NULL)
			return -DER_NOMEM;

		if (rc > 0) {
			/* Insert before dth->dth_oid_array[at]. */
			if (at > 0)
				memcpy(&oid_array[0], &dth->dth_oid_array[0],
				       sizeof(*oid) * at);
			oid_array[at] = *oid;
			memcpy(&oid_array[at + 1], &dth->dth_oid_array[at],
			       sizeof(*oid) * (dth->dth_oid_cnt - at));
		} else {
			/* Insert after dth->dth_oid_array[at]. */
			memcpy(&oid_array[0], &dth->dth_oid_array[0],
			       sizeof(*oid) * (at + 1));
			oid_array[at + 1] = *oid;
			if (at < dth->dth_oid_cnt - 1)
				memcpy(&oid_array[at + 2],
				&dth->dth_oid_array[at + 1],
				sizeof(*oid) * (dth->dth_oid_cnt - 1 - at));
		}

		D_FREE(dth->dth_oid_array);
		dth->dth_oid_array = oid_array;
		dth->dth_oid_cap <<= 1;

		goto out;
	}

	if (rc > 0) {
		/* Insert before dth->dth_oid_array[at]. */
		memmove(&dth->dth_oid_array[at + 1],
			&dth->dth_oid_array[at],
			sizeof(*oid) * (dth->dth_oid_cnt - at));
		dth->dth_oid_array[at] = *oid;
	} else {
		/* Insert after dth->dth_oid_array[at]. */
		if (at < dth->dth_oid_cnt - 1)
			memmove(&dth->dth_oid_array[at + 2],
				&dth->dth_oid_array[at + 1],
				sizeof(*oid) * (dth->dth_oid_cnt - 1 - at));
		dth->dth_oid_array[at + 1] = *oid;
	}

out:
	if (touch_leader)
		dth->dth_touched_leader_oid = 1;

	dth->dth_oid_cnt++;

	return 0;
}

/**
 * Initialize the DTX handle for per modification based part.
 *
 * \param dth		[IN]	Pointer to the DTX handle.
 * \param oid		[IN]	The target object (shard) ID.
 * \param dkey_hash	[IN]	Hash of the dkey to be modified if applicable.
 */
int
dtx_sub_init(struct dtx_handle *dth, daos_unit_oid_t *oid, uint64_t dkey_hash)
{
	int	rc = 0;

	if (!dtx_is_valid_handle(dth))
		return 0;

	if (dth->dth_op_seq == VOS_SUB_OP_MAX) {
		D_ERROR("Transaction exceeds maximum number of suboperations"
			" (%d)\n", VOS_SUB_OP_MAX);
		return -DER_NO_PERM;
	}

	dth->dth_dkey_hash = dkey_hash;
	dth->dth_op_seq++;

	rc = daos_unit_oid_compare(dth->dth_leader_oid, *oid);
	if (rc == 0) {
		if (dth->dth_oid_array == NULL)
			dth->dth_touched_leader_oid = 1;

		if (dth->dth_touched_leader_oid)
			goto out;

		rc = dtx_insert_oid(dth, oid, true);

		D_GOTO(out, rc);
	}

	if (dth->dth_oid_array == NULL) {
		D_ASSERT(dth->dth_oid_cnt == 0);

		/* 4 slots by default to hold rename case. */
		dth->dth_oid_cap = 4;
		D_ALLOC_ARRAY(dth->dth_oid_array, dth->dth_oid_cap);
		if (dth->dth_oid_array == NULL)
			D_GOTO(out, rc = -DER_NOMEM);

		if (!dth->dth_touched_leader_oid) {
			dth->dth_oid_array[0] = *oid;
			dth->dth_oid_cnt = 1;

			D_GOTO(out, rc = 0);
		}

		dth->dth_oid_cnt = 2;

		if (rc > 0) {
			dth->dth_oid_array[0] = *oid;
			dth->dth_oid_array[1] = dth->dth_leader_oid;
		} else {
			dth->dth_oid_array[0] = dth->dth_leader_oid;
			dth->dth_oid_array[1] = *oid;
		}

		D_GOTO(out, rc = 0);
	}

	rc = dtx_insert_oid(dth, oid, false);

out:
	D_DEBUG(DB_IO, "Sub init DTX "DF_DTI" for object "DF_UOID
		" dkey %lu, opc seq %d: "DF_RC"\n",
		DP_DTI(&dth->dth_xid), DP_UOID(*oid),
		(unsigned long)dkey_hash, dth->dth_op_seq, DP_RC(rc));

	return rc;
}

/**
 * Prepare the leader DTX handle in DRAM.
 *
 * \param coh		[IN]	Container handle.
 * \param dti		[IN]	The DTX identifier.
 * \param epoch		[IN]	Epoch for the DTX.
 * \param sub_modification_cnt
 *			[IN]	Sub modifications count
 * \param pm_ver	[IN]	Pool map version for the DTX.
 * \param leader_oid	[IN]	The object ID is used to elect the DTX leader.
 * \param dti_cos	[IN]	The DTX array to be committed because of shared.
 * \param dti_cos_cnt	[IN]	The @dti_cos array size.
 * \param tgts		[IN]	targets for distribute transaction.
 * \param tgt_cnt	[IN]	number of targets.
 * \param flags		[IN]	See dtx_flags.
 * \param mbs		[IN]	DTX participants information.
 * \param p_dlh		[OUT]	Pointer to the DTX handle.
 *
 * \return			Zero on success, negative value if error.
 */
int
dtx_leader_begin(daos_handle_t coh, struct dtx_id *dti,
		 struct dtx_epoch *epoch, uint16_t sub_modification_cnt,
		 uint32_t pm_ver, daos_unit_oid_t *leader_oid,
		 struct dtx_id *dti_cos, int dti_cos_cnt,
		 struct daos_shard_tgt *tgts, int tgt_cnt, uint32_t flags,
		 struct dtx_memberships *mbs, struct dtx_leader_handle **p_dlh)
{
	struct dtx_leader_handle	*dlh;
	struct dtx_handle		*dth;
	int				 rc;
	int				 i;

	D_ALLOC(dlh, sizeof(*dlh) + sizeof(struct dtx_sub_status) * tgt_cnt);
	if (dlh == NULL)
		return -DER_NOMEM;

	if (tgt_cnt > 0) {
		dlh->dlh_future = ABT_FUTURE_NULL;
		dlh->dlh_subs = (struct dtx_sub_status *)(dlh + 1);
		for (i = 0; i < tgt_cnt; i++) {
			dlh->dlh_subs[i].dss_tgt = tgts[i];
			if (unlikely(tgts[i].st_flags & DTF_DELAY_FORWARD))
				dlh->dlh_delay_sub_cnt++;
		}
		dlh->dlh_normal_sub_cnt = tgt_cnt - dlh->dlh_delay_sub_cnt;
	}

	dth = &dlh->dlh_handle;
	rc = dtx_handle_init(dti, coh, epoch, sub_modification_cnt, pm_ver,
			     leader_oid, dti_cos, dti_cos_cnt, mbs, true,
			     (flags & DTX_SOLO) ? true : false,
			     (flags & DTX_SYNC) ? true : false,
			     (flags & DTX_DIST) ? true : false,
			     (flags & DTX_FOR_MIGRATION) ? true : false, false,
			     (flags & DTX_RESEND) ? true : false,
			     (flags & DTX_PREPARED) ? true : false, dth);

	D_DEBUG(DB_IO, "Start DTX "DF_DTI" sub modification %d, ver %u, leader "
		DF_UOID", dti_cos_cnt %d, flags %x: "DF_RC"\n",
		DP_DTI(dti), sub_modification_cnt, dth->dth_ver,
		DP_UOID(*leader_oid), dti_cos_cnt, flags, DP_RC(rc));

	if (rc != 0)
		D_FREE(dlh);
	else
		*p_dlh = dlh;

	return rc;
}

static int
dtx_leader_wait(struct dtx_leader_handle *dlh)
{
	int	rc;

	if (dlh->dlh_future != ABT_FUTURE_NULL) {
		rc = ABT_future_wait(dlh->dlh_future);
		D_ASSERTF(rc == ABT_SUCCESS,
			  "ABT_future_wait failed %d.\n", rc);

		ABT_future_free(&dlh->dlh_future);
	}

	D_DEBUG(DB_IO, "dth "DF_DTI" rc "DF_RC"\n",
		DP_DTI(&dlh->dlh_handle.dth_xid), DP_RC(dlh->dlh_result));

	return dlh->dlh_result;
};

/**
 * Stop the leader thandle.
 *
 * \param dlh		[IN]	The DTX handle on leader node.
 * \param cont		[IN]	Per-thread container cache.
 * \param result	[IN]	Operation result.
 *
 * \return			Zero on success, negative value if error.
 */
int
dtx_leader_end(struct dtx_leader_handle *dlh, struct ds_cont_hdl *coh, int result)
{
	struct ds_cont_child		*cont = coh->sch_cont;
	struct dtx_handle		*dth = &dlh->dlh_handle;
	struct dtx_entry		*dte;
	struct dtx_memberships		*mbs;
	size_t				 size;
	uint32_t			 flags;
	int				 status = -1;
	int				 rc = 0;
	bool				 aborted = false;
	bool				 unpin = false;

	D_ASSERT(cont != NULL);

	dtx_shares_fini(dth);

	if (unlikely(result == -DER_ALREADY))
		result = 0;

	if (result == 0 && rc == 0 && unlikely(coh->sch_closed)) {
		D_ERROR("Cont hdl "DF_UUID" is closed/evicted unexpectedly\n",
			DP_UUID(coh->sch_uuid));
		result = -DER_IO;
	}

	if (daos_is_zero_dti(&dth->dth_xid))
		D_GOTO(out, result = result < 0 ? result : rc);

	if (dth->dth_pinned || dth->dth_prepared) {
		/* During waiting for bulk data transfer or other non-leaders, the DTX
		 * status may be changes by others (such as DTX resync or DTX refresh)
		 * by race. Let's check it.
		 */
		status = vos_dtx_validation(dth);
		if (unlikely(status == DTX_ST_COMMITTED || status == DTX_ST_COMMITTABLE))
			D_GOTO(out, result = 0);
	}

	if (result < 0 || rc < 0 || dth->dth_solo)
		D_GOTO(abort, result = result < 0 ? result : rc);

	switch (status) {
	case -1:
	case DTX_ST_PREPARED:
		break;
	case DTX_ST_INITED:
		if (dth->dth_modification_cnt == 0 || !dth->dth_active)
			break;
		/* Fall through */
	case DTX_ST_ABORTED:
		aborted = true;
		D_GOTO(out, result = -DER_INPROGRESS);
	default:
		D_ASSERT(0);
	}

	if ((!dth->dth_active && dth->dth_dist) || dth->dth_prepared) {
		/* We do not know whether some other participants have
		 * some active entry for this DTX, consider distributed
		 * transaction case, the other participants may execute
		 * different operations. Sync commit the DTX for safe.
		 */
		dth->dth_sync = 1;
		goto sync;
	}

	/* For standalone modification, if leader modified nothing, then
	 * non-leader(s) must be the same, unpin the DTX via dtx_abort().
	 */
	if (!dth->dth_active) {
		unpin = true;
		D_GOTO(abort, result = 0);
	}

	/* If the DTX is started befoe DTX resync (for rebuild), then it is
	 * possbile that the DTX resync ULT may have aborted or committed
	 * the DTX during current ULT waiting for other non-leaders' reply.
	 * Let's check DTX status locally before marking as 'committable'.
	 */
	if (dth->dth_ver < cont->sc_dtx_resync_ver) {
		rc = vos_dtx_check(cont->sc_hdl, &dth->dth_xid, NULL, NULL, NULL, NULL);
		/* Committed by race, do nothing. */
		if (rc == DTX_ST_COMMITTED || rc == DTX_ST_COMMITTABLE)
			D_GOTO(abort, result = 0);

		/* The DTX is marked as 'corrupted' by DTX resync by race,
		 * then let's abort it.
		 */
		if (rc == DTX_ST_CORRUPTED) {
			D_WARN(DF_UUID": DTX "DF_DTI" is marked as corrupted "
			       "by resync because of lost some participants\n",
			       DP_UUID(cont->sc_uuid), DP_DTI(&dth->dth_xid));
			D_GOTO(abort, result = -DER_TX_RESTART);
		}

		/* Aborted by race, restart it. */
		if (rc == -DER_NONEXIST) {
			D_WARN(DF_UUID": DTX "DF_DTI" is aborted with "
			       "old epoch "DF_U64" by resync\n",
			       DP_UUID(cont->sc_uuid), DP_DTI(&dth->dth_xid),
			       dth->dth_epoch);
			D_GOTO(abort, result = -DER_TX_RESTART);
		}

		if (rc != DTX_ST_PREPARED) {
			D_ASSERTF(rc < 0, "Invalid status %d for DTX "DF_DTI"\n",
				  rc, DP_DTI(&dth->dth_xid));

			D_WARN(DF_UUID": Failed to check local DTX "DF_DTI" status: "DF_RC"\n",
			       DP_UUID(cont->sc_uuid), DP_DTI(&dth->dth_xid), DP_RC(rc));
			D_GOTO(abort, result = rc);
		}
	}

	if (DAOS_FAIL_CHECK(DAOS_DTX_SKIP_PREPARE))
		D_GOTO(abort, result = 0);

	if (DAOS_FAIL_CHECK(DAOS_DTX_MISS_ABORT))
		D_GOTO(abort, result = -DER_IO);

	if (DAOS_FAIL_CHECK(DAOS_DTX_MISS_COMMIT))
		dth->dth_sync = 1;

	/* For synchronous DTX, do not add it into CoS cache, otherwise,
	 * we may have no way to remove it from the cache.
	 */
	if (dth->dth_sync)
		goto sync;

	D_ASSERT(dth->dth_mbs != NULL);

	size = sizeof(*dte) + sizeof(*mbs) + dth->dth_mbs->dm_data_size;
	D_ALLOC(dte, size);
	if (dte == NULL) {
		dth->dth_sync = 1;
		goto sync;
	}

	mbs = (struct dtx_memberships *)(dte + 1);
	memcpy(mbs, dth->dth_mbs, size - sizeof(*dte));

	dte->dte_xid = dth->dth_xid;
	dte->dte_ver = dth->dth_ver;
	dte->dte_refs = 1;
	dte->dte_mbs = mbs;

	/* Use the new created @dte instead of dth->dth_dte that will be
	 * released after dtx_leader_end().
	 */

	if (!(mbs->dm_flags & DMF_SRDG_REP))
		flags = DCF_EXP_CMT;
	else if (dth->dth_modify_shared)
		flags = DCF_SHARED;
	else
		flags = 0;
	rc = dtx_add_cos(cont, dte, &dth->dth_leader_oid,
			 dth->dth_dkey_hash, dth->dth_epoch, flags);
	dtx_entry_put(dte);
	if (rc == 0) {
		if (!DAOS_FAIL_CHECK(DAOS_DTX_NO_COMMITTABLE)) {
			vos_dtx_mark_committable(dth);
			if (cont->sc_dtx_committable_count >
			    DTX_THRESHOLD_COUNT) {
				struct dss_module_info	*dmi;

				dmi = dss_get_module_info();
				sched_req_wakeup(dmi->dmi_dtx_cmt_req);
			}
		}
	} else {
		dth->dth_sync = 1;
	}

sync:
	if (dth->dth_sync) {
		dte = &dth->dth_dte;
		rc = dtx_commit(cont, &dte, NULL, 1, dth->dth_epoch);
		if (rc != 0)
			D_ERROR(DF_UUID": Fail to sync commit DTX "DF_DTI
				": "DF_RC"\n", DP_UUID(cont->sc_uuid),
				DP_DTI(&dth->dth_xid), DP_RC(rc));

		D_GOTO(out, result = rc);
	}

abort:
	/* Some remote replica(s) ask retry. We do not make such replica
	 * to locally retry for avoiding RPC timeout. The leader replica
	 * will trigger retry globally without aborting 'prepared' ones.
	 */
	if (unpin || (result < 0 && result != -DER_AGAIN && !dth->dth_solo)) {
		/* Drop partial modification for distributed transaction. */
		vos_dtx_cleanup(dth);
		dtx_abort(cont, &dth->dth_dte, dth->dth_epoch);
		aborted = true;
	}

out:
	if (!daos_is_zero_dti(&dth->dth_xid)) {
		if (result < 0 && !aborted)
			vos_dtx_cleanup(dth);

		vos_dtx_rsrvd_fini(dth);
		vos_dtx_detach(dth);

		D_DEBUG(DB_IO,
			"Stop the DTX "DF_DTI" ver %u, dkey %lu, %s, "
			"%s participator(s), cos %d/%d: rc "DF_RC"\n",
			DP_DTI(&dth->dth_xid), dth->dth_ver,
			(unsigned long)dth->dth_dkey_hash,
			dth->dth_sync ? "sync" : "async",
			dth->dth_solo ? "single" : "multiple",
			dth->dth_dti_cos_count,
			dth->dth_cos_done ? dth->dth_dti_cos_count : 0,
			DP_RC(result));
	}

	D_ASSERTF(result <= 0, "unexpected return value %d\n", result);

	/* Local modification is done, then need to handle CoS cache. */
	if (dth->dth_cos_done) {
		int	i;

		for (i = 0; i < dth->dth_dti_cos_count; i++)
			dtx_del_cos(cont, &dth->dth_dti_cos[i],
				    &dth->dth_leader_oid, dth->dth_dkey_hash);
	}

	D_FREE(dth->dth_oid_array);
	D_FREE(dlh);

	return result;
}

/**
 * Prepare the DTX handle in DRAM.
 *
 * \param coh		[IN]	Container handle.
 * \param dti		[IN]	The DTX identifier.
 * \param epoch		[IN]	Epoch for the DTX.
 * \param sub_modification_cnt
 *			[IN]	Sub modifications count.
 * \param pm_ver	[IN]	Pool map version for the DTX.
 * \param leader_oid	[IN]    The object ID is used to elect the DTX leader.
 * \param dti_cos	[IN]	The DTX array to be committed because of shared.
 * \param dti_cos_cnt	[IN]	The @dti_cos array size.
 * \param flags		[IN]	See dtx_flags.
 * \param mbs		[IN]	DTX participants information.
 * \param p_dth		[OUT]	Pointer to the DTX handle.
 *
 * \return			Zero on success, negative value if error.
 */
int
dtx_begin(daos_handle_t coh, struct dtx_id *dti,
	  struct dtx_epoch *epoch, uint16_t sub_modification_cnt,
	  uint32_t pm_ver, daos_unit_oid_t *leader_oid,
	  struct dtx_id *dti_cos, int dti_cos_cnt, uint32_t flags,
	  struct dtx_memberships *mbs, struct dtx_handle **p_dth)
{
	struct dtx_handle	*dth;
	int			 rc;

	D_ALLOC(dth, sizeof(*dth));
	if (dth == NULL)
		return -DER_NOMEM;

	rc = dtx_handle_init(dti, coh, epoch, sub_modification_cnt,
			     pm_ver, leader_oid, dti_cos, dti_cos_cnt, mbs,
			     false, false, false,
			     (flags & DTX_DIST) ? true : false,
			     (flags & DTX_FOR_MIGRATION) ? true : false,
			     (flags & DTX_IGNORE_UNCOMMITTED) ? true : false,
			     (flags & DTX_RESEND) ? true : false, false, dth);

	D_DEBUG(DB_IO, "Start DTX "DF_DTI" sub modification %d, ver %u, "
		"dti_cos_cnt %d, flags %x: "DF_RC"\n",
		DP_DTI(dti), sub_modification_cnt,
		dth->dth_ver, dti_cos_cnt, flags, DP_RC(rc));

	if (rc != 0)
		D_FREE(dth);
	else
		*p_dth = dth;

	return rc;
}

int
dtx_end(struct dtx_handle *dth, struct ds_cont_child *cont, int result)
{
	D_ASSERT(dth != NULL);

	dtx_shares_fini(dth);

	if (daos_is_zero_dti(&dth->dth_xid))
		goto out;

	if (result < 0) {
		if (dth->dth_dti_cos_count > 0 && !dth->dth_cos_done) {
			int	rc;

			/* XXX: For non-leader replica, even if we fail to
			 *	make related modification for some reason,
			 *	we still need to commit the DTXs for CoS.
			 *	Because other replica may have already
			 *	committed them. For leader case, it is
			 *	not important even if we fail to commit
			 *	the CoS DTXs, because they are still in
			 *	CoS cache, and can be committed next time.
			 */
			rc = vos_dtx_commit(cont->sc_hdl, dth->dth_dti_cos,
					    dth->dth_dti_cos_count, NULL);
			if (rc < 0)
				D_ERROR(DF_UUID": Fail to DTX CoS commit: %d\n",
					DP_UUID(cont->sc_uuid), rc);
			else
				dth->dth_cos_done = 1;
		}

		/* 1. Drop partial modification for distributed transaction.
		 * 2. Remove the pinned DTX entry.
		 */
		vos_dtx_cleanup(dth);
	}

	D_DEBUG(DB_IO,
		"Stop the DTX "DF_DTI" ver %u, dkey %lu: "DF_RC"\n",
		DP_DTI(&dth->dth_xid), dth->dth_ver,
		(unsigned long)dth->dth_dkey_hash, DP_RC(result));

	D_ASSERTF(result <= 0, "unexpected return value %d\n", result);

	vos_dtx_rsrvd_fini(dth);
	vos_dtx_detach(dth);

out:
	D_FREE(dth->dth_oid_array);
	D_FREE(dth);

	return result;
}

#define DTX_COS_BTREE_ORDER		23

static void
dtx_flush_on_close(struct dss_module_info *dmi, struct dtx_batched_cont_args *dbca)
{
	struct ds_cont_child	*cont = dbca->dbca_cont;
	struct dtx_stat		 stat = { 0 };
	uint64_t		 total = 0;
	int			 cnt;
	int			 rc = 0;

	dtx_stat(cont, &stat);

	/* dbca->dbca_reg_gen != cont->sc_dtx_batched_gen means someone reopen the container. */
	while (dbca->dbca_reg_gen == cont->sc_dtx_batched_gen && rc >= 0) {
		struct dtx_entry	**dtes = NULL;
		struct dtx_cos_key	 *dcks = NULL;

		cnt = dtx_fetch_committable(cont, DTX_THRESHOLD_COUNT,
					    NULL, DAOS_EPOCH_MAX, &dtes, &dcks);
		if (cnt <= 0) {
			rc = cnt;
			break;
		}

		total += cnt;
		/* When flush_on_deregister, nobody will add more DTX
		 * into the CoS cache. So if accumulated commit count
		 * is more than the total committable ones, then some
		 * DTX entries cannot be removed from the CoS cache.
		 */
		D_ASSERTF(total <= stat.dtx_committable_count,
			  "Some DTX in CoS may cannot be removed: %lu/%lu\n",
			  (unsigned long)total,
			  (unsigned long)stat.dtx_committable_count);

		rc = dtx_commit(cont, dtes, dcks, cnt, 0);
		dtx_free_committable(dtes, dcks, cnt);
	}

	if (rc < 0)
		D_ERROR(DF_UUID": Fail to flush CoS cache: rc = %d\n",
			DP_UUID(cont->sc_uuid), rc);
}

/* Per VOS container DTX re-index ULT ***************************************/

void
dtx_reindex_ult(void *arg)
{
	struct ds_cont_child		*cont	= arg;
	struct dss_module_info		*dmi	= dss_get_module_info();
	uint64_t			 hint	= 0;
	int				 rc;

	D_DEBUG(DB_ANY, DF_CONT": starting DTX reindex ULT on xstream %d\n",
		DP_CONT(NULL, cont->sc_uuid), dmi->dmi_tgt_id);

	while (!cont->sc_dtx_reindex_abort && !dss_xstream_exiting(dmi->dmi_xstream)) {
		rc = vos_dtx_cmt_reindex(cont->sc_hdl, &hint);
		if (rc < 0) {
			D_ERROR(DF_UUID": DTX reindex failed: "DF_RC"\n",
				DP_UUID(cont->sc_uuid), DP_RC(rc));
			goto out;
		}

		if (rc > 0) {
			D_DEBUG(DB_ANY, DF_CONT": DTX reindex done\n",
				DP_CONT(NULL, cont->sc_uuid));
			goto out;
		}

		ABT_thread_yield();
	}

	D_DEBUG(DB_ANY, DF_CONT": stopping DTX reindex ULT on stream %d\n",
		DP_CONT(NULL, cont->sc_uuid), dmi->dmi_tgt_id);

out:
	cont->sc_dtx_reindex = 0;
	ds_cont_child_put(cont);
}

static int
start_dtx_reindex_ult(struct ds_cont_child *cont)
{
	int rc;

	D_ASSERT(cont != NULL);

	if (cont->sc_dtx_reindex || cont->sc_dtx_reindex_abort)
		return 0;

	ds_cont_child_get(cont);
	cont->sc_dtx_reindex = 1;
	rc = dss_ult_create(dtx_reindex_ult, cont, DSS_XS_SELF, 0, 0, NULL);
	if (rc != 0) {
		D_ERROR(DF_UUID": Failed to create DTX reindex ULT: "DF_RC"\n",
			DP_UUID(cont->sc_uuid), DP_RC(rc));
		cont->sc_dtx_reindex = 0;
		ds_cont_child_put(cont);
	}

	return rc;
}

static void
stop_dtx_reindex_ult(struct ds_cont_child *cont)
{
	if (!cont->sc_dtx_reindex || dtx_cont_opened(cont))
		return;

	cont->sc_dtx_reindex_abort = 1;

	while (cont->sc_dtx_reindex)
		ABT_thread_yield();

	cont->sc_dtx_reindex_abort = 0;
}

int
dtx_cont_register(struct ds_cont_child *cont)
{
	struct dtx_tls			*tls = dtx_tls_get();
	struct dss_module_info		*dmi = dss_get_module_info();
	struct dtx_batched_pool_args	*dbpa = NULL;
	struct dtx_batched_cont_args	*dbca = NULL;
	struct umem_attr		 uma;
	int				 rc;
	bool				 new_pool = true;

	if (unlikely((!dmi->dmi_dtx_batched_started)))
		return -DER_SHUTDOWN;

	D_ASSERT(cont != NULL);
	D_ASSERT(!dtx_cont_opened(cont));
	D_ASSERT(daos_handle_is_inval(cont->sc_dtx_cos_hdl));

	d_list_for_each_entry(dbpa, &dmi->dmi_dtx_batched_pool_list, dbpa_sys_link) {
		if (dbpa->dbpa_pool == cont->sc_pool) {
			/* NOT allow one container to register more than
			 * once unless its former registered instance has
			 * already deregistered.
			 */
			d_list_for_each_entry(dbca, &dbpa->dbpa_cont_list,
					      dbca_pool_link)
				D_ASSERT(dbca->dbca_cont != cont);
			new_pool = false;
			break;
		}
	}

	if (new_pool) {
		D_ALLOC_PTR(dbpa);
		if (dbpa == NULL)
			D_GOTO(out, rc = -DER_NOMEM);

		D_INIT_LIST_HEAD(&dbpa->dbpa_sys_link);
		D_INIT_LIST_HEAD(&dbpa->dbpa_cont_list);
		dbpa->dbpa_pool = cont->sc_pool;
	}

	D_ALLOC_PTR(dbca);
	if (dbca == NULL)
		D_GOTO(out, rc = -DER_NOMEM);

	memset(&uma, 0, sizeof(uma));
	uma.uma_id = UMEM_CLASS_VMEM;
	rc = dbtree_create_inplace_ex(DBTREE_CLASS_DTX_COS, 0,
				      DTX_COS_BTREE_ORDER, &uma,
				      &cont->sc_dtx_cos_btr,
				      DAOS_HDL_INVAL, cont,
				      &cont->sc_dtx_cos_hdl);
	if (rc != 0) {
		D_ERROR("Failed to create DTX CoS btree: "DF_RC"\n",
			DP_RC(rc));
		D_GOTO(out, rc = -DER_NOMEM);
	}

	cont->sc_dtx_committable_count = 0;
	D_INIT_LIST_HEAD(&cont->sc_dtx_cos_list);
	cont->sc_dtx_resync_ver = cont->sc_pool->spc_map_version;
	ds_cont_child_get(cont);
	dbca->dbca_refs = 0;
	dbca->dbca_cont = cont;
	dbca->dbca_pool = dbpa;
	dbca->dbca_agg_gen = tls->dt_agg_gen;
	d_list_add_tail(&dbca->dbca_sys_link, &dmi->dmi_dtx_batched_cont_close_list);
	d_list_add_tail(&dbca->dbca_pool_link, &dbpa->dbpa_cont_list);
	if (new_pool)
		d_list_add_tail(&dbpa->dbpa_sys_link, &dmi->dmi_dtx_batched_pool_list);

out:
	if (rc == 0) {
		cont->sc_dtx_batched_gen = 1;
		dbca->dbca_reg_gen = cont->sc_dtx_batched_gen;
	} else {
		D_FREE(dbca);
		if (new_pool)
			D_FREE(dbpa);
	}

	return rc;
}

void
dtx_cont_deregister(struct ds_cont_child *cont)
{
	struct dss_module_info		*dmi = dss_get_module_info();
	struct dtx_batched_pool_args	*dbpa;
	struct dtx_batched_cont_args	*dbca;

	D_ASSERT(cont != NULL);
	D_ASSERT(!dtx_cont_opened(cont));

	d_list_for_each_entry(dbpa, &dmi->dmi_dtx_batched_pool_list, dbpa_sys_link) {
		if (dbpa->dbpa_pool != cont->sc_pool)
			continue;

		d_list_for_each_entry(dbca, &dbpa->dbpa_cont_list, dbca_pool_link) {
			if (dbca->dbca_cont == cont) {
				d_list_del_init(&dbca->dbca_sys_link);
				d_list_del_init(&dbca->dbca_pool_link);
				dbca->dbca_deregister = 1;
				dtx_free_dbca(dbca);
				return;
			}
		}
	}
}

int
dtx_cont_open(struct ds_cont_child *cont)
{
	struct dss_module_info		*dmi = dss_get_module_info();
	struct dtx_batched_pool_args	*dbpa;
	struct dtx_batched_cont_args	*dbca;
	int				 rc;

	D_ASSERT(cont != NULL);
	D_ASSERT(cont->sc_open == 1);

	d_list_for_each_entry(dbpa, &dmi->dmi_dtx_batched_pool_list, dbpa_sys_link) {
		if (dbpa->dbpa_pool != cont->sc_pool)
			continue;

		d_list_for_each_entry(dbca, &dbpa->dbpa_cont_list, dbca_pool_link) {
			if (dbca->dbca_cont == cont) {
				rc = start_dtx_reindex_ult(cont);
				if (rc != 0)
					return rc;

				dbca->dbca_reg_gen = ++(cont->sc_dtx_batched_gen);
				d_list_del(&dbca->dbca_sys_link);
				d_list_add_tail(&dbca->dbca_sys_link,
						&dmi->dmi_dtx_batched_cont_open_list);
				return 0;
			}
		}
	}

	D_ASSERTF(0, "The container "DF_UUID" does not register before open\n",
		  DP_UUID(cont->sc_uuid));

	return -DER_MISC;
}

void
dtx_cont_close(struct ds_cont_child *cont)
{
	struct dss_module_info		*dmi = dss_get_module_info();
	struct dtx_batched_pool_args	*dbpa;
	struct dtx_batched_cont_args	*dbca;

	D_ASSERT(cont != NULL);
	D_ASSERT(!dtx_cont_opened(cont));

	d_list_for_each_entry(dbpa, &dmi->dmi_dtx_batched_pool_list, dbpa_sys_link) {
		if (dbpa->dbpa_pool != cont->sc_pool)
			continue;

		d_list_for_each_entry(dbca, &dbpa->dbpa_cont_list, dbca_pool_link) {
			if (dbca->dbca_cont == cont) {
				stop_dtx_reindex_ult(cont);
				d_list_del(&dbca->dbca_sys_link);
				d_list_add_tail(&dbca->dbca_sys_link,
						&dmi->dmi_dtx_batched_cont_close_list);
				dtx_flush_on_close(dmi, dbca);

				/* If nobody reopen the container during dtx_flush_on_close,
				 * then reset DTX table in VOS to release related resources.
				 */
				if (!dtx_cont_opened(cont))
					vos_dtx_cache_reset(cont->sc_hdl, false);
				return;
			}
		}
	}
}

int
dtx_handle_resend(daos_handle_t coh,  struct dtx_id *dti,
		  daos_epoch_t *epoch, uint32_t *pm_ver)
{
	int		rc;

	if (daos_is_zero_dti(dti))
		/* If DTX is disabled, then means that the application does
		 * not care about the replicas consistency. Under such case,
		 * if client resends some modification RPC, then just handle
		 * it as non-resent case, return -DER_NONEXIST.
		 *
		 * It will cause trouble if related modification has ever
		 * been handled before the resending. But since we cannot
		 * trace (if without DTX) whether it has ever been handled
		 * or not, then just handle it as original without DTX case.
		 */
		return -DER_NONEXIST;

	rc = vos_dtx_check(coh, dti, epoch, pm_ver, NULL, NULL);
	switch (rc) {
	case DTX_ST_INITED:
		return -DER_INPROGRESS;
	case DTX_ST_PREPARED:
		return 0;
	case DTX_ST_COMMITTED:
	case DTX_ST_COMMITTABLE:
		return -DER_ALREADY;
	case DTX_ST_CORRUPTED:
		return -DER_DATA_LOSS;
	case -DER_NONEXIST: {
		struct dtx_stat		stat = { 0 };

		/* dtx_id::dti_hlc is client side time stamp. If it is older than the time
		 * of the most new DTX entry that has been aggregated, then it may has been
		 * removed by DTX aggregation. Under such case, return -DER_EP_OLD.
		 */
		vos_dtx_stat(coh, &stat, DSF_SKIP_BAD);
		if (dti->dti_hlc <= stat.dtx_newest_aggregated ||
		    DAOS_FAIL_CHECK(DAOS_DTX_LONG_TIME_RESEND)) {
			D_ERROR("Not sure about whether the old RPC "
				DF_DTI" is resent or not: %lu/%lu\n",
				DP_DTI(dti), dti->dti_hlc, stat.dtx_newest_aggregated);
			rc = -DER_EP_OLD;
		}
		return rc;
	}
	default:
		return rc >= 0 ? -DER_INVAL : rc;
	}
}

static void
dtx_comp_cb(void **arg)
{
	struct dtx_leader_handle	*dlh;
	uint32_t			 sub_cnt;
	uint32_t			 i;

	dlh = arg[0];

	if (dlh->dlh_agg_cb) {
		dlh->dlh_result = dlh->dlh_agg_cb(dlh, dlh->dlh_agg_cb_arg);
		return;
	}

	sub_cnt = dlh->dlh_normal_sub_cnt + dlh->dlh_delay_sub_cnt;
	for (i = 0; i < sub_cnt; i++) {
		struct dtx_sub_status	*sub = &dlh->dlh_subs[i];

		if (sub->dss_result == 0)
			continue;

		/* Ignore DER_INPROGRESS if there are other failures */
		if (dlh->dlh_result == 0 || dlh->dlh_result == -DER_INPROGRESS)
			dlh->dlh_result = sub->dss_result;
	}
}

static void
dtx_sub_comp_cb(struct dtx_leader_handle *dlh, int idx, int rc)
{
	struct dtx_sub_status	*sub = &dlh->dlh_subs[idx];
	ABT_future		future = dlh->dlh_future;

	D_ASSERTF(sub->dss_comp == 0, "Repeat sub completion for idx %d: %d\n", idx, rc);
	sub->dss_comp = 1;

	sub->dss_result = rc;
	rc = ABT_future_set(future, dlh);
	D_ASSERTF(rc == ABT_SUCCESS, "ABT_future_set failed %d.\n", rc);

	D_DEBUG(DB_TRACE, "execute from rank %d tag %d, rc %d.\n",
		sub->dss_tgt.st_rank, sub->dss_tgt.st_tgt_idx,
		sub->dss_result);
}

struct dtx_ult_arg {
	dtx_sub_func_t			func;
	void				*func_arg;
	struct dtx_leader_handle	*dlh;
};

static void
dtx_leader_exec_ops_normal_ult(void *arg)
{
	struct dtx_ult_arg		*ult_arg = arg;
	struct dtx_leader_handle	*dlh = ult_arg->dlh;
	struct dtx_sub_status		*sub;
	ABT_future			 future = dlh->dlh_future;
	uint32_t			 sub_cnt = dlh->dlh_normal_sub_cnt + dlh->dlh_delay_sub_cnt;
	uint32_t			 i, j;
	int				 rc = 0;

	D_ASSERT(future != ABT_FUTURE_NULL);
	for (i = 0, j = 0; i < sub_cnt; i++, j++) {
		sub = &dlh->dlh_subs[i];
		sub->dss_result = 0;
		sub->dss_comp = 0;

		if (unlikely(sub->dss_tgt.st_flags & DTF_DELAY_FORWARD))
			continue;

		if (sub->dss_tgt.st_rank == DAOS_TGT_IGNORE ||
		    (i == daos_fail_value_get() &&
		     DAOS_FAIL_CHECK(DAOS_DTX_SKIP_PREPARE))) {
			dtx_sub_comp_cb(dlh, i, 0);
			goto next;
		}

		rc = ult_arg->func(dlh, ult_arg->func_arg, i, dtx_sub_comp_cb);
		if (rc != 0) {
			if (sub->dss_comp == 0)
				dtx_sub_comp_cb(dlh, i, rc);
			break;
		}

next:
		/* Yield to avoid holding CPU for too long time. */
		if (j >= DTX_RPC_YIELD_THD) {
			ABT_thread_yield();
			j = 0;
		}
	}

	if (rc != 0) {
		for (i++, j++; i < sub_cnt; i++, j++) {
			sub = &dlh->dlh_subs[i];
			if (unlikely(sub->dss_tgt.st_flags & DTF_DELAY_FORWARD))
				continue;

			dtx_sub_comp_cb(dlh, i, 0);
			if (j >= DTX_RPC_YIELD_THD) {
				ABT_thread_yield();
				j = 0;
			}
		}
	}

	/* To indicate that the IO forward ULT itself has done. */
	rc = ABT_future_set(future, dlh);
	D_ASSERTF(rc == ABT_SUCCESS, "ABT_future_set failed (3) %d.\n", rc);

	D_FREE(ult_arg);
}

static void
dtx_leader_exec_ops_delay_ult(void *arg)
{
	struct dtx_ult_arg		*ult_arg = arg;
	struct dtx_leader_handle	*dlh = ult_arg->dlh;
	struct dtx_sub_status		*sub;
	ABT_future			 future = dlh->dlh_future;
	uint32_t			 sub_cnt = dlh->dlh_normal_sub_cnt + dlh->dlh_delay_sub_cnt;
	uint32_t			 i, j;
	int				 rc = 0;

	D_ASSERT(future != ABT_FUTURE_NULL);
	for (i = 0, j = 0; i < sub_cnt; i++, j++) {
		sub = &dlh->dlh_subs[i];
		if (!(sub->dss_tgt.st_flags & DTF_DELAY_FORWARD))
			continue;

		sub->dss_result = 0;
		sub->dss_comp = 0;

		rc = ult_arg->func(dlh, ult_arg->func_arg, i, dtx_sub_comp_cb);
		if (rc != 0) {
			if (sub->dss_comp == 0)
				dtx_sub_comp_cb(dlh, i, rc);
			break;
		}

		/* Yield to avoid holding CPU for too long time. */
		if (j >= DTX_RPC_YIELD_THD) {
			ABT_thread_yield();
			j = 0;
		}
	}

	if (rc != 0) {
		for (i++, j++; i < sub_cnt; i++, j++) {
			sub = &dlh->dlh_subs[i];
			if (!(sub->dss_tgt.st_flags & DTF_DELAY_FORWARD))
				continue;

			dtx_sub_comp_cb(dlh, i, 0);
			if (j >= DTX_RPC_YIELD_THD) {
				ABT_thread_yield();
				j = 0;
			}
		}
	}

	/* To indicate that the IO forward ULT itself has done. */
	rc = ABT_future_set(future, dlh);
	D_ASSERTF(rc == ABT_SUCCESS, "ABT_future_set failed (4) %d.\n", rc);

	D_FREE(ult_arg);
}

/**
 * Execute the operations on all targets.
 */
int
dtx_leader_exec_ops(struct dtx_leader_handle *dlh, dtx_sub_func_t func,
		    dtx_agg_cb_t agg_cb, void *agg_cb_arg, void *func_arg)
{
	struct dtx_ult_arg	*ult_arg;
	int			 rc;
	int			 rc1 = 0;

	dlh->dlh_result = 0;
	dlh->dlh_normal_sub_done = 0;

	if (dlh->dlh_normal_sub_cnt == 0)
		goto exec;

	D_ALLOC_PTR(ult_arg);
	if (ult_arg == NULL)
		return -DER_NOMEM;

	ult_arg->func = func;
	ult_arg->func_arg = func_arg;
	ult_arg->dlh = dlh;

	if (dlh->dlh_delay_sub_cnt > 0) {
		dlh->dlh_agg_cb = NULL;
		dlh->dlh_agg_cb_arg = NULL;
	} else {
		dlh->dlh_agg_cb = agg_cb;
		dlh->dlh_agg_cb_arg = agg_cb_arg;
	}

	D_ASSERT(dlh->dlh_future == ABT_FUTURE_NULL);

	/*
	 * Create the future with sub_cnt + 1, the additional one is used by the IO forward
	 * ULT itself to prevent the DTX handle being freed before the IO forward ULT exit.
	 */
	rc = ABT_future_create(dlh->dlh_normal_sub_cnt + 1, dtx_comp_cb, &dlh->dlh_future);
	if (rc != ABT_SUCCESS) {
<<<<<<< HEAD
		D_ERROR("ABT_future_create failed %d.\n", rc);
		D_FREE(ult_arg);
=======
		D_ERROR("ABT_future_create failed (1): "DF_RC"\n", DP_RC(rc));
		D_FREE_PTR(ult_arg);
>>>>>>> 9cf1ed26
		return dss_abterr2der(rc);
	}

	/*
	 * XXX: Ideally, we probably should create ULT for each shard, but for performance
	 *	reasons, let's only create one for all remote targets for now.
	 */
	rc = dss_ult_create(dtx_leader_exec_ops_normal_ult, ult_arg, DSS_XS_IOFW,
			    dss_get_module_info()->dmi_tgt_id, DSS_DEEP_STACK_SZ, NULL);
	if (rc != 0) {
		D_ERROR("ult create failed (2): "DF_RC"\n", DP_RC(rc));
		D_FREE(ult_arg);
		ABT_future_free(&dlh->dlh_future);
		return rc;
	}

exec:
	/* Then execute the local operation */
	rc = func(dlh, func_arg, -1, NULL);

	/* Even the local request failure, we still need to wait for remote sub request. */
	if (dlh->dlh_normal_sub_cnt > 0) {
		rc1 = dtx_leader_wait(dlh);
		if (unlikely(rc1 == -DER_ALREADY))
			rc1 = 0;
	}

	if (rc != 0)
		return rc;

	if (rc1 != 0 || likely(dlh->dlh_delay_sub_cnt == 0))
		return rc1;

	/* For delay forward sub requests. */

	dlh->dlh_normal_sub_done = 1;

	D_ALLOC_PTR(ult_arg);
	if (ult_arg == NULL)
		return -DER_NOMEM;

	ult_arg->func = func;
	ult_arg->func_arg = func_arg;
	ult_arg->dlh = dlh;
	dlh->dlh_agg_cb = agg_cb;
	dlh->dlh_agg_cb_arg = agg_cb_arg;

	D_ASSERT(dlh->dlh_future == ABT_FUTURE_NULL);

	rc = ABT_future_create(dlh->dlh_delay_sub_cnt + 1, dtx_comp_cb, &dlh->dlh_future);
	if (rc != ABT_SUCCESS) {
		D_ERROR("ABT_future_create failed (3): "DF_RC"\n", DP_RC(rc));
		D_FREE_PTR(ult_arg);
		return dss_abterr2der(rc);
	}

	rc = dss_ult_create(dtx_leader_exec_ops_delay_ult, ult_arg, DSS_XS_IOFW,
			    dss_get_module_info()->dmi_tgt_id, DSS_DEEP_STACK_SZ, NULL);
	if (rc != 0) {
		D_ERROR("ult create failed (4): "DF_RC"\n", DP_RC(rc));
		D_FREE(ult_arg);
		ABT_future_free(&dlh->dlh_future);
		return rc;
	}

	rc = dtx_leader_wait(dlh);
	if (unlikely(rc == -DER_ALREADY))
		rc = 0;

	return rc;
}

int
dtx_obj_sync(struct ds_cont_child *cont, daos_unit_oid_t *oid,
	     daos_epoch_t epoch)
{
	int	cnt;
	int	rc = 0;

	while (dtx_cont_opened(cont)) {
		struct dtx_entry	**dtes = NULL;
		struct dtx_cos_key	 *dcks = NULL;

		cnt = dtx_fetch_committable(cont, DTX_THRESHOLD_COUNT, oid,
					    epoch, &dtes, &dcks);
		if (cnt <= 0) {
			rc = cnt;
			if (rc < 0)
				D_ERROR("Failed to fetch dtx: "DF_RC"\n",
					DP_RC(rc));
			break;
		}

		rc = dtx_commit(cont, dtes, dcks, cnt, 0);
		dtx_free_committable(dtes, dcks, cnt);
		if (rc < 0) {
			D_ERROR("Fail to commit dtx: "DF_RC"\n", DP_RC(rc));
			break;
		}
	}

	if (rc == 0 && oid != NULL && dtx_cont_opened(cont))
		rc = vos_dtx_mark_sync(cont->sc_hdl, *oid, epoch);

	return rc;
}<|MERGE_RESOLUTION|>--- conflicted
+++ resolved
@@ -1969,13 +1969,8 @@
 	 */
 	rc = ABT_future_create(dlh->dlh_normal_sub_cnt + 1, dtx_comp_cb, &dlh->dlh_future);
 	if (rc != ABT_SUCCESS) {
-<<<<<<< HEAD
-		D_ERROR("ABT_future_create failed %d.\n", rc);
+		D_ERROR("ABT_future_create failed (1): "DF_RC"\n", DP_RC(rc));
 		D_FREE(ult_arg);
-=======
-		D_ERROR("ABT_future_create failed (1): "DF_RC"\n", DP_RC(rc));
-		D_FREE_PTR(ult_arg);
->>>>>>> 9cf1ed26
 		return dss_abterr2der(rc);
 	}
 
