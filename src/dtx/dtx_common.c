/**
 * (C) Copyright 2019 Intel Corporation.
 *
 * Licensed under the Apache License, Version 2.0 (the "License");
 * you may not use this file except in compliance with the License.
 * You may obtain a copy of the License at
 *
 *    http://www.apache.org/licenses/LICENSE-2.0
 *
 * Unless required by applicable law or agreed to in writing, software
 * distributed under the License is distributed on an "AS IS" BASIS,
 * WITHOUT WARRANTIES OR CONDITIONS OF ANY KIND, either express or implied.
 * See the License for the specific language governing permissions and
 * limitations under the License.
 *
 * GOVERNMENT LICENSE RIGHTS-OPEN SOURCE SOFTWARE
 * The Government's rights to use, modify, reproduce, release, perform, display,
 * or disclose this software are subject to the terms of the Apache License as
 * provided in Contract No. B609815.
 * Any reproduction of computer software, computer software documentation, or
 * portions thereof marked with this legend must also reproduce the markings.
 */
/**
 * dtx: DTX common logic
 */
#define D_LOGFAC	DD_FAC(dtx)

#include <abt.h>
#include <uuid/uuid.h>
#include <daos_srv/pool.h>
#include <daos_srv/container.h>
#include <daos_srv/vos.h>
#include <daos_srv/dtx_srv.h>
#include <daos_srv/daos_server.h>
#include "dtx_internal.h"

struct dtx_batched_commit_args {
	d_list_t		 dbca_link;
	struct ds_cont_child	*dbca_cont;
	void			*dbca_deregistering;
};

void
dtx_aggregate(void *arg)
{
	struct ds_cont_child	*cont = arg;

	while (1) {
		struct dtx_stat		stat = { 0 };
		int			rc;

		rc = vos_dtx_aggregate(cont->sc_hdl);
		if (rc != 0)
			break;

		ABT_thread_yield();

		if (cont->sc_open == 0)
			break;

		vos_dtx_stat(cont->sc_hdl, &stat);

		if (stat.dtx_committed_count <= DTX_AGG_THRESHOLD_CNT_LOWER)
			break;

		if (stat.dtx_committed_count >= DTX_AGG_THRESHOLD_CNT_UPPER)
			continue;

		if (stat.dtx_oldest_committed_time == 0 ||
		    dtx_hlc_age2sec(stat.dtx_oldest_committed_time) <=
		    DTX_AGG_THRESHOLD_AGE_LOWER)
			break;
	}

	cont->sc_dtx_aggregating = 0;
	ds_cont_child_put(cont);
}

static inline void
dtx_free_committable(struct dtx_entry *dtes)
{
	D_FREE(dtes);
}

static inline void
dtx_free_dbca(struct dtx_batched_commit_args *dbca)
{
	d_list_del(&dbca->dbca_link);
	ds_cont_child_put(dbca->dbca_cont);
	D_FREE_PTR(dbca);
}

static void
dtx_flush_on_deregister(struct dss_module_info *dmi,
			struct dtx_batched_commit_args *dbca)
{
	struct ds_cont_child	*cont = dbca->dbca_cont;
	struct ds_pool_child	*pool = cont->sc_pool;
	ABT_future		 future = dbca->dbca_deregistering;
	int			 rc;

	D_ASSERT(dbca->dbca_deregistering != NULL);
	do {
		struct dtx_entry	*dtes = NULL;

		rc = vos_dtx_fetch_committable(cont->sc_hdl,
					       DTX_THRESHOLD_COUNT, NULL,
					       DAOS_EPOCH_MAX, &dtes);
		if (rc <= 0)
			break;

		rc = dtx_commit(pool->spc_uuid, cont->sc_uuid,
				dtes, rc, pool->spc_map_version);
		dtx_free_committable(dtes);
	} while (rc >= 0);

	if (rc < 0)
		D_ERROR(DF_UUID": Fail to flush CoS cache: rc = %d\n",
			DP_UUID(cont->sc_uuid), rc);

	/*
	 * dtx_batched_commit_deregister() set force flush and wait for
	 * flush done, then free the dbca.
	 */
	d_list_del_init(&dbca->dbca_link);
	rc = ABT_future_set(future, NULL);
	D_ASSERTF(rc == ABT_SUCCESS, "ABT_future_set failed for DTX "
		  "flush on "DF_UUID": rc = %d\n", DP_UUID(cont->sc_uuid), rc);
}

void
dtx_batched_commit(void *arg)
{
	struct dss_module_info		*dmi = dss_get_module_info();
	struct dtx_batched_commit_args	*dbca;

	while (1) {
		struct ds_cont_child		*cont;
		struct dtx_entry		*dtes = NULL;
		struct dtx_stat			 stat = { 0 };
		int				 rc;

		if (d_list_empty(&dmi->dmi_dtx_batched_list))
			goto check;

		dbca = d_list_entry(dmi->dmi_dtx_batched_list.next,
				    struct dtx_batched_commit_args, dbca_link);
		cont = dbca->dbca_cont;
		if (dbca->dbca_deregistering != NULL) {
			dtx_flush_on_deregister(dmi, dbca);
			goto check;
		}

		d_list_move_tail(&dbca->dbca_link, &dmi->dmi_dtx_batched_list);
		vos_dtx_stat(cont->sc_hdl, &stat);

		if ((stat.dtx_committable_count > DTX_THRESHOLD_COUNT) ||
		    (stat.dtx_oldest_committable_time != 0 &&
		     dtx_hlc_age2sec(stat.dtx_oldest_committable_time) >
		     DTX_COMMIT_THRESHOLD_AGE)) {
			rc = vos_dtx_fetch_committable(cont->sc_hdl,
						DTX_THRESHOLD_COUNT, NULL,
						DAOS_EPOCH_MAX, &dtes);
			if (rc > 0) {
				rc = dtx_commit(cont->sc_pool->spc_uuid,
					cont->sc_uuid, dtes, rc,
					cont->sc_pool->spc_map_version);
				dtx_free_committable(dtes);

				if (dbca->dbca_deregistering) {
					dtx_flush_on_deregister(dmi, dbca);
					goto check;
				}

				if (!cont->sc_dtx_aggregating)
					vos_dtx_stat(cont->sc_hdl, &stat);
			}
		}

		if (!cont->sc_dtx_aggregating &&
		    (stat.dtx_committed_count >= DTX_AGG_THRESHOLD_CNT_UPPER ||
		     (stat.dtx_committed_count > DTX_AGG_THRESHOLD_CNT_LOWER &&
		      stat.dtx_oldest_committed_time != 0 &&
		      dtx_hlc_age2sec(stat.dtx_oldest_committed_time) >=
				DTX_AGG_THRESHOLD_AGE_UPPER))) {
			ds_cont_child_get(cont);
			cont->sc_dtx_aggregating = 1;
			rc = dss_ult_create(dtx_aggregate, cont,
				DSS_ULT_AGGREGATE, DSS_TGT_SELF, 0, NULL);
			if (rc != 0) {
				cont->sc_dtx_aggregating = 0;
				ds_cont_child_put(cont);
			}
		}

check:
		if (dss_xstream_exiting(dmi->dmi_xstream))
			break;
		ABT_thread_yield();
	}

	while (!d_list_empty(&dmi->dmi_dtx_batched_list)) {
		dbca = d_list_entry(dmi->dmi_dtx_batched_list.next,
				    struct dtx_batched_commit_args, dbca_link);
		dtx_free_dbca(dbca);
	}
}

/**
 * Init local dth handle.
 */
static void
dtx_handle_init(struct dtx_id *dti, daos_unit_oid_t *oid, daos_handle_t coh,
		daos_epoch_t epoch, uint64_t dkey_hash, uint32_t pm_ver,
		uint32_t intent, struct dtx_conflict_entry *conflict,
		struct dtx_id *dti_cos, int dti_cos_count, bool leader,
		bool solo, struct dtx_handle *dth)
{
	dth->dth_xid = *dti;
	dth->dth_oid = *oid;
	dth->dth_coh = coh;
	dth->dth_epoch = epoch;
	D_INIT_LIST_HEAD(&dth->dth_shares);
	dth->dth_dkey_hash = dkey_hash;
	dth->dth_ver = pm_ver;
	dth->dth_intent = intent;
	dth->dth_leader = leader ? 1 : 0;
	dth->dth_solo = solo ? 1 : 0;
	dth->dth_dti_cos = dti_cos;
	dth->dth_dti_cos_count = dti_cos_count;
	dth->dth_conflict = conflict;
	dth->dth_ent = NULL;
	dth->dth_obj = UMOFF_NULL;
	dth->dth_sync = 0;
<<<<<<< HEAD
=======
	dth->dth_leader = leader ? 1 : 0;
	dth->dth_solo = solo ? 1 : 0;
	dth->dth_dti_cos_done = 0;
	dth->dth_has_ilog = 0;
	dth->dth_renew = 0;
	dth->dth_actived = 0;
>>>>>>> d61eb27e
}

/**
 * Prepare the leader DTX handle in DRAM.
 *
 * XXX: Currently, we only support to prepare the DTX against single DAOS
 *	object and single dkey.
 *
 * \param dti		[IN]	The DTX identifier.
 * \param oid		[IN]	The target object (shard) ID.
 * \param coh		[IN]	Container open handle.
 * \param epoch		[IN]	Epoch for the DTX.
 * \param dkey_hash	[IN]	Hash of the dkey to be modified if applicable.
 * \param tgts		[IN]	targets for distribute transaction.
 * \param tgts_cnt	[IN]	number of targets.
 * \param pm_ver	[IN]	Pool map version for the DTX.
 * \param intent	[IN]	The intent of related modification.
 * \param dth		[OUT]	Pointer to the DTX handle.
 *
 * \return			Zero on success, negative value if error.
 */
int
dtx_leader_begin(struct dtx_id *dti, daos_unit_oid_t *oid, daos_handle_t coh,
		 daos_epoch_t epoch, uint64_t dkey_hash, uint32_t pm_ver,
		 uint32_t intent, struct daos_shard_tgt *tgts, int tgts_cnt,
		 struct dtx_leader_handle *dlh)
{
	struct dtx_handle	*dth = &dlh->dlh_handle;
	struct dtx_id		*dti_cos = NULL;
	int			 dti_cos_count = 0;
	int			 i;

	/* Single replica case. */
	if (tgts_cnt == 0) {
		if (!daos_is_zero_dti(dti))
			goto init;

		daos_dti_gen(&dth->dth_xid, true);
		return 0;
	}

	dlh->dlh_future = ABT_FUTURE_NULL;
	D_ALLOC_ARRAY(dlh->dlh_subs, tgts_cnt);
	if (dlh->dlh_subs == NULL)
		return -DER_NOMEM;

	for (i = 0; i < tgts_cnt; i++)
		dlh->dlh_subs[i].dss_tgt = tgts[i];
	dlh->dlh_sub_cnt = tgts_cnt;

	if (daos_is_zero_dti(dti)) {
		daos_dti_gen(&dth->dth_xid, true); /* zero it */
		return 0;
	}

	/* XXX: For leader case, we need to find out the potential
	 *	conflict DTXs in the CoS cache, and append them to
	 *	the dispatched RPC to non-leaders. Then non-leader
	 *	replicas can commit them before real modifications
	 *	to avoid availability trouble.
	 */
	dti_cos_count = vos_dtx_list_cos(coh, oid, dkey_hash,
			intent == DAOS_INTENT_UPDATE ? DCLT_PUNCH :
						       DCLT_PUNCH | DCLT_UPDATE,
			DTX_THRESHOLD_COUNT, &dti_cos);
	if (dti_cos_count < 0) {
		D_FREE(dlh->dlh_subs);
		return dti_cos_count;
	}

	if (dti_cos_count > 0 && dti_cos == NULL) {
		/* There are too many conflict DTXs to be committed,
		 * as to cannot be taken via the normal IO RPC. The
		 * background dedicated DTXs batched commit ULT has
		 * not committed them in time. Let's retry later.
		 */
		D_DEBUG(DB_TRACE, "Too many pontential conflict DTXs"
			" for the given "DF_DTI", let's retry later.\n",
			DP_DTI(dti));
		D_FREE(dlh->dlh_subs);
		return -DER_INPROGRESS;
	}

init:
	dtx_handle_init(dti, oid, coh, epoch, dkey_hash, pm_ver, intent,
			NULL, dti_cos, dti_cos_count, true,
			tgts_cnt == 0 ? true : false, dth);

	D_DEBUG(DB_TRACE, "Start DTX "DF_DTI" for object "DF_OID
		" ver %u, dkey %llu, dti_cos_count %d, intent %s\n",
		DP_DTI(&dth->dth_xid), DP_OID(oid->id_pub), dth->dth_ver,
		(unsigned long long)dth->dth_dkey_hash, dti_cos_count,
		intent == DAOS_INTENT_PUNCH ? "Punch" : "Update");

	return 0;
}

static int
dtx_leader_wait(struct dtx_leader_handle *dlh, struct dtx_conflict_entry **dces,
		int *dces_cnt)
{
	int	rc;

	rc = ABT_future_wait(dlh->dlh_future);
	D_ASSERTF(rc == ABT_SUCCESS, "ABT_future_wait failed %d.\n", rc);
	rc = dlh->dlh_result;
	if (rc == -DER_INPROGRESS && dces_cnt != NULL) {
		struct dtx_conflict_entry	*conflict;
		int				shard_cnt = dlh->dlh_sub_cnt;
		int				i;
		int				j;

		D_ALLOC_ARRAY(conflict, shard_cnt);
		if (conflict == NULL) {
			rc = -DER_NOMEM;
			goto out;
		}

		for (i = 0, j = 0; i < shard_cnt; i++) {
			struct dtx_sub_status *dss;

			dss = &dlh->dlh_subs[i];
			if (!daos_is_zero_dti(&dss->dss_dce.dce_xid)) {
				daos_dti_copy(&conflict[j].dce_xid,
					      &dss->dss_dce.dce_xid);
				conflict[j++].dce_dkey =
					      dss->dss_dce.dce_dkey;
			}
		}

		*dces_cnt = j;
		if (j > 0) {
			*dces = conflict;
		} else {
			D_FREE(conflict);
			*dces = NULL;
		}
	}

out:
	ABT_future_free(&dlh->dlh_future);
	D_DEBUG(DB_TRACE, "dth "DF_DTI" rc %d\n",
		DP_DTI(&dlh->dlh_handle.dth_xid), rc);
	return rc;
};

/**
 * Handle the conflict between current DTX and former uncommmitted DTXs.
 *
 * Current Commit on Share (CoS) mechanism cannot guarantee all related
 * DTXs to be handled in advance for current modification. If some confict
 * is detected after the RPC dispatching, the non-leader replica(s) will
 * return failures to the leader replica, then the leader needs to check
 * whether the conflict is caused by committable DTX(s) or not. if yes,
 * then commit them (via appending them to CoS list), otherwise, either
 * fail out (if leader also failed because of confilict) or abort them
 * if the leader replica executes related modification successfully.
 *
 * \param coh		[IN]	Container open handle.
 * \param dth		[IN]	The DTX handle.
 * \param po_uuid	[IN]	Pool UUID.
 * \param co_uuid	[IN]	Container UUID.
 * \param count		[IN]	The @dces array size.
 * \param version	[IN]	Current pool map version.
 *
 * \return			Zero on success, negative value if error.
 */
static int
dtx_conflict(daos_handle_t coh, struct dtx_leader_handle *dlh, uuid_t po_uuid,
	     uuid_t co_uuid, struct dtx_conflict_entry *dces, int count,
	     uint32_t version)
{
	struct dtx_handle	*dth = &dlh->dlh_handle;
	daos_unit_oid_t		*oid = &dth->dth_oid;
	struct dtx_id		*commit_ids = NULL;
	struct dtx_entry	*abort_dtes = NULL;
	int			 commit_cnt = 0;
	int			 abort_cnt = 0;
	int			 rc = 0;
	int			 i;

	D_ALLOC_ARRAY(commit_ids, count);
	if (commit_ids == NULL)
		D_GOTO(out, rc = -DER_NOMEM);

	D_ALLOC_ARRAY(abort_dtes, count);
	if (abort_dtes == NULL)
		D_GOTO(out, rc = -DER_NOMEM);

	for (i = 0; i < count; i++) {
		int	j;
		bool	skip = false;

		for (j = 0; j < i; j++) {
			if (daos_dti_equal(&dces[i].dce_xid,
					   &dces[j].dce_xid)) {
				skip = true;
				break;
			}
		}

		if (skip)
			continue;

		rc = vos_dtx_lookup_cos(coh, oid, &dces[i].dce_xid,
					dces[i].dce_dkey, true);
		if (rc != -DER_NONEXIST)
			goto found;

		rc = vos_dtx_lookup_cos(coh, oid, &dces[i].dce_xid,
					dces[i].dce_dkey, false);
		if (rc != -DER_NONEXIST)
			goto found;

		rc = vos_dtx_check(coh, &dces[i].dce_xid);
		if (rc == DTX_ST_COMMITTED)
			rc = 0;
		else if (rc >= 0)
			rc = -DER_NONEXIST;

found:
		if (rc == 0) {
			daos_dti_copy(&commit_ids[commit_cnt++],
				      &dces[i].dce_xid);
			continue;
		}

		if (rc == -DER_NONEXIST) {
			daos_dti_copy(&abort_dtes[abort_cnt].dte_xid,
				      &dces[i].dce_xid);
			abort_dtes[abort_cnt++].dte_oid = *oid;
			continue;
		}

		goto out;
	}

	if (commit_cnt > 0) {
		struct dtx_id	*dti_cos;
		int		 dti_cos_count;

		/* Append the committable DTXs' ID to the CoS list. */
		dti_cos_count = dth->dth_dti_cos_count + commit_cnt;
		D_ALLOC_ARRAY(dti_cos, dti_cos_count);
		if (dti_cos == NULL)
			D_GOTO(out, rc = -DER_NOMEM);

		if (dth->dth_dti_cos != NULL) {
			memcpy(dti_cos, dth->dth_dti_cos,
			       sizeof(struct dtx_id) * dth->dth_dti_cos_count);

			D_FREE(dth->dth_dti_cos);
		}

		memcpy(dti_cos + dth->dth_dti_cos_count, commit_ids,
		       sizeof(struct dtx_id) * commit_cnt);
		dth->dth_dti_cos_count = dti_cos_count;
		dth->dth_dti_cos = dti_cos;
	}

	if (abort_cnt > 0) {
		rc = dtx_abort(po_uuid, co_uuid, dth->dth_epoch,
			       abort_dtes, abort_cnt, version);
		if (rc == -DER_NONEXIST)
			rc = 0;
	}

out:
	D_FREE(commit_ids);
	D_FREE(abort_dtes);

	D_ASSERTF(rc <= 0, "unexpected return value %d\n", rc);

	return rc;
}

/**
 * Stop the leader thandle.
 *
 * \param dlh		[IN]	The DTX handle on leader node.
 * \param cont		[IN]	Per-thread container cache.
 * \param result	[IN]	Operation result.
 *
 * \return			Zero on success, negative value if error.
 */
int
dtx_leader_end(struct dtx_leader_handle *dlh, struct ds_cont_child *cont,
	       int result)
{
	struct dtx_handle		*dth = &dlh->dlh_handle;
	struct dtx_conflict_entry	*dces = NULL;
	int				*ptr = NULL;
	int				 dces_cnt = 0;
	int				 flags = 0;
	int				 rc = 0;

	if (dlh == NULL)
		return result;

	if (dlh->dlh_sub_cnt == 0) {
		if (daos_is_zero_dti(&dth->dth_xid))
			return result;

		goto out;
	}

	D_ASSERT(cont != NULL);

	/* NB: even the local request failure, dth_ent == NULL, we
	 * should still wait for remote object to finish the request.
	 */
	if (!daos_is_zero_dti(&dth->dth_xid) && result >= 0)
		ptr = &dces_cnt;

	rc = dtx_leader_wait(dlh, &dces, ptr);
	if (daos_is_zero_dti(&dth->dth_xid)) {
		D_FREE(dlh->dlh_subs);

		return result < 0 ? result : rc;
	}

	if (rc == -DER_INPROGRESS && dces != NULL) {
		/* XXX: The local modification has been done, but remote
		 *	replica failed because of some uncommitted DTX,
		 *	it may be caused by some garbage DTXs on remote
		 *	replicas or leader has more information because
		 *	of CoS cache. So handle (abort or commit) them
		 *	firstly then retry.
		 */
		D_ASSERT(dth != NULL);
		D_DEBUG(DB_TRACE, "Hit conflict DTX "DF_DTI" for "
			DF_DTI", handle them and retry update.\n",
			DP_DTI(&dces[0].dce_xid), DP_DTI(&dth->dth_xid));

		rc = dtx_conflict(cont->sc_hdl, dlh, cont->sc_pool->spc_uuid,
				  cont->sc_uuid, dces, dces_cnt,
				  cont->sc_pool->spc_map_version);
		D_FREE(dces);
		if (rc >= 0) {
			D_DEBUG(DB_TRACE, "retry DTX "DF_DTI"\n",
				DP_DTI(&dth->dth_xid));
			return -DER_AGAIN;
		}
	}

	if (result < 0 || rc < 0)
		D_GOTO(out, result = result < 0 ? result : rc);

	if (dth->dth_intent == DAOS_INTENT_PUNCH)
		flags |= DCF_FOR_PUNCH;
	if (dth->dth_has_ilog)
		flags |= DCF_HAS_ILOG;

	rc = vos_dtx_add_cos(dth->dth_coh, &dth->dth_oid, &dth->dth_xid,
			     dth->dth_dkey_hash, dth->dth_epoch, dth->dth_gen,
			     flags);
	if (rc == -DER_INPROGRESS) {
		D_WARN(DF_UUID": Fail to add DTX "DF_DTI" to CoS "
		       "because of using old epoch "DF_U64"\n",
		       DP_UUID(cont->sc_uuid), DP_DTI(&dth->dth_xid),
		       dth->dth_epoch);
		D_GOTO(out, result = rc);
	}

	/* The DTX has been aborted by resync ULT, ask the client to retry. */
	if (rc == -DER_NONEXIST) {
		D_WARN(DF_UUID": Fail to add DTX "DF_DTI" with eph "
		       DF_U64" to CoS because it is aborted by resync.\n",
		       DP_UUID(cont->sc_uuid), DP_DTI(&dth->dth_xid),
		       dth->dth_epoch);
		D_GOTO(out, result = -DER_INPROGRESS);
	}

	if (rc != 0) {
		D_WARN(DF_UUID": Fail to add DTX "DF_DTI" to CoS cache: %d. "
		       "Try to commit it sychronously.\n",
		       DP_UUID(cont->sc_uuid), DP_DTI(&dth->dth_xid), rc);
		dth->dth_sync = 1;
	}

	if (dth->dth_sync) {
		rc = dtx_commit(cont->sc_pool->spc_uuid, cont->sc_uuid,
				&dth->dth_dte, 1,
				cont->sc_pool->spc_map_version);
		if (rc != 0) {
			D_ERROR(DF_UUID": Fail to sync commit DTX "DF_DTI
				": rc = %d\n", DP_UUID(cont->sc_uuid),
				DP_DTI(&dth->dth_xid), rc);
			D_GOTO(out, result = rc);
		}
	}

out:
	if (result < 0 && dlh->dlh_sub_cnt > 0)
		dtx_abort(cont->sc_pool->spc_uuid, cont->sc_uuid,
			  dth->dth_epoch, &dth->dth_dte, 1,
			  cont->sc_pool->spc_map_version);

	D_DEBUG(DB_TRACE,
		"Stop the DTX "DF_DTI" ver %u, dkey %llu, intent %s, "
		"%s, %s participator(s): rc = %d\n",
		DP_DTI(&dth->dth_xid), dth->dth_ver,
		(unsigned long long)dth->dth_dkey_hash,
		dth->dth_intent == DAOS_INTENT_PUNCH ? "Punch" : "Update",
		dth->dth_sync ? "sync" : "async",
		dth->dth_solo ? "single" : "multiple", result);

	D_ASSERTF(result <= 0, "unexpected return value %d\n", result);

	D_FREE(dth->dth_dti_cos);
	D_FREE(dlh->dlh_subs);

	return result;
}

/**
 * Prepare the DTX handle in DRAM.
 *
 * XXX: Currently, we only support to prepare the DTX against single DAOS
 *	object and single dkey.
 *
 * \param dti		[IN]	The DTX identifier.
 * \param oid		[IN]	The target object (shard) ID.
 * \param coh		[IN]	Container open handle.
 * \param epoch		[IN]	Epoch for the DTX.
 * \param dkey_hash	[IN]	Hash of the dkey to be modified if applicable.
 * \param conflict	[IN]	The pointer to record conflict dtx
 * \param dti_cos	[IN,OUT]The DTX array to be committed because of shared.
 * \param dti_cos_count [IN,OUT]The @dti_cos array size.
 * \param pm_ver	[IN]	Pool map version for the DTX.
 * \param intent	[IN]	The intent of related modification.
 * \param leader	[IN]	The target (to be modified) is leader or not.
 * \param dth		[OUT]	Pointer to the DTX handle.
 *
 * \return			Zero on success, negative value if error.
 */
int
dtx_begin(struct dtx_id *dti, daos_unit_oid_t *oid, daos_handle_t coh,
	  daos_epoch_t epoch, uint64_t dkey_hash,
	  struct dtx_conflict_entry *conflict, struct dtx_id *dti_cos,
	  int dti_cos_cnt, uint32_t pm_ver, uint32_t intent,
	  struct dtx_handle *dth)
{
	if (dth == NULL || daos_is_zero_dti(dti))
		return 0;

	dtx_handle_init(dti, oid, coh, epoch, dkey_hash, pm_ver, intent,
			conflict, dti_cos, dti_cos_cnt, false, false, dth);

	D_DEBUG(DB_TRACE, "Start the DTX "DF_DTI" for object "DF_OID
		" ver %u, dkey %llu, dti_cos_count %d, intent %s\n",
		DP_DTI(&dth->dth_xid), DP_OID(oid->id_pub), dth->dth_ver,
		(unsigned long long)dth->dth_dkey_hash, dti_cos_cnt,
		intent == DAOS_INTENT_PUNCH ? "Punch" : "Update");

	return 0;
}

int
dtx_end(struct dtx_handle *dth, struct ds_cont_hdl *cont_hdl,
	struct ds_cont_child *cont, int result)
{
	int rc = 0;

	if (dth == NULL || daos_is_zero_dti(&dth->dth_xid))
		goto out;

	if (result < 0) {
		if (dth->dth_dti_cos_count > 0) {
			/* XXX: For non-leader replica, even if we fail to
			 *	make related modification for some reason,
			 *	we still need to commit the DTXs for CoS.
			 *	Because other replica may have already
			 *	committed them. For leader case, it is
			 *	not important even if we fail to commit
			 *	the CoS DTXs, because they are still in
			 *	CoS cache, and can be committed next time.
			 */
			rc = vos_dtx_commit(cont->sc_hdl, dth->dth_dti_cos,
					    dth->dth_dti_cos_count);
			if (rc != 0)
				D_ERROR(DF_UUID": Fail to DTX CoS commit: %d\n",
					DP_UUID(cont->sc_uuid), rc);
		}
	}

	D_DEBUG(DB_TRACE,
		"Stop the DTX "DF_DTI" ver %u, dkey %llu, intent %s, rc = %d\n",
		DP_DTI(&dth->dth_xid), dth->dth_ver,
		(unsigned long long)dth->dth_dkey_hash,
		dth->dth_intent == DAOS_INTENT_PUNCH ? "Punch" : "Update",
		result);

	D_ASSERTF(result <= 0, "unexpected return value %d\n", result);

out:
	return result;
}


int
dtx_batched_commit_register(struct ds_cont_child *cont)
{
	struct dtx_batched_commit_args	*dbca;
	d_list_t			*head;

	D_ASSERT(cont != NULL);

	head = &dss_get_module_info()->dmi_dtx_batched_list;
	d_list_for_each_entry(dbca, head, dbca_link) {
		if (dbca->dbca_deregistering != NULL)
			continue;

		if (uuid_compare(dbca->dbca_cont->sc_uuid,
				 cont->sc_uuid) == 0)
			return 0;
	}

	D_ALLOC_PTR(dbca);
	if (dbca == NULL)
		return -DER_NOMEM;

	ds_cont_child_get(cont);
	dbca->dbca_cont = cont;
	d_list_add_tail(&dbca->dbca_link, head);
	return 0;
}

void
dtx_batched_commit_deregister(struct ds_cont_child *cont)
{
	struct dtx_batched_commit_args	*dbca;
	d_list_t			*head;
	ABT_future			 future;
	int				 rc;

	D_ASSERT(cont != NULL);
	D_ASSERT(cont->sc_open == 0);

	head = &dss_get_module_info()->dmi_dtx_batched_list;
	d_list_for_each_entry(dbca, head, dbca_link) {
		if (uuid_compare(dbca->dbca_cont->sc_uuid,
				 cont->sc_uuid) != 0)
			continue;

		/*
		 * Notify the dtx_batched_commit ULT to flush the
		 * committable DTXs.
		 *
		 * Then current ULT will wait here until the DTXs
		 * have been committed by dtx_batched_commit ULT
		 * that will wakeup current ULT.
		 */
		D_ASSERT(dbca->dbca_deregistering == NULL);
		rc = ABT_future_create(1, NULL, &future);
		if (rc != ABT_SUCCESS) {
			D_ERROR("ABT_future_create failed for DTX flush on "
				DF_UUID" %d\n", DP_UUID(cont->sc_uuid), rc);
			return;
		}

		dbca->dbca_deregistering = future;
		rc = ABT_future_wait(future);
		D_ASSERTF(rc == ABT_SUCCESS, "ABT_future_wait failed "
			  "for DTX flush (2) on "DF_UUID": rc = %d\n",
			  DP_UUID(cont->sc_uuid), rc);

		D_ASSERT(d_list_empty(&dbca->dbca_link));
		dtx_free_dbca(dbca);
		ABT_future_free(&future);
		break;
	}
}

int
dtx_handle_resend(daos_handle_t coh, daos_unit_oid_t *oid, struct dtx_id *dti,
		  uint64_t dkey_hash, bool punch, daos_epoch_t *epoch)
{
	int	rc;

	if (daos_is_zero_dti(dti))
		/* If DTX is disabled, then means that the appplication does
		 * not care about the replicas consistency. Under such case,
		 * if client resends some modification RPC, then just handle
		 * it as non-resent case, return -DER_NONEXIST.
		 *
		 * It will cause trouble if related modification has ever
		 * been handled before the resending. But since we cannot
		 * trace (if without DTX) whether it has ever been handled
		 * or not, then just handle it as original without DTX case.
		 */
		return -DER_NONEXIST;

again:
	rc = vos_dtx_check_resend(coh, oid, dti, dkey_hash, punch, epoch);
	switch (rc) {
	case DTX_ST_PREPARED:
		return 0;
	case DTX_ST_COMMITTED:
		return -DER_ALREADY;
	case -DER_NONEXIST:
		if (dtx_hlc_age2sec(dti->dti_hlc) >
		    DTX_AGG_THRESHOLD_AGE_LOWER ||
		    DAOS_FAIL_CHECK(DAOS_DTX_LONG_TIME_RESEND)) {
			D_DEBUG(DB_IO, "Not sure about whether the old RPC "
				DF_DTI" is resent or not.\n", DP_DTI(dti));
			rc = -DER_EP_OLD;
		}
		return rc;
	case -DER_AGAIN:
		/* Re-index committed DTX table is not completed yet,
		 * let's wait and retry.
		 */
		ABT_thread_yield();
		goto again;
	default:
		return rc >= 0 ? -DER_INVAL : rc;
	}
}

static void
dtx_comp_cb(void **arg)
{
	struct dtx_leader_handle	*dlh;
	uint32_t			i;

	dlh = arg[0];
	for (i = 0; i < dlh->dlh_sub_cnt; i++) {
		struct dtx_sub_status	*sub = &dlh->dlh_subs[i];

		if (sub->dss_result == 0)
			continue;

		/* Ignore DER_INPROGRESS if there are other failures */
		if (dlh->dlh_result == 0 || dlh->dlh_result == -DER_INPROGRESS)
			dlh->dlh_result = sub->dss_result;
	}
}

static void
dtx_sub_comp_cb(struct dtx_leader_handle *dlh, int idx, int rc)
{
	struct dtx_sub_status	*sub = &dlh->dlh_subs[idx];
	ABT_future		future = dlh->dlh_future;

	sub->dss_result = rc;
	rc = ABT_future_set(future, dlh);
	D_ASSERTF(rc == ABT_SUCCESS, "ABT_future_set failed %d.\n", rc);

	D_DEBUG(DB_TRACE, "execute from rank %d tag %d, rc %d.\n",
		sub->dss_tgt.st_rank, sub->dss_tgt.st_tgt_idx,
		sub->dss_result);
}

struct dtx_ult_arg {
	dtx_sub_func_t			func;
	void				*func_arg;
	struct dtx_leader_handle	*dlh;
};

static void
dtx_leader_exec_ops_ult(void *arg)
{
	struct dtx_ult_arg	  *ult_arg = arg;
	struct dtx_leader_handle  *dlh = ult_arg->dlh;
	ABT_future		  future = dlh->dlh_future;
	uint32_t		  i;
	int			  rc = 0;

	D_ASSERT(future != ABT_FUTURE_NULL);
	for (i = 0; i < dlh->dlh_sub_cnt; i++) {
		struct dtx_sub_status *sub = &dlh->dlh_subs[i];

		if (sub->dss_tgt.st_rank == TGTS_IGNORE) {
			int ret;

			ret = ABT_future_set(future, dlh);
			D_ASSERTF(ret == ABT_SUCCESS,
				  "ABT_future_set failed %d.\n", ret);
			continue;
		}

		sub->dss_result = 0;
		memset(&sub->dss_dce, 0, sizeof(sub->dss_dce));
		rc = ult_arg->func(dlh, ult_arg->func_arg, i,
				   dtx_sub_comp_cb);
		if (rc) {
			dlh->dlh_subs[i].dss_result = rc;
			break;
		}
	}

	if (rc != 0) {
		for (i++; i < dlh->dlh_sub_cnt; i++) {
			int ret;

			ret = ABT_future_set(future, dlh);
			D_ASSERTF(ret == ABT_SUCCESS,
				  "ABT_future_set failed %d.\n", ret);
		}
	}
}

/**
 * Execute the operations on all targets.
 */
int
dtx_leader_exec_ops(struct dtx_leader_handle *dlh, dtx_sub_func_t func,
		    void *func_arg)
{
	struct dtx_ult_arg	*ult_arg;
	int			rc;

	if (dlh->dlh_sub_cnt == 0)
		goto exec;

	D_ALLOC_PTR(ult_arg);
	if (ult_arg == NULL)
		return -DER_NOMEM;
	ult_arg->func	= func;
	ult_arg->func_arg = func_arg;
	ult_arg->dlh	= dlh;

	/* the future should already be freed */
	D_ASSERT(dlh->dlh_future == ABT_FUTURE_NULL);
	rc = ABT_future_create(dlh->dlh_sub_cnt, dtx_comp_cb, &dlh->dlh_future);
	if (rc != ABT_SUCCESS) {
		D_ERROR("ABT_future_create failed %d.\n", rc);
		D_FREE_PTR(ult_arg);
		return dss_abterr2der(rc);
	}

	/*
	 * XXX ideally, we probably should create ULT for each shard, but
	 * for performance reasons, let's only create one for all remote
	 * targets for now.
	 */
	dlh->dlh_result = 0;
	rc = dss_ult_create(dtx_leader_exec_ops_ult, ult_arg, DSS_ULT_IOFW,
			    dss_get_module_info()->dmi_tgt_id, 0, NULL);
	if (rc != 0) {
		D_ERROR("ult create failed %d.\n", rc);
		D_FREE_PTR(ult_arg);
		ABT_future_free(&dlh->dlh_future);
		D_GOTO(out, rc);
	}

exec:
	/* Then execute the local operation */
	rc = func(dlh, func_arg, -1, NULL);
out:
	return rc;
}

int
dtx_obj_sync(uuid_t po_uuid, uuid_t co_uuid, daos_handle_t coh,
	     daos_unit_oid_t oid, daos_epoch_t epoch, uint32_t map_ver)
{
	int	rc = 0;

	while (1) {
		struct dtx_entry	*dtes = NULL;

		rc = vos_dtx_fetch_committable(coh, DTX_THRESHOLD_COUNT, &oid,
					       epoch, &dtes);
		if (rc < 0) {
			D_ERROR(DF_UOID" fail to fetch dtx: rc = %d\n",
				DP_UOID(oid), rc);
			break;
		}

		if (rc == 0)
			break;

		rc = dtx_commit(po_uuid, co_uuid, dtes, rc, map_ver);
		dtx_free_committable(dtes);
		if (rc < 0) {
			D_ERROR(DF_UOID" fail to commit dtx: rc = %d\n",
				DP_UOID(oid), rc);
			break;
		}
	}

	if (rc == 0)
		rc = vos_dtx_mark_sync(coh, oid, epoch);

	return rc;
}<|MERGE_RESOLUTION|>--- conflicted
+++ resolved
@@ -224,23 +224,18 @@
 	dth->dth_dkey_hash = dkey_hash;
 	dth->dth_ver = pm_ver;
 	dth->dth_intent = intent;
-	dth->dth_leader = leader ? 1 : 0;
-	dth->dth_solo = solo ? 1 : 0;
 	dth->dth_dti_cos = dti_cos;
 	dth->dth_dti_cos_count = dti_cos_count;
 	dth->dth_conflict = conflict;
 	dth->dth_ent = NULL;
 	dth->dth_obj = UMOFF_NULL;
 	dth->dth_sync = 0;
-<<<<<<< HEAD
-=======
 	dth->dth_leader = leader ? 1 : 0;
 	dth->dth_solo = solo ? 1 : 0;
 	dth->dth_dti_cos_done = 0;
 	dth->dth_has_ilog = 0;
 	dth->dth_renew = 0;
 	dth->dth_actived = 0;
->>>>>>> d61eb27e
 }
 
 /**
@@ -584,6 +579,8 @@
 				DP_DTI(&dth->dth_xid));
 			return -DER_AGAIN;
 		}
+	} else if (rc == -DER_AGAIN) {
+		dth->dth_renew = 1;
 	}
 
 	if (result < 0 || rc < 0)
@@ -914,6 +911,9 @@
 	for (i = 0; i < dlh->dlh_sub_cnt; i++) {
 		struct dtx_sub_status *sub = &dlh->dlh_subs[i];
 
+		sub->dss_result = 0;
+		memset(&sub->dss_dce, 0, sizeof(sub->dss_dce));
+
 		if (sub->dss_tgt.st_rank == TGTS_IGNORE) {
 			int ret;
 
@@ -923,8 +923,6 @@
 			continue;
 		}
 
-		sub->dss_result = 0;
-		memset(&sub->dss_dce, 0, sizeof(sub->dss_dce));
 		rc = ult_arg->func(dlh, ult_arg->func_arg, i,
 				   dtx_sub_comp_cb);
 		if (rc) {
