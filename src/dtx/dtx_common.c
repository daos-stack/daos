/**
 * (C) Copyright 2019-2021 Intel Corporation.
 *
 * SPDX-License-Identifier: BSD-2-Clause-Patent
 */
/**
 * dtx: DTX common logic
 */
#define D_LOGFAC	DD_FAC(dtx)

#include <abt.h>
#include <uuid/uuid.h>
#include <daos/btree_class.h>
#include <daos_srv/container.h>
#include <daos_srv/vos.h>
#include <daos_srv/dtx_srv.h>
#include <daos_srv/daos_server.h>
#include "dtx_internal.h"

struct dtx_batched_commit_args {
	d_list_t		 dbca_link;
	struct ds_cont_child	*dbca_cont;
};

static void
dtx_stat(struct ds_cont_child *cont, struct dtx_stat *stat)
{
	vos_dtx_stat(cont->sc_hdl, stat);

	stat->dtx_committable_count = cont->sc_dtx_committable_count;
	stat->dtx_oldest_committable_time = dtx_cos_oldest(cont);
}

void
dtx_aggregate(void *arg)
{
	struct ds_cont_child	*cont = arg;

	while (!cont->sc_closing && !cont->sc_dtx_cos_shutdown) {
		struct dtx_stat		stat = { 0 };
		int			rc;

		rc = vos_dtx_aggregate(cont->sc_hdl);
		if (rc != 0)
			break;

		ABT_thread_yield();

		dtx_stat(cont, &stat);

		if (stat.dtx_committed_count <= DTX_AGG_THRESHOLD_CNT_LOWER)
			break;

		if (stat.dtx_committed_count >= DTX_AGG_THRESHOLD_CNT_UPPER)
			continue;

		if (stat.dtx_oldest_committed_time == 0 ||
		    dtx_hlc_age2sec(stat.dtx_oldest_committed_time) <=
		    DTX_AGG_THRESHOLD_AGE_LOWER)
			break;
	}

	cont->sc_dtx_aggregating = 0;
	ds_cont_child_put(cont);
}

static inline void
dtx_free_committable(struct dtx_entry **dtes, int count)
{
	int	i;

	for (i = 0; i < count; i++)
		dtx_entry_put(dtes[i]);
	D_FREE(dtes);
}

static inline void
dtx_free_dbca(struct dtx_batched_commit_args *dbca)
{
	struct ds_cont_child	*cont = dbca->dbca_cont;

	/* Someone re-opened it during waiting dtx_flush_on_deregister(). */
	if (!cont->sc_closing)
		goto out;

	if (daos_handle_is_valid(cont->sc_dtx_cos_hdl)) {
		dbtree_destroy(cont->sc_dtx_cos_hdl, NULL);
		cont->sc_dtx_cos_hdl = DAOS_HDL_INVAL;
	}

	D_ASSERT(cont->sc_dtx_committable_count == 0);
	D_ASSERT(d_list_empty(&cont->sc_dtx_cos_list));

out:
	ds_cont_child_put(cont);
	D_FREE_PTR(dbca);
}

static void
dtx_flush_on_deregister(struct dss_module_info *dmi,
			struct dtx_batched_commit_args *dbca)
{
	struct ds_cont_child	*cont = dbca->dbca_cont;
	struct dtx_stat		 stat = { 0 };
	uint64_t		 total = 0;
	uint32_t		 gen = cont->sc_dtx_batched_gen;
	int			 cnt;
	int			 rc = 0;

	dtx_stat(cont, &stat);

	/* gen != cont->sc_dtx_batched_gen means someone reopen the cont. */
	while (gen == cont->sc_dtx_batched_gen && rc >= 0) {
		struct dtx_entry	**dtes = NULL;

		cnt = dtx_fetch_committable(cont, DTX_THRESHOLD_COUNT,
					    NULL, DAOS_EPOCH_MAX, &dtes);
		if (cnt <= 0) {
			rc = cnt;
			break;
		}

		total += cnt;
		/* When flush_on_deregister, nobody will add more DTX
		 * into the CoS cache. So if accumulated commit count
		 * is more than the total committable ones, then some
		 * DTX entries cannot be removed from the CoS cache.
		 */
		D_ASSERTF(total <= stat.dtx_committable_count,
			  "Some DTX in CoS may cannot be removed: %lu/%lu\n",
			  (unsigned long)total,
			  (unsigned long)stat.dtx_committable_count);

		rc = dtx_commit(cont, dtes, cnt, true);
		dtx_free_committable(dtes, cnt);
	}

	if (rc < 0)
		D_ERROR(DF_UUID": Fail to flush CoS cache: rc = %d\n",
			DP_UUID(cont->sc_uuid), rc);
}

void
dtx_batched_commit(void *arg)
{
	struct dss_module_info		*dmi = dss_get_module_info();
	struct dtx_batched_commit_args	*dbca;
	struct sched_req_attr		 attr = { 0 };
	uuid_t				 anonym_uuid;
	struct sched_request		*sched_req;
	struct dtx_batched_commit_args	*tmp;

<<<<<<< HEAD
	uuid_clear(anonym_uuid);
	sched_req_attr_init(&attr, SCHED_REQ_ANONYM, &anonym_uuid);
	sched_req = sched_req_get(&attr, ABT_THREAD_NULL);
	if (sched_req == NULL) {
		D_ERROR("Failed to get sched request.\n");
		return;
	}

	dmi->dmi_dtx_req = sched_req;
=======
	dmi->dmi_dtx_batched_started = 1;

>>>>>>> 65b3c333
	while (1) {
		struct dtx_entry	**dtes = NULL;
		struct ds_cont_child	 *cont;
		struct dtx_stat		  stat = { 0 };
		int			  cnt, rc;
		int			  sleep_time = 10; /* ms */

		if (d_list_empty(&dmi->dmi_dtx_batched_list))
			goto check;

		if (DAOS_FAIL_CHECK(DAOS_DTX_NO_BATCHED_CMT) ||
		    DAOS_FAIL_CHECK(DAOS_DTX_NO_COMMITTABLE))
			goto check;

		dbca = d_list_entry(dmi->dmi_dtx_batched_list.next,
				    struct dtx_batched_commit_args, dbca_link);
		cont = dbca->dbca_cont;
		ds_cont_child_get(cont);

		d_list_move_tail(&dbca->dbca_link, &dmi->dmi_dtx_batched_list);
		dtx_stat(cont, &stat);

		if ((stat.dtx_committable_count > DTX_THRESHOLD_COUNT) ||
		    (stat.dtx_oldest_committable_time != 0 &&
		     dtx_hlc_age2sec(stat.dtx_oldest_committable_time) >
		     DTX_COMMIT_THRESHOLD_AGE)) {
			sleep_time = 0;
			cnt = dtx_fetch_committable(cont, DTX_THRESHOLD_COUNT,
						    NULL, DAOS_EPOCH_MAX,
						    &dtes);
			if (cnt > 0) {
				rc = dtx_commit(cont, dtes, cnt, true);
				dtx_free_committable(dtes, cnt);
				if (rc != 0)
					/* Not fatal, continue other batched
					 * DTX commit, DTX aggregation.
					 */
					D_WARN("Fail to batched commit dtx: "
					       DF_RC"\n", DP_RC(rc));

				if (!cont->sc_dtx_aggregating)
					dtx_stat(cont, &stat);
			}
		}

		if (!cont->sc_closing && !cont->sc_dtx_aggregating &&
		    (stat.dtx_committed_count >= DTX_AGG_THRESHOLD_CNT_UPPER ||
		     (stat.dtx_committed_count > DTX_AGG_THRESHOLD_CNT_LOWER &&
		      stat.dtx_oldest_committed_time != 0 &&
		      dtx_hlc_age2sec(stat.dtx_oldest_committed_time) >=
				DTX_AGG_THRESHOLD_AGE_UPPER))) {
			sleep_time = 0;
			ds_cont_child_get(cont);
			cont->sc_dtx_aggregating = 1;
			rc = dss_ult_create(dtx_aggregate, cont, DSS_XS_SELF,
					    0, 0, NULL);
			if (rc != 0) {
				cont->sc_dtx_aggregating = 0;
				ds_cont_child_put(cont);
			}
		}
<<<<<<< HEAD
check:
		if (dss_xstream_exiting(dmi->dmi_xstream))
			break;
		sched_req_sleep(sched_req, sleep_time);
=======

		ds_cont_child_put(cont);

check:
		if (dss_xstream_exiting(dmi->dmi_xstream))
			break;

		ABT_thread_yield();
>>>>>>> 65b3c333
	}
	dmi->dmi_dtx_req = NULL;
	sched_req_put(sched_req);

	d_list_for_each_entry_safe(dbca, tmp, &dmi->dmi_dtx_batched_list,
				   dbca_link)
		dbca->dbca_cont->sc_dtx_cos_shutdown = 1;

	dmi->dmi_dtx_batched_started = 0;
}

/* Return the epoch uncertainty upper bound. */
static daos_epoch_t
dtx_epoch_bound(struct dtx_epoch *epoch)
{
	daos_epoch_t limit;

	if (!(epoch->oe_flags & DTX_EPOCH_UNCERTAIN))
		/*
		 * We are told that the epoch has no uncertainty, even if it's
		 * still within the potential uncertainty window.
		 */
		return epoch->oe_value;

	limit = crt_hlc_epsilon_get_bound(epoch->oe_first);
	if (epoch->oe_value >= limit)
		/*
		 * The epoch is already out of the potential uncertainty
		 * window.
		 */
		return epoch->oe_value;

	return limit;
}

/** VOS reserves highest two minor epoch values for internal use so we must
 *  limit the number of dtx sub modifications to avoid conflict.
 */
#define DTX_SUB_MOD_MAX	(((uint16_t)-1) - 2)

static void
dtx_shares_init(struct dtx_handle *dth)
{
	D_INIT_LIST_HEAD(&dth->dth_share_cmt_list);
	D_INIT_LIST_HEAD(&dth->dth_share_act_list);
	D_INIT_LIST_HEAD(&dth->dth_share_tbd_list);
	dth->dth_share_tbd_count = 0;
	dth->dth_shares_inited = 1;
}

static void
dtx_shares_fini(struct dtx_handle *dth)
{
	struct dtx_share_peer	*dsp;

	if (!dth->dth_shares_inited)
		return;

	while ((dsp = d_list_pop_entry(&dth->dth_share_cmt_list,
				       struct dtx_share_peer,
				       dsp_link)) != NULL)
		D_FREE(dsp);

	while ((dsp = d_list_pop_entry(&dth->dth_share_act_list,
				       struct dtx_share_peer,
				       dsp_link)) != NULL)
		D_FREE(dsp);

	while ((dsp = d_list_pop_entry(&dth->dth_share_tbd_list,
				       struct dtx_share_peer,
				       dsp_link)) != NULL)
		D_FREE(dsp);

	dth->dth_share_tbd_count = 0;
}

int
dtx_handle_reinit(struct dtx_handle *dth)
{
	dth->dth_modify_shared = 0;
	dth->dth_active = 0;
	dth->dth_touched_leader_oid = 0;
	dth->dth_local_tx_started = 0;
	dth->dth_local_retry = 0;
	dth->dth_cos_done = 0;

	dth->dth_ent = NULL;

	dth->dth_op_seq = 0;
	dth->dth_oid_cnt = 0;
	dth->dth_oid_cap = 0;
	D_FREE(dth->dth_oid_array);
	dth->dth_dkey_hash = 0;
	vos_dtx_rsrvd_fini(dth);

	return vos_dtx_rsrvd_init(dth);
}

/**
 * Init local dth handle.
 */
static int
dtx_handle_init(struct dtx_id *dti, daos_handle_t coh, struct dtx_epoch *epoch,
		uint16_t sub_modification_cnt, uint32_t pm_ver,
		daos_unit_oid_t *leader_oid, struct dtx_id *dti_cos,
		int dti_cos_cnt, struct dtx_memberships *mbs, bool leader,
		bool solo, bool sync, bool dist, bool migration,
		bool ignore_uncommitted, bool force_refresh, bool resent,
		struct dtx_handle *dth)
{
	if (sub_modification_cnt > DTX_SUB_MOD_MAX) {
		D_ERROR("Too many modifications in a single transaction:"
			"%u > %u\n", sub_modification_cnt, DTX_SUB_MOD_MAX);
		return -DER_OVERFLOW;
	}
	dth->dth_modification_cnt = sub_modification_cnt;

	dtx_shares_init(dth);

	dth->dth_xid = *dti;
	dth->dth_coh = coh;

	dth->dth_leader_oid = *leader_oid;
	dth->dth_ver = pm_ver;
	dth->dth_refs = 1;
	dth->dth_mbs = mbs;

	dth->dth_cos_done = 0;
	dth->dth_resent = resent ? 1 : 0;
	dth->dth_solo = solo ? 1 : 0;
	dth->dth_modify_shared = 0;
	dth->dth_active = 0;
	dth->dth_touched_leader_oid = 0;
	dth->dth_local_tx_started = 0;
	dth->dth_local_retry = 0;
	dth->dth_dist = dist ? 1 : 0;
	dth->dth_for_migration = migration ? 1 : 0;
	dth->dth_ignore_uncommitted = ignore_uncommitted ? 1 : 0;
	dth->dth_force_refresh = force_refresh ? 1 : 0;

	dth->dth_dti_cos = dti_cos;
	dth->dth_dti_cos_count = dti_cos_cnt;
	dth->dth_ent = NULL;
	dth->dth_flags = leader ? DTE_LEADER : 0;

	if (sync) {
		dth->dth_flags |= DTE_BLOCK;
		dth->dth_sync = 1;
	} else {
		dth->dth_sync = 0;
	}

	dth->dth_op_seq = 0;
	dth->dth_oid_cnt = 0;
	dth->dth_oid_cap = 0;
	dth->dth_oid_array = NULL;

	dth->dth_dkey_hash = 0;

	if (daos_is_zero_dti(dti))
		return 0;

	if (!dtx_epoch_chosen(epoch)) {
		D_ERROR("initializing DTX "DF_DTI" with invalid epoch: value="
			DF_U64" first="DF_U64" flags=%x\n",
			DP_DTI(dti), epoch->oe_value, epoch->oe_first,
			epoch->oe_flags);
		return -DER_INVAL;
	}
	dth->dth_epoch = epoch->oe_value;
	dth->dth_epoch_bound = dtx_epoch_bound(epoch);

	if (dth->dth_modification_cnt == 0)
		return 0;

	return vos_dtx_rsrvd_init(dth);
}

static int
dtx_insert_oid(struct dtx_handle *dth, daos_unit_oid_t *oid, bool touch_leader)
{
	int	start = 0;
	int	end = dth->dth_oid_cnt - 1;
	int	at;
	int	rc = 0;

	do {
		at = (start + end) / 2;
		rc = daos_unit_oid_compare(dth->dth_oid_array[at], *oid);
		if (rc == 0)
			return 0;

		if (rc > 0)
			end = at - 1;
		else
			start = at + 1;
	} while (start <= end);

	if (dth->dth_oid_cnt == dth->dth_oid_cap) {
		daos_unit_oid_t		*oid_array;

		D_ALLOC_ARRAY(oid_array, dth->dth_oid_cap << 1);
		if (oid_array == NULL)
			return -DER_NOMEM;

		if (rc > 0) {
			/* Insert before dth->dth_oid_array[at]. */
			if (at > 0)
				memcpy(&oid_array[0], &dth->dth_oid_array[0],
				       sizeof(*oid) * at);
			oid_array[at] = *oid;
			memcpy(&oid_array[at + 1], &dth->dth_oid_array[at],
			       sizeof(*oid) * (dth->dth_oid_cnt - at));
		} else {
			/* Insert after dth->dth_oid_array[at]. */
			memcpy(&oid_array[0], &dth->dth_oid_array[0],
			       sizeof(*oid) * (at + 1));
			oid_array[at + 1] = *oid;
			if (at < dth->dth_oid_cnt - 1)
				memcpy(&oid_array[at + 2],
				&dth->dth_oid_array[at + 1],
				sizeof(*oid) * (dth->dth_oid_cnt - 1 - at));
		}

		D_FREE(dth->dth_oid_array);
		dth->dth_oid_array = oid_array;
		dth->dth_oid_cap <<= 1;

		goto out;
	}

	if (rc > 0) {
		/* Insert before dth->dth_oid_array[at]. */
		memmove(&dth->dth_oid_array[at + 1],
			&dth->dth_oid_array[at],
			sizeof(*oid) * (dth->dth_oid_cnt - at));
		dth->dth_oid_array[at] = *oid;
	} else {
		/* Insert after dth->dth_oid_array[at]. */
		if (at < dth->dth_oid_cnt - 1)
			memmove(&dth->dth_oid_array[at + 2],
				&dth->dth_oid_array[at + 1],
				sizeof(*oid) * (dth->dth_oid_cnt - 1 - at));
		dth->dth_oid_array[at + 1] = *oid;
	}

out:
	if (touch_leader)
		dth->dth_touched_leader_oid = 1;

	dth->dth_oid_cnt++;

	return 0;
}

/**
 * Initialize the DTX handle for per modification based part.
 *
 * \param dth		[IN]	Pointer to the DTX handle.
 * \param oid		[IN]	The target object (shard) ID.
 * \param dkey_hash	[IN]	Hash of the dkey to be modified if applicable.
 */
int
dtx_sub_init(struct dtx_handle *dth, daos_unit_oid_t *oid, uint64_t dkey_hash)
{
	int	rc = 0;

	if (!dtx_is_valid_handle(dth))
		return 0;

	D_ASSERT(dth->dth_op_seq < (uint16_t)(-1));

	dth->dth_dkey_hash = dkey_hash;
	dth->dth_op_seq++;

	rc = daos_unit_oid_compare(dth->dth_leader_oid, *oid);
	if (rc == 0) {
		if (dth->dth_oid_array == NULL)
			dth->dth_touched_leader_oid = 1;

		if (dth->dth_touched_leader_oid)
			goto out;

		rc = dtx_insert_oid(dth, oid, true);

		D_GOTO(out, rc);
	}

	if (dth->dth_oid_array == NULL) {
		D_ASSERT(dth->dth_oid_cnt == 0);

		/* 4 slots by default to hold rename case. */
		dth->dth_oid_cap = 4;
		D_ALLOC_ARRAY(dth->dth_oid_array, dth->dth_oid_cap);
		if (dth->dth_oid_array == NULL)
			D_GOTO(out, rc = -DER_NOMEM);

		if (!dth->dth_touched_leader_oid) {
			dth->dth_oid_array[0] = *oid;
			dth->dth_oid_cnt = 1;

			D_GOTO(out, rc = 0);
		}

		dth->dth_oid_cnt = 2;

		if (rc > 0) {
			dth->dth_oid_array[0] = *oid;
			dth->dth_oid_array[1] = dth->dth_leader_oid;
		} else {
			dth->dth_oid_array[0] = dth->dth_leader_oid;
			dth->dth_oid_array[1] = *oid;
		}

		D_GOTO(out, rc = 0);
	}

	rc = dtx_insert_oid(dth, oid, false);

out:
	D_DEBUG(DB_IO, "Sub init DTX "DF_DTI" for object "DF_UOID
		" dkey %lu, opc seq %d: "DF_RC"\n",
		DP_DTI(&dth->dth_xid), DP_UOID(*oid),
		(unsigned long)dkey_hash, dth->dth_op_seq, DP_RC(rc));

	return rc;
}

/**
 * Prepare the leader DTX handle in DRAM.
 *
 * \param coh		[IN]	Container handle.
 * \param dti		[IN]	The DTX identifier.
 * \param epoch		[IN]	Epoch for the DTX.
 * \param sub_modification_cnt
 *			[IN]	Sub modifications count
 * \param pm_ver	[IN]	Pool map version for the DTX.
 * \param leader_oid	[IN]	The object ID is used to elect the DTX leader.
 * \param dti_cos	[IN]	The DTX array to be committed because of shared.
 * \param dti_cos_cnt	[IN]	The @dti_cos array size.
 * \param tgts		[IN]	targets for distribute transaction.
 * \param tgt_cnt	[IN]	number of targets.
 * \param flags		[IN]	See dtx_flags.
 * \param mbs		[IN]	DTX participants information.
 * \param dth		[OUT]	Pointer to the DTX handle.
 *
 * \return			Zero on success, negative value if error.
 */
int
dtx_leader_begin(daos_handle_t coh, struct dtx_id *dti,
		 struct dtx_epoch *epoch, uint16_t sub_modification_cnt,
		 uint32_t pm_ver, daos_unit_oid_t *leader_oid,
		 struct dtx_id *dti_cos, int dti_cos_cnt,
		 struct daos_shard_tgt *tgts, int tgt_cnt, uint32_t flags,
		 struct dtx_memberships *mbs, struct dtx_leader_handle *dlh)
{
	struct dtx_handle	*dth = &dlh->dlh_handle;
	int			 rc;
	int			 i;

	memset(dlh, 0, sizeof(*dlh));

	if (tgt_cnt > 0) {
		dlh->dlh_future = ABT_FUTURE_NULL;
		D_ALLOC_ARRAY(dlh->dlh_subs, tgt_cnt);
		if (dlh->dlh_subs == NULL)
			return -DER_NOMEM;

		for (i = 0; i < tgt_cnt; i++)
			dlh->dlh_subs[i].dss_tgt = tgts[i];
		dlh->dlh_sub_cnt = tgt_cnt;
	}

	rc = dtx_handle_init(dti, coh, epoch, sub_modification_cnt, pm_ver,
			     leader_oid, dti_cos, dti_cos_cnt, mbs, true,
			     (flags & DTX_SOLO) ? true : false,
			     (flags & DTX_SYNC) ? true : false,
			     (flags & DTX_DIST) ? true : false,
			     (flags & DTX_FOR_MIGRATION) ? true : false, false,
			     (flags & DTX_FORCE_REFRESH) ? true : false,
			     (flags & DTX_RESEND) ? true : false, dth);

	/* XXX: For non-solo DTX, the leader and non-leader will make each own
	 *	local modification in parallel. If the non-leader goes so fast
	 *	as to when non-leader has already moved to handle next requet,
	 *	the leader may has not really started current modification yet,
	 *	such as being blocked at bulk transfer phase. Under such case,
	 *	it is possible that when the non-leader handles next request,
	 *	it hits the DTX that is just prepared locally, then non-leader
	 *	will check such DTX status with leader. But at that time, the
	 *	DTX entry on the leader does not exist, that will misguide the
	 *	non-leader as missed to abort such DTX. To avoid such bad case,
	 *	the leader need to build its DTX entry in DRAM before dispatch
	 *	current request to non-leader.
	 */

	if (rc == 0 && dtx_is_valid_handle(dth) && !dth->dth_solo &&
	    sub_modification_cnt > 0 && !dth->dth_resent)
		rc = vos_dtx_pin(dth, false);

	D_DEBUG(DB_IO, "Start DTX "DF_DTI" sub modification %d, ver %u, leader "
		DF_UOID", dti_cos_cnt %d, flags %x: "DF_RC"\n",
		DP_DTI(dti), sub_modification_cnt, dth->dth_ver,
		DP_UOID(*leader_oid), dti_cos_cnt, flags, DP_RC(rc));

	if (rc != 0)
		D_FREE(dlh->dlh_subs);

	return rc;
}

static int
dtx_leader_wait(struct dtx_leader_handle *dlh)
{
	int	rc;

	rc = ABT_future_wait(dlh->dlh_future);
	D_ASSERTF(rc == ABT_SUCCESS, "ABT_future_wait failed %d.\n", rc);

	ABT_future_free(&dlh->dlh_future);
	D_DEBUG(DB_IO, "dth "DF_DTI" rc "DF_RC"\n",
		DP_DTI(&dlh->dlh_handle.dth_xid), DP_RC(dlh->dlh_result));

	return dlh->dlh_result;
};

/**
 * Stop the leader thandle.
 *
 * \param dlh		[IN]	The DTX handle on leader node.
 * \param cont		[IN]	Per-thread container cache.
 * \param result	[IN]	Operation result.
 *
 * \return			Zero on success, negative value if error.
 */
int
dtx_leader_end(struct dtx_leader_handle *dlh, struct ds_cont_child *cont,
	       int result)
{
	struct dtx_handle		*dth = &dlh->dlh_handle;
	struct dtx_entry		*dte;
	struct dtx_memberships		*mbs;
	size_t				 size;
	uint32_t			 flags;
	int				 rc = 0;

	D_ASSERT(cont != NULL);

	dtx_shares_fini(dth);

	/* NB: even the local request failure, dth_ent == NULL, we
	 * should still wait for remote object to finish the request.
	 */

	if (dlh->dlh_sub_cnt != 0)
		rc = dtx_leader_wait(dlh);

	if (daos_is_zero_dti(&dth->dth_xid))
		D_GOTO(out, result = result < 0 ? result : rc);

	if (result < 0 || rc < 0 || dth->dth_solo)
		D_GOTO(abort, result = result < 0 ? result : rc);

	if (!dth->dth_active || dth->dth_resent) {
		/* We do not know whether some other participants have
		 * some active entry for this DTX, consider distributed
		 * transaction case, the other participants may execute
		 * different operations. Sync commit the DTX for safe.
		 */
		dth->dth_sync = 1;
		goto sync;
	}

	/* If the DTX is started befoe DTX resync (for rebuild), then it is
	 * possbile that the DTX resync ULT may have aborted or committed
	 * the DTX during current ULT waiting for other non-leaders' reply.
	 * Let's check DTX status locally before marking as 'committable'.
	 */
	if (dth->dth_ver < cont->sc_dtx_resync_ver) {
		rc = vos_dtx_check(cont->sc_hdl, &dth->dth_xid,
				   NULL, NULL, NULL, false);
		/* Committed by race, do nothing. */
		if (rc == DTX_ST_COMMITTED || rc == DTX_ST_COMMITTABLE)
			D_GOTO(abort, result = 0);

		/* The DTX is marked as 'corrupted' by DTX resync by race,
		 * then let's abort it.
		 */
		if (rc == DTX_ST_CORRUPTED) {
			D_WARN(DF_UUID": DTX "DF_DTI" is marked as corrupted "
			       "by resync because of lost some participants\n",
			       DP_UUID(cont->sc_uuid), DP_DTI(&dth->dth_xid));
			D_GOTO(abort, result = -DER_TX_RESTART);
		}

		/* Aborted by race, restart it. */
		if (rc == -DER_NONEXIST) {
			D_WARN(DF_UUID": DTX "DF_DTI" is aborted with "
			       "old epoch "DF_U64" by resync\n",
			       DP_UUID(cont->sc_uuid), DP_DTI(&dth->dth_xid),
			       dth->dth_epoch);
			D_GOTO(abort, result = -DER_TX_RESTART);
		}

		if (rc != DTX_ST_PREPARED) {
			D_ASSERT(rc < 0);

			D_WARN(DF_UUID": Failed to check local DTX "DF_DTI
			       "status: "DF_RC"\n",
			       DP_UUID(cont->sc_uuid), DP_DTI(&dth->dth_xid),
			       DP_RC(rc));
			D_GOTO(abort, result = rc);
		}
	}

	if (DAOS_FAIL_CHECK(DAOS_DTX_SKIP_PREPARE))
		D_GOTO(abort, result = 0);

	if (DAOS_FAIL_CHECK(DAOS_DTX_MISS_ABORT))
		D_GOTO(abort, result = -DER_IO);

	if (DAOS_FAIL_CHECK(DAOS_DTX_MISS_COMMIT))
		dth->dth_sync = 1;

	/* For synchronous DTX, do not add it into CoS cache, otherwise,
	 * we may have no way to remove it from the cache.
	 */
	if (dth->dth_sync)
		goto sync;

	D_ASSERT(dth->dth_mbs != NULL);

	size = sizeof(*dte) + sizeof(*mbs) + dth->dth_mbs->dm_data_size;
	D_ALLOC(dte, size);
	if (dte == NULL) {
		dth->dth_sync = 1;
		goto sync;
	}

	mbs = (struct dtx_memberships *)(dte + 1);
	memcpy(mbs, dth->dth_mbs, size - sizeof(*dte));

	dte->dte_xid = dth->dth_xid;
	dte->dte_ver = dth->dth_ver;
	dte->dte_refs = 1;
	dte->dte_mbs = mbs;

	/* Use the new created @dte instead of dth->dth_dte that will be
	 * released after dtx_leader_end().
	 */

	if (!(mbs->dm_flags & DMF_SRDG_REP))
		flags = DCF_EXP_CMT;
	else if (dth->dth_modify_shared)
		flags = DCF_SHARED;
	else
		flags = 0;
	rc = dtx_add_cos(cont, dte, &dth->dth_leader_oid,
			 dth->dth_dkey_hash, dth->dth_epoch, flags);
	dtx_entry_put(dte);
	if (rc == 0) {
		if (!DAOS_FAIL_CHECK(DAOS_DTX_NO_COMMITTABLE)) {
			vos_dtx_mark_committable(dth);
			if (cont->sc_dtx_committable_count >
			    DTX_THRESHOLD_COUNT) {
				struct dss_module_info	*dmi;

				dmi = dss_get_module_info();
				sched_req_wakeup(dmi->dmi_dtx_req);
			}
		}
	} else {
		dth->dth_sync = 1;
	}

sync:
	if (dth->dth_sync) {
		dte = &dth->dth_dte;
		rc = dtx_commit(cont, &dte, 1, false);
		if (rc != 0) {
			D_ERROR(DF_UUID": Fail to sync commit DTX "DF_DTI
				": "DF_RC"\n", DP_UUID(cont->sc_uuid),
				DP_DTI(&dth->dth_xid), DP_RC(rc));
			D_GOTO(abort, result = rc);
		}
	}

abort:
	/* Some remote replica(s) ask retry. We do not make such replica
	 * to locally retry for avoiding RPC timeout. The leader replica
	 * will trigger retry globally without aborting 'prepared' ones.
	 */
	if (result < 0 && result != -DER_AGAIN && !dth->dth_solo) {
		dte = &dth->dth_dte;
		dtx_abort(cont, dth->dth_epoch, &dte, 1);
	}

	vos_dtx_rsrvd_fini(dth);
out:
	if (!daos_is_zero_dti(&dth->dth_xid))
		D_DEBUG(DB_IO,
			"Stop the DTX "DF_DTI" ver %u, dkey %lu, %s, "
			"%s participator(s), cos %d/%d: rc "DF_RC"\n",
			DP_DTI(&dth->dth_xid), dth->dth_ver,
			(unsigned long)dth->dth_dkey_hash,
			dth->dth_sync ? "sync" : "async",
			dth->dth_solo ? "single" : "multiple",
			dth->dth_dti_cos_count,
			dth->dth_cos_done ? dth->dth_dti_cos_count : 0,
			DP_RC(result));

	D_ASSERTF(result <= 0, "unexpected return value %d\n", result);

	/* Local modification is done, then need to handle CoS cache. */
	if (dth->dth_cos_done) {
		int	i;

		for (i = 0; i < dth->dth_dti_cos_count; i++)
			dtx_del_cos(cont, &dth->dth_dti_cos[i],
				    &dth->dth_leader_oid, dth->dth_dkey_hash);
	}

	D_FREE(dlh->dlh_subs);
	D_FREE(dth->dth_oid_array);

	return result;
}

/**
 * Prepare the DTX handle in DRAM.
 *
 * \param coh		[IN]	Container handle.
 * \param dti		[IN]	The DTX identifier.
 * \param epoch		[IN]	Epoch for the DTX.
 * \param sub_modification_cnt
 *			[IN]	Sub modifications count.
 * \param pm_ver	[IN]	Pool map version for the DTX.
 * \param leader_oid	[IN]    The object ID is used to elect the DTX leader.
 * \param dti_cos	[IN]	The DTX array to be committed because of shared.
 * \param dti_cos_cnt	[IN]	The @dti_cos array size.
 * \param flags		[IN]	See dtx_flags.
 * \param mbs		[IN]	DTX participants information.
 * \param dth		[OUT]	Pointer to the DTX handle.
 *
 * \return			Zero on success, negative value if error.
 */
int
dtx_begin(daos_handle_t coh, struct dtx_id *dti,
	  struct dtx_epoch *epoch, uint16_t sub_modification_cnt,
	  uint32_t pm_ver, daos_unit_oid_t *leader_oid,
	  struct dtx_id *dti_cos, int dti_cos_cnt, uint32_t flags,
	  struct dtx_memberships *mbs, struct dtx_handle *dth)
{
	int	rc;

	rc = dtx_handle_init(dti, coh, epoch, sub_modification_cnt,
			     pm_ver, leader_oid, dti_cos, dti_cos_cnt, mbs,
			     false, false, false,
			     (flags & DTX_DIST) ? true : false,
			     (flags & DTX_FOR_MIGRATION) ? true : false,
			     (flags & DTX_IGNORE_UNCOMMITTED) ? true : false,
			     (flags & DTX_FORCE_REFRESH) ? true : false,
			     false, dth);

	D_DEBUG(DB_IO, "Start DTX "DF_DTI" sub modification %d, ver %u, "
		"dti_cos_cnt %d, flags %x: "DF_RC"\n",
		DP_DTI(dti), sub_modification_cnt,
		dth->dth_ver, dti_cos_cnt, flags, DP_RC(rc));

	return rc;
}

int
dtx_end(struct dtx_handle *dth, struct ds_cont_child *cont, int result)
{
	D_ASSERT(dth != NULL);

	dtx_shares_fini(dth);

	if (daos_is_zero_dti(&dth->dth_xid))
		return result;

	if (result < 0) {
		if (dth->dth_dti_cos_count > 0 && !dth->dth_cos_done) {
			int	rc;

			/* XXX: For non-leader replica, even if we fail to
			 *	make related modification for some reason,
			 *	we still need to commit the DTXs for CoS.
			 *	Because other replica may have already
			 *	committed them. For leader case, it is
			 *	not important even if we fail to commit
			 *	the CoS DTXs, because they are still in
			 *	CoS cache, and can be committed next time.
			 */
			rc = vos_dtx_commit(cont->sc_hdl, dth->dth_dti_cos,
					    dth->dth_dti_cos_count, NULL);
			if (rc < 0)
				D_ERROR(DF_UUID": Fail to DTX CoS commit: %d\n",
					DP_UUID(cont->sc_uuid), rc);
			else
				dth->dth_cos_done = 1;
		}
	}

	D_DEBUG(DB_IO,
		"Stop the DTX "DF_DTI" ver %u, dkey %lu: "DF_RC"\n",
		DP_DTI(&dth->dth_xid), dth->dth_ver,
		(unsigned long)dth->dth_dkey_hash, DP_RC(result));

	D_ASSERTF(result <= 0, "unexpected return value %d\n", result);

	D_FREE(dth->dth_oid_array);

	vos_dtx_rsrvd_fini(dth);

	return result;
}

#define DTX_COS_BTREE_ORDER		23

int
dtx_batched_commit_register(struct ds_cont_child *cont)
{
	struct dss_module_info		*dmi = dss_get_module_info();
	struct dtx_batched_commit_args	*dbca;
	d_list_t			*head;
	struct umem_attr		 uma;
	int				 rc;

	/* If batched commit ULT is not enabled, then sync commit DTX. */
	if (!dmi->dmi_dtx_batched_started) {
		cont->sc_dtx_cos_shutdown = 1;
		goto out;
	}

	D_ASSERT(cont != NULL);
	D_ASSERT(cont->sc_open > 0);

	head = &dss_get_module_info()->dmi_dtx_batched_list;
	d_list_for_each_entry(dbca, head, dbca_link)
		/* NOT allow one container to register more than once unless
		 * its former registered instance has already deregistered.
		 */
		D_ASSERT(dbca->dbca_cont != cont);

	D_ALLOC_PTR(dbca);
	if (dbca == NULL)
		return -DER_NOMEM;

	/* Former dtx_batched_commit_deregister is waiting for
	 * dtx_flush_on_deregister, we reopening the container.
	 * Let's reuse the CoS tree.
	 */
	if (daos_handle_is_valid(cont->sc_dtx_cos_hdl))
		goto add;

	memset(&uma, 0, sizeof(uma));
	uma.uma_id = UMEM_CLASS_VMEM;
	rc = dbtree_create_inplace_ex(DBTREE_CLASS_DTX_COS, 0,
				      DTX_COS_BTREE_ORDER, &uma,
				      &cont->sc_dtx_cos_btr,
				      DAOS_HDL_INVAL, cont,
				      &cont->sc_dtx_cos_hdl);
	if (rc != 0) {
		D_ERROR("Failed to create DTX CoS btree: "DF_RC"\n",
			DP_RC(rc));
		D_FREE(dbca);
		return rc;
	}

	cont->sc_dtx_committable_count = 0;
	D_INIT_LIST_HEAD(&cont->sc_dtx_cos_list);
	cont->sc_dtx_resync_ver = 1;

add:
	cont->sc_dtx_cos_shutdown = 0;
	ds_cont_child_get(cont);
	dbca->dbca_cont = cont;
	d_list_add_tail(&dbca->dbca_link, head);

out:
	cont->sc_closing = 0;
	cont->sc_dtx_batched_gen++;

	return 0;
}

void
dtx_batched_commit_deregister(struct ds_cont_child *cont)
{
	struct dtx_batched_commit_args	*dbca;
	d_list_t			*head;

	D_ASSERT(cont != NULL);
	D_ASSERT(cont->sc_open == 0);
	D_ASSERT(cont->sc_closing == 0);

	cont->sc_closing = 1;
	cont->sc_dtx_cos_shutdown = 1;

	head = &dss_get_module_info()->dmi_dtx_batched_list;
	d_list_for_each_entry(dbca, head, dbca_link) {
		if (dbca->dbca_cont == cont) {
			d_list_del_init(&dbca->dbca_link);
			dtx_flush_on_deregister(dss_get_module_info(), dbca);
			dtx_free_dbca(dbca);
			return;
		}
	}
}

int
dtx_handle_resend(daos_handle_t coh,  struct dtx_id *dti,
		  daos_epoch_t *epoch, uint32_t *pm_ver)
{
	uint64_t	age;
	int		rc;

	if (daos_is_zero_dti(dti))
		/* If DTX is disabled, then means that the application does
		 * not care about the replicas consistency. Under such case,
		 * if client resends some modification RPC, then just handle
		 * it as non-resent case, return -DER_NONEXIST.
		 *
		 * It will cause trouble if related modification has ever
		 * been handled before the resending. But since we cannot
		 * trace (if without DTX) whether it has ever been handled
		 * or not, then just handle it as original without DTX case.
		 */
		return -DER_NONEXIST;

again:
	rc = vos_dtx_check(coh, dti, epoch, pm_ver, NULL, true);
	switch (rc) {
	case DTX_ST_PREPARED:
		return 0;
	case DTX_ST_COMMITTED:
	case DTX_ST_COMMITTABLE:
		return -DER_ALREADY;
	case DTX_ST_CORRUPTED:
		return -DER_DATA_LOSS;
	case -DER_NONEXIST:
		age = dtx_hlc_age2sec(dti->dti_hlc);
		if (age > DTX_AGG_THRESHOLD_AGE_LOWER ||
		    DAOS_FAIL_CHECK(DAOS_DTX_LONG_TIME_RESEND)) {
			D_ERROR("Not sure about whether the old RPC "DF_DTI
				" is resent or not. Age="DF_U64" s.\n",
				DP_DTI(dti), age);
			rc = -DER_EP_OLD;
		}
		return rc;
	case -DER_AGAIN:
		/* Re-index committed DTX table is not completed yet,
		 * let's wait and retry.
		 */
		ABT_thread_yield();
		goto again;
	default:
		return rc >= 0 ? -DER_INVAL : rc;
	}
}

static void
dtx_comp_cb(void **arg)
{
	struct dtx_leader_handle	*dlh;
	uint32_t			i;

	dlh = arg[0];

	if (dlh->dlh_agg_cb) {
		dlh->dlh_result = dlh->dlh_agg_cb(dlh, dlh->dlh_agg_cb_arg);
		return;
	}

	for (i = 0; i < dlh->dlh_sub_cnt; i++) {
		struct dtx_sub_status	*sub = &dlh->dlh_subs[i];

		if (sub->dss_result == 0)
			continue;

		/* Ignore DER_INPROGRESS if there are other failures */
		if (dlh->dlh_result == 0 || dlh->dlh_result == -DER_INPROGRESS)
			dlh->dlh_result = sub->dss_result;
	}
}

static void
dtx_sub_comp_cb(struct dtx_leader_handle *dlh, int idx, int rc)
{
	struct dtx_sub_status	*sub = &dlh->dlh_subs[idx];
	ABT_future		future = dlh->dlh_future;

	sub->dss_result = rc;
	rc = ABT_future_set(future, dlh);
	D_ASSERTF(rc == ABT_SUCCESS, "ABT_future_set failed %d.\n", rc);

	D_DEBUG(DB_TRACE, "execute from rank %d tag %d, rc %d.\n",
		sub->dss_tgt.st_rank, sub->dss_tgt.st_tgt_idx,
		sub->dss_result);
}

struct dtx_ult_arg {
	dtx_sub_func_t			func;
	void				*func_arg;
	struct dtx_leader_handle	*dlh;
};

static void
dtx_leader_exec_ops_ult(void *arg)
{
	struct dtx_ult_arg	  *ult_arg = arg;
	struct dtx_leader_handle  *dlh = ult_arg->dlh;
	ABT_future		  future = dlh->dlh_future;
	uint32_t		  i;
	int			  rc = 0;

	D_ASSERT(future != ABT_FUTURE_NULL);
	for (i = 0; i < dlh->dlh_sub_cnt; i++) {
		struct dtx_sub_status *sub = &dlh->dlh_subs[i];

		sub->dss_result = 0;

		if (sub->dss_tgt.st_rank == DAOS_TGT_IGNORE ||
		    (i == daos_fail_value_get() &&
		     DAOS_FAIL_CHECK(DAOS_DTX_SKIP_PREPARE))) {
			int ret;

			ret = ABT_future_set(future, dlh);
			D_ASSERTF(ret == ABT_SUCCESS,
				  "ABT_future_set failed %d.\n", ret);
			continue;
		}

		rc = ult_arg->func(dlh, ult_arg->func_arg, i,
				   dtx_sub_comp_cb);
		if (rc) {
			sub->dss_result = rc;
			break;
		}
	}

	if (rc != 0) {
		for (i++; i < dlh->dlh_sub_cnt; i++) {
			int ret;

			ret = ABT_future_set(future, dlh);
			D_ASSERTF(ret == ABT_SUCCESS,
				  "ABT_future_set failed %d.\n", ret);
		}
	}

	D_FREE_PTR(ult_arg);
}

/**
 * Execute the operations on all targets.
 */
int
dtx_leader_exec_ops(struct dtx_leader_handle *dlh, dtx_sub_func_t func,
		    dtx_agg_cb_t agg_cb, void *agg_cb_arg, void *func_arg)
{
	struct dtx_ult_arg	*ult_arg;
	int			rc;

	if (dlh->dlh_sub_cnt == 0)
		goto exec;

	D_ALLOC_PTR(ult_arg);
	if (ult_arg == NULL)
		return -DER_NOMEM;
	ult_arg->func	= func;
	ult_arg->func_arg = func_arg;
	ult_arg->dlh	= dlh;
	dlh->dlh_agg_cb = agg_cb;
	dlh->dlh_agg_cb_arg = agg_cb_arg;

	/* the future should already be freed */
	D_ASSERT(dlh->dlh_future == ABT_FUTURE_NULL);
	rc = ABT_future_create(dlh->dlh_sub_cnt, dtx_comp_cb, &dlh->dlh_future);
	if (rc != ABT_SUCCESS) {
		D_ERROR("ABT_future_create failed %d.\n", rc);
		D_FREE_PTR(ult_arg);
		return dss_abterr2der(rc);
	}

	/*
	 * XXX ideally, we probably should create ULT for each shard, but
	 * for performance reasons, let's only create one for all remote
	 * targets for now.
	 */
	dlh->dlh_result = 0;
	rc = dss_ult_create(dtx_leader_exec_ops_ult, ult_arg, DSS_XS_IOFW,
			    dss_get_module_info()->dmi_tgt_id,
			    DSS_DEEP_STACK_SZ, NULL);
	if (rc != 0) {
		D_ERROR("ult create failed "DF_RC"\n", DP_RC(rc));
		D_FREE_PTR(ult_arg);
		ABT_future_free(&dlh->dlh_future);
		D_GOTO(out, rc);
	}

exec:
	/* Then execute the local operation */
	rc = func(dlh, func_arg, -1, NULL);
out:
	return rc;
}

int
dtx_obj_sync(struct ds_cont_child *cont, daos_unit_oid_t *oid,
	     daos_epoch_t epoch)
{
	int	cnt;
	int	rc = 0;

	while (!cont->sc_closing) {
		struct dtx_entry	**dtes = NULL;

		cnt = dtx_fetch_committable(cont, DTX_THRESHOLD_COUNT, oid,
					    epoch, &dtes);
		if (cnt <= 0) {
			rc = cnt;
			if (rc < 0)
				D_ERROR("Failed to fetch dtx: "DF_RC"\n",
					DP_RC(rc));
			break;
		}

		rc = dtx_commit(cont, dtes, cnt, true);
		dtx_free_committable(dtes, cnt);
		if (rc < 0) {
			D_ERROR("Fail to commit dtx: "DF_RC"\n", DP_RC(rc));
			break;
		}
	}

	if (rc == 0 && oid != NULL && !cont->sc_closing)
		rc = vos_dtx_mark_sync(cont->sc_hdl, *oid, epoch);

	return rc;
}<|MERGE_RESOLUTION|>--- conflicted
+++ resolved
@@ -150,7 +150,6 @@
 	struct sched_request		*sched_req;
 	struct dtx_batched_commit_args	*tmp;
 
-<<<<<<< HEAD
 	uuid_clear(anonym_uuid);
 	sched_req_attr_init(&attr, SCHED_REQ_ANONYM, &anonym_uuid);
 	sched_req = sched_req_get(&attr, ABT_THREAD_NULL);
@@ -160,10 +159,8 @@
 	}
 
 	dmi->dmi_dtx_req = sched_req;
-=======
 	dmi->dmi_dtx_batched_started = 1;
 
->>>>>>> 65b3c333
 	while (1) {
 		struct dtx_entry	**dtes = NULL;
 		struct ds_cont_child	 *cont;
@@ -225,21 +222,12 @@
 				ds_cont_child_put(cont);
 			}
 		}
-<<<<<<< HEAD
+
+		ds_cont_child_put(cont);
 check:
 		if (dss_xstream_exiting(dmi->dmi_xstream))
 			break;
 		sched_req_sleep(sched_req, sleep_time);
-=======
-
-		ds_cont_child_put(cont);
-
-check:
-		if (dss_xstream_exiting(dmi->dmi_xstream))
-			break;
-
-		ABT_thread_yield();
->>>>>>> 65b3c333
 	}
 	dmi->dmi_dtx_req = NULL;
 	sched_req_put(sched_req);
