/**
 * (C) Copyright 2019-2021 Intel Corporation.
 *
 * SPDX-License-Identifier: BSD-2-Clause-Patent
 */
/**
 * dtx: DTX rpc service
 */
#define D_LOGFAC	DD_FAC(dtx)

#include <daos/rpc.h>
#include <daos/btree_class.h>
#include <daos_srv/daos_engine.h>
#include <daos_srv/container.h>
#include <daos_srv/vos.h>
#include <daos_srv/dtx_srv.h>
#include <gurt/telemetry_common.h>
#include <gurt/telemetry_producer.h>
#include "dtx_internal.h"

#define DTX_YIELD_CYCLE		(DTX_THRESHOLD_COUNT >> 3)

static inline char *
dtx_opc_to_str(crt_opcode_t opc)
{
	switch (opc) {
#define X(a, b, c, d, e, f) case a: return f;
		DTX_PROTO_SRV_RPC_LIST
#undef X
	}
	return "dtx_unknown";
}

struct dtx_tls {
	struct d_tm_node_t	*ot_op_total[DTX_PROTO_SRV_RPC_COUNT];
};

static void *
dtx_tls_init(int xs_id, int tgt_id)
{
	struct dtx_tls	*tls;
	uint32_t	 opc;
	int		 rc;

	D_ALLOC_PTR(tls);
	if (tls == NULL)
		return NULL;

	/** Skip sensor setup on system xstreams */
	if (tgt_id < 0)
		return tls;

	/** Register different per-opcode sensors */
	for (opc = 0; opc < DTX_PROTO_SRV_RPC_COUNT; opc++) {
		rc = d_tm_add_metric(&tls->ot_op_total[opc], D_TM_COUNTER,
				     "total number of processed DTX RPCs", "",
				     "io/%u/ops/%s/total_cnt",
				     tgt_id, dtx_opc_to_str(opc));
		if (rc != DER_SUCCESS)
			D_WARN("Failed to create DTX RPC cnt sensor for %s: "
			       DF_RC"\n", dtx_opc_to_str(opc), DP_RC(rc));
	}

	return tls;
}

static void
dtx_tls_fini(void *data)
{
	D_FREE(data);
}

struct dss_module_key dtx_module_key = {
	.dmk_tags	= DAOS_SERVER_TAG,
	.dmk_index	= -1,
	.dmk_init	= dtx_tls_init,
	.dmk_fini	= dtx_tls_fini,
};

static inline struct dtx_tls *
dtx_tls_get(void)
{
	return dss_module_key_get(dss_tls_get(), &dtx_module_key);
}

static void
dtx_handler(crt_rpc_t *rpc)
{
	struct dtx_tls		*tls = dtx_tls_get();
	struct dtx_in		*din = crt_req_get(rpc);
	struct dtx_out		*dout = crt_reply_get(rpc);
	struct ds_cont_child	*cont = NULL;
	struct dtx_id		*dtis;
	struct dtx_memberships	*mbs[DTX_REFRESH_MAX] = { 0 };
<<<<<<< HEAD
	int			*ptr;
=======
	struct dtx_cos_key	 dcks[DTX_REFRESH_MAX] = { 0 };
>>>>>>> 90a50600
	uint32_t		 vers[DTX_REFRESH_MAX] = { 0 };
	uint32_t		 opc = opc_get(rpc->cr_opc);
	int			 count = DTX_YIELD_CYCLE;
	int			 i = 0;
	int			 rc1 = 0;
	int			 rc;

	rc = ds_cont_child_lookup(din->di_po_uuid, din->di_co_uuid, &cont);
	if (rc != 0) {
		D_ERROR("Failed to locate pool="DF_UUID" cont="DF_UUID
			" for DTX rpc %u: rc = "DF_RC"\n",
			DP_UUID(din->di_po_uuid), DP_UUID(din->di_co_uuid),
			opc, DP_RC(rc));
		goto out;
	}

	switch (opc) {
	case DTX_COMMIT:
		if (DAOS_FAIL_CHECK(DAOS_DTX_MISS_COMMIT))
			break;

		while (i < din->di_dtx_array.ca_count) {
			if (i + count > din->di_dtx_array.ca_count)
				count = din->di_dtx_array.ca_count - i;

			dtis = (struct dtx_id *)din->di_dtx_array.ca_arrays + i;
			rc1 = vos_dtx_commit(cont->sc_hdl, dtis, count, NULL);
			if (rc == 0 && rc1 < 0)
				rc = rc1;

			i += count;
		}
		break;
	case DTX_ABORT:
		if (DAOS_FAIL_CHECK(DAOS_DTX_MISS_ABORT))
			break;

		while (i < din->di_dtx_array.ca_count) {
			if (i + count > din->di_dtx_array.ca_count)
				count = din->di_dtx_array.ca_count - i;

			dtis = (struct dtx_id *)din->di_dtx_array.ca_arrays + i;
			if (din->di_epoch != 0)
				rc1 = vos_dtx_abort(cont->sc_hdl, din->di_epoch,
						    dtis, count);
			else
				rc1 = vos_dtx_set_flags(cont->sc_hdl, dtis,
							count, DTE_CORRUPTED);
			if (rc == 0 && rc1 < 0)
				rc = rc1;

			i += count;
		}
		break;
	case DTX_CHECK:
		/* Currently, only support to check single DTX state. */
		if (din->di_dtx_array.ca_count != 1)
			D_GOTO(out, rc = -DER_PROTO);

		rc = vos_dtx_check(cont->sc_hdl, din->di_dtx_array.ca_arrays,
				   NULL, NULL, NULL, NULL, false);
		if (rc == -DER_NONEXIST && cont->sc_dtx_reindex)
			rc = -DER_INPROGRESS;

		break;
	case DTX_REFRESH:
		count = din->di_dtx_array.ca_count;
		if (count == 0)
			D_GOTO(out, rc = 0);

		if (count > DTX_REFRESH_MAX)
			D_GOTO(out, rc = -DER_PROTO);

		D_ALLOC(dout->do_sub_rets.ca_arrays, sizeof(int32_t) * count);
		if (dout->do_sub_rets.ca_arrays == NULL)
			D_GOTO(out, rc = -DER_NOMEM);

		dout->do_sub_rets.ca_count = count;

		if (DAOS_FAIL_CHECK(DAOS_DTX_UNCERTAIN)) {
			for (i = 0; i < count; i++) {
				ptr = (int *)dout->do_sub_rets.ca_arrays + i;
				*ptr = -DER_NONEXIST;
			}

			D_GOTO(out, rc = 0);
		}

		for (i = 0, rc1 = 0; i < count; i++) {
			ptr = (int *)dout->do_sub_rets.ca_arrays + i;
			dtis = (struct dtx_id *)din->di_dtx_array.ca_arrays + i;
			*ptr = vos_dtx_check(cont->sc_hdl, dtis, NULL, &vers[i],
					     &mbs[i], &dcks[i], false);
			/* The DTX status may be changes by DTX resync soon. */
			if ((*ptr == DTX_ST_PREPARED &&
			     cont->sc_dtx_resyncing) ||
			    (*ptr == -DER_NONEXIST && cont->sc_dtx_reindex))
				*ptr = -DER_INPROGRESS;
			if (mbs[i] != NULL)
				rc1++;
		}
		break;
	default:
		rc = -DER_INVAL;
		break;
	}

out:
	D_DEBUG(DB_TRACE, "Handle DTX ("DF_DTI") rpc %u, count %d, epoch "
		DF_X64" : rc = "DF_RC"\n",
		DP_DTI(din->di_dtx_array.ca_arrays), opc,
		(int)din->di_dtx_array.ca_count, din->di_epoch, DP_RC(rc));

	dout->do_status = rc;
	rc = crt_reply_send(rpc);
	if (rc != 0)
		D_ERROR("send reply failed for DTX rpc %u: rc = "DF_RC"\n", opc,
			DP_RC(rc));

	d_tm_inc_counter(tls->ot_op_total[opc], 1);

	if (opc == DTX_REFRESH && rc1 > 0) {
		struct dtx_entry	 dtes[DTX_REFRESH_MAX] = { 0 };
		struct dtx_entry	*pdte[DTX_REFRESH_MAX] = { 0 };
		int			 j;

		for (i = 0, j = 0; i < count; i++) {
			if (mbs[i] == NULL)
				continue;

			daos_dti_copy(&dtes[j].dte_xid,
				      (struct dtx_id *)
				      din->di_dtx_array.ca_arrays + i);
			dtes[j].dte_ver = vers[i];
			dtes[j].dte_refs = 1;
			dtes[j].dte_mbs = mbs[i];

			pdte[j] = &dtes[j];
			dcks[j] = dcks[i];
			j++;
		}

		D_ASSERT(j == rc1);

		/* Commit the DTX after replied the original refresh request to
		 * avoid further query the same DTX.
		 */
		rc = dtx_commit(cont, pdte, dcks, j);
		if (rc < 0)
			D_WARN("Failed to commit DTX "DF_DTI", count %d: "
			       DF_RC"\n", DP_DTI(&dtes[0].dte_xid), j,
			       DP_RC(rc));

		for (i = 0; i < j; i++)
			D_FREE(pdte[i]->dte_mbs);
	}

	D_FREE(dout->do_sub_rets.ca_arrays);
	dout->do_sub_rets.ca_count = 0;

	if (cont != NULL)
		ds_cont_child_put(cont);
}

static int
dtx_init(void)
{
	int	rc;

	rc = dbtree_class_register(DBTREE_CLASS_DTX_CF,
				   BTR_FEAT_UINT_KEY | BTR_FEAT_DYNAMIC_ROOT,
				   &dbtree_dtx_cf_ops);
	if (rc == 0)
		rc = dbtree_class_register(DBTREE_CLASS_DTX_COS, 0,
					   &dtx_btr_cos_ops);

	return rc;
}

static int
dtx_fini(void)
{
	return 0;
}

static int
dtx_setup(void)
{
	int	rc;

	rc = dss_ult_create_all(dtx_batched_commit, NULL, true);
	if (rc != 0)
		D_ERROR("Failed to create DTX batched commit ULT: "DF_RC"\n",
			DP_RC(rc));

	return rc;
}

#define X(a, b, c, d, e, f)	\
{				\
	.dr_opc       = a,	\
	.dr_hdlr      = d,	\
	.dr_corpc_ops = e,	\
},

static struct daos_rpc_handler dtx_handlers[] = {
	DTX_PROTO_SRV_RPC_LIST
};

#undef X

struct dss_module dtx_module =  {
	.sm_name	= "dtx",
	.sm_mod_id	= DAOS_DTX_MODULE,
	.sm_ver		= DAOS_DTX_VERSION,
	.sm_init	= dtx_init,
	.sm_fini	= dtx_fini,
	.sm_setup	= dtx_setup,
	.sm_proto_fmt	= &dtx_proto_fmt,
	.sm_cli_count	= 0,
	.sm_handlers	= dtx_handlers,
	.sm_key		= &dtx_module_key,
};<|MERGE_RESOLUTION|>--- conflicted
+++ resolved
@@ -92,13 +92,10 @@
 	struct ds_cont_child	*cont = NULL;
 	struct dtx_id		*dtis;
 	struct dtx_memberships	*mbs[DTX_REFRESH_MAX] = { 0 };
-<<<<<<< HEAD
-	int			*ptr;
-=======
 	struct dtx_cos_key	 dcks[DTX_REFRESH_MAX] = { 0 };
->>>>>>> 90a50600
 	uint32_t		 vers[DTX_REFRESH_MAX] = { 0 };
 	uint32_t		 opc = opc_get(rpc->cr_opc);
+	int			*ptr;
 	int			 count = DTX_YIELD_CYCLE;
 	int			 i = 0;
 	int			 rc1 = 0;
