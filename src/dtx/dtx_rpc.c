/**
 * (C) Copyright 2019-2021 Intel Corporation.
 *
 * SPDX-License-Identifier: BSD-2-Clause-Patent
 */
/**
 * dtx: DTX RPC
 */
#define D_LOGFAC	DD_FAC(dtx)

#include <abt.h>
#include <daos/rpc.h>
#include <daos/btree.h>
#include <daos/pool_map.h>
#include <daos/btree_class.h>
#include <daos_srv/vos.h>
#include <daos_srv/dtx_srv.h>
#include <daos_srv/container.h>
#include <daos_srv/daos_engine.h>
#include "dtx_internal.h"

CRT_RPC_DEFINE(dtx, DAOS_ISEQ_DTX, DAOS_OSEQ_DTX);

#define X(a, b, c, d, e, f)	\
{				\
	.prf_flags   = b,	\
	.prf_req_fmt = c,	\
	.prf_hdlr    = NULL,	\
	.prf_co_ops  = NULL,	\
},

static struct crt_proto_rpc_format dtx_proto_rpc_fmt[] = {
	DTX_PROTO_SRV_RPC_LIST
};

#undef X

struct crt_proto_format dtx_proto_fmt = {
	.cpf_name  = "dtx-proto",
	.cpf_ver   = DAOS_DTX_VERSION,
	.cpf_count = ARRAY_SIZE(dtx_proto_rpc_fmt),
	.cpf_prf   = dtx_proto_rpc_fmt,
	.cpf_base  = DAOS_RPC_OPCODE(0, DAOS_DTX_MODULE, 0)
};

/* Top level DTX RPC args */
struct dtx_req_args {
	ABT_future			 dra_future;
	/* The RPC code */
	crt_opcode_t			 dra_opc;
	/* pool UUID */
	uuid_t				 dra_po_uuid;
	/* container UUID */
	uuid_t				 dra_co_uuid;
	/* The count of sub requests. */
	int				 dra_length;
	/* The collective RPC result. */
	int				 dra_result;
	/* Pointer to the container, used for DTX_REFRESH case. */
	struct ds_cont_child		*dra_cont;
	/* Pointer to the committed DTX list, used for DTX_REFRESH case. */
	d_list_t			*dra_cmt_list;
	/* Pointer to the aborted DTX list, used for DTX_REFRESH case. */
	d_list_t			*dra_abt_list;
	/* Pointer to the active DTX list, used for DTX_REFRESH case. */
	d_list_t			*dra_act_list;
};

/* The record for the DTX classify-tree in DRAM.
 * Each dtx_req_rec contains one RPC (to related rank/tag) args.
 */
struct dtx_req_rec {
	/* All the records are linked into one global list,
	 * used for travelling the classify-tree efficiently.
	 */
	d_list_t			 drr_link;
	struct dtx_req_args		*drr_parent; /* The top level args */
	d_rank_t			 drr_rank; /* The server ID */
	uint32_t			 drr_tag; /* The VOS ID */
	int				 drr_count; /* DTX count */
	int				 drr_result; /* The RPC result */
	struct dtx_id			*drr_dti; /* The DTX array */
	struct dtx_share_peer		**drr_cb_args; /* Used by dtx_req_cb. */
};

struct dtx_cf_rec_bundle {
	union {
		struct {
			d_rank_t	 dcrb_rank;
			uint32_t	 dcrb_tag;
		};
		uint64_t		 dcrb_key;
	};
	/* Pointer to the global list head for all the dtx_req_rec. */
	d_list_t			*dcrb_head;
	/* Pointer to the length of above global list. */
	int				*dcrb_length;
	/* Current DTX to be classified. */
	struct dtx_id			*dcrb_dti;
	/* The number of DTXs to be classified that will be used as
	 * the dtx_req_rec::drr_dti array size when allocating it.
	 */
	int				 dcrb_count;
};

/* Make sure that the "dcrb_key" is consisted of "dcrb_rank" + "dcrb_tag". */
D_CASSERT(sizeof(((struct dtx_cf_rec_bundle *)0)->dcrb_rank) +
	  sizeof(((struct dtx_cf_rec_bundle *)0)->dcrb_tag) ==
	  sizeof(((struct dtx_cf_rec_bundle *)0)->dcrb_key));

static void
dtx_req_cb(const struct crt_cb_info *cb_info)
{
	crt_rpc_t		*req = cb_info->cci_rpc;
	struct dtx_req_rec	*drr = cb_info->cci_arg;
	struct dtx_req_args	*dra = drr->drr_parent;
	struct dtx_in		*din = crt_req_get(req);
	struct dtx_out		*dout;
	int			 rc = cb_info->cci_rc;
	int			 i;

	if (rc != 0)
		goto out;

	dout = crt_reply_get(req);
	if (dout->do_status != 0 || dra->dra_opc != DTX_REFRESH)
		D_GOTO(out, rc = dout->do_status);

	if (din->di_dtx_array.ca_count != dout->do_sub_rets.ca_count)
		D_GOTO(out, rc = -DER_PROTO);

	for (i = 0; i < dout->do_sub_rets.ca_count; i++) {
		struct dtx_share_peer	*dsp;
		int			*ret;
		int			 rc1;

		dsp = drr->drr_cb_args[i];
		if (dsp == NULL)
			continue;

		drr->drr_cb_args[i] = NULL;
		ret = (int *)dout->do_sub_rets.ca_arrays + i;

		switch (*ret) {
		case DTX_ST_PREPARED:
			/* Not committable yet. */
			if (dra->dra_act_list != NULL)
				d_list_add_tail(&dsp->dsp_link,
						dra->dra_act_list);
			else
				D_FREE(dsp);
			break;
		case DTX_ST_COMMITTABLE:
			/* Committable, will be committed soon. */
			if (dra->dra_cmt_list != NULL)
				d_list_add_tail(&dsp->dsp_link,
						dra->dra_cmt_list);
			else
				D_FREE(dsp);
			break;
		case DTX_ST_COMMITTED:
			/* Has been committed on leader, we may miss related
			 * commit request, so let's commit it locally.
			 */
			rc1 = vos_dtx_commit(dra->dra_cont->sc_hdl,
					     &dsp->dsp_xid, 1, NULL);
			if (rc1 < 0 && rc1 != -DER_NONEXIST &&
			    dra->dra_cmt_list != NULL)
				d_list_add_tail(&dsp->dsp_link,
						dra->dra_cmt_list);
			else
				D_FREE(dsp);
			break;
		case DTX_ST_CORRUPTED:
			/* The DTX entry is corrupted. */
			D_FREE(dsp);
			D_GOTO(out, rc = -DER_DATA_LOSS);
<<<<<<< HEAD
		case -DER_NONEXIST:
			if (dtx_hlc_age2sec(dsp->dsp_epoch) >
			    dtx_agg_thd_age_lo ||
			    DAOS_FAIL_CHECK(DAOS_DTX_UNCERTAIN)) {

				/* Related DTX entry on leader does not exist.
				 * We do not know whether it has been aborted
				 * or committed (then aggregated). Then has to
				 * mark it as 'orphan' that will be handled via
				 * some special DAOS tools in the future.
				 */

				rc = vos_dtx_set_flags(dra->dra_cont->sc_hdl,
						       &dsp->dsp_xid, DTE_ORPHAN);

				D_ERROR("Hit uncertain leaked DTX "DF_DTI
					", mark it as orphan: %d\n",
					DP_DTI(&dsp->dsp_xid), rc);

				if (rc == -DER_NONEXIST)
					rc = 0;
				else
					rc = -DER_TX_UNCERTAIN;
=======
		case -DER_TX_UNCERTAIN:
			/* Related DTX entry on leader does not exist. We do not know whether it has
			 * been aborted or committed (then removed by DTX aggregation). Then mark it
			 * as 'orphan' that will be handled via some special DAOS tools in future.
			 */
			rc1 = vos_dtx_set_flags(dra->dra_cont->sc_hdl, &dsp->dsp_xid,
						1, DTE_ORPHAN);
			D_ERROR("Hit uncertain leaked DTX "DF_DTI", mark it as orphan: "DF_RC"\n",
				DP_DTI(&dsp->dsp_xid), DP_RC(rc1));
			D_FREE(dsp);
>>>>>>> 34f072cf

			if (rc1 == -DER_NONEXIST)
				break;

			D_GOTO(out, rc = -DER_TX_UNCERTAIN);
		case -DER_NONEXIST:
			/* The leader does not have related DTX info, we may miss related DTX abort
			 * request, let's abort it locally.
			 */
<<<<<<< HEAD
			rc1 = vos_dtx_abort(dra->dra_cont->sc_hdl, &dsp->dsp_xid, DAOS_EPOCH_MAX);
			if (rc1 < 0 && rc1 != -DER_NONEXIST &&
			    dra->dra_abt_list != NULL)
				d_list_add_tail(&dsp->dsp_link,
						dra->dra_abt_list);
=======
			rc1 = vos_dtx_abort(dra->dra_cont->sc_hdl, DAOS_EPOCH_MAX,
					    &dsp->dsp_xid, 1);
			if (rc1 < 0 && rc1 != -DER_NONEXIST && dra->dra_abt_list != NULL)
				d_list_add_tail(&dsp->dsp_link, dra->dra_abt_list);
>>>>>>> 34f072cf
			else
				D_FREE(dsp);
			break;
		default:
			D_FREE(dsp);
			D_GOTO(out, rc = *ret);
		}
	}

out:
	drr->drr_result = rc;
	rc = ABT_future_set(dra->dra_future, drr);
	D_ASSERTF(rc == ABT_SUCCESS,
		  "ABT_future_set failed for opc %x to %d/%d: rc = %d.\n",
		  dra->dra_opc, drr->drr_rank, drr->drr_tag, rc);

	D_DEBUG(DB_TRACE,
		"DTX req for opc %x (req %p future %p) got reply from %d/%d: "
		"epoch :"DF_X64", rc %d.\n", dra->dra_opc, req,
		dra->dra_future, drr->drr_rank, drr->drr_tag,
		din != NULL ? din->di_epoch : 0, drr->drr_result);
}

static int
dtx_req_send(struct dtx_req_rec *drr, daos_epoch_t epoch)
{
	struct dtx_req_args	*dra = drr->drr_parent;
	crt_rpc_t		*req;
	crt_endpoint_t		 tgt_ep;
	crt_opcode_t		 opc;
	struct dtx_in		*din = NULL;
	int			 rc;

	tgt_ep.ep_grp = NULL;
	tgt_ep.ep_rank = drr->drr_rank;
	tgt_ep.ep_tag = daos_rpc_tag(DAOS_REQ_TGT, drr->drr_tag);
	opc = DAOS_RPC_OPCODE(dra->dra_opc, DAOS_DTX_MODULE, DAOS_DTX_VERSION);

	rc = crt_req_create(dss_get_module_info()->dmi_ctx, &tgt_ep, opc, &req);
	if (rc == 0) {
		din = crt_req_get(req);
		uuid_copy(din->di_po_uuid, dra->dra_po_uuid);
		uuid_copy(din->di_co_uuid, dra->dra_co_uuid);
		din->di_epoch = epoch;
		din->di_dtx_array.ca_count = drr->drr_count;
		din->di_dtx_array.ca_arrays = drr->drr_dti;

		rc = crt_req_send(req, dtx_req_cb, drr);
	}

	D_DEBUG(DB_TRACE, "DTX req for opc %x to %d/%d (req %p future %p) sent "
		"epoch "DF_X64" : rc %d.\n", dra->dra_opc, drr->drr_rank,
		drr->drr_tag, req, dra->dra_future,
		din != NULL ? din->di_epoch : 0, rc);

	if (rc != 0) {
		drr->drr_result = rc;
		ABT_future_set(dra->dra_future, drr);
	}

	return rc;
}

static void
dtx_req_list_cb(void **args)
{
	struct dtx_req_rec	*drr = args[0];
	struct dtx_req_args	*dra = drr->drr_parent;
	int			 i;

	if (dra->dra_opc == DTX_CHECK) {
		for (i = 0; i < dra->dra_length; i++) {
			drr = args[i];
			switch (drr->drr_result) {
			case DTX_ST_COMMITTED:
			case DTX_ST_COMMITTABLE:
				dra->dra_result = DTX_ST_COMMITTED;
				/* As long as one target has committed the DTX,
				 * then the DTX is committable on all targets.
				 */
				D_DEBUG(DB_TRACE,
					"The DTX "DF_DTI" has been committed "
					"on %d/%d.\n", DP_DTI(drr->drr_dti),
					drr->drr_rank, drr->drr_tag);
				return;
			case -DER_EXCLUDED:
				/* If non-leader is excluded, handle it
				 * as 'prepared'. If other non-leaders
				 * also 'prepared' then related DTX is
				 * committable. Fall through.
				 */
			case DTX_ST_PREPARED:
				if (dra->dra_result == 0 ||
				    dra->dra_result == DTX_ST_CORRUPTED)
					dra->dra_result = drr->drr_result;
				break;
			case DTX_ST_CORRUPTED:
				if (dra->dra_result == 0)
					dra->dra_result = drr->drr_result;
				break;
			default:
				dra->dra_result = drr->drr_result >= 0 ?
					-DER_IO : drr->drr_result;
				break;
			}

			D_DEBUG(DB_TRACE, "The DTX "DF_DTI" RPC req result %d, "
				"status is %d.\n", DP_DTI(drr->drr_dti),
				drr->drr_result, dra->dra_result);
		}
	} else {
		for (i = 0; i < dra->dra_length; i++) {
			drr = args[i];
			if ((drr->drr_result < 0) &&
			    (dra->dra_result == 0 ||
			     dra->dra_result == -DER_NONEXIST))
				dra->dra_result = drr->drr_result;
		}

		drr = args[0];
		D_CDEBUG(dra->dra_result < 0 &&
			 dra->dra_result != -DER_NONEXIST, DLOG_ERR, DB_TRACE,
			 "DTX req for opc %x ("DF_DTI") %s, count %d: %d.\n",
			 dra->dra_opc, DP_DTI(drr->drr_dti),
			 dra->dra_result < 0 ? "failed" : "succeed",
			 dra->dra_length, dra->dra_result);
	}
}

static int
dtx_req_wait(struct dtx_req_args *dra)
{
	int	rc;

	rc = ABT_future_wait(dra->dra_future);
	D_ASSERTF(rc == ABT_SUCCESS,
		  "ABT_future_wait failed for opc %x, length = %d: rc = %d.\n",
		  dra->dra_opc, dra->dra_length, rc);

	D_DEBUG(DB_TRACE, "DTX req for opc %x, future %p done, rc = %d\n",
		dra->dra_opc, dra->dra_future, rc);

	ABT_future_free(&dra->dra_future);
	return dra->dra_result;
}

static int
dtx_req_list_send(struct dtx_req_args *dra, crt_opcode_t opc, d_list_t *head,
		  int len, uuid_t po_uuid, uuid_t co_uuid, daos_epoch_t epoch,
		  struct ds_cont_child *cont, d_list_t *cmt_list,
		  d_list_t *abt_list, d_list_t *act_list)
{
	ABT_future		 future;
	struct dtx_req_rec	*drr;
	int			 rc;
	int			 i = 0;

	dra->dra_opc = opc;
	uuid_copy(dra->dra_po_uuid, po_uuid);
	uuid_copy(dra->dra_co_uuid, co_uuid);
	dra->dra_length = len;
	dra->dra_result = 0;
	dra->dra_cont = cont;
	dra->dra_cmt_list = cmt_list;
	dra->dra_abt_list = abt_list;
	dra->dra_act_list = act_list;

	rc = ABT_future_create(len, dtx_req_list_cb, &future);
	if (rc != ABT_SUCCESS) {
		D_ERROR("ABT_future_create failed for opc %x, len = %d: "
			"rc = %d.\n", opc, len, rc);
		return dss_abterr2der(rc);
	}

	D_DEBUG(DB_TRACE, "DTX req for opc %x, future %p start.\n",
		opc, future);
	dra->dra_future = future;
	d_list_for_each_entry(drr, head, drr_link) {
		drr->drr_parent = dra;
		drr->drr_result = 0;
		rc = dtx_req_send(drr, epoch);
		if (rc != 0) {
			/* If the first sub-RPC failed, then break, otherwise
			 * other remote replicas may have already received the
			 * RPC and executed it, so have to go ahead.
			 */
			if (i == 0) {
				ABT_future_free(&dra->dra_future);
				dra->dra_future = ABT_FUTURE_NULL;
				return rc;
			}
		}

		i++;
	}

	return 0;
}

static int
dtx_cf_rec_alloc(struct btr_instance *tins, d_iov_t *key_iov,
		 d_iov_t *val_iov, struct btr_record *rec)
{
	struct dtx_req_rec		*drr;
	struct dtx_cf_rec_bundle	*dcrb;

	D_ASSERT(tins->ti_umm.umm_id == UMEM_CLASS_VMEM);

	D_ALLOC_PTR(drr);
	if (drr == NULL)
		return -DER_NOMEM;

	dcrb = val_iov->iov_buf;
	D_ALLOC_ARRAY(drr->drr_dti, dcrb->dcrb_count);
	if (drr->drr_dti == NULL) {
		D_FREE(drr);
		return -DER_NOMEM;
	}

	drr->drr_rank = dcrb->dcrb_rank;
	drr->drr_tag = dcrb->dcrb_tag;
	drr->drr_count = 1;
	drr->drr_dti[0] = *dcrb->dcrb_dti;
	d_list_add_tail(&drr->drr_link, dcrb->dcrb_head);
	++(*dcrb->dcrb_length);

	rec->rec_off = umem_ptr2off(&tins->ti_umm, drr);
	return 0;
}

static int
dtx_cf_rec_free(struct btr_instance *tins, struct btr_record *rec, void *args)
{
	struct dtx_req_rec	*drr;

	D_ASSERT(tins->ti_umm.umm_id == UMEM_CLASS_VMEM);

	drr = (struct dtx_req_rec *)umem_off2ptr(&tins->ti_umm, rec->rec_off);
	d_list_del(&drr->drr_link);
	D_FREE(drr->drr_cb_args);
	D_FREE(drr->drr_dti);
	D_FREE_PTR(drr);

	return 0;
}

static int
dtx_cf_rec_fetch(struct btr_instance *tins, struct btr_record *rec,
		 d_iov_t *key_iov, d_iov_t *val_iov)
{
	D_ASSERTF(0, "We should not come here.\n");
	return 0;
}

static int
dtx_cf_rec_update(struct btr_instance *tins, struct btr_record *rec,
		  d_iov_t *key, d_iov_t *val)
{
	struct dtx_req_rec		*drr;
	struct dtx_cf_rec_bundle	*dcrb;

	drr = (struct dtx_req_rec *)umem_off2ptr(&tins->ti_umm, rec->rec_off);
	dcrb = (struct dtx_cf_rec_bundle *)val->iov_buf;
	D_ASSERT(drr->drr_count >= 1);

	if (!daos_dti_equal(&drr->drr_dti[drr->drr_count - 1],
			    dcrb->dcrb_dti)) {
		D_ASSERT(drr->drr_count < dcrb->dcrb_count);

		drr->drr_dti[drr->drr_count++] = *dcrb->dcrb_dti;
	}

	return 0;
}

btr_ops_t dbtree_dtx_cf_ops = {
	.to_rec_alloc	= dtx_cf_rec_alloc,
	.to_rec_free	= dtx_cf_rec_free,
	.to_rec_fetch	= dtx_cf_rec_fetch,
	.to_rec_update	= dtx_cf_rec_update,
};

#define DTX_CF_BTREE_ORDER	20

static int
dtx_classify_one(struct ds_pool *pool, daos_handle_t tree, d_list_t *head,
		 int *length, struct dtx_entry *dte, int count)
{
	struct dtx_memberships		*mbs = dte->dte_mbs;
	struct dtx_cf_rec_bundle	 dcrb;
	d_rank_t			 myrank;
	int				 rc = 0;
	int				 i;

	if (mbs->dm_tgt_cnt == 0)
		return -DER_INVAL;

	if (daos_handle_is_valid(tree)) {
		dcrb.dcrb_count = count;
		dcrb.dcrb_dti = &dte->dte_xid;
		dcrb.dcrb_head = head;
		dcrb.dcrb_length = length;
	}

	crt_group_rank(NULL, &myrank);
	for (i = 0; i < mbs->dm_tgt_cnt && rc >= 0; i++) {
		struct pool_target	*target;

		ABT_rwlock_rdlock(pool->sp_lock);
		rc = pool_map_find_target(pool->sp_map,
					  mbs->dm_tgts[i].ddt_id, &target);
		ABT_rwlock_unlock(pool->sp_lock);
		if (rc != 1) {
			D_WARN("Cannot find target %u at %d/%d, flags %x\n",
			       mbs->dm_tgts[i].ddt_id, i, mbs->dm_tgt_cnt,
			       mbs->dm_flags);
			return -DER_UNINIT;
		}

		/* Skip the target that (re-)joined the system after the DTX. */
		if (target->ta_comp.co_ver > dte->dte_ver)
			continue;

		/* Skip non-healthy one. */
		if (target->ta_comp.co_status != PO_COMP_ST_UP &&
		    target->ta_comp.co_status != PO_COMP_ST_UPIN)
			continue;

		/* skip myself. */
		if (myrank == target->ta_comp.co_rank &&
		    dss_get_module_info()->dmi_tgt_id ==
		    target->ta_comp.co_index)
			continue;

		if (daos_handle_is_valid(tree)) {
			d_iov_t			 kiov;
			d_iov_t			 riov;

			dcrb.dcrb_rank = target->ta_comp.co_rank;
			dcrb.dcrb_tag = target->ta_comp.co_index;

			d_iov_set(&riov, &dcrb, sizeof(dcrb));
			d_iov_set(&kiov, &dcrb.dcrb_key, sizeof(dcrb.dcrb_key));
			rc = dbtree_upsert(tree, BTR_PROBE_EQ, DAOS_INTENT_UPDATE, &kiov, &riov);
		} else {
			struct dtx_req_rec	*drr;

			D_ALLOC_PTR(drr);
			if (drr == NULL)
				return -DER_NOMEM;

			drr->drr_rank = target->ta_comp.co_rank;
			drr->drr_tag = target->ta_comp.co_index;
			drr->drr_count = 1;
			drr->drr_dti = &dte->dte_xid;
			d_list_add_tail(&drr->drr_link, head);
			(*length)++;
		}
	}

	return rc > 0 ? 0 : rc;
}

static int
dtx_dti_classify(struct ds_pool *pool, daos_handle_t tree,
		 d_list_t *head, struct dtx_id *dtis,
		 struct dtx_entry **dtes, int count)
{
	int	length = 0;
	int	rc = 0;
	int	i;

	for (i = 0; i < count; i++) {
		rc = dtx_classify_one(pool, tree, head, &length, dtes[i], count);
		if (rc < 0)
			break;

		if (dtis != NULL)
			dtis[i] = dtes[i]->dte_xid;
	}

	return rc < 0 ? rc : length;
}

struct dtx_commit_args {
	struct ds_cont_child	 *dca_cont;
	d_list_t		 *dca_head;
	struct btr_root		 *dca_tree_root;
	daos_handle_t		 *dca_tree_hdl;
	struct dtx_req_args	 *dca_dra;
	struct dtx_entry	**dca_dtes;
	int			  dca_count;
};

static int
dtx_commit_internal(struct ds_cont_child *cont, d_list_t *head,
		    struct btr_root *tree_root, daos_handle_t *tree_hdl,
		    struct dtx_req_args *dra, struct dtx_id *dtis,
		    struct dtx_entry **dtes, int count)
{
	struct umem_attr	 uma = { 0 };
	struct ds_pool		*pool;
	int			 length;
	int			 rc;

	D_ASSERT(cont->sc_pool != NULL);
	pool = cont->sc_pool->spc_pool;
	D_ASSERT(pool != NULL);

	uma.uma_id = UMEM_CLASS_VMEM;
	rc = dbtree_create_inplace(DBTREE_CLASS_DTX_CF, 0, DTX_CF_BTREE_ORDER,
				   &uma, tree_root, tree_hdl);
	if (rc != 0)
		return rc;

	length = dtx_dti_classify(pool, *tree_hdl, head, dtis, dtes, count);
	if (length < 0)
		return length;

	if (d_list_empty(head))
		return 0;

	D_ASSERT(length > 0);

	return dtx_req_list_send(dra, DTX_COMMIT, head, length, pool->sp_uuid,
				 cont->sc_uuid, 0, NULL, NULL, NULL, NULL);
}

static void
dtx_commit_helper(void *arg)
{
	struct dtx_commit_args	*dca = arg;

	dtx_commit_internal(dca->dca_cont, dca->dca_head, dca->dca_tree_root,
			    dca->dca_tree_hdl, dca->dca_dra, NULL,
			    dca->dca_dtes, dca->dca_count);

	D_FREE(dca);
}

/**
 * Commit the given DTX array globally.
 *
 * For each DTX in the given array, classify its shards. It is quite possible
 * that the shards for different DTXs reside on the same server (rank + tag),
 * then they can be sent to remote server via single DTX_COMMIT RPC and then
 * be committed by remote server via single PMDK transaction.
 *
 * After the DTX classification, send DTX_COMMIT RPC to related servers, and
 * then call DTX commit locally. For a DTX, it is possible that some targets
 * have committed successfully, but others failed. That is no matter. As long
 * as one target has committed, then the DTX logic can re-sync those failed
 * targets when dtx_resync() is triggered next time.
 */
int
dtx_commit(struct ds_cont_child *cont, struct dtx_entry **dtes,
	   struct dtx_cos_key *dcks, int count, bool helper)
{
	struct dtx_req_args	 dra;
	struct dtx_req_rec	*drr;
	struct dtx_id		*dtis = NULL;
	bool			*rm_cos = NULL;
	struct btr_root		 tree_root = { 0 };
	daos_handle_t		 tree_hdl = DAOS_HDL_INVAL;
	d_list_t		 head;
	ABT_thread		 child = ABT_THREAD_NULL;
	struct dtx_commit_args	*cmt_arg = NULL;
	struct dtx_id		 dti;
	bool			 cos;
	int			 rc;
	int			 rc1 = 0;
	int			 rc2 = 0;
	int			 i;

	D_ASSERT(count >= 1);

	dra.dra_future = ABT_FUTURE_NULL;
	D_INIT_LIST_HEAD(&head);

	if (count > 1) {
		D_ALLOC_ARRAY(dtis, count);
		if (dtis == NULL)
			D_GOTO(out, rc = -DER_NOMEM);
	} else {
		dtis = &dti;
	}

	if (helper) {
		D_ALLOC_PTR(cmt_arg);
		if (cmt_arg == NULL)
			D_GOTO(out, rc = -DER_NOMEM);

		cmt_arg->dca_cont = cont;
		cmt_arg->dca_head = &head;
		cmt_arg->dca_tree_root = &tree_root;
		cmt_arg->dca_tree_hdl = &tree_hdl;
		cmt_arg->dca_dra = &dra;
		cmt_arg->dca_dtes = dtes;
		cmt_arg->dca_count = count;

		rc = dss_ult_create(dtx_commit_helper, cmt_arg, DSS_XS_IOFW,
				    dss_get_module_info()->dmi_tgt_id,
				    DSS_DEEP_STACK_SZ, &child);
		if (rc != 0) {
			D_FREE(cmt_arg);
			goto out;
		}

		for (i = 0; i < count; i++)
			dtis[i] = dtes[i]->dte_xid;
	} else {
		rc = dtx_commit_internal(cont, &head, &tree_root, &tree_hdl,
					 &dra, dtis, dtes, count);
		if (rc != 0)
			goto out;
	}

	if (dcks != NULL) {
		if (count > 1) {
			D_ALLOC_ARRAY(rm_cos, count);
			if (rm_cos == NULL)
				D_GOTO(out, rc1 = -DER_NOMEM);
		} else {
			rm_cos = &cos;
		}
	}

	rc1 = vos_dtx_commit(cont->sc_hdl, dtis, count, rm_cos);
	if (rc1 >= 0 && rm_cos != NULL) {
		for (i = 0; i < count; i++) {
			if (rm_cos[i]) {
				D_ASSERT(!daos_oid_is_null(dcks[i].oid.id_pub));

				dtx_del_cos(cont, &dtis[i], &dcks[i].oid,
					    dcks[i].dkey_hash);
			}
		}
	}

	if (rm_cos != &cos)
		D_FREE(rm_cos);

out:
	/* -DER_NONEXIST may be caused by race or repeated commit, ignore it. */
	if (rc1 == -DER_NONEXIST)
		rc1 = 0;

	if (child != ABT_THREAD_NULL)
		ABT_thread_join(child);

	if (dra.dra_future != ABT_FUTURE_NULL) {
		rc2 = dtx_req_wait(&dra);
		if (rc2 == -DER_NONEXIST)
			rc2 = 0;
	}

	D_CDEBUG(rc < 0 || rc1 < 0 || rc2 < 0, DLOG_ERR, DB_IO,
		 "Commit DTXs "DF_DTI", count %d: rc %d %d %d\n",
		 DP_DTI(&dtes[0]->dte_xid), count, rc, rc1, rc2);

	if (dtis != &dti)
		D_FREE(dtis);

	if (daos_handle_is_valid(tree_hdl))
		dbtree_destroy(tree_hdl, NULL);

	while ((drr = d_list_pop_entry(&head, struct dtx_req_rec,
				       drr_link)) != NULL) {
		D_FREE(drr->drr_dti);
		D_FREE(drr);
	}

	return rc < 0 ? rc : (rc1 < 0 ? rc1 : (rc2 < 0 ? rc2 : 0));
}

int
dtx_abort(struct ds_cont_child *cont, struct dtx_entry *dte, daos_epoch_t epoch)
{
	struct dtx_req_rec	*drr;
	struct ds_pool		*pool;
	d_list_t		 head;
	int			 length = 0;
	int			 rc;

	D_ASSERT(cont->sc_pool != NULL);
	pool = cont->sc_pool->spc_pool;
	D_ASSERT(pool != NULL);

	D_INIT_LIST_HEAD(&head);
	rc = dtx_classify_one(pool, DAOS_HDL_INVAL, &head, &length, dte, 1);
	if (rc < 0)
		goto out;

	/* Local abort firstly. */
	if (epoch != 0)
		rc = vos_dtx_abort(cont->sc_hdl, &dte->dte_xid, epoch);
	else
		rc = vos_dtx_set_flags(cont->sc_hdl, &dte->dte_xid, DTE_CORRUPTED);

	if (rc > 0 || rc == -DER_NONEXIST)
		rc = 0;

	if (rc == 0 && !d_list_empty(&head)) {
		struct dtx_req_args	dra;

		rc = dtx_req_list_send(&dra, DTX_ABORT, &head, length,
				       pool->sp_uuid, cont->sc_uuid, epoch,
				       NULL, NULL, NULL, NULL);
		if (rc != 0)
			goto out;

		rc = dtx_req_wait(&dra);
		if (rc == -DER_NONEXIST)
			rc = 0;
	}

out:
	D_CDEBUG(rc != 0, DLOG_ERR, DB_IO, "Abort DTXs "DF_DTI": rc "DF_RC"\n",
		 DP_DTI(&dte->dte_xid), DP_RC(rc));

	while ((drr = d_list_pop_entry(&head, struct dtx_req_rec, drr_link)) != NULL)
		D_FREE_PTR(drr);

	return rc < 0 ? rc : 0;
}

int
dtx_check(struct ds_cont_child *cont, struct dtx_entry *dte, daos_epoch_t epoch)
{
	struct dtx_req_args	 dra;
	struct ds_pool		*pool;
	struct dtx_req_rec	*drr;
	d_list_t		 head;
	int			 length = 0;
	int			 rc = 0;

	D_ASSERT(cont->sc_pool != NULL);
	pool = cont->sc_pool->spc_pool;
	D_ASSERT(pool != NULL);

	/* If no other target, then current target is the unique
	 * one that can be committed if it is 'prepared'.
	 */
	if (dte->dte_mbs->dm_tgt_cnt == 1)
		return DTX_ST_PREPARED;

	D_INIT_LIST_HEAD(&head);
	rc = dtx_classify_one(pool, DAOS_HDL_INVAL, &head, &length, dte, 1);
	if (rc < 0)
		goto out;

	/* If no other available targets, then current target is the
	 * unique valid one, it can be committed if it is also 'prepared'.
	 */
	if (d_list_empty(&head))
		D_GOTO(out, rc = DTX_ST_PREPARED);

	rc = dtx_req_list_send(&dra, DTX_CHECK, &head, length, pool->sp_uuid,
			       cont->sc_uuid, epoch, NULL, NULL, NULL, NULL);
	if (rc == 0)
		rc = dtx_req_wait(&dra);

out:
	while ((drr = d_list_pop_entry(&head, struct dtx_req_rec, drr_link)) != NULL)
		D_FREE_PTR(drr);

	return rc;
}

int
dtx_refresh_internal(struct ds_cont_child *cont, int *check_count,
		     d_list_t *check_list, d_list_t *cmt_list,
		     d_list_t *abt_list, d_list_t *act_list, bool failout)
{
	struct ds_pool		*pool = cont->sc_pool->spc_pool;
	struct pool_target	*target;
	struct dtx_share_peer	*dsp;
	struct dtx_share_peer	*tmp;
	struct dtx_req_rec	*drr;
	struct dtx_req_args	 dra;
	d_list_t		 head;
	d_list_t		 self;
	d_rank_t		 myrank;
	int			 len = 0;
	int			 rc = 0;

	D_INIT_LIST_HEAD(&head);
	D_INIT_LIST_HEAD(&self);
	crt_group_rank(NULL, &myrank);

	d_list_for_each_entry_safe(dsp, tmp, check_list, dsp_link) {
		int		leader_tgt = PO_COMP_ID_ALL;
		int		tgt;
		bool		drop = false;

		if (!(dsp->dsp_mbs.dm_flags & DMF_CONTAIN_LEADER)) {

again:
			rc = ds_pool_elect_dtx_leader(pool, &dsp->dsp_oid,
						      pool->sp_map_version,
						      &tgt);
			if (rc < 0) {
				/* Currently, for EC object, if parity node is
				 * in rebuilding, we will get -DER_STALE, that
				 * is not fatal, the caller or related request
				 * sponsor can retry sometime later.
				 */
				D_CDEBUG(rc == -DER_STALE, DB_TRACE, DLOG_WARN,
					 "Failed to find DTX leader for "
					 DF_DTI", ver %d: "DF_RC"\n",
					 DP_DTI(&dsp->dsp_xid),
					 pool->sp_map_version, DP_RC(rc));

				if (failout)
					goto out;

				drop = true;
				goto next;
			}

			/* Still get the same leader. That is abnormal. */
			if (leader_tgt == tgt) {
				D_ERROR("Get DTX leader on %d (rebuilding) for "
					DF_DTI", that is abnormal, ver is %d\n",
					rc, DP_DTI(&dsp->dsp_xid),
					pool->sp_map_version);

				if (failout)
					D_GOTO(out, rc = -DER_IO);

				drop = true;
				goto next;
			}

			leader_tgt = tgt;
		} else {
			leader_tgt = dsp->dsp_mbs.dm_tgts[0].ddt_id;
		}

		ABT_rwlock_rdlock(pool->sp_lock);
		rc = pool_map_find_target(pool->sp_map, leader_tgt, &target);
		if (rc != 1) {
			D_WARN("Cannot find target %u, flags %x\n",
			       leader_tgt, dsp->dsp_mbs.dm_flags);
			ABT_rwlock_unlock(pool->sp_lock);
			D_GOTO(out, rc = -DER_UNINIT);
		}
		ABT_rwlock_unlock(pool->sp_lock);

		/* If current server is the leader, then two possible cases:
		 *
		 * 1. In DTX resync, the status may be resolved sometime later.
		 * 2. The DTX resync is done, but failed to handle related DTX.
		 */
		if (myrank == target->ta_comp.co_rank &&
		    dss_get_module_info()->dmi_tgt_id ==
		    target->ta_comp.co_index) {
			d_list_del(&dsp->dsp_link);
			d_list_add_tail(&dsp->dsp_link, &self);
			if (--(*check_count) == 0)
				break;
			continue;
		}

		/* Usually, we will not elect in-rebuilding server as DTX
		 * leader. But we may be blocked by the ABT_rwlock_rdlock,
		 * then pool map may be refreshed during that. Let's retry
		 * to find out the new leader.
		 */
		if (target->ta_comp.co_status != PO_COMP_ST_UPIN)
			goto again;

		d_list_for_each_entry(drr, &head, drr_link) {
			if (drr->drr_rank == target->ta_comp.co_rank &&
			    drr->drr_tag == target->ta_comp.co_index) {
				drr->drr_dti[drr->drr_count] = dsp->dsp_xid;
				drr->drr_cb_args[drr->drr_count++] = dsp;
				goto next;
			}
		}

		D_ALLOC_PTR(drr);
		if (drr == NULL)
			D_GOTO(out, rc = -DER_NOMEM);

		D_ALLOC_ARRAY(drr->drr_dti, *check_count);
		if (drr->drr_dti == NULL) {
			D_FREE(drr);
			D_GOTO(out, rc = -DER_NOMEM);
		}

		D_ALLOC_ARRAY(drr->drr_cb_args, *check_count);
		if (drr->drr_cb_args == NULL) {
			D_FREE(drr->drr_dti);
			D_FREE(drr);
			D_GOTO(out, rc = -DER_NOMEM);
		}

		drr->drr_rank = target->ta_comp.co_rank;
		drr->drr_tag = target->ta_comp.co_index;
		drr->drr_count = 1;
		drr->drr_dti[0] = dsp->dsp_xid;
		drr->drr_cb_args[0] = dsp;
		d_list_add_tail(&drr->drr_link, &head);
		len++;

next:
		d_list_del_init(&dsp->dsp_link);
		if (drop)
			D_FREE(dsp);
		if (--(*check_count) == 0)
			break;
	}

	if (len > 0) {
		rc = dtx_req_list_send(&dra, DTX_REFRESH, &head, len,
				       pool->sp_uuid, cont->sc_uuid, 0, cont,
				       cmt_list, abt_list, act_list);
		if (rc == 0)
			rc = dtx_req_wait(&dra);

		if (rc != 0)
			goto out;
	}

	/* Handle the entries whose leaders are on current server. */
	d_list_for_each_entry_safe(dsp, tmp, &self, dsp_link) {
		struct dtx_entry	dte;

		d_list_del(&dsp->dsp_link);

		dte.dte_xid = dsp->dsp_xid;
		dte.dte_ver = pool->sp_map_version;
		dte.dte_refs = 1;
		dte.dte_mbs = &dsp->dsp_mbs;

		rc = dtx_status_handle_one(cont, &dte, dsp->dsp_epoch,
					   NULL, NULL);
		switch (rc) {
		case DSHR_NEED_COMMIT: {
			struct dtx_entry	*pdte = &dte;
			struct dtx_cos_key	 dck;

			dck.oid = dsp->dsp_oid;
			dck.dkey_hash = dsp->dsp_dkey_hash;
			rc = dtx_commit(cont, &pdte, &dck, 1, false);
			if (rc < 0 && rc != -DER_NONEXIST && cmt_list != NULL)
				d_list_add_tail(&dsp->dsp_link, cmt_list);
			else
				D_FREE(dsp);
			continue;
		}
		case DSHR_NEED_RETRY:
			D_FREE(dsp);
			if (failout)
				D_GOTO(out, rc = -DER_INPROGRESS);
			continue;
		case DSHR_COMMITTED:
		case DSHR_ABORTED:
			D_FREE(dsp);
			continue;
		case DSHR_ABORT_FAILED:
			if (abt_list != NULL)
				d_list_add_tail(&dsp->dsp_link, abt_list);
			else
				D_FREE(dsp);
			continue;
		case DSHR_CORRUPT:
			D_FREE(dsp);
			if (failout)
				D_GOTO(out, rc = -DER_DATA_LOSS);
			continue;
		default:
			D_FREE(dsp);
			if (failout)
				goto out;
			continue;
		}
	}

	rc = 0;

out:
	while ((drr = d_list_pop_entry(&head, struct dtx_req_rec,
				       drr_link)) != NULL) {
		D_FREE(drr->drr_cb_args);
		D_FREE(drr->drr_dti);
		D_FREE(drr);
	}

	while ((dsp = d_list_pop_entry(&self, struct dtx_share_peer,
				       dsp_link)) != NULL)
		D_FREE(dsp);

	return rc;
}

/*
 * Because of async batched commit semantics, the DTX status on the leader
 * maybe different from the one on non-leaders. For the leader, it exactly
 * knows whether the DTX is committable or not, but the non-leader does not
 * know if the DTX is in 'prepared' status. If someone on non-leader wants
 * to know whether some 'prepared' DTX is real committable or not, it needs
 * to refresh such DTX status from the leader. The DTX_REFRESH RPC is used
 * for such purpose.
 */
int
dtx_refresh(struct dtx_handle *dth, struct ds_cont_child *cont)
{
	int	rc;

	if (DAOS_FAIL_CHECK(DAOS_DTX_NO_RETRY))
		return -DER_IO;

	rc = dtx_refresh_internal(cont, &dth->dth_share_tbd_count,
				  &dth->dth_share_tbd_list,
				  &dth->dth_share_cmt_list,
				  &dth->dth_share_abt_list,
				  &dth->dth_share_act_list, true);

	/* If we can resolve the DTX status, then return -DER_AGAIN
	 * to the caller that will retry related operation locally.
	 */
	if (rc == 0) {
		D_ASSERT(dth->dth_share_tbd_count == 0);

		vos_dtx_cleanup(dth);
		dtx_handle_reinit(dth);
		rc = -DER_AGAIN;
	}

	return rc;
}<|MERGE_RESOLUTION|>--- conflicted
+++ resolved
@@ -175,42 +175,15 @@
 			/* The DTX entry is corrupted. */
 			D_FREE(dsp);
 			D_GOTO(out, rc = -DER_DATA_LOSS);
-<<<<<<< HEAD
-		case -DER_NONEXIST:
-			if (dtx_hlc_age2sec(dsp->dsp_epoch) >
-			    dtx_agg_thd_age_lo ||
-			    DAOS_FAIL_CHECK(DAOS_DTX_UNCERTAIN)) {
-
-				/* Related DTX entry on leader does not exist.
-				 * We do not know whether it has been aborted
-				 * or committed (then aggregated). Then has to
-				 * mark it as 'orphan' that will be handled via
-				 * some special DAOS tools in the future.
-				 */
-
-				rc = vos_dtx_set_flags(dra->dra_cont->sc_hdl,
-						       &dsp->dsp_xid, DTE_ORPHAN);
-
-				D_ERROR("Hit uncertain leaked DTX "DF_DTI
-					", mark it as orphan: %d\n",
-					DP_DTI(&dsp->dsp_xid), rc);
-
-				if (rc == -DER_NONEXIST)
-					rc = 0;
-				else
-					rc = -DER_TX_UNCERTAIN;
-=======
 		case -DER_TX_UNCERTAIN:
 			/* Related DTX entry on leader does not exist. We do not know whether it has
 			 * been aborted or committed (then removed by DTX aggregation). Then mark it
 			 * as 'orphan' that will be handled via some special DAOS tools in future.
 			 */
-			rc1 = vos_dtx_set_flags(dra->dra_cont->sc_hdl, &dsp->dsp_xid,
-						1, DTE_ORPHAN);
+			rc1 = vos_dtx_set_flags(dra->dra_cont->sc_hdl, &dsp->dsp_xid, DTE_ORPHAN);
 			D_ERROR("Hit uncertain leaked DTX "DF_DTI", mark it as orphan: "DF_RC"\n",
 				DP_DTI(&dsp->dsp_xid), DP_RC(rc1));
 			D_FREE(dsp);
->>>>>>> 34f072cf
 
 			if (rc1 == -DER_NONEXIST)
 				break;
@@ -220,18 +193,9 @@
 			/* The leader does not have related DTX info, we may miss related DTX abort
 			 * request, let's abort it locally.
 			 */
-<<<<<<< HEAD
 			rc1 = vos_dtx_abort(dra->dra_cont->sc_hdl, &dsp->dsp_xid, DAOS_EPOCH_MAX);
-			if (rc1 < 0 && rc1 != -DER_NONEXIST &&
-			    dra->dra_abt_list != NULL)
-				d_list_add_tail(&dsp->dsp_link,
-						dra->dra_abt_list);
-=======
-			rc1 = vos_dtx_abort(dra->dra_cont->sc_hdl, DAOS_EPOCH_MAX,
-					    &dsp->dsp_xid, 1);
 			if (rc1 < 0 && rc1 != -DER_NONEXIST && dra->dra_abt_list != NULL)
 				d_list_add_tail(&dsp->dsp_link, dra->dra_abt_list);
->>>>>>> 34f072cf
 			else
 				D_FREE(dsp);
 			break;
