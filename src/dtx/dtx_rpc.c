/**
 * (C) Copyright 2019-2023 Intel Corporation.
 *
 * SPDX-License-Identifier: BSD-2-Clause-Patent
 */
/**
 * dtx: DTX RPC
 */
#define D_LOGFAC	DD_FAC(dtx)

#include <abt.h>
#include <daos/rpc.h>
#include <daos/btree.h>
#include <daos/pool_map.h>
#include <daos/btree_class.h>
#include <daos_srv/vos.h>
#include <daos_srv/dtx_srv.h>
#include <daos_srv/container.h>
#include <daos_srv/daos_engine.h>
#include "dtx_internal.h"

CRT_RPC_DEFINE(dtx, DAOS_ISEQ_DTX, DAOS_OSEQ_DTX);
CRT_RPC_DEFINE(dtx_coll, DAOS_ISEQ_COLL_DTX, DAOS_OSEQ_COLL_DTX);

#define X(a, b, c, d, e, f)	\
{				\
	.prf_flags   = b,	\
	.prf_req_fmt = c,	\
	.prf_hdlr    = NULL,	\
	.prf_co_ops  = NULL,	\
},

static struct crt_proto_rpc_format dtx_proto_rpc_fmt[] = {
	DTX_PROTO_SRV_RPC_LIST
};

#undef X

struct crt_proto_format dtx_proto_fmt = {
	.cpf_name  = "dtx-proto",
	.cpf_ver   = DAOS_DTX_VERSION,
	.cpf_count = ARRAY_SIZE(dtx_proto_rpc_fmt),
	.cpf_prf   = dtx_proto_rpc_fmt,
	.cpf_base  = DAOS_RPC_OPCODE(0, DAOS_DTX_MODULE, 0)
};

/* Top level DTX RPC args */
struct dtx_req_args {
	ABT_future			 dra_future;
	/* The RPC code */
	crt_opcode_t			 dra_opc;
	/* The committed DTX entries on all related participants, for DTX_COMMIT. */
	int				 dra_committed;
	/* pool UUID */
	uuid_t				 dra_po_uuid;
	/* container UUID */
	uuid_t				 dra_co_uuid;
	/* The count of sub requests. */
	int				 dra_length;
	/* The collective RPC result. */
	int				 dra_result;
	/* Pointer to the committed DTX list, used for DTX_REFRESH case. */
	d_list_t			*dra_cmt_list;
	/* Pointer to the aborted DTX list, used for DTX_REFRESH case. */
	d_list_t			*dra_abt_list;
	/* Pointer to the active DTX list, used for DTX_REFRESH case. */
	d_list_t			*dra_act_list;
};

/* The record for the DTX classify-tree in DRAM.
 * Each dtx_req_rec contains one RPC (to related rank/tag) args.
 */
struct dtx_req_rec {
	/* All the records are linked into one global list,
	 * used for travelling the classify-tree efficiently.
	 */
	d_list_t			 drr_link;
	struct dtx_req_args		*drr_parent; /* The top level args */
	d_rank_t			 drr_rank; /* The server ID */
	uint32_t			 drr_tag; /* The VOS ID */
	int				 drr_count; /* DTX count */
	int				 drr_result; /* The RPC result */
	uint32_t			 drr_comp:1;
	struct dtx_id			*drr_dti; /* The DTX array */
	uint32_t			*drr_flags;
	struct dtx_share_peer		**drr_cb_args; /* Used by dtx_req_cb. */
};

struct dtx_cf_rec_bundle {
	union {
		struct {
			d_rank_t	 dcrb_rank;
			uint32_t	 dcrb_tag;
		};
		uint64_t		 dcrb_key;
	};
	/* Pointer to the global list head for all the dtx_req_rec. */
	d_list_t			*dcrb_head;
	/* Pointer to the length of above global list. */
	int				*dcrb_length;
	/* Current DTX to be classified. */
	struct dtx_id			*dcrb_dti;
	/* The number of DTXs to be classified that will be used as
	 * the dtx_req_rec::drr_dti array size when allocating it.
	 */
	int				 dcrb_count;
};

/* Make sure that the "dcrb_key" is consisted of "dcrb_rank" + "dcrb_tag". */
D_CASSERT(sizeof(((struct dtx_cf_rec_bundle *)0)->dcrb_rank) +
	  sizeof(((struct dtx_cf_rec_bundle *)0)->dcrb_tag) ==
	  sizeof(((struct dtx_cf_rec_bundle *)0)->dcrb_key));

static inline void
dtx_drr_cleanup(struct dtx_req_rec *drr)
{
	int	i;

	if (drr->drr_cb_args != NULL) {
		for (i = 0; i < drr->drr_count; i++) {
			if (drr->drr_cb_args[i] != NULL)
				dtx_dsp_free(drr->drr_cb_args[i]);
		}
		D_FREE(drr->drr_cb_args);
	}
	D_FREE(drr->drr_dti);
	D_FREE(drr->drr_flags);
	D_FREE(drr);
}

static void
dtx_req_cb(const struct crt_cb_info *cb_info)
{
	crt_rpc_t		*req = cb_info->cci_rpc;
	struct dtx_req_rec	*drr = cb_info->cci_arg;
	struct dtx_req_args	*dra = drr->drr_parent;
	struct dtx_in		*din = crt_req_get(req);
	struct dtx_out		*dout;
	int			 rc = cb_info->cci_rc;
	int			 i;

	D_ASSERT(drr->drr_comp == 0);

	if (rc != 0)
		goto out;

	dout = crt_reply_get(req);
	if (dra->dra_opc == DTX_COMMIT) {
		dra->dra_committed += dout->do_misc;
		D_GOTO(out, rc = dout->do_status);
	}

	if (dout->do_status != 0 || dra->dra_opc != DTX_REFRESH)
		D_GOTO(out, rc = dout->do_status);

	if (din->di_dtx_array.ca_count != dout->do_sub_rets.ca_count)
		D_GOTO(out, rc = -DER_PROTO);

	D_ASSERT(dra->dra_cmt_list != NULL);
	D_ASSERT(dra->dra_abt_list != NULL);
	D_ASSERT(dra->dra_act_list != NULL);

	for (i = 0; i < dout->do_sub_rets.ca_count; i++) {
		struct dtx_share_peer	*dsp;
		int			*ret;

		dsp = drr->drr_cb_args[i];
		if (dsp == NULL)
			continue;

		D_ASSERT(d_list_empty(&dsp->dsp_link));

		drr->drr_cb_args[i] = NULL;
		ret = (int *)dout->do_sub_rets.ca_arrays + i;

		switch (*ret) {
		case DTX_ST_PREPARED:
			d_list_add_tail(&dsp->dsp_link, dra->dra_act_list);
			break;
		case DTX_ST_COMMITTABLE:
			/*
			 * Committable, will be committed soon.
			 * Fall through.
			 */
		case DTX_ST_COMMITTED:
			d_list_add_tail(&dsp->dsp_link, dra->dra_cmt_list);
			break;
		case DTX_ST_CORRUPTED:
			/* The DTX entry is corrupted. */
			dtx_dsp_free(dsp);
			D_GOTO(out, rc = -DER_DATA_LOSS);
		case -DER_TX_UNCERTAIN:
			dsp->dsp_status = -DER_TX_UNCERTAIN;
			d_list_add_tail(&dsp->dsp_link, dra->dra_act_list);
			break;
		case -DER_NONEXIST:
			d_list_add_tail(&dsp->dsp_link, dra->dra_abt_list);
			break;
		case -DER_INPROGRESS:
			dsp->dsp_status = -DER_INPROGRESS;
			d_list_add_tail(&dsp->dsp_link, dra->dra_act_list);
			break;
		default:
			dtx_dsp_free(dsp);
			D_GOTO(out, rc = *ret);
		}
	}

out:
	D_DEBUG(DB_TRACE, "DTX req for opc %x (req %p future %p) got reply from %d/%d: "
		"epoch :"DF_X64", result %d\n", dra->dra_opc, req, dra->dra_future,
		drr->drr_rank, drr->drr_tag, din != NULL ? din->di_epoch : 0, rc);

	drr->drr_comp = 1;
	drr->drr_result = rc;
	rc = ABT_future_set(dra->dra_future, drr);
	D_ASSERTF(rc == ABT_SUCCESS,
		  "ABT_future_set failed for opc %x to %d/%d: rc = %d.\n",
		  dra->dra_opc, drr->drr_rank, drr->drr_tag, rc);
}

static int
dtx_req_send(struct dtx_req_rec *drr, daos_epoch_t epoch)
{
	struct dtx_req_args	*dra = drr->drr_parent;
	crt_rpc_t		*req;
	crt_endpoint_t		 tgt_ep;
	crt_opcode_t		 opc;
	struct dtx_in		*din = NULL;
	int			 rc;

	tgt_ep.ep_grp = NULL;
	tgt_ep.ep_rank = drr->drr_rank;
	tgt_ep.ep_tag = daos_rpc_tag(DAOS_REQ_TGT, drr->drr_tag);
	opc = DAOS_RPC_OPCODE(dra->dra_opc, DAOS_DTX_MODULE, DAOS_DTX_VERSION);

	rc = crt_req_create(dss_get_module_info()->dmi_ctx, &tgt_ep, opc, &req);
	if (rc == 0) {
		din = crt_req_get(req);
		uuid_copy(din->di_po_uuid, dra->dra_po_uuid);
		uuid_copy(din->di_co_uuid, dra->dra_co_uuid);
		din->di_epoch = epoch;
		din->di_dtx_array.ca_count = drr->drr_count;
		din->di_dtx_array.ca_arrays = drr->drr_dti;
		if (drr->drr_flags != NULL) {
			din->di_flags.ca_count = drr->drr_count;
			din->di_flags.ca_arrays = drr->drr_flags;
		} else {
			din->di_flags.ca_count = 0;
			din->di_flags.ca_arrays = NULL;
		}

		if (dra->dra_opc == DTX_REFRESH) {
			if (DAOS_FAIL_CHECK(DAOS_DTX_RESYNC_DELAY))
				rc = crt_req_set_timeout(req, 3);
			else
				/*
				 * If related DTX is committable, then it will be committed
				 * within DTX_COMMIT_THRESHOLD_AGE time. So if need to wait
				 * for longer, then just let related client to retry.
				 */
				rc = crt_req_set_timeout(req, DTX_COMMIT_THRESHOLD_AGE);
			D_ASSERTF(rc == 0, "crt_req_set_timeout failed: %d\n", rc);
		}

		rc = crt_req_send(req, dtx_req_cb, drr);
	}

	D_DEBUG(DB_TRACE, "DTX req for opc %x to %d/%d (req %p future %p) sent "
		"epoch "DF_X64" : rc %d.\n", dra->dra_opc, drr->drr_rank,
		drr->drr_tag, req, dra->dra_future,
		din != NULL ? din->di_epoch : 0, rc);

	if (rc != 0 && drr->drr_comp == 0) {
		drr->drr_comp = 1;
		drr->drr_result = rc;
		ABT_future_set(dra->dra_future, drr);
	}

	return rc;
}

static void
dtx_req_list_cb(void **args)
{
	struct dtx_req_rec	*drr = args[0];
	struct dtx_req_args	*dra = drr->drr_parent;
	int			 i;

	if (dra->dra_opc == DTX_CHECK) {
		for (i = 0; i < dra->dra_length; i++) {
			drr = args[i];
			dtx_merge_check_result(&dra->dra_result, drr->drr_result);
			D_DEBUG(DB_TRACE, "The DTX "DF_DTI" RPC req result %d, status is %d.\n",
				DP_DTI(&drr->drr_dti[0]), drr->drr_result, dra->dra_result);
		}
	} else {
		for (i = 0; i < dra->dra_length; i++) {
			drr = args[i];
			if (dra->dra_result == 0 || dra->dra_result == -DER_NONEXIST)
				dra->dra_result = drr->drr_result;
		}

		drr = args[0];
		D_CDEBUG(dra->dra_result < 0 && dra->dra_result != -DER_NONEXIST &&
			     dra->dra_result != -DER_INPROGRESS,
			 DLOG_ERR, DB_TRACE,
			 "DTX req for opc %x (" DF_DTI ") %s, count %d: " DF_RC "\n", dra->dra_opc,
			 DP_DTI(&drr->drr_dti[0]), dra->dra_result < 0 ? "failed" : "succeed",
			 dra->dra_length, DP_RC(dra->dra_result));
	}
}

static int
dtx_req_wait(struct dtx_req_args *dra)
{
	int	rc;

	if (dra->dra_future != ABT_FUTURE_NULL) {
		rc = ABT_future_wait(dra->dra_future);
		D_CDEBUG(rc != ABT_SUCCESS, DLOG_ERR, DB_TRACE,
			 "DTX req for opc %x, length = %d, future %p done, rc = %d, result = %d\n",
			 dra->dra_opc, dra->dra_length, dra->dra_future, rc, dra->dra_result);
		ABT_future_free(&dra->dra_future);
	}

	return dra->dra_result;
}

struct dtx_common_args {
	struct dss_chore	  dca_chore;
	ABT_eventual		  dca_chore_eventual;
	struct dtx_req_args	  dca_dra;
	d_list_t		  dca_head;
	struct btr_root		  dca_tree_root;
	daos_handle_t		  dca_tree_hdl;
	daos_epoch_t		  dca_epoch;
	int			  dca_count;
	int			  dca_committed;
	d_rank_t		  dca_rank;
	uint32_t		  dca_tgtid;
	struct ds_cont_child	 *dca_cont;
	struct dtx_id		  dca_dti_inline;
	struct dtx_id		 *dca_dtis;
	struct dtx_entry	**dca_dtes;

	/* Chore-internal state variables */
	struct dtx_req_rec	 *dca_drr;
	int			  dca_i;
};

/* If is_reentrance, this function ignores len. */
static int
dtx_req_list_send(struct dtx_common_args *dca, daos_epoch_t epoch, int len, bool is_reentrance)
{
	struct dtx_req_args	*dra = &dca->dca_dra;
	int			 rc;

	if (!is_reentrance) {
		dra->dra_length = len;

		rc = ABT_future_create(len, dtx_req_list_cb, &dra->dra_future);
		if (rc != ABT_SUCCESS) {
			D_ERROR("ABT_future_create failed for opc %x, len = %d: "
				"rc = %d.\n", dra->dra_opc, len, rc);
			return dss_abterr2der(rc);
		}

		D_DEBUG(DB_TRACE, "%p: DTX req for opc %x, future %p (%d) start.\n",
			&dca->dca_chore, dra->dra_opc, dra->dra_future, len);
	}

	/*
	 * Begin or continue an iteration over dca_head. When beginning the
	 * iteration, dca->dca_drr does not point to a real entry, and is only
	 * safe for d_list_for_each_entry_continue.
	 */
	if (!is_reentrance) {
		dca->dca_drr = d_list_entry(&dca->dca_head, struct dtx_req_rec, drr_link);
		dca->dca_i = 0;
	}
	/* DO NOT add any line here! See the comment on dca->dca_drr above. */
	d_list_for_each_entry_continue(dca->dca_drr, &dca->dca_head, drr_link)
	{
		D_DEBUG(DB_TRACE, "chore=%p: drr=%p i=%d\n", &dca->dca_chore, dca->dca_drr,
			dca->dca_i);

		dca->dca_drr->drr_parent = dra;
		dca->dca_drr->drr_result = 0;

		if (unlikely(dra->dra_opc == DTX_COMMIT && dca->dca_i == 0 &&
			     DAOS_FAIL_CHECK(DAOS_DTX_FAIL_COMMIT)))
			rc = dtx_req_send(dca->dca_drr, 1);
		else
			rc = dtx_req_send(dca->dca_drr, epoch);
		if (rc != 0) {
			/* If the first sub-RPC failed, then break, otherwise
			 * other remote replicas may have already received the
			 * RPC and executed it, so have to go ahead.
			 */
			if (dca->dca_i == 0) {
				ABT_future_free(&dra->dra_future);
				return rc;
			}
		}

		/* Yield to avoid holding CPU for too long time. */
		if (++(dca->dca_i) % DTX_RPC_YIELD_THD == 0)
			return DSS_CHORE_YIELD;
	}

	return DSS_CHORE_DONE;
}

static int
dtx_cf_rec_alloc(struct btr_instance *tins, d_iov_t *key_iov,
		 d_iov_t *val_iov, struct btr_record *rec, d_iov_t *val_out)
{
	struct dtx_req_rec		*drr;
	struct dtx_cf_rec_bundle	*dcrb;

	D_ASSERT(tins->ti_umm.umm_id == UMEM_CLASS_VMEM);

	D_ALLOC_PTR(drr);
	if (drr == NULL)
		return -DER_NOMEM;

	dcrb = val_iov->iov_buf;
	D_ALLOC_ARRAY(drr->drr_dti, dcrb->dcrb_count);
	if (drr->drr_dti == NULL) {
		D_FREE(drr);
		return -DER_NOMEM;
	}

	drr->drr_rank = dcrb->dcrb_rank;
	drr->drr_tag = dcrb->dcrb_tag;
	drr->drr_count = 1;
	drr->drr_comp = 0;
	drr->drr_dti[0] = *dcrb->dcrb_dti;
	d_list_add_tail(&drr->drr_link, dcrb->dcrb_head);
	++(*dcrb->dcrb_length);

	rec->rec_off = umem_ptr2off(&tins->ti_umm, drr);
	return 0;
}

static int
dtx_cf_rec_free(struct btr_instance *tins, struct btr_record *rec, void *args)
{
	struct dtx_req_rec	*drr;

	D_ASSERT(tins->ti_umm.umm_id == UMEM_CLASS_VMEM);

	drr = (struct dtx_req_rec *)umem_off2ptr(&tins->ti_umm, rec->rec_off);
	d_list_del(&drr->drr_link);
	dtx_drr_cleanup(drr);

	return 0;
}

static int
dtx_cf_rec_fetch(struct btr_instance *tins, struct btr_record *rec,
		 d_iov_t *key_iov, d_iov_t *val_iov)
{
	D_ASSERTF(0, "We should not come here.\n");
	return 0;
}

static int
dtx_cf_rec_update(struct btr_instance *tins, struct btr_record *rec,
		  d_iov_t *key, d_iov_t *val, d_iov_t *val_out)
{
	struct dtx_req_rec		*drr;
	struct dtx_cf_rec_bundle	*dcrb;

	drr = (struct dtx_req_rec *)umem_off2ptr(&tins->ti_umm, rec->rec_off);
	dcrb = (struct dtx_cf_rec_bundle *)val->iov_buf;
	D_ASSERT(drr->drr_count >= 1);

	if (!daos_dti_equal(&drr->drr_dti[drr->drr_count - 1],
			    dcrb->dcrb_dti)) {
		D_ASSERT(drr->drr_count < dcrb->dcrb_count);

		drr->drr_dti[drr->drr_count++] = *dcrb->dcrb_dti;
	}

	return 0;
}

btr_ops_t dbtree_dtx_cf_ops = {
	.to_rec_alloc	= dtx_cf_rec_alloc,
	.to_rec_free	= dtx_cf_rec_free,
	.to_rec_fetch	= dtx_cf_rec_fetch,
	.to_rec_update	= dtx_cf_rec_update,
};

#define DTX_CF_BTREE_ORDER	20

static int
dtx_classify_one(struct ds_pool *pool, daos_handle_t tree, d_list_t *head, int *length,
		 struct dtx_entry *dte, int count, d_rank_t my_rank, uint32_t my_tgtid)
{
	struct dtx_memberships		*mbs = dte->dte_mbs;
	struct pool_target		*target;
	struct dtx_cf_rec_bundle	 dcrb;
	int				 rc = 0;
	int				 i;

	if (mbs->dm_tgt_cnt == 0)
		D_GOTO(out, rc = -DER_INVAL);

	if (daos_handle_is_valid(tree)) {
		dcrb.dcrb_count = count;
		dcrb.dcrb_dti = &dte->dte_xid;
		dcrb.dcrb_head = head;
		dcrb.dcrb_length = length;
	}

	if (mbs->dm_flags & DMF_CONTAIN_LEADER)
		/* mbs->dm_tgts[0] is the (current/old) leader, skip it. */
		i = 1;
	else
		i = 0;
	for (; i < mbs->dm_tgt_cnt; i++) {
		rc = pool_map_find_target(pool->sp_map,
					  mbs->dm_tgts[i].ddt_id, &target);
		if (rc != 1) {
			D_WARN("Cannot find target %u at %d/%d, flags %x\n",
			       mbs->dm_tgts[i].ddt_id, i, mbs->dm_tgt_cnt,
			       mbs->dm_flags);
			D_GOTO(out, rc = -DER_UNINIT);
		}

		/* Skip the target that (re-)joined the system after the DTX. */
		if (target->ta_comp.co_ver > dte->dte_ver)
			continue;

		/* Skip non-healthy one. */
		if (target->ta_comp.co_status != PO_COMP_ST_UP &&
		    target->ta_comp.co_status != PO_COMP_ST_UPIN &&
		    target->ta_comp.co_status != PO_COMP_ST_NEW &&
		    target->ta_comp.co_status != PO_COMP_ST_DRAIN)
			continue;

		/* Skip myself. */
		if (my_rank == target->ta_comp.co_rank && my_tgtid == target->ta_comp.co_index)
			continue;

		if (daos_handle_is_valid(tree)) {
			d_iov_t			 kiov;
			d_iov_t			 riov;

			dcrb.dcrb_rank = target->ta_comp.co_rank;
			dcrb.dcrb_tag = target->ta_comp.co_index;

			d_iov_set(&riov, &dcrb, sizeof(dcrb));
			d_iov_set(&kiov, &dcrb.dcrb_key, sizeof(dcrb.dcrb_key));
			rc = dbtree_upsert(tree, BTR_PROBE_EQ, DAOS_INTENT_UPDATE, &kiov,
					   &riov, NULL);
			if (rc != 0)
				goto out;
		} else {
			struct dtx_req_rec	*drr;

			D_ALLOC_PTR(drr);
			if (drr == NULL)
				D_GOTO(out, rc = -DER_NOMEM);

			D_ALLOC_PTR(drr->drr_dti);
			if (drr->drr_dti == NULL) {
				dtx_drr_cleanup(drr);
				D_GOTO(out, rc = -DER_NOMEM);
			}

			drr->drr_rank = target->ta_comp.co_rank;
			drr->drr_tag = target->ta_comp.co_index;
			drr->drr_count = 1;
			drr->drr_dti[0] = dte->dte_xid;
			d_list_add_tail(&drr->drr_link, head);
			(*length)++;
		}
	}

out:
	return rc > 0 ? 0 : rc;
}

static enum dss_chore_status
dtx_rpc_helper(struct dss_chore *chore, bool is_reentrance)
{
	struct dtx_common_args	*dca = container_of(chore, struct dtx_common_args, dca_chore);
	struct ds_pool		*pool = dca->dca_cont->sc_pool->spc_pool;
	struct umem_attr	 uma = { 0 };
	int			 length = 0;
	int			 rc;
	int			 i;

<<<<<<< HEAD
	if (is_reentrance) {
		D_DEBUG(DB_TRACE, "%p: skip to send\n", &dca->dca_chore);
		goto send;
	}

	if (dca->dca_dra.dra_opc != DTX_REFRESH) {
=======
	if (dca->dca_dtes != NULL) {
>>>>>>> 8ca9d227
		D_ASSERT(dca->dca_dtis != NULL);

		if (dca->dca_count > 1) {
			uma.uma_id = UMEM_CLASS_VMEM;
			rc = dbtree_create_inplace(DBTREE_CLASS_DTX_CF, 0, DTX_CF_BTREE_ORDER,
						   &uma, &dca->dca_tree_root, &dca->dca_tree_hdl);
			if (rc != 0)
				goto done;
		}

		ABT_rwlock_rdlock(pool->sp_lock);
		for (i = 0; i < dca->dca_count; i++) {
			rc = dtx_classify_one(pool, dca->dca_tree_hdl, &dca->dca_head, &length,
					      dca->dca_dtes[i], dca->dca_count,
					      dca->dca_rank, dca->dca_tgtid);
			if (rc < 0) {
				ABT_rwlock_unlock(pool->sp_lock);
				goto done;
			}

			daos_dti_copy(&dca->dca_dtis[i], &dca->dca_dtes[i]->dte_xid);
		}
		ABT_rwlock_unlock(pool->sp_lock);

		/* For DTX_CHECK, if no other available target(s), then current target is the
		 * unique valid one (and also 'prepared'), then related DTX can be committed.
		 */
		if (d_list_empty(&dca->dca_head)) {
			rc = (dca->dca_dra.dra_opc == DTX_CHECK ? DTX_ST_PREPARED : 0);
			goto done;
		}
	} else {
		length = dca->dca_count;
	}

	D_ASSERT(length > 0);

send:
	rc = dtx_req_list_send(dca, dca->dca_epoch, length, is_reentrance);
	if (rc == DSS_CHORE_YIELD)
		return DSS_CHORE_YIELD;
	if (rc == DSS_CHORE_DONE)
		rc = 0;

done:
	if (rc != 0)
		dca->dca_dra.dra_result = rc;
	D_CDEBUG(rc < 0, DLOG_ERR, DB_TRACE, "%p: DTX RPC chore for %u done: %d\n", chore,
		 dca->dca_dra.dra_opc, rc);
	if (dca->dca_chore_eventual != ABT_EVENTUAL_NULL) {
		rc = ABT_eventual_set(dca->dca_chore_eventual, NULL, 0);
		D_ASSERTF(rc == ABT_SUCCESS, "ABT_eventual_set: %d\n", rc);
	}
	return DSS_CHORE_DONE;
}

static int
dtx_rpc_prep(struct ds_cont_child *cont,d_list_t *dti_list,  struct dtx_entry **dtes,
	     uint32_t count, int opc, daos_epoch_t epoch, d_list_t *cmt_list,
	     d_list_t *abt_list, d_list_t *act_list, struct dtx_common_args *dca)
{
	struct dtx_req_args	*dra;
	int			 rc = 0;

	memset(dca, 0, sizeof(*dca));

	dca->dca_chore_eventual = ABT_EVENTUAL_NULL;
	D_INIT_LIST_HEAD(&dca->dca_head);
	dca->dca_tree_hdl = DAOS_HDL_INVAL;
	dca->dca_epoch = epoch;
	dca->dca_count = count;
	crt_group_rank(NULL, &dca->dca_rank);
	dca->dca_tgtid = dss_get_module_info()->dmi_tgt_id;
	dca->dca_cont = cont;
	dca->dca_dtes = dtes;

	dra = &dca->dca_dra;
	dra->dra_future = ABT_FUTURE_NULL;
	dra->dra_cmt_list = cmt_list;
	dra->dra_abt_list = abt_list;
	dra->dra_act_list = act_list;
	dra->dra_opc = opc;
	uuid_copy(dra->dra_po_uuid, cont->sc_pool->spc_pool->sp_uuid);
	uuid_copy(dra->dra_co_uuid, cont->sc_uuid);

	if (dti_list != NULL) {
		d_list_splice(dti_list, &dca->dca_head);
		D_INIT_LIST_HEAD(dti_list);
	} else {
		if (count > 1) {
			D_ALLOC_ARRAY(dca->dca_dtis, count);
			if (dca->dca_dtis == NULL)
				D_GOTO(out, rc = -DER_NOMEM);
		} else {
			dca->dca_dtis = &dca->dca_dti_inline;
		}
	}

	/* Use helper ULT to handle DTX RPC if there are enough helper XS. */
	if (dss_has_enough_helper()) {
		rc = ABT_eventual_create(0, &dca->dca_chore_eventual);
		if (rc != ABT_SUCCESS) {
			D_ERROR("failed to create eventual: %d\n", rc);
			rc = dss_abterr2der(rc);
			goto out;
		}
		rc = dss_chore_delegate(&dca->dca_chore, dtx_rpc_helper);
	} else {
		dss_chore_diy(&dca->dca_chore, dtx_rpc_helper);
		rc = dca->dca_dra.dra_result;
	}

out:
	return rc;
}

static int
dtx_rpc_post(struct dtx_common_args *dca, int ret, bool keep_head)
{
	struct dtx_req_rec	*drr;
	int			 rc;

	if (dca->dca_chore_eventual != ABT_EVENTUAL_NULL) {
		rc = ABT_eventual_wait(dca->dca_chore_eventual, NULL);
		D_ASSERTF(rc == ABT_SUCCESS, "ABT_eventual_wait: %d\n", rc);
		rc = ABT_eventual_free(&dca->dca_chore_eventual);
		D_ASSERTF(rc == ABT_SUCCESS, "ABT_eventual_free: %d\n", rc);
	}

	rc = dtx_req_wait(&dca->dca_dra);

	if (daos_handle_is_valid(dca->dca_tree_hdl))
		dbtree_destroy(dca->dca_tree_hdl, NULL);

	if (!keep_head) {
		while ((drr = d_list_pop_entry(&dca->dca_head, struct dtx_req_rec,
					       drr_link)) != NULL)
			dtx_drr_cleanup(drr);
	}

	return ret != 0 ? ret : rc;
}

/**
 * Commit the given DTX array globally.
 *
 * For each DTX in the given array, classify its shards. It is quite possible
 * that the shards for different DTXs reside on the same server (rank + tag),
 * then they can be sent to remote server via single DTX_COMMIT RPC and then
 * be committed by remote server via single PMDK transaction.
 *
 * After the DTX classification, send DTX_COMMIT RPC to related servers, and
 * then call DTX commit locally. For a DTX, it is possible that some targets
 * have committed successfully, but others failed. That is no matter. As long
 * as one target has committed, then the DTX logic can re-sync those failed
 * targets when dtx_resync() is triggered next time.
 */
int
dtx_commit(struct ds_cont_child *cont, struct dtx_entry **dtes,
	   struct dtx_cos_key *dcks, int count)
{
	struct dtx_common_args	 dca;
	struct dtx_req_args	*dra = &dca.dca_dra;
	bool			*rm_cos = NULL;
	bool			 cos = false;
	int			 rc;
	int			 rc1 = 0;
	int			 i;

	rc = dtx_rpc_prep(cont, NULL, dtes, count, DTX_COMMIT, 0, NULL, NULL, NULL, &dca);

	/*
	 * NOTE: Before committing the DTX on remote participants, we cannot remove the active
	 *	 DTX locally; otherwise, the local committed DTX entry may be removed via DTX
	 *	 aggregation before remote participants commit done. Under such case, if some
	 *	 remote DTX participant triggere DTX_REFRESH for such DTX during the interval,
	 *	 then it will get -DER_TX_UNCERTAIN, that may cause related application to be
	 *	 failed. So here, we let remote participants to commit firstly, if failed, we
	 *	 will ask the leader to retry the commit until all participants got committed.
	 *
	 * Some RPC may has been sent, so need to wait even if dtx_rpc_prep hit failure.
	 */
	rc = dtx_rpc_post(&dca, rc, false);
	if (rc > 0 || rc == -DER_NONEXIST || rc == -DER_EXCLUDED || rc == -DER_OOG)
		rc = 0;

	if (rc != 0) {
		/*
		 * Some DTX entries may have been committed on some participants. Then mark all
		 * the DTX entries (in the dtis) as "PARTIAL_COMMITTED" and re-commit them later.
		 * It is harmless to re-commit the DTX that has ever been committed.
		 */
		if (dra->dra_committed > 0)
			rc1 = vos_dtx_set_flags(cont->sc_hdl, dca.dca_dtis, count,
						DTE_PARTIAL_COMMITTED);
	} else {
		if (dcks != NULL) {
			if (count > 1) {
				D_ALLOC_ARRAY(rm_cos, count);
				if (rm_cos == NULL)
					D_GOTO(out, rc1 = -DER_NOMEM);
			} else {
				rm_cos = &cos;
			}
		}

		rc1 = vos_dtx_commit(cont->sc_hdl, dca.dca_dtis, count, rm_cos);
		if (rc1 > 0) {
			dra->dra_committed += rc1;
			rc1 = 0;
		} else if (rc1 == -DER_NONEXIST) {
			/* -DER_NONEXIST may be caused by race or repeated commit, ignore it. */
			rc1 = 0;
		}

		if (rc1 == 0 && rm_cos != NULL) {
			for (i = 0; i < count; i++) {
				if (rm_cos[i]) {
					D_ASSERT(!daos_oid_is_null(dcks[i].oid.id_pub));
					dtx_del_cos(cont, &dca.dca_dtis[i], &dcks[i].oid,
						    dcks[i].dkey_hash);
				}
			}
		}

		if (rm_cos != &cos)
			D_FREE(rm_cos);
	}

out:
	if (dca.dca_dtis != &dca.dca_dti_inline)
		D_FREE(dca.dca_dtis);

	if (rc != 0 || rc1 != 0)
		D_ERROR("Failed to commit DTX entries "DF_DTI", count %d, %s committed: %d %d\n",
			DP_DTI(&dtes[0]->dte_xid), count,
			dra->dra_committed > 0 ? "partial" : "nothing", rc, rc1);
	else
		D_DEBUG(DB_TRACE, "Commit DTXs " DF_DTI", count %d\n",
			DP_DTI(&dtes[0]->dte_xid), count);

	return rc != 0 ? rc : rc1;
}


int
dtx_abort(struct ds_cont_child *cont, struct dtx_entry *dte, daos_epoch_t epoch)
{
	struct dtx_common_args	dca;
	int			rc;
	int			rc1;
	int			rc2;

	rc = dtx_rpc_prep(cont, NULL, &dte, 1, DTX_ABORT, epoch, NULL, NULL, NULL, &dca);

	rc2 = dtx_rpc_post(&dca, rc, false);
	if (rc2 > 0 || rc2 == -DER_NONEXIST)
		rc2 = 0;

	/*
	 * NOTE: The DTX abort maybe triggered by dtx_leader_end() for timeout on some DTX
	 *	 participant(s). Under such case, the client side RPC sponsor may also hit
	 *	 the RPC timeout and resends related RPC to the leader. Here, to avoid DTX
	 *	 abort and resend RPC forwarding being executed in parallel, we will abort
	 *	 local DTX after remote done, before that the logic of handling resent RPC
	 *	 on server will find the local pinned DTX entry then notify related client
	 *	 to resend sometime later.
	 */
	if (epoch != 0)
		rc1 = vos_dtx_abort(cont->sc_hdl, &dte->dte_xid, epoch);
	else
		rc1 = vos_dtx_set_flags(cont->sc_hdl, &dte->dte_xid, 1, DTE_CORRUPTED);
	if (rc1 > 0 || rc1 == -DER_NONEXIST)
		rc1 = 0;

	D_CDEBUG(rc1 != 0 || rc2 != 0, DLOG_ERR, DB_TRACE, "Abort DTX "DF_DTI": rc %d %d %d\n",
		 DP_DTI(&dte->dte_xid), rc, rc1, rc2);

	return rc1 != 0 ? rc1 : rc2;
}

int
dtx_check(struct ds_cont_child *cont, struct dtx_entry *dte, daos_epoch_t epoch)
{
	struct dtx_common_args	dca;
	int			rc;
	int			rc1;

	/* If no other target, then current target is the unique
	 * one and 'prepared', then related DTX can be committed.
	 */
	if (dte->dte_mbs->dm_tgt_cnt == 1)
		return DTX_ST_PREPARED;

	rc = dtx_rpc_prep(cont, NULL, &dte, 1, DTX_CHECK, epoch, NULL, NULL, NULL, &dca);

	rc1 = dtx_rpc_post(&dca, rc, false);

	D_CDEBUG(rc1 < 0 && rc1 != -DER_NONEXIST, DLOG_ERR, DB_TRACE,
		 "Check DTX "DF_DTI": rc %d %d\n", DP_DTI(&dte->dte_xid), rc, rc1);

	return rc1;
}

int
dtx_refresh_internal(struct ds_cont_child *cont, int *check_count, d_list_t *check_list,
		     d_list_t *cmt_list, d_list_t *abt_list, d_list_t *act_list, bool for_io)
{
	struct ds_pool		*pool = cont->sc_pool->spc_pool;
	struct pool_target	*target;
	struct dtx_share_peer	*dsp;
	struct dtx_share_peer	*tmp;
	struct dtx_req_rec	*drr;
	struct dtx_common_args	 dca;
	d_list_t		 head;
	d_list_t		 self;
	d_rank_t		 myrank;
	uint32_t		 flags;
	int			 len = 0;
	int			 rc = 0;
	int			 rc1;
	int			 count;
	int			 i;
	bool			 drop;

	D_INIT_LIST_HEAD(&head);
	D_INIT_LIST_HEAD(&self);
	crt_group_rank(NULL, &myrank);

	d_list_for_each_entry_safe(dsp, tmp, check_list, dsp_link) {
		count = 0;
		drop = false;

		if (dsp->dsp_mbs == NULL) {
			rc = vos_dtx_load_mbs(cont->sc_hdl, &dsp->dsp_xid, NULL, &dsp->dsp_mbs);
			if (rc != 0) {
				if (rc < 0 && rc != -DER_NONEXIST && for_io)
					goto out;

				drop = true;
				goto next;
			}
		}

again:
		rc = dtx_leader_get(pool, dsp->dsp_mbs, &dsp->dsp_oid, dsp->dsp_version, &target);
		if (rc < 0) {
			/**
			 * Currently, for EC object, if parity node is
			 * in rebuilding, we will get -DER_STALE, that
			 * is not fatal, the caller or related request
			 * sponsor can retry sometime later.
			 */
			D_WARN("Failed to find DTX leader for "DF_DTI", ver %d: "DF_RC"\n",
			       DP_DTI(&dsp->dsp_xid), pool->sp_map_version, DP_RC(rc));
			if (for_io)
				goto out;

			drop = true;
			goto next;
		}

		/* If current server is the leader, then two possible cases:
		 *
		 * 1. In DTX resync, the status may be resolved sometime later.
		 * 2. The DTX resync is done, but failed to handle related DTX.
		 */
		if (myrank == target->ta_comp.co_rank &&
		    dss_get_module_info()->dmi_tgt_id == target->ta_comp.co_index) {
			d_list_del(&dsp->dsp_link);
			if (for_io)
				d_list_add_tail(&dsp->dsp_link, &self);
			else
				dtx_dsp_free(dsp);
			if (--(*check_count) == 0)
				break;
			continue;
		}

		/* Usually, we will not elect in-rebuilding server as DTX
		 * leader. But we may be blocked by the ABT_rwlock_rdlock,
		 * then pool map may be refreshed during that. Let's retry
		 * to find out the new leader.
		 */
		if (target->ta_comp.co_status != PO_COMP_ST_UP &&
		    target->ta_comp.co_status != PO_COMP_ST_UPIN) {
			if (unlikely(++count % 10 == 3))
				D_WARN("Get stale DTX leader %u/%u (st: %x) for "DF_DTI
				       " %d times, maybe dead loop\n",
				       target->ta_comp.co_rank, target->ta_comp.co_id,
				       target->ta_comp.co_status, DP_DTI(&dsp->dsp_xid), count);
			goto again;
		}

		if (dsp->dsp_mbs->dm_flags & DMF_CONTAIN_LEADER &&
		    dsp->dsp_mbs->dm_tgts[0].ddt_id == target->ta_comp.co_id)
			flags = DRF_INITIAL_LEADER;
		else
			flags = 0;

		d_list_for_each_entry(drr, &head, drr_link) {
			if (drr->drr_rank == target->ta_comp.co_rank &&
			    drr->drr_tag == target->ta_comp.co_index) {
				drr->drr_dti[drr->drr_count] = dsp->dsp_xid;
				drr->drr_flags[drr->drr_count] = flags;
				drr->drr_cb_args[drr->drr_count++] = dsp;
				goto next;
			}
		}

		D_ALLOC_PTR(drr);
		if (drr == NULL)
			D_GOTO(out, rc = -DER_NOMEM);

		D_ALLOC_ARRAY(drr->drr_dti, *check_count);
		D_ALLOC_ARRAY(drr->drr_flags, *check_count);
		D_ALLOC_ARRAY(drr->drr_cb_args, *check_count);

		if (drr->drr_dti == NULL || drr->drr_flags == NULL || drr->drr_cb_args == NULL) {
			dtx_drr_cleanup(drr);
			D_GOTO(out, rc = -DER_NOMEM);
		}

		drr->drr_rank = target->ta_comp.co_rank;
		drr->drr_tag = target->ta_comp.co_index;
		drr->drr_count = 1;
		drr->drr_dti[0] = dsp->dsp_xid;
		drr->drr_flags[0] = flags;
		drr->drr_cb_args[0] = dsp;
		d_list_add_tail(&drr->drr_link, &head);
		len++;

next:
		d_list_del_init(&dsp->dsp_link);
		if (drop)
			dtx_dsp_free(dsp);
		if (--(*check_count) == 0)
			break;
	}

	if (len > 0) {
		rc = dtx_rpc_prep(cont, &head, NULL, len, DTX_REFRESH, 0,
				  cmt_list, abt_list, act_list, &dca);
		rc = dtx_rpc_post(&dca, rc, for_io);

		/*
		 * For IO case, the DTX refresh failure caused by network trouble may be not fatal
		 * for its sponsor IO. It is possible that during the DTX refresh RPC, related DTX
		 * entry may have been committed or aborted by its leader. So let's move those DTX
		 * entries that are still in @head list to the act_list and ask related IO sponsor
		 * to retry locally. If still 'conflict' on them, then will trigger client retry.
		 */
		if (for_io) {
			while ((drr = d_list_pop_entry(&dca.dca_head, struct dtx_req_rec,
						       drr_link)) != NULL) {
				if (rc != -DER_TIMEDOUT && !daos_crt_network_error(rc))
					goto next2;

				if (drr->drr_cb_args == NULL)
					goto next2;

				for (i = 0; i < drr->drr_count; i++) {
					if (drr->drr_cb_args[i] == NULL)
						continue;

					dsp = drr->drr_cb_args[i];
					drr->drr_cb_args[i] = NULL;
					dsp->dsp_status = -DER_INPROGRESS;
					d_list_add_tail(&dsp->dsp_link, act_list);
				}

next2:
				dtx_drr_cleanup(drr);
			}

			rc = 0;
		}

		d_list_for_each_entry_safe(dsp, tmp, cmt_list, dsp_link) {
			/*
			 * It has been committed/committable on leader, we may miss
			 * related DTX commit request, so let's commit it locally.
			 */
			rc1 = vos_dtx_commit(cont->sc_hdl, &dsp->dsp_xid, 1, NULL);
			if (rc1 == 0 || rc1 == -DER_NONEXIST || !for_io /* cleanup case */) {
				d_list_del(&dsp->dsp_link);
				dtx_dsp_free(dsp);
			}
		}

		d_list_for_each_entry_safe(dsp, tmp, abt_list, dsp_link) {
			/*
			 * The leader does not have related DTX info, we may miss
			 * related DTX abort request, so let's abort it locally.
			 *
			 * NOTE:
			 * There is race between DTX refresh RPC being triggered on current engine
			 * and DTX commit RPC on remote leader. Related DTX entry on current engine
			 * may has been committed by race before DTX refresh RPC being replied. And
			 * it is possible that related DTX entry on remote leader may be removed by
			 * DTX aggregation before the DTX refresh RPC being handled on the leader.
			 * Under such case, the leader will reply -DER_NONEXIST to the DTX refresh
			 * RPC sponsor. Let's check such case to avoid confused abort failure.
			 */

			rc1 = vos_dtx_check(cont->sc_hdl, &dsp->dsp_xid,
					    NULL, NULL, NULL, NULL, false);
			if (rc1 == DTX_ST_COMMITTED || rc1 == DTX_ST_COMMITTABLE ||
			    rc1 == -DER_NONEXIST) {
				d_list_del(&dsp->dsp_link);
				dtx_dsp_free(dsp);
			} else {
				rc1 = vos_dtx_abort(cont->sc_hdl, &dsp->dsp_xid, dsp->dsp_epoch);
				D_ASSERT(rc1 != -DER_NO_PERM);

				if (rc1 == 0 || !for_io) {
					d_list_del(&dsp->dsp_link);
					dtx_dsp_free(dsp);
				}
			}
		}

		d_list_for_each_entry_safe(dsp, tmp, act_list, dsp_link) {
			if (dsp->dsp_status == -DER_TX_UNCERTAIN) {
				rc1 = vos_dtx_set_flags(cont->sc_hdl, &dsp->dsp_xid, 1, DTE_ORPHAN);
				if (rc1 != -DER_NONEXIST && rc1 != -DER_NO_PERM) {
					D_ERROR("Hit uncertain (may be leaked) DTX "
						DF_DTI", mark it as orphan: "DF_RC"\n",
						DP_DTI(&dsp->dsp_xid), DP_RC(rc1));
					if (rc == 0)
						rc = -DER_TX_UNCERTAIN;
				}

				d_list_del(&dsp->dsp_link);
				dtx_dsp_free(dsp);
			} else if (dsp->dsp_status == -DER_INPROGRESS) {
				rc1 = vos_dtx_check(cont->sc_hdl, &dsp->dsp_xid,
						    NULL, NULL, NULL, NULL, false);
				if (rc1 != DTX_ST_COMMITTED && rc1 != DTX_ST_ABORTED &&
				    rc1 != -DER_NONEXIST) {
					if (!for_io)
						D_INFO("Hit some long-time DTX "DF_DTI", %d\n",
						       DP_DTI(&dsp->dsp_xid), rc1);
					else if (rc == 0)
						rc = -DER_INPROGRESS;
				}

				d_list_del(&dsp->dsp_link);
				dtx_dsp_free(dsp);
			} else if (!for_io) {
				/* For cleanup case. */
				d_list_del(&dsp->dsp_link);
				dtx_dsp_free(dsp);
			}
		}

		if (rc != 0)
			goto out;
	}

	/* Handle the entries whose leaders are on current server. */
	d_list_for_each_entry_safe(dsp, tmp, &self, dsp_link) {
		struct dtx_entry	dte;

		d_list_del(&dsp->dsp_link);

		dte.dte_xid = dsp->dsp_xid;
		dte.dte_ver = pool->sp_map_version;
		dte.dte_refs = 1;
		dte.dte_mbs = dsp->dsp_mbs;

		rc = dtx_status_handle_one(cont, &dte, dsp->dsp_oid, dsp->dsp_dkey_hash,
					   dsp->dsp_epoch, NULL, NULL);
		switch (rc) {
		case DSHR_NEED_COMMIT: {
			struct dtx_entry	*pdte = &dte;
			struct dtx_cos_key	 dck;

			dck.oid = dsp->dsp_oid;
			dck.dkey_hash = dsp->dsp_dkey_hash;
			rc = dtx_commit(cont, &pdte, &dck, 1);
			if (rc < 0 && rc != -DER_NONEXIST && for_io)
				d_list_add_tail(&dsp->dsp_link, cmt_list);
			else
				dtx_dsp_free(dsp);
			continue;
		}
		case DSHR_NEED_RETRY:
			dtx_dsp_free(dsp);
			if (for_io)
				D_GOTO(out, rc = -DER_INPROGRESS);
			continue;
		case 0:
		case DSHR_IGNORE:
			dtx_dsp_free(dsp);
			continue;
		case DSHR_ABORT_FAILED:
			if (for_io)
				d_list_add_tail(&dsp->dsp_link, abt_list);
			else
				dtx_dsp_free(dsp);
			continue;
		case DSHR_CORRUPT:
			dtx_dsp_free(dsp);
			if (for_io)
				D_GOTO(out, rc = -DER_DATA_LOSS);
			continue;
		default:
			dtx_dsp_free(dsp);
			if (for_io)
				goto out;
			continue;
		}
	}

	rc = 0;

out:
	while ((drr = d_list_pop_entry(&head, struct dtx_req_rec, drr_link)) != NULL)
		dtx_drr_cleanup(drr);

	while ((dsp = d_list_pop_entry(&self, struct dtx_share_peer,
				       dsp_link)) != NULL)
		dtx_dsp_free(dsp);

	return rc;
}

/*
 * Because of async batched commit semantics, the DTX status on the leader
 * maybe different from the one on non-leaders. For the leader, it exactly
 * knows whether the DTX is committable or not, but the non-leader does not
 * know if the DTX is in 'prepared' status. If someone on non-leader wants
 * to know whether some 'prepared' DTX is real committable or not, it needs
 * to refresh such DTX status from the leader. The DTX_REFRESH RPC is used
 * for such purpose.
 */
int
dtx_refresh(struct dtx_handle *dth, struct ds_cont_child *cont)
{
	int	rc;

	if (DAOS_FAIL_CHECK(DAOS_DTX_NO_RETRY))
		return -DER_IO;

	rc = dtx_refresh_internal(cont, &dth->dth_share_tbd_count,
				  &dth->dth_share_tbd_list,
				  &dth->dth_share_cmt_list,
				  &dth->dth_share_abt_list,
				  &dth->dth_share_act_list, true);

	/* If we can resolve the DTX status, then return -DER_AGAIN
	 * to the caller that will retry related operation locally.
	 */
	if (rc == 0) {
		D_ASSERT(dth->dth_share_tbd_count == 0);

		if (dth->dth_need_validation) {
			rc = vos_dtx_validation(dth);
			switch (rc) {
			case DTX_ST_INITED:
				if (!dth->dth_aborted)
					break;
				/* Fall through */
			case DTX_ST_PREPARED:
			case DTX_ST_PREPARING:
				/* The DTX has been ever aborted and related resent RPC
				 * is in processing. Return -DER_AGAIN to make this ULT
				 * to retry sometime later without dtx_abort().
				 */
				rc = -DER_AGAIN;
				break;
			case DTX_ST_ABORTED:
				D_ASSERT(dth->dth_ent == NULL);
				/* Aborted, return -DER_INPROGRESS for client retry.
				 *
				 * Fall through.
				 */
			case DTX_ST_ABORTING:
				rc = -DER_INPROGRESS;
				break;
			case DTX_ST_COMMITTED:
			case DTX_ST_COMMITTING:
			case DTX_ST_COMMITTABLE:
				/* Aborted then prepared/committed by race.
				 * Return -DER_ALREADY to avoid repeated modification.
				 */
				dth->dth_already = 1;
				rc = -DER_ALREADY;
				break;
			default:
				D_ASSERTF(0, "Unexpected DTX "DF_DTI" status %d\n",
					  DP_DTI(&dth->dth_xid), rc);
			}
		} else {
			vos_dtx_cleanup(dth, false);
			dtx_handle_reinit(dth);
			rc = -DER_AGAIN;
		}
	}

	return rc;
}

static int
dtx_coll_commit_aggregator(crt_rpc_t *source, crt_rpc_t *target, void *priv)
{
	struct dtx_coll_out	*out_source = crt_reply_get(source);
	struct dtx_coll_out	*out_target = crt_reply_get(target);

	out_target->dco_misc += out_source->dco_misc;
	if (out_target->dco_status == 0)
		out_target->dco_status = out_source->dco_status;

	return 0;
}

static int
dtx_coll_abort_aggregator(crt_rpc_t *source, crt_rpc_t *target, void *priv)
{
	struct dtx_coll_out	*out_source = crt_reply_get(source);
	struct dtx_coll_out	*out_target = crt_reply_get(target);

	if (out_source->dco_status != 0 &&
	    (out_target->dco_status == 0 || out_target->dco_status == -DER_NONEXIST))
		out_target->dco_status = out_source->dco_status;

	return 0;
}

static int
dtx_coll_check_aggregator(crt_rpc_t *source, crt_rpc_t *target, void *priv)
{
	struct dtx_coll_out	*out_source = crt_reply_get(source);
	struct dtx_coll_out	*out_target = crt_reply_get(target);

	dtx_merge_check_result(&out_target->dco_status, out_source->dco_status);

	return 0;
}

struct crt_corpc_ops dtx_coll_commit_co_ops = {
	.co_aggregate = dtx_coll_commit_aggregator,
	.co_pre_forward = NULL,
	.co_post_reply = NULL,
};

struct crt_corpc_ops dtx_coll_abort_co_ops = {
	.co_aggregate = dtx_coll_abort_aggregator,
	.co_pre_forward = NULL,
	.co_post_reply = NULL,
};

struct crt_corpc_ops dtx_coll_check_co_ops = {
	.co_aggregate = dtx_coll_check_aggregator,
	.co_pre_forward = NULL,
	.co_post_reply = NULL,
};

struct dtx_coll_rpc_args {
	struct ds_cont_child	*dcra_cont;
	struct dtx_id		 dcra_xid;
	uint32_t		 dcra_opc;
	uint32_t		 dcra_ver;
	daos_epoch_t		 dcra_epoch;
	d_rank_list_t		*dcra_ranks;
	uint8_t			*dcra_hints;
	uint32_t		 dcra_hint_sz;
	uint32_t		 dcra_committed;
	uint32_t		 dcra_completed:1;
	int			 dcra_result;
	ABT_thread		 dcra_helper;
	ABT_future		 dcra_future;
};

static void
dtx_coll_rpc_cb(const struct crt_cb_info *cb_info)
{
	struct dtx_coll_rpc_args	*dcra = cb_info->cci_arg;
	crt_rpc_t			*req = cb_info->cci_rpc;
	struct dtx_coll_out		*dco;
	int				 rc = cb_info->cci_rc;

	if (rc != 0) {
		dcra->dcra_result = rc;
	} else {
		dco = crt_reply_get(req);
		dcra->dcra_result = dco->dco_status;
		dcra->dcra_committed = dco->dco_misc;
	}

	dcra->dcra_completed = 1;
	rc = ABT_future_set(dcra->dcra_future, NULL);
	D_ASSERTF(rc == ABT_SUCCESS,
		  "ABT_future_set failed for opc %u: rc = %d\n", dcra->dcra_opc, rc);
}

static int
dtx_coll_rpc(struct dtx_coll_rpc_args *dcra)
{
	crt_rpc_t		*req = NULL;
	struct dtx_coll_in	*dci;
	int			 rc;

	rc = ABT_future_create(1, NULL, &dcra->dcra_future);
	if (rc != ABT_SUCCESS) {
		D_ERROR("ABT_future_create failed for coll DTX ("DF_DTI") RPC %u: rc = %d\n",
			DP_DTI(&dcra->dcra_xid), dcra->dcra_opc, rc);
		D_GOTO(out, rc = dss_abterr2der(rc));
	}

	rc = crt_corpc_req_create(dss_get_module_info()->dmi_ctx, NULL, dcra->dcra_ranks,
				  DAOS_RPC_OPCODE(dcra->dcra_opc, DAOS_DTX_MODULE,
						  DAOS_DTX_VERSION),
				  NULL, NULL, CRT_RPC_FLAG_FILTER_INVERT,
				  crt_tree_topo(CRT_TREE_KNOMIAL, DTX_COLL_TREE_WIDTH), &req);
	if (rc != 0) {
		D_ERROR("crt_corpc_req_create failed for coll DTX ("DF_DTI") RPC %u: "DF_RC"\n",
			DP_DTI(&dcra->dcra_xid), dcra->dcra_opc, DP_RC(rc));
		D_GOTO(out, rc);
	}

	dci = crt_req_get(req);

	uuid_copy(dci->dci_po_uuid, dcra->dcra_cont->sc_pool_uuid);
	uuid_copy(dci->dci_co_uuid, dcra->dcra_cont->sc_uuid);
	dci->dci_xid = dcra->dcra_xid;
	dci->dci_version = dcra->dcra_ver;
	dci->dci_epoch = dcra->dcra_epoch;
	dci->dci_hints.ca_count = dcra->dcra_hint_sz;
	dci->dci_hints.ca_arrays = dcra->dcra_hints;

	rc = crt_req_send(req, dtx_coll_rpc_cb, dcra);
	if (rc != 0)
		D_ERROR("crt_req_send failed for coll DTX ("DF_DTI") RPC %u: "DF_RC"\n",
			DP_DTI(&dcra->dcra_xid), dcra->dcra_opc, DP_RC(rc));

out:
	if (rc != 0 && !dcra->dcra_completed) {
		dcra->dcra_result = rc;
		dcra->dcra_completed = 1;
		if (dcra->dcra_future != ABT_FUTURE_NULL)
			ABT_future_set(dcra->dcra_future, NULL);
	}

	return rc;
}

static void
dtx_coll_rpc_helper(void *arg)
{
	struct dtx_coll_rpc_args	*dcra = arg;
	int				 rc;

	rc = dtx_coll_rpc(dcra);

	D_CDEBUG(rc < 0, DLOG_ERR, DB_TRACE,
		 "Collective DTX helper ULT for %u exit: %d\n", dcra->dcra_opc, rc);
}

static int
dtx_coll_rpc_prep(struct ds_cont_child *cont, struct dtx_coll_entry *dce, uint32_t opc,
		  daos_epoch_t epoch, struct dtx_coll_rpc_args *dcra)
{
	int	rc;

	dcra->dcra_cont = cont;
	dcra->dcra_xid = dce->dce_xid;
	dcra->dcra_opc = opc;
	dcra->dcra_ver = dce->dce_ver;
	dcra->dcra_epoch = epoch;
	dcra->dcra_ranks = dce->dce_ranks;
	dcra->dcra_hints = dce->dce_hints;
	dcra->dcra_hint_sz = dce->dce_hint_sz;
	dcra->dcra_future = ABT_FUTURE_NULL;
	dcra->dcra_helper = ABT_THREAD_NULL;

	if (dss_has_enough_helper())
		rc = dss_ult_create(dtx_coll_rpc_helper, dcra, DSS_XS_IOFW,
				    dss_get_module_info()->dmi_tgt_id, 0, &dcra->dcra_helper);
	else
		rc = dtx_coll_rpc(dcra);

	return rc;
}

static int
dtx_coll_rpc_post(struct dtx_coll_rpc_args *dcra, int ret)
{
	int	rc;

	if (dcra->dcra_helper != ABT_THREAD_NULL)
		ABT_thread_free(&dcra->dcra_helper);

	if (dcra->dcra_future != ABT_FUTURE_NULL) {
		rc = ABT_future_wait(dcra->dcra_future);
		D_CDEBUG(rc != ABT_SUCCESS, DLOG_ERR, DB_TRACE,
			 "Collective DTX wait req for opc %u, future %p done, rc %d, result %d\n",
			 dcra->dcra_opc, dcra->dcra_future, rc, dcra->dcra_result);
		ABT_future_free(&dcra->dcra_future);
	}

	return ret != 0 ? ret : dcra->dcra_result;
}

int
dtx_coll_commit(struct ds_cont_child *cont, struct dtx_coll_entry *dce, struct dtx_cos_key *dck)
{
	struct dtx_coll_rpc_args	 dcra = { 0 };
	int				*results = NULL;
	uint32_t			 committed = 0;
	int				 len;
	int				 rc = 0;
	int				 rc1 = 0;
	int				 rc2 = 0;
	int				 i;

	if (dce->dce_ranks != NULL)
		rc = dtx_coll_rpc_prep(cont, dce, DTX_COLL_COMMIT, 0, &dcra);

	if (dce->dce_bitmap != NULL) {
		len = dtx_coll_local_exec(cont->sc_pool_uuid, cont->sc_uuid, &dce->dce_xid, 0,
					  DTX_COLL_COMMIT, dce->dce_bitmap_sz, dce->dce_bitmap,
					  &results);
		if (len < 0) {
			rc1 = len;
		} else {
			D_ASSERT(results != NULL);
			for (i = 0; i < len; i++) {
				if (results[i] > 0)
					committed += results[i];
				else if (results[i] < 0 && results[i] != -DER_NONEXIST && rc1 == 0)
					rc1 = results[i];
			}
		}
		D_FREE(results);
	}

	if (dce->dce_ranks != NULL) {
		rc = dtx_coll_rpc_post(&dcra, rc);
		if (rc > 0 || rc == -DER_NONEXIST || rc == -DER_EXCLUDED || rc == -DER_OOG)
			rc = 0;

		committed += dcra.dcra_committed;
	}

	if (rc == 0 && rc1 == 0)
		rc2 = vos_dtx_commit(cont->sc_hdl, &dce->dce_xid, 1, NULL);
	else if (committed > 0)
		/* Mark the DTX as "PARTIAL_COMMITTED" and re-commit it later via cleanup logic. */
		rc2 = vos_dtx_set_flags(cont->sc_hdl, &dce->dce_xid, 1, DTE_PARTIAL_COMMITTED);
	if (rc2 > 0 || rc2 == -DER_NONEXIST)
		rc2 = 0;

	/*
	 * NOTE: Currently, we commit collective DTX one by one with high priority. So here we have
	 *	 to remove the collective DTX entry from the CoS even if the commit failed remotely.
	 *	 Otherwise, the batched commit ULT may be blocked by such "bad" entry.
	 */
	if (rc2 == 0 && dck != NULL)
		dtx_del_cos(cont, &dce->dce_xid, &dck->oid, dck->dkey_hash);

	D_CDEBUG(rc != 0 || rc1 != 0 || rc2 != 0, DLOG_ERR, DB_TRACE,
		 "Collectively commit DTX "DF_DTI": %d/%d/%d\n",
		 DP_DTI(&dce->dce_xid), rc, rc1, rc2);

	return rc != 0 ? rc : rc1 != 0 ? rc1 : rc2;
}

int
dtx_coll_abort(struct ds_cont_child *cont, struct dtx_coll_entry *dce, daos_epoch_t epoch)
{
	struct dtx_coll_rpc_args	 dcra = { 0 };
	int				*results = NULL;
	int				 len;
	int				 rc = 0;
	int				 rc1 = 0;
	int				 rc2 = 0;
	int				 i;

	if (dce->dce_ranks != NULL)
		rc = dtx_coll_rpc_prep(cont, dce, DTX_COLL_ABORT, epoch, &dcra);

	if (dce->dce_bitmap != NULL) {
		len = dtx_coll_local_exec(cont->sc_pool_uuid, cont->sc_uuid, &dce->dce_xid, epoch,
					  DTX_COLL_ABORT, dce->dce_bitmap_sz, dce->dce_bitmap,
					  &results);
		if (len < 0) {
			rc1 = len;
		} else {
			D_ASSERT(results != NULL);
			for (i = 0; i < len; i++) {
				if (results[i] < 0 && results[i] != -DER_NONEXIST && rc1 == 0)
					rc1 = results[i];
			}
		}
		D_FREE(results);
	}

	if (dce->dce_ranks != NULL) {
		rc = dtx_coll_rpc_post(&dcra, rc);
		if (rc > 0 || rc == -DER_NONEXIST || rc == -DER_EXCLUDED || rc == -DER_OOG)
			rc = 0;
	}

	if (epoch != 0)
		rc2 = vos_dtx_abort(cont->sc_hdl, &dce->dce_xid, epoch);
	else
		rc2 = vos_dtx_set_flags(cont->sc_hdl, &dce->dce_xid, 1, DTE_CORRUPTED);
	if (rc2 > 0 || rc2 == -DER_NONEXIST)
		rc2 = 0;

	D_CDEBUG(rc != 0 || rc1 != 0 || rc2 != 0, DLOG_ERR, DB_TRACE,
		 "Collectively abort DTX "DF_DTI": %d/%d/%d\n",
		 DP_DTI(&dce->dce_xid), rc, rc1, rc2);

	return rc != 0 ? rc : rc1 != 0 ? rc1 : rc2;
}

int
dtx_coll_check(struct ds_cont_child *cont, struct dtx_coll_entry *dce, daos_epoch_t epoch)
{
	struct dtx_coll_rpc_args	 dcra = { 0 };
	int				*results = NULL;
	int				 len;
	int				 rc = 0;
	int				 rc1 = 0;
	int				 i;

	/*
	 * If no other target, then current target is the unique
	 * one and 'prepared', then related DTX can be committed.
	 */
	if (unlikely(dce->dce_ranks == NULL && dce->dce_bitmap == NULL))
		return DTX_ST_PREPARED;

	if (dce->dce_ranks != NULL)
		rc = dtx_coll_rpc_prep(cont, dce, DTX_COLL_CHECK, epoch, &dcra);

	if (dce->dce_bitmap != NULL) {
		len = dtx_coll_local_exec(cont->sc_pool_uuid, cont->sc_uuid, &dce->dce_xid, epoch,
					  DTX_COLL_CHECK, dce->dce_bitmap_sz, dce->dce_bitmap,
					  &results);
		if (len < 0) {
			rc1 = len;
		} else {
			D_ASSERT(results != NULL);
			for (i = 0; i < len; i++) {
				if (isset(dce->dce_bitmap, i))
					dtx_merge_check_result(&rc1, results[i]);
			}
		}
		D_FREE(results);
	}

	if (dce->dce_ranks != NULL) {
		rc = dtx_coll_rpc_post(&dcra, rc);
		if (dce->dce_bitmap != NULL)
			dtx_merge_check_result(&rc, rc1);
	}

	D_CDEBUG((rc < 0 && rc != -DER_NONEXIST) || (rc1 < 0 && rc1 != -DER_NONEXIST), DLOG_ERR,
		 DB_TRACE, "Collectively check DTX "DF_DTI": %d/%d/\n",
		 DP_DTI(&dce->dce_xid), rc, rc1);

	return dce->dce_ranks != NULL  ? rc : rc1;
}<|MERGE_RESOLUTION|>--- conflicted
+++ resolved
@@ -595,16 +595,12 @@
 	int			 rc;
 	int			 i;
 
-<<<<<<< HEAD
 	if (is_reentrance) {
 		D_DEBUG(DB_TRACE, "%p: skip to send\n", &dca->dca_chore);
 		goto send;
 	}
 
-	if (dca->dca_dra.dra_opc != DTX_REFRESH) {
-=======
 	if (dca->dca_dtes != NULL) {
->>>>>>> 8ca9d227
 		D_ASSERT(dca->dca_dtis != NULL);
 
 		if (dca->dca_count > 1) {
