--- conflicted
+++ resolved
@@ -26,13 +26,8 @@
 
     # build dtx_ut
 
-<<<<<<< HEAD
     libraries = ['abt', 'bio', 'ssl', 'cmocka', 'daos_common_pmem', 'gurt', 'uuid', 'vea',
-                 'pthread']
-=======
-    libraries = ['abt', 'bio', 'cmocka', 'daos_common_pmem', 'gurt', 'uuid', 'vea', 'pthread',
-                 'pmemobj']
->>>>>>> 7c32ccb6
+                 'pthread', 'pmemobj']
 
     tenv = denv.Clone()
     tenv.Append(CPPPATH=[Dir('../../vos').srcnode()])
