--- conflicted
+++ resolved
@@ -129,26 +129,8 @@
     SConscript('placement/tests/SConscript')
     SConscript('tests/SConscript')
 
-<<<<<<< HEAD
     # Build ddb
     SConscript('ddb/SConscript')
 
-    if not env.GetOption('clean') and not env.GetOption('help'):
-
-        print("Checking local headers can be included")
-        broken_includes = False
-        config_env = env.Clone()
-        config = Configure(config_env)
-        for header in HEADERS_GURT:
-            if not config.CheckHeader(os.path.join('gurt', header)):
-                broken_includes = True
-        config.Finish()
-
-        if broken_includes:
-            print("Broken local header files, cannot continue")
-            Exit(2)
-=======
->>>>>>> ecc937ca
-
 if __name__ == "SCons.Script":
     scons()