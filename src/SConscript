--- conflicted
+++ resolved
@@ -6,11 +6,7 @@
            'daos_event.h', 'daos_mgmt.h', 'daos_types.h', 'daos_array.h',
            'daos_task.h', 'daos_fs.h', 'daos_uns.h', 'daos_security.h',
            'daos_prop.h', 'daos_obj_class.h', 'daos_obj.h', 'daos_pool.h',
-<<<<<<< HEAD
-           'daos_cont.h', 'daos_version.h', 'daos_fs_sys.h', 'daos_pipeline.h']
-=======
-           'daos_cont.h', 'daos_version.h', 'daos_fs_sys.h', 'daos_s3.h']
->>>>>>> 565665c8
+           'daos_cont.h', 'daos_version.h', 'daos_fs_sys.h', 'daos_s3.h', 'daos_pipeline.h']
 HEADERS_SRV = ['vos.h', 'vos_types.h']
 HEADERS_GURT = ['dlog.h', 'debug.h', 'common.h', 'hash.h', 'list.h',
                 'heap.h', 'fault_inject.h', 'debug_setup.h',
