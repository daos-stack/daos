--- conflicted
+++ resolved
@@ -735,25 +735,7 @@
 	if (rc != 0)
 		goto err_storage;
 
-<<<<<<< HEAD
-	/*
-	 * If creating a replica with an initial membership, we are
-	 * bootstrapping the DB (via sc_bootstrap or an external mechanism). If
-	 * we are the "nominated" replica, start a campaign without waiting for
-	 * the election timeout.
-	 */
-	if (mode == DS_RSVC_CREATE && nominated(replicas, svc->s_db_uuid)) {
-		/* Give others a chance to get ready for voting. */
-		dss_sleep(1 /* ms */);
-		rc = rdb_campaign(svc->s_db);
-		if (rc != 0)
-			goto err_db;
-	}
-
 	if (mode == DS_RSVC_CREATE && self_only(replicas) &&
-=======
-	if (create && self_only(replicas) &&
->>>>>>> 6a921842
 	    rsvc_class(class)->sc_bootstrap != NULL) {
 		rc = bootstrap_self(svc, arg);
 		if (rc != 0)
