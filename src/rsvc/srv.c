/*
 * (C) Copyright 2019-2023 Intel Corporation.
 *
 * SPDX-License-Identifier: BSD-2-Clause-Patent
 */
/**
 * \file
 *
 * ds_rsvc: Replicated Service Server
 */

#define D_LOGFAC DD_FAC(rsvc)

#include <sys/stat.h>
#include <daos_srv/daos_engine.h>
#include <daos_srv/rsvc.h>
#include <daos_srv/control.h>
#include "rpc.h"

static struct ds_rsvc_class *rsvc_classes[DS_RSVC_CLASS_COUNT];

void
ds_rsvc_class_register(enum ds_rsvc_class_id id, struct ds_rsvc_class *class)
{
	D_ASSERT(class != NULL);
	D_ASSERT(rsvc_classes[id] == NULL);
	rsvc_classes[id] = class;
}

void
ds_rsvc_class_unregister(enum ds_rsvc_class_id id)
{
	D_ASSERT(rsvc_classes[id] != NULL);
	rsvc_classes[id] = NULL;
}

static struct ds_rsvc_class *
rsvc_class(enum ds_rsvc_class_id id)
{
	D_ASSERTF(id >= 0 && id < DS_RSVC_CLASS_COUNT, "%d\n", id);
	D_ASSERT(rsvc_classes[id] != NULL);
	return rsvc_classes[id];
}

char *
ds_rsvc_state_str(enum ds_rsvc_state state)
{
	switch (state) {
	case DS_RSVC_UP_EMPTY:
		return "UP_EMPTY";
	case DS_RSVC_UP:
		return "UP";
	case DS_RSVC_DRAINING:
		return "DRAINING";
	case DS_RSVC_DOWN:
		return "DOWN";
	default:
		return "UNKNOWN";
	}
}

/* Allocate and initialize a ds_rsvc object. */
static int
alloc_init(enum ds_rsvc_class_id class, d_iov_t *id, uuid_t db_uuid,
	   struct ds_rsvc **svcp)
{
	struct ds_rsvc *svc;
	int		rc;

	rc = rsvc_class(class)->sc_alloc(id, &svc);
	if (rc != 0)
		goto err;

	D_INIT_LIST_HEAD(&svc->s_entry);
	svc->s_class = class;
	D_ASSERT(svc->s_id.iov_buf != NULL);
	D_ASSERT(svc->s_id.iov_len > 0);
	D_ASSERT(svc->s_id.iov_buf_len >= svc->s_id.iov_len);
	uuid_copy(svc->s_db_uuid, db_uuid);
	svc->s_state = DS_RSVC_DOWN;
	svc->s_map_distd = ABT_THREAD_NULL;

	rc = rsvc_class(class)->sc_name(&svc->s_id, &svc->s_name);
	if (rc != 0)
		goto err_svc;

	rc = rsvc_class(class)->sc_locate(&svc->s_id, &svc->s_db_path);
	if (rc != 0)
		goto err_name;

	rc = ABT_mutex_create(&svc->s_mutex);
	if (rc != ABT_SUCCESS) {
		D_ERROR("%s: failed to create mutex: %d\n", svc->s_name, rc);
		rc = dss_abterr2der(rc);
		goto err_db_path;
	}

	rc = ABT_cond_create(&svc->s_state_cv);
	if (rc != ABT_SUCCESS) {
		D_ERROR("%s: failed to create state_cv: %d\n", svc->s_name, rc);
		rc = dss_abterr2der(rc);
		goto err_mutex;
	}

	rc = ABT_cond_create(&svc->s_leader_ref_cv);
	if (rc != ABT_SUCCESS) {
		D_ERROR("%s: failed to create leader_ref_cv: %d\n", svc->s_name,
			rc);
		rc = dss_abterr2der(rc);
		goto err_state_cv;
	}

	if (rsvc_class(class)->sc_map_dist != NULL) {
		rc = ABT_cond_create(&svc->s_map_dist_cv);
		if (rc != ABT_SUCCESS) {
			D_ERROR("%s: failed to create map_dist_cv: %d\n",
				svc->s_name, rc);
			rc = dss_abterr2der(rc);
			goto err_leader_ref_cv;
		}
	}

	*svcp = svc;
	return 0;

err_leader_ref_cv:
	ABT_cond_free(&svc->s_leader_ref_cv);
err_state_cv:
	ABT_cond_free(&svc->s_state_cv);
err_mutex:
	ABT_mutex_free(&svc->s_mutex);
err_db_path:
	D_FREE(svc->s_db_path);
err_name:
	D_FREE(svc->s_name);
err_svc:
	rsvc_class(class)->sc_free(svc);
err:
	return rc;
}

static void
fini_free(struct ds_rsvc *svc)
{
	D_ASSERT(d_list_empty(&svc->s_entry));
	D_ASSERTF(svc->s_ref == 0, "%d\n", svc->s_ref);
	D_ASSERTF(svc->s_leader_ref == 0, "%d\n", svc->s_leader_ref);
	if (rsvc_class(svc->s_class)->sc_map_dist != NULL)
		ABT_cond_free(&svc->s_map_dist_cv);
	ABT_cond_free(&svc->s_leader_ref_cv);
	ABT_cond_free(&svc->s_state_cv);
	ABT_mutex_free(&svc->s_mutex);
	D_FREE(svc->s_db_path);
	D_FREE(svc->s_name);
	rsvc_class(svc->s_class)->sc_free(svc);
}

void
ds_rsvc_get(struct ds_rsvc *svc)
{
	svc->s_ref++;
}

/** Put a replicated service reference. */
void
ds_rsvc_put(struct ds_rsvc *svc)
{
	D_ASSERTF(svc->s_ref > 0, "%d\n", svc->s_ref);
	svc->s_ref--;
	if (svc->s_ref == 0) {
		if (svc->s_db != NULL) { /* "nodb" */
			rdb_stop_and_close(svc->s_db);
			if (svc->s_destroy)
				rdb_destroy(svc->s_db_path, svc->s_db_uuid); /* ignore any error */
		}
		fini_free(svc);
	}
}

static struct d_hash_table rsvc_hash;

static struct ds_rsvc *
rsvc_obj(d_list_t *rlink)
{
	return container_of(rlink, struct ds_rsvc, s_entry);
}

static bool
rsvc_key_cmp(struct d_hash_table *htable, d_list_t *rlink, const void *key,
	     unsigned int ksize)
{
	struct ds_rsvc *svc = rsvc_obj(rlink);

	if (svc->s_id.iov_len != ksize)
		return false;
	return memcmp(svc->s_id.iov_buf, key, svc->s_id.iov_len) == 0;
}

static void
rsvc_rec_addref(struct d_hash_table *htable, d_list_t *rlink)
{
	struct ds_rsvc *svc = rsvc_obj(rlink);

	svc->s_ref++;
}

static bool
rsvc_rec_decref(struct d_hash_table *htable, d_list_t *rlink)
{
	struct ds_rsvc *svc = rsvc_obj(rlink);

	D_ASSERTF(svc->s_ref > 0, "%d\n", svc->s_ref);
	svc->s_ref--;
	return svc->s_ref == 0;
}

static void
rsvc_rec_free(struct d_hash_table *htable, d_list_t *rlink)
{
	struct ds_rsvc *svc = rsvc_obj(rlink);

	if (svc->s_db != NULL) /* "nodb" */
		rdb_stop_and_close(svc->s_db);
	fini_free(svc);
}

static d_hash_table_ops_t rsvc_hash_ops = {
	.hop_key_cmp	= rsvc_key_cmp,
	.hop_rec_addref	= rsvc_rec_addref,
	.hop_rec_decref	= rsvc_rec_decref,
	.hop_rec_free	= rsvc_rec_free
};

static int
rsvc_hash_init(void)
{
	return d_hash_table_create_inplace(D_HASH_FT_NOLOCK, 4 /* bits */,
					   NULL /* priv */, &rsvc_hash_ops,
					   &rsvc_hash);
}

static void
rsvc_hash_fini(void)
{
	d_hash_table_destroy_inplace(&rsvc_hash, true /* force */);
}

/**
 * Look up a replicated service.
 *
 * \param[in]	class	replicated service class
 * \param[in]	id	replicated service ID
 * \param[out]	svc	replicated service
 */
int
ds_rsvc_lookup(enum ds_rsvc_class_id class, d_iov_t *id,
	       struct ds_rsvc **svc)
{
	d_list_t       *entry;
	bool		nonexist = false;

	D_ASSERT(dss_get_module_info()->dmi_xs_id == 0);

	entry = d_hash_rec_find(&rsvc_hash, id->iov_buf, id->iov_len);
	if (entry == NULL) {
		char	       *path = NULL;
		struct stat	buf;
		int		rc;

		/*
		 * See if the DB exists. If an error prevents us from find that
		 * out, return -DER_NOTLEADER so that the client tries other
		 * replicas.
		 */
		rc = rsvc_class(class)->sc_locate(id, &path);
		if (rc != 0)
			goto out;
		rc = stat(path, &buf);
		if (rc != 0) {
			if (errno == ENOENT) {
				nonexist = true;
			} else {
				char *name = NULL;

				rsvc_class(class)->sc_name(id, &name);
				D_ERROR("%s: failed to stat %s: %d\n", name,
					path, errno);
				if (name != NULL)
					D_FREE(name);
			}
		}
		D_FREE(path);
	}
out:
	if (nonexist)
		return -DER_NOTREPLICA;
	if (entry == NULL)
		return -DER_NOTLEADER;
	*svc = rsvc_obj(entry);
	return 0;
}

/*
 * Is svc up (i.e., ready to accept RPCs)? If not, the caller may always report
 * -DER_NOTLEADER, even if svc->s_db is in leader state, in which case the
 * client will retry the RPC.
 */
static bool
up(struct ds_rsvc *svc)
{
	return !svc->s_stop && svc->s_state == DS_RSVC_UP;
}

/**
 * Retrieve the latest leader hint from \a db and fill it into \a hint.
 *
 * \param[in]	svc	replicated service
 * \param[out]	hint	rsvc hint
 */
void
ds_rsvc_set_hint(struct ds_rsvc *svc, struct rsvc_hint *hint)
{
	int rc;

	rc = rdb_get_leader(svc->s_db, &hint->sh_term, &hint->sh_rank);
	if (rc != 0)
		return;
	hint->sh_flags |= RSVC_HINT_VALID;
}

static void
get_leader(struct ds_rsvc *svc)
{
	svc->s_leader_ref++;
}

static void
put_leader(struct ds_rsvc *svc)
{
	D_ASSERTF(svc->s_leader_ref > 0, "%d\n", svc->s_leader_ref);
	svc->s_leader_ref--;
	if (svc->s_leader_ref == 0)
		ABT_cond_broadcast(svc->s_leader_ref_cv);
}

/**
 * As a convenience for general replicated service RPC handlers, this function
 * looks up the replicated service by id, checks that it is up, and takes a
 * reference to the leader fields. svcp is filled only if zero is returned. If
 * the replicated service is not up, hint is filled.
 */
int
ds_rsvc_lookup_leader(enum ds_rsvc_class_id class, d_iov_t *id,
		      struct ds_rsvc **svcp, struct rsvc_hint *hint)
{
	struct ds_rsvc *svc;
	int		rc;

	rc = ds_rsvc_lookup(class, id, &svc);
	if (rc != 0)
		return rc;
	if (!up(svc)) {
		if (hint != NULL)
			ds_rsvc_set_hint(svc, hint);
		ds_rsvc_put(svc);
		return -DER_NOTLEADER;
	}
	get_leader(svc);
	*svcp = svc;
	return 0;
}

/** Get a reference to the leader fields of \a svc. */
void
ds_rsvc_get_leader(struct ds_rsvc *svc)
{
	ds_rsvc_get(svc);
	get_leader(svc);
}

/**
 * Put the reference returned by ds_rsvc_lookup_leader or ds_rsvc_get_leader to
 * the leader fields of \a svc.
 */
void
ds_rsvc_put_leader(struct ds_rsvc *svc)
{
	put_leader(svc);
	ds_rsvc_put(svc);
}

static void
change_state(struct ds_rsvc *svc, enum ds_rsvc_state state)
{
	D_DEBUG(DB_MD, "%s: term "DF_U64" state %s to %s\n", svc->s_name, svc->s_term,
		ds_rsvc_state_str(svc->s_state), ds_rsvc_state_str(state));
	svc->s_state = state;
	ABT_cond_broadcast(svc->s_state_cv);
}

static void map_distd(void *arg);

static int
init_map_distd(struct ds_rsvc *svc)
{
	int rc;

<<<<<<< HEAD
	svc->s_gen = 0;
=======
	D_ASSERT(svc->s_map_distd == ABT_THREAD_NULL);
>>>>>>> 77ecdf41
	svc->s_map_dist = false;
	svc->s_map_distd_stop = false;

	ds_rsvc_get(svc);
	get_leader(svc);
	rc = dss_ult_create(map_distd, svc, DSS_XS_SELF, 0, 0, &svc->s_map_distd);
	if (rc != 0) {
		D_ERROR("%s: failed to start map_distd: "DF_RC"\n", svc->s_name, DP_RC(rc));
		svc->s_map_distd = ABT_THREAD_NULL;
		put_leader(svc);
		ds_rsvc_put(svc);
	}

	return rc;
}

static void
drain_map_distd(struct ds_rsvc *svc)
{
	svc->s_map_distd_stop = true;
	ABT_cond_broadcast(svc->s_map_dist_cv);
}

static void
fini_map_distd(struct ds_rsvc *svc)
{
	int rc;

	rc = ABT_thread_free(&svc->s_map_distd);
	D_ASSERTF(rc == 0, DF_RC"\n", DP_RC(rc));
}

static int
rsvc_step_up_cb(struct rdb *db, uint64_t term, void *arg)
{
	struct ds_rsvc *svc = arg;
	bool		map_distd_initialized = false;
	int		rc;

	ABT_mutex_lock(svc->s_mutex);
	if (svc->s_stop) {
		D_DEBUG(DB_MD, "%s: skip term "DF_U64" due to stopping\n",
			svc->s_name, term);
		rc = 0;
		goto out_mutex;
	}
	D_ASSERTF(svc->s_state == DS_RSVC_DOWN, "%d\n", svc->s_state);
	svc->s_term = term;
	D_DEBUG(DB_MD, "%s: stepping up to "DF_U64"\n", svc->s_name,
		svc->s_term);

	if (rsvc_class(svc->s_class)->sc_map_dist != NULL) {
		rc = init_map_distd(svc);
		if (rc != 0)
			goto out_mutex;
		map_distd_initialized = true;
	}

	rc = rsvc_class(svc->s_class)->sc_step_up(svc);
	if (rc == DER_UNINIT) {
		change_state(svc, DS_RSVC_UP_EMPTY);
		rc = 0;
		goto out_mutex;
	} else if (rc != 0) {
		D_DEBUG(DB_MD, "%s: failed to step up to "DF_U64": "DF_RC"\n",
			svc->s_name, term, DP_RC(rc));
		if (map_distd_initialized)
			drain_map_distd(svc);
		/*
		 * For certain harder-to-recover errors, trigger a replica stop
		 * to avoid reporting them too many times. (A better strategy
		 * would be to leave the replica running without ever
		 * campaigning again, so that it could continue serving as a
		 * follower to other replicas.)
		 */
		if (rc == -DER_DF_INCOMPT)
			rc = -DER_SHUTDOWN;
		goto out_mutex;
	}

	change_state(svc, DS_RSVC_UP);
out_mutex:
	ABT_mutex_unlock(svc->s_mutex);
	if (rc != 0 && map_distd_initialized)
		fini_map_distd(svc);
	return rc;
}

/* Bootstrap a self-only, single-replica DB created in start. */
static int
bootstrap_self(struct ds_rsvc *svc, void *arg)
{
	int rc;

	D_DEBUG(DB_MD, "%s: bootstrapping\n", svc->s_name);
	ABT_mutex_lock(svc->s_mutex);

	/*
	 * This single-replica DB shall change from DS_RSVC_DOWN to
	 * DS_RSVC_UP_EMPTY state promptly.
	 */
	while (svc->s_state == DS_RSVC_DOWN)
		ABT_cond_wait(svc->s_state_cv, svc->s_mutex);
	D_ASSERTF(svc->s_state == DS_RSVC_UP_EMPTY, "%d\n", svc->s_state);

	D_DEBUG(DB_MD, "%s: calling sc_bootstrap\n", svc->s_name);
	rc = rsvc_class(svc->s_class)->sc_bootstrap(svc, arg);
	if (rc != 0)
		goto out_mutex;

	/* Try stepping up again. */
	D_DEBUG(DB_MD, "%s: calling sc_step_up\n", svc->s_name);
	rc = rsvc_class(svc->s_class)->sc_step_up(svc);
	if (rc != 0) {
		D_ASSERT(rc != DER_UNINIT);
		goto out_mutex;
	}

	change_state(svc, DS_RSVC_UP);
out_mutex:
	ABT_mutex_unlock(svc->s_mutex);
	D_DEBUG(DB_MD, "%s: bootstrapped: "DF_RC"\n", svc->s_name, DP_RC(rc));
	return rc;
}

static void
rsvc_step_down_cb(struct rdb *db, uint64_t term, void *arg)
{
	struct ds_rsvc    *svc = arg;
	enum ds_rsvc_state entry_state;

	D_DEBUG(DB_MD, "%s: stepping down from "DF_U64"\n", svc->s_name, term);
	ABT_mutex_lock(svc->s_mutex);
	D_ASSERTF(svc->s_term == term, DF_U64" == "DF_U64"\n", svc->s_term, term);
	entry_state = svc->s_state;
	D_ASSERT(entry_state == DS_RSVC_UP_EMPTY || entry_state == DS_RSVC_UP);

	/* Stop accepting new leader references (ds_rsvc_lookup_leader). */
	change_state(svc, DS_RSVC_DRAINING);

	if (rsvc_class(svc->s_class)->sc_map_dist != NULL)
		drain_map_distd(svc);

	if (entry_state == DS_RSVC_UP)
		rsvc_class(svc->s_class)->sc_drain(svc);

	/* Wait for all leader references to be released. */
	for (;;) {
		if (svc->s_leader_ref == 0)
			break;
		D_DEBUG(DB_MD, "%s: waiting for %d leader refs\n", svc->s_name, svc->s_leader_ref);
		ABT_cond_wait(svc->s_leader_ref_cv, svc->s_mutex);
	}

	if (entry_state == DS_RSVC_UP)
		rsvc_class(svc->s_class)->sc_step_down(svc);

	if (rsvc_class(svc->s_class)->sc_map_dist != NULL)
		fini_map_distd(svc);

	change_state(svc, DS_RSVC_DOWN);
	ABT_mutex_unlock(svc->s_mutex);
	D_DEBUG(DB_MD, "%s: stepped down from "DF_U64"\n", svc->s_name, term);
}

static int stop(struct ds_rsvc *svc, bool destroy);

static void
rsvc_stopper(void *arg)
{
	struct ds_rsvc *svc = arg;

	d_hash_rec_delete_at(&rsvc_hash, &svc->s_entry);
	stop(svc, false /* destroy */);
}

static void
rsvc_stop_cb(struct rdb *db, int err, void *arg)
{
	struct ds_rsvc *svc = arg;
	int		rc;

	ds_rsvc_get(svc);
	rc = dss_ult_create(rsvc_stopper, svc, DSS_XS_SELF, 0, 0, NULL);
	if (rc != 0) {
		D_ERROR("%s: failed to create service stopper: "DF_RC"\n",
			svc->s_name, DP_RC(rc));
		ds_rsvc_put(svc);
	}
}

static struct rdb_cbs rsvc_rdb_cbs = {
	.dc_step_up	= rsvc_step_up_cb,
	.dc_step_down	= rsvc_step_down_cb,
	.dc_stop	= rsvc_stop_cb
};

static void
map_distd(void *arg)
{
	struct ds_rsvc *svc = arg;
	uint32_t	gen = 0;
	int		rc;
	bool		stop;

	D_DEBUG(DB_MD, "%s: start\n", svc->s_name);
	for (;;) {
		ABT_mutex_lock(svc->s_mutex);
		for (;;) {
			stop = svc->s_map_distd_stop;
			if (stop)
				break;
			if (svc->s_map_dist) {
				gen = svc->s_gen;
				break;
			}
			sched_cond_wait(svc->s_map_dist_cv, svc->s_mutex);
		}
		ABT_mutex_unlock(svc->s_mutex);
		if (stop)
			break;
		rc = rsvc_class(svc->s_class)->sc_map_dist(svc);
		if (rc != 0) {
			/*
			 * Try again, but back off a little bit to limit the
			 * retry rate.
			 */
			dss_sleep(3000 /* ms */);
		} else {
			ABT_mutex_lock(svc->s_mutex);
			if (gen == svc->s_gen) {
				svc->s_map_dist = false;
				ABT_cond_broadcast(svc->s_map_dist_cv);
			}
			ABT_mutex_unlock(svc->s_mutex);
		}
	}
	put_leader(svc);
	ds_rsvc_put(svc);
	D_DEBUG(DB_MD, "%s: stop\n", svc->s_name);
}

/**
 * Request an asynchronous map distribution. This eventually triggers
 * ds_rsvc_class.sc_map_dist, which must be implemented by the rsvc class.
 *
 * \param[in]	svc	replicated service
 */
void
ds_rsvc_request_map_dist(struct ds_rsvc *svc)
{
	svc->s_gen++;
	svc->s_map_dist = true;
	ABT_cond_broadcast(svc->s_map_dist_cv);
	D_DEBUG(DB_MD, "%s: requested map distribution\n", svc->s_name);
}

void
ds_rsvc_wait_map_dist(struct ds_rsvc *svc)
{
	D_DEBUG(DB_MD, "%s: waiting map dist %u\n", svc->s_name, svc->s_gen);

	ABT_mutex_lock(svc->s_mutex);
	for (;;) {
		if (svc->s_map_distd_stop || !svc->s_map_dist)
			break;

		sched_cond_wait(svc->s_map_dist_cv, svc->s_mutex);
	}
	ABT_mutex_unlock(svc->s_mutex);

	D_DEBUG(DB_MD, "%s: map dist done %u\n", svc->s_name, svc->s_gen);
}

static char *
start_mode_str(enum ds_rsvc_start_mode mode)
{
	switch (mode) {
	case DS_RSVC_START:
		return "start";
	case DS_RSVC_CREATE:
		return "create";
	case DS_RSVC_DICTATE:
		return "dictate";
	default:
		return "unknown";
	}
}

static bool
nominated(d_rank_list_t *replicas, uuid_t db_uuid)
{
	int i;

	/* No initial membership. */
	if (replicas == NULL || replicas->rl_nr < 1)
		return false;

	/* Only one replica. */
	if (replicas->rl_nr == 1)
		return true;

	/*
	 * Nominate by hashing the DB UUID. The only requirement is that every
	 * replica shall end up with the same nomination.
	 */
	i = d_hash_murmur64(db_uuid, sizeof(uuid_t), 0x2db) % replicas->rl_nr;

	return (replicas->rl_ranks[i] == dss_self_rank());
}

static bool
self_only(d_rank_list_t *replicas)
{
	return (replicas != NULL && replicas->rl_nr == 1 &&
		replicas->rl_ranks[0] == dss_self_rank());
}

static int
start(enum ds_rsvc_class_id class, d_iov_t *id, uuid_t db_uuid, uint64_t term,
      enum ds_rsvc_start_mode mode, size_t size, d_rank_list_t *replicas, void *arg,
      struct ds_rsvc **svcp)
{
	struct rdb_storage     *storage;
	struct ds_rsvc	       *svc = NULL;
	int			rc;

	rc = alloc_init(class, id, db_uuid, &svc);
	if (rc != 0)
		goto err;
	svc->s_ref++;

	if (mode == DS_RSVC_CREATE)
		rc = rdb_create(svc->s_db_path, svc->s_db_uuid, term, size, replicas, &rsvc_rdb_cbs,
				svc, &storage);
	else
		rc = rdb_open(svc->s_db_path, svc->s_db_uuid, term, &rsvc_rdb_cbs, svc, &storage);
	if (rc != 0)
		goto err_svc;

	if (mode == DS_RSVC_DICTATE) {
		rc = rdb_dictate(storage);
		if (rc != 0)
			goto err_storage;
	}

	rc = rdb_start(storage, &svc->s_db);
	if (rc != 0)
		goto err_storage;

	/*
	 * If creating a replica with an initial membership, we are
	 * bootstrapping the DB (via sc_bootstrap or an external mechanism). If
	 * we are the "nominated" replica, start a campaign without waiting for
	 * the election timeout.
	 */
	if (mode == DS_RSVC_CREATE && nominated(replicas, svc->s_db_uuid)) {
		/* Give others a chance to get ready for voting. */
		dss_sleep(1 /* ms */);
		rc = rdb_campaign(svc->s_db);
		if (rc != 0)
			goto err_db;
	}

	if (mode == DS_RSVC_CREATE && self_only(replicas) &&
	    rsvc_class(class)->sc_bootstrap != NULL) {
		rc = bootstrap_self(svc, arg);
		if (rc != 0)
			goto err_db;
	}

	*svcp = svc;
	return 0;

err_db:
	rdb_stop(svc->s_db, &storage);
err_storage:
	rdb_close(storage);
	if (mode == DS_RSVC_CREATE)
		rdb_destroy(svc->s_db_path, svc->s_db_uuid);
err_svc:
	svc->s_ref--;
	fini_free(svc);
err:
	return rc;
}

int
ds_rsvc_start_nodb(enum ds_rsvc_class_id class, d_iov_t *id, uuid_t db_uuid)
{
	struct ds_rsvc		*svc = NULL;
	d_list_t		*entry;
	int			 rc;

	D_ASSERT(dss_get_module_info()->dmi_xs_id == 0);

	entry = d_hash_rec_find(&rsvc_hash, id->iov_buf, id->iov_len);
	if (entry != NULL) {
		svc = rsvc_obj(entry);
		D_DEBUG(DB_MD, "%s: found: stop=%d\n", svc->s_name,
			svc->s_stop);
		if (svc->s_stop)
			rc = -DER_CANCELED;
		else
			rc = -DER_ALREADY;
		ds_rsvc_put(svc);
		goto out;
	}

	rc = alloc_init(class, id, db_uuid, &svc);
	if (rc != 0)
		goto out;
	svc->s_ref++;

	rc = d_hash_rec_insert(&rsvc_hash, svc->s_id.iov_buf, svc->s_id.iov_len,
			       &svc->s_entry, true /* exclusive */);
	if (rc != 0) {
		D_DEBUG(DB_MD, "%s: insert: "DF_RC"\n", svc->s_name, DP_RC(rc));
		stop(svc, false /* destroy */);
		goto err_svc;
	}

	if (rsvc_class(svc->s_class)->sc_map_dist != NULL) {
		rc = init_map_distd(svc);
		if (rc != 0)
			goto err_svc;
	}
	change_state(svc, DS_RSVC_UP);

	D_DEBUG(DB_MD, "%s: started service\n", svc->s_name);
	ds_rsvc_put(svc);

	goto out;

err_svc:
	svc->s_ref--;
	fini_free(svc);
out:
	if (rc != 0 && rc != -DER_ALREADY)
		D_ERROR("Failed to start service: "DF_RC"\n",
			DP_RC(rc));
	return rc;
}

int
ds_rsvc_stop_nodb(enum ds_rsvc_class_id class, d_iov_t *id)
{
	struct ds_rsvc		*svc;
	int			 rc;

	D_ASSERT(dss_get_module_info()->dmi_xs_id == 0);

	rc = ds_rsvc_lookup(class, id, &svc);
	if (rc != 0)
		return -DER_ALREADY;

	d_hash_rec_delete_at(&rsvc_hash, &svc->s_entry);

	ABT_mutex_lock(svc->s_mutex);
	if (rsvc_class(svc->s_class)->sc_map_dist != NULL)
		drain_map_distd(svc);
	ABT_mutex_unlock(svc->s_mutex);
	if (rsvc_class(svc->s_class)->sc_map_dist != NULL)
		fini_map_distd(svc);

	ds_rsvc_put(svc);
	return 0;
}

/**
 * Start a replicated service. If \a mode is not DS_RSVC_CREATE, all remaining
 * input parameters are ignored; otherwise, create the replica first. If \a
 * replicas is NULL, all remaining input parameters are ignored; otherwise,
 * bootstrap the replicated service.
 *
 * \param[in]	class		replicated service class
 * \param[in]	id		replicated service ID
 * \param[in]	db_uuid		DB UUID
 * \param[in]	caller_term	caller term if not RDB_NIL_TERM (see rdb_open)
 * \param[in]	mode		mode of starting the replicated service
 * \param[in]	size		replica size in bytes
 * \param[in]	replicas	optional initial membership
 * \param[in]	arg		argument for cbs.sc_bootstrap
 *
 * \retval -DER_ALREADY		replicated service already started
 * \retval -DER_CANCELED	replicated service stopping
 * \retval -DER_STALE		stale \a caller_term
 */
int
ds_rsvc_start(enum ds_rsvc_class_id class, d_iov_t *id, uuid_t db_uuid, uint64_t caller_term,
	      enum ds_rsvc_start_mode mode, size_t size, d_rank_list_t *replicas, void *arg)
{
	struct ds_rsvc		*svc = NULL;
	d_list_t		*entry;
	int			 rc;

	D_ASSERT(dss_get_module_info()->dmi_xs_id == 0);

	entry = d_hash_rec_find(&rsvc_hash, id->iov_buf, id->iov_len);
	if (entry != NULL) {
		svc = rsvc_obj(entry);
		D_DEBUG(DB_MD, "%s: found: stop=%d\n", svc->s_name, svc->s_stop);
		if (mode == DS_RSVC_DICTATE && !svc->s_stop) {
			/*
			 * If we need to dictate, and the service is not
			 * stopping, then stop it, which should not fail in
			 * this case, and continue.
			 */
			rc = ds_rsvc_stop(class, id, caller_term, false /* destroy */);
			D_ASSERTF(rc == 0, DF_RC"\n", DP_RC(rc));
			ds_rsvc_put(svc);
		} else {
			if (caller_term != RDB_NIL_TERM) {
				rc = rdb_ping(svc->s_db, caller_term);
				if (rc != 0) {
					D_CDEBUG(rc == -DER_STALE, DB_MD, DLOG_ERR,
						 "%s: failed to ping local replica\n", svc->s_name);
					ds_rsvc_put(svc);
					goto out;
				}
			}
			if (svc->s_stop)
				rc = -DER_CANCELED;
			else
				rc = -DER_ALREADY;
			ds_rsvc_put(svc);
			goto out;
		}
<<<<<<< HEAD
=======
		D_ASSERT(!svc->s_destroy);
		if (svc->s_stop)
			rc = -DER_CANCELED;
		else
			rc = -DER_ALREADY;
		ds_rsvc_put(svc);
		goto out;
>>>>>>> 77ecdf41
	}

	rc = start(class, id, db_uuid, caller_term, mode, size, replicas, arg, &svc);
	if (rc != 0)
		goto out;

	rc = d_hash_rec_insert(&rsvc_hash, svc->s_id.iov_buf, svc->s_id.iov_len,
			       &svc->s_entry, true /* exclusive */);
	if (rc != 0) {
		D_DEBUG(DB_MD, "%s: insert: "DF_RC"\n", svc->s_name, DP_RC(rc));
		stop(svc, mode == DS_RSVC_CREATE /* destroy */);
		goto out;
	}

	D_DEBUG(DB_MD, "%s: started replicated service\n", svc->s_name);
	ds_rsvc_put(svc);
out:
	if (rc != 0 && rc != -DER_ALREADY && !(mode == DS_RSVC_CREATE && rc == -DER_EXIST))
		D_ERROR("Failed to start replicated service: "DF_RC"\n", DP_RC(rc));
	return rc;
}

static int
remove_path(char *path)
{
	int rc;

	rc = remove(path);
	if (rc != 0) {
		rc = errno;
		D_CDEBUG(rc == ENOENT, DB_MD, DLOG_ERR, "failed to remove %s: %d\n", path, rc);
		return daos_errno2der(rc);
	}
	return 0;
}

static int
stop(struct ds_rsvc *svc, bool destroy)
{
	int rc = 0;

	ABT_mutex_lock(svc->s_mutex);

	if (svc->s_stop) {
		ABT_mutex_unlock(svc->s_mutex);
		D_DEBUG(DB_MD, "%s: stopping already\n", svc->s_name);
		return -DER_CANCELED;
	}
	svc->s_stop = true;
	D_DEBUG(DB_MD, "%s: stopping\n", svc->s_name);

	if (svc->s_state == DS_RSVC_UP || svc->s_state == DS_RSVC_UP_EMPTY)
		/*
		 * The service has stepped up. If it is still the leader of
		 * svc->s_term, the following rdb_resign() call will trigger
		 * the matching rsvc_step_down_cb() callback in svc->s_term;
		 * otherwise, the callback must already be pending. Either way,
		 * the service shall eventually enter the DS_RSVC_DOWN state.
		 */
		rdb_resign(svc->s_db, svc->s_term);
	while (svc->s_state != DS_RSVC_DOWN)
		ABT_cond_wait(svc->s_state_cv, svc->s_mutex);

<<<<<<< HEAD
	if (destroy)
		rc = remove_path(svc->s_db_path);
=======
	if (destroy) {
		D_ASSERT(d_list_empty(&svc->s_entry));
		svc->s_destroy = true;
	}
>>>>>>> 77ecdf41

	ABT_mutex_unlock(svc->s_mutex);
	ds_rsvc_put(svc);
	return rc;
}

/**
 * Stop a replicated service. If destroy is true, destroy the service
 * afterward.
 *
 * \param[in]	class		replicated service class
 * \param[in]	id		replicated service ID
 * \param[in]	caller_term	caller term if not RDB_NIL_TERM (see rdb_open)
 * \param[in]	destroy		whether to destroy the replica after stopping
 *
 * \retval -DER_CANCELED	replicated service stopping
 * \retval -DER_STALE		stale \a caller_term
 */
int
ds_rsvc_stop(enum ds_rsvc_class_id class, d_iov_t *id, uint64_t caller_term, bool destroy)
{
	struct ds_rsvc		*svc;
	int			 rc;

	D_ASSERT(dss_get_module_info()->dmi_xs_id == 0);

	rc = ds_rsvc_lookup(class, id, &svc);
	if (rc != 0) {
		if (rc != -DER_NOTREPLICA && destroy) {
			char *path;

			rc = rsvc_class(class)->sc_locate(id, &path);
			if (rc != 0)
				return rc;
			rc = remove_path(path);
			D_FREE(path);
			if (rc != 0 && rc != -DER_NONEXIST)
				return rc;
		}
		return 0;
	}

	if (caller_term != RDB_NIL_TERM) {
		rc = rdb_ping(svc->s_db, caller_term);
		if (rc != 0) {
			D_CDEBUG(rc == -DER_STALE, DB_MD, DLOG_ERR,
				 "%s: failed to ping local replica\n", svc->s_name);
			ds_rsvc_put(svc);
			return rc;
		}
	}

	d_hash_rec_delete_at(&rsvc_hash, &svc->s_entry);

	return stop(svc, destroy);
}

struct stop_ult {
	d_list_t	su_entry;
	ABT_thread	su_thread;
};

struct stop_all_arg {
	d_list_t		saa_list;	/* of stop_ult objects */
	enum ds_rsvc_class_id	saa_class;
};

static int
stop_all_cb(d_list_t *entry, void *varg)
{
	struct ds_rsvc	       *svc = rsvc_obj(entry);
	struct stop_all_arg    *arg = varg;
	struct stop_ult	       *ult;
	int			rc;

	if (svc->s_class != arg->saa_class)
		return 0;

	D_ALLOC_PTR(ult);
	if (ult == NULL)
		return -DER_NOMEM;

	d_hash_rec_addref(&rsvc_hash, &svc->s_entry);
	rc = dss_ult_create(rsvc_stopper, svc, DSS_XS_SYS, 0, 0,
			    &ult->su_thread);
	if (rc != 0) {
		d_hash_rec_decref(&rsvc_hash, &svc->s_entry);
		D_FREE(ult);
		return rc;
	}

	d_list_add(&ult->su_entry, &arg->saa_list);
	return 0;
}

/**
 * Stop all replicated services of \a class.
 *
 * \param[in]	class	replicated service class
 */
int
ds_rsvc_stop_all(enum ds_rsvc_class_id class)
{
	struct stop_all_arg	arg;
	struct stop_ult	       *ult;
	struct stop_ult	       *ult_tmp;
	int			rc;

	D_INIT_LIST_HEAD(&arg.saa_list);
	arg.saa_class = class;
	rc = d_hash_table_traverse(&rsvc_hash, stop_all_cb, &arg);

	/* Wait for the stopper ULTs to return. */
	d_list_for_each_entry_safe(ult, ult_tmp, &arg.saa_list, su_entry) {
		d_list_del_init(&ult->su_entry);
		ABT_thread_join(ult->su_thread);
		ABT_thread_free(&ult->su_thread);
		D_FREE(ult);
	}

	if (rc != 0)
		D_ERROR("failed to stop all replicated services: "DF_RC"\n",
			DP_RC(rc));
	return rc;
}

/**
 * Stop a replicated service if it is in leader state. Currently, this is used
 * only for testing.
 *
 * \param[in]	class	replicated service class
 * \param[in]	id	replicated service ID
 * \param[out]	hint	rsvc hint
 */
int
ds_rsvc_stop_leader(enum ds_rsvc_class_id class, d_iov_t *id,
		    struct rsvc_hint *hint)
{
	struct ds_rsvc *svc;
	int		rc;

	rc = ds_rsvc_lookup_leader(class, id, &svc, hint);
	if (rc != 0)
		return rc;
	/* Drop our leader reference to allow the service to step down. */
	put_leader(svc);

	d_hash_rec_delete_at(&rsvc_hash, &svc->s_entry);

	return stop(svc, false /* destroy */);
}

int
ds_rsvc_add_replicas_s(struct ds_rsvc *svc, d_rank_list_t *ranks, size_t size)
{
	int	rc;

	rc = ds_rsvc_dist_start(svc->s_class, &svc->s_id, svc->s_db_uuid, ranks, svc->s_term,
				DS_RSVC_CREATE, false /* bootstrap */, size);

	/* TODO: Attempt to only add replicas that were successfully started */
	if (rc != 0)
		goto out_stop;
	rc = rdb_add_replicas(svc->s_db, ranks);
out_stop:
	/* Clean up ranks that were not added */
	if (ranks->rl_nr > 0) {
		D_ASSERT(rc != 0);
		ds_rsvc_dist_stop(svc->s_class, &svc->s_id, ranks, NULL, svc->s_term,
				  true /* destroy */);
	}
	return rc;
}

enum ds_rsvc_state
ds_rsvc_get_state(struct ds_rsvc *svc)
{
	return svc->s_state;
}

void
ds_rsvc_set_state(struct ds_rsvc *svc, enum ds_rsvc_state state)
{
	change_state(svc, state);
}

int
ds_rsvc_add_replicas(enum ds_rsvc_class_id class, d_iov_t *id,
		     d_rank_list_t *ranks, size_t size, struct rsvc_hint *hint)
{
	struct ds_rsvc	*svc;
	int		 rc;

	rc = ds_rsvc_lookup_leader(class, id, &svc, hint);
	if (rc != 0)
		return rc;
	rc = ds_rsvc_add_replicas_s(svc, ranks, size);
	ds_rsvc_set_hint(svc, hint);
	ds_rsvc_put_leader(svc);
	return rc;
}

int
ds_rsvc_remove_replicas_s(struct ds_rsvc *svc, d_rank_list_t *ranks)
{
	d_rank_list_t	*stop_ranks;
	int		 rc;

	rc = daos_rank_list_dup(&stop_ranks, ranks);
	if (rc != 0)
		return rc;
	rc = rdb_remove_replicas(svc->s_db, ranks);

	/* filter out failed ranks */
	daos_rank_list_filter(ranks, stop_ranks, true /* exclude */);
	if (stop_ranks->rl_nr > 0)
		ds_rsvc_dist_stop(svc->s_class, &svc->s_id, stop_ranks, NULL, svc->s_term,
				  true /* destroy */);
	d_rank_list_free(stop_ranks);
	return rc;
}

int
ds_rsvc_remove_replicas(enum ds_rsvc_class_id class, d_iov_t *id,
			d_rank_list_t *ranks, struct rsvc_hint *hint)
{
	struct ds_rsvc	*svc;
	int		 rc;

	rc = ds_rsvc_lookup_leader(class, id, &svc, hint);
	if (rc != 0)
		return rc;
	rc = ds_rsvc_remove_replicas_s(svc, ranks);
	ds_rsvc_set_hint(svc, hint);
	ds_rsvc_put_leader(svc);
	return rc;
}

/*************************** Distributed Operations ***************************/

enum rdb_start_flag {
	RDB_AF_BOOTSTRAP	= 0x1,
};

enum rdb_stop_flag {
	RDB_OF_DESTROY		= 0x1
};

/*
 * Create a bcast in the primary group. If filter_invert is false, bcast to the
 * whole primary group filtering out filter_ranks; otherwise, bcast to
 * filter_ranks only.
 */
static int
bcast_create(crt_opcode_t opc, bool filter_invert, d_rank_list_t *filter_ranks,
	     crt_rpc_t **rpc)
{
	struct dss_module_info *info = dss_get_module_info();
	crt_opcode_t		opc_full;

	D_ASSERT(!filter_invert || filter_ranks != NULL);
	opc_full = DAOS_RPC_OPCODE(opc, DAOS_RSVC_MODULE, DAOS_RSVC_VERSION);
	return crt_corpc_req_create(info->dmi_ctx, NULL /* grp */,
				    filter_ranks, opc_full,
				    NULL /* co_bulk_hdl */, NULL /* priv */,
				    filter_invert ?
				    CRT_RPC_FLAG_FILTER_INVERT : 0,
				    crt_tree_topo(CRT_TREE_FLAT, 0), rpc);
}

/**
 * Perform a distributed start operation in \a mode on all replicas of a
 * database with \a dbid spanning \a ranks. This method can be called on any
 * rank. If \a mode is DS_RSVC_START, \a ranks may be NULL. If \a mode is
 * DS_RSVC_DICTATE, \a ranks must comprise one and only one rank.
 *
 * \param[in]	class		replicated service class
 * \param[in]	id		replicated service ID
 * \param[in]	dbid		database UUID
 * \param[in]	ranks		list of replica ranks
 * \param[in]	caller_term	caller term if not RDB_NIL_TERM (see rdb_open)
 * \param[in]	mode		mode of starting the replicated service
 * \param[in]	bootstrap	create with an initial list of replicas if \a mode is DS_RSVC_CREATE
 * \param[in]	size		size of each replica in bytes if \a mode is DS_RSVC_CREATE
 */
int
ds_rsvc_dist_start(enum ds_rsvc_class_id class, d_iov_t *id, const uuid_t dbid,
		   const d_rank_list_t *ranks, uint64_t caller_term, enum ds_rsvc_start_mode mode,
		   bool bootstrap, size_t size)
{
	crt_rpc_t		*rpc;
	struct rsvc_start_in	*in;
	struct rsvc_start_out	*out;
	int			 rc;

	D_ASSERT(!bootstrap || ranks != NULL);
	D_ASSERT(mode != DS_RSVC_DICTATE || ranks->rl_nr == 1);
	D_DEBUG(DB_MD, DF_UUID": %s DB\n", DP_UUID(dbid), start_mode_str(mode));

	rc = bcast_create(RSVC_START, ranks != NULL /* filter_invert */,
			  (d_rank_list_t *)ranks, &rpc);
	if (rc != 0)
		goto out;
	in = crt_req_get(rpc);
	in->sai_class = class;
	rc = daos_iov_copy(&in->sai_svc_id, id);
	if (rc != 0)
		goto out_rpc;
	uuid_copy(in->sai_db_uuid, dbid);
	in->sai_mode = mode;
	if (mode == DS_RSVC_CREATE && bootstrap)
		in->sai_flags |= RDB_AF_BOOTSTRAP;
	in->sai_size = size;
	in->sai_term = caller_term;
	in->sai_ranks = (d_rank_list_t *)ranks;

	rc = dss_rpc_send(rpc);
	if (rc != 0)
		goto out_mem;

	out = crt_reply_get(rpc);
	rc = out->sao_rc;
	if (rc != 0) {
		D_ERROR(DF_UUID": failed to %s %d replicas: "DF_RC"\n", DP_UUID(dbid),
			start_mode_str(mode), rc, DP_RC(out->sao_rc_errval));
		if (ranks == NULL || ranks->rl_nr > 1)
			ds_rsvc_dist_stop(class, id, ranks, NULL, caller_term,
					  mode == DS_RSVC_CREATE);
		rc = out->sao_rc_errval;
	}

out_mem:
	daos_iov_free(&in->sai_svc_id);
out_rpc:
	crt_req_decref(rpc);
out:
	return rc;
}

static void
ds_rsvc_start_handler(crt_rpc_t *rpc)
{
	struct rsvc_start_in	*in = crt_req_get(rpc);
	struct rsvc_start_out	*out = crt_reply_get(rpc);
	bool			 bootstrap = in->sai_flags & RDB_AF_BOOTSTRAP;
	int			 rc;

	if (bootstrap && in->sai_ranks == NULL) {
		rc = -DER_PROTO;
		goto out;
	}

	if (in->sai_mode == DS_RSVC_DICTATE &&
	    (in->sai_ranks == NULL || in->sai_ranks->rl_nr != 1)) {
		rc = -DER_PROTO;
		goto out;
	}

	rc = ds_rsvc_start(in->sai_class, &in->sai_svc_id, in->sai_db_uuid, in->sai_term,
			   in->sai_mode, in->sai_size, bootstrap ? in->sai_ranks : NULL,
			   NULL /* arg */);
	if (rc == -DER_ALREADY)
		rc = 0;

out:
	out->sao_rc_errval = rc;
	out->sao_rc = (rc == 0 ? 0 : 1);
	crt_reply_send(rpc);
}

static int
ds_rsvc_start_aggregator(crt_rpc_t *source, crt_rpc_t *result, void *priv)
{
	struct rsvc_start_out   *out_source;
	struct rsvc_start_out   *out_result;

	out_source = crt_reply_get(source);
	out_result = crt_reply_get(result);
	/* rc is error count, rc_errval first error value */
	out_result->sao_rc += out_source->sao_rc;

	if (out_result->sao_rc_errval == 0) {
		if (out_source->sao_rc_errval != 0)
			out_result->sao_rc_errval = out_source->sao_rc_errval;
	}

	return 0;
}

/**
 * Perform a distributed stop, and if \a destroy is true, destroy operation on
 * all replicas of a database spanning \a ranks. This method can be called on
 * any rank. \a ranks may be NULL.
 *
 * XXX excluded and ranks are a bit duplicate here, since this function only
 * suppose to send RPC to @ranks list, but cart does not have such interface
 * for collective RPC, so we have to use both ranks and exclued for the moment,
 * and it should be simplified once cart can provide rank list collective RPC.
 *
 * \param[in]	class		replicated service class
 * \param[in]	id		replicated service ID
 * \param[in]	ranks		list of \a ranks->rl_nr replica ranks
 * \param[in]	excluded	excluded rank list.
 * \param[in]	caller_term	caller term if not RDB_NIL_TERM (see rdb_open)
 * \param[in]	destroy		destroy after close
 */
int
ds_rsvc_dist_stop(enum ds_rsvc_class_id class, d_iov_t *id, const d_rank_list_t *ranks,
		  d_rank_list_t *excluded, uint64_t caller_term, bool destroy)
{
	crt_rpc_t		*rpc;
	struct rsvc_stop_in	*in;
	struct rsvc_stop_out	*out;
	int			 rc;

	/* No "ranks != NULL && excluded != NULL" use case currently. */
	D_ASSERT(ranks == NULL || excluded == NULL);

	rc = bcast_create(RSVC_STOP, ranks != NULL /* filter_invert */,
			  ranks != NULL ? (d_rank_list_t *)ranks : excluded,
			  &rpc);
	if (rc != 0)
		goto out;
	in = crt_req_get(rpc);
	in->soi_class = class;
	rc = daos_iov_copy(&in->soi_svc_id, id);
	if (rc != 0)
		goto out_rpc;
	if (destroy)
		in->soi_flags |= RDB_OF_DESTROY;
	in->soi_term = caller_term;

	rc = dss_rpc_send(rpc);
	if (rc != 0)
		goto out_mem;

	out = crt_reply_get(rpc);
	rc = out->soo_rc;
	if (rc != 0) {
		D_ERROR("failed to stop%s replicas: "DF_RC"\n",
			destroy ? "/destroy" : "", DP_RC(rc));
		rc = -DER_IO;
	}

out_mem:
	daos_iov_free(&in->soi_svc_id);
out_rpc:
	crt_req_decref(rpc);
out:
	return rc;
}

static void
ds_rsvc_stop_handler(crt_rpc_t *rpc)
{
	struct rsvc_stop_in	*in = crt_req_get(rpc);
	struct rsvc_stop_out	*out = crt_reply_get(rpc);
	int			 rc = 0;

	rc = ds_rsvc_stop(in->soi_class, &in->soi_svc_id, in->soi_term,
			  in->soi_flags & RDB_OF_DESTROY);
	if (rc == -DER_ALREADY)
		rc = 0;

	out->soo_rc = (rc == 0 ? 0 : 1);
	crt_reply_send(rpc);
}

static int
ds_rsvc_stop_aggregator(crt_rpc_t *source, crt_rpc_t *result, void *priv)
{
	struct rsvc_stop_out   *out_source;
	struct rsvc_stop_out   *out_result;

	out_source = crt_reply_get(source);
	out_result = crt_reply_get(result);
	out_result->soo_rc += out_source->soo_rc;
	return 0;
}

static struct crt_corpc_ops ds_rsvc_start_co_ops = {
	.co_aggregate	= ds_rsvc_start_aggregator,
	.co_pre_forward	= NULL,
};

static struct crt_corpc_ops ds_rsvc_stop_co_ops = {
	.co_aggregate	= ds_rsvc_stop_aggregator,
	.co_pre_forward	= NULL,
};

#define X(a, b, c, d, e)	\
{				\
	.dr_opc       = a,	\
	.dr_hdlr      = d,	\
	.dr_corpc_ops = e,	\
}

static struct daos_rpc_handler rsvc_handlers[] = {
	RSVC_PROTO_SRV_RPC_LIST,
};

#undef X

size_t
ds_rsvc_get_md_cap(void)
{
	const size_t	size_default = DEFAULT_DAOS_MD_CAP_SIZE;
	char	       *v;
	int		n;

	v = getenv(DAOS_MD_CAP_ENV); /* in MB */
	if (v == NULL)
		return size_default;
	n = atoi(v);    /* FIXME DAOS-9846 */
	if (n < size_default >> 20) {
		D_ERROR("metadata capacity too low; using %zu MB\n",
			size_default >> 20);
		return size_default;
	}
	return (size_t)n << 20;
}

static int
rsvc_module_init(void)
{
	return rsvc_hash_init();
}

static int
rsvc_module_fini(void)
{
	rsvc_hash_fini();
	return 0;
}

struct dss_module rsvc_module = {
    .sm_name        = "rsvc",
    .sm_mod_id      = DAOS_RSVC_MODULE,
    .sm_ver         = DAOS_RSVC_VERSION,
    .sm_proto_count = 1,
    .sm_init        = rsvc_module_init,
    .sm_fini        = rsvc_module_fini,
    .sm_proto_fmt   = {&rsvc_proto_fmt},
    .sm_cli_count   = {0},
    .sm_handlers    = {rsvc_handlers},
    .sm_key         = NULL,
};<|MERGE_RESOLUTION|>--- conflicted
+++ resolved
@@ -405,11 +405,8 @@
 {
 	int rc;
 
-<<<<<<< HEAD
+	D_ASSERT(svc->s_map_distd == ABT_THREAD_NULL);
 	svc->s_gen = 0;
-=======
-	D_ASSERT(svc->s_map_distd == ABT_THREAD_NULL);
->>>>>>> 77ecdf41
 	svc->s_map_dist = false;
 	svc->s_map_distd_stop = false;
 
@@ -938,16 +935,6 @@
 			ds_rsvc_put(svc);
 			goto out;
 		}
-<<<<<<< HEAD
-=======
-		D_ASSERT(!svc->s_destroy);
-		if (svc->s_stop)
-			rc = -DER_CANCELED;
-		else
-			rc = -DER_ALREADY;
-		ds_rsvc_put(svc);
-		goto out;
->>>>>>> 77ecdf41
 	}
 
 	rc = start(class, id, db_uuid, caller_term, mode, size, replicas, arg, &svc);
@@ -1011,15 +998,10 @@
 	while (svc->s_state != DS_RSVC_DOWN)
 		ABT_cond_wait(svc->s_state_cv, svc->s_mutex);
 
-<<<<<<< HEAD
-	if (destroy)
-		rc = remove_path(svc->s_db_path);
-=======
 	if (destroy) {
 		D_ASSERT(d_list_empty(&svc->s_entry));
 		svc->s_destroy = true;
 	}
->>>>>>> 77ecdf41
 
 	ABT_mutex_unlock(svc->s_mutex);
 	ds_rsvc_put(svc);
