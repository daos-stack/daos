--- conflicted
+++ resolved
@@ -51,7 +51,7 @@
     test_daos_nvme_recovery_2: DAOS_Nvme_Recovery_2
     test_daos_nvme_recovery_3: DAOS_Nvme_Recovery_3
     test_daos_nvme_recovery_4: DAOS_Nvme_Recovery_4
-    test_daos_nvme_recovery_4: DAOS_Nvme_Recovery_5
+    test_daos_nvme_recovery_5: DAOS_Nvme_Recovery_5
   daos_test:
     test_daos_nvme_recovery_1: N
     test_daos_nvme_recovery_2: N
@@ -59,15 +59,8 @@
     test_daos_nvme_recovery_4: N
     test_daos_nvme_recovery_5: N
   args:
-<<<<<<< HEAD
     test_daos_nvme_recovery_1: -u subtests="0"
     test_daos_nvme_recovery_2: -u subtests="1"
     test_daos_nvme_recovery_3: -u subtests="2"
     test_daos_nvme_recovery_4: -u subtests="3"
-    test_daos_nvme_recovery_5: -u subtests="4"
-=======
-    test_daos_nvme_recovery_1: -u subtests="1"
-    test_daos_nvme_recovery_2: -u subtests="2"
-    test_daos_nvme_recovery_3: -u subtests="3"
-    test_daos_nvme_recovery_4: -u subtests="4"
->>>>>>> 93c49e58
+    test_daos_nvme_recovery_5: -u subtests="4"