--- conflicted
+++ resolved
@@ -61,16 +61,10 @@
     test_daos_nvme_recovery_5: N
     test_daos_nvme_recovery_6: N
   args:
-<<<<<<< HEAD
     test_daos_nvme_recovery_1: -u subtests="0"
     test_daos_nvme_recovery_2: -u subtests="1"
     test_daos_nvme_recovery_3: -u subtests="2"
     test_daos_nvme_recovery_4: -u subtests="3"
     test_daos_nvme_recovery_5: -u subtests="4"
     test_daos_nvme_recovery_6: -u subtests="5"
-=======
-    test_daos_nvme_recovery_1: -u subtests="1"
-    test_daos_nvme_recovery_2: -u subtests="2"
-    test_daos_nvme_recovery_3: -u subtests="3"
-    test_daos_nvme_recovery_4: -u subtests="4"
->>>>>>> 9d119893
+   