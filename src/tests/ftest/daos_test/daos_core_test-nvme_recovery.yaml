--- conflicted
+++ resolved
@@ -52,29 +52,18 @@
     test_daos_nvme_recovery_3: DAOS_Nvme_Recovery_3
     test_daos_nvme_recovery_4: DAOS_Nvme_Recovery_4
     test_daos_nvme_recovery_5: DAOS_Nvme_Recovery_5
-<<<<<<< HEAD
     test_daos_nvme_recovery_6: DAOS_Nvme_Recovery_6
-=======
->>>>>>> f1a01fca
   daos_test:
     test_daos_nvme_recovery_1: N
     test_daos_nvme_recovery_2: N
     test_daos_nvme_recovery_3: N
     test_daos_nvme_recovery_4: N
     test_daos_nvme_recovery_5: N
-<<<<<<< HEAD
     test_daos_nvme_recovery_6: N
-=======
->>>>>>> f1a01fca
   args:
     test_daos_nvme_recovery_1: -u subtests="0"
     test_daos_nvme_recovery_2: -u subtests="1"
     test_daos_nvme_recovery_3: -u subtests="2"
     test_daos_nvme_recovery_4: -u subtests="3"
-<<<<<<< HEAD
     test_daos_nvme_recovery_5: -u subtests="4"
-    test_daos_nvme_recovery_6: -u subtests="5"
-   
-=======
-    test_daos_nvme_recovery_5: -u subtests="4"
->>>>>>> f1a01fca
+    test_daos_nvme_recovery_6: -u subtests="5"