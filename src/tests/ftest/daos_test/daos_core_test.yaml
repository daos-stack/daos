# change host names to your reserved nodes, the
# required quantity is indicated by the placeholders
hosts:
  test_servers:
    - server-A
    - server-B
    - server-C
    - server-D
# Note that subtests below can set their own timeout so this
# should be a general average of all tests not including outliers
# (I'm looking at you "rebuild tests")
timeout: 600
pool:
  #This will create 8G of SCM and 16G of NVMe size of pool.
  scm_size: 8G
  nvme_size: 16G
server_config:
  servers_per_host: 2
  name: daos_server
  servers:
    0:
      pinned_numa_node: 0
      nr_xs_helpers: 1
      fabric_iface: ib0
      fabric_iface_port: 31416
      log_file: daos_server0.log
      bdev_class: nvme
      bdev_list: ["0000:81:00.0"]
      scm_class: dcpm
      scm_list: ["/dev/pmem0"]
      scm_mount: /mnt/daos0
    1:
      pinned_numa_node: 1
      nr_xs_helpers: 1
      fabric_iface: ib1
      fabric_iface_port: 31417
      log_file: daos_server1.log
      bdev_class: nvme
      bdev_list: ["0000:da:00.0"]
      scm_class: dcpm
      scm_list: ["/dev/pmem1"]
      scm_mount: /mnt/daos1
  transport_config:
    allow_insecure: True
agent_config:
  transport_config:
    allow_insecure: True
dmg:
  transport_config:
    allow_insecure: True
daos_tests:
  num_clients:
    num_clients: 1
  Tests: !mux
    test_d:
      daos_test: d
      test_name: DAOS degraded-mode tests
      timeout: 450
      scalable_endpoint: True
    test_m:
      daos_test: m
      test_name: Management tests
      timeout: 110
    test_p:
      daos_test: p
      test_name: Pool tests
      timeout: 120
    test_c:
      daos_test: c
      test_name: DAOS container tests
      timeout: 135
    test_e:
      daos_test: e
      test_name: DAOS epoch tests
      timeout: 125
    test_t:
      daos_test: t
      test_name: Single RDG TX tests
    test_T:
      daos_test: T
      test_name: Distributed TX tests
    test_V:
      daos_test: V
      test_name: DAOS verify consistency tests
      test_timeout: 105
    test_i:
      daos_test: i
      test_name: IO test
      test_timeout: 130
    test_A:
      daos_test: A
      test_name: DAOS Object Array tests
      test_timeout: 105
    test_D:
      daos_test: D
      test_name: DAOS Array tests
      test_timeout: 106
    test_K:
      daos_test: K
      test_name: DAOS KV tests
<<<<<<< HEAD
      test_timeout: 105
    test_F:
      daos_test: F
      test_name: DAOS File System tests
      test_timeout: 140
=======
>>>>>>> 6558b7a3
    test_C:
      daos_test: C
      test_name: DAOS capability tests
      test_timeout: 104
    test_o:
      daos_test: o
      test_name: Epoch recovery tests
      test_timeout: 104
    test_R:
      daos_test: R
      test_name: DAOS MD replication tests
      test_timeout: 104
    test_v:
      daos_test: v
      test_name: DAOS rebuild simple tests
      test_timeout: 500
    test_b:
      daos_test: b
      test_name: DAOS drain simple tests
      test_timeout: 500
    test_O:
      daos_test: O
      test_name: OID Allocator tests
      test_timeout: 320
    test_z:
      daos_test: z
      test_name: Checksum tests
      test_timeout: 220
    test_S:
      daos_test: S 
      test_name: DAOS rebuild ec tests
      test_timeout: 900<|MERGE_RESOLUTION|>--- conflicted
+++ resolved
@@ -98,14 +98,11 @@
     test_K:
       daos_test: K
       test_name: DAOS KV tests
-<<<<<<< HEAD
       test_timeout: 105
     test_F:
       daos_test: F
       test_name: DAOS File System tests
       test_timeout: 140
-=======
->>>>>>> 6558b7a3
     test_C:
       daos_test: C
       test_name: DAOS capability tests
