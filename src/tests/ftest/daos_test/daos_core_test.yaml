# change host names to your reserved nodes, the
# required quantity is indicated by the placeholders
hosts:
  test_servers:
    - server-A
    - server-B
    - server-C
    - server-D
# Note that subtests below can set their own timeout so this
# should be a general average of all tests not including outliers
# (I'm looking at you "rebuild tests")
timeout: 600
pool:
  #This will create 8G of SCM and 16G of NVMe size of pool.
  scm_size: 8G
  nvme_size: 16G
server_config:
  servers_per_host: 2
  name: daos_server
  servers:
    0:
      pinned_numa_node: 0
      nr_xs_helpers: 1
      fabric_iface: ib0
      fabric_iface_port: 31416
      log_file: daos_server0.log
      bdev_class: nvme
      bdev_list: ["0000:81:00.0"]
      scm_class: dcpm
      scm_list: ["/dev/pmem0"]
      scm_mount: /mnt/daos0
    1:
      pinned_numa_node: 1
      nr_xs_helpers: 1
      fabric_iface: ib1
      fabric_iface_port: 31417
      log_file: daos_server1.log
      bdev_class: nvme
      bdev_list: ["0000:da:00.0"]
      scm_class: dcpm
      scm_list: ["/dev/pmem1"]
      scm_mount: /mnt/daos1
  transport_config:
    allow_insecure: True
agent_config:
  transport_config:
    allow_insecure: True
dmg:
  transport_config:
    allow_insecure: True
daos_tests:
  num_clients:
    num_clients: 1
  num_replicas:
    num_replicas: 1
  Tests: !mux
    test_d:
      daos_test: d
      test_name: DAOS degraded-mode tests
      timeout: 450
      scalable_endpoint: True
    test_m:
      daos_test: m
      test_name: Management tests
      timeout: 110
    test_p:
      daos_test: p
      test_name: Pool tests
      timeout: 120
    test_c:
      daos_test: c
      test_name: DAOS container tests
      timeout: 135
    test_e:
      daos_test: e
      test_name: DAOS epoch tests
      timeout: 125
    test_t:
      daos_test: t
      test_name: Single RDG TX tests
    test_T:
      daos_test: T
      test_name: Distributed TX tests
    test_V:
      daos_test: V
      test_name: DAOS verify consistency tests
      test_timeout: 105
    test_i:
      daos_test: i
      test_name: IO test
      test_timeout: 130
    test_A:
      daos_test: A
      test_name: DAOS Object Array tests
      test_timeout: 105
    test_D:
      daos_test: D
      test_name: DAOS Array tests
      test_timeout: 106
    test_K:
      daos_test: K
      test_name: DAOS KV tests
      test_timeout: 105
    test_F:
      daos_test: F
      test_name: DAOS File System tests
      test_timeout: 140
    test_C:
      daos_test: C
      test_name: DAOS capability tests
      test_timeout: 104
    test_o:
      daos_test: o
      test_name: Epoch recovery tests
      test_timeout: 104
    test_R:
      daos_test: R
      test_name: DAOS MD replication tests
      test_timeout: 104
    test_v:
      daos_test: v
      test_name: DAOS rebuild simple tests
      test_timeout: 500
    test_b:
      daos_test: b
      test_name: DAOS drain simple tests
      test_timeout: 500
    test_O:
      daos_test: O
      test_name: OID Allocator tests
      test_timeout: 320
    test_z:
      daos_test: z
      test_name: Checksum tests
<<<<<<< HEAD
      test_timeout: 220
=======
      test_timeout: 900
    test_S:
      daos_test: S 
      test_name: DAOS rebuild ec tests
      test_timeout: 900
>>>>>>> 92d88390
<|MERGE_RESOLUTION|>--- conflicted
+++ resolved
@@ -132,12 +132,8 @@
     test_z:
       daos_test: z
       test_name: Checksum tests
-<<<<<<< HEAD
       test_timeout: 220
-=======
-      test_timeout: 900
     test_S:
       daos_test: S 
       test_name: DAOS rebuild ec tests
-      test_timeout: 900
->>>>>>> 92d88390
+      test_timeout: 900