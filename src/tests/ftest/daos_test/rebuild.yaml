# change host names to your reserved nodes, the
# required quantity is indicated by the placeholders
hosts:
  test_servers: 4

timeout: 800
timeouts:
  test_rebuild_0to10: 2000
  test_rebuild_12to15: 1500
  test_rebuild_27: 1500
<<<<<<< HEAD

=======
  test_rebuild_35: 180
>>>>>>> a7555526
pool:
  nvme_size: 0G

server_config:
  name: daos_server
  engines_per_host: 2
  engines:
    0:
      pinned_numa_node: 0
      nr_xs_helpers: 1
      fabric_iface: ib0
      fabric_iface_port: 31317
      log_file: daos_server0.log
      log_mask: DEBUG,MEM=ERR
      env_vars:
        - DD_MASK=group_metadata_only,io,epc,rebuild
        - D_LOG_FILE_APPEND_PID=1
        - D_LOG_FILE_APPEND_RANK=1
      storage: auto
    1:
      pinned_numa_node: 1
      nr_xs_helpers: 1
      fabric_iface: ib1
      fabric_iface_port: 31417
      log_file: daos_server1.log
      log_mask: DEBUG,MEM=ERR
      env_vars:
        - DD_MASK=group_metadata_only,io,epc,rebuild
        - D_LOG_FILE_APPEND_PID=1
        - D_LOG_FILE_APPEND_RANK=1
      storage: auto
  transport_config:
    allow_insecure: false

agent_config:
  transport_config:
    allow_insecure: false

dmg:
  transport_config:
    allow_insecure: false

daos_tests:
  num_clients: 1
  num_replicas: 1
  test_name:
    test_rebuild_0to10: DAOS_Rebuild_0to10
    test_rebuild_12to15: DAOS_Rebuild_12to15
    test_rebuild_16: DAOS_Rebuild_16
    test_rebuild_17: DAOS_Rebuild_17
    test_rebuild_18: DAOS_Rebuild_18
    test_rebuild_19: DAOS_Rebuild_19
    test_rebuild_20: DAOS_Rebuild_20
    test_rebuild_21: DAOS_Rebuild_21
    test_rebuild_22: DAOS_Rebuild_22
    test_rebuild_23: DAOS_Rebuild_23
    test_rebuild_24: DAOS_Rebuild_24
    test_rebuild_25: DAOS_Rebuild_25
    test_rebuild_26: DAOS_Rebuild_26
    test_rebuild_27: DAOS_Rebuild_27
    test_rebuild_28: DAOS_Rebuild_28
    test_rebuild_29: DAOS_Rebuild_29
    test_rebuild_30: DAOS_Rebuild_30
<<<<<<< HEAD
    test_rebuild_31: DAOS_Rebuild_31
    test_rebuild_32: DAOS_Rebuild_32
    test_rebuild_33: DAOS_Rebuild_33
    test_rebuild_34: DAOS_Rebuild_34
=======
    test_rebuild_35: DAOS_Rebuild_35
>>>>>>> a7555526
  daos_test:
    test_rebuild_0to10: r
    test_rebuild_12to15: r
    test_rebuild_16: r
    test_rebuild_17: r
    test_rebuild_18: r
    test_rebuild_19: r
    test_rebuild_20: r
    test_rebuild_21: r
    test_rebuild_22: r
    test_rebuild_23: r
    test_rebuild_24: r
    test_rebuild_25: r
    test_rebuild_26: r
    test_rebuild_27: r
    test_rebuild_28: r
    test_rebuild_29: r
    test_rebuild_30: r
<<<<<<< HEAD
    test_rebuild_31: r
    test_rebuild_32: r
    test_rebuild_33: r
    test_rebuild_34: r
=======
    test_rebuild_35: r
>>>>>>> a7555526
  args:
    test_rebuild_0to10: -s3 -u subtests="0-10"
    test_rebuild_12to15: -s3 -u subtests="12-15"
    test_rebuild_16: -s3 -u subtests="16"
    test_rebuild_17: -s3 -u subtests="17"
    test_rebuild_18: -s3 -u subtests="18"
    test_rebuild_19: -s3 -u subtests="19"
    test_rebuild_20: -s3 -u subtests="20"
    test_rebuild_21: -s3 -u subtests="21"
    test_rebuild_22: -s3 -u subtests="22"
    test_rebuild_23: -s3 -u subtests="23"
    test_rebuild_24: -s3 -u subtests="24"
    test_rebuild_25: -s5 -u subtests="25"
    test_rebuild_26: -s5 -u subtests="26"
    test_rebuild_27: -s7 -u subtests="27"
    test_rebuild_28: -s3 -u subtests="28"
    test_rebuild_29: -s5 -u subtests="29"
    test_rebuild_30: -s5 -u subtests="30"
<<<<<<< HEAD
    test_rebuild_31: -s5 -u subtests="31"
    test_rebuild_32: -s5 -u subtests="32"
    test_rebuild_33: -s5 -u subtests="33"
    test_rebuild_34: -s5 -u subtests="34"
=======
    test_rebuild_35: -s5 -u subtests="35"
>>>>>>> a7555526
  stopped_ranks:
    test_rebuild_26: ["random"]
    test_rebuild_27: ["random"]
    test_rebuild_29: ["random"]
  pools_created:
    test_rebuild_0to10: 16
    test_rebuild_12to15: 5
    test_rebuild_18: 5
    test_rebuild_28: 2<|MERGE_RESOLUTION|>--- conflicted
+++ resolved
@@ -8,11 +8,7 @@
   test_rebuild_0to10: 2000
   test_rebuild_12to15: 1500
   test_rebuild_27: 1500
-<<<<<<< HEAD
-
-=======
   test_rebuild_35: 180
->>>>>>> a7555526
 pool:
   nvme_size: 0G
 
@@ -76,14 +72,11 @@
     test_rebuild_28: DAOS_Rebuild_28
     test_rebuild_29: DAOS_Rebuild_29
     test_rebuild_30: DAOS_Rebuild_30
-<<<<<<< HEAD
     test_rebuild_31: DAOS_Rebuild_31
     test_rebuild_32: DAOS_Rebuild_32
     test_rebuild_33: DAOS_Rebuild_33
     test_rebuild_34: DAOS_Rebuild_34
-=======
     test_rebuild_35: DAOS_Rebuild_35
->>>>>>> a7555526
   daos_test:
     test_rebuild_0to10: r
     test_rebuild_12to15: r
@@ -102,14 +95,11 @@
     test_rebuild_28: r
     test_rebuild_29: r
     test_rebuild_30: r
-<<<<<<< HEAD
     test_rebuild_31: r
     test_rebuild_32: r
     test_rebuild_33: r
     test_rebuild_34: r
-=======
     test_rebuild_35: r
->>>>>>> a7555526
   args:
     test_rebuild_0to10: -s3 -u subtests="0-10"
     test_rebuild_12to15: -s3 -u subtests="12-15"
@@ -128,14 +118,11 @@
     test_rebuild_28: -s3 -u subtests="28"
     test_rebuild_29: -s5 -u subtests="29"
     test_rebuild_30: -s5 -u subtests="30"
-<<<<<<< HEAD
     test_rebuild_31: -s5 -u subtests="31"
     test_rebuild_32: -s5 -u subtests="32"
     test_rebuild_33: -s5 -u subtests="33"
     test_rebuild_34: -s5 -u subtests="34"
-=======
     test_rebuild_35: -s5 -u subtests="35"
->>>>>>> a7555526
   stopped_ranks:
     test_rebuild_26: ["random"]
     test_rebuild_27: ["random"]
