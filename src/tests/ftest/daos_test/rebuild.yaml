--- conflicted
+++ resolved
@@ -13,11 +13,8 @@
   test_rebuild_33: 200
   test_rebuild_34: 200
   test_rebuild_35: 180
-<<<<<<< HEAD
-  test_rebuild_36: 250
-=======
   test_rebuild_36: 200
->>>>>>> 32cf3f92
+  test_rebuild_37: 250
 pool:
   nvme_size: 0G
 
@@ -87,6 +84,7 @@
     test_rebuild_34: DAOS_Rebuild_34
     test_rebuild_35: DAOS_Rebuild_35
     test_rebuild_36: DAOS_Rebuild_36
+    test_rebuild_37: DAOS_Rebuild_37
   daos_test:
     test_rebuild_0to10: r
     test_rebuild_12to15: r
@@ -111,6 +109,7 @@
     test_rebuild_34: r
     test_rebuild_35: r
     test_rebuild_36: r
+    test_rebuild_37: r
   args:
     test_rebuild_0to10: -s3 -u subtests="0-10"
     test_rebuild_12to15: -s3 -u subtests="12-15"
@@ -135,6 +134,7 @@
     test_rebuild_34: -s5 -u subtests="34"
     test_rebuild_35: -s5 -u subtests="35"
     test_rebuild_36: -s5 -u subtests="36"
+    test_rebuild_37: -s5 -u subtests="37"
   stopped_ranks:
     test_rebuild_26: ["random"]
     test_rebuild_27: ["random"]
