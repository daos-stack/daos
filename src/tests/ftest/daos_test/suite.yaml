# change host names to your reserved nodes, the
# required quantity is indicated by the placeholders
hosts:
  test_servers: 4
# Note that subtests below can set their own timeout so this
# should be a general average of all tests not including outliers
# (I'm looking at you "rebuild tests")
timeout: 999999
timeouts:
    test_daos_degraded_mode: 450
    test_daos_management: 110
<<<<<<< HEAD
    test_daos_pool: 120
    test_daos_container: 999999
=======
    test_daos_pool: 180
    test_daos_container: 450
>>>>>>> 9ae74d1e
    test_daos_epoch: 125
    test_daos_verify_consistency: 105
    test_daos_io: 290
    test_daos_ec_io: 450
    test_daos_ec_obj: 600
    test_daos_object_array: 105
    test_daos_array: 106
    test_daos_kv: 105
    test_daos_capability: 104
    test_daos_epoch_recovery: 104
    test_daos_md_replication: 104
    test_daos_rebuild_simple: 1500
    test_daos_drain_simple: 500
    test_daos_extend_simple: 500
    test_daos_oid_allocator: 640
    test_daos_checksum: 500
    test_daos_rebuild_ec: 4800
    test_daos_aggregate_ec: 200
    test_daos_degraded_ec: 1900
    test_daos_dedup: 220
pool:
  #This will create 8G of SCM and 16G of NVMe size of pool.
  scm_size: 8G
  nvme_size: 16G
server_config:
  name: daos_server
  engines_per_host: 2
  engines:
    0:
      pinned_numa_node: 0
      nr_xs_helpers: 1
      fabric_iface: ib0
      fabric_iface_port: 31317
      log_file: daos_server0.log
      log_mask: DEBUG,MEM=ERR
      env_vars:
        - DD_MASK=mgmt,io,md,epc,rebuild,any
        - D_LOG_FILE_APPEND_PID=1
        - D_LOG_FLUSH=DEBUG
        - FI_LOG_LEVEL=warn
        - D_LOG_STDERR_IN_LOG=1
      storage:
        0:
          class: dcpm
          scm_list: ["/dev/pmem0"]
          scm_mount: /mnt/daos0
        1:
          class: nvme
          bdev_list: ["aaaa:aa:aa.a"]
    1:
      pinned_numa_node: 1
      nr_xs_helpers: 1
      fabric_iface: ib1
      fabric_iface_port: 31417
      log_file: daos_server1.log
      log_mask: DEBUG,MEM=ERR
      env_vars:
        - DD_MASK=mgmt,io,md,epc,rebuild,any
        - D_LOG_FILE_APPEND_PID=1
        - D_LOG_FLUSH=DEBUG
        - FI_LOG_LEVEL=warn
        - D_LOG_STDERR_IN_LOG=1
      storage:
        0:
          class: dcpm
          scm_list: ["/dev/pmem1"]
          scm_mount: /mnt/daos1
        1:
          class: nvme
          bdev_list: ["bbbb:bb:bb.b"]
  transport_config:
    allow_insecure: True
agent_config:
  transport_config:
    allow_insecure: True
dmg:
  transport_config:
    allow_insecure: True
daos_tests:
  num_clients:
    test_daos_degraded_mode: 1
    test_daos_management: 1
    test_daos_pool: 2
    test_daos_container: 1
    test_daos_epoch: 1
    test_daos_single_rdg_tx: 1
    test_daos_distributed_tx: 1
    test_daos_verify_consistency: 1
    test_daos_io: 1
    test_daos_ec_io: 1
    test_daos_ec_obj: 1
    test_daos_object_array: 1
    test_daos_array: 1
    test_daos_kv: 1
    test_daos_capability: 1
    test_daos_epoch_recovery: 1
    test_daos_md_replication: 2
    test_daos_rebuild_simple: 1
    test_daos_drain_simple: 1
    test_daos_extend_simple: 1
    test_daos_oid_allocator: 1
    test_daos_checksum: 1
    test_daos_rebuild_ec: 1
    test_daos_aggregate_ec: 1
    test_daos_degraded_ec: 1
    test_daos_dedup: 1
  test_name:
    test_daos_degraded_mode: DAOS_Degraded_Mode
    test_daos_management: DAOS_Management
    test_daos_pool: DAOS_Pool
    test_daos_container: DAOS_Container
    test_daos_epoch: DAOS_Epoch
    test_daos_single_rdg_tx: DAOS_Single_RDG_TX
    test_daos_distributed_tx: DAOS_Distributed_TX
    test_daos_verify_consistency: DAOS_Verify_Consistency
    test_daos_io: DAOS_IO
    test_daos_ec_io: DAOS_IO_EC_4P2G1
    test_daos_ec_obj: DAOS_EC
    test_daos_object_array: DAOS_Object_Array
    test_daos_array: DAOS_Array
    test_daos_kv: DAOS_KV
    test_daos_capability: DAOS_Capability
    test_daos_epoch_recovery: DAOS_Epoch_Recovery
    test_daos_md_replication: DAOS_MD_Replication
    test_daos_rebuild_simple: DAOS_Rebuild_Simple
    test_daos_drain_simple: DAOS_Drain_Simple
    test_daos_oid_allocator: DAOS_OID_Allocator
    test_daos_checksum: DAOS_Checksum
    test_daos_rebuild_ec: DAOS_Rebuild_EC
    test_daos_aggregate_ec: DAOS_Aggregate_EC
    test_daos_degraded_ec: DAOS_Degraded_EC
    test_daos_dedup: DAOS_Dedup
    test_daos_extend_simple: DAOS_Extend_Simple
  daos_test:
    test_daos_degraded_mode: d
    test_daos_management: m
    test_daos_pool: p
    test_daos_container: c
    test_daos_epoch: e
    test_daos_single_rdg_tx: t
    test_daos_distributed_tx: T
    test_daos_verify_consistency: V
    test_daos_io: i
    test_daos_ec_io: i
    test_daos_ec_obj: I
    test_daos_object_array: A
    test_daos_array: D
    test_daos_kv: K
    test_daos_capability: C
    test_daos_epoch_recovery: o
    test_daos_md_replication: R
    test_daos_rebuild_simple: v
    test_daos_drain_simple: b
    test_daos_extend_simple: B
    test_daos_oid_allocator: O
    test_daos_checksum: z
    test_daos_rebuild_ec: S
    test_daos_aggregate_ec: Z
    test_daos_degraded_ec: X
    test_daos_dedup: U
  args:
    test_daos_ec_io: -l"EC_4P2G1"
    test_daos_rebuild_ec: -s5
  scalable_endpoint:
    test_daos_degraded_mode: True
  stopped_ranks:
    test_daos_degraded_mode: [5, 6, 7]
    test_daos_oid_allocator: [6, 7]
  pools_created:
    test_daos_management: 4
    test_daos_pool: 9
    test_daos_container: 17
    test_daos_distributed_tx: 5
    test_daos_rebuild_simple: 21
    test_daos_drain_simple: 8
    test_daos_extend_simple: 5
    test_daos_rebuild_ec: 43
    test_daos_degraded_ec: 29<|MERGE_RESOLUTION|>--- conflicted
+++ resolved
@@ -1,7 +1,11 @@
 # change host names to your reserved nodes, the
 # required quantity is indicated by the placeholders
 hosts:
-  test_servers: 4
+  test_servers:
+    - server-A
+    - server-B
+    - server-C
+    - server-D
 # Note that subtests below can set their own timeout so this
 # should be a general average of all tests not including outliers
 # (I'm looking at you "rebuild tests")
@@ -9,13 +13,8 @@
 timeouts:
     test_daos_degraded_mode: 450
     test_daos_management: 110
-<<<<<<< HEAD
     test_daos_pool: 120
     test_daos_container: 999999
-=======
-    test_daos_pool: 180
-    test_daos_container: 450
->>>>>>> 9ae74d1e
     test_daos_epoch: 125
     test_daos_verify_consistency: 105
     test_daos_io: 290
@@ -41,15 +40,20 @@
   scm_size: 8G
   nvme_size: 16G
 server_config:
+  engines_per_host: 2
   name: daos_server
-  engines_per_host: 2
-  engines:
+  servers:
     0:
       pinned_numa_node: 0
       nr_xs_helpers: 1
       fabric_iface: ib0
       fabric_iface_port: 31317
       log_file: daos_server0.log
+      bdev_class: nvme
+      bdev_list: ["0000:81:00.0"]
+      scm_class: dcpm
+      scm_list: ["/dev/pmem0"]
+      scm_mount: /mnt/daos0
       log_mask: DEBUG,MEM=ERR
       env_vars:
         - DD_MASK=mgmt,io,md,epc,rebuild,any
@@ -57,20 +61,17 @@
         - D_LOG_FLUSH=DEBUG
         - FI_LOG_LEVEL=warn
         - D_LOG_STDERR_IN_LOG=1
-      storage:
-        0:
-          class: dcpm
-          scm_list: ["/dev/pmem0"]
-          scm_mount: /mnt/daos0
-        1:
-          class: nvme
-          bdev_list: ["aaaa:aa:aa.a"]
     1:
       pinned_numa_node: 1
       nr_xs_helpers: 1
       fabric_iface: ib1
       fabric_iface_port: 31417
       log_file: daos_server1.log
+      bdev_class: nvme
+      bdev_list: ["0000:da:00.0"]
+      scm_class: dcpm
+      scm_list: ["/dev/pmem1"]
+      scm_mount: /mnt/daos1
       log_mask: DEBUG,MEM=ERR
       env_vars:
         - DD_MASK=mgmt,io,md,epc,rebuild,any
@@ -78,14 +79,6 @@
         - D_LOG_FLUSH=DEBUG
         - FI_LOG_LEVEL=warn
         - D_LOG_STDERR_IN_LOG=1
-      storage:
-        0:
-          class: dcpm
-          scm_list: ["/dev/pmem1"]
-          scm_mount: /mnt/daos1
-        1:
-          class: nvme
-          bdev_list: ["bbbb:bb:bb.b"]
   transport_config:
     allow_insecure: True
 agent_config:
