--- conflicted
+++ resolved
@@ -368,25 +368,33 @@
         self.run_subtest()
 
     def test_rebuild_36(self):
-<<<<<<< HEAD
+        """Jira ID: DAOS-14013
+
+        Test Description:
+            Run daos_test -r -s5 -u subtests=36
+
+        Use cases:
+            Core tests for daos_test rebuild
+
+        :avocado: tags=all,daily_regression
+        :avocado: tags=hw,medium
+        :avocado: tags=unittest,rebuild
+        :avocado: tags=DaosCoreTestRebuild,daos_test,daos_core_test_rebuild,test_rebuild_36
+        """
+        self.run_subtest()
+
+    def test_rebuild_37(self):
         """Jira ID: DAOS-16111
-=======
-        """Jira ID: DAOS-14013
->>>>>>> 32cf3f92
-
-        Test Description:
-            Run daos_test -r -s5 -u subtests=36
-
-        Use cases:
-            Core tests for daos_test rebuild
-
-<<<<<<< HEAD
-        :avocado: tags=all,full_regression
-=======
-        :avocado: tags=all,daily_regression
->>>>>>> 32cf3f92
-        :avocado: tags=hw,medium
-        :avocado: tags=unittest,rebuild
-        :avocado: tags=DaosCoreTestRebuild,daos_test,daos_core_test_rebuild,test_rebuild_36
+
+        Test Description:
+            Run daos_test -r -s5 -u subtests=37
+
+        Use cases:
+            Core tests for daos_test rebuild
+
+        :avocado: tags=all,daily_regression
+        :avocado: tags=hw,medium
+        :avocado: tags=unittest,rebuild
+        :avocado: tags=DaosCoreTestRebuild,daos_test,daos_core_test_rebuild,test_rebuild_37
         """
         self.run_subtest()