# change host names to your reserved nodes, the
# required quantity is indicated by the placeholders
hosts:
  test_servers:
    - server-A
    - server-B
    - server-C
    - server-D
timeout: 600
pool:
  nvme_size: 0G
server_config:
  servers_per_host: 2
  name: daos_server
  servers:
    0:
      pinned_numa_node: 0
      nr_xs_helpers: 1
      fabric_iface: ib0
      fabric_iface_port: 31317
      log_file: daos_server0.log
      # Uncomment when DAOS-4117 is fixed
      # bdev_class: nvme
      # bdev_list: ["0000:81:00.0"]
      # scm_class: dcpm
      # scm_list: ["/dev/pmem0"]
      scm_mount: /mnt/daos0
      log_mask: DEBUG,MEM=ERR
      env_vars:
        - DD_MASK=mgmt,io,md,epc,dsms,rebuild
    1:
      pinned_numa_node: 1
      nr_xs_helpers: 1
      fabric_iface: ib1
      fabric_iface_port: 31417
      log_file: daos_server1.log
      # Uncomment when DAOS-4117 is fixed
      # bdev_class: nvme
      # bdev_list: ["0000:da:00.0"]
      # scm_class: dcpm
      # scm_list: ["/dev/pmem1"]
      scm_mount: /mnt/daos1
      log_mask: DEBUG,MEM=ERR
      env_vars:
        - DD_MASK=mgmt,io,md,epc,dsms,rebuild
  transport_config:
    allow_insecure: False
agent_config:
  transport_config:
    allow_insecure: False
dmg:
  transport_config:
    allow_insecure: False
daos_tests:
  num_clients:
    num_clients: 1
  num_replicas:
    num_replicas: 1
  Tests:
    test_rebuild_0to10:
      daos_test: r
      test_name: DAOS_Rebuild_0to10
      args: -s3 -u subtests="0-10"
      test_timeout: 1500
    test_rebuild_12to15:
      daos_test: r
      test_name: DAOS_Rebuild_12to15
      args: -s3 -u subtests="12-15"
      test_timeout: 1500
    test_rebuild_16:
      daos_test: r
      test_name: DAOS_Rebuild_16
      args: -s3 -u subtests="16"
    test_rebuild_17:
      daos_test: r
      test_name: DAOS_Rebuild_17
      args: -s3 -u subtests="17"
    test_rebuild_18:
      daos_test: r
      test_name: DAOS_Rebuild_18
      args: -s3 -u subtests="18"
    test_rebuild_19:
      daos_test: r
      test_name: DAOS_Rebuild_19
      args: -s3 -u subtests="19"
    test_rebuild_20:
      daos_test: r
      test_name: DAOS_Rebuild_20
      args: -s3 -u subtests="20"
    test_rebuild_21:
      daos_test: r
      test_name: DAOS_Rebuild_21
      args: -s3 -u subtests="21"
    test_rebuild_22:
      daos_test: r
      test_name: DAOS_Rebuild_22
      args: -s3 -u subtests="22"
<<<<<<< HEAD
      stopped_ranks: [7]
    test_r_23:
=======
    test_rebuild_23:
>>>>>>> 43367a76
      daos_test: r
      test_name: DAOS_Rebuild_23
      args: -s3 -u subtests="23"
<<<<<<< HEAD
      stopped_ranks: [7]
    test_r_24:
=======
    test_rebuild_24:
>>>>>>> 43367a76
      daos_test: r
      test_name: DAOS_Rebuild_24
      args: -s3 -u subtests="24"
<<<<<<< HEAD
      stopped_ranks: [7]
    test_r_25:
=======
    test_rebuild_25:
>>>>>>> 43367a76
      daos_test: r
      test_name: DAOS_Rebuild_25
      args: -s3 -u subtests="25"
<<<<<<< HEAD
      stopped_ranks: [5, 6, 7]
    test_r_26:
=======
    test_rebuild_26:
>>>>>>> 43367a76
      daos_test: r
      test_name: DAOS_Rebuild_26
      args: -s3 -u subtests="26"
<<<<<<< HEAD
      stopped_ranks: ["random"]
    test_r_27:
=======
    test_rebuild_27:
>>>>>>> 43367a76
      daos_test: r
      test_name: DAOS_Rebuild_27
      args: -s6 -u subtests="27"
      test_timeout: 1500
<<<<<<< HEAD
      stopped_ranks: ["random"]
    test_r_28:
      daos_test: r
      test_name: rebuild tests 28
      args: -s3 -u subtests="28"
      stopped_ranks: [7]
=======
    test_rebuild_28:
      daos_test: r
      test_name: DAOS_Rebuild_28
      args: -s3 -u subtests="28"
>>>>>>> 43367a76
<|MERGE_RESOLUTION|>--- conflicted
+++ resolved
@@ -95,62 +95,35 @@
       daos_test: r
       test_name: DAOS_Rebuild_22
       args: -s3 -u subtests="22"
-<<<<<<< HEAD
       stopped_ranks: [7]
-    test_r_23:
-=======
     test_rebuild_23:
->>>>>>> 43367a76
       daos_test: r
       test_name: DAOS_Rebuild_23
       args: -s3 -u subtests="23"
-<<<<<<< HEAD
       stopped_ranks: [7]
-    test_r_24:
-=======
     test_rebuild_24:
->>>>>>> 43367a76
       daos_test: r
       test_name: DAOS_Rebuild_24
       args: -s3 -u subtests="24"
-<<<<<<< HEAD
       stopped_ranks: [7]
-    test_r_25:
-=======
     test_rebuild_25:
->>>>>>> 43367a76
       daos_test: r
       test_name: DAOS_Rebuild_25
       args: -s3 -u subtests="25"
-<<<<<<< HEAD
       stopped_ranks: [5, 6, 7]
-    test_r_26:
-=======
     test_rebuild_26:
->>>>>>> 43367a76
       daos_test: r
       test_name: DAOS_Rebuild_26
       args: -s3 -u subtests="26"
-<<<<<<< HEAD
       stopped_ranks: ["random"]
-    test_r_27:
-=======
     test_rebuild_27:
->>>>>>> 43367a76
       daos_test: r
       test_name: DAOS_Rebuild_27
       args: -s6 -u subtests="27"
       test_timeout: 1500
-<<<<<<< HEAD
       stopped_ranks: ["random"]
-    test_r_28:
-      daos_test: r
-      test_name: rebuild tests 28
-      args: -s3 -u subtests="28"
-      stopped_ranks: [7]
-=======
     test_rebuild_28:
       daos_test: r
       test_name: DAOS_Rebuild_28
       args: -s3 -u subtests="28"
->>>>>>> 43367a76
+      stopped_ranks: [7]