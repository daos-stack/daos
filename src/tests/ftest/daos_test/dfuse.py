--- conflicted
+++ resolved
@@ -103,11 +103,7 @@
                 daos_test_env['D_IL_ENFORCE_EXEC_ENV'] = '1'
 
         command = [
-<<<<<<< HEAD
-            daos_test, '--test-dir', mount_dir, '--io', '--stream', '--mmap', '--exec',
-            '--directory']
-=======
-            self.daos_test,
+            daos_test,
             '--test-dir',
             mount_dir,
             '--io',
@@ -117,7 +113,6 @@
             '--directory',
             '--cache'
         ]
->>>>>>> 79e20a79
         if use_dfuse:
             command.append('--lowfd')
         else:
