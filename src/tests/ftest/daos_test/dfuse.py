--- conflicted
+++ resolved
@@ -90,27 +90,24 @@
 
         cmocka_utils = CmockaUtils(
             self.hostlist_clients, "FTEST_daos_test.dfuse", "dfuse", self.outputdir, self.test_dir)
+
         daos_test_env = cmocka_utils.get_cmocka_env()
         intercept = self.params.get('use_intercept', '/run/intercept/*', default=False)
-<<<<<<< HEAD
-=======
-
-        cmd = [self.daos_test, '--test-dir', mount_dir, '--io', '--stream']
-
-        if cache_mode != 'writeback':
-            cmd.append('--metadata')
->>>>>>> 17cb28a8
         if intercept:
             daos_test_env['LD_PRELOAD'] = os.path.join(self.prefix, 'lib64', 'libioil.so')
             daos_test_env['D_LOG_FILE'] = get_log_file('daos-il.log')
             daos_test_env['DD_MASK'] = 'all'
             daos_test_env['DD_SUBSYS'] = 'all'
             daos_test_env['D_LOG_MASK'] = 'INFO,IL=DEBUG'
-        daos_test_cmd = cmocka_utils.get_cmocka_command(
-            " ".join([self.daos_test, '--test-dir', mount_dir, '--io', '--metadata', '--stream']))
-        job = get_job_manager(self, "Clush", daos_test_cmd)
+
+        command = [self.daos_test, '--test-dir', mount_dir, '--io', '--stream']
+        if cache_mode != 'writeback':
+            command.append('--metadata')
+
+        job = get_job_manager(self, "Clush", cmocka_utils.get_cmocka_command(" ".join(command)))
         job.assign_hosts(cmocka_utils.hosts)
         job.assign_environment(daos_test_env)
+
         cmocka_utils.run_cmocka_test(self, job)
         if not job.result.passed:
             self.fail(f'Error running {job.command} on {job.hosts}')