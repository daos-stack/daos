--- conflicted
+++ resolved
@@ -38,10 +38,6 @@
 
         Use Cases: core tests for daos_test
 
-<<<<<<< HEAD
-        :avocado: tags=all,pr,hw,daos_test
-=======
-        :avocado: tags=all,regression,vm,unittest,medium,daos_test
->>>>>>> d1fe1d12
+        :avocado: tags=all,regression,vm,pr,hw,daos_test
         """
         DaosCoreBase.run_subtest(self)