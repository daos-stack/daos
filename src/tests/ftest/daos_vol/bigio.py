--- conflicted
+++ resolved
@@ -26,11 +26,7 @@
 
         :avocado: tags=all,full_regression
         :avocado: tags=hw,medium
-<<<<<<< HEAD
-        :avocado: tags=hdf5,vol
-=======
         :avocado: tags=hdf5,daos_vol,vol
->>>>>>> 9b7a9e20
         :avocado: tags=DaosVol,test_daos_vol_bigio
         """
         manager = get_job_manager(self, mpi_type="mpich")
