#!/usr/bin/env python3
"""
  (C) Copyright 2024 Intel Corporation.

  SPDX-License-Identifier: BSD-2-Clause-Patent
"""
import ast
import os
import re
import sys
from argparse import ArgumentParser, RawDescriptionHelpFormatter
from collections import defaultdict
from copy import deepcopy
from pathlib import Path

import yaml

THIS_FILE = os.path.realpath(__file__)
FTEST_DIR = os.path.dirname(THIS_FILE)


class LintFailure(Exception):
    """Exception for lint failures."""


def all_python_files(path):
    """Get a list of all .py files recursively in a directory.

    Args:
        path (str): directory to look in

    Returns:
        list: sorted path names of .py files
    """
    return sorted(map(str, Path(path).rglob("*.py")))


class FtestTagMap():
    """Represent tags for ftest/avocado."""

    def __init__(self, paths):
        """Initialize the tag mapping.

        Args:
            paths (list): the file or dir path(s) to update from
        """
        self.__mapping = {}  # str(file_name) : str(class_name) : str(test_name) : set(tags)
        for path in paths:
            self.__update_from_path(path)

    def __iter__(self):
        """Iterate over the mapping.

        Yields:
            tuple: file_name, class_name mapping
        """
        for item in self.__mapping.items():
            yield deepcopy(item)

    def __methods(self):
        """Iterate over each method name and its tags.

        Yields:
            (str, set): method name and tags
        """
        for classes in self.__mapping.values():
            for methods in classes.values():
                for method_name, tags in methods.items():
                    yield (method_name, tags)

    def unique_tags(self, exclude=None):
        """Get the set of unique tags, excluding one or more paths.

        Args:
            exclude (list, optional): path(s) to exclude from the unique set.
                Defaults to None.

        Returns:
            set: the set of unique tags
        """
        exclude = list(map(self.__norm_path, exclude or []))

        unique_tags = set()
        for file_path, classes in self.__mapping.items():
            if file_path in exclude:
                continue
            for functions in classes.values():
                for tags in functions.values():
                    unique_tags.update(tags)
        return unique_tags

    def minimal_tags(self, path):
        """Get the minimal tags representing a path in the mapping.

        Args:
            path (str): path to get tags for

        Returns:
            set: set of avocado tag strings

        Raises:
            KeyError: if path is not in the mapping
        """
        file_path = self.__norm_path(path)
        if file_path not in self.__mapping:
            raise KeyError(f'Invalid path: {path}')

        # Keep track of recommended tags for each method
        recommended = set()
        for class_name, functions in self.__mapping[file_path].items():
            for function_name, tags in functions.items():
                # Try the class name and function name first
                if class_name in tags:
                    recommended.add(class_name)
                    continue
                if function_name in tags:
                    recommended.add(function_name)
                    continue
                # Try using a set of tags globally unique to this test.
                # Shouldn't get here since all tests are tagged with their class and method names,
                # but it could happen if the tag lint check is currently failing.
                globally_unique_tags = tags - self.unique_tags(exclude=file_path)
                if globally_unique_tags and globally_unique_tags.issubset(tags):
                    recommended.add(','.join(sorted(globally_unique_tags)))
                    continue
                # Fallback to just using all of this test's tags
                recommended.add(','.join(sorted(tags)))

        return recommended

    def is_test_subset(self, tags1, tags2):
        """Determine whether a set of tags is a subset with respect to tests.

        Args:
            tags1 (list): list of sets of tags
            tags2 (list): list of sets of tags

        Returns:
            bool: whether tags1's tests is a subset of tags2's tests
        """
        tests1 = set(self.__tags_to_tests(tags1))
        tests2 = set(self.__tags_to_tests(tags2))
        return tests1 and tests2 and tests1.issubset(tests2)

    def __tags_to_tests(self, tags):
        """Convert a list of tags to the tests they would run.

        Args:
            tags (list): list of sets of tags
        """
        tests = []
        for method_name, test_tags in self.__methods():
            for tag_set in tags:
                if tag_set.issubset(test_tags):
                    tests.append(method_name)
                    break
        return tests

    def __update_from_path(self, path):
        """Update the mapping from a path.

        Args:
            path (str): the file or dir path to update from

        Raises:
            ValueError: if a path is not a file
        """
        path = self.__norm_path(path)

        if os.path.isdir(path):
            for __path in all_python_files(path):
                self.__parse_file(__path)
            return

        if os.path.isfile(path):
            self.__parse_file(path)
            return

        raise ValueError(f'Expected file or directory: {path}')

    def __parse_file(self, path):
        """Parse a file and update the internal mapping from avocado tags.

        Args:
            path (str): file to parse
        """
        with open(path, 'r') as file:
            file_data = file.read()

        module = ast.parse(file_data)
        for class_def in filter(lambda val: isinstance(val, ast.ClassDef), module.body):
            for func_def in filter(lambda val: isinstance(val, ast.FunctionDef), class_def.body):
                if not func_def.name.startswith('test_'):
                    continue
                tags = self.__parse_avocado_tags(ast.get_docstring(func_def))
                self.__update(path, class_def.name, func_def.name, tags)

    @staticmethod
    def __norm_path(path):
        """Convert to "realpath" and replace .yaml paths with .py equivalents.

        Args:
            path (str): path to normalize

        Returns:
            str: the normalized path
        """
        path = os.path.realpath(path)
        if path.endswith('.yaml'):
            path = re.sub(r'\.yaml$', '.py', path)
        return path

    def __update(self, file_name, class_name, test_name, tags):
        """Update the internal mapping by appending the tags.

        Args:
            file_name (str): file name
            class_name (str): class name
            test_name (str): test name
            tags (set): set of tags to update
        """
        if file_name not in self.__mapping:
            self.__mapping[file_name] = {}
        if class_name not in self.__mapping[file_name]:
            self.__mapping[file_name][class_name] = {}
        if test_name not in self.__mapping[file_name][class_name]:
            self.__mapping[file_name][class_name][test_name] = set()
        self.__mapping[file_name][class_name][test_name].update(tags)

    @staticmethod
    def __parse_avocado_tags(text):
        """Parse avocado tags from a string.

        Args:
            text (str): the string to parse for tags

        Returns:
            set: the set of tags
        """
        tag_strings = re.findall(':avocado: tags=(.*)', text)
        if not tag_strings:
            return set()
        return set(','.join(tag_strings).split(','))


def sorted_tags(tags):
    """Get a sorted list of tags.

    Args:
        tags (set): original tags

    Returns:
        list: sorted tags
    """
    tags_tmp = set(tags)
    new_tags = []
    for tag in ('all', 'vm', 'hw', 'medium', 'large', 'pr', 'daily_regression', 'full_regression'):
        if tag in tags_tmp:
            new_tags.append(tag)
            tags_tmp.remove(tag)
    new_tags.extend(sorted(tags_tmp))
    return new_tags


def run_linter(paths=None, verbose=False):
    """Run the ftest tag linter.

    Args:
        paths (list, optional): paths to lint. Defaults to all ftest python files

    Raises:
        LintFailure: if linting fails
    """
    if not paths:
        paths = all_python_files(FTEST_DIR)
    all_files = []
    all_classes = defaultdict(int)
    all_methods = defaultdict(int)
    test_wo_tags = []
    tests_wo_class_as_tag = []
    tests_wo_method_as_tag = []
    test_w_invalid_test_tag = []
    tests_wo_hw_vm_manual = []
    tests_w_empty_tag = []
    tests_wo_a_feature_tag = []
    stage_tags = set(['vm', 'hw', 'hw_vmd', 'manual'])
    non_feature_tags = set([
        'all', 'vm', 'hw', 'hw_vmd', 'medium', 'large',
        'pr', 'daily_regression', 'full_regression'])
    ftest_tag_map = FtestTagMap(paths)
    for file_path, classes in iter(ftest_tag_map):
        all_files.append(file_path)
        for class_name, functions in classes.items():
            all_classes[class_name] += 1
            for method_name, tags in functions.items():
                all_methods[method_name] += 1
                if len(tags) == 0:
                    test_wo_tags.append(method_name)
                if class_name not in tags:
                    tests_wo_class_as_tag.append(method_name)
                if method_name not in tags:
                    tests_wo_method_as_tag.append(method_name)
<<<<<<< HEAD
                if not set(tags).intersection(stage_tags):
=======
                for _tag in tags:
                    if _tag.startswith('test_') and _tag != method_name:
                        test_w_invalid_test_tag.append(method_name)
                        break
                if not set(tags).intersection(set(['vm', 'hw', 'manual'])):
>>>>>>> 2197abfb
                    tests_wo_hw_vm_manual.append(method_name)
                if '' in tags:
                    tests_w_empty_tag.append(method_name)
                if not set(tags).difference(non_feature_tags | set([class_name, method_name])):
                    tests_wo_a_feature_tag.append(method_name)

    non_unique_classes = list(name for name, num in all_classes.items() if num > 1)
    non_unique_methods = list(name for name, num in all_methods.items() if num > 1)

    def _print_verbose(*args):
        if verbose:
            print(*args)

    _print_verbose('ftest tag lint')

    def _error_handler(_list, message, required=True):
        """Exception handler for each class of failure."""
        _list_len = len(_list)
        req_str = '(required)' if required else '(optional)'
        _print_verbose(f'  {req_str} {_list_len} {message}')
        if _list_len == 0:
            return None
        for _test in _list:
            _print_verbose(f'    {_test}')
        if _list_len > 3:
            remaining = _list_len - 3
            _list = _list[:3] + [f"... (+{remaining})"]
        _list_str = ", ".join(_list)
        if not required:
            # Print but do not fail
            return None
        return LintFailure(f"{_list_len} {message}: {_list_str}")

    # Lint fails if any of the lists contain entries
    errors = list(filter(None, [
        _error_handler(non_unique_classes, 'non-unique test classes'),
        _error_handler(non_unique_methods, 'non-unique test methods'),
        _error_handler(test_wo_tags, 'tests without tags'),
        _error_handler(tests_wo_class_as_tag, 'tests without class as tag'),
        _error_handler(tests_wo_method_as_tag, 'tests without method name as tag'),
        _error_handler(test_w_invalid_test_tag, 'tests with invalid test_ tag'),
        _error_handler(tests_wo_hw_vm_manual, 'tests without HW, VM, or manual tag'),
        _error_handler(tests_w_empty_tag, 'tests with an empty tag'),
        _error_handler(tests_wo_a_feature_tag, 'tests without a feature tag')]))
    if errors:
        raise errors[0]


def run_dump(paths=None):
    """Dump the tags per test.

    Formatted as
        <file path>:
          <class name>:
            <method name> - <tags>

    Args:
        paths (list, optional): path(s) to get tags for. Defaults to all ftest python files
    """
    if not paths:
        paths = all_python_files(FTEST_DIR)
    for file_path, classes in iter(FtestTagMap(paths)):
        short_file_path = re.findall(r'ftest/(.*$)', file_path)[0]
        print(f'{short_file_path}:')
        for class_name, functions in classes.items():
            print(f'  {class_name}:')
            all_methods = []
            longest_method_name = 0
            for method_name, tags in functions.items():
                longest_method_name = max(longest_method_name, len(method_name))
                all_methods.append((method_name, tags))
            for method_name, tags in all_methods:
                method_name_fm = method_name.ljust(longest_method_name, " ")
                tags_fm = ",".join(sorted_tags(tags))
                print(f'    {method_name_fm} - {tags_fm}')


def files_to_tags(paths):
    """Get the unique tags for paths.

    Args:
        paths (list): paths to get tags for

    Returns:
        set: set of test tags representing paths
    """
    # Get tags for ftest paths
    ftest_tag_map = FtestTagMap(all_python_files(FTEST_DIR))

    tag_config = read_tag_config()
    all_tags = set()

    for path in paths:
        for _pattern, _config in tag_config.items():
            if re.search(rf'{_pattern}', path):
                if _config['handler'] == 'FtestTagMap':
                    # Special ftest handling
                    try:
                        all_tags.update(ftest_tag_map.minimal_tags(path))
                    except KeyError:
                        # Use default from config
                        all_tags.update(_config['tags'].split(' '))
                elif _config['handler'] == 'direct':
                    # Use direct tags from config
                    all_tags.update(_config['tags'].split(' '))
                else:
                    raise ValueError(f'Invalid handler: {_config["handler"]}')

                if _config["stop_on_match"]:
                    # Don't process further entries for this path
                    break

    return all_tags


def read_tag_config():
    """Read tags.yaml.

    Also validates the config as read.

    Returns:
        dict: the config

    Raises:
        TypeError: If config types are invalid
        ValueError: If config values are invalid
    """
    with open(os.path.join(FTEST_DIR, 'tags.yaml'), 'r') as file:
        config = yaml.safe_load(file.read())

    for key, val in config.items():
        _type = type(val)
        if _type not in (str, dict):
            raise TypeError(f'Expected {str} or {dict}, not {_type}')
        if _type == str:
            # Expand shorthand to dict
            config[key] = {'tags': val}

        # Check for invalid config options
        extra_keys = set(config[key].keys()) - set(['tags', 'handler', 'stop_on_match'])
        if extra_keys:
            raise ValueError(f'Unsupported keys in config: {", ".join(extra_keys)}')

        # Set default handler and check for invalid values
        if 'handler' not in config[key]:
            config[key]['handler'] = 'direct'
        elif config[key]['handler'] not in ('direct', 'FtestTagMap'):
            raise ValueError(f'Invalid handler: {config[key]["handler"]}')

        # Set default stop_on_match and check for invalid values
        if 'stop_on_match' not in config[key]:
            config[key]['stop_on_match'] = False
        elif not isinstance(config[key]['stop_on_match'], bool):
            raise ValueError(f'Invalid stop_on_match: {config[key]["stop_on_match"]}')

        # Check for missing or invalid tags
        if 'tags' not in config[key]:
            raise ValueError(f'Missing tags for {key}')
        if not isinstance(config[key]['tags'], str):
            raise TypeError(f'Expected {str} for tags, not {type(config[key]["tags"])}')

    return config


def run_list(paths):
    """List unique tags for paths.

    Args:
        paths (list): paths to list tags of
    """
    tags = files_to_tags(paths)
    print(' '.join(sorted(tags)))


def test_tags_util(verbose=False):
    """Run unit tests for FtestTagMap.

    Can be ran directly as:
        tags.py unit
    Or with pytest as:
        python3 -m pytest tags.py

    Args:
        verbose (bool): whether to print verbose output for debugging
    """
    # pylint: disable=protected-access
    print('Ftest Tags Utility Unit Tests')
    tag_map = FtestTagMap([])
    os.chdir('/')

    def print_step(*args):
        """Print a step."""
        print('  ', *args)

    def print_verbose(*args):
        """Conditionally print if verbose is True."""
        if verbose:
            print('    ', *args)

    print_step('__norm_path')
    assert tag_map._FtestTagMap__norm_path('foo') == '/foo'
    assert tag_map._FtestTagMap__norm_path('/foo') == '/foo'

    print_step('__parse_avocado_tags')
    assert tag_map._FtestTagMap__parse_avocado_tags('') == set()
    assert tag_map._FtestTagMap__parse_avocado_tags('not tags') == set()
    assert tag_map._FtestTagMap__parse_avocado_tags('avocado tags=foo') == set()
    assert tag_map._FtestTagMap__parse_avocado_tags(':avocado: tags=foo') == set(['foo'])
    assert tag_map._FtestTagMap__parse_avocado_tags(':avocado: tags=foo,bar') == set(['foo', 'bar'])
    assert tag_map._FtestTagMap__parse_avocado_tags(
        ':avocado: tags=foo,bar\n:avocado: tags=foo2,bar2') == set(['foo', 'bar', 'foo2', 'bar2'])

    print_step('__update')
    tag_map._FtestTagMap__update('/foo1', 'class_1', 'test_1', set(['class_1', 'test_1', 'foo1']))
    tag_map._FtestTagMap__update('/foo2', 'class_2', 'test_2', set(['class_2', 'test_2', 'foo2']))
    print_verbose(tag_map._FtestTagMap__mapping)
    assert tag_map._FtestTagMap__mapping == {
        '/foo1': {'class_1': {'test_1': {'foo1', 'test_1', 'class_1'}}},
        '/foo2': {'class_2': {'test_2': {'foo2', 'class_2', 'test_2'}}}}

    print_step('__iter__')
    print_verbose(list(iter(tag_map)))
    assert list(iter(tag_map)) == [
        ('/foo1', {'class_1': {'test_1': {'class_1', 'test_1', 'foo1'}}}),
        ('/foo2', {'class_2': {'test_2': {'class_2', 'test_2', 'foo2'}}})
    ]

    print_step('__tags_to_tests')
    assert tag_map._FtestTagMap__tags_to_tests(
        [set(['foo1']), set(['foo2'])]) == ['test_1', 'test_2']
    assert tag_map._FtestTagMap__tags_to_tests([set(['foo1', 'class_1'])]) == ['test_1']

    print_step('__methods')
    assert list(tag_map._FtestTagMap__methods()) == [
        ('test_1', {'class_1', 'test_1', 'foo1'}), ('test_2', {'class_2', 'test_2', 'foo2'})]

    print_step('unique_tags')
    assert tag_map.unique_tags() == set(['class_1', 'test_1', 'foo1', 'class_2', 'test_2', 'foo2'])
    assert tag_map.unique_tags(exclude=['/foo1']) == set(['class_2', 'test_2', 'foo2'])
    assert tag_map.unique_tags(exclude=['/foo2']) == set(['class_1', 'test_1', 'foo1'])
    assert tag_map.unique_tags(exclude=['/foo1', '/foo2']) == set()

    print_step('minimal_tags')
    assert tag_map.minimal_tags('/foo1') == set(['class_1'])
    assert tag_map.minimal_tags('/foo2') == set(['class_2'])

    print_step('is_test_subset')
    assert tag_map.is_test_subset([set(['test_1'])], [set(['test_1'])])
    assert tag_map.is_test_subset([set(['test_1'])], [set(['class_1'])])
    assert tag_map.is_test_subset([set(['test_1', 'foo1'])], [set(['class_1'])])
    assert not tag_map.is_test_subset([set(['test_1'])], [set(['test_2'])])
    assert not tag_map.is_test_subset([set(['test_1'])], [set(['class_2'])])
    assert not tag_map.is_test_subset([set(['test_1', 'foo1'])], [set(['class_2'])])
    assert not tag_map.is_test_subset([set(['test_1']), set(['test_2'])], [set(['class_1'])])
    assert tag_map.is_test_subset([set(['class_2'])], [set(['test_1']), set(['test_2'])])
    assert not tag_map.is_test_subset([set(['fake'])], [set(['class_2'])])

    print_step('__init__')
    # Just a smoke test to verify the map can parse real files
    tag_map = FtestTagMap(all_python_files(FTEST_DIR))
    expected_tags = set(['test_harness_config', 'test_ior_small', 'test_dfuse_mu_perms'])
    assert len(tag_map.unique_tags().intersection(expected_tags)) == len(expected_tags)

    print('Ftest Tags Utility Unit Tests PASSED')


def main():
    """main function execution"""
    description = '\n'.join([
        'Commands',
        '  lint - lint ftest avocado tags',
        '  list - list ftest avocado tags associated with test files',
        '  dump - dump the file/class/method/tag structure for test files',
        '  unit - run self unit tests'
    ])

    parser = ArgumentParser(formatter_class=RawDescriptionHelpFormatter, description=description)
    parser.add_argument(
        "command",
        choices=("lint", "list", "dump", "unit"),
        help="command to run")
    parser.add_argument(
        "-v", "--verbose",
        action='store_true',
        help="print verbose output for some commands")
    parser.add_argument(
        "paths",
        nargs="*",
        help="file paths")
    args = parser.parse_args()
    args.paths = list(map(os.path.realpath, args.paths))

    if args.command == "lint":
        try:
            run_linter(args.paths, args.verbose)
        except LintFailure as err:
            print(err)
            sys.exit(1)
        sys.exit(0)

    if args.command == "dump":
        run_dump(args.paths)
        sys.exit(0)

    if args.command == "list":
        run_list(args.paths)
        sys.exit(0)

    if args.command == "unit":
        test_tags_util(args.verbose)
        sys.exit(0)


if __name__ == '__main__':
    main()<|MERGE_RESOLUTION|>--- conflicted
+++ resolved
@@ -17,6 +17,10 @@
 
 THIS_FILE = os.path.realpath(__file__)
 FTEST_DIR = os.path.dirname(THIS_FILE)
+MANUAL_TAG = ('manual',)
+STAGE_TYPE_TAGS = ('vm', 'hw', 'hw_vmd')
+STAGE_SIZE_TAGS = ('medium', 'large')
+STAGE_FREQUENCY_TAGS = ('all', 'pr', 'daily_regression', 'full_regression')
 
 
 class LintFailure(Exception):
@@ -254,7 +258,7 @@
     """
     tags_tmp = set(tags)
     new_tags = []
-    for tag in ('all', 'vm', 'hw', 'medium', 'large', 'pr', 'daily_regression', 'full_regression'):
+    for tag in STAGE_TYPE_TAGS + STAGE_SIZE_TAGS + STAGE_FREQUENCY_TAGS:
         if tag in tags_tmp:
             new_tags.append(tag)
             tags_tmp.remove(tag)
@@ -283,10 +287,7 @@
     tests_wo_hw_vm_manual = []
     tests_w_empty_tag = []
     tests_wo_a_feature_tag = []
-    stage_tags = set(['vm', 'hw', 'hw_vmd', 'manual'])
-    non_feature_tags = set([
-        'all', 'vm', 'hw', 'hw_vmd', 'medium', 'large',
-        'pr', 'daily_regression', 'full_regression'])
+    non_feature_tags = set(STAGE_TYPE_TAGS + STAGE_SIZE_TAGS + STAGE_FREQUENCY_TAGS)
     ftest_tag_map = FtestTagMap(paths)
     for file_path, classes in iter(ftest_tag_map):
         all_files.append(file_path)
@@ -300,15 +301,11 @@
                     tests_wo_class_as_tag.append(method_name)
                 if method_name not in tags:
                     tests_wo_method_as_tag.append(method_name)
-<<<<<<< HEAD
-                if not set(tags).intersection(stage_tags):
-=======
                 for _tag in tags:
                     if _tag.startswith('test_') and _tag != method_name:
                         test_w_invalid_test_tag.append(method_name)
                         break
-                if not set(tags).intersection(set(['vm', 'hw', 'manual'])):
->>>>>>> 2197abfb
+                if not set(tags).intersection(set(MANUAL_TAG + STAGE_TYPE_TAGS)):
                     tests_wo_hw_vm_manual.append(method_name)
                 if '' in tags:
                     tests_w_empty_tag.append(method_name)
