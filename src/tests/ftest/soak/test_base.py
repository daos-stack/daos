--- conflicted
+++ resolved
@@ -26,11 +26,7 @@
     build_job_script, SoakTestError, launch_server_stop_start, get_harassers, \
     create_racer_cmdline, run_event_check, run_monitor_check, \
     create_mdtest_cmdline, reserved_file_copy, run_metrics_check, \
-<<<<<<< HEAD
-    create_app_cmdline
-=======
-    get_journalctl, get_daos_server_logs
->>>>>>> 67bc3e31
+    create_app_cmdline, get_journalctl, get_daos_server_logs
 
 
 class SoakTestBase(TestWithServers):
