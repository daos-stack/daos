hosts:
  # servers if no server partition is defined
  test_servers: 8
  # servers if a server partition is defined
  # server_partition: daos_server
  client_partition: daos_client
  # client_reservation: daos-test
orterun:
  allow_run_as_root: true
# This timeout must be longer than the test_timeout param (+15minutes)
timeout: 24H30M
setup:
  start_servers: true
  start_agents: true
server_config:
  name: daos_server
  control_log_mask: INFO
  control_log_file: daos_control0.log
  crt_timeout: 120
  engines_per_host: 2
  engines:
    0:
      pinned_numa_node: 0
      nr_xs_helpers: 2
      fabric_iface_port: 31317
      log_file: daos_server0.log
      log_mask: INFO
      env_vars:
        - FI_UNIVERSE_SIZE=16383
        - DD_MASK=rebuild
      storage: auto
    1:
      pinned_numa_node: 1
      nr_xs_helpers: 2
      fabric_iface_port: 31417
      log_file: daos_server1.log
      log_mask: INFO
      env_vars:
        - FI_UNIVERSE_SIZE=16383
        - DD_MASK=rebuild
      storage: auto
# pool_params - attributes of the pools to create; Currently only create one
pool_jobs:
  size: 75%
  rebuild_timeout: 600
  pool_query_timeout: 120
pool_reserved:
  size: 10%
  rebuild_timeout: 600
  pool_query_timeout: 120
container:
  type: POSIX
  properties: cksum:crc16,cksum_size:16384,srv_cksum:on
  control_method: daos
  daos_timeout: 30
container_reserved:
  type: POSIX
<<<<<<< HEAD
  properties: cksum:crc16,cksum_size:16384,srv_cksum:on,rd_fac:2
  file_oclass: EC_2P2GX
  dir_oclass: RP_3GX
=======
  properties: cksum:crc16,cksum_size:16384,srv_cksum:on
  file_oclass: SX
  dir_oclass: SX
>>>>>>> 51f4fcaa
  control_method: daos
  daos_timeout: 30
# test_params - Defines the type of test to run and how long it runs
#               It also defines how many pools and jobs to create
#               name:                The name of the Avocado testcase
#               test_timeout:        The overall timeout in hours
#               test_iteration:      values 1 or -1; -1 is used to cause the
#                                    IOR -T x to end cmd.  i = 100000000
#                                    (does not seem to work)
#               nodesperjob:         slurm -N param; -1 indicates all nodes
#                                    in -partition
#               poollist:            defines pools to create for jobs
#               joblist:             defines workload per slurm scripts
#               harasserlist:        defines the harassers to run in test
soak_harassers:
  name: soak_harassers
  # harasser test timeout in hours
  single_test_pool: false
  test_timeout:
    test_soak_online_harassers: 24
    test_soak_offline_harassers: 24
  # maximum timeout for a single job in test in minutes
  joblist:
    - ior_harasser
    - fio_harasser
    - mdtest_harasser
  # one harrasser is run during each pass of soak jobs
  harasserlist:
    test_soak_offline_harassers:
      - exclude_reintegrate-offline
      - server-stop_server-start-offline
      - server-stop_server-reintegrate-offline
      - extend-pool-offline
      # - vmd-identify-check-offline
      - reboot_reboot-reintegrate-offline
    test_soak_online_harassers:
      - exclude_reintegrate
      - server-stop_server-start
      - server-stop_server-reintegrate
      - extend-pool
      # - vmd-identify-check
      - reboot_reboot-reintegrate
  harasser_to: 1200
  # drain rank from all pools before stopping server
  enable_drain: true
  # continue test if container destroy fails
  ignore_soak_errors: true
  enable_intercept_lib: false
  enable_remote_logging: false
  enable_scrubber: false
# Commandline parameters
# Benchmark and application params
# IOR params -a DFS and -a MPIIO
# sequential
ior_harasser:
  job_timeout: 30
  nodesperjob:
    - 2
    - 4
    - 8
  taskspernode:
    - 2
    - 4
    - 8
    - 16
  api:
    - DFS
    - MPIIO
    - POSIX
    - HDF5
  test_file: daos:/testFile
  flags: -v -w -W -r -R -F -k
  block_size:
    - '64M'
  repetitions: 1
  transfer_size:
    - '32k'
    - '1m'
  segment_count: 1
  dfs_oclass:
    - ["EC_2P2GX", "RP_3GX"]
    - ["EC_4P2GX", "RP_3GX"]
  dfuse:
    mount_dir: "/tmp/soak_dfuse_ior"
    disable_caching: true
fio_harasser:
  api:
    - POSIX
  job_timeout: 30
  names:
    - global
    - test
  global:
    directory: "/tmp/soak_dfuse_fio/"
    ioengine: 'libaio'
    thread: 1
    group_reporting: 1
    direct: 1
    verify: 'crc64'
    iodepth: 16
  test:
    numjobs: 1
  soak:
    blocksize:
      - '4K'
      - '1M'
    size:
      - '1G'
    rw:
      - 'rw'
      - 'randrw'
    oclass:
      - ["EC_2P2GX", "RP_3GX"]
      - ["EC_4P2GX", "RP_3GX"]
  dfuse:
    mount_dir: "/tmp/soak_dfuse_fio/"
    disable_caching: true
mdtest_harasser:
  # maximum timeout for a single job in test in minutes
  job_timeout: 30
  nodesperjob:
    - 1
    - 4
    - 8
  taskspernode:
    - 4
    - 16
  test_dir: "/"
  api:
    - DFS
    - POSIX
  iteration: 1
  num_of_files_dirs: 3000
  pre_iter: 10
  flags: '-v'
  write_bytes:
    - 3901
  read_bytes:
    - 3901
  depth:
    - 10
    - 0
  dfs_oclass:
    - ["EC_2P2G1", "RP_3G1"]
    - ["EC_4P2G1", "RP_3G1"]
  dfs_destroy: false
  dfuse:
    mount_dir: "/tmp/soak_dfuse_mdtest/"
    disable_caching: true
hdf5_vol:
  plugin_path: "/usr/lib64/mpich/lib"
events:
  - "mce: [Hardware Error]: Machine check events logged"
  - "Package temperature above threshold"
monitor:
  - "/usr/bin/free -h"
  - "/usr/bin/vmstat -w"
  - "ps -C daos_engine -o %mem,%cpu,cmd"
enable_telemetry: true<|MERGE_RESOLUTION|>--- conflicted
+++ resolved
@@ -55,15 +55,9 @@
   daos_timeout: 30
 container_reserved:
   type: POSIX
-<<<<<<< HEAD
   properties: cksum:crc16,cksum_size:16384,srv_cksum:on,rd_fac:2
   file_oclass: EC_2P2GX
   dir_oclass: RP_3GX
-=======
-  properties: cksum:crc16,cksum_size:16384,srv_cksum:on
-  file_oclass: SX
-  dir_oclass: SX
->>>>>>> 51f4fcaa
   control_method: daos
   daos_timeout: 30
 # test_params - Defines the type of test to run and how long it runs
