--- conflicted
+++ resolved
@@ -75,19 +75,11 @@
   control_method: daos
   daos_timeout: 30
 container_reserved:
-<<<<<<< HEAD
   type: POSIX
-  properties: cksum:crc16,cksum_size:16384,srv_cksum:on,rf:1
+  properties: cksum:crc16,cksum_size:16384,srv_cksum:on,rd_fac:1
   oclass: EC_2P1GX
   control_method: daos
   daos_timeout: 30
-=======
-    type: POSIX
-    properties: cksum:crc16,cksum_size:16384,srv_cksum:on,rd_fac:1
-    oclass: EC_2P1GX
-    control_method: daos
-    daos_timeout: 30
->>>>>>> 6d7cb9a1
 # test_params - Defines the type of test to run and how long it runs
 #               It also defines how many pools and jobs to create
 #               name:                The name of the Avocado testcase
