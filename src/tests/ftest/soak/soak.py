#!/usr/bin/python
"""
(C) Copyright 2019 Intel Corporation.

Licensed under the Apache License, Version 2.0 (the "License");
you may not use this file except in compliance with the License.
You may obtain a copy of the License at

http://www.apache.org/licenses/LICENSE-2.0

Unless required by applicable law or agreed to in writing, software
distributed under the License is distributed on an "AS IS" BASIS,
WITHOUT WARRANTIES OR CONDITIONS OF ANY KIND, either express or implied.
See the License for the specific language governing permissions and
limitations under the License.

GOVERNMENT LICENSE RIGHTS-OPEN SOURCE SOFTWARE
The Government's rights to use, modify, reproduce, release, perform, display,
or disclose this software are subject to the terms of the Apache License as
provided in Contract No. 8F-30005.
Any reproduction of computer software, computer software documentation, or
portions thereof marked with this legend must also reproduce the markings.
"""
# pylint: disable=too-many-lines

import os
import time
from apricot import TestWithServers
from ior_utils import IorCommand
from fio_utils import FioCommand
from dfuse_utils import Dfuse
from job_manager_utils import Srun
from general_utils import get_random_string
import slurm_utils
from test_utils_pool import TestPool
from test_utils_container import TestContainer
from ClusterShell.NodeSet import NodeSet
from getpass import getuser
import socket
import threading
from avocado.utils import process
from avocado.core.exceptions import TestFail
from pydaos.raw import DaosSnapshot, DaosApiError

H_LOCK = threading.Lock()


def DDHHMMSS_format(seconds):
    """Convert seconds into  #days:HH:MM:SS format.

    Args:
        seconds(int):  number of seconds to convert

    Returns:  str in the format of DD:HH:MM:SS

    """
    seconds = int(seconds)
    if seconds < 86400:
        return time.strftime("%H:%M:%S", time.gmtime(seconds))
    num_days = seconds/86400
    return "{} {} {}".format(
        num_days, 'Day' if num_days == 1 else 'Days', time.strftime(
            "%H:%M:%S", time.gmtime(seconds % 86400)))


class SoakTestError(Exception):
    """Soak exception class."""


class SoakTestBase(TestWithServers):
    # pylint: disable=too-many-public-methods
    """Execute DAOS Soak test cases.

    :avocado: recursive
    """

    def __init__(self, *args, **kwargs):
        """Initialize a SoakBase object."""
        super(SoakTestBase, self).__init__(*args, **kwargs)
        self.failed_job_id_list = None
        self.test_log_dir = None
        self.exclude_slurm_nodes = None
        self.loop = None
        self.log_dir = None
        self.outputsoakdir = None
        self.test_name = None
        self.local_pass_dir = None
        self.dfuse = None
        self.test_timeout = None
        self.end_time = None
        self.job_timeout = None
        self.nodesperjob = None
        self.task_list = None
        self.soak_results = None
        self.srun_params = None
        self.pool = None
        self.container = None
        self.test_iteration = None
        self.h_list = None
        self.harasser_joblist = None
        self.harasser_results = None
        self.harasser_timeout = None
        self.all_failed_jobs = None
        self.username = None

    def setUp(self):
        """Define test setup to be done."""
        self.log.info("<<setUp Started>> at %s", time.ctime())
        # Start the daos_agents in the job scripts
        self.setup_start_servers = True
        self.setup_start_agents = False
        super(SoakTestBase, self).setUp()
        self.username = getuser()
        # Initialize loop param for all tests
        self.loop = 1
        self.exclude_slurm_nodes = []
        # Setup logging directories for soak logfiles
        # self.output dir is an avocado directory .../data/
        self.log_dir = self.params.get("logdir", "/run/*")
        self.outputsoakdir = self.outputdir + "/soak"
        # Create the remote log directories on all client nodes
        self.test_log_dir = self.log_dir + "/pass" + str(self.loop)
        self.local_pass_dir = self.outputsoakdir + "/pass" + str(self.loop)
        # Fail if slurm partition daos_client is not defined
        if not self.partition_clients:
            raise SoakTestError(
                "<<FAILED: Partition is not correctly setup for daos "
                "slurm partition>>")
        # Check if the server nodes are in the client list;
        # this will happen when only one partition is specified
        for host_server in self.hostlist_servers:
            if host_server in self.hostlist_clients:
                self.hostlist_clients.remove(host_server)
                self.exclude_slurm_nodes.append(host_server)
        self.log.info(
            "<<Updated hostlist_clients %s >>", self.hostlist_clients)
        # include test node for log cleanup; remove from client list
        test_node = [socket.gethostname().split('.', 1)[0]]
        if test_node[0] in self.hostlist_clients:
            self.hostlist_clients.remove(test_node[0])
            self.exclude_slurm_nodes.append(test_node[0])
            self.log.info(
                "<<Updated hostlist_clients %s >>", self.hostlist_clients)
        if not self.hostlist_clients:
            self.fail("There are no nodes that are client only;"
                      "check if the partition also contains server nodes")
        self.node_list = self.hostlist_clients + test_node
        # Start agent on test node - need daos_agent yaml file
        self.agent_sessions = run_agent(
            self, self.hostlist_servers, test_node)

    def pre_tear_down(self):
        """Tear down any test-specific steps prior to running tearDown().

        Returns:
            list: a list of error strings to report after all tear down
            steps have been attempted

        """
        errors = []
        # clear out any jobs in squeue;
        if self.failed_job_id_list:
            self.log.info(
                "<<Cancel jobs in queue with ids %s >>",
                self.failed_job_id_list)
            status = process.system("scancel --partition {} -u {}".format(
                self.partition_clients, self.username))
            if status > 0:
                errors.append("Failed to cancel jobs {}".format(
                    self.failed_job_id_list))
        if self.all_failed_jobs:
            errors.append("SOAK FAILED: The following jobs failed {} ".format(
                " ,".join(str(j_id) for j_id in self.all_failed_jobs)))

        # One last attempt to copy any logfiles from client nodes
        try:
            self.get_remote_logs()
        except SoakTestError as error:
            self.log.info("Remote copy failed with %s", error)
        # daos_agent is always started on this node when start agent is false
        if not self.setup_start_agents:
            self.hostlist_clients = [socket.gethostname().split('.', 1)[0]]
        return errors

    def tearDown(self):
        """Define tearDown and clear any left over jobs in squeue."""
        # Perform any test-specific tear down steps and collect any
        # reported errors
        self.log.info("<<tearDown Started>> at %s", time.ctime())
        super(SoakTestBase, self).tearDown()

    def job_done(self, args):
        """Call this function when a job is done.

        Args:
            args (list):handle --which job, i.e. the job ID,
                        state  --string indicating job completion status
        """
        self.soak_results[args["handle"]] = args["state"]

    def add_pools(self, pool_names):
        """Create a list of pools that the various tests use for storage.

        Args:
            pool_names: list of pool namespaces from yaml file
                        /run/<test_params>/poollist/*
        """
        for pool_name in pool_names:
            path = "".join(["/run/", pool_name, "/*"])
            # Create a pool and add it to the overall list of pools
            self.pool.append(TestPool(
                self.context, self.log, dmg_command=self.get_dmg_command()))
            self.pool[-1].namespace = path
            self.pool[-1].get_params(self)
            self.pool[-1].create()
            self.log.info("Valid Pool UUID is %s", self.pool[-1].uuid)

    def get_remote_logs(self):
        """Copy files from remote dir to local dir.

        Raises:
            SoakTestError: if there is an error with the remote copy

        """
        # copy the files from the remote
        # TO-DO: change scp
        this_host = socket.gethostname()
        rsync_str = "rsync -avtr --min-size=1B"
        result = slurm_utils.srun(
            NodeSet.fromlist(self.hostlist_clients),
            "bash -c \"{0} {1} {2}:{1}/.. && rm -rf {1}/*\"".format(
                rsync_str, self.test_log_dir, this_host),
            self.srun_params)
        if result.exit_status == 0:
            cmd = "cp -R -p {0}/ \'{1}\'; rm -rf {0}/*".format(
                self.test_log_dir, self.outputsoakdir)
            try:
                result = process.run(cmd, shell=True, timeout=30)
            except process.CmdError as error:
                raise SoakTestError(
                    "<<FAILED: Soak remote logfiles not copied"
                    "to avocado data dir {} - check /tmp/soak "
                    "on nodes {}>>".format(error, self.hostlist_clients))
        else:
            raise SoakTestError(
                "<<FAILED: Soak remote logfiles not copied "
                "from clients>>: {}".format(self.hostlist_clients))

    def is_harasser(self, harasser):
        """Check if harasser is defined in yaml.

        Args:
            harasser (list): list of harassers to launch

        Returns: bool

        """
        return self.h_list and harasser in self.h_list

    def launch_harassers(self, harassers, pools):
        """Launch any harasser tests if defined in yaml.

        Args:
            harasser (list): list of harassers to launch
            pools (TestPool): pool obj

        """
        job = None
        # Launch harasser after one complete pass
        for harasser in harassers:
            if harasser == "rebuild":
                method = self.launch_rebuild
                ranks = self.params.get(
                    "ranks_to_kill", "/run/" + harasser + "/*")
                param_list = (ranks, pools)
                name = "REBUILD"
            if harasser in "snapshot":
                method = self.launch_snapshot
                param_list = ()
                name = "SNAPSHOT"
            else:
                raise SoakTestError(
                    "<<FAILED: Harasser {} is not supported. ".format(
                        harasser))
            job = threading.Thread(
                target=method, args=param_list, name=name)
            self.harasser_joblist.append(job)

        # start all harassers
        for job in self.harasser_joblist:
            job.start()

    def harasser_completion(self, timeout):
        """Complete harasser jobs.

        Args:
            timeout (int): timeout in secs

        Returns:
            bool: status

        """
        status = True
        for job in self.harasser_joblist:
            job.join(timeout)
        for job in self.harasser_joblist:
            if job.is_alive():
                self.log.error(
                    "<< HARASSER is alive %s FAILED to join>> ", job.name)
                status &= False
        # Check if the completed job passed
        for harasser, status in self.harasser_results.items():
            if not status:
                self.log.error(
                    "<< HARASSER %s FAILED>> ", harasser)
                status &= False
        self.harasser_joblist = []
        return status

    def launch_rebuild(self, ranks, pools):
        """Launch the rebuild process.

        Args:
            ranks (list): Server ranks to kill
            pools (list): list of TestPool obj

        """
        self.log.info("<<Launch Rebuild>> at %s", time.ctime())
        status = True
        for pool in pools:
            # Kill the server
            try:
                pool.start_rebuild(ranks, self.d_log)
            except (RuntimeError, TestFail, DaosApiError) as error:
                self.log.error("Rebuild failed to start", exc_info=error)
                status &= False
                break
            # Wait for rebuild to start
            try:
                pool.wait_for_rebuild(True)
            except (RuntimeError, TestFail, DaosApiError) as error:
                self.log.error(
                    "Rebuild failed waiting to start", exc_info=error)
                status &= False
                break
            # Wait for rebuild to complete
            try:
                pool.wait_for_rebuild(False)
            except (RuntimeError, TestFail, DaosApiError) as error:
                self.log.error(
                    "Rebuild failed waiting to finish", exc_info=error)
                status &= False
                break
        with H_LOCK:
            self.harasser_results["REBUILD"] = status

    def launch_snapshot(self):
        """Create a basic snapshot of the reserved pool."""
        self.log.info("<<Launch Snapshot>> at %s", time.ctime())
        status = True
        # Create container
        container = TestContainer(self.pool[0])
        container.namespace = "/run/container_reserved"
        container.get_params(self)
        container.create()
        container.open()
        obj_cls = self.params.get(
            "object_class", '/run/container_reserved/*')

        # write data to object
        data_pattern = get_random_string(500)
        datasize = len(data_pattern) + 1
        dkey = "dkey"
        akey = "akey"
        tx_handle = container.container.get_new_tx()
        obj = container.container.write_an_obj(
            data_pattern, datasize, dkey, akey, obj_cls=obj_cls, txn=tx_handle)
        container.container.commit_tx(tx_handle)
        obj.close()
        # Take a snapshot of the container
        snapshot = DaosSnapshot(self.context)
        try:
            snapshot.create(container.container.coh, tx_handle)
        except (RuntimeError, TestFail, DaosApiError) as error:
            self.log.error("Snapshot failed", exc_info=error)
            status &= False
        if status:
            self.log.info("Snapshot Created")
            # write more data to object
            data_pattern2 = get_random_string(500)
            datasize2 = len(data_pattern2) + 1
            dkey = "dkey"
            akey = "akey"
            obj2 = container.container.write_an_obj(
                data_pattern2, datasize2, dkey, akey, obj_cls=obj_cls)
            obj2.close()
            self.log.info("Wrote additional data to container")
            # open the snapshot and read the data
            obj.open()
            snap_handle = snapshot.open(container.container.coh)
            try:
                data_pattern3 = container.container.read_an_obj(
                    datasize, dkey, akey, obj, txn=snap_handle.value)
            except (RuntimeError, TestFail, DaosApiError) as error:
                self.log.error(
                    "Error when retrieving the snapshot data %s", error)
                status &= False
            if status:
                # Compare the snapshot to the original written data.
                if data_pattern3.value != data_pattern:
                    self.log.error("Snapshot data miscompere")
                    status &= False
        # Destroy the snapshot
        try:
            snapshot.destroy(container.container.coh)
        except (RuntimeError, TestFail, DaosApiError) as error:
            self.log.error("Failed to destroy snapshot %s", error)
            status &= False
        # cleanup
        container.close()
        container.destroy()
        with H_LOCK:
            self.harasser_results["SNAPSHOT"] = status

    def create_ior_cmdline(self, job_spec, pool, ppn, nodesperjob):
        """Create an IOR cmdline to run in slurm batch.

        Args:

            job_spec (str):   ior job in yaml to run
            pool (obj):       TestPool obj
            ppn(int):         number of tasks to run on each node
            nodesperjob(int): number of nodes per job

        Returns:
            cmd: cmdline string

        """
        commands = []

        iteration = self.test_iteration
        ior_params = "/run/" + job_spec + "/*"
        # IOR job specs with a list of parameters; update each value
        api_list = self.params.get("api", ior_params + "*")
        tsize_list = self.params.get("transfer_size", ior_params + "*")
        bsize_list = self.params.get("block_size", ior_params + "*")
        oclass_list = self.params.get("daos_oclass", ior_params + "*")
        # check if capable of doing rebuild; if yes then daos_oclass = RP_*GX
        if self.is_harasser("rebuild"):
            oclass_list = self.params.get("daos_oclass", "/run/rebuild/*")
        # update IOR cmdline for each additional IOR obj
        for api in api_list:
            for b_size in bsize_list:
                for t_size in tsize_list:
                    for o_type in oclass_list:
                        ior_cmd = IorCommand()
                        ior_cmd.namespace = ior_params
                        ior_cmd.get_params(self)
                        if iteration is not None and iteration < 0:
                            ior_cmd.repetitions.update(1000000)
                        if self.job_timeout is not None:
                            ior_cmd.max_duration.update(self.job_timeout)
                        else:
                            ior_cmd.max_duration.update(10)
                        ior_cmd.api.update(api)
                        ior_cmd.block_size.update(b_size)
                        ior_cmd.transfer_size.update(t_size)
                        ior_cmd.daos_oclass.update(o_type)
                        ior_cmd.set_daos_params(self.server_group, pool)
                        # srun cmdline
                        nprocs = nodesperjob * ppn
                        env = ior_cmd.get_default_env("srun")
                        if ior_cmd.api.value == "MPIIO":
                            env["DAOS_CONT"] = ior_cmd.daos_cont.value
                        cmd = Srun(ior_cmd)
                        cmd.setup_command(env, None, nprocs)
                        cmd.ntasks_per_node.update(ppn)
                        log_name = "{}_{}_{}_{}".format(
                            api, b_size, t_size, o_type)
                        commands.append([cmd.__str__(), log_name])
                        self.log.info(
                            "<<IOR cmdline>>: %s \n", commands[-1].__str__())
        return commands

    def create_dfuse_cont(self, pool):
        """Create a TestContainer object to be used to create container.

        Args:

            pool (obj):   TestPool obj

        Returns:
            cuuid: container uuid

        """
        # TO-DO: use daos tool when available
        # This method assumes that doas agent is running on test node
        cmd = "daos cont create --pool={} --svc={} --type=POSIX".format(
            pool.uuid, ":".join(
                [str(item) for item in pool.svc_ranks]))
        try:
            result = process.run(cmd, shell=True, timeout=30)
        except process.CmdError as error:
            raise SoakTestError(
                "<<FAILED: Dfuse container failed {}>>".format(error))
        self.log.info("Dfuse Container UUID = %s", result.stdout.split()[3])
        return result.stdout.split()[3]

    def start_dfuse(self, pool):
        """Create a DfuseCommand object to start dfuse.

        Args:

            pool (obj):   TestPool obj
        """
        # Get Dfuse params
        self.dfuse = Dfuse(self.hostlist_clients, self.tmp)
        self.dfuse.get_params(self)
        # update dfuse params
        self.dfuse.set_dfuse_params(pool)
        self.dfuse.set_dfuse_cont_param(self.create_dfuse_cont(pool))
        self.dfuse.set_dfuse_exports(self.server_managers[0], self.client_log)

        # create dfuse mount point
        cmd = "mkdir -p {}".format(self.dfuse.mount_dir.value)
        params = self.srun_params
        params["export"] = "all"
        params["ntasks-per-node"] = 1
        result = slurm_utils.srun(
            NodeSet.fromlist(self.hostlist_clients), cmd, params)
        if result.exit_status > 0:
            raise SoakTestError(
                "<<FAILED: Dfuse mountpoint {} not created>>".format(
                    self.dfuse.mount_dir.value))
        cmd = self.dfuse.__str__()
        result = slurm_utils.srun(
            NodeSet.fromlist(self.hostlist_clients), cmd, params)
        if result.exit_status > 0:
            raise SoakTestError(
                "<<FAILED: Dfuse failed to start>>")

    def create_fio_cmdline(self, job_spec, pool):
        """Create the FOI commandline.

        Args:

            job_spec (str): fio job in yaml to run
            pool (obj):   TestPool obj
            ppn(int): number of tasks to run on each node

        Returns:
            cmd(list): list of cmdlines

        """
        commands = []

        fio_namespace = "/run/{}".format(job_spec)
        # test params
        bs_list = self.params.get("blocksize", fio_namespace + "/soak/*")
        size_list = self.params.get("size", fio_namespace + "/soak/*")
        rw_list = self.params.get("rw", fio_namespace + "/soak/*")
        # Get the parameters for Fio
        fio_cmd = FioCommand()
        fio_cmd.namespace = "{}/*".format(fio_namespace)
        fio_cmd.get_params(self)
        for blocksize in bs_list:
            for size in size_list:
                for rw in rw_list:
                    # update fio params
                    fio_cmd.update(
                        "global", "blocksize", blocksize,
                        "fio --name=global --blocksize")
                    fio_cmd.update(
                        "global", "size", size,
                        "fio --name=global --size")
                    fio_cmd.update(
                        "global", "rw", rw,
                        "fio --name=global --rw")
                    # start dfuse if api is POSIX
                    if fio_cmd.api.value == "POSIX":
                        # Connect to the pool, create container
                        # and then start dfuse
                        self.start_dfuse(pool)
                        fio_cmd.update(
                            "global", "directory",
                            self.dfuse.mount_dir.value,
                            "fio --name=global --directory")
                    # fio command
                    log_name = "{}_{}_{}".format(blocksize, size, rw)
                    commands.append([fio_cmd.__str__(), log_name])
                    self.log.info(
                        "<<FIO cmdline>>: %s \n", commands[-1])
        return commands

    def build_job_script(self, commands, job, ppn, nodesperjob):
        """Create a slurm batch script that will execute a list of cmdlines.

        Args:
            commands(list): commandlines and cmd specific log_name
            job(str): the job name that will be defined in the slurm script
            ppn(int): number of tasks to run on each node

        Returns:
            script_list: list of slurm batch scripts

        """
        self.log.info("<<Build Script>> at %s", time.ctime())
        script_list = []

        # Start the daos_agent in the batch script for now
        # TO-DO:  daos_agents start with systemd
        agent_launch_cmds = [
            "mkdir -p {}".format(os.environ.get("DAOS_TEST_LOG_DIR"))]
        agent_launch_cmds.append(
            " ".join([str(self.agent_managers[0].manager.job), "&"]))

        # Create the sbatch script for each cmdline
        used = []
        for cmd, log_name in commands:
            output = os.path.join(self.test_log_dir, "%N_" +
                                  self.test_name + "_" + job + "_%j_%t_" +
                                  str(ppn*nodesperjob) + "_" + log_name + "_")
            error = os.path.join(self.test_log_dir, "%N_" +
                                 self.test_name + "_" + job + "_%j_%t_" +
                                 str(ppn*nodesperjob) + "_" + log_name +
                                 "_ERROR_")
            sbatch = {
                "time": str(self.job_timeout) + ":00",
                "exclude": NodeSet.fromlist(self.exclude_slurm_nodes),
                "error": str(error)
                }
            # include the cluster specific params
            sbatch.update(self.srun_params)
            unique = get_random_string(5, used)
            script = slurm_utils.write_slurm_script(
                self.test_log_dir, job, output, nodesperjob,
                agent_launch_cmds + [cmd], unique, sbatch)
            script_list.append(script)
            used.append(unique)
        return script_list

    def job_setup(self, job, pool):
        """Create the cmdline needed to launch job.

        Args:
            job(str): single job from test params list of jobs to run
            pool (obj): TestPool obj

        Returns:
            job_cmdlist: list cmdline that can be launched
                         by specifed job manager

        """
        job_cmdlist = []
        commands = []
        scripts = []
        nodesperjob = []
        self.log.info("<<Job_Setup %s >> at %s", self.test_name, time.ctime())
        for npj in self.nodesperjob:
            # nodesperjob = -1 indicates to use all nodes in client hostlist
            if npj < 0:
                npj = len(self.hostlist_clients)
            if len(self.hostlist_clients)/npj < 1:
                raise SoakTestError(
                    "<<FAILED: There are only {} client nodes for this job. "
                    "Job requires {}".format(
                        len(self.hostlist_clients), npj))
            nodesperjob.append(npj)
        if "ior" in job:
            for npj in nodesperjob:
                for ppn in self.task_list:
                    commands = self.create_ior_cmdline(
                        job, pool, ppn, npj)
                    # scripts are single cmdline
                    scripts = self.build_job_script(
                        commands, job, ppn, npj)
                    job_cmdlist.extend(scripts)
        elif "fio" in job:
            commands = self.create_fio_cmdline(job, pool)
            # scripts are single cmdline
            scripts = self.build_job_script(commands, job, 1, 1)
            job_cmdlist.extend(scripts)
        else:
            raise SoakTestError(
                "<<FAILED: Job {} is not supported. ".format(
                    self.job))
        return job_cmdlist

    def job_startup(self, job_cmdlist):
        """Submit job batch script.

        Args:
            job_cmdlist (list): list of jobs to execute
        Returns:
            job_id_list: IDs of each job submitted to slurm.

        """
        self.log.info(
            "<<Job Startup - %s >> at %s", self.test_name, time.ctime())
        job_id_list = []
        # before submitting the jobs to the queue, check the job timeout;
        if time.time() > self.end_time:
            self.log.info("<< SOAK test timeout in Job Startup>>")
            return job_id_list
        # job_cmdlist is a list of batch script files
        for script in job_cmdlist:
            try:
                job_id = slurm_utils.run_slurm_script(str(script))
            except slurm_utils.SlurmFailed as error:
                self.log.error(error)
                # Force the test to exit with failure
                job_id = None
            if job_id:
                self.log.info(
                    "<<Job %s started with %s >> at %s",
                    job_id, script, time.ctime())
                slurm_utils.register_for_job_results(
                    job_id, self, maxwait=self.test_timeout)
                # keep a list of the job_id's
                job_id_list.append(int(job_id))
            else:
                # one of the jobs failed to queue; exit on first fail for now.
                err_msg = "Slurm failed to submit job for {}".format(script)
                job_id_list = []
                raise SoakTestError(
                    "<<FAILED:  Soak {}: {}>>".format(self.test_name, err_msg))
        return job_id_list

    def job_completion(self, job_id_list):
        """Wait for job completion and cleanup.

        Args:
            job_id_list: IDs of each job submitted to slurm
        Returns:
            failed_job_id_list: IDs of each job that failed in slurm

        """
        self.log.info(
            "<<Job Completion - %s >> at %s", self.test_name, time.ctime())
        # If there is nothing to do; exit
        if job_id_list:
            # wait for all the jobs to finish
            while len(self.soak_results) < len(job_id_list):
                # wait for the jobs to complete.
                # enter tearDown before hitting the avocado timeout
                if time.time() > self.end_time:
                    self.log.info("<< SOAK test timeout in Job Completion>>")
                    break
                time.sleep(5)
            # check for job COMPLETED and remove it from the job queue
            for job, result in self.soak_results.items():
                # The queue include status of "COMPLETING"
                if result == "COMPLETED":
                    job_id_list.remove(int(job))
                else:
                    self.log.info(
                        "<< Job %s failed with status %s>>", job, result)
            if job_id_list:
                self.log.info(
                    "<<Cancel jobs in queue with id's %s >>", job_id_list)
                for job in job_id_list:
                    status = slurm_utils.cancel_jobs(int(job))
                    if status == 0:
                        self.log.info("<<Job %s successfully cancelled>>", job)
                    else:
                        self.log.info("<<Job %s could not be killed>>", job)
            # gather all the logfiles for this pass and cleanup test nodes
            try:
                self.get_remote_logs()
            except SoakTestError as error:
                self.log.info("Remote copy failed with %s", error)
            self.soak_results = {}
        return job_id_list

    def execute_jobs(self, jobs, pools):
        """Execute the overall soak test.

        Args:
            pools (list): list of TestPool obj - self.pool[1:]

        Raise:
            SoakTestError

        """
        cmdlist = []
        # Create the remote log directories from new loop/pass
        self.test_log_dir = self.log_dir + "/pass" + str(self.loop)
        self.local_pass_dir = self.outputsoakdir + "/pass" + str(self.loop)
        result = slurm_utils.srun(
            NodeSet.fromlist(self.hostlist_clients), "mkdir -p {}".format(
                self.test_log_dir), self.srun_params)
        if result.exit_status > 0:
            raise SoakTestError(
                "<<FAILED: logfile directory not"
                "created on clients>>: {}".format(self.hostlist_clients))
        # Create local log directory
        os.makedirs(self.local_pass_dir)
        # Setup cmdlines for job with specified pool
        if len(pools) < len(jobs):
            raise SoakTestError(
                "<<FAILED: There are not enough pools to run this test>>")
        for index, job in enumerate(jobs):
            cmdlist.extend(self.job_setup(job, pools[index]))
        # Gather the job_ids
        job_id_list = self.job_startup(cmdlist)
        # Initialize the failed_job_list to job_list so that any
        # unexpected failures will clear the squeue in tearDown
        self.failed_job_id_list = job_id_list
        # launch harassers if defined and enabled
        if self.h_list and self.loop > 1:
            self.log.info("<<Harassers are enabled>>")
            self.launch_harassers(self.h_list, pools)
            if not self.harasser_completion(self.harasser_timeout):
                raise SoakTestError("<<FAILED: Harassers failed ")
            # rebuild can only run once for now
            if self.is_harasser("rebuild"):
                self.h_list.remove("rebuild")
        # Wait for jobs to finish and cancel/kill jobs if necessary
        self.failed_job_id_list = self.job_completion(job_id_list)
        # Log the failing job ID
        if self.failed_job_id_list:
            self.log.info(
                "<<FAILED: The following jobs failed %s >>", (" ,".join(
                    str(j_id) for j_id in self.failed_job_id_list)))
            # accumulate failing job IDs
            self.all_failed_jobs.extend(self.failed_job_id_list)

    def run_soak(self, test_param):
        """Run the soak test specified by the test params.

        Args:
            test_param (str): test_params from yaml file

        """
        self.soak_results = {}
        self.pool = []
        self.harasser_joblist = []
        self.harasser_results = {}
        test_to = self.params.get("test_timeout", test_param)
        self.job_timeout = self.params.get("job_timeout", test_param)
        self.harasser_timeout = self.params.get("harasser_timeout", test_param)
        self.test_name = self.params.get("name", test_param)
        self.nodesperjob = self.params.get("nodesperjob", test_param)
        self.test_iteration = self.params.get("iteration", test_param)
        self.task_list = self.params.get("taskspernode", test_param + "*")
        self.h_list = self.params.get("harasserlist", test_param + "*")
        job_list = self.params.get("joblist", test_param + "*")
        pool_list = self.params.get("poollist", test_param + "*")
        rank = self.params.get("rank", "/run/container_reserved/*")
        if self.is_harasser("rebuild"):
            obj_class = "_".join(["OC", str(
                self.params.get("daos_oclass", "/run/rebuild/*")[0])])
        else:
            obj_class = self.params.get(
                "object_class", "/run/container_reserved/*")
        slurm_reservation = self.params.get(
            "reservation", "/run/srun_params/*")
        # Srun params
        if self.client_partition is not None:
            self.srun_params = {"partition": self.client_partition}
        if slurm_reservation is not None:
            self.srun_params["reservation"] = slurm_reservation
        # Create the reserved pool with data
        # self.pool is a list of all the pools used in soak
        # self.pool[0] will always be the reserved pool
        self.add_pools(["pool_reserved"])
        self.pool[0].connect()
        # Create the container and populate with a known data
        # TO-DO: use IOR to write and later read verify the data
        self.container = TestContainer(self.pool[0])
        self.container.namespace = "/run/container_reserved"
        self.container.get_params(self)
        self.container.create()
        self.container.write_objects(rank, obj_class)
        self.all_failed_jobs = []
        # cleanup soak log directories before test on all nodes
        result = slurm_utils.srun(
            NodeSet.fromlist(self.hostlist_clients), "rm -rf {}".format(
                self.log_dir), self.srun_params)
        if result.exit_status > 0:
            raise SoakTestError(
                "<<FAILED: Soak directories not removed"
                "from clients>>: {}".format(self.hostlist_clients))
        # cleanup test_node /tmp/soak
        cmd = "rm -rf {}".format(self.log_dir)
        try:
            result = process.run(cmd, shell=True, timeout=30)
        except process.CmdError as error:
            raise SoakTestError(
                "<<FAILED: Soak directory on testnode not removed {}>>".format(
                    error))
        # Initialize time
        start_time = time.time()
        self.test_timeout = int(3600 * test_to)
        self.end_time = start_time + self.test_timeout
        self.log.info("<<START %s >> at %s", self.test_name, time.ctime())
        while time.time() < self.end_time:
            # Start new pass
            start_loop_time = time.time()
            self.log.info(
                "<<Soak1 PASS %s: time until done %s>>", self.loop,
                DDHHMMSS_format(self.end_time - time.time()))
            # Create all specified pools
            self.add_pools(pool_list)
            self.log.info(
                "Current pools: %s",
                " ".join([pool.uuid for pool in self.pool]))
            try:
                self.execute_jobs(job_list, self.pool[1:])
            except SoakTestError as error:
                self.fail(error)
            errors = self.destroy_pools(self.pool[1:])
            # remove the test pools from self.pool; preserving reserved pool
            self.pool = [self.pool[0]]
            self.log.info(
                "Current pools: %s",
                " ".join([pool.uuid for pool in self.pool]))
            self.assertEqual(len(errors), 0, "\n".join(errors))
            # Break out of loop if smoke
            if "smoke" in self.test_name:
                break
            loop_time = time.time() - start_loop_time
            self.log.info(
                "<<PASS %s completed in %s >>", self.loop, DDHHMMSS_format(
                    loop_time))
            # # if the time left if less than a loop exit now
            # if end_time - time.time() < loop_time:
            #     break
            self.loop += 1
        # TO-DO: use IOR
        self.assertTrue(
            self.container.read_objects(),
            "Data verification error on reserved pool"
            "after SOAK completed")
        # gather the doas logs from the client nodes
        self.log.info(
            "<<<<SOAK TOTAL TEST TIME = %s>>>", DDHHMMSS_format(
<<<<<<< HEAD
                time.time() - start_time))

    def setUp(self):
        """Define test setup to be done."""
        self.log.info("<<setUp Started>> at %s", time.ctime())
        # Start the daos_agents in the job scripts
        self.setup_start_servers = True
        self.setup_start_agents = False
        super(Soak, self).setUp()
        self.username = getuser()
        # Initialize loop param for all tests
        self.loop = 1
        self.exclude_slurm_nodes = []
        # Setup logging directories for soak logfiles
        # self.output dir is an avocado directory .../data/
        self.log_dir = self.params.get("logdir", "/run/*")
        self.outputsoakdir = self.outputdir + "/soak"
        # Create the remote log directories on all client nodes
        self.test_log_dir = self.log_dir + "/pass" + str(self.loop)
        self.local_pass_dir = self.outputsoakdir + "/pass" + str(self.loop)
        # Fail if slurm partition daos_client is not defined
        if not self.client_partition:
            raise SoakTestError(
                "<<FAILED: Partition is not correctly setup for daos "
                "slurm partition>>")
        # Check if the server nodes are in the client list;
        # this will happen when only one partition is specified
        for host_server in self.hostlist_servers:
            if host_server in self.hostlist_clients:
                self.hostlist_clients.remove(host_server)
                self.exclude_slurm_nodes.append(host_server)
        self.log.info(
            "<<Updated hostlist_clients %s >>", self.hostlist_clients)
        # include test node for log cleanup; remove from client list
        self.exclude_slurm_nodes.append(self.hostlist_clients.pop(-1))
        self.log.info("<<Updated hostlist_clients %s >>", self.hostlist_clients)
        if not self.hostlist_clients:
            self.fail("There are no nodes that are client only;"
                      "check if the partition also contains server nodes")

        # Start an agent on the test control host to enable API calls for
        # reserved pool and containers.  The test control host should be the
        # last host in the hostlist_clients list.
        agent_groups = {self.server_group: self.exclude_slurm_nodes[-1:]}
        self.start_agents(agent_groups)

    def pre_tear_down(self):
        """Tear down any test-specific steps prior to running tearDown().

        Returns:
            list: a list of error strings to report after all tear down
            steps have been attempted

        """
        errors = super(Soak, self).pre_tear_down()
        # clear out any jobs in squeue;
        if self.failed_job_id_list:
            self.log.info(
                "<<Cancel jobs in queue with ids %s >>",
                self.failed_job_id_list)
            status = process.system("scancel --partition {} -u {}".format(
                self.client_partition, self.username))
            if status > 0:
                errors.append("Failed to cancel jobs {}".format(
                    self.failed_job_id_list))
        if self.all_failed_jobs:
            errors.append("SOAK FAILED: The following jobs failed {} ".format(
                " ,".join(str(j_id) for j_id in self.all_failed_jobs)))

        # One last attempt to copy any logfiles from client nodes
        try:
            self.get_remote_logs()
        except SoakTestError as error:
            self.log.info("Remote copy failed with %s", error)
        # daos_agent is always started on this node when start agent is false
        if not self.setup_start_agents:
            self.hostlist_clients = [socket.gethostname().split('.', 1)[0]]
        return errors

    def test_soak_smoke(self):
        """Run soak smoke.

        Test ID: DAOS-2192

        Test Description:  This will create a slurm batch job that runs
        various jobs defined in the soak yaml.  It will run for ~10 min

        :avocado: tags=soak_smoke
        """
        test_param = "/run/smoke/"
        self.run_soak(test_param)

    def test_soak_stress(self):
        """Run all soak tests .

        Test ID: DAOS-2256
        Test ID: DAOS-2509
        Test Description: This will create a slurm batch job that runs
        various jobs defined in the soak yaml
        This test will run for the time specififed in
        /run/test_timeout.

        :avocado: tags=soak,soak_stress
        """
        test_param = "/run/soak_stress/"
        self.run_soak(test_param)

    def test_soak_harassers(self):
        """Run all soak tests with harassers.

        Test ID: DAOS-2511
        Test Description: This will create a soak job that runs
        various harassers  defined in the soak yaml
        This test will run for the time specififed in
        /run/test_timeout.

        :avocado: tags=soak,soak_harassers
        """
        test_param = "/run/soak_harassers/"
        self.run_soak(test_param)
=======
                time.time() - start_time))
>>>>>>> 9982c4cb
<|MERGE_RESOLUTION|>--- conflicted
+++ resolved
@@ -21,7 +21,6 @@
 Any reproduction of computer software, computer software documentation, or
 portions thereof marked with this legend must also reproduce the markings.
 """
-# pylint: disable=too-many-lines
 
 import os
 import time
@@ -122,7 +121,7 @@
         self.test_log_dir = self.log_dir + "/pass" + str(self.loop)
         self.local_pass_dir = self.outputsoakdir + "/pass" + str(self.loop)
         # Fail if slurm partition daos_client is not defined
-        if not self.partition_clients:
+        if not self.client_partition:
             raise SoakTestError(
                 "<<FAILED: Partition is not correctly setup for daos "
                 "slurm partition>>")
@@ -135,19 +134,17 @@
         self.log.info(
             "<<Updated hostlist_clients %s >>", self.hostlist_clients)
         # include test node for log cleanup; remove from client list
-        test_node = [socket.gethostname().split('.', 1)[0]]
-        if test_node[0] in self.hostlist_clients:
-            self.hostlist_clients.remove(test_node[0])
-            self.exclude_slurm_nodes.append(test_node[0])
-            self.log.info(
-                "<<Updated hostlist_clients %s >>", self.hostlist_clients)
+        self.exclude_slurm_nodes.append(self.hostlist_clients.pop(-1))
+        self.log.info("<<Updated hostlist_clients %s >>", self.hostlist_clients)
         if not self.hostlist_clients:
             self.fail("There are no nodes that are client only;"
                       "check if the partition also contains server nodes")
-        self.node_list = self.hostlist_clients + test_node
-        # Start agent on test node - need daos_agent yaml file
-        self.agent_sessions = run_agent(
-            self, self.hostlist_servers, test_node)
+
+        # Start an agent on the test control host to enable API calls for
+        # reserved pool and containers.  The test control host should be the
+        # last host in the hostlist_clients list.
+        agent_groups = {self.server_group: self.exclude_slurm_nodes[-1:]}
+        self.start_agents(agent_groups)
 
     def pre_tear_down(self):
         """Tear down any test-specific steps prior to running tearDown().
@@ -164,7 +161,7 @@
                 "<<Cancel jobs in queue with ids %s >>",
                 self.failed_job_id_list)
             status = process.system("scancel --partition {} -u {}".format(
-                self.partition_clients, self.username))
+                self.client_partition, self.username))
             if status > 0:
                 errors.append("Failed to cancel jobs {}".format(
                     self.failed_job_id_list))
@@ -935,127 +932,4 @@
         # gather the doas logs from the client nodes
         self.log.info(
             "<<<<SOAK TOTAL TEST TIME = %s>>>", DDHHMMSS_format(
-<<<<<<< HEAD
-                time.time() - start_time))
-
-    def setUp(self):
-        """Define test setup to be done."""
-        self.log.info("<<setUp Started>> at %s", time.ctime())
-        # Start the daos_agents in the job scripts
-        self.setup_start_servers = True
-        self.setup_start_agents = False
-        super(Soak, self).setUp()
-        self.username = getuser()
-        # Initialize loop param for all tests
-        self.loop = 1
-        self.exclude_slurm_nodes = []
-        # Setup logging directories for soak logfiles
-        # self.output dir is an avocado directory .../data/
-        self.log_dir = self.params.get("logdir", "/run/*")
-        self.outputsoakdir = self.outputdir + "/soak"
-        # Create the remote log directories on all client nodes
-        self.test_log_dir = self.log_dir + "/pass" + str(self.loop)
-        self.local_pass_dir = self.outputsoakdir + "/pass" + str(self.loop)
-        # Fail if slurm partition daos_client is not defined
-        if not self.client_partition:
-            raise SoakTestError(
-                "<<FAILED: Partition is not correctly setup for daos "
-                "slurm partition>>")
-        # Check if the server nodes are in the client list;
-        # this will happen when only one partition is specified
-        for host_server in self.hostlist_servers:
-            if host_server in self.hostlist_clients:
-                self.hostlist_clients.remove(host_server)
-                self.exclude_slurm_nodes.append(host_server)
-        self.log.info(
-            "<<Updated hostlist_clients %s >>", self.hostlist_clients)
-        # include test node for log cleanup; remove from client list
-        self.exclude_slurm_nodes.append(self.hostlist_clients.pop(-1))
-        self.log.info("<<Updated hostlist_clients %s >>", self.hostlist_clients)
-        if not self.hostlist_clients:
-            self.fail("There are no nodes that are client only;"
-                      "check if the partition also contains server nodes")
-
-        # Start an agent on the test control host to enable API calls for
-        # reserved pool and containers.  The test control host should be the
-        # last host in the hostlist_clients list.
-        agent_groups = {self.server_group: self.exclude_slurm_nodes[-1:]}
-        self.start_agents(agent_groups)
-
-    def pre_tear_down(self):
-        """Tear down any test-specific steps prior to running tearDown().
-
-        Returns:
-            list: a list of error strings to report after all tear down
-            steps have been attempted
-
-        """
-        errors = super(Soak, self).pre_tear_down()
-        # clear out any jobs in squeue;
-        if self.failed_job_id_list:
-            self.log.info(
-                "<<Cancel jobs in queue with ids %s >>",
-                self.failed_job_id_list)
-            status = process.system("scancel --partition {} -u {}".format(
-                self.client_partition, self.username))
-            if status > 0:
-                errors.append("Failed to cancel jobs {}".format(
-                    self.failed_job_id_list))
-        if self.all_failed_jobs:
-            errors.append("SOAK FAILED: The following jobs failed {} ".format(
-                " ,".join(str(j_id) for j_id in self.all_failed_jobs)))
-
-        # One last attempt to copy any logfiles from client nodes
-        try:
-            self.get_remote_logs()
-        except SoakTestError as error:
-            self.log.info("Remote copy failed with %s", error)
-        # daos_agent is always started on this node when start agent is false
-        if not self.setup_start_agents:
-            self.hostlist_clients = [socket.gethostname().split('.', 1)[0]]
-        return errors
-
-    def test_soak_smoke(self):
-        """Run soak smoke.
-
-        Test ID: DAOS-2192
-
-        Test Description:  This will create a slurm batch job that runs
-        various jobs defined in the soak yaml.  It will run for ~10 min
-
-        :avocado: tags=soak_smoke
-        """
-        test_param = "/run/smoke/"
-        self.run_soak(test_param)
-
-    def test_soak_stress(self):
-        """Run all soak tests .
-
-        Test ID: DAOS-2256
-        Test ID: DAOS-2509
-        Test Description: This will create a slurm batch job that runs
-        various jobs defined in the soak yaml
-        This test will run for the time specififed in
-        /run/test_timeout.
-
-        :avocado: tags=soak,soak_stress
-        """
-        test_param = "/run/soak_stress/"
-        self.run_soak(test_param)
-
-    def test_soak_harassers(self):
-        """Run all soak tests with harassers.
-
-        Test ID: DAOS-2511
-        Test Description: This will create a soak job that runs
-        various harassers  defined in the soak yaml
-        This test will run for the time specififed in
-        /run/test_timeout.
-
-        :avocado: tags=soak,soak_harassers
-        """
-        test_param = "/run/soak_harassers/"
-        self.run_soak(test_param)
-=======
-                time.time() - start_time))
->>>>>>> 9982c4cb
+                time.time() - start_time))