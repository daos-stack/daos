#!/usr/bin/python
"""
(C) Copyright 2019 Intel Corporation.

Licensed under the Apache License, Version 2.0 (the "License");
you may not use this file except in compliance with the License.
You may obtain a copy of the License at

http://www.apache.org/licenses/LICENSE-2.0

Unless required by applicable law or agreed to in writing, software
distributed under the License is distributed on an "AS IS" BASIS,
WITHOUT WARRANTIES OR CONDITIONS OF ANY KIND, either express or implied.
See the License for the specific language governing permissions and
limitations under the License.

GOVERNMENT LICENSE RIGHTS-OPEN SOURCE SOFTWARE
The Government's rights to use, modify, reproduce, release, perform, display,
or disclose this software are subject to the terms of the Apache License as
provided in Contract No. 8F-30005.
Any reproduction of computer software, computer software documentation, or
portions thereof marked with this legend must also reproduce the markings.
"""

import os
import time
from apricot import TestWithServers
from ior_utils import IorCommand
<<<<<<< HEAD
from fio_utils import Fio
from dfuse_utils import Dfuse
from command_utils import Srun
from general_utils import get_random_string
=======
from fio_utils import FioCommand
from dfuse_utils import Dfuse
from command_utils import Srun
>>>>>>> bef2a752
import slurm_utils
from agent_utils import run_agent
from test_utils_pool import TestPool
from test_utils_container import TestContainer
from ClusterShell.NodeSet import NodeSet
import socket
<<<<<<< HEAD
import threading
from avocado.utils import process
from avocado.core.exceptions import TestFail
from pydaos.raw import DaosSnapshot, DaosApiError

H_LOCK = threading.Lock()
=======
from avocado.utils import process
>>>>>>> bef2a752


class SoakTestError(Exception):
    """Soak exception class."""


class Soak(TestWithServers):
    """Execute DAOS Soak test cases.

    :avocado: recursive
    """

    def __init__(self, *args, **kwargs):
        """Initialize a SoakBase object."""
        super(Soak, self).__init__(*args, **kwargs)
        self.failed_job_id_list = None
        self.test_log_dir = None
        self.exclude_slurm_nodes = None
        self.loop = None
        self.log_dir = None
        self.outputsoakdir = None
        self.test_name = None
        self.local_pass_dir = None
        self.dfuse = None
        self.test_timeout = None
        self.job_timeout = None
        self.nodesperjob = None
        self.task_list = None
        self.soak_results = None
        self.srun_params = None
        self.pool = None
        self.container = None
        self.test_iteration = None
<<<<<<< HEAD
        self.h_list = None
        self.harasser_joblist = None
        self.harasser_results = None
        self.harasser_timeout = None
=======
>>>>>>> bef2a752

    def job_done(self, args):
        """Call this function when a job is done.

        Args:
            args (list):handle --which job, i.e. the job ID,
                        state  --string indicating job completion status
        """
        self.soak_results[args["handle"]] = args["state"]

    def add_pools(self, pool_names):
        """Create a list of pools that the various tests use for storage.

        Args:
            pool_names: list of pool namespaces from yaml file
                        /run/<test_params>/poollist/*
        """
        for pool_name in pool_names:
            path = "".join(["/run/", pool_name, "/*"])
            # Create a pool and add it to the overall list of pools
            self.pool.append(TestPool(self.context, self.log))
            self.pool[-1].namespace = path
            self.pool[-1].get_params(self)
            self.pool[-1].create()
            self.log.info("Valid Pool UUID is %s", self.pool[-1].uuid)

    def get_remote_logs(self):
        """Copy files from remote dir to local dir.

        Raises:
            SoakTestError: if there is an error with the remote copy

        """
        # copy the files from the remote
        # TO-DO: change scp
        this_host = socket.gethostname()
        result = slurm_utils.srun(
            NodeSet.fromlist(self.hostlist_clients),
            "bash -c \"scp -p -r {0} {1}:{0}/.. && rm -rf {0}/*\"".format(
                self.test_log_dir, this_host),
            self.srun_params)
        if result.exit_status == 0:
            cmd = "cp -R {0}/ \'{1}\'; rm -rf {0}/*".format(
                self.test_log_dir, self.outputsoakdir)
            try:
                result = process.run(cmd, shell=True, timeout=30)
            except process.CmdError as error:
                raise SoakTestError(
                    "<<FAILED: Soak remote logfiles not copied"
                    "to avocado data dir {} - check /tmp/soak "
                    "on nodes {}>>".format(error, self.hostlist_clients))
        else:
            raise SoakTestError(
                "<<FAILED: Soak remote logfiles not copied "
                "from clients>>: {}".format(self.hostlist_clients))
<<<<<<< HEAD

    def is_harasser(self, harasser):
        """Check if harasser is defined in yaml.

        Args:
            harasser (list): list of harassers to launch

        Returns: bool

        """
        return self.h_list and harasser in self.h_list

    def launch_harassers(self, harassers, pools):
        """Launch any harasser tests if defined in yaml.

        Args:
            harasser (list): list of harassers to launch
            pools (TestPool): pool obj

        """
        job = None
        # Launch harasser after one complete pass
        for harasser in harassers:
            if harasser == "rebuild":
                method = self.launch_rebuild
                ranks = self.params.get(
                    "ranks_to_kill", "/run/" + harasser + "/*")
                param_list = (ranks, pools)
                name = "REBUILD"
            if harasser in "snapshot":
                method = self.launch_snapshot
                param_list = ()
                name = "SNAPSHOT"
            else:
                raise SoakTestError(
                    "<<FAILED: Harasser {} is not supported. ".format(
                        harasser))
            job = threading.Thread(
                target=method, args=param_list, name=name)
            self.harasser_joblist.append(job)

        # start all harassers
        for job in self.harasser_joblist:
            job.start()

    def harasser_completion(self, timeout):
        """Complete harasser jobs.

        Args:
            timeout (int): timeout in secs

        Returns:
            bool: status

        """
        status = True
        for job in self.harasser_joblist:
            job.join(timeout)
        for job in self.harasser_joblist:
            if job.is_alive():
                self.log.error(
                    "<< HARASSER is alive %s FAILED to join>> ", job.name)
                status &= False
        # Check if the completed job passed
        for harasser, status in self.harasser_results.items():
            if not status:
                self.log.error(
                    "<< HARASSER %s FAILED>> ", harasser)
                status &= False
        self.harasser_joblist = []
        return status

    def launch_rebuild(self, ranks, pools):
        """Launch the rebuild process.

        Args:
            ranks (list): Server ranks to kill
            pools (list): list of TestPool obj

        """
        self.log.info("<<Launch Rebuild>> at %s", time.ctime())
        status = True
        for pool in pools:
            # Kill the server
            try:
                pool.start_rebuild(ranks, self.d_log)
            except (RuntimeError, TestFail, DaosApiError) as error:
                self.log.error("Rebuild failed to start", exc_info=error)
                status &= False
                break
            # Wait for rebuild to start
            try:
                pool.wait_for_rebuild(True)
            except (RuntimeError, TestFail, DaosApiError) as error:
                self.log.error(
                    "Rebuild failed waiting to start", exc_info=error)
                status &= False
                break

            # Wait for rebuild to complete
            try:
                pool.wait_for_rebuild(False)
            except (RuntimeError, TestFail, DaosApiError) as error:
                self.log.error(
                    "Rebuild failed waiting to finish", exc_info=error)
                status &= False
                break

        with H_LOCK:
            self.harasser_results["REBUILD"] = status

    def launch_snapshot(self):
        """Create a basic snapshot of the reserved pool."""
        self.log.info("<<Launch Snapshot>> at %s", time.ctime())
        status = True
        # Create container
        container = TestContainer(self.pool[0])
        container.namespace = "/run/container_reserved"
        container.get_params(self)
        container.create()
        container.open()

        obj_cls = self.params.get(
            "object_class", '/run/container_reserved/*')

        # write data to object
        data_pattern = get_random_string(500)
        datasize = len(data_pattern) + 1
        dkey = "dkey"
        akey = "akey"
        obj, epoch = container.container.write_an_obj(
            data_pattern, datasize, dkey, akey, obj_cls=obj_cls)
        obj.close()
        # Take a snapshot of the container
        snapshot = DaosSnapshot(self.context)
        try:
            snapshot.create(container.container.coh, epoch)
        except (RuntimeError, TestFail, DaosApiError) as error:
            self.log.error("Snapshot failed", exc_info=error)
            status &= False
        if status:
            self.log.info("Snapshot Created")
            # write more data to object
            data_pattern2 = get_random_string(500)
            datasize2 = len(data_pattern2) + 1
            dkey = "dkey"
            akey = "akey"
            obj2, _ = container.container.write_an_obj(
                data_pattern2, datasize2, dkey, akey, obj_cls=obj_cls)
            obj2.close()
            self.log.info("Wrote additional data to container")
            # open the snapshot and read the data
            obj.open()
            snap_handle = snapshot.open(
                container.container.coh, snapshot.epoch)
            try:
                data_pattern3 = container.container.read_an_obj(
                    datasize, dkey, akey, obj, snap_handle.value)
            except (RuntimeError, TestFail, DaosApiError) as error:
                self.log.error(
                    "Error when retrieving the snapshot data %s", error)
                status &= False
            if status:
                # Compare the snapshot to the original written data.
                if data_pattern3.value != data_pattern:
                    self.log.error("Snapshot data miscompere")
                    status &= False

        # Destroy the snapshot
        try:
            snapshot.destroy(container.container.coh)
        except (RuntimeError, TestFail, DaosApiError) as error:
            self.log.error("Failed to destroy snapshot %s", error)
            status &= False
        # cleanup
        container.close()
        container.destroy()

        with H_LOCK:
            self.harasser_results["SNAPSHOT"] = status

=======

>>>>>>> bef2a752
    def create_ior_cmdline(self, job_spec, pool, ppn):
        """Create an IOR cmdline to run in slurm batch.

        Args:

            job_spec (str): ior job in yaml to run
            pool (obj):   TestPool obj
            ppn(int): number of tasks to run on each node

        Returns:
            cmd: cmdline string

        """
        commands = []

        iteration = self.test_iteration
        ior_params = "/run/" + job_spec + "/*"
        # IOR job specs with a list of parameters; update each value
        api_list = self.params.get("api", ior_params + "*")
        tsize_list = self.params.get("transfer_size", ior_params + "*")
        bsize_list = self.params.get("block_size", ior_params + "*")
        oclass_list = self.params.get("daos_oclass", ior_params + "*")
<<<<<<< HEAD
        # check if capable of doing rebuild; if yes then daos_oclass = RP_*GX
        if self.is_harasser("rebuild"):
            oclass_list = self.params.get("daos_oclass", "/run/rebuild/*")
=======
>>>>>>> bef2a752
        # update IOR cmdline for each additional IOR obj
        for api in api_list:
            for b_size in bsize_list:
                for t_size in tsize_list:
                    for o_type in oclass_list:
                        ior_cmd = IorCommand()
                        ior_cmd.namespace = ior_params
                        ior_cmd.get_params(self)
                        if iteration is not None and iteration < 0:
                            ior_cmd.repetitions.update(1000000)
                        if self.job_timeout is not None:
                            ior_cmd.max_duration.update(self.job_timeout)
                        else:
                            ior_cmd.max_duration.update(10)
                        ior_cmd.api.update(api)
                        ior_cmd.block_size.update(b_size)
                        ior_cmd.transfer_size.update(t_size)
                        ior_cmd.daos_oclass.update(o_type)
                        ior_cmd.set_daos_params(self.server_group, pool)
                        # srun cmdline
                        nprocs = self.nodesperjob * ppn
                        env = ior_cmd.get_default_env("srun", self.tmp)
                        if ior_cmd.api.value == "MPIIO":
                            env["DAOS_CONT"] = ior_cmd.daos_cont.value
                        cmd = Srun(ior_cmd)
                        cmd.setup_command(env, None, nprocs)
                        cmd.ntasks_per_node.update(ppn)
                        commands.append(cmd.__str__())

                        self.log.info(
                            "<<IOR cmdline>>: %s \n", commands[-1].__str__())
        return commands

    def create_dfuse_cont(self, pool):
        """Create a TestContainer object to be used to create container.

        Args:

            pool (obj):   TestPool obj

        Returns:
            cuuid: container uuid

        """
        # TO-DO: use daos tool when available
        # This method assumes that doas agent is running on test node
<<<<<<< HEAD
        cmd = "daos cont create --pool={} --svc={} --type=POSIX".format(
            pool.uuid, ":".join(
                [str(item) for item in pool.svc_ranks]))
        try:
            result = process.run(cmd, shell=True, timeout=30)
        except process.CmdError as error:
            raise SoakTestError(
                "<<FAILED: Dfuse container failed {}>>".format(error))
        self.log.info("Dfuse Container UUID = %s", result.stdout.split()[3])
        return result.stdout.split()[3]

=======

        cmd = "daos cont create --pool={} --svc={} --type=POSIX".format(
            pool.uuid, ":".join(
                [str(item) for item in pool.svc_ranks]))
        try:
            result = process.run(cmd, shell=True, timeout=30)
        except process.CmdError as error:
            raise SoakTestError(
                "<<FAILED: Dfuse container failed {}>>".format(error))
        self.log.info("Dfuse Container UUID = %s", result.stdout.split()[3])
        return result.stdout.split()[3]

>>>>>>> bef2a752
    def start_dfuse(self, pool):
        """Create a DfuseCommand object to start dfuse.

        Args:

            pool (obj):   TestPool obj
        """
        # Get Dfuse params
        self.dfuse = Dfuse(self.hostlist_clients, self.tmp, self.basepath)
        self.dfuse.get_params(self)

        # update dfuse params
        self.dfuse.set_dfuse_params(pool)
        self.dfuse.set_dfuse_cont_param(self.create_dfuse_cont(pool))

        # create dfuse mount point
        cmd = "mkdir -p {}".format(self.dfuse.mount_dir.value)
        params = self.srun_params
        params["export"] = "all"
        params["ntasks-per-node"] = 1
        result = slurm_utils.srun(
<<<<<<< HEAD
            NodeSet.fromlist(self.hostlist_clients), cmd, self.srun_params)
=======
            NodeSet.fromlist(self.hostlist_clients), cmd, params)
>>>>>>> bef2a752
        if result.exit_status > 0:
            raise SoakTestError(
                "<<FAILED: Dfuse mountpoint {} not created>>".format(
                    self.dfuse.mount_dir.value))

        cmd = self.dfuse.__str__()
        result = slurm_utils.srun(
<<<<<<< HEAD
            NodeSet.fromlist(self.hostlist_clients), cmd, self.srun_params)
=======
            NodeSet.fromlist(self.hostlist_clients), cmd, params)
>>>>>>> bef2a752
        if result.exit_status > 0:
            raise SoakTestError(
                "<<FAILED: Dfuse failed to start>>")

    def create_fio_cmdline(self, job_spec, pool):
        """Create the FOI commandline.

        Args:

            job_spec (str): fio job in yaml to run
            pool (obj):   TestPool obj
            ppn(int): number of tasks to run on each node

        Returns:
            cmd(list): list of cmdlines

        """
        commands = []

<<<<<<< HEAD
        fio_namespace = "/run/" + job_spec
        # test params
        bs_list = self.params.get("blksz", fio_namespace + "/global/*")
        size_list = self.params.get("sz", fio_namespace + "/global/*")
        rw_list = self.params.get("readwrite", fio_namespace + "/global/*")

        params_all = [item for item in self.params.iteritems()]
        namespace = list(
            set([item[0] for item in params_all if item[0].startswith(
                fio_namespace)]))
        namespace.insert(0, namespace.pop(namespace.index(
            fio_namespace + '/global')))
        for blocksize in bs_list:
            for size in size_list:
                for rw in rw_list:
                    # Get the parameters for Fio
                    fio_cmd = Fio(namespace, self)
                    fio_cmd.get_params(self)
                    # update fio params
                    fio_cmd.blocksize.update(blocksize)
                    fio_cmd.size.update(size)
                    fio_cmd.rw.update(rw)
=======
        fio_namespace = "/run/{}".format(job_spec)
        # test params
        bs_list = self.params.get("blocksize", fio_namespace + "/soak/*")
        size_list = self.params.get("size", fio_namespace + "/soak/*")
        rw_list = self.params.get("rw", fio_namespace + "/soak/*")
        # Get the parameters for Fio
        fio_cmd = FioCommand()
        fio_cmd.namespace = "{}/*".format(fio_namespace)
        fio_cmd.get_params(self)
        for blocksize in bs_list:
            for size in size_list:
                for rw in rw_list:
                    # update fio params
                    fio_cmd.update(
                        "global", "blocksize", blocksize,
                        "fio --name=global --blocksize")
                    fio_cmd.update(
                        "global", "size", size,
                        "fio --name=global --size")
                    fio_cmd.update(
                        "global", "rw", rw,
                        "fio --name=global --rw")
>>>>>>> bef2a752
                    # start dfuse if api is POSIX
                    if fio_cmd.api.value == "POSIX":
                        # Connect to the pool, create container
                        # and then start dfuse
                        self.start_dfuse(pool)
<<<<<<< HEAD
                        fio_cmd.directory.update(
                            self.dfuse.mount_dir.value)
                    # fio command
                    cmd = "fio" + fio_cmd.run_cmd.replace(
                        "fio", ' ').replace(" POSIX", '')
                    commands.append(cmd)
                    self.log.info(
                        "<<FIO cmdline>>: %s \n", commands[-1])
                    fio_cmd = None
=======
                        fio_cmd.update(
                            "global", "directory",
                            self.dfuse.mount_dir.value,
                            "fio --name=global --directory")
                    # fio command
                    commands.append(fio_cmd.__str__())
                    self.log.info(
                        "<<FIO cmdline>>: %s \n", commands[-1])
>>>>>>> bef2a752
        return commands

    def build_job_script(self, commands, job, ppn, nodesperjob):
        """Create a slurm batch script that will execute a list of cmdlines.
<<<<<<< HEAD

        Args:
            commands(list): commandlines
            job(str): the job name that will be defined in the slurm script
            ppn(int): number of tasks to run on each node

        Returns:
            script_list: list of slurm batch scripts

=======

        Args:
            commands(list): commandlines
            job(str): the job name that will be defined in the slurm script
            ppn(int): number of tasks to run on each node

        Returns:
            script_list: list of slurm batch scripts

>>>>>>> bef2a752
        """
        self.log.info("<<Build Script>> at %s", time.ctime())
        script_list = []
        # Start the daos_agent in the batch script for now
        # TO-DO:  daos_agents start with systemd
        added_cmd_list = [
            "srun -l --mpi=pmi2 --ntasks-per-node=1 "
            "--export=ALL {} -o {} &".format(os.path.join(
                self.bin, "daos_agent"), os.path.join(
                    self.tmp, "daos_agent.yml"))]
        # Create the sbatch script for each cmdline
        for cmd in commands:
            output = os.path.join(self.test_log_dir, "%N_" +
                                  self.test_name + "_" + job + "_%j_%t_" +
                                  str(ppn) + "_")
            sbatch = {
                "time": str(self.job_timeout) + ":00",
                "exclude": NodeSet.fromlist(self.exclude_slurm_nodes)
                }
            # include the cluster specific params
            sbatch.update(self.srun_params)
            script = slurm_utils.write_slurm_script(
                self.test_log_dir, job, output, nodesperjob,
                added_cmd_list + [cmd], sbatch)
            script_list.append(script)
        return script_list

    def job_setup(self, job, pool):
        """Create the cmdline needed to launch job.

        Args:
            job(str): single job from test params list of jobs to run
            pool (obj): TestPool obj

        Returns:
            job_cmdlist: list cmdline that can be launched
                         by specifed job manager

        """
        job_cmdlist = []
        commands = []
        scripts = []
        self.log.info(
            "<<Job_Setup %s >> at %s", self.test_name, time.ctime())

        # nodesperjob = -1 indicates to use all nodes in client hostlist
        if self.nodesperjob < 0:
            self.nodesperjob = len(self.hostlist_clients)

        if len(self.hostlist_clients)/self.nodesperjob < 1:
            raise SoakTestError(
                "<<FAILED: There are only {} client nodes for this job. "
                "Job requires {}".format(
                    len(self.hostlist_clients), self.nodesperjob))

        if "ior" in job:
            for ppn in self.task_list:
                commands = self.create_ior_cmdline(job, pool, ppn)
                # scripts are single cmdline
                scripts = self.build_job_script(
                    commands, job, ppn, self.nodesperjob)
                job_cmdlist.extend(scripts)
        elif "fio" in job:
            commands = self.create_fio_cmdline(job, pool)
            # scripts are single cmdline
            scripts = self.build_job_script(commands, job, 1, 1)
            job_cmdlist.extend(scripts)
        else:
            raise SoakTestError(
                "<<FAILED: Job {} is not supported. ".format(
                    self.job))
        return job_cmdlist

    def job_startup(self, job_cmdlist):
        """Submit job batch script.

        Args:
            job_cmdlist (list): list of jobs to execute
        Returns:
            job_id_list: IDs of each job submitted to slurm.

        """
        self.log.info(
            "<<Job Startup - %s >> at %s", self.test_name, time.ctime())
        job_id_list = []
        # job_cmdlist is a list of batch scrippt files
        for script in job_cmdlist:
            try:
                job_id = slurm_utils.run_slurm_script(str(script))
            except slurm_utils.SlurmFailed as error:
                self.log.error(error)
                # Force the test to exit with failure
                job_id = None

            if job_id:
                self.log.info(
                    "<<Job %s started with %s >> at %s",
                    job_id, script, time.ctime())
                slurm_utils.register_for_job_results(
                    job_id, self, maxwait=self.test_timeout)
                # keep a list of the job_id's
                job_id_list.append(int(job_id))
            else:
                # one of the jobs failed to queue; exit on first fail for now.
                err_msg = "Slurm failed to submit job for {}".format(script)
                job_id_list = []
                raise SoakTestError(
                    "<<FAILED:  Soak {}: {}>>".format(self.test_name, err_msg))
        return job_id_list

    def job_completion(self, job_id_list):
        """Wait for job completion and cleanup.

        Args:
            job_id_list: IDs of each job submitted to slurm
        Returns:
            failed_job_id_list: IDs of each job that failed in slurm

        """
        self.log.info(
            "<<Job Completion - %s >> at %s", self.test_name, time.ctime())

        # If there is nothing to do; exit
        if len(job_id_list) > 0:
            # wait for all the jobs to finish
            while len(self.soak_results) < len(job_id_list):
                # self.log.info(
                #       "<<Waiting for results %s >>", self.soak_results))
                # allow time for jobs to execute on nodes
                time.sleep(2)
            # check for job COMPLETED and remove it from the job queue
            for job, result in self.soak_results.items():
                # The queue include status of "COMPLETING"
                if result == "COMPLETED":
                    job_id_list.remove(int(job))
                else:
                    self.log.info(
                        "<< Job %s failed with status %s>>", job, result)
            if len(job_id_list) > 0:
                self.log.info(
                    "<<Cancel jobs in queue with id's %s >>", job_id_list)
                for job in job_id_list:
                    status = slurm_utils.cancel_jobs(int(job))
                    if status == 0:
                        self.log.info("<<Job %s successfully cancelled>>", job)
                    else:
                        self.log.info("<<Job %s could not be killed>>", job)
            # gather all the logfiles for this pass and cleanup test nodes
            # If there is a failure the files can be gathered again in Teardown
            try:
                self.get_remote_logs()
            except SoakTestError as error:
                self.log.info("Remote copy failed with %s", error)
            self.soak_results = {}
        return job_id_list

    def execute_jobs(self, jobs, pools):
        """Execute the overall soak test.

        Args:
            pools (list): list of TestPool obj - self.pool[1:]

        Raise:
            SoakTestError

        """
        cmdlist = []
        # Create the remote log directories from new loop/pass
        self.test_log_dir = self.log_dir + "/pass" + str(self.loop)
        self.local_pass_dir = self.outputsoakdir + "/pass" + str(self.loop)
        result = slurm_utils.srun(
            NodeSet.fromlist(self.hostlist_clients), "mkdir -p {}".format(
                self.test_log_dir), self.srun_params)
        if result.exit_status > 0:
            raise SoakTestError(
                "<<FAILED: logfile directory not"
                "created on clients>>: {}".format(self.hostlist_clients))

        # Create local log directory
        os.makedirs(self.local_pass_dir)

        # Setup cmdlines for job with specified pool
        if len(pools) < len(jobs):
            raise SoakTestError(
                "<<FAILED: There are not enough pools to run this test>>")

        for index, job in enumerate(jobs):
            cmdlist.extend(self.job_setup(job, pools[index]))

        # Gather the job_ids
        job_id_list = self.job_startup(cmdlist)

        # Initialize the failed_job_list to job_list so that any
        # unexpected failures will clear the squeue in tearDown
        self.failed_job_id_list = job_id_list
<<<<<<< HEAD

        # launch harassers if defined and enabled
        if self.h_list and self.loop > 1:
            self.log.info("<<Harassers are enabled>>")
            self.launch_harassers(self.h_list, pools)
            if not self.harasser_completion(self.harasser_timeout):
                raise SoakTestError("<<FAILED: Harassers failed ")
            # rebuild can only run once for now
            if "rebuild" in self.h_list:
                self.h_list.remove("rebuild")
=======
>>>>>>> bef2a752

        # Wait for jobs to finish and cancel/kill jobs if necessary
        self.failed_job_id_list = self.job_completion(job_id_list)

        # Test fails on first error but could use continue on error here
        if len(self.failed_job_id_list) > 0:
            raise SoakTestError(
                "<<FAILED: The following jobs failed {} >>".format(
                    " ,".join(
                        str(j_id) for j_id in self.failed_job_id_list)))

    def run_soak(self, test_param):
        """Run the soak test specified by the test params.

        Args:
            test_param (str): test_params from yaml file

        """
        self.soak_results = {}
        self.pool = []
<<<<<<< HEAD
        self.harasser_joblist = []
        self.harasser_results = {}
        self.test_timeout = self.params.get("test_timeout", test_param)
        self.job_timeout = self.params.get("job_timeout", test_param)
        self.harasser_timeout = self.params.get("harasser_timeout", test_param)
=======
        self.test_timeout = self.params.get("test_timeout", test_param)
        self.job_timeout = self.params.get("job_timeout", test_param)
>>>>>>> bef2a752
        self.test_name = self.params.get("name", test_param)
        self.nodesperjob = self.params.get("nodesperjob", test_param)
        self.test_iteration = self.params.get("iteration", test_param)
        self.task_list = self.params.get("taskspernode", test_param + "*")
<<<<<<< HEAD
        self.h_list = self.params.get("harasserlist", test_param + "*")
        job_list = self.params.get("joblist", test_param + "*")
        pool_list = self.params.get("poollist", test_param + "*")
        rank = self.params.get("rank", "/run/container_reserved/*")

        if self.h_list is not None and "rebuild" in self.h_list:
            obj_class = "_".join(["OC", str(
                self.params.get("daos_oclass", "/run/rebuild/*")[0])])
        else:
            obj_class = self.params.get(
                "object_class", "/run/container_reserved/*")

=======

        job_list = self.params.get("joblist", test_param + "*")
        pool_list = self.params.get("poollist", test_param + "*")
        rank = self.params.get("rank", "/run/container_reserved/*")
        obj_class = self.params.get(
            "object_class", "/run/container_reserved/*")
>>>>>>> bef2a752
        slurm_reservation = self.params.get(
            "reservation", "/run/srun_params/*")

        # Srun params
        if self.partition_clients is not None:
            self.srun_params = {"partition": self.partition_clients}
        if slurm_reservation is not None:
            self.srun_params["reservation"] = slurm_reservation
<<<<<<< HEAD

=======
>>>>>>> bef2a752
        # Initialize time
        start_time = time.time()
        end_time = start_time + self.test_timeout
        # Create the reserved pool with data
        # self.pool is a list of all the pools used in soak
        # self.pool[0] will always be the reserved pool
        self.add_pools(["pool_reserved"])
        self.pool[0].connect()
        # Create the container and populate with a known data
        # TO-DO: use IOR to write and later read verify the data
        self.container = TestContainer(self.pool[0])
        self.container.namespace = "/run/container_reserved"
        self.container.get_params(self)
        self.container.create()
        self.container.write_objects(rank, obj_class)

        # cleanup soak log directories before test on all nodes
        result = slurm_utils.srun(
            NodeSet.fromlist(self.hostlist_clients), "rm -rf {}".format(
                self.log_dir), self.srun_params)
        if result.exit_status > 0:
            raise SoakTestError(
                "<<FAILED: Soak directories not removed"
                "from clients>>: {}".format(self.hostlist_clients))
        # cleanup test_node /tmp/soak
        cmd = "rm -rf {}".format(self.log_dir)
        try:
            result = process.run(cmd, shell=True, timeout=30)
        except process.CmdError as error:
            raise SoakTestError(
                "<<FAILED: Soak directory on testnode not removed {}>>".format(
                    error))
<<<<<<< HEAD
=======

>>>>>>> bef2a752
        self.log.info("<<START %s >> at %s", self.test_name, time.ctime())
        while time.time() < end_time:
            # Start new pass
            start_loop_time = time.time()
            self.log.info("<<Soak1 PASS %s: time until done %s>>", self.loop, (
                end_time - time.time()))

            # Create all specified pools
            self.add_pools(pool_list)
            self.log.info(
                "Current pools: %s",
                " ".join([pool.uuid for pool in self.pool]))
            try:
                self.execute_jobs(job_list, self.pool[1:])
            except SoakTestError as error:
                self.fail(error)
            errors = self.destroy_pools(self.pool[1:])
            # remove the test pools from self.pool; preserving reserved pool
            self.pool = [self.pool[0]]
            self.log.info(
                "Current pools: %s",
                " ".join([pool.uuid for pool in self.pool]))
            self.assertEqual(len(errors), 0, "\n".join(errors))
            # Break out of loop if smoke
            if "smoke" in self.test_name:
                break
            loop_time = time.time() - start_loop_time
            self.log.info(
                "<<PASS %s completed in %s seconds>>", self.loop, loop_time)
            # if the time left if less than a loop exit now
            if end_time - time.time() < loop_time:
                break
            self.loop += 1
        # TO-DO: use IOR
        self.assertTrue(
            self.container.read_objects(),
<<<<<<< HEAD
            "Data verification error on reserved pool"
            "after SOAK completed")
=======
            "Data verification error on reserved pool after SOAK completed")
>>>>>>> bef2a752

    def setUp(self):
        """Define test setup to be done."""
        self.log.info("<<setUp Started>> at %s", time.ctime())
        # Start the daos_agents in the job scripts
        self.setup_start_servers = True
        self.setup_start_agents = False
        super(Soak, self).setUp()

        # Initialize loop param for all tests
        self.loop = 1
        self.exclude_slurm_nodes = []
        # Setup logging directories for soak logfiles
        # self.output dir is an avocado directory .../data/
        self.log_dir = self.params.get("logdir", "/run/*")
        self.outputsoakdir = self.outputdir + "/soak"

        # Create the remote log directories on all client nodes
        self.test_log_dir = self.log_dir + "/pass" + str(self.loop)
        self.local_pass_dir = self.outputsoakdir + "/pass" + str(self.loop)

        # Fail if slurm partition daos_client is not defined
        if not self.partition_clients:
            raise SoakTestError(
                "<<FAILED: Partition is not correctly setup for daos "
                "slurm partition>>")

        # Check if the server nodes are in the client list;
        # this will happen when only one partition is specified
        for host_server in self.hostlist_servers:
            if host_server in self.hostlist_clients:
                self.hostlist_clients.remove(host_server)
                self.exclude_slurm_nodes.append(host_server)
        self.log.info(
            "<<Updated hostlist_clients %s >>", self.hostlist_clients)
        # include test node for log cleanup; remove from client list
        test_node = [socket.gethostname().split('.', 1)[0]]
        if test_node[0] in self.hostlist_clients:
            self.hostlist_clients.remove(test_node[0])
            self.exclude_slurm_nodes.append(test_node[0])
            self.log.info(
                "<<Updated hostlist_clients %s >>", self.hostlist_clients)
        if len(self.hostlist_clients) < 1:
            self.fail("There are no nodes that are client only;"
                      "check if the partition also contains server nodes")
        self.node_list = self.hostlist_clients + test_node
        # Start agent on test node - need daos_agent yaml file
        self.agent_sessions = run_agent(
            self, self.hostlist_servers, test_node)

    def tearDown(self):
        """Define tearDown and clear any left over jobs in squeue."""
        self.log.info("<<tearDown Started>> at %s", time.ctime())
        # clear out any jobs in squeue;
        errors_detected = False
        if len(self.failed_job_id_list) > 0:
            self.log.info(
                "<<Cancel jobs in queue with ids %s >>",
                self.failed_job_id_list)
            status = process.system("scancel --partition {}".format(
                self.partition_clients))
            if status > 0:
                errors_detected = True
        # One last attempt to copy any logfiles from client nodes
        try:
            self.get_remote_logs()
        except SoakTestError as error:
            self.log.info("Remote copy failed with %s", error)
            errors_detected = True
        if not self.setup_start_agents:
            self.hostlist_clients = [socket.gethostname().split('.', 1)[0]]
        super(Soak, self).tearDown()
        if errors_detected:
            self.fail("Errors detected cancelling slurm jobs in tearDown()")

    def test_soak_smoke(self):
        """Run soak smoke.

        Test ID: DAOS-2192

        Test Description:  This will create a slurm batch job that runs
        various jobs defined in the soak yaml.  It will run for ~10 min

        :avocado: tags=soak_smoke
        """
        test_param = "/run/smoke/"
        self.run_soak(test_param)

    def test_soak_stress(self):
        """Run all soak tests .

        Test ID: DAOS-2256
        Test ID: DAOS-2509
        Test Description: This will create a slurm batch job that runs
        various jobs defined in the soak yaml
        This test will run for the time specififed in
        /run/test_timeout.

        :avocado: tags=soak,soak_stress
        """
        test_param = "/run/soak_stress/"
        self.run_soak(test_param)

    def test_soak_harassers(self):
        """Run all soak tests with harassers.

        Test ID: DAOS-2511
        Test Description: This will create a soak job that runs
        various harassers  defined in the soak yaml
        This test will run for the time specififed in
        /run/test_timeout.

        :avocado: tags=soak,soak_harassers
        """
        test_param = "/run/soak_harassers/"
        self.run_soak(test_param)


def main():
    """Kicks off test with main function."""


if __name__ == "__main__":
    main()<|MERGE_RESOLUTION|>--- conflicted
+++ resolved
@@ -26,32 +26,22 @@
 import time
 from apricot import TestWithServers
 from ior_utils import IorCommand
-<<<<<<< HEAD
-from fio_utils import Fio
+from fio_utils import FioCommand
 from dfuse_utils import Dfuse
 from command_utils import Srun
 from general_utils import get_random_string
-=======
-from fio_utils import FioCommand
-from dfuse_utils import Dfuse
-from command_utils import Srun
->>>>>>> bef2a752
 import slurm_utils
 from agent_utils import run_agent
 from test_utils_pool import TestPool
 from test_utils_container import TestContainer
 from ClusterShell.NodeSet import NodeSet
 import socket
-<<<<<<< HEAD
 import threading
 from avocado.utils import process
 from avocado.core.exceptions import TestFail
 from pydaos.raw import DaosSnapshot, DaosApiError
 
 H_LOCK = threading.Lock()
-=======
-from avocado.utils import process
->>>>>>> bef2a752
 
 
 class SoakTestError(Exception):
@@ -85,13 +75,10 @@
         self.pool = None
         self.container = None
         self.test_iteration = None
-<<<<<<< HEAD
         self.h_list = None
         self.harasser_joblist = None
         self.harasser_results = None
         self.harasser_timeout = None
-=======
->>>>>>> bef2a752
 
     def job_done(self, args):
         """Call this function when a job is done.
@@ -147,7 +134,6 @@
             raise SoakTestError(
                 "<<FAILED: Soak remote logfiles not copied "
                 "from clients>>: {}".format(self.hostlist_clients))
-<<<<<<< HEAD
 
     def is_harasser(self, harasser):
         """Check if harasser is defined in yaml.
@@ -329,9 +315,6 @@
         with H_LOCK:
             self.harasser_results["SNAPSHOT"] = status
 
-=======
-
->>>>>>> bef2a752
     def create_ior_cmdline(self, job_spec, pool, ppn):
         """Create an IOR cmdline to run in slurm batch.
 
@@ -354,12 +337,9 @@
         tsize_list = self.params.get("transfer_size", ior_params + "*")
         bsize_list = self.params.get("block_size", ior_params + "*")
         oclass_list = self.params.get("daos_oclass", ior_params + "*")
-<<<<<<< HEAD
         # check if capable of doing rebuild; if yes then daos_oclass = RP_*GX
         if self.is_harasser("rebuild"):
             oclass_list = self.params.get("daos_oclass", "/run/rebuild/*")
-=======
->>>>>>> bef2a752
         # update IOR cmdline for each additional IOR obj
         for api in api_list:
             for b_size in bsize_list:
@@ -406,7 +386,6 @@
         """
         # TO-DO: use daos tool when available
         # This method assumes that doas agent is running on test node
-<<<<<<< HEAD
         cmd = "daos cont create --pool={} --svc={} --type=POSIX".format(
             pool.uuid, ":".join(
                 [str(item) for item in pool.svc_ranks]))
@@ -418,20 +397,6 @@
         self.log.info("Dfuse Container UUID = %s", result.stdout.split()[3])
         return result.stdout.split()[3]
 
-=======
-
-        cmd = "daos cont create --pool={} --svc={} --type=POSIX".format(
-            pool.uuid, ":".join(
-                [str(item) for item in pool.svc_ranks]))
-        try:
-            result = process.run(cmd, shell=True, timeout=30)
-        except process.CmdError as error:
-            raise SoakTestError(
-                "<<FAILED: Dfuse container failed {}>>".format(error))
-        self.log.info("Dfuse Container UUID = %s", result.stdout.split()[3])
-        return result.stdout.split()[3]
-
->>>>>>> bef2a752
     def start_dfuse(self, pool):
         """Create a DfuseCommand object to start dfuse.
 
@@ -453,11 +418,7 @@
         params["export"] = "all"
         params["ntasks-per-node"] = 1
         result = slurm_utils.srun(
-<<<<<<< HEAD
-            NodeSet.fromlist(self.hostlist_clients), cmd, self.srun_params)
-=======
             NodeSet.fromlist(self.hostlist_clients), cmd, params)
->>>>>>> bef2a752
         if result.exit_status > 0:
             raise SoakTestError(
                 "<<FAILED: Dfuse mountpoint {} not created>>".format(
@@ -465,11 +426,7 @@
 
         cmd = self.dfuse.__str__()
         result = slurm_utils.srun(
-<<<<<<< HEAD
-            NodeSet.fromlist(self.hostlist_clients), cmd, self.srun_params)
-=======
             NodeSet.fromlist(self.hostlist_clients), cmd, params)
->>>>>>> bef2a752
         if result.exit_status > 0:
             raise SoakTestError(
                 "<<FAILED: Dfuse failed to start>>")
@@ -489,30 +446,6 @@
         """
         commands = []
 
-<<<<<<< HEAD
-        fio_namespace = "/run/" + job_spec
-        # test params
-        bs_list = self.params.get("blksz", fio_namespace + "/global/*")
-        size_list = self.params.get("sz", fio_namespace + "/global/*")
-        rw_list = self.params.get("readwrite", fio_namespace + "/global/*")
-
-        params_all = [item for item in self.params.iteritems()]
-        namespace = list(
-            set([item[0] for item in params_all if item[0].startswith(
-                fio_namespace)]))
-        namespace.insert(0, namespace.pop(namespace.index(
-            fio_namespace + '/global')))
-        for blocksize in bs_list:
-            for size in size_list:
-                for rw in rw_list:
-                    # Get the parameters for Fio
-                    fio_cmd = Fio(namespace, self)
-                    fio_cmd.get_params(self)
-                    # update fio params
-                    fio_cmd.blocksize.update(blocksize)
-                    fio_cmd.size.update(size)
-                    fio_cmd.rw.update(rw)
-=======
         fio_namespace = "/run/{}".format(job_spec)
         # test params
         bs_list = self.params.get("blocksize", fio_namespace + "/soak/*")
@@ -535,23 +468,11 @@
                     fio_cmd.update(
                         "global", "rw", rw,
                         "fio --name=global --rw")
->>>>>>> bef2a752
                     # start dfuse if api is POSIX
                     if fio_cmd.api.value == "POSIX":
                         # Connect to the pool, create container
                         # and then start dfuse
                         self.start_dfuse(pool)
-<<<<<<< HEAD
-                        fio_cmd.directory.update(
-                            self.dfuse.mount_dir.value)
-                    # fio command
-                    cmd = "fio" + fio_cmd.run_cmd.replace(
-                        "fio", ' ').replace(" POSIX", '')
-                    commands.append(cmd)
-                    self.log.info(
-                        "<<FIO cmdline>>: %s \n", commands[-1])
-                    fio_cmd = None
-=======
                         fio_cmd.update(
                             "global", "directory",
                             self.dfuse.mount_dir.value,
@@ -560,12 +481,10 @@
                     commands.append(fio_cmd.__str__())
                     self.log.info(
                         "<<FIO cmdline>>: %s \n", commands[-1])
->>>>>>> bef2a752
         return commands
 
     def build_job_script(self, commands, job, ppn, nodesperjob):
         """Create a slurm batch script that will execute a list of cmdlines.
-<<<<<<< HEAD
 
         Args:
             commands(list): commandlines
@@ -575,17 +494,6 @@
         Returns:
             script_list: list of slurm batch scripts
 
-=======
-
-        Args:
-            commands(list): commandlines
-            job(str): the job name that will be defined in the slurm script
-            ppn(int): number of tasks to run on each node
-
-        Returns:
-            script_list: list of slurm batch scripts
-
->>>>>>> bef2a752
         """
         self.log.info("<<Build Script>> at %s", time.ctime())
         script_list = []
@@ -709,7 +617,7 @@
             "<<Job Completion - %s >> at %s", self.test_name, time.ctime())
 
         # If there is nothing to do; exit
-        if len(job_id_list) > 0:
+        if job_id_list:
             # wait for all the jobs to finish
             while len(self.soak_results) < len(job_id_list):
                 # self.log.info(
@@ -724,7 +632,7 @@
                 else:
                     self.log.info(
                         "<< Job %s failed with status %s>>", job, result)
-            if len(job_id_list) > 0:
+            if job_id_list:
                 self.log.info(
                     "<<Cancel jobs in queue with id's %s >>", job_id_list)
                 for job in job_id_list:
@@ -781,7 +689,6 @@
         # Initialize the failed_job_list to job_list so that any
         # unexpected failures will clear the squeue in tearDown
         self.failed_job_id_list = job_id_list
-<<<<<<< HEAD
 
         # launch harassers if defined and enabled
         if self.h_list and self.loop > 1:
@@ -792,14 +699,12 @@
             # rebuild can only run once for now
             if "rebuild" in self.h_list:
                 self.h_list.remove("rebuild")
-=======
->>>>>>> bef2a752
 
         # Wait for jobs to finish and cancel/kill jobs if necessary
         self.failed_job_id_list = self.job_completion(job_id_list)
 
         # Test fails on first error but could use continue on error here
-        if len(self.failed_job_id_list) > 0:
+        if self.failed_job_id_list:
             raise SoakTestError(
                 "<<FAILED: The following jobs failed {} >>".format(
                     " ,".join(
@@ -814,21 +719,15 @@
         """
         self.soak_results = {}
         self.pool = []
-<<<<<<< HEAD
         self.harasser_joblist = []
         self.harasser_results = {}
         self.test_timeout = self.params.get("test_timeout", test_param)
         self.job_timeout = self.params.get("job_timeout", test_param)
         self.harasser_timeout = self.params.get("harasser_timeout", test_param)
-=======
-        self.test_timeout = self.params.get("test_timeout", test_param)
-        self.job_timeout = self.params.get("job_timeout", test_param)
->>>>>>> bef2a752
         self.test_name = self.params.get("name", test_param)
         self.nodesperjob = self.params.get("nodesperjob", test_param)
         self.test_iteration = self.params.get("iteration", test_param)
         self.task_list = self.params.get("taskspernode", test_param + "*")
-<<<<<<< HEAD
         self.h_list = self.params.get("harasserlist", test_param + "*")
         job_list = self.params.get("joblist", test_param + "*")
         pool_list = self.params.get("poollist", test_param + "*")
@@ -841,14 +740,6 @@
             obj_class = self.params.get(
                 "object_class", "/run/container_reserved/*")
 
-=======
-
-        job_list = self.params.get("joblist", test_param + "*")
-        pool_list = self.params.get("poollist", test_param + "*")
-        rank = self.params.get("rank", "/run/container_reserved/*")
-        obj_class = self.params.get(
-            "object_class", "/run/container_reserved/*")
->>>>>>> bef2a752
         slurm_reservation = self.params.get(
             "reservation", "/run/srun_params/*")
 
@@ -857,10 +748,6 @@
             self.srun_params = {"partition": self.partition_clients}
         if slurm_reservation is not None:
             self.srun_params["reservation"] = slurm_reservation
-<<<<<<< HEAD
-
-=======
->>>>>>> bef2a752
         # Initialize time
         start_time = time.time()
         end_time = start_time + self.test_timeout
@@ -893,17 +780,12 @@
             raise SoakTestError(
                 "<<FAILED: Soak directory on testnode not removed {}>>".format(
                     error))
-<<<<<<< HEAD
-=======
-
->>>>>>> bef2a752
         self.log.info("<<START %s >> at %s", self.test_name, time.ctime())
         while time.time() < end_time:
             # Start new pass
             start_loop_time = time.time()
             self.log.info("<<Soak1 PASS %s: time until done %s>>", self.loop, (
                 end_time - time.time()))
-
             # Create all specified pools
             self.add_pools(pool_list)
             self.log.info(
@@ -933,12 +815,8 @@
         # TO-DO: use IOR
         self.assertTrue(
             self.container.read_objects(),
-<<<<<<< HEAD
             "Data verification error on reserved pool"
             "after SOAK completed")
-=======
-            "Data verification error on reserved pool after SOAK completed")
->>>>>>> bef2a752
 
     def setUp(self):
         """Define test setup to be done."""
@@ -981,7 +859,7 @@
             self.exclude_slurm_nodes.append(test_node[0])
             self.log.info(
                 "<<Updated hostlist_clients %s >>", self.hostlist_clients)
-        if len(self.hostlist_clients) < 1:
+        if not self.hostlist_clients:
             self.fail("There are no nodes that are client only;"
                       "check if the partition also contains server nodes")
         self.node_list = self.hostlist_clients + test_node
@@ -994,7 +872,7 @@
         self.log.info("<<tearDown Started>> at %s", time.ctime())
         # clear out any jobs in squeue;
         errors_detected = False
-        if len(self.failed_job_id_list) > 0:
+        if self.failed_job_id_list:
             self.log.info(
                 "<<Cancel jobs in queue with ids %s >>",
                 self.failed_job_id_list)
