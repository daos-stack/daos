--- conflicted
+++ resolved
@@ -385,13 +385,8 @@
                         ior_cmd.daos_oclass.update(o_type)
                         ior_cmd.set_daos_params(self.server_group, pool)
                         # srun cmdline
-<<<<<<< HEAD
-                        nprocs = self.nodesperjob * ppn
+                        nprocs = nodesperjob * ppn
                         env = ior_cmd.get_default_env("srun")
-=======
-                        nprocs = nodesperjob * ppn
-                        env = ior_cmd.get_default_env("srun", self.tmp)
->>>>>>> ce67e7b4
                         if ior_cmd.api.value == "MPIIO":
                             env["DAOS_CONT"] = ior_cmd.daos_cont.value
                         cmd = Srun(ior_cmd)
@@ -441,11 +436,8 @@
         # update dfuse params
         self.dfuse.set_dfuse_params(pool)
         self.dfuse.set_dfuse_cont_param(self.create_dfuse_cont(pool))
-<<<<<<< HEAD
         self.dfuse.set_dfuse_exports(self.server_managers[0], self.client_log)
 
-=======
->>>>>>> ce67e7b4
         # create dfuse mount point
         cmd = "mkdir -p {}".format(self.dfuse.mount_dir.value)
         params = self.srun_params
@@ -534,18 +526,10 @@
 
         # Start the daos_agent in the batch script for now
         # TO-DO:  daos_agents start with systemd
-<<<<<<< HEAD
         agent_launch_cmds = [
             "mkdir -p {}".format(os.environ.get("DAOS_TEST_LOG_DIR"))]
         agent_launch_cmds.append(self.get_agent_launch_command())
 
-=======
-        added_cmd_list = [
-            "srun -l --mpi=pmi2 --ntasks-per-node=1 "
-            "--export=ALL {} -o {} &".format(os.path.join(
-                self.bin, "daos_agent"), os.path.join(
-                    self.tmp, "daos_agent.yaml"))]
->>>>>>> ce67e7b4
         # Create the sbatch script for each cmdline
         used = []
         for cmd, log_name in commands:
@@ -566,11 +550,7 @@
             unique = get_random_string(5, used)
             script = slurm_utils.write_slurm_script(
                 self.test_log_dir, job, output, nodesperjob,
-<<<<<<< HEAD
-                agent_launch_cmds + [cmd], sbatch)
-=======
-                added_cmd_list + [cmd], unique, sbatch)
->>>>>>> ce67e7b4
+                agent_launch_cmds + [cmd], unique, sbatch)
             script_list.append(script)
             used.append(unique)
         return script_list
@@ -592,7 +572,10 @@
         agent_cfg = DaosAgentYamlParameters(config_file, common_cfg)
         agent_cmd = DaosAgentCommand(self.bin, agent_cfg)
         agent_mgr = DaosAgentManager(agent_cmd, "Srun")
+        agent_mgr.manager.label.value = True
+        agent_mgr.manager.mpi.value = "pmi2"
         agent_mgr.manager.ntasks_per_node.value = 1
+        agent_mgr.manager.export.value = "ALL"
 
         # Get any daos_agent command/yaml options from the test yaml
         agent_mgr.manager.job.get_params(self)
@@ -958,13 +941,8 @@
             self.log.info(
                 "<<Cancel jobs in queue with ids %s >>",
                 self.failed_job_id_list)
-<<<<<<< HEAD
-            status = process.system("scancel --partition {}".format(
-                self.client_partition))
-=======
             status = process.system("scancel --partition {} -u {}".format(
-                self.partition_clients, self.username))
->>>>>>> ce67e7b4
+                self.client_partition, self.username))
             if status > 0:
                 errors.append("Failed to cancel jobs {}".format(
                     self.failed_job_id_list))
