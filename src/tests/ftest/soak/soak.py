--- conflicted
+++ resolved
@@ -31,13 +31,9 @@
 from command_utils import Srun
 from general_utils import get_random_string
 import slurm_utils
-<<<<<<< HEAD
 from agent_utils import run_agent
-from test_utils import TestPool, TestContainer
-=======
-from test_utils_pool import TestPool
+from test_utils_pool import TestPool 
 from test_utils_container import TestContainer
->>>>>>> 714bfc7d
 from ClusterShell.NodeSet import NodeSet
 import socket
 import threading
