#!/usr/bin/python
"""
(C) Copyright 2019 Intel Corporation.

Licensed under the Apache License, Version 2.0 (the "License");
you may not use this file except in compliance with the License.
You may obtain a copy of the License at

http://www.apache.org/licenses/LICENSE-2.0

Unless required by applicable law or agreed to in writing, software
distributed under the License is distributed on an "AS IS" BASIS,
WITHOUT WARRANTIES OR CONDITIONS OF ANY KIND, either express or implied.
See the License for the specific language governing permissions and
limitations under the License.

GOVERNMENT LICENSE RIGHTS-OPEN SOURCE SOFTWARE
The Government's rights to use, modify, reproduce, release, perform, display,
or disclose this software are subject to the terms of the Apache License as
provided in Contract No. 8F-30005.
Any reproduction of computer software, computer software documentation, or
portions thereof marked with this legend must also reproduce the markings.
"""

import os
import time
from apricot import TestWithServers
from agent_utils import (DaosAgentTransportCredentials, DaosAgentYamlParameters,
                         DaosAgentCommand, DaosAgentManager)
from command_daos_utils import CommonConfig
from ior_utils import IorCommand
from fio_utils import FioCommand
from dfuse_utils import Dfuse
<<<<<<< HEAD
from job_manager_utils import Srun
=======
from command_utils import Srun
from general_utils import get_random_string
>>>>>>> 0d58d472
import slurm_utils
from test_utils_pool import TestPool
from test_utils_container import TestContainer
from ClusterShell.NodeSet import NodeSet
import socket
import threading
from avocado.utils import process
from avocado.core.exceptions import TestFail
from pydaos.raw import DaosSnapshot, DaosApiError

H_LOCK = threading.Lock()


class SoakTestError(Exception):
    """Soak exception class."""


class Soak(TestWithServers):
    """Execute DAOS Soak test cases.

    :avocado: recursive
    """

    def __init__(self, *args, **kwargs):
        """Initialize a SoakBase object."""
        super(Soak, self).__init__(*args, **kwargs)
        self.failed_job_id_list = None
        self.test_log_dir = None
        self.exclude_slurm_nodes = None
        self.loop = None
        self.log_dir = None
        self.outputsoakdir = None
        self.test_name = None
        self.local_pass_dir = None
        self.dfuse = None
        self.test_timeout = None
        self.job_timeout = None
        self.nodesperjob = None
        self.task_list = None
        self.soak_results = None
        self.srun_params = None
        self.pool = None
        self.container = None
        self.test_iteration = None
        self.h_list = None
        self.harasser_joblist = None
        self.harasser_results = None
        self.harasser_timeout = None

    def job_done(self, args):
        """Call this function when a job is done.

        Args:
            args (list):handle --which job, i.e. the job ID,
                        state  --string indicating job completion status
        """
        self.soak_results[args["handle"]] = args["state"]

    def add_pools(self, pool_names):
        """Create a list of pools that the various tests use for storage.

        Args:
            pool_names: list of pool namespaces from yaml file
                        /run/<test_params>/poollist/*
        """
        for pool_name in pool_names:
            path = "".join(["/run/", pool_name, "/*"])
            # Create a pool and add it to the overall list of pools
            self.pool.append(
                TestPool(
                    self.context, self.log, dmg=self.server_managers[0].dmg))
            self.pool[-1].namespace = path
            self.pool[-1].get_params(self)
            self.pool[-1].create()
            self.log.info("Valid Pool UUID is %s", self.pool[-1].uuid)

    def get_remote_logs(self):
        """Copy files from remote dir to local dir.

        Raises:
            SoakTestError: if there is an error with the remote copy

        """
        # copy the files from the remote
        # TO-DO: change scp
        this_host = socket.gethostname()
        result = slurm_utils.srun(
            NodeSet.fromlist(self.hostlist_clients),
            "bash -c \"scp -p -r {0} {1}:{0}/.. && rm -rf {0}/*\"".format(
                self.test_log_dir, this_host),
            self.srun_params)
        if result.exit_status == 0:
            cmd = "cp -R {0}/ \'{1}\'; rm -rf {0}/*".format(
                self.test_log_dir, self.outputsoakdir)
            try:
                result = process.run(cmd, shell=True, timeout=30)
            except process.CmdError as error:
                raise SoakTestError(
                    "<<FAILED: Soak remote logfiles not copied"
                    "to avocado data dir {} - check /tmp/soak "
                    "on nodes {}>>".format(error, self.hostlist_clients))
        else:
            raise SoakTestError(
                "<<FAILED: Soak remote logfiles not copied "
                "from clients>>: {}".format(self.hostlist_clients))

    def is_harasser(self, harasser):
        """Check if harasser is defined in yaml.

        Args:
            harasser (list): list of harassers to launch

        Returns: bool

        """
        return self.h_list and harasser in self.h_list

    def launch_harassers(self, harassers, pools):
        """Launch any harasser tests if defined in yaml.

        Args:
            harasser (list): list of harassers to launch
            pools (TestPool): pool obj

        """
        job = None
        # Launch harasser after one complete pass
        for harasser in harassers:
            if harasser == "rebuild":
                method = self.launch_rebuild
                ranks = self.params.get(
                    "ranks_to_kill", "/run/" + harasser + "/*")
                param_list = (ranks, pools)
                name = "REBUILD"
            if harasser in "snapshot":
                method = self.launch_snapshot
                param_list = ()
                name = "SNAPSHOT"
            else:
                raise SoakTestError(
                    "<<FAILED: Harasser {} is not supported. ".format(
                        harasser))
            job = threading.Thread(
                target=method, args=param_list, name=name)
            self.harasser_joblist.append(job)

        # start all harassers
        for job in self.harasser_joblist:
            job.start()

    def harasser_completion(self, timeout):
        """Complete harasser jobs.

        Args:
            timeout (int): timeout in secs

        Returns:
            bool: status

        """
        status = True
        for job in self.harasser_joblist:
            job.join(timeout)
        for job in self.harasser_joblist:
            if job.is_alive():
                self.log.error(
                    "<< HARASSER is alive %s FAILED to join>> ", job.name)
                status &= False
        # Check if the completed job passed
        for harasser, status in self.harasser_results.items():
            if not status:
                self.log.error(
                    "<< HARASSER %s FAILED>> ", harasser)
                status &= False
        self.harasser_joblist = []
        return status

    def launch_rebuild(self, ranks, pools):
        """Launch the rebuild process.

        Args:
            ranks (list): Server ranks to kill
            pools (list): list of TestPool obj

        """
        self.log.info("<<Launch Rebuild>> at %s", time.ctime())
        status = True
        for pool in pools:
            # Kill the server
            try:
                pool.start_rebuild(ranks, self.d_log)
            except (RuntimeError, TestFail, DaosApiError) as error:
                self.log.error("Rebuild failed to start", exc_info=error)
                status &= False
                break
            # Wait for rebuild to start
            try:
                pool.wait_for_rebuild(True)
            except (RuntimeError, TestFail, DaosApiError) as error:
                self.log.error(
                    "Rebuild failed waiting to start", exc_info=error)
                status &= False
                break

            # Wait for rebuild to complete
            try:
                pool.wait_for_rebuild(False)
            except (RuntimeError, TestFail, DaosApiError) as error:
                self.log.error(
                    "Rebuild failed waiting to finish", exc_info=error)
                status &= False
                break

        with H_LOCK:
            self.harasser_results["REBUILD"] = status

    def launch_snapshot(self):
        """Create a basic snapshot of the reserved pool."""
        self.log.info("<<Launch Snapshot>> at %s", time.ctime())
        status = True
        # Create container
        container = TestContainer(self.pool[0])
        container.namespace = "/run/container_reserved"
        container.get_params(self)
        container.create()
        container.open()

        obj_cls = self.params.get(
            "object_class", '/run/container_reserved/*')

        # write data to object
        data_pattern = get_random_string(500)
        datasize = len(data_pattern) + 1
        dkey = "dkey"
        akey = "akey"
        tx_handle = container.container.get_new_tx()
        obj = container.container.write_an_obj(
            data_pattern, datasize, dkey, akey, obj_cls=obj_cls, txn=tx_handle)
        container.container.commit_tx(tx_handle)
        obj.close()
        # Take a snapshot of the container
        snapshot = DaosSnapshot(self.context)
        try:
            snapshot.create(container.container.coh, tx_handle)
        except (RuntimeError, TestFail, DaosApiError) as error:
            self.log.error("Snapshot failed", exc_info=error)
            status &= False
        if status:
            self.log.info("Snapshot Created")
            # write more data to object
            data_pattern2 = get_random_string(500)
            datasize2 = len(data_pattern2) + 1
            dkey = "dkey"
            akey = "akey"
            obj2 = container.container.write_an_obj(
                data_pattern2, datasize2, dkey, akey, obj_cls=obj_cls)
            obj2.close()
            self.log.info("Wrote additional data to container")
            # open the snapshot and read the data
            obj.open()
            snap_handle = snapshot.open(container.container.coh)
            try:
                data_pattern3 = container.container.read_an_obj(
                    datasize, dkey, akey, obj, txn=snap_handle.value)
            except (RuntimeError, TestFail, DaosApiError) as error:
                self.log.error(
                    "Error when retrieving the snapshot data %s", error)
                status &= False
            if status:
                # Compare the snapshot to the original written data.
                if data_pattern3.value != data_pattern:
                    self.log.error("Snapshot data miscompere")
                    status &= False
        # Destroy the snapshot
        try:
            snapshot.destroy(container.container.coh)
        except (RuntimeError, TestFail, DaosApiError) as error:
            self.log.error("Failed to destroy snapshot %s", error)
            status &= False
        # cleanup
        container.close()
        container.destroy()

        with H_LOCK:
            self.harasser_results["SNAPSHOT"] = status

    def create_ior_cmdline(self, job_spec, pool, ppn):
        """Create an IOR cmdline to run in slurm batch.

        Args:

            job_spec (str): ior job in yaml to run
            pool (obj):   TestPool obj
            ppn(int): number of tasks to run on each node

        Returns:
            cmd: cmdline string

        """
        commands = []

        iteration = self.test_iteration
        ior_params = "/run/" + job_spec + "/*"
        # IOR job specs with a list of parameters; update each value
        api_list = self.params.get("api", ior_params + "*")
        tsize_list = self.params.get("transfer_size", ior_params + "*")
        bsize_list = self.params.get("block_size", ior_params + "*")
        oclass_list = self.params.get("daos_oclass", ior_params + "*")
        # check if capable of doing rebuild; if yes then daos_oclass = RP_*GX
        if self.is_harasser("rebuild"):
            oclass_list = self.params.get("daos_oclass", "/run/rebuild/*")
        # update IOR cmdline for each additional IOR obj
        for api in api_list:
            for b_size in bsize_list:
                for t_size in tsize_list:
                    for o_type in oclass_list:
                        ior_cmd = IorCommand()
                        ior_cmd.namespace = ior_params
                        ior_cmd.get_params(self)
                        if iteration is not None and iteration < 0:
                            ior_cmd.repetitions.update(1000000)
                        if self.job_timeout is not None:
                            ior_cmd.max_duration.update(self.job_timeout)
                        else:
                            ior_cmd.max_duration.update(10)
                        ior_cmd.api.update(api)
                        ior_cmd.block_size.update(b_size)
                        ior_cmd.transfer_size.update(t_size)
                        ior_cmd.daos_oclass.update(o_type)
                        ior_cmd.set_daos_params(self.server_group, pool)
                        # srun cmdline
                        nprocs = self.nodesperjob * ppn
                        env = ior_cmd.get_default_env("srun", self.tmp)
                        if ior_cmd.api.value == "MPIIO":
                            env["DAOS_CONT"] = ior_cmd.daos_cont.value
                        cmd = Srun(ior_cmd)
                        cmd.assign_environment(env, True)
                        cmd.assign_processes(nprocs)
                        cmd.ntasks_per_node.update(ppn)
                        commands.append(cmd.__str__())

                        self.log.info(
                            "<<IOR cmdline>>: %s \n", commands[-1].__str__())
        return commands

    def create_dfuse_cont(self, pool):
        """Create a TestContainer object to be used to create container.

        Args:

            pool (obj):   TestPool obj

        Returns:
            cuuid: container uuid

        """
        # TO-DO: use daos tool when available
        # This method assumes that doas agent is running on test node
        cmd = "daos cont create --pool={} --svc={} --type=POSIX".format(
            pool.uuid, ":".join(
                [str(item) for item in pool.svc_ranks]))
        try:
            result = process.run(cmd, shell=True, timeout=30)
        except process.CmdError as error:
            raise SoakTestError(
                "<<FAILED: Dfuse container failed {}>>".format(error))
        self.log.info("Dfuse Container UUID = %s", result.stdout.split()[3])
        return result.stdout.split()[3]

    def start_dfuse(self, pool):
        """Create a DfuseCommand object to start dfuse.

        Args:

            pool (obj):   TestPool obj
        """
        # Get Dfuse params
        self.dfuse = Dfuse(self.hostlist_clients, self.tmp, self.basepath)
        self.dfuse.get_params(self)

        # update dfuse params
        self.dfuse.set_dfuse_params(pool)
        self.dfuse.set_dfuse_cont_param(self.create_dfuse_cont(pool))

        # create dfuse mount point
        cmd = "mkdir -p {}".format(self.dfuse.mount_dir.value)
        params = self.srun_params
        params["export"] = "all"
        params["ntasks-per-node"] = 1
        result = slurm_utils.srun(
            NodeSet.fromlist(self.hostlist_clients), cmd, params)
        if result.exit_status > 0:
            raise SoakTestError(
                "<<FAILED: Dfuse mountpoint {} not created>>".format(
                    self.dfuse.mount_dir.value))

        cmd = self.dfuse.__str__()
        result = slurm_utils.srun(
            NodeSet.fromlist(self.hostlist_clients), cmd, params)
        if result.exit_status > 0:
            raise SoakTestError(
                "<<FAILED: Dfuse failed to start>>")

    def create_fio_cmdline(self, job_spec, pool):
        """Create the FOI commandline.

        Args:

            job_spec (str): fio job in yaml to run
            pool (obj):   TestPool obj
            ppn(int): number of tasks to run on each node

        Returns:
            cmd(list): list of cmdlines

        """
        commands = []

        fio_namespace = "/run/{}".format(job_spec)
        # test params
        bs_list = self.params.get("blocksize", fio_namespace + "/soak/*")
        size_list = self.params.get("size", fio_namespace + "/soak/*")
        rw_list = self.params.get("rw", fio_namespace + "/soak/*")
        # Get the parameters for Fio
        fio_cmd = FioCommand()
        fio_cmd.namespace = "{}/*".format(fio_namespace)
        fio_cmd.get_params(self)
        for blocksize in bs_list:
            for size in size_list:
                for rw in rw_list:
                    # update fio params
                    fio_cmd.update(
                        "global", "blocksize", blocksize,
                        "fio --name=global --blocksize")
                    fio_cmd.update(
                        "global", "size", size,
                        "fio --name=global --size")
                    fio_cmd.update(
                        "global", "rw", rw,
                        "fio --name=global --rw")
                    # start dfuse if api is POSIX
                    if fio_cmd.api.value == "POSIX":
                        # Connect to the pool, create container
                        # and then start dfuse
                        self.start_dfuse(pool)
                        fio_cmd.update(
                            "global", "directory",
                            self.dfuse.mount_dir.value,
                            "fio --name=global --directory")
                    # fio command
                    commands.append(fio_cmd.__str__())
                    self.log.info(
                        "<<FIO cmdline>>: %s \n", commands[-1])
        return commands

    def build_job_script(self, commands, job, ppn, nodesperjob):
        """Create a slurm batch script that will execute a list of cmdlines.

        Args:
            commands(list): commandlines
            job(str): the job name that will be defined in the slurm script
            ppn(int): number of tasks to run on each node

        Returns:
            script_list: list of slurm batch scripts

        """
        self.log.info("<<Build Script>> at %s", time.ctime())
        script_list = []

        # Start the daos_agent in the batch script for now
        agent_launch_cmds = [
            "mkdir -p {}".format(os.environ.get("DAOS_TEST_LOG_DIR"))]
        agent_launch_cmds.append(self.get_agent_launch_command())

        # Create the sbatch script for each cmdline
        for cmd in commands:
            output = os.path.join(self.test_log_dir, "%N_" +
                                  self.test_name + "_" + job + "_%j_%t_" +
                                  str(ppn) + "_")
            sbatch = {
                "time": str(self.job_timeout) + ":00",
                "exclude": NodeSet.fromlist(self.exclude_slurm_nodes)
                }
            # include the cluster specific params
            sbatch.update(self.srun_params)
            script = slurm_utils.write_slurm_script(
                self.test_log_dir, job, output, nodesperjob,
                agent_launch_cmds + [cmd], sbatch)
            script_list.append(script)
        return script_list

    def get_agent_launch_command(self):
        """Get the command to launch the daos_agent command.

        Returns:
            str: the command to launch the daos_agent command as a background
                process

        """
        # Create the common config yaml entries for the daos_agent command
        transport = DaosAgentTransportCredentials()
        config_file = self.get_config_file(self.server_group, "agent")
        common_cfg = CommonConfig(self.server_group, transport)

        # Create an AgentCommand to manage with a new AgentManager object
        agent_cfg = DaosAgentYamlParameters(config_file, common_cfg)
        agent_cmd = DaosAgentCommand(self.bin, agent_cfg)
        agent_mgr = DaosAgentManager(agent_cmd, "Srun")
        agent_mgr.manager.ntasks_per_node.value = 1

        # Get any daos_agent command/yaml options from the test yaml
        agent_mgr.manager.job.get_params(self)

        # Assign the access points list
        agent_mgr.set_config_value("access_points", self.hostlist_servers[:1])

        # TO-DO:  daos_agents start with systemd
        return " ".join([str(agent_mgr), "&"])

    def job_setup(self, job, pool):
        """Create the cmdline needed to launch job.

        Args:
            job(str): single job from test params list of jobs to run
            pool (obj): TestPool obj

        Returns:
            job_cmdlist: list cmdline that can be launched
                         by specifed job manager

        """
        job_cmdlist = []
        commands = []
        scripts = []
        self.log.info(
            "<<Job_Setup %s >> at %s", self.test_name, time.ctime())

        # nodesperjob = -1 indicates to use all nodes in client hostlist
        if self.nodesperjob < 0:
            self.nodesperjob = len(self.hostlist_clients)

        if len(self.hostlist_clients)/self.nodesperjob < 1:
            raise SoakTestError(
                "<<FAILED: There are only {} client nodes for this job. "
                "Job requires {}".format(
                    len(self.hostlist_clients), self.nodesperjob))

        if "ior" in job:
            for ppn in self.task_list:
                commands = self.create_ior_cmdline(job, pool, ppn)
                # scripts are single cmdline
                scripts = self.build_job_script(
                    commands, job, ppn, self.nodesperjob)
                job_cmdlist.extend(scripts)
        elif "fio" in job:
            commands = self.create_fio_cmdline(job, pool)
            # scripts are single cmdline
            scripts = self.build_job_script(commands, job, 1, 1)
            job_cmdlist.extend(scripts)
        else:
            raise SoakTestError(
                "<<FAILED: Job {} is not supported. ".format(
                    self.job))
        return job_cmdlist

    def job_startup(self, job_cmdlist):
        """Submit job batch script.

        Args:
            job_cmdlist (list): list of jobs to execute
        Returns:
            job_id_list: IDs of each job submitted to slurm.

        """
        self.log.info(
            "<<Job Startup - %s >> at %s", self.test_name, time.ctime())
        job_id_list = []
        # job_cmdlist is a list of batch scrippt files
        for script in job_cmdlist:
            try:
                job_id = slurm_utils.run_slurm_script(str(script))
            except slurm_utils.SlurmFailed as error:
                self.log.error(error)
                # Force the test to exit with failure
                job_id = None

            if job_id:
                self.log.info(
                    "<<Job %s started with %s >> at %s",
                    job_id, script, time.ctime())
                slurm_utils.register_for_job_results(
                    job_id, self, maxwait=self.test_timeout)
                # keep a list of the job_id's
                job_id_list.append(int(job_id))
            else:
                # one of the jobs failed to queue; exit on first fail for now.
                err_msg = "Slurm failed to submit job for {}".format(script)
                job_id_list = []
                raise SoakTestError(
                    "<<FAILED:  Soak {}: {}>>".format(self.test_name, err_msg))
        return job_id_list

    def job_completion(self, job_id_list):
        """Wait for job completion and cleanup.

        Args:
            job_id_list: IDs of each job submitted to slurm
        Returns:
            failed_job_id_list: IDs of each job that failed in slurm

        """
        self.log.info(
            "<<Job Completion - %s >> at %s", self.test_name, time.ctime())

        # If there is nothing to do; exit
        if job_id_list:
            # wait for all the jobs to finish
            while len(self.soak_results) < len(job_id_list):
                # self.log.info(
                #       "<<Waiting for results %s >>", self.soak_results))
                # allow time for jobs to execute on nodes
                time.sleep(2)
            # check for job COMPLETED and remove it from the job queue
            for job, result in self.soak_results.items():
                # The queue include status of "COMPLETING"
                if result == "COMPLETED":
                    job_id_list.remove(int(job))
                else:
                    self.log.info(
                        "<< Job %s failed with status %s>>", job, result)
            if job_id_list:
                self.log.info(
                    "<<Cancel jobs in queue with id's %s >>", job_id_list)
                for job in job_id_list:
                    status = slurm_utils.cancel_jobs(int(job))
                    if status == 0:
                        self.log.info("<<Job %s successfully cancelled>>", job)
                    else:
                        self.log.info("<<Job %s could not be killed>>", job)
            # gather all the logfiles for this pass and cleanup test nodes
            # If there is a failure the files can be gathered again in Teardown
            try:
                self.get_remote_logs()
            except SoakTestError as error:
                self.log.info("Remote copy failed with %s", error)
            self.soak_results = {}
        return job_id_list

    def execute_jobs(self, jobs, pools):
        """Execute the overall soak test.

        Args:
            pools (list): list of TestPool obj - self.pool[1:]

        Raise:
            SoakTestError

        """
        cmdlist = []
        # Create the remote log directories from new loop/pass
        self.test_log_dir = self.log_dir + "/pass" + str(self.loop)
        self.local_pass_dir = self.outputsoakdir + "/pass" + str(self.loop)
        result = slurm_utils.srun(
            NodeSet.fromlist(self.hostlist_clients), "mkdir -p {}".format(
                self.test_log_dir), self.srun_params)
        if result.exit_status > 0:
            raise SoakTestError(
                "<<FAILED: logfile directory not"
                "created on clients>>: {}".format(self.hostlist_clients))

        # Create local log directory
        os.makedirs(self.local_pass_dir)

        # Setup cmdlines for job with specified pool
        if len(pools) < len(jobs):
            raise SoakTestError(
                "<<FAILED: There are not enough pools to run this test>>")

        for index, job in enumerate(jobs):
            cmdlist.extend(self.job_setup(job, pools[index]))

        # Gather the job_ids
        job_id_list = self.job_startup(cmdlist)

        # Initialize the failed_job_list to job_list so that any
        # unexpected failures will clear the squeue in tearDown
        self.failed_job_id_list = job_id_list

        # launch harassers if defined and enabled
        if self.h_list and self.loop > 1:
            self.log.info("<<Harassers are enabled>>")
            self.launch_harassers(self.h_list, pools)
            if not self.harasser_completion(self.harasser_timeout):
                raise SoakTestError("<<FAILED: Harassers failed ")
            # rebuild can only run once for now
            if self.is_harasser("rebuild"):
                self.h_list.remove("rebuild")

        # Wait for jobs to finish and cancel/kill jobs if necessary
        self.failed_job_id_list = self.job_completion(job_id_list)

        # Test fails on first error but could use continue on error here
        if self.failed_job_id_list:
            raise SoakTestError(
                "<<FAILED: The following jobs failed {} >>".format(
                    " ,".join(
                        str(j_id) for j_id in self.failed_job_id_list)))

    def run_soak(self, test_param):
        """Run the soak test specified by the test params.

        Args:
            test_param (str): test_params from yaml file

        """
        self.soak_results = {}
        self.pool = []
        self.harasser_joblist = []
        self.harasser_results = {}
        self.test_timeout = self.params.get("test_timeout", test_param)
        self.job_timeout = self.params.get("job_timeout", test_param)
        self.harasser_timeout = self.params.get("harasser_timeout", test_param)
        self.test_name = self.params.get("name", test_param)
        self.nodesperjob = self.params.get("nodesperjob", test_param)
        self.test_iteration = self.params.get("iteration", test_param)
        self.task_list = self.params.get("taskspernode", test_param + "*")
        self.h_list = self.params.get("harasserlist", test_param + "*")
        job_list = self.params.get("joblist", test_param + "*")
        pool_list = self.params.get("poollist", test_param + "*")
        rank = self.params.get("rank", "/run/container_reserved/*")

        if self.is_harasser("rebuild"):
            obj_class = "_".join(["OC", str(
                self.params.get("daos_oclass", "/run/rebuild/*")[0])])
        else:
            obj_class = self.params.get(
                "object_class", "/run/container_reserved/*")

        slurm_reservation = self.params.get(
            "reservation", "/run/srun_params/*")

        # Srun params
        if self.client_partition is not None:
            self.srun_params = {"partition": self.client_partition}
        if slurm_reservation is not None:
            self.srun_params["reservation"] = slurm_reservation
        # Initialize time
        start_time = time.time()
        end_time = start_time + self.test_timeout
        # Create the reserved pool with data
        # self.pool is a list of all the pools used in soak
        # self.pool[0] will always be the reserved pool
        self.add_pools(["pool_reserved"])

        # TO-DO: Remove when no longer using API calls
        # Start and agent on this host to enable API calls
        agent_groups = {
            self.server_group: [socket.gethostname().split('.', 1)[0]]}
        self.start_agents(agent_groups, self.hostlist_servers)
        self.pool[0].connect()

        # Create the container and populate with a known data
        # TO-DO: use IOR to write and later read verify the data
        self.container = TestContainer(self.pool[0])
        self.container.namespace = "/run/container_reserved/*"
        self.container.get_params(self)
        self.container.create()
        self.container.write_objects(rank, obj_class)

        # cleanup soak log directories before test on all nodes
        result = slurm_utils.srun(
            NodeSet.fromlist(self.hostlist_clients), "rm -rf {}".format(
                self.log_dir), self.srun_params)
        if result.exit_status > 0:
            raise SoakTestError(
                "<<FAILED: Soak directories not removed"
                "from clients>>: {}".format(self.hostlist_clients))
        # cleanup test_node /tmp/soak
        cmd = "rm -rf {}".format(self.log_dir)
        try:
            result = process.run(cmd, shell=True, timeout=30)
        except process.CmdError as error:
            raise SoakTestError(
                "<<FAILED: Soak directory on testnode not removed {}>>".format(
                    error))
        self.log.info("<<START %s >> at %s", self.test_name, time.ctime())
        while time.time() < end_time:
            # Start new pass
            start_loop_time = time.time()
            self.log.info("<<Soak1 PASS %s: time until done %s>>", self.loop, (
                end_time - time.time()))
            # Create all specified pools
            self.add_pools(pool_list)
            self.log.info(
                "Current pools: %s",
                " ".join([pool.uuid for pool in self.pool]))
            try:
                self.execute_jobs(job_list, self.pool[1:])
            except SoakTestError as error:
                self.fail(error)
            errors = self.destroy_pools(self.pool[1:])
            # remove the test pools from self.pool; preserving reserved pool
            self.pool = [self.pool[0]]
            self.log.info(
                "Current pools: %s",
                " ".join([pool.uuid for pool in self.pool]))
            self.assertEqual(len(errors), 0, "\n".join(errors))
            # Break out of loop if smoke
            if "smoke" in self.test_name:
                break
            loop_time = time.time() - start_loop_time
            self.log.info(
                "<<PASS %s completed in %s seconds>>", self.loop, loop_time)
            # if the time left if less than a loop exit now
            if end_time - time.time() < loop_time:
                break
            self.loop += 1
        # TO-DO: use IOR
        self.assertTrue(
            self.container.read_objects(),
            "Data verification error on reserved pool"
            "after SOAK completed")

    def setUp(self):
        """Define test setup to be done."""
        self.log.info("<<setUp Started>> at %s", time.ctime())
        # Start the daos_agents in the job scripts
        self.setup_start_servers = True
        self.setup_start_agents = False
        super(Soak, self).setUp()

        # Initialize loop param for all tests
        self.loop = 1
        self.exclude_slurm_nodes = []
        # Setup logging directories for soak logfiles
        # self.output dir is an avocado directory .../data/
        self.log_dir = self.params.get("logdir", "/run/*")
        self.outputsoakdir = self.outputdir + "/soak"

        # Create the remote log directories on all client nodes
        self.test_log_dir = self.log_dir + "/pass" + str(self.loop)
        self.local_pass_dir = self.outputsoakdir + "/pass" + str(self.loop)

        # Fail if slurm partition daos_client is not defined
        if not self.client_partition:
            raise SoakTestError(
                "<<FAILED: Partition is not correctly setup for daos "
                "slurm partition>>")

        # Check if the server nodes are in the client list;
        # this will happen when only one partition is specified
        for host_server in self.hostlist_servers:
            if host_server in self.hostlist_clients:
                self.hostlist_clients.remove(host_server)
                self.exclude_slurm_nodes.append(host_server)
        self.log.info(
            "<<Updated hostlist_clients %s >>", self.hostlist_clients)
        # include test node for log cleanup; remove from client list
        test_node = [socket.gethostname().split('.', 1)[0]]
        if test_node[0] in self.hostlist_clients:
            self.hostlist_clients.remove(test_node[0])
            self.exclude_slurm_nodes.append(test_node[0])
            self.log.info(
                "<<Updated hostlist_clients %s >>", self.hostlist_clients)
        if not self.hostlist_clients:
            self.fail("There are no nodes that are client only;"
                      "check if the partition also contains server nodes")
        self.node_list = self.hostlist_clients + test_node

    def tearDown(self):
        """Define tearDown and clear any left over jobs in squeue."""
        self.log.info("<<tearDown Started>> at %s", time.ctime())
        # clear out any jobs in squeue;
        errors_detected = False
        if self.failed_job_id_list:
            self.log.info(
                "<<Cancel jobs in queue with ids %s >>",
                self.failed_job_id_list)
            status = process.system("scancel --partition {}".format(
                self.client_partition))
            if status > 0:
                errors_detected = True
        # One last attempt to copy any logfiles from client nodes
        try:
            self.get_remote_logs()
        except SoakTestError as error:
            self.log.info("Remote copy failed with %s", error)
            errors_detected = True
        if not self.setup_start_agents:
            self.hostlist_clients = [socket.gethostname().split('.', 1)[0]]
        super(Soak, self).tearDown()
        if errors_detected:
            self.fail("Errors detected cancelling slurm jobs in tearDown()")

    def test_soak_smoke(self):
        """Run soak smoke.

        Test ID: DAOS-2192

        Test Description:  This will create a slurm batch job that runs
        various jobs defined in the soak yaml.  It will run for ~10 min

        :avocado: tags=soak_smoke
        """
        test_param = "/run/smoke/"
        self.run_soak(test_param)

    def test_soak_stress(self):
        """Run all soak tests .

        Test ID: DAOS-2256
        Test ID: DAOS-2509
        Test Description: This will create a slurm batch job that runs
        various jobs defined in the soak yaml
        This test will run for the time specififed in
        /run/test_timeout.

        :avocado: tags=soak,soak_stress
        """
        test_param = "/run/soak_stress/"
        self.run_soak(test_param)

    def test_soak_harassers(self):
        """Run all soak tests with harassers.

        Test ID: DAOS-2511
        Test Description: This will create a soak job that runs
        various harassers  defined in the soak yaml
        This test will run for the time specififed in
        /run/test_timeout.

        :avocado: tags=soak,soak_harassers
        """
        test_param = "/run/soak_harassers/"
        self.run_soak(test_param)


def main():
    """Kicks off test with main function."""


if __name__ == "__main__":
    main()<|MERGE_RESOLUTION|>--- conflicted
+++ resolved
@@ -31,15 +31,9 @@
 from ior_utils import IorCommand
 from fio_utils import FioCommand
 from dfuse_utils import Dfuse
-<<<<<<< HEAD
 from job_manager_utils import Srun
-=======
-from command_utils import Srun
 from general_utils import get_random_string
->>>>>>> 0d58d472
 import slurm_utils
-from test_utils_pool import TestPool
-from test_utils_container import TestContainer
 from ClusterShell.NodeSet import NodeSet
 import socket
 import threading
@@ -55,6 +49,7 @@
 
 
 class Soak(TestWithServers):
+    # pylint: disable=too-many-public-methods
     """Execute DAOS Soak test cases.
 
     :avocado: recursive
@@ -78,8 +73,6 @@
         self.task_list = None
         self.soak_results = None
         self.srun_params = None
-        self.pool = None
-        self.container = None
         self.test_iteration = None
         self.h_list = None
         self.harasser_joblist = None
@@ -103,14 +96,9 @@
                         /run/<test_params>/poollist/*
         """
         for pool_name in pool_names:
-            path = "".join(["/run/", pool_name, "/*"])
             # Create a pool and add it to the overall list of pools
-            self.pool.append(
-                TestPool(
-                    self.context, self.log, dmg=self.server_managers[0].dmg))
-            self.pool[-1].namespace = path
-            self.pool[-1].get_params(self)
-            self.pool[-1].create()
+            namespace = "".join(["/run/", pool_name, "/*"])
+            self.pool.append(self.get_pool(namespace, connect=False))
             self.log.info("Valid Pool UUID is %s", self.pool[-1].uuid)
 
     def get_remote_logs(self):
@@ -258,10 +246,7 @@
         self.log.info("<<Launch Snapshot>> at %s", time.ctime())
         status = True
         # Create container
-        container = TestContainer(self.pool[0])
-        container.namespace = "/run/container_reserved"
-        container.get_params(self)
-        container.create()
+        container = self.get_container(self.pool[0], "/run/container_reserved")
         container.open()
 
         obj_cls = self.params.get(
@@ -801,10 +786,7 @@
 
         # Create the container and populate with a known data
         # TO-DO: use IOR to write and later read verify the data
-        self.container = TestContainer(self.pool[0])
-        self.container.namespace = "/run/container_reserved/*"
-        self.container.get_params(self)
-        self.container.create()
+        self.add_container(self.pool[0], "/run/container_reserved/*")
         self.container.write_objects(rank, obj_class)
 
         # cleanup soak log directories before test on all nodes
