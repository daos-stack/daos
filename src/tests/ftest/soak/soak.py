#!/usr/bin/python
"""
(C) Copyright 2019 Intel Corporation.

Licensed under the Apache License, Version 2.0 (the "License");
you may not use this file except in compliance with the License.
You may obtain a copy of the License at

http://www.apache.org/licenses/LICENSE-2.0

Unless required by applicable law or agreed to in writing, software
distributed under the License is distributed on an "AS IS" BASIS,
WITHOUT WARRANTIES OR CONDITIONS OF ANY KIND, either express or implied.
See the License for the specific language governing permissions and
limitations under the License.

GOVERNMENT LICENSE RIGHTS-OPEN SOURCE SOFTWARE
The Government's rights to use, modify, reproduce, release, perform, display,
or disclose this software are subject to the terms of the Apache License as
provided in Contract No. 8F-30005.
Any reproduction of computer software, computer software documentation, or
portions thereof marked with this legend must also reproduce the markings.
"""

import os
import time
from apricot import TestWithServers
from ior_utils import IorCommand
from fio_utils import FioCommand
from dfuse_utils import Dfuse
from job_manager_utils import Srun
from general_utils import get_random_string, run_command, DaosTestError
import slurm_utils
from test_utils_pool import TestPool
from test_utils_container import TestContainer
from ClusterShell.NodeSet import NodeSet
from getpass import getuser
import socket
import threading
from avocado.core.exceptions import TestFail
from pydaos.raw import DaosSnapshot, DaosApiError
from agent_utils import include_local_host

H_LOCK = threading.Lock()


def DDHHMMSS_format(seconds):
    """Convert seconds into  #days:HH:MM:SS format.

    Args:
        seconds(int):  number of seconds to convert

    Returns:  str in the format of DD:HH:MM:SS

    """
    seconds = int(seconds)
    if seconds < 86400:
        return time.strftime("%H:%M:%S", time.gmtime(seconds))
    num_days = seconds/86400
    return "{} {} {}".format(
        num_days, 'Day' if num_days == 1 else 'Days', time.strftime(
            "%H:%M:%S", time.gmtime(seconds % 86400)))


class SoakTestError(Exception):
    """Soak exception class."""


class SoakTestBase(TestWithServers):
    # pylint: disable=too-many-public-methods
    """Execute DAOS Soak test cases.

    :avocado: recursive
    """

    def __init__(self, *args, **kwargs):
        """Initialize a SoakBase object."""
        super(SoakTestBase, self).__init__(*args, **kwargs)
        self.failed_job_id_list = None
        self.test_log_dir = None
        self.exclude_slurm_nodes = None
        self.loop = None
        self.log_dir = None
        self.outputsoakdir = None
        self.test_name = None
        self.test_timeout = None
        self.end_time = None
        self.job_timeout = None
        self.nodesperjob = None
        self.task_list = None
        self.soak_results = None
        self.srun_params = None
        self.pool = None
        self.container = None
        self.test_iteration = None
        self.h_list = None
        self.harasser_joblist = None
        self.harasser_results = None
        self.harasser_timeout = None
        self.all_failed_jobs = None
        self.username = None
        self.used = None
        self.dfuse_list = []

    def setUp(self):
        """Define test setup to be done."""
        self.log.info("<<setUp Started>> at %s", time.ctime())
        # Start the daos_agents in the job scripts
        self.setup_start_servers = True
        self.setup_start_agents = False
        super(SoakTestBase, self).setUp()
        self.username = getuser()
        # Initialize loop param for all tests
        self.loop = 1
        self.exclude_slurm_nodes = []
        # Setup logging directories for soak logfiles
        # self.output dir is an avocado directory .../data/
        self.log_dir = self.params.get("logdir", "/run/*")
        self.outputsoakdir = self.outputdir + "/soak"
        # Create the remote log directories on all client nodes
        self.test_log_dir = self.log_dir + "/pass" + str(self.loop)
        # Fail if slurm partition daos_client is not defined
        if not self.client_partition:
            raise SoakTestError(
                "<<FAILED: Partition is not correctly setup for daos "
                "slurm partition>>")
        # Check if the server nodes are in the client list;
        # this will happen when only one partition is specified
        for host_server in self.hostlist_servers:
            if host_server in self.hostlist_clients:
                self.hostlist_clients.remove(host_server)
                self.exclude_slurm_nodes.append(host_server)

        # Include test node for log cleanup; remove from client list
        local_host_list = include_local_host(None)
        self.exclude_slurm_nodes.extend(local_host_list)
        if local_host_list[0] in self.hostlist_clients:
            self.hostlist_clients.remove((local_host_list[0]))
        self.log.info(
            "<<Updated hostlist_clients %s >>", self.hostlist_clients)
        if not self.hostlist_clients:
            self.fail("There are no nodes that are client only;"
                      "check if the partition also contains server nodes")

        # Start an agent on the test control host to enable API calls for
        # reserved pool and containers.  The test control host should be the
        # last host in the hostlist_clients list.
        agent_groups = {self.server_group: local_host_list}
        self.start_agents(agent_groups)

    def pre_tear_down(self):
        """Tear down any test-specific steps prior to running tearDown().

        Returns:
            list: a list of error strings to report after all tear down
            steps have been attempted

        """
        errors = []
        # clear out any jobs in squeue;
        if self.failed_job_id_list:
<<<<<<< HEAD
            job_id = " ".join(str(job) for job in self.failed_job_id_list)
            self.log.info("<<Cancel jobs %s >>", job_id)
            status = process.system(
                "scancel --partition {} -u {} {}".format(
                    self.client_partition, self.username, job_id))
            if status > 0:
                errors.append("Failed to cancel job(s) {}".format(job_id))
=======
            self.log.info(
                "<<Cancel jobs in queue with ids %s >>",
                self.failed_job_id_list)
            try:
                run_command(
                    "scancel --partition {} -u {}".format(
                        self.client_partition, self.username))
            except DaosTestError as error:
                # Exception was raised due to a non-zero exit status
                errors.append("Failed to cancel jobs {}: {}".format(
                    self.failed_job_id_list, error))
>>>>>>> 7eab0f71
        if self.all_failed_jobs:
            errors.append("SOAK FAILED: The following jobs failed {} ".format(
                " ,".join(str(j_id) for j_id in self.all_failed_jobs)))
        # Check if any dfuse mount points need to be cleaned
        try:
            self.cleanup_dfuse()
        except SoakTestError as error:
            self.log.info("Dfuse cleanup failed with %s", error)
        # One last attempt to copy any logfiles from client nodes
        try:
            self.get_remote_logs()
        except SoakTestError as error:
            self.log.info("Remote copy failed with %s", error)
        # daos_agent is always started on this node when start agent is false
        if not self.setup_start_agents:
            self.hostlist_clients = [socket.gethostname().split('.', 1)[0]]
        return errors

    def tearDown(self):
        """Define tearDown and clear any left over jobs in squeue."""
        # Perform any test-specific tear down steps and collect any
        # reported errors
        self.log.info("<<tearDown Started>> at %s", time.ctime())
        super(SoakTestBase, self).tearDown()

    def job_done(self, args):
        """Call this function when a job is done.

        Args:
            args (list):handle --which job, i.e. the job ID,
                        state  --string indicating job completion status
        """
        self.soak_results[args["handle"]] = args["state"]

    def add_pools(self, pool_names):
        """Create a list of pools that the various tests use for storage.

        Args:
            pool_names: list of pool namespaces from yaml file
                        /run/<test_params>/poollist/*
        """
        for pool_name in pool_names:
            path = "".join(["/run/", pool_name, "/*"])
            # Create a pool and add it to the overall list of pools
            self.pool.append(TestPool(
                self.context, self.log, dmg_command=self.get_dmg_command()))
            self.pool[-1].namespace = path
            self.pool[-1].get_params(self)
            self.pool[-1].create()
            self.log.info("Valid Pool UUID is %s", self.pool[-1].uuid)

    def get_remote_logs(self):
        """Copy files from remote dir to local dir.

        Raises:
            SoakTestError: if there is an error with the remote copy

        """
        # copy the files from the remote
        # TO-DO: change scp
<<<<<<< HEAD
        local_host_list = include_local_host(None)
        rsync_str = "rsync -avtr --min-size=1B"
        result = slurm_utils.srun(
            NodeSet.fromlist(self.hostlist_clients),
            "bash -c \"{0} {1} {2}:{1}/.. && rm -rf {1}/*\"".format(
                rsync_str, self.test_log_dir, local_host_list[0]),
            self.srun_params)
=======
        this_host = socket.gethostname()
        command = "/usr/bin/rsync -avtr --min-size=1B {0} {1}:{0}/..".format(
            self.test_log_dir, this_host)
        result = slurm_utils.srun(
            NodeSet.fromlist(self.hostlist_clients), command, self.srun_params)
>>>>>>> 7eab0f71
        if result.exit_status == 0:
            command = "/usr/bin/cp -R -p {0}/ \'{1}\'".format(
                self.test_log_dir, self.outputsoakdir)
            try:
                run_command(command, timeout=30)
            except DaosTestError as error:
                raise SoakTestError(
                    "<<FAILED: Soak remote logfiles not copied to avocado data "
                    "dir {} - check /tmp/soak on nodes {}>>".format(
                        error, self.hostlist_clients))

            command = "/usr/bin/rm -rf {0}/*".format(self.test_log_dir)
            slurm_utils.srun(
                NodeSet.fromlist(self.hostlist_clients), command,
                self.srun_params)
            run_command(command)
        else:
            raise SoakTestError(
                "<<FAILED: Soak remote logfiles not copied from clients>>: "
                "{}".format(self.hostlist_clients))

    def is_harasser(self, harasser):
        """Check if harasser is defined in yaml.

        Args:
            harasser (list): list of harassers to launch

        Returns: bool

        """
        return self.h_list and harasser in self.h_list

    def launch_harassers(self, harassers, pools):
        """Launch any harasser tests if defined in yaml.

        Args:
            harasser (list): list of harassers to launch
            pools (TestPool): pool obj

        """
        job = None
        # Launch harasser after one complete pass
        for harasser in harassers:
            if harasser == "rebuild":
                method = self.launch_rebuild
                ranks = self.params.get(
                    "ranks_to_kill", "/run/" + harasser + "/*")
                param_list = (ranks, pools)
                name = "REBUILD"
            if harasser in "snapshot":
                method = self.launch_snapshot
                param_list = ()
                name = "SNAPSHOT"
            else:
                raise SoakTestError(
                    "<<FAILED: Harasser {} is not supported. ".format(
                        harasser))
            job = threading.Thread(
                target=method, args=param_list, name=name)
            self.harasser_joblist.append(job)

        # start all harassers
        for job in self.harasser_joblist:
            job.start()

    def harasser_completion(self, timeout):
        """Complete harasser jobs.

        Args:
            timeout (int): timeout in secs

        Returns:
            bool: status

        """
        status = True
        for job in self.harasser_joblist:
            job.join(timeout)
        for job in self.harasser_joblist:
            if job.is_alive():
                self.log.error(
                    "<< HARASSER is alive %s FAILED to join>> ", job.name)
                status &= False
        # Check if the completed job passed
        for harasser, status in self.harasser_results.items():
            if not status:
                self.log.error(
                    "<< HARASSER %s FAILED>> ", harasser)
                status &= False
        self.harasser_joblist = []
        return status

    def launch_rebuild(self, ranks, pools):
        """Launch the rebuild process.

        Args:
            ranks (list): Server ranks to kill
            pools (list): list of TestPool obj

        """
        self.log.info("<<Launch Rebuild>> at %s", time.ctime())
        status = True
        for pool in pools:
            # Kill the server
            try:
                pool.start_rebuild(ranks, self.d_log)
            except (RuntimeError, TestFail, DaosApiError) as error:
                self.log.error("Rebuild failed to start", exc_info=error)
                status &= False
                break
            # Wait for rebuild to start
            try:
                pool.wait_for_rebuild(True)
            except (RuntimeError, TestFail, DaosApiError) as error:
                self.log.error(
                    "Rebuild failed waiting to start", exc_info=error)
                status &= False
                break
            # Wait for rebuild to complete
            try:
                pool.wait_for_rebuild(False)
            except (RuntimeError, TestFail, DaosApiError) as error:
                self.log.error(
                    "Rebuild failed waiting to finish", exc_info=error)
                status &= False
                break
        with H_LOCK:
            self.harasser_results["REBUILD"] = status

    def launch_snapshot(self):
        """Create a basic snapshot of the reserved pool."""
        self.log.info("<<Launch Snapshot>> at %s", time.ctime())
        status = True
        # Create container
        container = TestContainer(self.pool[0])
        container.namespace = "/run/container_reserved/*"
        container.get_params(self)
        container.create()
        container.open()
        obj_cls = self.params.get(
            "object_class", '/run/container_reserved/*')

        # write data to object
        data_pattern = get_random_string(500)
        datasize = len(data_pattern) + 1
        dkey = "dkey"
        akey = "akey"
        obj = container.container.write_an_obj(
            data_pattern, datasize, dkey, akey, obj_cls=obj_cls)
        obj.close()
        # Take a snapshot of the container
        snapshot = DaosSnapshot(self.context)
        try:
            snapshot.create(container.container.coh)
        except (RuntimeError, TestFail, DaosApiError) as error:
            self.log.error("Snapshot failed", exc_info=error)
            status &= False
        if status:
            self.log.info("Snapshot Created")
            # write more data to object
            data_pattern2 = get_random_string(500)
            datasize2 = len(data_pattern2) + 1
            dkey = "dkey"
            akey = "akey"
            obj2 = container.container.write_an_obj(
                data_pattern2, datasize2, dkey, akey, obj_cls=obj_cls)
            obj2.close()
            self.log.info("Wrote additional data to container")
            # open the snapshot and read the data
            obj.open()
            snap_handle = snapshot.open(container.container.coh)
            try:
                data_pattern3 = container.container.read_an_obj(
                    datasize, dkey, akey, obj, txn=snap_handle.value)
            except (RuntimeError, TestFail, DaosApiError) as error:
                self.log.error(
                    "Error when retrieving the snapshot data %s", error)
                status &= False
            if status:
                # Compare the snapshot to the original written data.
                if data_pattern3.value != data_pattern:
                    self.log.error("Snapshot data miscompere")
                    status &= False
        # Destroy the snapshot
        try:
            snapshot.destroy(container.container.coh)
        except (RuntimeError, TestFail, DaosApiError) as error:
            self.log.error("Failed to destroy snapshot %s", error)
            status &= False
        # cleanup
        container.close()
        container.destroy()
        with H_LOCK:
            self.harasser_results["SNAPSHOT"] = status

    def create_ior_cmdline(self, job_spec, pool, ppn, nodesperjob):
        """Create an IOR cmdline to run in slurm batch.

        Args:

            job_spec (str):   ior job in yaml to run
            pool (obj):       TestPool obj
            ppn(int):         number of tasks to run on each node
            nodesperjob(int): number of nodes per job

        Returns:
            cmd: cmdline string

        """
        commands = []

        iteration = self.test_iteration
        ior_params = "/run/" + job_spec + "/*"
        # IOR job specs with a list of parameters; update each value
        api_list = self.params.get("api", ior_params + "*")
        tsize_list = self.params.get("transfer_size", ior_params + "*")
        bsize_list = self.params.get("block_size", ior_params + "*")
        oclass_list = self.params.get("daos_oclass", ior_params + "*")
        # check if capable of doing rebuild; if yes then daos_oclass = RP_*GX
        if self.is_harasser("rebuild"):
            oclass_list = self.params.get("daos_oclass", "/run/rebuild/*")
        # update IOR cmdline for each additional IOR obj
        for api in api_list:
            for b_size in bsize_list:
                for t_size in tsize_list:
                    for o_type in oclass_list:
                        ior_cmd = IorCommand()
                        ior_cmd.namespace = ior_params
                        ior_cmd.get_params(self)
                        if iteration is not None and iteration < 0:
                            ior_cmd.repetitions.update(1000000)
                        if self.job_timeout is not None:
                            ior_cmd.max_duration.update(self.job_timeout)
                        else:
                            ior_cmd.max_duration.update(10)
                        ior_cmd.api.update(api)
                        ior_cmd.block_size.update(b_size)
                        ior_cmd.transfer_size.update(t_size)
                        ior_cmd.daos_oclass.update(o_type)
                        ior_cmd.set_daos_params(self.server_group, pool)
                        # srun cmdline
                        nprocs = nodesperjob * ppn
                        env = ior_cmd.get_default_env("srun")
                        if ior_cmd.api.value == "MPIIO":
                            env["DAOS_CONT"] = ior_cmd.daos_cont.value
                        cmd = Srun(ior_cmd)
                        cmd.setup_command(env, None, nprocs)
                        cmd.ntasks_per_node.update(ppn)
                        cmd.nodes.update(nodesperjob)
                        log_name = "{}_{}_{}_{}".format(
                            api, b_size, t_size, o_type)
                        commands.append([cmd.__str__(), log_name])
                        self.log.info(
                            "<<IOR cmdline>>: %s \n", commands[-1].__str__())
        return commands

    def create_dfuse_cont(self, pool):
        """Create a TestContainer object to be used to create container.

        Args:

            pool (obj):   TestPool obj

        Returns:
            cuuid: container uuid

        """
        # TO-DO: use daos tool when available
        # This method assumes that daos agent is running on test node
        cmd = "daos cont create --pool={} --svc={} --type=POSIX".format(
            pool.uuid, ":".join(
                [str(item) for item in pool.svc_ranks]))
        try:
            result = run_command(cmd, timeout=30)
        except DaosTestError as error:
            raise SoakTestError(
                "<<FAILED: Dfuse container failed {}>>".format(error))
        self.log.info("Dfuse Container UUID = %s", result.stdout.split()[3])
        return result.stdout.split()[3]

    def start_dfuse(self, pool):
        """Create dfuse start command line for slurm.

        Args:
            pool (obj):             TestPool obj

        Returns dfuse(obj):         Dfuse obj
        """
        # Get Dfuse params
<<<<<<< HEAD
        dfuse = Dfuse(self.hostlist_clients, self.tmp)
        dfuse.get_params(self)
        # update dfuse params; mountpoint for each container
        unique = get_random_string(5, self.used)
        self.used.append(unique)
        mount_dir = dfuse.mount_dir.value + unique
        dfuse.mount_dir.update(mount_dir)
        dfuse.set_dfuse_params(pool)
        dfuse.set_dfuse_cont_param(self.create_dfuse_cont(pool))
=======
        self.dfuse = Dfuse(self.hostlist_clients, self.tmp)
        self.dfuse.get_params(self)
        # update dfuse params
        self.dfuse.set_dfuse_params(pool)
        self.dfuse.set_dfuse_cont_param(self.create_dfuse_cont(pool))

>>>>>>> 7eab0f71
        # create dfuse mount point
        mkdir_cmd = "mkdir -p {}".format(dfuse.mount_dir.value)
        result = slurm_utils.srun(NodeSet.fromlist(
            self.hostlist_clients), "{}".format(mkdir_cmd), self.srun_params)
        if result.exit_status > 0:
<<<<<<< HEAD
            raise SoakTestError("<<FAILED: Dfuse directories not created>")
        dfuse_cmd = "{}".format(dfuse.__str__())
        result = slurm_utils.srun(NodeSet.fromlist(
            self.hostlist_clients), "{}".format(dfuse_cmd), self.srun_params)
        if result.exit_status > 0:
            raise SoakTestError("<<FAILED: Dfuse cmd failed>>")
        return dfuse

    def stop_dfuse(self, dfuse_list):
        """Create dfuse stop command line for slurm.

        Args:
            dfuse_list (list): list of Dfuse obj

        """
        self.log.info("\n")
        for dfuse in dfuse_list:
            dfuse_stop_cmd = "fusermount3 -u {0};rm -rf {0}".format(
                dfuse.mount_dir.value)
            result = slurm_utils.srun(NodeSet.fromlist(
                self.hostlist_clients), "{}".format(
                    dfuse_stop_cmd), self.srun_params)
            if result.exit_status > 0:
                raise SoakTestError(
                    "<<FAILED: Dfuse directories not destroyed>")

    def cleanup_dfuse(self):
        """Cleanup and remove any dfuse mount points."""
        cmd = [
            "/usr/bin/bash -c 'pkill dfuse",
            "for dir in /tmp/daos_dfuse*",
            "do fusermount3 -u $dir",
            "rm -rf $dir",
            "done'"]
=======
            raise SoakTestError(
                "<<FAILED: Dfuse mountpoint {} not created>>".format(
                    self.dfuse.mount_dir.value))

        # Run dfuse command
        dfuse_env = self.dfuse.get_environment(
            self.server_managers[0], self.client_log)
        params["export"] = ",".join(["all"] + dfuse_env.get_list())
        cmd = self.dfuse.__str__()
>>>>>>> 7eab0f71
        result = slurm_utils.srun(
            NodeSet.fromlist(
                self.hostlist_clients), "{}".format(
                    ";".join(cmd)), self.srun_params)
        if result.exit_status > 0:
            raise SoakTestError(
                "<<FAILED: Dfuse directories not deleted>>")

    def create_fio_cmdline(self, job_spec, pool):
        """Create the FOI commandline for job script.

        Args:

            job_spec (str): fio job in yaml to run
            pool (obj):   TestPool obj
            ppn(int): number of tasks to run on each node

        Returns:
            cmd(list): list of cmdlines

        """
        commands = []

        fio_namespace = "/run/{}".format(job_spec)
        # test params
        bs_list = self.params.get("blocksize", fio_namespace + "/soak/*")
        size_list = self.params.get("size", fio_namespace + "/soak/*")
        rw_list = self.params.get("rw", fio_namespace + "/soak/*")
        # Get the parameters for Fio
        fio_cmd = FioCommand()
        fio_cmd.namespace = "{}/*".format(fio_namespace)
        fio_cmd.get_params(self)
        for blocksize in bs_list:
            for size in size_list:
                for rw in rw_list:
                    # update fio params
                    fio_cmd.update(
                        "global", "blocksize", blocksize,
                        "fio --name=global --blocksize")
                    fio_cmd.update(
                        "global", "size", size,
                        "fio --name=global --size")
                    fio_cmd.update(
                        "global", "rw", rw,
                        "fio --name=global --rw")
                    # start dfuse if api is POSIX
                    if fio_cmd.api.value == "POSIX":
                        # Connect to the pool, create container
                        # and then start dfuse
                        dfuse = self.start_dfuse(pool)
                        fio_cmd.update(
                            "global", "directory",
                            dfuse.mount_dir.value,
                            "fio --name=global --directory")
                    log_name = "{}_{}_{}".format(blocksize, size, rw)
                    self.dfuse_list.append(dfuse)
                    commands.append([str(fio_cmd.__str__()), log_name])
                    self.log.info(
                        "<<Fio cmdlines>>:\n %s", str(fio_cmd.__str__()))
        return commands

    def build_job_script(self, commands, job, ppn, nodesperjob):
        """Create a slurm batch script that will execute a list of cmdlines.

        Args:
            commands(list): commandlines and cmd specific log_name
            job(str): the job name that will be defined in the slurm script
            ppn(int): number of tasks to run on each node

        Returns:
            script_list: list of slurm batch scripts

        """
        self.log.info("<<Build Script>> at %s", time.ctime())
        script_list = []

        # Start the daos_agent in the batch script for now
        # TO-DO:  daos_agents start with systemd
        agent_launch_cmds = [
            "mkdir -p {}".format(os.environ.get("DAOS_TEST_LOG_DIR"))]
        agent_launch_cmds.append(
            " ".join([str(self.agent_managers[0].manager.job), "&"]))

        # Create the sbatch script for each list of cmdlines
        for cmd, log_name in commands:
            if isinstance(cmd, str):
                cmd = [cmd]
            output = os.path.join(self.test_log_dir, "%N_" +
                                  self.test_name + "_" + job + "_%j_%t_" +
                                  str(ppn*nodesperjob) + "_" + log_name + "_")
            error = os.path.join(self.test_log_dir, "%N_" +
                                 self.test_name + "_" + job + "_%j_%t_" +
                                 str(ppn*nodesperjob) + "_" + log_name +
                                 "_ERROR_")
            sbatch = {
                "time": str(self.job_timeout) + ":00",
                "exclude": NodeSet.fromlist(self.exclude_slurm_nodes),
                "error": str(error),
                "export": "ALL"
                }
            # include the cluster specific params
            sbatch.update(self.srun_params)
            unique = get_random_string(5, self.used)
            script = slurm_utils.write_slurm_script(
                self.test_log_dir, job, output, nodesperjob,
                agent_launch_cmds + cmd, unique, sbatch)
            script_list.append(script)
            self.used.append(unique)
        return script_list

    def job_setup(self, job, pool):
        """Create the cmdline needed to launch job.

        Args:
            job(str): single job from test params list of jobs to run
            pool (obj): TestPool obj

        Returns:
            job_cmdlist: list cmdline that can be launched
                         by specifed job manager

        """
        job_cmdlist = []
        commands = []
        scripts = []
        nodesperjob = []
        self.log.info("<<Job_Setup %s >> at %s", self.test_name, time.ctime())
        for npj in self.nodesperjob:
            # nodesperjob = -1 indicates to use all nodes in client hostlist
            if npj < 0:
                npj = len(self.hostlist_clients)
            if len(self.hostlist_clients)/npj < 1:
                raise SoakTestError(
                    "<<FAILED: There are only {} client nodes for this job. "
                    "Job requires {}".format(
                        len(self.hostlist_clients), npj))
            nodesperjob.append(npj)
        if "ior" in job:
            for npj in nodesperjob:
                for ppn in self.task_list:
                    commands = self.create_ior_cmdline(
                        job, pool, ppn, npj)
                    # scripts are single cmdline
                    scripts = self.build_job_script(
                        commands, job, ppn, npj)
                    job_cmdlist.extend(scripts)
        elif "fio" in job:
            commands = self.create_fio_cmdline(job, pool)
            # scripts are single cmdline
            scripts = self.build_job_script(commands, job, 1, 1)
            job_cmdlist.extend(scripts)
        else:
            raise SoakTestError(
                "<<FAILED: Job {} is not supported. ".format(
                    self.job))
        return job_cmdlist

    def job_startup(self, job_cmdlist):
        """Submit job batch script.

        Args:
            job_cmdlist (list): list of jobs to execute
        Returns:
            job_id_list: IDs of each job submitted to slurm.

        """
        self.log.info(
            "<<Job Startup - %s >> at %s", self.test_name, time.ctime())
        job_id_list = []
        # before submitting the jobs to the queue, check the job timeout;
        if time.time() > self.end_time:
            self.log.info("<< SOAK test timeout in Job Startup>>")
            return job_id_list
        # job_cmdlist is a list of batch script files

        for script in job_cmdlist:
            try:
                job_id = slurm_utils.run_slurm_script(str(script))
            except slurm_utils.SlurmFailed as error:
                self.log.error(error)
                # Force the test to exit with failure
                job_id = None
            if job_id:
                self.log.info(
                    "<<Job %s started with %s >> at %s",
                    job_id, script, time.ctime())
                slurm_utils.register_for_job_results(
                    job_id, self, maxwait=self.test_timeout)
                # keep a list of the job_id's
                job_id_list.append(int(job_id))
            else:
                # one of the jobs failed to queue; exit on first fail for now.
                err_msg = "Slurm failed to submit job for {}".format(script)
                job_id_list = []
                raise SoakTestError(
                    "<<FAILED:  Soak {}: {}>>".format(self.test_name, err_msg))
        return job_id_list

    def job_completion(self, job_id_list):
        """Wait for job completion and cleanup.

        Args:
            job_id_list: IDs of each job submitted to slurm
        Returns:
            failed_job_id_list: IDs of each job that failed in slurm

        """
        self.log.info(
            "<<Job Completion - %s >> at %s", self.test_name, time.ctime())
        # If there is nothing to do; exit
        if job_id_list:
            # wait for all the jobs to finish
            while len(self.soak_results) < len(job_id_list):
                # wait for the jobs to complete.
                # enter tearDown before hitting the avocado timeout
                if time.time() > self.end_time:
                    self.log.info(
                        "<< SOAK test timeout in Job Completion at %s >>",
                        time.ctime())
                    for job in job_id_list:
                        _ = slurm_utils.cancel_jobs(int(job))
                time.sleep(5)
            # check for JobStatus = COMPLETED or CANCELLED (i.e. TEST TO)
            for job, result in self.soak_results.items():
                if result in ["COMPLETED", "CANCELLED"]:
                    job_id_list.remove(int(job))
                else:
                    self.log.info(
                        "<< Job %s failed with status %s>>", job, result)
            # gather all the logfiles for this pass and cleanup test nodes
            try:
                self.get_remote_logs()
            except SoakTestError as error:
                self.log.info("Remote copy failed with %s", error)
            self.soak_results = {}
        # Check if dfuse obj exists and then cleanup
        if self.dfuse_list:
            try:
                self.stop_dfuse(self.dfuse_list)
            except SoakTestError as error:
                self.log.info("Dfuse stop failed with %s", error)
        return job_id_list

    def execute_jobs(self, jobs, pools):
        """Execute the overall soak test.

        Args:
            pools (list): list of TestPool obj - self.pool[1:]

        Raise:
            SoakTestError

        """
        cmdlist = []
        # unique numbers per pass
        self.used = []
        # Create the remote log directories from new loop/pass
        self.test_log_dir = self.log_dir + "/pass" + str(self.loop)
        local_pass_dir = self.outputsoakdir + "/pass" + str(self.loop)
        result = slurm_utils.srun(
            NodeSet.fromlist(self.hostlist_clients), "mkdir -p {}".format(
                self.test_log_dir), self.srun_params)
        if result.exit_status > 0:
            raise SoakTestError(
                "<<FAILED: logfile directory not"
                "created on clients>>: {}".format(self.hostlist_clients))
        # Create local log directory
        os.makedirs(local_pass_dir)
        # Setup cmdlines for job with specified pool
        if len(pools) < len(jobs):
            raise SoakTestError(
                "<<FAILED: There are not enough pools to run this test>>")
        for index, job in enumerate(jobs):
            cmdlist.extend(self.job_setup(job, pools[index]))
        # Gather the job_ids
        job_id_list = self.job_startup(cmdlist)
        # Initialize the failed_job_list to job_list so that any
        # unexpected failures will clear the squeue in tearDown
        self.failed_job_id_list = job_id_list
        # launch harassers if defined and enabled
        if self.h_list and self.loop > 1:
            self.log.info("<<Harassers are enabled>>")
            self.launch_harassers(self.h_list, pools)
            if not self.harasser_completion(self.harasser_timeout):
                raise SoakTestError("<<FAILED: Harassers failed ")
            # rebuild can only run once for now
            if self.is_harasser("rebuild"):
                self.h_list.remove("rebuild")
        # Wait for jobs to finish and cancel/kill jobs if necessary
        self.failed_job_id_list = self.job_completion(job_id_list)
        # Log the failing job ID
        if self.failed_job_id_list:
            self.log.info(
                "<<FAILED: The following jobs failed %s >>", (" ,".join(
                    str(j_id) for j_id in self.failed_job_id_list)))
            # accumulate failing job IDs
            self.all_failed_jobs.extend(self.failed_job_id_list)
            # clear out the failed jobs for this pass
            self.failed_job_id_list = []

    def run_soak(self, test_param):
        """Run the soak test specified by the test params.

        Args:
            test_param (str): test_params from yaml file

        """
        self.soak_results = {}
        self.pool = []
        self.harasser_joblist = []
        self.harasser_results = {}
        test_to = self.params.get("test_timeout", test_param)
        self.job_timeout = self.params.get("job_timeout", test_param)
        self.harasser_timeout = self.params.get("harasser_timeout", test_param)
        self.test_name = self.params.get("name", test_param)
        self.nodesperjob = self.params.get("nodesperjob", test_param)
        self.test_iteration = self.params.get("iteration", test_param)
        self.task_list = self.params.get("taskspernode", test_param + "*")
        self.h_list = self.params.get("harasserlist", test_param + "*")
        job_list = self.params.get("joblist", test_param + "*")
        pool_list = self.params.get("poollist", test_param + "*")
        rank = self.params.get("rank", "/run/container_reserved/*")
        if self.is_harasser("rebuild"):
            obj_class = "_".join(["OC", str(
                self.params.get("daos_oclass", "/run/rebuild/*")[0])])
        else:
            obj_class = self.params.get(
                "object_class", "/run/container_reserved/*")
        slurm_reservation = self.params.get(
            "reservation", "/run/srun_params/*")
        # Srun params
        if self.client_partition is not None:
            self.srun_params = {"partition": self.client_partition}
        if slurm_reservation is not None:
            self.srun_params["reservation"] = slurm_reservation
        # Create the reserved pool with data
        # self.pool is a list of all the pools used in soak
        # self.pool[0] will always be the reserved pool
        self.add_pools(["pool_reserved"])
        self.pool[0].connect()
        # Create the container and populate with a known data
        # TO-DO: use IOR to write and later read verify the data
        self.container = TestContainer(self.pool[0])
        self.container.namespace = "/run/container_reserved/*"
        self.container.get_params(self)
        self.container.create()
        self.container.write_objects(rank, obj_class)
        self.all_failed_jobs = []
        # cleanup soak log directories before test on all nodes
        result = slurm_utils.srun(
            NodeSet.fromlist(self.hostlist_clients), "rm -rf {}".format(
                self.log_dir), self.srun_params)
        if result.exit_status > 0:
            raise SoakTestError(
                "<<FAILED: Soak directories not removed"
                "from clients>>: {}".format(self.hostlist_clients))
        # cleanup test_node /tmp/soak
        cmd = "rm -rf {}".format(self.log_dir)
        try:
            result = run_command(cmd, timeout=30)
        except DaosTestError as error:
            raise SoakTestError(
                "<<FAILED: Soak directory on testnode not removed {}>>".format(
                    error))
        # Initialize time
        start_time = time.time()
        self.test_timeout = int(3600 * test_to)
        self.end_time = start_time + self.test_timeout
        self.log.info("<<START %s >> at %s", self.test_name, time.ctime())
        while time.time() < self.end_time:
            # Start new pass
            start_loop_time = time.time()
            self.log.info(
                "<<Soak1 PASS %s: time until done %s>>", self.loop,
                DDHHMMSS_format(self.end_time - time.time()))
            # Create all specified pools
            self.add_pools(pool_list)
            self.log.info(
                "Current pools: %s",
                " ".join([pool.uuid for pool in self.pool]))
            try:
                self.execute_jobs(job_list, self.pool[1:])
            except SoakTestError as error:
                self.fail(error)
            errors = self.destroy_pools(self.pool[1:])
            # remove the test pools from self.pool; preserving reserved pool
            self.pool = [self.pool[0]]
            self.log.info(
                "Current pools: %s",
                " ".join([pool.uuid for pool in self.pool]))
            self.assertEqual(len(errors), 0, "\n".join(errors))
            # Break out of loop if smoke
            if "smoke" in self.test_name:
                break
            loop_time = time.time() - start_loop_time
            self.log.info(
                "<<PASS %s completed in %s >>", self.loop, DDHHMMSS_format(
                    loop_time))
            # # if the time left if less than a loop exit now
            # if end_time - time.time() < loop_time:
            #     break
            self.loop += 1
        # TO-DO: use IOR
        self.assertTrue(
            self.container.read_objects(),
            "Data verification error on reserved pool"
            "after SOAK completed")
        # gather the daos logs from the client nodes
        self.log.info(
            "<<<<SOAK TOTAL TEST TIME = %s>>>", DDHHMMSS_format(
                time.time() - start_time))<|MERGE_RESOLUTION|>--- conflicted
+++ resolved
@@ -159,27 +159,16 @@
         errors = []
         # clear out any jobs in squeue;
         if self.failed_job_id_list:
-<<<<<<< HEAD
             job_id = " ".join(str(job) for job in self.failed_job_id_list)
-            self.log.info("<<Cancel jobs %s >>", job_id)
-            status = process.system(
-                "scancel --partition {} -u {} {}".format(
-                    self.client_partition, self.username, job_id))
-            if status > 0:
-                errors.append("Failed to cancel job(s) {}".format(job_id))
-=======
-            self.log.info(
-                "<<Cancel jobs in queue with ids %s >>",
-                self.failed_job_id_list)
+            self.log.info("<<Cancel jobs in queue with ids %s >>", job_id)
             try:
                 run_command(
-                    "scancel --partition {} -u {}".format(
-                        self.client_partition, self.username))
+                    "scancel --partition {} -u {} {}".format(
+                        self.client_partition, self.username, job_id))
             except DaosTestError as error:
                 # Exception was raised due to a non-zero exit status
                 errors.append("Failed to cancel jobs {}: {}".format(
                     self.failed_job_id_list, error))
->>>>>>> 7eab0f71
         if self.all_failed_jobs:
             errors.append("SOAK FAILED: The following jobs failed {} ".format(
                 " ,".join(str(j_id) for j_id in self.all_failed_jobs)))
@@ -240,21 +229,11 @@
         """
         # copy the files from the remote
         # TO-DO: change scp
-<<<<<<< HEAD
-        local_host_list = include_local_host(None)
-        rsync_str = "rsync -avtr --min-size=1B"
-        result = slurm_utils.srun(
-            NodeSet.fromlist(self.hostlist_clients),
-            "bash -c \"{0} {1} {2}:{1}/.. && rm -rf {1}/*\"".format(
-                rsync_str, self.test_log_dir, local_host_list[0]),
-            self.srun_params)
-=======
         this_host = socket.gethostname()
         command = "/usr/bin/rsync -avtr --min-size=1B {0} {1}:{0}/..".format(
             self.test_log_dir, this_host)
         result = slurm_utils.srun(
             NodeSet.fromlist(self.hostlist_clients), command, self.srun_params)
->>>>>>> 7eab0f71
         if result.exit_status == 0:
             command = "/usr/bin/cp -R -p {0}/ \'{1}\'".format(
                 self.test_log_dir, self.outputsoakdir)
@@ -544,7 +523,6 @@
         Returns dfuse(obj):         Dfuse obj
         """
         # Get Dfuse params
-<<<<<<< HEAD
         dfuse = Dfuse(self.hostlist_clients, self.tmp)
         dfuse.get_params(self)
         # update dfuse params; mountpoint for each container
@@ -554,20 +532,11 @@
         dfuse.mount_dir.update(mount_dir)
         dfuse.set_dfuse_params(pool)
         dfuse.set_dfuse_cont_param(self.create_dfuse_cont(pool))
-=======
-        self.dfuse = Dfuse(self.hostlist_clients, self.tmp)
-        self.dfuse.get_params(self)
-        # update dfuse params
-        self.dfuse.set_dfuse_params(pool)
-        self.dfuse.set_dfuse_cont_param(self.create_dfuse_cont(pool))
-
->>>>>>> 7eab0f71
         # create dfuse mount point
         mkdir_cmd = "mkdir -p {}".format(dfuse.mount_dir.value)
         result = slurm_utils.srun(NodeSet.fromlist(
             self.hostlist_clients), "{}".format(mkdir_cmd), self.srun_params)
         if result.exit_status > 0:
-<<<<<<< HEAD
             raise SoakTestError("<<FAILED: Dfuse directories not created>")
         dfuse_cmd = "{}".format(dfuse.__str__())
         result = slurm_utils.srun(NodeSet.fromlist(
@@ -585,11 +554,12 @@
         """
         self.log.info("\n")
         for dfuse in dfuse_list:
-            dfuse_stop_cmd = "fusermount3 -u {0};rm -rf {0}".format(
-                dfuse.mount_dir.value)
+            dfuse_stop_cmd = [
+                "fusermount3 -u {0}".format(dfuse.mount_dir.value),
+                "rm -rf {0}".format(dfuse.mount_dir.value)]
             result = slurm_utils.srun(NodeSet.fromlist(
                 self.hostlist_clients), "{}".format(
-                    dfuse_stop_cmd), self.srun_params)
+                    ";".join(dfuse_stop_cmd)), self.srun_params)
             if result.exit_status > 0:
                 raise SoakTestError(
                     "<<FAILED: Dfuse directories not destroyed>")
@@ -602,17 +572,6 @@
             "do fusermount3 -u $dir",
             "rm -rf $dir",
             "done'"]
-=======
-            raise SoakTestError(
-                "<<FAILED: Dfuse mountpoint {} not created>>".format(
-                    self.dfuse.mount_dir.value))
-
-        # Run dfuse command
-        dfuse_env = self.dfuse.get_environment(
-            self.server_managers[0], self.client_log)
-        params["export"] = ",".join(["all"] + dfuse_env.get_list())
-        cmd = self.dfuse.__str__()
->>>>>>> 7eab0f71
         result = slurm_utils.srun(
             NodeSet.fromlist(
                 self.hostlist_clients), "{}".format(
