#!/usr/bin/python
"""
(C) Copyright 2019 Intel Corporation.

Licensed under the Apache License, Version 2.0 (the "License");
you may not use this file except in compliance with the License.
You may obtain a copy of the License at

http://www.apache.org/licenses/LICENSE-2.0

Unless required by applicable law or agreed to in writing, software
distributed under the License is distributed on an "AS IS" BASIS,
WITHOUT WARRANTIES OR CONDITIONS OF ANY KIND, either express or implied.
See the License for the specific language governing permissions and
limitations under the License.

GOVERNMENT LICENSE RIGHTS-OPEN SOURCE SOFTWARE
The Government's rights to use, modify, reproduce, release, perform, display,
or disclose this software are subject to the terms of the Apache License as
provided in Contract No. 8F-30005.
Any reproduction of computer software, computer software documentation, or
portions thereof marked with this legend must also reproduce the markings.
"""

import os
import time
from apricot import TestWithServers
from ior_utils import IorCommand
import slurm_utils
from test_utils import TestPool, TestContainer
from ClusterShell.NodeSet import NodeSet
from general_utils import pcmd
import socket
from multiprocessing import Process


class SoakTestError(Exception):
    """Soak exception class."""


class Soak(TestWithServers):
    """Execute DAOS Soak test cases.

    :avocado: recursive
    Args:
        TestWithServers (AvocadoTest): Unit Test test cases
    There are currently two types of soak tests.
        1) smoke - runs each specified cmdline (job spec) for a single
           iteration. The smoke test is to verify the environment is
           configured properly before running the longer soaks
        2) 1 hour - this will run a defined set of jobs and continue to submit
           the jobs until the time has expired.

    The tests also use an IOR that is compiled with MPICH and is built with
    both the DAOS and MPI-IO drivers.

    """

    def job_done(self, args):
        """Call this function when a job is done.

        Args:
            args (list):handle --which job, i.e. the job ID,
                        state  --string indicating job completion status
        """
        self.soak_results[args["handle"]] = args["state"]

    def create_pool(self, pools):
        """Create a pool that the various tests use for storage.

        Args:
            pools: list of pool name from yaml file
                        /run/<test_params>/poollist/*
        Returns:
            list: list of TestPool object

        """
        pool_obj_list = []
        for pool_name in pools:
            # Create a pool
            pool_obj_list.append(TestPool(self.context, self.log))
            pool_obj_list[-1].namespace = "/".join(["/run", pool_name, "*"])
            pool_obj_list[-1].get_params(self)
            pool_obj_list[-1].create()
            self.log.info("Valid Pool UUID is %s", pool_obj_list[-1].uuid)

            # Commented out due to DAOS-3836.
            ## Check that the pool was created
            #self.assertTrue(
            #    pool_obj_list[-1].check_files(self.hostlist_servers),
            #    "Pool data not detected on servers")
        return pool_obj_list

    def destroy_pool(self, pool):
        """Destroy the specified pool - TO DO."""
        pass

    def remote_copy(self, hostlist, remote_dir, local_dir):
        """Copy files from remote dir to local dir.

        Args:
                hostlist (list): list of remote nodes
                remote_dir (str): remote directory of files
                local_dir (str): local directory

        Raises:
            SoakTestError: if there is an error with the remote copy

        """
        this_host = socket.gethostname()
        result = pcmd(
            NodeSet.fromlist(hostlist),
            "if [ ! -z '$(ls -A {0})' ]; then "
            "scp -p -r {0}/ \"{1}:'{2}/'\" && rm -rf {0}/*; fi".format(
                remote_dir, this_host, local_dir),
            verbose=False)
        if len(result) > 1 or 0 not in result:
            raise SoakTestError(
                "Error executing remote copy: {}".format(
                    ", ".join(
                        [str(result[key]) for key in result if key != 0])))

    def is_harasser(self, harasser):
        """Check if harasser is defined in yaml.

        Args:
            harasser (list): list of harassers to launch

        Returns: bool

        """
        if self.harassers_en is True:
            if self.h_list is not None:
                if harasser in self.h_list:
                    return True
        else:
            return False

    def launch_harassers(self, harassers, pools):
        """Launch any harasser tests if defined in yaml.

        Args:
            harasser (list): list of harassers to launch
            pools (TestPool): pool obj

        """
        job = []
        # Launch harasser after one complete pass
        for harasser in harassers:
            if "rebuild" == harasser:
                method = self.launch_rebuild
                ranks = self.params.get(
                    "ranks_to_kill", "/run/" + harasser + "/*")
                targets = self.params.get("targets", "/run/server_config/*")
                param_list = [ranks, pools, targets]
            else:
                raise SoakTestError(
                    "<<FAILED: Harasser {} is not supported. ".format(
                        harasser))

            job = (Process(target=method, args=param_list))
            self.harasser_joblist.append(job)

        # start all harassers
        for job in self.harasser_joblist:
            job.start()

        # Disable harassers
        self.harassers_en = False

    def harasser_completion(self, timeout):
        """Complete harasser jobs.

        Args:
            timeout (int): timeout in secs

        Returns:
            bool: status

        """
        status = True
        for job in self.harasser_joblist:
            job.join(timeout)
        for job in self.harasser_joblist:
            if job.is_alive():
                self.log.info("<< HARASSER FAILED >> - %s ", job.name)
                job.terminate()
            # if any harasser fails; test should fail
            if job.exitcode > 0:
                self.log.info("<< HARASSER FAILED >> - %s ", job.name)
                status = False
        return status

    def launch_rebuild(self, ranks, pools, targets):
        """Launch the rebuild process.

        Args:
            ranks (list): Server ranks to kill
            pools (list): list of TestPool obj

        """
        self.log.info("<<Launch Rebuild>> at %s", time.ctime())
        status = True
        for pool in pools:
            # # make sure pool looks good before we start
            # checks = {
            #         "pi_nnodes": len(self.hostlist_servers),
            #         "pi_ntargets": len(self.hostlist_servers) * targets,
            #         "pi_ndisabled": 0,
            #         }
            # if not pool.check_pool_info(**checks):
            #     self.log.error(
            #         "Invlaid pool information detected before rebuild")
            #     status &= False
            #     break

            # if not pool.check_rebuild_status(
            #             rs_errno=0, rs_done=1, rs_obj_nr=0, rs_rec_nr=0):
            #     self.log.error(
            #         "Invlaid pool rebuild info detected before rebuild")
            #     status &= False
            #     break

            # Kill the server
            if not pool.start_rebuild(ranks, self.log):
                self.log.error("Rebuild failed to start")
                status &= False
                break
            # Wait for rebuild to start
            pool.wait_for_rebuild(True)

            # Wait for rebuild to complete
            pool.wait_for_rebuild(False)

            # # Verify the pool information after rebuild
            # checks["pi_ndisabled"] = targets
            # if not pool.check_pool_info(**checks):
            #     self.log.error(
            #         "Invalid pool information detected after rebuild")
            #     status &= False

            # if not pool.check_rebuild_status(rs_errno=0, rs_done=1):
            #     self.log.error(
            #         "Invalid pool rebuild error number detected after rebuild")
            #     status &= False
        return status

    def create_ior_cmdline(self, job_spec, pool, task_list):
        """Create an IOR cmdline to run in slurm batch.

        Args:

            job_spec (str): ior job in yaml to run
            pool (obj):   TestPool obj

        Returns:
            cmd: cmdline string

        """
        commands = []

        iteration = self.test_iteration
<<<<<<< HEAD
        ior_params = "/run/" + job_spec + "/*"
=======
        ior_params = "/".join(["run", job_spec, "*"])

        ior_cmd = IorCommand()
        ior_cmd.namespace = ior_params
        ior_cmd.get_params(self)
        if iteration is not None and iteration < 0:
            ior_cmd.repetitions.update(1000000)
        ior_cmd.max_duration.update(self.params.get(
            "time", "/".join([job_params, "*"])))
>>>>>>> 5e56f2a2
        # IOR job specs with a list of parameters; update each value
        #   api
        #   transfer_size
        #   block_size

        api_list = self.params.get("api", ior_params + "*")
        tsize_list = self.params.get("transfer_size", ior_params + "*")
        bsize_list = self.params.get("block_size", ior_params + "*")
        oclass_list = self.params.get("daos_oclass", ior_params + "*")
        # check if capable of doing rebuild; if yes then daos_oclass = RP_*GX
        if self.harassers_en and self.is_harasser("rebuild"):
            oclass_list = self.params.get("daos_oclass", "/run/rebuild/*")
        # update IOR cmdline for each additional IOR obj
        for task in task_list:
            for api in api_list:
                for b_size in bsize_list:
                    for t_size in tsize_list:
                        for o_type in oclass_list:
                            ior_cmd = IorCommand()
                            ior_cmd.namespace = ior_params
                            ior_cmd.get_params(self)
                            if iteration is not None and iteration < 0:
                                ior_cmd.repetitions.update(1000000)
                            if self.job_timeout is not None:
                                ior_cmd.max_duration.update(self.job_timeout)
                            else:
                                ior_cmd.max_duration.update(10)
                            ior_cmd.api.update(api)
                            ior_cmd.block_size.update(b_size)
                            ior_cmd.transfer_size.update(t_size)
                            ior_cmd.daos_oclass.update(o_type)
                            ior_cmd.set_daos_params(self.server_group, pool)

                            # slurm/sbatch cmdline
                            if self.job_manager == "Sbatch":
                                # export the user environment for srun
                                exports = ["ALL"]
                                if ior_cmd.api.value == "MPIIO":
                                    env = {
                                        "CRT_ATTACH_INFO_PATH": os.path.join(
                                            self.basepath, "install/tmp"),
                                        "DAOS_POOL": str(
                                            ior_cmd.daos_pool.value),
                                        "MPI_LIB": "\"\"",
                                        "DAOS_SVCL": str(
                                            ior_cmd.daos_svcl.value),
                                        "DAOS_SINGLETON_CLI": 1,
                                        "FI_PSM2_DISCONNECT": 1,
                                        "IOR_HINT__MPI__romio_daos_obj_class":
                                        str(ior_cmd.daos_oclass.value)
                                    }
                                    exports.extend(["{}={}".format(
                                        key, val) for key, val in env.items()])
                                cmd = "srun -l --mpi=pmi2 --export={} {}".format(
                                    ",".join(exports), str(ior_cmd))
                                commands.append([job_spec, cmd, task])
                            else:
                                commands.append([job_spec, ior_cmd, task])
                            self.log.info("<<IOR cmdline>>: %s \n",
                                          commands[-1][1].__str__())
        return commands

    def create_dmg_cmdline(self, job_spec, pool):
        """Create a dmg cmdline to run in slurm batch.

        Args:
            job_params (str): job params from yaml file
            job_spec (str): specific dmg job to run
        Returns:
            cmd: [description]

        """
        cmd = ""
        return cmd

    def build_job_script(self, commands, nodesperjob, job_timeout):
        """Create a slurm batch script that will execute a list of cmdlines.

        Args:
            commands(list): list of list of commandlines and ranks per node
                            commands = [[job1, [cmd1, ranks per node], ...]]
            nodesperjob(int): number of nodes to execute job
            job(str): the job type that will be defined in the slurm script
            with /run/"job"/
            tasklist(list): number of tasks to run on each node
            job_timeout(str):  timeout passed to slurm sbatch

        Returns:
            script_list: list of slurm batch scripts

        """
        self.log.info("<<Build Script>> at %s", time.ctime())
        script_list = []
<<<<<<< HEAD
        # Create the sbatch script for each cmdline
        for job_cmd_tasks in commands:
            job = job_cmd_tasks[0]
            cmd = job_cmd_tasks[1]
            tasks = job_cmd_tasks[2]
            output = os.path.join(
                self.rem_pass_dir, "%N_" + self.test_name +
                "_" + job +
                "_results.out_%j_%t_" + str(tasks) + "_")
            num_tasks = self.nodesperjob * tasks
            sbatch = {
                    "ntasks-per-node": tasks,
                    "ntasks": num_tasks,
                    "time": str(job_timeout) + ":00",
                    "partition": self.partition_clients,
                    "exclude": NodeSet.fromlist(self.hostlist_servers)
                    }
            script = slurm_utils.write_slurm_script(
                self.rem_pass_dir, job, output, self.nodesperjob,
                [cmd], sbatch)
            script_list.append(script)
=======
        # create one batch script per cmdline
        # get job params
        job_params = "/run/" + job
        job_name = self.params.get("name", "/".join([job_params, "*"]))
        job_specs = self.params.get("jobspec", "/".join([job_params, "*"]))
        task_list = self.params.get("tasks", "/".join([job_params, "*"]))
        job_time = self.params.get("time", "/".join([job_params, "*"]))

        # job_time in minutes:seconds format
        job_time = str(job_time) + ":00"
        for job_spec in job_specs:
            if "ior" in job_spec:
                # Create IOR cmdline
                cmd_list = self.create_ior_cmdline(job_params, job_spec, pool)
            elif "dmg" in job_spec:
                # create dmg cmdline
                cmd_list = self.create_dmg_cmdline(job_params, job_spec, pool)
            else:
                raise SoakTestError(
                    "<<FAILED: Soak job: {} Job spec {} is invalid>>".format(
                        job, job_spec))

            # a single cmdline per batch job; so that a failure is per cmdline
            # change to multiple cmdlines per batch job  later.
            for cmd in cmd_list:
                # additional sbatch params
                for tasks in task_list:
                    output = os.path.join(
                        self.rem_pass_dir, "%N_" + self.test_name +
                        "_" + job_name + "_" + job_spec +
                        "_results.out_%j_%t_" + str(tasks) + "_")
                    num_tasks = nodesperjob * tasks
                    sbatch = {
                        "ntasks-per-node": tasks,
                        "ntasks": num_tasks,
                        "time": job_time,
                        "partition": self.partition_clients,
                        "exclude": NodeSet.fromlist(self.hostlist_servers)}
                    script = slurm_utils.write_slurm_script(
                        self.rem_pass_dir, job_name, output, nodesperjob,
                        [cmd], sbatch)
                    script_list.append(script)
>>>>>>> 5e56f2a2
        return script_list

    def job_setup(self, job, pool, job_manager):
        """Create the cmdline needed to launch job.

        Args:
<<<<<<< HEAD
            job(str): single job from test params list of jobs to run
=======
            test_param (str): test_param from yaml file
>>>>>>> 5e56f2a2
            pool (obj): TestPool obj
            job_manager (str): job manager user to create job cmdline

        Returns:
            job_cmdlist: list cmdline that can be launched
                         by specifed job manager

        """
<<<<<<< HEAD
=======
        # Get jobmanager
        self.job_manager = self.params.get("jobmanager", "/run/*")
        # Get test params
        test_params = "".join([test_param, "*"])
        self.test_name = self.params.get("name", test_params)
        self.test_iteration = self.params.get("test_iteration", test_params)
        self.job_list = self.params.get("joblist", test_params)
        self.nodesperjob = self.params.get("nodesperjob", test_params)
>>>>>>> 5e56f2a2
        self.soak_results = {}
        self.harasser_results = {}
        job_cmdlist = []

        self.log.info(
            "<<Job_Setup %s >> at %s", self.test_name, time.ctime())

        # nodesperjob = -1 indicates to use all nodes in client hostlist
        if self.nodesperjob < 0:
            self.nodesperjob = len(self.hostlist_clients)

        if len(self.hostlist_clients)/self.nodesperjob < 1:
            raise SoakTestError(
                "<<FAILED: There are only {} client nodes for this job. "
                "Job requires {}".format(
                    len(self.hostlist_clients), self.nodesperjob))

        #  get the list of cmdlines for the job
        for job in self.job_list:
            if "ior" in job:
                # commands = [[job, command, #tasks per node], []]
                self.job_cmds_tasks = self.create_ior_cmdline(
                    job, pool, self.task_list)
            elif "dmg" in job:
                # create dmg cmdline
                self.job_cmds_tasks = self.create_dmg_cmdline(job, pool)
            else:
                raise SoakTestError(
                    "<<FAILED: Job {} is not supported. ".format(
                        self.job))

        # Create slurm job
        if self.job_manager == "Sbatch":
            # queue up slurm script and register a callback to retrieve
            # results.  The slurm batch script are single cmdline for now.
            # scripts is a list of slurm batch scripts with a
            # single cmdline
            scripts = self.build_job_script(
                self.job_cmds_tasks, self.nodesperjob, self.job_timeout)
            job_cmdlist.extend(scripts)
        else:
            raise SoakTestError(
                "<<FAILED: Job manager {} is not supported. ".format(
                    self.job_manager))
        return job_cmdlist

    def job_startup(self, job_cmdlist):
        """Submit job batch script.

        Args:
            job_cmdlist (list): list of jobs to execute
        Returns:
            job_id_list: IDs of each job submitted to slurm.

        """
        self.log.info(
            "<<Job Startup - %s >> at %s", self.test_name, time.ctime())
        job_id_list = []

        # job_cmdlist is a list of batch script files
        for script in job_cmdlist:
            try:
                job_id = slurm_utils.run_slurm_script(str(script))
            except slurm_utils.SlurmFailed as error:
                self.log.error(error)
                # Force the test to exit with failure
                job_id = None

            if job_id:
                self.log.info(
                    "<<Job %s started with %s >> at %s",
                    job_id, script, time.ctime())
                slurm_utils.register_for_job_results(
                    job_id, self, maxwait=self.test_timeout)
                # keep a list of the job_id's
                job_id_list.append(int(job_id))
            else:
                # one of the jobs failed to queue; exit on first fail for now.
                err_msg = "Slurm failed to submit job for {}".format(script)
                job_id_list = []
                raise SoakTestError(
                    "<<FAILED:  Soak {}: {}>>".format(self.test_name, err_msg))
        return job_id_list

    def job_completion(self, job_id_list):
        """Wait for job completion and cleanup.

        Args:
            job_id_list: IDs of each job submitted to slurm
        """
        self.log.info(
            "<<Job Completion - %s >> at %s", self.test_name, time.ctime())

        # If there is nothing to do; exit
        if len(job_id_list) > 0:
            # wait for all the jobs to finish
            while len(self.soak_results) < len(job_id_list):
                # self.log.info(
                #       "<<Waiting for results %s >>", self.soak_results))
                # allow time for jobs to execute on nodes
                time.sleep(2)
            # check for job COMPLETED and remove it from the job queue
            for job, result in self.soak_results.items():
                # The queue include status of "COMPLETING"
                if result == "COMPLETED":
                    job_id_list.remove(int(job))
                else:
                    self.log.info(
                        "<< Job %s failed with status %s>>", job, result)
            if len(job_id_list) > 0:
                self.log.info(
                    "<<Cancel jobs in queue with id's %s >>", job_id_list)
                for job in job_id_list:
                    status = slurm_utils.cancel_jobs(int(job))
                    if status == 0:
                        self.log.info("<<Job %s successfully cancelled>>", job)
                        # job_id_list.remove(int(job))
                    else:
                        self.log.info("<<Job %s could not be killed>>", job)
            # gather all the logfiles for this pass and cleanup test nodes
            # If there is a failure the files can be gathered again in Teardown
            try:
                self.remote_copy(
                    self.node_list, self.rem_pass_dir, self.outputsoakdir)
            except SoakTestError as error:
                self.log.info("Remote copy failed with %s", error)
            self.soak_results = {}
        return job_id_list

    def execute_jobs(self, jobs, pools, job_manager):
        """Execute the overall soak test.

        Args:
            jobs (list):  list of jobs to create cmdlines and execute
            pools (list): list of TestPool obj
            job_manager(str):  job manager used to launch job

        Raise:
            SoakTestError

        """
        cmdlist = []
        harasser_status = True
        self.harasser_joblist = []
        # Create the remote log directories from new loop/pass
        self.rem_pass_dir = self.log_dir + "/pass" + str(self.loop)
        self.local_pass_dir = self.outputsoakdir + "/pass" + str(self.loop)
        result = pcmd(
            NodeSet.fromlist(self.hostlist_clients),
            "mkdir -p {}".format(self.rem_pass_dir),
            verbose=False)
        if len(result) > 1 or 0 not in result:
            raise SoakTestError(
                "<<FAILED: logfile directory not"
                "created on clients>>: {}".format(", ".join(
                    [str(result[key]) for key in result if key != 0])))

        # Create local log directory
        os.makedirs(self.local_pass_dir)

        # Setup cmdlines for job with specified pool
        if len(pools) < len(jobs):
            raise SoakTestError(
                "<<FAILED: There are not enough pools to run this test>>")

        for job in jobs:
            for pool in pools:
                cmdlist.extend(self.job_setup(job, pool, job_manager))

        # if Sbatch; cmdlist is a list of batch scripts
        if job_manager == "Sbatch":
            # Gather the job_ids
            self.job_id_list = self.job_startup(cmdlist)

            # launch harassers if defined and enabled
            if self.harassers_en and self.h_list is not None and self.loop > 1:
                self.launch_harassers(self.h_list, pools)
                harasser_status = self.harasser_completion(
                    self.harasser_timeout)
                # rebuild can only run once for now
                if "rebuild" in self.h_list:
                    self.h_list.remove("rebuild")

            # Initialize the failed_job_list to job_list so that any
            # unexpected failures will clear the squeue in tearDown
            self.failed_job_id_list = self.job_id_list

            # Wait for jobs to finish and cancel/kill jobs if necessary
            self.failed_job_id_list = self.job_completion(self.job_id_list)

            # Test fails on first error but could use continue on error here
            if len(self.failed_job_id_list) > 0 or not harasser_status:
                raise SoakTestError(
                    "<<FAILED: The following jobs failed {} >>".format(
                        " ,".join(
                            str(j_id) for j_id in self.failed_job_id_list)))
        else:
            raise SoakTestError(
                "<<FAILED: Job manager {} is not supported. ".format(
                    self.job_manager))

    def run_soak(self, test_param):
        """Run the soak test specified by the test params.

        Args:
            test_param (str): test_params from yaml file

        """
        pool_list = self.params.get("poollist", "".join([test_param, "*"]))
        self.test_timeout = self.params.get("test_timeout", test_param)
        self.job_timeout = self.params.get("job_timeout", test_param)
        self.job_manager = self.params.get("jobmanager", test_param)
        self.test_name = self.params.get("name", test_param)
        self.job_list = self.params.get("joblist", test_param + "*")
        self.nodesperjob = self.params.get("nodesperjob", test_param)
        self.test_iteration = self.params.get("iteration", test_param)
        self.task_list = self.params.get("taskspernode", test_param + "*")
        self.soak_test_name = test_param.split("/")[2]
        self.h_list = self.params.get("harasserlist", test_param + "*")
        self.harasser_timeout = self.params.get(
            "harasser_timeout", test_param)
        self.job_id_list = []
        self.job_cmds_tasks = []
        self.start_time = time.time()
        self.end_time = self.start_time + self.test_timeout
        # enable harassers
        if self.h_list is not None:
            self.harassers_en = True
            self.log.info("<<Harassers are enabled>>")
        else:
            self.harassers_en = False

        rank = self.params.get("rank", "/run/container_reserved/*")
        obj_class = self.params.get(
            "object_class", "/run/container_reserved/*")

        # Create the reserved pool with data
        self.pool = self.create_pool(["pool_reserved"])
        self.pool[0].connect()
        self.container = TestContainer(self.pool[0])
<<<<<<< HEAD
        self.container.namespace = "/run/container_reserved"
=======
        self.container.namespace = "/run/container_reserved/*"
>>>>>>> 5e56f2a2
        self.container.get_params(self)
        self.container.create()
        self.container.write_objects(rank, obj_class)

        # cleanup soak log directories before test on all nodes
        result = pcmd(
            NodeSet.fromlist(self.node_list),
            "rm -rf {}".format(self.log_dir),
            verbose=False)
        if len(result) > 1 or 0 not in result:
            raise SoakTestError(
                "<<FAILED: Soak directories not removed"
                "from clients>>: {}".format(", ".join(
                    [str(result[key]) for key in result if key != 0])))

        self.log.info("<<START %s >> at %s", self.test_name, time.ctime())
        while time.time() < self.end_time:
            start_loop_time = time.time()
            self.log.info("<<Soak1 PASS %s: time until done %s>>", self.loop, (
                self.end_time - time.time()))
            # Create all specified pools
            self.pool.extend(self.create_pool(pool_list))
            try:
                self.execute_jobs(
                    self.job_list, self.pool[1:], self.job_manager)
            except SoakTestError as error:
                self.fail(error)
            errors = self.destroy_pools(self.pool[1:])
            # remove the test pools from self.pool; preserving reserved pool
            self.pool = [self.pool[0]]
            self.assertEqual(len(errors), 0, "\n".join(errors))
            # Break out of loop if smoke
            if "smoke" in self.test_name:
                break
<<<<<<< HEAD
            loop_time = time.time() - start_loop_time
            self.log.info(
                "<<PASS %s completed in %s seconds>>", self.loop, loop_time)
            # if the time left if less than a loop exit now
            if self.end_time - time.time() < loop_time:
                break
            self.loop += 1
        # Check that the reserve pool is still allocated
        self.assertTrue(
                self.pool[0].check_files(self.hostlist_servers),
                "Pool data not detected on servers")
=======
        # Commented out due to DAOS-3836.
        ## Check that the reserve pool is still allocated
        #self.assertTrue(
        #        self.pool[0].check_files(self.hostlist_servers),
        #        "Pool data not detected on servers")
>>>>>>> 5e56f2a2
        # Verify the data after soak is done
        self.assertTrue(
                self.container.read_objects(),
                "Data verification error on reserved pool"
                "after SOAK completed")

    def setUp(self):
        """Define test setup to be done."""
        self.log.info("<<setUp Started>> at %s", time.ctime())
        # Start the servers in the test case
        self.setup_start_servers = True
        super(Soak, self).setUp()

        self.failed_job_id_list = []
        # Initialize loop param for all tests
        self.loop = 1

        # Setup logging directories for soak logfiles
        # self.output dir is an avocado directory .../data/
        self.log_dir = "/tmp/soak"
        self.outputsoakdir = self.outputdir + "/soak"

        # Create the remote log directories on all client nodes
        self.rem_pass_dir = self.log_dir + "/pass" + str(self.loop)
        self.local_pass_dir = self.outputsoakdir + "/pass" + str(self.loop)

        # Fail if slurm partition daos_client is not defined
        if not self.partition_clients:
            raise SoakTestError(
                "<<FAILED: Partition is not correctly setup for daos "
                "slurm partition>>")
        # Check if the server nodes are in the client list;
        # this will happen when only one partition is specified
        for host_server in self.hostlist_servers:
            if host_server in self.hostlist_clients:
                self.hostlist_clients.remove(host_server)
        self.log.info(
                "<<Updated hostlist_clients %s >>", self.hostlist_clients)
        # include test node for log cleanup; remove from client list
        self.test_node = [socket.gethostname().split('.', 1)[0]]
        if self.test_node[0] in self.hostlist_clients:
            self.hostlist_clients.remove(self.test_node[0])
            self.log.info(
                "<<Updated hostlist_clients %s >>", self.hostlist_clients)
<<<<<<< HEAD
        if len(self.hostlist_clients) < 1:
            self.fail("There are no nodes that are client only;"
                      "check if the partition also contains server nodes")
        self.node_list = self.hostlist_clients + self.test_node
        # self.node_list = self.hostlist_clients
=======
        self.node_list = self.hostlist_clients + self.test_node
        # self.node_list = self.hostlist_clients

        # Setup logging directories for soak logfiles
        # self.output dir is an avocado directory .../data/
        self.log_dir = "/tmp/soak"
        self.outputsoakdir = self.outputdir + "/soak"

        # Create the remote log directories on all client nodes
        self.rem_pass_dir = self.log_dir + "/pass" + str(self.loop)
        self.local_pass_dir = self.outputsoakdir + "/pass" + str(self.loop)

        # cleanup soak log directories before test on all nodes
        result = pcmd(
            NodeSet.fromlist(self.node_list),
            "rm -rf {}".format(self.log_dir),
            verbose=False)
        if len(result) > 1 or 0 not in result:
            raise SoakTestError(
                "<<FAILED: Soak directories not removed"
                "from clients>>: {}".format(", ".join(
                    [str(result[key]) for key in result if key != 0])))
>>>>>>> 5e56f2a2

    def tearDown(self):
        """Define tearDown and clear any left over jobs in squeue."""
        self.log.info("<<tearDown Started>> at %s", time.ctime())
        # clear out any jobs in squeue;
        errors_detected = False
        if len(self.failed_job_id_list) > 0:
            self.log.info(
                "<<Cancel jobs in queue with ids %s >>",
                self.failed_job_id_list)
            for job_id in self.failed_job_id_list:
                try:
                    slurm_utils.cancel_jobs(job_id)
                except slurm_utils.SlurmFailed as error:
                    self.log.info(
                        "  Failed to cancel job %s with error %s", job_id, str(
                            error))
                    errors_detected = True
        # One last attempt to copy any logfiles from client nodes
        try:
            self.remote_copy(
                self.node_list, self.rem_pass_dir, self.outputsoakdir)
        except SoakTestError as error:
            self.log.info("Remote copy failed with %s", error)
            errors_detected = True
        super(Soak, self).tearDown()
        if errors_detected:
            self.fail("Errors detected cancelling slurm jobs in tearDown()")

    def test_soak_smoke(self):
        """Run soak smoke.

        Test ID: DAOS-2192
        Test Description: This will create a slurm batch job that runs IOR
        with DAOS with the number of processes determined by the number of
        nodes.
        For this test a single pool will be created.  It will run for ~10 min
        :avocado: tags=soak_smoke
        """
        test_param = "/run/smoke/"
        self.run_soak(test_param)

    def test_soak_stress(self):
        """Run all soak tests .

        Test ID: DAOS-2256
        Test Description: This will create a slurm batch job that runs
        various jobs defined in the soak yaml
        This test will run for the time specififed in
        /run/test_timeout.

        :avocado: tags=soak,soak_stress
        """
        test_param = "/run/soak_stress/"
        self.run_soak(test_param)

    def test_soak_harassers(self):
        """Run all soak tests with harassers.

        Test ID: DAOS-2511
        Test Description: This will create a soak job that runs
        various harassers  defined in the soak yaml
        This test will run for the time specififed in
        /run/test_timeout.

        :avocado: tags=soak,soak_harassers
        """
        test_param = "/run/soak_harassers/"
        self.run_soak(test_param)

<<<<<<< HEAD
=======
    def test_soak_stress(self):
        """Run soak stress.
>>>>>>> 5e56f2a2

def main():
    """Kicks off test with main function."""


if __name__ == "__main__":
    main()<|MERGE_RESOLUTION|>--- conflicted
+++ resolved
@@ -260,19 +260,7 @@
         commands = []
 
         iteration = self.test_iteration
-<<<<<<< HEAD
         ior_params = "/run/" + job_spec + "/*"
-=======
-        ior_params = "/".join(["run", job_spec, "*"])
-
-        ior_cmd = IorCommand()
-        ior_cmd.namespace = ior_params
-        ior_cmd.get_params(self)
-        if iteration is not None and iteration < 0:
-            ior_cmd.repetitions.update(1000000)
-        ior_cmd.max_duration.update(self.params.get(
-            "time", "/".join([job_params, "*"])))
->>>>>>> 5e56f2a2
         # IOR job specs with a list of parameters; update each value
         #   api
         #   transfer_size
@@ -366,7 +354,6 @@
         """
         self.log.info("<<Build Script>> at %s", time.ctime())
         script_list = []
-<<<<<<< HEAD
         # Create the sbatch script for each cmdline
         for job_cmd_tasks in commands:
             job = job_cmd_tasks[0]
@@ -388,61 +375,13 @@
                 self.rem_pass_dir, job, output, self.nodesperjob,
                 [cmd], sbatch)
             script_list.append(script)
-=======
-        # create one batch script per cmdline
-        # get job params
-        job_params = "/run/" + job
-        job_name = self.params.get("name", "/".join([job_params, "*"]))
-        job_specs = self.params.get("jobspec", "/".join([job_params, "*"]))
-        task_list = self.params.get("tasks", "/".join([job_params, "*"]))
-        job_time = self.params.get("time", "/".join([job_params, "*"]))
-
-        # job_time in minutes:seconds format
-        job_time = str(job_time) + ":00"
-        for job_spec in job_specs:
-            if "ior" in job_spec:
-                # Create IOR cmdline
-                cmd_list = self.create_ior_cmdline(job_params, job_spec, pool)
-            elif "dmg" in job_spec:
-                # create dmg cmdline
-                cmd_list = self.create_dmg_cmdline(job_params, job_spec, pool)
-            else:
-                raise SoakTestError(
-                    "<<FAILED: Soak job: {} Job spec {} is invalid>>".format(
-                        job, job_spec))
-
-            # a single cmdline per batch job; so that a failure is per cmdline
-            # change to multiple cmdlines per batch job  later.
-            for cmd in cmd_list:
-                # additional sbatch params
-                for tasks in task_list:
-                    output = os.path.join(
-                        self.rem_pass_dir, "%N_" + self.test_name +
-                        "_" + job_name + "_" + job_spec +
-                        "_results.out_%j_%t_" + str(tasks) + "_")
-                    num_tasks = nodesperjob * tasks
-                    sbatch = {
-                        "ntasks-per-node": tasks,
-                        "ntasks": num_tasks,
-                        "time": job_time,
-                        "partition": self.partition_clients,
-                        "exclude": NodeSet.fromlist(self.hostlist_servers)}
-                    script = slurm_utils.write_slurm_script(
-                        self.rem_pass_dir, job_name, output, nodesperjob,
-                        [cmd], sbatch)
-                    script_list.append(script)
->>>>>>> 5e56f2a2
         return script_list
 
     def job_setup(self, job, pool, job_manager):
         """Create the cmdline needed to launch job.
 
         Args:
-<<<<<<< HEAD
             job(str): single job from test params list of jobs to run
-=======
-            test_param (str): test_param from yaml file
->>>>>>> 5e56f2a2
             pool (obj): TestPool obj
             job_manager (str): job manager user to create job cmdline
 
@@ -451,17 +390,6 @@
                          by specifed job manager
 
         """
-<<<<<<< HEAD
-=======
-        # Get jobmanager
-        self.job_manager = self.params.get("jobmanager", "/run/*")
-        # Get test params
-        test_params = "".join([test_param, "*"])
-        self.test_name = self.params.get("name", test_params)
-        self.test_iteration = self.params.get("test_iteration", test_params)
-        self.job_list = self.params.get("joblist", test_params)
-        self.nodesperjob = self.params.get("nodesperjob", test_params)
->>>>>>> 5e56f2a2
         self.soak_results = {}
         self.harasser_results = {}
         job_cmdlist = []
@@ -702,11 +630,7 @@
         self.pool = self.create_pool(["pool_reserved"])
         self.pool[0].connect()
         self.container = TestContainer(self.pool[0])
-<<<<<<< HEAD
         self.container.namespace = "/run/container_reserved"
-=======
-        self.container.namespace = "/run/container_reserved/*"
->>>>>>> 5e56f2a2
         self.container.get_params(self)
         self.container.create()
         self.container.write_objects(rank, obj_class)
@@ -741,7 +665,6 @@
             # Break out of loop if smoke
             if "smoke" in self.test_name:
                 break
-<<<<<<< HEAD
             loop_time = time.time() - start_loop_time
             self.log.info(
                 "<<PASS %s completed in %s seconds>>", self.loop, loop_time)
@@ -753,13 +676,6 @@
         self.assertTrue(
                 self.pool[0].check_files(self.hostlist_servers),
                 "Pool data not detected on servers")
-=======
-        # Commented out due to DAOS-3836.
-        ## Check that the reserve pool is still allocated
-        #self.assertTrue(
-        #        self.pool[0].check_files(self.hostlist_servers),
-        #        "Pool data not detected on servers")
->>>>>>> 5e56f2a2
         # Verify the data after soak is done
         self.assertTrue(
                 self.container.read_objects(),
@@ -804,36 +720,11 @@
             self.hostlist_clients.remove(self.test_node[0])
             self.log.info(
                 "<<Updated hostlist_clients %s >>", self.hostlist_clients)
-<<<<<<< HEAD
         if len(self.hostlist_clients) < 1:
             self.fail("There are no nodes that are client only;"
                       "check if the partition also contains server nodes")
         self.node_list = self.hostlist_clients + self.test_node
         # self.node_list = self.hostlist_clients
-=======
-        self.node_list = self.hostlist_clients + self.test_node
-        # self.node_list = self.hostlist_clients
-
-        # Setup logging directories for soak logfiles
-        # self.output dir is an avocado directory .../data/
-        self.log_dir = "/tmp/soak"
-        self.outputsoakdir = self.outputdir + "/soak"
-
-        # Create the remote log directories on all client nodes
-        self.rem_pass_dir = self.log_dir + "/pass" + str(self.loop)
-        self.local_pass_dir = self.outputsoakdir + "/pass" + str(self.loop)
-
-        # cleanup soak log directories before test on all nodes
-        result = pcmd(
-            NodeSet.fromlist(self.node_list),
-            "rm -rf {}".format(self.log_dir),
-            verbose=False)
-        if len(result) > 1 or 0 not in result:
-            raise SoakTestError(
-                "<<FAILED: Soak directories not removed"
-                "from clients>>: {}".format(", ".join(
-                    [str(result[key]) for key in result if key != 0])))
->>>>>>> 5e56f2a2
 
     def tearDown(self):
         """Define tearDown and clear any left over jobs in squeue."""
@@ -904,11 +795,6 @@
         test_param = "/run/soak_harassers/"
         self.run_soak(test_param)
 
-<<<<<<< HEAD
-=======
-    def test_soak_stress(self):
-        """Run soak stress.
->>>>>>> 5e56f2a2
 
 def main():
     """Kicks off test with main function."""
