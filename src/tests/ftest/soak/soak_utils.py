--- conflicted
+++ resolved
@@ -58,15 +58,8 @@
     for pool_name in pool_names:
         path = "".join(["/run/", pool_name, "/*"])
         # Create a pool and add it to the overall list of pools
-<<<<<<< HEAD
         self.pool.append(self.get_pool(namespace=path, connect=False))
         self.pool[-1].set_property("reclaim", "time")
-=======
-        self.pool.append(TestPool(self.context, self.dmg_command))
-        self.pool[-1].namespace = path
-        self.pool[-1].get_params(self)
-        self.pool[-1].create()
->>>>>>> ca6f5503
         self.log.info("Valid Pool UUID is %s", self.pool[-1].uuid)
 
 
