--- conflicted
+++ resolved
@@ -88,10 +88,7 @@
         - fio_stress
         - daos_racer
         - ior_stress
-<<<<<<< HEAD
         - mdtest_stress
-=======
->>>>>>> 5f976120
 # Commandline parameters
 # Benchmark and application params
 # IOR params -a DFS and -a MPIIO
@@ -100,19 +97,12 @@
     # maximum timeout for a single job in test in minutes
     job_timeout: 30
     nodesperjob:
-<<<<<<< HEAD
         - 1
-=======
-        - 2
->>>>>>> 5f976120
         - 4
         - 8
     # used for performance benchmarks
     taskspernode:
-<<<<<<< HEAD
-=======
         - 1
->>>>>>> 5f976120
         - 16
         - 32
     api:
@@ -160,16 +150,11 @@
     oclass:
         - 'SX'
 daos_racer:
-<<<<<<< HEAD
     runtime: 120
-=======
-    runtime: 7200
->>>>>>> 5f976120
     container:
         type: POSIX
         oclass: SX
         control_method: daos
-<<<<<<< HEAD
 mdtest_stress:
     # maximum timeout for a single job in test in minutes
     job_timeout: 40
@@ -199,8 +184,6 @@
     dfs_dir_oclass:
         - 'SX'
     dfs_destroy: False
-=======
->>>>>>> 5f976120
 dfuse:
     mount_dir: "/tmp/daos_dfuse/"
     disable_direct_io: True
