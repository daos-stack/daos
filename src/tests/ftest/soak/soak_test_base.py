#!/usr/bin/python
"""
(C) Copyright 2019-2021 Intel Corporation.

SPDX-License-Identifier: BSD-2-Clause-Patent
"""

import os
import time
from datetime import datetime, timedelta
import multiprocessing
import threading
import random
from apricot import TestWithServers
from general_utils import run_command, DaosTestError, get_log_file
import slurm_utils
from ClusterShell.NodeSet import NodeSet
from getpass import getuser
import socket
from agent_utils import include_local_host
from soak_utils import DDHHMMSS_format, add_pools, get_remote_logs, \
    launch_snapshot, launch_exclude_reintegrate, \
    create_ior_cmdline, cleanup_dfuse, create_fio_cmdline, \
    build_job_script, SoakTestError, launch_server_stop_start, get_harassers, \
    create_racer_cmdline, run_event_check, run_monitor_check, \
    create_mdtest_cmdline


class SoakTestBase(TestWithServers):
    # pylint: disable=too-many-public-methods
    # pylint: disable=too-many-instance-attributes
    """Execute DAOS Soak test cases.

    :avocado: recursive
    """

    def __init__(self, *args, **kwargs):
        """Initialize a SoakBase object."""
        super().__init__(*args, **kwargs)
        self.failed_job_id_list = None
        self.test_log_dir = None
        self.exclude_slurm_nodes = None
        self.loop = None
        self.log_dir = None
        self.outputsoakdir = None
        self.test_name = None
        self.test_timeout = None
        self.end_time = None
        self.soak_results = None
        self.srun_params = None
        self.harassers = None
        self.offline_harassers = None
        self.harasser_results = None
        self.all_failed_jobs = None
        self.username = None
        self.used = None
        self.dfuse = []
        self.harasser_args = None
        self.harasser_loop_time = None
        self.all_failed_harassers = None
        self.soak_errors = None
        self.check_errors = None

    def setUp(self):
        """Define test setup to be done."""
        self.log.info("<<setUp Started>> at %s", time.ctime())
        super().setUp()
        # Log the version of rpms being used for this test
        cmd = "sudo dnf list daos-client"
        try:
            _ = run_command(cmd, timeout=30)
        except DaosTestError as error:
            self.log.info("No daos rpm package info available %s", error)
        self.username = getuser()
        # Initialize loop param for all tests
        self.loop = 1
        self.exclude_slurm_nodes = []
        # Setup logging directories for soak logfiles
        # self.output dir is an avocado directory .../data/
        self.log_dir = get_log_file("soak")
        self.outputsoakdir = self.outputdir + "/soak"
        # Create the remote log directories on all client nodes
        self.test_log_dir = self.log_dir + "/pass" + str(self.loop)
        self.local_pass_dir = self.outputsoakdir + "/pass" + str(self.loop)
        self.sharedlog_dir = self.tmp + "/soak"
        self.sharedsoakdir = self.sharedlog_dir + "/pass" + str(self.loop)
        # Initialize dmg cmd
        self.dmg_command = self.get_dmg_command()
        # Fail if slurm partition is not defined
        # NOTE: Slurm reservation and partition are created before soak runs.
        # CI uses partition=daos_client and no reservation.
        # A21 uses partition=normal/default and reservation=daos-test.
        # Partition and reservation names are updated in the yaml file.
        # It is assumed that if there is no reservation (CI only), then all
        # the nodes in the partition will be used for soak.
        if not self.client_partition:
            raise SoakTestError(
                "<<FAILED: Partition is not correctly setup for daos "
                "slurm partition>>")
        self.srun_params = {"partition": self.client_partition}
        if self.client_reservation:
            self.srun_params["reservation"] = self.client_reservation
        # Check if the server nodes are in the client list;
        # this will happen when only one partition is specified
        for host_server in self.hostlist_servers:
            if host_server in self.hostlist_clients:
                self.hostlist_clients.remove(host_server)
                self.exclude_slurm_nodes.append(host_server)
        # Include test node for log cleanup; remove from client list
        local_host_list = include_local_host(None)
        self.exclude_slurm_nodes.extend(local_host_list)
        if local_host_list[0] in self.hostlist_clients:
            self.hostlist_clients.remove((local_host_list[0]))
        if not self.hostlist_clients:
            self.fail(
                "There are no valid nodes in this partition to run "
                "soak. Check partition {} for valid nodes".format(
                    self.client_partition))

    def pre_tear_down(self):
        """Tear down any test-specific steps prior to running tearDown().

        Returns:
            list: a list of error strings to report after all tear down
            steps have been attempted

        """
        self.log.info("<<preTearDown Started>> at %s", time.ctime())
        errors = []
        # clear out any jobs in squeue;
        if self.failed_job_id_list:
            job_id = " ".join([str(job) for job in self.failed_job_id_list])
            self.log.info("<<Cancel jobs in queue with ids %s >>", job_id)
            try:
                run_command(
                    "scancel --partition {} -u {} {}".format(
                        self.client_partition, self.username, job_id))
            except DaosTestError as error:
                # Exception was raised due to a non-zero exit status
                errors.append("Failed to cancel jobs {}: {}".format(
                    self.failed_job_id_list, error))
        if self.all_failed_jobs:
            errors.append("SOAK FAILED: The following jobs failed {} ".format(
                " ,".join(str(j_id) for j_id in self.all_failed_jobs)))
        if self.all_failed_harassers:
            errors.extend(self.all_failed_harassers)
        if self.soak_errors:
            errors.extend(self.soak_errors)
        if self.check_errors:
            errors.extend(self.check_errors)
        # Check if any dfuse mount points need to be cleaned
        if self.dfuse:
            try:
                cleanup_dfuse(self)
            except SoakTestError as error:
                self.log.info("Dfuse cleanup failed with %s", error)

        # daos_agent is always started on this node when start agent is false
        if not self.setup_start_agents:
            self.hostlist_clients = [socket.gethostname().split('.', 1)[0]]
        for error in errors:
            self.log.info("<<ERRORS: %s >>\n", error)
        return errors

    def launch_harasser(self, harasser, pool):
        """Launch any harasser tests if defined in yaml.

        Args:
            harasser (str): harasser to launch
            pool (list): list of TestPool obj

        Returns:
            status_msg(str): pass/fail status message

        """
        # Init the status message
        status_msg = None
        job = None
        results = multiprocessing.Queue()
        args = multiprocessing.Queue()
        # Launch harasser
        self.log.info("\n<<<Launch harasser %s>>>\n", harasser)
        if harasser == "snapshot":
            method = launch_snapshot
            name = "SNAPSHOT"
            params = (self, self.pool[0], name)
            job = threading.Thread(target=method, args=params, name=name)
        elif harasser == "exclude":
            method = launch_exclude_reintegrate
            name = "EXCLUDE"
            params = (self, pool[1], name, results, args)
            job = multiprocessing.Process(target=method, args=params, name=name)
        elif harasser == "reintegrate":
            method = launch_exclude_reintegrate
            name = "REINTEGRATE"
            params = (self, pool[1], name, results, args)
            job = multiprocessing.Process(target=method, args=params, name=name)
        elif harasser == "server-stop":
            method = launch_server_stop_start
            name = "SVR_STOP"
            params = (self, pool, name, results, args)
            job = multiprocessing.Process(target=method, args=params, name=name)
        elif harasser == "server-start":
            method = launch_server_stop_start
            name = "SVR_START"
            params = (self, pool, name, results, args)
            job = multiprocessing.Process(target=method, args=params, name=name)
        elif harasser == "server-reintegrate":
            method = launch_server_stop_start
            name = "SVR_REINTEGRATE"
            params = (self, pool, name, results, args)
            job = multiprocessing.Process(target=method, args=params, name=name)
        else:
            raise SoakTestError(
                "<<FAILED: Harasser {} is not supported. ".format(
                    harasser))

        # start harasser
        job.start()
        timeout = self.params.get("harasser_to", "/run/soak_harassers/*", 30)
        # Wait for harasser job to join
        job.join(timeout)
        if job.is_alive():
            self.log.error(
                "<< ERROR: harasser %s is alive, failed to join>>", job.name)
            if name not in ["REBUILD", "SNAPSHOT"]:
                job.terminate()
                status_msg = "<<FAILED: {} has been terminated.".format(name)
            raise SoakTestError(
                "<<FAILED: Soak failed while running {} . ".format(name))
        if name not in ["REBUILD", "SNAPSHOT"]:
            self.harasser_results = results.get()
            self.harasser_args = args.get()
        # Check if the completed job passed
        self.log.info("Harasser results: %s", self.harasser_results)
        self.log.info("Harasser args: %s", self.harasser_args)
        if not self.harasser_results[name.upper()]:
            status_msg = "<< HARASSER {} FAILED in pass {} at {}>> ".format(
                name, self.loop, time.ctime())
            self.log.error(status_msg)
        return status_msg

    def harasser_job_done(self, args):
        """Call this function when a job is done.

        Args:
            args (list):name   job name of harasser,
                        status  job completion status
                        vars:   variables used in harasser
        """
        self.harasser_results[args["name"]] = args["status"]
        self.harasser_args[args["name"]] = args["vars"]

    def job_setup(self, jobs, pool):
        """Create the cmdline needed to launch job.

        Args:
            jobs(list): list of jobs to run
            pool (obj): TestPool obj

        Returns:
            job_cmdlist: list of sbatch scripts that can be launched
                         by slurm job manager

        """
        job_cmdlist = []
        self.log.info("<<Job_Setup %s >> at %s", self.test_name, time.ctime())
        for job in jobs:
            jobscript = []
            commands = []
            nodesperjob = self.params.get(
                "nodesperjob", "/run/" + job + "/*", [1])
            taskspernode = self.params.get(
                "taskspernode", "/run/" + job + "/*", [1])
            for npj in list(nodesperjob):
                # nodesperjob = -1 indicates to use all nodes in client hostlist
                if npj < 0:
                    npj = len(self.hostlist_clients)
                if len(self.hostlist_clients)/npj < 1:
                    raise SoakTestError(
                        "<<FAILED: There are only {} client nodes for this job."
                        " Job requires {}".format(
                            len(self.hostlist_clients), npj))
                for ppn in list(taskspernode):
                    if "ior" in job:
                        commands = create_ior_cmdline(self, job, pool, ppn, npj)
                    elif "fio" in job:
                        commands = create_fio_cmdline(self, job, pool)
<<<<<<< HEAD
                    elif "mdtest" in job:
                        commands = create_mdtest_cmdline(
                            self, job, pool, ppn, npj)
=======
>>>>>>> 5f976120
                    elif "daos_racer" in job:
                        self.add_cancel_ticket(
                            "DAOS-7436", "daos_racer pool issue")
                        # Uncomment the following when DAOS-7436 is fixed
                        # commands = create_racer_cmdline(self, job, pool)
                    else:
                        raise SoakTestError(
                            "<<FAILED: Job {} is not supported. ".format(
                                self.job))
                    jobscript = build_job_script(self, commands, job, npj)
                    job_cmdlist.extend(jobscript)
        return job_cmdlist

    def job_startup(self, job_cmdlist):
        """Submit job batch script.

        Args:
            job_cmdlist (list): list of jobs to execute
        Returns:
            job_id_list: IDs of each job submitted to slurm.

        """
        self.log.info(
            "<<Job Startup - %s >> at %s", self.test_name, time.ctime())
        job_id_list = []
        # before submitting the jobs to the queue, check the job timeout;
        if time.time() > self.end_time:
            self.log.info("<< SOAK test timeout in Job Startup>>")
            return job_id_list
        # job_cmdlist is a list of batch script files

        for script in job_cmdlist:
            try:
                job_id = slurm_utils.run_slurm_script(str(script))
            except slurm_utils.SlurmFailed as error:
                self.log.error(error)
                # Force the test to exit with failure
                job_id = None
            if job_id:
                self.log.info(
                    "<<Job %s started with %s >> at %s",
                    job_id, script, time.ctime())
                slurm_utils.register_for_job_results(
                    job_id, self, maxwait=self.test_timeout)
                # keep a list of the job_id's
                job_id_list.append(int(job_id))
            else:
                # one of the jobs failed to queue; exit on first fail for now.
                err_msg = "Slurm failed to submit job for {}".format(script)
                job_id_list = []
                raise SoakTestError(
                    "<<FAILED:  Soak {}: {}>>".format(self.test_name, err_msg))
        return job_id_list

    def job_completion(self, job_id_list):
        """Wait for job completion and cleanup.

        Args:
            job_id_list: IDs of each job submitted to slurm
        Returns:
            failed_job_id_list: IDs of each job that failed in slurm

        """
        self.log.info(
            "<<Job Completion - %s >> at %s", self.test_name, time.ctime())
        harasser_interval = 0
        failed_harasser_msg = None
        harasser_timer = time.time()
        check_time = datetime.now()
        event_check_messages = []
        since = datetime.now().strftime("%Y-%m-%d %H:%M:%S")
        # loop time exists after the first pass; no harassers in the first pass
        if self.harasser_loop_time and self.harassers:
            harasser_interval = self.harasser_loop_time / (
                len(self.harassers) + 1)
        # If there is nothing to do; exit
        if job_id_list:
            # wait for all the jobs to finish
            while len(self.soak_results) < len(job_id_list):
                # wait for the jobs to complete.
                # enter tearDown before hitting the avocado timeout
                if time.time() > self.end_time:
                    self.log.info(
                        "<< SOAK test timeout in Job Completion at %s >>",
                        time.ctime())
                    for job in job_id_list:
                        _ = slurm_utils.cancel_jobs(int(job))
                # monitor events every 15 min
                if datetime.now() > check_time:
                    run_monitor_check(self)
                    check_time = datetime.now() + timedelta(minutes=15)
                # launch harassers if enabled;
                # one harasser at a time starting on pass2
                if self.harassers:
                    if self.loop >= 2 and (
                            time.time() > (harasser_timer + harasser_interval)):
                        harasser = self.harassers.pop(0)
                        harasser_timer += harasser_interval
                        failed_harasser_msg = self.launch_harasser(
                            harasser, self.pool)
                time.sleep(5)
            if time.time() < self.end_time:
                # Run any offline harassers after first loop
                if self.offline_harassers and self.loop >= 1:
                    for offline_harasser in self.offline_harassers:
                        if time.time() + int(180) < self.end_time:
                            failed_harasser_msg = self.launch_harasser(
                                offline_harasser, self.pool)
                            # wait 2 minutes to issue next harasser
                            time.sleep(120)
            # check journalctl for events;
            until = datetime.now().strftime('%Y-%m-%d %H:%M:%S')
            event_check_messages = run_event_check(self, since, until)
            self.check_errors.extend(event_check_messages)
            run_monitor_check(self)
            # init harasser list when all jobs are done
            self.harassers = []
            self.offline_harassers = []
            if failed_harasser_msg is not None:
                self.all_failed_harassers.append(failed_harasser_msg)
            # check for JobStatus = COMPLETED or CANCELLED (i.e. TEST TO)
            for job, result in list(self.soak_results.items()):
                if result in ["COMPLETED", "CANCELLED"]:
                    job_id_list.remove(int(job))
                else:
                    self.log.info(
                        "<< Job %s failed with status %s>>", job, result)
            # gather all the logfiles for this pass and cleanup test nodes
            try:
                get_remote_logs(self)
            except SoakTestError as error:
                self.log.info("Remote copy failed with %s", error)
            self.soak_results = {}
        return job_id_list

    def job_done(self, args):
        """Call this function when a job is done.

        Args:
            args (list):handle --which job, i.e. the job ID,
                        state  --string indicating job completion status
        """
        self.soak_results[args["handle"]] = args["state"]

    def execute_jobs(self, jobs, pools):
        """Execute the overall soak test.

        Args:
            pools (list): list of TestPool obj - self.pool[1:]

        Raise:
            SoakTestError

        """
        job_script_list = []
<<<<<<< HEAD
        # unique numbers per pass
=======
>>>>>>> 5f976120
        # Update the remote log directories from new loop/pass
        self.sharedsoakdir = self.sharedlog_dir + "/pass" + str(self.loop)
        self.test_log_dir = self.log_dir + "/pass" + str(self.loop)
        local_pass_dir = self.outputsoakdir + "/pass" + str(self.loop)
        result = slurm_utils.srun(
            NodeSet.fromlist(self.hostlist_clients), "mkdir -p {}".format(
                self.test_log_dir), self.srun_params)
        if result.exit_status > 0:
            raise SoakTestError(
                "<<FAILED: logfile directory not"
                "created on clients>>: {}".format(self.hostlist_clients))
        # Create local log directory
        os.makedirs(local_pass_dir)
        os.makedirs(self.sharedsoakdir)
        # create the batch scripts
        job_script_list = self.job_setup(jobs, pools)
        # randomize job list
        random.seed(4)
        random.shuffle(job_script_list)
        # Gather the job_ids
        job_id_list = self.job_startup(job_script_list)
        # Initialize the failed_job_list to job_list so that any
        # unexpected failures will clear the squeue in tearDown
        self.failed_job_id_list = job_id_list

        # Wait for jobs to finish and cancel/kill jobs if necessary
        self.failed_job_id_list = self.job_completion(job_id_list)
        # Log the failing job ID
        if self.failed_job_id_list:
            self.log.info(
                "<<FAILED: The following jobs failed %s >>", (" ,".join(
                    str(j_id) for j_id in self.failed_job_id_list)))
            # accumulate failing job IDs
            self.all_failed_jobs.extend(self.failed_job_id_list)
            # clear out the failed jobs for this pass
            self.failed_job_id_list = []

    def run_soak(self, test_param):
        """Run the soak test specified by the test params.

        Args:
            test_param (str): test_params from yaml file

        """
        self.soak_results = {}
        self.pool = []
        self.container = []
        self.harasser_results = {}
        self.harasser_args = {}
        run_harasser = False
        self.all_failed_jobs = []
        self.all_failed_harassers = []
        self.soak_errors = []
        self.check_errors = []
        self.used = []
        test_to = self.params.get("test_timeout", test_param + "*")
        self.test_name = self.params.get("name", test_param + "*")
        single_test_pool = self.params.get(
            "single_test_pool", test_param + "*", True)
        self.dmg_command.copy_certificates(
            get_log_file("daosCA/certs"), self.hostlist_clients)
        self.dmg_command.copy_configuration(self.hostlist_clients)
        harassers = self.params.get("harasserlist", test_param + "*")
        job_list = self.params.get("joblist", test_param + "*")
        rank = self.params.get("rank", "/run/container_reserved/*")
        obj_class = self.params.get("oclass", "/run/container_reserved/*")
        if harassers:
            run_harasser = True
            self.log.info("<< Initial harasser list = %s>>", " ".join(
                [harasser for harasser in harassers]))
            harasserlist = harassers[:]
        # Create the reserved pool with data
        # self.pool is a list of all the pools used in soak
        # self.pool[0] will always be the reserved pool
        add_pools(self, ["pool_reserved"])
        self.pool[0].connect()

        # Create the container and populate with a known data
        # TO-DO: use IOR to write and later read verify the data
        resv_cont = self.get_container(
            self.pool[0], "/run/container_reserved/*", True)
        resv_cont.write_objects(rank, obj_class)

        # Create pool for jobs
        if single_test_pool:
            add_pools(self, ["pool_jobs"])
            self.log.info(
                "Current pools: %s",
                " ".join([pool.uuid for pool in self.pool]))

        # cleanup soak log directories before test on all nodes
        result = slurm_utils.srun(
            NodeSet.fromlist(self.hostlist_clients), "rm -rf {}".format(
                self.log_dir), self.srun_params)
        if result.exit_status > 0:
            raise SoakTestError(
                "<<FAILED: Soak directories not removed"
                "from clients>>: {}".format(self.hostlist_clients))
        # cleanup test_node
        for log_dir in [self.log_dir, self.sharedlog_dir]:
            cmd = "rm -rf {}".format(log_dir)
            try:
                result = run_command(cmd, timeout=30)
            except DaosTestError as error:
                raise SoakTestError(
                    "<<FAILED: Soak directory {} was not removed>>".format(
                        log_dir)) from error

        # Initialize time
        start_time = time.time()
        self.test_timeout = int(3600 * test_to)
        self.end_time = start_time + self.test_timeout
        self.log.info("<<START %s >> at %s", self.test_name, time.ctime())
        while time.time() < self.end_time:
            # Start new pass
            start_loop_time = time.time()
            self.log.info(
                "<<SOAK LOOP %s: time until done %s>>", self.loop,
                DDHHMMSS_format(self.end_time - time.time()))
            if not single_test_pool:
                # Create pool for jobs
                add_pools(self, ["pool_jobs"])
                self.log.info(
                    "Current pools: %s",
                    " ".join([pool.uuid for pool in self.pool]))
            # Initialize harassers
            if run_harasser:
                if not harasserlist:
                    harasserlist = harassers[:]
                harasser = harasserlist.pop(0)
                self.harasser_args = {}
                self.harasser_results = {}
                self.harassers, self.offline_harassers = get_harassers(harasser)
            try:
                self.execute_jobs(job_list, self.pool[1])
            except SoakTestError as error:
                self.fail(error)
            # Check space after jobs done
            for pool in self.pool:
                self.dmg_command.pool_query(pool.uuid)
            self.soak_errors.extend(self.destroy_containers(self.container))
            self.container = []
            # Remove the test pools from self.pool; preserving reserved pool
            if not single_test_pool:
                self.soak_errors.extend(self.destroy_pools(self.pool[1]))
                self.pool = [self.pool[0]]
            self.log.info(
                "Current pools: %s",
                " ".join([pool.uuid for pool in self.pool]))
            # Fail if the pool/containers did not clean up correctly
            self.assertEqual(
                len(self.soak_errors), 0, "\n".join(self.soak_errors))
            # Break out of loop if smoke
            if "smoke" in self.test_name:
                break
            loop_time = time.time() - start_loop_time
            self.log.info(
                "<<LOOP %s completed in %s at %s>>", self.loop, DDHHMMSS_format(
                    loop_time), time.ctime())
            # Initialize harasser loop time from first pass loop time
            if self.loop == 1 and run_harasser:
                self.harasser_loop_time = loop_time
            self.loop += 1
        # TO-DO: use IOR
        if not resv_cont.read_objects():
            self.soak_errors.append("Data verification error on reserved pool"
                                    " after SOAK completed")
        self.container.append(resv_cont)
        # Gather the daos logs from the client nodes
        self.log.info(
            "<<<<SOAK TOTAL TEST TIME = %s>>>>", DDHHMMSS_format(
                time.time() - start_time))<|MERGE_RESOLUTION|>--- conflicted
+++ resolved
@@ -286,12 +286,9 @@
                         commands = create_ior_cmdline(self, job, pool, ppn, npj)
                     elif "fio" in job:
                         commands = create_fio_cmdline(self, job, pool)
-<<<<<<< HEAD
                     elif "mdtest" in job:
                         commands = create_mdtest_cmdline(
                             self, job, pool, ppn, npj)
-=======
->>>>>>> 5f976120
                     elif "daos_racer" in job:
                         self.add_cancel_ticket(
                             "DAOS-7436", "daos_racer pool issue")
@@ -447,10 +444,6 @@
 
         """
         job_script_list = []
-<<<<<<< HEAD
-        # unique numbers per pass
-=======
->>>>>>> 5f976120
         # Update the remote log directories from new loop/pass
         self.sharedsoakdir = self.sharedlog_dir + "/pass" + str(self.loop)
         self.test_log_dir = self.log_dir + "/pass" + str(self.loop)
