#!/usr/bin/python
"""
(C) Copyright 2019-2022 Intel Corporation.

SPDX-License-Identifier: BSD-2-Clause-Patent
"""
# pylint: disable=too-many-lines

import os
import time
import random
import threading
import re
from ior_utils import IorCommand
from fio_utils import FioCommand
from mdtest_utils import MdtestCommand
from daos_racer_utils import DaosRacerCommand
from data_mover_utils import FsCopy
from dfuse_utils import Dfuse
from job_manager_utils import Srun, Mpirun
from general_utils import get_host_data, get_random_string, \
    run_command, DaosTestError, pcmd, get_random_bytes, \
    run_pcmd
import slurm_utils
from daos_utils import DaosCommand
from test_utils_container import TestContainer
from ClusterShell.NodeSet import NodeSet
from avocado.core.exceptions import TestFail
from pydaos.raw import DaosSnapshot, DaosApiError

H_LOCK = threading.Lock()


def DDHHMMSS_format(seconds):
    """Convert seconds into  #days:HH:MM:SS format.

    Args:
        seconds(int):  number of seconds to convert

    Returns:  str in the format of DD:HH:MM:SS

    """
    seconds = int(seconds)
    if seconds < 86400:
        return time.strftime("%H:%M:%S", time.gmtime(seconds))
    num_days = int(seconds / 86400)
    return "{} {} {}".format(
        num_days, 'Day' if num_days == 1 else 'Days', time.strftime(
            "%H:%M:%S", time.gmtime(seconds % 86400)))


def add_pools(self, pool_names):
    """Create a list of pools that the various tests use for storage.

    Args:
        self (obj): soak obj
        pool_names: list of pool namespaces from yaml file
                    /run/<test_params>/poollist/*
    """
    for pool_name in pool_names:
        path = "".join(["/run/", pool_name, "/*"])
        # Create a pool and add it to the overall list of pools
        self.pool.append(self.get_pool(namespace=path, connect=False))
        self.log.info("Valid Pool UUID is %s", self.pool[-1].uuid)


def add_containers(self, pool, oclass=None, path="/run/container/*"):
    """Create a list of containers that the various jobs use for storage.

    Args:
        pool: pool to create container
        oclass: object class of container


    """
    rf = None
    # Create a container and add it to the overall list of containers
    self.container.append(
        TestContainer(pool, daos_command=self.get_daos_command()))
    self.container[-1].namespace = path
    self.container[-1].get_params(self)
    # include rf based on the class
    if oclass:
        self.container[-1].oclass.update(oclass)
        redundancy_factor = get_rf(oclass)
        rf = 'rf:{}'.format(str(redundancy_factor))
    properties = self.container[-1].properties.value
    cont_properties = (",").join(filter(None, [properties, rf]))
    if cont_properties is not None:
        self.container[-1].properties.update(cont_properties)
    self.container[-1].create()


def get_rf(oclass):
    """Return redundancy factor based on the oclass.

    Args:
        oclass(string): object class.

    return:
        redundancy factor(int) from object type
    """
    rf = 0
    if "EC" in oclass:
        tmp = re.findall(r'\d+', oclass)
        if tmp:
            rf = int(tmp[1])
    elif "RP" in oclass:
        tmp = re.findall(r'\d+', oclass)
        if tmp:
            rf = int(tmp[0]) - 1
    else:
        rf = 0
    return rf


def reserved_file_copy(self, file, pool, container, num_bytes=None, cmd="read"):
    """Move data between a POSIX file and a container.

    Args:
        text_file (str): posix path/file to write random data to
        num_bytes (int): num of bytes to write to file
        pool (TestPool obj): pool to read/write random data file
        container (TestContainer obj): container to read/write random data file
        cmd (str): whether the data is a read
                    (daos->posix) or write(posix -> daos)
    """
    os.makedirs(os.path.dirname(file), exist_ok=True)
    fscopy_cmd = FsCopy(self.get_daos_command(), self.log)
    # writes random data to file and then copy the file to container
    if cmd == "write":
        with open(file, 'w') as src_file:
            src_file.write(str(os.urandom(num_bytes)))
            src_file.close()
        dst_file = "daos://{}/{}".format(pool.uuid, container.uuid)
        fscopy_cmd.set_fs_copy_params(src=file, dst=dst_file)
        fscopy_cmd.run()
    # reads file_name from container and writes to file
    elif cmd == "read":
        dst = os.path.split(file)
        dst_name = dst[-1]
        dst_path = dst[0]
        src_file = "daos://{}/{}/{}".format(
            pool.uuid, container.uuid, dst_name)
        fscopy_cmd.set_fs_copy_params(src=src_file, dst=dst_path)
        fscopy_cmd.run()


def get_remote_dir(self, source_dir, dest_dir, host_list, shared_dir=None,
                   rm_remote=True, append=None):
    """Copy files from remote dir to local dir.

    Args:
        self (obj): soak obj
        source_dir (str): Source directory to archive
        dest_dir (str): Destinaton directory
        host_list (list): list of hosts

    Raises:
        SoakTestError: if there is an error with the remote copy

    """
    if shared_dir is None:
        shared_dir = self.sharedsoaktest_dir
    if append:
        for host in host_list:
            shared_dir_tmp = shared_dir + append + "{}".format(host)
            dest_dir_tmp = dest_dir + append + "{}".format(host)
            if not os.path.exists(shared_dir_tmp):
                os.mkdir(shared_dir_tmp)
            if not os.path.exists(dest_dir_tmp):
                os.mkdir(dest_dir_tmp)
            # copy the directory from each client node to a shared directory
            # tagged with the hostname
            command = "/usr/bin/rsync -avtr --min-size=1B {0} {1}/..".format(
                source_dir, shared_dir_tmp)
            try:
                slurm_utils.srun(NodeSet.fromlist([host]), command, self.srun_params, timeout=300)
            except DaosTestError as error:
                raise SoakTestError(
                    "<<FAILED: Soak remote logfiles not copied from clients>>: {}".format(
                        host)) from error
            command = "/usr/bin/cp -R -p {0}/ \'{1}\'".format(shared_dir_tmp, dest_dir)
            try:
                run_command(command, timeout=30)
            except DaosTestError as error:
                raise SoakTestError("<<FAILED: job logs failed to copy>>") from error
    else:
        # copy the remote dir on all client nodes to a shared directory
        command = "/usr/bin/rsync -avtr --min-size=1B {0} {1}/..".format(
            source_dir, shared_dir)
        try:
            slurm_utils.srun(NodeSet.fromlist(host_list), command, self.srun_params, timeout=300)
        except DaosTestError as error:
            raise SoakTestError(
                "<<FAILED: Soak remote logfiles not copied from clients>>: {}".format(
                    host_list)) from error
        # copy the local logs and the logs in the shared dir to avocado dir
        for directory in [source_dir, shared_dir]:
            command = "/usr/bin/cp -R -p {0}/ \'{1}\'".format(directory, dest_dir)
            try:
                run_command(command, timeout=30)
            except DaosTestError as error:
                raise SoakTestError("<<FAILED: job logs failed to copy>>") from error
    if rm_remote:
        # remove the remote soak logs for this pass
        command = "/usr/bin/rm -rf {0}".format(source_dir)
        slurm_utils.srun(NodeSet.fromlist(host_list), command, self.srun_params)
        # remove the local log for this pass
        for directory in [source_dir, shared_dir]:
            command = "/usr/bin/rm -rf {0}".format(directory)
            try:
                run_command(command)
            except DaosTestError as error:
                raise SoakTestError(
                    "<<FAILED: job logs failed to delete>>") from error


def write_logfile(data, name, destination):
    """Write data to the local destination file.

    Args:
        self (obj): soak obj
        data (str): data to write to file
        destination (str): local avocado directory
    """
    if not os.path.exists(destination):
        os.makedirs(destination)
    logfile = destination + "/" + str(name)
    with open(logfile, 'w') as log_file:
        # identify what be used to run this script
        if isinstance(data, list):
            text = "\n".join(data)
            log_file.write(text)
        else:
            log_file.write(str(data))


def run_event_check(self, since, until):
    """Run a check on specific events in journalctl.

    Args:
        self (obj): soak obj
        since (str): start time
        until (str): end time
        log (bool):  If true; write the events to a logfile

    Returns list of any matched events found in system log

    """
    # pylint: disable=too-many-nested-blocks

    events_found = []
    detected = 0
    events = self.params.get("events", "/run/*")
    # check events on all server nodes
    hosts = list(set(self.hostlist_servers))
    if events:
        for journalctl_type in ["kernel", "daos_server"]:
            for output in get_journalctl(self, hosts, since, until, journalctl_type):
                for event in events:
                    lines = output["data"].splitlines()
                    for line in lines:
                        match = re.search(r"{}".format(event), str(line))
                        if match:
                            events_found.append(line)
                            detected += 1
                    self.log.info(
                        "Found %s instances of %s in system log from %s through %s",
                        detected, event, since, until)
    return events_found


def get_journalctl(self, hosts, since, until, journalctl_type, logging=False):
    """Run the journalctl on daos servers.

    Args:
        self (obj): soak obj
        since (str): start time
        until (str): end time
        journalctl_type (str): the -t param for journalctl
        log (bool):  If true; write the events to a logfile

    Returns:
        list: a list of dictionaries containing the following key/value pairs:
            "hosts": NodeSet containing the hosts with this data
            "data":  data requested for the group of hosts

    """
    command = "sudo /usr/bin/journalctl --system -t {} --since=\"{}\" --until=\"{}\"".format(
        journalctl_type, since, until)
    err = "Error gathering system log events"
    results = get_host_data(hosts, command, "journalctl", err)
    name = "journalctl_{}.log".format(journalctl_type)
    destination = self.outputsoak_dir
    if logging:
        for result in results:
            host = result["hosts"]
            log_name = name + "-" + str(host)
            self.log.info("Logging %s output to %s", command, log_name)
            write_logfile(result["data"], log_name, destination)
    return results


def get_daos_server_logs(self):
    """Gather server logs.

    Args:
        self (obj): soak obj

    """
    for host in self.hostlist_servers:
        daos_dir = self.outputsoak_dir + "/daos_logs-" + "{}".format(host)
        if not os.path.exists(daos_dir):
            os.mkdir(daos_dir)
            commands = ["scp {}:/var/tmp/daos_testing/daos*.log.* {}".format(host, daos_dir),
                        "scp {}:/var/tmp/daos_testing/daos*.log {}".format(host, daos_dir)]
            for command in commands:
                run_command(command, timeout=120)


def run_monitor_check(self):
    """Monitor server cpu, memory usage periodically.

    Args:
        self (obj): soak obj

    """
    monitor_cmds = self.params.get("monitor", "/run/*")
    hosts = self.hostlist_servers
    if monitor_cmds:
        for cmd in monitor_cmds:
            command = "sudo {}".format(cmd)
            pcmd(hosts, command, timeout=30)


def run_metrics_check(self, logging=True, prefix=None):
    """Monitor telemetry data.

    Args:
        self (obj): soak obj
        logging (bool): If True; output is logged to file
        prefix (str): add prefix to name; ie initial or final
    """
    enable_telemetry = self.params.get("enable_telemetry", "/run/*")
    if enable_telemetry:
        engine_count = self.server_managers[0].get_config_value(
            "engines_per_host")
        for engine in range(engine_count):
            name = "pass" + str(self.loop) + "_metrics_{}.csv".format(engine)
            if prefix:
                name = prefix + "_metrics_{}.csv".format(engine)
            destination = self.outputsoak_dir
            daos_metrics = "sudo daos_metrics -S {} --csv".format(engine)
            self.log.info("Running %s", daos_metrics)
            results = run_pcmd(hosts=self.hostlist_servers,
                               command=daos_metrics,
                               verbose=(not logging),
                               timeout=60)
            if logging:
                for result in results:
                    hosts = result["hosts"]
                    log_name = name + "-" + str(hosts)
                    self.log.info("Logging %s output to %s", daos_metrics, log_name)
                    write_logfile(result["stdout"], log_name, destination)


def get_harassers(harasser):
    """Create a valid harasserlist from the yaml job harassers.

    Args:
        harassers (list): harasser jobs from yaml.

    Returns:
        harasserlist (list): Ordered list of harassers to execute
                             per pass of soak

    """
    harasserlist = []
    offline_harasserlist = []
    if "-offline" in harasser:
        offline_harasser = harasser.replace("-offline", "")
        offline_harasserlist.extend(offline_harasser.split("_"))
    else:
        harasserlist.extend(harasser.split("_"))
    return harasserlist, offline_harasserlist


def wait_for_pool_rebuild(self, pool, name):
    """Launch the rebuild process with system.

    Args:

        self (obj): soak obj
        pools (obj): TestPool obj
        name (str): name of soak harasser

    """
    rebuild_status = False
    self.log.info(
        "<<Wait for %s rebuild on %s>> at %s", name, pool.uuid, time.ctime())
    try:
        # # Wait for rebuild to start
        # pool.wait_for_rebuild(True)
        # Wait for rebuild to complete
        pool.wait_for_rebuild(False)
        rebuild_status = True
    except DaosTestError as error:
        self.log.error(
            "<<<FAILED:{} rebuild timed out: {}".format(
                name, error), exc_info=error)
        rebuild_status = False
    except TestFail as error1:
        self.log.error(
            "<<<FAILED:{} rebuild failed due to test issue: {}".format(
                name, error1), exc_info=error1)
    return rebuild_status


def launch_snapshot(self, pool, name):
    """Create a basic snapshot of the reserved pool.

    Args:

        self (obj): soak obj
        pool (obj): TestPool obj
        name (str): harasser

    """
    self.log.info(
        "<<<PASS %s: %s started at %s>>>", self.loop, name, time.ctime())
    status = True
    # Create container
    container = TestContainer(pool)
    container.namespace = "/run/container_reserved/*"
    container.get_params(self)
    container.create()
    container.open()
    obj_cls = self.params.get(
        "object_class", '/run/container_reserved/*')

    # write data to object
    data_pattern = get_random_bytes(500)
    datasize = len(data_pattern) + 1
    dkey = b"dkey"
    akey = b"akey"
    obj = container.container.write_an_obj(
        data_pattern, datasize, dkey, akey, obj_cls=obj_cls)
    obj.close()
    # Take a snapshot of the container
    snapshot = DaosSnapshot(self.context)
    try:
        snapshot.create(container.container.coh)
    except (RuntimeError, TestFail, DaosApiError) as error:
        self.log.error("Snapshot failed", exc_info=error)
        status &= False
    if status:
        self.log.info("Sanpshot Created")
        # write more data to object
        data_pattern2 = get_random_bytes(500)
        datasize2 = len(data_pattern2) + 1
        dkey = b"dkey"
        akey = b"akey"
        obj2 = container.container.write_an_obj(
            data_pattern2, datasize2, dkey, akey, obj_cls=obj_cls)
        obj2.close()
        self.log.info("Wrote additional data to container")
        # open the snapshot and read the data
        obj.open()
        snap_handle = snapshot.open(container.container.coh)
        try:
            data_pattern3 = container.container.read_an_obj(
                datasize, dkey, akey, obj, txn=snap_handle.value)
        except (RuntimeError, TestFail, DaosApiError) as error:
            self.log.error(
                "Error when retrieving the snapshot data %s", error)
            status &= False
        if status:
            # Compare the snapshot to the original written data.
            if data_pattern3.value != data_pattern:
                self.log.error("Snapshot data miscompare")
                status &= False
    # Destroy the snapshot
    try:
        snapshot.destroy(container.container.coh)
    except (RuntimeError, TestFail, DaosApiError) as error:
        self.log.error("Failed to destroy snapshot %s", error)
        status &= False
    # cleanup
    container.close()
    container.destroy()
    params = {"name": name, "status": status, "vars": {}}
    with H_LOCK:
        self.harasser_job_done(params)
    self.log.info(
        "<<<PASS %s: %s completed at %s>>>\n", self.loop, name, time.ctime())


def launch_exclude_reintegrate(self, pool, name, results, args):
    """Launch the dmg cmd to exclude a rank in a pool.

    Args:
        self (obj): soak obj
        pool (obj): TestPool obj
        name (str): name of dmg subcommand
        results (queue): multiprocessing queue
        args (queue): multiprocessing queue
    """
    status = False
    params = {}
    rank = None
    tgt_idx = None
    if name == "EXCLUDE":
        targets = self.params.get("targets_exclude", "/run/soak_harassers/*", 8)
        engine_count = self.server_managers[0].get_config_value(
            "engines_per_host")
        exclude_servers = (
            len(self.hostlist_servers) * int(engine_count)) - 1
        # Exclude one rank.
        rank = random.randint(0, exclude_servers) #nosec

        if targets >= 8:
            tgt_idx = None
        else:
            target_list = random.sample(range(0, 8), targets)
            tgt_idx = "{}".format(','.join(str(tgt) for tgt in target_list))

        # init the status dictionary
        params = {"name": name,
                  "status": status,
                  "vars": {"rank": rank, "tgt_idx": tgt_idx}}
        self.log.info("<<<PASS %s: %s started on rank %s at %s >>>\n",
                      self.loop, name, rank, time.ctime())
        try:
            pool.exclude(rank, tgt_idx=tgt_idx)
            status = True
        except TestFail as error:
            self.log.error(
                "<<<FAILED:dmg pool exclude failed", exc_info=error)
            status = False
        if status:
            status = wait_for_pool_rebuild(self, pool, name)
    elif name == "REINTEGRATE":
        if self.harasser_results["EXCLUDE"]:
            rank = self.harasser_args["EXCLUDE"]["rank"]
            tgt_idx = self.harasser_args["EXCLUDE"]["tgt_idx"]
            self.log.info("<<<PASS %s: %s started on rank %s at %s>>>\n",
                          self.loop, name, rank, time.ctime())
            try:
                pool.reintegrate(rank, tgt_idx=tgt_idx)
                status = True
            except TestFail as error:
                self.log.error(
                    "<<<FAILED:dmg pool reintegrate failed", exc_info=error)
                status = False
            if status:
                status = wait_for_pool_rebuild(self, pool, name)
        else:
            self.log.error("<<<PASS %s: %s failed due to EXCLUDE failure >>>",
                           self.loop, name)
            status = False
    params = {"name": name,
              "status": status,
              "vars": {"rank": rank, "tgt_idx": tgt_idx}}
    if not status:
        self.log.error("<<< %s failed - check logs for failure data>>>", name)
    self.dmg_command.system_query()
    self.harasser_job_done(params)
    results.put(self.harasser_results)
    args.put(self.harasser_args)
    self.log.info("Harasser results: %s", self.harasser_results)
    self.log.info("Harasser args: %s", self.harasser_args)
    self.log.info(
        "<<<PASS %s: %s completed at %s>>>\n", self.loop, name, time.ctime())


def launch_server_stop_start(self, pools, name, results, args):
    """Launch dmg server stop/start.

    Args:
        self (obj): soak obj
        pools (list): list of TestPool obj
        name (str): name of dmg subcommand
        results (queue): multiprocessing queue
        args (queue): multiprocessing queue

    """
    status = True
    params = {}
    rank = None
    drain = self.params.get("enable_drain", "/run/soak_harassers/*", False)
    if name == "SVR_STOP":
        engine_count = self.server_managers[0].get_config_value(
            "engines_per_host")
        exclude_servers = (
            len(self.hostlist_servers) * int(engine_count)) - 1
        # Exclude one rank.
        rank = random.randint(0, exclude_servers) #nosec
        # init the status dictionary
        params = {"name": name,
                  "status": status,
                  "vars": {"rank": rank}}
        self.log.info("<<<PASS %s: %s - stop server: rank %s at %s >>>\n",
                      self.loop, name, rank, time.ctime())
        # drain pools
        drain_status = True
        if drain:
            for pool in pools:
                try:
                    pool.drain(rank)
                except TestFail as error:
                    self.log.error(
                        "<<<FAILED:dmg pool {} drain failed".format(
                            pool.uuid), exc_info=error)
                    status = False
                drain_status &= status
                if drain_status:
                    drain_status &= wait_for_pool_rebuild(self, pool, name)
                    status = drain_status
                else:
                    status = False
        if status:
            # Shutdown the server
            try:
                self.dmg_command.system_stop(force=True, ranks=rank)
            except TestFail as error:
                self.log.error(
                    "<<<FAILED:dmg system stop failed", exc_info=error)
                status = False
            time.sleep(30)
            if not drain:
                rebuild_status = True
                for pool in pools:
                    rebuild_status &= wait_for_pool_rebuild(self, pool, name)
                status = rebuild_status
    elif name == "SVR_START":
        if self.harasser_results["SVR_STOP"]:
            rank = self.harasser_args["SVR_STOP"]["rank"]
            self.log.info("<<<PASS %s: %s started on rank %s at %s>>>\n",
                          self.loop, name, rank, time.ctime())
            try:
                self.dmg_command.system_start(ranks=rank)
                status = True
            except TestFail as error:
                self.log.error(
                    "<<<FAILED:dmg system start failed", exc_info=error)
                status = False
        else:
            self.log.error(
                "<<<PASS %s: %s failed due to SVR_STOP failure >>>",
                self.loop, name)
            status = False
    elif name == "SVR_REINTEGRATE":
        if self.harasser_results["SVR_STOP"]:
            rank = self.harasser_args["SVR_STOP"]["rank"]
            self.log.info("<<<PASS %s: %s started on rank %s at %s>>>\n",
                          self.loop, name, rank, time.ctime())
            try:
                self.dmg_command.system_start(ranks=rank)
                status = True
            except TestFail as error:
                self.log.error(
                    "<<<FAILED:dmg system start failed", exc_info=error)
                status = False
            for pool in pools:
                self.dmg_command.pool_query(pool.uuid)
            if status:
                # Wait ~ 30 sec before issuing the reintegrate
                time.sleep(30)
                # reintegrate ranks
                reintegrate_status = True
                for pool in pools:
                    try:
                        pool.reintegrate(rank)
                        status = True
                    except TestFail as error:
                        self.log.error(
                            "<<<FAILED:dmg pool {} reintegrate failed".format(
                                pool.uuid), exc_info=error)
                        status = False
                    reintegrate_status &= status
                    if reintegrate_status:
                        reintegrate_status &= wait_for_pool_rebuild(
                            self, pool, name)
                        status = reintegrate_status
                    else:
                        status = False
        else:
            self.log.error("<<<PASS %s: %s failed due to SVR_STOP failure >>>",
                           self.loop, name)
            status = False
    params = {"name": name,
              "status": status,
              "vars": {"rank": rank}}
    if not status:
        self.log.error("<<< %s failed - check logs for failure data>>>", name)
    self.dmg_command.system_query()
    self.harasser_job_done(params)
    results.put(self.harasser_results)
    args.put(self.harasser_args)
    self.log.info("Harasser results: %s", self.harasser_results)
    self.log.info("Harasser args: %s", self.harasser_args)
    self.log.info(
        "<<<PASS %s: %s completed at %s>>>\n", self.loop, name, time.ctime())


def get_srun_cmd(cmd, nodesperjob=1, ppn=1, srun_params=None, env=None):
    """Wrap cmdline in a srun cmdline.

    Args:
        cmd (str): cmdline to wrap in srun cmdline
        ppn (int): processes per node
        nodesperjob(int): number of nodes
        srun_params(dict): additional srun_params
        env (dict): env variables to pass on cmdline

    Returns:
        cmdlines: cmdline string

    """
    srun_cmd = Srun(cmd)
    srun_cmd.nodes.update(nodesperjob)
    srun_cmd.ntasks_per_node.update(ppn)
    if srun_params:
        for key, value in list(srun_params.items()):
            key_obj = getattr(srun_cmd, key)
            if key_obj is not None and hasattr(key_obj, "update"):
                key_obj.update(value, key)
            else:
                raise SoakTestError(
                    "<<FAILED: The srun param {} does not exist".format(key))
    if env:
        srun_cmd.assign_environment(env)
    return str(srun_cmd)


def start_dfuse(self, pool, container, name=None, job_spec=None):
    """Create dfuse start command line for slurm.

    Args:
        self (obj): soak obj
        pool (obj):             TestPool obj

    Returns dfuse(obj):         Dfuse obj
            cmd(list):          list of dfuse commands to add to jobscript
    """
    # Get Dfuse params
    dfuse = Dfuse(self.hostlist_clients, self.tmp)
    dfuse.namespace = os.path.join(os.sep, "run", job_spec, "dfuse", "*")
    dfuse.get_params(self)
    # update dfuse params; mountpoint for each container
    unique = get_random_string(5, self.used)
    self.used.append(unique)
    mount_dir = dfuse.mount_dir.value + unique
    dfuse.mount_dir.update(mount_dir)
    dfuse.set_dfuse_params(pool)
    dfuse.set_dfuse_cont_param(container)
    dfuse_log = os.path.join(
        self.soaktest_dir,
        self.test_name + "_" + name + "_`hostname -s`_"
        "" + "${SLURM_JOB_ID}_" + "daos_dfuse_" + unique)
    dfuse_env = "export D_LOG_MASK=ERR;export D_LOG_FILE={}".format(dfuse_log)
    module_load = "module load {}".format(self.mpi_module)
    dfuse_start_cmds = [
        "clush -S -w $SLURM_JOB_NODELIST \"mkdir -p {}\"".format(dfuse.mount_dir.value),
        "clush -S -w $SLURM_JOB_NODELIST \"cd {};{};{};{}\"".format(
            dfuse.mount_dir.value, dfuse_env, module_load, dfuse.__str__()),
        "sleep 10",
        "clush -S -w $SLURM_JOB_NODELIST \"df -h {}\"".format(dfuse.mount_dir.value),
    ]
    return dfuse, dfuse_start_cmds


def stop_dfuse(dfuse, vol=False):
    """Create dfuse stop command line for slurm.

    Args:
        dfuse (obj): Dfuse obj
        vol:(bool): cmd is ior hdf5 with vol connector

    Returns cmd(list):    list of cmds to pass to slurm script
    """
    dfuse_stop_cmds = []
    if vol:
        dfuse_stop_cmds.extend([
            "for file in $(ls {0}) ; "
            "do daos container destroy --path={0}/\"$file\" ; done".format(
                dfuse.mount_dir.value)])

    dfuse_stop_cmds.extend([
        "clush -S -w $SLURM_JOB_NODELIST \"fusermount3 -uz {0}\"".format(dfuse.mount_dir.value),
        "clush -S -w $SLURM_JOB_NODELIST \"rm -rf {0}\"".format(dfuse.mount_dir.value)])
    return dfuse_stop_cmds


def cleanup_dfuse(self):
    """Cleanup and remove any dfuse mount points.

    Args:
        self (obj): soak obj

    """
    cmd = [
        "/usr/bin/bash -c 'for pid in $(pgrep dfuse)",
        "do sudo kill $pid",
        "done'"]
    cmd2 = [
        "/usr/bin/bash -c 'for dir in $(find /tmp/daos_dfuse/)",
        "do fusermount3 -uz $dir",
        "rm -rf $dir",
        "done'"]
    try:
        slurm_utils.srun(
            NodeSet.fromlist(
                self.hostlist_clients), "{}".format(
                    ";".join(cmd)), self.srun_params, timeout=600)
    except slurm_utils.SlurmFailed as error:
        self.log.info("Dfuse processes not stopped Error:%s", error)
    try:
        slurm_utils.srun(
            NodeSet.fromlist(
                self.hostlist_clients), "{}".format(
                    ";".join(cmd2)), self.srun_params, timeout=600)
    except slurm_utils.SlurmFailed as error:
        self.log.info("Dfuse mountpoints not deleted Error:%s", error)


def create_ior_cmdline(self, job_spec, pool, ppn, nodesperjob):
    """Create an IOR cmdline to run in slurm batch.

    Args:

        self (obj): soak obj
        job_spec (str):   ior job in yaml to run
        pool (obj):       TestPool obj
        ppn(int):         number of tasks to run on each node
        nodesperjob(int): number of nodes per job

    Returns:
        cmd: cmdline string

    """
    commands = []
    vol = False
    ior_params = os.path.join(os.sep, "run", job_spec, "*")
    ior_timeout = self.params.get("job_timeout", ior_params, 10)
<<<<<<< HEAD
    mpi_module = self.params.get(
        "mpi_module", ior_params, default="mpi/mpich-x86_64")
=======
>>>>>>> 67bc3e31
    # IOR job specs with a list of parameters; update each value
    api_list = self.params.get("api", ior_params)
    tsize_list = self.params.get("transfer_size", ior_params)
    bsize_list = self.params.get("block_size", ior_params)
    oclass_list = self.params.get("dfs_oclass", ior_params)
    plugin_path = self.params.get("plugin_path", "/run/hdf5_vol/")
    # update IOR cmdline for each additional IOR obj
    for api in api_list:
        for b_size in bsize_list:
            for t_size in tsize_list:
                for o_type in oclass_list:
                    # Cancel for ticket DAOS-6095
                    if (api in ["HDF5-VOL", "HDF5", "POSIX"]
                            and t_size == "4k"
                            and o_type in ["RP_2G1", 'RP_2GX']):
                        self.add_cancel_ticket(
                            "DAOS-6095",
                            "IOR -a {} with -t {} and -o {}".format(
                                api, t_size, o_type))
                        continue
                    # Cancel for ticket DAOS-6308
                    if api == "MPIIO" and o_type == "RP_2GX":
                        self.add_cancel_ticket(
                            "DAOS-6308",
                            "IOR -a {} with -o {}".format(api, o_type))
                        continue
                    if api in ["HDF5-VOL", "HDF5", "POSIX"] and ppn > 16:
                        continue
                    ior_cmd = IorCommand()
                    ior_cmd.namespace = ior_params
                    ior_cmd.get_params(self)
                    ior_cmd.max_duration.update(ior_timeout)
                    if api == "HDF5-VOL":
                        ior_cmd.api.update("HDF5")
                    else:
                        ior_cmd.api.update(api)
                    ior_cmd.block_size.update(b_size)
                    ior_cmd.transfer_size.update(t_size)
                    if (api in ["HDF5-VOL", "POSIX"]):
                        ior_cmd.dfs_oclass.update(None)
                        ior_cmd.dfs_dir_oclass.update(None)
                    else:
                        ior_cmd.dfs_oclass.update(o_type)
                        ior_cmd.dfs_dir_oclass.update(o_type)
                    if ior_cmd.api.value == "DFS":
                        ior_cmd.test_file.update(
                            os.path.join("/", "testfile"))
                    add_containers(self, pool, o_type)
                    ior_cmd.set_daos_params(
                        self.server_group, pool, self.container[-1].uuid)
<<<<<<< HEAD
                    env = ior_cmd.get_default_env("srun")
                    sbatch_cmds = ["module purge", "module load {}".format(mpi_module)]
                    # include dfuse cmdlines
=======
>>>>>>> 67bc3e31
                    log_name = "{}_{}_{}_{}_{}_{}_{}_{}".format(
                        job_spec, api, b_size, t_size,
                        o_type, nodesperjob * ppn, nodesperjob, ppn)
                    daos_log = os.path.join(
                        self.soaktest_dir, self.test_name + "_" + log_name +
                        "_`hostname -s`_${SLURM_JOB_ID}_daos.log")
                    env = ior_cmd.get_default_env("mpirun", log_file=daos_log)
                    sbatch_cmds = ["module purge", "module load {}".format(self.mpi_module)]
                    # include dfuse cmdlines
                    if api in ["HDF5-VOL", "POSIX"]:
                        dfuse, dfuse_start_cmdlist = start_dfuse(
                            self, pool, self.container[-1], name=log_name, job_spec=job_spec)
                        sbatch_cmds.extend(dfuse_start_cmdlist)
                        ior_cmd.test_file.update(
                            os.path.join(dfuse.mount_dir.value, "testfile"))
                    mpirun_cmd = Mpirun(ior_cmd, mpi_type=self.mpi_module)
                    # add envs if api is HDF5-VOL
                    if api == "HDF5-VOL":
                        vol = True
                        env["HDF5_VOL_CONNECTOR"] = "daos"
                        env["HDF5_PLUGIN_PATH"] = "{}".format(plugin_path)
                        # env["H5_DAOS_BYPASS_DUNS"] = 1
                    mpirun_cmd.assign_processes(nodesperjob * ppn)
                    mpirun_cmd.assign_environment(env, True)
                    mpirun_cmd.ppn.update(ppn)
                    sbatch_cmds.append(str(mpirun_cmd))
                    sbatch_cmds.append("status=$?")
                    if api in ["HDF5-VOL", "POSIX"]:
                        sbatch_cmds.extend(stop_dfuse(dfuse, vol))
                    commands.append([sbatch_cmds, log_name])
                    self.log.info(
                        "<<IOR {} cmdlines>>:".format(api))
                    for cmd in sbatch_cmds:
                        self.log.info("%s", cmd)
    return commands


def create_mdtest_cmdline(self, job_spec, pool, ppn, nodesperjob):
    """Create an MDTEST cmdline to run in slurm batch.

    Args:

        self (obj): soak obj
        job_spec (str):   mdtest job in yaml to run
        pool (obj):       TestPool obj
        ppn(int):         number of tasks to run on each node
        nodesperjob(int): number of nodes per job

    Returns:
        cmd: cmdline string

    """
    # pylint: disable=too-many-nested-blocks

    commands = []
    mdtest_params = os.path.join(os.sep, "run", job_spec, "*")
<<<<<<< HEAD
    mpi_module = self.params.get(
        "mpi_module", mdtest_params, default="mpi/mpich-x86_64")
=======
>>>>>>> 67bc3e31
    # mdtest job specs with a list of parameters; update each value
    api_list = self.params.get("api", mdtest_params)
    write_bytes_list = self.params.get("write_bytes", mdtest_params)
    read_bytes_list = self.params.get("read_bytes", mdtest_params)
    depth_list = self.params.get("depth", mdtest_params)
    flag = self.params.get("flags", mdtest_params)
    oclass_list = self.params.get("dfs_oclass", mdtest_params)
    num_of_files_dirs = self.params.get(
        "num_of_files_dirs", mdtest_params)
    # update mdtest cmdline for each additional mdtest obj
    for api in api_list:
        if api in ["POSIX"] and ppn > 16:
            continue
        for write_bytes in write_bytes_list:
            for read_bytes in read_bytes_list:
                for depth in depth_list:
                    for oclass in oclass_list:
                        # Get the parameters for Mdtest
                        mdtest_cmd = MdtestCommand()
                        mdtest_cmd.namespace = mdtest_params
                        mdtest_cmd.get_params(self)
                        mdtest_cmd.api.update(api)
                        mdtest_cmd.write_bytes.update(write_bytes)
                        mdtest_cmd.read_bytes.update(read_bytes)
                        mdtest_cmd.depth.update(depth)
                        mdtest_cmd.flags.update(flag)
                        mdtest_cmd.num_of_files_dirs.update(num_of_files_dirs)
                        mdtest_cmd.dfs_oclass.update(oclass)
                        mdtest_cmd.dfs_dir_oclass.update(oclass)
                        if "EC" in oclass:
                            # oclass_dir can not be EC must be RP based on rf
                            rf = get_rf(oclass)
                            if rf >= 2:
                                mdtest_cmd.dfs_dir_oclass.update("RP_3G1")
                            elif rf == 1:
                                mdtest_cmd.dfs_dir_oclass.update("RP_2G1")
                            else:
                                mdtest_cmd.dfs_dir_oclass.update("SX")
                        add_containers(self, pool, oclass)
                        mdtest_cmd.set_daos_params(
                            self.server_group, pool,
                            self.container[-1].uuid)
<<<<<<< HEAD
                        env = mdtest_cmd.get_default_env("srun")
                        sbatch_cmds = [
                            "module purge", "module load {}".format(mpi_module)]
                        # include dfuse cmdlines
=======
>>>>>>> 67bc3e31
                        log_name = "{}_{}_{}_{}_{}_{}_{}_{}_{}".format(
                            job_spec, api, write_bytes, read_bytes, depth,
                            oclass, nodesperjob * ppn, nodesperjob,
                            ppn)
                        daos_log = os.path.join(
                            self.soaktest_dir, self.test_name + "_" + log_name +
                            "_`hostname -s`_${SLURM_JOB_ID}_daos.log")
                        env = mdtest_cmd.get_default_env("mpirun", log_file=daos_log)
                        sbatch_cmds = [
                            "module purge", "module load {}".format(self.mpi_module)]
                        # include dfuse cmdlines

                        if api in ["POSIX"]:
                            dfuse, dfuse_start_cmdlist = start_dfuse(
                                self, pool, self.container[-1], name=log_name, job_spec=job_spec)
                            sbatch_cmds.extend(dfuse_start_cmdlist)
                            mdtest_cmd.test_dir.update(
                                dfuse.mount_dir.value)
                        mpirun_cmd = Mpirun(mdtest_cmd, mpi_type=self.mpi_module)
                        mpirun_cmd.assign_processes(nodesperjob * ppn)
                        mpirun_cmd.assign_environment(env, True)
                        mpirun_cmd.ppn.update(ppn)
                        sbatch_cmds.append(str(mpirun_cmd))
                        sbatch_cmds.append("status=$?")
                        if api in ["POSIX"]:
                            sbatch_cmds.extend(stop_dfuse(dfuse))
                        commands.append([sbatch_cmds, log_name])
                        self.log.info(
                            "<<MDTEST {} cmdlines>>:".format(api))
                        for cmd in sbatch_cmds:
                            self.log.info("%s", cmd)
    return commands


def create_racer_cmdline(self, job_spec):
    """Create the srun cmdline to run daos_racer.

    Args:
        self (obj): soak obj
        job_spec (str): fio job in yaml to run
    Returns:
        cmd(list): list of cmdlines

    """
    commands = []
    racer_namespace = os.path.join(os.sep, "run", job_spec, "*")
    daos_racer = DaosRacerCommand(
        self.bin, self.hostlist_clients[0], self.dmg_command)
    daos_racer.namespace = racer_namespace
    daos_racer.get_params(self)
    racer_log = os.path.join(
        self.soaktest_dir,
        self.test_name + "_" + job_spec + "_`hostname -s`_"
        "${SLURM_JOB_ID}_" + "racer_log")
    env = daos_racer.get_environment(self.server_managers[0], racer_log)
    daos_racer.set_environment(env)
    log_name = job_spec
    cmds = []
    cmds.append(str(daos_racer.__str__()))
    cmds.append("status=$?")
    # add exit code
    commands.append([cmds, log_name])
    self.log.info("<<DAOS racer cmdlines>>:")
    for cmd in cmds:
        self.log.info("%s", cmd)
    return commands


def create_fio_cmdline(self, job_spec, pool):
    """Create the FOI commandline for job script.

    Args:

        self (obj): soak obj
        job_spec (str): fio job in yaml to run
        pool (obj):   TestPool obj
        ppn(int): number of tasks to run on each node

    Returns:
        cmd(list): list of cmdlines

    """
    commands = []
    fio_namespace = os.path.join(os.sep, "run", job_spec, "*")
    fio_soak_namespace = os.path.join(os.sep, "run", job_spec, "soak", "*")
    # test params
    bs_list = self.params.get("blocksize", fio_soak_namespace)
    size_list = self.params.get("size", fio_soak_namespace)
    rw_list = self.params.get("rw", fio_soak_namespace)
    oclass_list = self.params.get("oclass", fio_soak_namespace)
    # Get the parameters for Fio
    fio_cmd = FioCommand()
    fio_cmd.namespace = fio_namespace
    fio_cmd.get_params(self)
    fio_cmd.aux_path.update(self.test_dir, "aux_path")
    for blocksize in bs_list:
        for size in size_list:
            for rw in rw_list:
                for o_type in oclass_list:
                    # update fio params
                    fio_cmd.update(
                        "global", "blocksize", blocksize,
                        "fio --name=global --blocksize")
                    fio_cmd.update(
                        "global", "size", size,
                        "fio --name=global --size")
                    fio_cmd.update(
                        "global", "rw", rw,
                        "fio --name=global --rw")
                    cmds = []
                    # add srun start dfuse cmds if api is POSIX
                    if fio_cmd.api.value == "POSIX":
                        # Connect to the pool, create container
                        # and then start dfuse
                        add_containers(self, pool, o_type)
                        daos_cmd = DaosCommand(self.bin)
                        daos_cmd.container_set_attr(pool.uuid,
                                                    self.container[-1].uuid,
                                                    'dfuse-direct-io-disable',
                                                    'on')
                        log_name = "{}_{}_{}_{}_{}".format(
                            job_spec, blocksize, size, rw, o_type)
                        dfuse, cmds = start_dfuse(
                            self, pool, self.container[-1], name=log_name, job_spec=job_spec)
                    # Update the FIO cmdline
                    fio_cmd.update(
                        "global", "directory",
                        dfuse.mount_dir.value,
                        "fio --name=global --directory")
                    # add fio cmline
                    cmds.append(str(fio_cmd.__str__()))
                    cmds.append("status=$?")
                    # If posix, add the srun dfuse stop cmds
                    if fio_cmd.api.value == "POSIX":
                        cmds.extend(stop_dfuse(dfuse))
                    commands.append([cmds, log_name])
                    self.log.info("<<Fio cmdlines>>:")
                    for cmd in cmds:
                        self.log.info("%s", cmd)
    return commands


def create_app_cmdline(self, job_spec, pool, ppn, nodesperjob):
    """Create the srun cmdline to run app.

    This method will use a cmdline specified in the yaml file to
    execute a local binary until the rpms are available
    Args:
        self (obj):       soak obj
        job_spec (str):   job in yaml to run
        pool (obj):       TestPool obj
        ppn(int):         number of tasks to run on each node
        nodesperjob(int): number of nodes per job
    Returns:
        cmd(list): list of cmdlines

    """
    commands = []
    run_cmd = []
    sbatch_cmds = []
    app_params = os.path.join(os.sep, "run", job_spec, "*")
    mpi_module = self.params.get(
        "mpi_module", app_params, default="mpi/latest")
    app_cmd = self.params.get("cmdline", app_params, default=None)

    if app_cmd is None:
        self.log.info(
            "<<{} command line not specified in yaml; job will not be run>>".format(job_spec))
        return
    oclass_list = self.params.get("oclass", app_params)
    for oclass in oclass_list:
        add_containers(self, pool, oclass)
        # sbatch_cmds = ["module purge", "module load {}".format(mpi_module)]
        sbatch_cmds = ["export LD_LIBRARY_PATH=/opt/intel/oneapi/mpi/latest/lib",
                       "export PATH=/opt/intel/oneapi/mpi/latest/bin",
                       "/usr/bin/ls -la /opt/intel/oneapi/",
                       "/opt/intel/oneapi/setvars.sh",
                       "/opt/intel/oneapi/modulefiles-setup.sh --force",
                       "echo $MODULEPATH",
                       "module avail"]
        # include dfuse cmdlines
        log_name = "{}_{}_{}_{}_{}".format(
            job_spec, oclass, nodesperjob * ppn, nodesperjob, ppn)
        dfuse, dfuse_start_cmdlist = start_dfuse(
            self, pool, self.container[-1], nodesperjob, "SLURM", name=log_name,
            job_spec=job_spec)
        sbatch_cmds.extend(dfuse_start_cmdlist)
        mpi_cmd = Mpirun(app_cmd, False, "intelmpi")
        mpi_cmd.assign_processes(nodesperjob * ppn)
        mpi_cmd.ppn.update(ppn)
        mpi_cmd.working_dir.update(dfuse.mount_dir.value)
        cmdline = "{}".format(str(mpi_cmd))
        sbatch_cmds.append(str(cmdline))
        sbatch_cmds.append("status=$?")
        sbatch_cmds.extend(stop_dfuse(dfuse, nodesperjob, "SLURM"))
        commands.append([sbatch_cmds, log_name])
        self.log.info("<<{} cmdlines>>:".format(job_spec))
        for cmd in sbatch_cmds:
            self.log.info("%s", cmd)
    return commands


def build_job_script(self, commands, job, nodesperjob):
    """Create a slurm batch script that will execute a list of cmdlines.

    Args:
        self (obj): soak obj
        commands(list): commandlines and cmd specific log_name
        job(str): the job name that will be defined in the slurm script

    Returns:
        script_list: list of slurm batch scripts

    """
    job_timeout = self.params.get("job_timeout", "/run/" + job + "/*", 10)
    self.log.info("<<Build Script>> at %s", time.ctime())
    script_list = []
    # if additional cmds are needed in the batch script
    prepend_cmds = [
        "set -e",
        "echo Job_Start_Time `date \\+\"%Y-%m-%d %T\"`",
        "daos pool query {} ".format(self.pool[1].uuid),
        "daos pool query {} ".format(self.pool[0].uuid)
        ]
    append_cmds = [
        "daos pool query {} ".format(self.pool[1].uuid),
        "daos pool query {} ".format(self.pool[0].uuid),
        "echo Job_End_Time `date \\+\"%Y-%m-%d %T\"`"
        ]
    exit_cmd = ["exit $status"]
    # Create the sbatch script for each list of cmdlines
    for cmd, log_name in commands:
        if isinstance(cmd, str):
            cmd = [cmd]
        output = os.path.join(
            self.soaktest_dir, self.test_name + "_" + log_name + "_%N_" + "%j_")
        error = os.path.join(str(output) + "ERROR_")
        sbatch = {
            "time": str(job_timeout) + ":00",
            "exclude": NodeSet.fromlist(self.exclude_slurm_nodes),
            "error": str(error),
            "export": "ALL",
            "exclusive": None
        }
        # include the cluster specific params
        sbatch.update(self.srun_params)
        unique = get_random_string(5, self.used)
        script = slurm_utils.write_slurm_script(
            self.soaktest_dir, job, output, nodesperjob,
            prepend_cmds + cmd + append_cmds + exit_cmd, unique, sbatch)
        script_list.append(script)
        self.used.append(unique)
    return script_list


class SoakTestError(Exception):
    """Soak exception class."""<|MERGE_RESOLUTION|>--- conflicted
+++ resolved
@@ -844,11 +844,6 @@
     vol = False
     ior_params = os.path.join(os.sep, "run", job_spec, "*")
     ior_timeout = self.params.get("job_timeout", ior_params, 10)
-<<<<<<< HEAD
-    mpi_module = self.params.get(
-        "mpi_module", ior_params, default="mpi/mpich-x86_64")
-=======
->>>>>>> 67bc3e31
     # IOR job specs with a list of parameters; update each value
     api_list = self.params.get("api", ior_params)
     tsize_list = self.params.get("transfer_size", ior_params)
@@ -899,12 +894,6 @@
                     add_containers(self, pool, o_type)
                     ior_cmd.set_daos_params(
                         self.server_group, pool, self.container[-1].uuid)
-<<<<<<< HEAD
-                    env = ior_cmd.get_default_env("srun")
-                    sbatch_cmds = ["module purge", "module load {}".format(mpi_module)]
-                    # include dfuse cmdlines
-=======
->>>>>>> 67bc3e31
                     log_name = "{}_{}_{}_{}_{}_{}_{}_{}".format(
                         job_spec, api, b_size, t_size,
                         o_type, nodesperjob * ppn, nodesperjob, ppn)
@@ -961,11 +950,6 @@
 
     commands = []
     mdtest_params = os.path.join(os.sep, "run", job_spec, "*")
-<<<<<<< HEAD
-    mpi_module = self.params.get(
-        "mpi_module", mdtest_params, default="mpi/mpich-x86_64")
-=======
->>>>>>> 67bc3e31
     # mdtest job specs with a list of parameters; update each value
     api_list = self.params.get("api", mdtest_params)
     write_bytes_list = self.params.get("write_bytes", mdtest_params)
@@ -1008,13 +992,6 @@
                         mdtest_cmd.set_daos_params(
                             self.server_group, pool,
                             self.container[-1].uuid)
-<<<<<<< HEAD
-                        env = mdtest_cmd.get_default_env("srun")
-                        sbatch_cmds = [
-                            "module purge", "module load {}".format(mpi_module)]
-                        # include dfuse cmdlines
-=======
->>>>>>> 67bc3e31
                         log_name = "{}_{}_{}_{}_{}_{}_{}_{}_{}".format(
                             job_spec, api, write_bytes, read_bytes, depth,
                             oclass, nodesperjob * ppn, nodesperjob,
@@ -1176,8 +1153,6 @@
     run_cmd = []
     sbatch_cmds = []
     app_params = os.path.join(os.sep, "run", job_spec, "*")
-    mpi_module = self.params.get(
-        "mpi_module", app_params, default="mpi/latest")
     app_cmd = self.params.get("cmdline", app_params, default=None)
 
     if app_cmd is None:
@@ -1202,7 +1177,7 @@
             self, pool, self.container[-1], nodesperjob, "SLURM", name=log_name,
             job_spec=job_spec)
         sbatch_cmds.extend(dfuse_start_cmdlist)
-        mpi_cmd = Mpirun(app_cmd, False, "intelmpi")
+        mpi_cmd = Mpirun(app_cmd, False, "mpi/latest")
         mpi_cmd.assign_processes(nodesperjob * ppn)
         mpi_cmd.ppn.update(ppn)
         mpi_cmd.working_dir.update(dfuse.mount_dir.value)
