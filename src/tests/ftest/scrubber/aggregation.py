"""
  (C) Copyright 2018-2024 Intel Corporation.

  SPDX-License-Identifier: BSD-2-Clause-Patent
"""
import time

from scrubber_test_base import TestWithScrubber
from telemetry_test_base import TestWithTelemetry


class TestScrubberEvictWithAggregation(TestWithScrubber, TestWithTelemetry):
    # pylint: disable=too-many-ancestors
    """Inject Checksum Fault with scrubber enabled
    and scrubber threshold set to a certain value.
    Aggregation is run on the background.

    :avocado: recursive
    """
    def test_target_eviction_during_aggregation(self):
        """JIRA ID: DAOS-7333

        1. Start the Aggregation task.
        2. Create checksum faults above scrubber threshold
        and see whether SSD auto eviction works as expected.

        :avocado: tags=all,full_regression
        :avocado: tags=hw,medium
        :avocado: tags=scrubber,faults
        :avocado: tags=TestScrubberEvictWithAggregation,test_target_eviction_during_aggregation
        """
        initial_metrics = {}
        final_metrics = {}
        self.add_pool()
        # Disable the aggregation on the pool.
        self.pool.set_property("reclaim", "disabled")
        self.add_container(self.pool)
        # Pool and Containers are already created. Just run the IOR.
        # Run the initial IOR with a small block size.
        self.ior_cmd.namespace = "/run/ior_small_block_size/*"
        self.ior_cmd.get_params(self)
        self.run_ior_with_pool(create_cont=False)
        telemetry_string = "engine_pool_vos_aggregation_obj_scanned"
        initial_agg_metrics = self.telemetry.get_metrics(telemetry_string)
        # Now enable the scrubber on the pool.
        self.pool.set_prop(properties="scrub:timed,scrub_freq:1,scrub_thresh:3")
        initial_metrics = self.scrubber.get_scrub_corrupt_metrics()
<<<<<<< HEAD
        self.run_ior_and_check_scrubber_status(pool=self.pool, cont=self.container)
=======
        # The disk fault injection is going to be slow.
        # Reduce transfer size and increase block size for IOR to run for long time.
        self.ior_cmd.namespace = "/run/ior_large_block_size/*"
        self.processes = self.params.get("np", self.ior_cmd.namespace, self.processes)
        self.ior_cmd.get_params(self)
        self.run_ior_and_check_scruber_status(pool=self.pool, cont=self.container)
        # Enable the aggregation on the pool.
        self.pool.set_property("reclaim", "time")
>>>>>>> 278dcd01
        # We want both aggregation and scrubber tasks
        # to run in parallel during this time.
        start_time = 0
        finish_time = 0
        start_time = time.time()
        while int(finish_time - start_time) < 120:
            final_agg_metrics = self.telemetry.get_metrics(telemetry_string)
            status = self.verify_scrubber_metrics_value(initial_agg_metrics,
                                                        final_agg_metrics)
            # aggregation counters are changing (which means aggregation has started)
            if status is True:
                break
            # Wait for 10 seconds before querying the metrics value.
            time.sleep(10)
            finish_time = time.time()
        self.pool.query()
        final_metrics = self.scrubber.get_scrub_corrupt_metrics()
        status = self.verify_scrubber_metrics_value(initial_metrics, final_metrics)
        # Compare the initial scrubber corrupt metrics with the final values.
        # If they differ, the test passed. If not, the test failed.
        if status is False:
            self.log.info("------Scrubber Aggregation Test Failed-----")
            self.fail("-Test Failed: Scrubber corrupt metrics values doesn't change-")
        self.log.info("------Scrubber Aggregation Passed------")<|MERGE_RESOLUTION|>--- conflicted
+++ resolved
@@ -45,18 +45,14 @@
         # Now enable the scrubber on the pool.
         self.pool.set_prop(properties="scrub:timed,scrub_freq:1,scrub_thresh:3")
         initial_metrics = self.scrubber.get_scrub_corrupt_metrics()
-<<<<<<< HEAD
-        self.run_ior_and_check_scrubber_status(pool=self.pool, cont=self.container)
-=======
         # The disk fault injection is going to be slow.
         # Reduce transfer size and increase block size for IOR to run for long time.
         self.ior_cmd.namespace = "/run/ior_large_block_size/*"
         self.processes = self.params.get("np", self.ior_cmd.namespace, self.processes)
         self.ior_cmd.get_params(self)
-        self.run_ior_and_check_scruber_status(pool=self.pool, cont=self.container)
+        self.run_ior_and_check_scrubber_status(pool=self.pool, cont=self.container)
         # Enable the aggregation on the pool.
         self.pool.set_property("reclaim", "time")
->>>>>>> 278dcd01
         # We want both aggregation and scrubber tasks
         # to run in parallel during this time.
         start_time = 0
