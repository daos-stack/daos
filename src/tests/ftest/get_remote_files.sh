--- conflicted
+++ resolved
@@ -153,13 +153,9 @@
         archive_name="${file_name%%.*}.$(hostname -s).${file_name#*.}"
         if scp -r "${file}" "${2}"/"${archive_name}"; then
             copied+=("${file}")
-<<<<<<< HEAD
-            if [[ ! "${file}" =~ test.cov &&
-                  ! "${file}" =~ daos_dump ]]; then
-=======
             if [[ ! "${file}" =~ /etc/daos/ ]] && \
+               [[ ! "${file}" =~ daos_dump ]] && \
                [[ ! "${file}" =~ test.cov ]]; then
->>>>>>> 9d1b42d7
                 if ! rm -fr "${file}"; then
                     echo "  Error removing ${file}"
                     echo "    $(ls -al ${file})"
