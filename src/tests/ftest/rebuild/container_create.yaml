hosts:
  test_servers:
    - server-A
    - server-B
    - server-C
    - server-D
    - server-E
  test_clients:
<<<<<<< HEAD
    - client-F
timeout: 480
=======
    - boro-F
timeout: 700
>>>>>>> 5bf4a8c1
server_config:
  name: daos_server
  servers:
    targets: 1
pool:
  mode: 511
  name: daos_server
  scm_size: 8589934592
  svcn: 3
container:
  object_qty: 1
  record_qty: 1
  akey_size: 4
  dkey_size: 4
  data_size: 64
ior:
  api: DAOS
  block_size: 16m
  segment_count: 16
  transfer_size: 16m
  daos_oclass: RP_3GX
test:
  loop_quantity: !mux
    one_loop:
      loops: 1
    three_loops:
      loops: 3
  pool_quantity: !mux
    one_pool:
      pools: 1
    two_pools:
      pools: 2
  exclude_rank: !mux
    last_rank:
      rank: 4
  containers: 70
  container_obj_class: "OC_RP_3GX"
  use_ior: True<|MERGE_RESOLUTION|>--- conflicted
+++ resolved
@@ -6,13 +6,8 @@
     - server-D
     - server-E
   test_clients:
-<<<<<<< HEAD
     - client-F
-timeout: 480
-=======
-    - boro-F
 timeout: 700
->>>>>>> 5bf4a8c1
 server_config:
   name: daos_server
   servers:
