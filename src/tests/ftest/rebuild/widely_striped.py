"""
  (C) Copyright 2018-2023 Intel Corporation.

    SPDX-License-Identifier: BSD-2-Clause-Patent
"""
import time
from mdtest_test_base import MdtestBase


# pylint: disable=too-few-public-methods,too-many-ancestors
class RbldWidelyStriped(MdtestBase):
    """Rebuild test cases featuring mdtest.

    This class contains tests for pool rebuild that feature I/O going on
    during the rebuild using IOR.

    :avocado: recursive
    """

    def test_rebuild_widely_striped(self):
        """Jira ID: DAOS-3795/DAOS-3796.

        Test Description: Verify rebuild for widely striped object using
                          mdtest.

        Use Cases:
          Create pool and container.
          Use mdtest to create 120K files of size 32K with 3-way
          replication.
          Stop one server, let rebuild start and complete.
          Destroy container and create a new one.
          Use mdtest to create 120K files of size 32K with 3-way
          replication.
          Stop one more server in the middle of mdtest. Let rebuild to complete.
          Allow mdtest to complete.
          Destroy container and create a new one.
          Use mdtest to create 120K files of size 32K with 3-way
          replication.
          Stop 2 servers in the middle of mdtest. Let rebuild to complete.
          Allow mdtest to complete.

        :avocado: tags=all,full_regression
        :avocado: tags=hw,large
        :avocado: tags=rebuild
<<<<<<< HEAD
        :avocado: tags=RbldWidelyStriped,test_rebuild_widely_striped
=======
        :avocado: tags=rebuild_widely_striped,test_rebuild_widely_striped
>>>>>>> 7313b2e6
        """
        # set params
        targets = self.server_managers[0].get_config_value("targets")
        ranks_to_kill = self.params.get("ranks_to_kill", "/run/testparams/*")

        # create pool
        self.log.info(">> Creating a pool")
        self.add_pool(connect=False)

        # make sure pool looks good before we start
        checks = {
            "pi_nnodes": len(self.hostlist_servers),
            "pi_ntargets": len(self.hostlist_servers) * targets,
            "pi_ndisabled": 0,
        }
        self.assertTrue(
            self.pool.check_pool_info(**checks),
            "Invalid pool information detected before rebuild")

        self.assertTrue(
            self.pool.check_rebuild_status(rs_errno=0, rs_state=1, rs_obj_nr=0, rs_rec_nr=0),
            "Invalid pool rebuild info detected before rebuild")

        # create 1st container
        self.log.info(">> Creating the first container")
        self.add_container(self.pool)

        # start 1st mdtest run and let it complete
        self.log.info(">> Running mdtest to completion")
        self.execute_mdtest()

        # Kill rank[6] and wait for rebuild to complete
        self.log.info(">> Killing rank %s", ranks_to_kill[0])
        self.server_managers[0].stop_ranks(ranks_to_kill[0], self.d_log, force=True)
        self.log.info(">> Waiting for rebuild to complete after killing rank %s", ranks_to_kill[0])
        self.pool.wait_for_rebuild_to_start()
        self.pool.wait_for_rebuild_to_end(interval=1)

        # create 2nd container
        self.log.info(">> Creating the second container")
        self.add_container(self.pool)

        # start 2nd mdtest job in the background
        self.log.info(">> Running the first mdtest job in the background")
        self.subprocess = True
        self.execute_mdtest()

        # Kill rank[5] in the middle of mdtest run and wait for rebuild to complete
        time.sleep(3)
        self.log.info(">> Killing rank %s", ranks_to_kill[1])
        self.server_managers[0].stop_ranks(ranks_to_kill[1], self.d_log, force=True)
        self.log.info(">> Waiting for rebuild to complete after killing rank %s", ranks_to_kill[1])
        self.pool.wait_for_rebuild_to_start()
        self.pool.wait_for_rebuild_to_end(interval=1)

        # wait for mdtest to complete successfully
        self.log.info(">> Waiting for the first background mdtest job to complete")
        mdtest_returncode = self.job_manager.process.wait()
        if mdtest_returncode != 0:
            self.fail("mdtest failed")

        # create 3rd container
        self.log.info(">> Creating the third container")
        self.add_container(self.pool)

        # start 3rd mdtest job in the background
        self.log.info(">> Running a second mdtest job in the background")
        self.execute_mdtest()

        # Kill 2 server ranks [3,4] during mdtest and wait for rebuild to complete
        time.sleep(3)
        self.log.info(">> Killing rank %s", ranks_to_kill[2])
        self.server_managers[0].stop_ranks(ranks_to_kill[2], self.d_log, force=True)
        self.log.info(">> Waiting for rebuild to complete after killing rank %s", ranks_to_kill[2])
        self.pool.wait_for_rebuild_to_start()
        self.pool.wait_for_rebuild_to_end(interval=1)

        # wait for mdtest to complete successfully
        self.log.info(">> Waiting for the second background mdtest job to complete")
        mdtest_returncode = self.job_manager.process.wait()
        if mdtest_returncode != 0:
            self.fail("mdtest failed")

        self.log.info("Test passed!")<|MERGE_RESOLUTION|>--- conflicted
+++ resolved
@@ -42,11 +42,7 @@
         :avocado: tags=all,full_regression
         :avocado: tags=hw,large
         :avocado: tags=rebuild
-<<<<<<< HEAD
         :avocado: tags=RbldWidelyStriped,test_rebuild_widely_striped
-=======
-        :avocado: tags=rebuild_widely_striped,test_rebuild_widely_striped
->>>>>>> 7313b2e6
         """
         # set params
         targets = self.server_managers[0].get_config_value("targets")
