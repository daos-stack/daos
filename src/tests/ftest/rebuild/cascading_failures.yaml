hosts:
  test_servers:
    - server-A
    - server-B
    - server-C
    - server-D
    - server-E
    - server-F
  test_clients:
    - client-G
timeout: 360
server_config:
  name: daos_server
  servers:
<<<<<<< HEAD
    targets: 1 #8, after fixed of DAOS-2799
=======
    targets: 1 #8, after fixes of DAOS-2799
>>>>>>> 01030868
pool:
  mode: 511
  name: daos_server
  scm_size: 1073741824
  svcn: 2
  control_method: dmg
container:
  akey_size: 5
  dkey_size: 5
  data_size: 5
  object_qty: 10
  record_qty: 10
rebuild:
  object_class: OC_RP_3G2
  rank:
    - 3
    - 4<|MERGE_RESOLUTION|>--- conflicted
+++ resolved
@@ -12,11 +12,7 @@
 server_config:
   name: daos_server
   servers:
-<<<<<<< HEAD
-    targets: 1 #8, after fixed of DAOS-2799
-=======
     targets: 1 #8, after fixes of DAOS-2799
->>>>>>> 01030868
 pool:
   mode: 511
   name: daos_server
