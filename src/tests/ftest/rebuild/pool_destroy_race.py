--- conflicted
+++ resolved
@@ -93,10 +93,6 @@
         self.log_step('Creating a second pool of the same size as the first')
         pool = add_pool(self)
         self.log_step('Verify the space was reclaimed')
-<<<<<<< HEAD
-        pool.query()
-=======
         pool.query()
 
-        self.test_log.debug("Test Passed.")
->>>>>>> e063b19d
+        self.test_log.debug("Test Passed.")