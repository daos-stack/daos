--- conflicted
+++ resolved
@@ -79,23 +79,14 @@
         pool.wait_for_rebuild_to_start(interval=1)
 
         rebuild_state = pool.get_rebuild_state(True)
-        self.log.info("Pool %s rebuild status:%s", pool.uuid, rebuild_state)
+        self.log.info("%s rebuild status:%s", str(pool), rebuild_state)
 
-<<<<<<< HEAD
-        rebuild_state = self.pool.get_rebuild_state(True)
-        self.log.info("%s rebuild status:%s", str(self.pool), rebuild_state)
-
-        self.log.info("Destroy %s while rebuild is %s", str(self.pool), rebuild_state)
-        self.pool.destroy()
-        self.container = None
-=======
-        self.log_step(f'Destroy pool {pool.uuid} while rebuild is {rebuild_state}')
+        self.log_step(f'Destroy {str(pool)} while rebuild is {rebuild_state}')
         pool.destroy()
 
         # Disable cleanup for all containers under the destroyed pool
         for container in containers:
             container.skip_cleanup()
->>>>>>> 94ea2776
 
         # re-create the pool of full size to verify the space was reclaimed,
         # after re-starting the server on excluded rank
