--- conflicted
+++ resolved
@@ -33,11 +33,7 @@
         :avocado: tags=all,pr
         :avocado: tags=hw,medium
         :avocado: tags=pool,rebuild,ior
-<<<<<<< HEAD
-        :avocado: tags=RbldPoolDestroyWithIO,test_pool_destroy_with_io
-=======
         :avocado: tags=pooldestroywithio,test_pool_destroy_with_io
->>>>>>> 7313b2e6
         """
         # set params
         targets = self.server_managers[0].get_config_value("targets")
