--- conflicted
+++ resolved
@@ -23,15 +23,9 @@
   control_method: dmg
   pool_query_timeout: 30
 container:
-<<<<<<< HEAD
   type: POSIX
-  properties: rf:1
+  properties: rd_fac:1
   control_method: daos
-=======
-    type: POSIX
-    properties: rd_fac:1
-    control_method: daos
->>>>>>> 6d7cb9a1
 ior:
   ior_timeout: 120
   rank_to_kill: 3
