--- conflicted
+++ resolved
@@ -40,15 +40,9 @@
             Full fill pool and verify pool by query after rebuild.
 
         :avocado: tags=all,daily_regression
-<<<<<<< HEAD
         :avocado: tags=hw,medium
         :avocado: tags=pool,rebuild,no_cap
         :avocado: tags=RbldNoCapacity,test_rebuild_no_capacity
-=======
-        :avocado: tags=hw,medium,ib2
-        :avocado: tags=pool,rebuild
-        :avocado: tags=no_cap,test_rebuild_no_capacity
->>>>>>> 7313b2e6
         """
         # Get the test params
         targets = self.server_managers[0].get_config_value("targets")
