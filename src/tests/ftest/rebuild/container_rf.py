"""
  (C) Copyright 2019-2023 Intel Corporation.

  SPDX-License-Identifier: BSD-2-Clause-Patent
"""
from container_rf_test_base import ContRedundancyFactor


class RbldContRfTest(ContRedundancyFactor):
    """Test container redundancy factor with various rebuilds.

    :avocado: recursive
    """

    def test_rebuild_with_container_rf(self):
        """Jira ID:
        DAOS-6270: container with RF 2 can lose up to 2 concurrent
                   servers without err.
        DAOS-6271: container with RF 2 error reported after more than
                   2 concurrent servers failure occurred.
        Description:
            Test step:
                (1)Create pool and container with redundant factor
                   Start background IO object write.
                (2)Check for container initial rf and health-status.
                (3)Ranks rebuild start simultaneously.
                (4)Check for container rf and health-status after the
                   rebuild started.
                (5)Check for container rf and health-status after the
                   rebuild completed.
                (6)Check for pool and container info after rebuild.
                (7)Verify container io object write if the container is
                   healthy.
        Use Cases:
            Verify container RF with rebuild with multiple server failures.

        :avocado: tags=all,full_regression
        :avocado: tags=vm
        :avocado: tags=container,rebuild,container_rf
        :avocado: tags=RbldContRfTest,test_rebuild_with_container_rf
        """
<<<<<<< HEAD
        self.execute_cont_rf_test("cont_rf_with_rebuild")
=======
        self.execute_cont_rf_test(mode="cont_rf_with_rebuild")
>>>>>>> 73912d0c
<|MERGE_RESOLUTION|>--- conflicted
+++ resolved
@@ -39,8 +39,4 @@
         :avocado: tags=container,rebuild,container_rf
         :avocado: tags=RbldContRfTest,test_rebuild_with_container_rf
         """
-<<<<<<< HEAD
-        self.execute_cont_rf_test("cont_rf_with_rebuild")
-=======
-        self.execute_cont_rf_test(mode="cont_rf_with_rebuild")
->>>>>>> 73912d0c
+        self.execute_cont_rf_test(mode="cont_rf_with_rebuild")