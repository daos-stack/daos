--- conflicted
+++ resolved
@@ -1,21 +1,7 @@
 hosts:
-<<<<<<< HEAD
-  test_servers:
-    - server-A
-    - server-B
-    - server-C
-    - server-D
-    - server-E
-    - server-F
-    - server-G
-  test_clients:
-    - client-H
-timeout: 1200
-=======
   test_servers: 7
   test_clients: 1
-timeout: 500
->>>>>>> 0cc338d2
+timeout: 1200
 server_config:
   name: daos_server
   crt_timeout: 60
