"""
  (C) Copyright 2018-2024 Intel Corporation.

  SPDX-License-Identifier: BSD-2-Clause-Patent
"""
from apricot import TestWithServers


class RbldBasic(TestWithServers):
    """Test class for rebuild tests.

    Test Class Description:
        This class contains tests for pool rebuild.

    :avocado: recursive
    """

    def run_rebuild_test(self, pool_quantity):
        """Run the rebuild test for the specified number of pools.

        Args:
            pool_quantity (int): number of pools to test
        """
        # Get the test parameters
        pools = []
<<<<<<< HEAD
        self.container = []
=======
        containers = []
>>>>>>> e93ab3db
        for _ in range(pool_quantity):
            pools.append(self.get_pool(create=False))
            containers.append(self.get_container(pools[-1], create=False))
        rank = self.params.get("rank", "/run/testparams/*")
        obj_class = self.params.get("object_class", "/run/testparams/*")

        # Collect server configuration information
        server_count = len(self.hostlist_servers)
        engine_count = self.server_managers[0].get_config_value("engines_per_host")
        engine_count = 1 if engine_count is None else int(engine_count)
        target_count = int(self.server_managers[0].get_config_value("targets"))
        self.log.info(
            "Running with %s servers, %s engines per server, and %s targets per engine",
            server_count, engine_count, target_count)

        # Create the pools and confirm their status
        status = True
        for pool in pools:
            pool.create()
            status &= pool.check_pool_info(
                pi_nnodes=server_count * engine_count,
                pi_ntargets=server_count * engine_count * target_count,
                pi_ndisabled=0
            )
            status &= pool.check_rebuild_status(rs_state=1, rs_obj_nr=0, rs_rec_nr=0, rs_errno=0)
        self.assertTrue(status, "Error confirming pool info before rebuild")

        # Create containers in each pool and fill them with data
        rs_obj_nr = []
        rs_rec_nr = []
        for container in containers:
            container.create()
            container.write_objects(rank, obj_class)

        # Determine how many objects will need to be rebuilt
        for container in containers:
            target_rank_lists = container.get_target_rank_lists(" prior to rebuild")
            rebuild_qty = container.get_target_rank_count(rank, target_rank_lists)
            rs_obj_nr.append(rebuild_qty)
            self.log.info(
                "Expecting %s/%s rebuilt objects in container %s after excluding rank %s",
                rs_obj_nr[-1], len(target_rank_lists), container, rank)
            rs_rec_nr.append(rs_obj_nr[-1] * container.record_qty.value)
            self.log.info(
                "Expecting %s/%s rebuilt records in container %s after excluding rank %s",
                rs_rec_nr[-1], container.object_qty.value * container.record_qty.value, container,
                rank)

        # Manually exclude the specified rank
        for index, pool in enumerate(pools):
            if index == 0:
                self.server_managers[0].stop_ranks([rank], self.d_log, True)
            else:
                # Use the direct dmg pool exclude command to avoid updating the pool version again
                pool.exclude([rank])

        # Wait for recovery to start for first pool.
        pools[0].wait_for_rebuild_to_start()

        # Wait for recovery to complete
        for pool in pools:
            pool.wait_for_rebuild_to_end()

        # Check the pool information after the rebuild
        status = True
        for index, pool in enumerate(pools):
            status &= pool.check_pool_info(
                pi_nnodes=server_count * engine_count,
                pi_ntargets=server_count * engine_count * target_count,
                pi_ndisabled=target_count
            )
            status &= pool.check_rebuild_status(
                rs_state=2, rs_errno=0)
        self.assertTrue(status, "Error confirming pool info after rebuild")

        # Verify the data after rebuild
<<<<<<< HEAD
        for index, pool in enumerate(pools):
            self.container[index].set_prop(prop="status", value="healthy")
            if self.container[index].object_qty.value != 0:
                self.assertTrue(
                    self.container[index].read_objects(), "Data verification error after rebuild")
=======
        for container in containers:
            container.set_prop(prop="status", value="healthy")
            if container.object_qty.value != 0:
                self.assertTrue(container.read_objects(), "Data verification error after rebuild")
>>>>>>> e93ab3db
        self.log.info("Test Passed")

    def test_simple_rebuild(self):
        """JIRA ID: DAOS-XXXX Rebuild-001.

        Test Description:
            The most basic rebuild test.

        Use Cases:
            single pool rebuild, single client, various record/object counts

        :avocado: tags=all,daily_regression
        :avocado: tags=vm
        :avocado: tags=rebuild,pool,daos_cmd
        :avocado: tags=RbldBasic,test_simple_rebuild
        """
        self.run_rebuild_test(1)

    def test_multipool_rebuild(self):
        """JIRA ID: DAOS-XXXX (Rebuild-002).

        Test Description:
            Expand on the basic test by rebuilding 2 pools at once.

        Use Cases:
            multi-pool rebuild, single client, various object and record counts

        :avocado: tags=all,daily_regression
        :avocado: tags=vm
        :avocado: tags=rebuild,pool
        :avocado: tags=RbldBasic,test_multipool_rebuild
        """
        self.run_rebuild_test(self.params.get("pool_quantity", "/run/testparams/*"))<|MERGE_RESOLUTION|>--- conflicted
+++ resolved
@@ -23,11 +23,7 @@
         """
         # Get the test parameters
         pools = []
-<<<<<<< HEAD
-        self.container = []
-=======
         containers = []
->>>>>>> e93ab3db
         for _ in range(pool_quantity):
             pools.append(self.get_pool(create=False))
             containers.append(self.get_container(pools[-1], create=False))
@@ -104,18 +100,10 @@
         self.assertTrue(status, "Error confirming pool info after rebuild")
 
         # Verify the data after rebuild
-<<<<<<< HEAD
-        for index, pool in enumerate(pools):
-            self.container[index].set_prop(prop="status", value="healthy")
-            if self.container[index].object_qty.value != 0:
-                self.assertTrue(
-                    self.container[index].read_objects(), "Data verification error after rebuild")
-=======
         for container in containers:
             container.set_prop(prop="status", value="healthy")
             if container.object_qty.value != 0:
                 self.assertTrue(container.read_objects(), "Data verification error after rebuild")
->>>>>>> e93ab3db
         self.log.info("Test Passed")
 
     def test_simple_rebuild(self):
