"""
  (C) Copyright 2018-2022 Intel Corporation.

  SPDX-License-Identifier: BSD-2-Clause-Patent
"""
from apricot import TestWithServers



class RbldBasic(TestWithServers):
    """Test class for rebuild tests.

    Test Class Description:
        This class contains tests for pool rebuild.

    :avocado: recursive
    """

    def run_rebuild_test(self, pool_quantity):
        """Run the rebuild test for the specified number of pools.

        Args:
            pool_quantity (int): number of pools to test
        """
        # Get the test parameters
        pools = []
        self.container = []
        daos_cmd = self.get_daos_command()
        for _ in range(pool_quantity):
            pools.append(self.get_pool(create=False))
            self.container.append(self.get_container(pools[-1], create=False))
        rank = self.params.get("rank", "/run/testparams/*")
        obj_class = self.params.get("object_class", "/run/testparams/*")

        # Collect server configuration information
        server_count = len(self.hostlist_servers)
        engine_count = self.server_managers[0].get_config_value("engines_per_host")
        engine_count = 1 if engine_count is None else int(engine_count)
        target_count = int(self.server_managers[0].get_config_value("targets"))
        self.log.info(
            "Running with %s servers, %s engines per server, and %s targets per engine",
            server_count, engine_count, target_count)

        # Create the pools and confirm their status
        status = True
        for pool in pools:
            pool.create()
            status &= pool.check_pool_info(
                pi_nnodes=server_count * engine_count,
                pi_ntargets=server_count * engine_count * target_count,
                pi_ndisabled=0
            )
            status &= pool.check_rebuild_status(rs_state=1, rs_obj_nr=0, rs_rec_nr=0, rs_errno=0)
        self.assertTrue(status, "Error confirming pool info before rebuild")

        # Create containers in each pool and fill them with data
        rs_obj_nr = []
        rs_rec_nr = []
        for container in self.container:
            container.create()
            container.write_objects(rank, obj_class)

        # Determine how many objects will need to be rebuilt
        for container in self.container:
            target_rank_lists = container.get_target_rank_lists(" prior to rebuild")
            rebuild_qty = container.get_target_rank_count(rank, target_rank_lists)
            rs_obj_nr.append(rebuild_qty)
            self.log.info(
                "Expecting %s/%s rebuilt objects in container %s after excluding rank %s",
                rs_obj_nr[-1], len(target_rank_lists), container, rank)
            rs_rec_nr.append(rs_obj_nr[-1] * container.record_qty.value)
            self.log.info(
<<<<<<< HEAD
                "Expecting %s/%s rebuilt records in container %s after excluding rank %s",
                rs_rec_nr[-1],
                container.object_qty.value * container.record_qty.value,
                container, rank)
=======
                "Expecting %s/%s rebuilt records in container %s after "
                "excluding rank %s", rs_rec_nr[-1],
                self.container[index].object_qty.value * self.container[index].record_qty.value,
                self.container[index], rank)
>>>>>>> 91cb246f

        # Manually exclude the specified rank
        for index, pool in enumerate(pools):
            if index == 0:
                self.server_managers[0].stop_ranks([rank], self.d_log, True)
            else:
                # Use the direct dmg pool exclude command to avoid updating the pool version again
                pool.exclude([rank])

        # Wait for recovery to start for first pool.
        pools[0].wait_for_rebuild_to_start()

        # Wait for recovery to complete
        for pool in pools:
            pool.wait_for_rebuild_to_end()

        # Check the pool information after the rebuild
        status = True
        for index, pool in enumerate(pools):
            status &= pool.check_pool_info(
                pi_nnodes=server_count * engine_count,
                pi_ntargets=server_count * engine_count * target_count,
                pi_ndisabled=target_count
            )
            status &= pool.check_rebuild_status(
                rs_state=2, rs_obj_nr=rs_obj_nr[index], rs_rec_nr=rs_rec_nr[index], rs_errno=0)
        self.assertTrue(status, "Error confirming pool info after rebuild")

        # Verify the data after rebuild
<<<<<<< HEAD
        for index, pool in enumerate(pools):
            daos_cmd.container_set_prop(
                pool=pool.uuid, cont=self.container[index].uuid, prop="status", value="healthy")
=======
        for index in range(pool_quantity):
            self.daos_cmd.container_set_prop(pool=self.pool[index].uuid,
                                             cont=self.container[index].uuid,
                                             prop="status", value="healthy")
>>>>>>> 91cb246f
            if self.container[index].object_qty.value != 0:
                self.assertTrue(
                    self.container[index].read_objects(), "Data verification error after rebuild")
        self.log.info("Test Passed")

    def test_simple_rebuild(self):
        """JIRA ID: DAOS-XXXX Rebuild-001.

        Test Description:
            The most basic rebuild test.

        Use Cases:
            single pool rebuild, single client, various record/object counts

        :avocado: tags=all,daily_regression
        :avocado: tags=vm
        :avocado: tags=rebuild,pool,rebuild_tests
        :avocado: tags=RbldBasic,test_simple_rebuild
        """
        self.run_rebuild_test(1)

    def test_multipool_rebuild(self):
        """JIRA ID: DAOS-XXXX (Rebuild-002).

        Test Description:
            Expand on the basic test by rebuilding 2 pools at once.

        Use Cases:
            multi-pool rebuild, single client, various object and record counts

        :avocado: tags=all,daily_regression
        :avocado: tags=vm
        :avocado: tags=rebuild,pool,rebuild_tests
        :avocado: tags=RbldBasic,test_multipool_rebuild
        """
        self.run_rebuild_test(self.params.get("quantity", "/run/testparams/*"))<|MERGE_RESOLUTION|>--- conflicted
+++ resolved
@@ -4,7 +4,6 @@
   SPDX-License-Identifier: BSD-2-Clause-Patent
 """
 from apricot import TestWithServers
-
 
 
 class RbldBasic(TestWithServers):
@@ -70,17 +69,9 @@
                 rs_obj_nr[-1], len(target_rank_lists), container, rank)
             rs_rec_nr.append(rs_obj_nr[-1] * container.record_qty.value)
             self.log.info(
-<<<<<<< HEAD
                 "Expecting %s/%s rebuilt records in container %s after excluding rank %s",
-                rs_rec_nr[-1],
-                container.object_qty.value * container.record_qty.value,
-                container, rank)
-=======
-                "Expecting %s/%s rebuilt records in container %s after "
-                "excluding rank %s", rs_rec_nr[-1],
-                self.container[index].object_qty.value * self.container[index].record_qty.value,
-                self.container[index], rank)
->>>>>>> 91cb246f
+                rs_rec_nr[-1], container.object_qty.value * container.record_qty.value, container,
+                rank)
 
         # Manually exclude the specified rank
         for index, pool in enumerate(pools):
@@ -110,16 +101,9 @@
         self.assertTrue(status, "Error confirming pool info after rebuild")
 
         # Verify the data after rebuild
-<<<<<<< HEAD
         for index, pool in enumerate(pools):
             daos_cmd.container_set_prop(
                 pool=pool.uuid, cont=self.container[index].uuid, prop="status", value="healthy")
-=======
-        for index in range(pool_quantity):
-            self.daos_cmd.container_set_prop(pool=self.pool[index].uuid,
-                                             cont=self.container[index].uuid,
-                                             prop="status", value="healthy")
->>>>>>> 91cb246f
             if self.container[index].object_qty.value != 0:
                 self.assertTrue(
                     self.container[index].read_objects(), "Data verification error after rebuild")
