--- conflicted
+++ resolved
@@ -3,12 +3,8 @@
 
   SPDX-License-Identifier: BSD-2-Clause-Patent
 """
-<<<<<<< HEAD
-=======
-from avocado.core.exceptions import TestFail
->>>>>>> addf5193
+from general_utils import DaosTestError
 from ior_test_base import IorTestBase
-from general_utils import DaosTestError
 
 
 class RbldContainerCreate(IorTestBase):
