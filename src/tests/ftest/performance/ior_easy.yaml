--- conflicted
+++ resolved
@@ -88,12 +88,7 @@
   dfs_chunk: 1MiB
   transfer_size: 1MiB
 dfuse:
-<<<<<<< HEAD
-  mount_dir: "/tmp/daos_dfuse"
-  disable_caching: true
-=======
   disable_caching: True
->>>>>>> 6139657c
 client:
   env_vars:
     - D_LOG_MASK=INFO
