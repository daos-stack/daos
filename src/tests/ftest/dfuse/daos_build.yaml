hosts:
  test_servers: 1
  test_clients: 1
<<<<<<< HEAD
# Hard limit the test at three hours, however individual steps have lower timeouts.
timeout: 10800
timeouts:
  test_dfuse_daos_build_wt: 36000
  test_dfuse_daos_build_wt_il: 72000
=======
# Hard limit the test at ten hours, however individual tests have lower timeouts, if the timeout
# in the test is hit then the test itself will perform some diagnostics so it's prefereable
# to fail there rather than here.
timeout: 36000
>>>>>>> e7abecef
server_config:
  name: daos_server
  crt_timeout: 120
  engines_per_host: 1
  engines:
    0:
      targets: 4
      nr_xs_helpers: 0
      storage:
        0:
          class: ram
          scm_mount: /mnt/daos
          scm_size: 8
pool:
  size: 5GiB
  control_method: dmg
container:
  type: POSIX
  control_method: daos
dfuse:
  mount_dir: "/tmp/daos_dfuse"
  cores: '0-17'
  thread_count: 36
dfuse_vm:
  mount_dir: "/tmp/daos_dfuse"
  cores: '0-3'
  thread_count: 8<|MERGE_RESOLUTION|>--- conflicted
+++ resolved
@@ -1,18 +1,10 @@
 hosts:
   test_servers: 1
   test_clients: 1
-<<<<<<< HEAD
-# Hard limit the test at three hours, however individual steps have lower timeouts.
-timeout: 10800
-timeouts:
-  test_dfuse_daos_build_wt: 36000
-  test_dfuse_daos_build_wt_il: 72000
-=======
 # Hard limit the test at ten hours, however individual tests have lower timeouts, if the timeout
 # in the test is hit then the test itself will perform some diagnostics so it's prefereable
 # to fail there rather than here.
 timeout: 36000
->>>>>>> e7abecef
 server_config:
   name: daos_server
   crt_timeout: 120
