--- conflicted
+++ resolved
@@ -1,17 +1,8 @@
 hosts:
-<<<<<<< HEAD
   test_servers: 1
   test_clients: 1
-# Hard limit the test at three hours, however individual tests have lower timeouts.
-timeout: 10800
-=======
-  test_servers:
-    - server-A
-  test_clients:
-    - client-C
 # Hard limit the test at six hours, however individual tests have lower timeouts.
 timeout: 21600
->>>>>>> cc9e5cb4
 server_config:
   name: daos_server
   crt_timeout: 120
