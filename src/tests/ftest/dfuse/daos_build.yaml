--- conflicted
+++ resolved
@@ -7,17 +7,11 @@
 timeout: 21600
 server_config:
   name: daos_server
-<<<<<<< HEAD
-  servers:
-    targets: 4
-    nr_xs_helpers: 0
-    scm_size: 6
-=======
   crt_timeout: 120
   servers:
     targets: 4
     nr_xs_helpers: 0
->>>>>>> b98054f3
+    scm_size: 8
 pool:
   size: 5GiB
   control_method: dmg
