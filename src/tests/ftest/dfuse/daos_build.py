--- conflicted
+++ resolved
@@ -127,13 +127,8 @@
                 'git -C {} submodule update'.format(build_dir),
                 'python3 -m pip install pip --upgrade',
                 'python3 -m pip install -r {}/requirements.txt'.format(build_dir),
-<<<<<<< HEAD
-                'scons -C {} --jobs 18 --build-deps=yes --deps-only'.format(build_dir),
+                'scons -C {} --jobs 18 --build-deps=only'.format(build_dir),
                 'scons -C {} --jobs 18'.format(build_dir)]
-=======
-                'scons -C {} --jobs 50 build --build-deps=only'.format(build_dir),
-                'scons -C {} build'.format(build_dir)]
->>>>>>> cf420e97
         for cmd in cmds:
             try:
                 command = '{};{}'.format(preload_cmd, cmd)
