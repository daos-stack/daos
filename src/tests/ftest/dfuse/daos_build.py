--- conflicted
+++ resolved
@@ -57,11 +57,7 @@
         :avocado: tags=all,daily_regression
         :avocado: tags=vm
         :avocado: tags=daosio,dfuse
-<<<<<<< HEAD
-        :avocado: tags=dfusedaosbuild,test_daos_build
-=======
         :avocado: tags=dfusedaosbuild,test_dfuse_daos_build_wt_il
->>>>>>> f8be4316
         """
         self.run_build_test("writethrough", True)
 
