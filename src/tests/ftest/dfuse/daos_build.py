--- conflicted
+++ resolved
@@ -6,15 +6,9 @@
 """
 
 import os
-<<<<<<< HEAD
-from collections import OrderedDict
-import distro
-import general_utils
-=======
 import general_utils
 from collections import OrderedDict
 import distro
->>>>>>> e3ee979b
 
 from avocado import skip
 from dfuse_test_base import DfuseTestBase
