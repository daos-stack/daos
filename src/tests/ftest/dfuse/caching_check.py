"""
  (C) Copyright 2019-2022 Intel Corporation.

  SPDX-License-Identifier: BSD-2-Clause-Patent
"""

from ior_test_base import IorTestBase
from ior_utils import IorCommand, IorMetrics
from general_utils import percent_change


class CachingCheck(IorTestBase):
    # pylint: disable=too-many-ancestors
    """Test class Description: Check dfuse read performance with and
       without caching on a single server and single client setting with
       basic parameters.

    :avocado: recursive
    """

    def test_dfuse_caching_check(self):
        """Jira ID: DAOS-4874.

        Test Description:
            Purpose of this test is to check if dfuse caching is working.
        Use case:
            Write using ior over dfuse with caching disabled.
            Perform ior read twice to get base read performance.
            Unmount dfuse and mount it again with caching enabled.
            Perform ior read after fresh mount to get read performance.
            Run ior again to get second read performance numbers with caching enabled.
            Compared cached read performance numbers after refresh to the baseline
            read performance and confirm cached read performance is multiple folds
            higher than with caching disabled.

        :avocado: tags=all,full_regression
        :avocado: tags=hw,medium
        :avocado: tags=daosio,dfuse
        :avocado: tags=test_dfuse_caching_check
        """
        # get params
        flags = self.params.get("iorflags", '/run/ior/*')
        read_x = self.params.get("read_x", "/run/ior/*", 1)

        # update flag
        self.ior_cmd.flags.update(flags[0])

        # run ior to write to the dfuse mount point
        self.run_ior_with_pool(fail_on_warning=False, stop_dfuse=False)

        # update ior flag to read
        self.ior_cmd.flags.update(flags[1])
        # run ior to read and store the read performance
        base_read_arr = []
        out = self.run_ior_with_pool(fail_on_warning=False, stop_dfuse=False)
        base_read_arr.append(IorCommand.get_ior_metrics(out))
        # run ior again to read with caching disabled and store performance
        out = self.run_ior_with_pool(fail_on_warning=False, stop_dfuse=False)
        base_read_arr.append(IorCommand.get_ior_metrics(out))

        # the index of max_mib
        max_mib = int(IorMetrics.Max_MiB)

        # unmount dfuse and mount again with caching enabled
<<<<<<< HEAD
        pcmd(self.hostlist_clients, self.dfuse.get_umount_command(), expect_rc=None)
=======
        self.dfuse.unmount(tries=1)
>>>>>>> b351d213
        self.dfuse.disable_caching.update(False)
        self.dfuse.run()
        # run ior to obtain first read performance after mount
        out = self.run_ior_with_pool(fail_on_warning=False, stop_dfuse=False)
        base_read_arr.append(IorCommand.get_ior_metrics(out))
        # run ior again to obtain second read performance with caching enabled
        # second read should be multiple times greater than first read
        out = self.run_ior_with_pool(fail_on_warning=False)
        with_caching = IorCommand.get_ior_metrics(out)
        # verify cached read performance is multiple times greater than without caching
        # Log all the values first, then do the assert so that failures can be checked easily.
        for base_read in base_read_arr:
            actual_change = percent_change(base_read[0][max_mib], with_caching[0][max_mib])
            self.log.info('assert actual_change > min_change: %f > %f', actual_change, read_x)
        for base_read in base_read_arr:
            actual_change = percent_change(base_read[0][max_mib], with_caching[0][max_mib])
            self.assertTrue(actual_change > read_x)<|MERGE_RESOLUTION|>--- conflicted
+++ resolved
@@ -62,11 +62,7 @@
         max_mib = int(IorMetrics.Max_MiB)
 
         # unmount dfuse and mount again with caching enabled
-<<<<<<< HEAD
-        pcmd(self.hostlist_clients, self.dfuse.get_umount_command(), expect_rc=None)
-=======
         self.dfuse.unmount(tries=1)
->>>>>>> b351d213
         self.dfuse.disable_caching.update(False)
         self.dfuse.run()
         # run ior to obtain first read performance after mount
