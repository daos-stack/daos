--- conflicted
+++ resolved
@@ -124,8 +124,7 @@
             "pre read does not match read",
         )
 
-<<<<<<< HEAD
-        self.assertEqual(data["inodes"], 3, "expected 3 inodes in cache")
+        self.assertEqual(data["inodes"], 4, "expected 4 inodes in cache")
 
 
 class DFuseReadTest(DfuseTestBase):
@@ -220,7 +219,4 @@
             data["statistics"].get("read", 0),
             data2["statistics"].get("read", 0),
             "Did not expect more read calls",
-        )
-=======
-        self.assertEqual(data["inodes"], 4, "expected 4 inodes in cache")
->>>>>>> 90852a80
+        )