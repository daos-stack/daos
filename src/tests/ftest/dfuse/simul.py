--- conflicted
+++ resolved
@@ -117,18 +117,8 @@
             cmd = None  # appease pylint
             self.fail("##Both include and exclude tests are selected both or empty.")
 
-<<<<<<< HEAD
-        self.log.info("Running simul on %s", mpi_type)
-        try:
-            result = run_command(cmd, raise_exception=raise_exception)
-        finally:
-            self.stop_dfuse()
-
-        return result
-=======
         self.log_step("Running simul on %s", mpi_type)
-        return run_command(cmd, output_check="combined", raise_exception=raise_exception)
->>>>>>> f39b1b50
+        return run_command(cmd, raise_exception=raise_exception)
 
     def test_posix_simul(self):
         """Test simul.
