--- conflicted
+++ resolved
@@ -45,11 +45,7 @@
 
         :avocado: tags=all,full_regression
         :avocado: tags=hw,medium
-<<<<<<< HEAD
         :avocado: tags=dfuse,daosio
-=======
-        :avocado: tags=daosio,dfuse
->>>>>>> 9b7a9e20
         :avocado: tags=SparseFile,test_sparsefile
         """
         # Create a pool, container and start dfuse.
@@ -93,11 +89,7 @@
         self.assertTrue(fsize_write_1stbyte == self.space_before)
 
         # write to the 1024th byte position of the file
-<<<<<<< HEAD
         dd_1024_byte = "echo 'A' | dd conv=notrunc of={} obs=1 seek=1023 bs=1 count=1".format(
-=======
-        dd_1024_byte = "echo 'A' | dd conv=notrunc of={} obs=1 seek=1023  bs=1 count=1".format(
->>>>>>> 9b7a9e20
             sparse_file)
         self.execute_cmd(dd_1024_byte)
         fsize_write_1024thwrite = get_remote_file_size(self.hostlist_clients[0], sparse_file)
