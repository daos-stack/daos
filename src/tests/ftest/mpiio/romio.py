--- conflicted
+++ resolved
@@ -9,12 +9,7 @@
 
 # pylint: disable=too-many-ancestors
 class Romio(MpiioTests):
-<<<<<<< HEAD
-    """
-    Runs Romio test.
-=======
     """Run the Romio test.
->>>>>>> 9b7a9e20
 
     :avocado: recursive
     """
