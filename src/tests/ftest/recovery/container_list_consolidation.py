"""
  (C) Copyright 2024 Intel Corporation.

  SPDX-License-Identifier: BSD-2-Clause-Patent
"""
import re
import time

from ClusterShell.NodeSet import NodeSet
from ddb_utils import DdbCommand
from exception_utils import CommandFailure
from general_utils import report_errors
from recovery_test_base import RecoveryTestBase


class ContainerListConsolidationTest(RecoveryTestBase):
    """Test Pass 4: Container List Consolidation

    :avocado: recursive
    """

    def test_orphan_container(self):
        """Test orphan container. Container is in shard, but not in PS.

        1. Create a pool and a container.
        2. Inject fault to cause orphan container. i.e., container is left in the system,
        but doesn't appear with daos commands.
        3. Check that the container doesn't appear with daos command.
        4. Stop servers.
        5. Use ddb to verify that the container is left in shards (PMEM only).
        6. Enable the checker.
        7. Set policy to --all-interactive.
        8. Start the checker and query the checker until the fault is detected.
        9. Repair by selecting the destroy option.
        10. Query the checker until the fault is repaired.
        11. Disable the checker.
        12. Run the ddb command and verify that the container is removed from shard (PMEM only).

        Jira ID: DAOS-12287

        :avocado: tags=all,daily_regression
        :avocado: tags=hw,medium
        :avocado: tags=recovery,cat_recov,container_list_consolidation
        :avocado: tags=ContainerListConsolidationTest,test_orphan_container
        """
        self.log_step("Create a pool and a container")
        pool = self.get_pool(connect=False)
        container = self.get_container(pool=pool)
        expected_uuid = container.uuid.lower()

        self.log_step("Inject fault to cause orphan container.")
        daos_command = self.get_daos_command()
        daos_command.faults_container(
            pool=pool.identifier, cont=container.identifier,
            location="DAOS_CHK_CONT_ORPHAN")
        container.skip_cleanup()

        self.log_step("Check that the container doesn't appear with daos command.")
        pool_list = daos_command.pool_list_containers(pool=pool.identifier)
        errors = []
        if pool_list["response"]:
            errors.append(f"Container appears with daos command! {pool_list}")

        self.log_step("Stop servers.")
        dmg_command = self.get_dmg_command()
        dmg_command.system_stop()

<<<<<<< HEAD
        self.log_step("Use ddb to verify that the container is left in shards (PMEM only).")
        vos_file = self.get_vos_file_path(pool=pool)
        if vos_file:
            # We're using a PMEM cluster.
            scm_mount = self.server_managers[0].get_config_value("scm_mount")
            vos_file = self.get_vos_file_path(pool=pool)
            if vos_file is None:
                self.fail("vos file wasn't found in {}/{}".format(scm_mount, pool.uuid.lower()))
            ddb_command = DdbCommand(
                server_host=NodeSet(self.hostlist_servers[0]), path=self.bin,
                mount_point=scm_mount, pool_uuid=pool.uuid, vos_file=vos_file)
            cmd_result = ddb_command.list_component()
            ls_out = "\n".join(cmd_result[0]["stdout"])
            uuid_regex = r"([0-f]{8}-[0-f]{4}-[0-f]{4}-[0-f]{4}-[0-f]{12})"
            match = re.search(uuid_regex, ls_out)
            if match is None:
                self.fail("Unexpected output from ddb command, unable to parse.")
            self.log.info("Container UUID from ddb ls = %s", match.group(1))

            # UUID if found. Verify that it's the container UUID of the container we created.
            actual_uuid = match.group(1)
            expected_uuid = container.uuid.lower()
            if actual_uuid != expected_uuid:
                msg = "Unexpected container UUID! Expected = {}; Actual = {}".format(
                    expected_uuid, actual_uuid)
                errors.append(msg)

=======
        # 5. Use ddb to verify that the container is left in shards.
        self.log_step("Use ddb to verify that the container is left in shards.")
        scm_mount = self.server_managers[0].get_config_value("scm_mount")
        ddb_command = DdbCommand(
            server_host=NodeSet(self.hostlist_servers[0]), path=self.bin,
            mount_point=scm_mount, pool_uuid=pool.uuid,
            vos_file=self.get_vos_file_path(pool=pool))
        cmd_result = ddb_command.list_component()
        ls_out = "\n".join(cmd_result[0]["stdout"])
        uuid_regex = r"([0-f]{8}-[0-f]{4}-[0-f]{4}-[0-f]{4}-[0-f]{12})"
        match = re.search(uuid_regex, ls_out)
        if match is None:
            self.fail("Unexpected output from ddb command, unable to parse.")
        self.log.info("Container UUID from ddb ls = %s", match.group(1))

        # UUID if found. Verify that it's the container UUID of the container we created.
        actual_uuid = match.group(1)
        if actual_uuid != expected_uuid:
            msg = "Unexpected container UUID! Expected = {}; Actual = {}".format(
                expected_uuid, actual_uuid)
            errors.append(msg)

        # 6. Enable the checker.
>>>>>>> 0c5671ac
        self.log_step("Enable the checker.")
        dmg_command.check_enable(stop=False)

        self.log_step("Set policy to --all-interactive.")
        dmg_command.check_set_policy(all_interactive=True)

        self.log_step("Start and query the checker until the fault is detected.")
        seq_num = None
        # Start checker.
        dmg_command.check_start()
        # Query the checker until expected number of inconsistencies are repaired.
        for _ in range(8):
            check_query_out = dmg_command.check_query()
            # Status is INIT before starting the checker.
            if check_query_out["response"]["status"] == "RUNNING" and\
                    check_query_out["response"]["reports"]:
                seq_num = check_query_out["response"]["reports"][0]["seq"]
                break
            time.sleep(5)
        if not seq_num:
            self.fail("Checker didn't detect any fault!")

        msg = ("Repair with option 0; Destroy the orphan container to release space "
               "[suggested].")
        self.log_step(msg)
        dmg_command.check_repair(seq_num=seq_num, action=0)

        self.log_step("Query the checker until the fault is repaired.")
        repair_report = self.wait_for_check_complete()[0]

        action_message = repair_report["act_msgs"][0]
        exp_msg = "Discard the container"
        errors = []
        if exp_msg not in action_message:
            errors.append(f"{exp_msg} not in {action_message}!")

        self.log_step("Disable the checker.")
        dmg_command.check_disable(start=False)

        if vos_file:
            # ddb requires the vos file. PMEM cluster only.
            msg = ("Run the ddb command and verify that the container is removed from shard "
                   "(PMEM only).")
            self.log_step(msg)
            cmd_result = ddb_command.list_component()
            ls_out = "\n".join(cmd_result[0]["stdout"])
            uuid_regex = r"([0-f]{8}-[0-f]{4}-[0-f]{4}-[0-f]{4}-[0-f]{12})"
            match = re.search(uuid_regex, ls_out)
            if match:
                errors.append("Container UUID is found in shard! Checker didn't remove it.")

        # Start server to prepare for the cleanup.
        try:
            dmg_command.system_start()
        except CommandFailure as error:
            # Handle the potential system start error just in case.
            self.log.error(error)
        finally:
            report_errors(test=self, errors=errors)<|MERGE_RESOLUTION|>--- conflicted
+++ resolved
@@ -65,7 +65,6 @@
         dmg_command = self.get_dmg_command()
         dmg_command.system_stop()
 
-<<<<<<< HEAD
         self.log_step("Use ddb to verify that the container is left in shards (PMEM only).")
         vos_file = self.get_vos_file_path(pool=pool)
         if vos_file:
@@ -87,37 +86,11 @@
 
             # UUID if found. Verify that it's the container UUID of the container we created.
             actual_uuid = match.group(1)
-            expected_uuid = container.uuid.lower()
             if actual_uuid != expected_uuid:
                 msg = "Unexpected container UUID! Expected = {}; Actual = {}".format(
                     expected_uuid, actual_uuid)
                 errors.append(msg)
 
-=======
-        # 5. Use ddb to verify that the container is left in shards.
-        self.log_step("Use ddb to verify that the container is left in shards.")
-        scm_mount = self.server_managers[0].get_config_value("scm_mount")
-        ddb_command = DdbCommand(
-            server_host=NodeSet(self.hostlist_servers[0]), path=self.bin,
-            mount_point=scm_mount, pool_uuid=pool.uuid,
-            vos_file=self.get_vos_file_path(pool=pool))
-        cmd_result = ddb_command.list_component()
-        ls_out = "\n".join(cmd_result[0]["stdout"])
-        uuid_regex = r"([0-f]{8}-[0-f]{4}-[0-f]{4}-[0-f]{4}-[0-f]{12})"
-        match = re.search(uuid_regex, ls_out)
-        if match is None:
-            self.fail("Unexpected output from ddb command, unable to parse.")
-        self.log.info("Container UUID from ddb ls = %s", match.group(1))
-
-        # UUID if found. Verify that it's the container UUID of the container we created.
-        actual_uuid = match.group(1)
-        if actual_uuid != expected_uuid:
-            msg = "Unexpected container UUID! Expected = {}; Actual = {}".format(
-                expected_uuid, actual_uuid)
-            errors.append(msg)
-
-        # 6. Enable the checker.
->>>>>>> 0c5671ac
         self.log_step("Enable the checker.")
         dmg_command.check_enable(stop=False)
 
