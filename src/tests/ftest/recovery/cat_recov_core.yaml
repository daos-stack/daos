--- conflicted
+++ resolved
@@ -1,11 +1,7 @@
 hosts:
   test_servers: 4
 
-<<<<<<< HEAD
-timeout: 5700
-=======
 timeout: 1H40M
->>>>>>> 2247c07a
 
 server_config:
   name: daos_server
