--- conflicted
+++ resolved
@@ -43,15 +43,9 @@
   nvme_size: 93%
   properties: ec_cell_sz:64KiB
 container:
-<<<<<<< HEAD
   type: POSIX
   control_method: daos
-  properties: cksum:crc16,cksum_size:16384,srv_cksum:on,rf:2
-=======
-    type: POSIX
-    control_method: daos
-    properties: cksum:crc16,cksum_size:16384,srv_cksum:on,rd_fac:2
->>>>>>> 6d7cb9a1
+  properties: cksum:crc16,cksum_size:16384,srv_cksum:on,rd_fac:2
 ior:
   api: "DFS"
   client_processes:
