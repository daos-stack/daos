--- conflicted
+++ resolved
@@ -120,13 +120,8 @@
                 injected fault of real network issue.
 
         :avocado: tags=all,full_regression
-<<<<<<< HEAD
-        :avocado: tags=hw,large
+        :avocado: tags=hw,medium
         :avocado: tags=fault_injection,pool,faults,rebuild
-=======
-        :avocado: tags=hw,medium
-        :avocado: tags=fault_injection,pool,faults
->>>>>>> f7577e30
         :avocado: tags=PoolServicesFaultInjection,test_pool_services
         """
         failed_commands = 0
