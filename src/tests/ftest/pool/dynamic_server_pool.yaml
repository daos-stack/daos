--- conflicted
+++ resolved
@@ -1,17 +1,5 @@
 hosts:
-<<<<<<< HEAD
-  test_servers:
-    - server-A
-timeout: 135 # 1.5 times of measured time.
-server_config:
-  name: daos_server
-  servers:
-    targets: 4
-    nr_xs_helpers: 0
-    scm_size: 4
-=======
   test_servers: server-1
->>>>>>> f8be4316
 # If we define the server under test_servers, launch.py will convert it to the
 # actual server name passed into --test_servers. If above test_servers is hosts,
 # it'll be used as one of the servers at test startup time, so use something
@@ -21,6 +9,10 @@
 timeout: 135 # 1.5 times of measured time.
 server_config:
   name: daos_server
+  servers:
+    targets: 4
+    nr_xs_helpers: 0
+    scm_size: 4
 pool:
   scm_size: 1G
   control_method: dmg