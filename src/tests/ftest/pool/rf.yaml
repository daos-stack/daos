--- conflicted
+++ resolved
@@ -31,22 +31,13 @@
           scm_size: 16
 
 pool:
-<<<<<<< HEAD
-    name: daos_server
-    control_method: dmg
-    scm_size: 1G
-    rf: !mux
-      rf1:
-        properties: rd_fac:4
-
-=======
   name: daos_server
   control_method: dmg
   scm_size: 1G
   rf: !mux
     rf1:
       properties: rd_fac:4
->>>>>>> 9b7a9e20
+
 container:
   type: POSIX
   control_method: daos
