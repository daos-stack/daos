--- conflicted
+++ resolved
@@ -18,21 +18,10 @@
   ranks:
     rank_to_kill: 3
 pool:
-<<<<<<< HEAD
   mode: 146
   name: daos_server
   scm_size: 30000000000
-  svcn: 1
-=======
-  createmode:
-    mode: 146
-  createset:
-    group: daos_server
-  createsize:
-    scm_size: 30000000000
-  createsvc:
-    svcn: 3
->>>>>>> 4e218f01
+  svcn: 3
   control_method: dmg
   pool_query_timeout: 30
 ior:
