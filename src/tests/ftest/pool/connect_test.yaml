--- conflicted
+++ resolved
@@ -4,11 +4,7 @@
   test_servers:
     - server-A
     - server-B
-<<<<<<< HEAD
-timeout: 40
-=======
 timeout: 60
->>>>>>> b888c24a
 server_config:
   name: daos_server
 pool:
