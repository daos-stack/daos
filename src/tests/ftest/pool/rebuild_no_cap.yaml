--- conflicted
+++ resolved
@@ -21,16 +21,7 @@
   createset:
     name: daos_server
   createsize:
-<<<<<<< HEAD
-    scm_size: 16428800
-testparams:
-  ranks:
-    rank_to_kill: 0
-  datatowrite:
-    datasize: 90144000
-=======
     scm_size: 16777216
 testparams:
   ranks:
-    rank_to_kill: 0
->>>>>>> 37ab8d0d
+    rank_to_kill: 0