# change host names to your reserved nodes, the
# required quantity is indicated by the placeholders
hosts:
  test_machines:
    - boro-A
    - boro-B
    - boro-C
    - boro-D
    - boro-E
    - boro-F
timeout: 1200
server_config:
  name: daos_server
  targets: 8
pool:
<<<<<<< HEAD
  createmode:
    mode: 511
  createset:
    name: daos_server
  createsize:
    scm_size: 1073741824
=======
  mode: 511
  name: daos_server
  scm_size: 1073741824
>>>>>>> 37ab8d0d
container:
  akey_size: 5
  dkey_size: 5
  data: !mux
    small_data:
      data_size: 32
    large_data:
      data_size: 250
  objects: !mux
    zero_objects:
      object_qty: 0
    one_object:
      object_qty: 1
    twenty_objects:
      object_qty: 20
  records: !mux
    one_record:
      record_qty: 1
    ten_records:
      record_qty: 10
testparams:
  ranks: !mux
    rank1:
<<<<<<< HEAD
      rank: 5
=======
      rank: 1
>>>>>>> 37ab8d0d
    rank4:
      rank: 4
    rank3:
      rank: 3
  quantity: 2
<<<<<<< HEAD
=======
  object_class: DAOS_OC_R3_RW
>>>>>>> 37ab8d0d
<|MERGE_RESOLUTION|>--- conflicted
+++ resolved
@@ -13,18 +13,9 @@
   name: daos_server
   targets: 8
 pool:
-<<<<<<< HEAD
-  createmode:
-    mode: 511
-  createset:
-    name: daos_server
-  createsize:
-    scm_size: 1073741824
-=======
   mode: 511
   name: daos_server
   scm_size: 1073741824
->>>>>>> 37ab8d0d
 container:
   akey_size: 5
   dkey_size: 5
@@ -48,17 +39,10 @@
 testparams:
   ranks: !mux
     rank1:
-<<<<<<< HEAD
-      rank: 5
-=======
       rank: 1
->>>>>>> 37ab8d0d
     rank4:
       rank: 4
     rank3:
       rank: 3
   quantity: 2
-<<<<<<< HEAD
-=======
   object_class: DAOS_OC_R3_RW
->>>>>>> 37ab8d0d
