--- conflicted
+++ resolved
@@ -27,11 +27,8 @@
 from apricot import TestWithServers
 import check_for_pool
 from pydaos.raw import DaosPool, DaosContainer, DaosApiError
-<<<<<<< HEAD
+from test_utils_pool import TestPool
 
-=======
-from test_utils_pool import TestPool
->>>>>>> e9d818a6
 
 class GlobalHandle(TestWithServers):
     """Test pool global handles.
@@ -77,35 +74,12 @@
 
         :avocado: tags=all,pool,pr,tiny,poolglobalhandle
         """
-<<<<<<< HEAD
-        try:
-
-            # use the uid/gid of the user running the test, these should
-            # be perfectly valid
-            createuid = os.geteuid()
-            creategid = os.getegid()
-
-            # parameters used in pool create that are in yaml
-            createmode = self.params.get("mode", '/run/testparams/createmode/')
-            createsetid = self.params.get("setname",
-                                          '/run/testparams/createset/')
-            createsize = self.params.get("size", '/run/testparams/createsize/')
-
-            # initialize a python pool object then create the underlying
-            # daos storage
-            self.pool = DaosPool(self.context)
-            self.pool.create(
-                createmode, createuid, creategid, createsize, createsetid, None)
-            self.pool.connect(1 << 1)
-=======
         # initialize a python pool object then create the underlying
         # daos storage
-        self.pool = TestPool(self.context, dmg_command=self.get_dmg_command())
+        self.pool = TestPool(self.context, dmg=self.server_managers[0].dmg)
         self.pool.get_params(self)
         self.pool.create()
-
         self.pool.connect()
->>>>>>> e9d818a6
 
         try:
             # create a container just to make sure handle is good
