hosts:
  test_servers:
    - server-A
    - server-B
    - server-C
    - server-D
    - server-E
    - server-F
  test_clients:
    - client-G
server_config:
  name: daos_server
<<<<<<< HEAD
timeout: 32
=======
timeout: 60
>>>>>>> b888c24a
pool:
  mode: 146
  name: daos_server
  scm_size: 1073741824
container:
  object_qty: 1
  record_qty: 1
  akey_size: 4
  dkey_size: 4
  data_size: 9
setnames:
  validsetname:
    setname: daos_server
  badsetname:
    setname: complete_rubbish
  othersetname:
    setname: other_server<|MERGE_RESOLUTION|>--- conflicted
+++ resolved
@@ -10,11 +10,7 @@
     - client-G
 server_config:
   name: daos_server
-<<<<<<< HEAD
-timeout: 32
-=======
 timeout: 60
->>>>>>> b888c24a
 pool:
   mode: 146
   name: daos_server
