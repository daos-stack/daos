--- conflicted
+++ resolved
@@ -6,11 +6,7 @@
     - server-D
 server_config:
     name: daos_server
-<<<<<<< HEAD
-timeout: 35
-=======
 timeout: 60
->>>>>>> b888c24a
 pool:
     control_method: dmg
     mode: 146
