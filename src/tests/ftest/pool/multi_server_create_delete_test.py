#!/usr/bin/python
"""
  (C) Copyright 2017-2020 Intel Corporation.

  Licensed under the Apache License, Version 2.0 (the "License");
  you may not use this file except in compliance with the License.
  You may obtain a copy of the License at

    http://www.apache.org/licenses/LICENSE-2.0

  Unless required by applicable law or agreed to in writing, software
  distributed under the License is distributed on an "AS IS" BASIS,
  WITHOUT WARRANTIES OR CONDITIONS OF ANY KIND, either express or implied.
  See the License for the specific language governing permissions and
  limitations under the License.

  GOVERNMENT LICENSE RIGHTS-OPEN SOURCE SOFTWARE
  The Government's rights to use, modify, reproduce, release, perform, display,
  or disclose this software are subject to the terms of the Apache License as
  provided in Contract No. B609815.
  Any reproduction of computer software, computer software documentation, or
  portions thereof marked with this legend must also reproduce the markings.
"""
import os
<<<<<<< HEAD
import traceback
from avocado.utils import process
from apricot import TestWithServers, skipForTicket
import check_for_pool


# pylint: disable=broad-except
=======
from apricot import TestWithServers
import check_for_pool
from dmg_utils import (pool_create, pool_destroy,
                       get_pool_uuid_service_replicas_from_stdout)

RESULT_PASS = "PASS"
RESULT_FAIL = "FAIL"


>>>>>>> a58819a8
class MultiServerCreateDeleteTest(TestWithServers):
    """
    Tests DAOS pool creation, trying both valid and invalid parameters.

    :avocado: recursive
    """

    def test_create(self):
<<<<<<< HEAD
        """Test basic pool creation.
=======
        """Test dmg pool create and destroy with various parameters.

        Create a pool and verify that the pool was created by comparing the
        UUID returned from the dmg command against the directory name in
        /mnt/daos

        Destroy the pool and verify that the directory is deleted.
>>>>>>> a58819a8

        :avocado: tags=all,pool,full_regression,small,multitarget
        """
        # Accumulate a list of pass/fail indicators representing what is
        # expected for each parameter then "and" them to determine the
        # expected result of the test
        expected_for_param = []

        userlist = self.params.get("user", '/run/tests/users/*')
        user = os.getlogin() if userlist[0] == 'valid' else userlist[0]
        expected_for_param.append(userlist[1])

        grouplist = self.params.get("group", '/run/tests/groups/*')
        group = os.getlogin() if grouplist[0] == 'valid' else grouplist[0]
        expected_for_param.append(grouplist[1])

        systemnamelist = self.params.get(
            "systemname", '/run/tests/systemnames/*')
        system_name = systemnamelist[0]
        expected_for_param.append(systemnamelist[1])

        tgtlistlist = self.params.get("tgt", '/run/tests/tgtlist/*')
        tgtlist = tgtlistlist[0]
        expected_for_param.append(tgtlistlist[1])

        # if any parameter is FAIL then the test should FAIL
        expected_result = RESULT_PASS
        if RESULT_FAIL in expected_for_param:
            expected_result = RESULT_FAIL

        host1 = self.hostlist_servers[0]
        host2 = self.hostlist_servers[1]
<<<<<<< HEAD

        dmg = os.path.join(self.bin, "dmg")

        try:
            cmd = (
                "{} pool create "
                "--user={} "
                "--group={} "
                "--sys={} "
                "--ranks={}".format(dmg, user, group, setid, tgtlist))

            uuid_str = (
                """{0}""".format(process.system_output(cmd)).split(" ")[0])
            print("uuid is {0}\n".format(uuid_str))

=======
        test_destroy = True
        # Get the access point and pass it in to dmg -l
        access_points = self.server_managers[0].runner.job.\
            yaml_params.access_points.value
        create_result = pool_create(
            path=self.bin, scm_size="1GB", host_port=access_points,
            group=group, user=user, ranks=tgtlist, sys=system_name)
        if create_result is not None:
            uuid, _ = get_pool_uuid_service_replicas_from_stdout(
                create_result.stdout)
            if expected_result == RESULT_FAIL:
                self.fail("Test was expected to fail but it passed at pool " +
                          "create.")
>>>>>>> a58819a8
            if '0' in tgtlist:
                # check_for_pool checks if the uuid directory exists in host1
                exists = check_for_pool.check_for_pool(host1, uuid)
                if exists != 0:
                    self.fail("Pool {0} not found on host {1}.\n"
                              .format(uuid, host1))
            if '1' in tgtlist:
                exists = check_for_pool.check_for_pool(host2, uuid)
                if exists != 0:
                    self.fail("Pool {0} not found on host {1}.\n"
<<<<<<< HEAD
                              .format(uuid_str, host2))

            delete_cmd = (
                "{} pool destroy "
                "--pool={} "
                # "--group={2} "  TODO: should this be implemented?
                "--force".format(dmg, uuid_str))  # , setid))

            process.system(delete_cmd)

            if '0' in tgtlist:
                exists = check_for_pool.check_for_pool(host1, uuid_str)
                if exists == 0:
                    self.fail("Pool {0} found on host {1} after destroy.\n"
                              .format(uuid_str, host1))
            if '1' in tgtlist:
                exists = check_for_pool.check_for_pool(host2, uuid_str)
                if exists == 0:
                    self.fail("Pool {0} found on host {1} after destroy.\n"
                              .format(uuid_str, host2))

            if expected_result in ['FAIL']:
                self.fail("Test was expected to fail but it passed.\n")

        except Exception as exc:
            print(exc)
            print(traceback.format_exc())
            if expected_result == 'PASS':
                self.fail("Test was expected to pass but it failed.\n")
=======
                              .format(uuid, host2))
        else:
            test_destroy = False
            if expected_result == RESULT_PASS:
                self.fail("Test was expected to pass but it failed at pool " +
                          "create.")

        if test_destroy:
            destroy_result = pool_destroy(
                path=self.bin, pool_uuid=uuid, host_port=access_points)
            if destroy_result is not None:
                if expected_result == RESULT_FAIL:
                    self.fail("Test was expected to fail but it passed at " +
                              "pool create.")
                if '0' in tgtlist:
                    exists = check_for_pool.check_for_pool(host1, uuid)
                    if exists == 0:
                        self.fail("Pool {0} found on host {1} after destroy.\n"
                                  .format(uuid, host1))
                if '1' in tgtlist:
                    exists = check_for_pool.check_for_pool(host2, uuid)
                    if exists == 0:
                        self.fail("Pool {0} found on host {1} after destroy.\n"
                                  .format(uuid, host2))
            else:
                if expected_result == RESULT_PASS:
                    self.fail("Test was expected to pass but it failed at " +
                              "pool destroy.")
>>>>>>> a58819a8
<|MERGE_RESOLUTION|>--- conflicted
+++ resolved
@@ -22,25 +22,14 @@
   portions thereof marked with this legend must also reproduce the markings.
 """
 import os
-<<<<<<< HEAD
-import traceback
-from avocado.utils import process
-from apricot import TestWithServers, skipForTicket
-import check_for_pool
-
-
-# pylint: disable=broad-except
-=======
 from apricot import TestWithServers
 import check_for_pool
-from dmg_utils import (pool_create, pool_destroy,
-                       get_pool_uuid_service_replicas_from_stdout)
+from dmg_utils import get_pool_uuid_service_replicas_from_stdout
 
 RESULT_PASS = "PASS"
 RESULT_FAIL = "FAIL"
 
 
->>>>>>> a58819a8
 class MultiServerCreateDeleteTest(TestWithServers):
     """
     Tests DAOS pool creation, trying both valid and invalid parameters.
@@ -49,9 +38,6 @@
     """
 
     def test_create(self):
-<<<<<<< HEAD
-        """Test basic pool creation.
-=======
         """Test dmg pool create and destroy with various parameters.
 
         Create a pool and verify that the pool was created by comparing the
@@ -59,7 +45,6 @@
         /mnt/daos
 
         Destroy the pool and verify that the directory is deleted.
->>>>>>> a58819a8
 
         :avocado: tags=all,pool,full_regression,small,multitarget
         """
@@ -92,37 +77,17 @@
 
         host1 = self.hostlist_servers[0]
         host2 = self.hostlist_servers[1]
-<<<<<<< HEAD
+        test_destroy = True
 
-        dmg = os.path.join(self.bin, "dmg")
-
-        try:
-            cmd = (
-                "{} pool create "
-                "--user={} "
-                "--group={} "
-                "--sys={} "
-                "--ranks={}".format(dmg, user, group, setid, tgtlist))
-
-            uuid_str = (
-                """{0}""".format(process.system_output(cmd)).split(" ")[0])
-            print("uuid is {0}\n".format(uuid_str))
-
-=======
-        test_destroy = True
-        # Get the access point and pass it in to dmg -l
-        access_points = self.server_managers[0].runner.job.\
-            yaml_params.access_points.value
-        create_result = pool_create(
-            path=self.bin, scm_size="1GB", host_port=access_points,
-            group=group, user=user, ranks=tgtlist, sys=system_name)
+        create_result = self.server_managers[0].dmg.pool_create(
+            scm_size="1GB", uid=user, gid=group, target_list=tgtlist.split(","),
+            group=system_name)
         if create_result is not None:
             uuid, _ = get_pool_uuid_service_replicas_from_stdout(
                 create_result.stdout)
             if expected_result == RESULT_FAIL:
                 self.fail("Test was expected to fail but it passed at pool " +
                           "create.")
->>>>>>> a58819a8
             if '0' in tgtlist:
                 # check_for_pool checks if the uuid directory exists in host1
                 exists = check_for_pool.check_for_pool(host1, uuid)
@@ -133,37 +98,6 @@
                 exists = check_for_pool.check_for_pool(host2, uuid)
                 if exists != 0:
                     self.fail("Pool {0} not found on host {1}.\n"
-<<<<<<< HEAD
-                              .format(uuid_str, host2))
-
-            delete_cmd = (
-                "{} pool destroy "
-                "--pool={} "
-                # "--group={2} "  TODO: should this be implemented?
-                "--force".format(dmg, uuid_str))  # , setid))
-
-            process.system(delete_cmd)
-
-            if '0' in tgtlist:
-                exists = check_for_pool.check_for_pool(host1, uuid_str)
-                if exists == 0:
-                    self.fail("Pool {0} found on host {1} after destroy.\n"
-                              .format(uuid_str, host1))
-            if '1' in tgtlist:
-                exists = check_for_pool.check_for_pool(host2, uuid_str)
-                if exists == 0:
-                    self.fail("Pool {0} found on host {1} after destroy.\n"
-                              .format(uuid_str, host2))
-
-            if expected_result in ['FAIL']:
-                self.fail("Test was expected to fail but it passed.\n")
-
-        except Exception as exc:
-            print(exc)
-            print(traceback.format_exc())
-            if expected_result == 'PASS':
-                self.fail("Test was expected to pass but it failed.\n")
-=======
                               .format(uuid, host2))
         else:
             test_destroy = False
@@ -172,8 +106,7 @@
                           "create.")
 
         if test_destroy:
-            destroy_result = pool_destroy(
-                path=self.bin, pool_uuid=uuid, host_port=access_points)
+            destroy_result = self.server_managers[0].dmg.pool_destroy(pool=uuid)
             if destroy_result is not None:
                 if expected_result == RESULT_FAIL:
                     self.fail("Test was expected to fail but it passed at " +
@@ -191,5 +124,4 @@
             else:
                 if expected_result == RESULT_PASS:
                     self.fail("Test was expected to pass but it failed at " +
-                              "pool destroy.")
->>>>>>> a58819a8
+                              "pool destroy.")