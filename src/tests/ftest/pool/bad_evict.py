--- conflicted
+++ resolved
@@ -26,16 +26,8 @@
 import json
 import ctypes
 
-<<<<<<< HEAD
-import agent_utils
-import server_utils
-import write_host_file
+from apricot import TestWithServers
 from pydaos.raw import DaosContext, DaosPool, DaosApiError, RankList
-=======
-from apricot import TestWithServers
-from daos_api import DaosContext, DaosPool, DaosApiError
-from daos_cref import RankList
->>>>>>> a0e58d1a
 
 
 class BadEvictTest(TestWithServers):
