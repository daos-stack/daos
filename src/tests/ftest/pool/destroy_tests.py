#!/usr/bin/python2
"""
(C) Copyright 2018-2021 Intel Corporation.

SPDX-License-Identifier: BSD-2-Clause-Patent
"""
from __future__ import print_function

from server_utils import ServerFailed
from apricot import TestWithServers, skipForTicket
from avocado.core.exceptions import TestFail
from test_utils_base import CallbackHandler
import ctypes


class DestroyTests(TestWithServers):
    """Tests DAOS pool removal.

    :avocado: recursive
    """

    def get_group(self, name, hosts):
        """Get the server group dictionary.

        This provides the 'server_groups' argument for the self.start_servers()
        method.

        Args:
            name (str): the server group name
            hosts (list): list of hosts to include in the server group

        Returns:
            dict: the the server group argument for the start_servers()
                method

        """
        return {name: self.get_group_info(hosts)}

    @staticmethod
    def get_group_info(hosts):
        """Get the server group information.

        Args:
            hosts (list): list of hosts

        Returns:
            dict: a dictionary identifying the hosts and access points for the
                server group dictionary

        """
        return {"hosts": hosts, "access_points": hosts[:1]}

    def execute_test(self, hosts, group_name, case, exception_expected=False):
        """Execute the pool destroy test.

        Args:
            hosts (list): hosts running servers serving the pool
            group_name (str): server group name
            case (str): pool description message
            exception_expected (bool, optional): is an exception expected to be
                raised when destroying the pool. Defaults to False.
        """
        # Start servers with the server group
<<<<<<< HEAD
        self.start_servers({group_name: {"servers": hosts}})
=======
        self.start_servers(self.get_group(group_name, hosts))
>>>>>>> b909c4de

        # Validate the creation of a pool
        self.validate_pool_creation(hosts, group_name)

        # Validate pool destruction
        self.validate_pool_destroy(hosts, case, exception_expected)

    def validate_pool_creation(self, hosts, group_name):
        # pylint: disable=unused-argument
        """Validate the creation of a pool on the specified list of hosts.

        Args:
            hosts (list): hosts running servers serving the pool
            group_name (str): server group name
        """
        # Create a pool
        self.log.info("Create a pool")
        self.add_pool(create=False)
        self.pool.name.value = group_name
        self.pool.create()
        self.log.info("Pool UUID is %s", self.pool.uuid)

        # Commented out due to DAOS-3836. Remove pylint disable when fixed.
        # # Check that the pool was created
        # self.assertTrue(
        #    self.pool.check_files(hosts),
        #    "Pool data not detected on servers before destroy")

    def validate_pool_destroy(self, hosts, case, exception_expected=False):
        # pylint: disable=unused-argument
        """Validate a pool destroy.

        Args:
            hosts (list): hosts running servers serving the pool
            case (str): pool description message
            exception_expected (bool, optional): is an exception expected to be
                raised when destroying the pool. Defaults to False.
        """
        exception_detected = False
        saved_uuid = self.pool.uuid
        self.log.info("Attempting to destroy pool %s", case)
        try:
            self.pool.destroy(0)
        except TestFail as result:
            exception_detected = True
            if exception_expected:
                self.log.info(
                    "Expected exception - destroying pool %s: %s",
                    case, str(result))
            else:
                self.log.error(
                    "Unexpected exception - destroying pool %s: %s",
                    case, str(result))

        if not exception_detected and exception_expected:
            # The pool-destroy did not raise an exception as expected
            self.log.error(
                "Exception did not occur - destroying pool %s", case)

        # Restore the valid server group and check if valid pool still exists
        self.pool.uuid = saved_uuid
        # Commented out due to DAOS-3836. Remove pylint disable when fixed.
        # if exception_detected:
        #    self.log.info(
        #        "Check pool data still exists after a failed pool destroy")
        #    self.assertTrue(
        #        self.pool.check_files(hosts),
        #        "Pool data was not detected on servers after "
        #        "failing to destroy a pool {}".format(case))
        # else:
        #    self.log.info(
        #        "Check pool data does not exist after the pool destroy")
        #    self.assertFalse(
        #        self.pool.check_files(hosts),
        #        "Pool data was detected on servers after "
        #        "destroying a pool {}".format(case))

        self.assertEqual(
            exception_detected, exception_expected,
            "No exception when deleting a pool with invalid server group")

    def test_destroy_single(self):
        """Test destroying a pool created on a single server.

        :avocado: tags=all,medium,pr,daily_regression
        :avocado: tags=pool,destroy,destroysingle
        """
        hostlist_servers = self.hostlist_servers[:1]
        setid = self.params.get("setname", '/run/setnames/validsetname/')

        # Attempt to destroy a pool
        self.execute_test(hostlist_servers, setid, "with a single server")

    def test_destroy_multi(self):
        """Test destroying a pool created on two servers.

        :avocado: tags=all,medium,pr,daily_regression
        :avocado: tags=pool,destroy,destroymutli
        """
        hostlist_servers = self.hostlist_servers[:2]
        setid = self.params.get("setname", '/run/setnames/validsetname/')

        # Attempt to destroy a pool
        self.execute_test(hostlist_servers, setid, "with multiple servers")

    def test_destroy_single_loop(self):
        """Destroy and recreate pool multiple times.

        Test destroy and recreate one right after the other multiple times
        Should fail.

        :avocado: tags=all,medium,full_regression
        :avocado: tags=pool,destroy,destroysingleloop
        """
        hostlist_servers = self.hostlist_servers[:1]

        # Start servers
<<<<<<< HEAD
        self.start_servers({self.server_group: {"servers": hostlist_servers}})
=======
        self.start_servers(self.get_group(self.server_group, hostlist_servers))
>>>>>>> b909c4de

        counter = 0
        while counter < 10:
            counter += 1

            # Create a pool
            self.validate_pool_creation(hostlist_servers, self.server_group)

            # Attempt to destroy the pool
            self.validate_pool_destroy(
                hostlist_servers,
                "with a single server - pass {}".format(counter))

    def test_destroy_multi_loop(self):
        """Test destroy on a large (relative) number of servers.

        :avocado: tags=all,medium,full_regression
        :avocado: tags=pool,destroy,destroymutliloop
        """
        hostlist_servers = self.hostlist_servers[:6]

        # Start servers
<<<<<<< HEAD
        self.start_servers({self.server_group: {"servers": hostlist_servers}})
=======
        self.start_servers(self.get_group(self.server_group, hostlist_servers))
>>>>>>> b909c4de

        counter = 0
        while counter < 10:
            counter += 1

            # Create a pool
            self.validate_pool_creation(hostlist_servers, self.server_group)

            # Attempt to destroy the pool
            self.validate_pool_destroy(
                hostlist_servers,
                "with multiple servers - pass {}".format(counter))

    @skipForTicket("DAOS-2739")
    def test_destroy_invalid_uuid(self):
        """Test destroying a pool uuid that doesn't exist.

        :avocado: tags=all,medium,full_regression
        :avocado: tags=pool,destroy,destroyinvaliduuid
        """
        hostlist_servers = self.hostlist_servers[:1]
        setid = self.params.get("setname", '/run/setnames/validsetname/')

        # Start servers
<<<<<<< HEAD
        self.start_servers({setid: {"servers": hostlist_servers}})
=======
        self.start_servers(self.get_group(setid, hostlist_servers))
>>>>>>> b909c4de

        # Create a pool
        self.validate_pool_creation(hostlist_servers, setid)

        # Change the pool uuid
        valid_uuid = self.pool.pool.uuid
        self.pool.pool.set_uuid_str("81ef94d7-a59d-4a5e-935b-abfbd12f2105")

        # Attempt to destroy the pool with an invalid UUID
        self.validate_pool_destroy(
            hostlist_servers,
            "with an invalid UUID {}".format(self.pool.pool.get_uuid_str()),
            True)

        # Restore th valid uuid to allow tearDown() to pass
        self.log.info(
            "Restoring the pool's valid uuid: %s", str(valid_uuid.value))
        self.pool.pool.uuid = valid_uuid

    @skipForTicket("DAOS-5545")
    def test_destroy_invalid_group(self):
        """Test destroying a valid pool but use the wrong server group.

        :avocado: tags=all,medium,full_regression
        :avocado: tags=pool,destroy,destroyinvalidgroup
        """
        hostlist_servers = self.hostlist_servers[:1]
        setid = self.params.get("setname", '/run/setnames/validsetname/')
        badsetid = self.params.get("setname", '/run/setnames/badsetname/')

        # Start servers
<<<<<<< HEAD
        self.start_servers({setid: {"servers": hostlist_servers}})
=======
        self.start_servers(self.get_group(setid, hostlist_servers))
>>>>>>> b909c4de

        # Create a pool
        self.validate_pool_creation(hostlist_servers, setid)

        # Change the pool server group name
        valid_group = self.pool.pool.group
        self.pool.pool.group = ctypes.create_string_buffer(badsetid)

        # Attempt to destroy the pool with an invalid server group name
        self.validate_pool_destroy(
            hostlist_servers,
            "with an invalid server group name {}".format(badsetid),
            True)

        # Restore the valid pool server group name to allow tearDown() to pass
        self.log.info(
            "Restoring the pool's valid server group name: %s",
            str(valid_group.value))
        self.pool.pool.group = valid_group

    @skipForTicket("DAOS-2742")
    def test_destroy_wrong_group(self):
        """Test destroying a pool.

         Destroy a pool on group A that was created on server group B,
         should fail.

        :avocado: tags=all,medium,full_regression
        :avocado: tags=pool,destroy,destroywronggroup
        """
        group_names = [self.server_group + "_a", self.server_group + "_b"]
        group_hosts = {
<<<<<<< HEAD
            group_names[0]: {"servers": self.hostlist_servers[:1]},
            group_names[1]: {"servers": self.hostlist_servers[1:2]},
=======
            group_names[0]: self.get_group_info(self.hostlist_servers[:1]),
            group_names[1]: self.get_group_info(self.hostlist_servers[1:2]),
>>>>>>> b909c4de
        }
        self.start_servers(group_hosts)

        self.log.info("Create a pool in server group %s", group_names[0])
        self.add_pool(create=False)
        self.pool.name.value = group_names[0]
        self.pool.create()
        self.log.info("Pool UUID is %s", self.pool.uuid)

        # Commented out due to DAOS-3836.
        # self.assertTrue(
        #    self.pool.check_files(group_hosts[group_names[0]]["servers"]),
        #    "Pool UUID {} not dected in server group {}".format(
        #        self.pool.uuid, group_names[0]))
        # self.assertFalse(
        #    self.pool.check_files(group_hosts[group_names[1]]["servers"]),
        #    "Pool UUID {} detected in server group {}".format(
        #        self.pool.uuid, group_names[1]))

        # Attempt to delete the pool from the wrong server group - should fail
        self.pool.pool.group = ctypes.create_string_buffer(group_names[1])
        self.validate_pool_destroy(
            group_hosts[group_names[0]]["servers"],
            "{} from the wrong server group {}".format(
                self.pool.uuid, group_names[1]),
            True)

        # Attempt to delete the pool from the right server group - should pass
        self.pool.pool.group = ctypes.create_string_buffer(group_names[0])
        self.validate_pool_destroy(
            group_hosts[group_names[1]]["servers"],
            "{} from the right server group {}".format(
                self.pool.uuid, group_names[0]),
            False)

    def test_destroy_connected(self):
        """Destroy pool with connected client.

        Test destroying a pool that has a connected client with force == false.
        Should fail.

        :avocado: tags=all,medium,pr,daily_regression
        :avocado: tags=pool,destroy,destroyconnected
        """
        hostlist_servers = self.hostlist_servers[:1]

        # Start servers
<<<<<<< HEAD
        self.start_servers({self.server_group: {"servers":hostlist_servers}})
=======
        self.start_servers(self.get_group(self.server_group, hostlist_servers))
>>>>>>> b909c4de

        # Create the pool
        self.validate_pool_creation(hostlist_servers, self.server_group)

        # Connect to the pool
        self.assertTrue(
            self.pool.connect(), "Pool connect failed before destroy")

        # Destroy pool with force unset
        self.log.info("Attempting to destroy a connected pool")
        exception_detected = False
        try:
            self.pool.destroy(force=0, disconnect=0)
        except TestFail as result:
            exception_detected = True
            self.log.info(
                "Expected exception - destroying connected pool: %s",
                str(result))

        if not exception_detected:
            # The pool-destroy did not raise an exception as expected
            self.log.error(
                "Exception did not occur - destroying connected pool")

            # Prevent attempting to delete the pool in tearDown()
            self.pool.pool = None

        # Commented out due to DAOS-3836.
        # self.log.info("Check if files still exist")
        # self.assertTrue(
        #    self.pool.check_files(hostlist_servers),
        #    "Pool UUID {} should not be removed when connected".format(
        #        self.pool.uuid))

        self.assertTrue(
            exception_detected, "No exception when deleting a connected pool")

    def test_forcedestroy_connected(self):
        """Forcibly destroy pool with connected client.

        Test destroying a pool that has a connected client with force == true.
        Should pass.

        :avocado: tags=all,medium,pr,daily_regression
        :avocado: tags=pool,destroy,forcedestroyconnected
        """
        hostlist_servers = self.hostlist_servers[:1]

        # Start servers
<<<<<<< HEAD
        self.start_servers({self.server_group: {"servers": hostlist_servers}})
=======
        self.start_servers(self.get_group(self.server_group, hostlist_servers))
>>>>>>> b909c4de

        # Create the pool
        self.validate_pool_creation(hostlist_servers, self.server_group)

        # Connect to the pool
        self.assertTrue(
            self.pool.connect(), "Pool connect failed before destroy")

        # Destroy pool with force set
        self.log.info("Attempting to forcibly destroy a connected pool")
        exception_detected = False
        try:
            self.pool.destroy(force=1, disconnect=0)

        except TestFail as result:
            exception_detected = True
            self.log.info(
                "Unexpected exception - destroying connected pool: %s",
                str(result))

        finally:
            # Prevent attempting to delete the pool in tearDown()
            self.pool.pool = None
            if exception_detected:
                self.fail("Force destroying connected pool failed")

    def test_destroy_withdata(self):
        """Destroy Pool with data.

        Test destroy and recreate one right after the other multiple times
        Should fail.

        :avocado: tags=all,medium,pr,daily_regression
        :avocado: tags=pool,destroy,destroywithdata
        """
        hostlist_servers = self.hostlist_servers[:1]

        # Start servers
<<<<<<< HEAD
        self.start_servers({self.server_group: {"servers": hostlist_servers}})
=======
        self.start_servers(self.get_group(self.server_group, hostlist_servers))
>>>>>>> b909c4de

        # Attempt to destroy the pool with an invalid server group name
        self.validate_pool_creation(hostlist_servers, self.server_group)

        # Connect to the pool
        self.assertTrue(
            self.pool.connect(), "Pool connect failed before destroy")

        # Create a container
        self.add_container(self.pool)
        self.log.info(
            "Writing 4096 bytes to the container %s", self.container.uuid)
        self.container.write_objects(obj_class="OC_S1")

        # Attempt to destroy a connected pool with a container with data
        self.log.info("Attempting to destroy a connected pool with data")
        exception_detected = False
        try:
            self.pool.destroy(force=0, disconnect=0)
        except TestFail as result:
            exception_detected = True
            self.log.info(
                "Expected exception - destroying connected pool with data: %s",
                str(result))

        if not exception_detected:
            # The pool-destroy did not raise an exception as expected
            self.log.error(
                "Exception did not occur - destroying connected pool with "
                "data")

            # Prevent attempting to delete the pool in tearDown()
            self.pool.pool = None

        # Commented out due to DAOS-3836.
        # self.log.info("Check if files still exist")
        # self.assertTrue(
        #    self.pool.check_files(hostlist_servers),
        #    "Pool UUID {} should not be removed when connected".format(
        #        self.pool.uuid))

        self.assertTrue(
            exception_detected,
            "No exception when deleting a connected pool with data")

    @skipForTicket("DAOS-2742")
    def test_destroy_async(self):
        """Destroy pool asynchronously.

        Create two server groups. Perform destroy asynchronously
        Expect the destroy to work on the server group where the pool was
        created and expect the destroy pool to fail on the second server.

        :avocado: tags=all,medium,full_regression
        :avocado: tags=pool,destroy,destroyasync
        """
        # Start two server groups
        group_names = [self.server_group + "_a", self.server_group + "_b"]
        group_hosts = {
<<<<<<< HEAD
            group_names[0]: {"servers": self.hostlist_servers[:1]},
            group_names[1]: {"servers": self.hostlist_servers[1:2]},
=======
            group_names[0]: self.get_group_info(self.hostlist_servers[:1]),
            group_names[1]: self.get_group_info(self.hostlist_servers[1:2])
>>>>>>> b909c4de
        }
        self.start_servers(group_hosts)

        self.add_pool(create=False)
        self.pool.name.value = group_names[0]
        self.pool.create()
        self.log.info("Pool UUID is %s on server_group %s",
                      self.pool.uuid, group_names[0])

        # Commented out due to DAOS-3836.
        # # Check that the pool was created on server_group_a
        # self.assertTrue(
        #    self.pool.check_files(group_hosts[group_names[0]]["servers"]),
        #    "Pool data not detected on servers before destroy")

        # Commented out due to DAOS-3836.
        # # Check that the pool was not created on server_group_b
        # self.assertFalse(
        #    self.pool.check_files(group_hosts[group_names[1]]["servers"]),
        #    "Pool data detected on servers before destroy")

        # Create callback handler
        cb_handler = CallbackHandler()

        # Destroy pool on server_group_a with callback
        self.log.info("Attempting to destroy pool")
        self.pool.pool.destroy(0, cb_handler.callback)
        cb_handler.wait()
        if cb_handler.ret_code != 0:
            self.fail("destroy-pool was expected to PASS")

        # Commented out due to DAOS-3836.
        # self.assertFalse(
        #    self.pool.check_files(group_hosts[group_names[0]]["servers"]),
        #    "Pool data detected on {} after destroy".format(group_names[0]))

        # Destroy pool with callback while stopping other server
        # Create new pool on server_group_a
        self.add_pool(create=False)
        self.pool.name.value = group_names[0]
        self.pool.create()
        self.log.info("Pool UUID is %s on server_group %s",
                      self.pool.uuid, group_names[0])

        # Commented out due to DAOS-3836.
        # # Check that the pool was created on server_group_a
        # self.assertTrue(
        #    self.pool.check_files(group_hosts[group_names[0]]["servers"]),
        #    "Pool data not detected on servers before destroy")

        # Commented out due to DAOS-3836.
        # # Check that the pool was not created on server_group_b
        # self.assertFalse(
        #    self.pool.check_files(group_hosts[group_names[1]]["servers"]),
        #    "Pool data detected on servers before destroy")

        self.log.info("Stopping one server")
        try:
            self.server_managers[1].stop()
        except ServerFailed as error:
            self.fail(
                "Error stopping daos server group '{}': {}".format(
                    group_names[1], error))

        self.log.info("Attempting to destroy pool")
        self.pool.pool.destroy(0, cb_handler.callback)
        cb_handler.wait()
        if cb_handler.ret_code != 0:
            # Avoid attempting to destroy the pool again in tearDown()
            self.pool.pool = None
            self.fail("destroy-pool was expected to PASS")

        # Commented out due to DAOS-3836.
        # self.assertFalse(
        #    self.pool.check_files(group_hosts[group_names[1]]["servers"]),
        #    "Pool data detected on servers after destroy")<|MERGE_RESOLUTION|>--- conflicted
+++ resolved
@@ -61,11 +61,7 @@
                 raised when destroying the pool. Defaults to False.
         """
         # Start servers with the server group
-<<<<<<< HEAD
-        self.start_servers({group_name: {"servers": hosts}})
-=======
         self.start_servers(self.get_group(group_name, hosts))
->>>>>>> b909c4de
 
         # Validate the creation of a pool
         self.validate_pool_creation(hosts, group_name)
@@ -183,11 +179,7 @@
         hostlist_servers = self.hostlist_servers[:1]
 
         # Start servers
-<<<<<<< HEAD
-        self.start_servers({self.server_group: {"servers": hostlist_servers}})
-=======
         self.start_servers(self.get_group(self.server_group, hostlist_servers))
->>>>>>> b909c4de
 
         counter = 0
         while counter < 10:
@@ -210,11 +202,7 @@
         hostlist_servers = self.hostlist_servers[:6]
 
         # Start servers
-<<<<<<< HEAD
-        self.start_servers({self.server_group: {"servers": hostlist_servers}})
-=======
         self.start_servers(self.get_group(self.server_group, hostlist_servers))
->>>>>>> b909c4de
 
         counter = 0
         while counter < 10:
@@ -239,11 +227,7 @@
         setid = self.params.get("setname", '/run/setnames/validsetname/')
 
         # Start servers
-<<<<<<< HEAD
-        self.start_servers({setid: {"servers": hostlist_servers}})
-=======
         self.start_servers(self.get_group(setid, hostlist_servers))
->>>>>>> b909c4de
 
         # Create a pool
         self.validate_pool_creation(hostlist_servers, setid)
@@ -275,11 +259,7 @@
         badsetid = self.params.get("setname", '/run/setnames/badsetname/')
 
         # Start servers
-<<<<<<< HEAD
-        self.start_servers({setid: {"servers": hostlist_servers}})
-=======
         self.start_servers(self.get_group(setid, hostlist_servers))
->>>>>>> b909c4de
 
         # Create a pool
         self.validate_pool_creation(hostlist_servers, setid)
@@ -312,13 +292,8 @@
         """
         group_names = [self.server_group + "_a", self.server_group + "_b"]
         group_hosts = {
-<<<<<<< HEAD
-            group_names[0]: {"servers": self.hostlist_servers[:1]},
-            group_names[1]: {"servers": self.hostlist_servers[1:2]},
-=======
             group_names[0]: self.get_group_info(self.hostlist_servers[:1]),
             group_names[1]: self.get_group_info(self.hostlist_servers[1:2]),
->>>>>>> b909c4de
         }
         self.start_servers(group_hosts)
 
@@ -366,11 +341,7 @@
         hostlist_servers = self.hostlist_servers[:1]
 
         # Start servers
-<<<<<<< HEAD
-        self.start_servers({self.server_group: {"servers":hostlist_servers}})
-=======
         self.start_servers(self.get_group(self.server_group, hostlist_servers))
->>>>>>> b909c4de
 
         # Create the pool
         self.validate_pool_creation(hostlist_servers, self.server_group)
@@ -420,11 +391,7 @@
         hostlist_servers = self.hostlist_servers[:1]
 
         # Start servers
-<<<<<<< HEAD
-        self.start_servers({self.server_group: {"servers": hostlist_servers}})
-=======
         self.start_servers(self.get_group(self.server_group, hostlist_servers))
->>>>>>> b909c4de
 
         # Create the pool
         self.validate_pool_creation(hostlist_servers, self.server_group)
@@ -463,11 +430,7 @@
         hostlist_servers = self.hostlist_servers[:1]
 
         # Start servers
-<<<<<<< HEAD
-        self.start_servers({self.server_group: {"servers": hostlist_servers}})
-=======
         self.start_servers(self.get_group(self.server_group, hostlist_servers))
->>>>>>> b909c4de
 
         # Attempt to destroy the pool with an invalid server group name
         self.validate_pool_creation(hostlist_servers, self.server_group)
@@ -527,13 +490,8 @@
         # Start two server groups
         group_names = [self.server_group + "_a", self.server_group + "_b"]
         group_hosts = {
-<<<<<<< HEAD
-            group_names[0]: {"servers": self.hostlist_servers[:1]},
-            group_names[1]: {"servers": self.hostlist_servers[1:2]},
-=======
             group_names[0]: self.get_group_info(self.hostlist_servers[:1]),
             group_names[1]: self.get_group_info(self.hostlist_servers[1:2])
->>>>>>> b909c4de
         }
         self.start_servers(group_hosts)
 
