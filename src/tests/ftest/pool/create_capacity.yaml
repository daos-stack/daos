hosts:
  test_servers: 3
  test_clients: 1

timeouts:
<<<<<<< HEAD
  test_create_pool_quantity: 1100

=======
  test_create_pool_quantity: 1200
>>>>>>> 9b7a9e20
server_config:
  name: daos_server
  engines_per_host: 2
  engines:
    0:
      pinned_numa_node: 0
      nr_xs_helpers: 1
      fabric_iface: ib0
      fabric_iface_port: 31317
      log_file: daos_server0.log
      log_mask: DEBUG
      targets: 4
      env_vars:
        - DD_MASK=group_metadata_only
        - D_LOG_FLUSH=DEBUG
      storage:
        0:
          class: dcpm
          scm_list: ["/dev/pmem0"]
          scm_mount: /mnt/daos0
        1:
          class: nvme
          bdev_list: ["aaaa:aa:aa.a"]
    1:
      pinned_numa_node: 1
      nr_xs_helpers: 1
      fabric_iface: ib1
      fabric_iface_port: 31417
      log_file: daos_server1.log
      log_mask: DEBUG
      targets: 4
      env_vars:
        - DD_MASK=group_metadata_only
        - D_LOG_FLUSH=DEBUG
      storage:
        0:
          class: dcpm
          scm_list: ["/dev/pmem1"]
          scm_mount: /mnt/daos1
        1:
          class: nvme
          bdev_list: ["bbbb:bb:bb.b"]

pool:
  control_method: dmg
  scm_size: 60%
  nvme_size: 60%
  quantity: 200<|MERGE_RESOLUTION|>--- conflicted
+++ resolved
@@ -3,12 +3,8 @@
   test_clients: 1
 
 timeouts:
-<<<<<<< HEAD
-  test_create_pool_quantity: 1100
+  test_create_pool_quantity: 1200
 
-=======
-  test_create_pool_quantity: 1200
->>>>>>> 9b7a9e20
 server_config:
   name: daos_server
   engines_per_host: 2
