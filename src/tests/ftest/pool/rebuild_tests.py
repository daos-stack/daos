#!/usr/bin/python
"""
  (C) Copyright 2018-2019 Intel Corporation.

  Licensed under the Apache License, Version 2.0 (the "License");
  you may not use this file except in compliance with the License.
  You may obtain a copy of the License at

     http://www.apache.org/licenses/LICENSE-2.0

  Unless required by applicable law or agreed to in writing, software
  distributed under the License is distributed on an "AS IS" BASIS,
  WITHOUT WARRANTIES OR CONDITIONS OF ANY KIND, either express or implied.
  See the License for the specific language governing permissions and
  limitations under the License.

  GOVERNMENT LICENSE RIGHTS-OPEN SOURCE SOFTWARE
  The Governments rights to use, modify, reproduce, release, perform, display,
  or disclose this software are subject to the terms of the Apache License as
  provided in Contract No. B609815.
  Any reproduction of computer software, computer software documentation, or
  portions thereof marked with this legend must also reproduce the markings.
<<<<<<< HEAD
'''
from apricot import TestWithServers
from general_utils import TestPool, TestContainer
=======
"""
from apricot import TestWithServers, skipForTicket
from test_utils import TestPool, TestContainer
>>>>>>> 37ab8d0d


class RebuildTests(TestWithServers):
    """Test class for rebuild tests.

    Test Class Description:
        This class contains tests for pool rebuild.

    :avocado: recursive
    """

<<<<<<< HEAD
    def test_simple_rebuild(self):
        """JIRA ID: Rebuild-001.
=======
    def run_rebuild_test(self, pool_quantity):
        """Run the rebuild test for the specified number of pools.

        Args:
            pool_quantity (int): number of pools to test
        """
        # Get the test parameters
        pools = []
        containers = []
        for index in range(pool_quantity):
            pools.append(TestPool(self.context, self.log))
            pools[index].get_params(self)
            containers.append(TestContainer(pools[index]))
            containers[index].get_params(self)
        targets = self.params.get("targets", "/run/server_config/*")
        rank = self.params.get("rank", "/run/testparams/*")
        obj_class = self.params.get("object_class", "/run/testparams/*")

        # Create the pools and confirm their status
        server_count = len(self.hostlist_servers)
        status = True
        for index in range(pool_quantity):
            pools[index].create()
            status &= pools[index].check_pool_info(
                pi_nnodes=server_count,
                pi_ntargets=(server_count * targets),  # DAOS-2799
                pi_ndisabled=0
            )
            status &= pools[index].check_rebuild_status(
                rs_done=1, rs_obj_nr=0, rs_rec_nr=0, rs_errno=0)
        self.assertTrue(status, "Error confirming pool info before rebuild")

        # Create containers in each pool and fill it with data
        rs_obj_nr = []
        rs_rec_nr = []
        for index in range(pool_quantity):
            containers[index].create()
            containers[index].write_objects(rank, obj_class)

        # Determine how many objects will need to be rebuilt
        for index in range(pool_quantity):
            target_rank_lists = containers[index].get_target_rank_lists(
                " prior to rebuild")
            rebuild_qty = containers[index].get_target_rank_count(
                rank, target_rank_lists)
            rs_obj_nr.append(rebuild_qty)
            self.log.info(
                "Expecting %s/%s rebuilt objects in container %s after "
                "excluding rank %s", rs_obj_nr[-1], len(target_rank_lists),
                containers[index], rank)
            rs_rec_nr.append(
                rs_obj_nr[-1] * containers[index].record_qty.value)
            self.log.info(
                "Expecting %s/%s rebuilt records in container %s after "
                "excluding rank %s", rs_rec_nr[-1],
                containers[index].object_qty.value *
                containers[index].record_qty.value,
                containers[index], rank)

        # Manually exclude the specified rank
        for index in range(pool_quantity):
            if index == 0:
                pools[index].start_rebuild(self.server_group, rank, self.d_log)
            else:
                pools[index].exclude(rank, self.d_log)

        # Wait for recovery to start
        for index in range(pool_quantity):
            pools[index].wait_for_rebuild(True)

        # Wait for recovery to complete
        for index in range(pool_quantity):
            pools[index].wait_for_rebuild(False)

        # Check the pool information after the rebuild
        status = True
        for index in range(pool_quantity):
            status &= pools[index].check_pool_info(
                pi_nnodes=server_count,
                pi_ntargets=(server_count * targets),  # DAOS-2799
                pi_ndisabled=targets                   # DAOS-2799
            )
            status &= pools[index].check_rebuild_status(
                rs_done=1, rs_obj_nr=rs_obj_nr[index],
                rs_rec_nr=rs_rec_nr[index], rs_errno=0)
        self.assertTrue(status, "Error confirming pool info after rebuild")

        # Verify the data after rebuild
        for index in range(pool_quantity):
            self.assertTrue(
                containers[index].read_objects(),
                "Data verifiaction error after rebuild")
        self.log.info("Test Passed")

    @skipForTicket("DAOS-2922")
    def test_simple_rebuild(self):
        """JIRA ID: DAOS-XXXX Rebuild-001.
>>>>>>> 37ab8d0d

        Test Description:
            The most basic rebuild test.

        Use Cases:
            single pool rebuild, single client, various reord/object counts

        :avocado: tags=all,pr,medium,pool,rebuild,rebuildsimple
        """
<<<<<<< HEAD
        # Get the test parameters
        self.pool = TestPool(self.context, self.log)
        self.pool.get_params(self)
        self.container = TestContainer(self.pool)
        self.container.get_params(self)
        targets = self.params.get("targets", "/run/server_config/*")
        rank = self.params.get("rank", "/run/testparams/*")

        # Create a pool and confirm its status
        self.pool.create()
        self.pool.check_pool_info(pi_ndisabled=0)
        self.pool.check_rebuild_status(
            rs_done=1, rs_obj_nr=0, rs_rec_nr=0, rs_errno=0)

        # Create a container in this pool and fill it with data
        self.container.create()
        self.container.write_objects()

        # Kill the server
        self.pool.start_rebuild(self.server_group, rank, self.d_log)

        # Wait for recovery to start
        self.pool.wait_for_rebuild(True)

        # Wait for recovery to complete
        self.pool.wait_for_rebuild(False)

        # Check the pool information after the rebuild
        self.pool.check_pool_info(pi_ndisabled=targets)
        rs_obj_nr = self.container.object_qty.value
        rs_rec_nr = rs_obj_nr * self.container.record_qty.value
        self.pool.check_rebuild_status(
            rs_done=1, rs_obj_nr=rs_obj_nr, rs_rec_nr=rs_rec_nr, rs_errno=0)

        # Verify the data after rebuild
        self.assertTrue(
            self.container.read_objects(),
            "Data verifiaction error after rebuild")
        self.log.info("Test Passed")
=======
        self.run_rebuild_test(1)
>>>>>>> 37ab8d0d

    @skipForTicket("DAOS-2922")
    def test_multipool_rebuild(self):
        """JIRA ID: DAOS-XXXX (Rebuild-002).

        Test Description:
            Expand on the basic test by rebuilding 2 pools at once.

        Use Cases:
            multipool rebuild, single client, various object and record counds

        :avocado: tags=all,pr,medium,pool,rebuild,rebuildmulti
        """
<<<<<<< HEAD
        # Get the test parameters
        pools = []
        containers = []
        targets = self.params.get("targets", "/run/server_config/*")
        rank = self.params.get("rank", "/run/testparams/*")
        quantity = self.params.get("quantity", "/run/testparams/*")
        for index in range(quantity):
            pools.append(TestPool(self.context, self.log))
            pools[index].get_params(self)
            containers.append(TestContainer(pools[index]))
            containers[index].get_params(self)

        # Create the pools and confirm their status
        for index in range(quantity):
            pools[index].create()
            pools[index].check_pool_info(pi_ndisabled=0)
            pools[index].check_rebuild_status(
                rs_done=1, rs_obj_nr=0, rs_rec_nr=0, rs_errno=0)

        # Create containers in each pool and fill it with data
        for index in range(quantity):
            containers[index].create()
            containers[index].write_objects()

        # Kill the server
        pools[0].start_rebuild(self.server_group, rank, self.d_log)
        pools[1].exclude(rank, self.d_log)

        # Wait for recovery to start
        for index in range(quantity):
            pools[index].wait_for_rebuild(True)

        # Wait for recovery to complete
        for index in range(quantity):
            pools[index].wait_for_rebuild(False)

        # Check the pool information after the rebuild
        for index in range(quantity):
            pools[index].check_pool_info(pi_ndisabled=targets)
            rs_obj_nr = containers[index].object_qty.value
            rs_rec_nr = rs_obj_nr * containers[index].record_qty.value
            pools[index].check_rebuild_status(
                rs_done=1, rs_obj_nr=rs_obj_nr, rs_rec_nr=rs_rec_nr,
                rs_errno=0)

        # Verify the data after rebuild
        for index in range(quantity):
            self.assertTrue(
                containers[index].read_objects(),
                "Data verifiaction error after rebuild")
        self.log.info("Test Passed")
=======
        self.run_rebuild_test(self.params.get("quantity", "/run/testparams/*"))
>>>>>>> 37ab8d0d
<|MERGE_RESOLUTION|>--- conflicted
+++ resolved
@@ -20,15 +20,9 @@
   provided in Contract No. B609815.
   Any reproduction of computer software, computer software documentation, or
   portions thereof marked with this legend must also reproduce the markings.
-<<<<<<< HEAD
-'''
-from apricot import TestWithServers
-from general_utils import TestPool, TestContainer
-=======
 """
 from apricot import TestWithServers, skipForTicket
 from test_utils import TestPool, TestContainer
->>>>>>> 37ab8d0d
 
 
 class RebuildTests(TestWithServers):
@@ -40,10 +34,6 @@
     :avocado: recursive
     """
 
-<<<<<<< HEAD
-    def test_simple_rebuild(self):
-        """JIRA ID: Rebuild-001.
-=======
     def run_rebuild_test(self, pool_quantity):
         """Run the rebuild test for the specified number of pools.
 
@@ -141,7 +131,6 @@
     @skipForTicket("DAOS-2922")
     def test_simple_rebuild(self):
         """JIRA ID: DAOS-XXXX Rebuild-001.
->>>>>>> 37ab8d0d
 
         Test Description:
             The most basic rebuild test.
@@ -151,49 +140,7 @@
 
         :avocado: tags=all,pr,medium,pool,rebuild,rebuildsimple
         """
-<<<<<<< HEAD
-        # Get the test parameters
-        self.pool = TestPool(self.context, self.log)
-        self.pool.get_params(self)
-        self.container = TestContainer(self.pool)
-        self.container.get_params(self)
-        targets = self.params.get("targets", "/run/server_config/*")
-        rank = self.params.get("rank", "/run/testparams/*")
-
-        # Create a pool and confirm its status
-        self.pool.create()
-        self.pool.check_pool_info(pi_ndisabled=0)
-        self.pool.check_rebuild_status(
-            rs_done=1, rs_obj_nr=0, rs_rec_nr=0, rs_errno=0)
-
-        # Create a container in this pool and fill it with data
-        self.container.create()
-        self.container.write_objects()
-
-        # Kill the server
-        self.pool.start_rebuild(self.server_group, rank, self.d_log)
-
-        # Wait for recovery to start
-        self.pool.wait_for_rebuild(True)
-
-        # Wait for recovery to complete
-        self.pool.wait_for_rebuild(False)
-
-        # Check the pool information after the rebuild
-        self.pool.check_pool_info(pi_ndisabled=targets)
-        rs_obj_nr = self.container.object_qty.value
-        rs_rec_nr = rs_obj_nr * self.container.record_qty.value
-        self.pool.check_rebuild_status(
-            rs_done=1, rs_obj_nr=rs_obj_nr, rs_rec_nr=rs_rec_nr, rs_errno=0)
-
-        # Verify the data after rebuild
-        self.assertTrue(
-            self.container.read_objects(),
-            "Data verifiaction error after rebuild")
-        self.log.info("Test Passed")
-=======
         self.run_rebuild_test(1)
->>>>>>> 37ab8d0d
 
     @skipForTicket("DAOS-2922")
     def test_multipool_rebuild(self):
@@ -207,58 +154,4 @@
 
         :avocado: tags=all,pr,medium,pool,rebuild,rebuildmulti
         """
-<<<<<<< HEAD
-        # Get the test parameters
-        pools = []
-        containers = []
-        targets = self.params.get("targets", "/run/server_config/*")
-        rank = self.params.get("rank", "/run/testparams/*")
-        quantity = self.params.get("quantity", "/run/testparams/*")
-        for index in range(quantity):
-            pools.append(TestPool(self.context, self.log))
-            pools[index].get_params(self)
-            containers.append(TestContainer(pools[index]))
-            containers[index].get_params(self)
-
-        # Create the pools and confirm their status
-        for index in range(quantity):
-            pools[index].create()
-            pools[index].check_pool_info(pi_ndisabled=0)
-            pools[index].check_rebuild_status(
-                rs_done=1, rs_obj_nr=0, rs_rec_nr=0, rs_errno=0)
-
-        # Create containers in each pool and fill it with data
-        for index in range(quantity):
-            containers[index].create()
-            containers[index].write_objects()
-
-        # Kill the server
-        pools[0].start_rebuild(self.server_group, rank, self.d_log)
-        pools[1].exclude(rank, self.d_log)
-
-        # Wait for recovery to start
-        for index in range(quantity):
-            pools[index].wait_for_rebuild(True)
-
-        # Wait for recovery to complete
-        for index in range(quantity):
-            pools[index].wait_for_rebuild(False)
-
-        # Check the pool information after the rebuild
-        for index in range(quantity):
-            pools[index].check_pool_info(pi_ndisabled=targets)
-            rs_obj_nr = containers[index].object_qty.value
-            rs_rec_nr = rs_obj_nr * containers[index].record_qty.value
-            pools[index].check_rebuild_status(
-                rs_done=1, rs_obj_nr=rs_obj_nr, rs_rec_nr=rs_rec_nr,
-                rs_errno=0)
-
-        # Verify the data after rebuild
-        for index in range(quantity):
-            self.assertTrue(
-                containers[index].read_objects(),
-                "Data verifiaction error after rebuild")
-        self.log.info("Test Passed")
-=======
-        self.run_rebuild_test(self.params.get("quantity", "/run/testparams/*"))
->>>>>>> 37ab8d0d
+        self.run_rebuild_test(self.params.get("quantity", "/run/testparams/*"))