#!/usr/bin/python
"""
  (C) Copyright 2018-2019 Intel Corporation.

  Licensed under the Apache License, Version 2.0 (the "License");
  you may not use this file except in compliance with the License.
  You may obtain a copy of the License at

     http://www.apache.org/licenses/LICENSE-2.0

  Unless required by applicable law or agreed to in writing, software
  distributed under the License is distributed on an "AS IS" BASIS,
  WITHOUT WARRANTIES OR CONDITIONS OF ANY KIND, either express or implied.
  See the License for the specific language governing permissions and
  limitations under the License.

  GOVERNMENT LICENSE RIGHTS-OPEN SOURCE SOFTWARE
  The Governments rights to use, modify, reproduce, release, perform, display,
  or disclose this software are subject to the terms of the Apache License as
  provided in Contract No. B609815.
  Any reproduction of computer software, computer software documentation, or
  portions thereof marked with this legend must also reproduce the markings.
"""
from apricot import TestWithServers, skipForTicket
from test_utils import TestPool, TestContainer


class RebuildTests(TestWithServers):
    """Test class for rebuild tests.

    Test Class Description:
        This class contains tests for pool rebuild.

    :avocado: recursive
    """

    def run_rebuild_test(self, pool_quantity):
        """Run the rebuild test for the specified number of pools.

        Args:
            pool_quantity (int): number of pools to test
        """
        # Get the test parameters
        pools = []
        containers = []
        for index in range(pool_quantity):
            pools.append(TestPool(self.context, self.log))
            pools[index].get_params(self)
            containers.append(TestContainer(pools[index]))
            containers[index].get_params(self)
        targets = self.params.get("targets", "/run/server_config/*")
        rank = self.params.get("rank", "/run/testparams/*")
        obj_class = self.params.get("object_class", "/run/testparams/*")

        # Create the pools and confirm their status
        server_count = len(self.hostlist_servers)
        status = True
        for index in range(pool_quantity):
            pools[index].create()
            status &= pools[index].check_pool_info(
                pi_nnodes=server_count,
                pi_ntargets=(server_count * targets),  # DAOS-2799
                pi_ndisabled=0
            )
            status &= pools[index].check_rebuild_status(
                rs_done=1, rs_obj_nr=0, rs_rec_nr=0, rs_errno=0)
        self.assertTrue(status, "Error confirming pool info before rebuild")

        # Create containers in each pool and fill it with data
        rs_obj_nr = []
        rs_rec_nr = []
        for index in range(pool_quantity):
            containers[index].create()
            containers[index].write_objects(rank, obj_class)

        # Determine how many objects will need to be rebuilt
        for index in range(pool_quantity):
<<<<<<< HEAD
            rebuild_qty, target_rank_lists = \
                containers[index].get_target_rank_list_data(
                    rank, " prior to rebuild")
=======
            target_rank_lists = containers[index].get_target_rank_lists(
                " prior to rebuild")
            rebuild_qty = containers[index].get_target_rank_count(
                rank, target_rank_lists)
>>>>>>> 3a6b4070
            rs_obj_nr.append(rebuild_qty)
            self.log.info(
                "Expecting %s/%s rebuilt objects in container %s after "
                "excluding rank %s", rs_obj_nr[-1], len(target_rank_lists),
                containers[index], rank)
            rs_rec_nr.append(
                rs_obj_nr[-1] * containers[index].record_qty.value)
            self.log.info(
                "Expecting %s/%s rebuilt records in container %s after "
                "excluding rank %s", rs_rec_nr[-1],
                containers[index].object_qty.value *
                containers[index].record_qty.value,
                containers[index], rank)

        # Manually exclude the specified rank
        for index in range(pool_quantity):
            if index == 0:
                pools[index].start_rebuild(self.server_group, rank, self.d_log)
            else:
                pools[index].exclude(rank, self.d_log)

        # Wait for recovery to start
        for index in range(pool_quantity):
            pools[index].wait_for_rebuild(True)

        # Wait for recovery to complete
        for index in range(pool_quantity):
            pools[index].wait_for_rebuild(False)

        # Check the pool information after the rebuild
        status = True
        for index in range(pool_quantity):
            status &= pools[index].check_pool_info(
                pi_nnodes=server_count,
                pi_ntargets=(server_count * targets),  # DAOS-2799
                pi_ndisabled=targets                   # DAOS-2799
            )
            status &= pools[index].check_rebuild_status(
                rs_done=1, rs_obj_nr=rs_obj_nr[index],
                rs_rec_nr=rs_rec_nr[index], rs_errno=0)
        self.assertTrue(status, "Error confirming pool info after rebuild")

        # Verify the data after rebuild
        for index in range(pool_quantity):
            self.assertTrue(
                containers[index].read_objects(),
                "Data verifiaction error after rebuild")
        self.log.info("Test Passed")

    @skipForTicket("DAOS-2922")
    def test_simple_rebuild(self):
        """JIRA ID: DAOS-XXXX Rebuild-001.

        Test Description:
            The most basic rebuild test.

        Use Cases:
            single pool rebuild, single client, various reord/object counts

        :avocado: tags=all,pr,medium,pool,rebuild,rebuildsimple
        """
        self.run_rebuild_test(1)

    @skipForTicket("DAOS-2922")
    def test_multipool_rebuild(self):
        """JIRA ID: DAOS-XXXX (Rebuild-002).

        Test Description:
            Expand on the basic test by rebuilding 2 pools at once.

        Use Cases:
            multipool rebuild, single client, various object and record counds

        :avocado: tags=all,pr,medium,pool,rebuild,rebuildmulti
        """
        self.run_rebuild_test(self.params.get("quantity", "/run/testparams/*"))<|MERGE_RESOLUTION|>--- conflicted
+++ resolved
@@ -75,16 +75,10 @@
 
         # Determine how many objects will need to be rebuilt
         for index in range(pool_quantity):
-<<<<<<< HEAD
-            rebuild_qty, target_rank_lists = \
-                containers[index].get_target_rank_list_data(
-                    rank, " prior to rebuild")
-=======
             target_rank_lists = containers[index].get_target_rank_lists(
                 " prior to rebuild")
             rebuild_qty = containers[index].get_target_rank_count(
                 rank, target_rank_lists)
->>>>>>> 3a6b4070
             rs_obj_nr.append(rebuild_qty)
             self.log.info(
                 "Expecting %s/%s rebuilt objects in container %s after "
