"""
  (C) Copyright 2018-2023 Intel Corporation.

  SPDX-License-Identifier: BSD-2-Clause-Patent
"""
<<<<<<< HEAD
from ClusterShell.NodeSet import NodeSet
from pydaos.raw import DaosApiError, c_uuid_to_str

from apricot import TestWithServers
from general_utils import DaosTestError

=======
from apricot import TestWithServers
from avocado.core.exceptions import TestFail
from ClusterShell.NodeSet import NodeSet
from pydaos.raw import DaosApiError, c_uuid_to_str

>>>>>>> addf5193

class PoolEvictTest(TestWithServers):
    """
    Tests DAOS client eviction from a pool that the client is using.

    :avocado: recursive
    """

    def __init__(self, *args, **kwargs):
        """Initialize an PoolEvictTest object."""
        super().__init__(*args, **kwargs)
        self.start_agents_once = False
        self.start_servers_once = False

    def connected_pool(self, hostlist, targets=None):
        """Create a pool, check the pool file in /mnt/daos, and connect.

        Args:
            hostlist (NodeSet): Hosts where pool is created.
            targets (list): List of server ranks to create the pool. Defaults to None.

        Returns:
            TestPool: Created pool.

        """
        pool = self.get_pool(create=False)

        if targets is not None:
            pool.target_list.update(targets)

        # create pool
        pool.create()

        # Check that the pool was created
        status = pool.check_files(hostlist)
        if not status:
            self.fail("Invalid pool - pool data not detected on servers")

        # Connect to the pool
        status = pool.connect()
        if not status:
            self.fail("Pool connect failed or already connected")

        # Return connected pool
        return pool

    def get_host_list(self, ranks):
        """Get the hostnames from the rank numbers.

        The ordering of the ranks and the hostnames may not align, so use the get_host()
        method to find the mapping.

        Args:
            ranks (list): List of server ranks.

        Returns:
            NodeSet: hosts running the specified ranks.

        """
        return NodeSet.fromlist([self.server_managers[0].get_host(rank=rank) for rank in ranks])

    def verify_pool_evict(self, pool):
        """Evict and verify that it succeeded. If not, fail the test.

        Args:
            pool (TestPool): Pool to evict.
        """
        try:
            pool.dmg.exit_status_exception = False
            pool.evict()
        finally:
            pool.dmg.exit_status_exception = True

        if pool.dmg.result.exit_status != 0:
            self.fail("Pool evict failed!")

    def test_pool_evict(self):
        """
        Test Steps:
        1. Create 2 pools on all server ranks.
        2. Create another pool on half of the ranks.
        3. After creating each pool, create a container and write objects.
        4. Verify that the pool file exists in /mnt/daos.
        5. Verify that the third pool's file doesn't exist on the half of the hosts that
        this pool wasn't created on.
        6. Evict the third pool on the half of the ranks.
        7. Verify that the pool file still exists in /mnt/daos for all three pools. i.e.,
        verify that the evict didn't cause the ill effect to the pool file.
        8. For all pools, call pool_query() over API. The first two pools should
        succeed. The last pool should fail because it was evicted.
        9. For all pools, write objects to the container. The first two pools should
        succeed. The last pool should fail because it was evicted.
        10. For the first two pools, check the UUID obtained from the pool_query() in
        the previous step and verify that the evict on the third pool didn't have ill
        effect.

        :avocado: tags=all,pr,daily_regression
        :avocado: tags=vm
        :avocado: tags=pool,pool_evict
        :avocado: tags=PoolEvictTest,test_pool_evict
        """
        # Do not use self.pool. It will cause -1002 error when disconnecting.
        pools = []
        containers = []

        host_count = len(self.hostlist_servers)
        all_ranks = list(range(host_count))
        first_half_count = int(host_count / 2)
        # half_ranks_with is the half of the all ranks that we'll create the third pool
        # on.
        half_ranks_with = list(range(first_half_count))
        # half_ranks_without is the half of the all ranks that we will not create a pool.
        half_ranks_without = list(range(first_half_count, host_count))

        # all_hosts is the list of hosts that maps to the all_ranks. e.g.,
        # rank 0: wolf-1
        # rank 1: wolf-4
        # rank 2: wolf-3
        # rank 3: wolf-2
        # then all_hosts would be ["wolf-1", "wolf-4", "wolf-3", "wolf-2"]. (Order
        # doesn't matter.)
        all_hosts = self.get_host_list(ranks=all_ranks)
        # Same idea as all_hosts. i.e., ["wolf-1", "wolf-4"] in above example.
        half_hosts_with = self.get_host_list(ranks=half_ranks_with)
        half_hosts_without = self.get_host_list(ranks=half_ranks_without)

        # Step 1 to 4. Create two pools, container, and write data.
        for _ in range(2):
            # Create a pool over all of the hosts, check the pool file, and connect.
            pools.append(self.connected_pool(hostlist=all_hosts, targets=all_ranks))
            # Create a container and write data to it.
            containers.append(self.get_container(pool=pools[-1]))
            containers[-1].write_objects()

        # Create a pool over the half of the hosts, check the pool file, and connect.
        pools.append(self.connected_pool(
            hostlist=half_hosts_with, targets=half_ranks_with))
        # Create a container and write data to it.
        containers.append(self.get_container(pool=pools[-1]))
        containers[-1].write_objects()

        # Step 5. Verify that the third pool's file doesn't exist on the half of the
        # hosts that this pool wasn't created on.
        if pools[-1].check_files(half_hosts_without):
            self.fail("Pool # 2 with UUID {} exists".format(pools[-1].uuid))
        else:
            self.log.info("Pool # 2 with UUID %s does not exist", pools[-1].uuid)

        # 6. Evict the third pool.
        self.verify_pool_evict(pool=pools[-1])

        # 7. Verify that the pool file still exists in /mnt/daos for all three pools.
        for index, pool in enumerate(pools):
            # Get the hostnames to search the pool file.
            if index in (0, 1):
                hosts = all_hosts
                failure_expected = False
            else:
                hosts = half_hosts_with
                failure_expected = True

            if pool.check_files(hosts):
                self.log.info(
                    "Pool # %d with UUID %s still exists", index, pool.uuid)
            else:
                self.fail(
                    "Pool # {} with UUID {} does not exist".format(index, pool.uuid))

            # 8. Verify connection to pools with pool_query(); pool that was evicted
            # should fail because the handle was removed.
            try:
                # Call daos api directly to avoid connecting to pool.
                pool_info = pool.pool.pool_query()
                if failure_expected:
                    self.fail(
                        "Pool # {} was evicted, but pool_query worked!".format(index))
            except DaosApiError as error:
                # Expected error for evicted pool.
                if failure_expected and "-1002" in str(error):
                    self.log.info(
                        "Pool # %d was unable to query pool info due to "
                        "expected invalid handle error (-1002):\n\t%s",
                        index, error)
                # unexpected error from pool_query
                else:
                    self.fail(
                        "Pool # {} failed pool query: {}".format(index, error))

                pool_info = None

            # 9. Try to write object to the container. It should fail for the evicted pool
            # and should work for other pools.
            try:
                containers[index].write_objects()
                if failure_expected:
                    self.fail(
                        "Pool {} was evicted, but write_objects worked!".format(index))
            except DaosTestError as error:
                if failure_expected and "-1002" in str(error):
                    msg = "Pool # {}: write_objects failed as expected.\n\t{}".format(
                        index, error)
                    self.log.info(msg)
                else:
                    self.fail("Pool # {} write_objects failed! {}".format(index, error))

            # 10. Check that we were able to obtain the UUID of the non-evicted pools.
            if pool_info:
                pool.connected = False
                if c_uuid_to_str(pool_info.pi_uuid) == pool.uuid:
                    self.log.info(
                        "Pool # %d UUID matches pool_info.pi_uuid %s", index, pool.uuid)
                else:
                    self.fail(
                        "Pool # {} UUID does not match pool_info.pi_uuid: "
                        "{} != {}".format(
                            index, pool.uuid, c_uuid_to_str(pool_info.pi_uuid)))<|MERGE_RESOLUTION|>--- conflicted
+++ resolved
@@ -3,20 +3,11 @@
 
   SPDX-License-Identifier: BSD-2-Clause-Patent
 """
-<<<<<<< HEAD
+from apricot import TestWithServers
 from ClusterShell.NodeSet import NodeSet
+from general_utils import DaosTestError
 from pydaos.raw import DaosApiError, c_uuid_to_str
 
-from apricot import TestWithServers
-from general_utils import DaosTestError
-
-=======
-from apricot import TestWithServers
-from avocado.core.exceptions import TestFail
-from ClusterShell.NodeSet import NodeSet
-from pydaos.raw import DaosApiError, c_uuid_to_str
-
->>>>>>> addf5193
 
 class PoolEvictTest(TestWithServers):
     """
