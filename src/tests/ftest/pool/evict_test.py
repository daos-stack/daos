#!/usr/bin/python
"""
  (C) Copyright 2018-2021 Intel Corporation.

  SPDX-License-Identifier: BSD-2-Clause-Patent
"""


import uuid
from apricot import TestWithServers
from pydaos.raw import DaosApiError, c_uuid_to_str
from command_utils_base import CommandFailure
from test_utils_pool import TestPool
from test_utils_container import TestContainer
from general_utils import create_string_buffer


class EvictTests(TestWithServers):
    """

    Tests DAOS client eviction from a pool that the client is using.

    :avocado: recursive
    """

    def connected_pool(self, hostlist, targets=None):
        # pylint: disable=unused-argument
        """Connect to pool.

        Args:
            hostlist (list): list of daos server nodes
            targets (list): List of targets for pool create

        Returns:
            TestPool: a TestPool objectfor the created pool

        """
        pool = TestPool(self.context, self.get_dmg_command())
        pool.get_params(self)
        if targets is not None:
            pool.target_list.value = targets
        # create pool
        pool.create()
        # Commented out due to DAOS-3836. Remove the pylint disable at the top
        # of this method when the following lines are uncommented.
        # Check that the pool was created
        # status = pool.check_files(hostlist)
        # if not status:
        #    self.fail("Invalid pool - pool data not detected on servers")
        # Connect to the pool
        status = pool.connect()
        if not status:
            self.fail("Pool connect failed or already connected")
        # Return connected pool
        return pool

    def pool_handle_exist(self, test_param):
        """Check if pool handle still exists.

        Args:
            test_param (str): either invalid UUID or bad server name

        Returns:
            True or False, depending if the handle exists or not

        """
        status = True
        if int(self.pool.pool.handle.value) == 0:
            self.log.error(
                "Pool handle was removed when doing an evict with %s",
                test_param)
            status &= False
        return status

    def evict_badparam(self, test_param):
        """Connect to pool, connect and try to evict with a bad param.

        Args:
            test_param (str): either invalid UUID or bad server name

        Returns:
            TestPool (bool)

        """
        # setup pool and connect
        self.pool = self.connected_pool(self.hostlist_servers)

        self.log.info(
            "Pool UUID: %s\n Pool handle: %s\n Server group: %s\n",
            self.pool.uuid, self.pool.pool.handle.value, self.pool.name)

        server_name = None

        if test_param == "BAD_SERVER_NAME":
            # Attempt to evict pool with invalid server group name
            # set the server group name directly
<<<<<<< HEAD
            server_name = test_param
            self.pool.pool.group = ctypes.create_string_buffer(test_param)
=======
            self.pool.pool.group = create_string_buffer(test_param)
>>>>>>> 6be12c47
            self.log.info(
                "Evicting pool with invalid Server Group Name: %s", test_param)
        elif test_param == "invalid_uuid":
            # Attempt to evict pool with invalid UUID
            bogus_uuid = self.pool.uuid
            # in case uuid4() generates pool.uuid
            while bogus_uuid == self.pool.uuid:
                bogus_uuid = str(uuid.uuid4())
            # set the UUID directly
            self.pool.pool.set_uuid_str(bogus_uuid)
            self.log.info(
                "Evicting pool with Invalid Pool UUID:  %s",
                self.pool.pool.get_uuid_str())
        else:
            self.fail("Invalid yaml parameters - check \"params\" values")
        try:
            # call dmg pool_evict directly
            self.pool.dmg.pool_evict(pool=self.pool.pool.get_uuid_str(),
	    	                               sys=server_name)
        # exception is expected
        except CommandFailure as result:
            self.log.info("Expected exception - invalid param %s\n %s\n",
                          test_param, str(result))

            # verify that pool still exists and the handle is still valid.
            self.log.info("Check if pool handle still exist")
            return self.pool_handle_exist(test_param)
        finally:
            # Restore the valid server group name or uuid
            if "BAD_SERVER_NAME" in test_param:
                self.pool.pool.group = create_string_buffer(self.server_group)
            else:
                self.pool.pool.set_uuid_str(self.pool.uuid)

        # if here then pool-evict did not raise an exception as expected
        # restore the valid server group name and check if valid pool
        # still exists
        self.log.info(
            "Command exception did not occur"
            " - evict from pool with %s", test_param)

        # check if pool handle still exists
        self.pool_handle_exist(test_param)

        # Commented out due to DAOS-3836.
        # if self.pool.check_files(self.hostlist_servers):
        #    self.log.error("Valid pool files were not detected on server after"
        #                   " a pool evict with %s failed to raise an "
        #                   "exception", test_param)
        self.log.error("Test did not raise an exception with when "
                       "evicting a pool with bad param: %s", test_param)
        return False

    def test_evict(self):
        """
        Test evicting a client from a pool.

        Test creates 2 pools on 4 target (pool_tgt [0,1,2,3])
        and 1 pool on 2 targets (pool_tgt_ut [0,1]).  The pools are connected
        to and a container with data is created on all 3.
        The evict is done on connection to the pool with 2 targets.
        The handle is removed.
        The test verifies that the other two pools were not affected
        by the evict
        :avocado: tags=all,pr,daily_regression,full_regression
        :avocado: tags=small
        :avocado: tags=pool,poolevict
        :avocado: tags=DAOS_5610
        """
        pool = []
        container = []
        # non_pool_servers = []
        # Target list is configured so that the pools are across all servers
        # except the pool under test is created on half of the servers
        pool_tgt = list(range(len(self.hostlist_servers)))
        pool_tgt_ut = list(range(int(len(self.hostlist_servers)/2)))
        tlist = [pool_tgt, pool_tgt, pool_tgt_ut]
        pool_servers = [self.hostlist_servers[:len(tgt)] for tgt in tlist]
        # non_pool_servers = [self.hostlist_servers[len(tgt):] for tgt in tlist]
        # Create Connected TestPool
        for count, target_list in enumerate(tlist):
            pool.append(self.connected_pool(pool_servers[count], target_list))
            # Commented out due to DAOS-3836.
            # if len(non_pool_servers[count]) > 0:
            #    self.assertFalse(
            #        pool[count].check_files(non_pool_servers[count]),
            #        "Pool # {} data detected on non pool servers {} ".format(
            #            count+1, non_pool_servers[count]))

            self.log.info("Pool # %s is connected with handle %s",
                          count+1, pool[count].pool.handle.value)

            container.append(TestContainer(pool[count]))
            container[count].get_params(self)
            container[count].create()
            container[count].write_objects(target_list[-1])

        try:
            self.log.info(
                "Attempting to evict clients from pool with UUID: %s",
                pool[-1].uuid)
            # Evict the last pool in the list
            pool[-1].dmg.pool_evict(pool=pool[-1].pool.get_uuid_str())
        except CommandFailure as result:
            self.fail(
                "Detected exception while evicting a client {}".format(
                    str(result)))

        for count in range(len(tlist)):
            # Commented out due to DAOS-3836.
            # # Check that all pool files still exist
            # if pool[count].check_files(pool_servers[count]):
            #    self.log.info(
            #        "Pool # %s with UUID %s still exists",
            #        count+1, pool[count].uuid)
            # else:
            #    self.fail(
            #        "Pool # {} with UUID {} does not exists".format(
            #            count+1, pool[count].uuid))

            # Verify connection to pools with pool_query; pool that was evicted
            # should fail the pool query because the handle was removed
            try:
                # Call daos api directly to avoid connecting to pool
                pool_info = pool[count].pool.pool_query()
            except DaosApiError as error:
                # expected error for evicted pool
                if count == len(tlist) - 1 and "-1002" in str(error):
                    self.log.info(
                        "Pool # %s was unable to query pool info due to "
                        "expected invalid handle error (-1002):\n\t%s",
                        count+1, error)
                # unexpected error from pool_query
                else:
                    self.fail(
                        "Pool # {} failed pool query: {}".format(
                            count+1, error))

                pool_info = None
            # Check that UUID of valid pools still exists
            if pool_info:
                if c_uuid_to_str(pool_info.pi_uuid) == pool[count].uuid:
                    self.log.info(
                        "Pool # %s UUID matches pool_info.pi_uuid %s",
                        count+1, pool[count].uuid)
                else:
                    self.fail(
                        "Pool # {} UUID does not matches pool_info.pi_uuid:  "
                        "{} != {}".format(
                            count+1, pool[count].uuid, c_uuid_to_str(
                                pool_info.pi_uuid)))

    def test_evict_bad_server_name(self):
        """
        Test evicting a pool using an invalid server group name.

        :avocado: tags=all,pool,pr,daily_regression,full_regression,small
        :avocado: tags=poolevict
        :avocado: tags=poolevict_bad_server_name,DAOS_5610
        """
        test_param = self.params.get("server_name", '/run/badparams/*')
        self.assertTrue(self.evict_badparam(test_param))

    def test_evict_bad_uuid(self):
        """
        Test evicting a pool using an invalid uuid.

        :avocado: tags=all,pool,pr,daily_regression,full_regression,small
        :avocado: tags=poolevict
        :avocado: tags=poolevict_bad_uuid,DAOS_5610
        """
        test_param = self.params.get("uuid", '/run/badparams/*')
        self.assertTrue(self.evict_badparam(test_param))<|MERGE_RESOLUTION|>--- conflicted
+++ resolved
@@ -94,12 +94,8 @@
         if test_param == "BAD_SERVER_NAME":
             # Attempt to evict pool with invalid server group name
             # set the server group name directly
-<<<<<<< HEAD
             server_name = test_param
-            self.pool.pool.group = ctypes.create_string_buffer(test_param)
-=======
             self.pool.pool.group = create_string_buffer(test_param)
->>>>>>> 6be12c47
             self.log.info(
                 "Evicting pool with invalid Server Group Name: %s", test_param)
         elif test_param == "invalid_uuid":
