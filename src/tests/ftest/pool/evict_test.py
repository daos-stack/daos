--- conflicted
+++ resolved
@@ -25,12 +25,8 @@
 
 from apricot import TestWithServers
 from daos_api import DaosApiError
-<<<<<<< HEAD
-from general_utils import TestPool, get_container
-=======
 from general_utils import get_container
 from test_utils import TestPool
->>>>>>> 944b49b1
 from conversion import c_uuid_to_str
 import ctypes
 import uuid
@@ -78,21 +74,9 @@
 
         Args:
             test_param (str): either invalid UUID or bad server name
-<<<<<<< HEAD
 
         Returns:
             TestPool (bool)
-
-<<<<<<< HEAD
-        :avocado: tags=all,pool,pr,small,poolevict
-=======
->>>>>>> origin/DAOS-2719
-=======
-
-        Returns:
-            TestPool (bool)
-
->>>>>>> 944b49b1
         """
         # setup pool and connect
         self.pool = self.connected_pool(self.hostlist_servers)
@@ -275,13 +259,8 @@
         """
         Test evicting a pool using an invalid server group name.
 
-<<<<<<< HEAD
-        :avocado: tags=all,pr,pool,full_regression,small,
-                       poolevict,poolevict_bad_server_name
-=======
         :avocado: tags=all,pool,pr,full_regression,small,poolevict
         :avocado: tags=poolevict_bad_server_name
->>>>>>> 944b49b1
         """
         test_param = self.params.get("server_name", '/run/badparams/*')
         self.assertTrue(self.evict_badparam(test_param))
@@ -290,13 +269,8 @@
         """
         Test evicting a pool using an invalid uuid.
 
-<<<<<<< HEAD
-        :avocado: tags=all,pool,pr,full_regression,small,
-                       poolevict,poolevict_bad_uuid
-=======
         :avocado: tags=all,pool,pr,full_regression,small,poolevict
         :avocado: tags=poolevict_bad_uuid
->>>>>>> 944b49b1
         """
         test_param = self.params.get("uuid", '/run/badparams/*')
         self.assertTrue(self.evict_badparam(test_param))