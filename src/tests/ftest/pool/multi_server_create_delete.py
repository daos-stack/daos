--- conflicted
+++ resolved
@@ -6,11 +6,8 @@
 import os
 
 from apricot import TestWithServers
-<<<<<<< HEAD
-=======
 from ClusterShell.NodeSet import NodeSet
 from general_utils import check_for_pool
->>>>>>> 554d3701
 
 RESULT_PASS = "PASS"  # nosec
 RESULT_FAIL = "FAIL"
