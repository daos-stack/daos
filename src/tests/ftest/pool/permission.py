--- conflicted
+++ resolved
@@ -24,15 +24,8 @@
 import os
 
 from apricot import TestWithServers
-from daos_api import DaosPool, DaosContainer, DaosApiError
+from pydaos.raw import DaosPool, DaosContainer, DaosApiError
 
-<<<<<<< HEAD
-import agent_utils
-import server_utils
-import write_host_file
-from pydaos.raw import DaosContext, DaosPool, DaosContainer, DaosLog, DaosApiError
-=======
->>>>>>> a0e58d1a
 
 class Permission(TestWithServers):
     """Test pool permissions.
