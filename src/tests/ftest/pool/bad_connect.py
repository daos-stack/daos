--- conflicted
+++ resolved
@@ -25,20 +25,12 @@
 
 import traceback
 import ctypes
-<<<<<<< HEAD
 from pydaos.raw import DaosPool, DaosApiError, RankList
 from apricot import TestWithServers, skipForTicket
 
 
 class BadConnectTest(TestWithServers):
     """Test pool connect.
-=======
-import agent_utils
-import server_utils
-import write_host_file
-from pydaos.raw import DaosPool, DaosApiError, RankList
-from apricot import TestWithoutServers, skipForTicket
->>>>>>> 3cbe4c03
 
     Tests pool connect calls passing NULL and otherwise inappropriate
     parameters.  This can't be done with daosctl, need to use the python API.
