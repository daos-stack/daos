#!/usr/bin/python
'''
  (C) Copyright 2018-2020 Intel Corporation.

  Licensed under the Apache License, Version 2.0 (the "License");
  you may not use this file except in compliance with the License.
  You may obtain a copy of the License at

     http://www.apache.org/licenses/LICENSE-2.0

  Unless required by applicable law or agreed to in writing, software
  distributed under the License is distributed on an "AS IS" BASIS,
  WITHOUT WARRANTIES OR CONDITIONS OF ANY KIND, either express or implied.
  See the License for the specific language governing permissions and
  limitations under the License.

  GOVERNMENT LICENSE RIGHTS-OPEN SOURCE SOFTWARE
  The Government's rights to use, modify, reproduce, release, perform, display,
  or disclose this software are subject to the terms of the Apache License as
  provided in Contract No. B609815.
  Any reproduction of computer software, computer software documentation, or
  portions thereof marked with this legend must also reproduce the markings.
'''
from __future__ import print_function

import traceback
import ctypes
<<<<<<< HEAD
from apricot import TestWithServers
from pydaos.raw import DaosPool, DaosApiError, RankList


class BadExcludeTest(TestWithServers):
    """Test pool target exclusion.

=======

from apricot import TestWithServers
from pydaos.raw import DaosApiError, RankList


class BadExcludeTest(TestWithServers):
    """
>>>>>>> cbf85aa0
    Tests target exclude calls passing NULL and otherwise inappropriate
    parameters.  This can't be done with daosctl, need to use the python API.

    :avocado: recursive
    """

    def test_exclude(self):
        """Pass bad parameters to pool connect.

        :avocado: tags=all,pool,full_regression,tiny,badexclude
        """
        # Accumulate a list of pass/fail indicators representing what is
        # expected for each parameter then "and" them to determine the
        # expected result of the test
        expected_for_param = []

        tgtlist = self.params.get("ranklist", '/run/testparams/tgtlist/*/')
        targets = []

        if tgtlist[0] == "NULLPTR":
            targets = None
            self.cancel("skipping null pointer test until DAOS-1929 is fixed")
        else:
            targets.append(tgtlist[0])
        expected_for_param.append(tgtlist[1])

        svclist = self.params.get("ranklist", '/run/testparams/svrlist/*/')
        svc = svclist[0]
        expected_for_param.append(svclist[1])

        setlist = self.params.get("setname",
                                  '/run/testparams/connectsetnames/*/')
        connectset = setlist[0]
        expected_for_param.append(setlist[1])

        uuidlist = self.params.get("uuid", '/run/testparams/UUID/*/')
        excludeuuid = uuidlist[0]
        expected_for_param.append(uuidlist[1])

        # if any parameter is FAIL then the test should FAIL, in this test
        # virtually everyone should FAIL since we are testing bad parameters
        expected_result = 'PASS'
        for result in expected_for_param:
            if result == 'FAIL':
                expected_result = 'FAIL'
                break

        saved_svc = None
        saved_grp = None
        saved_uuid = None
        self.prepare_pool()

        # trash the the pool service rank list
        if not svc == 'VALID':
            self.cancel("skipping this test until DAOS-1931 is fixed")
            saved_svc = RankList(
                self.pool.pool.svc.rl_ranks, self.pool.pool.svc.rl_nr)
            self.pool.pool.svc = None

        saved_grp = self.pool.pool.group
        if connectset == 'NULLPTR':
            # trash the pool group value
            self.pool.pool.group = None
        else:
            self.pool.pool.set_group(connectset)

        # trash the UUID value in various ways
        if excludeuuid == 'NULLPTR':
            self.cancel("skipping this test until DAOS-1932 is fixed")
            ctypes.memmove(saved_uuid, self.pool.pool.uuid, 16)
            self.pool.pool.uuid = 0
        if excludeuuid == 'CRAP':
            self.cancel("skipping this test until DAOS-1932 is fixed")
            ctypes.memmove(saved_uuid, self.pool.pool.uuid, 16)
            self.pool.pool.uuid[4] = 244

        try:
            self.pool.pool.exclude(targets)

            if expected_result == 'FAIL':
                self.fail("Test was expected to fail but it passed.\n")

        except DaosApiError as excep:
            print(excep)
            print(traceback.format_exc())
            if expected_result == 'PASS':
                self.fail("Test was expected to pass but it failed.\n")
        finally:
            if saved_svc is not None:
                self.pool.pool.svc = saved_svc
            if saved_grp is not None:
                self.pool.pool.group = saved_grp
            if saved_uuid is not None:
                ctypes.memmove(self.pool.pool.uuid, saved_uuid, 16)<|MERGE_RESOLUTION|>--- conflicted
+++ resolved
@@ -25,23 +25,14 @@
 
 import traceback
 import ctypes
-<<<<<<< HEAD
-from apricot import TestWithServers
-from pydaos.raw import DaosPool, DaosApiError, RankList
-
-
-class BadExcludeTest(TestWithServers):
-    """Test pool target exclusion.
-
-=======
 
 from apricot import TestWithServers
 from pydaos.raw import DaosApiError, RankList
 
 
 class BadExcludeTest(TestWithServers):
-    """
->>>>>>> cbf85aa0
+    """Test pool target exclusion.
+
     Tests target exclude calls passing NULL and otherwise inappropriate
     parameters.  This can't be done with daosctl, need to use the python API.
 
@@ -92,7 +83,7 @@
         saved_svc = None
         saved_grp = None
         saved_uuid = None
-        self.prepare_pool()
+        self.add_pool()
 
         # trash the the pool service rank list
         if not svc == 'VALID':
