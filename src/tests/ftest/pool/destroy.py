"""
(C) Copyright 2018-2023 Intel Corporation.

SPDX-License-Identifier: BSD-2-Clause-Patent
"""
import os

from apricot import TestWithServers
from avocado.core.exceptions import TestFail
from dmg_utils import get_dmg_command
from general_utils import get_default_config_file


class DestroyTests(TestWithServers):
    """Tests DAOS pool destroy.

    :avocado: recursive
    """

    def get_group(self, name, hosts):
        """Get the server group dictionary.

        This provides the 'server_groups' argument for the self.start_servers()
        method.

        Args:
            name (str): the server group name
            hosts (NodeSet): hosts to include in the server group

        Returns:
            dict: the the server group argument for the start_servers()
                method

        """
        return {name: self.get_group_info(hosts)}

    @staticmethod
    def get_group_info(hosts, svr_config_file=None, dmg_config_file=None,
                       svr_config_temp=None, dmg_config_temp=None):
        """Get the server group information.

        Args:
            hosts (NodeSet): hosts to include in the server group
            svr_config_file (str, optional): daos_server configuration file name
                and path. Defaults to None.
            dmg_config_file (str, optional): dmg configuration file name and
                path. Defaults to None.
            svr_config_temp (str, optional): file name and path used to generate
                the daos_server configuration file locally and copy it to all
                the hosts using the config_file specification. Defaults to None.
            dmg_config_temp (str, optional): file name and path used to generate
                the dmg configuration file locally and copy it to all the hosts
                using the config_file specification. Defaults to None.

        Returns:
            dict: a dictionary identifying the hosts and access points for the
                server group dictionary

        """
        return {
            "hosts": hosts,
            "access_points": hosts[:1],
            "svr_config_file": svr_config_file,
            "dmg_config_file": dmg_config_file,
            "svr_config_temp": svr_config_temp,
            "dmg_config_temp": dmg_config_temp
        }

    def execute_test(self, hosts, group_name, case, exception_expected=False):
        """Execute the pool destroy test.

        Args:
            hosts (NodeSet): hosts running servers serving the pool
            group_name (str): server group name
            case (str): pool description message
            exception_expected (bool, optional): is an exception expected to be
                raised when destroying the pool. Defaults to False.
        """
        # Start servers with the server group
        self.start_servers(self.get_group(group_name, hosts))

        scm_mount = self.server_managers[0].get_config_value("scm_mount")

        # Validate the creation of a pool
        self.validate_pool_creation(hosts, scm_mount)

        # Validate pool destruction
        self.validate_pool_destroy(hosts, case, scm_mount, exception_expected)

    def validate_pool_creation(self, hosts, scm_mount):
        """Validate the creation of a pool on the specified list of hosts.

        Args:
            hosts (NodeSet): hosts running servers serving the pool
            scm_mount (str): SCM mount point such as "/mnt/daos"
        """
        # Create a pool
        self.log.info("Create a pool")
        self.add_pool(create=False)
        self.pool.create()
        self.log.info("Pool UUID is %s", self.pool.uuid)

        # Check that the pool was created.
        self.assertTrue(
            self.pool.check_files(hosts, scm_mount),
            "Pool data not detected on servers before destroy")

    def validate_pool_destroy(self, hosts, case, scm_mount, exception_expected=False,
                              new_dmg=None, valid_uuid=None):
        """Validate a pool destroy.

        Args:
            hosts (NodeSet): hosts running servers serving the pool
            case (str): pool description message
            scm_mount (str): SCM mount point such as "/mnt/daos"
            exception_expected (bool, optional): is an exception expected to be
                raised when destroying the pool. Defaults to False.
            new_dmg (DmgCommand): Used to test wrong daos_control.yaml. Defaults to None.
            valid_uuid (str): UUID used to search the pool file. This parameter is used
                when we try to destroy with invalid UUID, then checks if the pool file
                with the original UUID still exists. Defaults to None.
        """
        exception_detected = False
        if valid_uuid is None:
            valid_uuid = self.pool.uuid
        self.log.info("Attempting to destroy pool %s", case)

        if new_dmg:
            self.log.info("Re-assigning new_dmg to self.pool.dmg")
            self.pool.dmg = new_dmg

        try:
            self.pool.destroy(0)
        except TestFail as result:
            exception_detected = True
            if exception_expected:
                self.log.info(
                    "Expected exception - destroying pool %s: %s",
                    case, result)
            else:
                self.log.error(
                    "Unexpected exception - destroying pool %s: %s",
                    case, result)

        if not exception_detected and exception_expected:
            # The pool-destroy did not raise an exception as expected
            self.log.error(
                "Exception did not occur - destroying pool %s", case)

        # If we failed to destroy the pool, check if we still have the pool files.
        if exception_detected:
            self.log.info("Check pool data still exists after a failed pool destroy")
            self.assertTrue(
                self.pool.check_pool_files(
                    hosts=hosts, uuid=valid_uuid.lower(), scm_mount=scm_mount),
                "Pool data was not detected on servers after "
                "failing to destroy a pool {}".format(case))
        else:
            self.log.info("Check pool data does not exist after the pool destroy")
            self.assertFalse(
                self.pool.check_pool_files(
                    hosts=hosts, uuid=valid_uuid.lower(), scm_mount=scm_mount),
                "Pool data was detected on servers after destroying a pool {}".format(
                    case))

        self.assertEqual(
            exception_detected, exception_expected,
            "No exception when deleting a pool {}".format(case))

    def test_destroy_single(self):
        """Test destroying a pool created on a single server.

        :avocado: tags=all,pr,daily_regression
        :avocado: tags=vm
        :avocado: tags=pool,pool_destroy
        :avocado: tags=DestroyTests,test_destroy_single
        """
        hostlist_servers = self.hostlist_servers[:1]
        setname = self.params.get("setname", '/run/setnames/validsetname/')

        # Attempt to destroy a pool
        self.execute_test(hostlist_servers, setname, "with a single server")

    def test_destroy_multi(self):
        """Test destroying a pool created on two servers.

        :avocado: tags=all,pr,daily_regression
        :avocado: tags=vm
        :avocado: tags=pool,pool_destroy
        :avocado: tags=DestroyTests,test_destroy_multi
        """
        hostlist_servers = self.hostlist_servers[:2]
        setname = self.params.get("setname", '/run/setnames/validsetname/')

        # Attempt to destroy a pool
        self.execute_test(hostlist_servers, setname, "with multiple servers")

    def test_destroy_single_loop(self):
        """Destroy and recreate pool multiple times.

        Test destroy and recreate one right after the other multiple times
        Should fail.

        :avocado: tags=all,full_regression
        :avocado: tags=vm
        :avocado: tags=pool,pool_destroy
        :avocado: tags=DestroyTests,test_destroy_single_loop
        """
        hostlist_servers = self.hostlist_servers[:1]

        # Start servers
        self.start_servers(self.get_group(self.server_group, hostlist_servers))

        scm_mount = self.server_managers[0].get_config_value("scm_mount")

        counter = 0
        while counter < 10:
            counter += 1

            # Create a pool
            self.validate_pool_creation(hostlist_servers, scm_mount)

            # Attempt to destroy the pool
            self.validate_pool_destroy(
                hostlist_servers,
                "with a single server - pass {}".format(counter), scm_mount)

    def test_destroy_multi_loop(self):
        """Test destroy on a large (relative) number of servers.

        :avocado: tags=all,full_regression
        :avocado: tags=vm
        :avocado: tags=pool,pool_destroy
        :avocado: tags=DestroyTests,test_destroy_multi_loop
        """
        hostlist_servers = self.hostlist_servers[:6]

        # Start servers
        self.start_servers(self.get_group(self.server_group, hostlist_servers))

        scm_mount = self.server_managers[0].get_config_value("scm_mount")

        counter = 0
        while counter < 10:
            counter += 1

            # Create a pool
            self.validate_pool_creation(hostlist_servers, scm_mount)

            # Attempt to destroy the pool
            self.validate_pool_destroy(
                hostlist_servers,
                "with multiple servers - pass {}".format(counter), scm_mount)

    def test_destroy_invalid_uuid(self):
        """Test destroying a pool uuid that doesn't exist.

        :avocado: tags=all,full_regression
        :avocado: tags=vm
        :avocado: tags=pool,pool_destroy
        :avocado: tags=DestroyTests,test_destroy_invalid_uuid
        """
        hostlist_servers = self.hostlist_servers[:1]
        setname = self.params.get("setname", '/run/setnames/validsetname/')

        # Start servers
        self.start_servers(self.get_group(setname, hostlist_servers))

        scm_mount = self.server_managers[0].get_config_value("scm_mount")

        # Create a pool
        self.validate_pool_creation(hostlist_servers, scm_mount)

        # Change the pool uuid
        valid_uuid = self.pool.uuid
        invalid_uuid = "81ef94d7-a59d-4a5e-935b-abfbd12f2105"
        self.pool.uuid = invalid_uuid
        self.pool.use_label = False

        # Attempt to destroy the pool with an invalid UUID
        self.validate_pool_destroy(
            hosts=hostlist_servers,
            case="with an invalid UUID {}".format(self.pool.pool.get_uuid_str()),
            scm_mount=scm_mount, exception_expected=True, valid_uuid=valid_uuid)

        # Restore the valid uuid to allow tearDown() to pass
        self.log.info("Restoring the pool's valid uuid: %s", valid_uuid)
        self.pool.uuid = valid_uuid
        self.pool.use_label = True

    def test_destroy_invalid_label(self):
        """Test destroying a pool label that doesn't exist.

        :avocado: tags=all,full_regression
        :avocado: tags=vm
        :avocado: tags=pool,pool_destroy
        :avocado: tags=DestroyTests,test_destroy_invalid_label
        """
        hostlist_servers = self.hostlist_servers[:1]
        setname = self.params.get("setname", '/run/setnames/validsetname/')

        # Start servers
        self.start_servers(self.get_group(setname, hostlist_servers))

        scm_mount = self.server_managers[0].get_config_value("scm_mount")

        # Create a pool
        self.validate_pool_creation(hostlist_servers, scm_mount)

        # Change the pool label
        valid_label = self.pool.label.value
        invalid_label = "some-invalid-label"
        self.pool.label.update(invalid_label)

        # Attempt to destroy the pool with an invalid label
        self.validate_pool_destroy(
            hosts=hostlist_servers,
            case="with an invalid label {}".format(valid_label), scm_mount=scm_mount,
            exception_expected=True)

        # Restore the valid label to allow tearDown() to pass
        self.log.info("Restoring the pool's valid label: %s", valid_label)
        self.pool.label.update(valid_label)

    def test_destroy_wrong_group(self):
        """Test destroying a pool with wrong server group.

        Test Steps:
        Two servers run with different group names, daos_server_a and
        daos_server_b. A pool is created on daos_server_a. Try destroying this
        pool specifying daos_server_b.

        We create a third dmg config file and specify the wrong server name in
        the name field and the right hostlist as below.

        daos_control_a.yml
        hostlist:
        - wolf-a
        name: daos_server_a

        daos_control_b.yml
        hostlist:
        - wolf-b
        name: daos_server_b

        daos_control_c.yml
        hostlist:
        - wolf-a
        name: daos_server_b

        We'll use daos_control_c.yml during dmg pool destroy and verify that it
        fails. It should show something like:
        "request system does not match running system (daos_server_b !=
        daos_server_a)"

        :avocado: tags=all,full_regression
        :avocado: tags=vm
        :avocado: tags=pool,pool_destroy
        :avocado: tags=DestroyTests,test_destroy_wrong_group
        """
        server_group_a = self.server_group + "_a"
        server_group_b = self.server_group + "_b"

        # Prepare and configure dmg config files for a and b.
        dmg_config_file_a = get_default_config_file(name="control_a")
        dmg_config_temp_a = self.get_config_file(
            name=server_group_a, command="dmg", path=self.test_dir)
        dmg_config_file_b = get_default_config_file(name="control_b")
        dmg_config_temp_b = self.get_config_file(
            name=server_group_b, command="dmg", path=self.test_dir)

        # Prepare server group info with corresponding dmg config file.
        group_info_a = self.get_group_info(
            hosts=self.hostlist_servers[0:1], dmg_config_file=dmg_config_file_a,
            dmg_config_temp=dmg_config_temp_a)
        group_info_b = self.get_group_info(
            hosts=self.hostlist_servers[1:2], dmg_config_file=dmg_config_file_b,
            dmg_config_temp=dmg_config_temp_b)

        # Put everything into a dictionary and start server a and b.
        server_groups_a_b = {
            server_group_a: group_info_a,
            server_group_b: group_info_b
        }
        self.start_servers(server_groups=server_groups_a_b)

        # In all three cases, we check whether the pool directory exists in server group a
        # (hostlist_servers[0:1]). Because server managers are created by iterating the
        # dictionary, first item is added to server_managers first, so we use index 0.
        scm_mount = self.server_managers[0].get_config_value("scm_mount")

        self.add_pool(connect=False)

        # Get dmg_c instance that uses daos_control_c.yml. Server group is b.
        cert_dir = os.path.join(os.sep, "etc", "daos", "certs")
        dmg_config_file_c = get_default_config_file(name="control_c")
        dmg_config_temp_c = self.get_config_file(
            name=server_group_b, command="dmg", path=self.test_dir)
        dmg_c = get_dmg_command(
            group=server_group_b, cert_dir=cert_dir, bin_dir=self.bin,
            config_file=dmg_config_file_c, config_temp=dmg_config_temp_c)

        # Update the third server manager's hostlist from "localhost" to
        # daos_server_a's hostname.
        dmg_c.hostlist = list(self.hostlist_servers)[:1]

        # Try destroying the pool in server a with dmg_c. Should fail because
        # of the group name mismatch.
        case_c = "Pool is in a, hostlist is a, and name is b."
        self.validate_pool_destroy(
            hosts=self.hostlist_servers[0:1], case=case_c, scm_mount=scm_mount,
            exception_expected=True, new_dmg=dmg_c)

        # Try destroying the pool in server a with the dmg that uses
        # daos_control_b.yml. Should fail because the pool doesn't exist in b.
        case_b = "Pool is in a, hostlist is b, and name is b."
        self.validate_pool_destroy(
            hosts=self.hostlist_servers[0:1], case=case_b, scm_mount=scm_mount,
            exception_expected=True, new_dmg=self.server_managers[1].dmg)

        # Try destroying the pool in server a with the dmg that uses
        # daos_control_a.yml. Should pass.
        case_a = "Pool is in a, hostlist is a, and name is a."
        self.validate_pool_destroy(
            hosts=self.hostlist_servers[0:1], case=case_a, scm_mount=scm_mount,
            exception_expected=False, new_dmg=self.server_managers[0].dmg)

    def test_destroy_connected(self):
        """Destroy pool with connected client.

        Test destroying a pool that has a connected client with force == false.
        Should fail.

        :avocado: tags=all,pr,daily_regression
        :avocado: tags=vm
        :avocado: tags=pool,pool_destroy
        :avocado: tags=DestroyTests,test_destroy_connected
        """
        hostlist_servers = self.hostlist_servers[0:1]

        # Start servers
        self.start_servers(self.get_group(self.server_group, hostlist_servers))

        scm_mount = self.server_managers[0].get_config_value("scm_mount")

        # Create the pool
        self.validate_pool_creation(hostlist_servers, scm_mount)

        # Connect to the pool
        self.assertTrue(
            self.pool.connect(), "Pool connect failed before destroy")

        # Destroy pool with force unset
        self.log.info("Attempting to destroy a connected pool")
        exception_detected = False
        try:
            self.pool.destroy(force=0, disconnect=0)
        except TestFail as result:
            exception_detected = True
            self.log.info(
                "Expected exception - destroying connected pool: %s",
                str(result))

        if not exception_detected:
            # The pool-destroy did not raise an exception as expected
            self.log.error(
                "Exception did not occur - destroying connected pool")

            # Prevent attempting to delete the pool in tearDown()
            self.pool.pool = None

        self.log.info("Check if files still exist")
        self.assertTrue(
            self.pool.check_files(hostlist_servers, scm_mount),
            "Pool UUID {} should not be removed when connected".format(self.pool.uuid))

        self.assertTrue(
            exception_detected, "No exception when deleting a connected pool")

<<<<<<< HEAD
    def test_forced_destroy_connected(self):
=======
    def test_force_destroy_connected(self):
>>>>>>> e063b19d
        """Forcibly destroy pool with connected client.

        Test destroying a pool that has a connected client with force == true.
        Should pass.

        :avocado: tags=all,pr,daily_regression
        :avocado: tags=vm
        :avocado: tags=pool,pool_destroy
<<<<<<< HEAD
        :avocado: tags=DestroyTests,test_forced_destroy_connected
=======
        :avocado: tags=DestroyTests,test_force_destroy_connected
>>>>>>> e063b19d
        """
        hostlist_servers = self.hostlist_servers[0:1]

        # Start servers
        self.start_servers(self.get_group(self.server_group, hostlist_servers))

        scm_mount = self.server_managers[0].get_config_value("scm_mount")

        # Create the pool
        self.validate_pool_creation(hostlist_servers, scm_mount)

        # Connect to the pool
        self.assertTrue(
            self.pool.connect(), "Pool connect failed before destroy")

        # Destroy pool with force set
        self.log.info("Attempting to forcibly destroy a connected pool")
        exception_detected = False
        try:
            self.pool.destroy(force=1, disconnect=0)

        except TestFail as result:
            exception_detected = True
            self.log.info(
                "Unexpected exception - destroying connected pool: %s",
                str(result))

        finally:
            # Prevent attempting to delete the pool in tearDown()
            self.pool.pool = None
            if exception_detected:
                self.fail("Force destroying connected pool failed")

    def test_destroy_with_containers(self):
        """Destroy pool with existing containers.

        Test destroying a pool that has existing containers with recursive == false.
        Should fail.

        :avocado: tags=all,pr,daily_regression
        :avocado: tags=vm
        :avocado: tags=pool,pool_destroy
        :avocado: tags=DestroyTests,test_destroy_with_containers
        """
        hostlist_servers = self.hostlist_servers[0:1]

        # Start servers
        self.start_servers(self.get_group(self.server_group, hostlist_servers))

        scm_mount = self.server_managers[0].get_config_value("scm_mount")

        # Create the pool
        self.add_pool()

        # Create pool container
        self.add_container(pool=self.pool)

        # Destroy pool with recursive unset
        self.log.info("Attempting to destroy a pool with containers")
        exception_detected = False
        self.pool.dmg.exit_status_exception = False
        result = self.get_dmg_command().pool_destroy(
            pool=self.pool.identifier, recursive=False)
        self.pool.dmg.exit_status_exception = True

        if result.exit_status == 0:
            # The pool-destroy did not raise an exception as expected
            self.log.error("Exception did not occur - destroying pool with containers")
        else:
            exception_detected = True
            self.log.info("Expected exception - destroying pool with containers")

        self.log.info("Check if files still exist")
        self.assertTrue(
            self.pool.check_files(hostlist_servers, scm_mount),
            "Pool UUID {} should not be removed when containers exist".format(self.pool.uuid))

        self.assertTrue(
            exception_detected, "No exception when deleting a pool with containers")

    def test_recursive_destroy_with_containers(self):
        """Recursively destroy pool with existing containers.

        Test destroying a pool that has existing containers with recursive == true.
        Should pass.

        :avocado: tags=all,pr,daily_regression
        :avocado: tags=vm
        :avocado: tags=pool,pool_destroy
        :avocado: tags=DestroyTests,test_recursive_destroy_with_containers
        """
        hostlist_servers = self.hostlist_servers[0:1]

        # Start servers
        self.start_servers(self.get_group(self.server_group, hostlist_servers))

        # Create the pool
        self.add_pool()

        # Create pool container
        self.add_container(pool=self.pool)

        # Destroy pool with recursive set
        self.log.info("Attempting to recursively destroy a pool with containers")
        exception_detected = False
        try:
            self.pool.destroy(disconnect=0, recursive=1)
        except TestFail as result:
            exception_detected = True
            self.log.info("Unexpected exception - destroying pool with containers: %s", str(result))
        finally:
            # Prevent attempting to delete container in tearDown() after pool has been destroyed.
            self.container.skip_cleanup()
            if exception_detected:
                self.fail("recursive destroy on pool with containers failed")<|MERGE_RESOLUTION|>--- conflicted
+++ resolved
@@ -477,11 +477,7 @@
         self.assertTrue(
             exception_detected, "No exception when deleting a connected pool")
 
-<<<<<<< HEAD
-    def test_forced_destroy_connected(self):
-=======
     def test_force_destroy_connected(self):
->>>>>>> e063b19d
         """Forcibly destroy pool with connected client.
 
         Test destroying a pool that has a connected client with force == true.
@@ -490,11 +486,7 @@
         :avocado: tags=all,pr,daily_regression
         :avocado: tags=vm
         :avocado: tags=pool,pool_destroy
-<<<<<<< HEAD
-        :avocado: tags=DestroyTests,test_forced_destroy_connected
-=======
         :avocado: tags=DestroyTests,test_force_destroy_connected
->>>>>>> e063b19d
         """
         hostlist_servers = self.hostlist_servers[0:1]
 
