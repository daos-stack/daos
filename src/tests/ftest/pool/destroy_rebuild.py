--- conflicted
+++ resolved
@@ -36,24 +36,7 @@
 
     @skipForTicket("DAOS-2723")
     def test_destroy_while_rebuilding(self):
-<<<<<<< HEAD
-        """
-        :avocado: tags=all,pool,pr,medium,desreb
-        """
-        try:
-            print("\nsetup complete, starting test\n")
-
-            # create a server object that references on of our pool target hosts
-            # and then kill it
-            svr_to_kill = int(self.params.get("rank_to_kill",
-                                              '/run/testparams/ranks/'))
-            server = DaosServer(self.context, bytes(self.server_group),
-                                svr_to_kill)
-
-            print("created server ")
-=======
         """Jira ID: DAOS-xxxx.
->>>>>>> 322ae5f3
 
         Test Description:
             Create a pool across multiple servers. After excluding one of the
