#!/usr/bin/python
'''
  (C) Copyright 2018-2019 Intel Corporation.

  Licensed under the Apache License, Version 2.0 (the "License");
  you may not use this file except in compliance with the License.
  You may obtain a copy of the License at

     http://www.apache.org/licenses/LICENSE-2.0

  Unless required by applicable law or agreed to in writing, software
  distributed under the License is distributed on an "AS IS" BASIS,
  WITHOUT WARRANTIES OR CONDITIONS OF ANY KIND, either express or implied.
  See the License for the specific language governing permissions and
  limitations under the License.

  GOVERNMENT LICENSE RIGHTS-OPEN SOURCE SOFTWARE
  The Government's rights to use, modify, reproduce, release, perform, display,
  or disclose this software are subject to the terms of the Apache License as
  provided in Contract No. B609815.
  Any reproduction of computer software, computer software documentation, or
  portions thereof marked with this legend must also reproduce the markings.
'''
from apricot import TestWithServers, skipForTicket
<<<<<<< HEAD
from general_utils import TestPool
=======
from test_utils import TestPool
>>>>>>> 37ab8d0d


class DestroyRebuild(TestWithServers):
    """Test class for pool destroy tests.

    Test Class Description:
        This test verifies destruction of a pool that is rebuilding.

    :avocado: recursive
    """

    @skipForTicket("DAOS-2723")
    def test_destroy_while_rebuilding(self):
        """Jira ID: DAOS-xxxx.

        Test Description:
            Create a pool across multiple servers. After excluding one of the
            servers, verify that the pool can be destroyed during rebuild.

        Use Cases:
            Verifying that a pool can be destroyed during rebuild.

        :avocado: tags=all,pr,medium,pool,destroypoolrebuild
        """
        # Get the test parameters
        self.pool = TestPool(self.context, self.log)
        self.pool.get_params(self)
        targets = self.params.get("targets", "/run/server_config/*")
        rank = self.params.get("rank_to_kill", "/run/testparams/*")

        # Create a pool
        self.pool.create()

        # Verify the pool information before starting rebuild
        checks = {
            "pi_nnodes": len(self.hostlist_servers),
            "pi_ntargets": len(self.hostlist_servers) * targets,
            "pi_ndisabled": 0,
        }
        self.assertTrue(
            self.pool.check_pool_info(**checks),
            "Invlaid pool information detected prior to rebuild")

        # Start rebuild
        self.pool.start_rebuild(self.server_group, rank, self.d_log)
        self.pool.wait_for_rebuild(True)

        # Destroy the pool while rebuild is active
        self.pool.destroy()

        # Confirm the rebuild completes
        self.pool.wait_for_rebuild(False)
        self.log.info("Test Passed")<|MERGE_RESOLUTION|>--- conflicted
+++ resolved
@@ -22,11 +22,7 @@
   portions thereof marked with this legend must also reproduce the markings.
 '''
 from apricot import TestWithServers, skipForTicket
-<<<<<<< HEAD
-from general_utils import TestPool
-=======
 from test_utils import TestPool
->>>>>>> 37ab8d0d
 
 
 class DestroyRebuild(TestWithServers):
