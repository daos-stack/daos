--- conflicted
+++ resolved
@@ -60,16 +60,8 @@
         self.dmg.timeout = 360
 
         # Verify all the pools exists after the restart
-<<<<<<< HEAD
         pool_uuids = self.get_dmg_command().get_pool_list_uuids(no_query=True)
         detected_pools = [uuid.lower() for uuid in pool_uuids]
-=======
-        output = self.dmg.pool_list(no_query=True)
-        detected_pools = []
-        for pool in output["response"]["pools"]:
-            detected_pools.append(pool["uuid"].lower())
-
->>>>>>> 69169da8
         missing_pools = []
         for pool in self.pool:
             pool_uuid = pool.uuid.lower()
