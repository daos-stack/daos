#!/usr/bin/python
"""
  (C) Copyright 2019 Intel Corporation.

  Licensed under the Apache License, Version 2.0 (the "License");
  you may not use this file except in compliance with the License.
  You may obtain a copy of the License at

     http://www.apache.org/licenses/LICENSE-2.0

  Unless required by applicable law or agreed to in writing, software
  distributed under the License is distributed on an "AS IS" BASIS,
  WITHOUT WARRANTIES OR CONDITIONS OF ANY KIND, either express or implied.
  See the License for the specific language governing permissions and
  limitations under the License.

  GOVERNMENT LICENSE RIGHTS-OPEN SOURCE SOFTWARE
  The Government's rights to use, modify, reproduce, release, perform, display,
  or disclose this software are subject to the terms of the Apache License as
  provided in Contract No. B609815.
  Any reproduction of computer software, computer software documentation, or
  portions thereof marked with this legend must also reproduce the markings.
"""

import os
import ctypes
import time
import avocado
import random
import agent_utils
import server_utils
import write_host_file

from pydaos.raw import (DaosPool, DaosContainer, IORequest,
                        DaosObj, DaosApiError)
from apricot import skipForTicket, TestWithoutServers

class ObjectDataValidation(TestWithoutServers):
    """
    Test Class Description:
        Tests that create Different length records,
        Disconnect the pool/container and reconnect,
        validate the data after reconnect.

    :avocado: recursive
    """
    # pylint: disable=too-many-instance-attributes
    def setUp(self):
        super(ObjectDataValidation, self).setUp()
        self.agent_sessions = None
        self.pool = None
        self.container = None
        self.obj = None
        self.ioreq = None
        self.hostlist = None
        self.hostfile = None
        self.no_of_dkeys = None
        self.no_of_akeys = None
        self.array_size = None
        self.record_length = None
        server_group = self.params.get("name",
                                       '/server_config/',
                                       'daos_server')
<<<<<<< HEAD
        self.context = DaosContext(build_paths['PREFIX'] + '/lib64/')
        self.d_log = DaosLog(self.context)
        self.hostlist = self.params.get("test_servers", '/run/hosts/*')
=======
        self.hostlist = self.params.get("test_machines", '/run/hosts/*')
>>>>>>> 357309cb
        self.hostfile = write_host_file.write_host_file(self.hostlist,
                                                        self.workdir)
        self.no_of_dkeys = self.params.get("no_of_dkeys", '/run/dkeys/*')[0]
        self.no_of_akeys = self.params.get("no_of_akeys", '/run/akeys/*')[0]
        self.array_size = self.params.get("size", '/array_size/')
        self.record_length = self.params.get("length", '/run/record/*')
        self.agent_sessions = agent_utils.run_agent(
            self, self.hostlist)
        server_utils.run_server(self, self.hostfile, server_group)

        self.pool = DaosPool(self.context)
        self.pool.create(self.params.get("mode", '/run/pool/createmode/*'),
                         os.geteuid(),
                         os.getegid(),
                         self.params.get("size", '/run/pool/createsize/*'),
                         self.params.get("setname", '/run/pool/createset/*'),
                         None)
        self.pool.connect(2)

        self.container = DaosContainer(self.context)
        self.container.create(self.pool.handle)
        self.container.open()

        self.obj = DaosObj(self.context, self.container)
        self.obj.create(objcls=1)
        self.obj.open()
        self.ioreq = IORequest(self.context,
                               self.container,
                               self.obj, objtype=4)

    def tearDown(self):
        try:
            if self.container:
                self.container.close()
                self.container.destroy()
            if self.pool:
                self.pool.disconnect()
                self.pool.destroy(1)
        finally:
            if self.agent_sessions:
                agent_utils.stop_agent(self.agent_sessions)
            server_utils.stop_server(hosts=self.hostlist)

    def reconnect(self):
        '''
        Function to reconnect the pool/container and reopen the Object
        for read verification.
        '''
        #Close the Obj/Container, Disconnect the Pool.
        self.obj.close()
        self.container.close()
        self.pool.disconnect()
        time.sleep(5)
        #Connect Pool, Open Container and Object
        self.pool.connect(2)
        self.container.open()
        self.obj.open()
        self.ioreq = IORequest(self.context,
                               self.container,
                               self.obj,
                               objtype=4)

    @avocado.fail_on(DaosApiError)
    def test_invalid_tx_commit_close(self):
        """
        Test ID:
            (1)DAOS-1346: Verify commit tx bad parameter behavior.
            (2)DAOS-1343: Verify tx_close bad parameter behavior.
            (3)DAOS-1342: Verify tx_close through daos_api.
            (4)DAOS-1338: Add and verify tx_abort through daos_api.
            (5)DAOS-1339: Verify tx_abort bad parameter behavior.
        Test Description:
            Write Avocado Test to verify commit tx and close tx
                          bad parameter behavior.
        :avocado: tags=all,object,full_regression,small,invalid_tx
        """
        self.d_log.info("==Writing the Single Dataset for negative test...")
        record_index = 0
        expected_error = "RC: -1002"
        dkey = 0
        akey = 0
        indata = ("{0}".format(str(akey)[0])
                  * self.record_length[record_index])
        c_dkey = ctypes.create_string_buffer("dkey {0}".format(dkey))
        c_akey = ctypes.create_string_buffer("akey {0}".format(akey))
        c_value = ctypes.create_string_buffer(indata)
        c_size = ctypes.c_size_t(ctypes.sizeof(c_value))
        try:
            new_transaction = self.container.get_new_tx()
        except DaosApiError as excep:
            #initial container get_new_tx failed, skip rest of the test
            self.fail("##container get_new_tx failed: {}".format(excep))
        invalid_transaction = new_transaction + random.randint(1000, 383838)
        self.log.info("==new_transaction=     %s", new_transaction)
        self.log.info("==invalid_transaction= %s", invalid_transaction)
        self.ioreq.single_insert(c_dkey, c_akey, c_value, c_size,
                                 new_transaction)
        try:
            self.container.commit_tx(invalid_transaction)
            self.fail(
                "##(1.1)Container.commit_tx passing with invalid handle")
        except DaosApiError as excep:
            self.log.info(str(excep))
            self.log.info(
                "==(1)Expecting failure: invalid Container.commit_tx.")
            if expected_error not in str(excep):
                self.fail(
                    "##(1.2)Expecting error RC: -1002, but got {}."
                    .format(str(excep)))
        try:
            self.container.close_tx(invalid_transaction)
            self.fail(
                "##(2.1)Container.close_tx passing with invalid handle")
        except DaosApiError as excep:
            self.log.info(str(excep))
            self.log.info(
                "==(2)Expecting failure: invalid Container.commit_tx.")
            if expected_error not in str(excep):
                self.fail(
                    "##(2.2)Expecting error RC: -1002, but got {}."
                    .format(str(excep)))
        try:
            self.container.close_tx(new_transaction)
            self.log.info("==(3)container.close_tx test passed.")
        except DaosApiError as excep:
            self.log.info(str(excep))
            self.fail("##(3)Failed on close_tx.")

        try:
            self.container.abort_tx(invalid_transaction)
            self.fail(
                "##(4.1)Container.abort_tx passing with invalid handle")
        except DaosApiError as excep:
            self.log.info(str(excep))
            self.log.info(
                "==(4)Expecting failure: invalid Container.abort_tx.")
            if expected_error not in str(excep):
                self.fail(
                    "##(4.2)Expecting error RC: -1002, but got {}."
                    .format(str(excep)))

        #Try to abort the transaction which already closed.
        try:
            self.container.abort_tx(new_transaction)
            self.fail(
                "##(5.1)Container.abort_tx passing with a closed handle")
        except DaosApiError as excep:
            self.log.info(str(excep))
            self.log.info(
                "==(5)Expecting failure: Container.abort_tx closed handle.")
            if expected_error not in str(excep):
                self.fail(
                    "##(5.2)Expecting error RC: -1002, but got {}."
                    .format(str(excep)))

        #open another transaction for abort test
        try:
            new_transaction2 = self.container.get_new_tx()
        except DaosApiError as excep:
            self.fail("##(6.1)container get_new_tx failed: {}".format(excep))
        self.log.info("==new_transaction2=     %s", new_transaction2)
        self.ioreq.single_insert(c_dkey, c_akey, c_value, c_size,
                                 new_transaction2)
        try:
            self.container.abort_tx(new_transaction2)
            self.log.info("==(6)container.abort_tx test passed.")
        except DaosApiError as excep:
            self.log.info(str(excep))
            self.fail("##(6.2)Failed on abort_tx.")


    @avocado.fail_on(DaosApiError)
    @skipForTicket("DAOS-3208")
    def test_single_object_validation(self):
        """
        Test ID: DAOS-707
        Test Description: Write Avocado Test to verify single data after
                          pool/container disconnect/reconnect.
        :avocado: tags=all,object,full_regression,small,single_object
        """
        self.d_log.info("Writing the Single Dataset")
        record_index = 0
        transaction = []
        for dkey in range(self.no_of_dkeys):
            for akey in range(self.no_of_akeys):
                indata = ("{0}".format(str(akey)[0])
                          * self.record_length[record_index])
                c_dkey = ctypes.create_string_buffer("dkey {0}".format(dkey))
                c_akey = ctypes.create_string_buffer("akey {0}".format(akey))
                c_value = ctypes.create_string_buffer(indata)
                c_size = ctypes.c_size_t(ctypes.sizeof(c_value))

                new_transaction = self.container.get_new_tx()
                self.ioreq.single_insert(c_dkey, c_akey, c_value, c_size,
                                         new_transaction)
                self.container.commit_tx(new_transaction)
                transaction.append(new_transaction)
                record_index = record_index + 1
                if record_index == len(self.record_length):
                    record_index = 0

        self.reconnect()

        self.d_log.info("Single Dataset Verification -- Started")
        record_index = 0
        transaction_index = 0
        for dkey in range(self.no_of_dkeys):
            for akey in range(self.no_of_akeys):
                indata = ("{0}".format(str(akey)[0]) *
                          self.record_length[record_index])
                c_dkey = ctypes.create_string_buffer("dkey {0}".format(dkey))
                c_akey = ctypes.create_string_buffer("akey {0}".format(akey))
                val = self.ioreq.single_fetch(c_dkey,
                                              c_akey,
                                              len(indata)+1)
                if indata != (repr(val.value)[1:-1]):
                    self.d_log.error("ERROR:Data mismatch for "
                                     "dkey = {0}, "
                                     "akey = {1}".format(
                                         "dkey {0}".format(dkey),
                                         "akey {0}".format(akey)))
                    self.fail("ERROR: Data mismatch for dkey = {0}, akey={1}"
                              .format("dkey {0}".format(dkey),
                                      "akey {0}".format(akey)))

                transaction_index = transaction_index + 1
                record_index = record_index + 1
                if record_index == len(self.record_length):
                    record_index = 0

    @avocado.fail_on(DaosApiError)
    @skipForTicket("DAOS-3208")
    def test_array_object_validation(self):
        """
        Test ID: DAOS-707
        Test Description: Write Avocado Test to verify Array data after
                          pool/container disconnect/reconnect.
        :avocado: tags=all,object,full_regression,small,array_object
        """
        self.d_log.info("Writing the Array Dataset")
        record_index = 0
        transaction = []
        for dkey in range(self.no_of_dkeys):
            for akey in range(self.no_of_akeys):
                c_values = []
                value = ("{0}".format(str(akey)[0])
                         * self.record_length[record_index])
                for item in range(self.array_size):
                    c_values.append((ctypes.create_string_buffer(value),
                                     len(value)+1))
                c_dkey = ctypes.create_string_buffer("dkey {0}".format(dkey))
                c_akey = ctypes.create_string_buffer("akey {0}".format(akey))

                new_transaction = self.container.get_new_tx()
                self.ioreq.insert_array(c_dkey, c_akey, c_values,
                                        new_transaction)
                self.container.commit_tx(new_transaction)
                transaction.append(new_transaction)

                record_index = record_index + 1
                if record_index == len(self.record_length):
                    record_index = 0

        self.reconnect()

        self.d_log.info("Array Dataset Verification -- Started")
        record_index = 0
        transaction_index = 0
        for dkey in range(self.no_of_dkeys):
            for akey in range(self.no_of_akeys):
                indata = []
                value = ("{0}".format(str(akey)[0])
                         * self.record_length[record_index])
                for item in range(self.array_size):
                    indata.append(value)
                c_dkey = ctypes.create_string_buffer("dkey {0}".format(dkey))
                c_akey = ctypes.create_string_buffer("akey {0}".format(akey))
                c_rec_count = ctypes.c_uint(len(indata))
                c_rec_size = ctypes.c_size_t(len(indata[0]) + 1)

                outdata = self.ioreq.fetch_array(c_dkey,
                                                 c_akey,
                                                 c_rec_count,
                                                 c_rec_size)

                for item in enumerate(indata):
                    if indata[item[0]] != outdata[item[0]][:-1]:
                        self.d_log.error("ERROR:Data mismatch for "
                                         "dkey = {0}, "
                                         "akey = {1}".format(
                                             "dkey {0}".format(dkey),
                                             "akey {0}".format(akey)))
                        self.fail("ERROR:Data mismatch for dkey = {0}, akey={1}"
                                  .format("dkey {0}".format(dkey),
                                          "akey {0}".format(akey)))

                transaction_index = transaction_index + 1
                record_index = record_index + 1
                if record_index == len(self.record_length):
                    record_index = 0<|MERGE_RESOLUTION|>--- conflicted
+++ resolved
@@ -61,13 +61,7 @@
         server_group = self.params.get("name",
                                        '/server_config/',
                                        'daos_server')
-<<<<<<< HEAD
-        self.context = DaosContext(build_paths['PREFIX'] + '/lib64/')
-        self.d_log = DaosLog(self.context)
-        self.hostlist = self.params.get("test_servers", '/run/hosts/*')
-=======
         self.hostlist = self.params.get("test_machines", '/run/hosts/*')
->>>>>>> 357309cb
         self.hostfile = write_host_file.write_host_file(self.hostlist,
                                                         self.workdir)
         self.no_of_dkeys = self.params.get("no_of_dkeys", '/run/dkeys/*')[0]
