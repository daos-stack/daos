hosts:
  test_servers:
    - server-A
    - server-B
<<<<<<< HEAD
timeout: 39
=======
timeout: 60
>>>>>>> b888c24a
server_config:
  name: daos_server
pool:
  mode: 511
  name: daos_server
  scm_size: 1073741824
  control_method: dmg<|MERGE_RESOLUTION|>--- conflicted
+++ resolved
@@ -2,11 +2,7 @@
   test_servers:
     - server-A
     - server-B
-<<<<<<< HEAD
-timeout: 39
-=======
 timeout: 60
->>>>>>> b888c24a
 server_config:
   name: daos_server
 pool:
