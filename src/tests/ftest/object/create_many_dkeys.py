'''
  (C) Copyright 2018-2023 Intel Corporation.

  SPDX-License-Identifier: BSD-2-Clause-Patent
'''
import ctypes
import sys

import avocado
from apricot import TestWithServers
from general_utils import create_string_buffer
from pydaos.raw import DaosApiError, IORequest
from test_utils_container import add_container
from test_utils_pool import add_pool


class CreateManyDkeys(TestWithServers):
    """
    Test Class Description:
        Tests that create large numbers of keys in objects/containers and then
        destroy the containers and verify the space has been reclaimed.

    :avocado: recursive
    """

    def write_a_bunch_of_values(self, pool, how_many):
        """Write data to an object, each with a dkey and akey.

        Args:
            pool (TestPool): the pool in which to write data
            how_many (int): how many key:value pairs are written
        """
        self.log_step("Creating a container")
        container = add_container(self, pool)
        container.open()

        ioreq = IORequest(self.context, container.container, None)

        self.log_step("Writing the dataset")
        inc = 50000
        last_key = inc
        for key in range(how_many):
            c_dkey = create_string_buffer("dkey {0}".format(key))
            c_akey = create_string_buffer("akey {0}".format(key))
            c_value = create_string_buffer(
                "some data that gets stored with the key {0}".format(key))
            c_size = ctypes.c_size_t(ctypes.sizeof(c_value))
            ioreq.single_insert(c_dkey,
                                c_akey,
                                c_value,
                                c_size)

            if key > last_key:
                print("written: {}".format(key))
                sys.stdout.flush()
                last_key = key + inc

        self.log_step("Verifying the dataset")
        last_key = inc
        for key in range(how_many):
            c_dkey = create_string_buffer("dkey {0}".format(key))
            c_akey = create_string_buffer("akey {0}".format(key))
            the_data = "some data that gets stored with the key {0}".format(key)
            val = ioreq.single_fetch(c_dkey, c_akey, len(the_data) + 1)
            exp_value = val.value.decode("utf-8")
            if the_data != exp_value:
                self.log.debug("Expected Value: %s", the_data)
                self.log.debug("Received Value: %s", exp_value)
                self.fail("ERROR: Data mismatch for dkey='dkey {key}', akey='akey {key}'")

            if key > last_key:
                print("verified: {}".format(key))
                sys.stdout.flush()
                last_key = key + inc

        self.log_step("Destroying the container")
        container.destroy()

    @avocado.fail_on(DaosApiError)
    def test_many_dkeys(self):
        """
        Test ID: DAOS-1701
        Test Description: Test many of dkeys in same object.
        Use Cases: 1. large key counts
                   2. space reclamation after destroy

        :avocado: tags=all,full_regression
        :avocado: tags=vm
        :avocado: tags=object
        :avocado: tags=CreateManyDkeys,test_many_dkeys
        """
        no_of_dkeys = self.params.get("number_of_dkeys", '/run/dkeys/')

        self.log_step("Creating a pool")
        pool = add_pool(self)

        # write a lot of individual data items, verify them, then destroy
        self.write_a_bunch_of_values(pool, no_of_dkeys)

        # do it again, which should verify the first container
        # was truly destroyed because a second round won't fit otherwise
<<<<<<< HEAD
        self.write_a_bunch_of_values(pool, no_of_dkeys)
=======
        self.write_a_bunch_of_values(pool, no_of_dkeys)

        self.log.info('Test passed')
>>>>>>> e063b19d
<|MERGE_RESOLUTION|>--- conflicted
+++ resolved
@@ -99,10 +99,6 @@
 
         # do it again, which should verify the first container
         # was truly destroyed because a second round won't fit otherwise
-<<<<<<< HEAD
-        self.write_a_bunch_of_values(pool, no_of_dkeys)
-=======
         self.write_a_bunch_of_values(pool, no_of_dkeys)
 
-        self.log.info('Test passed')
->>>>>>> e063b19d
+        self.log.info('Test passed')