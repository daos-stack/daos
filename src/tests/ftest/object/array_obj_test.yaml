--- conflicted
+++ resolved
@@ -3,11 +3,7 @@
 hosts:
      test_servers:
           - server-A
-<<<<<<< HEAD
-timeout: 45
-=======
 timeout: 60
->>>>>>> b888c24a
 server_config:
      name: daos_server
 pool:
