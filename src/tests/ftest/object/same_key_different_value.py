'''
  (C) Copyright 2020-2022 Intel Corporation.

  SPDX-License-Identifier: BSD-2-Clause-Patent
'''


from apricot import TestWithServers
from pydaos.raw import DaosApiError


class SameKeyDifferentValue(TestWithServers):
    """
    Test Description: Test to verify different type of values
    passed to same akey and dkey.
    :avocado: recursive
    """

    def setUp(self):
        super().setUp()
        self.pool = self.get_pool()
        self.container = self.get_container(self.pool)
        self.container.open()

    def test_single_to_array_value(self):
        """
        Jira ID: DAOS-2218
        Test Description: Test to verify different type of
        values passed (i.e. single to array value) to the same akey and dkey.
        Case1: Insert akey,dkey with single value
               Insert same akey,dkey with array value
               Result: should return -1001 ERR.
        Case2: Insert akey,dkey with single value
               Punch the keys
               Insert same akey,dkey under same object with array value
               Result: should either pass or return -1001 ERR
        Case3: Insert akey,dkey with single value
               Punch the keys
               Trigger aggregation
               Insert same akey,dkey under same object with array value
               Result: should either pass or return -1001 ERR
<<<<<<< HEAD

        :avocado: tags=all,daily_regression
        :avocado: tags=vm
        :avocado: tags=object
        :avocado: tags=singletoarray,samekeydifferentvalue,test_single_to_array_value
=======
        :avocado: tags=all,daily_regression
        :avocado: tags=vm
        :avocado: tags=object
        :avocado: tags=samekeydifferentvalue,singletoarray,test_single_to_array_value
>>>>>>> 754035f4
        """

        # define akey,dkey, single value data and array value data
        single_value_data = b"a string that I want to stuff into an object"
        array_value_data = []
        array_value_data.append(b"data string one")
        array_value_data.append(b"data string two")
        array_value_data.append(b"data string tre")

        dkey = b"this is the dkey"
        akey = b"this is the akey"

        aggregation = False

        for i in range(3):
            try:
                # create an object and write single value data into it
                obj = self.container.container.write_an_obj(
                    single_value_data, len(single_value_data) + 1, dkey, akey, obj_cls=1)

                # read the data back and make sure its correct
                read_back_data = self.container.container.read_an_obj(
                    len(single_value_data) + 1, dkey, akey, obj)
                if single_value_data != read_back_data.value:
                    self.log.info("wrote data: %s", single_value_data)
                    self.log.info("read data:  %s", read_back_data.value)
                    self.fail("Write data, read it back, didn't match\n")

                # test case 1
                if i == 0:
                    try:
                        # write array value data to same keys, expected to fail
                        self.container.container.write_an_array_value(
                            array_value_data, dkey, akey, obj, obj_cls=1)

                        # above line is expected to return an error,
                        # if not fail the test
                        self.fail(
                            "Array value write to existing single value key should have failed")

                    # should fail with -1001 ERR
                    except DaosApiError as error:
                        if "-1001" not in str(error):
                            self.log.error(error)
                            self.fail("Expected write to fail with -1001")

                # test case 2 and 3
                else:
                    try:
                        # punch the keys
                        obj.punch_akeys(0, dkey, [akey])
                        obj.punch_dkeys(0, [dkey])

                        if aggregation:
                            # trigger aggregation
                            self.container.container.aggregate(self.container.container.coh, 0)

                        # write to the same set of keys under same object with array value type
                        self.container.container.write_an_array_value(
                            array_value_data, dkey, akey, obj, obj_cls=1)

                    # above write of array value should either succeed or fail with -1001 ERR
                    except DaosApiError as error:
                        if "-1001" not in str(error):
                            self.log.error(error)
                            self.fail("Expected write to either succeed or fail with -1001")

                    # change the value of aggregation to test Test Case 3
                    aggregation = True

                # punch the entire object after each iteration
                obj.close()

            # catch the exception if test fails to write to an object
            # or fails to punch the written object
            except DaosApiError as error:
                self.log.error(error)
                self.fail("Failed to write to akey/dkey or punch the object")

    def test_array_to_single_value(self):
        """
        Jira ID: DAOS-2218
        Test Description: Test to verify different type of
        values passed (i.e array to single value) to the same akey and dkey.
        Case1: Insert akey,dkey with array value
               Insert same akey,dkey with single value
               Result: should return -1001 ERR.
        Case2: Insert akey,dkey with array value
               Punch the keys
               Insert same akey,dkey under same object with single value
               Result: should either pass or return -1001 ERR
        Case3: Insert akey,dkey with array value
               Punch the keys
               Trigger aggregation
               Insert same akey,dkey under same object with single value
               Result: should either pass or return -1001 ERR
<<<<<<< HEAD

        :avocado: tags=all,daily_regression
        :avocado: tags=vm
        :avocado: tags=object
        :avocado: tags=arraytosingle,samekeydifferentvalue,test_array_to_single_value
=======
        :avocado: tags=all,daily_regression
        :avocado: tags=vm
        :avocado: tags=object
        :avocado: tags=samekeydifferentvalue,arraytosingle,test_array_to_single_value
>>>>>>> 754035f4
        """

        # define akey,dkey, single value data and array value data
        single_value_data = b"a string that I want to stuff into an object"
        array_value_data = []
        array_value_data.append(b"data string one")
        array_value_data.append(b"data string two")
        array_value_data.append(b"data string tre")

        dkey = b"this is the dkey"
        akey = b"this is the akey"

        aggregation = False

        for i in range(3):
            try:
                # create an object and write array value data into it
                obj = self.container.container.write_an_array_value(
                    array_value_data, dkey, akey, obj_cls=1)
                # read the data back and make sure its correct
                length = len(array_value_data[0])
                read_back_data = self.container.container.read_an_array(
                    len(array_value_data), length + 1, dkey, akey, obj)

                for j in range(3):
                    if array_value_data[j][0:length - 1] != read_back_data[j][0:length - 1]:
                        self.log.info("Written Data: %s", array_value_data[j])
                        self.log.info("Read Data:    %s", read_back_data[j])
                        self.fail("Data mismatch")
                # test case 1
                if i == 0:
                    try:
                        # write single value data to same keys, expected to fail
                        self.container.container.write_an_obj(
                            single_value_data, len(single_value_data) + 1,
                            dkey, akey, obj, obj_cls=1)
                        # above line is expected to return an error,
                        # if not fail the test
                        self.fail("Single value write to existing array value"
                                  + " key should have failed\n")

                    # should fail with -1001 ERR
                    except DaosApiError as error:
                        if "-1001" not in str(error):
                            self.log.error(error)
                            self.fail("Expected write to fail with -1001")

                # test case 2 and 3
                else:
                    try:
                        # punch the keys
                        obj.punch_akeys(0, dkey, [akey])
                        obj.punch_dkeys(0, [dkey])

                        if aggregation:
                            # trigger aggregation
                            self.container.container.aggregate(self.container.container.coh, 0)

                        # write to the same set of keys under same object
                        # with single value type
                        self.container.container.write_an_obj(
                            single_value_data, len(single_value_data) + 1,
                            dkey, akey, obj, obj_cls=1)
                    # above write of array value should either succeed
                    # or fail with -1001 ERR
                    except DaosApiError as error:
                        if "-1001" not in str(error):
                            self.log.error(error)
                            self.fail("Expected write to either succeed or fail with -1001")

                    # change the value of aggregation to test Test Case 3
                    aggregation = True

                # punch the entire object after each iteration
                obj.close()

            # catch the exception if test fails to write to an object
            # or fails to punch the written object
            except DaosApiError as error:
                self.log.error(error)
                self.fail("Failed to write to akey/dkey or punch the object")<|MERGE_RESOLUTION|>--- conflicted
+++ resolved
@@ -39,18 +39,10 @@
                Trigger aggregation
                Insert same akey,dkey under same object with array value
                Result: should either pass or return -1001 ERR
-<<<<<<< HEAD
-
-        :avocado: tags=all,daily_regression
-        :avocado: tags=vm
-        :avocado: tags=object
-        :avocado: tags=singletoarray,samekeydifferentvalue,test_single_to_array_value
-=======
         :avocado: tags=all,daily_regression
         :avocado: tags=vm
         :avocado: tags=object
         :avocado: tags=samekeydifferentvalue,singletoarray,test_single_to_array_value
->>>>>>> 754035f4
         """
 
         # define akey,dkey, single value data and array value data
@@ -147,18 +139,10 @@
                Trigger aggregation
                Insert same akey,dkey under same object with single value
                Result: should either pass or return -1001 ERR
-<<<<<<< HEAD
-
-        :avocado: tags=all,daily_regression
-        :avocado: tags=vm
-        :avocado: tags=object
-        :avocado: tags=arraytosingle,samekeydifferentvalue,test_array_to_single_value
-=======
         :avocado: tags=all,daily_regression
         :avocado: tags=vm
         :avocado: tags=object
         :avocado: tags=samekeydifferentvalue,arraytosingle,test_array_to_single_value
->>>>>>> 754035f4
         """
 
         # define akey,dkey, single value data and array value data
