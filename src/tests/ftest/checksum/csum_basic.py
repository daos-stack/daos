"""
  (C) Copyright 2019-2024 Intel Corporation.

  SPDX-License-Identifier: BSD-2-Clause-Patent
"""

import ctypes

from apricot import TestWithServers
from general_utils import create_string_buffer
from pydaos.raw import DaosObj, IORequest
from test_utils_container import add_container
from test_utils_pool import add_pool


class CsumContainerValidation(TestWithServers):
    """
    Test Class Description: This test is enables
    checksum container properties and performs
    single object inserts and verifies
    contents. This is a basic sanity
    test for enabling checksum testing.
    :avocado: recursive
    """

    def test_single_object_with_checksum(self):
        """
        Test ID: DAOS-3927
        Test Description: Write Avocado Test to verify single data after
                          pool/container disconnect/reconnect.
        :avocado: tags=all,daily_regression
        :avocado: tags=vm
        :avocado: tags=checksum
        :avocado: tags=CsumContainerValidation,test_single_object_with_checksum
        """
        no_of_dkeys = self.params.get("no_of_dkeys", '/run/dkeys/*')[0]
        no_of_akeys = self.params.get("no_of_akeys", '/run/akeys/*')[0]
        record_length = self.params.get("length", '/run/record/*')

        pool = add_pool(self, connect=False)
        pool.connect(2)

        enable_checksum = self.params.get("enable_checksum", '/run/container/*')
        container = add_container(self, pool, create=False)
<<<<<<< HEAD
        input_param = container.container.cont_input_values
        input_param.enable_chksum = enable_checksum
        container.create(input_param)
=======
        container.input_params.enable_chksum = enable_checksum
        container.create()
>>>>>>> e063b19d
        container.open()

        obj = DaosObj(self.context, container.container)
        obj.create(objcls=1)
        obj.open()
        ioreq = IORequest(self.context, container.container, obj, objtype=4)

        self.d_log.info("Writing the Single Dataset")
        record_index = 0
        for dkey in range(no_of_dkeys):
            for akey in range(no_of_akeys):
                indata = "{0}".format(str(akey)[0]) * record_length[record_index]
                c_dkey = create_string_buffer("dkey {0}".format(dkey))
                c_akey = create_string_buffer("akey {0}".format(akey))
                c_value = create_string_buffer(indata)
                c_size = ctypes.c_size_t(ctypes.sizeof(c_value))

                ioreq.single_insert(c_dkey, c_akey, c_value, c_size)
                record_index = record_index + 1
                if record_index == len(record_length):
                    record_index = 0

        self.d_log.info("Single Dataset Verification -- Started")
        record_index = 0
        for dkey in range(no_of_dkeys):
            for akey in range(no_of_akeys):
                indata = str(akey)[0] * record_length[record_index]
                c_dkey = create_string_buffer("dkey {0}".format(dkey))
                c_akey = create_string_buffer("akey {0}".format(akey))
                val = ioreq.single_fetch(c_dkey, c_akey, len(indata) + 1)
                if indata != val.value.decode('utf-8'):
                    message = (
                        "ERROR:Data mismatch for dkey={}, akey={}: indata={}, "
                        "val={}".format(
                            dkey, akey, indata, val.value.decode('utf-8')))
                    self.d_log.error(message)
                    self.fail(message)
                record_index = record_index + 1
                if record_index == len(record_length):
                    record_index = 0<|MERGE_RESOLUTION|>--- conflicted
+++ resolved
@@ -42,14 +42,8 @@
 
         enable_checksum = self.params.get("enable_checksum", '/run/container/*')
         container = add_container(self, pool, create=False)
-<<<<<<< HEAD
-        input_param = container.container.cont_input_values
-        input_param.enable_chksum = enable_checksum
-        container.create(input_param)
-=======
         container.input_params.enable_chksum = enable_checksum
         container.create()
->>>>>>> e063b19d
         container.open()
 
         obj = DaosObj(self.context, container.container)
