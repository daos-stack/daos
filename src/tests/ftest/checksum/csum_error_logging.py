--- conflicted
+++ resolved
@@ -75,16 +75,9 @@
 
         Test Description: Write Avocado Test to verify single data after
                           pool/container disconnect/reconnect.
-<<<<<<< HEAD
         :avocado: tags=all,daily_regression
         :avocado: tags=hw,medium,ib2
         :avocado: tags=checksum,faults
-=======
-
-        :avocado: tags=all,daily_regression
-        :avocado: tags=hw,medium,ib2
-        :avocado: tags=faults
->>>>>>> c23c84d2
         :avocado: tags=csum_error_log
         """
         dev_id = self.get_nvme_device_id()
