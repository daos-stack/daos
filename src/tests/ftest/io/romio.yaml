--- conflicted
+++ resolved
@@ -4,14 +4,9 @@
     test_clients:
         - boro-B
 timeout: 240
-<<<<<<< HEAD
-server:
-    server_group: daos_server
 # below mentioned path should be replaced by path of
 # romio test suite directory in CI nodes when available.
-=======
 server_config:
     name: daos_server
->>>>>>> 06069810
 romio:
     romio_repo: "/home/standan/mpiotest/build/src/mpi/romio/test/"