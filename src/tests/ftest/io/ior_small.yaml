server_manager:
    srv_timeout: 500
hosts:
<<<<<<< HEAD
  test_servers:
    - server-A
    - server-B
    - server-C
    - server-D
  test_clients:
    - client-E
    - client-F
    - client-G
    - client-H
timeout: 500
=======
   test_machines:
        test_servers:
            - boro-A
            - boro-B
            - boro-C
            - boro-D
        test_clients:
            - boro-E
            - boro-F
            - boro-G
            - boro-H
timeout: 1200
>>>>>>> 66d24b36
server_config:
    name: daos_server
    servers:
        bdev_class: nvme
        bdev_list: ["0000:5e:00.0","0000:5f:00.0"]
pool:
    createmode:
        mode_RW:
             mode: 146
    createset:
        group: daos_server
    createsize:
        scm_size: 3000000000
    createsvc:
        svcn: 1
ior:
    client_processes:
        np_16:
            np: 16
    test_file: daos:testFile
    repetitions: 2
# Remove the below line once DAOS-3143 is resolved
    daos_destroy: False
    iorflags: !mux
        ssf:
          flags: "-v -W -w -r -R"
          ior_api: !mux
            daos:
              api: DAOS
            mpiio:
              api: MPIIO
            posix:
              api: POSIX
          transfersize_blocksize: !mux
            256B:
              transfer_size: '256B'
              block_size: '4M'
            1M:
              transfer_size: '1M'
              block_size: '32M'

          objectclass: !mux
            oclass_SX:
              daos_oclass: "SX"
# Commenting it out until DAOS-3097/3143 is resolved.
#            oclass_RP_2GX:
#              daos_oclass: "RP_2GX"
        fpp:
          flags: "-v -W -w -r -R -F"
          api: DAOS
          transfer_size: '1M'
          block_size: '32M'
          daos_oclass: "SX"
# Uncomment when DAOS-1733 is resolved
#        random:
#          flags: "-v -W -w -r -z"
#          api: MPIIO
#          transfer_size: '1M'
#          block_size: '32M'
#          daos_oclass: "RP_2GX"
dfuse:
    mount_dir: "/tmp/daos_dfuse"<|MERGE_RESOLUTION|>--- conflicted
+++ resolved
@@ -1,7 +1,6 @@
 server_manager:
     srv_timeout: 500
 hosts:
-<<<<<<< HEAD
   test_servers:
     - server-A
     - server-B
@@ -12,21 +11,7 @@
     - client-F
     - client-G
     - client-H
-timeout: 500
-=======
-   test_machines:
-        test_servers:
-            - boro-A
-            - boro-B
-            - boro-C
-            - boro-D
-        test_clients:
-            - boro-E
-            - boro-F
-            - boro-G
-            - boro-H
 timeout: 1200
->>>>>>> 66d24b36
 server_config:
     name: daos_server
     servers:
