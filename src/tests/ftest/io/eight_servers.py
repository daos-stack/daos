--- conflicted
+++ resolved
@@ -50,32 +50,7 @@
                                                 '/run/hosts/')
         self.hostfile_clients = (
             write_host_file.write_host_file(self.hostlist_clients, self.workdir,
-<<<<<<< HEAD
                                             None))
-=======
-                                            self.slots))
-        print("Host file clients is: {}".format(self.hostfile_clients))
-
-        self.agent_sessions = agent_utils.run_agent(self.basepath,
-                                                    self.hostlist_servers,
-                                                    self.hostlist_clients)
-        server_utils.run_server(self.hostfile_servers, self.server_group,
-                                self.basepath)
-
-        if not distutils.spawn.find_executable("ior") and \
-           int(str(self.name).split("-")[0]) == 1:
-            ior_utils.build_ior(self.basepath)
-
-    def tearDown(self):
-        try:
-            if self.pool is not None and self.pool.attached:
-                self.pool.destroy(1)
-        finally:
-            if self.agent_sessions:
-                agent_utils.stop_agent(self.agent_sessions,
-                                       self.hostlist_clients)
-            server_utils.stop_server(hosts=self.hostlist_servers)
->>>>>>> 4a5fc423
 
     def executable(self, iorflags=None):
         """
