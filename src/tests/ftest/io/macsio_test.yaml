--- conflicted
+++ resolved
@@ -9,11 +9,7 @@
     - client-F
     - client-G
     - client-H
-<<<<<<< HEAD
-timeout: 240
-=======
 timeout: 140
->>>>>>> 9857bcff
 server_config:
     name: daos_server
     servers:
