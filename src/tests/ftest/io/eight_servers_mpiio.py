--- conflicted
+++ resolved
@@ -41,7 +41,7 @@
             transfersize and block size of 32M for 1K transfer size and 128M
             for rest.
 
-        :avocado: tags=ior,mpiio,eightservers,ior_ssf
+        :avocado: tags=ior_ssf
         """
         ior_flags = self.params.get("F", "/run/ior/iorflags/ssf/")
         self.ior_cmd.flags.update(ior_flags)
@@ -58,30 +58,7 @@
             transfersize and block size of 32M for 1K transfer size and 128M
             for rest.
 
-<<<<<<< HEAD
-    def test_ssf(self):
-        """
-        Test ID: DAOS-2121
-        Test Description: Run IOR with 1,64 and 128 clients config in ssf mode.
-        Use Cases: Different combinations of 1/64/128 Clients,
-                   1K/4K/32K/128K/512K/1M transfersize and block size of 32M
-                   for 1K transfer size and 128M for rest.
-        :avocado: tags=ior_ssf
-        """
-        ior_flags = self.params.get("F", '/run/ior/iorflags/ssf/')
-        self.executable(ior_flags)
-
-    def test_fpp(self):
-        """
-        Test ID: DAOS-2121
-        Test Description: Run IOR with 1,64 and 128 clients config in fpp mode.
-        Use Cases: Different combinations of 1/64/128 Clients,
-                   1K/4K/32K/128K/512K/1M transfersize and block size of 32M
-                   for 1K transfer size and 128M for rest.
         :avocado: tags=ior_fpp
-=======
-        :avocado: tags=ior,mpiio,eightservers,ior_fpp
->>>>>>> 2d1dcb78
         """
         ior_flags = self.params.get("F", "/run/ior/iorflags/fpp/")
         self.ior_cmd.flags.update(ior_flags)
