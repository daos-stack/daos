#!/usr/bin/python
"""
  (C) Copyright 2018-2019 Intel Corporation.

  Licensed under the Apache License, Version 2.0 (the "License");
  you may not use this file except in compliance with the License.
  You may obtain a copy of the License at

     http://www.apache.org/licenses/LICENSE-2.0

  Unless required by applicable law or agreed to in writing, software
  distributed under the License is distributed on an "AS IS" BASIS,
  WITHOUT WARRANTIES OR CONDITIONS OF ANY KIND, either express or implied.
  See the License for the specific language governing permissions and
  limitations under the License.

  GOVERNMENT LICENSE RIGHTS-OPEN SOURCE SOFTWARE
  The Government's rights to use, modify, reproduce, release, perform, display,
  or disclose this software are subject to the terms of the Apache License as
  provided in Contract No. B609815.
  Any reproduction of computer software, computer software documentation, or
  portions thereof marked with this legend must also reproduce the markings.
"""
from ior_test_base import IorTestBase
from write_host_file import write_host_file


class SegCount(IorTestBase):
    """Test class Description: Runs IOR with different segment counts.

    :avocado: recursive
    """

    def test_segcount(self):
        """JIRA ID: DAOS-1782.

        Test Description:
            Run IOR with 32,64 and 128 clients with different segment counts.

        Use Cases:
            Different combinations of 32/64/128 Clients, 8b/1k/4k record size,
            1k/4k/1m/8m transfersize and stripesize and 16 async io.

<<<<<<< HEAD
    def test_segcount(self):
        """
        Test ID: DAOS-1782
        Test Description: Run IOR with 32,64 and 128 clients with different
                          segment counts.
        Use Cases: Different combinations of 32/64/128 Clients, 8b/1k/4k
                   record size, 1k/4k/1m/8m transfersize and stripesize
                   and 16 async io.
        :avocado: tags=all,mpiio,large,ior_segcount
=======
        :avocado: tags=ior,eightservers,ior_segcount,performance
>>>>>>> 2d1dcb78
        """
        # Update the hostfile with the requested number of slots per host
        self.hostfile_clients = write_host_file(
            self.hostlist_clients, self.workdir, self.processes)

        # Set the IOR segment count
        if self.ior_cmd.block_size.value == '4k' and self.processes == 16:
            self.ior_cmd.segment_count.update(491500)
        elif self.ior_cmd.block_size.value == '4k' and self.processes == 32:
            self.ior_cmd.segment_count.update(245750)
        elif self.ior_cmd.block_size.value == '4k' and self.processes == 64:
            self.ior_cmd.segment_count.update(122875)
        elif self.ior_cmd.block_size.value == '1m' and self.processes == 16:
            self.ior_cmd.segment_count.update(1920)
        elif self.ior_cmd.block_size.value == '1m' and self.processes == 32:
            self.ior_cmd.segment_count.update(960)
        elif self.ior_cmd.block_size.value == '1m' and self.processes == 64:
            self.ior_cmd.segment_count.update(480)
        elif self.ior_cmd.block_size.value == '4m' and self.processes == 16:
            self.ior_cmd.segment_count.update(480)
        elif self.ior_cmd.block_size.value == '4m' and self.processes == 32:
            self.ior_cmd.segment_count.update(240)
        elif self.ior_cmd.block_size.value == '4m' and self.processes == 64:
            self.ior_cmd.segment_count.update(120)

        # Create a pool and run IOR
        self.run_ior_with_pool()<|MERGE_RESOLUTION|>--- conflicted
+++ resolved
@@ -41,19 +41,7 @@
             Different combinations of 32/64/128 Clients, 8b/1k/4k record size,
             1k/4k/1m/8m transfersize and stripesize and 16 async io.
 
-<<<<<<< HEAD
-    def test_segcount(self):
-        """
-        Test ID: DAOS-1782
-        Test Description: Run IOR with 32,64 and 128 clients with different
-                          segment counts.
-        Use Cases: Different combinations of 32/64/128 Clients, 8b/1k/4k
-                   record size, 1k/4k/1m/8m transfersize and stripesize
-                   and 16 async io.
         :avocado: tags=all,mpiio,large,ior_segcount
-=======
-        :avocado: tags=ior,eightservers,ior_segcount,performance
->>>>>>> 2d1dcb78
         """
         # Update the hostfile with the requested number of slots per host
         self.hostfile_clients = write_host_file(
