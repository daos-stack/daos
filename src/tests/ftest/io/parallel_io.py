--- conflicted
+++ resolved
@@ -170,13 +170,7 @@
         try:
             self.fio_cmd.update_directory(os.path.join(dfuse.mount_dir.value, container_to_destroy))
             self.execute_fio()
-            self.fail(
-<<<<<<< HEAD
-                "Fio was able to access destroyed container: {}".format(
-                    str(self.container[0])))
-=======
-                "Fio was able to access destroyed container: {}".format(self.container[0].uuid))
->>>>>>> e93ab3db
+            self.fail(f"Fio was able to access destroyed container: {self.container[0]}")
         except CommandFailure:
             self.log.info("fio failed as expected")
             # check dfuse is still running after attempting to access deleted container
