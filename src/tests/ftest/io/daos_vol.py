#!/usr/bin/python
"""
(C) Copyright 2019-2020 Intel Corporation.

Licensed under the Apache License, Version 2.0 (the "License");
you may not use this file except in compliance with the License.
You may obtain a copy of the License at

    http://www.apache.org/licenses/LICENSE-2.0

Unless required by applicable law or agreed to in writing, software
distributed under the License is distributed on an "AS IS" BASIS,
WITHOUT WARRANTIES OR CONDITIONS OF ANY KIND, either express or implied.
See the License for the specific language governing permissions and
limitations under the License.

GOVERNMENT LICENSE RIGHTS-OPEN SOURCE SOFTWARE
The Government's rights to use, modify, reproduce, release, perform, display,
or disclose this software are subject to the terms of the Apache License as
provided in Contract No. B609815.
Any reproduction of computer software, computer software documentation, or
portions thereof marked with this legend must also reproduce the markings.
"""
from vol_test_base import VolTestBase
from general_utils import  get_job_manager_class


# pylint: disable=too-many-ancestors
class DaosVol(VolTestBase):
    """Runs HDF5 test suites with daos vol connector.

    :avocado: recursive
    """

    def setUp(self):
        """Set up each test case."""
        testname = self.params.get("testname")
        if testname == "h5_partest_t_shapesame":
            self.cancelForTicket("DAOS-5831")
        if testname == "h5_test_testhdf5":
            self.cancelForTicket("DAOS-5469")
        if testname == "h5_partest_testphdf5":
            self.cancelForTicket("DAOS-6076")
        if testname == "h5_partest_t_bigio":
            self.cancelForTicket("DAOS-5496")
        if testname == "h5vl_test_parallel":
            self.cancelForTicket("DAOS-5647")
        super(DaosVol, self).setUp()

    def test_daos_vol_mpich(self):
        """Jira ID: DAOS-3656.

        Test Description:
            Run HDF5 testphdf5 and t_shapesame provided in HDF5 package with
            daos vol connector. Testing various I/O functions provided in HDF5
            test suite such as:
              h5_test_testhdf5
              h5vl_test
              h5_partest_t_bigio
              h5_partest_testphdf5
              h5vl_test_parallel
              h5_partest_t_shapesame
              h5daos_test_map
              h5daos_test_map_parallel
              h5daos_test_oclass

<<<<<<< HEAD
        :avocado: tags=all,pr,hw,small,hdf5,vol,DAOS_5610
=======
        :avocado: tags=all,pr,daily_regression
        :avocado: tags=hw,small
        :avocado: tags=hdf5,vol
        :avocado: tags=DAOS_5610
>>>>>>> 761ee1dd
        """
        self.job_manager = get_job_manager_class("Mpirun", None, False, "mpich")
        self.set_job_manager_timeout()
        self.run_test("/usr/lib64/mpich/lib", "/usr/lib64/hdf5_vol_daos/mpich/tests")

    def test_daos_vol_openmpi(self):
        """Jira ID: DAOS-3656.

        Test Description:
            Run HDF5 testphdf5 and t_shapesame provided in HDF5 package with
            daos vol connector. Testing various I/O functions provided in HDF5
            test suite such as:
              h5_test_testhdf5
              h5vl_test
              h5_partest_t_bigio
              h5_partest_testphdf5
              h5vl_test_parallel
              h5_partest_t_shapesame
              h5daos_test_map
              h5daos_test_map_parallel
              h5daos_test_oclass

        :avocado: tags=all,daily_regression
        :avocado: tags=hw,small
        :avocado: tags=hdf5,vol
        :avocado: tags=DAOS_5610
        """
        self.job_manager = get_job_manager_class("Orterun", None, False, "openmpi")
        self.set_job_manager_timeout()
        self.run_test("/usr/lib64/openmpi3/lib", "/usr/lib64/hdf5_vol_daos/openmpi3/tests")<|MERGE_RESOLUTION|>--- conflicted
+++ resolved
@@ -64,14 +64,10 @@
               h5daos_test_map_parallel
               h5daos_test_oclass
 
-<<<<<<< HEAD
-        :avocado: tags=all,pr,hw,small,hdf5,vol,DAOS_5610
-=======
         :avocado: tags=all,pr,daily_regression
         :avocado: tags=hw,small
         :avocado: tags=hdf5,vol
         :avocado: tags=DAOS_5610
->>>>>>> 761ee1dd
         """
         self.job_manager = get_job_manager_class("Mpirun", None, False, "mpich")
         self.set_job_manager_timeout()
