--- conflicted
+++ resolved
@@ -9,7 +9,6 @@
   servers_per_host: 2
   name: daos_server
   servers:
-<<<<<<< HEAD
     0:
       pinned_numa_node: 0
       nr_xs_helpers: 1
@@ -17,7 +16,7 @@
       fabric_iface_port: 31416
       log_file: daos_server0.log
       bdev_class: nvme
-      bdev_list: ["0000:5e:00.0"]
+      bdev_list: ["0000:81:00.0"]
       scm_class: dcpm
       scm_list: ["/dev/pmem0"]
       scm_mount: /mnt/daos0
@@ -28,16 +27,10 @@
       fabric_iface_port: 31417
       log_file: daos_server1.log
       bdev_class: nvme
-      bdev_list: ["0000:5f:00.0"]
+      bdev_list: ["0000:da:00.0"]
       scm_class: dcpm
       scm_list: ["/dev/pmem1"]
       scm_mount: /mnt/daos1
-=======
-    bdev_class: nvme
-    bdev_list: ["0000:81:00.0","0000:da:00.0"]
-    scm_class: dcpm
-    scm_list: ["/dev/pmem0"]
->>>>>>> ae294ac3
 pool:
   mode: 146
   name: daos_server
