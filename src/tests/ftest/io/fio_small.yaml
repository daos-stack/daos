hosts:
  test_servers:
    - server-A
    - server-B
    - server-C
    - server-D
  test_clients:
    - client-E
timeout: 1000
server_config:
<<<<<<< HEAD
    name: daos_server
    servers:
        bdev_class: nvme
        bdev_list: ["0000:81:00.0","0000:da:00.0"]
        scm_class: dcpm
        scm_list: ["/dev/pmem0"]
=======
  name: daos_server
  servers:
    bdev_class: nvme
    bdev_list: ["0000:5e:00.0","0000:5f:00.0"]
    scm_class: dcpm
    scm_list: ["/dev/pmem0"]
>>>>>>> 12f71f1a
pool:
  mode: 146
  name: daos_server
  scm_size: 1600000000
  nvme_size: 20000000000
  svcn: 1
fio:
  names:
    - global
    - test
  global:
    directory: "/tmp/daos_dfuse"
    ioengine: 'libaio'
    thread: 1
    group_reporting: 1
    direct: 1
    verify: 'crc64'
    iodepth: 16
    bs: !mux
      bs_256B:
        blocksize: '256B'
        size: '1M'
      bs_1M:
        blocksize: '1M'
        size: '1G'
    read_write: !mux
      sequential:
        rw: 'rw'
      random:
        rw: 'randrw'
  test:
    numjobs: 1
dfuse:
  mount_dir: "/tmp/daos_dfuse"<|MERGE_RESOLUTION|>--- conflicted
+++ resolved
@@ -8,21 +8,12 @@
     - client-E
 timeout: 1000
 server_config:
-<<<<<<< HEAD
-    name: daos_server
-    servers:
-        bdev_class: nvme
-        bdev_list: ["0000:81:00.0","0000:da:00.0"]
-        scm_class: dcpm
-        scm_list: ["/dev/pmem0"]
-=======
   name: daos_server
   servers:
     bdev_class: nvme
-    bdev_list: ["0000:5e:00.0","0000:5f:00.0"]
+    bdev_list: ["0000:81:00.0","0000:da:00.0"]
     scm_class: dcpm
     scm_list: ["/dev/pmem0"]
->>>>>>> 12f71f1a
 pool:
   mode: 146
   name: daos_server
