--- conflicted
+++ resolved
@@ -24,20 +24,8 @@
 from __future__ import print_function
 
 import os
-<<<<<<< HEAD
-import traceback
-import uuid
-import re
-=======
->>>>>>> fe1bee3f
 import avocado
 
-<<<<<<< HEAD
-import ior_utils
-
-from general_utils import DaosTestError
-=======
->>>>>>> fe1bee3f
 from daos_api import DaosPool, DaosApiError
 from ior_test_base import IorTestBase
 
@@ -46,13 +34,6 @@
     """Test class for NVMe with IO tests.
 
     Test Class Description:
-<<<<<<< HEAD
-        Test IO over NVMe and verify the pool size based on IO transfer size.
-    :avocado: recursive
-    """
-    def setUp(self):
-        super(NvmeIo, self).setUp()
-=======
         Test the general Metadata operations and boundary conditions.
 
     :avocado: recursive
@@ -61,7 +42,6 @@
     @avocado.fail_on(DaosApiError)
     def test_nvme_io(self):
         """Jira ID: DAOS-2082.
->>>>>>> fe1bee3f
 
         Test Description:
             Test will run IOR with standard and non standard sizes.  IOR will
@@ -71,7 +51,6 @@
         Use Cases:
             Running multiple IOR on same server start instance.
 
-<<<<<<< HEAD
     @avocado.fail_on(DaosApiError)
     def test_nvme_io(self):
         """
@@ -84,10 +63,7 @@
         Use Cases:
             This test is running multiple IOR with NVMe.
 
-        :avocado: tags=all,daosio,full_regression,hw,nvme_io,nvme
-=======
         :avocado: tags=all,daosio,full_regression,hw,nvme_io
->>>>>>> fe1bee3f
         """
         # Pool params
         pool_mode = self.params.get("mode", '/run/pool/createmode/*')
@@ -100,11 +76,7 @@
         tests = self.params.get("ior_sequence", '/run/ior/*')
         object_type = self.params.get("object_type", '/run/ior/*')
 
-<<<<<<< HEAD
-        #Loop for every IOR object type
-=======
         # Loop for every IOR object type
->>>>>>> fe1bee3f
         for obj_type in object_type:
             for ior_param in tests:
                 # There is an issue with NVMe if Transfer size>64M,
@@ -119,29 +91,6 @@
                     pool_mode, pool_uid, pool_gid, ior_param[0], pool_group,
                     svcn=pool_svcn, nvme_size=ior_param[1])
                 self.pool.connect(1 << 1)
-<<<<<<< HEAD
-                self.pool_connect = True
-
-                createsvc = self.params.get("svcn", '/run/pool/createsvc/')
-                svc_list = ""
-                for i in range(createsvc):
-                    svc_list += str(int(self.pool.svc.rl_ranks[i])) + ":"
-                svc_list = svc_list[:-1]
-                ior_args['client_hostfile'] = self.hostfile_clients
-                ior_args['pool_uuid'] = self.pool.get_uuid_str()
-                ior_args['svc_list'] = svc_list
-                ior_args['basepath'] = self.basepath
-                ior_args['server_group'] = self.server_group
-                ior_args['tmp_dir'] = self.workdir
-                ior_args['iorflags'] = self.params.get("iorflags",
-                                                       '/run/ior/*')
-                ior_args['iteration'] = self.params.get("iteration",
-                                                        '/run/ior/*')
-                ior_args['transfer_size'] = ior_param[2]
-                ior_args['block_size'] = ior_param[3]
-                ior_args['object_class'] = obj_type
-                ior_args['client_processes'] = ior_param[4]
-=======
 
                 # Get the current pool sizes
                 size_before_ior = self.pool.pool_query()
@@ -155,7 +104,6 @@
 
                 # Verify IOR consumed the expected amount ofrom the pool
                 self.verify_pool_size(size_before_ior, ior_param[4])
->>>>>>> fe1bee3f
 
                 try:
                     if self.pool:
