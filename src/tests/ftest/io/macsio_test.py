"""
  (C) Copyright 2020-2023 Intel Corporation.

  SPDX-License-Identifier: BSD-2-Clause-Patent
"""
<<<<<<< HEAD
from command_utils_base import CommandFailure
from dfuse_test_base import DfuseTestBase
from general_utils import get_log_file, list_to_str
from job_manager_utils import get_job_manager
from macsio_util import MacsioCommand


class MacsioTest(DfuseTestBase):
=======
from dfuse_utils import get_dfuse, start_dfuse
from general_utils import list_to_str
from macsio_test_base import MacsioTestBase


class MacsioTest(MacsioTestBase):
>>>>>>> e063b19d
    """Test class Description: Runs a basic MACSio test.

    :avocado: recursive
    """

    def get_macsio_command(self, pool_uuid, pool_svcl, cont_uuid):
        """Get the MacsioCommand object.

        Args:
            pool_uuid (str): pool uuid
            pool_svcl (str): pool service replica
            cont_uuid (str, optional): container uuid. Defaults to None.

        Returns:
            MacsioCommand: object defining the macsio command
        """
        # Create the macsio command
        path = self.params.get("macsio_path", "/run/job_manager/*", default="")
        macsio = MacsioCommand(path)
        macsio.get_params(self)

        # Create all the macsio output files in the same directory as the other test log files
        macsio.set_output_file_path()

        # Update the MACSio pool and container info before gathering manager
        # environment information to ensure they are included.
        macsio.daos_pool = pool_uuid
        macsio.daos_svcl = pool_svcl
        macsio.daos_cont = cont_uuid

        return macsio

    def run_macsio(self, macsio, processes, plugin=None, slots=None, working_dir=None):
        """Run the macsio test.

        Parameters for the macsio command are obtained from the test yaml file,
        including the path to the macsio executable.

        Args:
            macsio (MacsioCommand): object defining the macsio command
            processes (int): total number of processes to use to run macsio
            plugin (str, optional): plugin path to use with DAOS VOL connector
            slots (int, optional): slots per host to specify in the hostfile. Defaults to None.
            working_dir (str, optional): working directory. Defaults to None.

        Returns:
            CmdResult: Object that contains exit status, stdout, and other information.
        """
        # Setup the job manager to run the macsio command
        env = macsio.env.copy()
        env["D_LOG_FILE"] = get_log_file(self.client_log or "{}_daos.log".format(macsio.command))
        if plugin:
            # Include DAOS VOL environment settings
            env["HDF5_VOL_CONNECTOR"] = "daos"
            env["HDF5_PLUGIN_PATH"] = str(plugin)
        job_manager = get_job_manager(self)
        job_manager.job = macsio
        job_manager.assign_hosts(self.hostlist_clients, self.workdir, slots)
        job_manager.assign_processes(processes)
        job_manager.assign_environment(env)
        job_manager.working_dir.value = working_dir

        # Run MACSio
        result = None
        try:
            result = job_manager.run()

        except CommandFailure as error:
            self.log.error("MACSio Failed: %s", str(error))
            self.fail("MACSio Failed.\n")

        return result

    def test_macsio(self):
        """JIRA ID: DAOS-3658.

        Test Description:
            Purpose of this test is to check basic functionality for DAOS,
            MPICH, HDF5, and MACSio.

        Use case:
            Six clients and two servers.

        :avocado: tags=all,daily_regression
        :avocado: tags=hw,medium
        :avocado: tags=io,macsio,dfuse
        :avocado: tags=MacsioTest,test_macsio
        :avocado: tags=DAOS_5610
        """
        processes = self.params.get("processes", "/run/macsio/*", len(self.hostlist_clients))

        # Create a pool
<<<<<<< HEAD
=======
        self.log_step('Create a single pool')
>>>>>>> e063b19d
        pool = self.get_pool()
        pool.display_pool_daos_space()

        # Create a container
<<<<<<< HEAD
        container = self.get_container(pool)

        # Run macsio
        self.log.info("Running MACSio")
        macsio = self.get_macsio_command(pool.uuid, list_to_str(pool.svc_ranks), container.uuid)
        status = macsio.check_results(self.run_macsio(macsio, processes), self.hostlist_clients)
=======
        self.log_step('Create a single container')
        container = self.get_container(pool)

        # Run macsio
        self.log_step("Running MACSio")
        status = self.macsio.check_results(
            self.run_macsio(pool.uuid, list_to_str(pool.svc_ranks), processes, container.uuid),
            self.hostlist_clients)
>>>>>>> e063b19d
        if status:
            self.log.info("Test passed")

    def test_macsio_daos_vol(self):
        """JIRA ID: DAOS-4983.

        Test Description:
            Purpose of this test is to check basic functionality for DAOS,
            MPICH, HDF5, and MACSio with DAOS VOL connector.

        Use case:
            Six clients and two servers.

        :avocado: tags=all,daily_regression
        :avocado: tags=hw,medium
        :avocado: tags=io,macsio,dfuse,daos_vol
        :avocado: tags=MacsioTest,test_macsio_daos_vol
        :avocado: tags=DAOS_5610
        """
        plugin_path = self.params.get("plugin_path", "/run/job_manager/*")
        processes = self.params.get("processes", "/run/macsio/*", len(self.hostlist_clients))

        # Create a pool
<<<<<<< HEAD
=======
        self.log_step('Create a single pool')
>>>>>>> e063b19d
        pool = self.get_pool()
        pool.display_pool_daos_space()

        # Create a container
<<<<<<< HEAD
        container = self.get_container(pool)

        # Create dfuse mount point
        self.start_dfuse(self.hostlist_clients, pool, container)
=======
        self.log_step('Create a single container')
        container = self.get_container(pool)

        # Create dfuse mount point
        self.log_step('Starting dfuse')
        dfuse = get_dfuse(self, self.hostlist_clients)
        start_dfuse(self, dfuse, pool, container)
>>>>>>> e063b19d

        # VOL needs to run from a file system that supports xattr.  Currently
        # nfs does not have this attribute so it was recommended to create and
        # use a dfuse dir and run vol tests from there.
<<<<<<< HEAD
        # Run macsio
        self.log.info("Running MACSio with DAOS VOL connector")
        macsio = self.get_macsio_command(pool.uuid, list_to_str(pool.svc_ranks), container.uuid)
        status = macsio.check_results(
            self.run_macsio(macsio, processes, plugin_path, self.dfuse.mount_dir.value),
=======
        self.job_manager.working_dir.value = dfuse.mount_dir.value

        # Run macsio
        self.log_step("Running MACSio with DAOS VOL connector")
        status = self.macsio.check_results(
            self.run_macsio(
                pool.uuid, list_to_str(pool.svc_ranks), processes, container.uuid, plugin_path),
>>>>>>> e063b19d
            self.hostlist_clients)
        if status:
            self.log.info("Test passed")<|MERGE_RESOLUTION|>--- conflicted
+++ resolved
@@ -3,23 +3,16 @@
 
   SPDX-License-Identifier: BSD-2-Clause-Patent
 """
-<<<<<<< HEAD
+
+from apricot import TestWithServers
 from command_utils_base import CommandFailure
-from dfuse_test_base import DfuseTestBase
+from dfuse_utils import get_dfuse, start_dfuse
 from general_utils import get_log_file, list_to_str
 from job_manager_utils import get_job_manager
 from macsio_util import MacsioCommand
 
 
-class MacsioTest(DfuseTestBase):
-=======
-from dfuse_utils import get_dfuse, start_dfuse
-from general_utils import list_to_str
-from macsio_test_base import MacsioTestBase
-
-
-class MacsioTest(MacsioTestBase):
->>>>>>> e063b19d
+class MacsioTest(TestWithServers):
     """Test class Description: Runs a basic MACSio test.
 
     :avocado: recursive
@@ -52,7 +45,7 @@
 
         return macsio
 
-    def run_macsio(self, macsio, processes, plugin=None, slots=None, working_dir=None):
+    def run_macsio(self, macsio, hosts, processes, plugin=None, slots=None, working_dir=None):
         """Run the macsio test.
 
         Parameters for the macsio command are obtained from the test yaml file,
@@ -60,6 +53,7 @@
 
         Args:
             macsio (MacsioCommand): object defining the macsio command
+            hosts (NodeSet): hosts on which to run macsio
             processes (int): total number of processes to use to run macsio
             plugin (str, optional): plugin path to use with DAOS VOL connector
             slots (int, optional): slots per host to specify in the hostfile. Defaults to None.
@@ -77,7 +71,7 @@
             env["HDF5_PLUGIN_PATH"] = str(plugin)
         job_manager = get_job_manager(self)
         job_manager.job = macsio
-        job_manager.assign_hosts(self.hostlist_clients, self.workdir, slots)
+        job_manager.assign_hosts(hosts, self.workdir, slots)
         job_manager.assign_processes(processes)
         job_manager.assign_environment(env)
         job_manager.working_dir.value = working_dir
@@ -89,7 +83,7 @@
 
         except CommandFailure as error:
             self.log.error("MACSio Failed: %s", str(error))
-            self.fail("MACSio Failed.\n")
+            self.fail("MACSio Failed")
 
         return result
 
@@ -112,33 +106,21 @@
         processes = self.params.get("processes", "/run/macsio/*", len(self.hostlist_clients))
 
         # Create a pool
-<<<<<<< HEAD
-=======
         self.log_step('Create a single pool')
->>>>>>> e063b19d
         pool = self.get_pool()
         pool.display_pool_daos_space()
 
         # Create a container
-<<<<<<< HEAD
-        container = self.get_container(pool)
-
-        # Run macsio
-        self.log.info("Running MACSio")
-        macsio = self.get_macsio_command(pool.uuid, list_to_str(pool.svc_ranks), container.uuid)
-        status = macsio.check_results(self.run_macsio(macsio, processes), self.hostlist_clients)
-=======
         self.log_step('Create a single container')
         container = self.get_container(pool)
 
         # Run macsio
         self.log_step("Running MACSio")
-        status = self.macsio.check_results(
-            self.run_macsio(pool.uuid, list_to_str(pool.svc_ranks), processes, container.uuid),
-            self.hostlist_clients)
->>>>>>> e063b19d
-        if status:
-            self.log.info("Test passed")
+        macsio = self.get_macsio_command(pool.uuid, list_to_str(pool.svc_ranks), container.uuid)
+        result = self.run_macsio(macsio, self.hostlist_clients, processes)
+        if not macsio.check_results(result, self.hostlist_clients):
+            self.fail("MACSio failed")
+        self.log.info("Test passed")
 
     def test_macsio_daos_vol(self):
         """JIRA ID: DAOS-4983.
@@ -160,20 +142,11 @@
         processes = self.params.get("processes", "/run/macsio/*", len(self.hostlist_clients))
 
         # Create a pool
-<<<<<<< HEAD
-=======
         self.log_step('Create a single pool')
->>>>>>> e063b19d
         pool = self.get_pool()
         pool.display_pool_daos_space()
 
         # Create a container
-<<<<<<< HEAD
-        container = self.get_container(pool)
-
-        # Create dfuse mount point
-        self.start_dfuse(self.hostlist_clients, pool, container)
-=======
         self.log_step('Create a single container')
         container = self.get_container(pool)
 
@@ -181,26 +154,18 @@
         self.log_step('Starting dfuse')
         dfuse = get_dfuse(self, self.hostlist_clients)
         start_dfuse(self, dfuse, pool, container)
->>>>>>> e063b19d
 
         # VOL needs to run from a file system that supports xattr.  Currently
         # nfs does not have this attribute so it was recommended to create and
         # use a dfuse dir and run vol tests from there.
-<<<<<<< HEAD
-        # Run macsio
-        self.log.info("Running MACSio with DAOS VOL connector")
-        macsio = self.get_macsio_command(pool.uuid, list_to_str(pool.svc_ranks), container.uuid)
-        status = macsio.check_results(
-            self.run_macsio(macsio, processes, plugin_path, self.dfuse.mount_dir.value),
-=======
-        self.job_manager.working_dir.value = dfuse.mount_dir.value
+        # self.job_manager.working_dir.value = dfuse.mount_dir.value
 
         # Run macsio
         self.log_step("Running MACSio with DAOS VOL connector")
-        status = self.macsio.check_results(
-            self.run_macsio(
-                pool.uuid, list_to_str(pool.svc_ranks), processes, container.uuid, plugin_path),
->>>>>>> e063b19d
-            self.hostlist_clients)
-        if status:
-            self.log.info("Test passed")+        macsio = self.get_macsio_command(pool.uuid, list_to_str(pool.svc_ranks), container.uuid)
+        result = self.run_macsio(
+            macsio, self.hostlist_clients, processes, plugin_path,
+            working_dir=dfuse.mount_dir.value)
+        if not macsio.check_results(result, self.hostlist_clients):
+            self.fail("MACSio failed")
+        self.log.info("Test passed")