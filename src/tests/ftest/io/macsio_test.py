"""
  (C) Copyright 2020-2023 Intel Corporation.

  SPDX-License-Identifier: BSD-2-Clause-Patent
"""
from dfuse_utils import get_dfuse, start_dfuse
from general_utils import list_to_str
from macsio_test_base import MacsioTestBase


class MacsioTest(MacsioTestBase):
    """Test class Description: Runs a basic MACSio test.

    :avocado: recursive
    """

    def test_macsio(self):
        """JIRA ID: DAOS-3658.

        Test Description:
            Purpose of this test is to check basic functionality for DAOS,
            MPICH, HDF5, and MACSio.

        Use case:
            Six clients and two servers.

        :avocado: tags=all,daily_regression
        :avocado: tags=hw,medium
        :avocado: tags=io,macsio,dfuse
        :avocado: tags=MacsioTest,test_macsio
        :avocado: tags=DAOS_5610
        """
        processes = self.params.get("processes", "/run/macsio/*", len(self.hostlist_clients))

        # Create a pool
<<<<<<< HEAD
=======
        self.log_step('Create a single pool')
>>>>>>> e93ab3db
        pool = self.get_pool()
        pool.display_pool_daos_space()

        # Create a container
<<<<<<< HEAD
=======
        self.log_step('Create a single container')
>>>>>>> e93ab3db
        container = self.get_container(pool)

        # Run macsio
        self.log_step("Running MACSio")
        status = self.macsio.check_results(
<<<<<<< HEAD
            self.run_macsio(
                pool, list_to_str(pool.svc_ranks), processes, container),
=======
            self.run_macsio(pool.uuid, list_to_str(pool.svc_ranks), processes, container.uuid),
>>>>>>> e93ab3db
            self.hostlist_clients)
        if not status:
            self.fail("MACSio failed")
        self.log.info("Test passed")

    def test_macsio_daos_vol(self):
        """JIRA ID: DAOS-4983.

        Test Description:
            Purpose of this test is to check basic functionality for DAOS,
            MPICH, HDF5, and MACSio with DAOS VOL connector.

        Use case:
            Six clients and two servers.

        :avocado: tags=all,daily_regression
        :avocado: tags=hw,medium
        :avocado: tags=io,macsio,dfuse,daos_vol
        :avocado: tags=MacsioTest,test_macsio_daos_vol
        :avocado: tags=DAOS_5610
        """
        plugin_path = self.params.get("plugin_path", "/run/job_manager/*")
        processes = self.params.get("processes", "/run/macsio/*", len(self.hostlist_clients))

        # Create a pool
<<<<<<< HEAD
=======
        self.log_step('Create a single pool')
>>>>>>> e93ab3db
        pool = self.get_pool()
        pool.display_pool_daos_space()

        # Create a container
<<<<<<< HEAD
        container = self.get_container(pool)

        # Create dfuse mount point
        self.start_dfuse(self.hostlist_clients, pool, container)
=======
        self.log_step('Create a single container')
        container = self.get_container(pool)

        # Create dfuse mount point
        self.log_step('Starting dfuse')
        dfuse = get_dfuse(self, self.hostlist_clients)
        start_dfuse(self, dfuse, pool, container)
>>>>>>> e93ab3db

        # VOL needs to run from a file system that supports xattr.  Currently
        # nfs does not have this attribute so it was recommended to create and
        # use a dfuse dir and run vol tests from there.
        self.job_manager.working_dir.value = dfuse.mount_dir.value

        # Run macsio
        self.log_step("Running MACSio with DAOS VOL connector")
        status = self.macsio.check_results(
            self.run_macsio(
<<<<<<< HEAD
                pool, list_to_str(pool.svc_ranks), processes, container,
                plugin_path),
=======
                pool.uuid, list_to_str(pool.svc_ranks), processes, container.uuid, plugin_path),
>>>>>>> e93ab3db
            self.hostlist_clients)
        if not status:
            self.fail("MACSio failed")
        self.log.info("Test passed")<|MERGE_RESOLUTION|>--- conflicted
+++ resolved
@@ -33,33 +33,21 @@
         processes = self.params.get("processes", "/run/macsio/*", len(self.hostlist_clients))
 
         # Create a pool
-<<<<<<< HEAD
-=======
         self.log_step('Create a single pool')
->>>>>>> e93ab3db
         pool = self.get_pool()
         pool.display_pool_daos_space()
 
         # Create a container
-<<<<<<< HEAD
-=======
         self.log_step('Create a single container')
->>>>>>> e93ab3db
         container = self.get_container(pool)
 
         # Run macsio
         self.log_step("Running MACSio")
         status = self.macsio.check_results(
-<<<<<<< HEAD
-            self.run_macsio(
-                pool, list_to_str(pool.svc_ranks), processes, container),
-=======
-            self.run_macsio(pool.uuid, list_to_str(pool.svc_ranks), processes, container.uuid),
->>>>>>> e93ab3db
+            self.run_macsio(pool, list_to_str(pool.svc_ranks), processes, container),
             self.hostlist_clients)
-        if not status:
-            self.fail("MACSio failed")
-        self.log.info("Test passed")
+        if status:
+            self.log.info("Test passed")
 
     def test_macsio_daos_vol(self):
         """JIRA ID: DAOS-4983.
@@ -81,20 +69,11 @@
         processes = self.params.get("processes", "/run/macsio/*", len(self.hostlist_clients))
 
         # Create a pool
-<<<<<<< HEAD
-=======
         self.log_step('Create a single pool')
->>>>>>> e93ab3db
         pool = self.get_pool()
         pool.display_pool_daos_space()
 
         # Create a container
-<<<<<<< HEAD
-        container = self.get_container(pool)
-
-        # Create dfuse mount point
-        self.start_dfuse(self.hostlist_clients, pool, container)
-=======
         self.log_step('Create a single container')
         container = self.get_container(pool)
 
@@ -102,7 +81,6 @@
         self.log_step('Starting dfuse')
         dfuse = get_dfuse(self, self.hostlist_clients)
         start_dfuse(self, dfuse, pool, container)
->>>>>>> e93ab3db
 
         # VOL needs to run from a file system that supports xattr.  Currently
         # nfs does not have this attribute so it was recommended to create and
@@ -112,14 +90,7 @@
         # Run macsio
         self.log_step("Running MACSio with DAOS VOL connector")
         status = self.macsio.check_results(
-            self.run_macsio(
-<<<<<<< HEAD
-                pool, list_to_str(pool.svc_ranks), processes, container,
-                plugin_path),
-=======
-                pool.uuid, list_to_str(pool.svc_ranks), processes, container.uuid, plugin_path),
->>>>>>> e93ab3db
+            self.run_macsio(pool, list_to_str(pool.svc_ranks), processes, container, plugin_path),
             self.hostlist_clients)
-        if not status:
-            self.fail("MACSio failed")
-        self.log.info("Test passed")+        if status:
+            self.log.info("Test passed")