--- conflicted
+++ resolved
@@ -36,11 +36,7 @@
 
         :avocado: tags=all,daily_regression
         :avocado: tags=hw,medium,ib2
-<<<<<<< HEAD
-        :avocado: tags=fio,checksum,dfuse
-=======
-        :avocado: tags=fio,checksum,tx
->>>>>>> c6189021
+        :avocado: tags=fio,checksum,tx,dfuse
         :avocado: tags=fiosmall
         """
         self.execute_fio()