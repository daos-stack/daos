"""
  (C) Copyright 2021-2022 Intel Corporation.

  SPDX-License-Identifier: BSD-2-Clause-Patent
"""
import os
from random import choice
from re import findall

from apricot import TestWithServers
from ClusterShell.NodeSet import NodeSet

from general_utils import get_avocado_config_value
from run_utils import run_remote
from test_utils_pool import POOL_TIMEOUT_INCREMENT
from user_utils import get_chown_command


class HarnessAdvancedTest(TestWithServers):
    """Advanced harness test cases.

    :avocado: recursive
    """

    def __init__(self, *args, **kwargs):
        """Initialize a TestWithServers object."""
        super().__init__(*args, **kwargs)

        # Always start the servers for each test variant
        self.start_agents_once = False
        self.start_servers_once = False

    def test_core_files(self):
        """Test to verify core file creation.

        This test will send a signal 6 to a random daos_engine process so
        that it will create a core file, allowing the core file collection code
        in launch.py to be tested.

        :avocado: tags=all
        :avocado: tags=vm
        :avocado: tags=harness,harness_advanced_test,core_files
        :avocado: tags=HarnessAdvancedTest,test_core_files
        """
        # Choose a server find the pid of its daos_engine process
        host = NodeSet(choice(self.server_managers[0].hosts))   # nosec
        ranks = self.server_managers[0].get_host_ranks(host)
        self.log.info("Obtaining pid of the daos_engine process on %s (rank %s)", host, ranks)
        pid = None
        result = run_remote(self.log, host, "pgrep --list-full daos_engine", timeout=20)
        if not result.passed:
            self.fail("Error obtaining pid of the daos_engine process on {}".format(host))
        pid = findall(r"(\d+)\s+[A-Za-z0-9/]+daos_engine\s+", "\n".join(result.output[0].stdout))[0]
        if pid is None:
            self.fail("Error obtaining pid of the daos_engine process on {}".format(host))
        self.log.info("Found pid %s", pid)

        # Send a signal 6 to its daos_engine process
        self.log.info("Sending a signal 6 to %s", pid)
        if not run_remote(self.log, host, "sudo -n kill -6 {}".format(pid)).passed:
            self.fail("Error sending a signal 6 to {} on {}".format(pid, host))

        # Simplify resolving the host name to rank by marking all ranks as
        # expected to be either running or errored (sent a signal 6)
        self.server_managers[0].update_expected_states(ranks, ["Joined", "Errored"])

        # Wait for the engine to create the core file
        ranks = self.server_managers[0].get_host_ranks(host)
        state = ["errored"]
        try:
            self.log.info(
                "Waiting for the engine on %s (rank %s) to move to the %s state",
                host, ranks, state)
            if self.server_managers[0].check_rank_state(ranks, state, 25):
                self.fail("Rank {} state not {} after sending signal 6".format(ranks, state))
        finally:
            # Display the journalctl log for the process that was sent the signal
            self.server_managers[0].manager.dump_logs(host)

        self.log.info("Test passed")

    def test_core_files_hw(self):
        """Test to verify core file creation.

        This test will send a signal 6 to a random daos_engine process so
        that it will create a core file, allowing the core file collection code
        in launch.py to be tested.

        :avocado: tags=all
        :avocado: tags=hw,medium,large
        :avocado: tags=harness,harness_advanced_test,core_files
        :avocado: tags=HarnessAdvancedTest,test_core_files_hw
        """
        self.test_core_files()

    def test_pool_timeout(self):
        """Test to verify tearDown() timeout setting for timed out tests.

        Adding a pool should increase the runner.timeout.after_interrupted,
        runner.timeout.process_alive, and runner.timeout.process_died timeouts by 200 seconds each.

        :avocado: tags=all
        :avocado: tags=vm
        :avocado: tags=harness,harness_advanced_test,pool_timeout
        :avocado: tags=HarnessAdvancedTest,test_pool_timeout
        """
        namespace = "runner.timeout"
        timeouts = {"after_interrupted": [], "process_alive": [], "process_died": []}

        self.log.info("Before creating pools:")
        for key in sorted(timeouts):
            timeouts[key].append(get_avocado_config_value(namespace, key))
            self.log.info("    %s.%s = %s", namespace, key, timeouts[key][0])

        self.add_pool(create=True, connect=True)
        self.add_pool(create=True, connect=False)
        self.add_pool(create=False)

        self.log.info("After creating pools:")
        for key in sorted(timeouts):
            timeouts[key].append(get_avocado_config_value(namespace, key))
            self.log.info("    %s.%s = %s", namespace, key, timeouts[key][1])

        for key in sorted(timeouts):
            self.assertEqual(
                int(timeouts[key][1]) - int(timeouts[key][0]), POOL_TIMEOUT_INCREMENT * 3,
                "Incorrect {}.{} value detected after adding 3 pools".format(namespace, key))

        self.log.info("Test passed")

    def test_pool_timeout_hw(self):
        """Test to verify tearDown() timeout setting for timed out tests.

        Adding a pool should increase the runner.timeout.after_interrupted,
        runner.timeout.process_alive, and runner.timeout.process_died timeouts by 200 seconds each.

        :avocado: tags=all
        :avocado: tags=hw,medium,large
        :avocado: tags=harness,harness_advanced_test,pool_timeout
        :avocado: tags=HarnessAdvancedTest,test_pool_timeout_hw
        """
        self.test_pool_timeout()

    def test_launch_failures(self):
        """Test to verify launch.py post processing error reporting.

        The test will place uniquely named files in the paths where launch.py archives test results.
        When these files are detected launch.py will trigger a fake failure for the archiving of
        each file.

        :avocado: tags=all
        :avocado: tags=vm
<<<<<<< HEAD
        :avocado: tags=harness,harness_advanced_test,launch_failures
=======
        :avocado: tags=harness,launch_failures
>>>>>>> 9b7a9e20
        :avocado: tags=HarnessAdvancedTest,test_launch_failures
        """
        host = NodeSet(choice(self.server_managers[0].hosts))   # nosec
        self.log.info("Creating launch.py failure trigger files on %s", host)
        failure_trigger = "00_trigger-launch-failure_00"
        failure_trigger_dir = os.path.join(self.base_test_dir, failure_trigger)
        failure_trigger_files = [
            os.path.join(self.base_test_dir, "{}_local.yaml".format(failure_trigger)),
            os.path.join(os.sep, "etc", "daos", "daos_{}.yml".format(failure_trigger)),
            os.path.join(self.base_test_dir, "{}.log".format(failure_trigger)),
            os.path.join(failure_trigger_dir, "{}.log".format(failure_trigger)),
            os.path.join(os.sep, "tmp", "daos_dump_{}.txt".format(failure_trigger)),
            os.path.join(self.tmp, "valgrind_{}".format(failure_trigger)),
        ]

        self.log.debug("Creating %s", failure_trigger_dir)
        commands = [
            "sudo -n mkdir -p {}".format(failure_trigger_dir),
            "sudo -n {}".format(get_chown_command(options='-R', file=failure_trigger_dir)),
        ]

        local_trigger_file = failure_trigger_files.pop(0)
        self.log.debug("Creating %s", local_trigger_file)
        try:
            with open(local_trigger_file, "w", encoding="utf-8") as local_trigger:
                local_trigger.write("THIS IS JUST A TEST\n")
        except IOError as error:
            self.fail("Error writing {}: {}".format(local_trigger_file, str(error)))

        for command in commands:
            if not run_remote(self.log, host, command, timeout=20).passed:
                self.fail("Error creating directory {}".format(failure_trigger_dir))

        for failure_trigger_file in failure_trigger_files:
            self.log.debug("Creating %s", failure_trigger_file)
            sudo = "" if failure_trigger_file.startswith(self.tmp) else "sudo -n "
            commands = [
                "{}touch {}".format(sudo, failure_trigger_file),
                "{}{}".format(sudo, get_chown_command(options='-R', file=failure_trigger_file)),
                "echo 'THIS IS JUST A TEST' > {}".format(failure_trigger_file),
            ]
            for command in commands:
                if not run_remote(self.log, host, command, timeout=20).passed:
                    self.fail("Error creating file {}".format(failure_trigger_file))

    def test_launch_failures_hw(self):
        """Test to verify launch.py post processing error reporting.

        The test will place uniquely named files in the paths where launch.py archives test results.
        When these files are detected launch.py will trigger a fake failure for the archiving of
        each file.

        :avocado: tags=all
        :avocado: tags=hw,medium,large
<<<<<<< HEAD
        :avocado: tags=harness,harness_advanced_test,launch_failures
=======
        :avocado: tags=harness,launch_failures
>>>>>>> 9b7a9e20
        :avocado: tags=HarnessAdvancedTest,test_launch_failures_hw
        """
        self.test_launch_failures()<|MERGE_RESOLUTION|>--- conflicted
+++ resolved
@@ -39,7 +39,7 @@
 
         :avocado: tags=all
         :avocado: tags=vm
-        :avocado: tags=harness,harness_advanced_test,core_files
+        :avocado: tags=harness,core_files
         :avocado: tags=HarnessAdvancedTest,test_core_files
         """
         # Choose a server find the pid of its daos_engine process
@@ -88,7 +88,7 @@
 
         :avocado: tags=all
         :avocado: tags=hw,medium,large
-        :avocado: tags=harness,harness_advanced_test,core_files
+        :avocado: tags=harness,core_files
         :avocado: tags=HarnessAdvancedTest,test_core_files_hw
         """
         self.test_core_files()
@@ -101,7 +101,7 @@
 
         :avocado: tags=all
         :avocado: tags=vm
-        :avocado: tags=harness,harness_advanced_test,pool_timeout
+        :avocado: tags=harness,pool_timeout
         :avocado: tags=HarnessAdvancedTest,test_pool_timeout
         """
         namespace = "runner.timeout"
@@ -136,7 +136,7 @@
 
         :avocado: tags=all
         :avocado: tags=hw,medium,large
-        :avocado: tags=harness,harness_advanced_test,pool_timeout
+        :avocado: tags=harness,pool_timeout
         :avocado: tags=HarnessAdvancedTest,test_pool_timeout_hw
         """
         self.test_pool_timeout()
@@ -150,11 +150,7 @@
 
         :avocado: tags=all
         :avocado: tags=vm
-<<<<<<< HEAD
-        :avocado: tags=harness,harness_advanced_test,launch_failures
-=======
-        :avocado: tags=harness,launch_failures
->>>>>>> 9b7a9e20
+        :avocado: tags=harness,launch_failures,failure_expected
         :avocado: tags=HarnessAdvancedTest,test_launch_failures
         """
         host = NodeSet(choice(self.server_managers[0].hosts))   # nosec
@@ -209,11 +205,7 @@
 
         :avocado: tags=all
         :avocado: tags=hw,medium,large
-<<<<<<< HEAD
-        :avocado: tags=harness,harness_advanced_test,launch_failures
-=======
-        :avocado: tags=harness,launch_failures
->>>>>>> 9b7a9e20
+        :avocado: tags=harness,launch_failures,failure_expected
         :avocado: tags=HarnessAdvancedTest,test_launch_failures_hw
         """
         self.test_launch_failures()