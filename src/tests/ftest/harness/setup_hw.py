"""
(C) Copyright 2021-2022 Intel Corporation.

SPDX-License-Identifier: BSD-2-Clause-Patent
"""
from apricot import TestWithServers


class HarnessSetupTest(TestWithServers):
    """Harness setup test cases.

    :avocado: recursive
    """

    def test_setup_hw(self):
        """Verify the TestWithServers.setUp() method.

        Useful for setting up the /etc/daos/daos_server.yml files on multiple hosts.

        :avocado: tags=all
        :avocado: tags=hw,medium,large
<<<<<<< HEAD
        :avocado: tags=harness,harness_setup_test,
=======
        :avocado: tags=harness
>>>>>>> 9b7a9e20
        :avocado: tags=HarnessSetupTest,test_setup_hw
        """
        self.assertEqual(self.server_managers[0].storage_prepare_timeout.value, 60,
                         "FAILED: storage prepare was not set correctly from the yaml")
        self.assertEqual(self.server_managers[0].storage_format_timeout.value, 60,
                         "FAILED: storage format was not set correctly from the yaml")
        self.log.info("Test passed!")<|MERGE_RESOLUTION|>--- conflicted
+++ resolved
@@ -19,11 +19,7 @@
 
         :avocado: tags=all
         :avocado: tags=hw,medium,large
-<<<<<<< HEAD
-        :avocado: tags=harness,harness_setup_test,
-=======
         :avocado: tags=harness
->>>>>>> 9b7a9e20
         :avocado: tags=HarnessSetupTest,test_setup_hw
         """
         self.assertEqual(self.server_managers[0].storage_prepare_timeout.value, 60,
