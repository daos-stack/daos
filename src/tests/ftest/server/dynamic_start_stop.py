--- conflicted
+++ resolved
@@ -30,15 +30,8 @@
         rank is in self.stopped_ranks, verify that its status is Stopped.
         Otherwise, Joined.
         """
-<<<<<<< HEAD
-        output = self.dmg_cmd.system_query().stdout_text
-        data = json.loads(output)
-        members = data["response"]["members"]
-        for member in members:
-=======
         output = self.dmg_cmd.system_query()
         for member in output["response"]["members"]:
->>>>>>> 5bc3ecb5
             if member["rank"] in self.stopped_ranks:
                 self.assertIn(
                     member["state"], ["stopped", "evicted"],
