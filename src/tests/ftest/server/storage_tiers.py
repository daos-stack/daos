"""
  (C) Copyright 2020-2022 Intel Corporation.

  SPDX-License-Identifier: BSD-2-Clause-Patent
"""
import yaml

from apricot import TestWithoutServers
from command_utils_base import CommonConfig
from server_utils import DaosServerTransportCredentials, DaosServerYamlParameters


class StorageTiers(TestWithoutServers):
    """Daos server storage configuration tests.

    Test Class Description:
        Simple test to verify storage tiers are correctly obtained from the test yaml file.

    :avocado: recursive
    """

    def test_tiers(self):
        """JIRA ID: DAOS-1525.

        Test Description:
            Verify storage tiers are correctly obtained from the test yaml file.

        :avocado: tags=all,pr
<<<<<<< HEAD
        :avocado: tags=vm
=======
        :avocado: tags=hw,medium
>>>>>>> ddf482d7
        :avocado: tags=server,storage,storage_tiers
        :avocado: tags=StorageTiers,test_tiers
        """
        expected = []
        for engine in range(2):
            storage = []
            for tier in range(5):
                namespace = "/run/configurations/*/server_config/engines/{}/storage/{}/*".format(
                    engine, tier)
                storage_class = self.params.get("class", namespace, None)
                if not storage_class:
                    break
                if storage_class in ["dcpm", "ram"]:
                    data = {
                        "class": storage_class,
                        "scm_mount": self.params.get("scm_mount", namespace),
                        "scm_size": self.params.get("scm_size", namespace)
                    }
                else:
                    data = {
                        "class": storage_class,
                        "bdev_list": self.params.get("bdev_list", namespace),
                    }
                    storage_roles = self.params.get("roles", namespace, None)
                    if storage_roles:
                        data["roles"] = storage_roles
                storage.append(data)
            expected.append(storage)
        self.log.info("expected:\n%s", yaml.dump(expected, default_flow_style=False))

        common_config = CommonConfig("daos_server", DaosServerTransportCredentials())
        config = DaosServerYamlParameters(None, common_config)
        config.namespace = "/run/configurations/*/server_config/*"
        config.get_params(self)
        data = config.get_yaml_data()
        self.log.info("server config:\n%s", yaml.dump(data, default_flow_style=False))

        failed = False
        self.log.info("Verifying storage configuration")
        for engine in range(2):
            for tier in range(len(expected[engine])):
                if data["engines"][engine]["storage"][tier] != expected[engine][tier]:
                    self.log.info("  Verifying engine %s, storage tier %s .. failed", engine, tier)
                    self.log.error("    engine %s, storage tier %s does not match:", engine, tier)
                    self.log.error("      expected: %s", expected[engine][tier])
                    self.log.error("      actual:   %s", data["engines"][engine]["storage"][tier])
                    failed = True
                else:
                    self.log.info("  Verifying engine %s, storage tier %s .. passed", engine, tier)
        if failed:
            self.fail("Error verifying storage tiers")
        self.log.info("Test passed")<|MERGE_RESOLUTION|>--- conflicted
+++ resolved
@@ -26,11 +26,7 @@
             Verify storage tiers are correctly obtained from the test yaml file.
 
         :avocado: tags=all,pr
-<<<<<<< HEAD
         :avocado: tags=vm
-=======
-        :avocado: tags=hw,medium
->>>>>>> ddf482d7
         :avocado: tags=server,storage,storage_tiers
         :avocado: tags=StorageTiers,test_tiers
         """
