--- conflicted
+++ resolved
@@ -34,11 +34,7 @@
 
         :avocado: tags=all,daily_regression
         :avocado: tags=hw,medium
-<<<<<<< HEAD
         :avocado: tags=server,control,server_start,basic
-=======
-        :avocado: tags=control,server_start,basic
->>>>>>> 9b7a9e20
         :avocado: tags=DaosServerConfigTest,test_daos_server_config_basic
         """
         # Setup the servers
