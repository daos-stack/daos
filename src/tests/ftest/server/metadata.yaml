--- conflicted
+++ resolved
@@ -38,18 +38,11 @@
         - RDB_COMPACT_THRESHOLD=64
         - DD_MASK=group_metadata_only
       storage: auto
-<<<<<<< HEAD
-pool:
-  svcn: 5
-  scm_size: 1G
-=======
 daos_server:
   pattern_timeout: 120
 pool:
   svcn: 5
-  scm_size: 1Gib
-  nvme_size: 8Gib
->>>>>>> a7ac70a6
+  scm_size: 1G
   control_method: dmg
 container:
   control_method: API
