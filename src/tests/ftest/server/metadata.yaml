--- conflicted
+++ resolved
@@ -40,12 +40,7 @@
       storage: auto
 pool:
   svcn: 5
-<<<<<<< HEAD
-  scm_size: 1Gib
-  nvme_size: 8Gib
-=======
   scm_size: 1G
->>>>>>> cd08bd5f
   control_method: dmg
 container:
   control_method: API
