--- conflicted
+++ resolved
@@ -86,12 +86,6 @@
             self.log.debug("no pre-teardown steps defined")
         return error_list
 
-<<<<<<< HEAD
-    def create_pool(self):
-        """Create a pool and display the svc ranks."""
-        self.add_pool()
-        self.log.info("Created %s: svc ranks:", str(self.pool))
-=======
     def create_pool(self, svc_ops_enabled=True):
         """Create a pool and display the svc ranks.
 
@@ -105,8 +99,7 @@
             params = {}
             params['properties'] = "svc_ops_enabled:0"
             self.add_pool(**params)
-        self.log.info("Created pool %s: svc ranks:", self.pool.uuid)
->>>>>>> e93ab3db
+        self.log.info("Created %s: svc ranks:", str(self.pool))
         for index, rank in enumerate(self.pool.svc_ranks):
             self.log.info("[%d]: %d", index, rank)
 
