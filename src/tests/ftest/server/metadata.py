--- conflicted
+++ resolved
@@ -71,24 +71,6 @@
         # Number of created containers that should not be possible
         self.created_containers_limit = self.params.get("created_cont_max", "/run/metadata/*")
 
-<<<<<<< HEAD
-    def pre_tear_down(self):
-        """Tear down steps to optionally run before tearDown().
-
-        Returns:
-            list: a list of error strings to report at the end of tearDown().
-
-        """
-        error_list = []
-        if self.ior_managers:
-            self.log.info("Stopping IOR job managers")
-            error_list = self._stop_managers(self.ior_managers, "IOR job manager")
-        else:
-            self.log.debug("no pre-teardown steps defined")
-        return error_list
-
-=======
->>>>>>> 32cf3f92
     def create_pool(self, svc_ops_enabled=True):
         """Create a pool and display the svc ranks.
 
