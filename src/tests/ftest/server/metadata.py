--- conflicted
+++ resolved
@@ -13,13 +13,8 @@
 
 from apricot import TestWithServers
 from ior_utils import IorCommand
-<<<<<<< HEAD
-from command_utils_base import CommandFailure
+from exception_utils import CommandFailure
 from job_manager_utils import get_job_manager
-=======
-from exception_utils import CommandFailure
-from job_manager_utils import Orterun
->>>>>>> e9a9c13e
 from thread_manager import ThreadManager
 
 
