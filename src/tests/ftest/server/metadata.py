--- conflicted
+++ resolved
@@ -4,10 +4,7 @@
 
   SPDX-License-Identifier: BSD-2-Clause-Patent
 """
-<<<<<<< HEAD
-from os import error
-=======
->>>>>>> 28cc3e62
+from os import error, stat
 import traceback
 import uuid
 import threading
@@ -85,31 +82,33 @@
                 successfully; False otherwise
 
         """
-        status = True
+        status = False
         self.container = []
-        while(1):
+        for index in range(self.CREATED_CONTAINERS_LIMIT):
             # Continue to create containers until there is not enough space
+            self.log.info("Creating container %d", index + 1)
+            self.container.append(self.get_container(self.pool, create=False))
+            if self.container[-1].daos:
+                self.container[-1].daos.verbose = False
             try:
-                self.container.append(self.get_container(self.pool))
+                self.container.create()
             except TestFail as error:
                 if "RC: -1007" in error:
                     self.log.info(
                         "Created %s containers before running out of space",
                         len(self.container))
+                    status = True
                 else:
                     self.log.error(error)
                     self.log.error(
                         "Unexpected error creating %d containers",
                         len(self.container) + 1)
-                    status = False
                 break
 
-            # Safety check to avoid test timeout - should hit an exception first
-            if len(self.container) >= self.CREATED_CONTAINERS_LIMIT:
-                self.log.error(
-                    "Created too many containers: %d", len(self.container))
-                status = False
-                break
+        # Safety check to avoid test timeout - should hit an exception first
+        if len(self.container) >= self.CREATED_CONTAINERS_LIMIT:
+            self.log.error(
+                "Created too many containers: %d", len(self.container))
 
         # Verify that at least MIN_CREATED_CONTAINERS have been created
         if status and len(self.container) < self.CREATED_CONTAINERS_MIN:
@@ -134,7 +133,6 @@
             bool: True if all of the containers were destroyed successfully;
                 False otherwise
 
-<<<<<<< HEAD
         """
         errors = self.destroy_containers()
         if errors:
@@ -144,14 +142,6 @@
             for error in errors:
                 self.log.error("  %s", error)
         return len(errors) == 0
-=======
-        # Create a pool
-        self.add_pool(connect=False)
-        self.log.info("Created pool %s: svcranks:",
-                      self.pool.pool.get_uuid_str())
-        for r in range(len(self.pool.svc_ranks)):
-            self.log.info("[%d]: %d", r, self.pool.svc_ranks[r])
->>>>>>> 28cc3e62
 
     def thread_control(self, threads, operation):
         """Start threads and wait until all threads are finished.
@@ -188,15 +178,10 @@
 
         :avocado: tags=all,full_regression
         :avocado: tags=hw,large
-<<<<<<< HEAD
         :avocado: tags=server,metadata,metadata_fillup
         """
         self.create_pool()
 
-=======
-        :avocado: tags=metadata,metadata_fill
-        """
->>>>>>> 28cc3e62
         # 3 Phases in nested try/except blocks below
         # Phase 1: overload pool metadata with a container create loop
         #          DaosApiError expected here (otherwise fail test)
@@ -271,11 +256,7 @@
 
         :avocado: tags=all,full_regression
         :avocado: tags=hw,large
-<<<<<<< HEAD
         :avocado: tags=server,metadata,metadata_free_space,nvme
-=======
-        :avocado: tags=nvme,metadata,metadata_free_space
->>>>>>> 28cc3e62
         """
         self.create_pool()
 
@@ -306,11 +287,7 @@
 
         :avocado: tags=all,full_regression
         :avocado: tags=hw,large
-<<<<<<< HEAD
         :avocado: tags=server,metadata,metadata_ior,nvme
-=======
-        :avocado: tags=nvme,metadata,metadata_ior
->>>>>>> 28cc3e62
         """
         self.create_pool()
         files_per_thread = 400
@@ -390,11 +367,7 @@
 
         :avocado: tags=all,full_regression
         :avocado: tags=hw,large
-<<<<<<< HEAD
         :avocado: tags=server,metadata,metadata_der_nospace,nvme,der_nospace
-=======
-        :avocado: tags=nvme,metadata,der_nospace,metadata_der_nospace
->>>>>>> 28cc3e62
         """
         self.create_pool()
 
