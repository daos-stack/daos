#!/usr/bin/python
'''
  (C) Copyright 2019 Intel Corporation.

  Licensed under the Apache License, Version 2.0 (the "License");
  you may not use this file except in compliance with the License.
  You may obtain a copy of the License at

     http://www.apache.org/licenses/LICENSE-2.0

  Unless required by applicable law or agreed to in writing, software
  distributed under the License is distributed on an "AS IS" BASIS,
  WITHOUT WARRANTIES OR CONDITIONS OF ANY KIND, either express or implied.
  See the License for the specific language governing permissions and
  limitations under the License.

  GOVERNMENT LICENSE RIGHTS-OPEN SOURCE SOFTWARE
  The Government's rights to use, modify, reproduce, release, perform, display,
  or disclose this software are subject to the terms of the Apache License as
  provided in Contract No. B609815.
  Any reproduction of computer software, computer software documentation, or
  portions thereof marked with this legend must also reproduce the markings.
'''
from __future__ import print_function

import os
import traceback
import uuid
import threading
import Queue
import avocado

from apricot import TestWithServers, skipForTicket
from agent_utils import run_agent, stop_agent
from daos_api import DaosPool, DaosContainer, DaosApiError
from ior_utils import IorCommand, IorFailed
from server_utils import run_server, stop_server
from write_host_file import write_host_file


NO_OF_MAX_CONTAINER = 13180


def ior_runner_thread(ior_cmd, uuids, mgr, attach, procs, hostfile, results):
    """IOR run thread method.

    Args:
        ior_cmd (IorCommand): [description]
        uuids (list): [description]
        mgr (str): mpi job manager command
        attach (str): CART attach info path
        procs (int): number of host processes
        hostfile (str): file defining host names and slots
        results (Queue): queue for returning thread results
    """
    for index, cont_uuid in enumerate(uuids):
        ior_cmd.daos_cont.value = cont_uuid
        try:
            ior_cmd.run(mgr, attach, procs, hostfile, False)
            results.put("PASS")

        except IorFailed as error:
            print(
                "--- FAIL --- Thread-{0} Failed to run IOR {1}: "
                "Exception {2}".format(
                    index, "read" if "-r" in ior_cmd.flags.value else "write",
                    str(error)))
            results.put("FAIL")


class ObjectMetadata(TestWithServers):
    """Test class for metadata testing.

    Test Class Description:
        Test the general Metadata operations and boundary conditions.

    :avocado: recursive
    """

    def __init__(self, *args, **kwargs):
        """Initialize a ObjectMetadata object."""
        super(ObjectMetadata, self).__init__(*args, **kwargs)
        self.out_queue = None

    def setUp(self):
        """Set up each test case."""
        # Start the servers and agents
        super(ObjectMetadata, self).setUp()

        # Recreate the client hostfile without slots defined
        self.hostfile_clients = write_host_file(
            self.hostlist_clients, self.workdir, None)

        # Create a pool
        self.pool = DaosPool(self.context)
        self.pool.create(
            self.params.get("mode", '/run/pool/createmode/*'),
            os.geteuid(),
            os.getegid(),
            self.params.get("scm_size", '/run/pool/createsize/*'),
            self.params.get("setname", '/run/pool/createset/*'),
            None,
            None,
            self.params.get("svcn", '/run/pool/createsvc/*'),
            self.params.get("nvme_size", '/run/pool/createsize/*'))

    def tearDown(self):
        """Tear down each test case."""
        try:
            if self.pool is not None:
                self.pool.destroy(1)
        finally:
            super(ObjectMetadata, self).tearDown()

    def thread_control(self, threads, operation):
        """Start threads and wait until all threads are finished.

        Args:
            threads (list): list of threads to execute
            operation (str): IOR operation, e.g. "read" or "write"

        Returns:
            str: "PASS" if all threads completed successfully; "FAIL" otherwise

        """
        self.d_log.debug("IOR {0} Threads Started -----".format(operation))
        for thrd in threads:
            thrd.start()
        for thrd in threads:
            thrd.join()

        while not self.out_queue.empty():
            if self.out_queue.get() == "FAIL":
                return "FAIL"
        self.d_log.debug("IOR {0} Threads Finished -----".format(operation))
        return "PASS"

    @skipForTicket("DAOS-1936/DAOS-1946")
    def test_metadata_fillup(self):
<<<<<<< HEAD
        """
        Test ID: DAOS-1512
        Test Description: Test to verify no IO happens after metadata is full.
        :avocado: tags=all,metadata,pr,small,metadatafill
=======
        """JIRA ID: DAOS-1512.

        Test Description:
            Test to verify no IO happens after metadata is full.

        Use Cases:
            ?

        :avocado: tags=metadata,metadata_fill,nvme,small
>>>>>>> 2d1dcb78
        """
        self.pool.connect(2)
        container = DaosContainer(self.context)

        self.d_log.debug("Fillup Metadata....")
        for _cont in range(NO_OF_MAX_CONTAINER):
            container.create(self.pool.handle)

        # This should fail with no Metadata space Error.
        self.d_log.debug("Metadata Overload...")
        try:
            for _cont in range(250):
                container.create(self.pool.handle)
            self.fail("Test expected to fail with a no metadata space error")

        except DaosApiError as exe:
            print(exe, traceback.format_exc())
            return

        self.fail("Test was expected to fail but it passed.\n")

    @skipForTicket("DAOS-1965")
    @avocado.fail_on(DaosApiError)
    def test_metadata_addremove(self):
        """JIRA ID: DAOS-1512.

        Test Description:
            Verify metadata release the space after container delete.

        Use Cases:
            ?

        :avocado: tags=metadata,metadata_free_space,nvme,small
        """
        self.pool.connect(2)
        for k in range(10):
            container_array = []
            self.d_log.debug("Container Create Iteration {}".format(k))
            for cont in range(NO_OF_MAX_CONTAINER):
                container = DaosContainer(self.context)
                container.create(self.pool.handle)
                container_array.append(container)

            self.d_log.debug("Container Remove Iteration {} ".format(k))
            for cont in container_array:
                cont.destroy()

    @avocado.fail_on(DaosApiError)
    def test_metadata_server_restart(self):
        """JIRA ID: DAOS-1512.

        Test Description:
            This test will verify 2000 IOR small size container after server
            restart. Test will write IOR in 5 different threads for faster
            execution time. Each thread will create 400 (8bytes) containers to
            the same pool. Restart the servers, read IOR container file written
            previously and validate data integrity by using IOR option
            "-R -G 1".

        Use Cases:
            ?

        :avocado: tags=metadata,metadata_ior,nvme,small
        """
        files_per_thread = 400
        total_ior_threads = 5
        self.out_queue = Queue.Queue()

        processes = self.params.get("slots", "/run/ior/clientslots/*")

        list_of_uuid_lists = [
            [str(uuid.uuid4()) for _ in range(files_per_thread)]
            for _ in range(total_ior_threads)]

        # Launch threads to run IOR to write data, restart the agents and
        # servers, and then run IOR to read the data
        for operation in ("write", "read"):
            # Create the IOR threads
            threads = []
            for index in range(total_ior_threads):
                # Define the arguments for the ior_runner_thread method
                ior_cmd = IorCommand()
                ior_cmd.get_params(self)
                ior_cmd.set_daos_params(self.server_group, self.pool)
                ior_cmd.flags.value = self.params.get(
                    "F", "/run/ior/ior{}flags/".format(operation))

                # Add a thread for these IOR arguments
                threads.append(
                    threading.Thread(
                        target=ior_runner_thread,
                        kwargs={
                            "ior_cmd": ior_cmd,
                            "uuids": list_of_uuid_lists[index],
                            "mgr": self.orterun,
                            "attach": self.tmp,
                            "hostfile": self.hostfile_clients,
                            "procs": processes,
                            "results": self.out_queue}))

                self.log.info(
                    "Creatied %s thread %s with container uuids %s", operation,
                    index, list_of_uuid_lists[index])

            # Launch the IOR threads
            if self.thread_control(threads, operation) == "FAIL":
                self.d_log.error("IOR {} Thread FAIL".format(operation))
                self.fail("IOR {} Thread FAIL".format(operation))

            # Restart the agents and servers after the write / before the read
            if operation == "write":
                # Stop the agents and servers
                if self.agent_sessions:
                    stop_agent(self.agent_sessions, self.hostlist_clients)
                stop_server(hosts=self.hostlist_servers)

                # Start the agents
                self.agent_sessions = run_agent(
                    self.basepath, self.hostlist_clients,
                    self.hostlist_servers)

                # Start the servers
                run_server(
                    self.hostfile_servers, self.server_group, self.basepath,
                    clean=False)<|MERGE_RESOLUTION|>--- conflicted
+++ resolved
@@ -137,12 +137,6 @@
 
     @skipForTicket("DAOS-1936/DAOS-1946")
     def test_metadata_fillup(self):
-<<<<<<< HEAD
-        """
-        Test ID: DAOS-1512
-        Test Description: Test to verify no IO happens after metadata is full.
-        :avocado: tags=all,metadata,pr,small,metadatafill
-=======
         """JIRA ID: DAOS-1512.
 
         Test Description:
@@ -151,8 +145,7 @@
         Use Cases:
             ?
 
-        :avocado: tags=metadata,metadata_fill,nvme,small
->>>>>>> 2d1dcb78
+        :avocado: tags=all,metadata,pr,small,metadatafill
         """
         self.pool.connect(2)
         container = DaosContainer(self.context)
