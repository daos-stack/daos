--- conflicted
+++ resolved
@@ -479,64 +479,4 @@
                 # Start the agents
                 self.start_agent_managers()
 
-<<<<<<< HEAD
-=======
-        self.log.info("Test passed")
-
-    def test_container_removal_after_der_nospace(self):
-        """JIRA ID: DAOS-4858.
-
-        Test Description:
-           Verify container can be successfully deleted when the storage pool
-           is full ACL grant/remove modification.
-
-        :avocado: tags=all,full_regression
-        :avocado: tags=hw,large
-        :avocado: tags=server,metadata,nvme
-        :avocado: tags=ObjectMetadata,test_container_removal_after_der_nospace
-        """
-        self.create_pool()
-
-        self.log.info("(1) Start creating containers..")
-        if not self.create_all_containers():
-            self.fail("Unexpected error creating containers")
-        self.log.info("(1.1) %d containers created.", len(self.container))
-
-        additional_containers = 1000000
-        self.log.info(
-            "(1.2) Create %d additional containers, expect fail.",
-            additional_containers)
-        for loop in range(additional_containers):
-            try:
-                self.container.append(self.get_container(self.pool))
-            except TestFail as error:
-                self.log.info("(1.3) Expected create failure: %s", error)
-                if "RC: -1007" in str(error):
-                    self.log.info(traceback.format_exc())
-                    self.log.info(
-                        "(1.4) No space error shown with additional %d "
-                        "containers created, test passed.", loop)
-                else:
-                    self.fail("Expecting der_no_space 'RC: -1007' missing")
-                break
-        if loop == additional_containers - 1:
-            self.fail(
-                f"Storage resource not exhausted after {len(self.container)} "
-                "containers created")
-        self.log.info("(1.5) Additional %d containers created and detected der_no_space.", loop)
-
-        self.log.info(
-            "(2) Verify removal of %d containers after full storage .. ", len(self.container))
-        if not self.destroy_all_containers():
-            self.fail("Container destroy failed after full storage.")
-        self.log.info("(2.1) Container removal succeed after full storage.")
-
-        self.log.info(
-            "(3) Create %d containers after container cleanup.", len(self.container))
-        if not self.create_all_containers(len(self.container)):
-            self.fail("Failed to create containers after container cleanup.")
-        self.log.info(
-            "(3.1) Create %d containers succeed after cleanup.", len(self.container))
-
->>>>>>> de031fdc
         self.log.info("Test passed")