#!/usr/bin/python
'''
  (C) Copyright 2019 Intel Corporation.

  Licensed under the Apache License, Version 2.0 (the "License");
  you may not use this file except in compliance with the License.
  You may obtain a copy of the License at

     http://www.apache.org/licenses/LICENSE-2.0

  Unless required by applicable law or agreed to in writing, software
  distributed under the License is distributed on an "AS IS" BASIS,
  WITHOUT WARRANTIES OR CONDITIONS OF ANY KIND, either express or implied.
  See the License for the specific language governing permissions and
  limitations under the License.

  GOVERNMENT LICENSE RIGHTS-OPEN SOURCE SOFTWARE
  The Government's rights to use, modify, reproduce, release, perform, display,
  or disclose this software are subject to the terms of the Apache License as
  provided in Contract No. B609815.
  Any reproduction of computer software, computer software documentation, or
  portions thereof marked with this legend must also reproduce the markings.
'''
from __future__ import print_function

import os
import traceback
import uuid
import threading
import Queue
import avocado

from apricot import TestWithServers, skipForTicket
from agent_utils import run_agent, stop_agent
from daos_api import DaosPool, DaosContainer, DaosApiError
from ior_utils import IorCommand, IorFailed
from server_utils import run_server, stop_server
from write_host_file import write_host_file


NO_OF_MAX_CONTAINER = 13180

<<<<<<< HEAD
=======

>>>>>>> 37ab8d0d
def ior_runner_thread(ior_cmd, uuids, mgr, attach, procs, hostfile, results):
    """IOR run thread method.

    Args:
        ior_cmd (IorCommand): [description]
        uuids (list): [description]
        mgr (str): mpi job manager command
        attach (str): CART attach info path
        procs (int): number of host processes
        hostfile (str): file defining host names and slots
        results (Queue): queue for returning thread results
    """
    for index, cont_uuid in enumerate(uuids):
        ior_cmd.daos_cont.value = cont_uuid
        try:
            ior_cmd.run(mgr, attach, procs, hostfile, False)
            results.put("PASS")

        except IorFailed as error:
            print(
                "--- FAIL --- Thread-{0} Failed to run IOR {1}: "
                "Exception {2}".format(
                    index, "read" if "-r" in ior_cmd.flags.value else "write",
                    str(error)))
            results.put("FAIL")


class ObjectMetadata(TestWithServers):
    """Test class for metadata testing.

    Test Class Description:
        Test the general Metadata operations and boundary conditions.

    :avocado: recursive
    """

    def __init__(self, *args, **kwargs):
        """Initialize a ObjectMetadata object."""
        super(ObjectMetadata, self).__init__(*args, **kwargs)
        self.out_queue = None

    def setUp(self):
        """Set up each test case."""
        # Start the servers and agents
        super(ObjectMetadata, self).setUp()

        # Recreate the client hostfile without slots defined
        self.hostfile_clients = write_host_file(
            self.hostlist_clients, self.workdir, None)

        # Create a pool
        self.pool = DaosPool(self.context)
        self.pool.create(
            self.params.get("mode", '/run/pool/createmode/*'),
            os.geteuid(),
            os.getegid(),
            self.params.get("scm_size", '/run/pool/createsize/*'),
            self.params.get("setname", '/run/pool/createset/*'),
            None,
            None,
            self.params.get("svcn", '/run/pool/createsvc/*'),
            self.params.get("nvme_size", '/run/pool/createsize/*'))

    def tearDown(self):
        """Tear down each test case."""
        try:
            if self.pool is not None:
                self.pool.destroy(1)
        finally:
            super(ObjectMetadata, self).tearDown()

    def thread_control(self, threads, operation):
        """Start threads and wait until all threads are finished.

        Args:
            threads (list): list of threads to execute
            operation (str): IOR operation, e.g. "read" or "write"

        Returns:
            str: "PASS" if all threads completed successfully; "FAIL" otherwise

        """
        self.d_log.debug("IOR {0} Threads Started -----".format(operation))
        for thrd in threads:
            thrd.start()
        for thrd in threads:
            thrd.join()

        while not self.out_queue.empty():
            if self.out_queue.get() == "FAIL":
                return "FAIL"
        self.d_log.debug("IOR {0} Threads Finished -----".format(operation))
        return "PASS"

    @skipForTicket("DAOS-1936/DAOS-1946")
    def test_metadata_fillup(self):
        """JIRA ID: DAOS-1512.

        Test Description:
            Test to verify no IO happens after metadata is full.

        Use Cases:
            ?

        :avocado: tags=metadata,metadata_fill,nvme,small
        """
        self.pool.connect(2)
        container = DaosContainer(self.context)

        self.d_log.debug("Fillup Metadata....")
        for _cont in range(NO_OF_MAX_CONTAINER):
            container.create(self.pool.handle)

        # This should fail with no Metadata space Error.
        self.d_log.debug("Metadata Overload...")
        try:
            for _cont in range(250):
                container.create(self.pool.handle)
            self.fail("Test expected to fail with a no metadata space error")

        except DaosApiError as exe:
            print(exe, traceback.format_exc())
            return

        self.fail("Test was expected to fail but it passed.\n")

    @skipForTicket("DAOS-1965")
    @avocado.fail_on(DaosApiError)
    def test_metadata_addremove(self):
        """JIRA ID: DAOS-1512.

        Test Description:
            Verify metadata release the space after container delete.

        Use Cases:
            ?

        :avocado: tags=metadata,metadata_free_space,nvme,small
        """
        self.pool.connect(2)
        for k in range(10):
            container_array = []
            self.d_log.debug("Container Create Iteration {}".format(k))
            for cont in range(NO_OF_MAX_CONTAINER):
                container = DaosContainer(self.context)
                container.create(self.pool.handle)
                container_array.append(container)

            self.d_log.debug("Container Remove Iteration {} ".format(k))
            for cont in container_array:
                cont.destroy()

    @avocado.fail_on(DaosApiError)
    def test_metadata_server_restart(self):
        """JIRA ID: DAOS-1512.

        Test Description:
            This test will verify 2000 IOR small size container after server
            restart. Test will write IOR in 5 different threads for faster
            execution time. Each thread will create 400 (8bytes) containers to
            the same pool. Restart the servers, read IOR container file written
            previously and validate data integrity by using IOR option
            "-R -G 1".

        Use Cases:
            ?

        :avocado: tags=metadata,metadata_ior,nvme,small
        """
        files_per_thread = 400
        total_ior_threads = 5
        self.out_queue = Queue.Queue()

        processes = self.params.get("slots", "/run/ior/clientslots/*")

        list_of_uuid_lists = [
            [str(uuid.uuid4()) for _ in range(files_per_thread)]
            for _ in range(total_ior_threads)]

        # Launch threads to run IOR to write data, restart the agents and
        # servers, and then run IOR to read the data
        for operation in ("write", "read"):
            # Create the IOR threads
            threads = []
            for index in range(total_ior_threads):
                # Define the arguments for the ior_runner_thread method
                ior_cmd = IorCommand()
                ior_cmd.get_params(self)
                ior_cmd.set_daos_params(self.server_group, self.pool)
                ior_cmd.flags.value = self.params.get(
                    "F", "/run/ior/ior{}flags/".format(operation))

                # Add a thread for these IOR arguments
                threads.append(
                    threading.Thread(
                        target=ior_runner_thread,
                        kwargs={
                            "ior_cmd": ior_cmd,
                            "uuids": list_of_uuid_lists[index],
                            "mgr": self.orterun,
                            "attach": self.tmp,
                            "hostfile": self.hostfile_clients,
                            "procs": processes,
                            "results": self.out_queue}))

                self.log.info(
                    "Creatied %s thread %s with container uuids %s", operation,
                    index, list_of_uuid_lists[index])

            # Launch the IOR threads
            if self.thread_control(threads, operation) == "FAIL":
                self.d_log.error("IOR {} Thread FAIL".format(operation))
                self.fail("IOR {} Thread FAIL".format(operation))

            # Restart the agents and servers after the write / before the read
            if operation == "write":
                # Stop the agents and servers
                if self.agent_sessions:
                    stop_agent(self.agent_sessions, self.hostlist_clients)
                stop_server(hosts=self.hostlist_servers)

                # Start the agents
                self.agent_sessions = run_agent(
                    self.basepath, self.hostlist_clients,
                    self.hostlist_servers)

                # Start the servers
                run_server(
                    self.hostfile_servers, self.server_group, self.basepath,
                    clean=False)<|MERGE_RESOLUTION|>--- conflicted
+++ resolved
@@ -40,10 +40,7 @@
 
 NO_OF_MAX_CONTAINER = 13180
 
-<<<<<<< HEAD
-=======
-
->>>>>>> 37ab8d0d
+
 def ior_runner_thread(ior_cmd, uuids, mgr, attach, procs, hostfile, results):
     """IOR run thread method.
 
