--- conflicted
+++ resolved
@@ -40,23 +40,14 @@
 
 NO_OF_MAX_CONTAINER = 13180
 
-
-<<<<<<< HEAD
-def ior_runner_thread(ior_cmd, uuids, basepath, procs, hostfile, results):
-=======
 def ior_runner_thread(ior_cmd, uuids, mgr, attach, procs, hostfile, results):
->>>>>>> 2d1dcb78
     """IOR run thread method.
 
     Args:
         ior_cmd (IorCommand): [description]
         uuids (list): [description]
-<<<<<<< HEAD
-        basepath (str): DAOS base path
-=======
         mgr (str): mpi job manager command
         attach (str): CART attach info path
->>>>>>> 2d1dcb78
         procs (int): number of host processes
         hostfile (str): file defining host names and slots
         results (Queue): queue for returning thread results
@@ -64,11 +55,7 @@
     for index, cont_uuid in enumerate(uuids):
         ior_cmd.daos_cont.value = cont_uuid
         try:
-<<<<<<< HEAD
-            ior_cmd.run(basepath, procs, hostfile, False)
-=======
             ior_cmd.run(mgr, attach, procs, hostfile, False)
->>>>>>> 2d1dcb78
             results.put("PASS")
 
         except IorFailed as error:
@@ -240,11 +227,7 @@
             for index in range(total_ior_threads):
                 # Define the arguments for the ior_runner_thread method
                 ior_cmd = IorCommand()
-<<<<<<< HEAD
-                ior_cmd.set_params(self)
-=======
                 ior_cmd.get_params(self)
->>>>>>> 2d1dcb78
                 ior_cmd.set_daos_params(self.server_group, self.pool)
                 ior_cmd.flags.value = self.params.get(
                     "F", "/run/ior/ior{}flags/".format(operation))
@@ -256,12 +239,8 @@
                         kwargs={
                             "ior_cmd": ior_cmd,
                             "uuids": list_of_uuid_lists[index],
-<<<<<<< HEAD
-                            "basepath": self.basepath,
-=======
                             "mgr": self.orterun,
                             "attach": self.tmp,
->>>>>>> 2d1dcb78
                             "hostfile": self.hostfile_clients,
                             "procs": processes,
                             "results": self.out_queue}))
