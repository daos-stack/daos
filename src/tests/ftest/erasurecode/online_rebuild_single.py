--- conflicted
+++ resolved
@@ -34,11 +34,7 @@
         :avocado: tags=all,full_regression
         :avocado: tags=hw,large
         :avocado: tags=ec,ec_single,ec_online_rebuild,rebuild
-<<<<<<< HEAD
         :avocado: tags=EcodOnlineRebuildSingle,test_ec_online_rebuild_single
-=======
-        :avocado: tags=ec_online_rebuild_single,test_ec_online_rebuild_single
->>>>>>> 7313b2e6
         """
         # Kill last server rank
         self.rank_to_kill = self.server_count - 1
