#!/usr/bin/python
'''
  (C) Copyright 2020-2021 Intel Corporation.

  SPDX-License-Identifier: BSD-2-Clause-Patent
'''
from ior_test_base import IorTestBase


class EcodIor(IorTestBase):
    # pylint: disable=too-many-ancestors
    """EC IOR class to run smoke tests.

    Test Class Description: To validate Erasure code object type classes.

    :avocado: recursive
    """

    def test_ec(self):
        """Jira ID: DAOS-5812.

<<<<<<< HEAD
        Test Description: Test Erasure code object with IOR.
        Use Case: Create the medium size of pool and run IOR with supported
                  EC object type class for sanity purpose.

	:avocado: tags=all,pr,daily_regression
	:avocado: tags=hw,large
	:avocado: tags=ec,ec_smoke,ior
	:avocado: tags=ec_ior
=======
        Test Description:
            Test Erasure code object with IOR.
        Use Case:
            Create the medium size of pool and run IOR with supported EC object
            type class for sanity purpose.
>>>>>>> 722bc69f

        :avocado: tags=all,pr,daily_regression
        :avocado: tags=hw,large
        :avocado: tags=ec,ec_smoke,mpich
        :avocado: tags=ec_ior
        """
        obj_class = self.params.get("dfs_oclass", '/run/ior/objectclass/*')

        for oclass in obj_class:
            self.ior_cmd.dfs_oclass.update(oclass)
            self.ior_cmd.dfs_dir_oclass.update(oclass)
            self.run_ior_with_pool()<|MERGE_RESOLUTION|>--- conflicted
+++ resolved
@@ -19,27 +19,16 @@
     def test_ec(self):
         """Jira ID: DAOS-5812.
 
-<<<<<<< HEAD
-        Test Description: Test Erasure code object with IOR.
-        Use Case: Create the medium size of pool and run IOR with supported
-                  EC object type class for sanity purpose.
-
-	:avocado: tags=all,pr,daily_regression
-	:avocado: tags=hw,large
-	:avocado: tags=ec,ec_smoke,ior
-	:avocado: tags=ec_ior
-=======
         Test Description:
             Test Erasure code object with IOR.
         Use Case:
             Create the medium size of pool and run IOR with supported EC object
             type class for sanity purpose.
->>>>>>> 722bc69f
 
-        :avocado: tags=all,pr,daily_regression
-        :avocado: tags=hw,large
-        :avocado: tags=ec,ec_smoke,mpich
-        :avocado: tags=ec_ior
+	    :avocado: tags=all,pr,daily_regression
+	    :avocado: tags=hw,large
+	    :avocado: tags=ec,ec_smoke,ior
+	    :avocado: tags=ec_ior
         """
         obj_class = self.params.get("dfs_oclass", '/run/ior/objectclass/*')
 
