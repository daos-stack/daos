"""
  (C) Copyright 2020-2023 Intel Corporation.

  SPDX-License-Identifier: BSD-2-Clause-Patent
"""
import time
from ec_utils import ErasureCodeIor



class EcodServerRestart(ErasureCodeIor):
    # pylint: disable=too-many-ancestors
    """
    Test Class Description: To validate Erasure code object data after restarting all servers.

    :avocado: recursive
    """

    def setUp(self):
        """Set up for test case."""
        super().setUp()
        self.percent = self.params.get("size", '/run/ior/data_percentage/*')

    def execution(self, agg_check=None):
        """Execute test.

        Common test execution method to write data, verify aggregation, restart
        all the servers and read data.

        Args:
            agg_check: When to check Aggregation status.Either before restarting all the servers or
                       after.Default is None so not to check aggregation, but wait for 20 seconds
                       and restart the servers.
        """
        # Write all EC object data to NVMe
        self.ior_write_dataset(operation="Auto_Write", percent=self.percent)
        self.log.info(self.pool.pool_percentage_used())
        # Write all EC object data to SCM
        self.ior_write_dataset(storage='SCM', operation="Auto_Write", percent=self.percent)
        self.log.info(self.pool.pool_percentage_used())
        self.pool.pool_percentage_used()

        if not agg_check:
            # Set time mode aggregation
            self.pool.set_property("reclaim", "time")
            # Aggregation will start in 20 seconds after it sets to time mode. So wait for 20
            # seconds and restart all the servers.
            time.sleep(20)

        if agg_check == "Before":
            # Verify if Aggregation is getting started
            if not any(self.check_aggregation_status(attempt=50).values()):
                self.fail("Aggregation failed to start Before server restart..")

        # Shutdown the servers and restart
        self.get_dmg_command().system_stop(True)
        time.sleep(5)
        self.get_dmg_command().system_start()

        if agg_check == "After":
            self.pool.pool_percentage_used()
            self.log.info("Size after Restarti: %s ", self.pool.pool_percentage_used())
            # Verify if Aggregation is getting started
            if not any(self.check_aggregation_status(attempt=50).values()):
                self.fail("Aggregation failed to start After server restart..")

        # Read all EC object data from NVMe
        self.ior_read_dataset(operation="Auto_Read", percent=self.percent)
        # Read all EC object data which was written on SCM
        self.read_set_from_beginning = False
        self.ior_read_dataset(storage='SCM', operation="Auto_Read", percent=self.percent)

    def test_ec_restart_before_agg(self):
        """Jira ID: DAOS-7337.

        Test Description: Test Erasure code object with IOR after all server restart and Aggregation
                            trigger before restart.
        Use Case: Create the pool, run IOR with supported EC object type class for small and
                    large transfer sizes.Verify aggregation starts, Restart all the servers.
                    Read and verify all IOR data.

        :avocado: tags=all,full_regression
        :avocado: tags=hw,large
        :avocado: tags=ec,ec_array,ec_server_restart,ec_aggregation
<<<<<<< HEAD
        :avocado: tags=EcodServerRestart,test_ec_restart_before_agg
=======
        :avocado: tags=ec_restart_before_agg,test_ec_restart_before_agg
>>>>>>> 7313b2e6
        """
        self.execution(agg_check="Before")

    def test_ec_restart_after_agg(self):
        """Jira ID: DAOS-7337.

        Test Description: Test Erasure code object with IOR after all server restart and Aggregation
                            trigger after restart.
        Use Case: Create the pool, run IOR with supported EC object type class for small and
                large transfer sizes.Restart all servers. Verify Aggregation trigger after it's
                start. Read and verify all IOR data.

        :avocado: tags=all,full_regression
        :avocado: tags=hw,large
        :avocado: tags=ec,ec_array,ec_server_restart,ec_aggregation
<<<<<<< HEAD
        :avocado: tags=EcodServerRestart,test_ec_restart_after_agg
=======
        :avocado: tags=ec_restart_after_agg,test_ec_restart_after_agg
>>>>>>> 7313b2e6
        """
        self.execution(agg_check="After")

    def test_ec_restart_during_agg(self):
        """Jira ID: DAOS-7337.

        Test Description: Test server restart works during aggregation and IOR data is intact
                            after restart.
        Use Case: Create the pool, disabled rebuild, run IOR with supported EC object type class
                    for small and large transfer sizes. Enable the time mode aggregation and wait
                    for 20 seconds. Restart all servers, Read and verify all IOR data.

        :avocado: tags=all,full_regression
        :avocado: tags=hw,large
        :avocado: tags=ec,ec_array,ec_server_restart,ec_aggregation
<<<<<<< HEAD
        :avocado: tags=EcodServerRestart,test_ec_restart_during_agg
=======
        :avocado: tags=ec_restart_during_agg,test_ec_restart_during_agg
>>>>>>> 7313b2e6
        """
        # Disable the aggregation
        self.pool.set_property("reclaim", "disabled")
        self.execution()<|MERGE_RESOLUTION|>--- conflicted
+++ resolved
@@ -5,7 +5,6 @@
 """
 import time
 from ec_utils import ErasureCodeIor
-
 
 
 class EcodServerRestart(ErasureCodeIor):
@@ -82,11 +81,7 @@
         :avocado: tags=all,full_regression
         :avocado: tags=hw,large
         :avocado: tags=ec,ec_array,ec_server_restart,ec_aggregation
-<<<<<<< HEAD
         :avocado: tags=EcodServerRestart,test_ec_restart_before_agg
-=======
-        :avocado: tags=ec_restart_before_agg,test_ec_restart_before_agg
->>>>>>> 7313b2e6
         """
         self.execution(agg_check="Before")
 
@@ -102,11 +97,7 @@
         :avocado: tags=all,full_regression
         :avocado: tags=hw,large
         :avocado: tags=ec,ec_array,ec_server_restart,ec_aggregation
-<<<<<<< HEAD
         :avocado: tags=EcodServerRestart,test_ec_restart_after_agg
-=======
-        :avocado: tags=ec_restart_after_agg,test_ec_restart_after_agg
->>>>>>> 7313b2e6
         """
         self.execution(agg_check="After")
 
@@ -122,11 +113,7 @@
         :avocado: tags=all,full_regression
         :avocado: tags=hw,large
         :avocado: tags=ec,ec_array,ec_server_restart,ec_aggregation
-<<<<<<< HEAD
         :avocado: tags=EcodServerRestart,test_ec_restart_during_agg
-=======
-        :avocado: tags=ec_restart_during_agg,test_ec_restart_during_agg
->>>>>>> 7313b2e6
         """
         # Disable the aggregation
         self.pool.set_property("reclaim", "disabled")
