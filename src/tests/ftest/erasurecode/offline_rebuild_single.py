--- conflicted
+++ resolved
@@ -27,11 +27,7 @@
         :avocado: tags=all,full_regression
         :avocado: tags=hw,large
         :avocado: tags=ec,ec_single,ec_offline_rebuild,rebuild
-<<<<<<< HEAD
         :avocado: tags=EcodOfflineRebuildSingle,test_ec_offline_rebuild_single
-=======
-        :avocado: tags=ec_offline_rebuild_single,test_ec_offline_rebuild_single
->>>>>>> 7313b2e6
         """
         # Write single type data set with all the EC object type
         self.write_single_type_dataset()
