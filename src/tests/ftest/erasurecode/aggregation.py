'''
  (C) Copyright 2020-2023 Intel Corporation.

  SPDX-License-Identifier: BSD-2-Clause-Patent
'''
from ec_utils import ErasureCodeIor


class EcodAggregationOff(ErasureCodeIor):
    # pylint: disable=too-many-ancestors
    """
    Test Class Description: To validate Erasure code object with different
                            Aggregation mode.
    :avocado: recursive
    """

    def test_ec_aggregation_disabled(self):
        """Jira ID: DAOS-7325.

        Test Description: Test Erasure code object aggregation disabled mode
                          with IOR.
        Use Case: Create the pool, disabled aggregation, run IOR with supported
                  EC object type. Verify that Aggregation should not
                  triggered. Verify the IOR read data at the end.

        :avocado: tags=all,full_regression
        :avocado: tags=hw,large
        :avocado: tags=ec,aggregation,ec_array,ec_aggregation
<<<<<<< HEAD
        :avocado: tags=EcodAggregationOff,test_ec_aggregation_disabled
=======
        :avocado: tags=ec_aggregation_disabled,test_ec_aggregation_disabled
>>>>>>> 7313b2e6
        """
        # Disable the aggregation
        self.pool.set_property("reclaim", "disabled")
        self.pool.connect()
        self.log.info("pool_percentage Before = %s ",
                      self.pool.pool_percentage_used())

        # Write the IOR data set with given all the EC object type
        self.ior_write_dataset()

        # Verify if Aggregation is getting started
        if any(self.check_aggregation_status().values()) is True:
            self.fail("Aggregation should not happens...")

        # Read IOR data and verify content
        self.ior_read_dataset()

    def test_ec_aggregation_default(self):
        """Jira ID: DAOS-7325.

        Test Description: Test Erasure code object aggregation enabled(default)
                          mode with IOR.
        Use Case: Create the pool, run IOR with supported
                  EC object type classes. Verify the Aggregation gets
                  triggered and space is getting reclaimed.
                  Verify the IOR read data at the end.

        :avocado: tags=all,full_regression
        :avocado: tags=hw,large
        :avocado: tags=ec,aggregation,ec_array,ec_aggregation
<<<<<<< HEAD
        :avocado: tags=EcodAggregationOff,test_ec_aggregation_default
=======
        :avocado: tags=ec_aggregation_default,test_ec_aggregation_default
>>>>>>> 7313b2e6
        """
        self.pool.connect()
        self.log.info("pool_percentage Before = %s ",
                      self.pool.pool_percentage_used())

        for oclass in self.obj_class:
            for sizes in self.ior_chu_trs_blk_size:
                # Write single IOR
                self.ior_write_single_dataset(oclass, sizes)

                # Verify if Aggregation is getting started
                if not any(self.check_aggregation_status().values()):
                    self.fail("Aggregation failed to start..")

                # Read single IOR
                self.ior_read_single_dataset(oclass, sizes)

                # Increase the container UUID count and read the latest data.
                self.cont_number += 1

    def test_ec_aggregation_time(self):
        """Jira ID: DAOS-7325.

        Test Description: Test Erasure code object aggregation time mode
                          with IOR.
        Use Case: Create the pool,Set aggregation as time mode.
                  run IOR with supported EC object type classes.
                  Verify the Aggregation gets triggered in parallel and space
                  is getting reclaimed. Verify the IOR read data at the end.

        :avocado: tags=all,full_regression
        :avocado: tags=hw,large
        :avocado: tags=ec,aggregation,ec_array,ec_aggregation
<<<<<<< HEAD
        :avocado: tags=EcodAggregationOff,test_ec_aggregation_time
=======
        :avocado: tags=ec_aggregation_time,test_ec_aggregation_time
>>>>>>> 7313b2e6
        """
        # Set time mode aggregation
        self.pool.set_property("reclaim", "time")
        self.pool.connect()
        self.log.info("pool_percentage Before = %s ",
                      self.pool.pool_percentage_used())

        # Write the IOR data set with given all the EC object type
        self.ior_write_dataset()

        # Verify if Aggregation is getting started
        if not any(self.check_aggregation_status().values()):
            self.fail("Aggregation failed to start..")

        # Read IOR data and verify content
        self.ior_read_dataset()<|MERGE_RESOLUTION|>--- conflicted
+++ resolved
@@ -26,11 +26,7 @@
         :avocado: tags=all,full_regression
         :avocado: tags=hw,large
         :avocado: tags=ec,aggregation,ec_array,ec_aggregation
-<<<<<<< HEAD
         :avocado: tags=EcodAggregationOff,test_ec_aggregation_disabled
-=======
-        :avocado: tags=ec_aggregation_disabled,test_ec_aggregation_disabled
->>>>>>> 7313b2e6
         """
         # Disable the aggregation
         self.pool.set_property("reclaim", "disabled")
@@ -61,11 +57,7 @@
         :avocado: tags=all,full_regression
         :avocado: tags=hw,large
         :avocado: tags=ec,aggregation,ec_array,ec_aggregation
-<<<<<<< HEAD
         :avocado: tags=EcodAggregationOff,test_ec_aggregation_default
-=======
-        :avocado: tags=ec_aggregation_default,test_ec_aggregation_default
->>>>>>> 7313b2e6
         """
         self.pool.connect()
         self.log.info("pool_percentage Before = %s ",
@@ -99,11 +91,7 @@
         :avocado: tags=all,full_regression
         :avocado: tags=hw,large
         :avocado: tags=ec,aggregation,ec_array,ec_aggregation
-<<<<<<< HEAD
         :avocado: tags=EcodAggregationOff,test_ec_aggregation_time
-=======
-        :avocado: tags=ec_aggregation_time,test_ec_aggregation_time
->>>>>>> 7313b2e6
         """
         # Set time mode aggregation
         self.pool.set_property("reclaim", "time")
