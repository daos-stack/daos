--- conflicted
+++ resolved
@@ -56,15 +56,9 @@
   control_method: daos
   rf_properties: !mux
     rf1:
-<<<<<<< HEAD
-      properties: rf:1
+      properties: rd_fac:1
     rf2:
-      properties: rf:2
-=======
-        properties: rd_fac:1
-    rf2:
-        properties: rd_fac:2
->>>>>>> 6d7cb9a1
+      properties: rd_fac:2
 fio:
   names:
     - test
