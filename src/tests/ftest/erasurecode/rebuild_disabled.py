'''
<<<<<<< HEAD
  (C) Copyright 2020-2022 Intel Corporation.
=======
  (C) Copyright 2020-2023 Intel Corporation.
>>>>>>> 7313b2e6

  SPDX-License-Identifier: BSD-2-Clause-Patent
'''
import time
from ec_utils import ErasureCodeIor



class EcodDisabledRebuild(ErasureCodeIor):
    # pylint: disable=too-many-ancestors
    """
    Test Class Description: To validate Erasure code object data after killing
                            single server when pool rebuild is off.
    :avocado: recursive
    """

    def test_ec_degrade(self):
        """Jira ID: DAOS-5893.

        Test Description: Test Erasure code object with IOR.
        Use Case: Create the pool, disabled rebuild, run IOR with supported
                  EC object type class for small and large transfer sizes.
                  kill single server, verify all IOR read data and verified.

        :avocado: tags=all,full_regression
        :avocado: tags=hw,large
        :avocado: tags=ec,ec_array,ec_disabled_rebuild,rebuild
<<<<<<< HEAD
        :avocado: tags=EcodDisabledRebuild,test_ec_degrade
=======
        :avocado: tags=ec_disabled_rebuild_array,test_ec_degrade
>>>>>>> 7313b2e6
        """
        # Disabled pool Rebuild
        self.pool.set_property("self_heal", "exclude")
        # self.pool.set_property("reclaim", "disabled")

        # Write the IOR data set with given all the EC object type
        self.ior_write_dataset()

        # Verify if Aggregation is getting started
        if not any(self.check_aggregation_status(attempt=60).values()):
            self.fail("Aggregation failed to start..")

        # Kill the last server rank and wait for 20 seconds, Rebuild is disabled
        # so data should not be rebuild
        self.server_managers[0].stop_ranks([self.server_count - 1], self.d_log,
                                           force=True)
        time.sleep(20)

        # Read IOR data and verify for different EC object and different sizes
        # written before killing the single server
        self.ior_read_dataset()

        # Kill the another server rank and wait for 20 seconds,Rebuild will
        # not happens because i's disabled.Read/verify data with Parity 2.
        self.server_managers[0].stop_ranks([self.server_count - 2], self.d_log,
                                           force=True)
        time.sleep(20)

        # Read IOR data and verify for different EC object and different sizes
        # written before killing the single server
        self.ior_read_dataset(parity=2)<|MERGE_RESOLUTION|>--- conflicted
+++ resolved
@@ -1,15 +1,10 @@
 '''
-<<<<<<< HEAD
-  (C) Copyright 2020-2022 Intel Corporation.
-=======
   (C) Copyright 2020-2023 Intel Corporation.
->>>>>>> 7313b2e6
 
   SPDX-License-Identifier: BSD-2-Clause-Patent
 '''
 import time
 from ec_utils import ErasureCodeIor
-
 
 
 class EcodDisabledRebuild(ErasureCodeIor):
@@ -31,11 +26,7 @@
         :avocado: tags=all,full_regression
         :avocado: tags=hw,large
         :avocado: tags=ec,ec_array,ec_disabled_rebuild,rebuild
-<<<<<<< HEAD
         :avocado: tags=EcodDisabledRebuild,test_ec_degrade
-=======
-        :avocado: tags=ec_disabled_rebuild_array,test_ec_degrade
->>>>>>> 7313b2e6
         """
         # Disabled pool Rebuild
         self.pool.set_property("self_heal", "exclude")
