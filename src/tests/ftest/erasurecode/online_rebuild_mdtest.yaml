hosts:
  servers: !mux
    6_server:
      test_servers: server-[1-3]
    8_server:
      test_servers: server-[1-4]
    12_server:
      test_servers: server-[1-6]
  test_clients: 2

timeout: 1500

setup:
  start_agents_once: False
  start_servers_once: False

server_config:
  name: daos_server
  engines_per_host: 2
  engines:
    0:
      pinned_numa_node: 0
      nr_xs_helpers: 1
      log_file: daos_server0.log
      log_mask: INFO
      storage: auto
      env_vars:
        - NA_OFI_UNEXPECTED_TAG_MSG=0

    1:
      pinned_numa_node: 1
      nr_xs_helpers: 1
      log_file: daos_server1.log
      log_mask: INFO
      storage: auto
<<<<<<< HEAD

=======
      env_vars:
        - NA_OFI_UNEXPECTED_TAG_MSG=0
client:
  env_vars:
    - NA_OFI_UNEXPECTED_TAG_MSG=0
>>>>>>> 2e560d8f
pool:
  size: 93%

container:
  type: POSIX
  control_method: daos
  properties: rd_fac:2

mdtest:
  client_processes:
    np: 4
  api: DFS
  test_dir: /
  dfs_destroy: False
  manager: MPICH
  flags: "-u -F -C"
  write_bytes: 524288
  read_bytes: 524288
  depth: 10
  num_of_files_dirs: 10000000
  stonewall_timer: 30
  # EC does not supported for directory so for now running with RP
  dfs_dir_oclass: RP_3G1
  dfs_oclass_mux: !mux
    6_server_ec2p2gx:
      !filter-only : "/run/hosts/servers/6_server"  # yamllint disable-line rule:colons
      dfs_oclass: EC_2P2GX
    8_server_ec4p2gx:
      !filter-only : "/run/hosts/servers/8_server"  # yamllint disable-line rule:colons
      dfs_oclass: EC_4P2GX
    12_server_ec4p3gx:
      !filter-only : "/run/hosts/servers/12_server"  # yamllint disable-line rule:colons
      dfs_oclass: EC_4P3GX
    12_server_ec8p2gx:
      !filter-only : "/run/hosts/servers/12_server"  # yamllint disable-line rule:colons
      dfs_oclass: EC_8P2GX<|MERGE_RESOLUTION|>--- conflicted
+++ resolved
@@ -33,15 +33,13 @@
       log_file: daos_server1.log
       log_mask: INFO
       storage: auto
-<<<<<<< HEAD
-
-=======
       env_vars:
         - NA_OFI_UNEXPECTED_TAG_MSG=0
+
 client:
   env_vars:
     - NA_OFI_UNEXPECTED_TAG_MSG=0
->>>>>>> 2e560d8f
+
 pool:
   size: 93%
 
