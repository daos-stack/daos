hosts:
  servers: !mux
    6_server:
      test_servers: server-[1-3]
    8_server:
      test_servers: server-[1-4]
    12_server:
      test_servers: server-[1-6]
  test_clients: 2
timeout: 1000
setup:
  start_agents_once: False
  start_servers_once: False
server_config:
  name: daos_server
  engines_per_host: 2
  engines:
    0:
      pinned_numa_node: 0
      nr_xs_helpers: 1
      fabric_iface: ib0
      fabric_iface_port: 31416
      log_file: daos_server0.log
      storage:
        0:
          class: dcpm
          scm_list: ["/dev/pmem0"]
          scm_mount: /mnt/daos0
        1:
          class: nvme
          bdev_list: ["aaaa:aa:aa.a"]
    1:
      pinned_numa_node: 1
      nr_xs_helpers: 1
      fabric_iface: ib1
      fabric_iface_port: 31517
      log_file: daos_server1.log
      storage:
        0:
          class: dcpm
          scm_list: ["/dev/pmem1"]
          scm_mount: /mnt/daos1
        1:
          class: nvme
          bdev_list: ["bbbb:bb:bb.b"]
pool:
  control_method: dmg
  scm_size: 25%
  nvme_size: 93%
container:
<<<<<<< HEAD
  type: POSIX
  control_method: daos
  properties: rf:2
=======
    type: POSIX
    control_method: daos
    properties: rd_fac:2
>>>>>>> 6d7cb9a1
mdtest:
  client_processes:
    np_48:
      np: 48
      num_of_files_dirs: 200
  mdtest_api:
    dfs:
      api: 'DFS'
  test_dir: "/"
  iteration: 4
  dfs_destroy: True
  manager: "MPICH"
  flags: "-u"
  write_bytes: 4194304
  read_bytes: 4194304
  depth: 10
  # EC does not supported for directory so for now running with RP
  dfs_dir_oclass: "RP_3G1"
  objectclass:
    dfs_oclass_list:
      #- [EC_Object_Class, Minimum number of servers]
      - ["EC_2P2GX", 6]
      - ["EC_4P2GX", 8]
      - ["EC_8P2GX", 12]<|MERGE_RESOLUTION|>--- conflicted
+++ resolved
@@ -48,15 +48,9 @@
   scm_size: 25%
   nvme_size: 93%
 container:
-<<<<<<< HEAD
   type: POSIX
   control_method: daos
-  properties: rf:2
-=======
-    type: POSIX
-    control_method: daos
-    properties: rd_fac:2
->>>>>>> 6d7cb9a1
+  properties: rd_fac:2
 mdtest:
   client_processes:
     np_48:
