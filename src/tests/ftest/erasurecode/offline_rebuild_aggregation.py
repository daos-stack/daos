--- conflicted
+++ resolved
@@ -5,7 +5,6 @@
 '''
 import time
 from ec_utils import ErasureCodeIor
-
 
 
 class EcodAggregationOffRebuild(ErasureCodeIor):
@@ -79,15 +78,9 @@
                   Read and verify data with +2 Parity with no data corruption.
 
         :avocado: tags=all,full_regression
-<<<<<<< HEAD
         :avocado: tags=hw,large
         :avocado: tags=ec,aggregation,ec_array,ec_aggregation,rebuild
         :avocado: tags=EcodAggregationOffRebuild,test_ec_offline_rebuild_agg_disabled
-=======
-        :avocado: tags=hw,large,ib2
-        :avocado: tags=ec,aggregation,ec_array,ec_aggregation
-        :avocado: tags=ec_offline_rebuild_agg_disabled,test_ec_offline_rebuild_agg_disabled
->>>>>>> 7313b2e6
         """
         # Disable the aggregation
         self.pool.set_property("reclaim", "disabled")
@@ -109,15 +102,9 @@
                   Read and verify data with +2 Parity with no data corruption.
 
         :avocado: tags=all,full_regression
-<<<<<<< HEAD
         :avocado: tags=hw,large
         :avocado: tags=ec,aggregation,ec_array,ec_aggregation,rebuild
         :avocado: tags=EcodAggregationOffRebuild,test_ec_offline_rebuild_agg_default
-=======
-        :avocado: tags=hw,large,ib2
-        :avocado: tags=ec,aggregation,ec_array,ec_aggregation
-        :avocado: tags=ec_offline_rebuild_agg_default,test_ec_offline_rebuild_agg_default
->>>>>>> 7313b2e6
         """
         self.execution(agg_trigger=True)
 
@@ -136,15 +123,9 @@
                   Read and verify data with +2 Parity with no data corruption.
 
         :avocado: tags=all,full_regression
-<<<<<<< HEAD
         :avocado: tags=hw,large
         :avocado: tags=ec,aggregation,ec_array,ec_aggregation,rebuild
         :avocado: tags=EcodAggregationOffRebuild,test_ec_offline_agg_during_rebuild
-=======
-        :avocado: tags=hw,large,ib2
-        :avocado: tags=ec,aggregation,ec_array,ec_aggregation
-        :avocado: tags=ec_offline_agg_during_rebuild,test_ec_offline_agg_during_rebuild
->>>>>>> 7313b2e6
         """
         # Disable the aggregation
         self.pool.set_property("reclaim", "disabled")
