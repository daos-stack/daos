--- conflicted
+++ resolved
@@ -79,11 +79,7 @@
 
         :avocado: tags=all,full_regression
         :avocado: tags=hw,medium
-<<<<<<< HEAD
-        :avocado: tags=control
-=======
         :avocado: tags=control,storage_scan,scm
->>>>>>> 9b7a9e20
         :avocado: tags=DmgStorageScanSCMTest,test_dmg_storage_scan_scm
         """
         self.verify_dmg_storage_scan(self.verify_storage_scan_scm)