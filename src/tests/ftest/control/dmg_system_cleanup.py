--- conflicted
+++ resolved
@@ -5,16 +5,9 @@
 """
 from socket import gethostname
 
-<<<<<<< HEAD
-from pydaos.raw import DaosPool
-
 from apricot import TestWithServers
 from general_utils import DaosTestError
-=======
-from apricot import TestWithServers
-from avocado.core.exceptions import TestFail
 from pydaos.raw import DaosPool
->>>>>>> addf5193
 
 
 class DmgSystemCleanupTest(TestWithServers):
