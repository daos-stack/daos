"""
  (C) Copyright 2018-2022 Intel Corporation.

  SPDX-License-Identifier: BSD-2-Clause-Patent
"""
from avocado.core.exceptions import TestFail

from ior_test_base import IorTestBase
from telemetry_test_base import TestWithTelemetry
from telemetry_utils import TelemetryUtils


class TestWithTelemetryIOBasic(IorTestBase, TestWithTelemetry):
    # pylint: disable=too-many-ancestors
    # pylint: disable=too-many-nested-blocks
    """Test telemetry engine io basic metrics.

    :avocado: recursive
    """

    def verify_io_test_metrics(self, io_test_metrics, metrics_data, threshold):
        """Verify telemetry io metrics from metrics_data.

        Args:
            io_test_metrics (list): list of telemetry io metrics.
            metrics_data (dict): a dictionary of host keys linked to a list of io metric names.
            threshold (int): test io metrics threshold.
        """
        status = True
        for name in sorted(io_test_metrics):
            self.log.info("  --telemetry metric: %s", name)
            self.log.info(
                "    %-9s %-12s %-4s %-6s %-6s %s",
                "TestLoop", "Host", "Rank", "Target", "Size", "Value")
            for key in sorted(metrics_data):
                m_data = metrics_data[key]
                if key == 0:
                    testloop = "Initial"
                else:
                    testloop = str(key)
                for host in sorted(m_data[name]):
                    for rank in sorted(m_data[name][host]):
                        for target in sorted(m_data[name][host][rank]):
                            for size in sorted(m_data[name][host][rank][target]):
                                value = m_data[name][host][rank][target][size]
                                invalid = ""
                                # Verify value within range
                                if (value < threshold[0] or value >= threshold[1]):
                                    status = False
                                    invalid = "*out of valid range"
                                # Verify if min < max
                                if "_min" in name:
                                    name2 = name.replace("_min", "_max")
                                    if value > m_data[name2][host][rank][target][size]:
                                        status = False
                                        invalid += " *_min > _max"
                                # Verify if value decreased
                                if ("_min" in name or "_max" in name) and key > 0:
                                    previous = metrics_data[key - 1][name][host][rank][target][size]
                                    if value < previous:
                                        status = False
                                        invalid += " *value decreased"
                                self.log.info(
                                    "    %-9s %-12s %-4s %-6s %-6s %s %s",
                                    testloop, host, rank, target, size, value, invalid)
        if not status:
            self.fail("##Telemetry test io metrics verification failed.")

    def display_io_test_metrics(self, metrics_data):
        """Display metrics_data.

        Args:
            metrics_data (dict): a dictionary of host keys linked to a list of io metric names.
        """
        for key in sorted(metrics_data):
            self.log.info(
                "\n  %12s: %s",
                "Initial " if key == 0 else "Test Loop {}".format(key),
                metrics_data[key])

    def test_io_telmetry_metrics_basic(self):
        """JIRA ID: DAOS-5241

            Create files of 500M and 1M with transfer size 1M to verify the
            DAOS engine IO telemetry basic metrics infrastructure.

        :avocado: tags=all,pr,daily_regression
        :avocado: tags=hw,medium
<<<<<<< HEAD
        :avocado: tags=control,telemetry
=======
        :avocado: tags=control,telemetry,basic
>>>>>>> 9b7a9e20
        :avocado: tags=TestWithTelemetryIOBasic,test_io_telmetry_metrics_basic
        """
        block_sizes = self.params.get("block_sizes", "/run/*")
        transfer_sizes = self.params.get("transfer_sizes", "/run/*")
        threshold = self.params.get("io_test_metrics_valid", "/run/*")
        test_metrics = TelemetryUtils.ENGINE_IO_DTX_COMMITTED_METRICS +\
            TelemetryUtils.ENGINE_IO_OPS_FETCH_ACTIVE_METRICS +\
            TelemetryUtils.ENGINE_IO_OPS_UPDATE_ACTIVE_METRICS
        loop = 0
        self.add_pool(connect=False)
        self.add_container(pool=self.pool)
        metrics_data = {}
        for block_size in block_sizes:
            for transfer_size in transfer_sizes:
                metrics_data[loop] = self.telemetry.get_io_metrics(test_metrics)
                loop += 1
                self.log.info("==Start ior testloop: %s, Block Size = %s, "
                              "transfer_size =  %s", loop, block_size,
                              transfer_size)
                self.ior_cmd.block_size.update(block_size)
                self.ior_cmd.transfer_size.update(transfer_size)
                test_file_suffix = "_{}".format(loop)
                # Run ior command.
                try:
                    self.run_ior_with_pool(
                        timeout=200, create_pool=False, create_cont=False,
                        test_file_suffix=test_file_suffix)
                except TestFail:
                    self.log.info("#ior command failed!")
        metrics_data[loop] = self.telemetry.get_io_metrics(test_metrics)
        self.display_io_test_metrics(metrics_data)
        self.verify_io_test_metrics(test_metrics, metrics_data, threshold)
        self.log.info("------Test passed------")<|MERGE_RESOLUTION|>--- conflicted
+++ resolved
@@ -86,11 +86,7 @@
 
         :avocado: tags=all,pr,daily_regression
         :avocado: tags=hw,medium
-<<<<<<< HEAD
-        :avocado: tags=control,telemetry
-=======
         :avocado: tags=control,telemetry,basic
->>>>>>> 9b7a9e20
         :avocado: tags=TestWithTelemetryIOBasic,test_io_telmetry_metrics_basic
         """
         block_sizes = self.params.get("block_sizes", "/run/*")
