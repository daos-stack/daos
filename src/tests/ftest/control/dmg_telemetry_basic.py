--- conflicted
+++ resolved
@@ -113,25 +113,13 @@
 
         # Verify container telemetry metrics report 0 before container creation
         self.log.info("Before container creation")
-<<<<<<< HEAD
         data = self.telemetry.get_container_metrics()
-        for host in data:
-            self.metrics["open_count"][host] = \
-                data[host]["engine_pool_ops_cont_open"]
-            self.metrics["create_count"][host] = \
-                data[host]["engine_pool_ops_cont_create"]
-            self.metrics["close_count"][host] = \
-                data[host]["engine_pool_ops_cont_close"]
-            self.metrics["destroy_count"][host] = \
-                data[host]["engine_pool_ops_cont_destroy"]
-=======
         container_metrics = self.telemetry.get_container_metrics()
         for host, data in container_metrics.items():
             self.metrics["open_count"][host] = data["engine_pool_ops_cont_open"]
-            self.metrics["active_count"][host] = data["engine_pool_container_handles"]
+            self.metrics["create_count"][host] = data["engine_pool_ops_cont_create"]
             self.metrics["close_count"][host] = data["engine_pool_ops_cont_close"]
             self.metrics["destroy_count"][host] = data["engine_pool_ops_cont_destroy"]
->>>>>>> 081d3744
 
         # Create a number of containers and verify metrics
         for loop in range(1, container_qty + 1):
