--- conflicted
+++ resolved
@@ -6,13 +6,8 @@
 import re
 import json
 
-<<<<<<< HEAD
 from apricot import TestWithServers, skipForTicket
-from general_utils import run_pcmd, report_errors
-=======
 from apricot import TestWithServers
-from general_utils import run_pcmd, report_errors, append_error
->>>>>>> 2ce37ca2
 from server_utils_base import DaosServerCommandRunner
 
 
