--- conflicted
+++ resolved
@@ -22,60 +22,6 @@
         """Initialize a DmgNetworkScanTest object."""
         super().__init__(*args, **kwargs)
         self.setup_start_agents = False
-<<<<<<< HEAD
-        self.setup_start_servers = False
-
-    def setUp(self):
-        """Set up each test case."""
-        super().setUp()
-
-        # Run the dmg command locally, unset config to run locally
-        self.hostlist_servers = socket.gethostname().split(".")[0].split(",")
-        self.access_points = list(self.hostlist_servers)[:1]
-        self.start_servers()
-        self.dmg = self.get_dmg_command()
-
-    @staticmethod
-    def get_devs():
-        """ Get list of devices."""
-        devs = {}
-        for dev in os.listdir("/sys/class/net/"):
-            devs[dev] = [dev]
-            # Check if we need to add infiniband dev to list
-            p = "/sys/class/net/{}/device/infiniband".format(dev)
-            if os.path.exists(p):
-                devs[dev].extend(os.listdir(p))
-        return devs
-
-    @staticmethod
-    def clean_info(net_devs):
-        """Clean up the devices found in the system.
-
-        Clean up devices that don't have a numa node and some providers that
-        might be duplicates, also need to attach 'ofi' to provider name.
-
-        Args:
-            net_devs (NetDev): list of NetDev objects.
-
-        Returns:
-            NetDev: list of NetDev objects.
-
-        """
-        idx_l = []
-        for idx, dev in enumerate(net_devs):
-            if dev.f_iface == "lo":
-                idx_l.append(idx)
-            elif not dev.numa:
-                idx_l.append(idx)
-            else:
-                if dev.providers:
-                    no_dups = list(dict.fromkeys(dev.providers))
-                    dev.providers = ["ofi+" + i for i in no_dups]
-        _ = [net_devs.pop(idx - i) for i, idx in enumerate(sorted(idx_l))]
-
-        return net_devs
-=======
->>>>>>> f20c780d
 
     def get_sys_info(self):
         """Get the system device information.
