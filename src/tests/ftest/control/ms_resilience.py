#!/usr/bin/python
"""
(C) Copyright 2021 Intel Corporation.

SPDX-License-Identifier: BSD-2-Clause-Patent
"""
from apricot import TestWithServers
from general_utils import stop_processes
import random
import socket
import time


class ManagementServiceResilience(TestWithServers):
    """Test Class Description:
    Verify that expected MS functionality is retained in various
    failure/recovery scenarios.

    The raft protocol guarantees 2N+1 resiliency, where N is the number of
    nodes that can fail while leaving the cluster in a state where it can
    continue to make progress. e.g. with N=1, a minimum of 3 nodes is needed
    in the cluster in order to tolerate 1 node failure; with N=2, a minimum
    of 5 nodes is required, etc.

    :avocado: recursive
    """

    def __init__(self, *args, **kwargs):
        """Inititialize a ManagementServiceResilience object."""
        super().__init__(*args, **kwargs)
        self.setup_start_servers = False
        self.start_servers_once = False
        self.L_QUERY_TIMER = 30

    def find_pool(self, search_uuid):
        """Find a pool in the output of `dmg pool list`.

        Args:
            uuid (str): Pool UUID to find.

        Returns:
            Pool entry, if found, or None.

        """
<<<<<<< HEAD
        pool_uuids = self.get_dmg_command().get_pool_list_uuids(no_query=True)
        for pool_uuid in pool_uuids:
=======
        output = self.get_dmg_command().pool_list(no_query=True)
        uuids = []
        for pool in output["response"]["pools"]:
            uuids.append(pool["uuid"])

        for pool_uuid in uuids:
>>>>>>> 69169da8
            if pool_uuid.lower() == search_uuid.lower():
                return pool_uuid
        return None

    def create_pool(self):
        """Create a pool on the server group."""
        self.add_pool(create=False)
        self.pool.name.value = self.server_group
        self.log.info("*** creating pool")
        self.pool.create()

        self.log.info("Pool UUID %s on server group: %s",
                        self.pool.uuid, self.server_group)
        # Verify that the pool persisted.
        if self.find_pool(self.pool.uuid):
            self.log.info("Found pool in system.")
        else:
            self.fail("No pool found in system.")

    def get_leader(self):
        """Fetch the current system leader.

        Returns:
            str: hostname of the MS leader, or None

        """
        sys_leader_info = self.get_dmg_command().system_leader_query()
        l_addr = sys_leader_info["response"]["CurrentLeader"]

        if not l_addr:
            return None

        l_hostname, _, _ = socket.gethostbyaddr(l_addr.split(":")[0])
        l_hostname = l_hostname.split(".")[0]

        return l_hostname

    def verify_leader(self, replicas):
        """Verify the leader of the MS is in the replicas.

        Args:
            replicas (list): list of hostnames representing the access points
                for the MS.

        Returns:
            str: address of the MS leader.

        """
        l_hostname = None
        start = time.time()
        while not l_hostname and (time.time() - start) < self.L_QUERY_TIMER:
            l_hostname = self.get_leader()
            # Check that the new leader is in the access list
            if l_hostname not in replicas:
                self.log.error("Selected leader <%s> is not within the replicas"
                               " provided to servers", l_hostname)
            time.sleep(1)

        elapsed = time.time() - start
        if not l_hostname:
            self.fail("No leader found after {:.2f}s!".format(elapsed))

        self.log.info("*** found leader (%s) after %.2fs", l_hostname, elapsed)
        return l_hostname

    def launch_servers(self, resilience_num):
        """Setup and start the daos_servers.

        Args:
            resilience_num (int): minimum amount of MS replicas to achieve
                resiliency.

        Returns:
            list: list of access point hosts where MS has been started.

        """
        self.log.info("*** launching %d servers", resilience_num)
        replicas = random.sample(self.hostlist_servers, resilience_num)
        server_groups = {
            self.server_group:
                {
                    "hosts": self.hostlist_servers,
                    "access_points": replicas,
                    "svr_config_file": None,
                    "dmg_config_file": None,
                    "svr_config_temp": None,
                    "dmg_config_temp": None
                },
        }
        self.start_servers(server_groups)
        return replicas

    def kill_servers(self, leader, replicas, N):
        """Kill a subset of servers in order to simulate failures.

        Args:
          leader (str): hostname of current leader.
          replicas (list): list of replica hostnames.
          N (int): Number of hosts (including leader) to stop.

        Returns:
          kill_list: list of hosts that were stopped.

        """
        kill_list = set(random.sample(replicas, N))
        if leader not in kill_list:
            kill_list.pop()
            kill_list.add(leader)
        self.log.info("*** stopping leader (%s) + %d others", leader, N-1)
        stop_processes(kill_list,
                       self.server_managers[0].manager.job.command_regex)

        kill_ranks = self.server_managers[0].get_host_ranks(kill_list)
        self.assertGreaterEqual(len(kill_ranks), len(kill_list),
            "Unable to obtain expected ranks for {}".format(kill_list))
        self.server_managers[0].update_expected_states(
            kill_ranks, ["stopped", "excluded"])

        return kill_list

    def verify_retained_quorum(self, N):
        """Verify 2N+1 resiliency

        This method will launch 2 * N + 1 servers, stop the MS leader
        plus just enough replicas to retain quorum, then verify that
        a new leader has been elected from the surviving hosts. Finally,
        the test will verify that the MS is still writable by creating
        a new pool.
        """
        replicas = self.launch_servers((2 * N) + 1)
        leader = self.verify_leader(replicas)

        # First, kill the leader plus just enough other replicas to
        # push up to the edge of quorum loss.
        kill_list = self.kill_servers(leader, replicas, N)

        # Next, verify that one of the replicas has stepped up as
        # the new leader.
        survivors = [x for x in replicas if x not in kill_list]
        self.verify_leader(survivors)
        self.get_dmg_command().hostlist = self.hostlist_servers

        # Dump the current system state.
        self.get_dmg_command().system_query()

        # Finally, verify that quorum has been retained by performing
        # write operations.
        self.create_pool()
        self.pool = None

    def verify_regained_quorum(self, N):
        """Test that even with 2N+1 resiliency lost, reads still work, and
           that quorum can be regained.

        This method will launch 2 * N + 1 servers, then use a kill_list to
        stop the MS leader plus enough replicas to lose quorum. The test will
        verify that the MS still operates in a degraded read-only mode before
        restarting the killed servers in order to check that the MS is once
        again available for writing.
        """
        replicas = self.launch_servers((2 * N) + 1)
        leader = self.verify_leader(replicas)

        # First, create a pool.
        self.create_pool()

        # Next, kill the leader plus enough other replicas to
        # lose quorum.
        kill_list = self.kill_servers(leader, replicas, N+1)

        self.get_dmg_command().hostlist = self.hostlist_servers

        # Now, try to perform some read-only operations to verify
        # that they work on a MS without quorum.
        if not self.get_dmg_command().system_leader_query():
            self.fail("Can't query system after quorum loss.")
        if not self.find_pool(self.pool.uuid):
            self.fail("Can't list pools after quorum loss.")
        self.pool = None

        # Finally, restart the dead servers and verify that quorum is
        # regained, which should allow for write operations to succeed again.
        self.server_managers[0].restart(list(kill_list), wait=True)
        self.verify_leader(replicas)

        # Dump the current system state.
        self.get_dmg_command().system_query()

        self.create_pool()
        self.pool = None

    def test_ms_resilience_1(self):
        """
        JIRA ID: DAOS-3798

        Test Description:
            Test N=1 management service is accessible after 1 instance is removed.

        :avocado: tags=all,pr,daily_regression
        :avocado: tags=vm
        :avocado: tags=control,ms_resilience,ms_retained_quorum_N_1
        """
        # Run test cases
        self.verify_retained_quorum(1)

    def test_ms_resilience_2(self):
        """
        JIRA ID: DAOS-3798

        Test Description:
            Test N=2 management service is accessible after 2 instances are removed.

        :avocado: tags=all,pr,daily_regression
        :avocado: tags=vm
        :avocado: tags=control,ms_resilience,ms_retained_quorum_N_2
        """
        # Run test cases
        self.verify_retained_quorum(2)

    def test_ms_resilience_3(self):
        """
        JIRA ID: DAOS-3798

        Test Description:
            Test N=1 management service is accessible for reading with resiliency
            lost (degraded mode), and then test that quorum can be regained for
            full functionality.

        :avocado: tags=all,pr,daily_regression
        :avocado: tags=vm
        :avocado: tags=control,ms_resilience,ms_regained_quorum_N_1
        """
        # Run test case
        self.verify_regained_quorum(1)

    def test_ms_resilience_4(self):
        """
        JIRA ID: DAOS-3798

        Test Description:
            Test N=2 management service is accessible for reading with resiliency
            lost (degraded mode), and then test that quorum can be regained for
            full functionality.

        :avocado: tags=all,pr,daily_regression
        :avocado: tags=vm
        :avocado: tags=control,ms_resilience,ms_regained_quorum_N_2
        """
        # Run test case
        self.verify_regained_quorum(2)<|MERGE_RESOLUTION|>--- conflicted
+++ resolved
@@ -42,17 +42,8 @@
             Pool entry, if found, or None.
 
         """
-<<<<<<< HEAD
         pool_uuids = self.get_dmg_command().get_pool_list_uuids(no_query=True)
         for pool_uuid in pool_uuids:
-=======
-        output = self.get_dmg_command().pool_list(no_query=True)
-        uuids = []
-        for pool in output["response"]["pools"]:
-            uuids.append(pool["uuid"])
-
-        for pool_uuid in uuids:
->>>>>>> 69169da8
             if pool_uuid.lower() == search_uuid.lower():
                 return pool_uuid
         return None
