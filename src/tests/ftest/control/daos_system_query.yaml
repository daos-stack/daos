--- conflicted
+++ resolved
@@ -11,10 +11,6 @@
     0:
       targets: 4
       nr_xs_helpers: 0
-<<<<<<< HEAD
-      fabric_iface: eth0
-=======
->>>>>>> d6f3bbdd
       log_file: daos_server0.log
       log_mask: DEBUG,MEM=ERR
       env_vars:
@@ -26,10 +22,6 @@
     1:
       targets: 4
       nr_xs_helpers: 0
-<<<<<<< HEAD
-      fabric_iface: eth0
-=======
->>>>>>> d6f3bbdd
       log_file: daos_server1.log
       log_mask: DEBUG,MEM=ERR
       env_vars:
