"""
(C) Copyright 2021-2022 Intel Corporation.

SPDX-License-Identifier: BSD-2-Clause-Patent
"""
from telemetry_test_base import TestWithTelemetry
from apricot import TestWithServers
from telemetry_utils import TelemetryUtils


class TestWithTelemetryNvme(TestWithTelemetry, TestWithServers):
    # pylint: disable=too-many-ancestors
    # pylint: disable=too-many-nested-blocks
    """Test telemetry engine NVMe metrics.

    :avocado: recursive
    """

    def display_nvme_test_metrics(self, metrics_data):
        """ Display NVMe metrics_data.

        Args:
            metrics_data (dict): a dictionary of host keys linked to a
                                 list of NVMe metric names.
        """
        for key in sorted(metrics_data):
<<<<<<< HEAD
            self.log.info(
                "\n  %12s: %s",
                "Initial " if key == 0 else "Test Loop {}".format(key), metrics_data[key])
=======
            self.log.info("\n  %12s: %s",
                          "Initial " if key == 0 else "Test Loop {}".format(key),
                          metrics_data[key])
>>>>>>> 91cb246f

    def test_nvme_telemetry_metrics(self):
        """JIRA ID: DAOS-7833

            Verify the telemetry engine NVMe metrics.

        :avocado: tags=all,pr,daily_regression
        :avocado: tags=hw,medium
        :avocado: tags=control,telemetry,nvme
        :avocado: tags=TestWithTelemetryNvme,test_nvme_telemetry_metrics
        """
        metrics_data = self.telemetry.get_nvme_metrics(self.server_managers[0])
        self.display_nvme_test_metrics(metrics_data)

        # Get and verify NVMe metrics
<<<<<<< HEAD
        groups = [
            "ENGINE_NVME_HEALTH_METRICS",
            "ENGINE_NVME_CRIT_WARN_METRICS",
            "ENGINE_NVME_TEMP_METRICS",
            "ENGINE_NVME_TEMP_TIME_METRICS",
            "ENGINE_NVME_RELIABILITY_METRICS",
            "ENGINE_NVME_INTEL_VENDOR_METRICS"]
=======
        groups = ["ENGINE_NVME_HEALTH_METRICS",
                  "ENGINE_NVME_CRIT_WARN_METRICS",
                  "ENGINE_NVME_TEMP_METRICS",
                  "ENGINE_NVME_TEMP_TIME_METRICS",
                  "ENGINE_NVME_RELIABILITY_METRICS",
                  "ENGINE_NVME_INTEL_VENDOR_METRICS"]
>>>>>>> 91cb246f

        for group in groups:
            yaml_key = "_".join([group.lower().replace("engine_", ""), "valid"])
            threshold = self.params.get(yaml_key, "/run/*", [None, None])
            test_metrics = getattr(TelemetryUtils, group)
            metrics_data = self.telemetry.get_nvme_metrics(self.server_managers[0], test_metrics)
            desc = " ".join([item.lower() if item != "NVME" else item for item in group.split("_")])
            self.log.info("Verify %s", desc)
            status = self.telemetry.verify_metric_value(metrics_data, threshold[0], threshold[1])
            if not status:
                self.fail("##Telemetry test NVMe metrics verification failed.")

        self.log.info("------Test passed------")

    def test_telemetry_list_nvme(self):
        """JIRA ID: DAOS-7667 / SRS-324.

        Test Description:
            Verify the dmg telemetry list command.

        :avocado: tags=all,pr,daily_regression
        :avocado: tags=hw,medium
        :avocado: tags=control,telemetry,nvme
        :avocado: tags=TestWithTelemetryNvme,test_telemetry_list_nvme
        """
        self.verify_telemetry_list()<|MERGE_RESOLUTION|>--- conflicted
+++ resolved
@@ -24,15 +24,9 @@
                                  list of NVMe metric names.
         """
         for key in sorted(metrics_data):
-<<<<<<< HEAD
             self.log.info(
                 "\n  %12s: %s",
                 "Initial " if key == 0 else "Test Loop {}".format(key), metrics_data[key])
-=======
-            self.log.info("\n  %12s: %s",
-                          "Initial " if key == 0 else "Test Loop {}".format(key),
-                          metrics_data[key])
->>>>>>> 91cb246f
 
     def test_nvme_telemetry_metrics(self):
         """JIRA ID: DAOS-7833
@@ -48,22 +42,12 @@
         self.display_nvme_test_metrics(metrics_data)
 
         # Get and verify NVMe metrics
-<<<<<<< HEAD
-        groups = [
-            "ENGINE_NVME_HEALTH_METRICS",
-            "ENGINE_NVME_CRIT_WARN_METRICS",
-            "ENGINE_NVME_TEMP_METRICS",
-            "ENGINE_NVME_TEMP_TIME_METRICS",
-            "ENGINE_NVME_RELIABILITY_METRICS",
-            "ENGINE_NVME_INTEL_VENDOR_METRICS"]
-=======
         groups = ["ENGINE_NVME_HEALTH_METRICS",
                   "ENGINE_NVME_CRIT_WARN_METRICS",
                   "ENGINE_NVME_TEMP_METRICS",
                   "ENGINE_NVME_TEMP_TIME_METRICS",
                   "ENGINE_NVME_RELIABILITY_METRICS",
                   "ENGINE_NVME_INTEL_VENDOR_METRICS"]
->>>>>>> 91cb246f
 
         for group in groups:
             yaml_key = "_".join([group.lower().replace("engine_", ""), "valid"])
