'''
  (C) Copyright 2018-2022 Intel Corporation.

  SPDX-License-Identifier: BSD-2-Clause-Patent
'''
from collections import defaultdict
import yaml

from apricot import TestWithServers
from exception_utils import CommandFailure
from dmg_utils import DmgCommand


class ConfigGenerateOutput(TestWithServers):
    """Test ID: DAOS-7274

    Verify dmg config generate output.

    :avocado: recursive
    """

    def __init__(self, *args, **kwargs):
        """Initialize a ConfigGenerateOutput object."""
        super().__init__(*args, **kwargs)
        # Data structure that store expected values.
        self.nvme_socket_to_addrs = defaultdict(list)
        self.scm_socket_to_namespaces = defaultdict(list)
        self.pci_address_set = set()
        self.scm_namespace_set = set()

        self.interface_to_providers = defaultdict(list)
        self.interface_set = set()

    def prepare_expected_data(self):
        """Prepare expected values.

        Call dmg storage scan and network scan to collect expected values.
        """
        dmg = self.get_dmg_command()

        # Call dmg storage scan --json.
        storage_out = dmg.storage_scan()

        # Check the status.
        if storage_out["status"] != 0:
            self.log.error(storage_out["error"])
            self.fail("dmg storage scan failed!")

        # Get nvme_devices and scm_namespaces list that are buried. There's a
        # uint64 hash of the strcut under HostStorage.
        temp_dict = storage_out["response"]["HostStorage"]
        struct_hash = list(temp_dict.keys())[0]
        nvme_devices = temp_dict[struct_hash]["storage"]["nvme_devices"]
        scm_namespaces = temp_dict[struct_hash]["storage"]["scm_namespaces"]

        # Fill in the dictionary and the set for NVMe.
        for nvme_device in nvme_devices:
            socket_id = nvme_device["socket_id"]
            pci_addr = nvme_device["pci_addr"]
            self.nvme_socket_to_addrs[socket_id].append(pci_addr)
            self.pci_address_set.add(pci_addr)

        self.log.info("nvme_socket_to_addrs = %s", self.nvme_socket_to_addrs)
        self.log.info("pci_address_set = %s", self.pci_address_set)

        # Fill in the dictionary and the set for SCM.
        for scm_namespace in scm_namespaces:
            numa_node = scm_namespace["numa_node"]
            blockdev = scm_namespace["blockdev"]
            self.scm_socket_to_namespaces[numa_node].append(blockdev)
            self.scm_namespace_set.add(blockdev)

        self.log.info("scm_socket_to_namespaces = %s", self.scm_socket_to_namespaces)
        self.log.info("scm_namespace_set = %s", self.scm_namespace_set)

        # Call dmg network scan --provider=all --json.
        network_out = dmg.network_scan(provider="all")

        # Check the status.
        if network_out["status"] != 0:
            self.log.error(network_out["error"])
            self.fail("dmg network scan failed!")

        # Get the hash and the Interfaces list.
        temp_dict = network_out["response"]["HostFabrics"]
        struct_hash = list(temp_dict.keys())[0]
        interfaces = temp_dict[struct_hash]["HostFabric"]["Interfaces"]

        # Fill in the dictionary and the set for interface.
        for interface in interfaces:
            provider = interface["Provider"]
            device = interface["Device"]
            self.interface_to_providers[device].append(provider)
            self.interface_set.add(device)

        self.log.info("interface_to_providers = %s", self.interface_to_providers)
        self.log.info("interface_set = %s", self.interface_set)

    def check_errors(self, errors):
        """Check if there's any error in given list. If so, fail the test.

        Args:
            errors (list): List of errors.
        """
        if errors:
            self.fail("\n----- Errors detected! -----\n{}".format("\n".join(errors)))

    def verify_access_point(self, host_port_input, failure_expected=None):
        """Run with given AP and verify the AP in the output.

        Args:
            host_port_input (str): Host:Port or just Host. Supports multiple APs
                that are separated by comma.
            failure_expected (str): Expected error message. Set it to None if
                not expecting any error. Defaults to None.

        Returns:
            list: List or errors.
        """
        errors = []
        check = {}

        check["expected"] = host_port_input.split(",")
        if ":" not in host_port_input:
            # dmg automatically sets 10001 if it's not given in the input.
            check["expected"] = ["{}:10001".format(host) for host in check["expected"]]

        # Create a new DmgCommand and set its exit_status_exception to False to
        # make it not raise a TestFailure when the command failed. Then we'll be
        # able to check result.exit_status for our testing purpose.
        dmg = DmgCommand(self.bin)
        dmg.exit_status_exception = False

        try:
            result = dmg.config_generate(access_points=host_port_input)
        except CommandFailure as err:
            errors.append("Unexpected failure! {}".format(err))

        if result.exit_status == 0 and failure_expected is None:
            try:
                yaml_data = yaml.safe_load(result.stdout)
                check["actual"] = yaml_data["access_points"]
                if sorted(check["expected"]) != sorted(check["actual"]):
                    errors.append(
                        "Unexpected access point: {} != {}".format(
                            check["expected"], check["actual"]))
            except yaml.YAMLError as error:
                errors.append("Error loading dmg generated config!: {}".format(error))
        elif result.exit_status == 0 and failure_expected is not None:
            errors.append("dmg command passed when expected to fail!: {}".format(result))
        elif result.exit_status != 0 and failure_expected is not None:
            if failure_expected not in result.stderr_text:
                errors.append(
                    "Missing expected error message in failed dmg command!: {}".format(result))
        else:
            errors.append("dmg command failed when expected to pass!: {}".format(result))

        return errors

    def test_basic_config(self):
        """Test basic configuration.

        Sanity check for the default arguments.

        1. Call dmg config generate (using default values)
        2. Verify the last scm_list value is in the SCM Namespace set.
        e.g., /dev/pmem0 -> Verify that pmem0 is in the set.
        3. Iterate bdev_list address list and verify that it's in the NVMe PCI
        address set.
        4. Get fabric_iface and verify that it's in the interface set.
        5. Repeat for all engines.

        :avocado: tags=all,full_regression
<<<<<<< HEAD
        :avocado: tags=hw,medium
        :avocado: tags=control
=======
        :avocado: tags=hw,large
        :avocado: tags=control,config_generate_entries
>>>>>>> 9b7a9e20
        :avocado: tags=ConfigGenerateOutput,test_basic_config
        """
        # Get necessary storage and network info.
        self.prepare_expected_data()

        # Call dmg config generate.
        result = self.get_dmg_command().config_generate(access_points="wolf-a")
        generated_yaml = yaml.safe_load(result.stdout)

        errors = []

        scm_found = False
        nvme_found = False

        # Iterate engines and verify scm_list, bdev_list, and fabric_iface.
        engines = generated_yaml["engines"]
        for engine in engines:
            for storage in engine["storage"]:
                if storage["class"] == "dcpm":
                    # Verify the scm_list value is in the SCM Namespace set. e.g.,
                    # if the value is /dev/pmem0, check pmem0 is in the set.
                    scm_list = storage["scm_list"]
                    for scm_dev in scm_list:
                        device_name = scm_dev.split("/")[-1]
                        if device_name not in self.scm_namespace_set:
                            errors.append(
                                "Cannot find SCM device name {} in expected set {}".format(
                                    device_name, self.scm_namespace_set))
                        scm_found = True

                # Verify the bdev_list values are in the NVMe PCI address set.
                if storage["class"] == "nvme":
                    bdev_list = storage["bdev_list"]
                    for pci_addr in bdev_list:
                        if pci_addr not in self.pci_address_set:
                            errors.append(
                                "Cannot find PCI address {} in expected set {}".format(
                                    pci_addr, self.pci_address_set))
                        nvme_found = True

            if not scm_found:
                errors.append("No SCM devices found")
            if not nvme_found:
                errors.append("No NVMe devices found")

            # Verify fabric interface values are in the interface set.
            fabric_iface = engine["fabric_iface"]
            if fabric_iface not in self.interface_set:
                errors.append(
                    "Cannot find fabric interface {} in expected set {}".format(
                        fabric_iface, self.interface_set))

        self.check_errors(errors)

    def test_access_points_single(self):
        """Test --access-points with single AP with and without port.

        :avocado: tags=all,full_regression
<<<<<<< HEAD
        :avocado: tags=hw,medium
        :avocado: tags=control,access_points
=======
        :avocado: tags=hw,large
        :avocado: tags=control,config_generate_entries,access_points
>>>>>>> 9b7a9e20
        :avocado: tags=ConfigGenerateOutput,test_access_points_single
        """
        errors = []

        # Single AP.
        errors.extend(self.verify_access_point("wolf-a"))

        # Single AP with a valid port.
        errors.extend(self.verify_access_point("wolf-a:12345"))

        self.check_errors(errors)

    def test_access_points_odd(self):
        """Test --access-points with odd number of APs.

        :avocado: tags=all,full_regression
<<<<<<< HEAD
        :avocado: tags=hw,medium
        :avocado: tags=control,access_points
=======
        :avocado: tags=hw,large
        :avocado: tags=control,config_generate_entries,access_points
>>>>>>> 9b7a9e20
        :avocado: tags=ConfigGenerateOutput,test_access_points_odd
        """
        errors = []

        # Odd AP.
        errors.extend(self.verify_access_point("wolf-a,wolf-b,wolf-c"))

        # Odd AP with port.
        errors.extend(self.verify_access_point("wolf-a:12345,wolf-b:12345,wolf-c:12345"))

        self.check_errors(errors)

    def test_access_points_invalid(self):
        """Test --access-points with invalid port.

        :avocado: tags=all,full_regression
<<<<<<< HEAD
        :avocado: tags=hw,medium
        :avocado: tags=control,access_points
=======
        :avocado: tags=hw,large
        :avocado: tags=control,config_generate_entries,access_points
>>>>>>> 9b7a9e20
        :avocado: tags=ConfigGenerateOutput,test_access_points_invalid
        """
        errors = []

        # Even AP.
        errors.extend(self.verify_access_point("wolf-a,wolf-b", "non-odd"))

        # Single AP with an invalid port.
<<<<<<< HEAD
        errors.extend(self.verify_access_point("wolf-a:abcd", "invalid access point port"))
=======
        errors.extend(
            self.verify_access_point("wolf-a:abcd", "invalid access point port"))
>>>>>>> 9b7a9e20

        # Odd AP with both valid and invalid port.
        errors.extend(
            self.verify_access_point(
                "wolf-a:12345,wolf-b:12345,wolf-c:abcd", "invalid access point port"))

        self.check_errors(errors)

    def test_access_points_same_ap_repeated(self):
        """Test --access-points with the same APs repeated.

        :avocado: tags=all,full_regression
<<<<<<< HEAD
        :avocado: tags=hw,medium
        :avocado: tags=control,access_points
=======
        :avocado: tags=hw,large
        :avocado: tags=control,config_generate_entries,access_points
>>>>>>> 9b7a9e20
        :avocado: tags=ConfigGenerateOutput,test_access_points_same_ap_repeated
        """
        errors = []

<<<<<<< HEAD
        errors.extend(self.verify_access_point("wolf-a,wolf-a,wolf-a", "duplicate access points"))
=======
        errors.extend(
            self.verify_access_point("wolf-a,wolf-a,wolf-a", "duplicate access points"))
>>>>>>> 9b7a9e20

        self.check_errors(errors)

    def test_num_engines(self):
        """Test --num-engines.

        1. Using the NVMe PCI dictionary, find the number of keys. i.e., number
        of Socket IDs. This would determine the maximum number of engines.
        2. Call dmg config generate --num-engines=<1 to max_engine>. Should
        pass.
        3. Call dmg config generate --num-engines=<max_engine + 1> Should fail.

        :avocado: tags=all,full_regression
<<<<<<< HEAD
        :avocado: tags=hw,medium
        :avocado: tags=control,dmg_config_generate
=======
        :avocado: tags=hw,large
        :avocado: tags=control,config_generate_entries
>>>>>>> 9b7a9e20
        :avocado: tags=ConfigGenerateOutput,test_num_engines
        """
        # Get necessary storage and network info.
        self.prepare_expected_data()

        # Find the maximum number of engines we can use. It's the number of
        # sockets in NVMe. However, I'm not sure if we need to have the same
        # number of interfaces. Go over this step if we have issue with the
        # max_engine assumption.
        max_engine = len(list(self.nvme_socket_to_addrs.keys()))
        self.log.info("max_engine threshold = %s", max_engine)

        dmg = DmgCommand(self.bin)
        dmg.exit_status_exception = False
        errors = []

        # Call dmg config generate --num-engines=<1 to max_engine>
        for num_engines in range(1, max_engine + 1):
            result = dmg.config_generate(access_points="wolf-a", num_engines=num_engines)
            generated_yaml = yaml.safe_load(result.stdout)
            actual_num_engines = len(generated_yaml["engines"])

            # Verify the number of engine field.
            if actual_num_engines != num_engines:
                msg = "Unexpected number of engine field! Expected = {}; Actual = {}".format(
                    num_engines, actual_num_engines)
                errors.append(msg)

        # Verify that max_engine + 1 fails.
        result = dmg.config_generate(access_points="wolf-a", num_engines=max_engine + 1)
        if result.exit_status == 0:
            errors.append("Host + invalid num engines succeeded with {}!".format(max_engine + 1))

        self.check_errors(errors)

    def test_min_ssds(self):
        """Test --min-ssds.

        1. Iterate the NVMe PCI dictionary and find the key that has the
        shortest list. This would be our min_ssd engine count threshold.
        2. Call dmg config generate --min-ssds=<1 to min_ssd>. Should pass.
        3. Call dmg config generate --min-ssds=<min_ssd + 1>. Should fail.
        4. Call dmg config generate --min-ssds=0. Iterate the engines field and
        verify that there's no bdev_list field.

        :avocado: tags=all,full_regression
<<<<<<< HEAD
        :avocado: tags=hw,medium
        :avocado: tags=control,dmg_config_generate
=======
        :avocado: tags=hw,large
        :avocado: tags=control,config_generate_entries
>>>>>>> 9b7a9e20
        :avocado: tags=ConfigGenerateOutput,test_min_ssds
        """
        # Get necessary storage and network info.
        self.prepare_expected_data()

        # Iterate the NVMe PCI dictionary and find the key that has the shortest
        # list. This would be our min_ssd engine count threshold.
        socket_ids = list(self.nvme_socket_to_addrs.keys())
        shortest_id = socket_ids[0]
        shortest = len(self.nvme_socket_to_addrs[shortest_id])
        for socket_id in socket_ids:
            if len(self.nvme_socket_to_addrs[socket_id]) < shortest:
                shortest = len(self.nvme_socket_to_addrs[socket_id])
                shortest_id = socket_id

        min_ssd = len(self.nvme_socket_to_addrs[shortest_id])
        self.log.info("Maximum --min-ssds threshold = %d", min_ssd)

        dmg = DmgCommand(self.bin)
        dmg.exit_status_exception = False

        errors = []

        # Call dmg config generate --min-ssds=<1 to min_ssd>. Should pass.
        for num_ssd in range(1, min_ssd + 1):
            result = dmg.config_generate(access_points="wolf-a", min_ssds=num_ssd)
            if result.exit_status != 0:
                errors.append("config generate failed with min_ssd = {}!".format(num_ssd))

        # Call dmg config generate --min_ssds=<min_ssd + 1>. Should fail.
        result = dmg.config_generate(
            access_points="wolf-a", min_ssds=min_ssd + 1)
        if result.exit_status == 0:
            errors.append("config generate succeeded with min_ssd + 1 = {}!".format(min_ssd + 1))

        # Call dmg config generate --min-ssds=0
        result = dmg.config_generate(access_points="wolf-a", min_ssds=0)
        generated_yaml = yaml.safe_load(result.stdout)
        # Iterate the engines and verify that there's no bdev_list field.
        engines = generated_yaml["engines"]
        for engine in engines:
            if "bdev_list" in engine["storage"]:
                errors.append("bdev_list field exists with --min-ssds=0!")

        self.check_errors(errors)

    def test_net_class(self):
        """Test --net-class.

        1. Iterate the interface set and count the number of elements that
        starts with "ib". This would be our ib_count threshold that we can set
        --num-engines with --net-class=infiniband.
        2. Call dmg config generate --net-class=infiniband
        --num-engines=<1 to ib_count> and verify that it works.
        3. In addition, verify provider using the dictionary. i.e., iterate
        "engines" fields and verify "provider" is in the list where key is
        "fabric_iface".
        4. Similarly find eth_count and call dmg config generate
        --net-class=ethernet --num-engines=<1 to eth_count> and verify that it
        works.
        5. As in ib, also verify provider using the dictionary. i.e., iterate
        "engines" fields and verify "provider" is in the list where key is
        "fabric_iface".

        :avocado: tags=all,full_regression
<<<<<<< HEAD
        :avocado: tags=hw,medium
        :avocado: tags=control,dmg_config_generate
=======
        :avocado: tags=hw,large
        :avocado: tags=control,config_generate_entries
>>>>>>> 9b7a9e20
        :avocado: tags=ConfigGenerateOutput,test_net_class
        """
        # Get necessary storage and network info.
        self.prepare_expected_data()

        # Get ib_count threshold.
        ib_count = 0
        for interface in self.interface_set:
            if interface[:2] == "ib":
                ib_count += 1
        self.log.info("ib_count = %d", ib_count)

        dmg = DmgCommand(self.bin)
        dmg.exit_status_exception = False
        errors = []

        # Call dmg config generate --num-engines=<1 to ib_count>
        # --net-class=infiniband. Should pass.
        for num_engines in range(1, ib_count + 1):
            # dmg config generate should pass.
            result = dmg.config_generate(
                access_points="wolf-a", num_engines=num_engines, net_class="infiniband")

            if result.exit_status != 0:
                msg = "config generate failed with --net-class=infiniband "\
                    "--num-engines = {}!".format(num_engines)
                errors.append(msg)
            else:
                generated_config = yaml.safe_load(result.stdout)
                for engine in generated_config["engines"]:
                    fabric_iface = engine["fabric_iface"]
                    provider = engine["provider"]
                    # Verify fabric_iface field, e.g., ib0 by checking the
                    # dictionary keys.
                    if not self.interface_to_providers[fabric_iface]:
                        errors.append("Unexpected fabric_iface! {}".format(fabric_iface))
                    elif provider not in self.interface_to_providers[fabric_iface]:
                        # Now check the provider field, e.g., ofi+tcp by
                        # checking the corresponding list in the dictionary.
                        msg = "Unexpected provider in fabric_iface! provider ="\
                            " {}; fabric_iface = {}".format(provider, fabric_iface)
                        errors.append(msg)

        # Call dmg config generate --num-engines=<ib_count + 1>
        # --net-class=infiniband. Too many engines. Should fail.
        result = dmg.config_generate(
            access_points="wolf-a", num_engines=ib_count + 1, net_class="infiniband")
        if result.exit_status == 0:
            msg = "config generate succeeded with --net-class=infiniband num_engines = {}!".format(
                ib_count + 1)
            errors.append(msg)

        # Get eth_count threshold.
        eth_count = 0
        for interface in self.interface_set:
            if interface[:3] == "eth":
                eth_count += 1
        self.log.info("eth_count = %d", eth_count)

        # Call dmg config generate --num-engines=<1 to eth_count>
        # --net-class=ethernet. Should pass.
        for num_engines in range(1, eth_count + 1):
            # dmg config generate should pass.
            result = dmg.config_generate(
                access_points="wolf-a", num_engines=num_engines, net_class="ethernet")

            if result.exit_status != 0:
                msg = "config generate failed with --net-class=ethernet --num-engines = {}!".format(
                    num_engines)
                errors.append(msg)
            else:
                generated_config = yaml.safe_load(result.stdout)
                for engine in generated_config["engines"]:
                    fabric_iface = engine["fabric_iface"]
                    provider = engine["provider"]
                    # Verify fabric_iface field, e.g., eth0 by checking the
                    # dictionary keys.
                    if not self.interface_to_providers[fabric_iface]:
                        errors.append("Unexpected fabric_iface! {}".format(fabric_iface))
                    elif provider not in self.interface_to_providers[fabric_iface]:
                        # Now check the provider field, e.g., ofi+tcp by
                        # checking the corresponding list in the dictionary.
                        msg = "Unexpected provider in fabric_iface! provider ="\
                            " {}; fabric_iface = {}".format(provider, fabric_iface)
                        errors.append(msg)

        # Call dmg config generate --num-engines=<eth_count + 1>
        # --net-class=ethernet. Too many engines. Should fail.
        result = dmg.config_generate(
            access_points="wolf-a", num_engines=eth_count + 1, net_class="ethernet")
        if result.exit_status == 0:
            msg = "config generate succeeded with --net-class=ethernet, num_engines = {}!".format(
                eth_count + 1)
            errors.append(msg)

        self.check_errors(errors)<|MERGE_RESOLUTION|>--- conflicted
+++ resolved
@@ -171,13 +171,8 @@
         5. Repeat for all engines.
 
         :avocado: tags=all,full_regression
-<<<<<<< HEAD
-        :avocado: tags=hw,medium
-        :avocado: tags=control
-=======
-        :avocado: tags=hw,large
-        :avocado: tags=control,config_generate_entries
->>>>>>> 9b7a9e20
+        :avocado: tags=hw,large
+        :avocado: tags=control,dmg_config_generate
         :avocado: tags=ConfigGenerateOutput,test_basic_config
         """
         # Get necessary storage and network info.
@@ -236,13 +231,8 @@
         """Test --access-points with single AP with and without port.
 
         :avocado: tags=all,full_regression
-<<<<<<< HEAD
-        :avocado: tags=hw,medium
-        :avocado: tags=control,access_points
-=======
-        :avocado: tags=hw,large
-        :avocado: tags=control,config_generate_entries,access_points
->>>>>>> 9b7a9e20
+        :avocado: tags=hw,large
+        :avocado: tags=control,dmg_config_generate,access_points
         :avocado: tags=ConfigGenerateOutput,test_access_points_single
         """
         errors = []
@@ -259,13 +249,8 @@
         """Test --access-points with odd number of APs.
 
         :avocado: tags=all,full_regression
-<<<<<<< HEAD
-        :avocado: tags=hw,medium
-        :avocado: tags=control,access_points
-=======
-        :avocado: tags=hw,large
-        :avocado: tags=control,config_generate_entries,access_points
->>>>>>> 9b7a9e20
+        :avocado: tags=hw,large
+        :avocado: tags=control,dmg_config_generate,access_points
         :avocado: tags=ConfigGenerateOutput,test_access_points_odd
         """
         errors = []
@@ -282,13 +267,8 @@
         """Test --access-points with invalid port.
 
         :avocado: tags=all,full_regression
-<<<<<<< HEAD
-        :avocado: tags=hw,medium
-        :avocado: tags=control,access_points
-=======
-        :avocado: tags=hw,large
-        :avocado: tags=control,config_generate_entries,access_points
->>>>>>> 9b7a9e20
+        :avocado: tags=hw,large
+        :avocado: tags=control,dmg_config_generate,access_points
         :avocado: tags=ConfigGenerateOutput,test_access_points_invalid
         """
         errors = []
@@ -297,12 +277,7 @@
         errors.extend(self.verify_access_point("wolf-a,wolf-b", "non-odd"))
 
         # Single AP with an invalid port.
-<<<<<<< HEAD
         errors.extend(self.verify_access_point("wolf-a:abcd", "invalid access point port"))
-=======
-        errors.extend(
-            self.verify_access_point("wolf-a:abcd", "invalid access point port"))
->>>>>>> 9b7a9e20
 
         # Odd AP with both valid and invalid port.
         errors.extend(
@@ -315,23 +290,13 @@
         """Test --access-points with the same APs repeated.
 
         :avocado: tags=all,full_regression
-<<<<<<< HEAD
-        :avocado: tags=hw,medium
-        :avocado: tags=control,access_points
-=======
-        :avocado: tags=hw,large
-        :avocado: tags=control,config_generate_entries,access_points
->>>>>>> 9b7a9e20
+        :avocado: tags=hw,large
+        :avocado: tags=control,dmg_config_generate,access_points
         :avocado: tags=ConfigGenerateOutput,test_access_points_same_ap_repeated
         """
         errors = []
 
-<<<<<<< HEAD
         errors.extend(self.verify_access_point("wolf-a,wolf-a,wolf-a", "duplicate access points"))
-=======
-        errors.extend(
-            self.verify_access_point("wolf-a,wolf-a,wolf-a", "duplicate access points"))
->>>>>>> 9b7a9e20
 
         self.check_errors(errors)
 
@@ -345,13 +310,8 @@
         3. Call dmg config generate --num-engines=<max_engine + 1> Should fail.
 
         :avocado: tags=all,full_regression
-<<<<<<< HEAD
-        :avocado: tags=hw,medium
+        :avocado: tags=hw,large
         :avocado: tags=control,dmg_config_generate
-=======
-        :avocado: tags=hw,large
-        :avocado: tags=control,config_generate_entries
->>>>>>> 9b7a9e20
         :avocado: tags=ConfigGenerateOutput,test_num_engines
         """
         # Get necessary storage and network info.
@@ -398,13 +358,8 @@
         verify that there's no bdev_list field.
 
         :avocado: tags=all,full_regression
-<<<<<<< HEAD
-        :avocado: tags=hw,medium
+        :avocado: tags=hw,large
         :avocado: tags=control,dmg_config_generate
-=======
-        :avocado: tags=hw,large
-        :avocado: tags=control,config_generate_entries
->>>>>>> 9b7a9e20
         :avocado: tags=ConfigGenerateOutput,test_min_ssds
         """
         # Get necessary storage and network info.
@@ -470,13 +425,8 @@
         "fabric_iface".
 
         :avocado: tags=all,full_regression
-<<<<<<< HEAD
-        :avocado: tags=hw,medium
-        :avocado: tags=control,dmg_config_generate
-=======
-        :avocado: tags=hw,large
-        :avocado: tags=control,config_generate_entries
->>>>>>> 9b7a9e20
+        :avocado: tags=hw,large
+        :avocado: tags=control,
         :avocado: tags=ConfigGenerateOutput,test_net_class
         """
         # Get necessary storage and network info.
