--- conflicted
+++ resolved
@@ -3,16 +3,9 @@
 
   SPDX-License-Identifier: BSD-2-Clause-Patent
 """
-<<<<<<< HEAD
-import re
-
-import avocado
-
-=======
 
 import re
 import avocado
->>>>>>> 9b7a9e20
 from exception_utils import CommandFailure
 from control_test_base import ControlTestBase
 
@@ -56,11 +49,7 @@
 
         :avocado: tags=all,daily_regression
         :avocado: tags=hw,medium
-<<<<<<< HEAD
-        :avocado: tags=control,dmg,basic
-=======
-        :avocado: tags=dmg,storage_query,basic
->>>>>>> 9b7a9e20
+        :avocado: tags=control,dmg,storage_query,basic
         :avocado: tags=DmgStorageQuery,test_dmg_storage_query_devices
         """
         # Get the storage device information, parse and check devices info
@@ -86,11 +75,7 @@
 
         :avocado: tags=all,daily_regression
         :avocado: tags=hw,medium
-<<<<<<< HEAD
-        :avocado: tags=control,dmg,basic
-=======
-        :avocado: tags=dmg,storage_query,basic
->>>>>>> 9b7a9e20
+        :avocado: tags=control,dmg,storage_query,basic
         :avocado: tags=DmgStorageQuery,test_dmg_storage_query_pools
         """
         # Create pool and get the storage smd information, then verify info
@@ -129,11 +114,7 @@
 
         :avocado: tags=all,daily_regression
         :avocado: tags=hw,medium
-<<<<<<< HEAD
-        :avocado: tags=control,dmg,basic
-=======
-        :avocado: tags=dmg,storage_query,basic
->>>>>>> 9b7a9e20
+        :avocado: tags=control,dmg,storage_query,basic
         :avocado: tags=DmgStorageQuery,test_dmg_storage_query_device_health
         """
         dmg_info = self.get_device_info(health=True)
@@ -147,14 +128,8 @@
 
         # Convert from list of lists to list of strings
         health_info = []
-<<<<<<< HEAD
         for index in parsed:
             health_info.append([elem[0] for elem in index])
-=======
-        for idx in parsed:
-            health = [elem[0] for elem in idx]
-            health_info.append(health)
->>>>>>> 9b7a9e20
 
         self.log.info("Found health info: %s", str(health_info))
 
@@ -178,11 +153,7 @@
 
         :avocado: tags=all,daily_regression
         :avocado: tags=hw,medium
-<<<<<<< HEAD
-        :avocado: tags=control,dmg,basic
-=======
-        :avocado: tags=dmg,storage_query,basic
->>>>>>> 9b7a9e20
+        :avocado: tags=control,dmg,storage_query,basic
         :avocado: tags=DmgStorageQuery,test_dmg_storage_query_device_state
         """
         # Get device info and check state is NORMAL
