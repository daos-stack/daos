--- conflicted
+++ resolved
@@ -28,11 +28,7 @@
 
         :avocado: tags=all,daily_regression
         :avocado: tags=hw,medium
-<<<<<<< HEAD
-        :avocado: tags=control,dmg
-=======
         :avocado: tags=control,dmg,system_reformat
->>>>>>> 9b7a9e20
         :avocado: tags=DmgSystemReformatTest,test_dmg_system_reformat
         """
         # Create pool using 90% of the available NVMe capacity
