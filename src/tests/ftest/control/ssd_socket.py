--- conflicted
+++ resolved
@@ -125,11 +125,7 @@
 
         :avocado: tags=all,full_regression
         :avocado: tags=hw,medium
-<<<<<<< HEAD
-        :avocado: tags=control,ssd_socket
-=======
         :avocado: tags=control,dmg,storage_scan,ssd_socket
->>>>>>> 9b7a9e20
         :avocado: tags=SSDSocketTest,test_scan_ssd
         """
         self.verify_dmg_storage_scan(self.verify_ssd_sockets)