'''
  (C) Copyright 2018-2022 Intel Corporation.

  SPDX-License-Identifier: BSD-2-Clause-Patent
'''

import yaml

from apricot import TestWithServers
from server_utils import ServerFailed


class ConfigGenerateRun(TestWithServers):
    """JIRA ID: DAOS-5986

    Verify dmg config generate by running daos_server with generated config
    file.

    :avocado: recursive
    """

    def test_config_generate_run(self):
        """Run daos_server with generated server config file.

        1. Start daos_server.
        2. Call dmg config generate with different parameters.
        3. Store the generated output to a temporary directory - self.test_dir
        4. Copy the generated output from the temp dir to /etc/daos of the server node.
        5. Stop daos_server.
        6. Restart daos_server.

        See yaml for the test cases.

        Note: When running locally, use 50 sec timeout in DaosServerCommand.__init__()

        :avocado: tags=all,full_regression
<<<<<<< HEAD
        :avocado: tags=hw,medium
        :avocado: tags=control,dmg_config_generate
=======
        :avocado: tags=hw,large
        :avocado: tags=control,config_generate_entries
>>>>>>> 9b7a9e20
        :avocado: tags=ConfigGenerateRun,test_config_generate_run
        """
        num_engines = self.params.get("num_engines", "/run/config_generate_params/*/")
        min_ssds = self.params.get("min_ssds", "/run/config_generate_params/*/")
        net_class = self.params.get("net_class", "/run/config_generate_params/*/")

        # Call dmg config generate. AP is always the first server host.
        server_host = self.hostlist_servers[0]
        result = self.get_dmg_command().config_generate(
            access_points=server_host, num_engines=num_engines,
            min_ssds=min_ssds, net_class=net_class)

        try:
            generated_yaml = yaml.safe_load(result.stdout)
        except yaml.YAMLError as error:
            self.fail(f"Error loading dmg generated config! {error}")

        # Stop and restart daos_server. self.start_server_managers() has the
        # server startup check built into it, so if there's something wrong,
        # it'll throw an error.
        self.log.info("Stopping servers")
        self.stop_servers()

        # Create a new server config from generated_yaml and update SCM-related
        # data in engine_params so that the cleanup before the server start
        # works.
        self.log.info("Copy config to /etc/daos and update engine_params")
        self.server_managers[0].update_config_file_from_file(generated_yaml)

        # Start server with the generated config.
        self.log.info("Restarting server with the generated config")
        try:
            agent_force = self.start_server_managers(force=True)
        except ServerFailed as error:
            self.fail(f"Restarting server failed! {error}")

        # We don't need agent for this test. However, when we stop the server,
        # agent is also stopped. Then the harness checks that the agent is
        # running during the teardown. If agent isn't running at that point, it
        # would cause an error, so start it here.
        self.log.info("Restarting agents")
        self.start_agent_managers(force=agent_force)<|MERGE_RESOLUTION|>--- conflicted
+++ resolved
@@ -34,13 +34,8 @@
         Note: When running locally, use 50 sec timeout in DaosServerCommand.__init__()
 
         :avocado: tags=all,full_regression
-<<<<<<< HEAD
-        :avocado: tags=hw,medium
+        :avocado: tags=hw,large
         :avocado: tags=control,dmg_config_generate
-=======
-        :avocado: tags=hw,large
-        :avocado: tags=control,config_generate_entries
->>>>>>> 9b7a9e20
         :avocado: tags=ConfigGenerateRun,test_config_generate_run
         """
         num_engines = self.params.get("num_engines", "/run/config_generate_params/*/")
