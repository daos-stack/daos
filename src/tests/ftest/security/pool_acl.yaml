hosts:
  test_servers: 1
  test_clients: 1
timeout: 600
server_config:
  name: daos_server
  port: 10001
  engines_per_host: 1
  engines:
    0:
      targets: 4
      nr_xs_helpers: 0
      storage:
        0:
          class: ram
          scm_mount: /mnt/daos
<<<<<<< HEAD
  system_ram_reserved: 1
pool:
  control_method: dmg
=======
          scm_size: 4
>>>>>>> 5e482b5f
# Uncomment following to force the use of certificates
# regardless of the launch.py --insecure setting.
# pool:
#   transport_config:
#     allow_insecure: False
# agent_config:
#   transport_config:
#     allow_insecure: False
# dmg:
#   transport_config:
#     allow_insecure: False
container:
  control_method: daos
pool_acl:
  scm_size: 134217728
  user_prefix: daos_ci
  num_user: 1
  num_group: 1
  test_users: !mux
    user_type1:
      user:
        - owner
    user_type2:
      user:
        - user
    user_type3:
      user:
        - ownergroup
    user_type4:
      user:
        - group
    user_type5:
      user:
        - everyone
  permissions: !mux
    permission_none:
      name:
        - none
        - deny   # read
        - deny   # write
    permission_r:
      name:
        - r
        - pass
        - deny
    permission_w:
      name:
        - w
        - deny
        - deny
    permission_rw:
      name:
        - rw
        - pass
        - pass<|MERGE_RESOLUTION|>--- conflicted
+++ resolved
@@ -14,13 +14,7 @@
         0:
           class: ram
           scm_mount: /mnt/daos
-<<<<<<< HEAD
-  system_ram_reserved: 1
-pool:
-  control_method: dmg
-=======
           scm_size: 4
->>>>>>> 5e482b5f
 # Uncomment following to force the use of certificates
 # regardless of the launch.py --insecure setting.
 # pool:
