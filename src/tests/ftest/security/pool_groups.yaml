--- conflicted
+++ resolved
@@ -14,15 +14,9 @@
         0:
           class: ram
           scm_mount: /mnt/daos
-<<<<<<< HEAD
-  system_ram_reserved: 1
-pool:
-  control_method: dmg
-=======
           scm_size: 4
 container:
   control_method: daos
->>>>>>> 5e482b5f
 pool_acl:
   scm_size: 134217728
   user_prefix: daos_ci
