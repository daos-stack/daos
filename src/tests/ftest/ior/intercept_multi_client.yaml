hosts:
<<<<<<< HEAD
    test_servers: 1
    test_clients: 3
=======
    test_servers:
        - server-A
        - server-B
    test_clients:
        - client-A
        - client-B
        - client-C
        - client-D
        - client-E
        - client-F
>>>>>>> e275b48d
timeout: 1000
server_config:
  engines_per_host: 2
  name: daos_server
  servers:
    0:
      pinned_numa_node: 0
      nr_xs_helpers: 1
      fabric_iface: ib0
      fabric_iface_port: 31317
      log_file: daos_server0.log
      log_mask: INFO
      bdev_class: nvme
      bdev_list: ["aaaa:aa:aa.a"]
      scm_class: dcpm
      scm_list: ["/dev/pmem0"]
      scm_mount: /mnt/daos0
    1:
      pinned_numa_node: 1
      nr_xs_helpers: 1
      fabric_iface: ib1
      fabric_iface_port: 31417
      log_file: daos_server1.log
      log_mask: INFO
      bdev_class: nvme
      bdev_list: ["bbbb:bb:bb.b"]
      scm_class: dcpm
      scm_list: ["/dev/pmem1"]
      scm_mount: /mnt/daos1
pool:
    mode: 146
    name: daos_server
    size: 90%
    svcn: 1
    control_method: dmg
container:
    type: POSIX
    control_method: daos
ior:
    client_processes:
        np: 96
    test_file: testFile
    repetitions: 3
    flags: "-v -D 60 -w -r"
    dfs_oclass: "SX"
    block_size: '100G'
    write_x: 0.08 # Max 8% performance difference.
    read_x: 0.08  # Loosely derived from 3% stddev + 5% actual deviation.
    transfersize: !mux
        512B:
            transfer_size: '512B'
        1K:
            transfer_size: '1K'
        4K:
            transfer_size: '4K'
        1M:
            transfer_size: '1M'
dfuse:
    mount_dir: "/tmp/daos_dfuse/"
    disable_caching: True<|MERGE_RESOLUTION|>--- conflicted
+++ resolved
@@ -1,19 +1,6 @@
 hosts:
-<<<<<<< HEAD
-    test_servers: 1
-    test_clients: 3
-=======
-    test_servers:
-        - server-A
-        - server-B
-    test_clients:
-        - client-A
-        - client-B
-        - client-C
-        - client-D
-        - client-E
-        - client-F
->>>>>>> e275b48d
+    test_servers: 2
+    test_clients: 6
 timeout: 1000
 server_config:
   engines_per_host: 2
