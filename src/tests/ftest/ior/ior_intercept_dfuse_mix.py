#!/usr/bin/python
"""
  (C) Copyright 2019-2021 Intel Corporation.

  SPDX-License-Identifier: BSD-2-Clause-Patent
"""
import os
from ior_test_base import IorTestBase
from ior_utils import IorCommand, IorMetrics


class IorInterceptDfuseMix(IorTestBase):
    # pylint: disable=too-many-ancestors
    """Test class Description: Runs IOR only with dfuse and with mix of
       dfuse and interception library on a single server and multi
       client settings with basic parameters.

       Verify the throughput improvement with IL.

    :avocado: recursive
    """

    def test_ior_intercept_dfuse_mix(self):
        """Jira ID: DAOS-3500.

        Test Description:
            Purpose of this test is to run ior through dfuse on 4 clients
            for 5 minutes and capture the metrics and use the
            intercepiton library by exporting LD_PRELOAD to the libioil.so
            path on 2 clients and leave 2 clients to use dfuse and rerun
            the above ior and capture the metrics and compare the
            performance difference and check using interception
            library make significant performance improvement. Verify the
            client didn't use the interception library doesn't show any
            improvement.

        Use case:
            Run ior with read, write for 5 minutes
            Run ior with read, write for 5 minutes with interception
            library

            Compare the results and check whether using interception
                library provides better performance and not using it
                does not change the performance.

<<<<<<< HEAD
        :avocado: tags=pr,all,full_regression,hw,large,daosio,iorinterceptmix
=======
        :avocado: tags=all,full_regression
        :avocado: tags=hw,large
        :avocado: tags=daosio,ior_intercept_mix
>>>>>>> 6b91176b
        """
        self.add_pool()
        self.add_container(self.pool)

        # Run 2 IOR threads; one with IL and the other without.
        results = dict()
        intercept = os.path.join(self.prefix, 'lib64', 'libioil.so')
        client_count = len(self.hostlist_clients)
        w_clients = self.hostlist_clients[0:int(client_count / 2)]
        wo_clients = self.hostlist_clients[int(client_count / 2):]
        self.run_ior_threads_il(
            results=results, intercept=intercept, with_clients=w_clients,
            without_clients=wo_clients)

        # Print the raw results from the IOR stdout.
        IorCommand.log_metrics(
            self.log, "{} clients - with interception library".format(
                len(w_clients)), results[1])
        IorCommand.log_metrics(
            self.log, "{} clients - without interception library".format(
                len(wo_clients)), results[2])

        # Get Max, Min, and Mean throughput values for Write and Read.
        w_write_results = results[1][0]
        w_read_results = results[1][1]
        wo_write_results = results[2][0]
        wo_read_results = results[2][1]

        max_mib = int(IorMetrics.Max_MiB)
        min_mib = int(IorMetrics.Min_MiB)
        mean_mib = int(IorMetrics.Mean_MiB)

        w_write_max = float(w_write_results[max_mib])
        wo_write_max = float(wo_write_results[max_mib])
        w_write_min = float(w_write_results[min_mib])
        wo_write_min = float(wo_write_results[min_mib])
        w_write_mean = float(w_write_results[mean_mib])
        wo_write_mean = float(wo_write_results[mean_mib])

        w_read_max = float(w_read_results[max_mib])
        wo_read_max = float(wo_read_results[max_mib])
        w_read_min = float(w_read_results[min_mib])
        wo_read_min = float(wo_read_results[min_mib])
        w_read_mean = float(w_read_results[mean_mib])
        wo_read_mean = float(wo_read_results[mean_mib])

        # Calculate the increase for the 6 values.
        # [max, min, mean]
        write_changes = [-1, -1, -1]
        if wo_write_max > 0:
            write_changes[0] = round(w_write_max / wo_write_max, 4)
        if wo_write_min > 0:
            write_changes[1] = round(w_write_min / wo_write_min, 4)
        if wo_write_mean > 0:
            write_changes[2] = round(w_write_mean / wo_write_mean, 4)

        # [max, min, mean]
        read_changes = [-1, -1, -1]
        if wo_read_max > 0:
            read_changes[0] = round(w_read_max / wo_read_max, 4)
        if wo_read_min > 0:
            read_changes[1] = round(w_read_min / wo_read_min, 4)
        if wo_read_mean > 0:
            read_changes[2] = round(w_read_mean / wo_read_mean, 4)

        # Print the summary of improvements.
        self.log.info(
            "--- Throughput Improvement with Interception Library ---")
        self.log.info("Clients with IL: %s", w_clients)
        self.log.info("Clients without IL: %s\n", wo_clients)
        self.log.info("Write Max: x%f", write_changes[0])
        self.log.info("Write Min: x%f", write_changes[1])
        self.log.info("Write Mean: x%f\n", write_changes[2])
        self.log.info("Read Max: x%f", read_changes[0])
        self.log.info("Read Min: x%f", read_changes[1])
        self.log.info("Read Mean: x%f", read_changes[2])

        # Do the threshold testing.
        write_x = self.params.get("write_x", "/run/ior/iorflags/ssf/*", 1)
        #read_x = self.params.get("read_x", "/run/ior/iorflags/ssf/*", 1)

        errors = []
        # Verify that using interception library gives desired performance
        # improvement.
        # Verifying write performance
        if w_write_max <= write_x * wo_write_max:
            errors.append("Write Max with IL is less than x{}!".format(write_x))
        if w_write_min <= write_x * wo_write_min:
            errors.append("Write Min with IL is less than x{}!".format(write_x))
        if w_write_mean <= write_x * wo_write_mean:
            errors.append(
                "Write Mean with IL is less than x{}!".format(write_x))

        # DAOS-5857
        # Read performance with IL was lower in CI. The environment had OPA +
        # PMEM and NVMe. It was about 2x with IB + RAM.
        # Uncomment below (and read_x line) if the lower performance issue is
        # fixed.
        # Verifying read performance
        # if w_read_max <= read_x * wo_read_max:
        #     errors.append("Read Max with IL is less than x{}!".format(read_x))
        # if w_read_min <= read_x * wo_read_min:
        #     errors.append(
        # "Read Min with IL is less than x{}!".format(read_x))
        # if w_read_mean <= read_x * wo_read_mean:
        #     errors.append(
        # "Read Mean with IL is less than x{}!".format(read_x))

        if errors:
            self.fail("Poor IL throughput improvement!\n{}".format(
                "\n".join(errors)))<|MERGE_RESOLUTION|>--- conflicted
+++ resolved
@@ -43,13 +43,9 @@
                 library provides better performance and not using it
                 does not change the performance.
 
-<<<<<<< HEAD
-        :avocado: tags=pr,all,full_regression,hw,large,daosio,iorinterceptmix
-=======
         :avocado: tags=all,full_regression
         :avocado: tags=hw,large
         :avocado: tags=daosio,ior_intercept_mix
->>>>>>> 6b91176b
         """
         self.add_pool()
         self.add_container(self.pool)
