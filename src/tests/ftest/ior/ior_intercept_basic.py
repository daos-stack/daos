--- conflicted
+++ resolved
@@ -41,11 +41,8 @@
 
         :avocado: tags=all,full_regression
         :avocado: tags=hw,small
-<<<<<<< HEAD
         :avocado: tags=daosio,dfuse
-=======
         :avocado: tags=daosio,dfuse,il
->>>>>>> 76854627
         :avocado: tags=iorinterceptbasic
         """
         apis = self.params.get("ior_api", '/run/ior/iorflags/ssf/*')
