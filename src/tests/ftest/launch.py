#!/usr/bin/python2
"""
  (C) Copyright 2018-2019 Intel Corporation.

  Licensed under the Apache License, Version 2.0 (the "License");
  you may not use this file except in compliance with the License.
  You may obtain a copy of the License at

     http://www.apache.org/licenses/LICENSE-2.0

  Unless required by applicable law or agreed to in writing, software
  distributed under the License is distributed on an "AS IS" BASIS,
  WITHOUT WARRANTIES OR CONDITIONS OF ANY KIND, either express or implied.
  See the License for the specific language governing permissions and
  limitations under the License.

  GOVERNMENT LICENSE RIGHTS-OPEN SOURCE SOFTWARE
  The Government's rights to use, modify, reproduce, release, perform, display,
  or disclose this software are subject to the terms of the Apache License as
  provided in Contract No. B609815.
  Any reproduction of computer software, computer software documentation, or
  portions thereof marked with this legend must also reproduce the markings.
"""
from __future__ import print_function

from argparse import ArgumentParser, RawDescriptionHelpFormatter
import json
from multiprocessing import Process
import os
import socket
import subprocess
import time
import yaml


TEST_LOG_FILE_YAML = "./data/daos_avocado_test.yaml"
BASE_LOG_FILE_YAML = "./data/daos_server_baseline.yaml"


def get_build_environment():
    """Obtain DAOS build environment variables from the .build_vars.json file.

    Returns:
        dict: a dictionary of DAOS build environment variable names and values

    """
    build_vars_file = os.path.join(
        os.path.dirname(os.path.realpath(__file__)),
        "../../../.build_vars.json")
    with open(build_vars_file) as vars_file:
        return json.load(vars_file)


def set_test_environment():
    """Set up the test environment.

    Returns:
        None

    """
    build_vars = get_build_environment()
    bin_dir = build_vars["PREFIX"] + "/bin"
    sbin_dir = build_vars["PREFIX"] + "/sbin"
    path = os.environ.get("PATH")
    os.environ["PATH"] = ":".join([bin_dir, sbin_dir, path])
    os.environ["DAOS_SINGLETON_CLI"] = "1"
    os.environ["CRT_CTX_SHARE_ADDR"] = "1"
    os.environ["CRT_ATTACH_INFO_PATH"] = build_vars["PREFIX"] + "/tmp"

    # Verify the PYTHONPATH env is set
    python_path = os.environ.get("PYTHONPATH")
    required_python_paths = [
        os.path.abspath("util/apricot"),
        os.path.abspath("util"),
        os.path.abspath("../../utils/py"),
    ]
    if python_path is None or python_path == "":
        os.environ["PYTHONPATH"] = ":".join(required_python_paths)
    else:
        defined_python_paths = [
<<<<<<< HEAD
            os.path.abspath(path) for path in python_path.split(":")]
=======
            os.path.abspath(os.path.expanduser(path))
            for path in python_path.split(":")]
>>>>>>> 0782466e
        for required_path in required_python_paths:
            if required_path not in defined_python_paths:
                python_path += ":" + required_path
        os.environ["PYTHONPATH"] = python_path


def get_output(cmd):
    """Get the output of given command executed on this host.

    Args:
        cmd (str): command from which to obtain the output

    Returns:
        str: command output

    """
    try:
        print("Running {}".format(cmd))
        return subprocess.check_output(
            cmd, stderr=subprocess.STDOUT, shell=True)

    except subprocess.CalledProcessError as err:
        print("Error executing '{}':\n\t{}".format(cmd, err))
        exit(1)


def time_command(cmd):
    """Execute the command on this host and display its duration.

    Args:
        cmd (str): command to time

    Returns:
        int: return code of the command

    """
    print("Running {}".format(cmd))
    start_time = int(time.time())
    return_code = subprocess.call(cmd, shell=True)
    end_time = int(time.time())
    print("Total test time: {}s".format(end_time - start_time))
    return return_code


def spawn_commands(host_list, command, timeout=120):
    """Run the command on each specified host in parallel.

    Args:
        host_list (list): list of hosts
        command (str): command to run on each host
        timeout (int): number of seconds to wait for all jobs to complete

    """
    # Create a job to run the command on each host
    jobs = []
    for host in host_list:
        host_command = command.format(host=host)
        jobs.append(Process(target=get_output, args=(host_command,)))

    # Start the background jobs
    for job in jobs:
        job.start()

    # Block until each job is complete or the overall timeout is reached
    elapsed = 0
    for job in jobs:
        # Update the join timeout to account for previously joined jobs
        join_timeout = timeout - elapsed if elapsed <= timeout else 0

        # Block until this job completes or the overall timeout is reached
        start_time = int(time.time())
        job.join(join_timeout)

        # Update the amount of time that has elapsed since waiting for jobs
        elapsed += int(time.time()) - start_time

    # Terminate any processes that may still be running after timeout
    for job in jobs:
        if job.is_alive():
            print("Terminating job {}".format(job.pid))
            job.terminate()


def find_values(obj, keys, key=None, val_type=list):
    """Find dictionary values of a certain type specified with certain keys.

    Args:
        obj (obj): a python object; initailly the dictionary to search
        keys (list): list of keys to find their matching list values
        key (str, optional): key to check for a match. Defaults to None.

    Returns:
        dict: a dictionary of each matching key and its value

    """
    matches = {}
    if isinstance(obj, val_type) and isinstance(key, str) and key in keys:
        # Match found
        matches[key] = obj
    elif isinstance(obj, dict):
        # Recursively look for matches in each dictionary entry
        for key, val in obj.items():
            matches.update(find_values(val, keys, key, val_type))
    elif isinstance(obj, list):
        # Recursively look for matches in each list entry
        for item in obj:
            matches.update(find_values(item, keys, None, val_type))
    return matches


def get_test_list(tags):
    """Generate a list of tests and avocado tag filter from a list of tags.

    Args:
        tags (list): a list of tag or test file names

    Returns:
        (str, list): a tuple of the avacado tag filter and lists of tests

    """
    test_tags = []
    test_list = []
    for tag in tags:
        if ".py" in tag:
            # Assume '.py' indicates a test and just add it to the list
            test_list.append(tag)
        else:
            # Otherwise it is assumed that this is a tag
            test_tags.append(" --filter-by-tags={}".format(tag))

    # Find all the tests that match the tags.  If no tags are specified all of
    # the tests will be found.
    command = " | ".join([
        "avocado list --paginator off{} ./".format(" ".join(test_tags)),
        r"sed -ne '/INSTRUMENTED/s/.* \([^:]*\):.*/\1/p'",
        "uniq"])
    test_list.extend(get_output(command).splitlines())

    return " ".join(test_tags), test_list


def get_test_files(test_list):
    """Get a list of the test scripts to run and their yaml files.

    Args:
        test_list (list): list of test scripts to run

    Returns:
        list: a list of dictionaries of each test script and yaml file

    """
    test_files = [{"py": test, "yaml": None} for test in test_list]
    for test_file in test_files:
        base, _ = os.path.splitext(test_file["py"])
        test_file["yaml"] = "{}.yaml".format(base)

    return test_files


def run_tests(test_files, tag_filter, args):
    """Run or display the test commands.

    Args:
        test_files (dict): a list of dictionaries of each test script/yaml file
        tag_filter (str): the avocado tag filter command line argument
        args (argparse.Namespace): command line arguments for this program

    Returns:
        int: a bitwise-or of all the return codes of each 'avocado run' command

    """
    return_code = 0

    # Determine the location of the avocado logs for archiving or renaming
    avocado_logs_dir = None
    if args.archive or args.rename:
        avocado_logs_dir = get_output(
            "avocado config | sed -ne '/logs_dir/s/.*  *//p'").strip()
        avocado_logs_dir = os.path.expanduser(avocado_logs_dir)
        print("Avocado logs stored in {}".format(avocado_logs_dir))

    # Create the base avocado run command
    command_list = [
        "avocado",
        "run",
        "--ignore-missing-references on",
        "--show-job-log" if not args.sparse else "",
        "--html-job-result on",
        tag_filter
    ]

    # Run each test
    for test_file in test_files:
        if isinstance(test_file["yaml"], str):
            # Optionally clean the log files before running this test on the
            # servers and clients specified for this test
            if args.clean:
                clean_logs(test_file["yaml"])

            # Execute this test
            test_command_list = list(command_list)
            test_command_list.append("--mux-yaml {}".format(test_file["yaml"]))
            test_command_list.append("-- {}".format(test_file["py"]))
            return_code |= time_command(
                " ".join([item for item in test_command_list if item != ""]))

            # Optionally store all of the doas server and client log files
            # along with the test results
            if args.archive:
                archive_logs(avocado_logs_dir, test_file["yaml"])

            # Optionally reanme the test results directory for this test
            if args.rename:
                rename_logs(avocado_logs_dir, test_file["py"])

    return return_code


def get_yaml_data(yaml_file):
    """Get the contents of a yaml file as a dictionary.

    Args:
        yaml_file (str): yaml file to read

    Raises:
        Exception: if an error is encountered reading the yaml file

    Returns:
        dict: the contents of the yaml file

    """
    yaml_data = {}
    if os.path.isfile(yaml_file):
        with open(yaml_file, "r") as open_file:
            try:
                file_data = open_file.read()
                yaml_data = yaml.safe_load(file_data.replace("!mux", ""))
            except yaml.YAMLError as error:
                print("Error reading {}: {}".format(yaml_file, error))
                exit(1)
    return yaml_data


def get_log_files(config_yaml, daos_files=None):
    """Get a list of DAOS files for used by the specified yaml file.

    Args:
        config_yaml (str): yaml file defining log file locations
        daos_files (dict, optional): default DAOS log files. Defaults to None.

    Returns:
        dict: a dictionary of DAOS file name keys and full path values

    """
    # List of default DAOS files
    if daos_files is None:
<<<<<<< HEAD
=======
        env_log = os.getenv("D_LOG_FILE", "/tmp/daos.log")
>>>>>>> 0782466e
        daos_files = {
            "log_file": "/tmp/server.log",
            "agent_log_file": "/tmp/daos_agent.log",
            "control_log_file": "/tmp/daos_control.log",
            "socket_dir": "/tmp/daos_sockets",
<<<<<<< HEAD
            "daos_log_file": "/tmp/daos.log",
=======
            "daos_log_file": env_log,
            "daos_core_test_logs": "{}/*_{}".format(*os.path.split(env_log))
>>>>>>> 0782466e
        }

    # Determine the log file locations defined by the last run test
    print("Checking {} for daos log file locations".format(config_yaml))
    yaml_data = get_yaml_data(config_yaml)

    # Replace any default log file with its yaml definition
    matches = find_values(yaml_data, daos_files.keys(), val_type=str)
    for key, value in matches.items():
        if value != daos_files[key]:
            print(
                "  Update found for {}: {} -> {}".format(
                    key, daos_files[key], value))
            daos_files[key] = value

    return daos_files


def get_hosts_from_yaml(test_yaml):
    """Extract the list of hosts from the test yaml file.

    This host will be included in the list if no clients are explicitly called
    out in the test's yaml file.

    Args:
        test_yaml (str): test yaml file

    Returns:
        list: a unique list of hosts specified in the test's yaml file

    """
    yaml_data = get_yaml_data(test_yaml)
    server_keys = [
        "test_machines",
        "test_servers",
        "daos_servers",
        "servers",
        "test_machines1",
        "test_machines2",
        "test_machines2a",
        "test_machines3",
        "test_machines6"]
    client_keys = [
        "test_clients",
        "clients",
    ]
    host_set = set()
    found_client_key = False
    matches = find_values(yaml_data, server_keys + client_keys)
    for key, value in matches.items():
        host_set.update(value)
        if key in client_keys:
            found_client_key = True

    # Include this host as a client if no clients are specified
    if not found_client_key:
        host_set.add(socket.gethostname().split(".")[0])

    return sorted(list(host_set))


def clean_logs(test_yaml):
    """Remove the test log files on each test host.

    Args:
        test_yaml (str): yaml file containing host names
    """
    # Use the default server yaml and then the test yaml to update the default
    # DAOS log file locations.  This should simulate how the test defines which
    # log files it will use when it is run.
    log_files = get_log_files(test_yaml, get_log_files(BASE_LOG_FILE_YAML))
    host_list = get_hosts_from_yaml(test_yaml)
    command = "ssh {{host}} \"rm -fr {}\"".format(" ".join(log_files.values()))
    print("Cleaning logs on {}".format(host_list))
    spawn_commands(host_list, command)


def archive_logs(avocado_logs_dir, test_yaml):
    """Copy all of the host test log files to the avocado results directory.

    Args:
        avocado_logs_dir ([type]): [description]
        test_yaml (str): yaml file containing host names
    """
    this_host = socket.gethostname().split(".")[0]
    log_files = get_log_files(TEST_LOG_FILE_YAML)
    host_list = get_hosts_from_yaml(test_yaml)
    doas_logs_dir = os.path.join(avocado_logs_dir, "latest", "daos_logs")

    # Create a subdirectory in the avocado logs directory for this test
    print("Archiving host logs from {} in {}".format(host_list, doas_logs_dir))
    get_output("mkdir {}".format(doas_logs_dir))

<<<<<<< HEAD
    # Copy any log files that exist on the test hosts and remove them from the
    # test host if the copy is successful
    file_commands = []
    for log_file in log_files.values():
        name, ext = os.path.splitext(os.path.basename(log_file))
        if ext != "":
            # Do not copy directories
            new_file = os.path.join(
                doas_logs_dir, "{{host}}-{}{}".format(name, ext))
            file_commands.append(
                "if [ -e {0} ]; then scp {0} {1}:{2} && rm -fr {0}; fi".format(
                    log_file, this_host, new_file))
    spawn_commands(
        host_list, "ssh {{host}} \"{}\"".format("; ".join(file_commands)))
=======
    # Create a list of log files that are not directories
    non_dir_files = [
        log_file for log_file in log_files.values()
        if os.path.splitext(os.path.basename(log_file))[1] != ""]

    # Copy any log files that exist on the test hosts and remove them from the
    # test host if the copy is successful
    command = "set -e; ssh {{host}} '{}'".format(
        "for file in {}; do if [ -e $file ]; then "
        "scp $file {}:{}/{{host}}-${{{{file##*/}}}} && rm -fr $file; fi; "
        "done".format(" ".join(non_dir_files), this_host, doas_logs_dir))
    spawn_commands(host_list, command)
>>>>>>> 0782466e


def rename_logs(avocado_logs_dir, test_file):
    """Append the test name to its avocado job-results directory name.

    Args:
        avocado_logs_dir (str): avocado job-results directory
        test_file (str): the test python file
    """
    test_name = os.path.splitext(os.path.basename(test_file))[0]
    test_logs_lnk = os.path.join(avocado_logs_dir, "latest")
    test_logs_dir = os.path.realpath(test_logs_lnk)
    new_test_logs_dir = "{}-{}".format(test_logs_dir, test_name)
    try:
        os.rename(test_logs_dir, new_test_logs_dir)
        os.remove(test_logs_lnk)
        os.symlink(new_test_logs_dir, test_logs_lnk)
        print("Renamed {} to {}".format(test_logs_dir, new_test_logs_dir))
    except OSError as error:
        print(
            "Error renaming {} to {}: {}".format(
                test_logs_dir, new_test_logs_dir, error))


def main():
    """Launch DAOS functional tests."""
    # Parse the command line arguments
    description = [
        "DAOS functional test launcher",
        "",
        "Launches tests by specifying a test tag.  For example:",
        "\tbadconnect  --run pool connect tests that pass NULL ptrs, etc.",
        "\tbadevict    --run pool client evict tests that pass NULL ptrs, "
        "etc.",
        "\tbadexclude  --run pool target exclude tests that pass NULL ptrs, "
        "etc.",
        "\tbadparam    --run tests that pass NULL ptrs, etc.",
        "\tbadquery    --run pool query tests that pass NULL ptrs, etc.",
        "\tmulticreate --run tests that create multiple pools at once",
        "\tmultitarget --run tests that create pools over multiple servers",
        "\tpool        --run all pool related tests",
        "\tpoolconnect --run all pool connection related tests",
        "\tpooldestroy --run all pool destroy related tests",
        "\tpoolevict   --run all client pool eviction related tests",
        "\tpoolinfo    --run all pool info retrieval related tests",
        "\tquick       --run tests that complete quickly, with minimal "
        "resources",
        "",
        "Multiple tags can be specified:",
        "\ttag_a,tag_b -- run all tests with both tag_a and tag_b",
        "\ttag_a tag_b -- run all tests with either tag_a or tag_b",
        "",
        "Specifying no tags will run all of the available tests.",
        "",
        "Tests can also be launched by specifying a path to the python script "
        "instead of its tag.",
        "",
        "You can also specify the sparse flag -s to limit output to "
        "pass/fail.",
        "\tExample command: launch.py -s pool"
    ]
    parser = ArgumentParser(
        prog="launcher.py",
        formatter_class=RawDescriptionHelpFormatter,
        description="\n".join(description))
    parser.add_argument(
        "-a", "--archive",
        action="store_true",
        help="archive host log files in the avocado job-results directory")
    parser.add_argument(
        "-c", "--clean",
        action="store_true",
        help="remove daos log files from the test hosts prior to the test")
    parser.add_argument(
        "-l", "--list",
        action="store_true",
        help="list the python scripts that match the specified tags")
    parser.add_argument(
        "-r", "--rename",
        action="store_true",
        help="rename the avocado test logs directory to include the test name")
    parser.add_argument(
        "-s", "--sparse",
        action="store_true",
        help="limit output to pass/fail")
    parser.add_argument(
        "tags",
        nargs="*",
        type=str,
        help="test category or file to run")
    args = parser.parse_args()
    print("Arguments: {}".format(args))

    # Setup the user environment
    set_test_environment()

    # Process the tags argument to determine which tests to run
    tag_filter, test_list = get_test_list(args.tags)

    # Verify at least one test was requested
    if len(test_list) == 0:
        print("ERROR: No tests or tags found via {}".format(args.tags))
        exit(1)

    # Display a list of the tests matching the tags
    print("Detected tests:  \n{}".format("  \n".join(test_list)))
    if args.list:
        exit(0)

    # Create a dictioanry of test and their yaml files
    test_files = get_test_files(test_list)

    # Run all the tests
    exit(run_tests(test_files, tag_filter, args))


if __name__ == "__main__":
    main()<|MERGE_RESOLUTION|>--- conflicted
+++ resolved
@@ -78,12 +78,8 @@
         os.environ["PYTHONPATH"] = ":".join(required_python_paths)
     else:
         defined_python_paths = [
-<<<<<<< HEAD
-            os.path.abspath(path) for path in python_path.split(":")]
-=======
             os.path.abspath(os.path.expanduser(path))
             for path in python_path.split(":")]
->>>>>>> 0782466e
         for required_path in required_python_paths:
             if required_path not in defined_python_paths:
                 python_path += ":" + required_path
@@ -340,21 +336,14 @@
     """
     # List of default DAOS files
     if daos_files is None:
-<<<<<<< HEAD
-=======
         env_log = os.getenv("D_LOG_FILE", "/tmp/daos.log")
->>>>>>> 0782466e
         daos_files = {
             "log_file": "/tmp/server.log",
             "agent_log_file": "/tmp/daos_agent.log",
             "control_log_file": "/tmp/daos_control.log",
             "socket_dir": "/tmp/daos_sockets",
-<<<<<<< HEAD
-            "daos_log_file": "/tmp/daos.log",
-=======
             "daos_log_file": env_log,
             "daos_core_test_logs": "{}/*_{}".format(*os.path.split(env_log))
->>>>>>> 0782466e
         }
 
     # Determine the log file locations defined by the last run test
@@ -448,22 +437,6 @@
     print("Archiving host logs from {} in {}".format(host_list, doas_logs_dir))
     get_output("mkdir {}".format(doas_logs_dir))
 
-<<<<<<< HEAD
-    # Copy any log files that exist on the test hosts and remove them from the
-    # test host if the copy is successful
-    file_commands = []
-    for log_file in log_files.values():
-        name, ext = os.path.splitext(os.path.basename(log_file))
-        if ext != "":
-            # Do not copy directories
-            new_file = os.path.join(
-                doas_logs_dir, "{{host}}-{}{}".format(name, ext))
-            file_commands.append(
-                "if [ -e {0} ]; then scp {0} {1}:{2} && rm -fr {0}; fi".format(
-                    log_file, this_host, new_file))
-    spawn_commands(
-        host_list, "ssh {{host}} \"{}\"".format("; ".join(file_commands)))
-=======
     # Create a list of log files that are not directories
     non_dir_files = [
         log_file for log_file in log_files.values()
@@ -476,7 +449,6 @@
         "scp $file {}:{}/{{host}}-${{{{file##*/}}}} && rm -fr $file; fi; "
         "done".format(" ".join(non_dir_files), this_host, doas_logs_dir))
     spawn_commands(host_list, command)
->>>>>>> 0782466e
 
 
 def rename_logs(avocado_logs_dir, test_file):
