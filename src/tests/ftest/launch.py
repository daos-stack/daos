#!/usr/bin/env python3
"""
  (C) Copyright 2018-2022 Intel Corporation.

  SPDX-License-Identifier: BSD-2-Clause-Patent
"""
# pylint: disable=too-many-lines

from argparse import ArgumentParser, RawDescriptionHelpFormatter
from collections import OrderedDict, defaultdict
from tempfile import TemporaryDirectory
import errno
import json
import logging
import os
import re
import site
import sys
import time
import yaml

# When SRE-439 is fixed we should be able to include these import statements here
# from avocado.core.settings import settings
# from avocado.core.version import MAJOR, MINOR
# from avocado.utils.stacktrace import prepare_exc_info
from ClusterShell.NodeSet import NodeSet

# When SRE-439 is fixed we should be able to include these import statements here
# from util.distro_utils import detect
# pylint: disable=import-error,no-name-in-module
from process_core_files import CoreFileProcessing
from util.logger_utils import get_console_handler, get_file_handler
from util.results_utils import create_html, create_xml, Job, Results, TestResult
from util.run_utils import get_local_host, run_local, run_remote, RunException
from util.user_utils import get_chown_command, get_getent_command, get_groupadd_command, \
    get_useradd_command, get_userdel_command

DEFAULT_DAOS_APP_DIR = os.path.join(os.sep, "scratch")
DEFAULT_DAOS_TEST_LOG_DIR = os.path.join(os.sep, "var", "tmp", "daos_testing")
DEFAULT_DAOS_TEST_USER_DIR = os.path.join(os.sep, "var", "tmp", "daos_testing_user")
DEFAULT_DAOS_TEST_SHARED_DIR = os.path.expanduser(os.path.join("~", "daos_test"))
DEFAULT_LOGS_THRESHOLD = "2G"
FAILURE_TRIGGER = "00_trigger-launch-failure_00"
LOG_FILE_FORMAT = "%(asctime)s %(levelname)-5s %(funcName)30s: %(message)s"
PROVIDER_KEYS = OrderedDict(
    [
        ("cxi", "ofi+cxi"),
        ("verbs", "ofi+verbs"),
        ("ucx", "ucx+dc_x"),
        ("tcp", "ofi+tcp"),
    ]
)
YAML_KEYS = OrderedDict(
    [
        ("test_servers", "test_servers"),
        ("test_clients", "test_clients"),
        ("bdev_list", "nvme"),
        ("timeout", "timeout_multiplier"),
        ("timeouts", "timeout_multiplier"),
        ("clush_timeout", "timeout_multiplier"),
        ("ior_timeout", "timeout_multiplier"),
        ("job_manager_timeout", "timeout_multiplier"),
        ("pattern_timeout", "timeout_multiplier"),
        ("pool_query_timeout", "timeout_multiplier"),
        ("rebuild_timeout", "timeout_multiplier"),
        ("srv_timeout", "timeout_multiplier"),
        ("storage_prepare_timeout", "timeout_multiplier"),
        ("storage_format_timeout", "timeout_multiplier"),
    ]
)

DAOS_TEST_GROUP_USERS = {
    'daos_test_group_x': ['daos_test_user_x1', 'daos_test_user_x2'],
    'daos_test_group_y': ['daos_test_user_y1']
}


# Set up a logger for the console messages. Initially configure the console handler to report debug
# messages until a file logger can be established to handle the debug messages. After which the
# console logger will be updated to handle info messages.
logger = logging.getLogger(__name__)
logger.setLevel(logging.DEBUG)
logger.addHandler(get_console_handler("%(message)s", logging.DEBUG))


class LaunchException(Exception):
    """Exception for launch.py execution."""


def get_yaml_data(yaml_file):
    """Get the contents of a yaml file as a dictionary.

    Removes any mux tags and ignores any other tags present.

    Args:
        yaml_file (str): yaml file to read

    Raises:
        Exception: if an error is encountered reading the yaml file

    Returns:
        dict: the contents of the yaml file

    """
    class DaosLoader(yaml.SafeLoader):  # pylint: disable=too-many-ancestors
        """Helper class for parsing avocado yaml files."""

        def forward_mux(self, node):
            """Pass on mux tags unedited."""
            return self.construct_mapping(node)

        def ignore_unknown(self, node):  # pylint: disable=no-self-use,unused-argument
            """Drop any other tag."""
            return None

    DaosLoader.add_constructor('!mux', DaosLoader.forward_mux)
    DaosLoader.add_constructor(None, DaosLoader.ignore_unknown)

    yaml_data = {}
    if os.path.isfile(yaml_file):
        with open(yaml_file, "r", encoding="utf-8") as open_file:
            try:
                yaml_data = yaml.load(open_file.read(), Loader=DaosLoader)
            except yaml.YAMLError as error:
                logger.error("Error reading %s: %s", yaml_file, str(error))
                sys.exit(1)
    return yaml_data


def find_values(obj, keys, key=None, val_type=str):
    """Find dictionary values of a certain type specified with certain keys.

    Args:
        obj (obj): a python object; initially the dictionary to search
        keys (list): list of keys to find their matching list values
        key (str, optional): key to check for a match. Defaults to None.

    Returns:
        dict: a dictionary of each matching key and its value

    """
    def add_matches(found):
        """Add found matches to the match dictionary entry of the same key.

        If a match does not already exist for this key add all the found values.
        When a match already exists for a key, append the existing match with
        any new found values.

        For example:
            Match       Found           Updated Match
            ---------   ------------    -------------
            None        [A, B]          [A, B]
            [A, B]      [C]             [A, B, C]
            [A, B, C]   [A, B, C, D]    [A, B, C, D]

        Args:
            found (dict): dictionary of matches found for each key
        """
        for found_key in found:
            if found_key not in matches:
                # Simply add the new value found for this key
                matches[found_key] = found[found_key]

            else:
                is_list = isinstance(matches[found_key], list)
                if not is_list:
                    matches[found_key] = [matches[found_key]]
                if isinstance(found[found_key], list):
                    for found_item in found[found_key]:
                        if found_item not in matches[found_key]:
                            matches[found_key].append(found_item)
                elif found[found_key] not in matches[found_key]:
                    matches[found_key].append(found[found_key])

                if not is_list and len(matches[found_key]) == 1:
                    matches[found_key] = matches[found_key][0]

    matches = {}
    if isinstance(obj, val_type) and isinstance(key, str) and key in keys:
        # Match found
        matches[key] = obj
    elif isinstance(obj, dict):
        # Recursively look for matches in each dictionary entry
        for obj_key, obj_val in list(obj.items()):
            add_matches(find_values(obj_val, keys, obj_key, val_type))
    elif isinstance(obj, list):
        # Recursively look for matches in each list entry
        for item in obj:
            add_matches(find_values(item, keys, None, val_type))

    return matches


def get_test_category(test_file):
    """Get a category for the specified test using its path and name.

    Args:
        test_file (str): the test python file

    Returns:
        str: concatenation of the test path and base filename joined by dashes

    """
    file_parts = os.path.split(test_file)
    return "-".join([os.path.splitext(os.path.basename(part))[0] for part in file_parts])


def find_pci_address(value):
    """Find PCI addresses in the specified string.

    Args:
        value (str): string to search for PCI addresses

    Returns:
        list: a list of all the PCI addresses found in the string

    """
    digit = "0-9a-fA-F"
    pattern = rf"[{digit}]{{4,5}}:[{digit}]{{2}}:[{digit}]{{2}}\.[{digit}]"
    return re.findall(pattern, str(value))


def find_command(source, pattern, depth, other=None):
    """Get the find command.

    Args:
        source (str): where the files are currently located
        pattern (str): pattern used to limit which files are processed
        depth (int): max depth for find command
        other (object, optional): other commands, as a list or str, to include at the end of the
            base find command. Defaults to None.

    Returns:
        str: the find command

    """
    command = ["find", source, "-maxdepth", str(depth), "-type", "f", "-name", f"'{pattern}'"]
    if isinstance(other, list):
        command.extend(other)
    elif isinstance(other, str):
        command.append(other)
    return " ".join(command)


class AvocadoInfo():
    """Information about this version of avocado."""

    def __init__(self):
        """Initialize an AvocadoInfo object."""
        self.major = 0
        self.minor = 0

    def __str__(self):
        """Get the avocado version as a string.

        Returns:
            str: the avocado version

        """
        return f"Avocado {str(self.major)}.{str(self.minor)}"

    @staticmethod
    def set_config(overwrite=False):
        """Set up the avocado config files if they do not already exist.

        Should be called before get_setting() to ensure any files generated by this method are
        included.

        Args:
            overwrite (bool, optional): if true overwrite any existing avocado config files. If
                false do not modify any existing avocado config files. Defaults to False.

        Raises:
            LaunchException: if there is an error writing an avocado config file

        """
        daos_base = os.getenv("DAOS_BASE", None)
        logs_dir = os.path.expanduser("~")
        if os.getenv("TEST_RPMS", "false").lower() == "true":
            logs_dir = os.path.join(os.sep, "var", "tmp", "ftest")
        elif daos_base:
            logs_dir = os.path.join(daos_base, "install", "lib", "daos", "TESTING", "ftest")

        job_results_dir = os.path.join(logs_dir, "avocado", "job-results")
        data_dir = os.path.join(logs_dir, "avocado", "data")
        config_dir = os.path.expanduser(os.path.join("~", ".config", "avocado"))
        config_file = os.path.join(config_dir, "avocado.conf")
        sysinfo_dir = os.path.join(config_dir, "sysinfo")
        sysinfo_files_file = os.path.join(sysinfo_dir, "files")
        sysinfo_commands_file = os.path.join(sysinfo_dir, "commands")

        # Create the avocado configuration directories
        os.makedirs(config_dir, exist_ok=True)
        os.makedirs(sysinfo_dir, exist_ok=True)

        # Create the avocado config file. If one exists do not overwrite it.
        if not os.path.exists(config_file) or overwrite:
            # Give the avocado test tearDown method a minimum of 120 seconds to complete when the
            # test process has timed out.  The test harness will increment this timeout based upon
            # the number of pools created in the test to account for pool destroy command timeouts.
            config = [
                "[datadir.paths]\n",
                f"logs_dir = {job_results_dir}\n",
                f"data_dir = {data_dir}\n",
                "\n",
                "[job.output]\n",
                "loglevel = DEBUG\n",
                "\n",
                "[runner.timeout]\n",
                "after_interrupted = 120\n",
                "process_alive = 120\n",
                "process_died = 120\n",
                "\n",
                "[sysinfo.collectibles]\n",
                f"files = {sysinfo_files_file}\n",
                f"commands = {sysinfo_commands_file}\n",
            ]

            try:
                with open(config_file, "w", encoding="utf-8") as config_handle:
                    config_handle.writelines(config)
            except IOError as error:
                raise LaunchException(f"Error writing avocado config file {config_file}") from error

        # Create the avocado system info files file. If one exists do not overwrite it.
        if not os.path.exists(sysinfo_files_file) or overwrite:
            try:
                with open(sysinfo_files_file, "w", encoding="utf-8") as sysinfo_files_handle:
                    sysinfo_files_handle.write("/proc/mounts\n")
            except IOError as error:
                raise LaunchException(
                    f"Error writing avocado config file {sysinfo_files_file}") from error

        # Create the avocado system info commands file. If one exists do not overwrite it.
        if not os.path.exists(sysinfo_commands_file) or overwrite:
            try:
                with open(sysinfo_commands_file, "w", encoding="utf-8") as sysinfo_commands_handle:
                    sysinfo_commands_handle.write("ps axf\n")
                    sysinfo_commands_handle.write("dmesg\n")
                    sysinfo_commands_handle.write("df -h\n")
            except IOError as error:
                raise LaunchException(
                    f"Error writing avocado config file {sysinfo_commands_file}") from error

    def set_version(self):
        """Set the avocado major and minor versions.

        Raises:
            LaunchException: if there is an error running 'avocado -v'

        """
        try:
            # pylint: disable=import-outside-toplevel
            from avocado.core.version import MAJOR, MINOR
            self.major = int(MAJOR)
            self.minor = int(MINOR)

        except ModuleNotFoundError:
            # Once lightweight runs are using python3-avocado, this can be removed
            try:
                result = run_local(logger, ["avocado", "-v"], check=True)
            except RunException as error:
                message = "Error obtaining avocado version after failed avocado.core.version import"
                raise LaunchException(message) from error
            try:
                version = re.findall(r"(\d+)\.(\d+)", result.stdout)[0]
                self.major = int(version[0])
                self.minor = int(version[1])
            except IndexError as error:
                raise LaunchException("Error extracting avocado version from command") from error

    @staticmethod
    def get_setting(section, key, default=None):
        """Get the value for the specified avocado setting.

        Args:
            section (str): avocado setting section name
            key (str): avocado setting key name
            default (object): default value to use if setting is undefined

        Raises:
            RunException: if there is an error getting the setting from the avocado command

        Returns:
            object: value for the avocado setting or None if not defined

        """
        try:
            # pylint: disable=import-outside-toplevel
            from avocado.core.settings import settings, SettingsError
            try:
                # Newer versions of avocado use this approach
                config = settings.as_dict()
                return config.get(".".join([section, key]))

            except AttributeError:
                # Older version of avocado, like 69LTS, use a different method
                # pylint: disable=no-member
                try:
                    return settings.get_value(section, key)
                except SettingsError:
                    # Setting not found
                    pass

            except KeyError:
                # Setting not found
                pass

        except ModuleNotFoundError:
            # Once lightweight runs are using python3-avocado, this can be removed
            result = run_local(logger, ["avocado", "config"], check=True)
            try:
                return re.findall(rf"{section}\.{key}\s+(.*)", result.stdout)[0]
            except IndexError:
                # Setting not found
                pass

        return default

    def get_logs_dir(self):
        """Get the avocado directory in which the test results are stored.

        Returns:
            str: the directory used by avocado to log test results

        """
        default_base_dir = os.path.join("~", "avocado", "job-results")
        return os.path.expanduser(self.get_setting("datadir.paths", "logs_dir", default_base_dir))

    def get_directory(self, directory, create=True):
        """Get the avocado test directory for the test.

        Args:
            directory (str): name of the sub directory to add to the logs directory
            create (bool, optional): whether or not to create the directory if it doesn't exist.
                Defaults to True.

        Returns:
            str: the directory used by avocado to log test results

        """
        logs_dir = self.get_logs_dir()
        test_dir = os.path.join(logs_dir, directory)
        if create:
            os.makedirs(test_dir, exist_ok=True)
        return test_dir

    def get_list_command(self):
        """Get the avocado list command for this version of avocado.

        Returns:
            list: avocado list command parts

        """
        if self.major >= 83:
            return ["avocado", "list"]
        if self.major >= 82:
            return ["avocado", "--paginator=off", "list"]
        return ["avocado", "list", "--paginator=off"]

    def get_list_regex(self):
        """Get the regular expression used to get the test file from the avocado list command.

        Returns:
            str: regular expression to use to get the test file from the avocado list command output

        """
        if self.major >= 92:
            return r"avocado-instrumented\s+(.*):"
        return r"INSTRUMENTED\s+(.*):"

    def get_run_command(self, test, tag_filters, sparse, failfast, extra_yaml):
        """Get the avocado run command for this version of avocado.

        Args:
            test (TestInfo): the test information
            tag_filters (list): optional '--filter-by-tags' arguments
            sparse (bool): whether or not to provide sparse output of the test execution
            failfast (bool): _description_
            extra_yaml (list): additional yaml files to include on the command line

        Returns:
            list: avocado run command

        """
        command = ["avocado"]
        if not sparse and self.major >= 82:
            command.append("--show=test")
        command.append("run")
        if self.major >= 82:
            command.append("--ignore-missing-references")
        else:
            command.extend(["--ignore-missing-references", "on"])
        if self.major >= 83:
            command.append("--disable-tap-job-result")
        else:
            command.extend(["--html-job-result", "on"])
            command.extend(["--tap-job-result", "off"])
        if not sparse and self.major < 82:
            command.append("--show-job-log")
        if tag_filters:
            command.extend(tag_filters)
        if failfast:
            command.extend(["--failfast", "on"])
        command.extend(["--mux-yaml", test.yaml_file])
        if extra_yaml:
            command.extend(extra_yaml)
        command.extend(["--", str(test)])
        return command


class TestName():
    """Define a test name compatible with avocado's result render classes."""

    def __init__(self, name, order, repeat):
        """Initialize a TestName object.

        Args:
            name (str): test name
            order (int): order in which this test is executed
            repeat (int): repeat count for this test
        """
        self.name = name
        self.order = order
        self.repeat = repeat

    def __str__(self):
        """Get the test name as a string.

        Returns:
            str: combination of the order and name

        """
        if self.repeat > 0:
            return f"{self.uid}-{self.name}{self.variant}"
        return f"{self.uid}-{self.name}"

    def __getitem__(self, name, default=None):
        """Get the value of the attribute name.

        Args:
            name (str): name of the class attribute to get
            default (object, optional): value to return if name is not defined. Defaults to None.

        Returns:
            object: the attribute value or default if not defined

        """
        return self.get(name, default)

    def get(self, name, default=None):
        """Get the value of the attribute name.

        Args:
            name (str): name of the class attribute to get
            default (object, optional): value to return if name is not defined. Defaults to None.

        Returns:
            object: the attribute value or default if not defined

        """
        try:
            return getattr(self, name, default)
        except TypeError:
            return default

    @property
    def order_str(self):
        """Get the string representation of the order count.

        Returns:
            str: the order count as a string

        """
        return f"{self.order:02}"

    @property
    def repeat_str(self):
        """Get the string representation of the repeat count.

        Returns:
            str: the repeat count as a string

        """
        return f"repeat{self.repeat:03}"

    @property
    def uid(self):
        """Get the test order to use as the test uid for xml/html results.

        Returns:
            str: the test uid (order)

        """
        return self.order_str

    @property
    def variant(self):
        """Get the test repeat count as the test variant for xml/html results.

        Returns:
            str: the test variant (repeat)

        """
        return f";{self.repeat_str}"

    def copy(self):
        """Create a copy of this object.

        Returns:
            TestName: a copy of this TestName object

        """
        return TestName(self.name, self.order, self.repeat)


class TestInfo():
    """Defines the python test file and its associated test yaml file."""

    class HostInfo():
        # pylint: disable=too-few-public-methods
        """Defines the hosts being utilized by the test."""

        def __init__(self):
            """Initialize a HostInfo object."""
            self.all = NodeSet()
            self.servers = NodeSet()
            self.clients = NodeSet()

        @property
        def clients_with_localhost(self):
            """Get the test clients including the localhost.

            Returns:
                NodeSet: test clients including the localhost

            """
            return self.clients | NodeSet(get_local_host())

    def __init__(self, test_file, order):
        """Initialize a TestInfo object.

        Args:
            test_file (str): the test python file
            order (int): order in which this test is executed
        """
        self.name = TestName(test_file, order, 0)
        self.test_file = test_file
        self.yaml_file = ".".join([os.path.splitext(self.test_file)[0], "yaml"])
        self.directory, self.python_file = self.test_file.split(os.path.sep)[1:]
        self.class_name = f"FTEST_launch.{self.directory}-{os.path.splitext(self.python_file)[0]}"
        self.hosts = self.HostInfo()

    def __str__(self):
        """Get the test file as a string.

        Returns:
            str: the test file

        """
        return self.test_file

    def set_host_info(self, include_localhost=False):
        """Set the test host information using the test yaml file.

        Args:
            include_localhost (bool, optional): should the local host be included in the list of
                client matches. Defaults to False.
        """
        self.hosts.all.clear()
        self.hosts.all.update(self._get_hosts_from_yaml(include_localhost))

        self.hosts.servers.clear()
        self.hosts.servers.update(
            self._get_hosts_from_yaml(include_localhost, YAML_KEYS["test_servers"]))

        self.hosts.clients.clear()
        self.hosts.clients.update(
            self._get_hosts_from_yaml(include_localhost, YAML_KEYS["test_clients"]))

    def _get_hosts_from_yaml(self, include_localhost=False, key_match=None):
        """Extract the list of hosts from the test yaml file.

        This host will be included in the list if no clients are explicitly called
        out in the test's yaml file.

        Args:
            include_localhost (bool, optional): should the local host be included in the list of
                client matches. Defaults to False.
            key_match (str, optional): test yaml key used to filter which hosts to
                find.  Defaults to None which will match all keys.

        Returns:
            NodeSet: hosts specified in the test's yaml file

        """
        logger.debug("Extracting hosts from %s that match key '%s'", self.yaml_file, key_match)
        local_host = NodeSet(get_local_host())
        yaml_hosts = NodeSet()
        if include_localhost and key_match != YAML_KEYS["test_servers"]:
            yaml_hosts.add(local_host)
        found_client_key = False
        for key, value in list(self._find_yaml_hosts().items()):
            logger.debug("  Found %s: %s", key, value)
            if key_match is None or key == key_match:
                logger.debug("    Adding %s", value)
                if isinstance(value, list):
                    yaml_hosts.add(NodeSet.fromlist(value))
                else:
                    yaml_hosts.add(NodeSet(value))
            if key in YAML_KEYS["test_clients"]:
                found_client_key = True

        # Include this host as a client if no clients are specified
        if not found_client_key and key_match != YAML_KEYS["test_servers"]:
            logger.debug("    Adding the localhost: %s", local_host)
            yaml_hosts.add(local_host)

        return yaml_hosts

    def _find_yaml_hosts(self):
        """Find the all the host values in the specified yaml file.

        Returns:
            dict: a dictionary of each host key and its host values

        """
        return find_values(
            get_yaml_data(self.yaml_file), [YAML_KEYS["test_servers"], YAML_KEYS["test_clients"]])

    def get_log_file(self, logs_dir, repeat, total):
        """Get the test log file name.

        Args:
            logs_dir (str): base directory in which to place the log file
            repeat (int): current test repetition
            total (int): total number of test repetitions

        Returns:
            str: a test log file name composed of the test class, name, and optional repeat count

        """
        name = os.path.splitext(self.python_file)[0]
        log_file = f"{self.name.order_str}-{self.directory}-{name}-launch.log"
        if total > 1:
            self.name.repeat = repeat
            os.makedirs(os.path.join(logs_dir, self.name.repeat_str), exist_ok=True)
            return os.path.join(logs_dir, self.name.repeat_str, log_file)
        return os.path.join(logs_dir, log_file)


class Launch():
    """Class to launch avocado tests."""

    def __init__(self, name, repeat, mode):
        """Initialize a Launch object.

        Args:
            name (str): launch job name
            repeat (int): number of times to repeat executing all of the tests
            mode (str): execution mode, e.g. "normal", "manual", or "ci"
        """
        self.name = name
        self.repeat = repeat
        self.mode = mode

        self.avocado = AvocadoInfo()
        self.class_name = f"FTEST_launch.launch-{self.name.lower()}"
        self.logdir = None
        self.logfile = None
        self.tests = []
        self.tag_filters = []
        self.local_host = NodeSet(get_local_host())

        # Results tracking settings
        self.job_results_dir = None
        self.job = None
        self.result = None

        # Details about the run
        self.details = OrderedDict()

    def _start_test(self, class_name, test_name, log_file):
        """Start a new test result.

        Args:
            class_name (str): the test class name
            test_name (TestName): the test uid, name, and variant
            log_file (str): the log file for a single test

        Returns:
            TestResult: the test result for this test

        """
        # Create a new TestResult for this test
        self.result.tests.append(TestResult(class_name, test_name, log_file, self.logdir))

        # Mark the start of the processing of this test
        self.result.tests[-1].start()

        return self.result.tests[-1]

    def _end_test(self, test_result, message, fail_class=None, exc_info=None):
        """Mark the end of the test result.

        Args:
            test_result (TestResult): the test result to complete
            message (str): exit message or reason for failure
            fail_class (str, optional): failure category.
            exc_info (OptExcInfo, optional): return value from sys.exc_info().
        """
        if fail_class is None:
            self._pass_test(test_result, message)
        else:
            self._fail_test(test_result, fail_class, message, exc_info)
        if test_result:
            test_result.end()

    @staticmethod
    def _pass_test(test_result, message=None):
        """Set the test result as passed.

        Args:
            test_result (TestResult): the test result to mark as passed
            message (str, optional): explanation of test passing. Defaults to None.
        """
        if message is not None:
            logger.debug(message)
        test_result.status = TestResult.PASS

    def _fail_test(self, test_result, fail_class, fail_reason, exc_info=None):
        """Set the test result as failed.

        Args:
            test_result (TestResult): the test result to mark as failed
            fail_class (str): failure category.
            fail_reason (str): failure description.
            exc_info (OptExcInfo, optional): return value from sys.exc_info(). Defaults to None.
        """
        logger.error(fail_reason)
        if exc_info is not None:
            logger.debug("Stacktrace", exc_info=True)

        if test_result and test_result.fail_count == 0:
            # Update the test result with the information about the first error
            test_result.status = TestResult.ERROR
            test_result.fail_class = fail_class
            test_result.fail_reason = fail_reason
            if exc_info is not None:
                try:
                    # pylint: disable=import-outside-toplevel
                    from avocado.utils.stacktrace import prepare_exc_info
                    test_result.traceback = prepare_exc_info(exc_info)
                except Exception:       # pylint: disable=broad-except
                    pass
        elif test_result:
            # Additional errors only update the test result fail reason with a fail counter
            plural = "s" if test_result.fail_count > 1 else ""
            fail_reason = test_result.fail_reason.split(" (+")[0:1]
            fail_reason.append(f"{test_result.fail_count} other failure{plural})")
            test_result.fail_reason = " (+".join(fail_reason)

        if test_result:
            test_result.fail_count += 1

    def get_exit_status(self, status, message, fail_class=None, exc_info=None):
        """Get the exit status for the current mode.

        Also update the overall test result.

        Args:
            status (int): the exit status to use for non-ci mode operation
            message (str): exit message or reason for failure
            fail_class (str, optional): failure category.
            exc_info (OptExcInfo, optional): return value from sys.exc_info().

        Returns:
            int: the exit status

        """
        # Mark the end of the test result for any non-test execution steps
        if self.result and self.result.tests:
            self._end_test(self.result.tests[0], message, fail_class, exc_info)
        else:
            self._end_test(None, message, fail_class, exc_info)

        # Write the details to a json file
        self._write_details_json()

        if self.job and self.result:
            # Generate a results.xml for the this run
            try:
                create_xml(self.job, self.result)
            except ModuleNotFoundError as error:
                # When SRE-439 is fixed this should be an error
                logger.warning("Unable to create results.xml file: %s", str(error))

            # Generate a results.html for the this run
            try:
                create_html(self.job, self.result)
            except ModuleNotFoundError as error:
                # When SRE-439 is fixed this should be an error
                logger.warning("Unable to create results.html file: %s", str(error))

        # Set the return code for the program based upon the mode and the provided status
        #   - always return 0 in CI mode since errors will be reported via the results.xml file
        return 0 if self.mode == "ci" else status

    def _write_details_json(self):
        """Write the details to a json file."""
        if self.logdir:
            details_json = os.path.join(self.logdir, "details.json")
            try:
                with open(details_json, "w", encoding="utf-8") as details:
                    details.write(json.dumps(self.details, indent=4))
            except TypeError as error:
                logger.error("Error writing %s: %s", details_json, str(error))

    def run(self, args):
        # pylint: disable=too-many-return-statements
        """Perform the actions specified by the command line arguments.

        Args:
            args (argparse.Namespace): command line arguments for this program

        Returns:
            int: exit status for the steps executed

        """
        # Setup the avocado config files to ensure these files are read by avocado
        try:
            self.avocado.set_config(args.overwrite_config)
        except LaunchException:
            message = "Error creating avocado config files"
            return self.get_exit_status(1, message, "Setup", sys.exc_info())

        # Setup launch to log and run the requested action
        try:
            self._configure()
        except LaunchException:
            message = "Error configuring launch.py to start logging and track test results"
            return self.get_exit_status(1, message, "Setup", sys.exc_info())

        # Add a test result to account for any non-test execution steps
        setup_result = self._start_test(
            self.class_name, TestName("./launch.py", 0, 0), self.logfile)

        # Record the command line arguments
        logger.debug("Arguments:")
        for key in sorted(args.__dict__.keys()):
            logger.debug("  %s = %s", key, getattr(args, key))

        # Convert host specifications into NodeSets
        try:
            args.test_servers = NodeSet(args.test_servers)
        except TypeError:
            message = f"Invalid '--test_servers={args.test_servers}' argument"
            return self.get_exit_status(1, message, "Setup", sys.exc_info())
        try:
            args.test_clients = NodeSet(args.test_clients)
        except TypeError:
            message = f"Invalid '--test_clients={args.test_clients}' argument"
            return self.get_exit_status(1, message, "Setup", sys.exc_info())

        # A list of server hosts is required
        if not args.test_servers and not args.list:
            return self.get_exit_status(1, "Missing required '--test_servers' argument", "Setup")
        logger.info("Testing with hosts:       %s", args.test_servers.union(args.test_clients))
        self.details["test hosts"] = str(args.test_servers.union(args.test_clients))

        # Setup the user environment
        try:
            self._set_test_environment(
                args.test_servers, args.test_clients, args.list, args.provider, args.insecure_mode)
        except LaunchException as error:
            return self.get_exit_status(1, str(error), "Setup", sys.exc_info())

        # Auto-detect nvme test yaml replacement values if requested
        if args.nvme and args.nvme.startswith("auto") and not args.list:
            try:
                args.nvme = self._get_device_replacement(args.test_servers, args.nvme)
            except LaunchException:
                message = "Error auto-detecting NVMe test yaml file replacement values"
                return self.get_exit_status(1, message, "Setup", sys.exc_info())
        elif args.nvme and args.nvme.startswith("vmd:"):
            args.nvme = args.nvme.replace("vmd:", "")

        # Process the tags argument to determine which tests to run - populates self.tests
        try:
            self.list_tests(args.tags)
        except RunException:
            message = f"Error detecting tests that match tags: {' '.join(args.tags)}"
            return self.get_exit_status(1, message, "Setup", sys.exc_info())

        # Verify at least one test was requested
        if not self.tests:
            message = f"No tests found for tags: {' '.join(args.tags)}"
            return self.get_exit_status(1, message, "Setup", sys.exc_info())

        # Done if just listing tests matching the tags
        if args.list and not args.modify:
            return self.get_exit_status(0, "Listing tests complete")

        # Create a temporary directory
        if args.yaml_directory is None:
            # pylint: disable=consider-using-with
            temp_dir = TemporaryDirectory()
            yaml_dir = temp_dir.name
        else:
            yaml_dir = args.yaml_directory
            if not os.path.exists(yaml_dir):
                os.mkdir(yaml_dir)
        logger.info("Modified test yaml files being created in: %s", yaml_dir)

        # Modify the test yaml files to run on this cluster
        try:
            self.setup_test_files(args, yaml_dir)
        except RunException:
            message = "Error modifying the test yaml files"
            return self.get_exit_status(1, message, "Setup", sys.exc_info())
        if args.modify:
            return self.get_exit_status(0, "Modifying test yaml files complete")

        # Get the core file pattern information
        core_files = self._get_core_file_pattern(
            args.test_servers, args.test_clients, args.process_cores)

        # Setup additional test users
        if args.user_setup:
            try:
                self._user_setup(args)
            except RunException:
                message = "Error setting up test users"
                return self.get_exit_status(1, message, "Setup", sys.exc_info())

        # Split the timer for the test result to account for any non-test execution steps as not to
        # double report the test time accounted for in each individual test result
        setup_result.end()

        # Execute the tests
        status = self.run_tests(
            args.sparse, args.failfast, args.extra_yaml, not args.disable_stop_daos, args.archive,
            args.rename, args.jenkinslog, core_files, args.logs_threshold)

        # Restart the timer for the test result to account for any non-test execution steps
        setup_result.start()

        # Return the appropriate return code and mark the test result to account for any non-test
        # execution steps complete
        return self.get_exit_status(status, "Executing tests complete")

    def _configure(self):
        """Configure launch to start logging and track test results.

        Raises:
            LaunchException: if there are any issues obtaining data from avocado commands

        """
        # Configure the logfile
        self.avocado.set_version()
        self.logdir = self.avocado.get_directory(os.path.join("launch", self.name.lower()), False)
        self.logfile = os.path.join(self.logdir, "job.log")

        # Rename the launch log directory if one exists
        renamed_log_dir = self._create_log_dir()

        # Setup a file handler to handle debug messages
        logger.addHandler(get_file_handler(self.logfile, LOG_FILE_FORMAT, logging.DEBUG))

        # Update the console logger to handle info messages
        logger.handlers[0].setLevel(logging.INFO)

        logger.info("-" * 80)
        logger.info("DAOS functional test launcher")
        logger.info("")
        logger.info("Running with %s", self.avocado)
        logger.info("Launch job results directory:  %s", self.logdir)
        if renamed_log_dir is not None:
            logger.info("  Renamed existing launch job results directory to %s", renamed_log_dir)
        logger.info("Launch log file:               %s", self.logfile)
        logger.info("-" * 80)

        # Results tracking settings
        self.job_results_dir = self.avocado.get_logs_dir()
        max_chars = self.avocado.get_setting("job.run.result.xunit", "max_test_log_chars")
        self.job = Job(
            self.name, xml_enabled="on", html_enabled="on", log_dir=self.logdir,
            max_chars=max_chars)
        self.result = Results(self.logdir)

        # Add details about the run
        self.details["avocado version"] = str(self.avocado)
        self.details["launch host"] = get_local_host()

    def _create_log_dir(self):
        """Create the log directory and rename it if it already exists.

        Returns:
            str: name of the old log directory if renamed, otherwise None

        """
        # When running manually save the previous log if one exists
        old_launch_log_dir = None
        if os.path.exists(self.logdir):
            old_launch_log_dir = "_".join([self.logdir, "old"])
            if os.path.exists(old_launch_log_dir):
                for file in os.listdir(old_launch_log_dir):
                    rm_file = os.path.join(old_launch_log_dir, file)
                    if os.path.isdir(rm_file):
                        for file2 in os.listdir(rm_file):
                            os.remove(os.path.join(rm_file, file2))
                        os.rmdir(rm_file)
                    else:
                        os.remove(rm_file)
                os.rmdir(old_launch_log_dir)
            os.rename(self.logdir, old_launch_log_dir)
        os.makedirs(self.logdir)

        return old_launch_log_dir

    def _set_test_environment(self, servers, clients, list_tests, provider, insecure_mode):
        """Set up the test environment.

        Args:
            servers (NodeSet): hosts designated for the server role in testing
            clients (NodeSet): hosts designated for the client role in testing
            list_tests (bool): whether or not the user has requested to just list the tests that
                match the specified tags
            provider (str): provider to use in testing
            insecure_mode (bool): whether or not to run tests in insecure mode

        Raises:
            LaunchException: if there is a problem setting up the test environment

        """
        base_dir = self._get_build_environment(list_tests)["PREFIX"]
        bin_dir = os.path.join(base_dir, "bin")
        sbin_dir = os.path.join(base_dir, "sbin")
        # /usr/sbin is not setup on non-root user for CI nodes.
        # SCM formatting tool mkfs.ext4 is located under
        # /usr/sbin directory.
        usr_sbin = os.path.sep + os.path.join("usr", "sbin")
        path = os.environ.get("PATH")

        if not list_tests:
            # Get the default fabric_iface value (DAOS_TEST_FABRIC_IFACE)
            self._set_interface_environment(servers, clients)

            # Get the default provider if CRT_PHY_ADDR_STR is not set
            self._set_provider_environment(servers, os.environ["DAOS_TEST_FABRIC_IFACE"], provider)

            # Set the default location for daos log files written during testing
            # if not already defined.
            if "DAOS_APP_DIR" not in os.environ:
                os.environ["DAOS_APP_DIR"] = DEFAULT_DAOS_APP_DIR
            if "DAOS_TEST_LOG_DIR" not in os.environ:
                os.environ["DAOS_TEST_LOG_DIR"] = DEFAULT_DAOS_TEST_LOG_DIR
            if "DAOS_TEST_USER_DIR" not in os.environ:
                os.environ["DAOS_TEST_USER_DIR"] = DEFAULT_DAOS_TEST_USER_DIR
            if "DAOS_TEST_SHARED_DIR" not in os.environ:
                if base_dir != os.path.join(os.sep, "usr"):
                    os.environ["DAOS_TEST_SHARED_DIR"] = os.path.join(base_dir, "tmp")
                else:
                    os.environ["DAOS_TEST_SHARED_DIR"] = DEFAULT_DAOS_TEST_SHARED_DIR
            os.environ["D_LOG_FILE"] = os.path.join(os.environ["DAOS_TEST_LOG_DIR"], "daos.log")
            os.environ["D_LOG_FILE_APPEND_PID"] = "1"

            # Assign the default value for transport configuration insecure mode
            os.environ["DAOS_INSECURE_MODE"] = str(insecure_mode)

        # Update PATH
        os.environ["PATH"] = ":".join([bin_dir, sbin_dir, usr_sbin, path])
        os.environ["COVFILE"] = os.path.join(os.sep, "tmp", "test.cov")

        # Python paths required for functional testing
        self._set_python_environment()

        logger.debug("ENVIRONMENT VARIABLES")
        for key in sorted(os.environ):
            if not key.startswith("BASH_FUNC_"):
                logger.debug("  %s: %s", key, os.environ[key])

    @staticmethod
    def _get_build_environment(list_tests):
        """Obtain DAOS build environment variables from the .build_vars.json file.

        Args:
            list_tests (bool): whether or not the user has requested to just list the tests that
                match the specified tags

        Raises:
            LaunchException: if there is an error obtaining the DAOS build environment variables

        Returns:
            dict: a dictionary of DAOS build environment variable names and values

        """
        build_vars_file = os.path.join(
            os.path.dirname(os.path.realpath(__file__)), "..", "..", ".build_vars.json")
        try:
            with open(build_vars_file, encoding="utf-8") as vars_file:
                return json.load(vars_file)

        except ValueError as error:
            if not list_tests:
                raise LaunchException("Error setting test environment") from error

        except IOError as error:
            if error.errno == errno.ENOENT:
                if not list_tests:
                    raise LaunchException("Error setting test environment") from error

        return json.loads(f'{{"PREFIX": "{os.getcwd()}"}}')

    def _set_interface_environment(self, servers, clients):
        """Set up the interface environment variables.

        Use the existing OFI_INTERFACE setting if already defined, or select the fastest, active
        interface on this host to define the DAOS_TEST_FABRIC_IFACE environment variable.

        The DAOS_TEST_FABRIC_IFACE defines the default fabric_iface value in the daos_server
        configuration file.

        Args:
            servers (NodeSet): hosts designated for the server role in testing
            clients (NodeSet): hosts designated for the client role in testing

        Raises:
            LaunchException: if there is a problem obtaining the default interface

        """
        logger.debug("-" * 80)
        # Get the default interface to use if OFI_INTERFACE is not set
        interface = os.environ.get("OFI_INTERFACE")
        if interface is None:
            # Find all the /sys/class/net interfaces on the launch node
            # (excluding lo)
            logger.debug("Detecting network devices - OFI_INTERFACE not set")
            available_interfaces = self._get_available_interfaces(servers, clients)
            try:
                # Select the fastest active interface available by sorting
                # the speed
                interface = available_interfaces[sorted(available_interfaces)[-1]]
            except IndexError as error:
                raise LaunchException("Error obtaining a default interface!") from error

        # Update env definitions
        os.environ["CRT_CTX_SHARE_ADDR"] = "0"
        os.environ["DAOS_TEST_FABRIC_IFACE"] = interface
        logger.info("Testing with interface:   %s", interface)
        self.details["interface"] = interface
        for name in ("OFI_INTERFACE", "DAOS_TEST_FABRIC_IFACE", "CRT_CTX_SHARE_ADDR"):
            try:
                logger.debug("Testing with %s=%s", name, os.environ[name])
            except KeyError:
                logger.debug("Testing with %s unset", name)

    @staticmethod
    def _get_available_interfaces(servers, clients):
        # pylint: disable=too-many-nested-blocks,too-many-branches,too-many-locals
        """Get a dictionary of active available interfaces and their speeds.

        Args:
            servers (NodeSet): hosts designated for the server role in testing
            clients (NodeSet): hosts designated for the client role in testing

        Raises:
            LaunchException: if there is a problem finding active network interfaces

        Returns:
            dict: a dictionary of speeds with the first available active interface providing that
                speed

        """
        available_interfaces = {}
        all_hosts = NodeSet()
        all_hosts.update(servers)
        all_hosts.update(clients)

        # Find any active network interfaces on the server or client hosts
        net_path = os.path.join(os.path.sep, "sys", "class", "net")
        operstate = os.path.join(net_path, "*", "operstate")
        command = [f"grep -l 'up' {operstate}", "grep -Ev '/(lo|bonding_masters)/'", "sort"]

        result = run_remote(logger, all_hosts, " | ".join(command))
        if not result.passed:
            raise LaunchException(
                f"Error obtaining a default interface on {str(all_hosts)} from {net_path}")

        # Populate a dictionary of active interfaces with a NodSet of hosts on which it was found
        active_interfaces = {}
        for data in result.output:
            for line in data.stdout:
                try:
                    interface = line.split("/")[-2]
                    if interface not in active_interfaces:
                        active_interfaces[interface] = data.hosts
                    else:
                        active_interfaces[interface].update(data.hosts)
                except IndexError:
                    pass

        # From the active interface dictionary find all the interfaces that are common to all hosts
        logger.debug("Active network interfaces detected:")
        common_interfaces = []
        for interface, node_set in active_interfaces.items():
            logger.debug("  - %-8s on %s (Common=%s)", interface, node_set, node_set == all_hosts)
            if node_set == all_hosts:
                common_interfaces.append(interface)

        # Find the speed of each common active interface in order to be able to choose the fastest
        interface_speeds = {}
        for interface in common_interfaces:
            command = " ".join(["cat", os.path.join(net_path, interface, "speed")])
            result = run_remote(logger, all_hosts, command)
            # Verify each host has the same interface speed
            if result.passed and result.homogeneous:
                for line in result.output[0].stdout:
                    try:
                        interface_speeds[interface] = int(line.strip())
                    except IOError as io_error:
                        # KVM/Qemu/libvirt returns an EINVAL
                        if io_error.errno == errno.EINVAL:
                            interface_speeds[interface] = 1000
                    except ValueError:
                        # Any line not containing a speed (integer)
                        pass
            elif not result.homogeneous:
                logger.error(
                    "Non-homogeneous interface speed detected for %s on %s.",
                    interface, str(all_hosts))
            else:
                logger.error("Error detecting speed of %s on %s", interface, str(all_hosts))

        if interface_speeds:
            logger.debug("Active network interface speeds on %s:", all_hosts)

        for interface, speed in interface_speeds.items():
            logger.debug("  - %-8s (speed: %6s)", interface, speed)
            # Only include the first active interface for each speed - first is
            # determined by an alphabetic sort: ib0 will be checked before ib1
            if speed is not None and speed not in available_interfaces:
                available_interfaces[speed] = interface

        logger.debug("Available interfaces on %s: %s", all_hosts, available_interfaces)
        return available_interfaces

    def _set_provider_environment(self, servers, interface, provider):
        """Set up the provider environment variables.

        Use the existing CRT_PHY_ADDR_STR setting if already defined, otherwise
        select the appropriate provider based upon the interface driver.

        Args:
            servers (NodeSet): hosts designated for the server role in testing
            interface (str): the current interface being used.
            provider (str): provider to use in testing

        Raises:
            LaunchException: if there is a problem finding a provider for the interface

        """
        logger.debug("-" * 80)
        # Use the detected provider if one is not set
        if not provider:
            provider = os.environ.get("CRT_PHY_ADDR_STR")
        if provider is None:
            logger.debug("Detecting provider for %s - CRT_PHY_ADDR_STR not set", interface)

            # Check for a Omni-Path interface
            logger.debug("Checking for Omni-Path devices")
            command = "sudo -n opainfo"
            result = run_remote(logger, servers, command)
            if result.passed:
                # Omni-Path adapter found; remove verbs as it will not work with OPA devices.
                logger.debug("  Excluding verbs provider for Omni-Path adapters")
                PROVIDER_KEYS.pop("verbs")

            # Detect all supported providers
            command = f"fi_info -d {interface} -l | grep -v 'version:'"
            result = run_remote(logger, servers, command)
            if result.passed:
                # Find all supported providers
                keys_found = defaultdict(NodeSet)
                for data in result.output:
                    for line in data.stdout:
                        provider_name = line.replace(":", "")
                        if provider_name in PROVIDER_KEYS:
                            keys_found[provider_name].update(data.hosts)

                # Only use providers available on all the server hosts
                if keys_found:
                    logger.debug("Detected supported providers:")
                provider_name_keys = list(keys_found)
                for provider_name in provider_name_keys:
                    logger.debug("  %4s: %s", provider_name, str(keys_found[provider_name]))
                    if keys_found[provider_name] != servers:
                        keys_found.pop(provider_name)

                # Select the preferred found provider based upon PROVIDER_KEYS order
                logger.debug("Supported providers detected: %s", list(keys_found))
                for key in PROVIDER_KEYS:
                    if key in keys_found:
                        provider = PROVIDER_KEYS[key]
                        break

            # Report an error if a provider cannot be found
            if not provider:
                raise LaunchException(
                    f"Error obtaining a supported provider for {interface} "
                    f"from: {list(PROVIDER_KEYS)}")

            logger.debug("  Found %s provider for %s", provider, interface)

        # Update env definitions
        os.environ["CRT_PHY_ADDR_STR"] = provider
        logger.info("Testing with provider:    %s", provider)
        self.details["provider"] = provider
        logger.debug("Testing with CRT_PHY_ADDR_STR=%s", os.environ["CRT_PHY_ADDR_STR"])

    @staticmethod
    def _set_python_environment():
        """Set up the test python environment.

        Args:
            log (logger): logger for the messages produced by this method
        """
        logger.debug("-" * 80)
        required_python_paths = [
            os.path.abspath("util/apricot"),
            os.path.abspath("util"),
            os.path.abspath("cart"),
        ]

        # Include the cart directory paths when running from sources
        for cart_dir in os.listdir(os.path.abspath("cart")):
            cart_path = os.path.join(os.path.abspath("cart"), cart_dir)
            if os.path.isdir(cart_path):
                required_python_paths.append(cart_path)

        required_python_paths.extend(site.getsitepackages())

        # Check the PYTHONPATH env definition
        python_path = os.environ.get("PYTHONPATH")
        if python_path is None or python_path == "":
            # Use the required paths to define the PYTHONPATH env if it is not set
            os.environ["PYTHONPATH"] = ":".join(required_python_paths)
        else:
            # Append any missing required paths to the existing PYTHONPATH env
            defined_python_paths = [
                os.path.abspath(os.path.expanduser(path))
                for path in python_path.split(":")]
            for required_path in required_python_paths:
                if required_path not in defined_python_paths:
                    python_path += ":" + required_path
            os.environ["PYTHONPATH"] = python_path
        logger.debug("Testing with PYTHONPATH=%s", os.environ["PYTHONPATH"])

    def _get_device_replacement(self, servers, nvme):
        """Determine the value to use for the '--nvme' command line argument.

        Determine if the specified hosts have homogeneous NVMe drives (either standalone or VMD
        controlled) and use these values to replace placeholder devices in avocado test yaml files.

        Supported auto '--nvme' arguments:
            auto[:filter]       = select any PCI domain number of a NVMe device or VMD controller
                                (connected to a VMD enabled NVMe device) in the homogeneous
                                'lspci -D' output from each server.  Optionally grep the list of
                                NVMe or VMD enabled NVMe devices for 'filter'.
            auto_nvme[:filter]  = select any PCI domain number of a non-VMD controlled NVMe device
                                in the homogeneous 'lspci -D' output from each server.  Optionally
                                grep this output for 'filter'.
            auto_vmd[:filter]   = select any PCI domain number of a VMD controller connected to a
                                VMD enabled NVMe device in the homogeneous 'lspci -D' output from
                                each server.  Optionally grep the list of VMD enabled NVMe devices
                                for 'filter'.

        Args:
            servers (NodeSet): hosts designated for the server role in testing
            nvme (str): the --nvme argument value

        Raises:
            LaunchException: if there is a problem finding a device replacement

        Returns:
            str: a comma-separated list of nvme device pci addresses available on all of the
                specified test servers

        """
        logger.debug("-" * 80)
        logger.debug("Detecting devices that match: %s", nvme)
        devices = []
        device_types = []

        # Separate any optional filter from the key
        dev_filter = None
        nvme_args = nvme.split(":")
        if len(nvme_args) > 1:
            dev_filter = nvme_args[1]

        # First check for any VMD disks, if requested
        if nvme_args[0] in ["auto", "auto_vmd"]:
            vmd_devices = self._auto_detect_devices(servers, "NVMe", "5", dev_filter)
            if vmd_devices:
                # Find the VMD controller for the matching VMD disks
                vmd_controllers = self._auto_detect_devices(servers, "VMD", "4", None)
                devices.extend(
                    self._get_vmd_address_backed_nvme(servers, vmd_devices, vmd_controllers))
            elif not dev_filter:
                # Use any VMD controller if no VMD disks found w/o a filter
                devices = self._auto_detect_devices(servers, "VMD", "4", None)
            if devices:
                device_types.append("VMD")

        # Second check for any non-VMD NVMe disks, if requested
        if nvme_args[0] in ["auto", "auto_nvme"]:
            dev_list = self._auto_detect_devices(servers, "NVMe", "4", dev_filter)
            if dev_list:
                devices.extend(dev_list)
                device_types.append("NVMe")

        # If no VMD or NVMe devices were found exit
        if not devices:
            raise LaunchException(
                f"Error: Unable to auto-detect devices for the '--nvme {nvme}' argument")

        logger.debug(
            "Auto-detected %s devices on %s: %s", " & ".join(device_types), servers, devices)
        logger.info("Testing with %s devices: %s", " & ".join(device_types), devices)
        self.details[f"{' & '.join(device_types)} devices"] = devices
        return ",".join(devices)

    @staticmethod
    def _auto_detect_devices(hosts, device_type, length, device_filter=None):
        """Get a list of NVMe/VMD devices found on each specified host.

        Args:
            log (logger): logger for the messages produced by this method
            hosts (NodeSet): hosts on which to find the NVMe/VMD devices
            device_type (str): device type to find, e.g. 'NVMe' or 'VMD'
            length (str): number of digits to match in the first PCI domain number
            device_filter (str, optional): optional filter to apply to device searching. Defaults to
                None.

        Raises:
            LaunchException: if there is a problem finding a devices

        Returns:
            list: A list of detected devices - empty if none found

        """
        found_devices = {}

        # Find the devices on each host
        if device_type == "VMD":
            # Exclude the controller revision as this causes heterogeneous clush output
            command_list = [
                "/sbin/lspci -D",
                f"grep -E '^[0-9a-f]{{{length}}}:[0-9a-f]{{2}}:[0-9a-f]{{2}}.[0-9a-f] '",
                "grep -E 'Volume Management Device NVMe RAID Controller'",
                r"sed -E 's/\(rev\s+([a-f0-9])+\)//I'"]
        elif device_type == "NVMe":
            command_list = [
                "/sbin/lspci -D",
                f"grep -E '^[0-9a-f]{{{length}}}:[0-9a-f]{{2}}:[0-9a-f]{{2}}.[0-9a-f] '",
                "grep -E 'Non-Volatile memory controller:'"]
            if device_filter and device_filter.startswith("-"):
                command_list.append(f"grep -v '{device_filter[1:]}'")
            elif device_filter:
                command_list.append(f"grep '{device_filter}'")
        else:
            raise LaunchException(
                f"ERROR: Invalid 'device_type' for NVMe/VMD auto-detection: {device_type}")
        command = " | ".join(command_list) + " || :"

        # Find all the VMD PCI addresses common to all hosts
        result = run_remote(logger, hosts, command)
        if result.passed:
            for data in result.output:
                for line in data.stdout:
                    if line not in found_devices:
                        found_devices[line] = NodeSet()
                    found_devices[line].update(data.hosts)

            # Remove any non-homogeneous devices
            for key in list(found_devices):
                if found_devices[key] != hosts:
                    logger.debug(
                        "  device '%s' not found on all hosts: %s", key, found_devices[key])
                    found_devices.pop(key)

        if not found_devices:
            raise LaunchException("Error: Non-homogeneous {device_type} PCI addresses.")

        # Get the devices from the successful, homogeneous command output
        return find_pci_address("\n".join(found_devices))

    @staticmethod
    def _get_vmd_address_backed_nvme(hosts, vmd_disks, vmd_controllers):
        """Find valid VMD address which has backing NVMe.

        Args:
            log (logger): logger for the messages produced by this method
            hosts (NodeSet): hosts on which to find the VMD addresses
            vmd_disks (list): list of PCI domain numbers for each VMD controlled disk
            vmd_controllers (list): list of PCI domain numbers for each VMD controller

        Raises:
            LaunchException: if there is a problem finding a devices

        Returns:
            list: a list of the VMD controller PCI domain numbers which are connected to the VMD
                disks

        """
        disk_controllers = {}
        command_list = ["ls -l /sys/block/", "grep nvme"]
        if vmd_disks:
            command_list.append(f"grep -E '({'|'.join(vmd_disks)})'")
        command_list.extend(["cut -d'>' -f2", "cut -d'/' -f4"])
        command = " | ".join(command_list) + " || :"
        result = run_remote(logger, hosts, command)

        # Verify the command was successful on each server host
        if not result.passed:
            raise LaunchException(f"Error issuing command '{command}'")

        # Collect a list of NVMe devices behind the same VMD addresses on each host.
        logger.debug("Checking for %s in command output", vmd_controllers)
        if result.passed:
            for data in result.output:
                for device in vmd_controllers:
                    if device in data.stdout:
                        if device not in disk_controllers:
                            disk_controllers[device] = NodeSet()
                        disk_controllers[device].update(data.hosts)

            # Remove any non-homogeneous devices
            for key in list(disk_controllers):
                if disk_controllers[key] != hosts:
                    logger.debug(
                        "  device '%s' not found on all hosts: %s", key, disk_controllers[key])
                    disk_controllers.pop(key)

        # Verify each server host has the same NVMe devices behind the same VMD addresses.
        if not disk_controllers:
            raise LaunchException("Error: Non-homogeneous NVMe device behind VMD addresses.")

        return disk_controllers

    def list_tests(self, tags):
        """List the test files matching the tags.

        Populates the self.tests list and defines the self.tag_filters list to use when running
        tests.

        Args:
            tags (list): a list of tags or test file names

        Raises:
            RunException: if there is a problem listing tests

        """
        logger.debug("-" * 80)
        self.tests = []
        self.tag_filters = []

        # Determine if fault injection is enabled
        fault_tag = "-faults"
        fault_filter = f"--filter-by-tags={fault_tag}"
        faults_enabled = self._faults_enabled()

        # Determine if each tag list entry is a tag or file specification
        test_files = []
        for tag in tags:
            if os.path.isfile(tag):
                # Assume an existing file is a test and add it to the list of tests
                test_files.append(tag)
                if not faults_enabled and fault_filter not in self.tag_filters:
                    self.tag_filters.append(fault_filter)
            else:
                # Otherwise it is assumed that this is a tag
                if not faults_enabled:
                    tag = ",".join((tag, fault_tag))
                self.tag_filters.append(f"--filter-by-tags={tag}")

        # Get the avocado list command to find all the tests that match the specified files and tags
        command = self.avocado.get_list_command()
        command.extend(self.tag_filters)
        command.extend(test_files)
        if not test_files:
            command.append("./")

        # Find all the test files that contain tests matching the tags
        logger.info("Detecting tests matching tags: %s", " ".join(command))
        output = run_local(logger, command, check=True)
        unique_test_files = set(re.findall(self.avocado.get_list_regex(), output.stdout))
        for index, test_file in enumerate(unique_test_files):
            self.tests.append(TestInfo(test_file, index + 1))
            logger.info("  %s", self.tests[-1])

    @staticmethod
    def _faults_enabled():
        """Determine if fault injection is enabled.

        Returns:
            bool: whether or not fault injection is enabled

        """
        logger.debug("Checking for fault injection enablement via 'fault_status':")
        try:
            run_local(logger, ["fault_status"], check=True)
            logger.debug("  Fault injection is enabled")
            return True
        except RunException:
            # Command failed or yielded a non-zero return status
            logger.debug("  Fault injection is disabled")
        return False

    def setup_test_files(self, args, yaml_dir):
        """Set up the test yaml files with any placeholder replacements.

        Args:
            args (argparse.Namespace): command line arguments for this program
            yaml_dir (str): directory in which to write the modified yaml files

        Raises:
            RunException: if there is a problem updating the test ymal files

        """
        # Replace any placeholders in the extra yaml file, if provided
        if args.extra_yaml:
            args.extra_yaml = [
                self._replace_yaml_file(extra, args, yaml_dir) for extra in args.extra_yaml]

        for test in self.tests:
            test.yaml_file = self._replace_yaml_file(test.yaml_file, args, yaml_dir)

            # Display the modified yaml file variants with debug
            command = ["avocado", "variants", "--mux-yaml", test.yaml_file]
            if args.extra_yaml:
                command.extend(args.extra_yaml)
            command.extend(["--summary", "3"])
            run_local(logger, command, check=False)

            # Collect the host information from the updated test yaml
            test.set_host_info(args.include_localhost)

        # Log the test information
        msg_format = "%3s  %-40s  %-60s  %-20s  %-20s"
        logger.debug("-" * 80)
        logger.debug("Test information:")
        logger.debug(msg_format, "UID", "Test", "Yaml File", "Servers", "Clients")
        logger.debug(msg_format, "-" * 3, "-" * 40, "-" * 60, "-" * 20, "-" * 20)
        for test in self.tests:
            logger.debug(
                msg_format, test.name.order, test.test_file, test.yaml_file, test.hosts.servers,
                test.hosts.clients)

<<<<<<< HEAD
    def _user_setup(self, args):
        """Setup test users on test nodes.

        Args:
            args (argparse.Namespace): command line arguments for this program

        Raises:
            RunException: if setup fails

        """
        nodes = args.test_servers | args.test_clients
        parent_dir = os.environ["DAOS_TEST_USER_DIR"]
        if not run_remote(logger, nodes, f'mkdir -p {parent_dir}').passed:
            raise RunException(f'Failed to create user directory {parent_dir}')
        for group, users in DAOS_TEST_GROUP_USERS.items():
            logger.info('Creating group %s', group)
            if not run_remote(logger, nodes, get_groupadd_command(group, True, True)).passed:
                raise RunException(f'Failed to create group {group} on nodes {nodes}')
            logger.info('Querying group %s', group)
            if not run_remote(logger, nodes, get_getent_command('group', group)).passed:
                raise RunException(f'Failed to query group {group} on nodes {nodes}')
            for user in users:
                logger.info('Deleting user %s if existing', user)
                _ = run_remote(logger, nodes, get_userdel_command(user, True))
                logger.info('Creating user %s in group %s', user, group)
                command = get_useradd_command(user, group, parent_dir, True)
                if not run_remote(logger, nodes, command).passed:
                    raise RunException(f'Failed to create user {user} on nodes {nodes}')

    def _replace_yaml_file(self, yaml_file, args, yaml_dir):
=======
    @staticmethod
    def _replace_yaml_file(yaml_file, args, yaml_dir):
>>>>>>> c564e112
        # pylint: disable=too-many-nested-blocks,too-many-branches
        """Create a temporary test yaml file with any requested values replaced.

        Optionally replace the following test yaml file values if specified by the
        user via the command line arguments:

            test_servers:   Use the list specified by the --test_servers (-ts)
                            argument to replace any host name placeholders listed
                            under "test_servers:"

            test_clients    Use the list specified by the --test_clients (-tc)
                            argument (or any remaining names in the --test_servers
                            list argument, if --test_clients is not specified) to
                            replace any host name placeholders listed under
                            "test_clients:".

            bdev_list       Use the list specified by the --nvme (-n) argument to
                            replace the string specified by the "bdev_list:" yaml
                            parameter.  If multiple "bdev_list:" entries exist in
                            the yaml file, evenly divide the list when making the
                            replacements.

        Any replacements are made in a copy of the original test yaml file.  If no
        replacements are specified return the original test yaml file.

        Args:
            yaml_file (str): test yaml file
            args (argparse.Namespace): command line arguments for this program
            yaml_dir (str): directory in which to write the modified yaml files

        Raises:
            RunException: if a yaml file placeholder is missing a value

        Returns:
            str: the test yaml file; None if the yaml file contains placeholders
                w/o replacements

        """
        logger.debug("-" * 80)
        replacements = {}

        if args.test_servers or args.nvme or args.timeout_multiplier:
            # Find the test yaml keys and values that match the replaceable fields
            yaml_data = get_yaml_data(yaml_file)
            logger.debug("Detected yaml data: %s", yaml_data)
            yaml_keys = list(YAML_KEYS.keys())
            yaml_find = find_values(yaml_data, yaml_keys, val_type=(list, int, dict, str))

            # Generate a list of values that can be used as replacements
            user_values = OrderedDict()
            for key, value in list(YAML_KEYS.items()):
                args_value = getattr(args, value)
                if isinstance(args_value, NodeSet):
                    user_values[key] = list(args_value)
                elif isinstance(args_value, str):
                    user_values[key] = args_value.split(",")
                elif args_value:
                    user_values[key] = [args_value]
                else:
                    user_values[key] = None

            # Assign replacement values for the test yaml entries to be replaced
            logger.debug("Detecting replacements for %s in %s", yaml_keys, yaml_file)
            logger.debug("  Found values: %s", yaml_find)
            logger.debug("  User values:  %s", dict(user_values))

            node_mapping = {}
            for key, user_value in user_values.items():
                # If the user did not provide a specific list of replacement
                # test_clients values, use the remaining test_servers values to
                # replace test_clients placeholder values
                if key == "test_clients" and not user_value:
                    user_value = user_values["test_servers"]

                # Replace test yaml keys that were:
                #   - found in the test yaml
                #   - have a user-specified replacement
                if key in yaml_find and user_value:
                    if key.startswith("test_"):
                        # The entire server/client test yaml list entry is replaced
                        # by a new test yaml list entry, e.g.
                        #   '  test_servers: server-[1-2]' --> '  test_servers: wolf-[10-11]'
                        #   '  test_servers: 4'            --> '  test_servers: wolf-[10-13]'
                        if not isinstance(yaml_find[key], list):
                            yaml_find[key] = [yaml_find[key]]

                        for yaml_find_item in yaml_find[key]:
                            replacement = NodeSet()
                            try:
                                # Replace integer placeholders with the number of nodes from the
                                # user provided list equal to the quantity requested by the test
                                # yaml
                                quantity = int(yaml_find_item)
                                if args.override and args.test_clients:
                                    # When individual lists of server and client nodes are provided
                                    # with the override flag set use the full list of nodes
                                    # specified by the test_server/test_client arguments
                                    quantity = len(user_value)
                                elif args.override:
                                    logger.warning(
                                        "Warning: In order to override the node quantity a "
                                        "'--test_clients' argument must be specified: %s: %s",
                                        key, yaml_find_item)
                                for _ in range(quantity):
                                    try:
                                        replacement.add(user_value.pop(0))
                                    except IndexError:
                                        # Not enough nodes provided for the replacement
                                        if not args.override:
                                            replacement = None
                                        break

                            except ValueError:
                                try:
                                    # Replace clush-style placeholders with nodes from the user
                                    # provided list using a mapping so that values used more than
                                    # once yield the same replacement
                                    for node in NodeSet(yaml_find_item):
                                        if node not in node_mapping:
                                            try:
                                                node_mapping[node] = user_value.pop(0)
                                            except IndexError:
                                                # Not enough nodes provided for the replacement
                                                if not args.override:
                                                    replacement = None
                                                break
                                            logger.debug(
                                                "  - %s replacement node mapping: %s -> %s",
                                                key, node, node_mapping[node])
                                        replacement.add(node_mapping[node])

                                except TypeError:
                                    # Unsupported format
                                    replacement = None

                            hosts_key = r":\s+".join([key, str(yaml_find_item)])
                            hosts_key = hosts_key.replace("[", r"\[")
                            hosts_key = hosts_key.replace("]", r"\]")
                            if replacement:
                                replacements[hosts_key] = ": ".join([key, str(replacement)])
                            else:
                                replacements[hosts_key] = None

                    elif key == "bdev_list":
                        # Individual bdev_list NVMe PCI addresses in the test yaml
                        # file are replaced with the new NVMe PCI addresses in the
                        # order they are found, e.g.
                        #   0000:81:00.0 --> 0000:12:00.0
                        for yaml_find_item in yaml_find[key]:
                            bdev_key = f"\"{yaml_find_item}\""
                            if bdev_key in replacements:
                                continue
                            try:
                                replacements[bdev_key] = f"\"{user_value.pop(0)}\""
                            except IndexError:
                                replacements[bdev_key] = None

                    else:
                        # Timeouts - replace the entire timeout entry (key + value)
                        # with the same key with its original value multiplied by the
                        # user-specified value, e.g.
                        #   timeout: 60 -> timeout: 600
                        if isinstance(yaml_find[key], int):
                            timeout_key = r":\s+".join([key, str(yaml_find[key])])
                            timeout_new = max(1, round(yaml_find[key] * user_value[0]))
                            replacements[timeout_key] = ": ".join([key, str(timeout_new)])
                            logger.debug(
                                "  - Timeout adjustment (x %s): %s -> %s",
                                user_value, timeout_key, replacements[timeout_key])
                        elif isinstance(yaml_find[key], dict):
                            for timeout_test, timeout_val in list(yaml_find[key].items()):
                                timeout_key = r":\s+".join([timeout_test, str(timeout_val)])
                                timeout_new = max(1, round(timeout_val * user_value[0]))
                                replacements[timeout_key] = ": ".join(
                                    [timeout_test, str(timeout_new)])
                                logger.debug(
                                    "  - Timeout adjustment (x %s): %s -> %s",
                                    user_value, timeout_key, replacements[timeout_key])

            # Display the replacement values
            for value, replacement in list(replacements.items()):
                logger.debug("  - Replacement: %s -> %s", value, replacement)

        if replacements:
            # Read in the contents of the yaml file to retain the !mux entries
            logger.debug("Reading %s", yaml_file)
            with open(yaml_file, encoding="utf-8") as yaml_buffer:
                yaml_data = yaml_buffer.read()

            # Apply the placeholder replacements
            missing_replacements = []
            logger.debug("Modifying contents: %s", yaml_file)
            for key in sorted(replacements):
                value = replacements[key]
                if value:
                    # Replace the host entries with their mapped values
                    logger.debug("  - Replacing: %s --> %s", key, value)
                    yaml_data = re.sub(key, value, yaml_data)
                else:
                    # Keep track of any placeholders without a replacement value
                    logger.debug("  - Missing:   %s", key)
                    missing_replacements.append(key)
            if missing_replacements:
                # Report an error for all of the placeholders w/o a replacement
                logger.error(
                    "Error: Placeholders missing replacements in %s:\n  %s",
                    yaml_file, ", ".join(missing_replacements))
                raise LaunchException(f"Error: Placeholders missing replacements in {yaml_file}")

            # Write the modified yaml file into a temporary file.  Use the path to
            # ensure unique yaml files for tests with the same filename.
            orig_yaml_file = yaml_file
            yaml_name = get_test_category(yaml_file)
            yaml_file = os.path.join(yaml_dir, f"{yaml_name}.yaml")
            logger.debug("Creating copy: %s", yaml_file)
            with open(yaml_file, "w", encoding="utf-8") as yaml_buffer:
                yaml_buffer.write(yaml_data)

            # Optionally display a diff of the yaml file
            if args.verbose > 0:
                command = ["diff", "-y", orig_yaml_file, yaml_file]
                run_local(logger, command, check=False)

        # Return the untouched or modified yaml file
        return yaml_file

    def _get_core_file_pattern(self, servers, clients, process_cores):
        """Get the core file pattern information from the hosts if collecting core files.

        Args:
            servers (NodeSet): hosts designated for the server role in testing
            clients (NodeSet): hosts designated for the client role in testing
            process_cores (bool): whether or not to collect core files after the tests complete

        Returns:
            dict: a dictionary containing the path and pattern for the core files per NodeSet

        """
        core_files = {}
        if not process_cores:
            logger.debug("Not collecting core files")
            return core_files

        # Determine the core file pattern being used by the hosts
        all_hosts = servers | clients
        all_hosts |= self.local_host
        command = "cat /proc/sys/kernel/core_pattern"
        result = run_remote(logger, all_hosts, command)

        # Verify all the hosts have the same core file pattern
        if not result.passed:
            message = "Error obtaining the core file pattern"
            return self.get_exit_status(1, message, "Setup")

        # Get the path and pattern information from the core pattern
        for data in result.output:
            hosts = str(data.hosts)
            try:
                info = os.path.split(result.output[0].stdout[-1])
            except (TypeError, IndexError):
                message = "Error obtaining the core file pattern and directory"
                return self.get_exit_status(1, message, "Setup", sys.exc_info())
            if not info[0]:
                message = "Error obtaining the core file pattern directory"
                return self.get_exit_status(1, message, "Setup")
            core_files[hosts] = {"path": info[0], "pattern": re.sub(r"%[A-Za-z]", "*", info[1])}
            logger.info(
                "Collecting any '%s' core files written to %s on %s",
                core_files[hosts]["pattern"], core_files[hosts]["path"], hosts)

        return core_files

    def run_tests(self, sparse, fail_fast, extra_yaml, stop_daos, archive, rename, jenkinslog,
                  core_files, threshold):
        """Run all the tests.

        Args:
            sparse (bool): whether or not to display the shortened avocado test output
            fail_fast (bool): whether or not to fail the avocado run command upon the first failure
            extra_yaml (list): optional test yaml file to use when running the test
            stop_daos (bool): whether or not to stop daos servers/clients after the test
            archive (bool): whether or not to collect remote files generated by the test
            rename (bool): whether or not to rename the default avocado job-results directory names
            jenkinslog (bool): whether or not to update the results.xml to use Jenkins-style names
            core_files (dict): location and pattern defining where core files may be written
            threshold (str): optional upper size limit for test log files

        Returns:
            int: status code to use when exiting launch.py

        """
        return_code = 0

        # Display the location of the avocado logs
        logger.info("Avocado job results directory: %s", self.job_results_dir)

        # Run each test for as many repetitions as requested
        for repeat in range(1, self.repeat + 1):
            logger.info("-" * 80)
            logger.info("Starting test repetition %s/%s", repeat, self.repeat)

            for test in self.tests:
                # Define a log for the execution of this test for this repetition
                test_log_file = test.get_log_file(self.logdir, repeat, self.repeat)
                logger.info("-" * 80)
                logger.info("Log file for repetition %s of %s: %s", repeat, test, test_log_file)
                test_file_handler = get_file_handler(test_log_file, LOG_FILE_FORMAT, logging.DEBUG)
                logger.addHandler(test_file_handler)

                # Create a new TestResult for this test
                test_result = self._start_test(test.class_name, test.name.copy(), test_log_file)

                # Prepare the hosts to run the tests
                step_status = self.prepare(test, repeat)
                if step_status:
                    # Do not run this test - update its failure status to interrupted
                    return_code |= step_status
                    self.result.tests[-1].status = TestResult.INTERRUPT
                    continue

                # Avoid counting the test execution time as part of the processing time of this test
                test_result.end()

                # Run the test with avocado
                return_code |= self.execute(test, repeat, sparse, fail_fast, extra_yaml)

                # Mark the continuation of the processing of this test
                test_result.start()

                # Archive the test results
                return_code |= self.process(
                    test, repeat, stop_daos, archive, rename, jenkinslog, core_files, threshold)

                # Mark the execution of the test as passed if nothing went wrong
                if test_result.status is None:
                    self._pass_test(test_result)

                # Mark the end of the processing of this test
                test_result.end()

                # Display disk usage after the test is complete
                self.display_disk_space(self.logdir)

                # Stop logging to the test log file
                logger.removeHandler(test_file_handler)

        # Summarize the run
        return self._summarize_run(return_code)

    @staticmethod
    def display_disk_space(path):
        """Display disk space of provided path destination.

        Args:
            log (logger): logger for the messages produced by this method
            path (str): path to directory to print disk space for.
        """
        logger.debug("-" * 80)
        logger.debug("Current disk space usage of %s", path)
        try:
            run_local(logger, ["df", "-h", path], check=False)
        except RunException:
            pass

    def prepare(self, test, repeat):
        """Prepare the test for execution.

        Args:
            test (TestInfo): the test information
            repeat (int): the test repetition number

        Returns:
            int: status code: 0 = success, 128 = failure

        """
        logger.debug("=" * 80)
        logger.info("Preparing to run the %s test on repeat %s/%s", test, repeat, self.repeat)

        # Setup (remove/create/list) the common DAOS_TEST_LOG_DIR directory on each test host
        status = self._setup_test_directory(test)
        if status:
            return status

        # Generate certificate files for the test
        return self._generate_certs()

    def _setup_test_directory(self, test):
        """Set up the common test directory on all hosts.

        Args:
            test (TestInfo): the test information

        Returns:
            int: status code: 0 = success, 128 = failure

        """
        logger.debug("-" * 80)
        test_dir = os.environ["DAOS_TEST_LOG_DIR"]
        logger.debug("Setting up '%s' on %s:", test_dir, test.hosts.all)
        commands = [
            f"sudo -n rm -fr {test_dir}",
            f"mkdir -p {test_dir}",
            f"chmod a+wr {test_dir}",
            f"ls -al {test_dir}",
        ]
        for command in commands:
            if not run_remote(logger, test.hosts.all, command).passed:
                message = "Error setting up the DAOS_TEST_LOG_DIR directory on all hosts"
                self._fail_test(self.result.tests[-1], "Prepare", message, sys.exc_info())
                return 128
        return 0

    def _generate_certs(self):
        """Generate the certificates for the test.

        Returns:
            int: status code: 0 = success, 128 = failure

        """
        logger.debug("-" * 80)
        logger.debug("Generating certificates")
        daos_test_log_dir = os.environ["DAOS_TEST_LOG_DIR"]
        certs_dir = os.path.join(daos_test_log_dir, "daosCA")
        certgen_dir = os.path.abspath(
            os.path.join("..", "..", "..", "..", "lib64", "daos", "certgen"))
        command = os.path.join(certgen_dir, "gen_certificates.sh")
        try:
            run_local(logger, ["/usr/bin/rm", "-rf", certs_dir])
            run_local(logger, [command, daos_test_log_dir])
        except RunException:
            message = "Error generating certificates"
            self._fail_test(self.result.tests[-1], "Prepare", message, sys.exc_info())
            return 128
        return 0

    def execute(self, test, repeat, sparse, fail_fast, extra_yaml):
        """Run the specified test.

        Args:
            test (TestInfo): the test information
            repeat (int): the test repetition number
            sparse (bool): whether to use avocado sparse output
            fail_fast(bool): whether to use the avocado fail fast option
            extra_yaml (list): whether to use an exta yaml file with the avocado run command

        Returns:
            int: status code: 0 = success, >0 = failure

        """
        logger.debug("=" * 80)
        command = self.avocado.get_run_command(
            test, self.tag_filters, sparse, fail_fast, extra_yaml)
        logger.info(
            "Running the %s test on repeat %s/%s: %s", test, repeat, self.repeat, " ".join(command))
        start_time = int(time.time())

        try:
            return_code = run_local(logger, command, capture_output=False, check=False).returncode
            if return_code == 0:
                logger.debug("All avocado test variants passed")
            elif return_code == 2:
                logger.debug("At least one avocado test variant failed")
            elif return_code == 4:
                message = "Failed avocado commands detected"
                self._fail_test(self.result.tests[-1], "Process", message)
            elif return_code == 8:
                logger.debug("At least one avocado test variant was interrupted")
            if return_code:
                self._collect_crash_files()

        except RunException:
            message = f"Error executing {test} on repeat {repeat}"
            self._fail_test(self.result.tests[-1], "Execute", message, sys.exc_info())
            return_code = 1

        end_time = int(time.time())
        logger.info("Total test time: %ss", end_time - start_time)
        return return_code

    def _collect_crash_files(self):
        """Move any avocado crash files into job-results/latest/crashes.

        Args:
            log (logger): logger for the messages produced by this method
            avocado_logs_dir (str): path to the avocado log files.
        """
        avocado_logs_dir = self.avocado.get_logs_dir()
        crash_dir = os.path.join(avocado_logs_dir.replace("job-results", "data"), "crashes")
        if os.path.isdir(crash_dir):
            crash_files = [
                os.path.join(crash_dir, crash_file)
                for crash_file in os.listdir(crash_dir)
                if os.path.isfile(os.path.join(crash_dir, crash_file))]

            if crash_files:
                latest_crash_dir = os.path.join(avocado_logs_dir, "latest", "crashes")
                try:
                    run_local(logger, ["mkdir", "-p", latest_crash_dir], check=True)
                    for crash_file in crash_files:
                        run_local(logger, ["mv", crash_file, latest_crash_dir], check=True)
                except RunException:
                    message = "Error collecting crash files"
                    self._fail_test(self.result.tests[-1], "Execute", message, sys.exc_info())
            else:
                logger.debug("No avocado crash files found in %s", crash_dir)

    def process(self, test, repeat, stop_daos, archive, rename, jenkinslog, core_files, threshold):
        """Process the test results.

        This may include (depending upon argument values):
            - Stopping any running servers or agents
            - Resetting the server storage
            - Archiving any files generated by the test and including them with the test results
            - Renaming the test results directory and results.xml entries
            - Processing any core files generated by the test

        Args:
            test (TestInfo): the test information
            repeat (int): the test repetition number
            stop_daos (bool): whether or not to stop daos servers/clients after the test
            archive (bool): whether or not to collect remote files generated by the test
            rename (bool): whether or not to rename the default avocado job-results directory names
            jenkinslog (bool): whether or not to update the results.xml to use Jenkins-style names
            core_files (dict): location and pattern defining where core files may be written
            threshold (str): optional upper size limit for test log files

        Returns:
            int: status code: 0 = success, >0 = failure

        """
        return_code = 0
        logger.debug("=" * 80)
        logger.info(
            "Processing the %s test after the run on repeat %s/%s", test, repeat, self.repeat)

        # Stop any agents or servers running via systemd
        if stop_daos:
            return_code |= self._stop_daos_agent_services(test)
            return_code |= self._stop_daos_server_service(test)
            return_code |= self._reset_server_storage(test)

        # Optionally store all of the server and client config files and remote logs along with
        # this test's results. Also report an error if the test generated any log files with a
        # size exceeding the threshold.
        if archive:
            daos_test_log_dir = os.environ.get("DAOS_TEST_LOG_DIR", DEFAULT_DAOS_TEST_LOG_DIR)
            remote_files = OrderedDict()
            remote_files["local configuration files"] = {
                "source": daos_test_log_dir,
                "destination": os.path.join(self.job_results_dir, "latest", "daos_configs"),
                "pattern": "*_*_*.yaml",
                "hosts": self.local_host,
                "depth": 1,
                "timeout": 300,
            }
            remote_files["remote configuration files"] = {
                "source": os.path.join(os.sep, "etc", "daos"),
                "destination": os.path.join(self.job_results_dir, "latest", "daos_configs"),
                "pattern": "daos_*.yml",
                "hosts": test.hosts.all,
                "depth": 1,
                "timeout": 300,
            }
            remote_files["daos log files"] = {
                "source": daos_test_log_dir,
                "destination": os.path.join(self.job_results_dir, "latest", "daos_logs"),
                "pattern": "*log*",
                "hosts": test.hosts.all,
                "depth": 1,
                "timeout": 900,
            }
            remote_files["cart log files"] = {
                "source": daos_test_log_dir,
                "destination": os.path.join(self.job_results_dir, "latest", "cart_logs"),
                "pattern": "*log*",
                "hosts": test.hosts.all,
                "depth": 2,
                "timeout": 900,
            }
            remote_files["ULTs stacks dump files"] = {
                "source": os.path.join(os.sep, "tmp"),
                "destination": os.path.join(self.job_results_dir, "latest", "daos_dumps"),
                "pattern": "daos_dump*.txt*",
                "hosts": test.hosts.servers,
                "depth": 1,
                "timeout": 900,
            }
            remote_files["valgrind log files"] = {
                "source": os.environ.get("DAOS_TEST_SHARED_DIR", DEFAULT_DAOS_TEST_SHARED_DIR),
                "destination": os.path.join(self.job_results_dir, "latest", "valgrind_logs"),
                "pattern": "valgrind*",
                "hosts": test.hosts.servers,
                "depth": 1,
                "timeout": 900,
            }
            for index, hosts in enumerate(core_files):
                remote_files[f"core files {index + 1}/{len(core_files)}"] = {
                    "source": core_files[hosts]["path"],
                    "destination": os.path.join(self.job_results_dir, "latest", "stacktraces"),
                    "pattern": core_files[hosts]["pattern"],
                    "hosts": NodeSet(hosts),
                    "depth": 1,
                    "timeout": 1800,
                }
            for summary, data in remote_files.items():
                if not data["hosts"]:
                    continue
                return_code |= self._archive_files(
                    summary, data["hosts"].copy(), data["source"], data["pattern"],
                    data["destination"], data["depth"], threshold, data["timeout"])

        # Optionally rename the test results directory for this test
        if rename:
            return_code |= self._rename_avocado_test_dir(test, jenkinslog)

        return return_code

    def _stop_daos_agent_services(self, test):
        """Stop any daos_agent.service running on the hosts running servers.

        Args:
            test (TestInfo): the test information

        Returns:
            int: status code: 0 = success, 512 = failure

        """
        service = "daos_agent.service"
        hosts = test.hosts.clients_with_localhost
        logger.debug("-" * 80)
        logger.debug("Verifying %s after running '%s'", service, test)
        return self._stop_service(hosts, service)

    def _stop_daos_server_service(self, test):
        """Stop any daos_server.service running on the hosts running servers.

        Args:
            test (TestInfo): the test information

        Returns:
            int: status code: 0 = success, 512 = failure

        """
        service = "daos_server.service"
        hosts = test.hosts.servers
        logger.debug("-" * 80)
        logger.debug("Verifying %s after running '%s'", service, test)
        return self._stop_service(hosts, service)

    def _stop_service(self, hosts, service):
        """Stop any daos_server.service running on the hosts running servers.

        Args:
            hosts (NodeSet): list of hosts on which to stop the service.
            service (str): name of the service

        Returns:
            int: status code: 0 = success, 512 = failure

        """
        result = {"status": 0}
        if hosts:
            status_keys = ["reset-failed", "stop", "disable"]
            mapping = {"stop": "active", "disable": "enabled", "reset-failed": "failed"}
            check_hosts = NodeSet(hosts)
            loop = 1
            # Reduce 'max_loops' to 2 once https://jira.hpdd.intel.com/browse/DAOS-7809
            # has been resolved
            max_loops = 3
            while check_hosts:
                # Check the status of the service on each host
                result = self._get_service_status(check_hosts, service)
                check_hosts = NodeSet()
                for key in status_keys:
                    if result[key]:
                        if loop == max_loops:
                            # Exit the while loop if the service is still running
                            logger.error(
                                " - Error %s still %s on %s", service, mapping[key], result[key])
                            result["status"] = 512
                        else:
                            # Issue the appropriate systemctl command to remedy the
                            # detected state, e.g. 'stop' for 'active'.
                            command = ["sudo", "-n", "systemctl", key, service]
                            run_remote(logger, result[key], " ".join(command))

                            # Run the status check again on this group of hosts
                            check_hosts.add(result[key])
                loop += 1
        else:
            logger.debug("  Skipping stopping %s service - no hosts", service)

        return result["status"]

    @staticmethod
    def _get_service_status(hosts, service):
        """Get the status of the daos_server.service.

        Args:
            hosts (NodeSet): hosts on which to get the service state
            service (str): name of the service

        Returns:
            dict: a dictionary with the following keys:
                - "status":       status code: 0 = success, 512 = failure
                - "stop":         NodeSet where to stop the daos_server.service
                - "disable":      NodeSet where to disable the daos_server.service
                - "reset-failed": NodeSet where to reset the daos_server.service

        """
        status = {
            "status": 0,
            "stop": NodeSet(),
            "disable": NodeSet(),
            "reset-failed": NodeSet()}
        status_states = {
            "stop": ["active", "activating", "deactivating"],
            "disable": ["active", "activating", "deactivating"],
            "reset-failed": ["failed"]}
        command = ["systemctl", "is-active", service]
        result = run_remote(logger, hosts, " ".join(command))
        for data in result.output:
            if data.timeout:
                status["status"] = 512
                status["stop"].add(data.hosts)
                status["disable"].add(data.hosts)
                status["reset-failed"].add(data.hosts)
                logger.debug("  %s: TIMEOUT", data.hosts)
                break
            logger.debug("  %s: %s", data.hosts, "\n".join(data.stdout))
            for key, state_list in status_states.items():
                for line in data.stdout:
                    if line in state_list:
                        status[key].add(data.hosts)
                        break
        return status

    @staticmethod
    def _reset_server_storage(test):
        """Reset the server storage for the hosts that ran servers in the test.

        This is a workaround to enable binding devices back to nvme or vfio-pci after they are
        unbound from vfio-pci to nvme.  This should resolve the "NVMe not found" error seen when
        attempting to start daos engines in the test.

        Args:
            test (TestInfo): the test information

        Returns:
            int: status code: 0 = success, 512 = failure

        """
        hosts = test.hosts.servers
        logger.debug("-" * 80)
        logger.debug("Resetting server storage after running %s", test)
        if hosts:
            commands = [
                "if lspci | grep -i nvme",
                "then daos_server storage prepare -n --reset && "
                "sudo -n rmmod vfio_pci && sudo -n modprobe vfio_pci",
                "fi"]
            logger.info("Resetting server storage on %s after running '%s'", hosts, test)
            result = run_remote(logger, hosts, f"bash -c '{';'.join(commands)}'", timeout=600)
            if not result.passed:
                logger.debug("Ignoring any errors from these workaround commands")
        else:
            logger.debug("  Skipping resetting server storage - no server hosts")
        return 0

    def _archive_files(self, summary, hosts, source, pattern, destination, depth, threshold,
                       timeout):
        """Archive the files from the source to the destination.

        Args:
            summary (str): description of the files being processed
            hosts (NodSet): hosts on which the files are located
            source (str): where the files are currently located
            pattern (str): pattern used to limit which files are processed
            destination (str): where the files should be moved to on this host
            depth (int): max depth for find command
            threshold (str): optional upper size limit for test log files
            timeout (int): number of seconds to wait for the command to complete.

        Returns:
            int: status code: 0 = success, 16 = failure

        """
        logger.debug("=" * 80)
        logger.info(
            "Archiving %s from %s:%s to %s",
            summary, hosts, os.path.join(source, pattern), destination)
        logger.debug("  Remote hosts: %s", hosts.difference(self.local_host))
        logger.debug("  Local host:   %s", hosts.intersection(self.local_host))

        # List any remote files and their sizes and determine which hosts contain these files
        return_code, file_hosts = self._list_files(hosts, source, pattern, depth)
        if not file_hosts:
            # If no files are found then there is nothing else to do
            logger.debug("No %s files found on %s", os.path.join(source, pattern), hosts)
            return return_code

        if "log" in pattern:
            # Remove any empty files
            return_code |= self._remove_empty_files(file_hosts, source, pattern, depth)

            # Report an error if any files sizes exceed the threshold
            if threshold is not None:
                return_code |= self._check_log_size(file_hosts, source, pattern, depth, threshold)

            # Run cart_logtest on log files
            return_code |= self._cart_log_test(file_hosts, source, pattern, depth)

        # Remove any empty files
        return_code |= self._remove_empty_files(file_hosts, source, pattern, depth)

        # Compress any files larger than 1 MB
        return_code |= self._compress_files(file_hosts, source, pattern, depth)

        # Move the test files to the test-results directory on this host
        return_code |= self._move_files(file_hosts, source, pattern, destination, depth, timeout)

        if "core files" in summary:
            # Process the core files
            return_code |= self._process_core_files(os.path.split(destination)[0])

        return return_code

    def _list_files(self, hosts, source, pattern, depth):
        """List the files in source with that match the pattern.

        Args:
            hosts (NodSet): hosts on which the files are located
            source (str): where the files are currently located
            pattern (str): pattern used to limit which files are processed
            depth (int): max depth for find command

        Returns:
            tuple: a tuple containing:
                int: 0 = success, 16 = failure
                NodeSet: hosts with at least one file matching the pattern in the source directory

        """
        status = 0
        hosts_with_files = NodeSet()
        source_files = os.path.join(source, pattern)
        logger.debug("-" * 80)
        logger.debug("Listing any %s files on %s", source_files, hosts)
        other = ["-printf", "'%M %n %-12u %-12g %12k %t %p\n'"]
        result = run_remote(logger, hosts, find_command(source, pattern, depth, other))
        if not result.passed:
            message = f"Error determining if {source_files} files exist on {hosts}"
            self._fail_test(self.result.tests[-1], "Process", message)
            status = 16
        else:
            for data in result.output:
                for line in data.stdout:
                    if source in line:
                        logger.debug("Found at least one file match on %s: %s", data.hosts, line)
                        hosts_with_files.add(data.hosts)
                        break
                if re.findall(fr"{FAILURE_TRIGGER}", "\n".join(data.stdout)):
                    # If a file is found containing the FAILURE_TRIGGER then report a failure.
                    # This feature is used by avocado tests to verify that launch.py reports
                    # errors correctly in CI. See test_launch_failures in harness/basic.py for
                    # more details.
                    logger.debug(
                        "Found a file matching the '%s' failure trigger on %s",
                        FAILURE_TRIGGER, data.hosts)
                    message = f"Error trigger failure file found in {source} (error handling test)"
                    self._fail_test(self.result.tests[-1], "Process", message)
                    hosts_with_files.add(data.hosts)
                    status = 16

        logger.debug("List files results: status=%s, hosts_with_files=%s", status, hosts_with_files)
        return status, hosts_with_files

    def _check_log_size(self, hosts, source, pattern, depth, threshold):
        """Check if any file sizes exceed the threshold.

        Args:
            hosts (NodSet): hosts on which the files are located
            source (str): where the files are currently located
            pattern (str): pattern used to limit which files are processed
            depth (int): max depth for find command
            threshold (str): optional upper size limit for test log files

        Returns:
            int: status code: 0 = success, 32 = failure

        """
        source_files = os.path.join(source, pattern)
        logger.debug("-" * 80)
        logger.debug(
            "Checking for any %s files exceeding %s on %s", source_files, threshold, hosts)
        other = ["-size", f"+{threshold}", "-printf", "'%p %k KB'"]
        result = run_remote(logger, hosts, find_command(source, pattern, depth, other))
        if not result.passed:
            message = f"Error checking for {source_files} files exceeding the {threshold} threshold"
            self._fail_test(self.result.tests[-1], "Process", message)
            return 32

        # The command output will include the source path if the threshold has been exceeded
        for data in result.output:
            if source in "\n".join(data.stdout):
                message = f"One or more {source_files} files exceeded the {threshold} threshold"
                self._fail_test(self.result.tests[-1], "Process", message)
                return 32

        logger.debug("No %s file sizes found exceeding the %s threshold", source_files, threshold)
        return 0

    def _cart_log_test(self, hosts, source, pattern, depth):
        """Run cart_logtest on the log files.

        Args:
            hosts (NodSet): hosts on which the files are located
            source (str): where the files are currently located
            pattern (str): pattern used to limit which files are processed
            depth (int): max depth for find command

        Returns:
            int: status code: 0 = success, 16 = failure

        """
        source_files = os.path.join(source, pattern)
        cart_logtest = os.path.abspath(os.path.join("cart", "cart_logtest.py"))
        logger.debug("-" * 80)
        logger.debug("Running %s on %s files on %s", cart_logtest, source_files, hosts)
        other = ["-print0", "|", "xargs", "-0", "-r0", "-n1", "-I", "%", "sh", "-c",
                 f"'{cart_logtest} % > %.cart_logtest 2>&1'"]
        result = run_remote(logger, hosts, find_command(source, pattern, depth, other), timeout=900)
        if not result.passed:
            message = f"Error running {cart_logtest} on the {source_files} files"
            self._fail_test(self.result.tests[-1], "Process", message)
            return 16
        return 0

    def _remove_empty_files(self, hosts, source, pattern, depth):
        """Remove any files with zero size.

        Args:
            hosts (NodSet): hosts on which the files are located
            source (str): where the files are currently located
            pattern (str): pattern used to limit which files are processed
            depth (int): max depth for find command

        Returns:
            bint: status code: 0 = success, 16 = failure

        """
        logger.debug("-" * 80)
        logger.debug("Removing any zero-length %s files in %s on %s", pattern, source, hosts)
        other = ["-empty", "-print", "-delete"]
        if not run_remote(logger, hosts, find_command(source, pattern, depth, other)).passed:
            message = f"Error removing any zero-length {os.path.join(source, pattern)} files"
            self._fail_test(self.result.tests[-1], "Process", message)
            return 16
        return 0

    def _compress_files(self, hosts, source, pattern, depth):
        """Compress any files larger than 1M.

        Args:
            hosts (NodSet): hosts on which the files are located
            source (str): where the files are currently located
            pattern (str): pattern used to limit which files are processed
            depth (int): max depth for find command

        Returns:
            int: status code: 0 = success, 16 = failure

        """
        logger.debug("-" * 80)
        logger.debug(
            "Compressing any %s files in %s on %s larger than 1M", pattern, source, hosts)
        other = ["-size", "+1M", "-print0", "|", "sudo", "-n", "xargs", "-0", "-r0", "lbzip2", "-v"]
        result = run_remote(logger, hosts, find_command(source, pattern, depth, other))
        if not result.passed:
            message = f"Error compressing {os.path.join(source, pattern)} files larger than 1M"
            self._fail_test(self.result.tests[-1], "Process", message)
            return 16
        return 0

    def _move_files(self, hosts, source, pattern, destination, depth, timeout):
        """Move files from the source to the destination.

        Args:
            hosts (NodSet): hosts on which the files are located
            source (str): where the files are currently located
            pattern (str): pattern used to limit which files are processed
            destination (str): where the files should be moved to on this host
            depth (int): max depth for find command
            timeout (int): number of seconds to wait for the command to complete.

        Returns:
            int: status code: 0 = success, 16 = failure

        """
        logger.debug("-" * 80)
        logger.debug("Moving files from %s to %s on %s", source, destination, hosts)

        # Core and dump files require a file ownership change before they can be copied
        if "stacktrace" in destination or "daos_dumps" in destination:
            # pylint: disable=import-outside-toplevel
            other = ["-print0", "|", "xargs", "-0", "-r0", "sudo", "-n", get_chown_command()]
            if not run_remote(logger, hosts, find_command(source, pattern, depth, other)).passed:
                message = f"Error changing {os.path.join(source, pattern)} file permissions"
                self._fail_test(self.result.tests[-1], "Process", message)
                return 16

        # Use the last directory in the destination path to create a temporary sub-directory on the
        # remote hosts in which all the source files matching the pattern will be copied. The entire
        # temporary sub-directory will then be copied back to this host and renamed as the original
        # destination directory plus the name of the host from which the files originated. Finally
        # delete this temporary sub-directory to remove the files from the remote hosts.
        rcopy_dest, tmp_copy_dir = os.path.split(destination)
        if source == os.path.join(os.sep, "etc", "daos"):
            # Use a temporary sub-directory in a directory where the user has permissions
            tmp_copy_dir = os.path.join(
                os.environ.get("DAOS_TEST_LOG_DIR", DEFAULT_DAOS_TEST_LOG_DIR), tmp_copy_dir)
            sudo_command = "sudo -n "
        else:
            tmp_copy_dir = os.path.join(source, tmp_copy_dir)
            sudo_command = ""

        # Create a temporary remote directory
        command = f"mkdir -p {tmp_copy_dir}"
        if not run_remote(logger, hosts, command).passed:
            message = f"Error creating temporary remote copy directory {tmp_copy_dir}"
            self._fail_test(self.result.tests[-1], "Process", message)
            return 16

        # Move all the source files matching the pattern into the temporary remote directory
        other = f"-print0 | xargs -0 -r0 -I '{{}}' {sudo_command}mv '{{}}' {tmp_copy_dir}/"
        if not run_remote(logger, hosts, find_command(source, pattern, depth, other)).passed:
            message = f"Error moving files to temporary remote copy directory {tmp_copy_dir}"
            self._fail_test(self.result.tests[-1], "Process", message)
            return 16

        # Clush -rcopy the temporary remote directory to this host
        command = ["clush", "-w", str(hosts), "-v", "--rcopy", tmp_copy_dir, "--dest", rcopy_dest]
        return_code = 0
        try:
            run_local(logger, command, check=True, timeout=timeout)

        except RunException:
            message = f"Error copying remote files to {destination}"
            self._fail_test(self.result.tests[-1], "Process", message, sys.exc_info())
            return_code = 16

        finally:
            # Remove the temporary remote directory on each host
            command = f"{sudo_command}rm -fr {tmp_copy_dir}"
            if not run_remote(logger, hosts, command).passed:
                message = f"Error removing temporary remote copy directory {tmp_copy_dir}"
                self._fail_test(self.result.tests[-1], "Process", message)
                return_code = 16

        return return_code

    def _process_core_files(self, test_job_results):
        """Generate a stacktrace for each core file detected.

        Args:
            test_job_results (str): the location of the core files

        Returns:
            int: status code: 0 = success, 256 = failure

        """
        core_file_processing = CoreFileProcessing(logger)
        try:
            error_count = core_file_processing.process_core_files(test_job_results, True)
            if error_count:
                message = f"Errors detected processing test core files: {error_count}"
                self._fail_test(self.result.tests[-1], "Process", message)
                return 256

        except Exception:       # pylint: disable=broad-except
            message = "Unhandled error processing test core files"
            self._fail_test(self.result.tests[-1], "Process", message, sys.exc_info())
            return 256

        return 0

    def _rename_avocado_test_dir(self, test, jenkinslog):
        """Append the test name to its avocado job-results directory name.

        Args:
            test (TestInfo): the test information
            jenkinslog (bool): whether to update the results.xml with the Jenkins test names

        Returns:
            int: status code: 0 = success, 1024 = failure

        """
        avocado_logs_dir = self.avocado.get_logs_dir()
        test_logs_lnk = os.path.join(avocado_logs_dir, "latest")
        test_logs_dir = os.path.realpath(test_logs_lnk)

        logger.debug("=" * 80)
        logger.info("Renaming the avocado job-results directory")

        # Create the new avocado job-results test directory name
        new_test_logs_dir = "-".join([test_logs_dir, get_test_category(test.test_file)])
        if jenkinslog:
            new_test_logs_dir = os.path.join(avocado_logs_dir, test.directory, test.python_file)
            if self.repeat > 1:
                # When repeating tests ensure Jenkins-style avocado log directories
                # are unique by including the repeat count in the path
                new_test_logs_dir = os.path.join(
                    avocado_logs_dir, test.directory, test.python_file, test.name.repeat_str)
            try:
                os.makedirs(new_test_logs_dir)
            except OSError:
                message = f"Error creating {new_test_logs_dir}"
                self._fail_test(self.result.tests[-1], "Process", message, sys.exc_info())
                return 1024

        # Rename the avocado job-results test directory and update the 'latest' symlink
        logger.info("Renaming test results from %s to %s", test_logs_dir, new_test_logs_dir)
        try:
            os.rename(test_logs_dir, new_test_logs_dir)
            os.remove(test_logs_lnk)
            os.symlink(new_test_logs_dir, test_logs_lnk)
            logger.debug("Renamed %s to %s", test_logs_dir, new_test_logs_dir)
        except OSError:
            message = f"Error renaming {test_logs_dir} to {new_test_logs_dir}"
            self._fail_test(self.result.tests[-1], "Process", message, sys.exc_info())
            return 1024

        # Update the results.xml file with the new functional test class name
        if jenkinslog:
            xml_file = os.path.join(new_test_logs_dir, "results.xml")
            logger.debug("Updating the 'classname' field in the %s", xml_file)
            try:
                with open(xml_file, encoding="utf-8") as xml_buffer:
                    xml_data = xml_buffer.read()
            except OSError:
                message = f"Error reading {xml_file}"
                self._fail_test(self.result.tests[-1], "Process", message, sys.exc_info())
                return 1024

            # Save it for the Launchable [de-]mangle
            org_xml_data = xml_data

            # First, mangle the in-place file for Jenkins to consume
            xml_data = re.sub("classname=\"", f"classname=\"FTEST_{test.directory}.", xml_data)
            try:
                with open(xml_file, "w", encoding="utf-8") as xml_buffer:
                    xml_buffer.write(xml_data)
            except OSError:
                message = f"Error writing {xml_file}"
                self._fail_test(self.result.tests[-1], "Process", message, sys.exc_info())
                return 1024

            # Now mangle (or rather unmangle back to canonical xunit1 format)
            # another copy for Launchable
            xml_file = xml_file[0:-11] + "xunit1_results.xml"
            logger.debug("Updating the xml data for the Launchable %s file", xml_file)
            xml_data = org_xml_data
            org_name = r'(name=")\d+-\.\/.+.(test_[^;]+);[^"]+(")'
            new_name = rf'\1\2\3 file="{test.test_file}"'
            xml_data = re.sub(org_name, new_name, xml_data)
            try:
                with open(xml_file, "w", encoding="utf-8") as xml_buffer:
                    xml_buffer.write(xml_data)
            except OSError:
                message = f"Error writing {xml_file}"
                self._fail_test(self.result.tests[-1], "Process", message, sys.exc_info())
                return 1024

        return 0

    def _summarize_run(self, status):
        """Summarize any failures that occurred during testing.

        Args:
            status (int): overall status of running all tests

        Returns:
            int: status code to use when exiting launch.py

        """
        logger.debug("=" * 80)
        return_code = 0
        if status == 0:
            logger.info("All avocado tests passed!")
            return return_code

        # Log any of errors that occurred during the run and determine an overall exit code
        bit_error_map = {
            1: "Failed avocado tests detected!",
            2: "ERROR: Failed avocado jobs detected!",
            4: "ERROR: Failed avocado commands detected!",
            8: "Interrupted avocado jobs detected!",
            16: "ERROR: Failed archiving files after one or more tests!",
            32: "ERROR: Failed log size threshold check after one or more tests!",
            64: "ERROR: Failed to create a junit xml test error file!",
            128: "ERROR: Failed to preparing the hosts before running the test!",
            256: "ERROR: Failed to process core files after one or more tests!",
            512: "ERROR: Failed to stop daos_server.service after one or more tests!",
            1024: "ERROR: Failed to rename logs and results after one or more tests!",
        }
        for bit_code, error_message in bit_error_map.items():
            if status & bit_code == bit_code:
                logger.info(error_message)
                if self.mode == "ci" or (self.mode == "normal" and bit_code == 1) or bit_code == 8:
                    # In CI mode the errors are reported in the results.xml, so always return 0
                    # In normal mode avocado test failures do not yield a non-zero exit status
                    # Interrupted avocado tests do not yield a non-zero exit status
                    continue
                return_code = 1
        return return_code


def main():
    """Launch DAOS functional tests."""
    # Parse the command line arguments
    description = [
        "DAOS functional test launcher",
        "",
        "Launches tests by specifying a test tag.  For example:",
        "\tbadconnect  --run pool connect tests that pass NULL ptrs, etc.",
        "\tbadevict    --run pool client evict tests that pass NULL ptrs, "
        "etc.",
        "\tbadexclude  --run pool target exclude tests that pass NULL ptrs, "
        "etc.",
        "\tbadparam    --run tests that pass NULL ptrs, etc.",
        "\tbadquery    --run pool query tests that pass NULL ptrs, etc.",
        "\tmulticreate --run tests that create multiple pools at once",
        "\tmultitarget --run tests that create pools over multiple servers",
        "\tpool        --run all pool related tests",
        "\tpoolconnect --run all pool connection related tests",
        "\tpooldestroy --run all pool destroy related tests",
        "\tpoolevict   --run all client pool eviction related tests",
        "\tpoolinfo    --run all pool info retrieval related tests",
        "\tquick       --run tests that complete quickly, with minimal "
        "resources",
        "",
        "Multiple tags can be specified:",
        "\ttag_a,tag_b -- run all tests with both tag_a and tag_b",
        "\ttag_a tag_b -- run all tests with either tag_a or tag_b",
        "",
        "Specifying no tags will run all of the available tests.",
        "",
        "Tests can also be launched by specifying a path to the python script "
        "instead of its tag.",
        "",
        "The placeholder server and client names in the yaml file can also be "
        "replaced with the following options:",
        "\tlaunch.py -ts node1,node2 -tc node3 <tag>",
        "\t  - Use node[1-2] to run the daos server in each test",
        "\t  - Use node3 to run the daos client in each test",
        "\tlaunch.py -ts node1,node2 <tag>",
        "\t  - Use node[1-2] to run the daos server or client in each test",
        "\tlaunch.py -ts node1,node2 -d <tag>",
        "\t  - Use node[1-2] to run the daos server or client in each test",
        "\t  - Discard of any additional server or client placeholders for "
        "each test",
        "",
        "You can also specify the sparse flag -s to limit output to "
        "pass/fail.",
        "\tExample command: launch.py -s pool"
    ]
    parser = ArgumentParser(
        prog="launcher.py",
        formatter_class=RawDescriptionHelpFormatter,
        description="\n".join(description))
    parser.add_argument(
        "-a", "--archive",
        action="store_true",
        help="archive host log files in the avocado job-results directory")
    parser.add_argument(
        "-c", "--clean",
        action="store_true",
        help="remove daos log files from the test hosts prior to the test")
    parser.add_argument(
        "-dsd", "--disable_stop_daos",
        action="store_true",
        help="disable stopping DAOS servers and clients between running tests")
    parser.add_argument(
        "-e", "--extra_yaml",
        action="append",
        default=None,
        type=str,
        help="additional yaml file to include with the test yaml file. Any "
             "entries in the extra yaml file can be used to replace an "
             "existing entry in the test yaml file.")
    parser.add_argument(
        "--failfast",
        action="store_true",
        help="stop the test suite after the first failure")
    parser.add_argument(
        "-i", "--include_localhost",
        action="store_true",
        help="include the local host when cleaning and archiving")
    parser.add_argument(
        "-ins", "--insecure_mode",
        action="store_true",
        help="Launch test with insecure-mode")
    parser.add_argument(
        "-j", "--jenkinslog",
        action="store_true",
        help="rename the avocado test logs directory for publishing in Jenkins")
    parser.add_argument(
        "-l", "--list",
        action="store_true",
        help="list the python scripts that match the specified tags")
    parser.add_argument(
        "-m", "--modify",
        action="store_true",
        help="modify the test yaml files but do not run the tests")
    parser.add_argument(
        "-mo", "--mode",
        choices=['normal', 'manual', 'ci'],
        default='normal',
        help="provide the mode of test to be run under. Default is normal, "
             "in which the final return code of launch.py is still zero if "
             "any of the tests failed. 'manual' is where the return code is "
             "non-zero if any of the tests as part of launch.py failed.")
    parser.add_argument(
        "-na", "--name",
        action="store",
        default="_".join(os.environ.get("STAGE_NAME", "Functional Manual").split()),
        type=str,
        help="avocado job-results directory name in which to place the launch log files."
             "If a directory with this name already exists it will be renamed with a '_old' suffix")
    parser.add_argument(
        "-n", "--nvme",
        action="store",
        help="comma-separated list of NVMe device PCI addresses to use as "
             "replacement values for the bdev_list in each test's yaml file.  "
             "Using the 'auto[:<filter>]' keyword will auto-detect any VMD "
             "controller or NVMe PCI address list on each of the '--test_servers' "
             "hosts - the optional '<filter>' can be used to limit auto-detected "
             "NVMe addresses, e.g. 'auto:Optane' for Intel Optane NVMe devices.  "
             "To limit the device detection to either VMD controller or NVMe "
             "devices the 'auto_vmd[:filter]' or 'auto_nvme[:<filter>]' keywords "
             "can be used, respectively.  When using 'filter' with VMD controllers, "
             "the filter is applied to devices managed by the controller, therefore "
             "only selecting controllers that manage the matching devices.")
    parser.add_argument(
        "-o", "--override",
        action="store_true",
        help="override the quantity of replacement values used in the test yaml file.")
    parser.add_argument(
        "-oc", "--overwrite_config",
        action="store_true",
        help="overwrite the avocado config files.")
    parser.add_argument(
        "-p", "--process_cores",
        action="store_true",
        help="process core files from tests")
    parser.add_argument(
        "-pr", "--provider",
        action="store",
        choices=[None] + list(PROVIDER_KEYS.values()),
        default=None,
        type=str,
        help="default provider to use in the test daos_server config file, "
             f"e.g. {', '.join(list(PROVIDER_KEYS.values()))}")
    parser.add_argument(
        "-r", "--rename",
        action="store_true",
        help="rename the avocado test logs directory to include the test name")
    parser.add_argument(
        "-re", "--repeat",
        action="store",
        default=1,
        type=int,
        help="number of times to repeat test execution")
    parser.add_argument(
        "-u", "--user_setup",
        action="store_true",
        help="setup user accounts used by some tests")
    parser.add_argument(
        "-s", "--sparse",
        action="store_true",
        help="limit output to pass/fail")
    parser.add_argument(
        "tags",
        nargs="*",
        type=str,
        help="test category or file to run")
    parser.add_argument(
        "-tc", "--test_clients",
        action="store",
        help="comma-separated list of hosts to use as replacement values for "
             "client placeholders in each test's yaml file")
    parser.add_argument(
        "-th", "--logs_threshold",
        action="store",
        help="collect log sizes and report log sizes that go past provided"
             "threshold. e.g. '-th 5M'"
             "Valid threshold units are: B, K, M, G, T")
    parser.add_argument(
        "-tm", "--timeout_multiplier",
        action="store",
        default=None,
        type=float,
        help="a multiplier to apply to each timeout value found in the test yaml")
    parser.add_argument(
        "-ts", "--test_servers",
        action="store",
        help="comma-separated list of hosts to use as replacement values for "
             "server placeholders in each test's yaml file.  If the "
             "'--test_clients' argument is not specified, this list of hosts "
             "will also be used to replace client placeholders.")
    parser.add_argument(
        "-v", "--verbose",
        action="count",
        default=0,
        help="verbosity output level. Specify multiple times (e.g. -vv) for "
             "additional output")
    parser.add_argument(
        "-y", "--yaml_directory",
        action="store",
        default=None,
        help="directory in which to write the modified yaml files. A temporary "
             "directory - which only exists for the duration of the launch.py "
             "command - is used by default.")
    args = parser.parse_args()

    # Setup the Launch object
    launch = Launch(args.name, args.repeat, args.mode)

    # Override arguments via the mode
    if args.mode == "ci":
        args.archive = True
        args.clean = True
        args.include_localhost = True
        args.jenkinslog = True
        args.process_cores = True
        args.rename = True
        args.sparse = True
        args.user_setup = True
        if not args.logs_threshold:
            args.logs_threshold = DEFAULT_LOGS_THRESHOLD

    # Perform the steps defined by the arguments specified
    try:
        status = launch.run(args)
    except Exception:       # pylint: disable=broad-except
        message = "Unknown exception raised during launch.py execution"
        status = launch.get_exit_status(1, message, "Unknown", sys.exc_info())
    sys.exit(status)


if __name__ == "__main__":
    main()<|MERGE_RESOLUTION|>--- conflicted
+++ resolved
@@ -1757,7 +1757,6 @@
                 msg_format, test.name.order, test.test_file, test.yaml_file, test.hosts.servers,
                 test.hosts.clients)
 
-<<<<<<< HEAD
     def _user_setup(self, args):
         """Setup test users on test nodes.
 
@@ -1787,11 +1786,8 @@
                 if not run_remote(logger, nodes, command).passed:
                     raise RunException(f'Failed to create user {user} on nodes {nodes}')
 
-    def _replace_yaml_file(self, yaml_file, args, yaml_dir):
-=======
     @staticmethod
     def _replace_yaml_file(yaml_file, args, yaml_dir):
->>>>>>> c564e112
         # pylint: disable=too-many-nested-blocks,too-many-branches
         """Create a temporary test yaml file with any requested values replaced.
 
