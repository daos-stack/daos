#!/usr/bin/python2 -u
"""
  (C) Copyright 2018-2020 Intel Corporation.

  Licensed under the Apache License, Version 2.0 (the "License");
  you may not use this file except in compliance with the License.
  You may obtain a copy of the License at

     http://www.apache.org/licenses/LICENSE-2.0

  Unless required by applicable law or agreed to in writing, software
  distributed under the License is distributed on an "AS IS" BASIS,
  WITHOUT WARRANTIES OR CONDITIONS OF ANY KIND, either express or implied.
  See the License for the specific language governing permissions and
  limitations under the License.

  GOVERNMENT LICENSE RIGHTS-OPEN SOURCE SOFTWARE
  The Government's rights to use, modify, reproduce, release, perform, display,
  or disclose this software are subject to the terms of the Apache License as
  provided in Contract No. B609815.
  Any reproduction of computer software, computer software documentation, or
  portions thereof marked with this legend must also reproduce the markings.
"""
# pylint: disable=too-many-lines
from __future__ import print_function

from argparse import ArgumentParser, RawDescriptionHelpFormatter
import json
import os
import re
import socket
import subprocess
from sys import version_info
import time
import yaml
import errno
import xml.etree.ElementTree as ET
from xml.dom import minidom

from ClusterShell.NodeSet import NodeSet
from ClusterShell.Task import task_self

try:
    # For python versions >= 3.2
    from tempfile import TemporaryDirectory

except ImportError:
    # Basic implementation of TemporaryDirectory for python versions < 3.2
    from tempfile import mkdtemp
    from shutil import rmtree

    class TemporaryDirectory(object):
        # pylint: disable=too-few-public-methods
        """Create a temporary directory.

        When the last reference of this object goes out of scope the directory
        and its contents are removed.
        """

        def __init__(self):
            """Initialize a TemporaryDirectory object."""
            self.name = mkdtemp()

        def __del__(self):
            """Destroy a TemporaryDirectory object."""
            rmtree(self.name)

DEFAULT_DAOS_TEST_LOG_DIR = "/var/tmp/daos_testing"
YAML_KEYS = {
    "test_servers": "test_servers",
    "test_clients": "test_clients",
    "bdev_list": "nvme",
}
YAML_KEY_ORDER = ("test_servers", "test_clients", "bdev_list")


def display(args, message):
    """Display the message if verbosity is set.

    Args:
        args (argparse.Namespace): command line arguments for this program
        message (str): message to display if verbosity is set
    """
    if args.verbose:
        print(message)


def display_disk_space(path):
    """Display disk space of provided path destination.

    Args:
        path (str): path to directory to print disk space for.
    """
    print("Current disk space usage of {}".format(path))
    print(get_output(["df", "-h", path]))


def get_build_environment():
    """Obtain DAOS build environment variables from the .build_vars.json file.

    Returns:
        dict: a dictionary of DAOS build environment variable names and values

    """
    build_vars_file = os.path.join(
        os.path.dirname(os.path.realpath(__file__)),
        "../../.build_vars.json")
    with open(build_vars_file) as vars_file:
        return json.load(vars_file)


def get_temporary_directory(base_dir=None):
    """Get the temporary directory used by functional tests.

    Args:
        base_dir (str, optional): base installation directory. Defaults to None.

    Returns:
        str: the full path of the temporary directory

    """
    if base_dir is None:
        base_dir = get_build_environment()["PREFIX"]
    if base_dir == "/usr":
        tmp_dir = os.getenv(
            "DAOS_TEST_SHARED_DIR", os.path.expanduser("~/daos_test"))
    else:
        tmp_dir = os.path.join(base_dir, "tmp")

    # Make sure the temporary directory exists to prevent pydaos import errors
    if not os.path.exists(tmp_dir):
        os.makedirs(tmp_dir)

    return tmp_dir


def set_test_environment(args):
    """Set up the test environment.

    Args:
        args (argparse.Namespace): command line arguments for this program

    Returns:
        None

    """
    base_dir = get_build_environment()["PREFIX"]
    bin_dir = os.path.join(base_dir, "bin")
    sbin_dir = os.path.join(base_dir, "sbin")
    # /usr/sbin is not setup on non-root user for CI nodes.
    # SCM formatting tool mkfs.ext4 is located under
    # /usr/sbin directory.
    usr_sbin = os.path.sep + os.path.join("usr", "sbin")
    path = os.environ.get("PATH")

    # Get the default interface to use if OFI_INTERFACE is not set
    interface = os.environ.get("OFI_INTERFACE")
    if interface is None:
        # Find all the /sys/class/net interfaces on the launch node
        # (excluding lo)
        print("Detecting network devices - OFI_INTERFACE not set")
        available_interfaces = {}
        net_path = os.path.join(os.path.sep, "sys", "class", "net")
        net_list = [dev for dev in os.listdir(net_path) if dev != "lo"]
        for device in sorted(net_list):
            # Get the interface state - only include active (up) interfaces
            with open(os.path.join(net_path, device, "operstate"), "r") as \
                 fileh:
                state = fileh.read().strip()
            # Only include interfaces that are up
            if state.lower() == "up":
                # Get the interface speed - used to select the fastest available
                with open(os.path.join(net_path, device, "speed"), "r") as \
                     fileh:
                    try:
                        speed = int(fileh.read().strip())
                        # KVM/Qemu/libvirt returns an EINVAL
                    except IOError as ioerror:
                        if ioerror.errno == errno.EINVAL:
                            speed = 1000
                        else:
                            raise
                print(
                    "  - {0:<5} (speed: {1:>6} state: {2})".format(
                        device, speed, state))
                # Only include the first active interface for each speed - first
                # is determined by an alphabetic sort: ib0 will be checked
                # before ib1
                if speed not in available_interfaces:
                    available_interfaces[speed] = device
        print("Available interfaces: {}".format(available_interfaces))
        try:
            # Select the fastest active interface available by sorting the speed
            interface = available_interfaces[sorted(available_interfaces)[-1]]
        except IndexError:
            print(
                "Error obtaining a default interface from: {}".format(
                    os.listdir(net_path)))
            exit(1)
    print("Using {} as the default interface".format(interface))

    # Update env definitions
    os.environ["PATH"] = ":".join([bin_dir, sbin_dir, usr_sbin, path])
    os.environ["CRT_CTX_SHARE_ADDR"] = "0"
    os.environ["OFI_INTERFACE"] = os.environ.get("OFI_INTERFACE", interface)

    # Set the default location for daos log files written during testing if not
    # already defined.
    if "DAOS_TEST_LOG_DIR" not in os.environ:
        os.environ["DAOS_TEST_LOG_DIR"] = DEFAULT_DAOS_TEST_LOG_DIR
    os.environ["D_LOG_FILE"] = os.path.join(
        os.environ["DAOS_TEST_LOG_DIR"], "daos.log")

    # Ensure the daos log files directory exists on each possible test node
    test_hosts = NodeSet(socket.gethostname().split(".")[0])
    test_hosts.update(args.test_clients)
    test_hosts.update(args.test_servers)
    spawn_commands(
        test_hosts, "mkdir -p {}".format(os.environ["DAOS_TEST_LOG_DIR"]))

    # Python paths required for functional testing
    python_version = "python{}{}".format(
        version_info.major,
        "" if version_info.major > 2 else ".{}".format(version_info.minor))
    required_python_paths = [
        os.path.abspath("util/apricot"),
        os.path.abspath("util"),
        os.path.abspath("cart/util"),
        os.path.join(base_dir, "lib64", python_version, "site-packages"),
    ]

    # Assign the default value for transport configuration insecure mode
    os.environ["DAOS_INSECURE_MODE"] = str(args.insecure_mode)

    # Check the PYTHONPATH env definition
    python_path = os.environ.get("PYTHONPATH")
    if python_path is None or python_path == "":
        # Use the required paths to define the PYTHONPATH env if it is not set
        os.environ["PYTHONPATH"] = ":".join(required_python_paths)
    else:
        # Append any missing required paths to the existing PYTHONPATH env
        defined_python_paths = [
            os.path.abspath(os.path.expanduser(path))
            for path in python_path.split(":")]
        for required_path in required_python_paths:
            if required_path not in defined_python_paths:
                python_path += ":" + required_path
        os.environ["PYTHONPATH"] = python_path
    print("Using PYTHONPATH={}".format(os.environ["PYTHONPATH"]))
    if args.verbose:
        print("ENVIRONMENT VARIABLES")
        for key in sorted(os.environ):
            print("  {}: {}".format(key, os.environ[key]))


def get_output(cmd, check=True):
    """Get the output of given command executed on this host.

    Args:
        cmd (list): command from which to obtain the output
        check (bool, optional): whether to raise an exception and exit the
            program if the exit status of the command is non-zero. Defaults
            to True.

    Returns:
        str: command output

    """
    print("Running {}".format(" ".join(cmd)))
    process = subprocess.Popen(
        cmd, stdout=subprocess.PIPE, stderr=subprocess.STDOUT)
    stdout, _ = process.communicate()
    retcode = process.poll()
    if check and retcode:
        print(
            "Error executing '{}':\n\tOutput:\n{}".format(
                " ".join(cmd), stdout))
        exit(1)
    return stdout


def time_command(cmd):
    """Execute the command on this host and display its duration.

    Args:
        cmd (list): command to time

    Returns:
        int: return code of the command

    """
    print("Running: {}".format(" ".join(cmd)))
    start_time = int(time.time())
    return_code = subprocess.call(cmd)
    end_time = int(time.time())
    print("Total test time: {}s".format(end_time - start_time))
    return return_code


def get_remote_output(host_list, command, timeout=120):
    """Run the command on each specified host in parallel.

    Args:
        host_list (list): list of hosts
        command (str): command to run on each host
        timeout (int, optional): number of seconds to wait for all jobs to
            complete. Defaults to 120 seconds.

    Returns:
        Task: a Task object containing the result of the running the command on
            the specified hosts

    """
    # Create a ClusterShell Task to run the command in parallel on the hosts
    if isinstance(host_list, list):
        nodes = NodeSet.fromlist(host_list)
    else:
        nodes = NodeSet(host_list)
    task = task_self()
    # task.set_info('debug', True)
    # Enable forwarding of the ssh authentication agent connection
    task.set_info("ssh_options", "-oForwardAgent=yes")
    print("Running on {}: {}".format(nodes, command))
    task.run(command=command, nodes=nodes, timeout=timeout)
    return task


def check_remote_output(task, command):
    """Check if a remote command completed successfully on all hosts.

    Args:
        task (Task): a Task object containing the command result
        command (str): command run by the task

    Returns:
        bool: True if the command completed successfully (rc=0) on each
            specified host; False otherwise

    """
    # Create a dictionary of hosts for each unique return code
    results = {code: hosts for code, hosts in task.iter_retcodes()}

    # Determine if the command completed successfully across all the hosts
    status = len(results) == 1 and 0 in results
    if not status:
        print("  Errors detected running \"{}\":".format(command))

    # Display the command output
    for code in sorted(results):
        output_data = list(task.iter_buffers(results[code]))
        if not output_data:
            err_nodes = NodeSet.fromlist(results[code])
            print("    {}: rc={}, output: <NONE>".format(err_nodes, code))
        else:
            for output, o_hosts in output_data:
                n_set = NodeSet.fromlist(o_hosts)
                lines = str(output).splitlines()
                print("There are {} lines of output".format(len(lines)))
                if len(lines) > 1:
                    print("    {}: rc={}, output:".format(n_set, code))
                    for line in lines:
                        try:
                            print("      {}".format(line))
                        except IOError:
                            # DAOS-5781 Jenkins doesn't like receiving large
                            # amounts of data in a short space of time so catch
                            # this and retry.
                            time.sleep(5)
                            print("      {}".format(line))
                else:
                    print("    {}: rc={}, output: {}".format(n_set,
                                                             code,
                                                             output))

    # List any hosts that timed out
    timed_out = [str(hosts) for hosts in task.iter_keys_timeout()]
    if timed_out:
        print("    {}: timeout detected".format(NodeSet.fromlist(timed_out)))

    return status


def spawn_commands(host_list, command, timeout=120):
    """Run the command on each specified host in parallel.

    Args:
        host_list (list): list of hosts
        command (str): command to run on each host
        timeout (int, optional): number of seconds to wait for all jobs to
            complete. Defaults to 120 seconds.

    Returns:
        bool: True if the command completed successfully (rc=0) on each
            specified host; False otherwise

    """
    # Create a dictionary of hosts for each unique return code
    task = get_remote_output(host_list, command, timeout)

    # Determine if the command completed successfully across all the hosts
    return check_remote_output(task, command)


def find_values(obj, keys, key=None, val_type=list):
    """Find dictionary values of a certain type specified with certain keys.

    Args:
        obj (obj): a python object; initially the dictionary to search
        keys (list): list of keys to find their matching list values
        key (str, optional): key to check for a match. Defaults to None.

    Returns:
        dict: a dictionary of each matching key and its value

    """
    def add_matches(found):
        """Add found matches to the match dictionary entry of the same key.

        If a match does not already exist for this key add all the found values.
        When a match already exists for a key, append the existing match with
        any new found values.

        For example:
            Match       Found           Updated Match
            ---------   ------------    -------------
            None        [A, B]          [A, B]
            [A, B]      [C]             [A, B, C]
            [A, B, C]   [A, B, C, D]    [A, B, C, D]

        Args:
            found (dict): dictionary of matches found for each key
        """
        for found_key in found:
            if found_key not in matches:
                # Simply add the new value found for this key
                matches[found_key] = found[found_key]

            else:
                is_list = isinstance(matches[found_key], list)
                if not is_list:
                    matches[found_key] = [matches[found_key]]
                if isinstance(found[found_key], list):
                    for found_item in found[found_key]:
                        if found_item not in matches[found_key]:
                            matches[found_key].append(found_item)
                elif found[found_key] not in matches[found_key]:
                    matches[found_key].append(found[found_key])

                if not is_list and len(matches[found_key]) == 1:
                    matches[found_key] = matches[found_key][0]

    matches = {}
    if isinstance(obj, val_type) and isinstance(key, str) and key in keys:
        # Match found
        matches[key] = obj
    elif isinstance(obj, dict):
        # Recursively look for matches in each dictionary entry
        for obj_key, obj_val in obj.items():
            add_matches(find_values(obj_val, keys, obj_key, val_type))
    elif isinstance(obj, list):
        # Recursively look for matches in each list entry
        for item in obj:
            add_matches(find_values(item, keys, None, val_type))

    return matches


def get_test_list(tags):
    """Generate a list of tests and avocado tag filter from a list of tags.

    Args:
        tags (list): a list of tag or test file names

    Returns:
        (list, list): a tuple of an avocado tag filter list and lists of tests

    """
    test_tags = []
    test_list = []
    for tag in tags:
        if ".py" in tag:
            # Assume '.py' indicates a test and just add it to the list
            test_list.append(tag)
        else:
            # Otherwise it is assumed that this is a tag
            test_tags.extend(["--filter-by-tags", str(tag)])

    # Update the list of tests with any test that match the specified tags.
    # Exclude any specified tests that do not match the specified tags.  If no
    # tags and no specific tests have been specified then all of the functional
    # tests will be added.
    if test_tags or not test_list:
        command = ["avocado", "list", "--paginator=off"]
        for test_tag in test_tags:
            command.append(str(test_tag))
        command.extend(test_list if test_list else ["./"])
        tagged_tests = re.findall(r"INSTRUMENTED\s+(.*):", get_output(command))
        test_list = list(set(tagged_tests))

    return test_tags, test_list


def get_test_files(test_list, args, tmp_dir):
    """Get a list of the test scripts to run and their yaml files.

    Args:
        test_list (list): list of test scripts to run
        args (argparse.Namespace): command line arguments for this program
        tmp_dir (TemporaryDirectory): temporary directory object to use to
            write modified yaml files

    Returns:
        list: a list of dictionaries of each test script and yaml file; If
            there was an issue replacing a yaml host placeholder the yaml
            dictionary entry will be set to None.

    """
    test_files = [{"py": test, "yaml": None} for test in test_list]
    for test_file in test_files:
        base, _ = os.path.splitext(test_file["py"])
        test_file["yaml"] = replace_yaml_file(
            "{}.yaml".format(base), args, tmp_dir)

    return test_files


def get_nvme_replacement(args):
    """Determine the value to use for the '--nvme' command line argument.

    Parse the lspci output for any NMVe devices, e.g.
        $ lspci | grep 'Non-Volatile memory controller:'
        5e:00.0 Non-Volatile memory controller:
            Intel Corporation NVMe Datacenter SSD [3DNAND, Beta Rock Controller]
        5f:00.0 Non-Volatile memory controller:
            Intel Corporation NVMe Datacenter SSD [3DNAND, Beta Rock Controller]
        81:00.0 Non-Volatile memory controller:
            Intel Corporation NVMe Datacenter SSD [Optane]
        da:00.0 Non-Volatile memory controller:
            Intel Corporation NVMe Datacenter SSD [Optane]

    Optionally filter the above output even further with a specified search
    string (e.g. '--nvme=auto:Optane'):
        $ lspci | grep 'Non-Volatile memory controller:' | grep 'Optane'
        81:00.0 Non-Volatile memory controller:
            Intel Corporation NVMe Datacenter SSD [Optane]
        da:00.0 Non-Volatile memory controller:
            Intel Corporation NVMe Datacenter SSD [Optane]

    Args:
        args (argparse.Namespace): command line arguments for this program

    Returns:
        str: a comma-separated list of nvme device pci addresses available on
            all of the specified test servers

    """
    # A list of server host is required to able to auto-detect NVMe devices
    if not args.test_servers:
        print("ERROR: Missing a test_servers list to auto-detect NVMe devices")
        exit(1)

    # Get a list of NVMe devices from each specified server host
    host_list = args.test_servers.split(",")
    command_list = [
        "/sbin/lspci -D", "grep 'Non-Volatile memory controller:'"]
    if ":" in args.nvme:
        command_list.append("grep '{}'".format(args.nvme.split(":")[1]))
    command = " | ".join(command_list)
    task = get_remote_output(host_list, command)

    # Verify the command was successful on each server host
    if not check_remote_output(task, command):
        print("ERROR: Issuing commands to detect NVMe PCI addresses.")
        exit(1)

    # Verify each server host has the same NVMe PCI addresses
    output_data = list(task.iter_buffers())
    if len(output_data) > 1:
        print("ERROR: Non-homogeneous NVMe PCI addresses.")
        exit(1)

    # Get the list of NVMe PCI addresses found in the output
    devices = find_pci_address(output_data[0][0])
    print("Auto-detected NVMe devices on {}: {}".format(host_list, devices))
    return ",".join(devices)


def find_pci_address(value):
    """Find PCI addresses in the specified string.

    Args:
        value (str): string to search for PCI addresses

    Returns:
        list: a list of all the PCI addresses found in the string

    """
    pattern = r"[{0}]{{4}}:[{0}]{{2}}:[{0}]{{2}}\.[{0}]".format("0-9a-fA-F")
    return re.findall(pattern, str(value))


def replace_yaml_file(yaml_file, args, tmp_dir):
    """Create a temporary test yaml file with any requested values replaced.

    Optionally replace the following test yaml file values if specified by the
    user via the command line arguments:

        test_servers:   Use the list specified by the --test_servers (-ts)
                        argument to replace any host name placeholders listed
                        under "test_servers:"

        test_clients    Use the list specified by the --test_clients (-tc)
                        argument (or any remaining names in the --test_servers
                        list argument, if --test_clients is not specified) to
                        replace any host name placeholders listed under
                        "test_clients:".

        bdev_list       Use the list specified by the --nvme (-n) argument to
                        replace the string specified by the "bdev_list:" yaml
                        parameter.  If multiple "bdev_list:" entries exist in
                        the yaml file, evenly divide the list when making the
                        replacements.

    Any replacements are made in a copy of the original test yaml file.  If no
    replacements are specified return the original test yaml file.

    Args:
        yaml_file (str): test yaml file
        args (argparse.Namespace): command line arguments for this program
        tmp_dir (TemporaryDirectory): temporary directory object to use to
            write modified yaml files

    Returns:
        str: the test yaml file; None if the yaml file contains placeholders
            w/o replacements

    """
    replacements = {}

    if args.test_servers or args.nvme:
        # Find the test yaml keys and values that match the replaceable fields
        yaml_data = get_yaml_data(yaml_file)
        yaml_keys = list(YAML_KEYS.keys())
        yaml_find = find_values(yaml_data, yaml_keys)

        # Generate a list
        new_values = {
            key: getattr(args, value).split(",") if getattr(args, value) else []
            for key, value in YAML_KEYS.items()}

        # Assign replacement values for the test yaml entries to be replaced
        display(args, "Detecting replacements for {} in {}".format(
            yaml_keys, yaml_file))
        display(args, "  Found values: {}".format(yaml_find))
        display(args, "  New values:   {}".format(new_values))

        for key in YAML_KEY_ORDER:
            # If the user did not provide a specific list of replacement
            # test_clients values, use the remaining test_servers values to
            # replace test_clients placeholder values
            if key == "test_clients" and not new_values[key]:
                new_values[key] = new_values["test_servers"]

            # Replace test yaml keys that were:
            #   - found in the test yaml
            #   - have a user-specified replacement
            if key in yaml_find and new_values[key]:
                if key.startswith("test_"):
                    # The entire server/client test yaml list entry is replaced
                    # by a new test yaml list entry, e.g.
                    #   '- serverA' --> '- wolf-1'
                    value_format = "- {}"
                    values_to_replace = [
                        value_format.format(item) for item in yaml_find[key]]

                else:
                    # Individual bdev_list NVMe PCI addresses in the test yaml
                    # file are replaced with the new NVMe PCI addresses in the
                    # order they are found, e.g.
                    #   0000:81:00.0 --> 0000:12:00.0
                    value_format = "\"{}\""
                    values_to_replace = [
                        value_format.format(item)
                        for item in find_pci_address(yaml_find[key])]

                # Add the next user-specified value as a replacement for the key
                for value in values_to_replace:
                    if value in replacements:
                        continue
                    try:
                        replacements[value] = value_format.format(
                            new_values[key].pop(0))
                    except IndexError:
                        replacements[value] = None
                    display(
                        args,
                        "  - Replacement: {} -> {}".format(
                            value, replacements[value]))

    if replacements:
        # Read in the contents of the yaml file to retain the !mux entries
        print("Reading {}".format(yaml_file))
        with open(yaml_file) as yaml_buffer:
            yaml_data = yaml_buffer.read()

        # Apply the placeholder replacements
        missing_replacements = []
        display(args, "Modifying contents: {}".format(yaml_file))
        for key in sorted(replacements):
            value = replacements[key]
            if value:
                # Replace the host entries with their mapped values
                display(args, "  - Replacing: {} --> {}".format(key, value))
                yaml_data = re.sub(key, value, yaml_data)
            elif args.discard:
                # Discard any host entries without a replacement value
                display(args, "  - Removing:  {}".format(key))
                yaml_data = re.sub(r"\s*[,]?{}".format(key), "", yaml_data)
            else:
                # Keep track of any placeholders without a replacement value
                display(args, "  - Missing:   {}".format(key))
                missing_replacements.append(key)
        if missing_replacements:
            # Report an error for all of the placeholders w/o a replacement
            print(
                "Error: Placeholders missing replacements in {}:\n  {}".format(
                    yaml_file, ", ".join(missing_replacements)))
            return None

        # Write the modified yaml file into a temporary file.  Use the path to
        # ensure unique yaml files for tests with the same filename.
        orig_yaml_file = yaml_file
        yaml_name = get_test_category(yaml_file)
        yaml_file = os.path.join(tmp_dir.name, "{}.yaml".format(yaml_name))
        print("Creating copy: {}".format(yaml_file))
        with open(yaml_file, "w") as yaml_buffer:
            yaml_buffer.write(yaml_data)

        # Optionally display the file
        if args.verbose:
            cmd = ["diff", "-y", orig_yaml_file, yaml_file]
            print(get_output(cmd, False))

    # Return the untouched or modified yaml file
    return yaml_file


def generate_certs():
    """Generate the certificates for the test."""
    daos_test_log_dir = os.environ["DAOS_TEST_LOG_DIR"]
    certs_dir = os.path.join(daos_test_log_dir, "daosCA")
    subprocess.call(["/usr/bin/rm", "-rf", certs_dir])
    subprocess.call(
        ["../../../../lib64/daos/certgen/gen_certificates.sh",
         daos_test_log_dir])


def run_tests(test_files, tag_filter, args):
    """Run or display the test commands.

    Args:
        test_files (dict): a list of dictionaries of each test script/yaml file
        tag_filter (list): the avocado tag filter command line argument
        args (argparse.Namespace): command line arguments for this program

    Returns:
        int: a bitwise-or of all the return codes of each 'avocado run' command

    """
    return_code = 0

    # Determine the location of the avocado logs for archiving or renaming
    avocado_logs_dir = None
    if args.archive or args.rename:
        data = get_output(["avocado", "config"]).strip()
        avocado_logs_dir = re.findall(r"datadir\.paths\.logs_dir\s+(.*)", data)
        avocado_logs_dir = os.path.expanduser(avocado_logs_dir[0])
        print("Avocado logs stored in {}".format(avocado_logs_dir))

    # Create the base avocado run command
    command_list = [
        "avocado",
        "run",
        "--ignore-missing-references", "on",
        "--html-job-result", "on",
        "--tap-job-result", "off",
    ]
    if not args.sparse:
        command_list.append("--show-job-log")
    if tag_filter:
        command_list.extend(tag_filter)

    # Run each test
    skip_reason = None
    for test_file in test_files:
        if skip_reason is not None:
            # An error was detected running clean_logs for a previous test.  As
            # this is typically an indication of a communication issue with one
            # of the hosts, do not attempt to run subsequent tests.
            if not report_skipped_test(
                    test_file["py"], avocado_logs_dir, skip_reason):
                return_code |= 64

        elif not isinstance(test_file["yaml"], str):
            # The test was not run due to an error replacing host placeholders
            # in the yaml file.  Treat this like a failed avocado command.
            reason = "error replacing yaml file placeholders"
            if not report_skipped_test(
                    test_file["py"], avocado_logs_dir, reason):
                return_code |= 64
            return_code |= 4

        else:
            # Optionally clean the log files before running this test on the
            # servers and clients specified for this test
            if args.clean:
                if not clean_logs(test_file["yaml"], args):
                    # Report errors for this skipped test
                    skip_reason = "host communication error cleaning logs"
                    if not report_skipped_test(
                            test_file["py"], avocado_logs_dir, skip_reason):
                        return_code |= 64
                    return_code |= 128
                    continue

            # Execute this test
            test_command_list = list(command_list)
            test_command_list.extend([
                "--mux-yaml", test_file["yaml"], "--", test_file["py"]])
            return_code |= time_command(test_command_list)

            # Optionally store all of the server and client config files
            # and archive remote logs and report big log files, if any.
            if args.archive:
                return_code |= archive_config_files(avocado_logs_dir, args)
                return_code |= archive_daos_logs(
                    avocado_logs_dir, test_file, args)
                return_code |= archive_cart_logs(
                    avocado_logs_dir, test_file, args)

                # Compress any log file that haven't been remotely compressed.
                compress_log_files(avocado_logs_dir, args)

            # Optionally rename the test results directory for this test
            if args.rename:
                rename_logs(avocado_logs_dir, test_file["py"])

            # Optionally process core files
            if args.process_cores:
                process_the_cores(avocado_logs_dir, test_file["yaml"], args)

    return return_code


def get_yaml_data(yaml_file):
    """Get the contents of a yaml file as a dictionary.

    Args:
        yaml_file (str): yaml file to read

    Raises:
        Exception: if an error is encountered reading the yaml file

    Returns:
        dict: the contents of the yaml file

    """
    yaml_data = {}
    if os.path.isfile(yaml_file):
        with open(yaml_file, "r") as open_file:
            try:
                file_data = open_file.read()
                yaml_data = yaml.safe_load(file_data.replace("!mux", ""))
            except yaml.YAMLError as error:
                print("Error reading {}: {}".format(yaml_file, error))
                exit(1)
    return yaml_data


def find_yaml_hosts(test_yaml):
    """Find the all the host values in the specified yaml file.

    Args:
        test_yaml (str): test yaml file

    Returns:
        dict: a dictionary of each host key and its host values

    """
    return find_values(
        get_yaml_data(test_yaml),
        [YAML_KEYS["test_servers"], YAML_KEYS["test_clients"]])


def get_hosts_from_yaml(test_yaml, args):
    """Extract the list of hosts from the test yaml file.

    This host will be included in the list if no clients are explicitly called
    out in the test's yaml file.

    Args:
        test_yaml (str): test yaml file
        args (argparse.Namespace): command line arguments for this program

    Returns:
        list: a unique list of hosts specified in the test's yaml file

    """
    host_set = set()
    if args.include_localhost:
        host_set.add(socket.gethostname().split(".")[0])
    found_client_key = False
    for key, value in find_yaml_hosts(test_yaml).items():
        host_set.update(value)
        if key in YAML_KEYS["test_clients"]:
            found_client_key = True

    # Include this host as a client if no clients are specified
    if not found_client_key:
        host_set.add(socket.gethostname().split(".")[0])

    return sorted(list(host_set))


def clean_logs(test_yaml, args):
    """Remove the test log files on each test host.

    Args:
        test_yaml (str): yaml file containing host names
        args (argparse.Namespace): command line arguments for this program
    """
    # Remove any log files from the DAOS_TEST_LOG_DIR directory
    logs_dir = os.environ.get("DAOS_TEST_LOG_DIR", DEFAULT_DAOS_TEST_LOG_DIR)
    host_list = get_hosts_from_yaml(test_yaml, args)
    command = "sudo rm -fr {}".format(os.path.join(logs_dir, "*.log*"))
    print("Cleaning logs on {}".format(host_list))
    if not spawn_commands(host_list, command):
        print("Error cleaning logs, aborting")
        return False

    return True


def get_remote_file_command():
    """Get path to get_remote_files.sh script."""
    return "{}/get_remote_files.sh".format(os.path.abspath(os.getcwd()))


def compress_log_files(avocado_logs_dir, args):
    """Compress log files.

    Args:
        avocado_logs_dir (str): path to the avocado log files
    """
    print("Compressing files in {}".format(socket.gethostname().split(".")[0]))
    logs_dir = os.path.join(avocado_logs_dir, "latest", "daos_logs", "*.log*")
    command = [
        get_remote_file_command(), "-z", "-x", "-f {}".format(logs_dir)]
    if args.verbose:
        command.append("-v")
    print(get_output(command, check=False))


def archive_daos_logs(avocado_logs_dir, test_files, args):
    """Archive daos log files to the avocado results directory.

    Args:
        avocado_logs_dir (str): path to the avocado log files
        test_files (dict): a list of dictionaries of each test script/yaml file
        args (argparse.Namespace): command line arguments for this program

    Returns:
        int: status code.

    """
    # Create a subdirectory in the avocado logs directory for this test
    destination = os.path.join(avocado_logs_dir, "latest", "daos_logs")

    # Copy any DAOS logs created on any host under test
    hosts = get_hosts_from_yaml(test_files["yaml"], args)
    print("Archiving host logs from {} in {}".format(hosts, destination))

    # Copy any log files written to the DAOS_TEST_LOG_DIR directory
    logs_dir = os.environ.get("DAOS_TEST_LOG_DIR", DEFAULT_DAOS_TEST_LOG_DIR)
    task = archive_files(
        destination, hosts, "{}/*.log*".format(logs_dir), True, args)

    # Determine if the command completed successfully across all the hosts
    status = 0
    if not check_remote_output(task, "archive_daos_logs command"):
        status |= 16
    if args.logs_threshold:
        test_name = get_test_category(test_files["py"])
        if not check_big_files(avocado_logs_dir, task, test_name, args):
            status |= 32
    return status


def archive_cart_logs(avocado_logs_dir, test_files, args):
    """Archive cart log files to the avocado results directory.

<<<<<<< HEAD

def archive_config_files(avocado_logs_dir):
=======
    Args:
        avocado_logs_dir (str): path to the avocado log files
        test_files (dict): a list of dictionaries of each test script/yaml file
        args (argparse.Namespace): command line arguments for this program

    Returns:
        int: status code.

    """
    # Create a subdirectory in the avocado logs directory for this test
    destination = os.path.join(avocado_logs_dir, "latest", "cart_logs")

    # Copy any DAOS logs created on any host under test
    hosts = get_hosts_from_yaml(test_files["yaml"], args)
    print("Archiving host logs from {} in {}".format(hosts, destination))

    # Copy any log files written to the DAOS_TEST_LOG_DIR directory
    logs_dir = os.environ.get("DAOS_TEST_LOG_DIR", DEFAULT_DAOS_TEST_LOG_DIR)
    task = archive_files(
        destination, hosts, "{}/*/*log*".format(logs_dir), True, args)

    # Determine if the command completed successfully across all the hosts
    status = 0
    if not check_remote_output(task, "archive_cart_logs command"):
        status |= 16
    if args.logs_threshold:
        test_name = get_test_category(test_files["py"])
        if not check_big_files(avocado_logs_dir, task, test_name, args):
            status |= 32
    return status


def archive_config_files(avocado_logs_dir, args):
>>>>>>> d28d0972
    """Copy all of the configuration files to the avocado results directory.

    Args:
        avocado_logs_dir (str): path to the avocado log files
        args (argparse.Namespace): command line arguments for this program

    Returns:
        int: status code.

    """
    # Create a subdirectory in the avocado logs directory for this test
    destination = os.path.join(avocado_logs_dir, "latest", "daos_configs")

    # Config files can be copied from the local host as they are currently
    # written to a shared directory
    this_host = socket.gethostname().split(".")[0]
    host_list = [this_host]
    print("Archiving config files from {} in {}".format(host_list, destination))

    # Copy any config files
    base_dir = get_build_environment()["PREFIX"]
    configs_dir = get_temporary_directory(base_dir)
    task = archive_files(
        destination, host_list, "{}/*_*_*.yaml".format(configs_dir), False,
        args)

    status = 0
    if not check_remote_output(task, "archive_config_files"):
        status = 16
    return status


<<<<<<< HEAD
def archive_files(destination, host_list, source_files):
=======
def archive_files(destination, hosts, source_files, cart, args):
>>>>>>> d28d0972
    """Archive all of the remote files to the destination directory.

    Args:
        destination (str): path to which to archive files
        hosts (list): hosts from which to archive files
        source_files (str): remote files to archive
        cart (str): enable running cart_logtest.py
        args (argparse.Namespace): command line arguments for this program

    Returns:
        Task: a Task object containing the result of the running the command on
            the specified hosts

    """
    this_host = socket.gethostname().split(".")[0]

    # Create the destination directory
    if not os.path.exists(destination):
        get_output(["mkdir", destination])

    # Display available disk space prior to copy.  Allow commands to fail w/o
    # exiting this program.  Any disk space issues preventing the creation of a
    # directory will be caught in the archiving of the source files.
    display_disk_space(destination)

    command = [
        get_remote_file_command(),
        "-z",
        "-a \"{}:{}\"".format(this_host, destination),
        "-f \"{}\"".format(source_files),
    ]
    if cart:
        command.append("-c")
    if args.logs_threshold:
        command.append("-t \"{}\"".format(args.logs_threshold))
    if args.verbose:
        command.append("-v")
    return get_remote_output(hosts, " ".join(command), 900)


def rename_logs(avocado_logs_dir, test_file):
    """Append the test name to its avocado job-results directory name.

    Args:
        avocado_logs_dir (str): avocado job-results directory
        test_file (str): the test python file
    """
    test_name = get_test_category(test_file)
    test_logs_lnk = os.path.join(avocado_logs_dir, "latest")
    test_logs_dir = os.path.realpath(test_logs_lnk)
    new_test_logs_dir = "{}-{}".format(test_logs_dir, test_name)
    try:
        os.rename(test_logs_dir, new_test_logs_dir)
        os.remove(test_logs_lnk)
        os.symlink(new_test_logs_dir, test_logs_lnk)
        print("Renamed {} to {}".format(test_logs_dir, new_test_logs_dir))
    except OSError as error:
        print(
            "Error renaming {} to {}: {}".format(
                test_logs_dir, new_test_logs_dir, error))


<<<<<<< HEAD
def report_skipped_test(test_file, avocado_logs_dir, reason):
    """Report an error for the skipped test.

    Args:
        test_file (str): the test python file
        avocado_logs_dir (str): avocado job-results directory
        reason (str): test skip reason

    Returns:
        bool: status of writing to junit file

    """
    message = "The {} test was skipped due to {}".format(test_file, reason)
    print(message)
    test_name = get_test_category(test_file)
    destination = os.path.join(avocado_logs_dir, test_name)
    os.mkdir(destination)
    return create_results_xml(
        message, test_name, "See console log for more details", destination)


def create_results_xml(message, testname, output, destination):
    """Create Junit xml file.

    Args:
        message (str): error summary message
=======
def check_big_files(avocado_logs_dir, task, test_name, args):
    """Check the contents of the task object, tag big files, create junit xml.

    Args:
        avocado_logs_dir (str): path to the avocado log files.
        task (Task): a Task object containing the command result
        test_name (str): current running testname
        args (argparse.Namespace): command line arguments for this program

    Returns:
        bool: True if no errors occurred checking and creating junit file.
            False, otherwise.

    """
    status = True
    hosts = NodeSet()
    cdata = []
    for output, nodelist in task.iter_buffers():
        node_set = NodeSet.fromlist(nodelist)
        hosts.update(node_set)
        big_files = re.findall(r"Y:\s([0-9]+)", str(output))
        if big_files:
            cdata.append(
                "The following log files on {} exceeded the {} "
                "threshold:".format(node_set, args.logs_threshold))
            cdata.extend(["  {}".format(big_file) for big_file in big_files])
    if cdata:
        destination = os.path.join(avocado_logs_dir, "latest")
        status = create_results_xml(
            hosts, test_name, "\n".join(cdata), destination)
    else:
        print("No log files found exceeding {}".format(args.logs_threshold))

    return status


def create_results_xml(hosts, testname, output, destination):
    """Create Junit xml file.

    Args:
        hosts (list): list of host names
>>>>>>> d28d0972
        testname (str): name of test
        output (dict): result of the command.
        destination (str): directory where junit xml will be created

    Returns:
        bool: status of writing to junit file

    """
    status = True
<<<<<<< HEAD

    # Define the test suite
    testsuite_attributes = {
        "name": str(testname),
=======
    testsuite_attrs = {
        "name": "{}".format(testname),
>>>>>>> d28d0972
        "errors": "1",
        "failures": "0",
        "skipped": "0",
        "test": "1",
        "time": "0.0",
    }
<<<<<<< HEAD
    testsuite = ET.Element("testsuite", testsuite_attributes)

    # Define the test case error
    testcase_attributes = {"name": "framework_results", "time": "0.0"}
    testcase = ET.SubElement(testsuite, "testcase", testcase_attributes)
    ET.SubElement(testcase, "error", {"message": message})
=======
    testcase_attrs = {
        "name": "framework_results",
        "time": "0.0",
    }
    error_atttrs = {
        "message": "Log size has exceed threshold for this test on: {}".format(
            hosts)
    }

    # Create xml tree
    testsuite = ET.Element("testsuite", testsuite_attrs)
    testcase = ET.SubElement(testsuite, "testcase", testcase_attrs)
    ET.SubElement(testcase, "error", error_atttrs)
>>>>>>> d28d0972
    system_out = ET.SubElement(testcase, "system-out")
    system_out.text = output

    # Get xml as string and write it to a file
    rough_xml = ET.tostring(testsuite, "utf-8")
    junit_xml = minidom.parseString(rough_xml)
<<<<<<< HEAD
    results_xml = os.path.join(destination, "framework_results.xml")
    print("Generating junit xml file {} ...".format(results_xml))
    try:
        with open(results_xml, "w") as results_xml:
=======
    filen = os.path.join(destination, "framework_results.xml")
    print("Generating junit xml file ...")
    try:
        with open(filen, "w") as results_xml:
>>>>>>> d28d0972
            results_xml.write(junit_xml.toprettyxml())
    except IOError as error:
        print("Failed to create xml file: {}".format(error))
        status = False
    return status


USE_DEBUGINFO_INSTALL = True


def resolve_debuginfo(pkg):
    """Return the debuginfo package for a given package name.

    Args:
        pkg (str): a package name

    Returns:
        str: the debuginfo package name

    """
    import yum      # pylint: disable=import-error,import-outside-toplevel

    yum_base = yum.YumBase()
    yum_base.conf.assumeyes = True
    yum_base.setCacheDir(force=True, reuse=True)
    yum_base.repos.enableRepo('*debug*')

    debuginfo_map = {'glibc':   'glibc-debuginfo-common'}

    try:
        debug_pkg = debuginfo_map[pkg]
    except KeyError:
        debug_pkg = pkg + "-debuginfo"
    try:
        pkg_data = yum_base.rpmdb.returnNewestByName(name=pkg)[0]
    except yum.Errors.PackageSackError as expn:
        if expn.__str__().rstrip() == "No Package Matching " + pkg:
            print("Package {} not installed, "
                  "skipping debuginfo".format(pkg))
            return None
        else:
            raise

    return {'name': debug_pkg,
            'version': pkg_data['version'],
            'release': pkg_data['release'],
            'epoch': pkg_data['epoch']}


def install_debuginfos():
    """Install debuginfo packages."""
    install_pkgs = [{'name': 'gdb'},
                    {'name': 'python-magic'}]

    cmds = []

    # -debuginfo packages that don't get installed with debuginfo-install
    for pkg in ['python', 'daos', 'systemd', 'ndctl', 'mercury']:
        debug_pkg = resolve_debuginfo(pkg)
        if debug_pkg and debug_pkg not in install_pkgs:
            install_pkgs.append(debug_pkg)

    # remove any "source tree" test hackery that might interfere with RPM
    # installation
    path = os.path.sep + os.path.join('usr', 'share', 'spdk', 'include')
    if os.path.islink(path):
        cmds.append(["sudo", "rm", "-f", path])

    if USE_DEBUGINFO_INSTALL:
        yum_args = [
            "--exclude", "ompi-debuginfo",
            "daos-server", "libpmemobj", "python", "openmpi3"]
        cmds.append(["sudo", "yum", "-y", "install"] + yum_args)
        cmds.append(["sudo", "debuginfo-install", "--enablerepo=*-debuginfo",
                     "-y"] + yum_args + ["gcc"])
    else:
        # We're not using the yum API to install packages
        # See the comments below.
        # kwarg = {'name': 'gdb'}
        # yum_base.install(**kwarg)

        for debug_pkg in install_pkgs:
            # This is how you actually use the API to add a package
            # But since we need sudo to do it, we need to call out to yum
            # kwarg = debug_pkg
            # yum_base.install(**kwarg)
            install_pkgs.append(debug_pkg)

    # This is how you normally finish up a yum transaction, but
    # again, we need to employ sudo
    # yum_base.resolveDeps()
    # yum_base.buildTransaction()
    # yum_base.processTransaction(rpmDisplay=yum.rpmtrans.NoOutputCallBack())

    # Now install a few pkgs that debuginfo-install wouldn't
    cmd = ["sudo", "yum", "-y", "--enablerepo=*debug*", "install"]
    for pkg in install_pkgs:
        try:
            cmd.append(
                "{}-{}-{}".format(pkg['name'], pkg['version'], pkg['release']))
        except KeyError:
            cmd.append(pkg['name'])

    cmds.append(cmd)

    for cmd in cmds:
        print(get_output(cmd))


def process_the_cores(avocado_logs_dir, test_yaml, args):
    """Copy all of the host test log files to the avocado results directory.

    Args:
        avocado_logs_dir ([type]): [description]
        test_yaml (str): yaml file containing host names
        args (argparse.Namespace): command line arguments for this program
    """
    import fnmatch  # pylint: disable=import-outside-toplevel

    this_host = socket.gethostname().split(".")[0]
    host_list = get_hosts_from_yaml(test_yaml, args)
    daos_cores_dir = os.path.join(avocado_logs_dir, "latest", "stacktraces")

    # Create a subdirectory in the avocado logs directory for this test
    print("Processing cores from {} in {}".format(host_list, daos_cores_dir))
    get_output(["mkdir", daos_cores_dir])

    # Copy any core files that exist on the test hosts and remove them from the
    # test host if the copy is successful.  Attempt all of the commands and
    # report status at the end of the loop.  Include a listing of the file
    # related to any failed command.
    commands = [
        "set -eu",
        "rc=0",
        "copied=()",
        "for file in /var/tmp/core.*",
        "do if [ -e $file ]",
        "then if sudo chmod 644 $file && "
        "scp $file {}:{}/${{file##*/}}-$(hostname -s)".format(
            this_host, daos_cores_dir),
        "then copied+=($file)",
        "if ! sudo rm -fr $file",
        "then ((rc++))",
        "ls -al $file",
        "fi",
        "else ((rc++))",
        "ls -al $file",
        "fi",
        "fi",
        "done",
        "echo Copied ${copied[@]:-no files}",
        "exit $rc",
    ]
    spawn_commands(host_list, "; ".join(commands), timeout=1800)

    cores = os.listdir(daos_cores_dir)

    if not cores:
        return

    install_debuginfos()

    def run_gdb(pattern):
        """Run a gdb command on all corefiles matching a pattern.

        Args:
            pattern (str): the fnmatch/glob pattern of core files to
                           run gdb on
        """
        import magic    # pylint: disable=import-error

        for corefile in cores:
            if not fnmatch.fnmatch(corefile, pattern):
                continue
            corefile_fqpn = os.path.join(daos_cores_dir, corefile)
            exe_magic = magic.open(magic.NONE)
            exe_magic.load()
            exe_type = exe_magic.file(corefile_fqpn)
            exe_name_end = 0
            if exe_type:
                exe_name_start = exe_type.find("execfn: '") + 9
                if exe_name_start > 8:
                    exe_name_end = exe_type.find("', platform:")
                else:
                    exe_name_start = exe_type.find("from '") + 6
                    if exe_name_start > 5:
                        exe_name_end = exe_type[exe_name_start:].find(" ") + \
                                    exe_name_start
            if exe_name_end:
                exe_name = exe_type[exe_name_start:exe_name_end]
                cmd = [
                    "gdb", "-cd={}".format(daos_cores_dir),
                    "-ex", "set pagination off",
                    "-ex", "thread apply all bt full",
                    "-ex", "detach",
                    "-ex", "quit",
                    exe_name, corefile
                ]
                stack_trace_file = os.path.join(
                    daos_cores_dir, "{}.stacktrace".format(corefile))
                try:
                    with open(stack_trace_file, "w") as stack_trace:
                        stack_trace.writelines(get_output(cmd))
                except IOError as error:
                    print(
                        "Error writing {}: {}".format(stack_trace_file, error))
            else:
                print(
                    "Unable to determine executable name from: '{}'\nNot "
                    "creating stacktrace".format(exe_type))
            print("Removing {}".format(corefile_fqpn))
            os.unlink(corefile_fqpn)

    run_gdb('core.*[0-9]')


def get_test_category(test_file):
    """Get a category for the specified test using its path and name.

    Args:
        test_file (str): the test python file

    Returns:
        str: concatenation of the test path and base filename joined by dashes

    """
    file_parts = os.path.split(test_file)
    return "-".join(
        [os.path.splitext(os.path.basename(part))[0] for part in file_parts])


def main():
    """Launch DAOS functional tests."""
    # Parse the command line arguments
    description = [
        "DAOS functional test launcher",
        "",
        "Launches tests by specifying a test tag.  For example:",
        "\tbadconnect  --run pool connect tests that pass NULL ptrs, etc.",
        "\tbadevict    --run pool client evict tests that pass NULL ptrs, "
        "etc.",
        "\tbadexclude  --run pool target exclude tests that pass NULL ptrs, "
        "etc.",
        "\tbadparam    --run tests that pass NULL ptrs, etc.",
        "\tbadquery    --run pool query tests that pass NULL ptrs, etc.",
        "\tmulticreate --run tests that create multiple pools at once",
        "\tmultitarget --run tests that create pools over multiple servers",
        "\tpool        --run all pool related tests",
        "\tpoolconnect --run all pool connection related tests",
        "\tpooldestroy --run all pool destroy related tests",
        "\tpoolevict   --run all client pool eviction related tests",
        "\tpoolinfo    --run all pool info retrieval related tests",
        "\tquick       --run tests that complete quickly, with minimal "
        "resources",
        "",
        "Multiple tags can be specified:",
        "\ttag_a,tag_b -- run all tests with both tag_a and tag_b",
        "\ttag_a tag_b -- run all tests with either tag_a or tag_b",
        "",
        "Specifying no tags will run all of the available tests.",
        "",
        "Tests can also be launched by specifying a path to the python script "
        "instead of its tag.",
        "",
        "The placeholder server and client names in the yaml file can also be "
        "replaced with the following options:",
        "\tlaunch.py -ts node1,node2 -tc node3 <tag>",
        "\t  - Use node[1-2] to run the daos server in each test",
        "\t  - Use node3 to run the daos client in each test",
        "\tlaunch.py -ts node1,node2 <tag>",
        "\t  - Use node[1-2] to run the daos server or client in each test",
        "\tlaunch.py -ts node1,node2 -d <tag>",
        "\t  - Use node[1-2] to run the daos server or client in each test",
        "\t  - Discard of any additional server or client placeholders for "
        "each test",
        "",
        "You can also specify the sparse flag -s to limit output to "
        "pass/fail.",
        "\tExample command: launch.py -s pool"
    ]
    parser = ArgumentParser(
        prog="launcher.py",
        formatter_class=RawDescriptionHelpFormatter,
        description="\n".join(description))
    parser.add_argument(
        "-a", "--archive",
        action="store_true",
        help="archive host log files in the avocado job-results directory")
    parser.add_argument(
        "-c", "--clean",
        action="store_true",
        help="remove daos log files from the test hosts prior to the test")
    parser.add_argument(
        "-d", "--discard",
        action="store_true",
        help="when replacing server/client yaml file placeholders, discard "
             "any placeholders that do not end up with a replacement value")
    parser.add_argument(
        "-i", "--include_localhost",
        action="store_true",
        help="include the local host when cleaning and archiving")
    parser.add_argument(
        "-l", "--list",
        action="store_true",
        help="list the python scripts that match the specified tags")
    parser.add_argument(
        "-m", "--modify",
        action="store_true",
        help="modify the test yaml files but do not run the tests")
    parser.add_argument(
        "-n", "--nvme",
        action="store",
        help="comma-separated list of NVMe device PCI addresses to use as "
             "replacement values for the bdev_list in each test's yaml file.  "
             "Using the 'auto[:<filter>]' keyword will auto-detect the NVMe "
             "PCI address list on each of the '--test_servers' hosts - the "
             "optional '<filter>' can be used to limit auto-detected "
             "addresses, e.g. 'auto:Optane' for Intel Optane NVMe devices.")
    parser.add_argument(
        "-r", "--rename",
        action="store_true",
        help="rename the avocado test logs directory to include the test name")
    parser.add_argument(
        "-p", "--process_cores",
        action="store_true",
        help="process core files from tests")
    parser.add_argument(
        "-th", "--logs_threshold",
        action="store",
        help="collect log sizes and report log sizes that go past provided"
             "threshold. e.g. '-th 5M'"
             "Valid threshold units are: B, K, M, G, T")
    parser.add_argument(
        "-s", "--sparse",
        action="store_true",
        help="limit output to pass/fail")
    parser.add_argument(
        "-ins", "--insecure_mode",
        action="store_true",
        help="Launch test with insecure-mode")
    parser.add_argument(
        "tags",
        nargs="*",
        type=str,
        help="test category or file to run")
    parser.add_argument(
        "-tc", "--test_clients",
        action="store",
        help="comma-separated list of hosts to use as replacement values for "
             "client placeholders in each test's yaml file")
    parser.add_argument(
        "-ts", "--test_servers",
        action="store",
        help="comma-separated list of hosts to use as replacement values for "
             "server placeholders in each test's yaml file.  If the "
             "'--test_clients' argument is not specified, this list of hosts "
             "will also be used to replace client placeholders.")
    parser.add_argument(
        "-v", "--verbose",
        action="store_true",
        help="verbose output")
    args = parser.parse_args()
    print("Arguments: {}".format(args))

    # Setup the user environment
    set_test_environment(args)

    # Auto-detect nvme test yaml replacement values if requested
    if args.nvme and args.nvme.startswith("auto"):
        args.nvme = get_nvme_replacement(args)

    # Process the tags argument to determine which tests to run
    tag_filter, test_list = get_test_list(args.tags)

    # Verify at least one test was requested
    if not test_list:
        print("ERROR: No tests or tags found via {}".format(args.tags))
        exit(1)

    # Display a list of the tests matching the tags
    print("Detected tests:  \n{}".format("  \n".join(test_list)))
    if args.list:
        exit(0)

    # Create a temporary directory
    tmp_dir = TemporaryDirectory()

    # Create a dictionary of test and their yaml files
    test_files = get_test_files(test_list, args, tmp_dir)
    if args.modify:
        exit(0)

    # Generate certificate files
    generate_certs()

    # Run all the tests
    status = run_tests(test_files, tag_filter, args)

    # Process the avocado run return codes and only treat job and command
    # failures as errors.
    ret_code = 0
    if status == 0:
        print("All avocado tests passed!")
    else:
        if status & 1 == 1:
            print("Detected one or more avocado test failures!")
        if status & 8 == 8:
            print("Detected one or more interrupted avocado jobs!")
        if status & 2 == 2:
            print("ERROR: Detected one or more avocado job failures!")
            ret_code = 1
        if status & 4 == 4:
            print("ERROR: Detected one or more failed avocado commands!")
            ret_code = 1
<<<<<<< HEAD
        if status & 64 == 64:
            print("ERROR: Failed to create a junit xml test error file!")
=======
        if status & 16 == 16:
            print("ERROR: Detected one or more tests that failed archiving!")
            ret_code = 1
        if status & 32 == 32:
            print("ERROR: Detected one or more tests with unreported big logs!")
>>>>>>> d28d0972
            ret_code = 1
        if status & 128 == 128:
            print("ERROR: Failed to clean logs in preparation for test run!")
            ret_code = 1
    exit(ret_code)


if __name__ == "__main__":
    main()<|MERGE_RESOLUTION|>--- conflicted
+++ resolved
@@ -349,28 +349,25 @@
     for code in sorted(results):
         output_data = list(task.iter_buffers(results[code]))
         if not output_data:
-            err_nodes = NodeSet.fromlist(results[code])
-            print("    {}: rc={}, output: <NONE>".format(err_nodes, code))
-        else:
-            for output, o_hosts in output_data:
-                n_set = NodeSet.fromlist(o_hosts)
-                lines = str(output).splitlines()
-                print("There are {} lines of output".format(len(lines)))
-                if len(lines) > 1:
-                    print("    {}: rc={}, output:".format(n_set, code))
-                    for line in lines:
-                        try:
-                            print("      {}".format(line))
-                        except IOError:
-                            # DAOS-5781 Jenkins doesn't like receiving large
-                            # amounts of data in a short space of time so catch
-                            # this and retry.
-                            time.sleep(5)
-                            print("      {}".format(line))
-                else:
-                    print("    {}: rc={}, output: {}".format(n_set,
-                                                             code,
-                                                             output))
+            output_data = [["<NONE>", results[code]]]
+
+        for output, o_hosts in output_data:
+            n_set = NodeSet.fromlist(o_hosts)
+            lines = str(output).splitlines()
+            print("There are {} lines of output".format(len(lines)))
+            if len(lines) > 1:
+                print("    {}: rc={}, output:".format(n_set, code))
+                for line in lines:
+                    try:
+                        print("      {}".format(line))
+                    except IOError:
+                        # DAOS-5781 Jenkins doesn't like receiving large
+                        # amounts of data in a short space of time so catch
+                        # this and retry.
+                        time.sleep(5)
+                        print("      {}".format(line))
+            else:
+                print("    {}: rc={}, output: {}".format(n_set, code, output))
 
     # List any hosts that timed out
     timed_out = [str(hosts) for hosts in task.iter_keys_timeout()]
@@ -999,10 +996,6 @@
 def archive_cart_logs(avocado_logs_dir, test_files, args):
     """Archive cart log files to the avocado results directory.
 
-<<<<<<< HEAD
-
-def archive_config_files(avocado_logs_dir):
-=======
     Args:
         avocado_logs_dir (str): path to the avocado log files
         test_files (dict): a list of dictionaries of each test script/yaml file
@@ -1036,7 +1029,6 @@
 
 
 def archive_config_files(avocado_logs_dir, args):
->>>>>>> d28d0972
     """Copy all of the configuration files to the avocado results directory.
 
     Args:
@@ -1069,11 +1061,7 @@
     return status
 
 
-<<<<<<< HEAD
-def archive_files(destination, host_list, source_files):
-=======
 def archive_files(destination, hosts, source_files, cart, args):
->>>>>>> d28d0972
     """Archive all of the remote files to the destination directory.
 
     Args:
@@ -1136,34 +1124,6 @@
                 test_logs_dir, new_test_logs_dir, error))
 
 
-<<<<<<< HEAD
-def report_skipped_test(test_file, avocado_logs_dir, reason):
-    """Report an error for the skipped test.
-
-    Args:
-        test_file (str): the test python file
-        avocado_logs_dir (str): avocado job-results directory
-        reason (str): test skip reason
-
-    Returns:
-        bool: status of writing to junit file
-
-    """
-    message = "The {} test was skipped due to {}".format(test_file, reason)
-    print(message)
-    test_name = get_test_category(test_file)
-    destination = os.path.join(avocado_logs_dir, test_name)
-    os.mkdir(destination)
-    return create_results_xml(
-        message, test_name, "See console log for more details", destination)
-
-
-def create_results_xml(message, testname, output, destination):
-    """Create Junit xml file.
-
-    Args:
-        message (str): error summary message
-=======
 def check_big_files(avocado_logs_dir, task, test_name, args):
     """Check the contents of the task object, tag big files, create junit xml.
 
@@ -1192,20 +1152,42 @@
             cdata.extend(["  {}".format(big_file) for big_file in big_files])
     if cdata:
         destination = os.path.join(avocado_logs_dir, "latest")
+        message = "Log size has exceed threshold for this test on: {}".format(
+            hosts)
         status = create_results_xml(
-            hosts, test_name, "\n".join(cdata), destination)
+            message, test_name, "\n".join(cdata), destination)
     else:
         print("No log files found exceeding {}".format(args.logs_threshold))
 
     return status
 
 
-def create_results_xml(hosts, testname, output, destination):
+def report_skipped_test(test_file, avocado_logs_dir, reason):
+    """Report an error for the skipped test.
+
+    Args:
+        test_file (str): the test python file
+        avocado_logs_dir (str): avocado job-results directory
+        reason (str): test skip reason
+
+    Returns:
+        bool: status of writing to junit file
+
+    """
+    message = "The {} test was skipped due to {}".format(test_file, reason)
+    print(message)
+    test_name = get_test_category(test_file)
+    destination = os.path.join(avocado_logs_dir, test_name)
+    os.mkdir(destination)
+    return create_results_xml(
+        message, test_name, "See console log for more details", destination)
+
+
+def create_results_xml(message, testname, output, destination):
     """Create Junit xml file.
 
     Args:
-        hosts (list): list of host names
->>>>>>> d28d0972
+        message (str): error summary message
         testname (str): name of test
         output (dict): result of the command.
         destination (str): directory where junit xml will be created
@@ -1215,60 +1197,32 @@
 
     """
     status = True
-<<<<<<< HEAD
 
     # Define the test suite
     testsuite_attributes = {
         "name": str(testname),
-=======
-    testsuite_attrs = {
-        "name": "{}".format(testname),
->>>>>>> d28d0972
         "errors": "1",
         "failures": "0",
         "skipped": "0",
         "test": "1",
         "time": "0.0",
     }
-<<<<<<< HEAD
     testsuite = ET.Element("testsuite", testsuite_attributes)
 
     # Define the test case error
     testcase_attributes = {"name": "framework_results", "time": "0.0"}
     testcase = ET.SubElement(testsuite, "testcase", testcase_attributes)
     ET.SubElement(testcase, "error", {"message": message})
-=======
-    testcase_attrs = {
-        "name": "framework_results",
-        "time": "0.0",
-    }
-    error_atttrs = {
-        "message": "Log size has exceed threshold for this test on: {}".format(
-            hosts)
-    }
-
-    # Create xml tree
-    testsuite = ET.Element("testsuite", testsuite_attrs)
-    testcase = ET.SubElement(testsuite, "testcase", testcase_attrs)
-    ET.SubElement(testcase, "error", error_atttrs)
->>>>>>> d28d0972
     system_out = ET.SubElement(testcase, "system-out")
     system_out.text = output
 
     # Get xml as string and write it to a file
     rough_xml = ET.tostring(testsuite, "utf-8")
     junit_xml = minidom.parseString(rough_xml)
-<<<<<<< HEAD
     results_xml = os.path.join(destination, "framework_results.xml")
     print("Generating junit xml file {} ...".format(results_xml))
     try:
         with open(results_xml, "w") as results_xml:
-=======
-    filen = os.path.join(destination, "framework_results.xml")
-    print("Generating junit xml file ...")
-    try:
-        with open(filen, "w") as results_xml:
->>>>>>> d28d0972
             results_xml.write(junit_xml.toprettyxml())
     except IOError as error:
         print("Failed to create xml file: {}".format(error))
@@ -1683,16 +1637,14 @@
         if status & 4 == 4:
             print("ERROR: Detected one or more failed avocado commands!")
             ret_code = 1
-<<<<<<< HEAD
-        if status & 64 == 64:
-            print("ERROR: Failed to create a junit xml test error file!")
-=======
         if status & 16 == 16:
             print("ERROR: Detected one or more tests that failed archiving!")
             ret_code = 1
         if status & 32 == 32:
             print("ERROR: Detected one or more tests with unreported big logs!")
->>>>>>> d28d0972
+            ret_code = 1
+        if status & 64 == 64:
+            print("ERROR: Failed to create a junit xml test error file!")
             ret_code = 1
         if status & 128 == 128:
             print("ERROR: Failed to clean logs in preparation for test run!")
