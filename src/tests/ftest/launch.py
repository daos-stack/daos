--- conflicted
+++ resolved
@@ -983,16 +983,9 @@
     cmds = []
 
     if USE_DEBUGINFO_INSTALL:
-<<<<<<< HEAD
         cmds.append(
             "sudo debuginfo-install -y --exclude ompi-debuginfo,gcc-debuginfo,"
-            "gcc-base-debuginfo daos-server libpmemobj python openmpi3")
-=======
-        cmds.extend([
-            "sudo", "debuginfo-install", "-y",
-            "--exclude", "ompi-debuginfo,gcc-debuginfo,gcc-base-debuginfo",
-            "daos-server", "cart", "libpmemobj", "python", "openmpi3"])
->>>>>>> 7e5d0429
+            "gcc-base-debuginfo daos-server cart libpmemobj python openmpi3")
     else:
         import yum  # pylint: disable=import-error
 
@@ -1040,11 +1033,7 @@
     # yum_base.resolveDeps()
     # yum_base.buildTransaction()
     # yum_base.processTransaction(rpmDisplay=yum.rpmtrans.NoOutputCallBack())
-<<<<<<< HEAD
     cmd = "sudo yum -y --enablerepo=\\*debug\\* install"
-=======
-    cmds.extend(["sudo", "yum", "-y", "--enablerepo=\\*debug\\*", "install"])
->>>>>>> 7e5d0429
     for pkg in install_pkgs:
         try:
             cmds.append(
