--- conflicted
+++ resolved
@@ -23,226 +23,16 @@
 """
 from __future__ import print_function
 
-<<<<<<< HEAD
-import argparse
-import json
-import os
-import re
-=======
 from argparse import ArgumentParser, RawDescriptionHelpFormatter
 import json
 from multiprocessing import Process
 import os
 import socket
->>>>>>> 01862d63
 import subprocess
 import time
 import yaml
 
 
-<<<<<<< HEAD
-def display(message, debug=None):
-    """Display messages that are either non-debug or when debug is enabled.
-
-    Only print the specified message if either a debug flag is not provided
-    or the debug flag is set.
-
-    Args:
-        message (str): mesage to print
-        debug (bool|None): if specified only print the message if set to True
-
-    Returns:
-        None
-
-    """
-    if not isinstance(debug, bool) or debug:
-        print(message)
-
-
-def get_output(cmd):
-    """Get the output of given command executed on this host.
-
-    Args:
-        cmd (str): command from which to obtain the output
-
-    Returns:
-        str: command output
-
-    """
-    try:
-        display("Running {}".format(cmd))
-        return subprocess.check_output(
-            cmd, stderr=subprocess.STDOUT, shell=True)
-
-    except subprocess.CalledProcessError as err:
-        display("Error executing '{}':\n\t{}".format(cmd, err))
-        exit(1)
-
-
-def time_command(cmd):
-    """Execute the command on this host and display its duration.
-
-    Args:
-        cmd (str): command to time
-
-    Returns:
-        int: return code of the command
-
-    """
-    display("Running {}".format(cmd))
-    start_time = int(time.time())
-    return_code = subprocess.call(cmd, shell=True)
-    end_time = int(time.time())
-    display("Total test time: {}s".format(end_time - start_time))
-    return return_code
-
-
-def get_build_environment():
-    """Obtain DAOS build environment variables from the .build_vars.json file.
-
-    Returns:
-        dict: a dictionary of DAOS build environment variable names and values
-
-    """
-    build_vars_file = os.path.join(
-        os.path.dirname(os.path.realpath(__file__)),
-        "../../../.build_vars.json")
-    with open(build_vars_file) as vars_file:
-        return json.load(vars_file)
-
-
-def set_test_environment():
-    """Set up the test environment.
-
-    Returns:
-        None
-
-    """
-    build_vars = get_build_environment()
-    bin_dir = build_vars['PREFIX'] + '/bin'
-    sbin_dir = build_vars['PREFIX'] + '/sbin'
-    path = os.environ.get('PATH')
-    os.environ['PATH'] = bin_dir + ':' + sbin_dir + ':' + path
-    os.environ['DAOS_SINGLETON_CLI'] = "1"
-    os.environ['CRT_CTX_SHARE_ADDR'] = "1"
-    os.environ['CRT_ATTACH_INFO_PATH'] = build_vars['PREFIX'] + '/tmp'
-
-
-def get_yaml_data(yaml_file):
-    """Get the contents of a yaml file as a dictionary.
-
-    Args:
-        yaml_file (str): yaml file to read
-
-    Raises:
-        Exception: if an error is encountered reading the yaml file
-
-    Returns:
-        dict: the contents of the yaml file
-
-    """
-    yaml_data = {}
-    if os.path.isfile(yaml_file):
-        with open(yaml_file, "r") as open_file:
-            try:
-                file_data = open_file.read()
-                yaml_data = yaml.safe_load(file_data.replace("!mux", ""))
-            except yaml.YAMLError as error:
-                display("Error reading {}: {}".format(yaml_file, error))
-                exit(1)
-    return yaml_data
-
-
-def clean_test_environment(machines, debug):
-    """Clean the daos test environment on each specified machine.
-
-    Args:
-        machines (list): a list of machines to clean
-        debug (bool): whether or not to dispaly debug messages
-
-    Returns:
-        None
-
-    """
-    # List of processes to kill on each daos server/client if active
-    daos_process_names = [
-        "orterun",
-        "orted",
-        "daos_server",
-        "daos_io_server",
-        "aexpect-helper-2.7",
-        "avocado",
-        "aexpect-helper-",
-        "daos_agent",
-    ]
-
-    # List of files to remove on each daos server/client
-    daos_files = {
-        "server_log": "/tmp/server.log",
-        "agent_log": "/tmp/daos_agent.log",
-        "control_log": "/tmp/daos_control.log",
-        "sockets_dir": "/tmp/daos_sockets",
-    }
-
-    # Replace any default log files/dirs with yaml definitions
-    yaml_data = get_yaml_data("./data/daos_server_baseline.yaml")
-    display("DAOS server yaml data: {}".format(yaml_data), debug)
-    if isinstance(yaml_data, dict):
-        for key, value in yaml_data.items():
-            if isinstance(value, dict):
-                for key2, value2 in yaml_data[key].items():
-                    if key2 == "log_file":
-                        daos_files["server_log"] = value2
-            elif key == "control_log_file":
-                daos_files["control_log"] = value
-            elif key == "sockets_dir":
-                daos_files["sockets_dir"] = value
-
-    clean_commands = [
-        "killall -9 {}".format(" ".join(daos_process_names)),
-        "rm -rf /mnt/daos/*",
-    ]
-    clean_commands.extend(
-        ["rm -rf {}".format(log) for log in daos_files.values()])
-    for machine in machines:
-        if len(machine) > 0:
-            display("Cleaning test environment on {}".format(machine))
-            output = get_output("ssh {} \"{}\"".format(
-                machine, "; ".join(clean_commands)))
-            display("  Output: {}".format(output), debug)
-
-
-def get_test_list(tags):
-    """Generate a list of tests and avocado tag filter from a list of tags.
-
-    Args:
-        tags (list): a list of tag or test file names
-
-    Returns:
-        (str, list): a tuple of the avacado tag filter and lists of tests
-
-    """
-    tag_filter = ""
-    test_list = []
-    for tag in tags:
-        if ".py" in tag:
-            # Assume '.py' indicates a test and just add it to the list
-            test_list.append(tag)
-        elif tag == "all":
-            # Use an empty filter to find all tests
-            tag_filter = " "
-            break
-        else:
-            # Otherwise it is assumed that this is a tag
-            tag_filter += " --filter-by-tags={}".format(tag)
-
-    if not tag_filter == "":
-        # Find all the tests that match the tags
-        command = "avocado list --paginator off{} ./ | " \
-                  "grep '^INSTRUMENTED' | awk '{{print $2}}' | " \
-                  "awk -F ':' '{{print $1}}' | uniq".format(tag_filter)
-        test_list.extend(get_output(command).splitlines())
-=======
 TEST_LOG_FILE_YAML = "./data/daos_avocado_test.yaml"
 BASE_LOG_FILE_YAML = "./data/daos_server_baseline.yaml"
 
@@ -683,260 +473,8 @@
         print(
             "Error renaming {} to {}: {}".format(
                 test_logs_dir, new_test_logs_dir, error))
->>>>>>> 01862d63
-
-    return tag_filter, test_list
-
-<<<<<<< HEAD
-
-def get_test_files(test_list, machine_mapping, debug):
-    """Get a list of the test scripts to run and their yaml files.
-
-    Args:
-        test_list (list): list of test scripts to run
-        machine_mapping (dict): the mapping of machine replacement keys to
-            their replacement values
-        debug (bool): whether or not to dispaly debug messages
-
-    Returns:
-        list: a list of dictionaries of each test script and yaml file
-
-    """
-    test_files = [{"py": test, "yaml": None} for test in test_list]
-    home_tmp = os.path.join(os.path.expanduser("~"), "tmp")
-    get_output("mkdir -p {}".format(home_tmp))
-    for test_file in test_files:
-        base, _ = os.path.splitext(test_file["py"])
-        file_name = os.path.basename(base)
-        if os.path.exists("{}.yaml".format(base)):
-            # Read the yaml file
-            display("Reading {}".format("{}.yaml".format(base)), debug)
-            with open("{}.yaml".format(base), "r") as yaml_file:
-                data = yaml_file.readlines()
-
-            # Replace the 'boro-[A-Z]' names with the specified machine names.
-            # Exclude any machine name placeholders that do not have a mapping.
-            tmp_yaml = os.path.join(home_tmp, "{}.yaml".format(file_name))
-            display("Creating {}".format(tmp_yaml), debug)
-            with open(tmp_yaml, "w") as yaml_file:
-                for line in data:
-                    match = re.findall(r"(.*- )(boro-[A-Z])", line)
-                    if len(match) > 0:
-                        replace_machine = match[0][1]
-                        display(
-                            "    MATCH: {} -> {}".format(
-                                line.rstrip(), replace_machine),
-                            debug)
-                        if replace_machine in machine_mapping.keys():
-                            new_line = "{}{}\n".format(
-                                match[0][0], machine_mapping[replace_machine])
-                            display(
-                                "  Line: {}".format(new_line.rstrip()),
-                                debug)
-                            yaml_file.write(new_line)
-                    else:
-                        display("  Line: {}".format(line.rstrip()), debug)
-                        yaml_file.write(line)
-            test_file["yaml"] = tmp_yaml
-
-        else:
-            display(
-                "ERROR: No yaml file exists for {}; excluding".format(
-                    test_file["py"]))
-            test_file["yaml"] = None
-    return test_files
-
-
-def map_machines(machines):
-    """Sequentially map each specified machine name to a replacement key.
-
-    Args:
-        machines (list): list of machine names to map to replacement keys
-
-    Retrurns:
-        dict: a dictionary of machines indexed by their repalcement key
-
-    """
-    machine_mapping = {}
-    for index, machine in enumerate(machines):
-        if len(machine) > 0:
-            # Sequentially map each specified machine name to a replacement
-            # key:
-            #   boro-[A-Z]
-            ascii_upper_code = 65 + index
-            if ascii_upper_code <= 91:
-                alpha_name = "boro-{}".format(chr(ascii_upper_code))
-                machine_mapping[alpha_name] = machine
-            else:
-                display(
-                    "WARNING: Unused machine name specified ({}): {}".format(
-                        ascii_upper_code, machine))
-    return machine_mapping
-
-
-def run_tests(test_files, sparse, tag_filter, prepare, rename):
-    """Run or display the test commands.
-
-    Args:
-        test_files (dict): a list of dictionaries of each test script/yaml file
-        sparse (bool):
-        tag_filter (str):
-        prepare (bool): if True dispaly the test command instead of running it
-        rename (bool): rename the avocado test results directory to incude the
-            test script name
-
-    Returns:
-        int: a sum of all the return codes of each 'avocado run' command
-
-    """
-    return_code = 0
-    avocado_logs_dir = None
-    if rename:
-        avocado_logs_dir = get_output(
-            "avocado config | grep logs_dir | awk '{print $2}'").strip()
-        avocado_logs_dir = os.path.expanduser(avocado_logs_dir)
-    command = "avocado run{}{}{}{}".format(
-        " --ignore-missing-references on",
-        " --show-job-log" if not sparse else "",
-        " --html-job-result on",
-        tag_filter)
-    for test_file in test_files:
-        if isinstance(test_file["yaml"], str):
-            test_cmd = "{}  --mux-yaml {} -- {}".format(
-                command, test_file["yaml"], test_file["py"])
-            if prepare:
-                # Only display the avocado commands for tests
-                display("Prepared: {}".format(test_cmd))
-            else:
-                # Execute and report on the run time of the test
-                return_code += time_command(test_cmd)
-
-                if rename:
-                    test_name = os.path.splitext(
-                        os.path.basename(test_file["py"]))[0]
-                    test_logs_dir = os.path.realpath(
-                        os.path.join(avocado_logs_dir, "latest"))
-                    new_test_logs_dir = "{}-{}".format(
-                        test_logs_dir, test_name)
-                    try:
-                        os.rename(test_logs_dir, new_test_logs_dir)
-                        display(
-                            "Renamed {} to {}".format(
-                                test_logs_dir, new_test_logs_dir))
-                    except OSError as error:
-                        display(
-                            "Error renaming {} to {}: {}".format(
-                                test_logs_dir, new_test_logs_dir, error))
-    return return_code
-
-
-def main():
-    """Launch the tests."""
-    # Parse the command line arguments
-    description = [
-        "DAOS functional test launcher",
-        "",
-        "Launches tests by specifying a category.  For example:",
-        "\tbadconnect  --run pool connect tests that pass NULL ptrs, etc.",
-        "\tbadevict    --run pool client evict tests that pass NULL ptrs, "
-        "etc.",
-        "\tbadexclude  --run pool target exclude tests that pass NULL ptrs, "
-        "etc.",
-        "\tbadparam    --run tests that pass NULL ptrs, etc.",
-        "\tbadquery    --run pool query tests that pass NULL ptrs, etc.",
-        "\tmulticreate --run tests that create multiple pools at once",
-        "\tmultitarget --run tests that create pools over multiple servers",
-        "\tpool        --run all pool related tests",
-        "\tpoolconnect --run all pool connection related tests",
-        "\tpooldestroy --run all pool destroy related tests",
-        "\tpoolevict   --run all client pool eviction related tests",
-        "\tpoolinfo    --run all pool info retrieval related tests",
-        "\tquick       --run tests that complete quickly, with minimal "
-        "resources",
-        "",
-        "Tests can also be launched by name or all tests can be launched via "
-        "the keyword 'all'",
-        "",
-        "You can also specify the sparse flag -s to limit output to "
-        "pass/fail.",
-        "\tExample command: launch.py -s pool"
-    ]
-    parser = argparse.ArgumentParser(
-        prog="launcher.py",
-        formatter_class=argparse.RawDescriptionHelpFormatter,
-        description="\n".join(description))
-    parser.add_argument(
-        "-c", "--clean",
-        action="store_true",
-        help="clean the daos environment on the specified hosts")
-    parser.add_argument(
-        "-d", "--debug",
-        action="store_true",
-        help="display debug messages")
-    parser.add_argument(
-        "-l", "--list",
-        action="store_true",
-        help="list the python scripts that match the specified tags; do not "
-             "prepare yaml files or execute tests")
-    parser.add_argument(
-        "-m", "--machines",
-        action="store",
-        type=str,
-        help="comma-separated list of machines to use in the test yaml files",
-        default="")
-    parser.add_argument(
-        "-p", "--prepare",
-        action="store_true",
-        help="prepare yaml files and commands but do not execute tests")
-    parser.add_argument(
-        "-r", "--rename",
-        action="store_true",
-        help="rename the avocado test logs directory to include the test name")
-    parser.add_argument(
-        "-s", "--sparse",
-        action="store_true",
-        help="limit output to pass/fail")
-    parser.add_argument(
-        "tags",
-        nargs="+",
-        type=str,
-        help="test category or file to run")
-    args = parser.parse_args()
-    display("Arguments: {}".format(args), args.debug)
-
-    # Clean the daos test environment prior to running any tests
-    if args.clean:
-        clean_test_environment(args.machines.split(","), args.debug)
-
-    # Process the tags argument to determine which tests to run
-    tag_filter, test_list = get_test_list(args.tags)
-
-    # Verify at least one test was requested
-    if len(test_list) == 0:
-        display("ERROR: No tests or tags found via {}".format(args.tags))
-        exit(1)
-    else:
-        display(
-            "Detected tests:  \n{}".format("  \n".join(test_list)),
-            None if args.list else args.debug)
-        if args.list:
-            exit(0)
-
-    # Map the specified list of machines to boro-[A-Z] replacement names
-    machine_mapping = map_machines(args.machines.split(","))
-    display("Machine name mapping: {}".format(machine_mapping), args.debug)
-
-    # Setup the user environment
-    set_test_environment()
-
-    # Create temporary copies of each yaml file that use the specified hosts
-    test_files = get_test_files(test_list, machine_mapping, args.debug)
-
-    # Run all the tests with their yaml files
-    return_code = run_tests(
-        test_files, args.sparse, tag_filter, args.prepare, args.rename)
-    exit(return_code)
-=======
+
+
 def main():
     """Launch DAOS functional tests."""
     # Parse the command line arguments
@@ -1027,7 +565,6 @@
 
     # Run all the tests
     exit(run_tests(test_files, tag_filter, args))
->>>>>>> 01862d63
 
 
 if __name__ == "__main__":
