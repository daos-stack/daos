#!/usr/bin/python2 -u
"""
  (C) Copyright 2018-2020 Intel Corporation.

  Licensed under the Apache License, Version 2.0 (the "License");
  you may not use this file except in compliance with the License.
  You may obtain a copy of the License at

     http://www.apache.org/licenses/LICENSE-2.0

  Unless required by applicable law or agreed to in writing, software
  distributed under the License is distributed on an "AS IS" BASIS,
  WITHOUT WARRANTIES OR CONDITIONS OF ANY KIND, either express or implied.
  See the License for the specific language governing permissions and
  limitations under the License.

  GOVERNMENT LICENSE RIGHTS-OPEN SOURCE SOFTWARE
  The Government's rights to use, modify, reproduce, release, perform, display,
  or disclose this software are subject to the terms of the Apache License as
  provided in Contract No. B609815.
  Any reproduction of computer software, computer software documentation, or
  portions thereof marked with this legend must also reproduce the markings.
"""
# pylint: disable=too-many-lines
from __future__ import print_function

from argparse import ArgumentParser, RawDescriptionHelpFormatter
import json
import os
import re
import socket
import subprocess
from sys import version_info
import time
import yaml
import errno

from ClusterShell.NodeSet import NodeSet
from ClusterShell.Task import task_self

try:
    # For python versions >= 3.2
    from tempfile import TemporaryDirectory

except ImportError:
    # Basic implementation of TemporaryDirectory for python versions < 3.2
    from tempfile import mkdtemp
    from shutil import rmtree

    class TemporaryDirectory(object):
        # pylint: disable=too-few-public-methods
        """Create a temporary directory.

        When the last reference of this object goes out of scope the directory
        and its contents are removed.
        """

        def __init__(self):
            """Initialize a TemporaryDirectory object."""
            self.name = mkdtemp()

        def __del__(self):
            """Destroy a TemporaryDirectory object."""
            rmtree(self.name)

DEFAULT_DAOS_TEST_LOG_DIR = "/var/tmp/daos_testing"
YAML_KEYS = {
    "test_servers": "test_servers",
    "test_clients": "test_clients",
    "bdev_list": "nvme",
}
YAML_KEY_ORDER = ("test_servers", "test_clients", "bdev_list")


def display(args, message):
    """Display the message if verbosity is set.

    Args:
        args (argparse.Namespace): command line arguments for this program
        message (str): message to display if verbosity is set
    """
    if args.verbose:
        print(message)


def get_build_environment():
    """Obtain DAOS build environment variables from the .build_vars.json file.

    Returns:
        dict: a dictionary of DAOS build environment variable names and values

    """
    build_vars_file = os.path.join(
        os.path.dirname(os.path.realpath(__file__)),
        "../../.build_vars.json")
    with open(build_vars_file) as vars_file:
        return json.load(vars_file)


def get_temporary_directory(base_dir=None):
    """Get the temporary directory used by functional tests.

    Args:
        base_dir (str, optional): base installation directory. Defaults to None.

    Returns:
        str: the full path of the temporary directory

    """
    if base_dir is None:
        base_dir = get_build_environment()["PREFIX"]
    if base_dir == "/usr":
        tmp_dir = os.getenv(
            "DAOS_TEST_SHARED_DIR", os.path.expanduser("~/daos_test"))
    else:
        tmp_dir = os.path.join(base_dir, "tmp")

    # Make sure the temporary directory exists to prevent pydaos import errors
    if not os.path.exists(tmp_dir):
        os.makedirs(tmp_dir)

    return tmp_dir


def set_test_environment(args):
    """Set up the test environment.

    Args:
        args (argparse.Namespace): command line arguments for this program

    Returns:
        None

    """
    base_dir = get_build_environment()["PREFIX"]
    bin_dir = os.path.join(base_dir, "bin")
    sbin_dir = os.path.join(base_dir, "sbin")
    # /usr/sbin is not setup on non-root user for CI nodes.
    # SCM formatting tool mkfs.ext4 is located under
    # /usr/sbin directory.
    usr_sbin = os.path.sep + os.path.join("usr", "sbin")
    path = os.environ.get("PATH")

    # Get the default interface to use if OFI_INTERFACE is not set
    interface = os.environ.get("OFI_INTERFACE")
    if interface is None:
        # Find all the /sys/class/net interfaces on the launch node
        # (excluding lo)
        print("Detecting network devices - OFI_INTERFACE not set")
        available_interfaces = {}
        net_path = os.path.join(os.path.sep, "sys", "class", "net")
        net_list = [dev for dev in os.listdir(net_path) if dev != "lo"]
        for device in sorted(net_list):
            # Get the interface state - only include active (up) interfaces
            with open(os.path.join(net_path, device, "operstate"), "r") as \
                 fileh:
                state = fileh.read().strip()
            # Only include interfaces that are up
            if state.lower() == "up":
                # Get the interface speed - used to select the fastest available
                with open(os.path.join(net_path, device, "speed"), "r") as \
                    fileh:
                    try:
                        speed = int(fileh.read().strip())
                        # KVM/Qemu/libvirt returns an EINVAL
                    except IOError as ioerror:
                        if ioerror.errno == errno.EINVAL:
                            speed = 1000
                        else:
                            raise
                print(
                    "  - {0:<5} (speed: {1:>6} state: {2})".format(
                        device, speed, state))
                # Only include the first active interface for each speed - first
                # is determined by an alphabetic sort: ib0 will be checked
                # before ib1
                if speed not in available_interfaces:
                    available_interfaces[speed] = device
        print("Available interfaces: {}".format(available_interfaces))
        try:
            # Select the fastest active interface available by sorting the speed
            interface = available_interfaces[sorted(available_interfaces)[-1]]
        except IndexError:
            print(
                "Error obtaining a default interface from: {}".format(
                    os.listdir(net_path)))
            exit(1)
    print("Using {} as the default interface".format(interface))

    # Update env definitions
    os.environ["PATH"] = ":".join([bin_dir, sbin_dir, usr_sbin, path])
    os.environ["CRT_CTX_SHARE_ADDR"] = "1"
    os.environ["OFI_INTERFACE"] = os.environ.get("OFI_INTERFACE", interface)

    # Set the default location for daos log files written during testing if not
    # already defined.
    if "DAOS_TEST_LOG_DIR" not in os.environ:
        os.environ["DAOS_TEST_LOG_DIR"] = DEFAULT_DAOS_TEST_LOG_DIR
    os.environ["D_LOG_FILE"] = os.path.join(
        os.environ["DAOS_TEST_LOG_DIR"], "daos.log")

    # Ensure the daos log files directory exists on each possible test node
    test_hosts = NodeSet(socket.gethostname().split(".")[0])
    test_hosts.update(args.test_clients)
    test_hosts.update(args.test_servers)
    spawn_commands(
        test_hosts, "mkdir -p {}".format(os.environ["DAOS_TEST_LOG_DIR"]))

    # Python paths required for functional testing
    python_version = "python{}{}".format(
        version_info.major,
        "" if version_info.major > 2 else ".{}".format(version_info.minor))
    required_python_paths = [
        os.path.abspath("util/apricot"),
        os.path.abspath("util"),
        os.path.join(base_dir, "lib64", python_version, "site-packages"),
    ]

    # Check the PYTHONPATH env definition
    python_path = os.environ.get("PYTHONPATH")
    if python_path is None or python_path == "":
        # Use the required paths to define the PYTHONPATH env if it is not set
        os.environ["PYTHONPATH"] = ":".join(required_python_paths)
    else:
        # Append any missing required paths to the existing PYTHONPATH env
        defined_python_paths = [
            os.path.abspath(os.path.expanduser(path))
            for path in python_path.split(":")]
        for required_path in required_python_paths:
            if required_path not in defined_python_paths:
                python_path += ":" + required_path
        os.environ["PYTHONPATH"] = python_path
    print("Using PYTHONPATH={}".format(os.environ["PYTHONPATH"]))


def get_output(cmd):
    """Get the output of given command executed on this host.

    Args:
        cmd (list): command from which to obtain the output

    Returns:
        str: command output

    """
    try:
        print("Running: {}".format(" ".join(cmd)))
        return subprocess.check_output(cmd, stderr=subprocess.STDOUT)

    except subprocess.CalledProcessError as err:
        print(
            "Error executing '{}':\n\t{}\n\tOutput:\n{}".format(
                " ".join(cmd), err, err.output))
        exit(1)


def time_command(cmd):
    """Execute the command on this host and display its duration.

    Args:
        cmd (list): command to time

    Returns:
        int: return code of the command

    """
    print("Running: {}".format(" ".join(cmd)))
    start_time = int(time.time())
    return_code = subprocess.call(cmd)
    end_time = int(time.time())
    print("Total test time: {}s".format(end_time - start_time))
    return return_code


def get_remote_output(host_list, command, timeout=120):
    """Run the command on each specified host in parallel.

    Args:
        host_list (list): list of hosts
        command (str): command to run on each host
        timeout (int, optional): number of seconds to wait for all jobs to
            complete. Defaults to 120 seconds.

    Returns:
        Task: a Task object containing the result of the running the command on
            the specified hosts

    """
    # Create a ClusterShell Task to run the command in parallel on the hosts
    if isinstance(host_list, list):
        nodes = NodeSet.fromlist(host_list)
    else:
        nodes = NodeSet(host_list)
    task = task_self()
    # task.set_info('debug', True)
    # Enable forwarding of the ssh authentication agent connection
    task.set_info("ssh_options", "-oForwardAgent=yes")
    print("Running on {}: {}".format(nodes, command))
    task.run(command=command, nodes=nodes, timeout=timeout)
    return task


def check_remote_output(task, command):
    """Check if a remote command completed successfully on all hosts.

    Args:
        task (Task): a Task object containing the command result
        command (str): command run by the task

    Returns:
        bool: True if the command completed successfully (rc=0) on each
            specified host; False otherwise

    """
    # Create a dictionary of hosts for each unique return code
    results = {code: hosts for code, hosts in task.iter_retcodes()}

    # Determine if the command completed successfully across all the hosts
    status = len(results) == 1 and 0 in results
    if not status:
        print("  Errors detected running \"{}\":".format(command))

    # Display the command output
    for code in sorted(results):
        output_data = list(task.iter_buffers(results[code]))
        if not output_data:
            err_nodes = NodeSet.fromlist(results[code])
            print("    {}: rc={}, output: <NONE>".format(err_nodes, code))
        else:
            for output, o_hosts in output_data:
                n_set = NodeSet.fromlist(o_hosts)
                lines = str(output).splitlines()
                if len(lines) > 1:
                    output = "\n      {}".format("\n      ".join(lines))
                print("    {}: rc={}, output: {}".format(n_set, code, output))

    # List any hosts that timed out
    timed_out = [str(hosts) for hosts in task.iter_keys_timeout()]
    if timed_out:
        print("    {}: timeout detected".format(NodeSet.fromlist(timed_out)))

    return status


def spawn_commands(host_list, command, timeout=120):
    """Run the command on each specified host in parallel.

    Args:
        host_list (list): list of hosts
        command (str): command to run on each host
        timeout (int, optional): number of seconds to wait for all jobs to
            complete. Defaults to 120 seconds.

    Returns:
        bool: True if the command completed successfully (rc=0) on each
            specified host; False otherwise

    """
    # Create a dictionary of hosts for each unique return code
    task = get_remote_output(host_list, command, timeout)

    # Determine if the command completed successfully across all the hosts
    return check_remote_output(task, command)


def find_values(obj, keys, key=None, val_type=list):
    """Find dictionary values of a certain type specified with certain keys.

    Args:
        obj (obj): a python object; initially the dictionary to search
        keys (list): list of keys to find their matching list values
        key (str, optional): key to check for a match. Defaults to None.

    Returns:
        dict: a dictionary of each matching key and its value

    """
    def add_matches(found):
        """Add found matches to the match dictionary entry of the same key.

        If a match does not already exist for this key add all the found values.
        When a match already exists for a key, append the existing match with
        any new found values.

        For example:
            Match       Found           Updated Match
            ---------   ------------    -------------
            None        [A, B]          [A, B]
            [A, B]      [C]             [A, B, C]
            [A, B, C]   [A, B, C, D]    [A, B, C, D]

        Args:
            found (list): list of matches found
        """
        for found_key in found:
            if found_key not in matches:
                # Simply add the new value found for this key
                matches[found_key] = found[found_key]

            else:
                is_list = isinstance(matches[found_key], list)
                if not is_list:
                    matches[found_key] = [matches[found_key]]
                if isinstance(found[found_key], list):
                    for found_item in found[found_key]:
                        if found_key not in matches:
                            matches[found_key].append(found_item)
                elif found_key not in matches:
                    matches[found_key].append(found[found_key])

                if not is_list and len(matches[found_key]) == 1:
                    matches[found_key] = matches[found_key][0]

    matches = {}
    if isinstance(obj, val_type) and isinstance(key, str) and key in keys:
        # Match found
        matches[key] = obj
    elif isinstance(obj, dict):
        # Recursively look for matches in each dictionary entry
        for obj_key, obj_val in obj.items():
            add_matches(find_values(obj_val, keys, obj_key, val_type))
    elif isinstance(obj, list):
        # Recursively look for matches in each list entry
        for item in obj:
            add_matches(find_values(item, keys, None, val_type))

    return matches


def get_test_list(tags):
    """Generate a list of tests and avocado tag filter from a list of tags.

    Args:
        tags (list): a list of tag or test file names

    Returns:
        (list, list): a tuple of an avacado tag filter list and lists of tests

    """
    test_tags = []
    test_list = []
    for tag in tags:
        if ".py" in tag:
            # Assume '.py' indicates a test and just add it to the list
            test_list.append(tag)
        else:
            # Otherwise it is assumed that this is a tag
            test_tags.extend(["--filter-by-tags", str(tag)])

    # Add to the list of tests any test that matches the specified tags.  If no
    # tags and no specific tests have been specified then all of the functional
    # tests will be added.
    if test_tags or not test_list:
        command = ["avocado", "list", "--paginator=off"]
        for test_tag in test_tags:
            command.append(str(test_tag))
        command.append("./")
        tagged_tests = re.findall(r"INSTRUMENTED\s+(.*):", get_output(command))
        test_list.extend(list(set(tagged_tests)))

    return test_tags, test_list


def get_test_files(test_list, args, tmp_dir):
    """Get a list of the test scripts to run and their yaml files.

    Args:
        test_list (list): list of test scripts to run
        args (argparse.Namespace): command line arguments for this program
        tmp_dir (TemporaryDirectory): temporary directory object to use to
            write modified yaml files

    Returns:
        list: a list of dictionaries of each test script and yaml file; If
            there was an issue replacing a yaml host placeholder the yaml
            dictionary entry will be set to None.

    """
    test_files = [{"py": test, "yaml": None} for test in test_list]
    for test_file in test_files:
        base, _ = os.path.splitext(test_file["py"])
        test_file["yaml"] = replace_yaml_file(
            "{}.yaml".format(base), args, tmp_dir)

    return test_files


def get_nvme_replacement(args):
    """Determine the value to use for the '--nvme' command line argument.

    Parse the lspci output for any NMVe devices, e.g.
        $ lspci | grep 'Non-Volatile memory controller:'
        5e:00.0 Non-Volatile memory controller:
            Intel Corporation NVMe Datacenter SSD [3DNAND, Beta Rock Controller]
        5f:00.0 Non-Volatile memory controller:
            Intel Corporation NVMe Datacenter SSD [3DNAND, Beta Rock Controller]
        81:00.0 Non-Volatile memory controller:
            Intel Corporation NVMe Datacenter SSD [Optane]
        da:00.0 Non-Volatile memory controller:
            Intel Corporation NVMe Datacenter SSD [Optane]

    Optionally filter the above output even further with a specified search
    string (e.g. '--nvme=auto:Optane'):
        $ lspci | grep 'Non-Volatile memory controller:' | grep 'Optane'
        81:00.0 Non-Volatile memory controller:
            Intel Corporation NVMe Datacenter SSD [Optane]
        da:00.0 Non-Volatile memory controller:
            Intel Corporation NVMe Datacenter SSD [Optane]

    Args:
        args (argparse.Namespace): command line arguments for this program

    Returns:
        str: a comma-separated list of nvme device pci addresses available on
            all of the specified test servers

    """
    # A list of server host is required to able to auto-detect NVMe devices
    if not args.test_servers:
        print("ERROR: Missing a test_servers list to auto-detect NVMe devices")
        exit(1)

    # Get a list of NVMe devices from each specified server host
    host_list = args.test_servers.split(",")
    command_list = [
        "/usr/sbin/lspci -D", "grep 'Non-Volatile memory controller:'"]
    if ":" in args.nvme:
        command_list.append("grep '{}'".format(args.nvme.split(":")[1]))
    command = " | ".join(command_list)
    task = get_remote_output(host_list, command)

    # Verify the command was successful on each server host
    if not check_remote_output(task, command):
        print("ERROR: Issuing commands to detect NVMe PCI addresses.")
        exit(1)

    # Verify each server host has the same NVMe PCI addresses
    output_data = list(task.iter_buffers())
    if len(output_data) > 1:
        print("ERROR: Non-homogeneous NVMe PCI addresses.")
        exit(1)

    # Get the list of NVMe PCI addresses found in the output
    devices = find_pci_address(output_data[0][0])
    print("Auto-detected NVMe devices on {}: {}".format(host_list, devices))
    return ",".join(devices)


def find_pci_address(value):
    """Find PCI addresses in the specified string.

    Args:
        value (str): string to search for PCI addresses

    Returns:
        list: a list of all the PCI addresses found in the string

    """
    pattern = r"[{0}]{{4}}:[{0}]{{2}}:[{0}]{{2}}\.[{0}]".format("0-9a-fA-F")
    return re.findall(pattern, str(value))


def replace_yaml_file(yaml_file, args, tmp_dir):
    """Create a temporary test yaml file with any requested values replaced.

    Optionally replace the following test yaml file values if specified by the
    user via the command line arguments:

        test_servers:   Use the list specified by the --test_servers (-ts)
                        argument to replace any host name placeholders listed
                        under "test_servers:"

        test_clients    Use the list specified by the --test_clients (-tc)
                        argument (or any remaining names in the --test_servers
                        list argument, if --test_clients is not specified) to
                        replace any host name placeholders listed under
                        "test_clients:".

        bdev_list       Use the list specified by the --nvme (-n) argument to
                        replace the string specified by the "bdev_list:" yaml
                        parameter.  If multiple "bdev_list:" entries exist in
                        the yaml file, evenly divide the list when making the
                        replacements.

    Any replacements are made in a copy of the original test yaml file.  If no
    replacements are specified return the original test yaml file.

    Args:
        yaml_file (str): test yaml file
        args (argparse.Namespace): command line arguments for this program
        tmp_dir (TemporaryDirectory): temporary directory object to use to
            write modified yaml files

    Returns:
        str: the test yaml file; None if the yaml file contains placeholders
            w/o replacements

    """
    replacements = {}

    if args.test_servers or args.nvme:
        # Find the test yaml keys and values that match the replaceable fields
        yaml_data = get_yaml_data(yaml_file)
        yaml_keys = list(YAML_KEYS.keys())
        yaml_find = find_values(yaml_data, yaml_keys)

        # Generate a list
        new_values = {
            key: getattr(args, value).split(",") if getattr(args, value) else []
            for key, value in YAML_KEYS.items()}

        # Assign replacement values for the test yaml entries to be replaced
        display(args, "Detecting replacements for {} in {}".format(
            yaml_keys, yaml_file))
        display(args, "  Found values: {}".format(yaml_find))
        display(args, "  New values:   {}".format(new_values))

        for key in YAML_KEY_ORDER:
            # If the user did not provide a specific list of replacement
            # test_clients values, use the remaining test_servers values to
            # replace test_clients placeholder values
            if key == "test_clients" and not new_values[key]:
                new_values[key] = new_values["test_servers"]

            # Replace test yaml keys that were:
            #   - found in the test yaml
            #   - have a user-specified replacement
            if key in yaml_find and new_values[key]:
                if key.startswith("test_"):
                    # The entire server/client test yaml list entry is replaced
                    # by a new test yaml list entry, e.g.
                    #   '- serverA' --> '- wolf-1'
                    value_format = "- {}"
                    values_to_replace = [
                        value_format.format(item) for item in yaml_find[key]]

                else:
                    # Individual bdev_list NVMe PCI addresses in the test yaml
                    # file are replaced with the new NVMe PCI addresses in the
                    # order they are found, e.g.
                    #   0000:81:00.0 --> 0000:12:00.0
                    value_format = "\"{}\""
                    values_to_replace = [
                        value_format.format(item)
                        for item in find_pci_address(yaml_find[key])]

                # Add the next user-specified value as a replacement for the key
                for value in values_to_replace:
                    if value in replacements:
                        continue
                    try:
                        replacements[value] = value_format.format(
                            new_values[key].pop(0))
                    except IndexError:
                        replacements[value] = None
                    display(
                        args,
                        "  - Replacement: {} -> {}".format(
                            value, replacements[value]))

    if replacements:
        # Read in the contents of the yaml file to retain the !mux entries
        print("Reading {}".format(yaml_file))
        with open(yaml_file) as yaml_buffer:
            yaml_data = yaml_buffer.read()

        # Apply the placeholder replacements
        missing_replacements = []
        display(args, "Modifying contents: {}".format(yaml_file))
        for key in sorted(replacements):
            value = replacements[key]
            if value:
                # Replace the host entries with their mapped values
                display(args, "  - Replacing: {} --> {}".format(key, value))
                yaml_data = re.sub(key, value, yaml_data)
            elif args.discard:
                # Discard any host entries without a replacement value
                display(args, "  - Removing:  {}".format(key))
                yaml_data = re.sub(r"\s*[,]?{}".format(key), "", yaml_data)
            else:
                # Keep track of any placeholders without a replacement value
                display(args, "  - Missing:   {}".format(key))
                missing_replacements.append(key)

        if missing_replacements:
            # Report an error for all of the placeholders w/o a replacement
            print(
                "Error: Placeholders missing replacements in {}:\n  {}".format(
                    yaml_file, ", ".join(missing_replacements)))
            return None

        # Write the modified yaml file into a temporary file.  Use the path to
        # ensure unique yaml files for tests with the same filename.
        orig_yaml_file = yaml_file
        yaml_name = get_test_category(yaml_file)
        yaml_file = os.path.join(tmp_dir.name, "{}.yaml".format(yaml_name))
        print("Creating copy: {}".format(yaml_file))
        with open(yaml_file, "w") as yaml_buffer:
            yaml_buffer.write(yaml_data)

        # Optionally display the file
        if args.verbose:
            cmd = ["diff", "-y", orig_yaml_file, yaml_file]
            print(get_output(cmd))

    # Return the untouched or modified yaml file
    return yaml_file


def run_tests(test_files, tag_filter, args):
    """Run or display the test commands.

    Args:
        test_files (dict): a list of dictionaries of each test script/yaml file
        tag_filter (list): the avocado tag filter command line argument
        args (argparse.Namespace): command line arguments for this program

    Returns:
        int: a bitwise-or of all the return codes of each 'avocado run' command

    """
    return_code = 0

    # Determine the location of the avocado logs for archiving or renaming
    avocado_logs_dir = None
    if args.archive or args.rename:
        data = get_output(["avocado", "config"]).strip()
        avocado_logs_dir = re.findall(r"datadir\.paths\.logs_dir\s+(.*)", data)
        avocado_logs_dir = os.path.expanduser(avocado_logs_dir[0])
        print("Avocado logs stored in {}".format(avocado_logs_dir))

    # Create the base avocado run command
    command_list = [
        "avocado",
        "run",
        "--ignore-missing-references", "on",
        "--html-job-result", "on",
        "--tap-job-result", "off",
    ]
    if not args.sparse:
        command_list.append("--show-job-log")
    if tag_filter:
        command_list.extend(tag_filter)

    # Run each test
    for test_file in test_files:
        if isinstance(test_file["yaml"], str):
            # Optionally clean the log files before running this test on the
            # servers and clients specified for this test
            if args.clean:
                if not clean_logs(test_file["yaml"], args):
                    return 128

            # Execute this test
            test_command_list = list(command_list)
            test_command_list.extend([
                "--mux-yaml", test_file["yaml"], "--", test_file["py"]])
            return_code |= time_command(test_command_list)

<<<<<<< HEAD
            # Optionally store all of the does server and client log files
=======
            # Optionally store all of the daos server and client log files
>>>>>>> 7eab0f71
            # along with the test results
            if args.archive:
                archive_logs(avocado_logs_dir, test_file["yaml"], args)
                archive_config_files(avocado_logs_dir)

            # Optionally rename the test results directory for this test
            if args.rename:
                rename_logs(avocado_logs_dir, test_file["py"])

            # Optionally process core files
            if args.process_cores:
                process_the_cores(avocado_logs_dir, test_file["yaml"], args)
        else:
            # The test was not run due to an error replacing host placeholders
            # in the yaml file.  Treat this like a failed avocado command.
            return_code |= 4

    return return_code


def get_yaml_data(yaml_file):
    """Get the contents of a yaml file as a dictionary.

    Args:
        yaml_file (str): yaml file to read

    Raises:
        Exception: if an error is encountered reading the yaml file

    Returns:
        dict: the contents of the yaml file

    """
    yaml_data = {}
    if os.path.isfile(yaml_file):
        with open(yaml_file, "r") as open_file:
            try:
                file_data = open_file.read()
                yaml_data = yaml.safe_load(file_data.replace("!mux", ""))
            except yaml.YAMLError as error:
                print("Error reading {}: {}".format(yaml_file, error))
                exit(1)
    return yaml_data


def find_yaml_hosts(test_yaml):
    """Find the all the host values in the specified yaml file.

    Args:
        test_yaml (str): test yaml file

    Returns:
        dict: a dictionary of each host key and its host values

    """
    return find_values(
        get_yaml_data(test_yaml),
        [YAML_KEYS["test_servers"], YAML_KEYS["test_clients"]])


def get_hosts_from_yaml(test_yaml, args):
    """Extract the list of hosts from the test yaml file.

    This host will be included in the list if no clients are explicitly called
    out in the test's yaml file.

    Args:
        test_yaml (str): test yaml file
        args (argparse.Namespace): command line arguments for this program

    Returns:
        list: a unique list of hosts specified in the test's yaml file

    """
    host_set = set()
    if args.include_localhost:
        host_set.add(socket.gethostname().split(".")[0])
    found_client_key = False
    for key, value in find_yaml_hosts(test_yaml).items():
        host_set.update(value)
        if key in YAML_KEYS["test_clients"]:
            found_client_key = True

    # Include this host as a client if no clients are specified
    if not found_client_key:
        host_set.add(socket.gethostname().split(".")[0])

    return sorted(list(host_set))


def clean_logs(test_yaml, args):
    """Remove the test log files on each test host.

    Args:
        test_yaml (str): yaml file containing host names
        args (argparse.Namespace): command line arguments for this program
    """
    # Remove any log files from the DAOS_TEST_LOG_DIR directory
    logs_dir = os.environ.get("DAOS_TEST_LOG_DIR", DEFAULT_DAOS_TEST_LOG_DIR)
    host_list = get_hosts_from_yaml(test_yaml, args)
    command = "sudo rm -fr {}".format(os.path.join(logs_dir, "*.log"))
    print("Cleaning logs on {}".format(host_list))
    if not spawn_commands(host_list, command):
        print("Error cleaning logs, aborting")
        return False

    return True


def archive_logs(avocado_logs_dir, test_yaml, args):
    """Copy all of the host test log files to the avocado results directory.

    Args:
        avocado_logs_dir (str): path to the avocado log files
        test_yaml (str): yaml file containing host names
        args (argparse.Namespace): command line arguments for this program
    """
    # Copy any log files written to the DAOS_TEST_LOG_DIR directory
    logs_dir = os.environ.get("DAOS_TEST_LOG_DIR", DEFAULT_DAOS_TEST_LOG_DIR)
    this_host = socket.gethostname().split(".")[0]
    host_list = get_hosts_from_yaml(test_yaml, args)

    # Create a subdirectory in the avocado logs directory for this test
    daos_logs_dir = os.path.join(avocado_logs_dir, "latest", "daos_logs")
    print("Archiving host logs from {} in {}".format(host_list, daos_logs_dir))
    get_output(["mkdir", daos_logs_dir])

    # Copy any log files that exist on the test hosts and remove them from the
    # test host if the copy is successful.  Attempt all of the commands and
    # report status at the end of the loop.  Include a listing of the file
    # related to any failed command.
    commands = [
        "set -eu",
        "rc=0",
        "copied=()",
        "for file in $(ls {}/*.log)".format(logs_dir),
        "do if scp $file {}:{}/${{file##*/}}-$(hostname -s)".format(
            this_host, daos_logs_dir),
        "then copied+=($file)",
        "if ! sudo rm -fr $file",
        "then ((rc++))",
        "ls -al $file",
        "fi",
        "fi",
        "done",
        "echo Copied ${copied[@]:-no files}",
        "exit $rc",
    ]
    spawn_commands(host_list, "; ".join(commands), 900)


def archive_config_files(avocado_logs_dir):
    """Copy all of the configuration files to the avocado results directory.

    Args:
        avocado_logs_dir (str): path to the avocado log files
    """
    # Run the command locally as the config files are written to a shared dir
    this_host = socket.gethostname().split(".")[0]
    host_list = [this_host]

    # Get the source directory for the config files
    base_dir = get_build_environment()["PREFIX"]
    config_file_dir = get_temporary_directory(base_dir)

    # Get the destination directory for the config file
    daos_logs_dir = os.path.join(avocado_logs_dir, "latest", "daos_configs")
    print(
        "Archiving config files from {} in {}".format(host_list, daos_logs_dir))
    get_output(["mkdir", daos_logs_dir])

    # Archive any yaml configuration files.  Currently these are always written
    # to a shared directory for all of hosts.
    commands = [
        "set -eu",
        "rc=0",
        "copied=()",
        "for file in $(ls {}/test_*.yaml)".format(config_file_dir),
        "do if scp $file {}:{}/${{file##*/}}-$(hostname -s)".format(
            this_host, daos_logs_dir),
        "then copied+=($file)",
        "else ((rc++))",
        "fi",
        "done",
        "echo Copied ${copied[@]:-no files}",
        "exit $rc",
    ]
    spawn_commands(host_list, "; ".join(commands), timeout=900)


def rename_logs(avocado_logs_dir, test_file):
    """Append the test name to its avocado job-results directory name.

    Args:
        avocado_logs_dir (str): avocado job-results directory
        test_file (str): the test python file
    """
    test_name = get_test_category(test_file)
    test_logs_lnk = os.path.join(avocado_logs_dir, "latest")
    test_logs_dir = os.path.realpath(test_logs_lnk)
    new_test_logs_dir = "{}-{}".format(test_logs_dir, test_name)
    try:
        os.rename(test_logs_dir, new_test_logs_dir)
        os.remove(test_logs_lnk)
        os.symlink(new_test_logs_dir, test_logs_lnk)
        print("Renamed {} to {}".format(test_logs_dir, new_test_logs_dir))
    except OSError as error:
        print(
            "Error renaming {} to {}: {}".format(
                test_logs_dir, new_test_logs_dir, error))


USE_DEBUGINFO_INSTALL = True


def install_debuginfos():
    """Install debuginfo packages."""
    install_pkgs = [{'name': 'gdb'}, {'name': 'python-magic'}]
    cmds = []

    if USE_DEBUGINFO_INSTALL:
        cmds.extend([
            "sudo", "debuginfo-install", "-y",
            "--exclude", "ompi-debuginfo,gcc-debuginfo,gcc-base-debuginfo",
            "daos-server", "libpmemobj", "python", "openmpi3"])
    else:
        import yum # pylint: disable=import-error

        yum_base = yum.YumBase()
        yum_base.conf.assumeyes = True
        yum_base.setCacheDir(force=True, reuse=True)
        yum_base.repos.enableRepo('*debug*')

        debuginfo_map = {'glibc':   'glibc-debuginfo-common',
                         'libpmem': 'pmdk-debuginfo'}

        # We're not using the yum API to install packages
        # See the comments below.
        # kwarg = {'name': 'gdb'}
        # yum_base.install(**kwarg)

        for pkg in ['python', 'glibc', 'daos', 'systemd', 'ndctl', 'libpmem',
                    'mercury', 'libfabric', 'argobots']:
            try:
                debug_pkg = debuginfo_map[pkg]
            except KeyError:
                debug_pkg = pkg + "-debuginfo"
            try:
                pkg_data = yum_base.rpmdb.returnNewestByName(name=pkg)[0]
            except yum.Errors.PackageSackError as expn:
                if expn.__str__().rstrip() == "No Package Matching " + pkg:
                    print("Package {} not installed, "
                          "skipping debuginfo".format(pkg))
                    continue
                else:
                    raise
            # This is how you actually use the API to add a package
            # But since we need sudo to do it, we need to call out to yum
            # kwarg = {'name': debug_pkg,
            #         'version': pkg_data['version'],
            #         'release': pkg_data['release']}
            # yum_base.install(**kwarg)
            install_pkgs.append({'name': debug_pkg,
                                 'version': pkg_data['version'],
                                 'release': pkg_data['release'],
                                 'epoch': pkg_data['epoch']})

    # This is how you normally finish up a yum transaction, but
    # again, we need to employ sudo
    # yum_base.resolveDeps()
    # yum_base.buildTransaction()
    # yum_base.processTransaction(rpmDisplay=yum.rpmtrans.NoOutputCallBack())
    cmds.extend(["sudo", "yum", "-y", "--enablerepo=\\*debug\\*", "install"])
    for pkg in install_pkgs:
        try:
            cmds.append(
                "{}-{}-{}".format(pkg['name'], pkg['version'], pkg['release']))
        except KeyError:
            cmds.append(pkg['name'])

    print(get_output(cmds))


def process_the_cores(avocado_logs_dir, test_yaml, args):
    """Copy all of the host test log files to the avocado results directory.

    Args:
        avocado_logs_dir ([type]): [description]
        test_yaml (str): yaml file containing host names
        args (argparse.Namespace): command line arguments for this program
    """
    import fnmatch

    this_host = socket.gethostname().split(".")[0]
    host_list = get_hosts_from_yaml(test_yaml, args)
    daos_cores_dir = os.path.join(avocado_logs_dir, "latest", "stacktraces")

    # Create a subdirectory in the avocado logs directory for this test
    print("Processing cores from {} in {}".format(host_list, daos_cores_dir))
    get_output(["mkdir", daos_cores_dir])

    # Copy any core files that exist on the test hosts and remove them from the
    # test host if the copy is successful.  Attempt all of the commands and
    # report status at the end of the loop.  Include a listing of the file
    # related to any failed command.
    commands = [
        "set -eu",
        "rc=0",
        "copied=()",
        "for file in /var/tmp/core.*",
        "do if [ -e $file ]",
        "then if scp $file {}:{}/${{file##*/}}-$(hostname -s)".format(
            this_host, daos_cores_dir),
        "then copied+=($file)",
        "if ! sudo rm -fr $file",
        "then ((rc++))",
        "ls -al $file",
        "fi",
        "else ((rc++))",
        "ls -al $file",
        "fi",
        "fi",
        "done",
        "echo Copied ${copied[@]:-no files}",
        "exit $rc",
    ]
    spawn_commands(host_list, "; ".join(commands), timeout=1800)

    cores = os.listdir(daos_cores_dir)

    if not cores:
        return

    install_debuginfos()

    def run_gdb(pattern):
        """Run a gdb command on all corefiles matching a pattern.

        Args:
            pattern (str): the fnmatch/glob pattern of core files to
                           run gdb on
        """
        import magic

        for corefile in cores:
            if not fnmatch.fnmatch(corefile, pattern):
                continue
            corefile_fqpn = os.path.join(daos_cores_dir, corefile)
            exe_magic = magic.open(magic.NONE)
            exe_magic.load()
            exe_type = exe_magic.file(corefile_fqpn)
            exe_name_start = exe_type.find("execfn: '") + 9
            exe_name_end = exe_type.find("', platform:")
            exe_name = exe_type[exe_name_start:exe_name_end]
            cmd = [
                "gdb", "-cd={}".format(daos_cores_dir),
                "-ex", "\"set pagination off\"",
                "-ex", "\"thread apply all bt full\""
                "-ex", "\"detach\"",
                "-ex", "\"quit\"",
                exe_name, corefile
            ]
            stack_trace_file = os.path.join(
                daos_cores_dir, "{}.stacktrace".format(corefile))
            with open(stack_trace_file, "w") as stack_trace:
                stack_trace.writelines(get_output(cmd))
            print("Removing {}".format(corefile_fqpn))
            os.unlink(corefile_fqpn)

    run_gdb('core.*[0-9]')


def get_test_category(test_file):
    """Get a category for the specified test using its path and name.

    Args:
        test_file (str): the test python file

    Returns:
        str: concatenation of the test path and base filename joined by dashes

    """
    file_parts = os.path.split(test_file)
    return "-".join(
        [os.path.splitext(os.path.basename(part))[0] for part in file_parts])


def main():
    """Launch DAOS functional tests."""
    # Parse the command line arguments
    description = [
        "DAOS functional test launcher",
        "",
        "Launches tests by specifying a test tag.  For example:",
        "\tbadconnect  --run pool connect tests that pass NULL ptrs, etc.",
        "\tbadevict    --run pool client evict tests that pass NULL ptrs, "
        "etc.",
        "\tbadexclude  --run pool target exclude tests that pass NULL ptrs, "
        "etc.",
        "\tbadparam    --run tests that pass NULL ptrs, etc.",
        "\tbadquery    --run pool query tests that pass NULL ptrs, etc.",
        "\tmulticreate --run tests that create multiple pools at once",
        "\tmultitarget --run tests that create pools over multiple servers",
        "\tpool        --run all pool related tests",
        "\tpoolconnect --run all pool connection related tests",
        "\tpooldestroy --run all pool destroy related tests",
        "\tpoolevict   --run all client pool eviction related tests",
        "\tpoolinfo    --run all pool info retrieval related tests",
        "\tquick       --run tests that complete quickly, with minimal "
        "resources",
        "",
        "Multiple tags can be specified:",
        "\ttag_a,tag_b -- run all tests with both tag_a and tag_b",
        "\ttag_a tag_b -- run all tests with either tag_a or tag_b",
        "",
        "Specifying no tags will run all of the available tests.",
        "",
        "Tests can also be launched by specifying a path to the python script "
        "instead of its tag.",
        "",
        "The placeholder server and client names in the yaml file can also be "
        "replaced with the following options:",
        "\tlaunch.py -ts node1,node2 -tc node3 <tag>",
        "\t  - Use node[1-2] to run the daos server in each test",
        "\t  - Use node3 to run the daos client in each test",
        "\tlaunch.py -ts node1,node2 <tag>",
        "\t  - Use node[1-2] to run the daos server or client in each test",
        "\tlaunch.py -ts node1,node2 -d <tag>",
        "\t  - Use node[1-2] to run the daos server or client in each test",
        "\t  - Discard of any additional server or client placeholders for "
        "each test",
        "",
        "You can also specify the sparse flag -s to limit output to "
        "pass/fail.",
        "\tExample command: launch.py -s pool"
    ]
    parser = ArgumentParser(
        prog="launcher.py",
        formatter_class=RawDescriptionHelpFormatter,
        description="\n".join(description))
    parser.add_argument(
        "-a", "--archive",
        action="store_true",
        help="archive host log files in the avocado job-results directory")
    parser.add_argument(
        "-c", "--clean",
        action="store_true",
        help="remove daos log files from the test hosts prior to the test")
    parser.add_argument(
        "-d", "--discard",
        action="store_true",
        help="when replacing server/client yaml file placeholders, discard "
             "any placeholders that do not end up with a replacement value")
    parser.add_argument(
        "-i", "--include_localhost",
        action="store_true",
        help="include the local host when cleaning and archiving")
    parser.add_argument(
        "-l", "--list",
        action="store_true",
        help="list the python scripts that match the specified tags")
    parser.add_argument(
        "-m", "--modify",
        action="store_true",
        help="modify the test yaml files but do not run the tests")
    parser.add_argument(
        "-n", "--nvme",
        action="store",
        help="comma-separated list of NVMe device PCI addresses to use as "
             "replacement values for the bdev_list in each test's yaml file.  "
             "Using the 'auto[:<filter>]' keyword will auto-detect the NVMe "
             "PCI address list on each of the '--test_servers' hosts - the "
             "optonal '<filter>' can be used to limit auto-detected addresses, "
             "e.g. 'auto:Optane' for Intel Optane NVMe devices.")
    parser.add_argument(
        "-r", "--rename",
        action="store_true",
        help="rename the avocado test logs directory to include the test name")
    parser.add_argument(
        "-p", "--process_cores",
        action="store_true",
        help="process core files from tests")
    parser.add_argument(
        "-s", "--sparse",
        action="store_true",
        help="limit output to pass/fail")
    parser.add_argument(
        "tags",
        nargs="*",
        type=str,
        help="test category or file to run")
    parser.add_argument(
        "-tc", "--test_clients",
        action="store",
        help="comma-separated list of hosts to use as replacement values for "
             "client placeholders in each test's yaml file")
    parser.add_argument(
        "-ts", "--test_servers",
        action="store",
        help="comma-separated list of hosts to use as replacement values for "
             "server placeholders in each test's yaml file.  If the "
             "'--test_clients' argument is not specified, this list of hosts "
             "will also be used to replace client placeholders.")
    parser.add_argument(
        "-v", "--verbose",
        action="store_true",
        help="verbose output")
    args = parser.parse_args()
    print("Arguments: {}".format(args))

    # Setup the user environment
    set_test_environment(args)

    # Auto-detect nvme test yaml replacement values if requested
    if args.nvme and args.nvme.startswith("auto"):
        args.nvme = get_nvme_replacement(args)

    # Process the tags argument to determine which tests to run
    tag_filter, test_list = get_test_list(args.tags)

    # Verify at least one test was requested
    if not test_list:
        print("ERROR: No tests or tags found via {}".format(args.tags))
        exit(1)

    # Display a list of the tests matching the tags
    print("Detected tests:  \n{}".format("  \n".join(test_list)))
    if args.list:
        exit(0)

    # Create a temporary directory
    tmp_dir = TemporaryDirectory()

    # Create a dictionary of test and their yaml files
    test_files = get_test_files(test_list, args, tmp_dir)
    if args.modify:
        exit(0)

    # Run all the tests
    status = run_tests(test_files, tag_filter, args)

    # Process the avocado run return codes and only treat job and command
    # failures as errors.
    ret_code = 0
    if status == 0:
        print("All avocado tests passed!")
    else:
        if status & 1 == 1:
            print("Detected one or more avocado test failures!")
        if status & 8 == 8:
            print("Detected one or more interrupted avocado jobs!")
        if status & 2 == 2:
            print("ERROR: Detected one or more avocado job failures!")
            ret_code = 1
        if status & 4 == 4:
            print("ERROR: Detected one or more failed avocado commands!")
            ret_code = 1
        if status & 128 == 128:
            print("ERROR: Failed to clean logs in preparation for test run!")
            ret_code = 1
    exit(ret_code)


if __name__ == "__main__":
    main()<|MERGE_RESOLUTION|>--- conflicted
+++ resolved
@@ -757,11 +757,7 @@
                 "--mux-yaml", test_file["yaml"], "--", test_file["py"]])
             return_code |= time_command(test_command_list)
 
-<<<<<<< HEAD
-            # Optionally store all of the does server and client log files
-=======
             # Optionally store all of the daos server and client log files
->>>>>>> 7eab0f71
             # along with the test results
             if args.archive:
                 archive_logs(avocado_logs_dir, test_file["yaml"], args)
