--- conflicted
+++ resolved
@@ -1051,12 +1051,7 @@
     # Copy any log files written to the DAOS_TEST_LOG_DIR directory
     logs_dir = os.environ.get("DAOS_TEST_LOG_DIR", DEFAULT_DAOS_TEST_LOG_DIR)
     task = archive_files(
-<<<<<<< HEAD
-        destination, hosts, "{}/*.log*".format(logs_dir), True,
-        args)
-=======
         destination, hosts, "{}/*.log*".format(logs_dir), True, args)
->>>>>>> f274c5b8
 
     # Determine if the command completed successfully across all the hosts
     status = 0
