--- conflicted
+++ resolved
@@ -111,12 +111,7 @@
     required_python_paths = [
         os.path.abspath("util/apricot"),
         os.path.abspath("util"),
-<<<<<<< HEAD
-        os.path.join(base_dir, "lib", "python2.7", "site-packages"),
-        os.path.join(base_dir, "lib", "python3", "site-packages"),
-=======
         os.path.join(base_dir, "lib", python_version, "site-packages"),
->>>>>>> f18da9fc
     ]
 
     # Check the PYTHONPATH env definition
