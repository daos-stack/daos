--- conflicted
+++ resolved
@@ -494,13 +494,8 @@
     # task.set_info('debug', True)
     # Enable forwarding of the ssh authentication agent connection
     task.set_info("ssh_options", "-oForwardAgent=yes")
-<<<<<<< HEAD
-    print("Running on {} with a {} second timeout: {}".format(nodes, timeout, command))
-    task.run(command=command, nodes=nodes, timeout=timeout)
-=======
-    print("Running on {}: {}".format(hosts, command))
+    print("Running on {} with a {} second timeout: {}".format(hosts, timeout, command))
     task.run(command=command, nodes=hosts, timeout=timeout)
->>>>>>> f8be4316
     return task
 
 
@@ -519,8 +514,11 @@
     # Create a dictionary of hosts for each unique return code
     results = dict(task.iter_retcodes())
 
+    # Create a list of any hosts that timed out
+    timed_out = [str(hosts) for hosts in task.iter_keys_timeout()]
+
     # Determine if the command completed successfully across all the hosts
-    status = len(results) == 1 and 0 in results
+    status = len(results) == 1 and 0 in results and len(timed_out) == 0
     if not status:
         print("  Errors detected running \"{}\":".format(command))
 
@@ -557,7 +555,6 @@
                     print("      {}".format(line))
 
     # List any hosts that timed out
-    timed_out = [str(hosts) for hosts in task.iter_keys_timeout()]
     if timed_out:
         print("    {}: timeout detected".format(NodeSet.fromlist(timed_out)))
 
