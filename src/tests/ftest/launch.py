--- conflicted
+++ resolved
@@ -216,6 +216,7 @@
 
     # Update PATH
     os.environ["PATH"] = ":".join([bin_dir, sbin_dir, usr_sbin, path])
+    os.environ["COVFILE"] = "/tmp/test.cov"
 
     # Python paths required for functional testing
     python_version = "python{}{}".format(
@@ -827,11 +828,7 @@
          daos_test_log_dir])
 
 
-<<<<<<< HEAD
-def run_tests(test_files, tag_filter, avocado_logs_dir, args):
-=======
 def run_tests(test_files, tag_filter, args, python_version):
->>>>>>> 47e099c1
     """Run or display the test commands.
 
     Args:
@@ -931,6 +928,9 @@
                                          args):
                     return_code |= 256
 
+    if args.jenkinslog:
+        return_code |= archive_cov_usrlib_logs(avocado_logs_dir, args)
+
     return return_code
 
 
@@ -1163,7 +1163,7 @@
 
     # Copy any log files written to the DAOS_TEST_LOG_DIR directory
     task = archive_files(destination, hosts,
-                         "/usr/lib/daos/TESTING/ftest/test.cov*",False, args)
+                         "/tmp/test.cov*",False, args)
 
     # Determine if the command completed successfully across all the hosts
     status = 0
@@ -1957,22 +1957,7 @@
     # Generate certificate files
     generate_certs()
 
-    # Determine the location of the avocado logs for archiving or renaming
-    data = get_output(["avocado", "config"]).strip()
-    avocado_logs_dir = re.findall(r"datadir\.paths\.logs_dir\s+(.*)", data)
-    avocado_logs_dir = os.path.expanduser(avocado_logs_dir[0])
-    print("Avocado logs stored in {}".format(avocado_logs_dir))
-
-    # Run all the tests
-<<<<<<< HEAD
-    status = run_tests(test_files, tag_filter, avocado_logs_dir, args)
-
-    if args.jenkinslog:
-        status |= archive_cov_usrlib_logs(
-            avocado_logs_dir, args)
-=======
     status = run_tests(test_files, tag_filter, args, python_version)
->>>>>>> 47e099c1
 
     # Process the avocado run return codes and only treat job and command
     # failures as errors.
