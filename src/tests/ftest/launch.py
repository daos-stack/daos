--- conflicted
+++ resolved
@@ -62,9 +62,7 @@
             """Destroy a TemporaryDirectory object."""
             rmtree(self.name)
 
-<<<<<<< HEAD
-TEST_DAOS_SERVER_YAML = "daos_avocado_test.yaml"
-BASE_LOG_FILE_YAML = "./data/daos_server_baseline.yaml"
+DEFAULT_DAOS_TEST_LOG_DIR = "/var/tmp/daos_testing"
 YAML_KEYS = {
     "test_servers": "test_servers",
     "test_clients": "test_clients",
@@ -82,11 +80,6 @@
     """
     if args.verbose:
         print(message)
-=======
-DEFAULT_DAOS_TEST_LOG_DIR = "/var/tmp/daos_testing"
-SERVER_KEYS = ("test_servers")
-CLIENT_KEYS = ("test_clients")
->>>>>>> 02a01d6b
 
 
 def get_build_environment():
@@ -893,45 +886,6 @@
         "then ((rc++))",
         "ls -al $file",
         "fi",
-        "fi",
-        "done",
-        "echo Copied ${copied[@]:-no files}",
-        "exit $rc",
-    ]
-    spawn_commands(host_list, "; ".join(commands))
-
-
-def archive_config_files(avocado_logs_dir):
-    """Copy all of the configuration files to the avocado results directory.
-
-    Args:
-        avocado_logs_dir (str): path to the avocado log files
-    """
-    # Run the command locally as the config files are written to a shared dir
-    this_host = socket.gethostname().split(".")[0]
-    host_list = [this_host]
-
-    # Get the source directory for the config files
-    base_dir = get_build_environment()["PREFIX"]
-    config_file_dir = get_temporary_directory(base_dir)
-
-    # Get the destination directory for the config file
-    daos_logs_dir = os.path.join(avocado_logs_dir, "latest", "daos_configs")
-    print(
-        "Archiving config files from {} in {}".format(host_list, daos_logs_dir))
-    get_output("mkdir {}".format(daos_logs_dir))
-
-    # Archive any yaml configuration files.  Currently these are always written
-    # to a shared directory for all of hosts.
-    commands = [
-        "set -eu",
-        "rc=0",
-        "copied=()",
-        "for file in $(ls {}/daos_*.yaml)".format(config_file_dir),
-        "do if scp $file {}:{}/${{file##*/}}-$(hostname -s)".format(
-            this_host, daos_logs_dir),
-        "then copied+=($file)",
-        "else ((rc++))",
         "fi",
         "done",
         "echo Copied ${copied[@]:-no files}",
