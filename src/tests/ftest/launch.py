#!/usr/bin/env python3
"""
  (C) Copyright 2018-2023 Intel Corporation.

  SPDX-License-Identifier: BSD-2-Clause-Patent
"""
<<<<<<< HEAD
from argparse import ArgumentParser, RawDescriptionHelpFormatter
from collections import OrderedDict
=======
# pylint: disable=too-many-lines

import errno
>>>>>>> 8700577e
import getpass
import json
import logging
import os
import sys
<<<<<<< HEAD
from tempfile import TemporaryDirectory
# import traceback
=======
import time
from argparse import ArgumentParser, RawDescriptionHelpFormatter
from collections import OrderedDict, defaultdict
from tempfile import TemporaryDirectory
>>>>>>> 8700577e

# When SRE-439 is fixed we should be able to include these import statements here
# from avocado.core.settings import settings
# from avocado.core.version import MAJOR, MINOR
# from avocado.utils.stacktrace import prepare_exc_info
from ClusterShell.NodeSet import NodeSet
# When SRE-439 is fixed we should be able to include these import statements here
# from util.distro_utils import detect
# pylint: disable=import-error,no-name-in-module
<<<<<<< HEAD
from process_core_files import get_core_file_pattern
=======
from process_core_files import CoreFileException, CoreFileProcessing
from slurm_setup import SlurmSetup, SlurmSetupException
>>>>>>> 8700577e

# Update the path to support utils files that import other utils files
# This is not good coding practice. Should use package paths and remove alls these E402.
sys.path.append(os.path.join(os.path.dirname(os.path.abspath(__file__)), "util"))
from data_utils import (dict_extract_values, list_flatten,  # noqa: E402
                        list_unique)
# pylint: disable=import-outside-toplevel
<<<<<<< HEAD
from avocado_utils import AvocadoInfo, AvocadoException                                 # noqa: E402
from code_coverage_utils import CodeCoverage                                            # noqa: E402
from environment_utils import TestEnvironment, TestEnvironmentException, \
    set_test_environment                                                                # noqa: E402
from host_utils import get_local_host                                                   # noqa: E402
from launch_utils import LaunchException, TestGroup, setup_fuse_config, summarize_run   # noqa: E402
from logger_utils import get_console_handler, get_file_handler, LOG_FILE_FORMAT         # noqa: E402
from network_utils import SUPPORTED_PROVIDERS, PROVIDER_ALIAS                           # noqa: E402
from package_utils import find_packages                                                 # noqa: E402
from results_utils import Job, Results, LaunchTestName                                  # noqa: E402
from run_utils import RunException                                                      # noqa: E402
from storage_utils import StorageException                                              # noqa: E402
from yaml_utils import YamlException                                                    # noqa: E402
=======
from host_utils import (HostException, HostInfo, get_local_host,  # noqa: E402
                        get_node_set)
from logger_utils import get_console_handler, get_file_handler  # noqa: E402
from results_utils import (Job, Results, TestResult, create_html,  # noqa: E402
                           create_xml)
from run_utils import stop_processes  # noqa: E402
from run_utils import (RunException, find_command, run_local,  # noqa: E402
                       run_remote)
from slurm_utils import (create_partition, delete_partition,  # noqa: E402
                         show_partition)
from storage_utils import StorageException, StorageInfo  # noqa: E402
from user_utils import get_user_groups  # noqa: E402
from user_utils import (get_chown_command, get_group_id,  # noqa: E402
                        groupadd, useradd, userdel)
from yaml_utils import YamlException  # noqa: E402
from yaml_utils import (YamlUpdater, get_test_category,  # noqa: E402
                        get_yaml_data)

BULLSEYE_SRC = os.path.join(os.path.dirname(os.path.abspath(__file__)), "test.cov")
BULLSEYE_FILE = os.path.join(os.sep, "tmp", "test.cov")
DEFAULT_DAOS_TEST_LOG_DIR = os.path.join(os.sep, "var", "tmp", "daos_testing")
DEFAULT_DAOS_TEST_USER_DIR = os.path.join(os.sep, "var", "tmp", "daos_testing", "user")
DEFAULT_DAOS_TEST_SHARED_DIR = os.path.expanduser(os.path.join("~", "daos_test"))
DEFAULT_LOGS_THRESHOLD = "2150M"    # 2.1G
FAILURE_TRIGGER = "00_trigger-launch-failure_00"
LOG_FILE_FORMAT = "%(asctime)s %(levelname)-5s %(funcName)30s: %(message)s"
MAX_CI_REPETITIONS = 10
TEST_EXPECT_CORE_FILES = ["./harness/core_files.py"]
SUPPORTED_PROVIDERS = [
    "ofi+cxi",
    "ofi+verbs;ofi_rxm",
    "ucx+dc_x",
    "ofi+tcp;ofi_rxm",
    "ofi+opx",
]
# Temporary pipeline-lib workaround until DAOS-13934 is implemented
PROVIDER_ALIAS = {
    "ofi+verbs": "ofi+verbs;ofi_rxm",
    "ofi+tcp": "ofi+tcp;ofi_rxm"
}
PROCS_TO_CLEANUP = [
    "daos_server", "daos_engine", "daos_agent", "cart_ctl", "orterun", "mpirun", "dfuse"]
TYPES_TO_UNMOUNT = ["fuse.daos"]


# Set up a logger for the console messages. Initially configure the console handler to report debug
# messages until a file logger can be established to handle the debug messages. After which the
# console logger will be updated to handle info messages.
logger = logging.getLogger(__name__)
logger.setLevel(logging.DEBUG)
logger.addHandler(get_console_handler("%(message)s", logging.DEBUG))


class LaunchException(Exception):
    """Exception for launch.py execution."""


class AvocadoInfo():
    """Information about this version of avocado."""

    def __init__(self):
        """Initialize an AvocadoInfo object."""
        self.major = 0
        self.minor = 0

    def __str__(self):
        """Get the avocado version as a string.

        Returns:
            str: the avocado version

        """
        return f"Avocado {str(self.major)}.{str(self.minor)}"

    @staticmethod
    def set_config(overwrite=False):
        """Set up the avocado config files if they do not already exist.

        Should be called before get_setting() to ensure any files generated by this method are
        included.

        Args:
            overwrite (bool, optional): if true overwrite any existing avocado config files. If
                false do not modify any existing avocado config files. Defaults to False.

        Raises:
            LaunchException: if there is an error writing an avocado config file

        """
        daos_base = os.getenv("DAOS_BASE", None)
        logs_dir = os.path.expanduser("~")
        if os.getenv("TEST_RPMS", "false").lower() == "true":
            logs_dir = os.path.join(os.sep, "var", "tmp", "ftest")
        elif daos_base:
            logs_dir = os.path.join(daos_base, "install", "lib", "daos", "TESTING", "ftest")

        job_results_dir = os.path.join(logs_dir, "avocado", "job-results")
        data_dir = os.path.join(logs_dir, "avocado", "data")
        config_dir = os.path.join(
            os.environ.get("VIRTUAL_ENV", os.path.expanduser("~")), ".config", "avocado")
        config_file = os.path.join(config_dir, "avocado.conf")
        sysinfo_dir = os.path.join(config_dir, "sysinfo")
        sysinfo_files_file = os.path.join(sysinfo_dir, "files")
        sysinfo_commands_file = os.path.join(sysinfo_dir, "commands")

        # Create the avocado configuration directories
        os.makedirs(config_dir, exist_ok=True)
        os.makedirs(sysinfo_dir, exist_ok=True)

        # Create the avocado config file. If one exists do not overwrite it.
        if not os.path.exists(config_file) or overwrite:
            # Give the avocado test tearDown method a minimum of 120 seconds to complete when the
            # test process has timed out.  The test harness will increment this timeout based upon
            # the number of pools created in the test to account for pool destroy command timeouts.
            config = [
                "[datadir.paths]\n",
                f"logs_dir = {job_results_dir}\n",
                f"data_dir = {data_dir}\n",
                "\n",
                "[job.output]\n",
                "loglevel = DEBUG\n",
                "\n",
                "[runner.timeout]\n",
                "after_interrupted = 120\n",
                "process_alive = 120\n",
                "process_died = 120\n",
                "\n",
                "[sysinfo.collectibles]\n",
                f"files = {sysinfo_files_file}\n",
                f"commands = {sysinfo_commands_file}\n",
            ]

            try:
                with open(config_file, "w", encoding="utf-8") as config_handle:
                    config_handle.writelines(config)
            except IOError as error:
                raise LaunchException(f"Error writing avocado config file {config_file}") from error

        # Create the avocado system info files file. If one exists do not overwrite it.
        if not os.path.exists(sysinfo_files_file) or overwrite:
            try:
                with open(sysinfo_files_file, "w", encoding="utf-8") as sysinfo_files_handle:
                    sysinfo_files_handle.write("/proc/mounts\n")
            except IOError as error:
                raise LaunchException(
                    f"Error writing avocado config file {sysinfo_files_file}") from error

        # Create the avocado system info commands file. If one exists do not overwrite it.
        if not os.path.exists(sysinfo_commands_file) or overwrite:
            try:
                with open(sysinfo_commands_file, "w", encoding="utf-8") as sysinfo_commands_handle:
                    sysinfo_commands_handle.write("ps axf\n")
                    sysinfo_commands_handle.write("dmesg\n")
                    sysinfo_commands_handle.write("df -h\n")
            except IOError as error:
                raise LaunchException(
                    f"Error writing avocado config file {sysinfo_commands_file}") from error

    def set_version(self):
        """Set the avocado major and minor versions.

        Raises:
            LaunchException: if there is an error running 'avocado -v'

        """
        try:
            # pylint: disable=import-outside-toplevel
            from avocado.core.version import MAJOR, MINOR
            self.major = int(MAJOR)
            self.minor = int(MINOR)

        except ModuleNotFoundError:
            # Once lightweight runs are using python3-avocado, this can be removed
            try:
                result = run_local(logger, "avocado -v", check=True)
            except RunException as error:
                message = "Error obtaining avocado version after failed avocado.core.version import"
                raise LaunchException(message) from error
            try:
                version = re.findall(r"(\d+)\.(\d+)", result.stdout)[0]
                self.major = int(version[0])
                self.minor = int(version[1])
            except IndexError as error:
                raise LaunchException("Error extracting avocado version from command") from error

    @staticmethod
    def get_setting(section, key, default=None):
        """Get the value for the specified avocado setting.

        Args:
            section (str): avocado setting section name
            key (str): avocado setting key name
            default (object): default value to use if setting is undefined

        Raises:
            RunException: if there is an error getting the setting from the avocado command

        Returns:
            object: value for the avocado setting or None if not defined

        """
        try:
            # pylint: disable=import-outside-toplevel
            from avocado.core.settings import SettingsError, settings
            try:
                # Newer versions of avocado use this approach
                config = settings.as_dict()
                return config.get(".".join([section, key]))

            except AttributeError:
                # Older version of avocado, like 69LTS, use a different method
                # pylint: disable=no-member
                try:
                    return settings.get_value(section, key)
                except SettingsError:
                    # Setting not found
                    pass

            except KeyError:
                # Setting not found
                pass

        except ModuleNotFoundError:
            # Once lightweight runs are using python3-avocado, this can be removed
            result = run_local(logger, "avocado config", check=True)
            try:
                return re.findall(rf"{section}\.{key}\s+(.*)", result.stdout)[0]
            except IndexError:
                # Setting not found
                pass

        return default

    def get_logs_dir(self):
        """Get the avocado directory in which the test results are stored.

        Returns:
            str: the directory used by avocado to log test results

        """
        default_base_dir = os.path.join("~", "avocado", "job-results")
        return os.path.expanduser(self.get_setting("datadir.paths", "logs_dir", default_base_dir))

    def get_directory(self, directory, create=True):
        """Get the avocado test directory for the test.

        Args:
            directory (str): name of the sub directory to add to the logs directory
            create (bool, optional): whether or not to create the directory if it doesn't exist.
                Defaults to True.

        Returns:
            str: the directory used by avocado to log test results

        """
        logs_dir = self.get_logs_dir()
        test_dir = os.path.join(logs_dir, directory)
        if create:
            os.makedirs(test_dir, exist_ok=True)
        return test_dir

    def get_list_command(self):
        """Get the avocado list command for this version of avocado.

        Returns:
            list: avocado list command parts

        """
        if self.major >= 83:
            return ["avocado", "list"]
        if self.major >= 82:
            return ["avocado", "--paginator=off", "list"]
        return ["avocado", "list", "--paginator=off"]

    def get_list_regex(self):
        """Get the regular expression used to get the test file from the avocado list command.

        Returns:
            str: regular expression to use to get the test file from the avocado list command output

        """
        if self.major >= 92:
            return r"avocado-instrumented\s+(.*):"
        return r"INSTRUMENTED\s+(.*):"

    def get_run_command(self, test, tag_filters, sparse, failfast):
        """Get the avocado run command for this version of avocado.

        Args:
            test (TestInfo): the test information
            tag_filters (list): optional '--filter-by-tags' arguments
            sparse (bool): whether or not to provide sparse output of the test execution
            failfast (bool): whether or not to fail fast

        Returns:
            list: avocado run command

        """
        command = ["avocado"]
        if not sparse and self.major >= 82:
            command.append("--show=test")
        command.append("run")
        if self.major >= 82:
            command.append("--ignore-missing-references")
        else:
            command.extend(["--ignore-missing-references", "on"])
        if self.major >= 83:
            command.append("--disable-tap-job-result")
        else:
            command.extend(["--html-job-result", "on"])
            command.extend(["--tap-job-result", "off"])
        if not sparse and self.major < 82:
            command.append("--show-job-log")
        if tag_filters:
            command.extend(tag_filters)
        if failfast:
            command.extend(["--failfast", "on"])
        command.extend(["--mux-yaml", test.yaml_file])
        if test.extra_yaml:
            command.extend(test.extra_yaml)
        command.extend(["--", str(test)])
        return command


class TestName():
    """Define a test name compatible with avocado's result render classes."""

    def __init__(self, name, order, repeat):
        """Initialize a TestName object.

        Args:
            name (str): test name
            order (int): order in which this test is executed
            repeat (int): repeat count for this test
        """
        self.name = name
        self.order = order
        self.repeat = repeat

    def __str__(self):
        """Get the test name as a string.

        Returns:
            str: combination of the order and name

        """
        if self.repeat > 0:
            return f"{self.uid}-{self.name}{self.variant}"
        return f"{self.uid}-{self.name}"

    def __getitem__(self, name, default=None):
        """Get the value of the attribute name.

        Args:
            name (str): name of the class attribute to get
            default (object, optional): value to return if name is not defined. Defaults to None.

        Returns:
            object: the attribute value or default if not defined

        """
        return self.get(name, default)

    def get(self, name, default=None):
        """Get the value of the attribute name.

        Args:
            name (str): name of the class attribute to get
            default (object, optional): value to return if name is not defined. Defaults to None.

        Returns:
            object: the attribute value or default if not defined

        """
        try:
            return getattr(self, name, default)
        except TypeError:
            return default

    @property
    def order_str(self):
        """Get the string representation of the order count.

        Returns:
            str: the order count as a string

        """
        return f"{self.order:02}"

    @property
    def repeat_str(self):
        """Get the string representation of the repeat count.

        Returns:
            str: the repeat count as a string

        """
        return f"repeat{self.repeat:03}"

    @property
    def uid(self):
        """Get the test order to use as the test uid for xml/html results.

        Returns:
            str: the test uid (order)

        """
        return self.order_str

    @property
    def variant(self):
        """Get the test repeat count as the test variant for xml/html results.

        Returns:
            str: the test variant (repeat)

        """
        return f";{self.repeat_str}"

    def copy(self):
        """Create a copy of this object.

        Returns:
            TestName: a copy of this TestName object

        """
        return TestName(self.name, self.order, self.repeat)

>>>>>>> 8700577e


DEFAULT_LOGS_THRESHOLD = "2150M"    # 2.1G
MAX_CI_REPETITIONS = 10


class Launch():
    """Class to launch avocado tests."""

    RESULTS_DIRS = (
        "daos_configs", "daos_logs", "cart_logs", "daos_dumps", "valgrind_logs", "stacktraces")

    def __init__(self, name, mode, slurm_install, slurm_setup):
        """Initialize a Launch object.

        Args:
            name (str): launch job name
            mode (str): execution mode, e.g. "normal", "manual", or "ci"
            slurm_install (bool): whether or not to install slurm RPMs if needed
            slurm_setup (bool): whether or not to enable configuring slurm if needed
        """
        self.name = name
        self.mode = mode
        self.slurm_install = slurm_install
        self.slurm_setup = slurm_setup

        self.avocado = AvocadoInfo()
        self.class_name = f"FTEST_launch.launch-{self.name.lower().replace('.', '-')}"
        self.logdir = None
        self.logfile = None
        self.tests = []
        self.tag_filters = []
        self.repeat = 1
        self.local_host = get_local_host()
        self.user = getpass.getuser()

        # Results tracking settings
        self.job_results_dir = None
        self.job = None
        self.result = None

        # Details about the run
        self.details = OrderedDict()

        # Options for creating slurm partitions
        self.slurm_control_node = NodeSet()
        self.slurm_partition_hosts = NodeSet()

    def get_exit_status(self, status, message, fail_class=None, exc_info=None):
        """Get the exit status for the current mode.

        Also update the overall test result.

        Args:
            status (int): the exit status to use for non-ci mode operation
            message (str): exit message or reason for failure
            fail_class (str, optional): failure category.
            exc_info (OptExcInfo, optional): return value from sys.exc_info().

        Returns:
            int: the exit status
        """
        if self.result and self.result.tests:
            self.result.tests[0].finish_test(logger, message, fail_class, exc_info)
        else:
            # Log the status if a Results or TestResult object has not been defined
            if message is not None and fail_class is None:
                logger.debug(message)
            elif message is not None:
                logger.error(message)
            if exc_info is not None:
                logger.debug("Stacktrace", exc_info=True)

        # Write the details to a json file
        self._write_details_json()

        if self.job and self.result:
            # Generate the results.xml and results.html for this run
            self.job.generate_results(logger, self.result)

        # Set the return code for the program based upon the mode and the provided status
        #   - always return 0 in CI mode since errors will be reported via the results.xml file
        return 0 if self.mode == "ci" else status

    def _write_details_json(self):
        """Write the details to a json file."""
        if self.logdir:
            details_json = os.path.join(self.logdir, "details.json")
            try:
                with open(details_json, "w", encoding="utf-8") as details:
                    details.write(json.dumps(self.details, indent=4))
            except TypeError as error:
                logger.error("Error writing %s: %s", details_json, str(error))

    def _configure(self, overwrite_config=False):
        """Configure launch to start logging and track test results.

        Args:
            overwrite (bool, optional): if true overwrite any existing avocado config files. If
                false do not modify any existing avocado config files. Defaults to False.

        Raises:
            LaunchException: if there are any issues obtaining data from avocado commands
        """
        # Setup the avocado config files to ensure these files are read by avocado
        self.avocado.set_config(overwrite_config)

        # Configure the logfile
        self.avocado.set_version(logger)
        self.logdir = self.avocado.get_directory(
            logger, os.path.join("launch", self.name.lower()), False)
        self.logfile = os.path.join(self.logdir, "job.log")

        # Rename the launch log directory if one exists
        renamed_log_dir = self._create_log_dir()

        # Setup a file handler to handle debug messages
        logger.addHandler(get_file_handler(self.logfile, LOG_FILE_FORMAT, logging.DEBUG))

        # Update the console logger to handle info messages
        logger.handlers[0].setLevel(logging.INFO)

        logger.info("-" * 80)
        logger.info("DAOS functional test launcher")
        logger.info("")
        logger.info("Running with %s", self.avocado)
        logger.info("Launch job results directory:  %s", self.logdir)
        if renamed_log_dir is not None:
            logger.info("  Renamed existing launch job results directory to %s", renamed_log_dir)
        logger.info("Launch log file:               %s", self.logfile)
        logger.info("-" * 80)

        # Results tracking settings
        self.job_results_dir = self.avocado.get_logs_dir(logger)
        max_chars = self.avocado.get_setting(logger, "job.run.result.xunit", "max_test_log_chars")
        self.job = Job(
            self.name, xml_enabled="on", html_enabled="on", log_dir=self.logdir,
            max_chars=max_chars)
        self.result = Results(self.logdir)

        # Add details about the run
        self.details["avocado version"] = str(self.avocado)
        self.details["launch host"] = str(self.local_host)

    def _create_log_dir(self):
        """Create the log directory and rename it if it already exists.

        Returns:
            str: name of the old log directory if renamed, otherwise None

        """
        # When running manually save the previous log if one exists
        old_launch_log_dir = None
        if os.path.exists(self.logdir):
            old_launch_log_dir = "_".join([self.logdir, "old"])
            if os.path.exists(old_launch_log_dir):
                for file in os.listdir(old_launch_log_dir):
                    rm_file = os.path.join(old_launch_log_dir, file)
                    if os.path.isdir(rm_file):
                        for file2 in os.listdir(rm_file):
                            os.remove(os.path.join(rm_file, file2))
                        os.rmdir(rm_file)
                    else:
                        os.remove(rm_file)
                os.rmdir(old_launch_log_dir)
            os.rename(self.logdir, old_launch_log_dir)
        os.makedirs(self.logdir)

        return old_launch_log_dir

    def run(self, args):
        # pylint: disable=too-many-return-statements
        """Perform the actions specified by the command line arguments.

        Args:
            args (argparse.Namespace): command line arguments for this program

        Returns:
            int: exit status for the steps executed
        """
        try:
            status = self._run(args)
        except Exception as error:      # pylint: disable=broad-except
            message = f"Unknown exception raised during launch.py execution: {error}"
            status = self.get_exit_status(1, message, "Unknown", sys.exc_info())
            # logger.debug("Stacktrace:\n%s", traceback.format_exc(error))
        return status

    def _run(self, args):
        # pylint: disable=too-many-return-statements
        """Perform the actions specified by the command line arguments.

        Args:
            args (argparse.Namespace): command line arguments for this program

        Returns:
            int: exit status for the steps executed
        """
        status = 0

        # Setup launch to log and run the requested action
        try:
            self._configure(args.overwrite_config)
        except (AvocadoException, LaunchException):
            message = "Error configuring launch.py to start logging and track test results"
            return self.get_exit_status(1, message, "Setup", sys.exc_info())

        # Add a test result to account for any non-test execution steps
        setup_result = self.result.add_test(
            self.class_name, LaunchTestName("./launch.py", 0, 0), self.logfile)
        setup_result.start()

        # Set the number of times to repeat execution of each test
        if self.mode == "ci" and args.repeat > MAX_CI_REPETITIONS:
            message = "The requested number of test repetitions exceeds the CI limitation."
            setup_result.warn_test(logger, "Setup", message)
            logger.debug(
                "The number of test repetitions has been reduced from %s to %s.",
                args.repeat, MAX_CI_REPETITIONS)
            args.repeat = MAX_CI_REPETITIONS
        self.repeat = args.repeat

        # Record the command line arguments
        logger.debug("Arguments:")
        for key in sorted(args.__dict__.keys()):
            logger.debug("  %s = %s", key, getattr(args, key))

        # Convert host specifications into NodeSets
        try:
            test_servers = NodeSet(args.test_servers)
        except TypeError:
            message = f"Invalid '--test_servers={args.test_servers}' argument"
            return self.get_exit_status(1, message, "Setup", sys.exc_info())
        try:
            test_clients = NodeSet(args.test_clients)
        except TypeError:
            message = f"Invalid '--test_clients={args.test_clients}' argument"
            return self.get_exit_status(1, message, "Setup", sys.exc_info())
        try:
            control_host = NodeSet(args.slurm_control_node)
        except TypeError:
            message = f"Invalid '--slurm_control_node={args.slurm_control_node}' argument"
            return self.get_exit_status(1, message, "Setup", sys.exc_info())

        # A list of server hosts is required
        if not test_servers and not args.list:
            return self.get_exit_status(1, "Missing required '--test_servers' argument", "Setup")
        logger.info("Testing with hosts:       %s", test_servers.union(test_clients))
        self.details["test hosts"] = str(test_servers.union(test_clients))

        # Add the installed packages to the details json
        # pylint: disable=unsupported-binary-operation
        all_hosts = test_servers | test_clients | self.local_host
        self.details["installed packages"] = find_packages(
            logger, all_hosts, "'^(daos|libfabric|mercury|ior|openmpi|mpifileutils)-'")

        # Setup the test environment
        test_env = TestEnvironment()
        try:
            if args.list:
                set_test_environment(logger)
            else:
                set_test_environment(
                    logger, test_env, test_servers, test_clients, args.provider, args.insecure_mode,
                    self.details)
        except TestEnvironmentException as error:
            message = f"Error setting up test environment: {str(error)}"
            return self.get_exit_status(1, message, "Setup", sys.exc_info())

        # Define the directory in which to create modified test yaml files
        if args.yaml_directory is None:
            # Create a temporary directory that will exist only during the execution launch.
            # pylint: disable=consider-using-with
            temp_dir = TemporaryDirectory()
            yaml_dir = temp_dir.name
        else:
            # Use the user-specified directory, which will exist after launch completes.
            yaml_dir = args.yaml_directory
            if not os.path.exists(yaml_dir):
                os.mkdir(yaml_dir)
        logger.info("Modified test yaml files being created in: %s", yaml_dir)

        # Define the test configs specified by the arguments
        group = TestGroup(
            self.avocado, test_env, test_servers, test_clients, control_host, args.tags, args.nvme,
            yaml_dir, args.yaml_extension)
        try:
            group.list_tests(logger, args.verbose)
        except RunException:
            message = f"Error detecting tests that match tags: {' '.join(args.tags)}"
            return self.get_exit_status(1, message, "Setup", sys.exc_info())

        # Verify at least one test was requested
        if not group.tests:
            message = f"No tests found for tags: {' '.join(args.tags)}"
            return self.get_exit_status(1, message, "Setup", sys.exc_info())

        # Done if just listing tests matching the tags
        if args.list and not args.modify:
            return self.get_exit_status(0, "Listing tests complete")

        # Setup the fuse configuration
        try:
            setup_fuse_config(logger, test_servers | test_clients)
        except LaunchException:
            # Warn but don't fail
            message = "Issue detected setting up the fuse configuration"
            setup_result.warn_test(logger, "Setup", message, sys.exc_info())

        # Get the core file pattern information
        core_files = {}
        if args.process_cores:
            try:
                all_hosts = test_servers | test_clients | self.local_host
                core_files = get_core_file_pattern(logger, all_hosts)
            except LaunchException:
                message = "Error obtaining the core file pattern information"
                return self.get_exit_status(1, message, "Setup", sys.exc_info())
        else:
            logger.debug("Not collecting core files")

        # Determine if bullseye code coverage collection is enabled
        code_coverage = CodeCoverage(test_env)
        # pylint: disable=unsupported-binary-operation
        code_coverage.check(logger, test_servers | self.local_host)

        # Update the test yaml files for the tests in this test group
        try:
            group.update_test_yaml(
                logger, args.scm_size, args.scm_mount, args.extra_yaml,
                args.timeout_multiplier, args.override, args.verbose, args.include_localhost)
        except (RunException, YamlException):
            message = "Error modifying the test yaml files"
            status |= self.get_exit_status(1, message, "Setup", sys.exc_info())
        except StorageException:
            message = "Error detecting storage information for test yaml files"
            status |= self.get_exit_status(1, message, "Setup", sys.exc_info())

        if args.modify:
            return self.get_exit_status(0, "Modifying test yaml files complete")

        # Configure slurm if any tests use partitions
        test_status = group.setup_slurm(
            logger, self.slurm_setup, self.slurm_install, self.user, self.result)

        # Split the timer for the test result to account for any non-test execution steps as not
        # to double report the test time accounted for in each individual test result
        setup_result.end()

        # Run the tests in this test group
        test_status |= group.run_tests(
            logger, self.result, self.repeat, self.slurm_setup, args.sparse, args.failfast,
            not args.disable_stop_daos, args.archive, args.rename, args.jenkinslog, core_files,
            args.logs_threshold, args.user_create, code_coverage, self.job_results_dir,
            self.logdir)

        # Convert the test status to a launch.py status
        status |= summarize_run(logger, self.mode, test_status)

        # Record the group details
        self.details.update(group.details)

        # Restart the timer for the test result to account for any non-test execution steps
        setup_result.start()

        # Return the appropriate return code and mark the test result to account for any non-test
        # execution steps complete
        return self.get_exit_status(status, "Executing tests complete")


def main():
    """Launch DAOS functional tests."""
    # Parse the command line arguments
    description = [
        "DAOS functional test launcher",
        "",
        "Launches tests by specifying a test tag.  For example:",
        "\tpool        --run all pool related tests",
        "\tcontainer   --run all container related tests",
        "\tcontol      --run all control plane related tests",
        "",
        "Multiple tags can be specified:",
        "\ttag_a,tag_b -- run all tests with both tag_a and tag_b",
        "\ttag_a tag_b -- run all tests with either tag_a or tag_b",
        "",
        "Specifying no tags will run all of the available tests.",
        "",
        "Tests can also be launched by specifying a path to the python script instead of its tag.",
        "",
        "The placeholder server and client names in the yaml file can also be replaced with the "
        "following options:",
        "\tlaunch.py -ts node[1-2] -tc node3 <tag>",
        "\t  - Use node[1-2] to run the daos server in each test",
        "\t  - Use node3 to run the daos client in each test",
        "\tlaunch.py -ts node[1-2] <tag>",
        "\t  - Use node[1-2] to run the daos server or client in each test",
        "\tlaunch.py -ts node1 -tc node2 -o <tag>",
        "\t  - Use node1 to run the daos server in each test",
        "\t  - Use node2 to run the daos client in each test",
        "\t  - Override the number of servers and clients specified by the test",
        "",
        "You can also specify the sparse flag -s to limit output to pass/fail.",
        "\tExample command: launch.py -s pool",
        "",
        "The placeholder server storage configuration in the test yaml can also be replaced with "
        "the following --nvme argument options:",
        "\tauto[:filter]",
        "\t\treplace any test bdev_list placeholders with any NVMe disk or VMD controller address",
        "\t\tfound to exist on all server hosts. If 'filter' is specified use it to find devices",
        "\t\twith the 'filter' in the device description. If generating automatic storage extra",
        "\t\tfiles, use a 'class: dcpm' first storage tier.",
        "\tauto_md_on_ssd[:filter]",
        "\t\treplace any test bdev_list placeholders with any NVMe disk or VMD controller address",
        "\t\tfound to exist on all server hosts. If 'filter' is specified use it to find devices",
        "\t\twith the 'filter' in the device description. If generating automatic storage extra",
        "\t\tfiles, use a 'class: ram' first storage tier.",
        "\tauto_nvme[:filter]",
        "\t\treplace any test bdev_list placeholders with any NVMe disk found to exist on all ",
        "\t\tserver hosts. If a 'filter' is specified use it to find devices with the 'filter' ",
        "\t\tin the device description. If generating automatic storage extra files, use a ",
        "\t\t'class: dcpm' first storage tier.",
        "\tauto_vmd[:filter]",
        "\t\treplace any test bdev_list placeholders with any VMD controller address found to ",
        "\t\texist on all server hosts. If a 'filter' is specified use it to find devices with the",
        "\t\t'filter' in the device description. If generating automatic storage extra files, use",
        "\t\ta 'class: dcpm' first storage tier.",
        "\t<address>[,<address>]",
        "\t\treplace any test bdev_list placeholders with the addresses specified as long as the",
        "\t\taddress exists on each server host. If generating automatic storage extra files, use ",
        "\t\ta 'class: dcpm' first storage tier."
    ]
    parser = ArgumentParser(
        prog="launcher.py",
        formatter_class=RawDescriptionHelpFormatter,
        description="\n".join(description))
    parser.add_argument(
        "-a", "--archive",
        action="store_true",
        help="archive host log files in the avocado job-results directory")
    parser.add_argument(
        "-dsd", "--disable_stop_daos",
        action="store_true",
        help="disable stopping DAOS servers and clients between running tests")
    parser.add_argument(
        "-e", "--extra_yaml",
        action="append",
        default=None,
        type=str,
        help="additional yaml file to include with the test yaml file. Any "
             "entries in the extra yaml file can be used to replace an "
             "existing entry in the test yaml file.")
    parser.add_argument(
        "--failfast",
        action="store_true",
        help="stop the test suite after the first failure")
    parser.add_argument(
        "-i", "--include_localhost",
        action="store_true",
        help="include the local host when cleaning and archiving")
    parser.add_argument(
        "-ins", "--insecure_mode",
        action="store_true",
        help="Launch test with insecure-mode")
    parser.add_argument(
        "-j", "--jenkinslog",
        action="store_true",
        help="rename the avocado test logs directory for publishing in Jenkins")
    parser.add_argument(
        "-l", "--list",
        action="store_true",
        help="list the python scripts that match the specified tags")
    parser.add_argument(
        "-m", "--modify",
        action="store_true",
        help="modify the test yaml files but do not run the tests")
    parser.add_argument(
        "-mo", "--mode",
        choices=['normal', 'manual', 'ci'],
        default='normal',
        help="provide the mode of test to be run under. Default is normal, "
             "in which the final return code of launch.py is still zero if "
             "any of the tests failed. 'manual' is where the return code is "
             "non-zero if any of the tests as part of launch.py failed.")
    parser.add_argument(
        "-na", "--name",
        action="store",
        default="_".join(os.environ.get("STAGE_NAME", "Functional Manual").split()),
        type=str,
        help="avocado job-results directory name in which to place the launch log files."
             "If a directory with this name already exists it will be renamed with a '_old' suffix")
    parser.add_argument(
        "-n", "--nvme",
        action="store",
        help="Detect available disk options for replacing the devices specified in the server "
             "storage yaml configuration file. Supported options include:  auto[:filter], "
             "auto_md_on_ssd[:filter], auto_nvme[:filter], auto_vmd[:filter], or "
             "<address>[,<address>]")
    parser.add_argument(
        "-o", "--override",
        action="store_true",
        help="override the quantity of replacement values used in the test yaml file.")
    parser.add_argument(
        "-oc", "--overwrite_config",
        action="store_true",
        help="overwrite the avocado config files.")
    parser.add_argument(
        "-p", "--process_cores",
        action="store_true",
        help="process core files from tests")
    parser.add_argument(
        "-pr", "--provider",
        action="store",
        choices=[None] + list(SUPPORTED_PROVIDERS) + list(PROVIDER_ALIAS.keys()),
        default=None,
        type=str,
        help="default provider to use in the test daos_server config file, "
             f"e.g. {', '.join(list(SUPPORTED_PROVIDERS) + list(PROVIDER_ALIAS.keys()))}")
    parser.add_argument(
        "-r", "--rename",
        action="store_true",
        help="rename the avocado test logs directory to include the test name")
    parser.add_argument(
        "-re", "--repeat",
        action="store",
        default=1,
        type=int,
        help="number of times to repeat test execution")
    parser.add_argument(
        "-s", "--sparse",
        action="store_true",
        help="limit output to pass/fail")
    parser.add_argument(
        "-sc", "--slurm_control_node",
        action="store",
        default=str(get_local_host()),
        type=str,
        help="slurm control node where scontrol commands will be issued to check for the existence "
             "of any slurm partitions required by the tests")
    parser.add_argument(
        "-si", "--slurm_install",
        action="store_true",
        help="enable installing slurm RPMs if required by the tests")
    parser.add_argument(
        "--scm_mount",
        action="store",
        default="/mnt/daos",
        type=str,
        help="the scm_mount base path to use in each server engine tier 0 storage config when "
             "generating an automatic storage config (test yaml includes 'storage: auto'). The "
             "engine number will be added at the end of this string, e.g. '/mnt/daos0'.")
    parser.add_argument(
        "-ss", "--slurm_setup",
        action="store_true",
        help="enable setting up slurm partitions if required by the tests")
    parser.add_argument(
        "--scm_size",
        action="store",
        default=0,
        type=int,
        help="the scm_size value (in GiB units) to use in each server engine tier 0 ram storage "
             "config when generating an automatic storage config (test yaml includes 'storage: "
             "auto'). Set value to '0' to automatically determine the optimal ramdisk size")
    parser.add_argument(
        "tags",
        nargs="*",
        type=str,
        help="test category or file to run")
    parser.add_argument(
        "-tc", "--test_clients",
        action="store",
        help="comma-separated list of hosts to use as replacement values for "
             "client placeholders in each test's yaml file")
    parser.add_argument(
        "-th", "--logs_threshold",
        action="store",
        help="collect log sizes and report log sizes that go past provided"
             "threshold. e.g. '-th 5M'"
             "Valid threshold units are: B, K, M, G, T")
    parser.add_argument(
        "-tm", "--timeout_multiplier",
        action="store",
        default=None,
        type=float,
        help="a multiplier to apply to each timeout value found in the test yaml")
    parser.add_argument(
        "-ts", "--test_servers",
        action="store",
        help="comma-separated list of hosts to use as replacement values for "
             "server placeholders in each test's yaml file.  If the "
             "'--test_clients' argument is not specified, this list of hosts "
             "will also be used to replace client placeholders.")
    parser.add_argument(
        "-u", "--user_create",
        action="store_true",
        help="create additional users defined by each test's yaml file")
    parser.add_argument(
        "-v", "--verbose",
        action="count",
        default=0,
        help="verbosity output level. Specify multiple times (e.g. -vv) for "
             "additional output")
    parser.add_argument(
        "-y", "--yaml_directory",
        action="store",
        default=None,
        help="directory in which to write the modified yaml files. A temporary "
             "directory - which only exists for the duration of the launch.py "
             "command - is used by default.")
    parser.add_argument(
        "-ye", "--yaml_extension",
        action="store",
        default=None,
        help="extension used to run custom test yaml files. If a test yaml file "
             "exists with the specified extension - e.g. dtx/basic.custom.yaml "
             "for --yaml_extension=custom - this file will be used instead of the "
             "standard test yaml file.")
    args = parser.parse_args()

    # Override arguments via the mode
    if args.mode == "ci":
        args.archive = True
        args.include_localhost = True
        args.jenkinslog = True
        args.overwrite_config = True    # to ensure CI expected path is used for test results
        args.process_cores = True
        args.rename = True
        args.sparse = True
        if not args.logs_threshold:
            args.logs_threshold = DEFAULT_LOGS_THRESHOLD
        args.slurm_install = True
        args.slurm_setup = True
        args.user_create = True

    # Setup the Launch object
    launch = Launch(args.name, args.mode, args.slurm_install, args.slurm_setup)

    # Perform the steps defined by the arguments specified
    sys.exit(launch.run(args))


if __name__ == "__main__":
    # Set up a logger for the console messages. Initially configure the console handler to report
    # debug messages until a file logger can be established to handle the debug messages. After
    # which the console logger will be updated to handle info messages.
    logger = logging.getLogger(__name__)
    logger.setLevel(logging.DEBUG)
    logger.addHandler(get_console_handler("%(message)s", logging.DEBUG))
    main()
else:
    logger = logging.getLogger()<|MERGE_RESOLUTION|>--- conflicted
+++ resolved
@@ -4,28 +4,14 @@
 
   SPDX-License-Identifier: BSD-2-Clause-Patent
 """
-<<<<<<< HEAD
-from argparse import ArgumentParser, RawDescriptionHelpFormatter
-from collections import OrderedDict
-=======
-# pylint: disable=too-many-lines
-
-import errno
->>>>>>> 8700577e
 import getpass
 import json
 import logging
 import os
 import sys
-<<<<<<< HEAD
+from argparse import ArgumentParser, RawDescriptionHelpFormatter
+from collections import OrderedDict
 from tempfile import TemporaryDirectory
-# import traceback
-=======
-import time
-from argparse import ArgumentParser, RawDescriptionHelpFormatter
-from collections import OrderedDict, defaultdict
-from tempfile import TemporaryDirectory
->>>>>>> 8700577e
 
 # When SRE-439 is fixed we should be able to include these import statements here
 # from avocado.core.settings import settings
@@ -35,463 +21,25 @@
 # When SRE-439 is fixed we should be able to include these import statements here
 # from util.distro_utils import detect
 # pylint: disable=import-error,no-name-in-module
-<<<<<<< HEAD
 from process_core_files import get_core_file_pattern
-=======
-from process_core_files import CoreFileException, CoreFileProcessing
-from slurm_setup import SlurmSetup, SlurmSetupException
->>>>>>> 8700577e
 
 # Update the path to support utils files that import other utils files
 # This is not good coding practice. Should use package paths and remove alls these E402.
 sys.path.append(os.path.join(os.path.dirname(os.path.abspath(__file__)), "util"))
-from data_utils import (dict_extract_values, list_flatten,  # noqa: E402
-                        list_unique)
 # pylint: disable=import-outside-toplevel
-<<<<<<< HEAD
-from avocado_utils import AvocadoInfo, AvocadoException                                 # noqa: E402
+from avocado_utils import AvocadoException, AvocadoInfo                                 # noqa: E402
 from code_coverage_utils import CodeCoverage                                            # noqa: E402
-from environment_utils import TestEnvironment, TestEnvironmentException, \
-    set_test_environment                                                                # noqa: E402
+from environment_utils import (TestEnvironment, TestEnvironmentException,
+                               set_test_environment)                                    # noqa: E402
 from host_utils import get_local_host                                                   # noqa: E402
 from launch_utils import LaunchException, TestGroup, setup_fuse_config, summarize_run   # noqa: E402
-from logger_utils import get_console_handler, get_file_handler, LOG_FILE_FORMAT         # noqa: E402
+from logger_utils import LOG_FILE_FORMAT, get_console_handler, get_file_handler         # noqa: E402
 from network_utils import SUPPORTED_PROVIDERS, PROVIDER_ALIAS                           # noqa: E402
 from package_utils import find_packages                                                 # noqa: E402
-from results_utils import Job, Results, LaunchTestName                                  # noqa: E402
+from results_utils import Job, LaunchTestName, Results                                  # noqa: E402
 from run_utils import RunException                                                      # noqa: E402
 from storage_utils import StorageException                                              # noqa: E402
 from yaml_utils import YamlException                                                    # noqa: E402
-=======
-from host_utils import (HostException, HostInfo, get_local_host,  # noqa: E402
-                        get_node_set)
-from logger_utils import get_console_handler, get_file_handler  # noqa: E402
-from results_utils import (Job, Results, TestResult, create_html,  # noqa: E402
-                           create_xml)
-from run_utils import stop_processes  # noqa: E402
-from run_utils import (RunException, find_command, run_local,  # noqa: E402
-                       run_remote)
-from slurm_utils import (create_partition, delete_partition,  # noqa: E402
-                         show_partition)
-from storage_utils import StorageException, StorageInfo  # noqa: E402
-from user_utils import get_user_groups  # noqa: E402
-from user_utils import (get_chown_command, get_group_id,  # noqa: E402
-                        groupadd, useradd, userdel)
-from yaml_utils import YamlException  # noqa: E402
-from yaml_utils import (YamlUpdater, get_test_category,  # noqa: E402
-                        get_yaml_data)
-
-BULLSEYE_SRC = os.path.join(os.path.dirname(os.path.abspath(__file__)), "test.cov")
-BULLSEYE_FILE = os.path.join(os.sep, "tmp", "test.cov")
-DEFAULT_DAOS_TEST_LOG_DIR = os.path.join(os.sep, "var", "tmp", "daos_testing")
-DEFAULT_DAOS_TEST_USER_DIR = os.path.join(os.sep, "var", "tmp", "daos_testing", "user")
-DEFAULT_DAOS_TEST_SHARED_DIR = os.path.expanduser(os.path.join("~", "daos_test"))
-DEFAULT_LOGS_THRESHOLD = "2150M"    # 2.1G
-FAILURE_TRIGGER = "00_trigger-launch-failure_00"
-LOG_FILE_FORMAT = "%(asctime)s %(levelname)-5s %(funcName)30s: %(message)s"
-MAX_CI_REPETITIONS = 10
-TEST_EXPECT_CORE_FILES = ["./harness/core_files.py"]
-SUPPORTED_PROVIDERS = [
-    "ofi+cxi",
-    "ofi+verbs;ofi_rxm",
-    "ucx+dc_x",
-    "ofi+tcp;ofi_rxm",
-    "ofi+opx",
-]
-# Temporary pipeline-lib workaround until DAOS-13934 is implemented
-PROVIDER_ALIAS = {
-    "ofi+verbs": "ofi+verbs;ofi_rxm",
-    "ofi+tcp": "ofi+tcp;ofi_rxm"
-}
-PROCS_TO_CLEANUP = [
-    "daos_server", "daos_engine", "daos_agent", "cart_ctl", "orterun", "mpirun", "dfuse"]
-TYPES_TO_UNMOUNT = ["fuse.daos"]
-
-
-# Set up a logger for the console messages. Initially configure the console handler to report debug
-# messages until a file logger can be established to handle the debug messages. After which the
-# console logger will be updated to handle info messages.
-logger = logging.getLogger(__name__)
-logger.setLevel(logging.DEBUG)
-logger.addHandler(get_console_handler("%(message)s", logging.DEBUG))
-
-
-class LaunchException(Exception):
-    """Exception for launch.py execution."""
-
-
-class AvocadoInfo():
-    """Information about this version of avocado."""
-
-    def __init__(self):
-        """Initialize an AvocadoInfo object."""
-        self.major = 0
-        self.minor = 0
-
-    def __str__(self):
-        """Get the avocado version as a string.
-
-        Returns:
-            str: the avocado version
-
-        """
-        return f"Avocado {str(self.major)}.{str(self.minor)}"
-
-    @staticmethod
-    def set_config(overwrite=False):
-        """Set up the avocado config files if they do not already exist.
-
-        Should be called before get_setting() to ensure any files generated by this method are
-        included.
-
-        Args:
-            overwrite (bool, optional): if true overwrite any existing avocado config files. If
-                false do not modify any existing avocado config files. Defaults to False.
-
-        Raises:
-            LaunchException: if there is an error writing an avocado config file
-
-        """
-        daos_base = os.getenv("DAOS_BASE", None)
-        logs_dir = os.path.expanduser("~")
-        if os.getenv("TEST_RPMS", "false").lower() == "true":
-            logs_dir = os.path.join(os.sep, "var", "tmp", "ftest")
-        elif daos_base:
-            logs_dir = os.path.join(daos_base, "install", "lib", "daos", "TESTING", "ftest")
-
-        job_results_dir = os.path.join(logs_dir, "avocado", "job-results")
-        data_dir = os.path.join(logs_dir, "avocado", "data")
-        config_dir = os.path.join(
-            os.environ.get("VIRTUAL_ENV", os.path.expanduser("~")), ".config", "avocado")
-        config_file = os.path.join(config_dir, "avocado.conf")
-        sysinfo_dir = os.path.join(config_dir, "sysinfo")
-        sysinfo_files_file = os.path.join(sysinfo_dir, "files")
-        sysinfo_commands_file = os.path.join(sysinfo_dir, "commands")
-
-        # Create the avocado configuration directories
-        os.makedirs(config_dir, exist_ok=True)
-        os.makedirs(sysinfo_dir, exist_ok=True)
-
-        # Create the avocado config file. If one exists do not overwrite it.
-        if not os.path.exists(config_file) or overwrite:
-            # Give the avocado test tearDown method a minimum of 120 seconds to complete when the
-            # test process has timed out.  The test harness will increment this timeout based upon
-            # the number of pools created in the test to account for pool destroy command timeouts.
-            config = [
-                "[datadir.paths]\n",
-                f"logs_dir = {job_results_dir}\n",
-                f"data_dir = {data_dir}\n",
-                "\n",
-                "[job.output]\n",
-                "loglevel = DEBUG\n",
-                "\n",
-                "[runner.timeout]\n",
-                "after_interrupted = 120\n",
-                "process_alive = 120\n",
-                "process_died = 120\n",
-                "\n",
-                "[sysinfo.collectibles]\n",
-                f"files = {sysinfo_files_file}\n",
-                f"commands = {sysinfo_commands_file}\n",
-            ]
-
-            try:
-                with open(config_file, "w", encoding="utf-8") as config_handle:
-                    config_handle.writelines(config)
-            except IOError as error:
-                raise LaunchException(f"Error writing avocado config file {config_file}") from error
-
-        # Create the avocado system info files file. If one exists do not overwrite it.
-        if not os.path.exists(sysinfo_files_file) or overwrite:
-            try:
-                with open(sysinfo_files_file, "w", encoding="utf-8") as sysinfo_files_handle:
-                    sysinfo_files_handle.write("/proc/mounts\n")
-            except IOError as error:
-                raise LaunchException(
-                    f"Error writing avocado config file {sysinfo_files_file}") from error
-
-        # Create the avocado system info commands file. If one exists do not overwrite it.
-        if not os.path.exists(sysinfo_commands_file) or overwrite:
-            try:
-                with open(sysinfo_commands_file, "w", encoding="utf-8") as sysinfo_commands_handle:
-                    sysinfo_commands_handle.write("ps axf\n")
-                    sysinfo_commands_handle.write("dmesg\n")
-                    sysinfo_commands_handle.write("df -h\n")
-            except IOError as error:
-                raise LaunchException(
-                    f"Error writing avocado config file {sysinfo_commands_file}") from error
-
-    def set_version(self):
-        """Set the avocado major and minor versions.
-
-        Raises:
-            LaunchException: if there is an error running 'avocado -v'
-
-        """
-        try:
-            # pylint: disable=import-outside-toplevel
-            from avocado.core.version import MAJOR, MINOR
-            self.major = int(MAJOR)
-            self.minor = int(MINOR)
-
-        except ModuleNotFoundError:
-            # Once lightweight runs are using python3-avocado, this can be removed
-            try:
-                result = run_local(logger, "avocado -v", check=True)
-            except RunException as error:
-                message = "Error obtaining avocado version after failed avocado.core.version import"
-                raise LaunchException(message) from error
-            try:
-                version = re.findall(r"(\d+)\.(\d+)", result.stdout)[0]
-                self.major = int(version[0])
-                self.minor = int(version[1])
-            except IndexError as error:
-                raise LaunchException("Error extracting avocado version from command") from error
-
-    @staticmethod
-    def get_setting(section, key, default=None):
-        """Get the value for the specified avocado setting.
-
-        Args:
-            section (str): avocado setting section name
-            key (str): avocado setting key name
-            default (object): default value to use if setting is undefined
-
-        Raises:
-            RunException: if there is an error getting the setting from the avocado command
-
-        Returns:
-            object: value for the avocado setting or None if not defined
-
-        """
-        try:
-            # pylint: disable=import-outside-toplevel
-            from avocado.core.settings import SettingsError, settings
-            try:
-                # Newer versions of avocado use this approach
-                config = settings.as_dict()
-                return config.get(".".join([section, key]))
-
-            except AttributeError:
-                # Older version of avocado, like 69LTS, use a different method
-                # pylint: disable=no-member
-                try:
-                    return settings.get_value(section, key)
-                except SettingsError:
-                    # Setting not found
-                    pass
-
-            except KeyError:
-                # Setting not found
-                pass
-
-        except ModuleNotFoundError:
-            # Once lightweight runs are using python3-avocado, this can be removed
-            result = run_local(logger, "avocado config", check=True)
-            try:
-                return re.findall(rf"{section}\.{key}\s+(.*)", result.stdout)[0]
-            except IndexError:
-                # Setting not found
-                pass
-
-        return default
-
-    def get_logs_dir(self):
-        """Get the avocado directory in which the test results are stored.
-
-        Returns:
-            str: the directory used by avocado to log test results
-
-        """
-        default_base_dir = os.path.join("~", "avocado", "job-results")
-        return os.path.expanduser(self.get_setting("datadir.paths", "logs_dir", default_base_dir))
-
-    def get_directory(self, directory, create=True):
-        """Get the avocado test directory for the test.
-
-        Args:
-            directory (str): name of the sub directory to add to the logs directory
-            create (bool, optional): whether or not to create the directory if it doesn't exist.
-                Defaults to True.
-
-        Returns:
-            str: the directory used by avocado to log test results
-
-        """
-        logs_dir = self.get_logs_dir()
-        test_dir = os.path.join(logs_dir, directory)
-        if create:
-            os.makedirs(test_dir, exist_ok=True)
-        return test_dir
-
-    def get_list_command(self):
-        """Get the avocado list command for this version of avocado.
-
-        Returns:
-            list: avocado list command parts
-
-        """
-        if self.major >= 83:
-            return ["avocado", "list"]
-        if self.major >= 82:
-            return ["avocado", "--paginator=off", "list"]
-        return ["avocado", "list", "--paginator=off"]
-
-    def get_list_regex(self):
-        """Get the regular expression used to get the test file from the avocado list command.
-
-        Returns:
-            str: regular expression to use to get the test file from the avocado list command output
-
-        """
-        if self.major >= 92:
-            return r"avocado-instrumented\s+(.*):"
-        return r"INSTRUMENTED\s+(.*):"
-
-    def get_run_command(self, test, tag_filters, sparse, failfast):
-        """Get the avocado run command for this version of avocado.
-
-        Args:
-            test (TestInfo): the test information
-            tag_filters (list): optional '--filter-by-tags' arguments
-            sparse (bool): whether or not to provide sparse output of the test execution
-            failfast (bool): whether or not to fail fast
-
-        Returns:
-            list: avocado run command
-
-        """
-        command = ["avocado"]
-        if not sparse and self.major >= 82:
-            command.append("--show=test")
-        command.append("run")
-        if self.major >= 82:
-            command.append("--ignore-missing-references")
-        else:
-            command.extend(["--ignore-missing-references", "on"])
-        if self.major >= 83:
-            command.append("--disable-tap-job-result")
-        else:
-            command.extend(["--html-job-result", "on"])
-            command.extend(["--tap-job-result", "off"])
-        if not sparse and self.major < 82:
-            command.append("--show-job-log")
-        if tag_filters:
-            command.extend(tag_filters)
-        if failfast:
-            command.extend(["--failfast", "on"])
-        command.extend(["--mux-yaml", test.yaml_file])
-        if test.extra_yaml:
-            command.extend(test.extra_yaml)
-        command.extend(["--", str(test)])
-        return command
-
-
-class TestName():
-    """Define a test name compatible with avocado's result render classes."""
-
-    def __init__(self, name, order, repeat):
-        """Initialize a TestName object.
-
-        Args:
-            name (str): test name
-            order (int): order in which this test is executed
-            repeat (int): repeat count for this test
-        """
-        self.name = name
-        self.order = order
-        self.repeat = repeat
-
-    def __str__(self):
-        """Get the test name as a string.
-
-        Returns:
-            str: combination of the order and name
-
-        """
-        if self.repeat > 0:
-            return f"{self.uid}-{self.name}{self.variant}"
-        return f"{self.uid}-{self.name}"
-
-    def __getitem__(self, name, default=None):
-        """Get the value of the attribute name.
-
-        Args:
-            name (str): name of the class attribute to get
-            default (object, optional): value to return if name is not defined. Defaults to None.
-
-        Returns:
-            object: the attribute value or default if not defined
-
-        """
-        return self.get(name, default)
-
-    def get(self, name, default=None):
-        """Get the value of the attribute name.
-
-        Args:
-            name (str): name of the class attribute to get
-            default (object, optional): value to return if name is not defined. Defaults to None.
-
-        Returns:
-            object: the attribute value or default if not defined
-
-        """
-        try:
-            return getattr(self, name, default)
-        except TypeError:
-            return default
-
-    @property
-    def order_str(self):
-        """Get the string representation of the order count.
-
-        Returns:
-            str: the order count as a string
-
-        """
-        return f"{self.order:02}"
-
-    @property
-    def repeat_str(self):
-        """Get the string representation of the repeat count.
-
-        Returns:
-            str: the repeat count as a string
-
-        """
-        return f"repeat{self.repeat:03}"
-
-    @property
-    def uid(self):
-        """Get the test order to use as the test uid for xml/html results.
-
-        Returns:
-            str: the test uid (order)
-
-        """
-        return self.order_str
-
-    @property
-    def variant(self):
-        """Get the test repeat count as the test variant for xml/html results.
-
-        Returns:
-            str: the test variant (repeat)
-
-        """
-        return f";{self.repeat_str}"
-
-    def copy(self):
-        """Create a copy of this object.
-
-        Returns:
-            TestName: a copy of this TestName object
-
-        """
-        return TestName(self.name, self.order, self.repeat)
-
->>>>>>> 8700577e
 
 
 DEFAULT_LOGS_THRESHOLD = "2150M"    # 2.1G
@@ -677,7 +225,6 @@
         except Exception as error:      # pylint: disable=broad-except
             message = f"Unknown exception raised during launch.py execution: {error}"
             status = self.get_exit_status(1, message, "Unknown", sys.exc_info())
-            # logger.debug("Stacktrace:\n%s", traceback.format_exc(error))
         return status
 
     def _run(self, args):
