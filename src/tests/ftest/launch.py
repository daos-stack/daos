--- conflicted
+++ resolved
@@ -999,6 +999,17 @@
                     avocado_logs_dir,
                     get_test_category(test_file["py"]))
 
+                # Archive remote ULTs stacks dump files
+                return_code |= archive_files(
+                    "ULTs stacks dump files",
+                    os.path.join(avocado_logs_dir, "latest", "daos_dumps"),
+                    get_hosts_from_yaml(
+                        test_file["yaml"], args, YAML_KEYS["test_servers"]),
+                    "/tmp/daos_dump*.txt*",
+                    args,
+                    avocado_logs_dir,
+                    get_test_category(test_file["py"]))
+ 
                 # Archive remote cart log files
                 return_code |= archive_files(
                     "cart log files",
@@ -1034,63 +1045,6 @@
                 "/tmp/test.cov*",
                 args)
 
-<<<<<<< HEAD
-            # Archive remote daos log files
-            return_code |= archive_files(
-                "daos log files",
-                os.path.join(avocado_logs_dir, "latest", "daos_logs"),
-                test_hosts,
-                "{}/*.log*".format(test_log_dir),
-                args,
-                avocado_logs_dir,
-                get_test_category(test_file["py"]))
-
-            # Archive remote ULTs stacks dump files
-            return_code |= archive_files(
-                "ULTs stacks dump files",
-                os.path.join(avocado_logs_dir, "latest", "daos_dumps"),
-                get_hosts_from_yaml(
-                    test_file["yaml"], args, YAML_KEYS["test_servers"]),
-                "/tmp/daos_dump*.txt*",
-                args,
-                avocado_logs_dir,
-                get_test_category(test_file["py"]))
-
-            # Archive remote cart log files
-            return_code |= archive_files(
-                "cart log files",
-                os.path.join(avocado_logs_dir, "latest", "cart_logs"),
-                test_hosts,
-                "{}/*/*log*".format(test_log_dir),
-                args,
-                avocado_logs_dir,
-                get_test_category(test_file["py"]))
-
-            # Compress any log file that haven't been remotely compressed.
-            compress_log_files(avocado_logs_dir, args)
-
-        # Optionally rename the test results directory for this test
-        if args.rename:
-            return_code |= rename_logs(avocado_logs_dir, test_file["py"], args)
-
-        # Optionally process core files
-        if args.process_cores:
-            if not process_the_cores(avocado_logs_dir, test_file["yaml"], args):
-                return_code |= 256
-
-    if args.jenkinslog:
-        # Archive bullseye coverage logs
-        hosts = list(args.test_servers)
-        hosts += socket.gethostname().split(".")[0:1]
-        return_code |= archive_files(
-            "bullseye coverage logs",
-            os.path.join(avocado_logs_dir, "bullseye_coverage_logs"),
-            hosts,
-            "/tmp/test.cov*",
-            args)
-
-=======
->>>>>>> 84012d5b
     return return_code
 
 
