--- conflicted
+++ resolved
@@ -529,13 +529,8 @@
     # task.set_info('debug', True)
     # Enable forwarding of the ssh authentication agent connection
     task.set_info("ssh_options", "-oForwardAgent=yes")
-<<<<<<< HEAD
-    log("Running on {}: {}".format(nodes, command))
-    task.run(command=command, nodes=nodes, timeout=timeout)
-=======
-    print("Running on {}: {}".format(hosts, command))
+    log("Running on {}: {}".format(hosts, command))
     task.run(command=command, nodes=hosts, timeout=timeout)
->>>>>>> 0cc338d2
     return task
 
 
@@ -1188,13 +1183,7 @@
     all_hosts.update(args.test_clients)
     all_hosts.update(args.test_servers)
     test_dir = os.environ["DAOS_TEST_LOG_DIR"]
-<<<<<<< HEAD
-    log(
-        "Setting up '{}' on {}:".format(
-            test_dir, str(NodeSet.fromlist(host_list))))
-=======
-    print("Setting up '{}' on {}:".format(test_dir, all_hosts))
->>>>>>> 0cc338d2
+    log("Setting up '{}' on {}:".format(test_dir, all_hosts))
     if mode in ["all", "rm"]:
         spawn_commands(all_hosts, "sudo rm -fr {}".format(test_dir))
     if mode in ["all", "mkdir"]:
@@ -1544,17 +1533,10 @@
     command = "sudo rm -fr {}".format(os.path.join(logs_dir, "*.log*"))
     # also remove any ABT infos/stacks dumps
     command += " /tmp/daos_dump*.txt*"
-<<<<<<< HEAD
     log("-" * 80)
-    log("Cleaning logs on {}".format(host_list))
-    if not spawn_commands(host_list, command):
+    log("Cleaning logs on {}".format(test_hosts))
+    if not spawn_commands(test_hosts, command):
         log("Error cleaning logs, aborting")
-=======
-    print("-" * 80)
-    print("Cleaning logs on {}".format(test_hosts))
-    if not spawn_commands(test_hosts, command):
-        print("Error cleaning logs, aborting")
->>>>>>> 0cc338d2
         return False
 
     return True
@@ -1628,15 +1610,8 @@
     """
     status = 0
     if hosts:
-<<<<<<< HEAD
         log("-" * 80)
-        log(
-            "Archiving {} from {} in {}".format(
-                description, hosts, destination))
-=======
-        print("-" * 80)
-        print("Archiving {} from {} in {}".format(description, hosts, destination))
->>>>>>> 0cc338d2
+        log("Archiving {} from {} in {}".format(description, hosts, destination))
 
         # Create the destination directory
         if not os.path.exists(destination):
@@ -2059,13 +2034,8 @@
     daos_cores_dir = os.path.join(avocado_logs_dir, "latest", "stacktraces")
 
     # Create a subdirectory in the avocado logs directory for this test
-<<<<<<< HEAD
     log("-" * 80)
-    log("Processing cores from {} in {}".format(host_list, daos_cores_dir))
-=======
-    print("-" * 80)
-    print("Processing cores from {} in {}".format(test_hosts, daos_cores_dir))
->>>>>>> 0cc338d2
+    log("Processing cores from {} in {}".format(test_hosts, daos_cores_dir))
     get_output(["mkdir", daos_cores_dir], check=False)
 
     # Copy any core files that exist on the test hosts and remove them from the
@@ -2200,23 +2170,11 @@
 
     """
     service = "daos_agent.service"
-<<<<<<< HEAD
-    client_hosts = get_hosts_from_yaml(test_file["yaml"], args, YAML_KEYS["test_clients"])
-    local_host = socket.gethostname().split(".")[0]
-    if local_host not in client_hosts:
-        client_hosts.append(local_host)
-    log("-" * 80)
-    log(
-        "Verifying {} on {} after running '{}'".format(
-            service, NodeSet.fromlist(client_hosts), test_file["py"]))
-    return stop_service(client_hosts, service)
-=======
     hosts = get_hosts_from_yaml(test_file["yaml"], args, YAML_KEYS["test_clients"])
     hosts.add(NodeSet(socket.gethostname().split('.', 1)[0]))
-    print("-" * 80)
-    print("Verifying {} on {} after running '{}'".format(service, hosts, test_file["py"]))
+    log("-" * 80)
+    log("Verifying {} on {} after running '{}'".format(service, hosts, test_file["py"]))
     return stop_service(hosts, service)
->>>>>>> 0cc338d2
 
 
 def stop_daos_server_service(test_file, args):
@@ -2231,19 +2189,10 @@
 
     """
     service = "daos_server.service"
-<<<<<<< HEAD
-    server_hosts = get_hosts_from_yaml(test_file["yaml"], args, YAML_KEYS["test_servers"])
+    hosts = get_hosts_from_yaml(test_file["yaml"], args, YAML_KEYS["test_servers"])
     log("-" * 80)
-    log(
-        "Verifying {} on {} after running '{}'".format(
-            service, NodeSet.fromlist(server_hosts), test_file["py"]))
-    return stop_service(server_hosts, service)
-=======
-    hosts = get_hosts_from_yaml(test_file["yaml"], args, YAML_KEYS["test_servers"])
-    print("-" * 80)
-    print("Verifying {} on {} after running '{}'".format(service, hosts, test_file["py"]))
+    log("Verifying {} on {} after running '{}'".format(service, hosts, test_file["py"]))
     return stop_service(hosts, service)
->>>>>>> 0cc338d2
 
 
 def stop_service(hosts, service):
@@ -2364,31 +2313,17 @@
         int: status code: 0 = success, 512 = failure
 
     """
-<<<<<<< HEAD
-    server_hosts = get_hosts_from_yaml(test_file["yaml"], args, YAML_KEYS["test_servers"])
+    hosts = get_hosts_from_yaml(test_file["yaml"], args, YAML_KEYS["test_servers"])
     log("-" * 80)
-    if server_hosts:
-=======
-    hosts = get_hosts_from_yaml(test_file["yaml"], args, YAML_KEYS["test_servers"])
-    print("-" * 80)
     if hosts:
->>>>>>> 0cc338d2
         commands = [
             "if lspci | grep -i nvme",
             "then daos_server storage prepare -n --reset && " +
             "sudo rmmod vfio_pci && sudo modprobe vfio_pci",
             "fi"]
-<<<<<<< HEAD
-        log(
-            "Resetting server storage on {} after running '{}'".format(
-                NodeSet.fromlist(server_hosts), test_file["py"]))
-        if not spawn_commands(server_hosts, "bash -c '{}'".format(";".join(commands)), timeout=600):
-            log(indent_text(2, "Ignoring any errors from these workaround commands"))
-=======
-        print("Resetting server storage on {} after running '{}'".format(hosts, test_file["py"]))
+        log("Resetting server storage on {} after running '{}'".format(hosts, test_file["py"]))
         if not spawn_commands(hosts, "bash -c '{}'".format(";".join(commands)), timeout=600):
             print(indent_text(2, "Ignoring any errors from these workaround commands"))
->>>>>>> 0cc338d2
     else:
         log(
             "Skipping resetting server storage after running '{}' - no server hosts".format(
