#!/usr/bin/python2 -u
"""
  (C) Copyright 2018-2020 Intel Corporation.

  Licensed under the Apache License, Version 2.0 (the "License");
  you may not use this file except in compliance with the License.
  You may obtain a copy of the License at

     http://www.apache.org/licenses/LICENSE-2.0

  Unless required by applicable law or agreed to in writing, software
  distributed under the License is distributed on an "AS IS" BASIS,
  WITHOUT WARRANTIES OR CONDITIONS OF ANY KIND, either express or implied.
  See the License for the specific language governing permissions and
  limitations under the License.

  GOVERNMENT LICENSE RIGHTS-OPEN SOURCE SOFTWARE
  The Government's rights to use, modify, reproduce, release, perform, display,
  or disclose this software are subject to the terms of the Apache License as
  provided in Contract No. B609815.
  Any reproduction of computer software, computer software documentation, or
  portions thereof marked with this legend must also reproduce the markings.
"""
# pylint: disable=too-many-lines
from __future__ import print_function

from argparse import ArgumentParser, RawDescriptionHelpFormatter
import json
import os
import re
import socket
import subprocess
from sys import version_info
import time
import yaml
import errno
import xml.etree.ElementTree as ET
from xml.dom import minidom

from ClusterShell.NodeSet import NodeSet
from ClusterShell.Task import task_self

try:
    # For python versions >= 3.2
    from tempfile import TemporaryDirectory

except ImportError:
    # Basic implementation of TemporaryDirectory for python versions < 3.2
    from tempfile import mkdtemp
    from shutil import rmtree

    class TemporaryDirectory(object):
        # pylint: disable=too-few-public-methods
        """Create a temporary directory.

        When the last reference of this object goes out of scope the directory
        and its contents are removed.
        """

        def __init__(self):
            """Initialize a TemporaryDirectory object."""
            self.name = mkdtemp()

        def __del__(self):
            """Destroy a TemporaryDirectory object."""
            rmtree(self.name)

DEFAULT_DAOS_TEST_LOG_DIR = "/var/tmp/daos_testing"
YAML_KEYS = {
    "test_servers": "test_servers",
    "test_clients": "test_clients",
    "bdev_list": "nvme",
}
YAML_KEY_ORDER = ("test_servers", "test_clients", "bdev_list")


def display(args, message):
    """Display the message if verbosity is set.

    Args:
        args (argparse.Namespace): command line arguments for this program
        message (str): message to display if verbosity is set
    """
    if args.verbose:
        print(message)


def display_disk_space(path):
    """Display disk space of provided path destination.

    Args:
        path (str): path to directory to print disk space for.
    """
    print("Current disk space usage of {}".format(path))
    print(get_output(["df", "-h", path]))


def get_build_environment():
    """Obtain DAOS build environment variables from the .build_vars.json file.

    Returns:
        dict: a dictionary of DAOS build environment variable names and values

    """
    build_vars_file = os.path.join(
        os.path.dirname(os.path.realpath(__file__)),
        "../../.build_vars.json")
    with open(build_vars_file) as vars_file:
        return json.load(vars_file)


def get_temporary_directory(base_dir=None):
    """Get the temporary directory used by functional tests.

    Args:
        base_dir (str, optional): base installation directory. Defaults to None.

    Returns:
        str: the full path of the temporary directory

    """
    if base_dir is None:
        base_dir = get_build_environment()["PREFIX"]
    if base_dir == "/usr":
        tmp_dir = os.getenv(
            "DAOS_TEST_SHARED_DIR", os.path.expanduser("~/daos_test"))
    else:
        tmp_dir = os.path.join(base_dir, "tmp")

    # Make sure the temporary directory exists to prevent pydaos import errors
    if not os.path.exists(tmp_dir):
        os.makedirs(tmp_dir)

    return tmp_dir


def set_test_environment(args):
    """Set up the test environment.

    Args:
        args (argparse.Namespace): command line arguments for this program

    Returns:
        None

    """
    base_dir = get_build_environment()["PREFIX"]
    bin_dir = os.path.join(base_dir, "bin")
    sbin_dir = os.path.join(base_dir, "sbin")
    # /usr/sbin is not setup on non-root user for CI nodes.
    # SCM formatting tool mkfs.ext4 is located under
    # /usr/sbin directory.
    usr_sbin = os.path.sep + os.path.join("usr", "sbin")
    path = os.environ.get("PATH")

    # Get the default interface to use if OFI_INTERFACE is not set
    interface = os.environ.get("OFI_INTERFACE")
    if interface is None:
        # Find all the /sys/class/net interfaces on the launch node
        # (excluding lo)
        print("Detecting network devices - OFI_INTERFACE not set")
        available_interfaces = {}
        net_path = os.path.join(os.path.sep, "sys", "class", "net")
        net_list = [dev for dev in os.listdir(net_path) if dev != "lo"]
        for device in sorted(net_list):
            # Get the interface state - only include active (up) interfaces
            with open(os.path.join(net_path, device, "operstate"), "r") as \
                 fileh:
                state = fileh.read().strip()
            # Only include interfaces that are up
            if state.lower() == "up":
                # Get the interface speed - used to select the fastest available
                with open(os.path.join(net_path, device, "speed"), "r") as \
                     fileh:
                    try:
                        speed = int(fileh.read().strip())
                        # KVM/Qemu/libvirt returns an EINVAL
                    except IOError as ioerror:
                        if ioerror.errno == errno.EINVAL:
                            speed = 1000
                        else:
                            raise
                print(
                    "  - {0:<5} (speed: {1:>6} state: {2})".format(
                        device, speed, state))
                # Only include the first active interface for each speed - first
                # is determined by an alphabetic sort: ib0 will be checked
                # before ib1
                if speed not in available_interfaces:
                    available_interfaces[speed] = device
        print("Available interfaces: {}".format(available_interfaces))
        try:
            # Select the fastest active interface available by sorting the speed
            interface = available_interfaces[sorted(available_interfaces)[-1]]
        except IndexError:
            print(
                "Error obtaining a default interface from: {}".format(
                    os.listdir(net_path)))
            exit(1)
    print("Using {} as the default interface".format(interface))

    # Update env definitions
    os.environ["PATH"] = ":".join([bin_dir, sbin_dir, usr_sbin, path])
    os.environ["CRT_CTX_SHARE_ADDR"] = "0"
    os.environ["OFI_INTERFACE"] = os.environ.get("OFI_INTERFACE", interface)

    # Set the default location for daos log files written during testing if not
    # already defined.
    if "DAOS_TEST_LOG_DIR" not in os.environ:
        os.environ["DAOS_TEST_LOG_DIR"] = DEFAULT_DAOS_TEST_LOG_DIR
    os.environ["D_LOG_FILE"] = os.path.join(
        os.environ["DAOS_TEST_LOG_DIR"], "daos.log")

    # Ensure the daos log files directory exists on each possible test node
    test_hosts = NodeSet(socket.gethostname().split(".")[0])
    test_hosts.update(args.test_clients)
    test_hosts.update(args.test_servers)
    spawn_commands(
        test_hosts, "mkdir -p {}".format(os.environ["DAOS_TEST_LOG_DIR"]))

    # Python paths required for functional testing
    python_version = "python{}{}".format(
        version_info.major,
        "" if version_info.major > 2 else ".{}".format(version_info.minor))
    required_python_paths = [
        os.path.abspath("util/apricot"),
        os.path.abspath("util"),
        os.path.abspath("cart/util"),
        os.path.join(base_dir, "lib64", python_version, "site-packages"),
    ]

    # Assign the default value for transport configuration insecure mode
    os.environ["DAOS_INSECURE_MODE"] = str(args.insecure_mode)

    # Check the PYTHONPATH env definition
    python_path = os.environ.get("PYTHONPATH")
    if python_path is None or python_path == "":
        # Use the required paths to define the PYTHONPATH env if it is not set
        os.environ["PYTHONPATH"] = ":".join(required_python_paths)
    else:
        # Append any missing required paths to the existing PYTHONPATH env
        defined_python_paths = [
            os.path.abspath(os.path.expanduser(path))
            for path in python_path.split(":")]
        for required_path in required_python_paths:
            if required_path not in defined_python_paths:
                python_path += ":" + required_path
        os.environ["PYTHONPATH"] = python_path
    print("Using PYTHONPATH={}".format(os.environ["PYTHONPATH"]))
    if args.verbose:
        print("ENVIRONMENT VARIABLES")
        for key in sorted(os.environ):
            print("  {}: {}".format(key, os.environ[key]))


def get_output(cmd, check=True):
    """Get the output of given command executed on this host.

    Args:
        cmd (list): command from which to obtain the output
        check (bool, optional): whether to raise an exception and exit the
            program if the exit status of the command is non-zero. Defaults
            to True.

    Returns:
        str: command output

    """
    print("Running {}".format(" ".join(cmd)))
    process = subprocess.Popen(
        cmd, stdout=subprocess.PIPE, stderr=subprocess.STDOUT)
    stdout, _ = process.communicate()
    retcode = process.poll()
    if check and retcode:
        print(
            "Error executing '{}':\n\tOutput:\n{}".format(
                " ".join(cmd), stdout))
        exit(1)
    return stdout


def time_command(cmd):
    """Execute the command on this host and display its duration.

    Args:
        cmd (list): command to time

    Returns:
        int: return code of the command

    """
    print("Running: {}".format(" ".join(cmd)))
    start_time = int(time.time())
    return_code = subprocess.call(cmd)
    end_time = int(time.time())
    print("Total test time: {}s".format(end_time - start_time))
    return return_code


def get_remote_output(host_list, command, timeout=120):
    """Run the command on each specified host in parallel.

    Args:
        host_list (list): list of hosts
        command (str): command to run on each host
        timeout (int, optional): number of seconds to wait for all jobs to
            complete. Defaults to 120 seconds.

    Returns:
        Task: a Task object containing the result of the running the command on
            the specified hosts

    """
    # Create a ClusterShell Task to run the command in parallel on the hosts
    if isinstance(host_list, list):
        nodes = NodeSet.fromlist(host_list)
    else:
        nodes = NodeSet(host_list)
    task = task_self()
    # task.set_info('debug', True)
    # Enable forwarding of the ssh authentication agent connection
    task.set_info("ssh_options", "-oForwardAgent=yes")
    print("Running on {}: {}".format(nodes, command))
    task.run(command=command, nodes=nodes, timeout=timeout)
    return task


def check_remote_output(task, command):
    """Check if a remote command completed successfully on all hosts.

    Args:
        task (Task): a Task object containing the command result
        command (str): command run by the task

    Returns:
        bool: True if the command completed successfully (rc=0) on each
            specified host; False otherwise

    """
    # Create a dictionary of hosts for each unique return code
    results = {code: hosts for code, hosts in task.iter_retcodes()}

    # Determine if the command completed successfully across all the hosts
    status = len(results) == 1 and 0 in results
    if not status:
        print("  Errors detected running \"{}\":".format(command))

    # Display the command output
    for code in sorted(results):
        output_data = list(task.iter_buffers(results[code]))
        if not output_data:
            err_nodes = NodeSet.fromlist(results[code])
            print("    {}: rc={}, output: <NONE>".format(err_nodes, code))
        else:
            for output, o_hosts in output_data:
                n_set = NodeSet.fromlist(o_hosts)
                lines = str(output).splitlines()
                print("There are {} lines of output".format(len(lines)))
                if len(lines) > 1:
                    print("    {}: rc={}, output:".format(n_set, code))
                    for line in lines:
                        try:
                            print("      {}".format(line))
                        except IOError:
                            # DAOS-5781 Jenkins doesn't like receiving large
                            # amounts of data in a short space of time so catch
                            # this and retry.
                            time.sleep(5)
                            print("      {}".format(line))
                else:
                    print("    {}: rc={}, output: {}".format(n_set,
                                                             code,
                                                             output))

    # List any hosts that timed out
    timed_out = [str(hosts) for hosts in task.iter_keys_timeout()]
    if timed_out:
        print("    {}: timeout detected".format(NodeSet.fromlist(timed_out)))

    return status


def spawn_commands(host_list, command, timeout=120):
    """Run the command on each specified host in parallel.

    Args:
        host_list (list): list of hosts
        command (str): command to run on each host
        timeout (int, optional): number of seconds to wait for all jobs to
            complete. Defaults to 120 seconds.

    Returns:
        bool: True if the command completed successfully (rc=0) on each
            specified host; False otherwise

    """
    # Create a dictionary of hosts for each unique return code
    task = get_remote_output(host_list, command, timeout)

    # Determine if the command completed successfully across all the hosts
    return check_remote_output(task, command)


def find_values(obj, keys, key=None, val_type=list):
    """Find dictionary values of a certain type specified with certain keys.

    Args:
        obj (obj): a python object; initially the dictionary to search
        keys (list): list of keys to find their matching list values
        key (str, optional): key to check for a match. Defaults to None.

    Returns:
        dict: a dictionary of each matching key and its value

    """
    def add_matches(found):
        """Add found matches to the match dictionary entry of the same key.

        If a match does not already exist for this key add all the found values.
        When a match already exists for a key, append the existing match with
        any new found values.

        For example:
            Match       Found           Updated Match
            ---------   ------------    -------------
            None        [A, B]          [A, B]
            [A, B]      [C]             [A, B, C]
            [A, B, C]   [A, B, C, D]    [A, B, C, D]

        Args:
            found (dict): dictionary of matches found for each key
        """
        for found_key in found:
            if found_key not in matches:
                # Simply add the new value found for this key
                matches[found_key] = found[found_key]

            else:
                is_list = isinstance(matches[found_key], list)
                if not is_list:
                    matches[found_key] = [matches[found_key]]
                if isinstance(found[found_key], list):
                    for found_item in found[found_key]:
                        if found_item not in matches[found_key]:
                            matches[found_key].append(found_item)
                elif found[found_key] not in matches[found_key]:
                    matches[found_key].append(found[found_key])

                if not is_list and len(matches[found_key]) == 1:
                    matches[found_key] = matches[found_key][0]

    matches = {}
    if isinstance(obj, val_type) and isinstance(key, str) and key in keys:
        # Match found
        matches[key] = obj
    elif isinstance(obj, dict):
        # Recursively look for matches in each dictionary entry
        for obj_key, obj_val in obj.items():
            add_matches(find_values(obj_val, keys, obj_key, val_type))
    elif isinstance(obj, list):
        # Recursively look for matches in each list entry
        for item in obj:
            add_matches(find_values(item, keys, None, val_type))

    return matches


def get_test_list(tags):
    """Generate a list of tests and avocado tag filter from a list of tags.

    Args:
        tags (list): a list of tag or test file names

    Returns:
        (list, list): a tuple of an avocado tag filter list and lists of tests

    """
    test_tags = []
    test_list = []
    for tag in tags:
        if ".py" in tag:
            # Assume '.py' indicates a test and just add it to the list
            test_list.append(tag)
        else:
            # Otherwise it is assumed that this is a tag
            test_tags.extend(["--filter-by-tags", str(tag)])

    # Update the list of tests with any test that match the specified tags.
    # Exclude any specified tests that do not match the specified tags.  If no
    # tags and no specific tests have been specified then all of the functional
    # tests will be added.
    if test_tags or not test_list:
        command = ["avocado", "list", "--paginator=off"]
        for test_tag in test_tags:
            command.append(str(test_tag))
        command.extend(test_list if test_list else ["./"])
        tagged_tests = re.findall(r"INSTRUMENTED\s+(.*):", get_output(command))
        test_list = list(set(tagged_tests))

    return test_tags, test_list


def get_test_files(test_list, args, tmp_dir):
    """Get a list of the test scripts to run and their yaml files.

    Args:
        test_list (list): list of test scripts to run
        args (argparse.Namespace): command line arguments for this program
        tmp_dir (TemporaryDirectory): temporary directory object to use to
            write modified yaml files

    Returns:
        list: a list of dictionaries of each test script and yaml file; If
            there was an issue replacing a yaml host placeholder the yaml
            dictionary entry will be set to None.

    """
    test_files = [{"py": test, "yaml": None} for test in test_list]
    for test_file in test_files:
        base, _ = os.path.splitext(test_file["py"])
        test_file["yaml"] = replace_yaml_file(
            "{}.yaml".format(base), args, tmp_dir)

    return test_files


def get_nvme_replacement(args):
    """Determine the value to use for the '--nvme' command line argument.

    Parse the lspci output for any NMVe devices, e.g.
        $ lspci | grep 'Non-Volatile memory controller:'
        5e:00.0 Non-Volatile memory controller:
            Intel Corporation NVMe Datacenter SSD [3DNAND, Beta Rock Controller]
        5f:00.0 Non-Volatile memory controller:
            Intel Corporation NVMe Datacenter SSD [3DNAND, Beta Rock Controller]
        81:00.0 Non-Volatile memory controller:
            Intel Corporation NVMe Datacenter SSD [Optane]
        da:00.0 Non-Volatile memory controller:
            Intel Corporation NVMe Datacenter SSD [Optane]

    Optionally filter the above output even further with a specified search
    string (e.g. '--nvme=auto:Optane'):
        $ lspci | grep 'Non-Volatile memory controller:' | grep 'Optane'
        81:00.0 Non-Volatile memory controller:
            Intel Corporation NVMe Datacenter SSD [Optane]
        da:00.0 Non-Volatile memory controller:
            Intel Corporation NVMe Datacenter SSD [Optane]

    Args:
        args (argparse.Namespace): command line arguments for this program

    Returns:
        str: a comma-separated list of nvme device pci addresses available on
            all of the specified test servers

    """
    # A list of server host is required to able to auto-detect NVMe devices
    if not args.test_servers:
        print("ERROR: Missing a test_servers list to auto-detect NVMe devices")
        exit(1)

    # Get a list of NVMe devices from each specified server host
    host_list = args.test_servers.split(",")
    command_list = [
        "/sbin/lspci -D", "grep 'Non-Volatile memory controller:'"]
    if ":" in args.nvme:
        command_list.append("grep '{}'".format(args.nvme.split(":")[1]))
    command = " | ".join(command_list)
    task = get_remote_output(host_list, command)

    # Verify the command was successful on each server host
    if not check_remote_output(task, command):
        print("ERROR: Issuing commands to detect NVMe PCI addresses.")
        exit(1)

    # Verify each server host has the same NVMe PCI addresses
    output_data = list(task.iter_buffers())
    if len(output_data) > 1:
        print("ERROR: Non-homogeneous NVMe PCI addresses.")
        exit(1)

    # Get the list of NVMe PCI addresses found in the output
    devices = find_pci_address(output_data[0][0])
    print("Auto-detected NVMe devices on {}: {}".format(host_list, devices))
    return ",".join(devices)


def find_pci_address(value):
    """Find PCI addresses in the specified string.

    Args:
        value (str): string to search for PCI addresses

    Returns:
        list: a list of all the PCI addresses found in the string

    """
    pattern = r"[{0}]{{4}}:[{0}]{{2}}:[{0}]{{2}}\.[{0}]".format("0-9a-fA-F")
    return re.findall(pattern, str(value))


def replace_yaml_file(yaml_file, args, tmp_dir):
    """Create a temporary test yaml file with any requested values replaced.

    Optionally replace the following test yaml file values if specified by the
    user via the command line arguments:

        test_servers:   Use the list specified by the --test_servers (-ts)
                        argument to replace any host name placeholders listed
                        under "test_servers:"

        test_clients    Use the list specified by the --test_clients (-tc)
                        argument (or any remaining names in the --test_servers
                        list argument, if --test_clients is not specified) to
                        replace any host name placeholders listed under
                        "test_clients:".

        bdev_list       Use the list specified by the --nvme (-n) argument to
                        replace the string specified by the "bdev_list:" yaml
                        parameter.  If multiple "bdev_list:" entries exist in
                        the yaml file, evenly divide the list when making the
                        replacements.

    Any replacements are made in a copy of the original test yaml file.  If no
    replacements are specified return the original test yaml file.

    Args:
        yaml_file (str): test yaml file
        args (argparse.Namespace): command line arguments for this program
        tmp_dir (TemporaryDirectory): temporary directory object to use to
            write modified yaml files

    Returns:
        str: the test yaml file; None if the yaml file contains placeholders
            w/o replacements

    """
    replacements = {}

    if args.test_servers or args.nvme:
        # Find the test yaml keys and values that match the replaceable fields
        yaml_data = get_yaml_data(yaml_file)
        yaml_keys = list(YAML_KEYS.keys())
        yaml_find = find_values(yaml_data, yaml_keys)

        # Generate a list
        new_values = {
            key: getattr(args, value).split(",") if getattr(args, value) else []
            for key, value in YAML_KEYS.items()}

        # Assign replacement values for the test yaml entries to be replaced
        display(args, "Detecting replacements for {} in {}".format(
            yaml_keys, yaml_file))
        display(args, "  Found values: {}".format(yaml_find))
        display(args, "  New values:   {}".format(new_values))

        for key in YAML_KEY_ORDER:
            # If the user did not provide a specific list of replacement
            # test_clients values, use the remaining test_servers values to
            # replace test_clients placeholder values
            if key == "test_clients" and not new_values[key]:
                new_values[key] = new_values["test_servers"]

            # Replace test yaml keys that were:
            #   - found in the test yaml
            #   - have a user-specified replacement
            if key in yaml_find and new_values[key]:
                if key.startswith("test_"):
                    # The entire server/client test yaml list entry is replaced
                    # by a new test yaml list entry, e.g.
                    #   '- serverA' --> '- wolf-1'
                    value_format = "- {}"
                    values_to_replace = [
                        value_format.format(item) for item in yaml_find[key]]

                else:
                    # Individual bdev_list NVMe PCI addresses in the test yaml
                    # file are replaced with the new NVMe PCI addresses in the
                    # order they are found, e.g.
                    #   0000:81:00.0 --> 0000:12:00.0
                    value_format = "\"{}\""
                    values_to_replace = [
                        value_format.format(item)
                        for item in find_pci_address(yaml_find[key])]

                # Add the next user-specified value as a replacement for the key
                for value in values_to_replace:
                    if value in replacements:
                        continue
                    try:
                        replacements[value] = value_format.format(
                            new_values[key].pop(0))
                    except IndexError:
                        replacements[value] = None
                    display(
                        args,
                        "  - Replacement: {} -> {}".format(
                            value, replacements[value]))

    if replacements:
        # Read in the contents of the yaml file to retain the !mux entries
        print("Reading {}".format(yaml_file))
        with open(yaml_file) as yaml_buffer:
            yaml_data = yaml_buffer.read()

        # Apply the placeholder replacements
        missing_replacements = []
        display(args, "Modifying contents: {}".format(yaml_file))
        for key in sorted(replacements):
            value = replacements[key]
            if value:
                # Replace the host entries with their mapped values
                display(args, "  - Replacing: {} --> {}".format(key, value))
                yaml_data = re.sub(key, value, yaml_data)
            elif args.discard:
                # Discard any host entries without a replacement value
                display(args, "  - Removing:  {}".format(key))
                yaml_data = re.sub(r"\s*[,]?{}".format(key), "", yaml_data)
            else:
                # Keep track of any placeholders without a replacement value
                display(args, "  - Missing:   {}".format(key))
                missing_replacements.append(key)
        if missing_replacements:
            # Report an error for all of the placeholders w/o a replacement
            print(
                "Error: Placeholders missing replacements in {}:\n  {}".format(
                    yaml_file, ", ".join(missing_replacements)))
            return None

        # Write the modified yaml file into a temporary file.  Use the path to
        # ensure unique yaml files for tests with the same filename.
        orig_yaml_file = yaml_file
        yaml_name = get_test_category(yaml_file)
        yaml_file = os.path.join(tmp_dir.name, "{}.yaml".format(yaml_name))
        print("Creating copy: {}".format(yaml_file))
        with open(yaml_file, "w") as yaml_buffer:
            yaml_buffer.write(yaml_data)

        # Optionally display the file
        if args.verbose:
            cmd = ["diff", "-y", orig_yaml_file, yaml_file]
            print(get_output(cmd, False))

    # Return the untouched or modified yaml file
    return yaml_file


def generate_certs():
    """Generate the certificates for the test."""
    daos_test_log_dir = os.environ["DAOS_TEST_LOG_DIR"]
    certs_dir = os.path.join(daos_test_log_dir, "daosCA")
    subprocess.call(["/usr/bin/rm", "-rf", certs_dir])
    subprocess.call(
        ["../../../../lib64/daos/certgen/gen_certificates.sh",
         daos_test_log_dir])


def run_tests(test_files, tag_filter, args):
    """Run or display the test commands.

    Args:
        test_files (dict): a list of dictionaries of each test script/yaml file
        tag_filter (list): the avocado tag filter command line argument
        args (argparse.Namespace): command line arguments for this program

    Returns:
        int: a bitwise-or of all the return codes of each 'avocado run' command

    """
    return_code = 0

    # Determine the location of the avocado logs for archiving or renaming
    avocado_logs_dir = None
    if args.archive or args.rename:
        data = get_output(["avocado", "config"]).strip()
        avocado_logs_dir = re.findall(r"datadir\.paths\.logs_dir\s+(.*)", data)
        avocado_logs_dir = os.path.expanduser(avocado_logs_dir[0])
        print("Avocado logs stored in {}".format(avocado_logs_dir))

    # Create the base avocado run command
    command_list = [
        "avocado",
        "run",
        "--ignore-missing-references", "on",
        "--html-job-result", "on",
        "--tap-job-result", "off",
    ]
    if not args.sparse:
        command_list.append("--show-job-log")
    if tag_filter:
        command_list.extend(tag_filter)

    # Run each test
    for test_file in test_files:
        if isinstance(test_file["yaml"], str):
            # Optionally clean the log files before running this test on the
            # servers and clients specified for this test
            if args.clean:
                if not clean_logs(test_file["yaml"], args):
                    return 128

            # Execute this test
            test_command_list = list(command_list)
            test_command_list.extend([
                "--mux-yaml", test_file["yaml"], "--", test_file["py"]])
            return_code |= time_command(test_command_list)

            # Optionally store all of the server and client config files
            # and archive remote logs and report big log files, if any.
            if args.archive:
                return_code |= archive_config_files(avocado_logs_dir, args)
                return_code |= archive_daos_logs(
                    avocado_logs_dir, test_file, args)
                return_code |= archive_cart_logs(
                    avocado_logs_dir, test_file, args)

                # Compress any log file that haven't been remotely compressed.
                compress_log_files(avocado_logs_dir, args)

            # Optionally rename the test results directory for this test
            if args.rename:
                rename_logs(avocado_logs_dir, test_file["py"])

            # Optionally process core files
            if args.process_cores:
                process_the_cores(avocado_logs_dir, test_file["yaml"], args)
        else:
            # The test was not run due to an error replacing host placeholders
            # in the yaml file.  Treat this like a failed avocado command.
            return_code |= 4

    return return_code


def get_yaml_data(yaml_file):
    """Get the contents of a yaml file as a dictionary.

    Args:
        yaml_file (str): yaml file to read

    Raises:
        Exception: if an error is encountered reading the yaml file

    Returns:
        dict: the contents of the yaml file

    """
    yaml_data = {}
    if os.path.isfile(yaml_file):
        with open(yaml_file, "r") as open_file:
            try:
                file_data = open_file.read()
                yaml_data = yaml.safe_load(file_data.replace("!mux", ""))
            except yaml.YAMLError as error:
                print("Error reading {}: {}".format(yaml_file, error))
                exit(1)
    return yaml_data


def find_yaml_hosts(test_yaml):
    """Find the all the host values in the specified yaml file.

    Args:
        test_yaml (str): test yaml file

    Returns:
        dict: a dictionary of each host key and its host values

    """
    return find_values(
        get_yaml_data(test_yaml),
        [YAML_KEYS["test_servers"], YAML_KEYS["test_clients"]])


def get_hosts_from_yaml(test_yaml, args):
    """Extract the list of hosts from the test yaml file.

    This host will be included in the list if no clients are explicitly called
    out in the test's yaml file.

    Args:
        test_yaml (str): test yaml file
        args (argparse.Namespace): command line arguments for this program

    Returns:
        list: a unique list of hosts specified in the test's yaml file

    """
    host_set = set()
    if args.include_localhost:
        host_set.add(socket.gethostname().split(".")[0])
    found_client_key = False
    for key, value in find_yaml_hosts(test_yaml).items():
        host_set.update(value)
        if key in YAML_KEYS["test_clients"]:
            found_client_key = True

    # Include this host as a client if no clients are specified
    if not found_client_key:
        host_set.add(socket.gethostname().split(".")[0])

    return sorted(list(host_set))


def clean_logs(test_yaml, args):
    """Remove the test log files on each test host.

    Args:
        test_yaml (str): yaml file containing host names
        args (argparse.Namespace): command line arguments for this program
    """
    # Remove any log files from the DAOS_TEST_LOG_DIR directory
    logs_dir = os.environ.get("DAOS_TEST_LOG_DIR", DEFAULT_DAOS_TEST_LOG_DIR)
    host_list = get_hosts_from_yaml(test_yaml, args)
    command = "sudo rm -fr {}".format(os.path.join(logs_dir, "*.log*"))
    print("Cleaning logs on {}".format(host_list))
    if not spawn_commands(host_list, command):
        print("Error cleaning logs, aborting")
        return False

    return True


def get_remote_file_command():
    """Get path to get_remote_files.sh script."""
    return "{}/get_remote_files.sh".format(os.path.abspath(os.getcwd()))


def compress_log_files(avocado_logs_dir, args):
    """Compress log files.

    Args:
        avocado_logs_dir (str): path to the avocado log files
    """
    print("Compressing files in {}".format(socket.gethostname().split(".")[0]))
    logs_dir = os.path.join(avocado_logs_dir, "latest", "daos_logs", "*.log*")
    command = [
        get_remote_file_command(), "-z", "-x", "-f {}".format(logs_dir)]
    if args.verbose:
        command.append("-v")
    print(get_output(command, check=False))


def archive_daos_logs(avocado_logs_dir, test_files, args):
    """Archive daos log files to the avocado results directory.

    Args:
        avocado_logs_dir (str): path to the avocado log files
        test_files (dict): a list of dictionaries of each test script/yaml file
        args (argparse.Namespace): command line arguments for this program

    Returns:
        int: status code.

    """
    # Create a subdirectory in the avocado logs directory for this test
    destination = os.path.join(avocado_logs_dir, "latest", "daos_logs")

    # Copy any DAOS logs created on any host under test
    hosts = get_hosts_from_yaml(test_files["yaml"], args)
    print("Archiving host logs from {} in {}".format(hosts, destination))

    # Copy any log files written to the DAOS_TEST_LOG_DIR directory
    logs_dir = os.environ.get("DAOS_TEST_LOG_DIR", DEFAULT_DAOS_TEST_LOG_DIR)
    task = archive_files(
        destination, hosts, "{}/*.log*".format(logs_dir), True, args)

    # Determine if the command completed successfully across all the hosts
    status = 0
    if not check_remote_output(task, "archive_daos_logs command"):
        status |= 16
    if args.logs_threshold:
        test_name = get_test_category(test_files["py"])
        if not check_big_files(avocado_logs_dir, task, test_name, args):
            status |= 32
    return status


def archive_cart_logs(avocado_logs_dir, test_files, args):
    """Archive cart log files to the avocado results directory.

<<<<<<< HEAD

def archive_config_files(avocado_logs_dir):
=======
    Args:
        avocado_logs_dir (str): path to the avocado log files
        test_files (dict): a list of dictionaries of each test script/yaml file
        args (argparse.Namespace): command line arguments for this program

    Returns:
        int: status code.

    """
    # Create a subdirectory in the avocado logs directory for this test
    destination = os.path.join(avocado_logs_dir, "latest", "cart_logs")

    # Copy any DAOS logs created on any host under test
    hosts = get_hosts_from_yaml(test_files["yaml"], args)
    print("Archiving host logs from {} in {}".format(hosts, destination))

    # Copy any log files written to the DAOS_TEST_LOG_DIR directory
    logs_dir = os.environ.get("DAOS_TEST_LOG_DIR", DEFAULT_DAOS_TEST_LOG_DIR)
    task = archive_files(
        destination, hosts, "{}/*/*log*".format(logs_dir), True, args)

    # Determine if the command completed successfully across all the hosts
    status = 0
    if not check_remote_output(task, "archive_cart_logs command"):
        status |= 16
    if args.logs_threshold:
        test_name = get_test_category(test_files["py"])
        if not check_big_files(avocado_logs_dir, task, test_name, args):
            status |= 32
    return status


def archive_config_files(avocado_logs_dir, args):
>>>>>>> d28d0972
    """Copy all of the configuration files to the avocado results directory.

    Args:
        avocado_logs_dir (str): path to the avocado log files
        args (argparse.Namespace): command line arguments for this program

    Returns:
        int: status code.

    """
    # Create a subdirectory in the avocado logs directory for this test
    destination = os.path.join(avocado_logs_dir, "latest", "daos_configs")

    # Config files can be copied from the local host as they are currently
    # written to a shared directory
    this_host = socket.gethostname().split(".")[0]
    host_list = [this_host]
    print("Archiving config files from {} in {}".format(host_list, destination))

    # Copy any config files
    base_dir = get_build_environment()["PREFIX"]
    configs_dir = get_temporary_directory(base_dir)
    task = archive_files(
        destination, host_list, "{}/*_*_*.yaml".format(configs_dir), False,
        args)

    status = 0
    if not check_remote_output(task, "archive_config_files"):
        status = 16
    return status


<<<<<<< HEAD
def archive_files(destination, host_list, source_files):
=======
def archive_files(destination, hosts, source_files, cart, args):
>>>>>>> d28d0972
    """Archive all of the remote files to the destination directory.

    Args:
        destination (str): path to which to archive files
        hosts (list): hosts from which to archive files
        source_files (str): remote files to archive
        cart (str): enable running cart_logtest.py
        args (argparse.Namespace): command line arguments for this program

    Returns:
        Task: a Task object containing the result of the running the command on
            the specified hosts

    """
    this_host = socket.gethostname().split(".")[0]

    # Create the destination directory
    if not os.path.exists(destination):
        get_output(["mkdir", destination])

    # Display available disk space prior to copy.  Allow commands to fail w/o
    # exiting this program.  Any disk space issues preventing the creation of a
    # directory will be caught in the archiving of the source files.
    display_disk_space(destination)

    command = [
        get_remote_file_command(),
        "-z",
        "-a \"{}:{}\"".format(this_host, destination),
        "-f \"{}\"".format(source_files),
    ]
    if cart:
        command.append("-c")
    if args.logs_threshold:
        command.append("-t \"{}\"".format(args.logs_threshold))
    if args.verbose:
        command.append("-v")
    return get_remote_output(hosts, " ".join(command), 900)


def rename_logs(avocado_logs_dir, test_file):
    """Append the test name to its avocado job-results directory name.

    Args:
        avocado_logs_dir (str): avocado job-results directory
        test_file (str): the test python file
    """
    test_name = get_test_category(test_file)
    test_logs_lnk = os.path.join(avocado_logs_dir, "latest")
    test_logs_dir = os.path.realpath(test_logs_lnk)
    new_test_logs_dir = "{}-{}".format(test_logs_dir, test_name)
    try:
        os.rename(test_logs_dir, new_test_logs_dir)
        os.remove(test_logs_lnk)
        os.symlink(new_test_logs_dir, test_logs_lnk)
        print("Renamed {} to {}".format(test_logs_dir, new_test_logs_dir))
    except OSError as error:
        print(
            "Error renaming {} to {}: {}".format(
                test_logs_dir, new_test_logs_dir, error))


def check_big_files(avocado_logs_dir, task, test_name, args):
    """Check the contents of the task object, tag big files, create junit xml.

    Args:
        avocado_logs_dir (str): path to the avocado log files.
        task (Task): a Task object containing the command result
        test_name (str): current running testname
        args (argparse.Namespace): command line arguments for this program

    Returns:
        bool: True if no errors occurred checking and creating junit file.
            False, otherwise.

    """
    status = True
    hosts = NodeSet()
    cdata = []
    for output, nodelist in task.iter_buffers():
        node_set = NodeSet.fromlist(nodelist)
        hosts.update(node_set)
        big_files = re.findall(r"Y:\s([0-9]+)", str(output))
        if big_files:
            cdata.append(
                "The following log files on {} exceeded the {} "
                "threshold:".format(node_set, args.logs_threshold))
            cdata.extend(["  {}".format(big_file) for big_file in big_files])
    if cdata:
        destination = os.path.join(avocado_logs_dir, "latest")
        status = create_results_xml(
            hosts, test_name, "\n".join(cdata), destination)
    else:
        print("No log files found exceeding {}".format(args.logs_threshold))

    return status


def create_results_xml(hosts, testname, output, destination):
    """Create Junit xml file.

    Args:
        hosts (list): list of host names
        testname (str): name of test
        output (dict): result of the command.
        destination (str): directory where junit xml will be created

    Returns:
        bool: status of writing to junit file

    """
    status = True
    testsuite_attrs = {
        "name": "{}".format(testname),
        "errors": "1",
        "failures": "0",
        "skipped": "0",
        "test": "1",
        "time": "0.0",
    }
    testcase_attrs = {
        "name": "framework_results",
        "time": "0.0",
    }
    error_atttrs = {
        "message": "Log size has exceed threshold for this test on: {}".format(
            hosts)
    }

    # Create xml tree
    testsuite = ET.Element("testsuite", testsuite_attrs)
    testcase = ET.SubElement(testsuite, "testcase", testcase_attrs)
    ET.SubElement(testcase, "error", error_atttrs)
    system_out = ET.SubElement(testcase, "system-out")
    system_out.text = output

    # Get xml as string and write it to a file
    rough_xml = ET.tostring(testsuite, "utf-8")
    junit_xml = minidom.parseString(rough_xml)
    filen = os.path.join(destination, "framework_results.xml")
    print("Generating junit xml file ...")
    try:
        with open(filen, "w") as results_xml:
            results_xml.write(junit_xml.toprettyxml())
    except IOError as error:
        print("Failed to create xml file: {}".format(error))
        status = False
    return status


USE_DEBUGINFO_INSTALL = True


def resolve_debuginfo(pkg):
    """Return the debuginfo package for a given package name.

    Args:
        pkg (str): a package name

    Returns:
        str: the debuginfo package name

    """
    import yum      # pylint: disable=import-error,import-outside-toplevel

    yum_base = yum.YumBase()
    yum_base.conf.assumeyes = True
    yum_base.setCacheDir(force=True, reuse=True)
    yum_base.repos.enableRepo('*debug*')

    debuginfo_map = {'glibc':   'glibc-debuginfo-common'}

    try:
        debug_pkg = debuginfo_map[pkg]
    except KeyError:
        debug_pkg = pkg + "-debuginfo"
    try:
        pkg_data = yum_base.rpmdb.returnNewestByName(name=pkg)[0]
    except yum.Errors.PackageSackError as expn:
        if expn.__str__().rstrip() == "No Package Matching " + pkg:
            print("Package {} not installed, "
                  "skipping debuginfo".format(pkg))
            return None
        else:
            raise

    return {'name': debug_pkg,
            'version': pkg_data['version'],
            'release': pkg_data['release'],
            'epoch': pkg_data['epoch']}


def install_debuginfos():
    """Install debuginfo packages."""
    install_pkgs = [{'name': 'gdb'},
                    {'name': 'python-magic'}]

    cmds = []

    # -debuginfo packages that don't get installed with debuginfo-install
    for pkg in ['python', 'daos', 'systemd', 'ndctl', 'mercury']:
        debug_pkg = resolve_debuginfo(pkg)
        if debug_pkg and debug_pkg not in install_pkgs:
            install_pkgs.append(debug_pkg)

    # remove any "source tree" test hackery that might interfere with RPM
    # installation
    path = os.path.sep + os.path.join('usr', 'share', 'spdk', 'include')
    if os.path.islink(path):
        cmds.append(["sudo", "rm", "-f", path])

    if USE_DEBUGINFO_INSTALL:
        yum_args = [
            "--exclude", "ompi-debuginfo", "libpmemobj", "python", "openmpi3"]
        cmds.append(["sudo", "yum", "-y", "install"] + yum_args)
        cmds.append(["sudo", "debuginfo-install", "--enablerepo=*-debuginfo",
                     "-y"] + yum_args + ["daos-server", "gcc"])
    else:
        # We're not using the yum API to install packages
        # See the comments below.
        # kwarg = {'name': 'gdb'}
        # yum_base.install(**kwarg)

        for debug_pkg in install_pkgs:
            # This is how you actually use the API to add a package
            # But since we need sudo to do it, we need to call out to yum
            # kwarg = debug_pkg
            # yum_base.install(**kwarg)
            install_pkgs.append(debug_pkg)

    # This is how you normally finish up a yum transaction, but
    # again, we need to employ sudo
    # yum_base.resolveDeps()
    # yum_base.buildTransaction()
    # yum_base.processTransaction(rpmDisplay=yum.rpmtrans.NoOutputCallBack())

    # Now install a few pkgs that debuginfo-install wouldn't
    cmd = ["sudo", "yum", "-y", "--enablerepo=*debug*", "install"]
    for pkg in install_pkgs:
        try:
            cmd.append(
                "{}-{}-{}".format(pkg['name'], pkg['version'], pkg['release']))
        except KeyError:
            cmd.append(pkg['name'])

    cmds.append(cmd)

    for cmd in cmds:
        print(get_output(cmd))


def process_the_cores(avocado_logs_dir, test_yaml, args):
    """Copy all of the host test log files to the avocado results directory.

    Args:
        avocado_logs_dir ([type]): [description]
        test_yaml (str): yaml file containing host names
        args (argparse.Namespace): command line arguments for this program
    """
    import fnmatch  # pylint: disable=import-outside-toplevel

    this_host = socket.gethostname().split(".")[0]
    host_list = get_hosts_from_yaml(test_yaml, args)
    daos_cores_dir = os.path.join(avocado_logs_dir, "latest", "stacktraces")

    # Create a subdirectory in the avocado logs directory for this test
    print("Processing cores from {} in {}".format(host_list, daos_cores_dir))
    get_output(["mkdir", daos_cores_dir])

    # Copy any core files that exist on the test hosts and remove them from the
    # test host if the copy is successful.  Attempt all of the commands and
    # report status at the end of the loop.  Include a listing of the file
    # related to any failed command.
    commands = [
        "set -eu",
        "rc=0",
        "copied=()",
        "for file in /var/tmp/core.*",
        "do if [ -e $file ]",
        "then if sudo chmod 644 $file && "
        "scp $file {}:{}/${{file##*/}}-$(hostname -s)".format(
            this_host, daos_cores_dir),
        "then copied+=($file)",
        "if ! sudo rm -fr $file",
        "then ((rc++))",
        "ls -al $file",
        "fi",
        "else ((rc++))",
        "ls -al $file",
        "fi",
        "fi",
        "done",
        "echo Copied ${copied[@]:-no files}",
        "exit $rc",
    ]
    spawn_commands(host_list, "; ".join(commands), timeout=1800)

    cores = os.listdir(daos_cores_dir)

    if not cores:
        return

    install_debuginfos()

    def run_gdb(pattern):
        """Run a gdb command on all corefiles matching a pattern.

        Args:
            pattern (str): the fnmatch/glob pattern of core files to
                           run gdb on
        """
        import magic    # pylint: disable=import-error

        for corefile in cores:
            if not fnmatch.fnmatch(corefile, pattern):
                continue
            corefile_fqpn = os.path.join(daos_cores_dir, corefile)
            exe_magic = magic.open(magic.NONE)
            exe_magic.load()
            exe_type = exe_magic.file(corefile_fqpn)
            exe_name_end = 0
            if exe_type:
                exe_name_start = exe_type.find("execfn: '") + 9
                if exe_name_start > 8:
                    exe_name_end = exe_type.find("', platform:")
                else:
                    exe_name_start = exe_type.find("from '") + 6
                    if exe_name_start > 5:
                        exe_name_end = exe_type[exe_name_start:].find(" ") + \
                                    exe_name_start
            if exe_name_end:
                exe_name = exe_type[exe_name_start:exe_name_end]
                cmd = [
                    "gdb", "-cd={}".format(daos_cores_dir),
                    "-ex", "set pagination off",
                    "-ex", "thread apply all bt full",
                    "-ex", "detach",
                    "-ex", "quit",
                    exe_name, corefile
                ]
                stack_trace_file = os.path.join(
                    daos_cores_dir, "{}.stacktrace".format(corefile))
                try:
                    with open(stack_trace_file, "w") as stack_trace:
                        stack_trace.writelines(get_output(cmd))
                except IOError as error:
                    print(
                        "Error writing {}: {}".format(stack_trace_file, error))
            else:
                print(
                    "Unable to determine executable name from: '{}'\nNot "
                    "creating stacktrace".format(exe_type))
            print("Removing {}".format(corefile_fqpn))
            os.unlink(corefile_fqpn)

    run_gdb('core.*[0-9]')


def get_test_category(test_file):
    """Get a category for the specified test using its path and name.

    Args:
        test_file (str): the test python file

    Returns:
        str: concatenation of the test path and base filename joined by dashes

    """
    file_parts = os.path.split(test_file)
    return "-".join(
        [os.path.splitext(os.path.basename(part))[0] for part in file_parts])


def main():
    """Launch DAOS functional tests."""
    # Parse the command line arguments
    description = [
        "DAOS functional test launcher",
        "",
        "Launches tests by specifying a test tag.  For example:",
        "\tbadconnect  --run pool connect tests that pass NULL ptrs, etc.",
        "\tbadevict    --run pool client evict tests that pass NULL ptrs, "
        "etc.",
        "\tbadexclude  --run pool target exclude tests that pass NULL ptrs, "
        "etc.",
        "\tbadparam    --run tests that pass NULL ptrs, etc.",
        "\tbadquery    --run pool query tests that pass NULL ptrs, etc.",
        "\tmulticreate --run tests that create multiple pools at once",
        "\tmultitarget --run tests that create pools over multiple servers",
        "\tpool        --run all pool related tests",
        "\tpoolconnect --run all pool connection related tests",
        "\tpooldestroy --run all pool destroy related tests",
        "\tpoolevict   --run all client pool eviction related tests",
        "\tpoolinfo    --run all pool info retrieval related tests",
        "\tquick       --run tests that complete quickly, with minimal "
        "resources",
        "",
        "Multiple tags can be specified:",
        "\ttag_a,tag_b -- run all tests with both tag_a and tag_b",
        "\ttag_a tag_b -- run all tests with either tag_a or tag_b",
        "",
        "Specifying no tags will run all of the available tests.",
        "",
        "Tests can also be launched by specifying a path to the python script "
        "instead of its tag.",
        "",
        "The placeholder server and client names in the yaml file can also be "
        "replaced with the following options:",
        "\tlaunch.py -ts node1,node2 -tc node3 <tag>",
        "\t  - Use node[1-2] to run the daos server in each test",
        "\t  - Use node3 to run the daos client in each test",
        "\tlaunch.py -ts node1,node2 <tag>",
        "\t  - Use node[1-2] to run the daos server or client in each test",
        "\tlaunch.py -ts node1,node2 -d <tag>",
        "\t  - Use node[1-2] to run the daos server or client in each test",
        "\t  - Discard of any additional server or client placeholders for "
        "each test",
        "",
        "You can also specify the sparse flag -s to limit output to "
        "pass/fail.",
        "\tExample command: launch.py -s pool"
    ]
    parser = ArgumentParser(
        prog="launcher.py",
        formatter_class=RawDescriptionHelpFormatter,
        description="\n".join(description))
    parser.add_argument(
        "-a", "--archive",
        action="store_true",
        help="archive host log files in the avocado job-results directory")
    parser.add_argument(
        "-c", "--clean",
        action="store_true",
        help="remove daos log files from the test hosts prior to the test")
    parser.add_argument(
        "-d", "--discard",
        action="store_true",
        help="when replacing server/client yaml file placeholders, discard "
             "any placeholders that do not end up with a replacement value")
    parser.add_argument(
        "-i", "--include_localhost",
        action="store_true",
        help="include the local host when cleaning and archiving")
    parser.add_argument(
        "-l", "--list",
        action="store_true",
        help="list the python scripts that match the specified tags")
    parser.add_argument(
        "-m", "--modify",
        action="store_true",
        help="modify the test yaml files but do not run the tests")
    parser.add_argument(
        "-n", "--nvme",
        action="store",
        help="comma-separated list of NVMe device PCI addresses to use as "
             "replacement values for the bdev_list in each test's yaml file.  "
             "Using the 'auto[:<filter>]' keyword will auto-detect the NVMe "
             "PCI address list on each of the '--test_servers' hosts - the "
             "optional '<filter>' can be used to limit auto-detected "
             "addresses, e.g. 'auto:Optane' for Intel Optane NVMe devices.")
    parser.add_argument(
        "-r", "--rename",
        action="store_true",
        help="rename the avocado test logs directory to include the test name")
    parser.add_argument(
        "-p", "--process_cores",
        action="store_true",
        help="process core files from tests")
    parser.add_argument(
        "-th", "--logs_threshold",
        action="store",
        help="collect log sizes and report log sizes that go past provided"
             "threshold. e.g. '-th 5M'"
             "Valid threshold units are: B, K, M, G, T")
    parser.add_argument(
        "-s", "--sparse",
        action="store_true",
        help="limit output to pass/fail")
    parser.add_argument(
        "-ins", "--insecure_mode",
        action="store_true",
        help="Launch test with insecure-mode")
    parser.add_argument(
        "tags",
        nargs="*",
        type=str,
        help="test category or file to run")
    parser.add_argument(
        "-tc", "--test_clients",
        action="store",
        help="comma-separated list of hosts to use as replacement values for "
             "client placeholders in each test's yaml file")
    parser.add_argument(
        "-ts", "--test_servers",
        action="store",
        help="comma-separated list of hosts to use as replacement values for "
             "server placeholders in each test's yaml file.  If the "
             "'--test_clients' argument is not specified, this list of hosts "
             "will also be used to replace client placeholders.")
    parser.add_argument(
        "-v", "--verbose",
        action="store_true",
        help="verbose output")
    args = parser.parse_args()
    print("Arguments: {}".format(args))

    # Setup the user environment
    set_test_environment(args)

    # Auto-detect nvme test yaml replacement values if requested
    if args.nvme and args.nvme.startswith("auto"):
        args.nvme = get_nvme_replacement(args)

    # Process the tags argument to determine which tests to run
    tag_filter, test_list = get_test_list(args.tags)

    # Verify at least one test was requested
    if not test_list:
        print("ERROR: No tests or tags found via {}".format(args.tags))
        exit(1)

    # Display a list of the tests matching the tags
    print("Detected tests:  \n{}".format("  \n".join(test_list)))
    if args.list:
        exit(0)

    # Create a temporary directory
    tmp_dir = TemporaryDirectory()

    # Create a dictionary of test and their yaml files
    test_files = get_test_files(test_list, args, tmp_dir)
    if args.modify:
        exit(0)

    # Generate certificate files
    generate_certs()

    # Run all the tests
    status = run_tests(test_files, tag_filter, args)

    # Process the avocado run return codes and only treat job and command
    # failures as errors.
    ret_code = 0
    if status == 0:
        print("All avocado tests passed!")
    else:
        if status & 1 == 1:
            print("Detected one or more avocado test failures!")
        if status & 8 == 8:
            print("Detected one or more interrupted avocado jobs!")
        if status & 2 == 2:
            print("ERROR: Detected one or more avocado job failures!")
            ret_code = 1
        if status & 4 == 4:
            print("ERROR: Detected one or more failed avocado commands!")
            ret_code = 1
        if status & 16 == 16:
            print("ERROR: Detected one or more tests that failed archiving!")
            ret_code = 1
        if status & 32 == 32:
            print("ERROR: Detected one or more tests with unreported big logs!")
            ret_code = 1
        if status & 128 == 128:
            print("ERROR: Failed to clean logs in preparation for test run!")
            ret_code = 1
    exit(ret_code)


if __name__ == "__main__":
    main()<|MERGE_RESOLUTION|>--- conflicted
+++ resolved
@@ -485,17 +485,16 @@
             # Otherwise it is assumed that this is a tag
             test_tags.extend(["--filter-by-tags", str(tag)])
 
-    # Update the list of tests with any test that match the specified tags.
-    # Exclude any specified tests that do not match the specified tags.  If no
+    # Add to the list of tests any test that matches the specified tags.  If no
     # tags and no specific tests have been specified then all of the functional
     # tests will be added.
     if test_tags or not test_list:
         command = ["avocado", "list", "--paginator=off"]
         for test_tag in test_tags:
             command.append(str(test_tag))
-        command.extend(test_list if test_list else ["./"])
+        command.append("./")
         tagged_tests = re.findall(r"INSTRUMENTED\s+(.*):", get_output(command))
-        test_list = list(set(tagged_tests))
+        test_list.extend(list(set(tagged_tests)))
 
     return test_tags, test_list
 
@@ -979,10 +978,6 @@
 def archive_cart_logs(avocado_logs_dir, test_files, args):
     """Archive cart log files to the avocado results directory.
 
-<<<<<<< HEAD
-
-def archive_config_files(avocado_logs_dir):
-=======
     Args:
         avocado_logs_dir (str): path to the avocado log files
         test_files (dict): a list of dictionaries of each test script/yaml file
@@ -1016,7 +1011,6 @@
 
 
 def archive_config_files(avocado_logs_dir, args):
->>>>>>> d28d0972
     """Copy all of the configuration files to the avocado results directory.
 
     Args:
@@ -1049,11 +1043,7 @@
     return status
 
 
-<<<<<<< HEAD
-def archive_files(destination, host_list, source_files):
-=======
 def archive_files(destination, hosts, source_files, cart, args):
->>>>>>> d28d0972
     """Archive all of the remote files to the destination directory.
 
     Args:
