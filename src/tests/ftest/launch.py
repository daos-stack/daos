#!/usr/bin/python2 -u
"""
  (C) Copyright 2018-2020 Intel Corporation.

  Licensed under the Apache License, Version 2.0 (the "License");
  you may not use this file except in compliance with the License.
  You may obtain a copy of the License at

     http://www.apache.org/licenses/LICENSE-2.0

  Unless required by applicable law or agreed to in writing, software
  distributed under the License is distributed on an "AS IS" BASIS,
  WITHOUT WARRANTIES OR CONDITIONS OF ANY KIND, either express or implied.
  See the License for the specific language governing permissions and
  limitations under the License.

  GOVERNMENT LICENSE RIGHTS-OPEN SOURCE SOFTWARE
  The Government's rights to use, modify, reproduce, release, perform, display,
  or disclose this software are subject to the terms of the Apache License as
  provided in Contract No. B609815.
  Any reproduction of computer software, computer software documentation, or
  portions thereof marked with this legend must also reproduce the markings.
"""
# pylint: disable=too-many-lines
from __future__ import print_function

from argparse import ArgumentParser, RawDescriptionHelpFormatter
from datetime import datetime
import json
import os
import re
import socket
import subprocess
from sys import version_info
import time
import yaml
import errno
import xml.etree.ElementTree as ET
from xml.dom import minidom

from ClusterShell.NodeSet import NodeSet
from ClusterShell.Task import task_self

try:
    # For python versions >= 3.2
    from tempfile import TemporaryDirectory

except ImportError:
    # Basic implementation of TemporaryDirectory for python versions < 3.2
    from tempfile import mkdtemp
    from shutil import rmtree

    class TemporaryDirectory(object):
        # pylint: disable=too-few-public-methods
        """Create a temporary directory.

        When the last reference of this object goes out of scope the directory
        and its contents are removed.
        """

        def __init__(self):
            """Initialize a TemporaryDirectory object."""
            self.name = mkdtemp()

        def __del__(self):
            """Destroy a TemporaryDirectory object."""
            rmtree(self.name)

DEFAULT_DAOS_TEST_LOG_DIR = "/var/tmp/daos_testing"
YAML_KEYS = {
    "test_servers": "test_servers",
    "test_clients": "test_clients",
    "bdev_list": "nvme",
}
YAML_KEY_ORDER = ("test_servers", "test_clients", "bdev_list")


def display(args, message):
    """Display the message if verbosity is set.

    Args:
        args (argparse.Namespace): command line arguments for this program
        message (str): message to display if verbosity is set
    """
    if args.verbose:
        print(message)


def display_disk_space(path):
    """Display disk space of provided path destination.

    Args:
        path (str): path to directory to print disk space for.
    """
    print("Current disk space usage of {}".format(path))
    print(get_output(["df", "-h", path]))


def get_build_environment():
    """Obtain DAOS build environment variables from the .build_vars.json file.

    Returns:
        dict: a dictionary of DAOS build environment variable names and values

    """
    build_vars_file = os.path.join(
        os.path.dirname(os.path.realpath(__file__)),
        "../../.build_vars.json")
    with open(build_vars_file) as vars_file:
        return json.load(vars_file)


def get_temporary_directory(base_dir=None):
    """Get the temporary directory used by functional tests.

    Args:
        base_dir (str, optional): base installation directory. Defaults to None.

    Returns:
        str: the full path of the temporary directory

    """
    if base_dir is None:
        base_dir = get_build_environment()["PREFIX"]
    if base_dir == "/usr":
        tmp_dir = os.getenv(
            "DAOS_TEST_SHARED_DIR", os.path.expanduser("~/daos_test"))
    else:
        tmp_dir = os.path.join(base_dir, "tmp")

    # Make sure the temporary directory exists to prevent pydaos import errors
    if not os.path.exists(tmp_dir):
        os.makedirs(tmp_dir)

    return tmp_dir


def set_test_environment(args):
    """Set up the test environment.

    Args:
        args (argparse.Namespace): command line arguments for this program

    Returns:
        None

    """
    base_dir = get_build_environment()["PREFIX"]
    bin_dir = os.path.join(base_dir, "bin")
    sbin_dir = os.path.join(base_dir, "sbin")
    # /usr/sbin is not setup on non-root user for CI nodes.
    # SCM formatting tool mkfs.ext4 is located under
    # /usr/sbin directory.
    usr_sbin = os.path.sep + os.path.join("usr", "sbin")
    path = os.environ.get("PATH")

    # Get the default interface to use if OFI_INTERFACE is not set
    interface = os.environ.get("OFI_INTERFACE")
    if interface is None:
        # Find all the /sys/class/net interfaces on the launch node
        # (excluding lo)
        print("Detecting network devices - OFI_INTERFACE not set")
        available_interfaces = {}
        net_path = os.path.join(os.path.sep, "sys", "class", "net")
        net_list = [dev for dev in os.listdir(net_path) if dev != "lo"]
        for device in sorted(net_list):
            # Get the interface state - only include active (up) interfaces
            with open(os.path.join(net_path, device, "operstate"), "r") as \
                 fileh:
                state = fileh.read().strip()
            # Only include interfaces that are up
            if state.lower() == "up":
                # Get the interface speed - used to select the fastest available
                with open(os.path.join(net_path, device, "speed"), "r") as \
                     fileh:
                    try:
                        speed = int(fileh.read().strip())
                        # KVM/Qemu/libvirt returns an EINVAL
                    except IOError as ioerror:
                        if ioerror.errno == errno.EINVAL:
                            speed = 1000
                        else:
                            raise
                print(
                    "  - {0:<5} (speed: {1:>6} state: {2})".format(
                        device, speed, state))
                # Only include the first active interface for each speed - first
                # is determined by an alphabetic sort: ib0 will be checked
                # before ib1
                if speed not in available_interfaces:
                    available_interfaces[speed] = device
        print("Available interfaces: {}".format(available_interfaces))
        try:
            # Select the fastest active interface available by sorting the speed
            interface = available_interfaces[sorted(available_interfaces)[-1]]
        except IndexError:
            print(
                "Error obtaining a default interface from: {}".format(
                    os.listdir(net_path)))
            exit(1)
    print("Using {} as the default interface".format(interface))

    # Update env definitions
    os.environ["PATH"] = ":".join([bin_dir, sbin_dir, usr_sbin, path])
    os.environ["CRT_CTX_SHARE_ADDR"] = "0"
    os.environ["OFI_INTERFACE"] = os.environ.get("OFI_INTERFACE", interface)

    # Set the default location for daos log files written during testing if not
    # already defined.
    if "DAOS_TEST_LOG_DIR" not in os.environ:
        os.environ["DAOS_TEST_LOG_DIR"] = DEFAULT_DAOS_TEST_LOG_DIR
    os.environ["D_LOG_FILE"] = os.path.join(
        os.environ["DAOS_TEST_LOG_DIR"], "daos.log")

    # Ensure the daos log files directory exists on each possible test node
    test_hosts = NodeSet(socket.gethostname().split(".")[0])
    test_hosts.update(args.test_clients)
    test_hosts.update(args.test_servers)
    spawn_commands(
        test_hosts, "mkdir -p {}".format(os.environ["DAOS_TEST_LOG_DIR"]))

    # Python paths required for functional testing
    python_version = "python{}{}".format(
        version_info.major,
        "" if version_info.major > 2 else ".{}".format(version_info.minor))
    required_python_paths = [
        os.path.abspath("util/apricot"),
        os.path.abspath("util"),
        os.path.abspath("cart/util"),
        os.path.join(base_dir, "lib64", python_version, "site-packages"),
    ]

    # Assign the default value for transport configuration insecure mode
    os.environ["DAOS_INSECURE_MODE"] = str(args.insecure_mode)

    # Check the PYTHONPATH env definition
    python_path = os.environ.get("PYTHONPATH")
    if python_path is None or python_path == "":
        # Use the required paths to define the PYTHONPATH env if it is not set
        os.environ["PYTHONPATH"] = ":".join(required_python_paths)
    else:
        # Append any missing required paths to the existing PYTHONPATH env
        defined_python_paths = [
            os.path.abspath(os.path.expanduser(path))
            for path in python_path.split(":")]
        for required_path in required_python_paths:
            if required_path not in defined_python_paths:
                python_path += ":" + required_path
        os.environ["PYTHONPATH"] = python_path
    print("Using PYTHONPATH={}".format(os.environ["PYTHONPATH"]))
    if args.verbose:
        print("ENVIRONMENT VARIABLES")
        for key in sorted(os.environ):
            print("  {}: {}".format(key, os.environ[key]))


def run_command(cmd):
    """Get the output of given command executed on this host.

    Args:
        cmd (list): command from which to obtain the output

    Raises:
        RuntimeError: if the command fails

    Returns:
        str: command output

    """
    print("Running {}".format(" ".join(cmd)))
    process = subprocess.Popen(
        cmd, stdout=subprocess.PIPE, stderr=subprocess.STDOUT)
    stdout, _ = process.communicate()
    retcode = process.poll()
    if retcode:
        raise RuntimeError(
            "Error executing '{}':\n\tOutput:\n{}".format(
                " ".join(cmd), stdout))
    return stdout

def get_output(cmd, check=True):
    """Get the output of given command executed on this host.

    Args:
        cmd (list): command from which to obtain the output
        check (bool, optional): whether to emit an error and exit the
            program if the exit status of the command is non-zero. Defaults
            to True.

    Returns:
        str: command output
    """
    try:
        stdout = run_command(cmd)
    except RuntimeError as error:
        if check:
            print(error)
            exit(1) 
        stdout = str(error)
    return stdout


def time_command(cmd):
    """Execute the command on this host and display its duration.

    Args:
        cmd (list): command to time

    Returns:
        int: return code of the command

    """
    print("Running: {}".format(" ".join(cmd)))
    start_time = int(time.time())
    return_code = subprocess.call(cmd)
    end_time = int(time.time())
    print("Total test time: {}s".format(end_time - start_time))
    return return_code


def get_remote_output(host_list, command, timeout=120):
    """Run the command on each specified host in parallel.

    Args:
        host_list (list): list of hosts
        command (str): command to run on each host
        timeout (int, optional): number of seconds to wait for all jobs to
            complete. Defaults to 120 seconds.

    Returns:
        Task: a Task object containing the result of the running the command on
            the specified hosts

    """
    # Create a ClusterShell Task to run the command in parallel on the hosts
    if isinstance(host_list, list):
        nodes = NodeSet.fromlist(host_list)
    else:
        nodes = NodeSet(host_list)
    task = task_self()
    # task.set_info('debug', True)
    # Enable forwarding of the ssh authentication agent connection
    task.set_info("ssh_options", "-oForwardAgent=yes")
    print("Running on {}: {}".format(nodes, command))
    task.run(command=command, nodes=nodes, timeout=timeout)
    return task


def check_remote_output(task, command):
    """Check if a remote command completed successfully on all hosts.

    Args:
        task (Task): a Task object containing the command result
        command (str): command run by the task

    Returns:
        bool: True if the command completed successfully (rc=0) on each
            specified host; False otherwise

    """
    # Create a dictionary of hosts for each unique return code
    results = {code: hosts for code, hosts in task.iter_retcodes()}

    # Determine if the command completed successfully across all the hosts
    status = len(results) == 1 and 0 in results
    if not status:
        print("  Errors detected running \"{}\":".format(command))

    # Display the command output
    for code in sorted(results):
        output_data = list(task.iter_buffers(results[code]))
        if not output_data:
            output_data = [["<NONE>", results[code]]]

        for output, o_hosts in output_data:
            n_set = NodeSet.fromlist(o_hosts)
            lines = str(output).splitlines()
            print("There are {} lines of output".format(len(lines)))
            if len(lines) > 1:
                print("    {}: rc={}, output:".format(n_set, code))
                for line in lines:
                    try:
                        print("      {}".format(line))
                    except IOError:
                        # DAOS-5781 Jenkins doesn't like receiving large
                        # amounts of data in a short space of time so catch
                        # this and retry.
                        time.sleep(5)
                        print("      {}".format(line))
            else:
                print("    {}: rc={}, output: {}".format(n_set, code, output))

    # List any hosts that timed out
    timed_out = [str(hosts) for hosts in task.iter_keys_timeout()]
    if timed_out:
        print("    {}: timeout detected".format(NodeSet.fromlist(timed_out)))

    return status


def spawn_commands(host_list, command, timeout=120):
    """Run the command on each specified host in parallel.

    Args:
        host_list (list): list of hosts
        command (str): command to run on each host
        timeout (int, optional): number of seconds to wait for all jobs to
            complete. Defaults to 120 seconds.

    Returns:
        bool: True if the command completed successfully (rc=0) on each
            specified host; False otherwise

    """
    # Create a dictionary of hosts for each unique return code
    task = get_remote_output(host_list, command, timeout)

    # Determine if the command completed successfully across all the hosts
    return check_remote_output(task, command)


def find_values(obj, keys, key=None, val_type=list):
    """Find dictionary values of a certain type specified with certain keys.

    Args:
        obj (obj): a python object; initially the dictionary to search
        keys (list): list of keys to find their matching list values
        key (str, optional): key to check for a match. Defaults to None.

    Returns:
        dict: a dictionary of each matching key and its value

    """
    def add_matches(found):
        """Add found matches to the match dictionary entry of the same key.

        If a match does not already exist for this key add all the found values.
        When a match already exists for a key, append the existing match with
        any new found values.

        For example:
            Match       Found           Updated Match
            ---------   ------------    -------------
            None        [A, B]          [A, B]
            [A, B]      [C]             [A, B, C]
            [A, B, C]   [A, B, C, D]    [A, B, C, D]

        Args:
            found (dict): dictionary of matches found for each key
        """
        for found_key in found:
            if found_key not in matches:
                # Simply add the new value found for this key
                matches[found_key] = found[found_key]

            else:
                is_list = isinstance(matches[found_key], list)
                if not is_list:
                    matches[found_key] = [matches[found_key]]
                if isinstance(found[found_key], list):
                    for found_item in found[found_key]:
                        if found_item not in matches[found_key]:
                            matches[found_key].append(found_item)
                elif found[found_key] not in matches[found_key]:
                    matches[found_key].append(found[found_key])

                if not is_list and len(matches[found_key]) == 1:
                    matches[found_key] = matches[found_key][0]

    matches = {}
    if isinstance(obj, val_type) and isinstance(key, str) and key in keys:
        # Match found
        matches[key] = obj
    elif isinstance(obj, dict):
        # Recursively look for matches in each dictionary entry
        for obj_key, obj_val in obj.items():
            add_matches(find_values(obj_val, keys, obj_key, val_type))
    elif isinstance(obj, list):
        # Recursively look for matches in each list entry
        for item in obj:
            add_matches(find_values(item, keys, None, val_type))

    return matches


def get_test_list(tags):
    """Generate a list of tests and avocado tag filter from a list of tags.

    Args:
        tags (list): a list of tag or test file names

    Returns:
        (list, list): a tuple of an avocado tag filter list and lists of tests

    """
    test_tags = []
    test_list = []
    for tag in tags:
        if ".py" in tag:
            # Assume '.py' indicates a test and just add it to the list
            test_list.append(tag)
        else:
            # Otherwise it is assumed that this is a tag
            test_tags.extend(["--filter-by-tags", str(tag)])

    # Update the list of tests with any test that match the specified tags.
    # Exclude any specified tests that do not match the specified tags.  If no
    # tags and no specific tests have been specified then all of the functional
    # tests will be added.
    if test_tags or not test_list:
        command = ["avocado", "list", "--paginator=off"]
        for test_tag in test_tags:
            command.append(str(test_tag))
        command.extend(test_list if test_list else ["./"])
        tagged_tests = re.findall(r"INSTRUMENTED\s+(.*):", get_output(command))
        test_list = list(set(tagged_tests))

    return test_tags, test_list


def get_test_files(test_list, args, tmp_dir):
    """Get a list of the test scripts to run and their yaml files.

    Args:
        test_list (list): list of test scripts to run
        args (argparse.Namespace): command line arguments for this program
        tmp_dir (TemporaryDirectory): temporary directory object to use to
            write modified yaml files

    Returns:
        list: a list of dictionaries of each test script and yaml file; If
            there was an issue replacing a yaml host placeholder the yaml
            dictionary entry will be set to None.

    """
    test_files = [{"py": test, "yaml": None} for test in test_list]
    for test_file in test_files:
        base, _ = os.path.splitext(test_file["py"])
        test_file["yaml"] = replace_yaml_file(
            "{}.yaml".format(base), args, tmp_dir)

    return test_files


def get_nvme_replacement(args):
    """Determine the value to use for the '--nvme' command line argument.

    Parse the lspci output for any NMVe devices, e.g.
        $ lspci | grep 'Non-Volatile memory controller:'
        5e:00.0 Non-Volatile memory controller:
            Intel Corporation NVMe Datacenter SSD [3DNAND, Beta Rock Controller]
        5f:00.0 Non-Volatile memory controller:
            Intel Corporation NVMe Datacenter SSD [3DNAND, Beta Rock Controller]
        81:00.0 Non-Volatile memory controller:
            Intel Corporation NVMe Datacenter SSD [Optane]
        da:00.0 Non-Volatile memory controller:
            Intel Corporation NVMe Datacenter SSD [Optane]

    Optionally filter the above output even further with a specified search
    string (e.g. '--nvme=auto:Optane'):
        $ lspci | grep 'Non-Volatile memory controller:' | grep 'Optane'
        81:00.0 Non-Volatile memory controller:
            Intel Corporation NVMe Datacenter SSD [Optane]
        da:00.0 Non-Volatile memory controller:
            Intel Corporation NVMe Datacenter SSD [Optane]

    Args:
        args (argparse.Namespace): command line arguments for this program

    Returns:
        str: a comma-separated list of nvme device pci addresses available on
            all of the specified test servers

    """
    # A list of server host is required to able to auto-detect NVMe devices
    if not args.test_servers:
        print("ERROR: Missing a test_servers list to auto-detect NVMe devices")
        exit(1)

    # Get a list of NVMe devices from each specified server host
    host_list = args.test_servers.split(",")
    command_list = [
        "/sbin/lspci -D", "grep 'Non-Volatile memory controller:'"]
    if ":" in args.nvme:
        command_list.append("grep '{}'".format(args.nvme.split(":")[1]))
    command = " | ".join(command_list)
    task = get_remote_output(host_list, command)

    # Verify the command was successful on each server host
    if not check_remote_output(task, command):
        print("ERROR: Issuing commands to detect NVMe PCI addresses.")
        exit(1)

    # Verify each server host has the same NVMe PCI addresses
    output_data = list(task.iter_buffers())
    if len(output_data) > 1:
        print("ERROR: Non-homogeneous NVMe PCI addresses.")
        exit(1)

    # Get the list of NVMe PCI addresses found in the output
    devices = find_pci_address(output_data[0][0])
    print("Auto-detected NVMe devices on {}: {}".format(host_list, devices))
    return ",".join(devices)


def find_pci_address(value):
    """Find PCI addresses in the specified string.

    Args:
        value (str): string to search for PCI addresses

    Returns:
        list: a list of all the PCI addresses found in the string

    """
    pattern = r"[{0}]{{4}}:[{0}]{{2}}:[{0}]{{2}}\.[{0}]".format("0-9a-fA-F")
    return re.findall(pattern, str(value))


def replace_yaml_file(yaml_file, args, tmp_dir):
    """Create a temporary test yaml file with any requested values replaced.

    Optionally replace the following test yaml file values if specified by the
    user via the command line arguments:

        test_servers:   Use the list specified by the --test_servers (-ts)
                        argument to replace any host name placeholders listed
                        under "test_servers:"

        test_clients    Use the list specified by the --test_clients (-tc)
                        argument (or any remaining names in the --test_servers
                        list argument, if --test_clients is not specified) to
                        replace any host name placeholders listed under
                        "test_clients:".

        bdev_list       Use the list specified by the --nvme (-n) argument to
                        replace the string specified by the "bdev_list:" yaml
                        parameter.  If multiple "bdev_list:" entries exist in
                        the yaml file, evenly divide the list when making the
                        replacements.

    Any replacements are made in a copy of the original test yaml file.  If no
    replacements are specified return the original test yaml file.

    Args:
        yaml_file (str): test yaml file
        args (argparse.Namespace): command line arguments for this program
        tmp_dir (TemporaryDirectory): temporary directory object to use to
            write modified yaml files

    Returns:
        str: the test yaml file; None if the yaml file contains placeholders
            w/o replacements

    """
    replacements = {}

    if args.test_servers or args.nvme:
        # Find the test yaml keys and values that match the replaceable fields
        yaml_data = get_yaml_data(yaml_file)
        yaml_keys = list(YAML_KEYS.keys())
        yaml_find = find_values(yaml_data, yaml_keys)

        # Generate a list
        new_values = {
            key: getattr(args, value).split(",") if getattr(args, value) else []
            for key, value in YAML_KEYS.items()}

        # Assign replacement values for the test yaml entries to be replaced
        display(args, "Detecting replacements for {} in {}".format(
            yaml_keys, yaml_file))
        display(args, "  Found values: {}".format(yaml_find))
        display(args, "  New values:   {}".format(new_values))

        for key in YAML_KEY_ORDER:
            # If the user did not provide a specific list of replacement
            # test_clients values, use the remaining test_servers values to
            # replace test_clients placeholder values
            if key == "test_clients" and not new_values[key]:
                new_values[key] = new_values["test_servers"]

            # Replace test yaml keys that were:
            #   - found in the test yaml
            #   - have a user-specified replacement
            if key in yaml_find and new_values[key]:
                if key.startswith("test_"):
                    # The entire server/client test yaml list entry is replaced
                    # by a new test yaml list entry, e.g.
                    #   '- serverA' --> '- wolf-1'
                    value_format = "- {}"
                    values_to_replace = [
                        value_format.format(item) for item in yaml_find[key]]

                else:
                    # Individual bdev_list NVMe PCI addresses in the test yaml
                    # file are replaced with the new NVMe PCI addresses in the
                    # order they are found, e.g.
                    #   0000:81:00.0 --> 0000:12:00.0
                    value_format = "\"{}\""
                    values_to_replace = [
                        value_format.format(item)
                        for item in find_pci_address(yaml_find[key])]

                # Add the next user-specified value as a replacement for the key
                for value in values_to_replace:
                    if value in replacements:
                        continue
                    try:
                        replacements[value] = value_format.format(
                            new_values[key].pop(0))
                    except IndexError:
                        replacements[value] = None
                    display(
                        args,
                        "  - Replacement: {} -> {}".format(
                            value, replacements[value]))

    if replacements:
        # Read in the contents of the yaml file to retain the !mux entries
        print("Reading {}".format(yaml_file))
        with open(yaml_file) as yaml_buffer:
            yaml_data = yaml_buffer.read()

        # Apply the placeholder replacements
        missing_replacements = []
        display(args, "Modifying contents: {}".format(yaml_file))
        for key in sorted(replacements):
            value = replacements[key]
            if value:
                # Replace the host entries with their mapped values
                display(args, "  - Replacing: {} --> {}".format(key, value))
                yaml_data = re.sub(key, value, yaml_data)
            elif args.discard:
                # Discard any host entries without a replacement value
                display(args, "  - Removing:  {}".format(key))
                yaml_data = re.sub(r"\s*[,]?{}".format(key), "", yaml_data)
            else:
                # Keep track of any placeholders without a replacement value
                display(args, "  - Missing:   {}".format(key))
                missing_replacements.append(key)
        if missing_replacements:
            # Report an error for all of the placeholders w/o a replacement
            print(
                "Error: Placeholders missing replacements in {}:\n  {}".format(
                    yaml_file, ", ".join(missing_replacements)))
            return None

        # Write the modified yaml file into a temporary file.  Use the path to
        # ensure unique yaml files for tests with the same filename.
        orig_yaml_file = yaml_file
        yaml_name = get_test_category(yaml_file)
        yaml_file = os.path.join(tmp_dir.name, "{}.yaml".format(yaml_name))
        print("Creating copy: {}".format(yaml_file))
        with open(yaml_file, "w") as yaml_buffer:
            yaml_buffer.write(yaml_data)

        # Optionally display the file
        if args.verbose:
            cmd = ["diff", "-y", orig_yaml_file, yaml_file]
            print(get_output(cmd, False))

    # Return the untouched or modified yaml file
    return yaml_file


def generate_certs():
    """Generate the certificates for the test."""
    daos_test_log_dir = os.environ["DAOS_TEST_LOG_DIR"]
    certs_dir = os.path.join(daos_test_log_dir, "daosCA")
    subprocess.call(["/usr/bin/rm", "-rf", certs_dir])
    subprocess.call(
        ["../../../../lib64/daos/certgen/gen_certificates.sh",
         daos_test_log_dir])


def run_tests(test_files, tag_filter, args):
    """Run or display the test commands.

    Args:
        test_files (dict): a list of dictionaries of each test script/yaml file
        tag_filter (list): the avocado tag filter command line argument
        args (argparse.Namespace): command line arguments for this program

    Returns:
        int: a bitwise-or of all the return codes of each 'avocado run' command

    """
    return_code = 0

    # Determine the location of the avocado logs for archiving or renaming
    avocado_logs_dir = None
    if args.archive or args.rename:
        data = get_output(["avocado", "config"]).strip()
        avocado_logs_dir = re.findall(r"datadir\.paths\.logs_dir\s+(.*)", data)
        avocado_logs_dir = os.path.expanduser(avocado_logs_dir[0])
        print("Avocado logs stored in {}".format(avocado_logs_dir))

    # Create the base avocado run command
    command_list = [
        "avocado",
        "run",
        "--ignore-missing-references", "on",
        "--html-job-result", "on",
        "--tap-job-result", "off",
    ]
    if not args.sparse:
        command_list.append("--show-job-log")
    if tag_filter:
        command_list.extend(tag_filter)

    # Run each test
    skip_reason = None
    for test_file in test_files:
        if skip_reason is not None:
            # An error was detected running clean_logs for a previous test.  As
            # this is typically an indication of a communication issue with one
            # of the hosts, do not attempt to run subsequent tests.
            if not report_skipped_test(
                    test_file["py"], avocado_logs_dir, skip_reason):
                return_code |= 64

        elif not isinstance(test_file["yaml"], str):
            # The test was not run due to an error replacing host placeholders
            # in the yaml file.  Treat this like a failed avocado command.
            reason = "error replacing yaml file placeholders"
            if not report_skipped_test(
                    test_file["py"], avocado_logs_dir, reason):
                return_code |= 64
            return_code |= 4

        else:
            # Optionally clean the log files before running this test on the
            # servers and clients specified for this test
            if args.clean:
                if not clean_logs(test_file["yaml"], args):
                    # Report errors for this skipped test
                    skip_reason = (
                        "host communication error attempting to clean out "
                        "leftover logs from a previous test run prior to "
                        "running this test")
                    if not report_skipped_test(
                            test_file["py"], avocado_logs_dir, skip_reason):
                        return_code |= 64
                    return_code |= 128
                    continue

            # Execute this test
            test_command_list = list(command_list)
            test_command_list.extend([
                "--mux-yaml", test_file["yaml"], "--", test_file["py"]])
            return_code |= time_command(test_command_list)

            # Optionally store all of the server and client config files
            # and archive remote logs and report big log files, if any.
            if args.archive:
                return_code |= archive_config_files(avocado_logs_dir, args)
                return_code |= archive_daos_logs(
                    avocado_logs_dir, test_file, args)
                return_code |= archive_cart_logs(
                    avocado_logs_dir, test_file, args)

                # Compress any log file that haven't been remotely compressed.
                compress_log_files(avocado_logs_dir, args)

            # Optionally rename the test results directory for this test
            if args.rename:
                rename_logs(avocado_logs_dir, test_file["py"])

            # Optionally process core files
            if args.process_cores:
<<<<<<< HEAD
                if not process_the_cores(avocado_logs_dir, test_file["yaml"],
                                         args):
                    return_code |= 64
        else:
            # The test was not run due to an error replacing host placeholders
            # in the yaml file.  Treat this like a failed avocado command.
            return_code |= 4
=======
                process_the_cores(avocado_logs_dir, test_file["yaml"], args)
>>>>>>> 4b2b2767

    return return_code


def get_yaml_data(yaml_file):
    """Get the contents of a yaml file as a dictionary.

    Args:
        yaml_file (str): yaml file to read

    Raises:
        Exception: if an error is encountered reading the yaml file

    Returns:
        dict: the contents of the yaml file

    """
    yaml_data = {}
    if os.path.isfile(yaml_file):
        with open(yaml_file, "r") as open_file:
            try:
                file_data = open_file.read()
                yaml_data = yaml.safe_load(file_data.replace("!mux", ""))
            except yaml.YAMLError as error:
                print("Error reading {}: {}".format(yaml_file, error))
                exit(1)
    return yaml_data


def find_yaml_hosts(test_yaml):
    """Find the all the host values in the specified yaml file.

    Args:
        test_yaml (str): test yaml file

    Returns:
        dict: a dictionary of each host key and its host values

    """
    return find_values(
        get_yaml_data(test_yaml),
        [YAML_KEYS["test_servers"], YAML_KEYS["test_clients"]])


def get_hosts_from_yaml(test_yaml, args):
    """Extract the list of hosts from the test yaml file.

    This host will be included in the list if no clients are explicitly called
    out in the test's yaml file.

    Args:
        test_yaml (str): test yaml file
        args (argparse.Namespace): command line arguments for this program

    Returns:
        list: a unique list of hosts specified in the test's yaml file

    """
    host_set = set()
    if args.include_localhost:
        host_set.add(socket.gethostname().split(".")[0])
    found_client_key = False
    for key, value in find_yaml_hosts(test_yaml).items():
        host_set.update(value)
        if key in YAML_KEYS["test_clients"]:
            found_client_key = True

    # Include this host as a client if no clients are specified
    if not found_client_key:
        host_set.add(socket.gethostname().split(".")[0])

    return sorted(list(host_set))


def clean_logs(test_yaml, args):
    """Remove the test log files on each test host.

    Args:
        test_yaml (str): yaml file containing host names
        args (argparse.Namespace): command line arguments for this program
    """
    # Remove any log files from the DAOS_TEST_LOG_DIR directory
    logs_dir = os.environ.get("DAOS_TEST_LOG_DIR", DEFAULT_DAOS_TEST_LOG_DIR)
    host_list = get_hosts_from_yaml(test_yaml, args)
    command = "sudo rm -fr {}".format(os.path.join(logs_dir, "*.log*"))
    print("Cleaning logs on {}".format(host_list))
    if not spawn_commands(host_list, command):
        print("Error cleaning logs, aborting")
        return False

    return True


def get_remote_file_command():
    """Get path to get_remote_files.sh script."""
    return "{}/get_remote_files.sh".format(os.path.abspath(os.getcwd()))


def compress_log_files(avocado_logs_dir, args):
    """Compress log files.

    Args:
        avocado_logs_dir (str): path to the avocado log files
    """
    print("Compressing files in {}".format(socket.gethostname().split(".")[0]))
    logs_dir = os.path.join(avocado_logs_dir, "latest", "daos_logs", "*.log*")
    command = [
        get_remote_file_command(), "-z", "-x", "-f {}".format(logs_dir)]
    if args.verbose:
        command.append("-v")
    print(get_output(command, check=False))


def archive_daos_logs(avocado_logs_dir, test_files, args):
    """Archive daos log files to the avocado results directory.

    Args:
        avocado_logs_dir (str): path to the avocado log files
        test_files (dict): a list of dictionaries of each test script/yaml file
        args (argparse.Namespace): command line arguments for this program

    Returns:
        int: status code.

    """
    # Create a subdirectory in the avocado logs directory for this test
    destination = os.path.join(avocado_logs_dir, "latest", "daos_logs")

    # Copy any DAOS logs created on any host under test
    hosts = get_hosts_from_yaml(test_files["yaml"], args)
    print("Archiving host logs from {} in {}".format(hosts, destination))

    # Copy any log files written to the DAOS_TEST_LOG_DIR directory
    logs_dir = os.environ.get("DAOS_TEST_LOG_DIR", DEFAULT_DAOS_TEST_LOG_DIR)
    task = archive_files(
        destination, hosts, "{}/*.log*".format(logs_dir), True, args)

    # Determine if the command completed successfully across all the hosts
    status = 0
    if not check_remote_output(task, "archive_daos_logs command"):
        status |= 16
    if args.logs_threshold:
        test_name = get_test_category(test_files["py"])
        if not check_big_files(avocado_logs_dir, task, test_name, args):
            status |= 32
    return status


def archive_cart_logs(avocado_logs_dir, test_files, args):
    """Archive cart log files to the avocado results directory.

    Args:
        avocado_logs_dir (str): path to the avocado log files
        test_files (dict): a list of dictionaries of each test script/yaml file
        args (argparse.Namespace): command line arguments for this program

    Returns:
        int: status code.

    """
    # Create a subdirectory in the avocado logs directory for this test
    destination = os.path.join(avocado_logs_dir, "latest", "cart_logs")

    # Copy any DAOS logs created on any host under test
    hosts = get_hosts_from_yaml(test_files["yaml"], args)
    print("Archiving host logs from {} in {}".format(hosts, destination))

    # Copy any log files written to the DAOS_TEST_LOG_DIR directory
    logs_dir = os.environ.get("DAOS_TEST_LOG_DIR", DEFAULT_DAOS_TEST_LOG_DIR)
    task = archive_files(
        destination, hosts, "{}/*/*log*".format(logs_dir), True, args)

    # Determine if the command completed successfully across all the hosts
    status = 0
    if not check_remote_output(task, "archive_cart_logs command"):
        status |= 16
    if args.logs_threshold:
        test_name = get_test_category(test_files["py"])
        if not check_big_files(avocado_logs_dir, task, test_name, args):
            status |= 32
    return status


def archive_config_files(avocado_logs_dir, args):
    """Copy all of the configuration files to the avocado results directory.

    Args:
        avocado_logs_dir (str): path to the avocado log files
        args (argparse.Namespace): command line arguments for this program

    Returns:
        int: status code.

    """
    # Create a subdirectory in the avocado logs directory for this test
    destination = os.path.join(avocado_logs_dir, "latest", "daos_configs")

    # Config files can be copied from the local host as they are currently
    # written to a shared directory
    this_host = socket.gethostname().split(".")[0]
    host_list = [this_host]
    print("Archiving config files from {} in {}".format(host_list, destination))

    # Copy any config files
    base_dir = get_build_environment()["PREFIX"]
    configs_dir = get_temporary_directory(base_dir)
    task = archive_files(
        destination, host_list, "{}/*_*_*.yaml".format(configs_dir), False,
        args)

    status = 0
    if not check_remote_output(task, "archive_config_files"):
        status = 16
    return status


def archive_files(destination, hosts, source_files, cart, args):
    """Archive all of the remote files to the destination directory.

    Args:
        destination (str): path to which to archive files
        hosts (list): hosts from which to archive files
        source_files (str): remote files to archive
        cart (str): enable running cart_logtest.py
        args (argparse.Namespace): command line arguments for this program

    Returns:
        Task: a Task object containing the result of the running the command on
            the specified hosts

    """
    this_host = socket.gethostname().split(".")[0]

    # Create the destination directory
    if not os.path.exists(destination):
        get_output(["mkdir", destination])

    # Display available disk space prior to copy.  Allow commands to fail w/o
    # exiting this program.  Any disk space issues preventing the creation of a
    # directory will be caught in the archiving of the source files.
    display_disk_space(destination)

    command = [
        get_remote_file_command(),
        "-z",
        "-a \"{}:{}\"".format(this_host, destination),
        "-f \"{}\"".format(source_files),
    ]
    if cart:
        command.append("-c")
    if args.logs_threshold:
        command.append("-t \"{}\"".format(args.logs_threshold))
    if args.verbose:
        command.append("-v")
    return get_remote_output(hosts, " ".join(command), 900)


def rename_logs(avocado_logs_dir, test_file):
    """Append the test name to its avocado job-results directory name.

    Args:
        avocado_logs_dir (str): avocado job-results directory
        test_file (str): the test python file
    """
    test_name = get_test_category(test_file)
    test_logs_lnk = os.path.join(avocado_logs_dir, "latest")
    test_logs_dir = os.path.realpath(test_logs_lnk)
    new_test_logs_dir = "{}-{}".format(test_logs_dir, test_name)
    try:
        os.rename(test_logs_dir, new_test_logs_dir)
        os.remove(test_logs_lnk)
        os.symlink(new_test_logs_dir, test_logs_lnk)
        print("Renamed {} to {}".format(test_logs_dir, new_test_logs_dir))
    except OSError as error:
        print(
            "Error renaming {} to {}: {}".format(
                test_logs_dir, new_test_logs_dir, error))


def check_big_files(avocado_logs_dir, task, test_name, args):
    """Check the contents of the task object, tag big files, create junit xml.

    Args:
        avocado_logs_dir (str): path to the avocado log files.
        task (Task): a Task object containing the command result
        test_name (str): current running testname
        args (argparse.Namespace): command line arguments for this program

    Returns:
        bool: True if no errors occurred checking and creating junit file.
            False, otherwise.

    """
    status = True
    hosts = NodeSet()
    cdata = []
    for output, nodelist in task.iter_buffers():
        node_set = NodeSet.fromlist(nodelist)
        hosts.update(node_set)
        big_files = re.findall(r"Y:\s([0-9]+)", str(output))
        if big_files:
            cdata.append(
                "The following log files on {} exceeded the {} "
                "threshold:".format(node_set, args.logs_threshold))
            cdata.extend(["  {}".format(big_file) for big_file in big_files])
    if cdata:
        destination = os.path.join(avocado_logs_dir, "latest")
        message = "Log size has exceed threshold for this test on: {}".format(
            hosts)
        status = create_results_xml(
            message, test_name, "\n".join(cdata), destination)
    else:
        print("No log files found exceeding {}".format(args.logs_threshold))

    return status


def report_skipped_test(test_file, avocado_logs_dir, reason):
    """Report an error for the skipped test.

    Args:
        test_file (str): the test python file
        avocado_logs_dir (str): avocado job-results directory
        reason (str): test skip reason

    Returns:
        bool: status of writing to junit file

    """
    message = "The {} test was skipped due to {}".format(test_file, reason)
    print(message)

    # Generate a fake avocado results.xml file to report the skipped test.
    # This file currently requires being placed in a job-* subdirectory.
    test_name = get_test_category(test_file)
    time_stamp = datetime.now().strftime("%Y-%m-%dT%H.%M")
    destination = os.path.join(
        avocado_logs_dir, "job-{}-da03911-{}".format(time_stamp, test_name))
    try:
        os.makedirs(destination)
    except (OSError, FileExistsError) as error:
        print(
            "Warning: Continuing after failing to create {}: {}".format(
                destination, error))
    return create_results_xml(
        message, test_name, "See launch.py command output for more details",
        destination)


def create_results_xml(message, testname, output, destination):
    """Create JUnit xml file.

    Args:
        message (str): error summary message
        testname (str): name of test
        output (dict): result of the command.
        destination (str): directory where junit xml will be created

    Returns:
        bool: status of writing to junit file

    """
    status = True

    # Define the test suite
    testsuite_attributes = {
        "name": str(testname),
        "errors": "1",
        "failures": "0",
        "skipped": "0",
        "test": "1",
        "time": "0.0",
    }
    testsuite = ET.Element("testsuite", testsuite_attributes)

    # Define the test case error
    testcase_attributes = {"name": "framework_results", "time": "0.0"}
    testcase = ET.SubElement(testsuite, "testcase", testcase_attributes)
    ET.SubElement(testcase, "error", {"message": message})
    system_out = ET.SubElement(testcase, "system-out")
    system_out.text = output

    # Get xml as string and write it to a file
    rough_xml = ET.tostring(testsuite, "utf-8")
    junit_xml = minidom.parseString(rough_xml)
    results_xml = os.path.join(destination, "framework_results.xml")
    print("Generating junit xml file {} ...".format(results_xml))
    try:
        with open(results_xml, "w") as xml_buffer:
            xml_buffer.write(junit_xml.toprettyxml())
    except IOError as error:
        print("Failed to create xml file: {}".format(error))
        status = False
    return status


USE_DEBUGINFO_INSTALL = True


def resolve_debuginfo(pkg):
    """Return the debuginfo package for a given package name.

    Args:
        pkg (str): a package name

    Returns:
        str: the debuginfo package name

    """
    import yum      # pylint: disable=import-error,import-outside-toplevel

    yum_base = yum.YumBase()
    yum_base.conf.assumeyes = True
    yum_base.setCacheDir(force=True, reuse=True)
    yum_base.repos.enableRepo('*debug*')

    debuginfo_map = {'glibc':   'glibc-debuginfo-common'}

    try:
        debug_pkg = debuginfo_map[pkg]
    except KeyError:
        debug_pkg = pkg + "-debuginfo"
    try:
        pkg_data = yum_base.rpmdb.returnNewestByName(name=pkg)[0]
    except yum.Errors.PackageSackError as expn:
        if expn.__str__().rstrip() == "No Package Matching " + pkg:
            print("Package {} not installed, "
                  "skipping debuginfo".format(pkg))
            return None
        else:
            raise

    return {'name': debug_pkg,
            'version': pkg_data['version'],
            'release': pkg_data['release'],
            'epoch': pkg_data['epoch']}


def install_debuginfos():
    """Install debuginfo packages."""
    install_pkgs = [{'name': 'gdb'},
                    {'name': 'python-magic'}]

    cmds = []

    # -debuginfo packages that don't get installed with debuginfo-install
    for pkg in ['python', 'daos', 'systemd', 'ndctl', 'mercury']:
        debug_pkg = resolve_debuginfo(pkg)
        if debug_pkg and debug_pkg not in install_pkgs:
            install_pkgs.append(debug_pkg)

    # remove any "source tree" test hackery that might interfere with RPM
    # installation
    path = os.path.sep + os.path.join('usr', 'share', 'spdk', 'include')
    if os.path.islink(path):
        cmds.append(["sudo", "rm", "-f", path])

    if USE_DEBUGINFO_INSTALL:
        yum_args = [
            "--exclude", "ompi-debuginfo", "libpmemobj", "python", "openmpi3"]
        cmds.append(["sudo", "yum", "-y", "install"] + yum_args)
        cmds.append(["sudo", "debuginfo-install", "--enablerepo=*-debuginfo",
                     "-y"] + yum_args + ["daos-server", "gcc"])
    else:
        # We're not using the yum API to install packages
        # See the comments below.
        # kwarg = {'name': 'gdb'}
        # yum_base.install(**kwarg)

        for debug_pkg in install_pkgs:
            # This is how you actually use the API to add a package
            # But since we need sudo to do it, we need to call out to yum
            # kwarg = debug_pkg
            # yum_base.install(**kwarg)
            install_pkgs.append(debug_pkg)

    # This is how you normally finish up a yum transaction, but
    # again, we need to employ sudo
    # yum_base.resolveDeps()
    # yum_base.buildTransaction()
    # yum_base.processTransaction(rpmDisplay=yum.rpmtrans.NoOutputCallBack())

    # Now install a few pkgs that debuginfo-install wouldn't
    cmd = ["sudo", "yum", "-y", "--enablerepo=*debug*", "install"]
    for pkg in install_pkgs:
        try:
            cmd.append(
                "{}-{}-{}".format(pkg['name'], pkg['version'], pkg['release']))
        except KeyError:
            cmd.append(pkg['name'])

    cmds.append(cmd)

    retry = False
    for cmd in cmds:
        try:
            print(run_command(cmd))
        except RuntimeError as error:
            # got an error, so abort this list of commands and re-run
            # it with a yum clean, makecache first
            print(error)
            retry = True
            break
    if retry:
        print("Going to refresh caches and try again")
        cmd_prefix = ["sudo", "yum", "--enablerepo=*debug*"]
        cmds.insert(0, cmd_prefix + ["clean", "all"])
        cmds.insert(1, cmd_prefix + ["makecache"])
        for cmd in cmds:
            print(run_command(cmd))


def process_the_cores(avocado_logs_dir, test_yaml, args):
    """Copy all of the host test log files to the avocado results directory.

    Args:
        avocado_logs_dir ([type]): [description]
        test_yaml (str): yaml file containing host names
        args (argparse.Namespace): command line arguments for this program

    Returns:
        bool: True if everything was done as expected, False if there were
              any issues processing core files
    """
    import fnmatch  # pylint: disable=import-outside-toplevel

    this_host = socket.gethostname().split(".")[0]
    host_list = get_hosts_from_yaml(test_yaml, args)
    daos_cores_dir = os.path.join(avocado_logs_dir, "latest", "stacktraces")

    # Create a subdirectory in the avocado logs directory for this test
    print("Processing cores from {} in {}".format(host_list, daos_cores_dir))
    get_output(["mkdir", daos_cores_dir])

    # Copy any core files that exist on the test hosts and remove them from the
    # test host if the copy is successful.  Attempt all of the commands and
    # report status at the end of the loop.  Include a listing of the file
    # related to any failed command.
    commands = [
        "set -eu",
        "rc=0",
        "copied=()",
        "for file in /var/tmp/core.*",
        "do if [ -e $file ]",
        "then if sudo chmod 644 $file && "
        "scp $file {}:{}/${{file##*/}}-$(hostname -s)".format(
            this_host, daos_cores_dir),
        "then copied+=($file)",
        "if ! sudo rm -fr $file",
        "then ((rc++))",
        "ls -al $file",
        "fi",
        "else ((rc++))",
        "ls -al $file",
        "fi",
        "fi",
        "done",
        "echo Copied ${copied[@]:-no files}",
        "exit $rc",
    ]
    spawn_commands(host_list, "; ".join(commands), timeout=1800)

    cores = os.listdir(daos_cores_dir)

    if not cores:
        return True

    try:
        install_debuginfos()
    except RuntimeError as error:
        print(error)
        print("Removing core files to avoid archiving them")
        for corefile in cores:
            os.remove(corefile)
        return False

    def run_gdb(pattern):
        """Run a gdb command on all corefiles matching a pattern.

        Args:
            pattern (str): the fnmatch/glob pattern of core files to
                           run gdb on
        """
        import magic    # pylint: disable=import-error

        for corefile in cores:
            if not fnmatch.fnmatch(corefile, pattern):
                continue
            corefile_fqpn = os.path.join(daos_cores_dir, corefile)
            exe_magic = magic.open(magic.NONE)
            exe_magic.load()
            exe_type = exe_magic.file(corefile_fqpn)
            exe_name_end = 0
            if exe_type:
                exe_name_start = exe_type.find("execfn: '") + 9
                if exe_name_start > 8:
                    exe_name_end = exe_type.find("', platform:")
                else:
                    exe_name_start = exe_type.find("from '") + 6
                    if exe_name_start > 5:
                        exe_name_end = exe_type[exe_name_start:].find(" ") + \
                                    exe_name_start
            if exe_name_end:
                exe_name = exe_type[exe_name_start:exe_name_end]
                cmd = [
                    "gdb", "-cd={}".format(daos_cores_dir),
                    "-ex", "set pagination off",
                    "-ex", "thread apply all bt full",
                    "-ex", "detach",
                    "-ex", "quit",
                    exe_name, corefile
                ]
                stack_trace_file = os.path.join(
                    daos_cores_dir, "{}.stacktrace".format(corefile))
                try:
                    with open(stack_trace_file, "w") as stack_trace:
                        stack_trace.writelines(get_output(cmd))
                except IOError as error:
                    print(
                        "Error writing {}: {}".format(stack_trace_file, error))
            else:
                print(
                    "Unable to determine executable name from: '{}'\nNot "
                    "creating stacktrace".format(exe_type))
            print("Removing {}".format(corefile_fqpn))
            os.unlink(corefile_fqpn)

    run_gdb('core.*[0-9]')

    return True


def get_test_category(test_file):
    """Get a category for the specified test using its path and name.

    Args:
        test_file (str): the test python file

    Returns:
        str: concatenation of the test path and base filename joined by dashes

    """
    file_parts = os.path.split(test_file)
    return "-".join(
        [os.path.splitext(os.path.basename(part))[0] for part in file_parts])


def main():
    """Launch DAOS functional tests."""
    # Parse the command line arguments
    description = [
        "DAOS functional test launcher",
        "",
        "Launches tests by specifying a test tag.  For example:",
        "\tbadconnect  --run pool connect tests that pass NULL ptrs, etc.",
        "\tbadevict    --run pool client evict tests that pass NULL ptrs, "
        "etc.",
        "\tbadexclude  --run pool target exclude tests that pass NULL ptrs, "
        "etc.",
        "\tbadparam    --run tests that pass NULL ptrs, etc.",
        "\tbadquery    --run pool query tests that pass NULL ptrs, etc.",
        "\tmulticreate --run tests that create multiple pools at once",
        "\tmultitarget --run tests that create pools over multiple servers",
        "\tpool        --run all pool related tests",
        "\tpoolconnect --run all pool connection related tests",
        "\tpooldestroy --run all pool destroy related tests",
        "\tpoolevict   --run all client pool eviction related tests",
        "\tpoolinfo    --run all pool info retrieval related tests",
        "\tquick       --run tests that complete quickly, with minimal "
        "resources",
        "",
        "Multiple tags can be specified:",
        "\ttag_a,tag_b -- run all tests with both tag_a and tag_b",
        "\ttag_a tag_b -- run all tests with either tag_a or tag_b",
        "",
        "Specifying no tags will run all of the available tests.",
        "",
        "Tests can also be launched by specifying a path to the python script "
        "instead of its tag.",
        "",
        "The placeholder server and client names in the yaml file can also be "
        "replaced with the following options:",
        "\tlaunch.py -ts node1,node2 -tc node3 <tag>",
        "\t  - Use node[1-2] to run the daos server in each test",
        "\t  - Use node3 to run the daos client in each test",
        "\tlaunch.py -ts node1,node2 <tag>",
        "\t  - Use node[1-2] to run the daos server or client in each test",
        "\tlaunch.py -ts node1,node2 -d <tag>",
        "\t  - Use node[1-2] to run the daos server or client in each test",
        "\t  - Discard of any additional server or client placeholders for "
        "each test",
        "",
        "You can also specify the sparse flag -s to limit output to "
        "pass/fail.",
        "\tExample command: launch.py -s pool"
    ]
    parser = ArgumentParser(
        prog="launcher.py",
        formatter_class=RawDescriptionHelpFormatter,
        description="\n".join(description))
    parser.add_argument(
        "-a", "--archive",
        action="store_true",
        help="archive host log files in the avocado job-results directory")
    parser.add_argument(
        "-c", "--clean",
        action="store_true",
        help="remove daos log files from the test hosts prior to the test")
    parser.add_argument(
        "-d", "--discard",
        action="store_true",
        help="when replacing server/client yaml file placeholders, discard "
             "any placeholders that do not end up with a replacement value")
    parser.add_argument(
        "-i", "--include_localhost",
        action="store_true",
        help="include the local host when cleaning and archiving")
    parser.add_argument(
        "-l", "--list",
        action="store_true",
        help="list the python scripts that match the specified tags")
    parser.add_argument(
        "-m", "--modify",
        action="store_true",
        help="modify the test yaml files but do not run the tests")
    parser.add_argument(
        "-n", "--nvme",
        action="store",
        help="comma-separated list of NVMe device PCI addresses to use as "
             "replacement values for the bdev_list in each test's yaml file.  "
             "Using the 'auto[:<filter>]' keyword will auto-detect the NVMe "
             "PCI address list on each of the '--test_servers' hosts - the "
             "optional '<filter>' can be used to limit auto-detected "
             "addresses, e.g. 'auto:Optane' for Intel Optane NVMe devices.")
    parser.add_argument(
        "-r", "--rename",
        action="store_true",
        help="rename the avocado test logs directory to include the test name")
    parser.add_argument(
        "-p", "--process_cores",
        action="store_true",
        help="process core files from tests")
    parser.add_argument(
        "-th", "--logs_threshold",
        action="store",
        help="collect log sizes and report log sizes that go past provided"
             "threshold. e.g. '-th 5M'"
             "Valid threshold units are: B, K, M, G, T")
    parser.add_argument(
        "-s", "--sparse",
        action="store_true",
        help="limit output to pass/fail")
    parser.add_argument(
        "-ins", "--insecure_mode",
        action="store_true",
        help="Launch test with insecure-mode")
    parser.add_argument(
        "tags",
        nargs="*",
        type=str,
        help="test category or file to run")
    parser.add_argument(
        "-tc", "--test_clients",
        action="store",
        help="comma-separated list of hosts to use as replacement values for "
             "client placeholders in each test's yaml file")
    parser.add_argument(
        "-ts", "--test_servers",
        action="store",
        help="comma-separated list of hosts to use as replacement values for "
             "server placeholders in each test's yaml file.  If the "
             "'--test_clients' argument is not specified, this list of hosts "
             "will also be used to replace client placeholders.")
    parser.add_argument(
        "-v", "--verbose",
        action="store_true",
        help="verbose output")
    args = parser.parse_args()
    print("Arguments: {}".format(args))

    # Setup the user environment
    set_test_environment(args)

    # Auto-detect nvme test yaml replacement values if requested
    if args.nvme and args.nvme.startswith("auto"):
        args.nvme = get_nvme_replacement(args)

    # Process the tags argument to determine which tests to run
    tag_filter, test_list = get_test_list(args.tags)

    # Verify at least one test was requested
    if not test_list:
        print("ERROR: No tests or tags found via {}".format(args.tags))
        exit(1)

    # Display a list of the tests matching the tags
    print("Detected tests:  \n{}".format("  \n".join(test_list)))
    if args.list:
        exit(0)

    # Create a temporary directory
    tmp_dir = TemporaryDirectory()

    # Create a dictionary of test and their yaml files
    test_files = get_test_files(test_list, args, tmp_dir)
    if args.modify:
        exit(0)

    # Generate certificate files
    generate_certs()

    # Run all the tests
    status = run_tests(test_files, tag_filter, args)

    # Process the avocado run return codes and only treat job and command
    # failures as errors.
    ret_code = 0
    if status == 0:
        print("All avocado tests passed!")
    else:
        if status & 1 == 1:
            print("Detected one or more avocado test failures!")
        if status & 8 == 8:
            print("Detected one or more interrupted avocado jobs!")
        if status & 2 == 2:
            print("ERROR: Detected one or more avocado job failures!")
            ret_code = 1
        if status & 4 == 4:
            print("ERROR: Detected one or more failed avocado commands!")
            ret_code = 1
        if status & 16 == 16:
            print("ERROR: Detected one or more tests that failed archiving!")
            ret_code = 1
        if status & 32 == 32:
            print("ERROR: Detected one or more tests with unreported big logs!")
            ret_code = 1
        if status & 64 == 64:
<<<<<<< HEAD
            print("ERROR: Detected one or more tests with failure to create "
                  "stack traces from core files!")
=======
            print("ERROR: Failed to create a junit xml test error file!")
>>>>>>> 4b2b2767
            ret_code = 1
        if status & 128 == 128:
            print("ERROR: Failed to clean logs in preparation for test run!")
            ret_code = 1
    exit(ret_code)


if __name__ == "__main__":
    main()<|MERGE_RESOLUTION|>--- conflicted
+++ resolved
@@ -868,17 +868,9 @@
 
             # Optionally process core files
             if args.process_cores:
-<<<<<<< HEAD
                 if not process_the_cores(avocado_logs_dir, test_file["yaml"],
                                          args):
-                    return_code |= 64
-        else:
-            # The test was not run due to an error replacing host placeholders
-            # in the yaml file.  Treat this like a failed avocado command.
-            return_code |= 4
-=======
-                process_the_cores(avocado_logs_dir, test_file["yaml"], args)
->>>>>>> 4b2b2767
+                    return_code |= 256
 
     return return_code
 
@@ -1716,16 +1708,14 @@
             print("ERROR: Detected one or more tests with unreported big logs!")
             ret_code = 1
         if status & 64 == 64:
-<<<<<<< HEAD
-            print("ERROR: Detected one or more tests with failure to create "
-                  "stack traces from core files!")
-=======
             print("ERROR: Failed to create a junit xml test error file!")
->>>>>>> 4b2b2767
-            ret_code = 1
         if status & 128 == 128:
             print("ERROR: Failed to clean logs in preparation for test run!")
             ret_code = 1
+        if status & 256 == 256:
+            print("ERROR: Detected one or more tests with failure to create "
+                  "stack traces from core files!")
+            ret_code = 1
     exit(ret_code)
 
 
