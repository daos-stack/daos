--- conflicted
+++ resolved
@@ -629,15 +629,9 @@
     host_list = get_hosts_from_yaml(test_yaml, args)
 
     # Create a subdirectory in the avocado logs directory for this test
-<<<<<<< HEAD
-    doas_logs_dir = os.path.join(avocado_logs_dir, "latest", "daos_logs")
-    print("Archiving host logs from {} in {}".format(host_list, doas_logs_dir))
-    get_output("mkdir {}".format(doas_logs_dir))
-=======
     daos_logs_dir = os.path.join(avocado_logs_dir, "latest", "daos_logs")
     print("Archiving host logs from {} in {}".format(host_list, daos_logs_dir))
     get_output("mkdir {}".format(daos_logs_dir))
->>>>>>> 5f4b3561
 
     # Copy any log files that exist on the test hosts and remove them from the
     # test host if the copy is successful.  Attempt all of the commands and
@@ -649,58 +643,12 @@
         "copied=()",
         "for file in $(ls {}/*.log)".format(logs_dir),
         "do if scp $file {}:{}/${{file##*/}}-$(hostname -s)".format(
-<<<<<<< HEAD
-            this_host, doas_logs_dir),
-=======
             this_host, daos_logs_dir),
->>>>>>> 5f4b3561
         "then copied+=($file)",
         "if ! sudo rm -fr $file",
         "then ((rc++))",
         "ls -al $file",
         "fi",
-<<<<<<< HEAD
-=======
-        "fi",
-        "done",
-        "echo Copied ${copied[@]:-no files}",
-        "exit $rc",
-    ]
-    spawn_commands(host_list, "; ".join(commands))
-
-
-def archive_config_files(avocado_logs_dir):
-    """Copy all of the configuration files to the avocado results directory.
-
-    Args:
-        avocado_logs_dir (str): path to the avocado log files
-    """
-    # Run the command locally as the config files are written to a shared dir
-    this_host = socket.gethostname().split(".")[0]
-    host_list = [this_host]
-
-    # Get the source directory for the config files
-    base_dir = get_build_environment()["PREFIX"]
-    config_file_dir = get_temporary_directory(base_dir)
-
-    # Get the destination directory for the config file
-    daos_logs_dir = os.path.join(avocado_logs_dir, "latest", "daos_configs")
-    print(
-        "Archiving config files from {} in {}".format(host_list, daos_logs_dir))
-    get_output("mkdir {}".format(daos_logs_dir))
-
-    # Archive any yaml configuration files.  Currently these are always written
-    # to a shared directory for all of hosts.
-    commands = [
-        "set -eu",
-        "rc=0",
-        "copied=()",
-        "for file in $(ls {}/daos_*.yaml)".format(config_file_dir),
-        "do if scp $file {}:{}/${{file##*/}}-$(hostname -s)".format(
-            this_host, daos_logs_dir),
-        "then copied+=($file)",
-        "else ((rc++))",
->>>>>>> 5f4b3561
         "fi",
         "done",
         "echo Copied ${copied[@]:-no files}",
