--- conflicted
+++ resolved
@@ -278,11 +278,7 @@
     print("Using PYTHONPATH={}".format(os.environ["PYTHONPATH"]))
 
 
-<<<<<<< HEAD
 def get_output(cmd, check=True, stdin=None):
-=======
-def get_output(cmd, check=True):
->>>>>>> 7cec5a29
     """Get the output of given command executed on this host.
 
     Args:
@@ -770,7 +766,6 @@
          daos_test_log_dir])
 
 
-<<<<<<< HEAD
 def get_remote_files(hosts, avocado_logs_dir, destination, source_files,
                      size_threshold=None, test_name=None):
     """Wrapper function that will execute get_remote_files.sh script.
@@ -826,8 +821,6 @@
     return status
 
 
-=======
->>>>>>> 7cec5a29
 def run_tests(test_files, tag_filter, args):
     """Run or display the test commands.
 
@@ -1002,7 +995,6 @@
         avocado_logs_dir (str): path to the avocado log files
         args (argparse.Namespace): command line arguments for this program
     """
-<<<<<<< HEAD
     destination = os.path.join(avocado_logs_dir, "latest", "daos_logs")
 
     # Check is directory is empty
@@ -1014,18 +1006,6 @@
             "-maxdepth", "0", "-type", "f", "-size", "+1M", "-print0"
         ])
         get_output(["lbzip2"], stdin=files)
-=======
-    # Create a subdirectory in the avocado logs directory for this test
-    destination = os.path.join(avocado_logs_dir, "latest", "daos_logs")
-
-    # Copy any DAOS logs created on any host under test
-    host_list = get_hosts_from_yaml(test_yaml, args)
-    print("Archiving host logs from {} in {}".format(host_list, destination))
-
-    # Copy any log files written to the DAOS_TEST_LOG_DIR directory
-    logs_dir = os.environ.get("DAOS_TEST_LOG_DIR", DEFAULT_DAOS_TEST_LOG_DIR)
-    archive_files(destination, host_list, "{}/*.log".format(logs_dir))
->>>>>>> 7cec5a29
 
 
 def archive_config_files(avocado_logs_dir):
@@ -1034,7 +1014,6 @@
     Args:
         avocado_logs_dir (str): path to the avocado log files
     """
-<<<<<<< HEAD
     get_remote_files(
         hosts=[socket.gethostname().split(".")[0]],
         avocado_logs_dir=avocado_logs_dir,
@@ -1065,67 +1044,6 @@
         size_threshold=args.logs_th if args.logs_th else None,
         test_name=get_test_category(test_files["py"])
     )
-=======
-    # Create a subdirectory in the avocado logs directory for this test
-    destination = os.path.join(avocado_logs_dir, "latest", "daos_configs")
-
-    # Config files can be copied from the local host as they are currently
-    # written to a shared directory
-    this_host = socket.gethostname().split(".")[0]
-    host_list = [this_host]
-    print("Archiving config files from {} in {}".format(host_list, destination))
-
-    # Copy any config files
-    base_dir = get_build_environment()["PREFIX"]
-    configs_dir = get_temporary_directory(base_dir)
-    archive_files(
-        destination, host_list, "{}/*_*_*.yaml".format(configs_dir))
-
-
-def archive_files(destination, host_list, source_files):
-    """Archive all of the remote files to the destination directory.
-
-    Args:
-        destination (str): path to which to archive files
-        host_list (list): hosts from which to archive files
-        source_files (str): remote files to archive
-    """
-    this_host = socket.gethostname().split(".")[0]
-
-    # Create the destination directory
-    get_output(["mkdir", destination])
-
-    # Display available disk space prior to copy.  Allow commands to fail w/o
-    # exiting this program.  Any disk space issues preventing the creation of a
-    # directory will be caught in the archiving of the source files.
-    print("Current disk space usage of {}".format(destination))
-    print(get_output(["df", "-h", destination]))
-
-    # Copy any source files that exist on the remote hosts and remove them from
-    # the remote host if the copy is successful.  Attempt all of the commands
-    # and report status at the end of the loop.  Include a listing of the file
-    # related to any failed command.
-    commands = [
-        "set -eu",
-        "rc=0",
-        "copied=()",
-        "for file in $(ls {})".format(source_files),
-        "do ls -sh $file",
-        "/lib/cart/TESTING/util/cart_logtest.py $file",
-        "if scp $file {}:{}/${{file##*/}}-$(hostname -s)".format(
-            this_host, destination),
-        "then copied+=($file)",
-        "if ! sudo rm -fr $file",
-        "then ((rc++))",
-        "ls -al $file",
-        "fi",
-        "fi",
-        "done",
-        "echo Copied ${copied[@]:-no files}",
-        "exit $rc",
-    ]
-    spawn_commands(host_list, "; ".join(commands), 900)
->>>>>>> 7cec5a29
 
 
 def rename_logs(avocado_logs_dir, test_file):
@@ -1213,10 +1131,6 @@
 
     """
     import yum      # pylint: disable=import-error,import-outside-toplevel
-<<<<<<< HEAD
-
-=======
->>>>>>> 7cec5a29
 
     yum_base = yum.YumBase()
     yum_base.conf.assumeyes = True
