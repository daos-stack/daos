--- conflicted
+++ resolved
@@ -971,16 +971,10 @@
     cmds = []
 
     if USE_DEBUGINFO_INSTALL:
-<<<<<<< HEAD
         cmds.extend([
             "sudo", "debuginfo-install", "-y",
             "--exclude", "ompi-debuginfo,gcc-debuginfo,gcc-base-debuginfo",
             "daos-server", "libpmemobj", "python", "openmpi3"])
-=======
-        cmds.append(
-            "sudo debuginfo-install -y --exclude ompi-debuginfo,gcc-debuginfo,"
-            "gcc-base-debuginfo daos-server libpmemobj python openmpi3")
->>>>>>> ebac1c12
     else:
         import yum
 
@@ -1028,11 +1022,7 @@
     # yum_base.resolveDeps()
     # yum_base.buildTransaction()
     # yum_base.processTransaction(rpmDisplay=yum.rpmtrans.NoOutputCallBack())
-<<<<<<< HEAD
     cmds.extend(["sudo", "yum", "-y", "--enablerepo=\\*debug\\*", "install"])
-=======
-    cmd = "sudo yum -y --enablerepo=\\*debug\\* install"
->>>>>>> ebac1c12
     for pkg in install_pkgs:
         try:
             cmds.append(
