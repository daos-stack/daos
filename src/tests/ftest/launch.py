--- conflicted
+++ resolved
@@ -1765,7 +1765,6 @@
                 test.hosts.clients)
 
     @staticmethod
-<<<<<<< HEAD
     def _query_create_group(hosts, group, create=False):
         """Query and optionally create a group on remote hosts.
 
@@ -1878,7 +1877,8 @@
                 return 128
 
         return 0
-=======
+
+    @staticmethod
     def setup_fuse_config(hosts):
         """Set up the system fuse config file.
 
@@ -1901,7 +1901,6 @@
         for config in fuse_configs:
             if not run_remote(logger, hosts, command.format(config)).passed:
                 raise LaunchException(f"Failed to setup {config}")
->>>>>>> 365f552e
 
     @staticmethod
     def _replace_yaml_file(yaml_file, args, yaml_dir):
