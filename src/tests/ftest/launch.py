--- conflicted
+++ resolved
@@ -529,11 +529,7 @@
     # task.set_info('debug', True)
     # Enable forwarding of the ssh authentication agent connection
     task.set_info("ssh_options", "-oForwardAgent=yes")
-<<<<<<< HEAD
-    log("Running on {}: {}".format(hosts, command))
-=======
-    print("Running on {} with a {} second timeout: {}".format(hosts, timeout, command))
->>>>>>> f3d2824b
+    log("Running on {} with a {} second timeout: {}".format(hosts, timeout, command))
     task.run(command=command, nodes=hosts, timeout=timeout)
     return task
 
