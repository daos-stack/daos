--- conflicted
+++ resolved
@@ -127,20 +127,6 @@
                 get_log_file("daosCA/certs"), self.hostlist_clients)
             dmg.copy_configuration(self.hostlist_clients)
 
-<<<<<<< HEAD
-        cmd = " ".join(
-            [
-                "-x", "=".join(["D_LOG_FILE", get_log_file(self.client_log)]),
-                "--map-by node", "-x", "D_LOG_MASK=DEBUG",
-                "-x", "DD_MASK=mgmt,io,md,epc,rebuild,test",
-                "-x", "COVFILE=/tmp/test.cov",
-                self.daos_test,
-                "-n", dmg_config_file,
-                "".join(["-", subtest]),
-                str(args)
-            ]
-        )
-=======
         # For tests running locally place the cmocka results directly into the avocado
         # job-results/*/test-results/*/data/ directory (self.outputdir).  For remotely
         # running tests, place the cmocka results in a 'cmocka' subdirectory in the
@@ -157,14 +143,13 @@
         env = EnvironmentVariables({
             "D_LOG_FILE": get_log_file(self.client_log),
             "D_LOG_MASK": "DEBUG",
-            "DD_MASK": "mgmt,io,md,epc,rebuild",
+            "DD_MASK": "mgmt,io,md,epc,rebuild,test",
             "COVFILE": "/tmp/test.cov",
             "CMOCKA_XML_FILE": os.path.join(cmocka_dir, "%g_cmocka_results.xml"),
             "CMOCKA_MESSAGE_OUTPUT": "xml",
             "POOL_SCM_SIZE": str(scm_size),
             "POOL_NVME_SIZE": str(nvme_size),
         })
->>>>>>> de2d1707
 
         # Assign the test to run
         job_cmd = ExecutableCommand(namespace=None, command=cmd)
