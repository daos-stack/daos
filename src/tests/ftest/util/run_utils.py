"""
  (C) Copyright 2022 Intel Corporation.

  SPDX-License-Identifier: BSD-2-Clause-Patent
"""
from socket import gethostname
import subprocess   # nosec

from ClusterShell.NodeSet import NodeSet
from ClusterShell.Task import task_self


class RunException(Exception):
    """Base exception for this module."""


class RemoteCommandResult():
    """Stores the command result from a Task object."""

    class ResultData():
        # pylint: disable=too-few-public-methods
        """Command result data for the set of hosts."""

        def __init__(self, command, returncode, hosts, stdout, timeout):
            """Initialize a ResultData object.

            Args:
                command (str): the executed command
                returncode (int): the return code of the executed command
                hosts (NodeSet): the host(s) on which the executed command yielded this result
                stdout (list): the result of the executed command split by newlines
                timeout (bool): indicator for a command timeout
            """
            self.command = command
            self.returncode = returncode
            self.hosts = hosts
            self.stdout = stdout
            self.timeout = timeout

    def __init__(self, command, task):
        """Create a RemoteCommandResult object.

        Args:
            command (str): command executed
            task (Task): object containing the results from an executed clush command
        """
        self.output = []
        self._process_task(task, command)

    @property
    def homogeneous(self):
        """Did all the hosts produce the same output.

        Returns:
            bool: if all the hosts produced the same output

        """
        return len(self.output) == 1

    @property
    def passed(self):
        """Did the command pass on all the hosts.

        Returns:
            bool: if the command was successful on each host

        """
        all_zero = all(data.returncode == 0 for data in self.output)
        return all_zero and not self.timeout

    @property
    def timeout(self):
        """Did the command timeout on any hosts.

        Returns:
            bool: True if the command timed out on at least one set of hosts; False otherwise

        """
        return any(data.timeout for data in self.output)

    @property
<<<<<<< HEAD
    def passed_hosts(self):
        """Get all passed hosts.

        Returns:
            NodeSet: all nodes where the command passed

        """
        return NodeSet.fromlist(data.hosts for data in self.output if data.returncode == 0)

    @property
    def failed_hosts(self):
        """Get all failed hosts.

        Returns:
            NodeSet: all nodes where the command failed

        """
        return NodeSet.fromlist(data.hosts for data in self.output if data.returncode != 0)
=======
    def all_stdout(self):
        """Get all of the stdout from the issued command from each host.

        Returns:
            dict: the stdout (the values) from each set of hosts (the keys, as a str of the NodeSet)

        """
        stdout = {}
        for data in self.output:
            stdout[str(data.hosts)] = '\n'.join(data.stdout)
        return stdout
>>>>>>> e1d65722

    def _process_task(self, task, command):
        """Populate the output list and determine the passed result for the specified task.

        Args:
            task (Task): a ClusterShell.Task.Task object for the executed command
            command (str): the executed command
        """
        # Get a dictionary of host list values for each unique return code key
        results = dict(task.iter_retcodes())

        # Get a list of any hosts that timed out
        timed_out = [str(hosts) for hosts in task.iter_keys_timeout()]

        # Populate the a list of unique output for each NodeSet
        for code in sorted(results):
            output_data = list(task.iter_buffers(results[code]))
            if not output_data:
                output_data = [["<NONE>", results[code]]]
            for output, output_hosts in output_data:
                # In run_remote(), task.run() is executed with the stderr=False default.
                # As a result task.iter_buffers() will return combined stdout and stderr.
                stdout = []
                for line in output.splitlines():
                    if isinstance(line, bytes):
                        stdout.append(line.decode("utf-8"))
                    else:
                        stdout.append(line)
                self.output.append(
                    self.ResultData(command, code, NodeSet.fromlist(output_hosts), stdout, False))
        if timed_out:
            self.output.append(
                self.ResultData(command, 124, NodeSet.fromlist(timed_out), None, True))

    def log_output(self, log):
        """Log the command result.

        Args:
            log (logger): logger for the messages produced by this method

        """
        for data in self.output:
            if data.timeout:
                log.debug("  %s (rc=%s): timed out", str(data.hosts), data.returncode)
            elif len(data.stdout) == 1:
                log.debug("  %s (rc=%s): %s", str(data.hosts), data.returncode, data.stdout[0])
            else:
                log.debug("  %s (rc=%s):", str(data.hosts), data.returncode)
                for line in data.stdout:
                    log.debug("    %s", line)


def get_switch_user(user="root"):
    """Get the switch user command for the requested user.

    Args:
        user (str): user account. Defaults to "root".

    Returns:
        list: the sudo command as a list

    """
    command = ["sudo", "-n"]
    if user != "root":
        # Use runuser to avoid using a password
        command.extend(["runuser", "-u", user, "--"])
    return command


def get_clush_command_list(hosts, args=None, sudo=False):
    """Get the clush command with optional sudo arguments.

    Args:
        hosts (NodeSet): hosts with which to use the clush command
        args (str, optional): additional clush command line arguments. Defaults
            to None.
        sudo (bool, optional): if set the clush command will be configured to
            run a command with sudo privileges. Defaults to False.

    Returns:
        list: list of the clush command

    """
    command = ["clush", "-w", str(hosts)]
    if args:
        command.insert(1, args)
    if sudo:
        # If ever needed, this is how to disable host key checking:
        # command.extend(["-o", "-oStrictHostKeyChecking=no", get_switch_user()])
        command.extend(get_switch_user())
    return command


def get_clush_command(hosts, args=None, sudo=False):
    """Get the clush command with optional sudo arguments.

    Args:
        hosts (NodeSet): hosts with which to use the clush command
        args (str, optional): additional clush command line arguments. Defaults
            to None.
        sudo (bool, optional): if set the clush command will be configured to
            run a command with sudo privileges. Defaults to False.

    Returns:
        str: the clush command

    """
    return " ".join(get_clush_command_list(hosts, args, sudo))


def run_local(log, command, capture_output=True, timeout=None, check=False, verbose=True):
    """Run the command locally.

    Args:
        log (logger): logger for the messages produced by this method
        command (list): command from which to obtain the output
        capture_output(bool, optional): whether or not to include the command output in the
            subprocess.CompletedProcess.stdout returned by this method. Defaults to True.
        timeout (int, optional): number of seconds to wait for the command to complete.
            Defaults to None.
        check (bool, optional): if set the method will raise an exception if the command does not
            yield a return code equal to zero. Defaults to False.
        verbose (bool, optional): if set log the output of the command (capture_output must also be
            set). Defaults to True.

    Raises:
        RunException: if the command fails: times out (timeout must be specified),
            yields a non-zero exit status (check must be True), is interrupted by the user, or
            encounters some other exception.

    Returns:
        subprocess.CompletedProcess: an object representing the result of the command execution with
            the following properties:
                - args (the command argument)
                - returncode
                - stdout (only set if capture_output=True)
                - stderr (not used; included in stdout)

    """
    local_host = gethostname().split(".")[0]
    command_str = " ".join(command)
    kwargs = {"encoding": "utf-8", "shell": False, "check": check, "timeout": timeout}
    if capture_output:
        kwargs["stdout"] = subprocess.PIPE
        kwargs["stderr"] = subprocess.STDOUT
    if timeout and verbose:
        log.debug("Running on %s with a %s timeout: %s", local_host, timeout, command_str)
    elif verbose:
        log.debug("Running on %s: %s", local_host, command_str)

    try:
        # pylint: disable=subprocess-run-check
        result = subprocess.run(command, **kwargs)     # nosec

    except subprocess.TimeoutExpired as error:
        # Raised if command times out
        log.debug(str(error))
        log.debug("  output: %s", error.output)
        log.debug("  stderr: %s", error.stderr)
        raise RunException(f"Command '{command_str}' exceed {timeout}s timeout") from error

    except subprocess.CalledProcessError as error:
        # Raised if command yields a non-zero return status with check=True
        log.debug(str(error))
        log.debug("  output: %s", error.output)
        log.debug("  stderr: %s", error.stderr)
        raise RunException(f"Command '{command_str}' returned non-zero status") from error

    except KeyboardInterrupt as error:
        # User Ctrl-C
        message = f"Command '{command_str}' interrupted by user"
        log.debug(message)
        raise RunException(message) from error

    except Exception as error:
        # Catch all
        message = f"Command '{command_str}' encountered unknown error"
        log.debug(message)
        log.debug(str(error))
        raise RunException(message) from error

    if capture_output and verbose:
        # Log the output of the command
        log.debug("  %s (rc=%s):", local_host, result.returncode)
        if result.stdout:
            for line in result.stdout.splitlines():
                log.debug("    %s", line)

    return result


def run_remote(log, hosts, command, verbose=True, timeout=120, task_debug=False):
    """Run the command on the remote hosts.

    Args:
        log (logger): logger for the messages produced by this method
        hosts (NodeSet): hosts on which to run the command
        command (str): command from which to obtain the output
        verbose (bool, optional): log the command output. Defaults to True.
        timeout (int, optional): number of seconds to wait for the command to complete.
            Defaults to 120 seconds.
        task_debug (bool, optional): whether to enable debug for the task object. Defaults to False.

    Returns:
        RemoteCommandResult: a grouping of the command results from the same hosts with the same
            return status

    """
    task = task_self()
    if task_debug:
        task.set_info('debug', True)
    # Enable forwarding of the ssh authentication agent connection
    task.set_info("ssh_options", "-oForwardAgent=yes")
    if verbose:
        log.debug("Running on %s with a %s second timeout: %s", hosts, timeout, command)
    task.run(command=command, nodes=hosts, timeout=timeout)
    results = RemoteCommandResult(command, task)
    if verbose:
        results.log_output(log)
    return results<|MERGE_RESOLUTION|>--- conflicted
+++ resolved
@@ -79,7 +79,6 @@
         return any(data.timeout for data in self.output)
 
     @property
-<<<<<<< HEAD
     def passed_hosts(self):
         """Get all passed hosts.
 
@@ -98,7 +97,7 @@
 
         """
         return NodeSet.fromlist(data.hosts for data in self.output if data.returncode != 0)
-=======
+
     def all_stdout(self):
         """Get all of the stdout from the issued command from each host.
 
@@ -110,7 +109,6 @@
         for data in self.output:
             stdout[str(data.hosts)] = '\n'.join(data.stdout)
         return stdout
->>>>>>> e1d65722
 
     def _process_task(self, task, command):
         """Populate the output list and determine the passed result for the specified task.
