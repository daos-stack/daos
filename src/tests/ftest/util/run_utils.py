"""
  (C) Copyright 2022-2024 Intel Corporation.

  SPDX-License-Identifier: BSD-2-Clause-Patent
"""
import os
import subprocess  # nosec
import time
from getpass import getuser
from socket import gethostname

from ClusterShell.NodeSet import NodeSet
from ClusterShell.Task import task_self


class RunException(Exception):
    """Base exception for this module."""


class ResultData():
    # pylint: disable=too-few-public-methods
    """Command result data for the set of hosts."""

    def __init__(self, command, returncode, hosts, stdout, stderr, timeout):
        """Initialize a ResultData object.

        Args:
            command (str): the executed command
            returncode (int): the return code of the executed command
            hosts (NodeSet): the host(s) on which the executed command yielded this result
            stdout (list): the result of the executed command split by newlines
            timeout (bool): indicator for a command timeout
        """
        self.command = command
        self.returncode = returncode
        self.hosts = hosts
        self.stdout = stdout
        self.stderr = stderr
        self.timeout = timeout

    def __lt__(self, other):
        """Determine if another ResultData object is less than this one.

        Args:
            other (NodeSet): the other NodSet to compare

        Returns:
            bool: True if this object is less than the other ResultData object; False otherwise
        """
        if not isinstance(other, ResultData):
            raise NotImplementedError
        return str(self.hosts) < str(other.hosts)

    def __gt__(self, other):
        """Determine if another ResultData object is greater than this one.

        Args:
            other (NodeSet): the other NodSet to compare

        Returns:
            bool: True if this object is greater than the other ResultData object; False otherwise
        """
        return not self.__lt__(other)

    @property
    def passed(self):
        """Did the command pass.

        Returns:
            bool: if the command was successful
        """
        return self.returncode == 0


class LocalTask():
    """A mock ClusterShell.Task object for subprocess command output."""

    def __init__(self, host, return_code, stdout, stderr, timed_out):
        """Create a LocalTask.

        Args:
            host (NodeSet): host from which the command was executed
            return_code (int): executed command's return code
            stdout (str): executed command's stdout
            stderr (str): executed command's stderr
            timed_out (bool) did the executed command time out
        """
        self._return_codes = {return_code: [host]}
        self._stdout = {stdout if stdout is not None else '': [host]}
        self._stderr = {stderr if stderr is not None else '': [host]}
        self._timeout_sources = []
        if timed_out:
            self._timeout_sources.append(host)

    def iter_retcodes(self):
        """Iterate over return codes of the local command result.

        Yields:
            tuple: return code (int), hosts (list)
        """
        yield from self._return_codes.items()

    def iter_keys_timeout(self):
        """Iterate over hosts that timed out.

        Yields:
            str: host where the command timed out
        """
        yield from self._timeout_sources

    def iter_buffers(self, match_keys=None):
        """Iterate over the command stdout for each host.

        Args:
            match_keys (list, optional): only return output matching these hosts. Defaults to None.

        Returns:
            tuple: command stdout (str), hosts (list)
        """
        for output, hosts in self._stdout.items():
            if match_keys is None or hosts[0] in match_keys:
                yield output, hosts

    def iter_errors(self, match_keys=None):
        """Iterate over the command stderr for each host.

        Args:
            match_keys (list, optional): only return output matching these hosts. Defaults to None.

        Returns:
            tuple: command stderr (str), hosts (list)
        """
        for output, hosts in self._stderr.items():
            if match_keys is None or hosts[0] in match_keys:
                yield output, hosts


class CommandResult():
    """Groups of command results from the same hosts with the same return status."""

    def __init__(self, command, task):
        """Create a CommandResult object.

        Args:
            command (str): command executed
            task (Task): object containing the results from an executed clush command
        """
        self.output = []

        # Get a dictionary of host list values for each unique return code key
        return_codes = dict(task.iter_retcodes())

        # Add any hosts that timed out using an 124 return code
        timed_out_hosts = list(task.iter_keys_timeout())
        if timed_out_hosts and 124 in return_codes:
            # To be on the safe side even though we typically wouldn't see 124 from iter_retcodes()
            return_codes[124].extend(timed_out_hosts)
        elif timed_out_hosts:
            return_codes[124] = timed_out_hosts

        # Populate the a list of unique output for each NodeSet
        for code in sorted(return_codes):
            stdout_data = self.__sanitize_iter_data(
                return_codes[code], list(task.iter_buffers(return_codes[code])), '')

            for stdout_raw, stdout_hosts in stdout_data:
                # In run_remote(), task.run() is executed with the stderr=False default.
                # As a result task.iter_buffers() will return combined stdout and stderr.
                stdout = self.__msg_tree_elem_to_list(stdout_raw)
                stderr_data = self.__sanitize_iter_data(
                    stdout_hosts, list(task.iter_errors(stdout_hosts)), '')
                for stderr_raw, stderr_hosts in stderr_data:
                    stderr = self.__msg_tree_elem_to_list(stderr_raw)
                    self.output.append(
                        ResultData(
                            command, code, NodeSet.fromlist(stderr_hosts), stdout, stderr,
                            bool(code == 124)))

    @staticmethod
    def __sanitize_iter_data(hosts, data, default_entry):
        """Ensure the data generated from an iter function has entries for each host.

        Args:
            hosts (list): lists of host which generated data
            data (list): data from an iter function as a list
            default_entry (object): entry to add to data for missing hosts in data

        Returns:
            list: a list of tuples of entries and list of hosts
        """
        if not data:
            return [(default_entry, hosts)]

        source_keys = NodeSet.fromlist(hosts)
        data_keys = NodeSet()
        for _, keys in data:
            data_keys.add(NodeSet.fromlist(keys))

        sanitized_data = data.copy()
        missing_keys = source_keys - data_keys
        if missing_keys:
            sanitized_data.append((default_entry, list(missing_keys)))
        return sanitized_data

    @staticmethod
    def __msg_tree_elem_to_list(msg_tree_elem):
        """Convert a ClusterShell.MsgTree.MsgTreeElem to a list of strings.

        Args:
            msg_tree_elem (MsgTreeElem): output from Task.iter_* method.

        Returns:
            list: list of strings
        """
        msg_tree_elem_list = []
        for line in msg_tree_elem.splitlines():
            if isinstance(line, bytes):
                msg_tree_elem_list.append(line.decode("utf-8"))
            else:
                msg_tree_elem_list.append(line)
        return msg_tree_elem_list

    @property
    def homogeneous(self):
        """Did all the hosts produce the same output.

        Returns:
            bool: if all the hosts produced the same output
        """
        return len(self.output) == 1

    @property
    def passed(self):
        """Did the command pass on all the hosts.

        Returns:
            bool: if the command was successful on each host
        """
        all_zero = all(data.passed for data in self.output)
        return all_zero and not self.timeout

    @property
    def timeout(self):
        """Did the command timeout on any hosts.

        Returns:
            bool: True if the command timed out on at least one set of hosts; False otherwise
        """
        return any(data.timeout for data in self.output)

    @property
    def passed_hosts(self):
        """Get all passed hosts.

        Returns:
            NodeSet: all nodes where the command passed
        """
        return NodeSet.fromlist(data.hosts for data in self.output if data.returncode == 0)

    @property
    def failed_hosts(self):
        """Get all failed hosts.

        Returns:
            NodeSet: all nodes where the command failed
        """
        return NodeSet.fromlist(data.hosts for data in self.output if data.returncode != 0)

    @property
    def all_stdout(self):
        """Get all of the stdout from the issued command from each host.

        Returns:
            dict: the stdout (the values) from each set of hosts (the keys, as a str of the NodeSet)
        """
        stdout = {}
        for data in self.output:
            stdout[str(data.hosts)] = '\n'.join(data.stdout)
        return stdout

    @property
    def all_stderr(self):
        """Get all of the stderr from the issued command from each host.

        Returns:
            dict: the stderr (the values) from each set of hosts (the keys, as a str of the NodeSet)
        """
        stderr = {}
        for data in self.output:
            stderr[str(data.hosts)] = '\n'.join(data.stderr)
        return stderr

    @property
    def joined_stdout(self):
        """Get all of the stdout from the issued command from each host joined by newlines.

        Returns:
            str: all of the stdout from each host joined by newlines
        """
        all_stdout = self.all_stdout
        return '\n'.join(filter(None, [all_stdout[key] for key in sorted(all_stdout)]))

    @property
    def joined_stderr(self):
        """Get all of the stderr from the issued command from each host joined by newlines.

        Returns:
            str: all of the stderr from each host joined by newlines
        """
        all_stderr = self.all_stderr
        return '\n'.join(filter(None, [all_stderr[key] for key in sorted(all_stderr)]))

    def log_output(self, log):
        """Log the command result.

        Args:
            log (logger): logger for the messages produced by this method
        """
        for data in self.output:
            log_result_data(log, data)


def log_result_data(log, data):
    """Log a single command result data entry.

    Args:
        log (logger): logger for the messages produced by this method
        data (ResultData): command result common to a set of hosts
    """
    info = " timed out" if data.timeout else ""
    if not data.stdout and not data.stderr:
        log.debug("  %s (rc=%s)%s: <no output>", str(data.hosts), data.returncode, info)
    elif data.stdout and len(data.stdout) == 1 and not data.stderr:
        log.debug("  %s (rc=%s)%s: %s", str(data.hosts), data.returncode, info, data.stdout[0])
    else:
        log.debug("  %s (rc=%s)%s:", str(data.hosts), data.returncode, info)
        indent = 6 if data.stderr else 4
        if data.stdout and data.stderr:
            log.debug("    <stdout>:")
        for line in data.stdout:
            log.debug("%s%s", " " * indent, line)
        if data.stderr:
            log.debug("    <stderr>:")
        for line in data.stderr:
            log.debug("%s%s", " " * indent, line)


def get_clush_command(hosts, args=None, command="", command_env=None, command_sudo=False):
    """Get the clush command with optional sudo arguments.

    Args:
        hosts (NodeSet): hosts with which to use the clush command.
        args (str, optional): additional clush command line arguments. Defaults to None.
        command (str, optional): command to execute with clush. Defaults to empty string.
        command_env (EnvironmentVariables, optional): environment variables to export with the
            command. Defaults to None.
        sudo (bool, optional): whether to run the command with sudo privileges. Defaults to False.

    Returns:
        str: the clush command
    """
    cmd_list = ["clush"]
    if args:
        cmd_list.append(args)
    cmd_list.extend(["-w", str(hosts)])
    # If ever needed, this is how to disable host key checking:
    # cmd_list.extend(["-o", "-oStrictHostKeyChecking=no"])
    cmd_list.append(command_as_user(command, "root" if command_sudo else "", command_env))
    return " ".join(cmd_list)


def run_local(log, command, verbose=True, timeout=None, stderr=False, capture_output=True):
    """Run the command on the local host.

    Args:
        log (logger): logger for the messages produced by this method
        command (str): command from which to obtain the output
        verbose (bool, optional): log the command output. Defaults to True.
        timeout (int, optional): number of seconds to wait for the command to complete.
            Defaults to None.
        stderr (bool, optional): whether to enable stdout/stderr separation. Defaults to False.
        capture_output (bool, optional): whether to include stdout/stderr in the CommandResult.
            Defaults to True.

    Returns:
        CommandResult: groups of command results from the same hosts with the same return status
    """
    local_host = NodeSet(gethostname().split(".")[0])
    kwargs = {
        "encoding": "utf-8",
        "shell": True,
        "check": False,
        "timeout": timeout,
        "env": os.environ.copy()
    }
    if capture_output:
        kwargs["stdout"] = subprocess.PIPE
        kwargs["stderr"] = subprocess.PIPE if stderr else subprocess.STDOUT

    if timeout and verbose:
        log.debug("Running on %s with a %s timeout: %s", local_host, timeout, command)
    elif verbose:
        log.debug("Running on %s: %s", local_host, command)

    try:
        # pylint: disable=subprocess-run-check
        process = subprocess.run(command, **kwargs)     # nosec
        task = LocalTask(local_host, process.returncode, process.stdout, process.stderr, False)

    except subprocess.TimeoutExpired as error:
        # Raised if command times out
        task = LocalTask(local_host, 124, error.stdout, error.stderr, True)

    except Exception as error:  # pylint: disable=broad-except
        # Catch all
        task = LocalTask(local_host, 255, None, str(error), False)

    results = CommandResult(command, task)
    if capture_output and verbose:
        # Log any captured command output when requested
        results.log_output(log)
    elif capture_output:
        # Always log any failed commands whose output was captured
        for data in results.output:
            if not data.passed:
                log_result_data(log, data)
    return results


def run_remote(log, hosts, command, verbose=True, timeout=120, task_debug=False, stderr=False,
               fanout=None):
    """Run the command on the remote hosts.

    Args:
        log (logger): logger for the messages produced by this method
        hosts (NodeSet): hosts on which to run the command
        command (str): command from which to obtain the output
        verbose (bool, optional): log the command output. Defaults to True.
        timeout (int, optional): number of seconds to wait for the command to complete.
            Defaults to 120 seconds.
        task_debug (bool, optional): whether to enable debug for the task object. Defaults to False.
        stderr (bool, optional): whether to enable stdout/stderr separation. Defaults to False.
        fanout (int, optional): fanout to use. Default uses the max of the
            clush default (64) or available cores

    Returns:
        CommandResult: groups of command results from the same hosts with the same return status
    """
    task = task_self()
    task.set_info('debug', task_debug)
    task.set_default("stderr", stderr)
    # Set fan out to the max of the default or number of logical cores
    if fanout is None:
        fanout = max(task.info('fanout'), len(os.sched_getaffinity(0)))
    task.set_info('fanout', fanout)
    # Enable forwarding of the ssh authentication agent connection
    task.set_info("ssh_options", "-oForwardAgent=yes")
    if verbose:
        if timeout is None:
            log.debug("Running on %s without a timeout: %s", hosts, command)
        else:
            log.debug("Running on %s with a %s second timeout: %s", hosts, timeout, command)
    task.run(command=command, nodes=hosts, timeout=timeout)
    results = CommandResult(command, task)
    if verbose:
        results.log_output(log)
    else:
        # Always log any failed commands
        for data in results.output:
            if not data.passed:
                log_result_data(log, data)
    return results


def command_as_user(command, user, env=None):
    """Adjust a command to be ran as another user.

    Args:
        command (str): the original command
        user (str): user to run as
        env (EnvironmentVariables, optional): environment variables to export with the command.
            Defaults to None.

    Returns:
        str: command adjusted to run as another user
    """
    if not user or user == getuser():
        if not env:
            return command
        return " ".join([env.to_export_str(), command]).strip()

    cmd_list = ["sudo"]
    if env:
        cmd_list.extend(env.to_list())
    cmd_list.append("-n")
    if user != "root":
        # Use runuser to avoid using a password
        cmd_list.extend(["runuser", "-u", user, "--"])
    cmd_list.append(command)
    return " ".join(cmd_list)


def find_command(source, pattern, depth, other=None):
    """Get the find command.

    Args:
        source (str): where the files are currently located
        pattern (str): pattern used to limit which files are processed
        depth (int): max depth for find command
        other (object, optional): other commands, as a list or str, to include at the end of the
            base find command. Defaults to None.

    Returns:
        str: the find command
    """
    command = ["find", source, "-maxdepth", str(depth), "-type", "f", "-name", f"'{pattern}'"]
    if isinstance(other, list):
        command.extend(other)
    elif isinstance(other, str):
        command.append(other)
    return " ".join(command)


def stop_processes(log, hosts, pattern, verbose=True, timeout=60, exclude=None, force=False):
    """Stop the processes on each hosts that match the pattern.

    Args:
        log (logger): logger for the messages produced by this method
        hosts (NodeSet): hosts on which to stop any processes matching the pattern
        pattern (str): regular expression used to find process names to stop
        verbose (bool, optional): display command output. Defaults to True.
        timeout (int, optional): command timeout in seconds. Defaults to 60 seconds.
        exclude (str, optional): negative filter to better identify processes. Defaults to None.
        force (bool, optional): if set use the KILL signal to immediately stop any running
            processes. Defaults to False which will attempt to kill w/o a signal, then with the ABRT
            signal, and finally with the KILL signal.

    Returns:
        tuple: (NodeSet, NodeSet) where the first NodeSet indicates on which hosts processes
            matching the pattern were initially detected and the second NodeSet indicates on which
            hosts the processes matching the pattern are still running (will be empty if every
            process was killed or no process matching the pattern were found).
<<<<<<< HEAD
    """
    description = f"that match '{pattern}'"
    commands = [f"/usr/bin/pgrep --list-full {pattern}", "sudo /usr/bin/pkill"]
    if exclude:
        commands[0] = f"/usr/bin/ps xa | grep -E {pattern} | grep -vE {exclude}"
        description += f" but does not match '{exclude}'"
    return __kill_process(log, hosts, pattern, description, commands, verbose, timeout, force)


def stop_process_ids(log, hosts, pids, verbose=True, timeout=60, force=False):
    """Stop the process ID on each hosts.

    Args:
        log (logger): logger for the messages produced by this method
        hosts (NodeSet): hosts on which to stop any processes matching the pattern
        pids (list): list of process IDs to kill
        verbose (bool, optional): display command output. Defaults to True.
        timeout (int, optional): command timeout in seconds. Defaults to 60 seconds.
        force (bool, optional): if set use the KILL signal to immediately stop any running
            processes. Defaults to False which will attempt to kill w/o a signal, then with the ABRT
            signal, and finally with the KILL signal.

    Returns:
        tuple: (NodeSet, NodeSet) where the first NodeSet indicates on which hosts processes
            matching the pattern were initially detected and the second NodeSet indicates on which
            hosts the processes matching the pattern are still running (will be empty if every
            process was killed or no process matching the pattern were found).
    """
    description = f"with the {pids} process IDs"
    pids_grep = "|".join([str(pid) for pid in pids])
    pids_kill = " ".join([str(pid) for pid in pids])
    commands = [f"/usr/bin/ps aux | grep -wE '({pids_grep})' | grep -v grep", "sudo /usr/bin/pkill"]
    return __kill_process(log, hosts, pids_kill, description, commands, verbose, timeout, force)


def __kill_process(log, hosts, process, description, commands, verbose, timeout, force):
    """Stop the processes on each hosts that match the pattern.

    Args:
        log (logger): logger for the messages produced by this method
        hosts (NodeSet): hosts on which to stop the process(es)
        process (str): the process pattern or ID to stop
        description (str): text indicating what is being stopped
        commands (list): a list of the command used to detect if the process pattern or ID is
            running and the command used to kill the process pattern or ID
        verbose (bool): display command output. Defaults to True.
        timeout (int): command timeout in seconds.
        force (bool): if set use the KILL signal to immediately stop any running processes. If not
            set attempt to kill w/o a signal, then with the ABRT signal, and finally with the KILL
            signal.

    Returns:
        tuple: (NodeSet, NodeSet) where the first NodeSet indicates on which hosts processes
            matching the pattern were initially detected and the second NodeSet indicates on which
            hosts the processes matching the pattern are still running (will be empty if every
            process was killed or no process matching the pattern were found).
=======
>>>>>>> a7555526
    """
    processes_detected = NodeSet()
    processes_running = NodeSet()

    # Search for any active processes
    log.debug("Searching for any processes on %s %s", hosts, description)
    result = run_remote(log, hosts, commands[0], verbose, timeout)
    if not result.passed_hosts:
        log.debug("No processes found on %s %s", result.failed_hosts, description)
        return processes_detected, processes_running

    # Indicate on which hosts processes were found running in the return status
    processes_detected.add(result.passed_hosts)

    # Initialize on which hosts the processes are still running
    processes_running.add(result.passed_hosts)

    # Attempt to kill any processes found on any of the hosts with increasing force
    steps = [("", 5), (" --signal ABRT", 1), (" --signal KILL", 0)]
    if force:
        steps = [(" --signal KILL", 5)]
    while steps and result.passed_hosts:
        step = steps.pop(0)
        log.debug(
            "Killing%s any processes on %s %s and then waiting %s seconds",
            step[0], result.passed_hosts, description, step[1])
        kill_command = f"{commands[1]}{step[0]} {process}"
        run_remote(log, result.passed_hosts, kill_command, verbose, timeout)
        time.sleep(step[1])
        result = run_remote(log, result.passed_hosts, commands[0], verbose, timeout)
        if not result.passed_hosts:
            # Indicate all running processes were stopped in the return status
            log.debug(
                "All processes running on %s %s have been stopped.",
                result.failed_hosts, description)
        # Update the set of hosts on which the processes are still running
        processes_running.difference_update(result.failed_hosts)
    if processes_running:
        log.debug("Processes still running on %s %s", processes_running, description)
    return processes_detected, processes_running<|MERGE_RESOLUTION|>--- conflicted
+++ resolved
@@ -540,7 +540,6 @@
             matching the pattern were initially detected and the second NodeSet indicates on which
             hosts the processes matching the pattern are still running (will be empty if every
             process was killed or no process matching the pattern were found).
-<<<<<<< HEAD
     """
     description = f"that match '{pattern}'"
     commands = [f"/usr/bin/pgrep --list-full {pattern}", "sudo /usr/bin/pkill"]
@@ -597,8 +596,6 @@
             matching the pattern were initially detected and the second NodeSet indicates on which
             hosts the processes matching the pattern are still running (will be empty if every
             process was killed or no process matching the pattern were found).
-=======
->>>>>>> a7555526
     """
     processes_detected = NodeSet()
     processes_running = NodeSet()
