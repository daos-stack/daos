#!/usr/bin/python
"""
  (C) Copyright 2019-2020 Intel Corporation.

  Licensed under the Apache License, Version 2.0 (the "License");
  you may not use this file except in compliance with the License.
  You may obtain a copy of the License at

     http://www.apache.org/licenses/LICENSE-2.0

  Unless required by applicable law or agreed to in writing, software
  distributed under the License is distributed on an "AS IS" BASIS,
  WITHOUT WARRANTIES OR CONDITIONS OF ANY KIND, either express or implied.
  See the License for the specific language governing permissions and
  limitations under the License.

  GOVERNMENT LICENSE RIGHTS-OPEN SOURCE SOFTWARE
  The Government's rights to use, modify, reproduce, release, perform, display,
  or disclose this software are subject to the terms of the Apache License as
  provided in Contract No. B609815.
  Any reproduction of computer software, computer software documentation, or
  portions thereof marked with this legend must also reproduce the markings.
"""

from __future__ import print_function

import uuid

from command_utils_base import FormattedParameter
from command_utils import ExecutableCommand


class MdtestCommand(ExecutableCommand):
    """Defines a object representing a mdtest command."""

    def __init__(self):
        """Create an MdtestCommand object."""
        super(MdtestCommand, self).__init__("/run/mdtest/*", "mdtest")
        self.flags = FormattedParameter("{}")   # mdtest flags
        # Optional arguments
        #  -a=STRING             API for I/O [POSIX|DUMMY]
        #  -b=1                  branching factor of hierarchical dir structure
        #  -d=./out              the directory in which the tests will run
        #  -B=0                  no barriers between phases
        #  -e=0                  bytes to read from each file
        #  -f=1                  first number of tasks on which test will run
        #  -i=1                  number of iterations the test will run
        #  -I=0                  number of items per directory in tree
        #  -l=0                  last number of tasks on which test will run
        #  -n=0                  every process will creat/stat/read/remove num
        #                        of directories and files
        #  -N=0                  stride num between neighbor tasks for file/dir
        #                        operation (local=0)
        #  -p=0                  pre-iteration delay (in seconds)
        #  --random-seed=0       random seed for -R
        #  -s=1                  stride between number of tasks for each test
        #  -V=0                  verbosity value
        #  -w=0                  bytes to write each file after it is created
        #  -W=0                  number in seconds; stonewall timer, write as
        #                        many seconds and ensure all processes did the
        #                        same number of operations (currently only
        #                        stops during create phase)
        # -x=STRING              StoneWallingStatusFile; contains the number
        #                        of iterations of the creation phase, can be
        #                        used to split phases across runs
        # -z=0                   depth of hierarchical directory structure

        self.api = FormattedParameter("-a {}")
        self.branching_factor = FormattedParameter("-b {}")
        self.test_dir = FormattedParameter("-d {}")
        self.barriers = FormattedParameter("-B {}")
        self.read_bytes = FormattedParameter("-e {}")
        self.first_num_tasks = FormattedParameter("-f {}")
        self.iteration = FormattedParameter("-i {}")
        self.items = FormattedParameter("-I {}")
        self.last_num_tasks = FormattedParameter("-l {}")
        self.num_of_files_dirs = FormattedParameter("-n {}")
        self.pre_iter = FormattedParameter("-p {}")
        self.random_seed = FormattedParameter("--random-seed {}")
        self.stride = FormattedParameter("-s {}")
        self.verbosity_value = FormattedParameter("-V {}")
        self.write_bytes = FormattedParameter("-w {}")
        self.stonewall_timer = FormattedParameter("-W {}")
        self.stonewall_statusfile = FormattedParameter("-x {}")
        self.depth = FormattedParameter("-z {}")

        # Module DFS
        # Required arguments
        #  --dfs.pool=STRING             DAOS pool uuid
        #  --dfs.svcl=STRING             DAOS pool SVCL
        #  --dfs.cont=STRING             DFS container uuid

        # Flags
        #  --dfs.destroy                 Destroy DFS Container

        # Optional arguments
        #  --dfs.group=STRING            DAOS server group
        #  --dfs.chunk_size=1048576      Chunk size
        #  --dfs.oclass=STRING           DAOS object class
        #  --dfs.dir_oclass=STRING       DAOS directory object class
        #  --dfs.prefix=STRING           Mount prefix

        self.dfs_pool_uuid = FormattedParameter("--dfs.pool {}")
        self.dfs_svcl = FormattedParameter("--dfs.svcl {}")
        self.dfs_cont = FormattedParameter("--dfs.cont {}")
        self.dfs_group = FormattedParameter("--dfs.group {}")
        self.dfs_destroy = FormattedParameter("--dfs.destroy", True)
        self.dfs_chunk = FormattedParameter("--dfs.chunk_size {}", 1048576)
        self.dfs_oclass = FormattedParameter("--dfs.oclass {}", "SX")
<<<<<<< HEAD
        self.dfs_dir_oclass = FormattedParameter("--dfs.dir_oclass {}")
        self.dfs_prefix = FormattedParameter("--dfs.prefix {}")
=======
        self.dfs_dir_oclass = FormattedParameter("--dfs.dir_oclass {}", "SX")
>>>>>>> f081ef06

        # A list of environment variable names to set and export with ior
        self._env_names = ["D_LOG_FILE"]

    def get_param_names(self):
        """Get a sorted list of the defined MdtestCommand parameters."""
        # Sort the Mdtest parameter names to generate consistent ior commands
        all_param_names = super(MdtestCommand, self).get_param_names()

        # List all of the common ior params first followed by any dfs-specific
        # params (except when using POSIX).
        param_names = [name for name in all_param_names if "dfs" not in name]
        if self.api.value != "POSIX":
            param_names.extend(
                [name for name in all_param_names if "dfs" in name])

        return param_names

    def set_daos_params(self, group, pool, cont_uuid=None, display=True):
        """Set the Mdtest params for the DAOS group, pool, and container uuid.

        Args:
            group (str): DAOS server group name
            pool (TestPool): DAOS test pool object
            cont_uuid (str, optional): the container uuid. If not specified one
                is generated. Defaults to None.
            display (bool, optional): print updated params. Defaults to True.
        """
        self.set_daos_pool_params(pool, display)
        self.dfs_group.update(group, "dfs_group" if display else None)
        self.dfs_cont.update(
            cont_uuid if cont_uuid else str(uuid.uuid4()),
            "dfs_cont" if display else None)

    def set_daos_pool_params(self, pool, display=True):
        """Set the Mdtest parameters that are based on a DAOS pool.

        Args:
            pool (TestPool): DAOS test pool object
            display (bool, optional): print updated params. Defaults to True.
        """
        self.dfs_pool_uuid.update(
            pool.pool.get_uuid_str(), "dfs_pool" if display else None)
        self.set_daos_svcl_param(pool, display)

    def set_daos_svcl_param(self, pool, display=True):
        """Set the Mdtest daos_svcl param from the ranks of a DAOS pool object.

        Args:
            pool (TestPool): DAOS test pool object
            display (bool, optional): print updated params. Defaults to True.
        """
        svcl = ":".join(
            [str(item) for item in [
                int(pool.pool.svc.rl_ranks[index])
                for index in range(pool.pool.svc.rl_nr)]])
        self.dfs_svcl.update(svcl, "dfs_svcl" if display else None)

    def get_default_env(self, manager_cmd, log_file=None):
        """Get the default environment settings for running mdtest.

        Args:
            manager_cmd (str): job manager command
            log_file (str, optional): log file. Defaults to None.

        Returns:
            EnvironmentVariables: a dictionary of environment names and values

        """
        env = self.get_environment(None, log_file)
        env["MPI_LIB"] = "\"\""
        env["FI_PSM2_DISCONNECT"] = "1"

        if "mpirun" in manager_cmd or "srun" in manager_cmd:
            env["DAOS_POOL"] = self.dfs_pool_uuid.value
            env["DAOS_SVCL"] = self.dfs_svcl.value
            env["DAOS_CONT"] = self.dfs_cont.value
            env["IOR_HINT__MPI__romio_daos_obj_class"] = \
                self.dfs_oclass.value

        return env<|MERGE_RESOLUTION|>--- conflicted
+++ resolved
@@ -107,12 +107,8 @@
         self.dfs_destroy = FormattedParameter("--dfs.destroy", True)
         self.dfs_chunk = FormattedParameter("--dfs.chunk_size {}", 1048576)
         self.dfs_oclass = FormattedParameter("--dfs.oclass {}", "SX")
-<<<<<<< HEAD
-        self.dfs_dir_oclass = FormattedParameter("--dfs.dir_oclass {}")
         self.dfs_prefix = FormattedParameter("--dfs.prefix {}")
-=======
         self.dfs_dir_oclass = FormattedParameter("--dfs.dir_oclass {}", "SX")
->>>>>>> f081ef06
 
         # A list of environment variable names to set and export with ior
         self._env_names = ["D_LOG_FILE"]
