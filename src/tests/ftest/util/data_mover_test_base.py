--- conflicted
+++ resolved
@@ -355,38 +355,6 @@
 
         return pool
 
-<<<<<<< HEAD
-    def get_cont(self, pool, cont):
-        """Get an existing container.
-
-        Args:
-            pool (TestPool): pool to open the container in.
-            cont (str): container uuid or label.
-
-        Returns:
-            TestContainer: the container object
-
-        """
-        # Query the container for existence and to get the uuid from a label
-        query_response = self.daos_cmd.container_query(pool=pool.identifier, cont=cont)['response']
-        cont_uuid = query_response['container_uuid']
-
-        cont_label = query_response.get('container_label')
-
-        # Create a TestContainer and DaosContainer instance
-        container = TestContainer(pool, daos_command=self.daos_cmd)
-        container.container = DaosContainer(pool.context)
-        container.container.uuid = str_to_c_uuid(cont_uuid)
-        container.container.poh = pool.pool.handle
-        container.uuid = container.container.get_uuid_str()
-        container.update_params(label=cont_label, type=query_response['container_type'])
-        container.control_method.update(
-            self.params.get('control_method', container.namespace, container.control_method.value))
-
-        return container
-
-=======
->>>>>>> 94ea2776
     def parse_create_cont_label(self, output):
         """Parse a uuid or label from create container output.
 
