"""
(C) Copyright 2018-2023 Intel Corporation.

SPDX-License-Identifier: BSD-2-Clause-Patent
"""
# pylint: disable=too-many-lines
<<<<<<< HEAD

=======
>>>>>>> 5e2c621d
import os
from os.path import join
import re
import ctypes

from pydaos.raw import str_to_c_uuid, DaosContainer, DaosObj, IORequest

from exception_utils import CommandFailure
from test_utils_container import TestContainer
from ior_test_base import IorTestBase
from mdtest_test_base import MdtestBase
from data_mover_utils import DcpCommand, DsyncCommand, FsCopy, ContClone
from data_mover_utils import DserializeCommand, DdeserializeCommand
from data_mover_utils import uuid_from_obj
from duns_utils import format_path
from general_utils import create_string_buffer, get_log_file
from command_utils_base import BasicParameter, EnvironmentVariables


class DataMoverTestBase(IorTestBase, MdtestBase):
    # pylint: disable=too-many-instance-attributes
    """Base DataMover test class.

    Optional yaml config values:
        datamover/posix_root (str): path to POSIX filesystem.
        datamover/tool (list): default datamover tool to use.
        datamover/np (int): default processes for all tools.
        datamover/ppn (int): default processes-per-client for all tools.

    Sample Use Case:
        # Create test file
        run_ior_with_params("DAOS", "/testFile, pool1, cont1, flags="-w -K")

        # Set dcp as the tool to use
        self.set_tool("DCP")

        # Copy from DAOS to POSIX
        run_datamover(
            "some test description",
            src_path="daos://pool1/cont1/testFile",
            dst_path="/some/posix/path/testFile")

        # Verify destination file
        run_ior_with_params("POSIX", "/some/posix/path/testFile", flags="-r -R")
    :avocado: recursive

    """

    # The valid parameter types for setting params.
    PARAM_TYPES = ("POSIX", "DAOS_UUID", "DAOS_UNS")

    # The valid datamover tools that can be used
    TOOLS = (
        "DCP",        # mpifileutils dcp
        "DSYNC",      # mpifileutils dsync
        "DSERIAL",    # mpifileutils daos-serialize + daos-deserialize
        "FS_COPY",    # daos filesystem copy
        "CONT_CLONE"  # daos container clone
    )

    def __init__(self, *args, **kwargs):
        """Initialize a DataMoverTestBase object."""
        super().__init__(*args, **kwargs)
        self.tool = None
        self.api = None
        self.daos_cmd = None
        self.dcp_cmd = None
        self.dsync_cmd = None
        self.dserialize_cmd = None
        self.ddeserialize_cmd = None
        self.fs_copy_cmd = None
        self.cont_clone_cmd = None
        self.pool = []
        self.dfuse_hosts = None
        self.num_run_datamover = 0  # Number of times run_datamover was called
        self.job_manager = None

        # Override processes and np from IorTestBase and MdtestBase to use "datamover" namespace.
        # Define processes and np for each datamover tool, which defaults to the "datamover" one.
        self.processes = None
        self.ppn = None
        self.datamover_np = None
        self.datamover_ppn = None
        self.ior_np = None
        self.ior_ppn = None
        self.mdtest_np = None
        self.mdtest_ppn = None
        self.dcp_np = None
        self.dsync_np = None
        self.dserialize_np = None
        self.ddeserialize_np = None

        # Root directory for POSIX paths. Default is self.tmp
        posix_root_map = {'self.workdir': self.workdir, 'self.tmp': self.tmp}
        self.posix_root = BasicParameter(None, mapped_values=posix_root_map)

        # Temp directory for serialize/deserialize
        self.serial_tmp_dir = self.tmp

        self.preserve_props_path = None

        # List of local test paths to create and remove
        self.posix_local_test_paths = []

        # List of shared test paths to create and remove
        self.posix_shared_test_paths = []

        # paths to unmount in teardown
        self.mounted_posix_test_paths = []

        # List of daos test paths to keep track of
        self.daos_test_paths = []

    def setUp(self):
        """Set up each test case."""
        # Start the servers and agents
        super().setUp()

        self.dfuse_hosts = self.agent_managers[0].hosts

        # initialize daos_cmd
        self.daos_cmd = self.get_daos_command()

        # Get the processes and np for all datamover tools, as well as for individual tools.
        self.datamover_np = self.params.get("np", '/run/datamover/*', 1)
        self.datamover_ppn = self.params.get("ppn", '/run/datamover/*', 1)
        self.ior_np = self.params.get("np", '/run/ior/client_processes/*', 1)
        self.ior_ppn = self.params.get("ppn", '/run/ior/client_processes/*', None)
        self.mdtest_np = self.params.get("np", '/run/mdtest/client_processes/*', 1)
        self.mdtest_ppn = self.params.get("ppn", '/run/mdtest/client_processes/*', None)
        self.dcp_np = self.params.get("np", "/run/dcp/*", self.datamover_np)
        self.dcp_ppn = self.params.get("ppn", "/run/dcp/*", self.datamover_ppn)
        self.dsync_np = self.params.get("np", "/run/dsync/*", self.datamover_np)
        self.dsync_ppn = self.params.get("ppn", "/run/dsync/*", self.datamover_ppn)
        self.dserialize_np = self.params.get("np", "/run/dserialize/*", self.datamover_np)
        self.dserialize_ppn = self.params.get("ppn", "/run/dserialize/*", self.datamover_ppn)
        self.ddeserialize_np = self.params.get("np", "/run/ddeserialize/*", self.datamover_np)
        self.ddeserialize_ppn = self.params.get("ppn", "/run/ddeserialize/*", self.datamover_ppn)

        self.posix_root.update_default(self.tmp)
        self.posix_root.get_yaml_value("posix_root", self, "/run/datamover/*")

        tool = self.params.get("tool", "/run/datamover/*")
        if tool:
            self.set_tool(tool)

    def pre_tear_down(self):
        """Tear down steps to run before tearDown().

        Returns:
            list: a list of error strings to report at the end of tearDown().

        """
        # doesn't append to error list because it reports an error if all
        # processes completed successfully (nothing to stop), but this call is
        # necessary in the case that mpi processes are ran across multiple nodes
        # and a timeout occurs. If this happens then cleanup on shared posix
        # directories causes errors (because an MPI process might still have it open)
        error_list = []

        if self.job_manager:
            self.job_manager.kill()

        # cleanup mounted paths
        if self.mounted_posix_test_paths:
            path_list = self._get_posix_test_path_list(path_list=self.mounted_posix_test_paths)
            for item in path_list:
                # need to remove contents before umount
                rm_cmd = "rm -rf {}/*".format(item)
                try:
                    self._execute_command(rm_cmd)
                except CommandFailure as error:
                    error_list.append("Error removing directory contents: {}".format(error))
                umount_cmd = "sudo umount -f {}".format(item)
                try:
                    self._execute_command(umount_cmd)
                except CommandFailure as error:
                    error_list.append("Error umounting posix test directory: {}".format(error))

        # cleanup local paths
        if self.posix_local_test_paths:
            command = "rm -rf {}".format(self._get_posix_test_path_string())
            try:
                self._execute_command(command)
            except CommandFailure as error:
                error_list.append("Error removing created directories: {}".format(error))

        # cleanup shared paths (only runs on one node in job)
        if self.posix_shared_test_paths:
            shared_path_strs = self._get_posix_test_path_string(path=self.posix_shared_test_paths)
            command = "rm -rf {}".format(shared_path_strs)
            try:
                # only call rm on one client since this is cleaning up shared dir
                self._execute_command(command, hosts=list(self.hostlist_clients)[0:1])
            except CommandFailure as error:
                error_list.append("Error removing created directories: {}".format(error))
        return error_list

    def set_api(self, api):
        """Set the api.

        Args:
            api (str): the api to use.

        """
        self.api = api

    def set_tool(self, tool):
        """Set the copy tool.

        Converts to upper-case and fails if the tool is not valid.

        Args:
            tool (str): the tool to use. Must be in self.TOOLS

        """
        _tool = str(tool).upper()
        if _tool in self.TOOLS:
            self.log.info("DataMover tool = %s", _tool)
            self.tool = _tool
        else:
            self.fail("Invalid tool: {}".format(_tool))

    def _get_posix_test_path_list(self, path_list=None):
        """Get a list of quoted posix test path strings.

        Returns:
            list: a list of quoted posix test path strings

        """
        if path_list is None:
            path_list = self.posix_local_test_paths

        return ["'{}'".format(item) for item in path_list]

    def _get_posix_test_path_string(self, path=None):
        """Get a string of all of the quoted posix test path strings.

        Returns:
            str: a string of all of the quoted posix test path strings

        """
        return " ".join(self._get_posix_test_path_list(path_list=path))

    def new_posix_test_path(self, shared=False, create=True, parent=None, mount_dir=False):
        """Generate a new, unique posix path.

        Args:
            shared (bool): Whether to create a directory shared across nodes or local.
                Defaults to False.
            create (bool): Whether to create the directory.
                Defaults to True.
            mount_dir (bool): Whether or not posix directory will be manually mounted in tmpfs.
            parent (str, optional): The parent directory to create the
                path in. Defaults to self.posix_root, which defaults to self.tmp.

        Returns:
            str: the posix path.

        """
        # make directory name unique to datamover test
        method = self.get_test_name()
        dir_name = "{}{}".format(method, len(self.posix_local_test_paths))

        path = join(parent or self.posix_root.value, dir_name)

        # Add to the list of posix paths
        if shared:
            self.posix_shared_test_paths.append(path)
        else:
            self.posix_local_test_paths.append(path)

        if create:
            # Create the directory
            cmd = "mkdir -p '{}'".format(path)
            self.execute_cmd(cmd)

        # mount small tmpfs filesystem on posix path, using size required sudo
        # add mount_dir to mounted list for use when umounting
        if mount_dir:
            self.mounted_posix_test_paths.append(path)
            self.execute_cmd("sudo mount -t tmpfs none '{}' -o size=128M".format(path))

        return path

    def new_daos_test_path(self, create=True, cont=None, parent="/"):
        """Create a new, unique daos container path.

        Args:
            create (bool, optional): Whether to create the directory.
                Defaults to True.
            cont (TestContainer, optional): The container to create the
                path within. This container should have a UNS path in DFUSE.
            parent (str, optional): The parent directory relative to the
                container root. Defaults to "/".

        Returns:
            str: the path relative to the root of the container.

        """
        dir_name = "daos_test{}".format(len(self.daos_test_paths))
        path = join(parent, dir_name)

        # Add to the list of daos paths
        self.daos_test_paths.append(path)

        if create:
            if not cont or not cont.path:
                self.fail("Container path required to create directory.")
            # Create the directory relative to the container path
            cmd = "mkdir -p '{}'".format(cont.path.value + path)
            self.execute_cmd(cmd)

        return path

    def _validate_param_type(self, param_type):
        """Validates the param_type.

        It converts param_types to upper-case and handles shorthand types.

        Args:
            param_type (str): The param_type to be validated.

        Returns:
            str: A valid param_type

        """
        _type = str(param_type).upper()
        if _type == "DAOS":
            return "DAOS_UUID"
        if _type in self.PARAM_TYPES:
            return _type
        self.fail("Invalid param_type: {}".format(_type))
        return None

    def create_pool(self, **params):
        """Create a TestPool object and adds to self.pool.

        Returns:
            TestPool: the created pool

        """
        pool = self.get_pool(connect=False, **params)

        # Save the pool
        self.pool.append(pool)

        return pool

    def get_cont(self, pool, cont):
        """Get an existing container.

        Args:
            pool (TestPool): pool to open the container in.
            cont (str): container uuid or label.

        Returns:
            TestContainer: the container object

        """
        # Query the container for existence and to get the uuid from a label
        query_response = self.daos_cmd.container_query(pool=pool.uuid, cont=cont)['response']
        cont_uuid = query_response['container_uuid']

        cont_label = query_response.get('container_label')

        # Create a TestContainer and DaosContainer instance
        container = TestContainer(pool, daos_command=self.daos_cmd)
        container.container = DaosContainer(pool.context)
        container.container.uuid = str_to_c_uuid(cont_uuid)
        container.container.poh = pool.pool.handle
        container.uuid = container.container.get_uuid_str()
        container.update_params(label=cont_label, type=query_response['container_type'])
        container.control_method.update(
            self.params.get('control_method', container.namespace, container.control_method.value))

        return container

    def parse_create_cont_label(self, output):
        """Parse a uuid or label from create container output.

        Format:
            Successfully created container (.*)

        Args:
            output (str): The string to parse for the uuid or label

        Returns:
            str: The parsed uuid or label

        """
        label_search = re.search(r"Successfully created container (.*)", output)
        if not label_search:
            self.fail("Failed to parse container label")
        return label_search.group(1).strip()

    def dataset_gen(self, cont, num_objs, num_dkeys, num_akeys_single,
                    num_akeys_array, akey_sizes, akey_extents):
        """Generate a dataset with some number of objects, dkeys, and akeys.

        Expects the container to be created with the API control method.

        Args:
            cont (TestContainer): the container.
            num_objs (int): number of objects to create in the container.
            num_dkeys (int): number of dkeys to create per object.
            num_akeys_single (int): number of DAOS_IOD_SINGLE akeys per dkey.
            num_akeys_array (int): number of DAOS_IOD_ARRAY akeys per dkey.
            akey_sizes (list): varying akey sizes to iterate.
            akey_extents (list): varying number of akey extents to iterate.

        Returns:
            list: a list of DaosObj created.

        """
        self.log.info("Creating dataset in %s/%s",
                      str(cont.pool.uuid), str(cont.uuid))

        cont.open()

        obj_list = []

        for obj_idx in range(num_objs):
            # Open the obj
            obj = DaosObj(cont.pool.context, cont.container)
            obj_list.append(obj)
            obj.create(rank=obj_idx, objcls=3)
            obj.open()

            ioreq = IORequest(cont.pool.context, cont.container, obj)
            for dkey_idx in range(num_dkeys):
                dkey = "dkey {}".format(dkey_idx)
                c_dkey = create_string_buffer(dkey)

                for akey_idx in range(num_akeys_single):
                    # Round-robin to get the size of data and
                    # arbitrarily use a number 0-9 to fill data
                    akey_size_idx = akey_idx % len(akey_sizes)
                    data_size = akey_sizes[akey_size_idx]
                    data_val = str(akey_idx % 10)
                    data = data_size * data_val
                    akey = "akey single {}".format(akey_idx)
                    c_akey = create_string_buffer(akey)
                    c_data = create_string_buffer(data)
                    c_size = ctypes.c_size_t(ctypes.sizeof(c_data))
                    ioreq.single_insert(c_dkey, c_akey, c_data, c_size)

                for akey_idx in range(num_akeys_array):
                    # Round-robin to get the size of data and
                    # the number of extents, and
                    # arbitrarily use a number 0-9 to fill data
                    akey_size_idx = akey_idx % len(akey_sizes)
                    data_size = akey_sizes[akey_size_idx]
                    akey_extent_idx = akey_idx % len(akey_extents)
                    num_extents = akey_extents[akey_extent_idx]
                    akey = "akey array {}".format(akey_idx)
                    c_akey = create_string_buffer(akey)
                    c_data = []
                    for data_idx in range(num_extents):
                        data_val = str(data_idx % 10)
                        data = data_size * data_val
                        c_data.append([create_string_buffer(data), data_size])
                    ioreq.insert_array(c_dkey, c_akey, c_data)

            obj.close()
        cont.close()

        return obj_list

    # pylint: disable=too-many-locals
    def dataset_verify(self, obj_list, cont, num_objs, num_dkeys,
                       num_akeys_single, num_akeys_array, akey_sizes,
                       akey_extents):
        """Verify a dataset generated with dataset_gen.

        Args:
            obj_list (list): obj_list returned from dataset_gen.
            cont (TestContainer): the container.
            num_objs (int): number of objects created in the container.
            num_dkeys (int): number of dkeys created per object.
            num_akeys_single (int): number of DAOS_IOD_SINGLE akeys per dkey.
            num_akeys_array (int): number of DAOS_IOD_ARRAY akeys per dkey.
            akey_sizes (list): varying akey sizes to iterate.
            akey_extents (list): varying number of akey extents to iterate.

        """
        self.log.info("Verifying dataset in %s/%s",
                      str(cont.pool.uuid), str(cont.uuid))

        cont.open()

        for obj_idx in range(num_objs):
            # Open the obj
            c_oid = obj_list[obj_idx].c_oid
            obj = DaosObj(cont.pool.context, cont.container, c_oid=c_oid)
            obj.open()

            ioreq = IORequest(cont.pool.context, cont.container, obj)
            for dkey_idx in range(num_dkeys):
                dkey = "dkey {}".format(dkey_idx)
                c_dkey = create_string_buffer(dkey)

                for akey_idx in range(num_akeys_single):
                    # Round-robin to get the size of data and
                    # arbitrarily use a number 0-9 to fill data
                    akey_size_idx = akey_idx % len(akey_sizes)
                    data_size = akey_sizes[akey_size_idx]
                    data_val = str(akey_idx % 10)
                    data = data_size * data_val
                    akey = "akey single {}".format(akey_idx)
                    c_akey = create_string_buffer(akey)
                    c_data = ioreq.single_fetch(c_dkey, c_akey, data_size + 1)
                    actual_data = str(c_data.value.decode())
                    if actual_data != data:
                        self.log.info("Expected:\n%s\nBut got:\n%s",
                                      data[:100] + "...",
                                      actual_data[:100] + "...")
                        self.log.info(
                            "For:\nobj: %s.%s\ndkey: %s\nakey: %s",
                            str(obj.c_oid.hi), str(obj.c_oid.lo),
                            dkey, akey)
                        self.fail("Single value verification failed.")

                for akey_idx in range(num_akeys_array):
                    # Round-robin to get the size of data and
                    # the number of extents, and
                    # arbitrarily use a number 0-9 to fill data
                    akey_size_idx = akey_idx % len(akey_sizes)
                    data_size = akey_sizes[akey_size_idx]
                    akey_extent_idx = akey_idx % len(akey_extents)
                    num_extents = akey_extents[akey_extent_idx]
                    akey = "akey array {}".format(akey_idx)
                    c_akey = create_string_buffer(akey)
                    c_num_extents = ctypes.c_uint(num_extents)
                    c_data_size = ctypes.c_size_t(data_size)
                    actual_data = ioreq.fetch_array(c_dkey, c_akey, c_num_extents, c_data_size)
                    for data_idx in range(num_extents):
                        data_val = str(data_idx % 10)
                        data = data_size * data_val
                        actual_idx = str(actual_data[data_idx].decode())
                        if data != actual_idx:
                            self.log.info(
                                "Expected:\n%s\nBut got:\n%s",
                                data[:100] + "...",
                                actual_idx + "...")
                            self.log.info(
                                "For:\nobj: %s.%s\ndkey: %s\nakey: %s",
                                str(obj.c_oid.hi), str(obj.c_oid.lo),
                                dkey, akey)
                            self.fail("Array verification failed.")

            obj.close()
        cont.close()

    def set_dm_params(self, src=None, dst=None, dst_pool=None):
        """Set the params for self.tool.

        Args:
            src (str, optional): src daos://pool/cont/[path] or POSIX path.
                Default is None, which is ignored.
            dst (str, optional): dst daos://pool/cont/[path] or POSIX path
                Default is None, which is ignored.
            dst_pool (TestPool/str, optional): dst pool or uuid. Only used with serialization.
                Default is None, which is ignored.
        """
        if self.tool == "DCP":
            self._set_dcp_params(src, dst)
        elif self.tool == "DSYNC":
            self._set_dsync_params(src, dst)
        elif self.tool == "DSERIAL":
            self._set_dserial_params(src, dst_pool)
        elif self.tool == "FS_COPY":
            self._set_fs_copy_params(src, dst)
        elif self.tool == "CONT_CLONE":
            self._set_cont_clone_params(src, dst)
        else:
            self.fail("Invalid tool: {}".format(self.tool))

    def set_datamover_params(self,
                             src_type=None, src_path=None, src_pool=None, src_cont=None,
                             dst_type=None, dst_path=None, dst_pool=None, dst_cont=None):
        """Set the params for self.tool.

        Called by run_datamover if params are passed.

        DEPRECATED. Use set_dm_params() instead.

        Args:
            src_type (str, optional): how to interpret the src params.
                Must be in PARAM_TYPES. Default is None.
            src_path (str, optional): source cont path or posix path. Default is None.
            src_pool (TestPool, optional): the source pool or uuid. Default is None.
            src_cont (TestContainer, optional): the source cont or uuid. Default is None.
            dst_type (str, optional): how to interpret the dst params.
                Must be in PARAM_TYPES. Default is None.
            dst_path (str, optional): destination cont path or posix path. Default is None.
            dst_pool (TestPool, optional): the destination pool or uuid. Default is None.
            dst_cont (TestContainer, optional): the destination cont or uuid. Default is None.

        """
        _src_path = None
        _dst_path = None

        if src_type == "POSIX":
            _src_path = src_path
        elif src_type in ("DAOS", "DAOS_UUID"):
            _src_path = format_path(src_pool, src_cont, src_path)
        elif src_type == "DAOS_UNS":
            _src_path = src_cont.path.value.rstrip('/') + src_path
        elif src_pool is not None and src_cont is not None:
            _src_path = format_path(src_pool, src_cont, src_path)
        elif src_cont is not None:
            _src_path = src_cont.path.value.rstrip('/') + src_path
        elif src_path is not None:
            _src_path = src_path

        if dst_type == "POSIX":
            _dst_path = dst_path
        elif dst_type in ("DAOS", "DAOS_UUID"):
            _dst_path = format_path(dst_pool, dst_cont, dst_path)
        elif dst_type == "DAOS_UNS":
            _dst_path = dst_cont.path.value.rstrip('/') + dst_path
        elif dst_pool is not None and dst_cont is not None:
            _dst_path = format_path(dst_pool, dst_cont, dst_path)
        elif dst_cont is not None:
            _dst_path = dst_cont.path.value.rstrip('/') + dst_path
        elif dst_path is not None:
            _dst_path = dst_path

        self.set_dm_params(_src_path, _dst_path, dst_pool)

    def _set_dcp_params(self, src=None, dst=None):
        """Wrapper for DcpCommand.set_params.

        Args:
            src (str): source cont path or posix path.
            dst (str): destination cont path or posix path.

        """
        # First, initialize a new dcp command
        self.dcp_cmd = DcpCommand(self.hostlist_clients, self.workdir)
        self.dcp_cmd.get_params(self)

        if self.api:
            self.dcp_cmd.set_params(daos_api=self.api)

        if src is not None:
            self.dcp_cmd.set_params(src=src)

        if dst is not None:
            self.dcp_cmd.set_params(dst=dst)

    def _set_dsync_params(self, src=None, dst=None):
        """Wrapper for DsyncCommand.set_params.

        Args:
            src (str): source cont path or posix path.
            dst (str): destination cont path or posix path.

        """
        # First, initialize a new dsync command
        self.dsync_cmd = DsyncCommand(self.hostlist_clients, self.workdir)
        self.dsync_cmd.get_params(self)

        if self.api:
            self.dsync_cmd.set_params(daos_api=self.api)

        if src is not None:
            self.dsync_cmd.set_params(src=src)

        if dst is not None:
            self.dsync_cmd.set_params(dst=dst)

    def _set_fs_copy_params(self, src=None, dst=None):
        """Set the params for fs copy.

        Args:
            src (str): source cont path or posix path.
            dst (str): destination cont path or posix path.

        """
        # First, initialize a new fs copy command
        self.fs_copy_cmd = FsCopy(self.daos_cmd, self.log)

        # set preserve-props path if it was used in test case
        if self.preserve_props_path:
            self.fs_copy_cmd.set_params(preserve_props=self.preserve_props_path)

        if src is not None:
            self.fs_copy_cmd.set_params(src=src)

        if dst is not None:
            self.fs_copy_cmd.set_params(dst=dst)

    def _set_cont_clone_params(self, src=None, dst=None):
        """Set the params for daos cont clone.

        This only supports DAOS -> DAOS copies.

        Args:
            src (str): source cont path.
            dst (str): destination cont path.

        """
        # First, initialize a new cont clone command
        self.cont_clone_cmd = ContClone(self.daos_cmd, self.log)

        # Set the source params
        if src is not None:
            self.cont_clone_cmd.set_params(src=src)

        # Set the destination params
        if dst is not None:
            self.cont_clone_cmd.set_params(dst=dst)

    def _set_dserial_params(self, src=None, dst_pool=None):
        """Set the params for daos-serialize and daos-deserialize.

        This uses a temporary POSIX path as the intermediate step
        between serializing and deserializing.

        Args:
            src (str): source cont path.
            dst_pool (TestPool, optional): the destination pool or uuid.

        """
        # First initialize new commands
        self.dserialize_cmd = DserializeCommand(self.hostlist_clients, self.workdir)
        self.ddeserialize_cmd = DdeserializeCommand(self.hostlist_clients, self.workdir)

        # Get an intermediate path for HDF5 file(s)
        tmp_path = self.new_posix_test_path(create=False, parent=self.serial_tmp_dir)

        # Set the source params for dserialize
        if src is not None:
            self.dserialize_cmd.set_params(src=src, output_path=tmp_path)

        # Set the destination params for ddeserialize
        if dst_pool is not None:
            self.ddeserialize_cmd.set_params(src=tmp_path, pool=uuid_from_obj(dst_pool))

    def set_ior_params(self, param_type, path, pool=None, cont=None,
                       path_suffix=None, flags=None, display=True):
        """Set the ior params.

        Args:
            param_type (str): how to interpret the params.
            path (str): cont path or posix path.
            pool (TestPool, optional): the pool object
            cont (TestContainer, optional): the cont or uuid.
            path_suffix (str, optional): suffix to append to the path.
                E.g. path="/some/path", path_suffix="testFile"
            flags (str, optional): ior_cmd flags to set
            display (bool, optional): print updated params. Defaults to True.

        """
        param_type = self._validate_param_type(param_type)

        # Reset params
        self.ior_cmd.api.update(None)
        self.ior_cmd.test_file.update(None)
        self.ior_cmd.dfs_pool.update(None)
        self.ior_cmd.dfs_cont.update(None)
        self.ior_cmd.dfs_group.update(None)

        if flags:
            self.ior_cmd.flags.update(flags, "flags" if display else None)

        display_api = "api" if display else None
        display_test_file = "test_file" if display else None

        # Allow cont to be either the container or the uuid
        cont_uuid = uuid_from_obj(cont)

        # Optionally append suffix
        if path_suffix:
            if path_suffix[0] == "/":
                path_suffix = path_suffix[1:]
            path = join(path, path_suffix)

        if param_type == "POSIX":
            self.ior_cmd.api.update("POSIX", display_api)
            self.ior_cmd.test_file.update(path, display_test_file)
        elif param_type in ("DAOS_UUID", "DAOS_UNS"):
            self.ior_cmd.api.update("DFS", display_api)
            self.ior_cmd.test_file.update(path, display_test_file)
            if pool:
                self.ior_cmd.set_daos_params(self.server_group, pool, cont_uuid or None)

    def run_ior_with_params(self, param_type, path, pool=None, cont=None,
                            path_suffix=None, flags=None, display=True,
                            display_space=False):
        """Set the ior params and run ior.

        Args:
            param_type: see set_ior_params
            path: see set_ior_params
            pool: see set_ior_params
            cont: see set_ior_params
            path_suffix: see set_ior_params
            flags: see set_ior_params
            display (bool, optional): print updated params. Defaults to True.
            display_space (bool, optional): whether to display the pool space.
                Defaults to False.

        """
        self.ppn = self.ior_ppn
        self.processes = self.ior_np
        self.set_ior_params(param_type, path, pool, cont, path_suffix, flags, display)
        self.run_ior(self.get_ior_job_manager_command(), self.processes, pool=pool,
                     display_space=(display_space and bool(pool)))

    def set_mdtest_params(self, param_type, path, pool=None, cont=None, flags=None, display=True):
        """Set the mdtest params.

        Args:
            param_type (str): how to interpret the params.
            path (str): cont path or posix path.
            pool (TestPool, optional): the pool object.
            cont (TestContainer, optional): the cont or uuid.
            flags (str, optional): mdtest_cmd flags to set
            display (bool, optional): print updated params. Defaults to True.

        """
        param_type = self._validate_param_type(param_type)

        # Reset params
        self.mdtest_cmd.api.update(None)
        self.mdtest_cmd.test_dir.update(None)
        self.mdtest_cmd.dfs_pool_uuid.update(None)
        self.mdtest_cmd.dfs_cont.update(None)
        self.mdtest_cmd.dfs_group.update(None)

        if flags:
            self.mdtest_cmd.flags.update(flags, "flags" if display else None)

        display_api = "api" if display else None
        display_test_dir = "test_dir" if display else None

        # Allow cont to be either the container or the uuid
        cont_uuid = uuid_from_obj(cont)

        if param_type == "POSIX":
            self.mdtest_cmd.api.update("POSIX", display_api)
            self.mdtest_cmd.test_dir.update(path, display_test_dir)
        elif param_type in ("DAOS_UUID", "DAOS_UNS"):
            self.mdtest_cmd.api.update("DFS", display_api)
            self.mdtest_cmd.test_dir.update(path, display_test_dir)
            if pool and cont_uuid:
                self.mdtest_cmd.set_daos_params(self.server_group, pool, cont_uuid)
            elif pool:
                self.mdtest_cmd.set_daos_params(self.server_group, pool, None)

    def run_mdtest_with_params(self, param_type, path, pool=None, cont=None,
                               flags=None, display=True):
        """Set the mdtest params and run mdtest.

        Args:
            param_type: see set_ior_params
            path: see set_mdtest_params
            pool: see set_mdtest_params
            cont: see set_mdtest_params
            flags see set_mdtest_params
            display (bool, optional): print updated params. Defaults to True.

        """
        self.ppn = self.mdtest_ppn
        self.processes = self.mdtest_np
        self.set_mdtest_params(param_type, path, pool, cont, flags, display)
        self.run_mdtest(self.get_mdtest_job_manager_command(self.manager), self.processes,
                        display_space=(bool(pool)), pool=pool)

    def run_diff(self, src, dst, deref=False):
        """Run Linux diff command.

        Args:
            src (str): the source path
            dst (str): the destination path
            deref (bool, optional): Whether to dereference symlinks.
                Defaults to False.

        """
        deref_str = ""
        if not deref:
            deref_str = "--no-dereference"

        cmd = "diff -r {} '{}' '{}'".format(
            deref_str, src, dst)
        self.execute_cmd(cmd)

    # pylint: disable=too-many-arguments
    def run_datamover(self, test_desc=None,
                      src_type=None, src_path=None, src_pool=None, src_cont=None,
                      dst_type=None, dst_path=None, dst_pool=None, dst_cont=None,
                      expected_rc=0, expected_output=None, expected_err=None,
                      processes=None):
        """Run the corresponding command specified by self.tool.

        Calls set_datamover_params if and only if any are passed in.

        Args:
            test_desc (str, optional): description to print before running
            src_type: see set_datamover_params
            src_path: see set_datamover_params
            src_pool: see set_datamover_params
            src_cont: see set_datamover_params
            dst_type: see set_datamover_params
            dst_path: see set_datamover_params
            dst_cont: see set_datamover_params
            expected_rc (int, optional): rc expected to be returned
            expected_output (list, optional): substrings expected in stdout
            expected_err (list, optional): substrings expected in stderr
            processes (int, optional): number of mpi processes.
                Defaults to np for corresponding tool.

        Returns:
            The result "run" object

        """
        self.num_run_datamover += 1
        self.log.info("run_datamover called %s times",
                      str(self.num_run_datamover))

        # Set the params if and only if any were passed in
        have_src_params = (src_type or src_path or src_pool or src_cont)
        have_dst_params = (dst_type or dst_path or dst_pool or dst_cont)
        if have_src_params or have_dst_params:
            self.set_datamover_params(
                src_type, src_path, src_pool, src_cont,
                dst_type, dst_path, dst_pool, dst_cont)

        # Default expected_output and expected_err to empty lists
        if not expected_output:
            expected_output = []
        if not expected_err:
            expected_err = []

        # Convert singular value to list
        if not isinstance(expected_output, list):
            expected_output = [expected_output]
        if not isinstance(expected_err, list):
            expected_err = [expected_err]

        if test_desc is not None:
            self.log.info("Running %s: %s", self.tool, test_desc)

        env = EnvironmentVariables.from_list(
            self.params.get("env_vars", "/run/{}/*".format(self.tool.lower()), []))
        if "D_LOG_FILE" not in env:
            env["D_LOG_FILE"] = get_log_file("{}.log".format(self.tool.lower()))

        ppn = None
        try:
            if self.tool == "DCP":
                if not processes:
                    processes = self.dcp_np
                    ppn = self.dcp_ppn
                # If we expect an rc other than 0, don't fail
                self.dcp_cmd.exit_status_exception = (expected_rc == 0)
                result = self.dcp_cmd.run(processes, self.job_manager, ppn, env)
            elif self.tool == "DSYNC":
                if not processes:
                    processes = self.dsync_np
                    ppn = self.dsync_ppn
                # If we expect an rc other than 0, don't fail
                self.dsync_cmd.exit_status_exception = (expected_rc == 0)
                result = self.dsync_cmd.run(processes, self.job_manager, ppn, env)
            elif self.tool == "DSERIAL":
                if processes:
                    processes1 = processes2 = processes
                    ppn1 = ppn2 = None
                else:
                    processes1 = self.dserialize_np
                    ppn1 = self.dserialize_ppn
                    processes2 = self.ddeserialize_np
                    ppn2 = self.ddeserialize_ppn
                result = self.dserialize_cmd.run(processes1, self.job_manager, ppn1, env)
                result = self.ddeserialize_cmd.run(processes2, self.job_manager, ppn2, env)
            elif self.tool == "FS_COPY":
                result = self.fs_copy_cmd.run()
            elif self.tool == "CONT_CLONE":
                result = self.cont_clone_cmd.run()
            else:
                self.fail("Invalid tool: {}".format(str(self.tool)))
        except CommandFailure as error:
            self.log.error("%s command failed: %s", str(self.tool), str(error))
            self.fail("Test was expected to pass but it failed: {}\n".format(
                test_desc))

        # Check the return code
        actual_rc = result.exit_status
        if actual_rc != expected_rc:
            self.fail("Expected (rc={}) but got (rc={}): {}\n".format(
                expected_rc, actual_rc, test_desc))

        # Check for expected output
        for expected in expected_output:
            if expected not in result.stdout_text:
                self.fail("stdout expected {}: {}".format(expected, test_desc))
        for expected in expected_err:
            if expected not in result.stderr_text:
                self.fail("stderr expected {}: {}".format(expected, test_desc))

        return result

    def run_dm_activities_with_ior(self, tool, pool, cont, create_dataset=False):
        """Generic method to perform various datamover activities using ior

        Args:
            tool (str): specify the tool name to be used
            pool (TestPool): source pool object
            cont (TestContainer): source container object
            create_dataset (bool): boolean to create initial set of
                                   data using ior. Defaults to False.
        """
        # Set the tool to use
        self.set_tool(tool)

        if create_dataset:
            # create initial data-sets with ior
            self.run_ior_with_params("DAOS", self.ior_cmd.test_file.value, pool, cont)

        # create cont2
        cont2 = self.get_container(pool, oclass=self.ior_cmd.dfs_oclass.value)

        # perform various datamover activities
        if tool == 'CONT_CLONE':
            result = self.run_datamover(
                self.test_id + " (cont to cont2)",
                src_path=format_path(pool, cont),
                dst_path=format_path(pool))
            read_back_cont = self.parse_create_cont_label(result.stdout_text)
            read_back_pool = pool
        elif tool == 'DSERIAL':
            # Create pool2
            pool2 = self.get_pool()
            # Use dfuse as a shared intermediate for serialize + deserialize
            dfuse_cont = self.get_container(pool, oclass=self.ior_cmd.dfs_oclass.value)
            self.start_dfuse(self.dfuse_hosts, pool, dfuse_cont)
            self.serial_tmp_dir = self.dfuse.mount_dir.value

            # Serialize/Deserialize container 1 to a new cont2 in pool2
            result = self.run_datamover(
                self.test_id + " (cont->HDF5->cont2)",
                src_path=format_path(pool, cont),
                dst_pool=pool2)

            # Get the destination cont2 uuid
            read_back_cont = self.parse_create_cont_label(result.stdout_text)
            read_back_pool = pool2
        elif tool in ['FS_COPY', 'DCP']:
            # copy from daos cont to cont2
            self.run_datamover(
                self.test_id + " (cont to cont2)",
                src_path=format_path(pool, cont),
                dst_path=format_path(pool, cont2))
        else:
            self.fail("Invalid tool: {}".format(tool))

        # move data from daos to posix FS and vice versa
        if tool in ['FS_COPY', 'DCP']:
            posix_path = self.new_posix_test_path(shared=True)
            # copy from daos cont2 to posix file system
            self.run_datamover(
                self.test_id + " (cont2 to posix)",
                src_path=format_path(pool, cont2),
                dst_path=posix_path)

            # create cont3
            cont3 = self.get_container(pool, oclass=self.ior_cmd.dfs_oclass.value)

            # copy from posix file system to daos cont3
            self.run_datamover(
                self.test_id + " (posix to cont3)",
                src_path=posix_path,
                dst_path=format_path(pool, cont3))
            read_back_cont = cont3
            read_back_pool = pool
        test_file = os.path.basename(self.ior_cmd.test_file.value)
        if tool in ['FS_COPY', 'DCP']:
            # the result is that a NEW directory is created in the destination
            daos_path = os.path.join(os.sep, os.path.basename(posix_path), test_file)
        elif tool in ['CONT_CLONE', 'DSERIAL']:
            daos_path = os.path.join(os.sep, test_file)
        else:
            self.fail("Invalid tool: {}".format(tool))
        # update ior params, read back and verify data from cont3
        self.run_ior_with_params(
            "DAOS", daos_path, read_back_pool, read_back_cont,
            flags="-r -R -F -k")<|MERGE_RESOLUTION|>--- conflicted
+++ resolved
@@ -4,10 +4,6 @@
 SPDX-License-Identifier: BSD-2-Clause-Patent
 """
 # pylint: disable=too-many-lines
-<<<<<<< HEAD
-
-=======
->>>>>>> 5e2c621d
 import os
 from os.path import join
 import re
