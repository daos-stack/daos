--- conflicted
+++ resolved
@@ -23,11 +23,7 @@
 from avocado.utils import process
 from ClusterShell.NodeSet import NodeSet
 from ClusterShell.Task import task_self
-<<<<<<< HEAD
-from run_utils import get_clush_command, run_local, run_remote
-=======
 from run_utils import command_as_user, get_clush_command, run_local, run_remote
->>>>>>> d736de1b
 from user_utils import get_chown_command, get_primary_group
 
 
