--- conflicted
+++ resolved
@@ -334,25 +334,15 @@
     task = task_self()
 
     log.info("Checking for pool data on %s", nodeset)
-<<<<<<< HEAD
     for filename in file_list:
         task.run(
             "test -e /mnt/daos/{}; echo $?".format(filename), nodes=nodeset)
-=======
-    for fname in file_list:
-        task.run(
-            "test -e /mnt/daos/{}; echo $?".format(fname), nodes=nodeset)
->>>>>>> 70e35428
         for output, node_list in task.iter_buffers():
             if output == "0":
                 actual += len(node_list)
             else:
                 nodes = NodeSet.fromlist(node_list)
-<<<<<<< HEAD
                 log.error("%s: /mnt/daos/%s not found", nodes, filename)
-=======
-                log.error("%s: /mnt/daos/%s not found", nodes, fname)
->>>>>>> 70e35428
     return expect == actual
 
 
@@ -415,11 +405,7 @@
         self.default = default
 
     def __str__(self):
-<<<<<<< HEAD
-        """Conver this object into a string.
-=======
         """Convert this object into a string.
->>>>>>> 70e35428
 
         Returns:
             str: the string version of the parameter's value
@@ -506,10 +492,7 @@
         self.pool = None
         self.uuid = None
         self.info = None
-<<<<<<< HEAD
         self.ranks = None
-=======
->>>>>>> 70e35428
         self.connected = False
 
     def get_params(self, test, path="/run/pool/*"):
@@ -529,14 +512,10 @@
         self.uuid.
         """
         self.destroy()
-<<<<<<< HEAD
         self.log.info(
             "Creating a pool{}".format(
                 " on targets {}".format(self.target_list.value)
                 if self.target_list.value else ""))
-=======
-        self.log.info("Creating a pool")
->>>>>>> 70e35428
         self.pool = DaosPool(self.context)
         kwargs = {
             "mode": self.mode.value, "uid": self.uid, "gid": self.gid,
@@ -547,14 +526,11 @@
                 kwargs[key] = value
         self._call_method(self.pool.create, kwargs)
         self.uuid = self.pool.get_uuid_str()
-<<<<<<< HEAD
         self.ranks = [
             int(self.pool.svc.rl_ranks[index])
             for index in range(self.pool.svc.rl_nr)]
         self.log.info("  Pool created with uuid {} and ranks {}".format(
             self.uuid, self.ranks))
-=======
->>>>>>> 70e35428
 
     @fail_on(DaosApiError)
     def connect(self, permission=1):
@@ -602,7 +578,7 @@
             force (int, optional): force flag. Defaults to 1.
 
         Returns:
-            bool: True if the pool has been destoyed; False if the pool is not
+            bool: True if the pool has been destroyed; False if the pool is not
                 defined.
 
         """
@@ -613,10 +589,7 @@
             self.pool = None
             self.uuid = None
             self.info = None
-<<<<<<< HEAD
             self.ranks = None
-=======
->>>>>>> 70e35428
             return True
         return False
 
@@ -812,14 +785,18 @@
             server_group (str): daos server group name
             rank (int): daos server rank to kill
             daos_log (DaosLog): object for logging messages
+
+        Returns:
+            bool: True if the server has been killed and the rank has been
+            excluded from the pool; False if the pool is undefined
+
         """
         msg = "Killing DAOS server {} (rank {})".format(server_group, rank)
         self.log.info(msg)
         daos_log.info(msg)
         server = DaosServer(self.context, server_group, rank)
         server.kill(1)
-<<<<<<< HEAD
-        self.exclude(rank, daos_log)
+        return self.exclude(rank, daos_log)
 
     @fail_on(DaosApiError)
     def exclude(self, rank, daos_log):
@@ -828,13 +805,20 @@
         Args:
             rank (int): daos server rank to kill
             daos_log (DaosLog): object for logging messages
-        """
-=======
->>>>>>> 70e35428
-        msg = "Excluding server rank {} from pool {}".format(rank, self.uuid)
-        self.log.info(msg)
-        daos_log.info(msg)
-        self.pool.exclude([rank])
+
+        Returns:
+            bool: True if rank has been excluded from the pool; False if the
+                pool is undefined
+
+        """
+        if self.pool:
+            msg = "Excluding server rank {} from pool {}".format(
+                rank, self.uuid)
+            self.log.info(msg)
+            daos_log.info(msg)
+            self.pool.exclude([rank])
+            return True
+        return False
 
     def check_files(self, hosts):
         """Check if pool files exist on the specified list of hosts.
@@ -869,10 +853,7 @@
             "DAOS_POOL": self.uuid,
             "DAOS_SVCL": "1",
             "DAOS_SINGLETON_CLI": "1",
-<<<<<<< HEAD
             "PYTHONPATH": os.getenv("PYTHONPATH", ""),
-=======
->>>>>>> 70e35428
         }
         current_path = os.path.dirname(os.path.abspath(__file__))
         command = "{} --np {} --hostfile {} {} {} testfile".format(
@@ -880,7 +861,6 @@
             os.path.join(current_path, "write_some_data.py"), size)
         return process.run(command, timeout, True, False, "both", True, env)
 
-<<<<<<< HEAD
     def get_pool_daos_space(self):
         """Get the pool info daos space attributes as a dictionary.
 
@@ -908,8 +888,6 @@
             "Pool %s space%s:\n  %s", self.uuid,
             " " + msg if isinstance(msg, str) else "", "\n  ".join(sizes))
 
-=======
->>>>>>> 70e35428
 
 class TestContainerData(object):
     """A class for storing data written to DaosContainer objects."""
