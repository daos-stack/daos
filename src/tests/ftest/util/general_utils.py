#!/usr/bin/python
"""
  (C) Copyright 2018-2022 Intel Corporation.

  SPDX-License-Identifier: BSD-2-Clause-Patent
"""
# pylint: disable=too-many-lines

from logging import getLogger
import os
import re
import random
import string
import time
import ctypes
from getpass import getuser
from importlib import import_module
from socket import gethostname

from avocado.utils import process
from ClusterShell.Task import task_self
from ClusterShell.NodeSet import NodeSet, NodeSetParseError


class DaosTestError(Exception):
    """DAOS API exception class."""


class SimpleProfiler():
    """Simple profiler class.

    Counts the number of times a function is called and measure its execution
    time.
    """

    def __init__(self):
        """Initialize a SimpleProfiler object."""
        self._stats = {}
        self._logger = getLogger()

    def clean(self):
        """Clean the metrics collect so far."""
        self._stats = {}

    def run(self, fn, tag, *args, **kwargs):
        """Run a function and update its stats.

        Args:
            fn (function): Function to be executed
            args  (tuple): Argument list
            kwargs (dict): Keyworded, variable-length argument list
        """
        self._logger.info("Running function: %s()", fn.__name__)

        start_time = time.time()

        ret = fn(*args, **kwargs)

        end_time = time.time()
        elapsed_time = end_time - start_time
        self._logger.info(
            "Execution time: %s", self._pretty_time(elapsed_time))

        if tag not in self._stats:
            self._stats[tag] = [0, []]

        self._stats[tag][0] += 1
        self._stats[tag][1].append(elapsed_time)

        return ret

    def get_stat(self, tag):
        """Retrieve the stats of a function.

        Args:
            tag (str): Tag to be query

        Returns:
            tuple: A tuple of the fastest (max), slowest (min), and average
                execution times.

        """
        data = self._stats.get(tag, [0, []])

        return self._calculate_metrics(data[1])

    def set_logger(self, fn):
        """Assign the function to be used for logging.

        Set the function that will be used to print the elapsed time on each
        function call. If this value is not set, the profiling will be
        performed silently.

        Parameters:
            fn (function): Function to be used for logging.

        """
        self._logger = fn

    def print_stats(self):
        """Print all the stats collected so far.

        If the logger has not been set, the stats will be printed by using the
        built-in print function.
        """
        self._logger.info("{0:20} {1:5} {2:10} {3:10} {4:10}".format(
            "Function Tag", "Hits", "Max", "Min", "Average"))

        for fname, data in list(self._stats.items()):
            max_time, min_time, avg_time = self._calculate_metrics(data[1])
            self._logger.info(
                "{0:20} {1:5} {2:10} {3:10} {4:10}".format(
                    fname,
                    data[0],
                    self._pretty_time(max_time),
                    self._pretty_time(min_time),
                    self._pretty_time(avg_time)))

    @classmethod
    def _pretty_time(cls, ftime):
        """Convert to pretty time string."""
        return time.strftime("%H:%M:%S", time.gmtime(ftime))

    @classmethod
    def _calculate_metrics(cls, data):
        """Calculate the maximum, minimum and average values of a given list."""
        max_time = max(data)
        min_time = min(data)
        avg_time = sum(data) / len(data) if data else 0

        return max_time, min_time, avg_time


def human_to_bytes(size):
    """Convert a human readable size value to respective byte value.

    Args:
        size (str): human readable size value to be converted.

    Raises:
        DaosTestError: when an invalid human readable size value is provided

    Returns:
        int: value translated to bytes.

    """
    conversion_sizes = ("", "k", "m", "g", "t", "p", "e")
    conversion = {
        1000: ["{}b".format(item) for item in conversion_sizes],
        1024: ["{}ib".format(item) for item in conversion_sizes],
    }
    match = re.findall(r"([0-9.]+)\s*([a-zA-Z]+|)", size)
    try:
        multiplier = 1
        if match[0][1]:
            multiplier = -1
            unit = match[0][1].lower()
            for item in conversion:
                if unit in conversion[item]:
                    multiplier = item ** conversion[item].index(unit)
                    break
            if multiplier == -1:
                raise DaosTestError(
                    "Invalid unit detected, not in {}: {}".format(
                        conversion[1000] + conversion[1024][1:], unit))
        value = float(match[0][0]) * multiplier
    except IndexError as error:
        raise DaosTestError(
            "Invalid human readable size format: {}".format(size)) from error
    return int(value) if value.is_integer() else value


def bytes_to_human(size, digits=2, binary=True):
    """Convert a byte value to the largest (> 1.0) human readable size.

    Args:
        size (int): byte size value to be converted.
        digits (int, optional): number of digits used to round the converted
            value. Defaults to 2.
        binary (bool, optional): convert to binary (True) or decimal (False)
            units. Defaults to True.

    Returns:
        str: value translated to a human readable size.

    """
    units = 1024 if binary else 1000
    conversion = ["B", "KB", "MB", "GB", "TB", "PB", "EB"]
    index = 0
    value = [size if isinstance(size, (int, float)) else 0, conversion.pop(0)]
    while value[0] > units and conversion:
        index += 1
        value[0] = float(size) / (units ** index)
        value[1] = conversion.pop(0)
        if units == 1024 and len(value[1]) > 1:
            value[1] = "{}i{}".format(*value[1])
    return "".join([str(round(value[0], digits)), value[1]])


def run_command(command, timeout=60, verbose=True, raise_exception=True,
                output_check="both", env=None):
    """Run the command on the local host.

    This method uses the avocado.utils.process.run() method to run the specified
    command string on the local host using subprocess.Popen(). Even though the
    command is specified as a string, since shell=False is passed to process.run
    it will use shlex.spit() to break up the command into a list before it is
    passed to subprocess.Popen. The shell=False is forced for security. As a
    result typically any command containing ";", "|", "&&", etc. will fail.

    Args:
        command (str): command to run.
        timeout (int, optional): command timeout. Defaults to 60 seconds.
        verbose (bool, optional): whether to log the command run and
            stdout/stderr. Defaults to True.
        raise_exception (bool, optional): whether to raise an exception if the
            command returns a non-zero exit status. Defaults to True.
        output_check (str, optional): whether to record the output from the
            command (from stdout and stderr) in the test output record files.
            Valid values:
                "stdout"    - standard output *only*
                "stderr"    - standard error *only*
                "both"      - both standard output and error in separate files
                "combined"  - standard output and error in a single file
                "none"      - disable all recording
            Defaults to "both".
        env (dict, optional): dictionary of environment variable names and
            values to set when running the command. Defaults to None.

    Raises:
        DaosTestError: if there is an error running the command

    Returns:
        CmdResult: an avocado.utils.process CmdResult object containing the
            result of the command execution.  A CmdResult object has the
            following properties:
                command         - command string
                exit_status     - exit_status of the command
                stdout          - the stdout
                stdout_text     - decoded stdout
                stderr          - the stderr
                stderr_text     - decoded stderr
                duration        - command execution time
                interrupted     - whether the command completed within timeout
                pid             - command's pid

    """
    log = getLogger()
    msg = None
    kwargs = {
        "cmd": command,
        "timeout": timeout,
        "verbose": verbose,
        "ignore_status": not raise_exception,
        "allow_output_check": output_check,
        "shell": False,
        "env": env,
    }
    if verbose:
        log.info("Command environment vars:\n  %s", env)
    try:
        # Block until the command is complete or times out
        return process.run(**kwargs)

    except (TypeError, FileNotFoundError) as error:
        # Can occur if using env with a non-string dictionary values
        msg = "Error running '{}': {}".format(command, error)
        if env is not None:
            msg = "\n".join([
                msg,
                "Verify env values are defined as strings: {}".format(env)])

    except process.CmdError as error:
        # Report if the command timed out or failed
        if error.result.interrupted:
            msg = "Timeout detected running '{}' with a {}s timeout".format(
                command, timeout)
        elif verbose:
            msg = "Error occurred running '{}': {}".format(command, error)
        else:
            msg = "Error occurred running '{}':\n{}".format(
                command, error.result)

    if msg is not None:
        log.info(msg)
        raise DaosTestError(msg)


def run_task(hosts, command, timeout=None):
    """Create a task to run a command on each host in parallel.

    Args:
        hosts (list): list of hosts
        command (str): the command to run in parallel
        timeout (int, optional): command timeout in seconds. Defaults to None.

    Returns:
        Task: a ClusterShell.Task.Task object for the executed command

    """
    task = task_self()
    # Enable forwarding of the ssh authentication agent connection
    task.set_info("ssh_options", "-oForwardAgent=yes")
    kwargs = {"command": command, "nodes": NodeSet.fromlist(hosts)}
    if timeout is not None:
        kwargs["timeout"] = timeout
    task.run(**kwargs)
    return task


def run_pcmd(hosts, command, verbose=True, timeout=None, expect_rc=0):
    """Run a command on each host in parallel and get the results.

    Args:
        hosts (list): list of hosts
        command (str): the command to run in parallel
        verbose (bool, optional): display command output. Defaults to True.
        timeout (int, optional): command timeout in seconds. Defaults to None.
        expect_rc (int, optional): display output if the command return code
            does not match this value. Defaults to 0. A value of None will
            bypass this feature.

    Returns:
        list: a list of dictionaries with each entry containing output, exit
            status, and interrupted status common to each group of hosts, e.g.:
                [
                    {
                        "command": "ls my_dir",
                        "hosts": NodeSet(wolf-[1-3]),
                        "exit_status": 0,
                        "interrupted": False,
                        "stdout": ["file1.txt", "file2.json"],
                    },
                    {
                        "command": "ls my_dir",
                        "hosts": NodeSet(wolf-[4]),
                        "exit_status": 1,
                        "interrupted": False,
                        "stdout": ["No such file or directory"],
                    },
                    {
                        "command": "ls my_dir",
                        "hosts": NodeSet(wolf-[5-6]),
                        "exit_status": 255,
                        "interrupted": True,
                        "stdout": [""]
                    },
                ]

    """
    log = getLogger()
    results = []

    # Run the command on each host in parallel
    task = run_task(hosts, command, timeout)

    # Get the exit status of each host
    host_exit_status = {host: None for host in hosts}
    for exit_status, host_list in task.iter_retcodes():
        for host in host_list:
            host_exit_status[host] = exit_status

    # Get a list of any interrupted hosts
    host_interrupted = []
    if timeout and task.num_timeout() > 0:
        host_interrupted.extend(list(task.iter_keys_timeout()))

    # Iterate through all the groups of common output
    output_data = list(task.iter_buffers())
    if not output_data:
        output_data = [["", hosts]]
    for output, host_list in output_data:
        # Deterimine the unique exit status for each host with the same output
        output_exit_status = {}
        for host in host_list:
            if host_exit_status[host] not in output_exit_status:
                output_exit_status[host_exit_status[host]] = NodeSet()
            output_exit_status[host_exit_status[host]].add(host)

        # Determine the unique interrupted state for each host with the same
        # output and exit status
        for exit_status in output_exit_status:
            output_interrupted = {}
            for host in list(output_exit_status[exit_status]):
                is_interrupted = host in host_interrupted
                if is_interrupted not in output_interrupted:
                    output_interrupted[is_interrupted] = NodeSet()
                output_interrupted[is_interrupted].add(host)

            # Add a result entry for each group of hosts with the same output,
            # exit status, and interrupted status
            for interrupted in output_interrupted:
                results.append({
                    "command": command,
                    "hosts": output_interrupted[interrupted],
                    "exit_status": exit_status,
                    "interrupted": interrupted,
                    "stdout": [
                        line.decode("utf-8").rstrip(os.linesep)
                        for line in output],
                })

    # Display results if requested or there is an unexpected exit status
    bad_exit_status = [
        item["exit_status"]
        for item in results
        if expect_rc is not None and item["exit_status"] != expect_rc]
    if verbose or bad_exit_status:
        log.info(colate_results(command, results))

    return results


def colate_results(command, results):
    """Colate the output of run_pcmd.

    Args:
        command (str): command used to obtain the data on each server
        results (list): list: a list of dictionaries with each entry
                        containing output, exit status, and interrupted
                        status common to each group of hosts (see run_pcmd()'s
                        return for details)
    Returns:
        str: a string colating run_pcmd()'s results

    """
    res = ""
    res += "Command: %s\n" % command
    res += "Results:\n"
    for result in results:
        res += "  %s: exit_status=%s, interrupted=%s:" % (
               result["hosts"], result["exit_status"], result["interrupted"])
        for line in result["stdout"]:
            res += "    %s\n" % line

    return res


def get_host_data(hosts, command, text, error, timeout=None):
    """Get the data requested for each host using the specified command.

    Args:
        hosts (list): list of hosts
        command (str): command used to obtain the data on each server
        text (str): data identification string
        error (str): data error string

    Returns:
        list: a list of dictionaries containing the following key/value pairs:
            "hosts": NodeSet containing the hosts with this data
            "data":  data requested for the group of hosts

    """
    log = getLogger()
    host_data = []
    DATA_ERROR = "[ERROR]"

    # Find the data for each specified servers
    log.info("  Obtaining %s data on %s", text, hosts)
    results = run_pcmd(hosts, command, False, timeout, None)
    errors = [
        item["exit_status"]
        for item in results if item["exit_status"] != 0]
    if errors:
        log.info("    %s on the following hosts:", error)
        for result in results:
            if result["exit_status"] in errors:
                log.info(
                    "      %s: rc=%s, interrupted=%s, command=\"%s\":",
                    result["hosts"], result["exit_status"],
                    result["interrupted"], result["command"])
                for line in result["stdout"]:
                    log.info("        %s", line)
        host_data.append({"hosts": NodeSet.fromlist(hosts), "data": DATA_ERROR})
    else:
        for result in results:
            host_data.append(
                {"hosts": result["hosts"], "data": "\n".join(result["stdout"])})

    return host_data


def pcmd(hosts, command, verbose=True, timeout=None, expect_rc=0):
    """Run a command on each host in parallel and get the return codes.

    Args:
        hosts (list): list of hosts
        command (str): the command to run in parallel
        verbose (bool, optional): display command output. Defaults to True.
        timeout (int, optional): command timeout in seconds. Defaults to None.
        expect_rc (int, optional): expected return code. Defaults to 0.

    Returns:
        dict: a dictionary of return codes keys and accompanying NodeSet
            values indicating which hosts yielded the return code.

    """
    # Run the command on each host in parallel
    results = run_pcmd(hosts, command, verbose, timeout, expect_rc)
    exit_status = {}
    for result in results:
        if result["exit_status"] not in exit_status:
            exit_status[result["exit_status"]] = NodeSet()
        exit_status[result["exit_status"]].add(result["hosts"])
    return exit_status


def check_file_exists(hosts, filename, user=None, directory=False):
    """Check if a specified file exist on each specified hosts.

    If specified, verify that the file exists and is owned by the user.

    Args:
        hosts (list): list of hosts
        filename (str): file to check for the existence of on each host
        user (str, optional): owner of the file. Defaults to None.

    Returns:
        (bool, NodeSet): A tuple of:
            - True if the file exists on each of the hosts; False otherwise
            - A NodeSet of hosts on which the file does not exist

    """
    missing_file = NodeSet()
    command = "test -e {0}".format(filename)
    if user is not None and not directory:
        command = "test -O {0}".format(filename)
    elif user is not None and directory:
        command = "test -O {0} && test -d {0}".format(filename)
    elif directory:
        command = "test -d '{0}'".format(filename)

    task = run_task(hosts, command)
    for ret_code, node_list in task.iter_retcodes():
        if ret_code != 0:
            missing_file.add(NodeSet.fromlist(node_list))

    return len(missing_file) == 0, missing_file


def process_host_list(hoststr):
    """
    Convert a slurm style host string into a list of individual hosts.

    e.g. server-[26-27] becomes a list with entries server-26, server-27

    This works for every thing that has come up so far but I don't know what
    all slurm finds acceptable so it might not parse everything possible.
    """
    # 1st split into cluster name and range of hosts
    split_loc = hoststr.index('-')
    cluster = hoststr[0:split_loc]
    num_range = hoststr[split_loc + 1:]

    # if its just a single host then nothing to do
    if num_range.isdigit():
        return [hoststr]

    # more than 1 host, remove the brackets
    host_list = []
    num_range = re.sub(r'\[|\]', '', num_range)

    # differentiate between ranges and single numbers
    hosts_and_ranges = num_range.split(',')
    for item in hosts_and_ranges:
        if item.isdigit():
            hostname = cluster + '-' + item
            host_list.append(hostname)
        else:
            # split the two ends of the range
            host_range = item.split('-')
            for hostnum in range(int(host_range[0]), int(host_range[1]) + 1):
                hostname = "{}-{}".format(cluster, hostnum)
                host_list.append(hostname)

    return host_list


def get_random_string(length, exclude=None, include=None):
    """Create a specified length string of random ascii letters and numbers.

    Optionally exclude specific random strings from being returned.

    Args:
        length (int): length of the string to return
        exclude (list, optional): list of strings to not return. Defaults to
            None.
        include (list, optional): list of characters to use in the random
            string. Defaults to None, in which case use all upper case and
            digits.

    Returns:
        str: a string of random ascii letters and numbers

    """
    exclude = exclude if isinstance(exclude, list) else []

    if include is None:
        include = string.ascii_uppercase + string.digits

    random_string = None
    while not isinstance(random_string, str) or random_string in exclude:
        random_string = "".join(random.choice(include) for _ in range(length)) #nosec
    return random_string


def get_random_bytes(length, exclude=None, encoding="utf-8"):
    """Create a specified length string of random ascii letters and numbers.

    Optionally exclude specific random strings from being returned.

    Args:
        length (int): length of the string to return
        exclude (list, optional): list of strings to not return. Defaults to
            None.
        encoding (str, optional): bytes encoding. Defaults to "utf-8"

    Returns:
        bytes : a string of random ascii letters and numbers converted to
                bytes object

    """
    return get_random_string(length, exclude).encode(encoding)


def check_pool_files(log, hosts, uuid):
    """Check if pool files exist on the specified list of hosts.

    Args:
        log (logging): logging object used to display messages
        hosts (list): list of hosts
        uuid (str): uuid file name to look for in /mnt/daos.

    Returns:
        bool: True if the files for this pool exist on each host; False
            otherwise

    """
    status = True
    log.info("Checking for pool data on %s", NodeSet.fromlist(hosts))
    pool_files = [uuid, "superblock"]
    for filename in ["/mnt/daos/{}".format(item) for item in pool_files]:
        result = check_file_exists(hosts, filename)
        if not result[0]:
            log.error("%s: %s not found", result[1], filename)
            status = False
    return status


def convert_list(value, separator=","):
    """Convert a list into a separator-separated string of its items.

    Examples:
        convert_list([1,2,3])        -> '1,2,3'
        convert_list([1,2,3], " ")   -> '1 2 3'
        convert_list([1,2,3], ", ")  -> '1, 2, 3'

    Args:
        value (list): list to convert into a string
        separator (str, optional): list item separator. Defaults to ",".

    Returns:
        str: a single string containing all the list items separated by the
            separator.

    """
    return separator.join([str(item) for item in value])


def dump_engines_stacks(hosts, verbose=True, timeout=60, added_filter=None):
    """Signal the engines on each hosts to generate their ULT stacks dump.

    Args:
        hosts (list): hosts on which to signal the engines
        verbose (bool, optional): display command output. Defaults to True.
        timeout (int, optional): command timeout in seconds. Defaults to 60
            seconds.
        added_filter (str, optional): negative filter to better identify
            engines.


    Returns:
        dict: a dictionary of return codes keys and accompanying NodeSet
            values indicating which hosts yielded the return code.
            Return code keys:
                0   No engine matched the criteria / No engine signaled.
                1   One or more engine matched the criteria and a signal was
                    sent.

    """
    result = {}
    log = getLogger()
    log.info("Dumping ULT stacks of engines on %s", hosts)

    if added_filter:
        ps_cmd = "/usr/bin/ps xa | grep daos_engine | grep -vE {}".format(
            added_filter)
    else:
        ps_cmd = "/usr/bin/pgrep --list-full daos_engine"

    if hosts is not None:
        commands = [
            "rc=0",
            "if " + ps_cmd,
            "then rc=1",
            "sudo pkill --signal USR2 daos_engine",
            # leave some time for ABT info/stacks dump to complete.
            # at this time there is no way to know when Argobots ULTs stacks
            # has completed, see DAOS-1452/DAOS-9942.
            "sleep 30",
            "fi",
            "exit $rc",
        ]
        result = pcmd(hosts, "; ".join(commands), verbose, timeout,
                      None)

    return result


def stop_processes(hosts, pattern, verbose=True, timeout=60, added_filter=None):
    """Stop the processes on each hosts that match the pattern.

    Args:
        hosts (list): hosts on which to stop the processes
        pattern (str): regular expression used to find process names to stop
        verbose (bool, optional): display command output. Defaults to True.
        timeout (int, optional): command timeout in seconds. Defaults to 60
            seconds.
        added_filter (str, optional): negative filter to better identify
            processes.
<<<<<<< HEAD
        dump_ult_stacks (bool, optional): whether SIGUSR2 should be sent before
            any other signals, to dump all ULTs stacks of servers.
=======
>>>>>>> 4bc9657f


    Returns:
        dict: a dictionary of return codes keys and accompanying NodeSet
            values indicating which hosts yielded the return code.
            Return code keys:
                0   No processes matched the criteria / No processes killed.
                1   One or more processes matched the criteria and a kill was
                    attempted.

    """
    result = {}
    log = getLogger()
    log.info("Killing any processes on %s that match: %s", hosts, pattern)

    if added_filter:
        ps_cmd = "/usr/bin/ps xa | grep -E {} | grep -vE {}".format(
            pattern, added_filter)
    else:
        ps_cmd = "/usr/bin/pgrep --list-full {}".format(pattern)

    if hosts is not None:
        commands = [
            "rc=0",
            "if " + ps_cmd,
            "then rc=1",
            "sudo /usr/bin/pkill {}".format(pattern),
            "sleep 5",
            "if " + ps_cmd,
            "then sudo /usr/bin/pkill --signal ABRT {}".format(pattern),
            "sleep 1",
            "if " + ps_cmd,
            "then sudo /usr/bin/pkill --signal KILL {}".format(pattern),
            "fi",
            "fi",
            "fi",
            "exit $rc",
        ]
        result = pcmd(hosts, "; ".join(commands), verbose, timeout, None)
    return result


def get_partition_hosts(partition, reservation=None):
    """Get a list of hosts in the specified slurm partition and reservation.

    Args:
        partition (str): name of the partition
        reservation (str): name of reservation
    Returns:
        list: list of hosts in the specified partition

    """
    log = getLogger()
    hosts = []
    if partition is not None:
        # Get the partition name information
        cmd = "scontrol show partition {}".format(partition)
        try:
            result = process.run(cmd, timeout=10)
        except process.CmdError as error:
            log.warning(
                "Unable to obtain hosts from the %s slurm "
                "partition: %s", partition, error)
            result = None

        if result:
            # Get the list of hosts from the partition information
            output = result.stdout_text
            try:
                hosts = list(NodeSet(re.findall(r"\s+Nodes=(.*)", output)[0]))
            except (NodeSetParseError, IndexError):
                log.warning(
                    "Unable to obtain hosts from the %s slurm partition "
                    "output: %s", partition, output)
                hosts = []
            if hosts and reservation is not None:
                # Get the list of hosts from the reservation information
                cmd = "scontrol show reservation {}".format(reservation)
                try:
                    result = process.run(cmd, timeout=10)
                except process.CmdError as error:
                    log.warning(
                        "Unable to obtain hosts from the %s slurm "
                        "reservation: %s", reservation, error)
                    result = None
                    hosts = []
                if result:
                    # Get the list of hosts from the reservation information
                    output = result.stdout_text
                    try:
                        reservation_hosts = list(
                            NodeSet(re.findall(r"\sNodes=(\S+)", output)[0]))
                    except (NodeSetParseError, IndexError):
                        log.warning(
                            "Unable to obtain hosts from the %s slurm "
                            "reservation output: %s", reservation, output)
                        reservation_hosts = []
                    is_subset = set(reservation_hosts).issubset(set(hosts))
                    if reservation_hosts and is_subset:
                        hosts = reservation_hosts
                    else:
                        hosts = []
    return hosts


def get_log_file(name):
    """Get the full log file name and path.

    Prepends the DAOS_TEST_LOG_DIR path (or /tmp) to the specified file name.

    Args:
        name (str): log file name

    Returns:
        str: full log file name including path

    """
    return os.path.join(os.environ.get("DAOS_TEST_LOG_DIR", "/tmp"), name)


def check_uuid_format(uuid):
    """Check for a correct UUID format.

    Args:
        uuid (str): Pool or Container UUID.

    Returns:
        bool: status of valid or invalid uuid

    """
    pattern = re.compile("([0-9a-fA-F-]+)")
    return bool(len(uuid) == 36 and pattern.match(uuid))


def get_numeric_list(numeric_range):
    """Convert a string of numeric ranges into an expanded list of integers.

    Example: "0-3,7,9-13,15" -> [0, 1, 2, 3, 7, 9, 10, 11, 12, 13, 15]

    Args:
        numeric_range (str): the string of numbers and/or ranges of numbers to
            convert

    Raises:
        AttributeError: if the syntax of the numeric_range argument is invalid

    Returns:
        list: an expanded list of integers

    """
    numeric_list = []
    try:
        for item in numeric_range.split(","):
            if "-" in item:
                range_args = [int(val) for val in item.split("-")]
                range_args[-1] += 1
                numeric_list.extend([int(val) for val in range(*range_args)])
            else:
                numeric_list.append(int(item))
    except (AttributeError, ValueError, TypeError) as error:
        raise AttributeError(
            "Invalid 'numeric_range' argument - must be a string containing "
            "only numbers, dashes (-), and/or commas (,): {}".format(
                numeric_range)) from error

    return numeric_list


def get_remote_file_size(host, file_name):
    """Obtain remote file size.

    Args:
        file_name (str): name of remote file

    Returns:
        int: file size

    """
    cmd = "ssh" " {}@{}" " stat -c%s {}".format(
        getuser(), host, file_name)
    result = run_command(cmd)

    return int(result.stdout_text)


def error_count(error, hostlist, log_file):
    """Count the number of specific ERRORs found in the log file.

    This function also returns a count of the other ERRORs from same log file.

    Args:
        error (str): DAOS error to look for in .log file. for example -1007
        hostlist (list): System list to looks for an error.
        log_file (str): Log file name (server/client log).

    Returns:
        tuple: a tuple of the count of errors matching the specified error type
            and the count of other errors (int, int)

    """
    # Get the Client side Error from client_log file.
    requested_error_count = 0
    other_error_count = 0
    command = 'cat {} | grep \" ERR \"'.format(get_log_file(log_file))
    results = run_pcmd(hostlist, command, False, None, None)
    for result in results:
        for line in result["stdout"]:
            if 'ERR' in line:
                if error in line:
                    requested_error_count += 1
                else:
                    other_error_count += 1

    return requested_error_count, other_error_count


def get_module_class(name, module):
    """Get the class object in the specified module by its name.

    Args:
        name (str): class name to obtain
        module (str): module name in which to find the class name

    Raises:
        DaosTestError: if the class name is not found in the module

    Returns:
        object: class matching the name in the specified module

    """
    try:
        name_module = import_module(module)
        name_class = getattr(name_module, name)
    except (ImportError, AttributeError) as error:
        raise DaosTestError(
            "Invalid '{}' class name for {}: {}".format(
                name, module, error)) from error
    return name_class


def get_job_manager_class(name, job=None, subprocess=False, mpi="openmpi"):
    """Get the job manager class that matches the specified name.

    Enables assigning a JobManager class from the test's yaml settings.

    Args:
        name (str): JobManager-based class name
        job (ExecutableCommand, optional): command object to manage. Defaults
            to None.
        subprocess (bool, optional): whether the command is run as a
            subprocess. Defaults to False.
        mpi (str, optional): MPI type to use with the Mpirun class only.
            Defaults to "openmpi".

    Raises:
        DaosTestError: if an invalid JobManager class name is specified.

    Returns:
        JobManager: a JobManager class, e.g. Orterun, Mpirun, Srun, etc.

    """
    manager_class = get_module_class(name, "job_manager_utils")
    if name in ["Mpirun", "Orterun"]:
        manager = manager_class(job, subprocess=subprocess, mpi_type=mpi)
    elif name == "Systemctl":
        manager = manager_class(job)
    else:
        manager = manager_class(job, subprocess=subprocess)
    return manager


def convert_string(item, separator=","):
    """Convert the object into a string.

    If the object is a list, tuple, NodeSet, etc. return a comma-separated
    string of the values.

    Args:
        separator (str, optional): list item separator. Defaults to ",".

    Returns:
        str: item to convert into a string

    """
    if isinstance(item, (list, tuple, set)):
        item = convert_list(item, separator)
    elif not isinstance(item, str):
        item = str(item)
    return item


def create_directory(hosts, directory, timeout=15, verbose=True,
                     raise_exception=True, sudo=False):
    """Create the specified directory on the specified hosts.

    Args:
        hosts (list): hosts on which to create the directory
        directory (str): the directory to create
        timeout (int, optional): command timeout. Defaults to 15 seconds.
        verbose (bool, optional): whether to log the command run and
            stdout/stderr. Defaults to True.
        raise_exception (bool, optional): whether to raise an exception if the
            command returns a non-zero exit status. Defaults to True.
        sudo (bool, optional): whether to run the command via sudo. Defaults to
            False.

    Raises:
        DaosTestError: if there is an error running the command

    Returns:
        CmdResult: an avocado.utils.process CmdResult object containing the
            result of the command execution.  A CmdResult object has the
            following properties:
                command         - command string
                exit_status     - exit_status of the command
                stdout          - the stdout
                stderr          - the stderr
                duration        - command execution time
                interrupted     - whether the command completed within timeout
                pid             - command's pid

    """
    return run_command(
        "{} /usr/bin/mkdir -p {}".format(
            get_clush_command(hosts, "-S -v", sudo), directory),
        timeout=timeout, verbose=verbose, raise_exception=raise_exception)


def change_file_owner(hosts, filename, owner, group, timeout=15, verbose=True,
                      raise_exception=True, sudo=False):
    """Create the specified directory on the specified hosts.

    Args:
        hosts (list): hosts on which to create the directory
        filename (str): the file for which to change ownership
        owner (str): new owner of the file
        group (str): new group owner of the file
        timeout (int, optional): command timeout. Defaults to 15 seconds.
        verbose (bool, optional): whether to log the command run and
            stdout/stderr. Defaults to True.
        raise_exception (bool, optional): whether to raise an exception if the
            command returns a non-zero exit status. Defaults to True.
        sudo (bool, optional): whether to run the command via sudo. Defaults to
            False.

    Raises:
        DaosTestError: if there is an error running the command

    Returns:
        CmdResult: an avocado.utils.process CmdResult object containing the
            result of the command execution.  A CmdResult object has the
            following properties:
                command         - command string
                exit_status     - exit_status of the command
                stdout          - the stdout
                stderr          - the stderr
                duration        - command execution time
                interrupted     - whether the command completed within timeout
                pid             - command's pid

    """
    return run_command(
        "{} chown {}:{} {}".format(
            get_clush_command(hosts, "-S -v", sudo), owner, group, filename),
        timeout=timeout, verbose=verbose, raise_exception=raise_exception)


def distribute_files(hosts, source, destination, mkdir=True, timeout=60,
                     verbose=True, raise_exception=True, sudo=False,
                     owner=None):
    """Copy the source to the destination on each of the specified hosts.

    Optionally (by default) ensure the destination directory exists on each of
    the specified hosts prior to copying the source.

    Args:
        hosts (list): hosts on which to copy the source
        source (str): the file to copy to the hosts
        destination (str): the host location in which to copy the source
        mkdir (bool, optional): whether or not to ensure the destination
            directory exists on hosts prior to copying the source. Defaults to
            True.
        timeout (int, optional): command timeout. Defaults to 60 seconds.
        verbose (bool, optional): whether to log the command run and
            stdout/stderr. Defaults to True.
        raise_exception (bool, optional): whether to raise an exception if the
            command returns a non-zero exit status. Defaults to True.
        sudo (bool, optional): whether to run the command via sudo. Defaults to
            False.
        owner (str, optional): if specified the owner to assign as the owner of
            the copied file. Defaults to None.

    Raises:
        DaosTestError: if there is an error running the command

    Returns:
        CmdResult: an avocado.utils.process CmdResult object containing the
            result of the command execution.  A CmdResult object has the
            following properties:
                command         - command string
                exit_status     - exit_status of the command
                stdout          - the stdout
                stderr          - the stderr
                duration        - command execution time
                interrupted     - whether the command completed within timeout
                pid             - command's pid

    """
    result = None
    if mkdir:
        result = create_directory(
            hosts, os.path.dirname(destination), verbose=verbose,
            raise_exception=raise_exception)
    if result is None or result.exit_status == 0:
        if sudo:
            # In order to copy a protected file to a remote host in CI the
            # source will first be copied as is to the remote host
            localhost = gethostname().split(".")[0]
            other_hosts = [host for host in hosts if host != localhost]
            if other_hosts:
                # Existing files with strict file permissions can cause the
                # subsequent non-sudo copy to fail, so remove the file first
                rm_command = "{} rm -f {}".format(
                    get_clush_command(other_hosts, "-S -v", True), source)
                run_command(rm_command, verbose=verbose, raise_exception=False)
                result = distribute_files(
                    other_hosts, source, source, mkdir=True,
                    timeout=timeout, verbose=verbose,
                    raise_exception=raise_exception, sudo=False, owner=None)
            if result is None or result.exit_status == 0:
                # Then a local sudo copy will be executed on the remote node to
                # copy the source to the destination
                command = "{} cp {} {}".format(
                    get_clush_command(hosts, "-S -v", True), source,
                    destination)
                result = run_command(command, timeout, verbose, raise_exception)
        else:
            # Without the sudo requirement copy the source to the destination
            # directly with clush
            command = "{} --copy {} --dest {}".format(
                get_clush_command(hosts, "-S -v", False), source, destination)
            result = run_command(command, timeout, verbose, raise_exception)

        # If requested update the ownership of the destination file
        if owner is not None and result.exit_status == 0:
            change_file_owner(
                hosts, destination, owner, owner, timeout=timeout,
                verbose=verbose, raise_exception=raise_exception, sudo=sudo)
    return result


def get_clush_command(hosts, args=None, sudo=False):
    """Get the clush command with optional sudo arguments.

    Args:
        hosts (object): hosts with which to use the clush command
        args (str, optional): additional clush command line arguments. Defaults
            to None.
        sudo (bool, optional): if set the clush command will be configured to
            run a command with sudo privileges. Defaults to False.

    Returns:
        str: the clush command

    """
    command = ["clush", "-w", convert_string(hosts)]
    if args:
        command.insert(1, args)
    if sudo:
        # If ever needed, this is how to disable host key checking:
        # command.extend(["-o", "-oStrictHostKeyChecking=no", "sudo"])
        command.append("sudo")
    return " ".join(command)


def get_default_config_file(name):
    """Get the default config file.

    Args:
        name (str): daos component name, e.g. server, agent, control

    Returns:
        str: the default config file

    """
    file_name = "".join(["daos_", name, ".yml"])
    return os.path.join(os.sep, "etc", "daos", file_name)


def get_file_listing(hosts, files):
    """Get the file listing from multiple hosts.

    Args:
        hosts (object): hosts with which to use the clush command
        files (object): list of multiple files to list or a single file as a str

    Returns:
        CmdResult: an avocado.utils.process CmdResult object containing the
            result of the command execution.  A CmdResult object has the
            following properties:
                command         - command string
                exit_status     - exit_status of the command
                stdout          - the stdout
                stderr          - the stderr
                duration        - command execution time
                interrupted     - whether the command completed within timeout
                pid             - command's pid

    """
    result = run_command(
        "{} /usr/bin/ls -la {}".format(
            get_clush_command(hosts, "-S -v", True),
            convert_string(files, " ")),
        verbose=False, raise_exception=False)
    return result


def get_subprocess_stdout(subprocess):
    """Get the stdout from the specified subprocess.

    Args:
        subprocess (process.SubProcess): subprocess from which to get stdout

    Returns:
        str: the std out of the subprocess

    """
    output = subprocess.get_stdout()
    if isinstance(output, bytes):
        output = output.decode("utf-8")
    return output


def create_string_buffer(value, size=None):
    """Create a ctypes string buffer.

    Converts any string to a bytes object before calling
    ctypes.create_string_buffer().

    Args:
    value (object): value to pass to ctypes.create_string_buffer()
    size (int, optional): sze to pass to ctypes.create_string_buffer()

    Returns:
    array: return value from ctypes.create_string_buffer()

    """
    if isinstance(value, str):
        value = value.encode("utf-8")
    return ctypes.create_string_buffer(value, size)


def get_display_size(size):
    """Get a string of the provided size in bytes and human-readable sizes.

    Args:
        size (int): size in bytes

    Returns:
        str: the size represented in bytes and human-readable sizes

    """
    return "{} ({}) ({})".format(
        size, bytes_to_human(size, binary=True),
        bytes_to_human(size, binary=False))


def report_errors(test, errors):
    """Print errors and fail the test if there's any errors.

    Args:
        test (Test): Test class.
        errors (list): List of errors.
    """
    if errors:
        test.log.error("Errors detected:")
        for error in errors:
            test.log.error("  %s", error)
        error_msg = ("{} error{} detected".format(
            len(errors), "" if len(errors) == 0 else "s"))
        test.fail(error_msg)

    test.log.info("No errors detected.")


def percent_change(val1, val2):
    """Calculate percent change between two values as a decimal.

    Args:
        val1 (float): first value.
        val2 (float): second value.

    Returns:
        float: decimal percent change.

    """
    if val1 and val2:
        return (float(val2) - float(val1)) / float(val1)
    return 0.0


def check_provider(test, provider=None):
    """Check that the provider is supported or get the default provider.

    Args:
        test (Test): Test class.
        provider (str, optional): the provider to verify, e.g. ofi+verbs. Defaults to None.

    Returns:
        str: the provider. If no provider is supported this will be the default provider

    """
    # Get the list of supported providers from the DAOS_TEST_PROVIDER_LIST environment variable
    try:
        provider_list = os.environ.get("DAOS_TEST_PROVIDER_LIST").split(",")
    except AttributeError:
        test.fail("Missing supported providers list (DAOS_TEST_PROVIDER_LIST)")

    if provider is None:
        # Use the first supported provider as the default
        test.log.info("Default to using the {} provider.", provider_list[0])
        provider = provider_list[0]
    elif get_short_provider_name(provider) not in provider_list:
        # Skip the test if the provider is not supported
        test.log.info("The %s provider is not in the supported list: %s", provider, provider_list)
        test.cancel("Unsupported provider: {}".format(provider))

    return provider


def get_full_provider_name(provider):
    """Get the provider full name including 'ofi_rxm'.

    Args:
        provider (str): shortened provider name

    Returns:
        str: full provider name

    """
    if provider in ["ofi+tcp", "ofi+verbs"]:
        return ";".join([provider, "ofi+rxm"])
    return provider


def get_short_provider_name(provider):
    """Get the provider short name excluding 'ofi_rxm'.

    Args:
        provider (str): full provider name

    Returns:
        str: short provider name

    """
    return re.sub(r";ofi+rxm", "", provider)<|MERGE_RESOLUTION|>--- conflicted
+++ resolved
@@ -728,12 +728,6 @@
             seconds.
         added_filter (str, optional): negative filter to better identify
             processes.
-<<<<<<< HEAD
-        dump_ult_stacks (bool, optional): whether SIGUSR2 should be sent before
-            any other signals, to dump all ULTs stacks of servers.
-=======
->>>>>>> 4bc9657f
-
 
     Returns:
         dict: a dictionary of return codes keys and accompanying NodeSet
