--- conflicted
+++ resolved
@@ -20,13 +20,9 @@
   provided in Contract No. B609815.
   Any reproduction of computer software, computer software documentation, or
   portions thereof marked with this legend must also reproduce the markings.
-<<<<<<< HEAD
-'''
-=======
 """
 from __future__ import print_function
 
->>>>>>> fe1bee3f
 import os
 import re
 import json
@@ -38,15 +34,11 @@
 from avocado import fail_on
 from ClusterShell.Task import task_self
 
-<<<<<<< HEAD
-from daos_api import DaosApiError, DaosServer, DaosContainer, DaosPool
-=======
 from avocado import fail_on
 from daos_api import DaosApiError, DaosServer, DaosContainer, DaosPool
 from ClusterShell.Task import task_self
 from ClusterShell.NodeSet import NodeSet
 
->>>>>>> fe1bee3f
 
 class DaosTestError(Exception):
     """DAOS API exception class."""
@@ -432,7 +424,6 @@
                     key, expected, detected))
     return messages
 
-<<<<<<< HEAD
 def clustershell_execute(cmd, hosts, timeout=60):
     """
     Run command on given hosts using cluster shell utility.
@@ -454,7 +445,6 @@
                                                         node_buffer(keys[0]))
     if rc_err:
         raise ClusterCommandFailed(rc_err)
-=======
 
 def check_pool_files(log, hosts, uuid):
     """Check if pool files exist on the specified list of hosts.
@@ -477,5 +467,4 @@
         if not result[0]:
             log.error("%s: %s not found", result[1], filename)
             status = False
-    return status
->>>>>>> fe1bee3f
+    return status