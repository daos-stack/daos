--- conflicted
+++ resolved
@@ -142,11 +142,7 @@
 
     """
     missing_file = NodeSet()
-<<<<<<< HEAD
-    command = "test -e {filename}"
-=======
     command = "test -e {0}".format(filename)
->>>>>>> 568f772d
     if user is not None and not directory:
         command = "test -O {0}".format(filename)
     elif user is not None and directory:
