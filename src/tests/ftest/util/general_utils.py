#!/usr/bin/python
"""
  (C) Copyright 2018-2022 Intel Corporation.

  SPDX-License-Identifier: BSD-2-Clause-Patent
"""
# pylint: disable=too-many-lines

from logging import getLogger
import grp
import os
import pwd
import re
import random
import string
import time
import ctypes
from getpass import getuser
from importlib import import_module
from socket import gethostname

from avocado.core.settings import settings
from avocado.core.version import MAJOR
from avocado.utils import process
from ClusterShell.Task import task_self
from ClusterShell.NodeSet import NodeSet, NodeSetParseError


class DaosTestError(Exception):
    """DAOS API exception class."""


class SimpleProfiler():
    """Simple profiler class.

    Counts the number of times a function is called and measure its execution
    time.
    """

    def __init__(self):
        """Initialize a SimpleProfiler object."""
        self._stats = {}
        self._logger = getLogger()

    def clean(self):
        """Clean the metrics collect so far."""
        self._stats = {}

    def run(self, fn, tag, *args, **kwargs):
        """Run a function and update its stats.

        Args:
            fn (function): Function to be executed
            args  (tuple): Argument list
            kwargs (dict): Keyworded, variable-length argument list
        """
        self._logger.info("Running function: %s()", fn.__name__)

        start_time = time.time()

        ret = fn(*args, **kwargs)

        end_time = time.time()
        elapsed_time = end_time - start_time
        self._logger.info(
            "Execution time: %s", self._pretty_time(elapsed_time))

        if tag not in self._stats:
            self._stats[tag] = [0, []]

        self._stats[tag][0] += 1
        self._stats[tag][1].append(elapsed_time)

        return ret

    def get_stat(self, tag):
        """Retrieve the stats of a function.

        Args:
            tag (str): Tag to be query

        Returns:
            tuple: A tuple of the fastest (max), slowest (min), and average
                execution times.

        """
        data = self._stats.get(tag, [0, []])

        return self._calculate_metrics(data[1])

    def set_logger(self, fn):
        """Assign the function to be used for logging.

        Set the function that will be used to print the elapsed time on each
        function call. If this value is not set, the profiling will be
        performed silently.

        Parameters:
            fn (function): Function to be used for logging.

        """
        self._logger = fn

    def print_stats(self):
        """Print all the stats collected so far.

        If the logger has not been set, the stats will be printed by using the
        built-in print function.
        """
        self._logger.info("{0:20} {1:5} {2:10} {3:10} {4:10}".format(
            "Function Tag", "Hits", "Max", "Min", "Average"))

        for fname, data in list(self._stats.items()):
            max_time, min_time, avg_time = self._calculate_metrics(data[1])
            self._logger.info(
                "{0:20} {1:5} {2:10} {3:10} {4:10}".format(
                    fname,
                    data[0],
                    self._pretty_time(max_time),
                    self._pretty_time(min_time),
                    self._pretty_time(avg_time)))

    @classmethod
    def _pretty_time(cls, ftime):
        """Convert to pretty time string."""
        return time.strftime("%H:%M:%S", time.gmtime(ftime))

    @classmethod
    def _calculate_metrics(cls, data):
        """Calculate the maximum, minimum and average values of a given list."""
        max_time = max(data)
        min_time = min(data)
        avg_time = sum(data) / len(data) if data else 0

        return max_time, min_time, avg_time


def human_to_bytes(size):
    """Convert a human readable size value to respective byte value.

    Args:
        size (str): human readable size value to be converted.

    Raises:
        DaosTestError: when an invalid human readable size value is provided

    Returns:
        int: value translated to bytes.

    """
    conversion_sizes = ("", "k", "m", "g", "t", "p", "e")
    conversion = {
        1000: ["{}b".format(item) for item in conversion_sizes],
        1024: ["{}ib".format(item) for item in conversion_sizes],
    }
    match = re.findall(r"([0-9.]+)\s*([a-zA-Z]+|)", size)
    try:
        multiplier = 1
        if match[0][1]:
            multiplier = -1
            unit = match[0][1].lower()
            for item in conversion:
                if unit in conversion[item]:
                    multiplier = item ** conversion[item].index(unit)
                    break
            if multiplier == -1:
                raise DaosTestError(
                    "Invalid unit detected, not in {}: {}".format(
                        conversion[1000] + conversion[1024][1:], unit))
        value = float(match[0][0]) * multiplier
    except IndexError as error:
        raise DaosTestError(
            "Invalid human readable size format: {}".format(size)) from error
    return int(value) if value.is_integer() else value


def bytes_to_human(size, digits=2, binary=True):
    """Convert a byte value to the largest (> 1.0) human readable size.

    Args:
        size (int): byte size value to be converted.
        digits (int, optional): number of digits used to round the converted
            value. Defaults to 2.
        binary (bool, optional): convert to binary (True) or decimal (False)
            units. Defaults to True.

    Returns:
        str: value translated to a human readable size.

    """
    units = 1024 if binary else 1000
    conversion = ["B", "KB", "MB", "GB", "TB", "PB", "EB"]
    index = 0
    value = [size if isinstance(size, (int, float)) else 0, conversion.pop(0)]
    while value[0] > units and conversion:
        index += 1
        value[0] = float(size) / (units ** index)
        value[1] = conversion.pop(0)
        if units == 1024 and len(value[1]) > 1:
            value[1] = "{}i{}".format(*value[1])
    return "".join([str(round(value[0], digits)), value[1]])


def run_command(command, timeout=60, verbose=True, raise_exception=True,
                output_check="both", env=None):
    """Run the command on the local host.

    This method uses the avocado.utils.process.run() method to run the specified
    command string on the local host using subprocess.Popen(). Even though the
    command is specified as a string, since shell=False is passed to process.run
    it will use shlex.spit() to break up the command into a list before it is
    passed to subprocess.Popen. The shell=False is forced for security. As a
    result typically any command containing ";", "|", "&&", etc. will fail.

    Args:
        command (str): command to run.
        timeout (int, optional): command timeout. Defaults to 60 seconds.
        verbose (bool, optional): whether to log the command run and
            stdout/stderr. Defaults to True.
        raise_exception (bool, optional): whether to raise an exception if the
            command returns a non-zero exit status. Defaults to True.
        output_check (str, optional): whether to record the output from the
            command (from stdout and stderr) in the test output record files.
            Valid values:
                "stdout"    - standard output *only*
                "stderr"    - standard error *only*
                "both"      - both standard output and error in separate files
                "combined"  - standard output and error in a single file
                "none"      - disable all recording
            Defaults to "both".
        env (dict, optional): dictionary of environment variable names and
            values to set when running the command. Defaults to None.

    Raises:
        DaosTestError: if there is an error running the command

    Returns:
        CmdResult: an avocado.utils.process CmdResult object containing the
            result of the command execution.  A CmdResult object has the
            following properties:
                command         - command string
                exit_status     - exit_status of the command
                stdout          - the stdout
                stdout_text     - decoded stdout
                stderr          - the stderr
                stderr_text     - decoded stderr
                duration        - command execution time
                interrupted     - whether the command completed within timeout
                pid             - command's pid

    """
    log = getLogger()
    msg = None
    kwargs = {
        "cmd": command,
        "timeout": timeout,
        "verbose": verbose,
        "ignore_status": not raise_exception,
        "allow_output_check": output_check,
        "shell": False,
        "env": env,
    }
    if verbose:
        log.info("Command environment vars:\n  %s", env)
    try:
        # Block until the command is complete or times out
        return process.run(**kwargs)

    except (TypeError, FileNotFoundError) as error:
        # Can occur if using env with a non-string dictionary values
        msg = "Error running '{}': {}".format(command, error)
        if env is not None:
            msg = "\n".join([
                msg,
                "Verify env values are defined as strings: {}".format(env)])

    except process.CmdError as error:
        # Report if the command timed out or failed
        if error.result.interrupted:
            msg = "Timeout detected running '{}' with a {}s timeout".format(
                command, timeout)
        elif verbose:
            msg = "Error occurred running '{}': {}".format(command, error)
        else:
            msg = "Error occurred running '{}':\n{}".format(
                command, error.result)

    if msg is not None:
        log.info(msg)
        raise DaosTestError(msg)


def run_task(hosts, command, timeout=None):
    """Create a task to run a command on each host in parallel.

    Args:
        hosts (list): list of hosts
        command (str): the command to run in parallel
        timeout (int, optional): command timeout in seconds. Defaults to None.

    Returns:
        Task: a ClusterShell.Task.Task object for the executed command

    """
    task = task_self()
    # Enable forwarding of the ssh authentication agent connection
    task.set_info("ssh_options", "-oForwardAgent=yes")
    kwargs = {"command": command, "nodes": NodeSet.fromlist(hosts)}
    if timeout is not None:
        kwargs["timeout"] = timeout
    task.run(**kwargs)
    return task


def run_pcmd(hosts, command, verbose=True, timeout=None, expect_rc=0):
    """Run a command on each host in parallel and get the results.

    Args:
        hosts (list): list of hosts
        command (str): the command to run in parallel
        verbose (bool, optional): display command output. Defaults to True.
        timeout (int, optional): command timeout in seconds. Defaults to None.
        expect_rc (int, optional): display output if the command return code
            does not match this value. Defaults to 0. A value of None will
            bypass this feature.

    Returns:
        list: a list of dictionaries with each entry containing output, exit
            status, and interrupted status common to each group of hosts, e.g.:
                [
                    {
                        "command": "ls my_dir",
                        "hosts": NodeSet(wolf-[1-3]),
                        "exit_status": 0,
                        "interrupted": False,
                        "stdout": ["file1.txt", "file2.json"],
                    },
                    {
                        "command": "ls my_dir",
                        "hosts": NodeSet(wolf-[4]),
                        "exit_status": 1,
                        "interrupted": False,
                        "stdout": ["No such file or directory"],
                    },
                    {
                        "command": "ls my_dir",
                        "hosts": NodeSet(wolf-[5-6]),
                        "exit_status": 255,
                        "interrupted": True,
                        "stdout": [""]
                    },
                ]

    """
    log = getLogger()
    results = []

    # Run the command on each host in parallel
    task = run_task(hosts, command, timeout)

    # Get the exit status of each host
    host_exit_status = {host: None for host in hosts}
    for exit_status, host_list in task.iter_retcodes():
        for host in host_list:
            host_exit_status[host] = exit_status

    # Get a list of any interrupted hosts
    host_interrupted = []
    if timeout and task.num_timeout() > 0:
        host_interrupted.extend(list(task.iter_keys_timeout()))

    # Iterate through all the groups of common output
    output_data = list(task.iter_buffers())
    if not output_data:
        output_data = [["", hosts]]
    for output, host_list in output_data:
        # Deterimine the unique exit status for each host with the same output
        output_exit_status = {}
        for host in host_list:
            if host_exit_status[host] not in output_exit_status:
                output_exit_status[host_exit_status[host]] = NodeSet()
            output_exit_status[host_exit_status[host]].add(host)

        # Determine the unique interrupted state for each host with the same
        # output and exit status
        for exit_status in output_exit_status:
            output_interrupted = {}
            for host in list(output_exit_status[exit_status]):
                is_interrupted = host in host_interrupted
                if is_interrupted not in output_interrupted:
                    output_interrupted[is_interrupted] = NodeSet()
                output_interrupted[is_interrupted].add(host)

            # Add a result entry for each group of hosts with the same output,
            # exit status, and interrupted status
            for interrupted in output_interrupted:
                results.append({
                    "command": command,
                    "hosts": output_interrupted[interrupted],
                    "exit_status": exit_status,
                    "interrupted": interrupted,
                    "stdout": [
                        line.decode("utf-8").rstrip(os.linesep)
                        for line in output],
                })

    # Display results if requested or there is an unexpected exit status
    bad_exit_status = [
        item["exit_status"]
        for item in results
        if expect_rc is not None and item["exit_status"] != expect_rc]
    if verbose or bad_exit_status:
        log.info(colate_results(command, results))

    return results


def colate_results(command, results):
    """Colate the output of run_pcmd.

    Args:
        command (str): command used to obtain the data on each server
        results (list): list: a list of dictionaries with each entry
                        containing output, exit status, and interrupted
                        status common to each group of hosts (see run_pcmd()'s
                        return for details)
    Returns:
        str: a string colating run_pcmd()'s results

    """
    res = ""
    res += "Command: %s\n" % command
    res += "Results:\n"
    for result in results:
        res += "  %s: exit_status=%s, interrupted=%s:" % (
               result["hosts"], result["exit_status"], result["interrupted"])
        for line in result["stdout"]:
            res += "    %s\n" % line

    return res


def get_host_data(hosts, command, text, error, timeout=None):
    """Get the data requested for each host using the specified command.

    Args:
        hosts (list): list of hosts
        command (str): command used to obtain the data on each server
        text (str): data identification string
        error (str): data error string

    Returns:
        list: a list of dictionaries containing the following key/value pairs:
            "hosts": NodeSet containing the hosts with this data
            "data":  data requested for the group of hosts

    """
    log = getLogger()
    host_data = []
    DATA_ERROR = "[ERROR]"

    # Find the data for each specified servers
    log.info("  Obtaining %s data on %s", text, hosts)
    results = run_pcmd(hosts, command, False, timeout, None)
    errors = [
        item["exit_status"]
        for item in results if item["exit_status"] != 0]
    if errors:
        log.info("    %s on the following hosts:", error)
        for result in results:
            if result["exit_status"] in errors:
                log.info(
                    "      %s: rc=%s, interrupted=%s, command=\"%s\":",
                    result["hosts"], result["exit_status"],
                    result["interrupted"], result["command"])
                for line in result["stdout"]:
                    log.info("        %s", line)
        host_data.append({"hosts": NodeSet.fromlist(hosts), "data": DATA_ERROR})
    else:
        for result in results:
            host_data.append(
                {"hosts": result["hosts"], "data": "\n".join(result["stdout"])})

    return host_data


def pcmd(hosts, command, verbose=True, timeout=None, expect_rc=0):
    """Run a command on each host in parallel and get the return codes.

    Args:
        hosts (list): list of hosts
        command (str): the command to run in parallel
        verbose (bool, optional): display command output. Defaults to True.
        timeout (int, optional): command timeout in seconds. Defaults to None.
        expect_rc (int, optional): expected return code. Defaults to 0.

    Returns:
        dict: a dictionary of return codes keys and accompanying NodeSet
            values indicating which hosts yielded the return code.

    """
    # Run the command on each host in parallel
    results = run_pcmd(hosts, command, verbose, timeout, expect_rc)
    exit_status = {}
    for result in results:
        if result["exit_status"] not in exit_status:
            exit_status[result["exit_status"]] = NodeSet()
        exit_status[result["exit_status"]].add(result["hosts"])
    return exit_status


def check_file_exists(hosts, filename, user=None, directory=False):
    """Check if a specified file exist on each specified hosts.

    If specified, verify that the file exists and is owned by the user.

    Args:
        hosts (list): list of hosts
        filename (str): file to check for the existence of on each host
        user (str, optional): owner of the file. Defaults to None.

    Returns:
        (bool, NodeSet): A tuple of:
            - True if the file exists on each of the hosts; False otherwise
            - A NodeSet of hosts on which the file does not exist

    """
    missing_file = NodeSet()
    command = "test -e {0}".format(filename)
    if user is not None and not directory:
        command = "test -O {0}".format(filename)
    elif user is not None and directory:
        command = "test -O {0} && test -d {0}".format(filename)
    elif directory:
        command = "test -d '{0}'".format(filename)

    task = run_task(hosts, command)
    for ret_code, node_list in task.iter_retcodes():
        if ret_code != 0:
            missing_file.add(NodeSet.fromlist(node_list))

    return len(missing_file) == 0, missing_file


def process_host_list(hoststr):
    """
    Convert a slurm style host string into a list of individual hosts.

    e.g. server-[26-27] becomes a list with entries server-26, server-27

    This works for every thing that has come up so far but I don't know what
    all slurm finds acceptable so it might not parse everything possible.
    """
    # 1st split into cluster name and range of hosts
    split_loc = hoststr.index('-')
    cluster = hoststr[0:split_loc]
    num_range = hoststr[split_loc + 1:]

    # if its just a single host then nothing to do
    if num_range.isdigit():
        return [hoststr]

    # more than 1 host, remove the brackets
    host_list = []
    num_range = re.sub(r'\[|\]', '', num_range)

    # differentiate between ranges and single numbers
    hosts_and_ranges = num_range.split(',')
    for item in hosts_and_ranges:
        if item.isdigit():
            hostname = cluster + '-' + item
            host_list.append(hostname)
        else:
            # split the two ends of the range
            host_range = item.split('-')
            for hostnum in range(int(host_range[0]), int(host_range[1]) + 1):
                hostname = "{}-{}".format(cluster, hostnum)
                host_list.append(hostname)

    return host_list


def get_random_string(length, exclude=None, include=None):
    """Create a specified length string of random ascii letters and numbers.

    Optionally exclude specific random strings from being returned.

    Args:
        length (int): length of the string to return
        exclude (list, optional): list of strings to not return. Defaults to
            None.
        include (list, optional): list of characters to use in the random
            string. Defaults to None, in which case use all upper case and
            digits.

    Returns:
        str: a string of random ascii letters and numbers

    """
    exclude = exclude if isinstance(exclude, list) else []

    if include is None:
        include = string.ascii_uppercase + string.digits

    random_string = None
    while not isinstance(random_string, str) or random_string in exclude:
        random_string = "".join(random.choice(include) for _ in range(length)) #nosec
    return random_string


def get_random_bytes(length, exclude=None, encoding="utf-8"):
    """Create a specified length string of random ascii letters and numbers.

    Optionally exclude specific random strings from being returned.

    Args:
        length (int): length of the string to return
        exclude (list, optional): list of strings to not return. Defaults to
            None.
        encoding (str, optional): bytes encoding. Defaults to "utf-8"

    Returns:
        bytes : a string of random ascii letters and numbers converted to
                bytes object

    """
    return get_random_string(length, exclude).encode(encoding)


def check_pool_files(log, hosts, uuid):
    """Check if pool files exist on the specified list of hosts.

    Args:
        log (logging): logging object used to display messages
        hosts (list): list of hosts
        uuid (str): uuid file name to look for in /mnt/daos.

    Returns:
        bool: True if the files for this pool exist on each host; False
            otherwise

    """
    status = True
    log.info("Checking for pool data on %s", NodeSet.fromlist(hosts))
    pool_files = [uuid, "superblock"]
    for filename in ["/mnt/daos/{}".format(item) for item in pool_files]:
        result = check_file_exists(hosts, filename)
        if not result[0]:
            log.error("%s: %s not found", result[1], filename)
            status = False
    return status


def convert_list(value, separator=","):
    """Convert a list into a separator-separated string of its items.

    Examples:
        convert_list([1,2,3])        -> '1,2,3'
        convert_list([1,2,3], " ")   -> '1 2 3'
        convert_list([1,2,3], ", ")  -> '1, 2, 3'

    Args:
        value (list): list to convert into a string
        separator (str, optional): list item separator. Defaults to ",".

    Returns:
        str: a single string containing all the list items separated by the
            separator.

    """
    return separator.join([str(item) for item in value])


def dump_engines_stacks(hosts, verbose=True, timeout=60, added_filter=None):
    """Signal the engines on each hosts to generate their ULT stacks dump.

    Args:
        hosts (list): hosts on which to signal the engines
        verbose (bool, optional): display command output. Defaults to True.
        timeout (int, optional): command timeout in seconds. Defaults to 60
            seconds.
        added_filter (str, optional): negative filter to better identify
            engines.


    Returns:
        dict: a dictionary of return codes keys and accompanying NodeSet
            values indicating which hosts yielded the return code.
            Return code keys:
                0   No engine matched the criteria / No engine signaled.
                1   One or more engine matched the criteria and a signal was
                    sent.

    """
    result = {}
    log = getLogger()
    log.info("Dumping ULT stacks of engines on %s", hosts)

    if added_filter:
        ps_cmd = "/usr/bin/ps xa | grep daos_engine | grep -vE {}".format(
            added_filter)
    else:
        ps_cmd = "/usr/bin/pgrep --list-full daos_engine"

    if hosts is not None:
        commands = [
            "rc=0",
            "if " + ps_cmd,
            "then rc=1",
            "sudo pkill --signal USR2 daos_engine",
            # leave some time for ABT info/stacks dump to complete.
            # at this time there is no way to know when Argobots ULTs stacks
            # has completed, see DAOS-1452/DAOS-9942.
            "sleep 30",
            "fi",
            "exit $rc",
        ]
        result = pcmd(hosts, "; ".join(commands), verbose, timeout,
                      None)

    return result


def stop_processes(hosts, pattern, verbose=True, timeout=60, added_filter=None):
    """Stop the processes on each hosts that match the pattern.

    Args:
        hosts (list): hosts on which to stop the processes
        pattern (str): regular expression used to find process names to stop
        verbose (bool, optional): display command output. Defaults to True.
        timeout (int, optional): command timeout in seconds. Defaults to 60
            seconds.
        added_filter (str, optional): negative filter to better identify
            processes.


    Returns:
        dict: a dictionary of return codes keys and accompanying NodeSet
            values indicating which hosts yielded the return code.
            Return code keys:
                0   No processes matched the criteria / No processes killed.
                1   One or more processes matched the criteria and a kill was
                    attempted.

    """
    result = {}
    log = getLogger()
    log.info("Killing any processes on %s that match: %s", hosts, pattern)

    if added_filter:
        ps_cmd = "/usr/bin/ps xa | grep -E {} | grep -vE {}".format(
            pattern, added_filter)
    else:
        ps_cmd = "/usr/bin/pgrep --list-full {}".format(pattern)

    if hosts is not None:
        commands = [
            "rc=0",
            "if " + ps_cmd,
            "then rc=1",
            "sudo /usr/bin/pkill {}".format(pattern),
            "sleep 5",
            "if " + ps_cmd,
            "then sudo /usr/bin/pkill --signal ABRT {}".format(pattern),
            "sleep 1",
            "if " + ps_cmd,
            "then sudo /usr/bin/pkill --signal KILL {}".format(pattern),
            "fi",
            "fi",
            "fi",
            "exit $rc",
        ]
        result = pcmd(hosts, "; ".join(commands), verbose, timeout, None)
    return result


def get_partition_hosts(partition, reservation=None):
    """Get a list of hosts in the specified slurm partition and reservation.

    Args:
        partition (str): name of the partition
        reservation (str): name of reservation
    Returns:
        list: list of hosts in the specified partition

    """
    log = getLogger()
    hosts = []
    if partition is not None:
        # Get the partition name information
        cmd = "scontrol show partition {}".format(partition)
        try:
            result = process.run(cmd, timeout=10)
        except process.CmdError as error:
            log.warning(
                "Unable to obtain hosts from the %s slurm "
                "partition: %s", partition, error)
            result = None

        if result:
            # Get the list of hosts from the partition information
            output = result.stdout_text
            try:
                hosts = list(NodeSet(re.findall(r"\s+Nodes=(.*)", output)[0]))
            except (NodeSetParseError, IndexError):
                log.warning(
                    "Unable to obtain hosts from the %s slurm partition "
                    "output: %s", partition, output)
                hosts = []
            if hosts and reservation is not None:
                # Get the list of hosts from the reservation information
                cmd = "scontrol show reservation {}".format(reservation)
                try:
                    result = process.run(cmd, timeout=10)
                except process.CmdError as error:
                    log.warning(
                        "Unable to obtain hosts from the %s slurm "
                        "reservation: %s", reservation, error)
                    result = None
                    hosts = []
                if result:
                    # Get the list of hosts from the reservation information
                    output = result.stdout_text
                    try:
                        reservation_hosts = list(
                            NodeSet(re.findall(r"\sNodes=(\S+)", output)[0]))
                    except (NodeSetParseError, IndexError):
                        log.warning(
                            "Unable to obtain hosts from the %s slurm "
                            "reservation output: %s", reservation, output)
                        reservation_hosts = []
                    is_subset = set(reservation_hosts).issubset(set(hosts))
                    if reservation_hosts and is_subset:
                        hosts = reservation_hosts
                    else:
                        hosts = []
    return hosts


def get_log_file(name):
    """Get the full log file name and path.

    Prepends the DAOS_TEST_LOG_DIR path (or /tmp) to the specified file name.

    Args:
        name (str): log file name

    Returns:
        str: full log file name including path

    """
    return os.path.join(os.environ.get("DAOS_TEST_LOG_DIR", "/tmp"), name)


def check_uuid_format(uuid):
    """Check for a correct UUID format.

    Args:
        uuid (str): Pool or Container UUID.

    Returns:
        bool: status of valid or invalid uuid

    """
    pattern = re.compile("([0-9a-fA-F-]+)")
    return bool(len(uuid) == 36 and pattern.match(uuid))


def get_numeric_list(numeric_range):
    """Convert a string of numeric ranges into an expanded list of integers.

    Example: "0-3,7,9-13,15" -> [0, 1, 2, 3, 7, 9, 10, 11, 12, 13, 15]

    Args:
        numeric_range (str): the string of numbers and/or ranges of numbers to
            convert

    Raises:
        AttributeError: if the syntax of the numeric_range argument is invalid

    Returns:
        list: an expanded list of integers

    """
    numeric_list = []
    try:
        for item in numeric_range.split(","):
            if "-" in item:
                range_args = [int(val) for val in item.split("-")]
                range_args[-1] += 1
                numeric_list.extend([int(val) for val in range(*range_args)])
            else:
                numeric_list.append(int(item))
    except (AttributeError, ValueError, TypeError) as error:
        raise AttributeError(
            "Invalid 'numeric_range' argument - must be a string containing "
            "only numbers, dashes (-), and/or commas (,): {}".format(
                numeric_range)) from error

    return numeric_list


def get_remote_file_size(host, file_name):
    """Obtain remote file size.

    Args:
        file_name (str): name of remote file

    Returns:
        int: file size

    """
    cmd = "ssh" " {}@{}" " stat -c%s {}".format(
        getuser(), host, file_name)
    result = run_command(cmd)

    return int(result.stdout_text)


def error_count(error, hostlist, log_file):
    """Count the number of specific ERRORs found in the log file.

    This function also returns a count of the other ERRORs from same log file.

    Args:
        error (str): DAOS error to look for in .log file. for example -1007
        hostlist (list): System list to looks for an error.
        log_file (str): Log file name (server/client log).

    Returns:
        tuple: a tuple of the count of errors matching the specified error type
            and the count of other errors (int, int)

    """
    # Get the Client side Error from client_log file.
    requested_error_count = 0
    other_error_count = 0
    command = 'cat {} | grep \" ERR \"'.format(get_log_file(log_file))
    results = run_pcmd(hostlist, command, False, None, None)
    for result in results:
        for line in result["stdout"]:
            if 'ERR' in line:
                if error in line:
                    requested_error_count += 1
                else:
                    other_error_count += 1

    return requested_error_count, other_error_count


def get_module_class(name, module):
    """Get the class object in the specified module by its name.

    Args:
        name (str): class name to obtain
        module (str): module name in which to find the class name

    Raises:
        DaosTestError: if the class name is not found in the module

    Returns:
        object: class matching the name in the specified module

    """
    try:
        name_module = import_module(module)
        name_class = getattr(name_module, name)
    except (ImportError, AttributeError) as error:
        raise DaosTestError(
            "Invalid '{}' class name for {}: {}".format(
                name, module, error)) from error
    return name_class


def get_job_manager_class(name, job=None, subprocess=False, mpi="openmpi"):
    """Get the job manager class that matches the specified name.

    Enables assigning a JobManager class from the test's yaml settings.

    Args:
        name (str): JobManager-based class name
        job (ExecutableCommand, optional): command object to manage. Defaults
            to None.
        subprocess (bool, optional): whether the command is run as a
            subprocess. Defaults to False.
        mpi (str, optional): MPI type to use with the Mpirun class only.
            Defaults to "openmpi".

    Raises:
        DaosTestError: if an invalid JobManager class name is specified.

    Returns:
        JobManager: a JobManager class, e.g. Orterun, Mpirun, Srun, etc.

    """
    manager_class = get_module_class(name, "job_manager_utils")
    if name in ["Mpirun", "Orterun"]:
        manager = manager_class(job, subprocess=subprocess, mpi_type=mpi)
    elif name == "Systemctl":
        manager = manager_class(job)
    else:
        manager = manager_class(job, subprocess=subprocess)
    return manager


def convert_string(item, separator=","):
    """Convert the object into a string.

    If the object is a list, tuple, NodeSet, etc. return a comma-separated
    string of the values.

    Args:
        separator (str, optional): list item separator. Defaults to ",".

    Returns:
        str: item to convert into a string

    """
    if isinstance(item, (list, tuple, set)):
        item = convert_list(item, separator)
    elif not isinstance(item, str):
        item = str(item)
    return item


def create_directory(hosts, directory, timeout=15, verbose=True,
                     raise_exception=True, sudo=False):
    """Create the specified directory on the specified hosts.

    Args:
        hosts (list): hosts on which to create the directory
        directory (str): the directory to create
        timeout (int, optional): command timeout. Defaults to 15 seconds.
        verbose (bool, optional): whether to log the command run and
            stdout/stderr. Defaults to True.
        raise_exception (bool, optional): whether to raise an exception if the
            command returns a non-zero exit status. Defaults to True.
        sudo (bool, optional): whether to run the command via sudo. Defaults to
            False.

    Raises:
        DaosTestError: if there is an error running the command

    Returns:
        CmdResult: an avocado.utils.process CmdResult object containing the
            result of the command execution.  A CmdResult object has the
            following properties:
                command         - command string
                exit_status     - exit_status of the command
                stdout          - the stdout
                stderr          - the stderr
                duration        - command execution time
                interrupted     - whether the command completed within timeout
                pid             - command's pid

    """
    return run_command(
        "{} /usr/bin/mkdir -p {}".format(
            get_clush_command(hosts, "-S -v", sudo), directory),
        timeout=timeout, verbose=verbose, raise_exception=raise_exception)


def change_file_owner(hosts, filename, owner, group, timeout=15, verbose=True,
                      raise_exception=True, sudo=False):
    """Create the specified directory on the specified hosts.

    Args:
        hosts (list): hosts on which to create the directory
        filename (str): the file for which to change ownership
        owner (str): new owner of the file
        group (str): new group owner of the file
        timeout (int, optional): command timeout. Defaults to 15 seconds.
        verbose (bool, optional): whether to log the command run and
            stdout/stderr. Defaults to True.
        raise_exception (bool, optional): whether to raise an exception if the
            command returns a non-zero exit status. Defaults to True.
        sudo (bool, optional): whether to run the command via sudo. Defaults to
            False.

    Raises:
        DaosTestError: if there is an error running the command

    Returns:
        CmdResult: an avocado.utils.process CmdResult object containing the
            result of the command execution.  A CmdResult object has the
            following properties:
                command         - command string
                exit_status     - exit_status of the command
                stdout          - the stdout
                stderr          - the stderr
                duration        - command execution time
                interrupted     - whether the command completed within timeout
                pid             - command's pid

    """
    return run_command(
        "{} chown {}:{} {}".format(
            get_clush_command(hosts, "-S -v", sudo), owner, group, filename),
        timeout=timeout, verbose=verbose, raise_exception=raise_exception)


def distribute_files(hosts, source, destination, mkdir=True, timeout=60,
                     verbose=True, raise_exception=True, sudo=False,
                     owner=None):
    """Copy the source to the destination on each of the specified hosts.

    Optionally (by default) ensure the destination directory exists on each of
    the specified hosts prior to copying the source.

    Args:
        hosts (list): hosts on which to copy the source
        source (str): the file to copy to the hosts
        destination (str): the host location in which to copy the source
        mkdir (bool, optional): whether or not to ensure the destination
            directory exists on hosts prior to copying the source. Defaults to
            True.
        timeout (int, optional): command timeout. Defaults to 60 seconds.
        verbose (bool, optional): whether to log the command run and
            stdout/stderr. Defaults to True.
        raise_exception (bool, optional): whether to raise an exception if the
            command returns a non-zero exit status. Defaults to True.
        sudo (bool, optional): whether to run the command via sudo. Defaults to
            False.
        owner (str, optional): if specified the owner to assign as the owner of
            the copied file. Defaults to None.

    Raises:
        DaosTestError: if there is an error running the command

    Returns:
        CmdResult: an avocado.utils.process CmdResult object containing the
            result of the command execution.  A CmdResult object has the
            following properties:
                command         - command string
                exit_status     - exit_status of the command
                stdout          - the stdout
                stderr          - the stderr
                duration        - command execution time
                interrupted     - whether the command completed within timeout
                pid             - command's pid

    """
    result = None
    if mkdir:
        result = create_directory(
            hosts, os.path.dirname(destination), verbose=verbose,
            raise_exception=raise_exception)
    if result is None or result.exit_status == 0:
        if sudo:
            # In order to copy a protected file to a remote host in CI the
            # source will first be copied as is to the remote host
            localhost = gethostname().split(".")[0]
            other_hosts = [host for host in hosts if host != localhost]
            if other_hosts:
                # Existing files with strict file permissions can cause the
                # subsequent non-sudo copy to fail, so remove the file first
                rm_command = "{} rm -f {}".format(
                    get_clush_command(other_hosts, "-S -v", True), source)
                run_command(rm_command, verbose=verbose, raise_exception=False)
                result = distribute_files(
                    other_hosts, source, source, mkdir=True,
                    timeout=timeout, verbose=verbose,
                    raise_exception=raise_exception, sudo=False, owner=None)
            if result is None or result.exit_status == 0:
                # Then a local sudo copy will be executed on the remote node to
                # copy the source to the destination
                command = "{} cp {} {}".format(
                    get_clush_command(hosts, "-S -v", True), source,
                    destination)
                result = run_command(command, timeout, verbose, raise_exception)
        else:
            # Without the sudo requirement copy the source to the destination
            # directly with clush
            command = "{} --copy {} --dest {}".format(
                get_clush_command(hosts, "-S -v", False), source, destination)
            result = run_command(command, timeout, verbose, raise_exception)

        # If requested update the ownership of the destination file
        if owner is not None and result.exit_status == 0:
            change_file_owner(
                hosts, destination, owner, get_primary_group(owner), timeout=timeout,
                verbose=verbose, raise_exception=raise_exception, sudo=sudo)
    return result


def get_clush_command(hosts, args=None, sudo=False):
    """Get the clush command with optional sudo arguments.

    Args:
        hosts (object): hosts with which to use the clush command
        args (str, optional): additional clush command line arguments. Defaults
            to None.
        sudo (bool, optional): if set the clush command will be configured to
            run a command with sudo privileges. Defaults to False.

    Returns:
        str: the clush command

    """
    command = ["clush", "-w", convert_string(hosts)]
    if args:
        command.insert(1, args)
    if sudo:
        # If ever needed, this is how to disable host key checking:
        # command.extend(["-o", "-oStrictHostKeyChecking=no", "sudo"])
        command.append("sudo")
    return " ".join(command)


def get_default_config_file(name):
    """Get the default config file.

    Args:
        name (str): daos component name, e.g. server, agent, control

    Returns:
        str: the default config file

    """
    file_name = "".join(["daos_", name, ".yml"])
    return os.path.join(os.sep, "etc", "daos", file_name)


def get_file_listing(hosts, files):
    """Get the file listing from multiple hosts.

    Args:
        hosts (object): hosts with which to use the clush command
        files (object): list of multiple files to list or a single file as a str

    Returns:
        CmdResult: an avocado.utils.process CmdResult object containing the
            result of the command execution.  A CmdResult object has the
            following properties:
                command         - command string
                exit_status     - exit_status of the command
                stdout          - the stdout
                stderr          - the stderr
                duration        - command execution time
                interrupted     - whether the command completed within timeout
                pid             - command's pid

    """
    result = run_command(
        "{} /usr/bin/ls -la {}".format(
            get_clush_command(hosts, "-S -v", True),
            convert_string(files, " ")),
        verbose=False, raise_exception=False)
    return result


def get_subprocess_stdout(subprocess):
    """Get the stdout from the specified subprocess.

    Args:
        subprocess (process.SubProcess): subprocess from which to get stdout

    Returns:
        str: the std out of the subprocess

    """
    output = subprocess.get_stdout()
    if isinstance(output, bytes):
        output = output.decode("utf-8")
    return output


def create_string_buffer(value, size=None):
    """Create a ctypes string buffer.

    Converts any string to a bytes object before calling
    ctypes.create_string_buffer().

    Args:
    value (object): value to pass to ctypes.create_string_buffer()
    size (int, optional): sze to pass to ctypes.create_string_buffer()

    Returns:
    array: return value from ctypes.create_string_buffer()

    """
    if isinstance(value, str):
        value = value.encode("utf-8")
    return ctypes.create_string_buffer(value, size)


def get_display_size(size):
    """Get a string of the provided size in bytes and human-readable sizes.

    Args:
        size (int): size in bytes

    Returns:
        str: the size represented in bytes and human-readable sizes

    """
    return "{} ({}) ({})".format(
        size, bytes_to_human(size, binary=True),
        bytes_to_human(size, binary=False))


def report_errors(test, errors):
    """Print errors and fail the test if there's any errors.

    Args:
        test (Test): Test class.
        errors (list): List of errors.
    """
    if errors:
        test.log.error("Errors detected:")
        for error in errors:
            test.log.error("  %s", error)
        error_msg = ("{} error{} detected".format(
            len(errors), "" if len(errors) == 0 else "s"))
        test.fail(error_msg)

    test.log.info("No errors detected.")


def percent_change(val1, val2):
    """Calculate percent change between two values as a decimal.

    Args:
        val1 (float): first value.
        val2 (float): second value.

    Returns:
        float: decimal percent change.

    """
    if val1 and val2:
        return (float(val2) - float(val1)) / float(val1)
    return 0.0


<<<<<<< HEAD
def get_config_value(section, key):
    """Get an avocado configuration value.

    Args:
        section (str): the configuration section, e.g. 'runner.timeout'
        key (str): the configuration key, e.g. 'process_died'

    Returns:
        object: the value of the requested config key in the specified section

    """
    if int(MAJOR) >= 82:
        config = settings.as_dict()
        return config.get(".".join([section, key]))
    return settings.get_value(section, key)     # pylint: disable=no-member


def set_config_value(section, key, value):
    """Set an avocado configuration value.

    Args:
        section (str): the configuration section, e.g. 'runner.timeout'
        key (str): the configuration key, e.g. 'process_died'
        value (object): the value to set
    """
    if int(MAJOR) >= 82:
        settings.update_option(".".join([section, key]), value)
    else:
        settings.config.set(".".join([section, key]), value)
=======
def get_primary_group(user=None):
    """Get the name of the user's primary group.

    Args:
        user (str, optional): the user account name. Defaults to None, which uses the current user.

    Returns:
        str: the primary group name

    """
    if user is None:
        user = getuser()
    gid = pwd.getpwnam(user).pw_gid
    return grp.getgrgid(gid).gr_name
>>>>>>> 9af48006
<|MERGE_RESOLUTION|>--- conflicted
+++ resolved
@@ -1333,7 +1333,22 @@
     return 0.0
 
 
-<<<<<<< HEAD
+def get_primary_group(user=None):
+    """Get the name of the user's primary group.
+
+    Args:
+        user (str, optional): the user account name. Defaults to None, which uses the current user.
+
+    Returns:
+        str: the primary group name
+
+    """
+    if user is None:
+        user = getuser()
+    gid = pwd.getpwnam(user).pw_gid
+    return grp.getgrgid(gid).gr_name
+
+
 def get_config_value(section, key):
     """Get an avocado configuration value.
 
@@ -1362,20 +1377,4 @@
     if int(MAJOR) >= 82:
         settings.update_option(".".join([section, key]), value)
     else:
-        settings.config.set(".".join([section, key]), value)
-=======
-def get_primary_group(user=None):
-    """Get the name of the user's primary group.
-
-    Args:
-        user (str, optional): the user account name. Defaults to None, which uses the current user.
-
-    Returns:
-        str: the primary group name
-
-    """
-    if user is None:
-        user = getuser()
-    gid = pwd.getpwnam(user).pw_gid
-    return grp.getgrgid(gid).gr_name
->>>>>>> 9af48006
+        settings.config.set(".".join([section, key]), value)