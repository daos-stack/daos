#!/usr/bin/python
"""
  (C) Copyright 2018-2022 Intel Corporation.

  SPDX-License-Identifier: BSD-2-Clause-Patent
"""
# pylint: disable=too-many-lines

from logging import getLogger
import grp
import os
import pwd
import re
import random
import string
import time
import ctypes
from getpass import getuser
from importlib import import_module
from socket import gethostname

from avocado.utils import process
from ClusterShell.Task import task_self
from ClusterShell.NodeSet import NodeSet, NodeSetParseError


class DaosTestError(Exception):
    """DAOS API exception class."""


class SimpleProfiler():
    """Simple profiler class.

    Counts the number of times a function is called and measure its execution
    time.
    """

    def __init__(self):
        """Initialize a SimpleProfiler object."""
        self._stats = {}
        self._logger = getLogger()

    def clean(self):
        """Clean the metrics collect so far."""
        self._stats = {}

    def run(self, fn, tag, *args, **kwargs):
        """Run a function and update its stats.

        Args:
            fn (function): Function to be executed
            args  (tuple): Argument list
            kwargs (dict): Keyworded, variable-length argument list
        """
        self._logger.info("Running function: %s()", fn.__name__)

        start_time = time.time()

        ret = fn(*args, **kwargs)

        end_time = time.time()
        elapsed_time = end_time - start_time
        self._logger.info(
            "Execution time: %s", self._pretty_time(elapsed_time))

        if tag not in self._stats:
            self._stats[tag] = [0, []]

        self._stats[tag][0] += 1
        self._stats[tag][1].append(elapsed_time)

        return ret

    def get_stat(self, tag):
        """Retrieve the stats of a function.

        Args:
            tag (str): Tag to be query

        Returns:
            tuple: A tuple of the fastest (max), slowest (min), and average
                execution times.

        """
        data = self._stats.get(tag, [0, []])

        return self._calculate_metrics(data[1])

    def set_logger(self, fn):
        """Assign the function to be used for logging.

        Set the function that will be used to print the elapsed time on each
        function call. If this value is not set, the profiling will be
        performed silently.

        Parameters:
            fn (function): Function to be used for logging.

        """
        self._logger = fn

    def print_stats(self):
        """Print all the stats collected so far.

        If the logger has not been set, the stats will be printed by using the
        built-in print function.
        """
        self._logger.info("{0:20} {1:5} {2:10} {3:10} {4:10}".format(
            "Function Tag", "Hits", "Max", "Min", "Average"))

        for fname, data in list(self._stats.items()):
            max_time, min_time, avg_time = self._calculate_metrics(data[1])
            self._logger.info(
                "{0:20} {1:5} {2:10} {3:10} {4:10}".format(
                    fname,
                    data[0],
                    self._pretty_time(max_time),
                    self._pretty_time(min_time),
                    self._pretty_time(avg_time)))

    @classmethod
    def _pretty_time(cls, ftime):
        """Convert to pretty time string."""
        return time.strftime("%H:%M:%S", time.gmtime(ftime))

    @classmethod
    def _calculate_metrics(cls, data):
        """Calculate the maximum, minimum and average values of a given list."""
        max_time = max(data)
        min_time = min(data)
        avg_time = sum(data) / len(data) if data else 0

        return max_time, min_time, avg_time


def human_to_bytes(size):
    """Convert a human readable size value to respective byte value.

    Args:
        size (str): human readable size value to be converted.

    Raises:
        DaosTestError: when an invalid human readable size value is provided

    Returns:
        int: value translated to bytes.

    """
    conversion_sizes = ("", "k", "m", "g", "t", "p", "e")
    conversion = {
        1000: ["{}b".format(item) for item in conversion_sizes],
        1024: ["{}ib".format(item) for item in conversion_sizes],
    }
    match = re.findall(r"([0-9.]+)\s*([a-zA-Z]+|)", size)
    try:
        multiplier = 1
        if match[0][1]:
            multiplier = -1
            unit = match[0][1].lower()
            for item in conversion:
                if unit in conversion[item]:
                    multiplier = item ** conversion[item].index(unit)
                    break
            if multiplier == -1:
                raise DaosTestError(
                    "Invalid unit detected, not in {}: {}".format(
                        conversion[1000] + conversion[1024][1:], unit))
        value = float(match[0][0]) * multiplier
    except IndexError as error:
        raise DaosTestError(
            "Invalid human readable size format: {}".format(size)) from error
    return int(value) if value.is_integer() else value


def bytes_to_human(size, digits=2, binary=True):
    """Convert a byte value to the largest (> 1.0) human readable size.

    Args:
        size (int): byte size value to be converted.
        digits (int, optional): number of digits used to round the converted
            value. Defaults to 2.
        binary (bool, optional): convert to binary (True) or decimal (False)
            units. Defaults to True.

    Returns:
        str: value translated to a human readable size.

    """
    units = 1024 if binary else 1000
    conversion = ["B", "KB", "MB", "GB", "TB", "PB", "EB"]
    index = 0
    value = [size if isinstance(size, (int, float)) else 0, conversion.pop(0)]
    while value[0] > units and conversion:
        index += 1
        value[0] = float(size) / (units ** index)
        value[1] = conversion.pop(0)
        if units == 1024 and len(value[1]) > 1:
            value[1] = "{}i{}".format(*value[1])
    return "".join([str(round(value[0], digits)), value[1]])


def run_command(command, timeout=60, verbose=True, raise_exception=True,
                output_check="both", env=None):
    """Run the command on the local host.

    This method uses the avocado.utils.process.run() method to run the specified
    command string on the local host using subprocess.Popen(). Even though the
    command is specified as a string, since shell=False is passed to process.run
    it will use shlex.spit() to break up the command into a list before it is
    passed to subprocess.Popen. The shell=False is forced for security. As a
    result typically any command containing ";", "|", "&&", etc. will fail.

    Args:
        command (str): command to run.
        timeout (int, optional): command timeout. Defaults to 60 seconds.
        verbose (bool, optional): whether to log the command run and
            stdout/stderr. Defaults to True.
        raise_exception (bool, optional): whether to raise an exception if the
            command returns a non-zero exit status. Defaults to True.
        output_check (str, optional): whether to record the output from the
            command (from stdout and stderr) in the test output record files.
            Valid values:
                "stdout"    - standard output *only*
                "stderr"    - standard error *only*
                "both"      - both standard output and error in separate files
                "combined"  - standard output and error in a single file
                "none"      - disable all recording
            Defaults to "both".
        env (dict, optional): dictionary of environment variable names and
            values to set when running the command. Defaults to None.

    Raises:
        DaosTestError: if there is an error running the command

    Returns:
        CmdResult: an avocado.utils.process CmdResult object containing the
            result of the command execution.  A CmdResult object has the
            following properties:
                command         - command string
                exit_status     - exit_status of the command
                stdout          - the stdout
                stdout_text     - decoded stdout
                stderr          - the stderr
                stderr_text     - decoded stderr
                duration        - command execution time
                interrupted     - whether the command completed within timeout
                pid             - command's pid

    """
    log = getLogger()
    msg = None
    kwargs = {
        "cmd": command,
        "timeout": timeout,
        "verbose": verbose,
        "ignore_status": not raise_exception,
        "allow_output_check": output_check,
        "shell": False,
        "env": env,
    }
    if verbose:
        log.info("Command environment vars:\n  %s", env)
    try:
        # Block until the command is complete or times out
        return process.run(**kwargs)

    except (TypeError, FileNotFoundError) as error:
        # Can occur if using env with a non-string dictionary values
        msg = "Error running '{}': {}".format(command, error)
        if env is not None:
            msg = "\n".join([
                msg,
                "Verify env values are defined as strings: {}".format(env)])

    except process.CmdError as error:
        # Report if the command timed out or failed
        if error.result.interrupted:
            msg = "Timeout detected running '{}' with a {}s timeout".format(
                command, timeout)
        elif verbose:
            msg = "Error occurred running '{}': {}".format(command, error)
        else:
            msg = "Error occurred running '{}':\n{}".format(
                command, error.result)

    if msg is not None:
        log.info(msg)
        raise DaosTestError(msg)


def run_task(hosts, command, timeout=None):
    """Create a task to run a command on each host in parallel.

    Args:
        hosts (list): list of hosts
        command (str): the command to run in parallel
        timeout (int, optional): command timeout in seconds. Defaults to None.

    Returns:
        Task: a ClusterShell.Task.Task object for the executed command

    """
    task = task_self()
    # Enable forwarding of the ssh authentication agent connection
    task.set_info("ssh_options", "-oForwardAgent=yes")
    kwargs = {"command": command, "nodes": NodeSet.fromlist(hosts)}
    if timeout is not None:
        kwargs["timeout"] = timeout
    task.run(**kwargs)
    return task


def run_pcmd(hosts, command, verbose=True, timeout=None, expect_rc=0):
    """Run a command on each host in parallel and get the results.

    Args:
        hosts (list): list of hosts
        command (str): the command to run in parallel
        verbose (bool, optional): display command output. Defaults to True.
        timeout (int, optional): command timeout in seconds. Defaults to None.
        expect_rc (int, optional): display output if the command return code
            does not match this value. Defaults to 0. A value of None will
            bypass this feature.

    Returns:
        list: a list of dictionaries with each entry containing output, exit
            status, and interrupted status common to each group of hosts, e.g.:
                [
                    {
                        "command": "ls my_dir",
                        "hosts": NodeSet(wolf-[1-3]),
                        "exit_status": 0,
                        "interrupted": False,
                        "stdout": ["file1.txt", "file2.json"],
                    },
                    {
                        "command": "ls my_dir",
                        "hosts": NodeSet(wolf-[4]),
                        "exit_status": 1,
                        "interrupted": False,
                        "stdout": ["No such file or directory"],
                    },
                    {
                        "command": "ls my_dir",
                        "hosts": NodeSet(wolf-[5-6]),
                        "exit_status": 255,
                        "interrupted": True,
                        "stdout": [""]
                    },
                ]

    """
    log = getLogger()
    results = []

    # Run the command on each host in parallel
    task = run_task(hosts, command, timeout)

    # Get the exit status of each host
    host_exit_status = {host: None for host in hosts}
    for exit_status, host_list in task.iter_retcodes():
        for host in host_list:
            host_exit_status[host] = exit_status

    # Get a list of any interrupted hosts
    host_interrupted = []
    if timeout and task.num_timeout() > 0:
        host_interrupted.extend(list(task.iter_keys_timeout()))

    # Iterate through all the groups of common output
    output_data = list(task.iter_buffers())
    if not output_data:
        output_data = [["", hosts]]
    for output, host_list in output_data:
        # Deterimine the unique exit status for each host with the same output
        output_exit_status = {}
        for host in host_list:
            if host_exit_status[host] not in output_exit_status:
                output_exit_status[host_exit_status[host]] = NodeSet()
            output_exit_status[host_exit_status[host]].add(host)

        # Determine the unique interrupted state for each host with the same
        # output and exit status
        for exit_status in output_exit_status:
            output_interrupted = {}
            for host in list(output_exit_status[exit_status]):
                is_interrupted = host in host_interrupted
                if is_interrupted not in output_interrupted:
                    output_interrupted[is_interrupted] = NodeSet()
                output_interrupted[is_interrupted].add(host)

            # Add a result entry for each group of hosts with the same output,
            # exit status, and interrupted status
            for interrupted in output_interrupted:
                results.append({
                    "command": command,
                    "hosts": output_interrupted[interrupted],
                    "exit_status": exit_status,
                    "interrupted": interrupted,
                    "stdout": [
                        line.decode("utf-8").rstrip(os.linesep)
                        for line in output],
                })

    # Display results if requested or there is an unexpected exit status
    bad_exit_status = [
        item["exit_status"]
        for item in results
        if expect_rc is not None and item["exit_status"] != expect_rc]
    if verbose or bad_exit_status:
        log.info(colate_results(command, results))

    return results


def colate_results(command, results):
    """Colate the output of run_pcmd.

    Args:
        command (str): command used to obtain the data on each server
        results (list): list: a list of dictionaries with each entry
                        containing output, exit status, and interrupted
                        status common to each group of hosts (see run_pcmd()'s
                        return for details)
    Returns:
        str: a string colating run_pcmd()'s results

    """
    res = ""
    res += "Command: %s\n" % command
    res += "Results:\n"
    for result in results:
        res += "  %s: exit_status=%s, interrupted=%s:" % (
               result["hosts"], result["exit_status"], result["interrupted"])
        for line in result["stdout"]:
            res += "    %s\n" % line

    return res


def get_host_data(hosts, command, text, error, timeout=None):
    """Get the data requested for each host using the specified command.

    Args:
        hosts (list): list of hosts
        command (str): command used to obtain the data on each server
        text (str): data identification string
        error (str): data error string

    Returns:
        list: a list of dictionaries containing the following key/value pairs:
            "hosts": NodeSet containing the hosts with this data
            "data":  data requested for the group of hosts

    """
    log = getLogger()
    host_data = []
    DATA_ERROR = "[ERROR]"

    # Find the data for each specified servers
    log.info("  Obtaining %s data on %s", text, hosts)
    results = run_pcmd(hosts, command, False, timeout, None)
    errors = [
        item["exit_status"]
        for item in results if item["exit_status"] != 0]
    if errors:
        log.info("    %s on the following hosts:", error)
        for result in results:
            if result["exit_status"] in errors:
                log.info(
                    "      %s: rc=%s, interrupted=%s, command=\"%s\":",
                    result["hosts"], result["exit_status"],
                    result["interrupted"], result["command"])
                for line in result["stdout"]:
                    log.info("        %s", line)
        host_data.append({"hosts": NodeSet.fromlist(hosts), "data": DATA_ERROR})
    else:
        for result in results:
            host_data.append(
                {"hosts": result["hosts"], "data": "\n".join(result["stdout"])})

    return host_data


def pcmd(hosts, command, verbose=True, timeout=None, expect_rc=0):
    """Run a command on each host in parallel and get the return codes.

    Args:
        hosts (list): list of hosts
        command (str): the command to run in parallel
        verbose (bool, optional): display command output. Defaults to True.
        timeout (int, optional): command timeout in seconds. Defaults to None.
        expect_rc (int, optional): expected return code. Defaults to 0.

    Returns:
        dict: a dictionary of return codes keys and accompanying NodeSet
            values indicating which hosts yielded the return code.

    """
    # Run the command on each host in parallel
    results = run_pcmd(hosts, command, verbose, timeout, expect_rc)
    exit_status = {}
    for result in results:
        if result["exit_status"] not in exit_status:
            exit_status[result["exit_status"]] = NodeSet()
        exit_status[result["exit_status"]].add(result["hosts"])
    return exit_status


def check_file_exists(hosts, filename, user=None, directory=False):
    """Check if a specified file exist on each specified hosts.

    If specified, verify that the file exists and is owned by the user.

    Args:
        hosts (list): list of hosts
        filename (str): file to check for the existence of on each host
        user (str, optional): owner of the file. Defaults to None.

    Returns:
        (bool, NodeSet): A tuple of:
            - True if the file exists on each of the hosts; False otherwise
            - A NodeSet of hosts on which the file does not exist

    """
    missing_file = NodeSet()
    command = "test -e {0}".format(filename)
    if user is not None and not directory:
        command = "test -O {0}".format(filename)
    elif user is not None and directory:
        command = "test -O {0} && test -d {0}".format(filename)
    elif directory:
        command = "test -d '{0}'".format(filename)

    task = run_task(hosts, command)
    for ret_code, node_list in task.iter_retcodes():
        if ret_code != 0:
            missing_file.add(NodeSet.fromlist(node_list))

    return len(missing_file) == 0, missing_file


def process_host_list(hoststr):
    """
    Convert a slurm style host string into a list of individual hosts.

    e.g. server-[26-27] becomes a list with entries server-26, server-27

    This works for every thing that has come up so far but I don't know what
    all slurm finds acceptable so it might not parse everything possible.
    """
    # 1st split into cluster name and range of hosts
    split_loc = hoststr.index('-')
    cluster = hoststr[0:split_loc]
    num_range = hoststr[split_loc + 1:]

    # if its just a single host then nothing to do
    if num_range.isdigit():
        return [hoststr]

    # more than 1 host, remove the brackets
    host_list = []
    num_range = re.sub(r'\[|\]', '', num_range)

    # differentiate between ranges and single numbers
    hosts_and_ranges = num_range.split(',')
    for item in hosts_and_ranges:
        if item.isdigit():
            hostname = cluster + '-' + item
            host_list.append(hostname)
        else:
            # split the two ends of the range
            host_range = item.split('-')
            for hostnum in range(int(host_range[0]), int(host_range[1]) + 1):
                hostname = "{}-{}".format(cluster, hostnum)
                host_list.append(hostname)

    return host_list


def get_random_string(length, exclude=None, include=None):
    """Create a specified length string of random ascii letters and numbers.

    Optionally exclude specific random strings from being returned.

    Args:
        length (int): length of the string to return
        exclude (list, optional): list of strings to not return. Defaults to
            None.
        include (list, optional): list of characters to use in the random
            string. Defaults to None, in which case use all upper case and
            digits.

    Returns:
        str: a string of random ascii letters and numbers

    """
    exclude = exclude if isinstance(exclude, list) else []

    if include is None:
        include = string.ascii_uppercase + string.digits

    random_string = None
    while not isinstance(random_string, str) or random_string in exclude:
        random_string = "".join(random.choice(include) for _ in range(length)) #nosec
    return random_string


def get_random_bytes(length, exclude=None, encoding="utf-8"):
    """Create a specified length string of random ascii letters and numbers.

    Optionally exclude specific random strings from being returned.

    Args:
        length (int): length of the string to return
        exclude (list, optional): list of strings to not return. Defaults to
            None.
        encoding (str, optional): bytes encoding. Defaults to "utf-8"

    Returns:
        bytes : a string of random ascii letters and numbers converted to
                bytes object

    """
    return get_random_string(length, exclude).encode(encoding)


def check_pool_files(log, hosts, uuid):
    """Check if pool files exist on the specified list of hosts.

    Args:
        log (logging): logging object used to display messages
        hosts (list): list of hosts
        uuid (str): uuid file name to look for in /mnt/daos.

    Returns:
        bool: True if the files for this pool exist on each host; False
            otherwise

    """
    status = True
    log.info("Checking for pool data on %s", NodeSet.fromlist(hosts))
    pool_files = [uuid, "superblock"]
    for filename in ["/mnt/daos/{}".format(item) for item in pool_files]:
        result = check_file_exists(hosts, filename)
        if not result[0]:
            log.error("%s: %s not found", result[1], filename)
            status = False
    return status


def convert_list(value, separator=","):
    """Convert a list into a separator-separated string of its items.

    Examples:
        convert_list([1,2,3])        -> '1,2,3'
        convert_list([1,2,3], " ")   -> '1 2 3'
        convert_list([1,2,3], ", ")  -> '1, 2, 3'

    Args:
        value (list): list to convert into a string
        separator (str, optional): list item separator. Defaults to ",".

    Returns:
        str: a single string containing all the list items separated by the
            separator.

    """
    return separator.join([str(item) for item in value])


def dump_engines_stacks(hosts, verbose=True, timeout=60, added_filter=None):
    """Signal the engines on each hosts to generate their ULT stacks dump.

    Args:
        hosts (list): hosts on which to signal the engines
        verbose (bool, optional): display command output. Defaults to True.
        timeout (int, optional): command timeout in seconds. Defaults to 60
            seconds.
        added_filter (str, optional): negative filter to better identify
            engines.


    Returns:
        dict: a dictionary of return codes keys and accompanying NodeSet
            values indicating which hosts yielded the return code.
            Return code keys:
                0   No engine matched the criteria / No engine signaled.
                1   One or more engine matched the criteria and a signal was
                    sent.

    """
    result = {}
    log = getLogger()
    log.info("Dumping ULT stacks of engines on %s", hosts)

    if added_filter:
        ps_cmd = "/usr/bin/ps xa | grep daos_engine | grep -vE {}".format(
            added_filter)
    else:
        ps_cmd = "/usr/bin/pgrep --list-full daos_engine"

    if hosts is not None:
        commands = [
            "rc=0",
            "if " + ps_cmd,
            "then rc=1",
            "sudo pkill --signal USR2 daos_engine",
            # leave some time for ABT info/stacks dump to complete.
            # at this time there is no way to know when Argobots ULTs stacks
            # has completed, see DAOS-1452/DAOS-9942.
            "sleep 30",
            "fi",
            "exit $rc",
        ]
        result = pcmd(hosts, "; ".join(commands), verbose, timeout,
                      None)

    return result


def stop_processes(hosts, pattern, verbose=True, timeout=60, added_filter=None):
    """Stop the processes on each hosts that match the pattern.

    Args:
        hosts (list): hosts on which to stop the processes
        pattern (str): regular expression used to find process names to stop
        verbose (bool, optional): display command output. Defaults to True.
        timeout (int, optional): command timeout in seconds. Defaults to 60
            seconds.
        added_filter (str, optional): negative filter to better identify
            processes.

    Returns:
        dict: a dictionary of return codes keys and accompanying NodeSet
            values indicating which hosts yielded the return code.
            Return code keys:
                0   No processes matched the criteria / No processes killed.
                1   One or more processes matched the criteria and a kill was
                    attempted.

    """
    result = {}
    log = getLogger()
    log.info("Killing any processes on %s that match: %s", hosts, pattern)

    if added_filter:
        ps_cmd = "/usr/bin/ps xa | grep -E {} | grep -vE {}".format(
            pattern, added_filter)
    else:
        ps_cmd = "/usr/bin/pgrep --list-full {}".format(pattern)

    if hosts is not None:
        commands = [
            "rc=0",
            "if " + ps_cmd,
            "then rc=1",
            "sudo /usr/bin/pkill {}".format(pattern),
            "sleep 5",
            "if " + ps_cmd,
            "then sudo /usr/bin/pkill --signal ABRT {}".format(pattern),
            "sleep 1",
            "if " + ps_cmd,
            "then sudo /usr/bin/pkill --signal KILL {}".format(pattern),
            "fi",
            "fi",
            "fi",
            "exit $rc",
        ]
        result = pcmd(hosts, "; ".join(commands), verbose, timeout, None)
    return result


def get_partition_hosts(partition, reservation=None):
    """Get a list of hosts in the specified slurm partition and reservation.

    Args:
        partition (str): name of the partition
        reservation (str): name of reservation
    Returns:
        list: list of hosts in the specified partition

    """
    log = getLogger()
    hosts = []
    if partition is not None:
        # Get the partition name information
        cmd = "scontrol show partition {}".format(partition)
        try:
            result = process.run(cmd, timeout=10)
        except process.CmdError as error:
            log.warning(
                "Unable to obtain hosts from the %s slurm "
                "partition: %s", partition, error)
            result = None

        if result:
            # Get the list of hosts from the partition information
            output = result.stdout_text
            try:
                hosts = list(NodeSet(re.findall(r"\s+Nodes=(.*)", output)[0]))
            except (NodeSetParseError, IndexError):
                log.warning(
                    "Unable to obtain hosts from the %s slurm partition "
                    "output: %s", partition, output)
                hosts = []
            if hosts and reservation is not None:
                # Get the list of hosts from the reservation information
                cmd = "scontrol show reservation {}".format(reservation)
                try:
                    result = process.run(cmd, timeout=10)
                except process.CmdError as error:
                    log.warning(
                        "Unable to obtain hosts from the %s slurm "
                        "reservation: %s", reservation, error)
                    result = None
                    hosts = []
                if result:
                    # Get the list of hosts from the reservation information
                    output = result.stdout_text
                    try:
                        reservation_hosts = list(
                            NodeSet(re.findall(r"\sNodes=(\S+)", output)[0]))
                    except (NodeSetParseError, IndexError):
                        log.warning(
                            "Unable to obtain hosts from the %s slurm "
                            "reservation output: %s", reservation, output)
                        reservation_hosts = []
                    is_subset = set(reservation_hosts).issubset(set(hosts))
                    if reservation_hosts and is_subset:
                        hosts = reservation_hosts
                    else:
                        hosts = []
    return hosts


def get_log_file(name):
    """Get the full log file name and path.

    Prepends the DAOS_TEST_LOG_DIR path (or /tmp) to the specified file name.

    Args:
        name (str): log file name

    Returns:
        str: full log file name including path

    """
    return os.path.join(os.environ.get("DAOS_TEST_LOG_DIR", "/tmp"), name)


def check_uuid_format(uuid):
    """Check for a correct UUID format.

    Args:
        uuid (str): Pool or Container UUID.

    Returns:
        bool: status of valid or invalid uuid

    """
    pattern = re.compile("([0-9a-fA-F-]+)")
    return bool(len(uuid) == 36 and pattern.match(uuid))


def get_numeric_list(numeric_range):
    """Convert a string of numeric ranges into an expanded list of integers.

    Example: "0-3,7,9-13,15" -> [0, 1, 2, 3, 7, 9, 10, 11, 12, 13, 15]

    Args:
        numeric_range (str): the string of numbers and/or ranges of numbers to
            convert

    Raises:
        AttributeError: if the syntax of the numeric_range argument is invalid

    Returns:
        list: an expanded list of integers

    """
    numeric_list = []
    try:
        for item in numeric_range.split(","):
            if "-" in item:
                range_args = [int(val) for val in item.split("-")]
                range_args[-1] += 1
                numeric_list.extend([int(val) for val in range(*range_args)])
            else:
                numeric_list.append(int(item))
    except (AttributeError, ValueError, TypeError) as error:
        raise AttributeError(
            "Invalid 'numeric_range' argument - must be a string containing "
            "only numbers, dashes (-), and/or commas (,): {}".format(
                numeric_range)) from error

    return numeric_list


def get_remote_file_size(host, file_name):
    """Obtain remote file size.

    Args:
        file_name (str): name of remote file

    Returns:
        int: file size

    """
    cmd = "ssh" " {}@{}" " stat -c%s {}".format(
        getuser(), host, file_name)
    result = run_command(cmd)

    return int(result.stdout_text)


def error_count(error, hostlist, log_file):
    """Count the number of specific ERRORs found in the log file.

    This function also returns a count of the other ERRORs from same log file.

    Args:
        error (str): DAOS error to look for in .log file. for example -1007
        hostlist (list): System list to looks for an error.
        log_file (str): Log file name (server/client log).

    Returns:
        tuple: a tuple of the count of errors matching the specified error type
            and the count of other errors (int, int)

    """
    # Get the Client side Error from client_log file.
    requested_error_count = 0
    other_error_count = 0
    command = 'cat {} | grep \" ERR \"'.format(get_log_file(log_file))
    results = run_pcmd(hostlist, command, False, None, None)
    for result in results:
        for line in result["stdout"]:
            if 'ERR' in line:
                if error in line:
                    requested_error_count += 1
                else:
                    other_error_count += 1

    return requested_error_count, other_error_count


def get_module_class(name, module):
    """Get the class object in the specified module by its name.

    Args:
        name (str): class name to obtain
        module (str): module name in which to find the class name

    Raises:
        DaosTestError: if the class name is not found in the module

    Returns:
        object: class matching the name in the specified module

    """
    try:
        name_module = import_module(module)
        name_class = getattr(name_module, name)
    except (ImportError, AttributeError) as error:
        raise DaosTestError(
            "Invalid '{}' class name for {}: {}".format(
                name, module, error)) from error
    return name_class


def get_job_manager_class(name, job=None, subprocess=False, mpi="openmpi"):
    """Get the job manager class that matches the specified name.

    Enables assigning a JobManager class from the test's yaml settings.

    Args:
        name (str): JobManager-based class name
        job (ExecutableCommand, optional): command object to manage. Defaults
            to None.
        subprocess (bool, optional): whether the command is run as a
            subprocess. Defaults to False.
        mpi (str, optional): MPI type to use with the Mpirun class only.
            Defaults to "openmpi".

    Raises:
        DaosTestError: if an invalid JobManager class name is specified.

    Returns:
        JobManager: a JobManager class, e.g. Orterun, Mpirun, Srun, etc.

    """
    manager_class = get_module_class(name, "job_manager_utils")
    if name in ["Mpirun", "Orterun"]:
        manager = manager_class(job, subprocess=subprocess, mpi_type=mpi)
    elif name == "Systemctl":
        manager = manager_class(job)
    else:
        manager = manager_class(job, subprocess=subprocess)
    return manager


def convert_string(item, separator=","):
    """Convert the object into a string.

    If the object is a list, tuple, NodeSet, etc. return a comma-separated
    string of the values.

    Args:
        separator (str, optional): list item separator. Defaults to ",".

    Returns:
        str: item to convert into a string

    """
    if isinstance(item, (list, tuple, set)):
        item = convert_list(item, separator)
    elif not isinstance(item, str):
        item = str(item)
    return item


def create_directory(hosts, directory, timeout=15, verbose=True,
                     raise_exception=True, sudo=False):
    """Create the specified directory on the specified hosts.

    Args:
        hosts (list): hosts on which to create the directory
        directory (str): the directory to create
        timeout (int, optional): command timeout. Defaults to 15 seconds.
        verbose (bool, optional): whether to log the command run and
            stdout/stderr. Defaults to True.
        raise_exception (bool, optional): whether to raise an exception if the
            command returns a non-zero exit status. Defaults to True.
        sudo (bool, optional): whether to run the command via sudo. Defaults to
            False.

    Raises:
        DaosTestError: if there is an error running the command

    Returns:
        CmdResult: an avocado.utils.process CmdResult object containing the
            result of the command execution.  A CmdResult object has the
            following properties:
                command         - command string
                exit_status     - exit_status of the command
                stdout          - the stdout
                stderr          - the stderr
                duration        - command execution time
                interrupted     - whether the command completed within timeout
                pid             - command's pid

    """
    return run_command(
        "{} /usr/bin/mkdir -p {}".format(
            get_clush_command(hosts, "-S -v", sudo), directory),
        timeout=timeout, verbose=verbose, raise_exception=raise_exception)


def change_file_owner(hosts, filename, owner, group, timeout=15, verbose=True,
                      raise_exception=True, sudo=False):
    """Create the specified directory on the specified hosts.

    Args:
        hosts (list): hosts on which to create the directory
        filename (str): the file for which to change ownership
        owner (str): new owner of the file
        group (str): new group owner of the file
        timeout (int, optional): command timeout. Defaults to 15 seconds.
        verbose (bool, optional): whether to log the command run and
            stdout/stderr. Defaults to True.
        raise_exception (bool, optional): whether to raise an exception if the
            command returns a non-zero exit status. Defaults to True.
        sudo (bool, optional): whether to run the command via sudo. Defaults to
            False.

    Raises:
        DaosTestError: if there is an error running the command

    Returns:
        CmdResult: an avocado.utils.process CmdResult object containing the
            result of the command execution.  A CmdResult object has the
            following properties:
                command         - command string
                exit_status     - exit_status of the command
                stdout          - the stdout
                stderr          - the stderr
                duration        - command execution time
                interrupted     - whether the command completed within timeout
                pid             - command's pid

    """
    return run_command(
        "{} chown {}:{} {}".format(
            get_clush_command(hosts, "-S -v", sudo), owner, group, filename),
        timeout=timeout, verbose=verbose, raise_exception=raise_exception)


def distribute_files(hosts, source, destination, mkdir=True, timeout=60,
                     verbose=True, raise_exception=True, sudo=False,
                     owner=None):
    """Copy the source to the destination on each of the specified hosts.

    Optionally (by default) ensure the destination directory exists on each of
    the specified hosts prior to copying the source.

    Args:
        hosts (list): hosts on which to copy the source
        source (str): the file to copy to the hosts
        destination (str): the host location in which to copy the source
        mkdir (bool, optional): whether or not to ensure the destination
            directory exists on hosts prior to copying the source. Defaults to
            True.
        timeout (int, optional): command timeout. Defaults to 60 seconds.
        verbose (bool, optional): whether to log the command run and
            stdout/stderr. Defaults to True.
        raise_exception (bool, optional): whether to raise an exception if the
            command returns a non-zero exit status. Defaults to True.
        sudo (bool, optional): whether to run the command via sudo. Defaults to
            False.
        owner (str, optional): if specified the owner to assign as the owner of
            the copied file. Defaults to None.

    Raises:
        DaosTestError: if there is an error running the command

    Returns:
        CmdResult: an avocado.utils.process CmdResult object containing the
            result of the command execution.  A CmdResult object has the
            following properties:
                command         - command string
                exit_status     - exit_status of the command
                stdout          - the stdout
                stderr          - the stderr
                duration        - command execution time
                interrupted     - whether the command completed within timeout
                pid             - command's pid

    """
    result = None
    if mkdir:
        result = create_directory(
            hosts, os.path.dirname(destination), verbose=verbose,
            raise_exception=raise_exception)
    if result is None or result.exit_status == 0:
        if sudo:
            # In order to copy a protected file to a remote host in CI the
            # source will first be copied as is to the remote host
            localhost = gethostname().split(".")[0]
            other_hosts = [host for host in hosts if host != localhost]
            if other_hosts:
                # Existing files with strict file permissions can cause the
                # subsequent non-sudo copy to fail, so remove the file first
                rm_command = "{} rm -f {}".format(
                    get_clush_command(other_hosts, "-S -v", True), source)
                run_command(rm_command, verbose=verbose, raise_exception=False)
                result = distribute_files(
                    other_hosts, source, source, mkdir=True,
                    timeout=timeout, verbose=verbose,
                    raise_exception=raise_exception, sudo=False, owner=None)
            if result is None or result.exit_status == 0:
                # Then a local sudo copy will be executed on the remote node to
                # copy the source to the destination
                command = "{} cp {} {}".format(
                    get_clush_command(hosts, "-S -v", True), source,
                    destination)
                result = run_command(command, timeout, verbose, raise_exception)
        else:
            # Without the sudo requirement copy the source to the destination
            # directly with clush
            command = "{} --copy {} --dest {}".format(
                get_clush_command(hosts, "-S -v", False), source, destination)
            result = run_command(command, timeout, verbose, raise_exception)

        # If requested update the ownership of the destination file
        if owner is not None and result.exit_status == 0:
            change_file_owner(
                hosts, destination, owner, get_primary_group(owner), timeout=timeout,
                verbose=verbose, raise_exception=raise_exception, sudo=sudo)
    return result


def get_clush_command(hosts, args=None, sudo=False):
    """Get the clush command with optional sudo arguments.

    Args:
        hosts (object): hosts with which to use the clush command
        args (str, optional): additional clush command line arguments. Defaults
            to None.
        sudo (bool, optional): if set the clush command will be configured to
            run a command with sudo privileges. Defaults to False.

    Returns:
        str: the clush command

    """
    command = ["clush", "-w", convert_string(hosts)]
    if args:
        command.insert(1, args)
    if sudo:
        # If ever needed, this is how to disable host key checking:
        # command.extend(["-o", "-oStrictHostKeyChecking=no", "sudo"])
        command.append("sudo")
    return " ".join(command)


def get_default_config_file(name):
    """Get the default config file.

    Args:
        name (str): daos component name, e.g. server, agent, control

    Returns:
        str: the default config file

    """
    file_name = "".join(["daos_", name, ".yml"])
    return os.path.join(os.sep, "etc", "daos", file_name)


def get_file_listing(hosts, files):
    """Get the file listing from multiple hosts.

    Args:
        hosts (object): hosts with which to use the clush command
        files (object): list of multiple files to list or a single file as a str

    Returns:
        CmdResult: an avocado.utils.process CmdResult object containing the
            result of the command execution.  A CmdResult object has the
            following properties:
                command         - command string
                exit_status     - exit_status of the command
                stdout          - the stdout
                stderr          - the stderr
                duration        - command execution time
                interrupted     - whether the command completed within timeout
                pid             - command's pid

    """
    result = run_command(
        "{} /usr/bin/ls -la {}".format(
            get_clush_command(hosts, "-S -v", True),
            convert_string(files, " ")),
        verbose=False, raise_exception=False)
    return result


def get_subprocess_stdout(subprocess):
    """Get the stdout from the specified subprocess.

    Args:
        subprocess (process.SubProcess): subprocess from which to get stdout

    Returns:
        str: the std out of the subprocess

    """
    output = subprocess.get_stdout()
    if isinstance(output, bytes):
        output = output.decode("utf-8")
    return output


def create_string_buffer(value, size=None):
    """Create a ctypes string buffer.

    Converts any string to a bytes object before calling
    ctypes.create_string_buffer().

    Args:
    value (object): value to pass to ctypes.create_string_buffer()
    size (int, optional): sze to pass to ctypes.create_string_buffer()

    Returns:
    array: return value from ctypes.create_string_buffer()

    """
    if isinstance(value, str):
        value = value.encode("utf-8")
    return ctypes.create_string_buffer(value, size)


def get_display_size(size):
    """Get a string of the provided size in bytes and human-readable sizes.

    Args:
        size (int): size in bytes

    Returns:
        str: the size represented in bytes and human-readable sizes

    """
    return "{} ({}) ({})".format(
        size, bytes_to_human(size, binary=True),
        bytes_to_human(size, binary=False))


def report_errors(test, errors):
    """Print errors and fail the test if there's any errors.

    Args:
        test (Test): Test class.
        errors (list): List of errors.
    """
    if errors:
        test.log.error("Errors detected:")
        for error in errors:
            test.log.error("  %s", error)
        error_msg = ("{} error{} detected".format(
            len(errors), "" if len(errors) == 0 else "s"))
        test.fail(error_msg)

    test.log.info("No errors detected.")


def percent_change(val1, val2):
    """Calculate percent change between two values as a decimal.

    Args:
        val1 (float): first value.
        val2 (float): second value.

    Returns:
        float: decimal percent change.

    """
    if val1 and val2:
        return (float(val2) - float(val1)) / float(val1)
    return 0.0


<<<<<<< HEAD
def check_provider(test, provider=None):
    """Check that the provider is supported or get the default provider.

    Args:
        test (Test): Test class.
        provider (str, optional): the provider to verify, e.g. ofi+verbs. Defaults to None.

    Returns:
        str: the provider. If no provider is supported this will be the default provider

    """
    # Get the list of supported providers from the DAOS_TEST_PROVIDER_LIST environment variable
    try:
        provider_list = os.environ.get("DAOS_TEST_PROVIDER_LIST").split(",")
    except AttributeError:
        test.fail("Missing supported providers list (DAOS_TEST_PROVIDER_LIST)")

    if provider is None:
        # Use the first supported provider as the default
        test.log.info("Default to using the {} provider.", provider_list[0])
        provider = provider_list[0]
    elif get_short_provider_name(provider) not in provider_list:
        # Skip the test if the provider is not supported
        test.log.info("The %s provider is not in the supported list: %s", provider, provider_list)
        test.cancel("Unsupported provider: {}".format(provider))

    return provider


def get_full_provider_name(provider):
    """Get the provider full name including 'ofi_rxm'.

    Args:
        provider (str): shortened provider name

    Returns:
        str: full provider name

    """
    if provider in ["ofi+tcp", "ofi+verbs"]:
        return ";".join([provider, "ofi+rxm"])
    return provider


def get_short_provider_name(provider):
    """Get the provider short name excluding 'ofi_rxm'.

    Args:
        provider (str): full provider name

    Returns:
        str: short provider name

    """
    return re.sub(r";ofi+rxm", "", provider)
=======
def get_primary_group(user=None):
    """Get the name of the user's primary group.

    Args:
        user (str, optional): the user account name. Defaults to None, which uses the current user.

    Returns:
        str: the primary group name

    """
    if user is None:
        user = getuser()
    gid = pwd.getpwnam(user).pw_gid
    return grp.getgrgid(gid).gr_name
>>>>>>> 9af48006
<|MERGE_RESOLUTION|>--- conflicted
+++ resolved
@@ -1330,7 +1330,22 @@
     return 0.0
 
 
-<<<<<<< HEAD
+def get_primary_group(user=None):
+    """Get the name of the user's primary group.
+
+    Args:
+        user (str, optional): the user account name. Defaults to None, which uses the current user.
+
+    Returns:
+        str: the primary group name
+
+    """
+    if user is None:
+        user = getuser()
+    gid = pwd.getpwnam(user).pw_gid
+    return grp.getgrgid(gid).gr_name
+
+
 def check_provider(test, provider=None):
     """Check that the provider is supported or get the default provider.
 
@@ -1385,20 +1400,4 @@
         str: short provider name
 
     """
-    return re.sub(r";ofi+rxm", "", provider)
-=======
-def get_primary_group(user=None):
-    """Get the name of the user's primary group.
-
-    Args:
-        user (str, optional): the user account name. Defaults to None, which uses the current user.
-
-    Returns:
-        str: the primary group name
-
-    """
-    if user is None:
-        user = getuser()
-    gid = pwd.getpwnam(user).pw_gid
-    return grp.getgrgid(gid).gr_name
->>>>>>> 9af48006
+    return re.sub(r";ofi+rxm", "", provider)