#!/usr/bin/python
'''
  (C) Copyright 2018-2019 Intel Corporation.

  Licensed under the Apache License, Version 2.0 (the "License");
  you may not use this file except in compliance with the License.
  You may obtain a copy of the License at

      http://www.apache.org/licenses/LICENSE-2.0

  Unless required by applicable law or agreed to in writing, software
  distributed under the License is distributed on an "AS IS" BASIS,
  WITHOUT WARRANTIES OR CONDITIONS OF ANY KIND, either express or implied.
  See the License for the specific language governing permissions and
  limitations under the License.

  GOVERNMENT LICENSE RIGHTS-OPEN SOURCE SOFTWARE
  The Government's rights to use, modify, reproduce, release, perform, display,
  or disclose this software are subject to the terms of the Apache License as
  provided in Contract No. B609815.
  Any reproduction of computer software, computer software documentation, or
  portions thereof marked with this legend must also reproduce the markings.
'''
from daos_api import DaosApiError, DaosServer, DaosContainer, DaosPool

import os
import re
import json
import random
import string
from pathlib import Path
from errno import ENOENT
from avocado import fail_on
from time import sleep

<<<<<<< HEAD
class DaosTestError(Exception):
    """
    DAOS API exception class
    """
=======

class DaosTestError(Exception):
    """DAOS API exception class."""
>>>>>>> 7824313f


def get_file_path(bin_name, dir_path=""):
    """
    Find the binary path name in daos_m and return the list of path.

    args:
        bin_name: bin file to be.
        dir_path: Directory location on top of daos_m to find the
                  bin.
    return:
        list: list of the paths for bin_name file
    Raises:
        OSError: If failed to find the bin_name file
    """
    with open('../../../.build_vars.json') as json_file:
        build_paths = json.load(json_file)
    basepath = os.path.normpath(build_paths['PREFIX'] + "/../{0}"
                                .format(dir_path))

    file_path = list(Path(basepath).glob('**/{0}'.format(bin_name)))
    if not file_path:
        raise OSError(ENOENT, "File {0} not found inside {1} Directory"
                      .format(bin_name, basepath))
    else:
        return file_path


def process_host_list(hoststr):
    """
    Convert a slurm style host string into a list of individual hosts.

    e.g. boro-[26-27] becomes a list with entries boro-26, boro-27

    This works for every thing that has come up so far but I don't know what
    all slurmfinds acceptable so it might not parse everything possible.
    """
    # 1st split into cluster name and range of hosts
    split_loc = hoststr.index('-')
    cluster = hoststr[0:split_loc]
    num_range = hoststr[split_loc+1:]

    # if its just a single host then nothing to do
    if num_range.isdigit():
        return [hoststr]

    # more than 1 host, remove the brackets
    host_list = []
    num_range = re.sub(r'\[|\]', '', num_range)

    # differentiate between ranges and single numbers
    hosts_and_ranges = num_range.split(',')
    for item in hosts_and_ranges:
        if item.isdigit():
            hostname = cluster + '-' + item
            host_list.append(hostname)
        else:
            # split the two ends of the range
            host_range = item.split('-')
            for hostnum in range(int(host_range[0]), int(host_range[1])+1):
                hostname = "{}-{}".format(cluster, hostnum)
                host_list.append(hostname)

    return host_list

<<<<<<< HEAD
=======

>>>>>>> 7824313f
def get_random_string(length, exclude=None):
    """Create a specified length string of random ascii letters and numbers.

    Optionally exclude specific random strings from being returned.

    Args:
        length (int): length of the string to return
        exclude (list|None): list of strings to not return

    Returns:
        str: a string of random ascii letters and numbers

<<<<<<< HEAD
    """
    exclude = exclude if isinstance(exclude, list) else []
    random_string = None
    while not isinstance(random_string, str) or random_string in exclude:
        random_string = "".join(
            random.choice(string.ascii_uppercase + string.digits)
            for _ in range(length))
    return random_string

@fail_on(DaosApiError)
def get_pool(context, mode, size, name, svcn=1, log=None):
    """Return a DAOS pool that has been created an connected.

    Args:
        context (DaosContext): the context to use to create the pool
        mode (int): the pool mode
        size (int): the size of the pool
        name (str): the name of the pool
        svcn (int): the number of pool replica leaders
        log (DaosLog|None): object for logging messages

    Returns:
        DaosPool: an object representing a DAOS pool

    """
    if log:
        log.info("Creating a pool")
    pool = DaosPool(context)
    pool.create(mode, os.geteuid(), os.getegid(), size, name, svcn=svcn)
    if log:
        log.info("Connecting to the pool")
    pool.connect(1 << 1)
    return pool


@fail_on(DaosApiError)
def get_container(context, pool, log=None):
    """Retrun a DAOS a container that has been created an opened.

    Args:
        context (DaosContext): the context to use to create the container
        pool (DaosPool): pool in which to create the container
        log (DaosLog|None): object for logging messages

    Returns:
        DaosContainer: an object representing a DAOS container

    """
    if log:
        log.info("Creating a container")
    container = DaosContainer(context)
    container.create(pool.handle)
    if log:
        log.info("Opening a container")
    container.open()
    return container


@fail_on(DaosApiError)
def kill_server(server_group, context, rank, pool, log=None):
    """Kill a specific server rank.

    Args:
        server_group (str):
        context (DaosContext): the context to use to create the DaosServer
        rank (int): daos server rank to kill
        pool (DaosPool): the DaosPool from which to exclude the rank
        log (DaosLog|None): object for logging messages

    Returns:
        None

    """
    if log:
        log.info("Killing DAOS server {} (rank {})".format(server_group, rank))
    server = DaosServer(context, server_group, rank)
    server.kill(1)
    if log:
        log.info("Excluding server rank {}".format(rank))
    pool.exclude([rank])


@fail_on(DaosApiError)
def get_pool_status(pool, log):
    """Determine if the pool rebuild is complete.

    Args:
        pool (DaosPool): pool for which to determine if rebuild is complete
        log (logging): logging object used to report the pool status

    Returns:
        PoolInfo: the PoolInfo object returned by the pool's pool_query()
                  function

    """
    pool_info = pool.pool_query()
    message = "Pool: pi_ntargets={}".format(pool_info.pi_ntargets)
    message += ", pi_nnodes={}".format(
        pool_info.pi_nnodes)
    message += ", pi_ndisabled={}".format(
        pool_info.pi_ndisabled)
    message += ", rs_version={}".format(
        pool_info.pi_rebuild_st.rs_version)
    message += ", rs_done={}".format(
        pool_info.pi_rebuild_st.rs_done)
    message += ", rs_toberb_obj_nr={}".format(
        pool_info.pi_rebuild_st.rs_toberb_obj_nr)
    message += ", rs_obj_nr={}".format(
        pool_info.pi_rebuild_st.rs_obj_nr)
    message += ", rs_rec_nr={}".format(
        pool_info.pi_rebuild_st.rs_rec_nr)
    message += ", rs_errno={}".format(
        pool_info.pi_rebuild_st.rs_errno)
    log.info(message)
    return pool_info


def is_pool_rebuild_complete(pool, log):
    """Determine if the pool rebuild is complete.

    Args:
        pool (DaosPool): pool for which to determine if rebuild is complete
        log (logging): logging object used to report the pool status

    Returns:
        bool: pool rebuild completion status

    """
    get_pool_status(pool, log)
    return pool.pool_info.pi_rebuild_st.rs_done == 1


def wait_for_rebuild(pool, log, to_start, interval):
    """Wait for the rebuild to start or end.

    Args:
        pool (DaosPool): pool for which to determine if rebuild is complete
        log (logging): logging object used to report the pool status
        to_start (bool): whether to wait for rebuild to start or end
        interval (int): number of seconds to wait in between rebuild
            completion checks

    Returns:
        None

    """
    log.info(
        "Waiting for rebuild to %s ...",
        "start" if to_start else "complete")
    while is_pool_rebuild_complete(pool, log) == to_start:
        log.info(
            "  Rebuild %s ...",
            "has not yet started" if to_start else "in progress")
        sleep(interval)

def verify_rebuild(pool, log, to_be_rebuilt, object_qty, record_qty, errors=0):
    """Confirm the number of rebuilt objects reported by the pool query.
     Args:
        pool (DaosPool): pool for which to determine if rebuild is complete
        log (logging): logging object used to report the pool status
        to_be_rebuilt (int): expected number of objects to be rebuilt
        object_qty (int): expected number of rebuilt records
        record_qty (int): expected total number of rebuilt records
        errors (int): expected number of rebuild errors
     Returns:
        list: a list of error messages for each expected value that did not
            match the actual value.  If all expected values were detected the
            list will be empty.
     """
=======
    """
    exclude = exclude if isinstance(exclude, list) else []
    random_string = None
    while not isinstance(random_string, str) or random_string in exclude:
        random_string = "".join(
            random.choice(string.ascii_uppercase + string.digits)
            for _ in range(length))
    return random_string


@fail_on(DaosApiError)
def get_pool(context, mode, size, name, svcn=1, log=None):
    """Return a DAOS pool that has been created an connected.

    Args:
        context (DaosContext): the context to use to create the pool
        mode (int): the pool mode
        size (int): the size of the pool
        name (str): the name of the pool
        svcn (int): the pool service leader quantity
        log (DaosLog|None): object for logging messages

    Returns:
        DaosPool: an object representing a DAOS pool

    """
    if log:
        log.info("Creating a pool")
    pool = DaosPool(context)
    pool.create(mode, os.geteuid(), os.getegid(), size, name, svcn=svcn)
    if log:
        log.info("Connecting to the pool")
    pool.connect(1 << 1)
    return pool


@fail_on(DaosApiError)
def get_container(context, pool, log=None):
    """Retrun a DAOS a container that has been created an opened.

    Args:
        context (DaosContext): the context to use to create the container
        pool (DaosPool): pool in which to create the container
        log (DaosLog|None): object for logging messages

    Returns:
        DaosContainer: an object representing a DAOS container

    """
    if log:
        log.info("Creating a container")
    container = DaosContainer(context)
    container.create(pool.handle)
    if log:
        log.info("Opening a container")
    container.open()
    return container


@fail_on(DaosApiError)
def kill_server(server_group, context, rank, pool, log=None):
    """Kill a specific server rank.

    Args:
        server_group (str): daos server group name
        context (DaosContext): the context to use to create the DaosServer
        rank (int): daos server rank to kill
        pool (DaosPool): the DaosPool from which to exclude the rank
        log (DaosLog|None): object for logging messages

    Returns:
        None

    """
    if log:
        log.info("Killing DAOS server {} (rank {})".format(server_group, rank))
    server = DaosServer(context, server_group, rank)
    server.kill(1)
    if log:
        log.info("Excluding server rank {}".format(rank))
    pool.exclude([rank])


@fail_on(DaosApiError)
def get_pool_status(pool, log):
    """Determine if the pool rebuild is complete.

    Args:
        pool (DaosPool): pool for which to determine if rebuild is complete
        log (logging): logging object used to report the pool status

    Returns:
        PoolInfo: the PoolInfo object returned by the pool's pool_query()
            function

    """
    pool_info = pool.pool_query()
    message = "Pool: pi_ntargets={}".format(pool_info.pi_ntargets)
    message += ", pi_nnodes={}".format(
        pool_info.pi_nnodes)
    message += ", pi_ndisabled={}".format(
        pool_info.pi_ndisabled)
    message += ", rs_version={}".format(
        pool_info.pi_rebuild_st.rs_version)
    message += ", rs_done={}".format(
        pool_info.pi_rebuild_st.rs_done)
    message += ", rs_toberb_obj_nr={}".format(
        pool_info.pi_rebuild_st.rs_toberb_obj_nr)
    message += ", rs_obj_nr={}".format(
        pool_info.pi_rebuild_st.rs_obj_nr)
    message += ", rs_rec_nr={}".format(
        pool_info.pi_rebuild_st.rs_rec_nr)
    message += ", rs_errno={}".format(
        pool_info.pi_rebuild_st.rs_errno)
    log.info(message)
    return pool_info


def is_pool_rebuild_complete(pool, log):
    """Determine if the pool rebuild is complete.

    Args:
        pool (DaosPool): pool for which to determine if rebuild is complete
        log (logging): logging object used to report the pool status

    Returns:
        bool: pool rebuild completion status

    """
    get_pool_status(pool, log)
    return pool.pool_info.pi_rebuild_st.rs_done == 1


def wait_for_rebuild(pool, log, to_start, interval):
    """Wait for the rebuild to start or end.

    Args:
        pool (DaosPool): pool for which to determine if rebuild is complete
        log (logging): logging object used to report the pool status
        to_start (bool): whether to wait for rebuild to start or end
        interval (int): number of seconds to wait in between rebuild
            completion checks

    Returns:
        None

    """
    log.info(
        "Waiting for rebuild to %s ...",
        "start" if to_start else "complete")
    while is_pool_rebuild_complete(pool, log) == to_start:
        log.info(
            "  Rebuild %s ...",
            "has not yet started" if to_start else "in progress")
        sleep(interval)


def verify_rebuild(pool, log, to_be_rebuilt, object_qty, record_qty, errors=0):
    """Confirm the number of rebuilt objects reported by the pool query.

    Args:
        pool (DaosPool): pool for which to determine if rebuild is complete
        log (logging): logging object used to report the pool status
        to_be_rebuilt (int): expected number of objects to be rebuilt
        object_qty (int): expected number of rebuilt records
        record_qty (int): expected total number of rebuilt records
        errors (int): expected number of rebuild errors

    Returns:
        list: a list of error messages for each expected value that did not
            match the actual value.  If all expected values were detected the
            list will be empty.

    """
>>>>>>> 7824313f
    messages = []
    expected_pool_info = {
        "rs_toberb_obj_nr": to_be_rebuilt,
        "rs_obj_nr": object_qty,
        "rs_rec_nr": record_qty,
        "rs_errno": errors
    }
    log.info("Verifying the number of rebuilt objects and status")
    pool_info = get_pool_status(pool, log)
    for key, expected in expected_pool_info.items():
        detected = getattr(pool_info.pi_rebuild_st, key)
        if detected != expected:
            messages.append(
                "Unexpected {} value: expected={}, detected={}".format(
                    key, expected, detected))
    return messages<|MERGE_RESOLUTION|>--- conflicted
+++ resolved
@@ -33,16 +33,9 @@
 from avocado import fail_on
 from time import sleep
 
-<<<<<<< HEAD
-class DaosTestError(Exception):
-    """
-    DAOS API exception class
-    """
-=======
 
 class DaosTestError(Exception):
     """DAOS API exception class."""
->>>>>>> 7824313f
 
 
 def get_file_path(bin_name, dir_path=""):
@@ -108,10 +101,7 @@
 
     return host_list
 
-<<<<<<< HEAD
-=======
-
->>>>>>> 7824313f
+
 def get_random_string(length, exclude=None):
     """Create a specified length string of random ascii letters and numbers.
 
@@ -124,7 +114,6 @@
     Returns:
         str: a string of random ascii letters and numbers
 
-<<<<<<< HEAD
     """
     exclude = exclude if isinstance(exclude, list) else []
     random_string = None
@@ -134,6 +123,7 @@
             for _ in range(length))
     return random_string
 
+
 @fail_on(DaosApiError)
 def get_pool(context, mode, size, name, svcn=1, log=None):
     """Return a DAOS pool that has been created an connected.
@@ -143,7 +133,7 @@
         mode (int): the pool mode
         size (int): the size of the pool
         name (str): the name of the pool
-        svcn (int): the number of pool replica leaders
+        svcn (int): the pool service leader quantity
         log (DaosLog|None): object for logging messages
 
     Returns:
@@ -188,7 +178,7 @@
     """Kill a specific server rank.
 
     Args:
-        server_group (str):
+        server_group (str): daos server group name
         context (DaosContext): the context to use to create the DaosServer
         rank (int): daos server rank to kill
         pool (DaosPool): the DaosPool from which to exclude the rank
@@ -217,7 +207,7 @@
 
     Returns:
         PoolInfo: the PoolInfo object returned by the pool's pool_query()
-                  function
+            function
 
     """
     pool_info = pool.pool_query()
@@ -280,196 +270,24 @@
             "has not yet started" if to_start else "in progress")
         sleep(interval)
 
+
 def verify_rebuild(pool, log, to_be_rebuilt, object_qty, record_qty, errors=0):
     """Confirm the number of rebuilt objects reported by the pool query.
-     Args:
+
+    Args:
         pool (DaosPool): pool for which to determine if rebuild is complete
         log (logging): logging object used to report the pool status
         to_be_rebuilt (int): expected number of objects to be rebuilt
         object_qty (int): expected number of rebuilt records
         record_qty (int): expected total number of rebuilt records
         errors (int): expected number of rebuild errors
-     Returns:
+
+    Returns:
         list: a list of error messages for each expected value that did not
             match the actual value.  If all expected values were detected the
             list will be empty.
-     """
-=======
-    """
-    exclude = exclude if isinstance(exclude, list) else []
-    random_string = None
-    while not isinstance(random_string, str) or random_string in exclude:
-        random_string = "".join(
-            random.choice(string.ascii_uppercase + string.digits)
-            for _ in range(length))
-    return random_string
-
-
-@fail_on(DaosApiError)
-def get_pool(context, mode, size, name, svcn=1, log=None):
-    """Return a DAOS pool that has been created an connected.
-
-    Args:
-        context (DaosContext): the context to use to create the pool
-        mode (int): the pool mode
-        size (int): the size of the pool
-        name (str): the name of the pool
-        svcn (int): the pool service leader quantity
-        log (DaosLog|None): object for logging messages
-
-    Returns:
-        DaosPool: an object representing a DAOS pool
-
-    """
-    if log:
-        log.info("Creating a pool")
-    pool = DaosPool(context)
-    pool.create(mode, os.geteuid(), os.getegid(), size, name, svcn=svcn)
-    if log:
-        log.info("Connecting to the pool")
-    pool.connect(1 << 1)
-    return pool
-
-
-@fail_on(DaosApiError)
-def get_container(context, pool, log=None):
-    """Retrun a DAOS a container that has been created an opened.
-
-    Args:
-        context (DaosContext): the context to use to create the container
-        pool (DaosPool): pool in which to create the container
-        log (DaosLog|None): object for logging messages
-
-    Returns:
-        DaosContainer: an object representing a DAOS container
-
-    """
-    if log:
-        log.info("Creating a container")
-    container = DaosContainer(context)
-    container.create(pool.handle)
-    if log:
-        log.info("Opening a container")
-    container.open()
-    return container
-
-
-@fail_on(DaosApiError)
-def kill_server(server_group, context, rank, pool, log=None):
-    """Kill a specific server rank.
-
-    Args:
-        server_group (str): daos server group name
-        context (DaosContext): the context to use to create the DaosServer
-        rank (int): daos server rank to kill
-        pool (DaosPool): the DaosPool from which to exclude the rank
-        log (DaosLog|None): object for logging messages
-
-    Returns:
-        None
-
-    """
-    if log:
-        log.info("Killing DAOS server {} (rank {})".format(server_group, rank))
-    server = DaosServer(context, server_group, rank)
-    server.kill(1)
-    if log:
-        log.info("Excluding server rank {}".format(rank))
-    pool.exclude([rank])
-
-
-@fail_on(DaosApiError)
-def get_pool_status(pool, log):
-    """Determine if the pool rebuild is complete.
-
-    Args:
-        pool (DaosPool): pool for which to determine if rebuild is complete
-        log (logging): logging object used to report the pool status
-
-    Returns:
-        PoolInfo: the PoolInfo object returned by the pool's pool_query()
-            function
-
-    """
-    pool_info = pool.pool_query()
-    message = "Pool: pi_ntargets={}".format(pool_info.pi_ntargets)
-    message += ", pi_nnodes={}".format(
-        pool_info.pi_nnodes)
-    message += ", pi_ndisabled={}".format(
-        pool_info.pi_ndisabled)
-    message += ", rs_version={}".format(
-        pool_info.pi_rebuild_st.rs_version)
-    message += ", rs_done={}".format(
-        pool_info.pi_rebuild_st.rs_done)
-    message += ", rs_toberb_obj_nr={}".format(
-        pool_info.pi_rebuild_st.rs_toberb_obj_nr)
-    message += ", rs_obj_nr={}".format(
-        pool_info.pi_rebuild_st.rs_obj_nr)
-    message += ", rs_rec_nr={}".format(
-        pool_info.pi_rebuild_st.rs_rec_nr)
-    message += ", rs_errno={}".format(
-        pool_info.pi_rebuild_st.rs_errno)
-    log.info(message)
-    return pool_info
-
-
-def is_pool_rebuild_complete(pool, log):
-    """Determine if the pool rebuild is complete.
-
-    Args:
-        pool (DaosPool): pool for which to determine if rebuild is complete
-        log (logging): logging object used to report the pool status
-
-    Returns:
-        bool: pool rebuild completion status
-
-    """
-    get_pool_status(pool, log)
-    return pool.pool_info.pi_rebuild_st.rs_done == 1
-
-
-def wait_for_rebuild(pool, log, to_start, interval):
-    """Wait for the rebuild to start or end.
-
-    Args:
-        pool (DaosPool): pool for which to determine if rebuild is complete
-        log (logging): logging object used to report the pool status
-        to_start (bool): whether to wait for rebuild to start or end
-        interval (int): number of seconds to wait in between rebuild
-            completion checks
-
-    Returns:
-        None
-
-    """
-    log.info(
-        "Waiting for rebuild to %s ...",
-        "start" if to_start else "complete")
-    while is_pool_rebuild_complete(pool, log) == to_start:
-        log.info(
-            "  Rebuild %s ...",
-            "has not yet started" if to_start else "in progress")
-        sleep(interval)
-
-
-def verify_rebuild(pool, log, to_be_rebuilt, object_qty, record_qty, errors=0):
-    """Confirm the number of rebuilt objects reported by the pool query.
-
-    Args:
-        pool (DaosPool): pool for which to determine if rebuild is complete
-        log (logging): logging object used to report the pool status
-        to_be_rebuilt (int): expected number of objects to be rebuilt
-        object_qty (int): expected number of rebuilt records
-        record_qty (int): expected total number of rebuilt records
-        errors (int): expected number of rebuild errors
-
-    Returns:
-        list: a list of error messages for each expected value that did not
-            match the actual value.  If all expected values were detected the
-            list will be empty.
-
-    """
->>>>>>> 7824313f
+
+    """
     messages = []
     expected_pool_info = {
         "rs_toberb_obj_nr": to_be_rebuilt,
