#!/usr/bin/python
"""
  (C) Copyright 2018-2022 Intel Corporation.

  SPDX-License-Identifier: BSD-2-Clause-Patent
"""
# pylint: disable=too-many-lines

from logging import getLogger
import grp
import os
import pwd
import re
import random
import string
import time
import ctypes
from getpass import getuser
from importlib import import_module
from socket import gethostname

from avocado.utils import process
from ClusterShell.Task import task_self
from ClusterShell.NodeSet import NodeSet, NodeSetParseError


class DaosTestError(Exception):
    """DAOS API exception class."""


class SimpleProfiler():
    """Simple profiler class.

    Counts the number of times a function is called and measure its execution
    time.
    """

    def __init__(self):
        """Initialize a SimpleProfiler object."""
        self._stats = {}
        self._logger = getLogger()

    def clean(self):
        """Clean the metrics collect so far."""
        self._stats = {}

    def run(self, fn, tag, *args, **kwargs):
        """Run a function and update its stats.

        Args:
            fn (function): Function to be executed
            args  (tuple): Argument list
            kwargs (dict): Keyworded, variable-length argument list
        """
        self._logger.info("Running function: %s()", fn.__name__)

        start_time = time.time()

        ret = fn(*args, **kwargs)

        end_time = time.time()
        elapsed_time = end_time - start_time
        self._logger.info(
            "Execution time: %s", self._pretty_time(elapsed_time))

        if tag not in self._stats:
            self._stats[tag] = [0, []]

        self._stats[tag][0] += 1
        self._stats[tag][1].append(elapsed_time)

        return ret

    def get_stat(self, tag):
        """Retrieve the stats of a function.

        Args:
            tag (str): Tag to be query

        Returns:
            tuple: A tuple of the fastest (max), slowest (min), and average
                execution times.

        """
        data = self._stats.get(tag, [0, []])

        return self._calculate_metrics(data[1])

    def set_logger(self, fn):
        """Assign the function to be used for logging.

        Set the function that will be used to print the elapsed time on each
        function call. If this value is not set, the profiling will be
        performed silently.

        Parameters:
            fn (function): Function to be used for logging.

        """
        self._logger = fn

    def print_stats(self):
        """Print all the stats collected so far.

        If the logger has not been set, the stats will be printed by using the
        built-in print function.
        """
        self._logger.info("{0:20} {1:5} {2:10} {3:10} {4:10}".format(
            "Function Tag", "Hits", "Max", "Min", "Average"))

        for fname, data in list(self._stats.items()):
            max_time, min_time, avg_time = self._calculate_metrics(data[1])
            self._logger.info(
                "{0:20} {1:5} {2:10} {3:10} {4:10}".format(
                    fname,
                    data[0],
                    self._pretty_time(max_time),
                    self._pretty_time(min_time),
                    self._pretty_time(avg_time)))

    @classmethod
    def _pretty_time(cls, ftime):
        """Convert to pretty time string."""
        return time.strftime("%H:%M:%S", time.gmtime(ftime))

    @classmethod
    def _calculate_metrics(cls, data):
        """Calculate the maximum, minimum and average values of a given list."""
        max_time = max(data)
        min_time = min(data)
        avg_time = sum(data) / len(data) if data else 0

        return max_time, min_time, avg_time


def human_to_bytes(size):
    """Convert a human readable size value to respective byte value.

    Args:
        size (str): human readable size value to be converted.

    Raises:
        DaosTestError: when an invalid human readable size value is provided

    Returns:
        int: value translated to bytes.

    """
    conversion_sizes = ("", "k", "m", "g", "t", "p", "e")
    conversion = {
        1000: ["{}b".format(item) for item in conversion_sizes],
        1024: ["{}ib".format(item) for item in conversion_sizes],
    }
    match = re.findall(r"([0-9.]+)\s*([a-zA-Z]+|)", size)
    try:
        multiplier = 1
        if match[0][1]:
            multiplier = -1
            unit = match[0][1].lower()
            for item in conversion:
                if unit in conversion[item]:
                    multiplier = item ** conversion[item].index(unit)
                    break
            if multiplier == -1:
                raise DaosTestError(
                    "Invalid unit detected, not in {}: {}".format(
                        conversion[1000] + conversion[1024][1:], unit))
        value = float(match[0][0]) * multiplier
    except IndexError as error:
        raise DaosTestError(
            "Invalid human readable size format: {}".format(size)) from error
    return int(value) if value.is_integer() else value


def bytes_to_human(size, digits=2, binary=True):
    """Convert a byte value to the largest (> 1.0) human readable size.

    Args:
        size (int): byte size value to be converted.
        digits (int, optional): number of digits used to round the converted
            value. Defaults to 2.
        binary (bool, optional): convert to binary (True) or decimal (False)
            units. Defaults to True.

    Returns:
        str: value translated to a human readable size.

    """
    units = 1024 if binary else 1000
    conversion = ["B", "KB", "MB", "GB", "TB", "PB", "EB"]
    index = 0
    value = [size if isinstance(size, (int, float)) else 0, conversion.pop(0)]
    while value[0] > units and conversion:
        index += 1
        value[0] = float(size) / (units ** index)
        value[1] = conversion.pop(0)
        if units == 1024 and len(value[1]) > 1:
            value[1] = "{}i{}".format(*value[1])
    return "".join([str(round(value[0], digits)), value[1]])


def run_command(command, timeout=60, verbose=True, raise_exception=True,
                output_check="both", env=None):
    """Run the command on the local host.

    This method uses the avocado.utils.process.run() method to run the specified
    command string on the local host using subprocess.Popen(). Even though the
    command is specified as a string, since shell=False is passed to process.run
    it will use shlex.spit() to break up the command into a list before it is
    passed to subprocess.Popen. The shell=False is forced for security. As a
    result typically any command containing ";", "|", "&&", etc. will fail.

    Args:
        command (str): command to run.
        timeout (int, optional): command timeout. Defaults to 60 seconds.
        verbose (bool, optional): whether to log the command run and
            stdout/stderr. Defaults to True.
        raise_exception (bool, optional): whether to raise an exception if the
            command returns a non-zero exit status. Defaults to True.
        output_check (str, optional): whether to record the output from the
            command (from stdout and stderr) in the test output record files.
            Valid values:
                "stdout"    - standard output *only*
                "stderr"    - standard error *only*
                "both"      - both standard output and error in separate files
                "combined"  - standard output and error in a single file
                "none"      - disable all recording
            Defaults to "both".
        env (dict, optional): dictionary of environment variable names and
            values to set when running the command. Defaults to None.

    Raises:
        DaosTestError: if there is an error running the command

    Returns:
        CmdResult: an avocado.utils.process CmdResult object containing the
            result of the command execution.  A CmdResult object has the
            following properties:
                command         - command string
                exit_status     - exit_status of the command
                stdout          - the stdout
                stdout_text     - decoded stdout
                stderr          - the stderr
                stderr_text     - decoded stderr
                duration        - command execution time
                interrupted     - whether the command completed within timeout
                pid             - command's pid

    """
    log = getLogger()
    msg = None
    kwargs = {
        "cmd": command,
        "timeout": timeout,
        "verbose": verbose,
        "ignore_status": not raise_exception,
        "allow_output_check": output_check,
        "shell": False,
        "env": env,
    }
    if verbose:
        log.info("Command environment vars:\n  %s", env)
    try:
        # Block until the command is complete or times out
        return process.run(**kwargs)

    except (TypeError, FileNotFoundError) as error:
        # Can occur if using env with a non-string dictionary values
        msg = "Error running '{}': {}".format(command, error)
        if env is not None:
            msg = "\n".join([
                msg,
                "Verify env values are defined as strings: {}".format(env)])

    except process.CmdError as error:
        # Report if the command timed out or failed
        if error.result.interrupted:
            msg = "Timeout detected running '{}' with a {}s timeout".format(
                command, timeout)
        elif verbose:
            msg = "Error occurred running '{}': {}".format(command, error)
        else:
            msg = "Error occurred running '{}':\n{}".format(
                command, error.result)

    if msg is not None:
        log.info(msg)
        raise DaosTestError(msg)


def run_task(hosts, command, timeout=None, verbose=False):
    """Create a task to run a command on each host in parallel.

    Args:
        hosts (list): list of hosts
        command (str): the command to run in parallel
        timeout (int, optional): command timeout in seconds. Defaults to None.
        verbose (bool, optional): display message for command execution. Defaults to False.

    Returns:
        Task: a ClusterShell.Task.Task object for the executed command

    """
    if not isinstance(hosts, NodeSet):
        hosts = NodeSet.fromlist(hosts)
    task = task_self()
    # Enable forwarding of the ssh authentication agent connection
    task.set_info("ssh_options", "-oForwardAgent=yes")
    kwargs = {"command": command, "nodes": hosts}
    if timeout is not None:
        kwargs["timeout"] = timeout
    if verbose:
        log = getLogger()
        log.info("Running on %s: %s", hosts, command)
    task.run(**kwargs)
    return task


def check_task(task, logger=None):
    """Check the results of the executed task and get the output.

    Args:
        task (Task): a ClusterShell.Task.Task object for the executed command

    Returns:
        bool: if the command returned an 0 exit status on every host

    """
    def check_task_log(message):
        """Log the provided text if a logger is present.

        Args:
            message (str): text to display
        """
        if logger:
            logger.info(message)

    # Create a dictionary of hosts for each unique return code
    results = dict(task.iter_retcodes())

    # Display the command output
    for code in sorted(results):
        output_data = list(task.iter_buffers(results[code]))
        if not output_data:
            output_data = [["<NONE>", results[code]]]
        for output, o_hosts in output_data:
            node_set = NodeSet.fromlist(o_hosts)
            lines = list(output.splitlines())
            if len(lines) > 1:
                # Print the sub-header for multiple lines of output
                check_task_log("    {}: rc={}, output:".format(node_set, code))
            for number, line in enumerate(lines):
                if isinstance(line, bytes):
                    line = line.decode("utf-8")
                if len(lines) == 1:
                    # Print the sub-header and line for one line of output
                    check_task_log("    {}: rc={}, output: {}".format(node_set, code, line))
                    continue
                try:
                    check_task_log("      {}".format(line))
                except IOError:
                    # DAOS-5781 Jenkins doesn't like receiving large amounts of data in a short
                    # space of time so catch this and retry.
                    check_task_log(
                        "*** DAOS-5781: Handling IOError detected while processing line {}/{} with "
                        "retry ***".format(*number + 1, len(lines)))
                    time.sleep(5)
                    check_task_log("      {}".format(line))

    # List any hosts that timed out
    timed_out = [str(hosts) for hosts in task.iter_keys_timeout()]
    if timed_out:
        check_task_log("    {}: timeout detected".format(NodeSet.fromlist(timed_out)))

    # Determine if the command completed successfully across all the hosts
    return len(results) == 1 and 0 in results


def display_task(task):
    """Display the output for the executed task.

    Args:
        task (Task): a ClusterShell.Task.Task object for the executed command
    """
    log = getLogger()
    return check_task(task, log)


def run_pcmd(hosts, command, verbose=True, timeout=None, expect_rc=0):
    """Run a command on each host in parallel and get the results.

    Args:
        hosts (list): list of hosts
        command (str): the command to run in parallel
        verbose (bool, optional): display command output. Defaults to True.
        timeout (int, optional): command timeout in seconds. Defaults to None.
        expect_rc (int, optional): display output if the command return code
            does not match this value. Defaults to 0. A value of None will
            bypass this feature.

    Returns:
        list: a list of dictionaries with each entry containing output, exit
            status, and interrupted status common to each group of hosts, e.g.:
                [
                    {
                        "command": "ls my_dir",
                        "hosts": NodeSet(wolf-[1-3]),
                        "exit_status": 0,
                        "interrupted": False,
                        "stdout": ["file1.txt", "file2.json"],
                    },
                    {
                        "command": "ls my_dir",
                        "hosts": NodeSet(wolf-[4]),
                        "exit_status": 1,
                        "interrupted": False,
                        "stdout": ["No such file or directory"],
                    },
                    {
                        "command": "ls my_dir",
                        "hosts": NodeSet(wolf-[5-6]),
                        "exit_status": 255,
                        "interrupted": True,
                        "stdout": [""]
                    },
                ]

    """
    log = getLogger()
    results = []

    # Run the command on each host in parallel
    task = run_task(hosts, command, timeout)

    # Get the exit status of each host
    host_exit_status = {host: None for host in hosts}
    for exit_status, host_list in task.iter_retcodes():
        for host in host_list:
            host_exit_status[host] = exit_status

    # Get a list of any interrupted hosts
    host_interrupted = []
    if timeout and task.num_timeout() > 0:
        host_interrupted.extend(list(task.iter_keys_timeout()))

    # Iterate through all the groups of common output
    output_data = list(task.iter_buffers())
    if not output_data:
        output_data = [["", hosts]]
    for output, host_list in output_data:
        # Deterimine the unique exit status for each host with the same output
        output_exit_status = {}
        for host in host_list:
            if host_exit_status[host] not in output_exit_status:
                output_exit_status[host_exit_status[host]] = NodeSet()
            output_exit_status[host_exit_status[host]].add(host)

        # Determine the unique interrupted state for each host with the same
        # output and exit status
        for exit_status in output_exit_status:
            output_interrupted = {}
            for host in list(output_exit_status[exit_status]):
                is_interrupted = host in host_interrupted
                if is_interrupted not in output_interrupted:
                    output_interrupted[is_interrupted] = NodeSet()
                output_interrupted[is_interrupted].add(host)

            # Add a result entry for each group of hosts with the same output,
            # exit status, and interrupted status
            for interrupted in output_interrupted:
                results.append({
                    "command": command,
                    "hosts": output_interrupted[interrupted],
                    "exit_status": exit_status,
                    "interrupted": interrupted,
                    "stdout": [
                        line.decode("utf-8").rstrip(os.linesep)
                        for line in output],
                })

    # Display results if requested or there is an unexpected exit status
    bad_exit_status = [
        item["exit_status"]
        for item in results
        if expect_rc is not None and item["exit_status"] != expect_rc]
    if verbose or bad_exit_status:
        log.info(colate_results(command, results))

    return results


def colate_results(command, results):
    """Colate the output of run_pcmd.

    Args:
        command (str): command used to obtain the data on each server
        results (list): list: a list of dictionaries with each entry
                        containing output, exit status, and interrupted
                        status common to each group of hosts (see run_pcmd()'s
                        return for details)
    Returns:
        str: a string colating run_pcmd()'s results

    """
    res = ""
    res += "Command: %s\n" % command
    res += "Results:\n"
    for result in results:
        res += "  %s: exit_status=%s, interrupted=%s:" % (
               result["hosts"], result["exit_status"], result["interrupted"])
        for line in result["stdout"]:
            res += "    %s\n" % line

    return res


def get_host_data(hosts, command, text, error, timeout=None):
    """Get the data requested for each host using the specified command.

    Args:
        hosts (list): list of hosts
        command (str): command used to obtain the data on each server
        text (str): data identification string
        error (str): data error string

    Returns:
        list: a list of dictionaries containing the following key/value pairs:
            "hosts": NodeSet containing the hosts with this data
            "data":  data requested for the group of hosts

    """
    log = getLogger()
    host_data = []
    DATA_ERROR = "[ERROR]"

    # Find the data for each specified servers
    log.info("  Obtaining %s data on %s", text, hosts)
    results = run_pcmd(hosts, command, False, timeout, None)
    errors = [
        item["exit_status"]
        for item in results if item["exit_status"] != 0]
    if errors:
        log.info("    %s on the following hosts:", error)
        for result in results:
            if result["exit_status"] in errors:
                log.info(
                    "      %s: rc=%s, interrupted=%s, command=\"%s\":",
                    result["hosts"], result["exit_status"],
                    result["interrupted"], result["command"])
                for line in result["stdout"]:
                    log.info("        %s", line)
        host_data.append({"hosts": NodeSet.fromlist(hosts), "data": DATA_ERROR})
    else:
        for result in results:
            host_data.append(
                {"hosts": result["hosts"], "data": "\n".join(result["stdout"])})

    return host_data


def pcmd(hosts, command, verbose=True, timeout=None, expect_rc=0):
    """Run a command on each host in parallel and get the return codes.

    Args:
        hosts (list): list of hosts
        command (str): the command to run in parallel
        verbose (bool, optional): display command output. Defaults to True.
        timeout (int, optional): command timeout in seconds. Defaults to None.
        expect_rc (int, optional): expected return code. Defaults to 0.

    Returns:
        dict: a dictionary of return codes keys and accompanying NodeSet
            values indicating which hosts yielded the return code.

    """
    # Run the command on each host in parallel
    results = run_pcmd(hosts, command, verbose, timeout, expect_rc)
    exit_status = {}
    for result in results:
        if result["exit_status"] not in exit_status:
            exit_status[result["exit_status"]] = NodeSet()
        exit_status[result["exit_status"]].add(result["hosts"])
    return exit_status


def check_file_exists(hosts, filename, user=None, directory=False):
    """Check if a specified file exist on each specified hosts.

    If specified, verify that the file exists and is owned by the user.

    Args:
        hosts (list): list of hosts
        filename (str): file to check for the existence of on each host
        user (str, optional): owner of the file. Defaults to None.

    Returns:
        (bool, NodeSet): A tuple of:
            - True if the file exists on each of the hosts; False otherwise
            - A NodeSet of hosts on which the file does not exist

    """
    missing_file = NodeSet()
    command = "test -e {0}".format(filename)
    if user is not None and not directory:
        command = "test -O {0}".format(filename)
    elif user is not None and directory:
        command = "test -O {0} && test -d {0}".format(filename)
    elif directory:
        command = "test -d '{0}'".format(filename)

    task = run_task(hosts, command)
    for ret_code, node_list in task.iter_retcodes():
        if ret_code != 0:
            missing_file.add(NodeSet.fromlist(node_list))

    return len(missing_file) == 0, missing_file


def process_host_list(hoststr):
    """
    Convert a slurm style host string into a list of individual hosts.

    e.g. server-[26-27] becomes a list with entries server-26, server-27

    This works for every thing that has come up so far but I don't know what
    all slurm finds acceptable so it might not parse everything possible.
    """
    # 1st split into cluster name and range of hosts
    split_loc = hoststr.index('-')
    cluster = hoststr[0:split_loc]
    num_range = hoststr[split_loc + 1:]

    # if its just a single host then nothing to do
    if num_range.isdigit():
        return [hoststr]

    # more than 1 host, remove the brackets
    host_list = []
    num_range = re.sub(r'\[|\]', '', num_range)

    # differentiate between ranges and single numbers
    hosts_and_ranges = num_range.split(',')
    for item in hosts_and_ranges:
        if item.isdigit():
            hostname = cluster + '-' + item
            host_list.append(hostname)
        else:
            # split the two ends of the range
            host_range = item.split('-')
            for hostnum in range(int(host_range[0]), int(host_range[1]) + 1):
                hostname = "{}-{}".format(cluster, hostnum)
                host_list.append(hostname)

    return host_list


def get_random_string(length, exclude=None, include=None):
    """Create a specified length string of random ascii letters and numbers.

    Optionally exclude specific random strings from being returned.

    Args:
        length (int): length of the string to return
        exclude (list, optional): list of strings to not return. Defaults to
            None.
        include (list, optional): list of characters to use in the random
            string. Defaults to None, in which case use all upper case and
            digits.

    Returns:
        str: a string of random ascii letters and numbers

    """
    exclude = exclude if isinstance(exclude, list) else []

    if include is None:
        include = string.ascii_uppercase + string.digits

    random_string = None
    while not isinstance(random_string, str) or random_string in exclude:
        random_string = "".join(random.choice(include) for _ in range(length))  # nosec
    return random_string


def get_random_bytes(length, exclude=None, encoding="utf-8"):
    """Create a specified length string of random ascii letters and numbers.

    Optionally exclude specific random strings from being returned.

    Args:
        length (int): length of the string to return
        exclude (list, optional): list of strings to not return. Defaults to
            None.
        encoding (str, optional): bytes encoding. Defaults to "utf-8"

    Returns:
        bytes : a string of random ascii letters and numbers converted to
                bytes object

    """
    return get_random_string(length, exclude).encode(encoding)


def check_pool_files(log, hosts, uuid):
    """Check if pool files exist on the specified list of hosts.

    Args:
        log (logging): logging object used to display messages
        hosts (list): list of hosts
        uuid (str): uuid file name to look for in /mnt/daos.

    Returns:
        bool: True if the files for this pool exist on each host; False
            otherwise

    """
    status = True
    log.info("Checking for pool data on %s", NodeSet.fromlist(hosts))
    pool_files = [uuid, "superblock"]
    for filename in ["/mnt/daos/{}".format(item) for item in pool_files]:
        result = check_file_exists(hosts, filename)
        if not result[0]:
            log.error("%s: %s not found", result[1], filename)
            status = False
    return status


def convert_list(value, separator=","):
    """Convert a list into a separator-separated string of its items.

    Examples:
        convert_list([1,2,3])        -> '1,2,3'
        convert_list([1,2,3], " ")   -> '1 2 3'
        convert_list([1,2,3], ", ")  -> '1, 2, 3'

    Args:
        value (list): list to convert into a string
        separator (str, optional): list item separator. Defaults to ",".

    Returns:
        str: a single string containing all the list items separated by the
            separator.

    """
    return separator.join([str(item) for item in value])


def stop_processes(hosts, pattern, verbose=True, timeout=60, added_filter=None,
                   dump_ult_stacks=False):
    """Stop the processes on each hosts that match the pattern.

    Args:
        hosts (list): hosts on which to stop the processes
        pattern (str): regular expression used to find process names to stop
        verbose (bool, optional): display command output. Defaults to True.
        timeout (int, optional): command timeout in seconds. Defaults to 60
            seconds.
        added_filter (str, optional): negative filter to better identify
            processes.
        dump_ult_stacks (bool, optional): whether SIGUSR2 should be sent before
            any other sigs, to dump all ULTs stacks of servers.


    Returns:
        dict: a dictionary of return codes keys and accompanying NodeSet
            values indicating which hosts yielded the return code.
            Return code keys:
                0   No processes matched the criteria / No processes killed.
                1   One or more processes matched the criteria and a kill was
                    attempted.

    """
    result = {}
    log = getLogger()
    if dump_ult_stacks is True:
        log.info("First dumping ULT stacks, then Killing any processes on %s "
                 "that match: %s", hosts, pattern)
    else:
        log.info("Killing any processes on %s that match: %s", hosts, pattern)

    if added_filter:
        ps_cmd = "/usr/bin/ps xa | grep -E {} | grep -vE {}".format(
            pattern, added_filter)
    else:
        ps_cmd = "/usr/bin/pgrep --list-full {}".format(pattern)

    if hosts is not None:
        if dump_ult_stacks is True and "daos_engine" in pattern:
            commands_part1 = [
                "rc=0",
                "if " + ps_cmd,
                "then rc=1",
                "sudo pkill --signal USR2 {}".format(pattern),
                # leave time for ABT info/stacks dump vs xstream/pool/ULT number
                "sleep 20",
                "fi",
                "exit $rc",
            ]
            result = pcmd(hosts, "; ".join(commands_part1), verbose, timeout,
                          None)

        # in case dump of ULT stacks is still running it may be interrupted
        commands_part2 = [
            "rc=0",
            "if " + ps_cmd,
            "then rc=1",
            "sudo /usr/bin/pkill {}".format(pattern),
            "sleep 5",
            "if " + ps_cmd,
            "then sudo /usr/bin/pkill --signal ABRT {}".format(pattern),
            "sleep 1",
            "if " + ps_cmd,
            "then sudo /usr/bin/pkill --signal KILL {}".format(pattern),
            "fi",
            "fi",
            "fi",
            "exit $rc",
        ]
        result = pcmd(hosts, "; ".join(commands_part2), verbose, timeout, None)
    return result


def get_partition_hosts(partition, reservation=None):
    """Get a list of hosts in the specified slurm partition and reservation.

    Args:
        partition (str): name of the partition
        reservation (str): name of reservation
    Returns:
        list: list of hosts in the specified partition

    """
    log = getLogger()
    hosts = []
    if partition is not None:
        # Get the partition name information
        cmd = "scontrol show partition {}".format(partition)
        try:
            result = process.run(cmd, timeout=10)
        except process.CmdError as error:
            log.warning(
                "Unable to obtain hosts from the %s slurm "
                "partition: %s", partition, error)
            result = None

        if result:
            # Get the list of hosts from the partition information
            output = result.stdout_text
            try:
                hosts = list(NodeSet(re.findall(r"\s+Nodes=(.*)", output)[0]))
            except (NodeSetParseError, IndexError):
                log.warning(
                    "Unable to obtain hosts from the %s slurm partition "
                    "output: %s", partition, output)
                hosts = []
            if hosts and reservation is not None:
                # Get the list of hosts from the reservation information
                cmd = "scontrol show reservation {}".format(reservation)
                try:
                    result = process.run(cmd, timeout=10)
                except process.CmdError as error:
                    log.warning(
                        "Unable to obtain hosts from the %s slurm "
                        "reservation: %s", reservation, error)
                    result = None
                    hosts = []
                if result:
                    # Get the list of hosts from the reservation information
                    output = result.stdout_text
                    try:
                        reservation_hosts = list(
                            NodeSet(re.findall(r"\sNodes=(\S+)", output)[0]))
                    except (NodeSetParseError, IndexError):
                        log.warning(
                            "Unable to obtain hosts from the %s slurm "
                            "reservation output: %s", reservation, output)
                        reservation_hosts = []
                    is_subset = set(reservation_hosts).issubset(set(hosts))
                    if reservation_hosts and is_subset:
                        hosts = reservation_hosts
                    else:
                        hosts = []
    return hosts


def get_log_file(name):
    """Get the full log file name and path.

    Prepends the DAOS_TEST_LOG_DIR path (or /tmp) to the specified file name.

    Args:
        name (str): log file name

    Returns:
        str: full log file name including path

    """
    return os.path.join(os.environ.get("DAOS_TEST_LOG_DIR", "/tmp"), name)


def check_uuid_format(uuid):
    """Check for a correct UUID format.

    Args:
        uuid (str): Pool or Container UUID.

    Returns:
        bool: status of valid or invalid uuid

    """
    pattern = re.compile("([0-9a-fA-F-]+)")
    return bool(len(uuid) == 36 and pattern.match(uuid))


def get_numeric_list(numeric_range):
    """Convert a string of numeric ranges into an expanded list of integers.

    Example: "0-3,7,9-13,15" -> [0, 1, 2, 3, 7, 9, 10, 11, 12, 13, 15]

    Args:
        numeric_range (str): the string of numbers and/or ranges of numbers to
            convert

    Raises:
        AttributeError: if the syntax of the numeric_range argument is invalid

    Returns:
        list: an expanded list of integers

    """
    numeric_list = []
    try:
        for item in numeric_range.split(","):
            if "-" in item:
                range_args = [int(val) for val in item.split("-")]
                range_args[-1] += 1
                numeric_list.extend([int(val) for val in range(*range_args)])
            else:
                numeric_list.append(int(item))
    except (AttributeError, ValueError, TypeError) as error:
        raise AttributeError(
            "Invalid 'numeric_range' argument - must be a string containing "
            "only numbers, dashes (-), and/or commas (,): {}".format(
                numeric_range)) from error

    return numeric_list


def get_remote_file_size(host, file_name):
    """Obtain remote file size.

    Args:
        file_name (str): name of remote file

    Returns:
        int: file size

    """
    cmd = "ssh" " {}@{}" " stat -c%s {}".format(
        getuser(), host, file_name)
    result = run_command(cmd)

    return int(result.stdout_text)


def error_count(error, hostlist, log_file):
    """Count the number of specific ERRORs found in the log file.

    This function also returns a count of the other ERRORs from same log file.

    Args:
        error (str): DAOS error to look for in .log file. for example -1007
        hostlist (list): System list to looks for an error.
        log_file (str): Log file name (server/client log).

    Returns:
        tuple: a tuple of the count of errors matching the specified error type
            and the count of other errors (int, int)

    """
    # Get the Client side Error from client_log file.
    requested_error_count = 0
    other_error_count = 0
    command = 'cat {} | grep \" ERR \"'.format(get_log_file(log_file))
    results = run_pcmd(hostlist, command, False, None, None)
    for result in results:
        for line in result["stdout"]:
            if 'ERR' in line:
                if error in line:
                    requested_error_count += 1
                else:
                    other_error_count += 1

    return requested_error_count, other_error_count


def get_module_class(name, module):
    """Get the class object in the specified module by its name.

    Args:
        name (str): class name to obtain
        module (str): module name in which to find the class name

    Raises:
        DaosTestError: if the class name is not found in the module

    Returns:
        object: class matching the name in the specified module

    """
    try:
        name_module = import_module(module)
        name_class = getattr(name_module, name)
    except (ImportError, AttributeError) as error:
        raise DaosTestError(
            "Invalid '{}' class name for {}: {}".format(
                name, module, error)) from error
    return name_class


def get_job_manager_class(name, job=None, subprocess=False, mpi="openmpi"):
    """Get the job manager class that matches the specified name.

    Enables assigning a JobManager class from the test's yaml settings.

    Args:
        name (str): JobManager-based class name
        job (ExecutableCommand, optional): command object to manage. Defaults
            to None.
        subprocess (bool, optional): whether the command is run as a
            subprocess. Defaults to False.
        mpi (str, optional): MPI type to use with the Mpirun class only.
            Defaults to "openmpi".

    Raises:
        DaosTestError: if an invalid JobManager class name is specified.

    Returns:
        JobManager: a JobManager class, e.g. Orterun, Mpirun, Srun, etc.

    """
    manager_class = get_module_class(name, "job_manager_utils")
    if name in ["Mpirun", "Orterun"]:
        manager = manager_class(job, subprocess=subprocess, mpi_type=mpi)
    elif name == "Systemctl":
        manager = manager_class(job)
    else:
        manager = manager_class(job, subprocess=subprocess)
    return manager


def convert_string(item, separator=","):
    """Convert the object into a string.

    If the object is a list, tuple, NodeSet, etc. return a comma-separated
    string of the values.

    Args:
        separator (str, optional): list item separator. Defaults to ",".

    Returns:
        str: item to convert into a string

    """
    if isinstance(item, (list, tuple, set)):
        item = convert_list(item, separator)
    elif not isinstance(item, str):
        item = str(item)
    return item


def create_directory(hosts, directory, timeout=15, verbose=True,
                     raise_exception=True, sudo=False):
    """Create the specified directory on the specified hosts.

    Args:
        hosts (list): hosts on which to create the directory
        directory (str): the directory to create
        timeout (int, optional): command timeout. Defaults to 15 seconds.
        verbose (bool, optional): whether to log the command run and
            stdout/stderr. Defaults to True.
        raise_exception (bool, optional): whether to raise an exception if the
            command returns a non-zero exit status. Defaults to True.
        sudo (bool, optional): whether to run the command via sudo. Defaults to
            False.

    Raises:
        DaosTestError: if there is an error running the command

    Returns:
        CmdResult: an avocado.utils.process CmdResult object containing the
            result of the command execution.  A CmdResult object has the
            following properties:
                command         - command string
                exit_status     - exit_status of the command
                stdout          - the stdout
                stderr          - the stderr
                duration        - command execution time
                interrupted     - whether the command completed within timeout
                pid             - command's pid

    """
    return run_command(
        "{} /usr/bin/mkdir -p {}".format(
            get_clush_command(hosts, "-S -v", sudo), directory),
        timeout=timeout, verbose=verbose, raise_exception=raise_exception)


def change_file_owner(hosts, filename, owner, group, timeout=15, verbose=True,
                      raise_exception=True, sudo=False):
    """Create the specified directory on the specified hosts.

    Args:
        hosts (list): hosts on which to create the directory
        filename (str): the file for which to change ownership
        owner (str): new owner of the file
        group (str): new group owner of the file
        timeout (int, optional): command timeout. Defaults to 15 seconds.
        verbose (bool, optional): whether to log the command run and
            stdout/stderr. Defaults to True.
        raise_exception (bool, optional): whether to raise an exception if the
            command returns a non-zero exit status. Defaults to True.
        sudo (bool, optional): whether to run the command via sudo. Defaults to
            False.

    Raises:
        DaosTestError: if there is an error running the command

    Returns:
        CmdResult: an avocado.utils.process CmdResult object containing the
            result of the command execution.  A CmdResult object has the
            following properties:
                command         - command string
                exit_status     - exit_status of the command
                stdout          - the stdout
                stderr          - the stderr
                duration        - command execution time
                interrupted     - whether the command completed within timeout
                pid             - command's pid

    """
    return run_command(
        "{} chown {}:{} {}".format(
            get_clush_command(hosts, "-S -v", sudo), owner, group, filename),
        timeout=timeout, verbose=verbose, raise_exception=raise_exception)


def distribute_files(hosts, source, destination, mkdir=True, timeout=60,
                     verbose=True, raise_exception=True, sudo=False,
                     owner=None):
    """Copy the source to the destination on each of the specified hosts.

    Optionally (by default) ensure the destination directory exists on each of
    the specified hosts prior to copying the source.

    Args:
        hosts (list): hosts on which to copy the source
        source (str): the file to copy to the hosts
        destination (str): the host location in which to copy the source
        mkdir (bool, optional): whether or not to ensure the destination
            directory exists on hosts prior to copying the source. Defaults to
            True.
        timeout (int, optional): command timeout. Defaults to 60 seconds.
        verbose (bool, optional): whether to log the command run and
            stdout/stderr. Defaults to True.
        raise_exception (bool, optional): whether to raise an exception if the
            command returns a non-zero exit status. Defaults to True.
        sudo (bool, optional): whether to run the command via sudo. Defaults to
            False.
        owner (str, optional): if specified the owner to assign as the owner of
            the copied file. Defaults to None.

    Raises:
        DaosTestError: if there is an error running the command

    Returns:
        CmdResult: an avocado.utils.process CmdResult object containing the
            result of the command execution.  A CmdResult object has the
            following properties:
                command         - command string
                exit_status     - exit_status of the command
                stdout          - the stdout
                stderr          - the stderr
                duration        - command execution time
                interrupted     - whether the command completed within timeout
                pid             - command's pid

    """
    result = None
    if mkdir:
        result = create_directory(
            hosts, os.path.dirname(destination), verbose=verbose,
            raise_exception=raise_exception)
    if result is None or result.exit_status == 0:
        if sudo:
            # In order to copy a protected file to a remote host in CI the
            # source will first be copied as is to the remote host
            localhost = gethostname().split(".")[0]
            other_hosts = [host for host in hosts if host != localhost]
            if other_hosts:
                # Existing files with strict file permissions can cause the
                # subsequent non-sudo copy to fail, so remove the file first
                rm_command = "{} rm -f {}".format(
                    get_clush_command(other_hosts, "-S -v", True), source)
                run_command(rm_command, verbose=verbose, raise_exception=False)
                result = distribute_files(
                    other_hosts, source, source, mkdir=True,
                    timeout=timeout, verbose=verbose,
                    raise_exception=raise_exception, sudo=False, owner=None)
            if result is None or result.exit_status == 0:
                # Then a local sudo copy will be executed on the remote node to
                # copy the source to the destination
                command = "{} cp {} {}".format(
                    get_clush_command(hosts, "-S -v", True), source,
                    destination)
                result = run_command(command, timeout, verbose, raise_exception)
        else:
            # Without the sudo requirement copy the source to the destination
            # directly with clush
            command = "{} --copy {} --dest {}".format(
                get_clush_command(hosts, "-S -v", False), source, destination)
            result = run_command(command, timeout, verbose, raise_exception)

        # If requested update the ownership of the destination file
        if owner is not None and result.exit_status == 0:
            change_file_owner(
                hosts, destination, owner, get_primary_group(owner), timeout=timeout,
                verbose=verbose, raise_exception=raise_exception, sudo=sudo)
    return result


def get_clush_command(hosts, args=None, sudo=False):
    """Get the clush command with optional sudo arguments.

    Args:
        hosts (object): hosts with which to use the clush command
        args (str, optional): additional clush command line arguments. Defaults
            to None.
        sudo (bool, optional): if set the clush command will be configured to
            run a command with sudo privileges. Defaults to False.

    Returns:
        str: the clush command

    """
    command = ["clush", "-w", convert_string(hosts)]
    if args:
        command.insert(1, args)
    if sudo:
        # If ever needed, this is how to disable host key checking:
        # command.extend(["-o", "-oStrictHostKeyChecking=no", "sudo"])
        command.append("sudo")
    return " ".join(command)


def get_default_config_file(name):
    """Get the default config file.

    Args:
        name (str): daos component name, e.g. server, agent, control

    Returns:
        str: the default config file

    """
    file_name = "".join(["daos_", name, ".yml"])
    return os.path.join(os.sep, "etc", "daos", file_name)


def get_file_listing(hosts, files):
    """Get the file listing from multiple hosts.

    Args:
        hosts (object): hosts with which to use the clush command
        files (object): list of multiple files to list or a single file as a str

    Returns:
        CmdResult: an avocado.utils.process CmdResult object containing the
            result of the command execution.  A CmdResult object has the
            following properties:
                command         - command string
                exit_status     - exit_status of the command
                stdout          - the stdout
                stderr          - the stderr
                duration        - command execution time
                interrupted     - whether the command completed within timeout
                pid             - command's pid

    """
    result = run_command(
        "{} /usr/bin/ls -la {}".format(
            get_clush_command(hosts, "-S -v", True),
            convert_string(files, " ")),
        verbose=False, raise_exception=False)
    return result


def get_subprocess_stdout(subprocess):
    """Get the stdout from the specified subprocess.

    Args:
        subprocess (process.SubProcess): subprocess from which to get stdout

    Returns:
        str: the std out of the subprocess

    """
    output = subprocess.get_stdout()
    if isinstance(output, bytes):
        output = output.decode("utf-8")
    return output


def create_string_buffer(value, size=None):
    """Create a ctypes string buffer.

    Converts any string to a bytes object before calling
    ctypes.create_string_buffer().

    Args:
    value (object): value to pass to ctypes.create_string_buffer()
    size (int, optional): sze to pass to ctypes.create_string_buffer()

    Returns:
    array: return value from ctypes.create_string_buffer()

    """
    if isinstance(value, str):
        value = value.encode("utf-8")
    return ctypes.create_string_buffer(value, size)


def get_display_size(size):
    """Get a string of the provided size in bytes and human-readable sizes.

    Args:
        size (int): size in bytes

    Returns:
        str: the size represented in bytes and human-readable sizes

    """
    return "{} ({}) ({})".format(
        size, bytes_to_human(size, binary=True),
        bytes_to_human(size, binary=False))


def report_errors(test, errors):
    """Print errors and fail the test if there's any errors.

    Args:
        test (Test): Test class.
        errors (list): List of errors.
    """
    if errors:
        test.log.error("Errors detected:")
        for error in errors:
            test.log.error("  %s", error)
        error_msg = ("{} error{} detected".format(
            len(errors), "" if len(errors) == 0 else "s"))
        test.fail(error_msg)

    test.log.info("No errors detected.")


def percent_change(val1, val2):
    """Calculate percent change between two values as a decimal.

    Args:
        val1 (float): first value.
        val2 (float): second value.

    Returns:
        float: decimal percent change.

    """
    if val1 and val2:
        return (float(val2) - float(val1)) / float(val1)
    return 0.0


def get_primary_group(user=None):
    """Get the name of the user's primary group.

    Args:
        user (str, optional): the user account name. Defaults to None, which uses the current user.

    Returns:
        str: the primary group name

    """
    if user is None:
        user = getuser()
    gid = pwd.getpwnam(user).pw_gid
    return grp.getgrgid(gid).gr_name


def get_journalctl(hosts, since, until, journalctl_type):
    """Run the journalctl on the hosts.
<<<<<<< HEAD
=======

>>>>>>> 26bdbe1b
    Args:
        hosts (list): List of hosts to run journalctl.
        since (str): Start time to search the log.
        until (str): End time to search the log.
        journalctl_type (str): String to search in the log. -t param for journalctl.
<<<<<<< HEAD
=======

>>>>>>> 26bdbe1b
    Returns:
        list: a list of dictionaries containing the following key/value pairs:
            "hosts": NodeSet containing the hosts with this data
            "data":  data requested for the group of hosts
<<<<<<< HEAD
=======

>>>>>>> 26bdbe1b
    """
    command = ("sudo /usr/bin/journalctl --system -t {} --since=\"{}\" "
               "--until=\"{}\"".format(journalctl_type, since, until))
    err = "Error gathering system log events"
    results = get_host_data(hosts=hosts, command=command, text="journalctl", error=err)

    return results<|MERGE_RESOLUTION|>--- conflicted
+++ resolved
@@ -1397,27 +1397,15 @@
 
 def get_journalctl(hosts, since, until, journalctl_type):
     """Run the journalctl on the hosts.
-<<<<<<< HEAD
-=======
-
->>>>>>> 26bdbe1b
     Args:
         hosts (list): List of hosts to run journalctl.
         since (str): Start time to search the log.
         until (str): End time to search the log.
         journalctl_type (str): String to search in the log. -t param for journalctl.
-<<<<<<< HEAD
-=======
-
->>>>>>> 26bdbe1b
     Returns:
         list: a list of dictionaries containing the following key/value pairs:
             "hosts": NodeSet containing the hosts with this data
             "data":  data requested for the group of hosts
-<<<<<<< HEAD
-=======
-
->>>>>>> 26bdbe1b
     """
     command = ("sudo /usr/bin/journalctl --system -t {} --since=\"{}\" "
                "--until=\"{}\"".format(journalctl_type, since, until))
