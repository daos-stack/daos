--- conflicted
+++ resolved
@@ -749,26 +749,7 @@
         ps_cmd = "/usr/bin/pgrep --list-full {}".format(pattern)
 
     if hosts is not None:
-<<<<<<< HEAD
         commands = [
-=======
-        if dump_ult_stacks is True and "daos_engine" in pattern:
-            commands_part1 = [
-                "rc=0",
-                "if " + ps_cmd,
-                "then rc=1",
-                "sudo pkill --signal USR2 {}".format(pattern),
-                # leave time for ABT info/stacks dump vs xstream/pool/ULT number
-                "sleep 20",
-                "fi",
-                "exit $rc",
-            ]
-            result = pcmd(hosts, "; ".join(commands_part1), verbose, timeout,
-                          None)
-
-        # in case dump of ULT stacks is still running it may be interrupted
-        commands_part2 = [
->>>>>>> c694ce7d
             "rc=0",
             "if " + ps_cmd,
             "then rc=1",
