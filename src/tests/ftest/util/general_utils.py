--- conflicted
+++ resolved
@@ -223,36 +223,8 @@
         host_data = {NodeSet.fromlist(hosts): DATA_ERROR}
 
     else:
-<<<<<<< HEAD
         for output, hosts in task.iter_buffers(data[0]):
             host_data[NodeSet.fromlist(hosts)] = str(output)
-=======
-        # The command completed successfully on all servers.
-        for output, host_list in task.iter_buffers(data[0]):
-            # Find the maximum size of the all the devices reported by
-            # this group of hosts as only one needs to meet the minimum
-            nodes = NodeSet.fromlist(host_list)
-            try:
-                # The assumption here is that each line of command output
-                # will begin with a number and that for the purposes of
-                # checking this requirement the maximum of these numbers is
-                # needed
-                int_host_values = [
-                    int(line.split()[0])
-                    for line in str(output).splitlines()]
-                host_data[nodes] = max(int_host_values)
-
-            except (IndexError, ValueError):
-                # Log the error
-                print(
-                    "    {}: Unable to obtain the maximum {} size due to "
-                    "unexpected output:\n      {}".format(
-                        nodes, text, "\n      ".join(str(output).splitlines())))
-
-                # Return an error data set for all of the hosts
-                host_data = {NodeSet.fromlist(host_list): DATA_ERROR}
-                break
->>>>>>> ea29792c
 
     return host_data
 
