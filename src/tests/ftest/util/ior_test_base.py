--- conflicted
+++ resolved
@@ -36,10 +36,6 @@
 from mpio_utils import MpioUtils
 from test_utils_pool import TestPool
 from test_utils_container import TestContainer
-<<<<<<< HEAD
-=======
-from dfuse_utils import Dfuse
->>>>>>> 6558b7a3
 
 
 class IorTestBase(DfuseTestBase):
@@ -134,15 +130,11 @@
         if self.ior_cmd.api.value == "POSIX" or plugin_path:
             # Connect to the pool, create container and then start dfuse
             if not self.dfuse:
-<<<<<<< HEAD
                 self.start_dfuse(
                     self.hostlist_clients, self.pool, self.container)
-=======
-                self._start_dfuse()
 
         # setup test file for POSIX or HDF5 with vol connector
         if self.ior_cmd.api.value == "POSIX" or plugin_path:
->>>>>>> 6558b7a3
             test_file = os.path.join(self.dfuse.mount_dir.value, "testfile")
         elif self.ior_cmd.api.value == "DFS":
             test_file = os.path.join("/", "testfile")
@@ -398,11 +390,7 @@
 
         Returns:
             dict: a dictionary of return codes keys and accompanying NodeSet
-<<<<<<< HEAD
-                  values indicating which hosts yielded the return code.
-=======
                 values indicating which hosts yielded the return code.
->>>>>>> 6558b7a3
 
         """
         try:
