#!/usr/bin/python
"""
  (C) Copyright 2018-2019 Intel Corporation.

  Licensed under the Apache License, Version 2.0 (the "License");
  you may not use this file except in compliance with the License.
  You may obtain a copy of the License at

     http://www.apache.org/licenses/LICENSE-2.0

  Unless required by applicable law or agreed to in writing, software
  distributed under the License is distributed on an "AS IS" BASIS,
  WITHOUT WARRANTIES OR CONDITIONS OF ANY KIND, either express or implied.
  See the License for the specific language governing permissions and
  limitations under the License.

  GOVERNMENT LICENSE RIGHTS-OPEN SOURCE SOFTWARE
  The Government's rights to use, modify, reproduce, release, perform, display,
  or disclose this software are subject to the terms of the Apache License as
  provided in Contract No. B609815.
  Any reproduction of computer software, computer software documentation, or
  portions thereof marked with this legend must also reproduce the markings.
"""
import os

from apricot import TestWithServers
from ior_utils import IorCommand, IorFailed
from mpio_utils import MpioUtils
from test_utils import TestPool

class IorTestBase(TestWithServers):
    """Base IOR test class.

    :avocado: recursive
    """

    def __init__(self, *args, **kwargs):
        """Initialize a IorTestBase object."""
        super(IorTestBase, self).__init__(*args, **kwargs)
        self.ior_cmd = None
        self.processes = None
        self.hostfile_clients_slots = None
        self.mpiio_oclass = None

    def setUp(self):
        """Set up each test case."""
        # Start the servers and agents
        super(IorTestBase, self).setUp()

        # Get the parameters for IOR
        self.ior_cmd = IorCommand()
        self.ior_cmd.get_params(self)
        self.processes = self.params.get("np", '/run/ior/client_processes/*')
        self.mpiio_oclass = self.params.get("mpiio_oclass", '/run/ior/*')

        # Get the test params
        self.pool = TestPool(self.context, self.log)
        self.pool.get_params(self)

        # Create a pool
        self.pool.create()
<<<<<<< HEAD

=======
>>>>>>> e6d1cf0f

    def tearDown(self):
        """Tear down each test case."""
        try:
            if self.pool is not None and self.pool.pool.attached:
                self.pool.destroy(1)
        finally:
            # Stop the servers and agents
            super(IorTestBase, self).tearDown()

    def run_ior_with_pool(self):
        """Execute ior with optional overrides for ior flags and object_class.

        If specified the ior flags and ior daos object class parameters will
        override the values read from the yaml file.

        Args:
            ior_flags (str, optional): ior flags. Defaults to None.
            object_class (str, optional): daos object class. Defaults to None.
        """
<<<<<<< HEAD
        # set params
=======
>>>>>>> e6d1cf0f
        self.ior_cmd.set_daos_params(self.server_group, self.pool,
                                     mpiio_oclass=self.mpiio_oclass)

        # Run IOR
        self.run_ior(self.get_job_manager_command(), self.processes)

    def get_job_manager_command(self):
        """Get the MPI job manager command for IOR.

        Returns:
            str: the path for the mpi job manager command

        """
        # Initialize MpioUtils if IOR is running in MPIIO mode
        if self.ior_cmd.api.value in ["MPIIO", "DAOS"]:
            mpio_util = MpioUtils()
            if mpio_util.mpich_installed(self.hostlist_clients) is False:
                self.fail("Exiting Test: Mpich not installed")
        else:
            self.fail("Unsupported IOR API")

        return os.path.join(mpio_util.mpichinstall, "bin", "mpirun")

    def run_ior(self, manager, processes):
        """Run the IOR command.

        Args:
            manager (str): mpi job manager command
            processes (int): number of host processes
        """
        try:
            self.ior_cmd.run(
                manager, self.tmp, processes, self.hostfile_clients)
        except IorFailed as error:
            self.log.error("IOR Failed: %s", str(error))
            self.fail("Test was expected to pass but it failed.\n")

    def verify_pool_size(self, original_pool_info, processes):
        """Validate the pool size.

        Args:
            original_pool_info (PoolInfo): Pool info prior to IOR
            processes (int): number of processes
        """
        # Get the current pool size for comparison
        current_pool_info = self.pool.pool.pool_query()

        # If Transfer size is < 4K, Pool size will verified against NVMe, else
        # it will be checked against SCM
        if self.ior_cmd.transfer_size.value >= 4096:
            self.log.info(
                "Size is > 4K,Size verification will be done with NVMe size")
            storage_index = 1
        else:
            self.log.info(
                "Size is < 4K,Size verification will be done with SCM size")
            storage_index = 0

        actual_pool_size = \
            original_pool_info.pi_space.ps_space.s_free[storage_index] - \
            current_pool_info.pi_space.ps_space.s_free[storage_index]
        expected_pool_size = self.ior_cmd.get_aggregate_total(processes)

        if actual_pool_size < expected_pool_size:
            self.fail(
                "Pool Free Size did not match: actual={}, expected={}".format(
                    actual_pool_size, expected_pool_size))<|MERGE_RESOLUTION|>--- conflicted
+++ resolved
@@ -59,10 +59,6 @@
 
         # Create a pool
         self.pool.create()
-<<<<<<< HEAD
-
-=======
->>>>>>> e6d1cf0f
 
     def tearDown(self):
         """Tear down each test case."""
@@ -83,10 +79,6 @@
             ior_flags (str, optional): ior flags. Defaults to None.
             object_class (str, optional): daos object class. Defaults to None.
         """
-<<<<<<< HEAD
-        # set params
-=======
->>>>>>> e6d1cf0f
         self.ior_cmd.set_daos_params(self.server_group, self.pool,
                                      mpiio_oclass=self.mpiio_oclass)
 
