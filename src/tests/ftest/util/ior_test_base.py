--- conflicted
+++ resolved
@@ -37,10 +37,7 @@
         self.hostfile_clients_slots = None
         self.container = None
         self.ior_timeout = None
-<<<<<<< HEAD
-=======
         self.ppn = None
->>>>>>> 09f4211e
 
     def setUp(self):
         """Set up each test case."""
@@ -53,11 +50,7 @@
         self.ior_cmd = IorCommand()
         self.ior_cmd.get_params(self)
         self.processes = self.params.get("np", '/run/ior/client_processes/*')
-<<<<<<< HEAD
-        self.processes_per_node = self.params.get("ppn", '/run/ior/client_processes/*')
-=======
         self.ppn = self.params.get("ppn", '/run/ior/client_processes/*')
->>>>>>> 09f4211e
         self.subprocess = self.params.get("subprocess", '/run/ior/*', False)
         self.ior_timeout = self.params.get("ior_timeout", '/run/ior/*', None)
 
@@ -271,18 +264,12 @@
             manager.working_dir.value = self.dfuse.mount_dir.value
         manager.assign_hosts(
             self.hostlist_clients, self.workdir, self.hostfile_clients_slots)
-<<<<<<< HEAD
-        if self.processes_per_node:
-            processes = self.processes_per_node * (len(self.hostlist_clients))
-        manager.assign_processes(processes)
-=======
         if self.ppn is None:
             manager.assign_processes(processes)
         else:
             manager.ppn.update(self.ppn, 'mpirun.ppn')
             manager.processes.update(None, 'mpirun.np')
 
->>>>>>> 09f4211e
         manager.assign_environment(env)
 
         if not pool:
