--- conflicted
+++ resolved
@@ -100,15 +100,22 @@
         # create container
         self.container.create()
 
-    def display_pool_space(self):
+    def display_pool_space(self, pool=None):
         """Display the current pool space.
 
         If the TestPool object has a DmgCommand object assigned, also display
         the free pool space per target.
-        """
-        self.pool.display_pool_daos_space()
-        if self.pool.dmg:
-            self.pool.set_query_data()
+
+        Args:
+            pool (TestPool, optional): The pool for which to display space.
+                    Default is self.pool.
+        """
+        if not pool:
+            pool = self.pool
+
+        pool.display_pool_daos_space()
+        if pool.dmg:
+            pool.set_query_data()
 
     def run_ior_with_pool(self, intercept=None, test_file_suffix="",
                           test_file="daos:testFile", create_pool=True,
@@ -258,11 +265,7 @@
 
         try:
             if display_space:
-<<<<<<< HEAD
-                pool.display_pool_daos_space()
-=======
-                self.display_pool_space()
->>>>>>> 7d85e519
+                self.display_pool_space(pool)
             out = manager.run()
 
             if self.subprocess:
@@ -282,14 +285,7 @@
             self.fail("Test was expected to pass but it failed.\n")
         finally:
             if not self.subprocess and display_space:
-<<<<<<< HEAD
-                pool.display_pool_daos_space()
-                if pool.dmg:
-                    # Display the per-target free space
-                    pool.set_query_data()
-=======
-                self.display_pool_space()
->>>>>>> 7d85e519
+                self.display_pool_space(pool)
 
     def stop_ior(self):
         """Stop IOR process.
