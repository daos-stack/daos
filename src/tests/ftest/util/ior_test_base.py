#!/usr/bin/python
"""
  (C) Copyright 2018-2019 Intel Corporation.

  Licensed under the Apache License, Version 2.0 (the "License");
  you may not use this file except in compliance with the License.
  You may obtain a copy of the License at

     http://www.apache.org/licenses/LICENSE-2.0

  Unless required by applicable law or agreed to in writing, software
  distributed under the License is distributed on an "AS IS" BASIS,
  WITHOUT WARRANTIES OR CONDITIONS OF ANY KIND, either express or implied.
  See the License for the specific language governing permissions and
  limitations under the License.

  GOVERNMENT LICENSE RIGHTS-OPEN SOURCE SOFTWARE
  The Government's rights to use, modify, reproduce, release, perform, display,
  or disclose this software are subject to the terms of the Apache License as
  provided in Contract No. B609815.
  Any reproduction of computer software, computer software documentation, or
  portions thereof marked with this legend must also reproduce the markings.
"""
import os

from apricot import TestWithServers
from ior_utils import IorCommand
from command_utils import Mpirun, CommandFailure
from mpio_utils import MpioUtils
from test_utils import TestPool, TestContainer
from dfuse_utils import DfuseCommand

class IorTestBase(TestWithServers):
    """Base IOR test class.

    :avocado: recursive
    """

    def __init__(self, *args, **kwargs):
        """Initialize a IorTestBase object."""
        super(IorTestBase, self).__init__(*args, **kwargs)
        self.ior_cmd = None
        self.processes = None
        self.hostfile_clients_slots = None
        
        self.cont = None

    def setUp(self):
        """Set up each test case."""
        # obtain separate logs
        self.update_log_file_names()
        # Start the servers and agents
        super(IorTestBase, self).setUp()

        # Get the parameters for IOR
        self.ior_cmd = IorCommand()
        self.ior_cmd.get_params(self)
        self.processes = self.params.get("np", '/run/ior/client_processes/*')

<<<<<<< HEAD
    def tearDown(self):
        """Tear down each test case."""
        try:
            if self.pool is not None and self.pool.pool.attached:
                self.pool.destroy(1)
            if self.dfuse is not None:
                self.dfuse.stop(self.hostlist_clients)
        except CommandFailure as error:
            self.log.error("Dfuse Failed: %s", str(error))
            self.fail("Test was expected to pass but it failed.\n")
        finally:
            # Stop the servers and agents
            super(IorTestBase, self).tearDown()

=======
>>>>>>> a4dfd216
    def create_pool(self):
        """Create a TestPool object to use with ior."""
        # Get the pool params
        self.pool = TestPool(self.context, self.log)
        self.pool.get_params(self)
        
        # Create a pool
        self.pool.create()

    def create_cont(self):
        """Create a TestContainer object to be used to create container."""
        # Get Container params
        self.cont = TestContainer(self.pool)
        self.cont.get_params(self)

        # create container
        self.cont.create()

    def start_dfuse(self):
        """Create a DfuseCommand object to start dfuse."""
        # Get Dfuse params
        self.dfuse = DfuseCommand()
        self.dfuse.get_params(self)

        # update dfuse params
        self.dfuse.set_dfuse_params(self.pool)
        if self.cont:
            self.dfuse.set_dfuse_cont_param(self.cont)
        
        try:
            # start dfuse
            self.dfuse.run(self.hostlist_clients)
        except CommandFailure as error:
            self.log.error("Dfuse Failed: %s", str(error))
            self.fail("Test was expected to pass but it failed.\n")

    def run_ior_with_pool(self):
        """Execute ior with optional overrides for ior flags and object_class.

        If specified the ior flags and ior daos object class parameters will
        override the values read from the yaml file.

        Args:
            ior_flags (str, optional): ior flags. Defaults to None.
            object_class (str, optional): daos object class. Defaults to None.
        """
        # Create a pool if one does not already exist
        if self.pool is None:
            self.create_pool()
        # Update IOR params with the pool
        self.ior_cmd.set_daos_params(self.server_group, self.pool)

        # start dfuse if api is POSIX
        if self.ior_cmd.api.value == "POSIX":
            self.pool.connect()
            self.create_cont()
            self.start_dfuse()

        # Run IOR
        self.run_ior(self.get_job_manager_command(), self.processes)

    def get_job_manager_command(self):
        """Get the MPI job manager command for IOR.

        Returns:
            str: the path for the mpi job manager command

        """
        # Initialize MpioUtils if IOR is running in MPIIO or DAOS mode
        if self.ior_cmd.api.value in ["MPIIO", "DAOS", "POSIX"]:
            mpio_util = MpioUtils()
            if mpio_util.mpich_installed(self.hostlist_clients) is False:
                self.fail("Exiting Test: Mpich not installed")
        else:
            self.fail("Unsupported IOR API")

        mpirun_path = os.path.join(mpio_util.mpichinstall, "bin")
        return Mpirun(self.ior_cmd, mpirun_path)

    def run_ior(self, manager, processes):
        """Run the IOR command.

        Args:
            manager (str): mpi job manager command
            processes (int): number of host processes
        """
        env = self.ior_cmd.get_default_env(
            str(manager), self.tmp, self.client_log)
        manager.setup_command(env, self.hostfile_clients, processes)
        try:
            manager.run()
        except CommandFailure as error:
            self.log.error("IOR Failed: %s", str(error))
            self.fail("Test was expected to pass but it failed.\n")

    def verify_pool_size(self, original_pool_info, processes):
        """Validate the pool size.

        Args:
            original_pool_info (PoolInfo): Pool info prior to IOR
            processes (int): number of processes
        """
        # Get the current pool size for comparison
        current_pool_info = self.pool.pool.pool_query()

        # If Transfer size is < 4K, Pool size will verified against NVMe, else
        # it will be checked against SCM
        if self.ior_cmd.transfer_size.value >= 4096:
            self.log.info(
                "Size is > 4K,Size verification will be done with NVMe size")
            storage_index = 1
        else:
            self.log.info(
                "Size is < 4K,Size verification will be done with SCM size")
            storage_index = 0

        actual_pool_size = \
            original_pool_info.pi_space.ps_space.s_free[storage_index] - \
            current_pool_info.pi_space.ps_space.s_free[storage_index]
        expected_pool_size = self.ior_cmd.get_aggregate_total(processes)

        if actual_pool_size < expected_pool_size:
            self.fail(
                "Pool Free Size did not match: actual={}, expected={}".format(
                    actual_pool_size, expected_pool_size))<|MERGE_RESOLUTION|>--- conflicted
+++ resolved
@@ -42,8 +42,7 @@
         self.ior_cmd = None
         self.processes = None
         self.hostfile_clients_slots = None
-        
-        self.cont = None
+        self.container = None
 
     def setUp(self):
         """Set up each test case."""
@@ -57,23 +56,15 @@
         self.ior_cmd.get_params(self)
         self.processes = self.params.get("np", '/run/ior/client_processes/*')
 
-<<<<<<< HEAD
     def tearDown(self):
         """Tear down each test case."""
         try:
-            if self.pool is not None and self.pool.pool.attached:
-                self.pool.destroy(1)
             if self.dfuse is not None:
                 self.dfuse.stop(self.hostlist_clients)
-        except CommandFailure as error:
-            self.log.error("Dfuse Failed: %s", str(error))
-            self.fail("Test was expected to pass but it failed.\n")
         finally:
             # Stop the servers and agents
             super(IorTestBase, self).tearDown()
 
-=======
->>>>>>> a4dfd216
     def create_pool(self):
         """Create a TestPool object to use with ior."""
         # Get the pool params
@@ -86,11 +77,11 @@
     def create_cont(self):
         """Create a TestContainer object to be used to create container."""
         # Get Container params
-        self.cont = TestContainer(self.pool)
-        self.cont.get_params(self)
+        self.container = TestContainer(self.pool)
+        self.container.get_params(self)
 
         # create container
-        self.cont.create()
+        self.container.create()
 
     def start_dfuse(self):
         """Create a DfuseCommand object to start dfuse."""
@@ -100,8 +91,8 @@
 
         # update dfuse params
         self.dfuse.set_dfuse_params(self.pool)
-        if self.cont:
-            self.dfuse.set_dfuse_cont_param(self.cont)
+        if self.container:
+            self.dfuse.set_dfuse_cont_param(self.container)
         
         try:
             # start dfuse
