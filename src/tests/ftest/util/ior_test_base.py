--- conflicted
+++ resolved
@@ -38,13 +38,6 @@
 
 from dfuse_utils import Dfuse
 
-instance_num = 0
-
-def get_inc_id():
-    """Return a unique character"""
-    global instance_num
-    instance_num += 1
-    return str(instance_num)
 
 class IorTestBase(TestWithServers):
     """Base IOR test class.
@@ -163,15 +156,9 @@
         # start dfuse if api is POSIX
         if self.ior_cmd.api.value == "POSIX":
             # Connect to the pool, create container and then start dfuse
-<<<<<<< HEAD
-            self._start_dfuse()
-            test_file = os.path.join(self.dfuse.mount_dir.value,
-                                     "testfile.{}".format(get_inc_id()))
-=======
             if not self.dfuse:
                 self._start_dfuse()
             test_file = os.path.join(self.dfuse.mount_dir.value, "testfile")
->>>>>>> 49a5ea2b
         elif self.ior_cmd.api.value == "DFS":
             test_file = os.path.join("/", "testfile")
 
