#!/usr/bin/python
"""
  (C) Copyright 2018-2019 Intel Corporation.

  Licensed under the Apache License, Version 2.0 (the "License");
  you may not use this file except in compliance with the License.
  You may obtain a copy of the License at

     http://www.apache.org/licenses/LICENSE-2.0

  Unless required by applicable law or agreed to in writing, software
  distributed under the License is distributed on an "AS IS" BASIS,
  WITHOUT WARRANTIES OR CONDITIONS OF ANY KIND, either express or implied.
  See the License for the specific language governing permissions and
  limitations under the License.

  GOVERNMENT LICENSE RIGHTS-OPEN SOURCE SOFTWARE
  The Government's rights to use, modify, reproduce, release, perform, display,
  or disclose this software are subject to the terms of the Apache License as
  provided in Contract No. B609815.
  Any reproduction of computer software, computer software documentation, or
  portions thereof marked with this legend must also reproduce the markings.
"""
import os
import subprocess
import threading
import time

from ClusterShell.NodeSet import NodeSet
from apricot import TestWithServers
from ior_utils import IorCommand
from command_utils import Mpirun, CommandFailure
from mpio_utils import MpioUtils
<<<<<<< HEAD
from test_utils import TestPool, TestContainer
=======
from test_utils_pool import TestPool
>>>>>>> 39a6323e
from dfuse_utils import Dfuse
import write_host_file

class IorTestBase(TestWithServers):
    """Base IOR test class.

    :avocado: recursive
    """

    def __init__(self, *args, **kwargs):
        """Initialize a IorTestBase object."""
        super(IorTestBase, self).__init__(*args, **kwargs)
        self.ior_cmd = None
        self.processes = None
        self.hostfile_clients_slots = None
        self.dfuse = None
        self.container = None
<<<<<<< HEAD
        self.co_prop = None
=======
        self.lock = None
>>>>>>> 39a6323e

    def setUp(self):
        """Set up each test case."""
        # obtain separate logs
        self.update_log_file_names()
        # Start the servers and agents
        super(IorTestBase, self).setUp()

        # Get the parameters for IOR
        self.ior_cmd = IorCommand()
        self.ior_cmd.get_params(self)
        self.processes = self.params.get("np", '/run/ior/client_processes/*')
        self.co_prop = self.params.get("container_properties",
                                       "/run/container/*")
        # Until DAOS-3320 is resolved run IOR for POSIX
        # with single client node
        if self.ior_cmd.api.value == "POSIX":
            self.hostlist_clients = [self.hostlist_clients[0]]
            self.hostfile_clients = write_host_file.write_host_file(
                self.hostlist_clients, self.workdir,
                self.hostfile_clients_slots)
        # lock is needed for run_multiple_ior method.
        self.lock = threading.Lock()

    def tearDown(self):
        """Tear down each test case."""
        try:
            self.dfuse = None
        finally:
            # Stop the servers and agents
            super(IorTestBase, self).tearDown()

    def create_pool(self):
        """Create a TestPool object to use with ior."""
        # Get the pool params
        self.pool = TestPool(self.context, self.log,
                             dmg_command=self.get_dmg_command())
        self.pool.get_params(self)

        # Create a pool
        self.pool.create()

    def create_cont(self, co_prop=None):
        """Create a TestContainer object to be used to create container."""
        # Enable container using TestContainer object,
        # Get Container params
        self.container = TestContainer(self.pool)
        self.container.get_params(self)
        # create container
        self.container.create(con_in=self.co_prop)
        # env = Dfuse(self.hostlist_clients, self.tmp).get_default_env()
        # command to create container of posix type
        # cmd = env + "daos cont create --pool={} --svc={} --type=POSIX".format(
        #   self.ior_cmd.daos_pool.value, self.ior_cmd.daos_svcl.value)
        # try:
        #    container = subprocess.Popen(cmd, stdout=subprocess.PIPE,
        #                                 shell=True)
        #    (output, err) = container.communicate()
        #    self.log.info("Container created with UUID %s", output.split()[3])
        #
        # except subprocess.CalledProcessError as err:
        #   self.fail("Container create failed:{}".format(err))
        #
        # return output.split()[3]

    def start_dfuse(self):
        """Create a DfuseCommand object to start dfuse."""
        # Get Dfuse params
        self.dfuse = Dfuse(self.hostlist_clients, self.tmp, True)
        self.dfuse.get_params(self)

        # update dfuse params
        self.dfuse.set_dfuse_params(self.pool)
        self.dfuse.set_dfuse_cont_param(self.container)

        try:
            # start dfuse
            self.dfuse.run()
        except CommandFailure as error:
            self.log.error("Dfuse command %s failed on hosts %s",
                           str(self.dfuse),
                           str(NodeSet.fromlist(self.dfuse.hosts)),
                           exc_info=error)
            self.fail("Test was expected to pass but it failed.\n")

    def run_ior_with_pool(self, intercept=None, test_file_suffix=""):
        """Execute ior with optional overrides for ior flags and object_class.

        If specified the ior flags and ior daos object class parameters will
        override the values read from the yaml file.

        Args:
            intercept (str): path to the interception library. Shall be used
                             only for POSIX through DFUSE.
            ior_flags (str, optional): ior flags. Defaults to None.
            object_class (str, optional): daos object class. Defaults to None.
        """
<<<<<<< HEAD
        # Create a pool if one does not already exist
        if self.pool is None:
            self.create_pool()
        # Always create a container
        # Don't pass uuid and pool handle to IOR.
        # It will not enable checksum feature
        self.pool.connect()
        self.create_cont()
         # Update IOR params with the pool and container params
        self.ior_cmd.set_daos_params(self.server_group, self.pool,
                                     self.container.uuid)

=======
        self.update_ior_cmd_with_pool()
>>>>>>> 39a6323e
        # start dfuse if api is POSIX
        if self.ior_cmd.api.value == "POSIX":
            # Connect to the pool, create container and then start dfuse
            # Uncomment below two lines once DAOS-3355 is resolved
            if self.ior_cmd.transfer_size.value == "256B":
                return "Skipping the case for transfer_size=256B"
            self.start_dfuse()
            testfile = os.path.join(self.dfuse.mount_dir.value,
                                    "testfile{}".format(test_file_suffix))

            self.ior_cmd.test_file.update(testfile)

        out = self.run_ior(self.get_job_manager_command(), self.processes,
                           intercept)

        return out

    def update_ior_cmd_with_pool(self):
        """Update ior_cmd with pool
        """
        # Create a pool if one does not already exist
        if self.pool is None:
            self.create_pool()
        # Update IOR params with the pool
        self.ior_cmd.set_daos_params(self.server_group, self.pool)

    def get_job_manager_command(self):
        """Get the MPI job manager command for IOR.

        Returns:
            str: the path for the mpi job manager command

        """
        # Initialize MpioUtils if IOR is running in MPIIO or DAOS mode
        if self.ior_cmd.api.value in ["MPIIO", "DAOS", "POSIX"]:
            mpio_util = MpioUtils()
            if mpio_util.mpich_installed(self.hostlist_clients) is False:
                self.fail("Exiting Test: Mpich not installed")
        else:
            self.fail("Unsupported IOR API")

        mpirun_path = os.path.join(mpio_util.mpichinstall, "bin")
        return Mpirun(self.ior_cmd, mpirun_path, mpitype="mpich")

    def run_ior(self, manager, processes, intercept=None):
        """Run the IOR command.

        Args:
            manager (str): mpi job manager command
            processes (int): number of host processes
            intercept (str): path to interception library.
        """
        env = self.ior_cmd.get_default_env(
            str(manager), self.tmp, self.client_log)
        if intercept:
            env["LD_PRELOAD"] = intercept
        manager.setup_command(env, self.hostfile_clients, processes)
        try:
            out = manager.run()
            return out
        except CommandFailure as error:
            self.log.error("IOR Failed: %s", str(error))
            self.fail("Test was expected to pass but it failed.\n")

    def run_multiple_ior_with_pool(self, results, intercept=None):
        """Execute ior with optional overrides for ior flags and object_class.

        If specified the ior flags and ior daos object class parameters will
        override the values read from the yaml file.

        Args:
            intercept (str): path to the interception library. Shall be used
                             only for POSIX through DFUSE.
            ior_flags (str, optional): ior flags. Defaults to None.
            object_class (str, optional): daos object class. Defaults to None.
        """
        self.update_ior_cmd_with_pool()

        # start dfuse for POSIX api. This is specific to interception
        # library test requirements.
        self.start_dfuse()

        # Create two jobs and run in parallel.
        # Job1 will have 3 client set up to use dfuse + interception
        # library
        # Job2 will have 1 client set up to use only dfuse.
        job1 = self.get_new_job(self.hostlist_clients[:-1], 1,
                                results, intercept)
        job2 = self.get_new_job([self.hostlist_clients[-1]], 2,
                                results, None)

        job1.start()
        # Since same ior_cmd is used to trigger the MPIRUN
        # with different parameters, pausing for 2 seconds to
        # avoid data collisions.
        time.sleep(2)
        job2.start()
        job1.join()
        job2.join()

    def get_new_job(self, clients, job_num, results, intercept=None):
        """Create a new thread for ior run

        Args:
            clients (lst): Number of clients the ior would run against.
            job_num (int): Assigned job number
            results (dict): A dictionary object to store the ior metrics
            intercept (path): Path to interception library
        """
        hostfile = write_host_file.write_host_file(
            clients, self.workdir, self.hostfile_clients_slots)
        job = threading.Thread(target=self.run_multiple_ior, args=[
            hostfile, len(clients), results, job_num, intercept])
        return job

    def run_multiple_ior(self, hostfile, num_clients,
                         results, job_num, intercept=None):
        #pylint: disable=too-many-arguments
        """Run the IOR command.

        Args:
            manager (str): mpi job manager command
            processes (int): number of host processes
            intercept (str): path to interception library.
        """
        self.lock.acquire(True)
        tsize = self.ior_cmd.transfer_size.value
        testfile = os.path.join(self.dfuse.mount_dir.value,
                                "testfile{}{}".format(tsize, job_num))
        if intercept:
            testfile += "intercept"
        self.ior_cmd.test_file.update(testfile)
        manager = self.get_job_manager_command()
        procs = (self.processes // len(self.hostlist_clients)) * num_clients
        env = self.ior_cmd.get_default_env(
            str(manager), self.tmp, self.client_log)
        if intercept:
            env["LD_PRELOAD"] = intercept
        manager.setup_command(env, hostfile, procs)
        self.lock.release()
        try:
            out = manager.run()
            self.lock.acquire(True)
            results[job_num] = IorCommand.get_ior_metrics(out)
            self.lock.release()
        except CommandFailure as error:
            self.log.error("IOR Failed: %s", str(error))
            self.fail("Test was expected to pass but it failed.\n")

    def verify_pool_size(self, original_pool_info, processes):
        """Validate the pool size.

        Args:
            original_pool_info (PoolInfo): Pool info prior to IOR
            processes (int): number of processes
        """
        # Get the current pool size for comparison
        current_pool_info = self.pool.pool.pool_query()

        # If Transfer size is < 4K, Pool size will verified against NVMe, else
        # it will be checked against SCM
        if self.ior_cmd.transfer_size.value >= 4096:
            self.log.info(
                "Size is > 4K,Size verification will be done with NVMe size")
            storage_index = 1
        else:
            self.log.info(
                "Size is < 4K,Size verification will be done with SCM size")
            storage_index = 0
        actual_pool_size = \
            original_pool_info.pi_space.ps_space.s_free[storage_index] - \
            current_pool_info.pi_space.ps_space.s_free[storage_index]
        expected_pool_size = self.ior_cmd.get_aggregate_total(processes)

        if actual_pool_size < expected_pool_size:
            self.fail(
                "Pool Free Size did not match: actual={}, expected={}".format(
                    actual_pool_size, expected_pool_size))<|MERGE_RESOLUTION|>--- conflicted
+++ resolved
@@ -31,11 +31,8 @@
 from ior_utils import IorCommand
 from command_utils import Mpirun, CommandFailure
 from mpio_utils import MpioUtils
-<<<<<<< HEAD
 from test_utils import TestPool, TestContainer
-=======
-from test_utils_pool import TestPool
->>>>>>> 39a6323e
+
 from dfuse_utils import Dfuse
 import write_host_file
 
@@ -53,11 +50,8 @@
         self.hostfile_clients_slots = None
         self.dfuse = None
         self.container = None
-<<<<<<< HEAD
         self.co_prop = None
-=======
         self.lock = None
->>>>>>> 39a6323e
 
     def setUp(self):
         """Set up each test case."""
@@ -155,7 +149,27 @@
             ior_flags (str, optional): ior flags. Defaults to None.
             object_class (str, optional): daos object class. Defaults to None.
         """
-<<<<<<< HEAD
+        self.update_ior_cmd_with_pool()
+        # start dfuse if api is POSIX
+        if self.ior_cmd.api.value == "POSIX":
+            # Connect to the pool, create container and then start dfuse
+            # Uncomment below two lines once DAOS-3355 is resolved
+            if self.ior_cmd.transfer_size.value == "256B":
+                return "Skipping the case for transfer_size=256B"
+            self.start_dfuse()
+            testfile = os.path.join(self.dfuse.mount_dir.value,
+                                    "testfile{}".format(test_file_suffix))
+
+            self.ior_cmd.test_file.update(testfile)
+
+        out = self.run_ior(self.get_job_manager_command(), self.processes,
+                           intercept)
+
+        return out
+
+    def update_ior_cmd_with_pool(self):
+        """Update ior_cmd with pool
+        """
         # Create a pool if one does not already exist
         if self.pool is None:
             self.create_pool()
@@ -167,35 +181,6 @@
          # Update IOR params with the pool and container params
         self.ior_cmd.set_daos_params(self.server_group, self.pool,
                                      self.container.uuid)
-
-=======
-        self.update_ior_cmd_with_pool()
->>>>>>> 39a6323e
-        # start dfuse if api is POSIX
-        if self.ior_cmd.api.value == "POSIX":
-            # Connect to the pool, create container and then start dfuse
-            # Uncomment below two lines once DAOS-3355 is resolved
-            if self.ior_cmd.transfer_size.value == "256B":
-                return "Skipping the case for transfer_size=256B"
-            self.start_dfuse()
-            testfile = os.path.join(self.dfuse.mount_dir.value,
-                                    "testfile{}".format(test_file_suffix))
-
-            self.ior_cmd.test_file.update(testfile)
-
-        out = self.run_ior(self.get_job_manager_command(), self.processes,
-                           intercept)
-
-        return out
-
-    def update_ior_cmd_with_pool(self):
-        """Update ior_cmd with pool
-        """
-        # Create a pool if one does not already exist
-        if self.pool is None:
-            self.create_pool()
-        # Update IOR params with the pool
-        self.ior_cmd.set_daos_params(self.server_group, self.pool)
 
     def get_job_manager_command(self):
         """Get the MPI job manager command for IOR.
