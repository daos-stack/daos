--- conflicted
+++ resolved
@@ -66,13 +66,6 @@
         self.ior_cmd.get_params(self)
         self.processes = self.params.get("np", '/run/ior/client_processes/*')
 
-<<<<<<< HEAD
-        # Until DAOS-3320 is resolved run IOR for POSIX
-        # with single client node
-        if self.ior_cmd.api.value == "POSIX":
-            self.hostlist_clients = [self.hostlist_clients[0]]
-=======
->>>>>>> de2e6a9e
         # lock is needed for run_multiple_ior method.
         self.lock = threading.Lock()
 
