--- conflicted
+++ resolved
@@ -396,13 +396,10 @@
             fail_on_err (bool): Boolean for whether to fail the test if command
                                 execution returns non zero return code.
             display_output (bool): Boolean for whether to display output.
-<<<<<<< HEAD
 
           Returns:
             dict: a dictionary of return codes keys and accompanying NodeSet
                   values indicating which hosts yielded the return code.
-=======
->>>>>>> 5d30866f
         """
         try:
             # execute bash cmds
@@ -418,20 +415,10 @@
                         "Error running '{}' on the following "
                         "hosts: {}".format(cmd, error_hosts))
 
-<<<<<<< HEAD
-        # report error if any command fails
-        except CommandFailure as error:
-            self.log.error("Test Failed: %s",
-                           str(error))
-            self.fail("Test was expected to pass but "
-                      "it failed.\n")
-
-=======
          # report error if any command fails
         except CommandFailure as error:
             self.log.error("DfuseSparseFile Test Failed: %s",
                            str(error))
             self.fail("Test was expected to pass but "
                       "it failed.\n")
->>>>>>> 5d30866f
         return ret