--- conflicted
+++ resolved
@@ -238,19 +238,11 @@
         """
         env = self.ior_cmd.get_default_env(str(manager), self.client_log)
         if intercept:
-<<<<<<< HEAD
             env["LD_PRELOAD"] = intercept
-            env["D_LOG_MASK"] = "INFO"
+            env['D_IL_REPORT'] = '1'
+            env["D_LOG_MASK"] = "INFO,IL=DEBUG"
             env['DD_MASK'] = 'all'
             env['DD_SUBSYS'] = 'all'
-=======
-            env['LD_PRELOAD'] = intercept
-            env['D_LOG_MASK'] = 'INFO'
-            env['D_IL_REPORT'] = '1'
-            #env['D_LOG_MASK'] = 'INFO,IL=DEBUG'
-            #env['DD_MASK'] = 'all'
-            #env['DD_SUBSYS'] = 'all'
->>>>>>> 76854627
         if plugin_path:
             env["HDF5_VOL_CONNECTOR"] = "daos"
             env["HDF5_PLUGIN_PATH"] = str(plugin_path)
