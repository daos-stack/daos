#!/usr/bin/python
"""
  (C) Copyright 2018-2019 Intel Corporation.

  Licensed under the Apache License, Version 2.0 (the "License");
  you may not use this file except in compliance with the License.
  You may obtain a copy of the License at

      http://www.apache.org/licenses/LICENSE-2.0

  Unless required by applicable law or agreed to in writing, software
  distributed under the License is distributed on an "AS IS" BASIS,
  WITHOUT WARRANTIES OR CONDITIONS OF ANY KIND, either express or implied.
  See the License for the specific language governing permissions and
  limitations under the License.

  GOVERNMENT LICENSE RIGHTS-OPEN SOURCE SOFTWARE
  The Government's rights to use, modify, reproduce, release, perform, display,
  or disclose this software are subject to the terms of the Apache License as
  provided in Contract No. B609815.
  Any reproduction of computer software, computer software documentation, or
  portions thereof marked with this legend must also reproduce the markings.
"""
from logging import getLogger
import os
from time import sleep, time
from logging import getLogger

from avocado import fail_on
from avocado.utils import process
from command_utils import BasicParameter, ObjectWithParameters
from pydaos.raw import (DaosApiError, DaosServer, DaosContainer, DaosPool,
                        c_uuid_to_str)
from general_utils import check_pool_files, get_random_string, DaosTestError


class CallbackHandler(object):
    """Defines a callback method to use with DaosApi class methods."""

    def __init__(self, delay=1):
        """Create a CallbackHandler object.

        Args:
            delay (int, optional): number of seconds to wait in between
                checking if the callback() method has been called.
                Defaults to 1.
        """
        self.delay = delay
        self.ret_code = None
        self.obj = None
        self._called = False

    def callback(self, event):
        """Return an event from a DaosApi class method.

        Args:
            event (CallbackEvent): event returned by the DaosApi class method
        """
        # Get the return code and calling object from the event
        self.ret_code = event.event.ev_error
        self.obj = event.obj

        # Indicate that this method has being called
        self._called = True

    def wait(self):
        """Wait for this object's callback() method to be called."""
        # Reset the event return code and calling object
        self.ret_code = None
        self.obj = None

        # Wait for the callback() method to be called
        while not self._called:
            print(" Waiting ...")
            sleep(self.delay)

        # Reset the flag indicating that the callback() method was called
        self._called = False


class TestDaosApiBase(ObjectWithParameters):
    # pylint: disable=too-few-public-methods
    """A base class for functional testing of DaosPools objects."""

    def __init__(self, namespace, cb_handler=None):
        """Create a TestDaosApi object.

        Args:
            namespace (str): yaml namespace (path to parameters)
            cb_handler (CallbackHandler, optional): callback object to use with
                the API methods. Defaults to None.
        """
        super(TestDaosApiBase, self).__init__(namespace)
        self.cb_handler = cb_handler
        self.log = getLogger(__name__)

    def _call_method(self, method, kwargs):
        """Call the DAOS API class method with the optional callback method.

        Args:
            method (object): method to call
            kwargs (dict): keyworded arguments for the method
        """
        if self.cb_handler:
            kwargs["cb_func"] = self.cb_handler.callback

        try:
            method(**kwargs)
        except DaosApiError as error:
            # Log the exception to obtain additional trace information
            self.log.debug(
                "Exception raised by %s.%s(%s)",
                method.__module__, method.__name__,
                ", ".join(
                    ["{}={}".format(key, val) for key, val in kwargs.items()]),
                exc_info=error)
            # Raise the exception so it can be handled by the caller
            raise error

        if self.cb_handler:
            # Wait for the call back if one is provided
            self.cb_handler.wait()


class TestPool(TestDaosApiBase):
    """A class for functional testing of DaosPools objects."""

    def __init__(self, context, log=None, cb_handler=None):
<<<<<<< HEAD
=======
        # pylint: disable=unused-argument
>>>>>>> 135ea73b
        """Initialize a TestPool object.

        Note: 'log' is now a defunct argument and will be removed in the future

        Args:
            context (DaosContext): [description]
            log (logging): logging object used to report the pool status
            cb_handler (CallbackHandler, optional): callback object to use with
                the API methods. Defaults to None.
        """
        super(TestPool, self).__init__("/run/pool/*", cb_handler)
        self.context = context
        self.uid = os.geteuid()
        self.gid = os.getegid()

        self.mode = BasicParameter(None)
        self.name = BasicParameter(None)            # server group name
        self.svcn = BasicParameter(None)
        self.target_list = BasicParameter(None)
        self.scm_size = BasicParameter(None)
        self.nvme_size = BasicParameter(None)

        self.pool = None
        self.uuid = None
        self.info = None
        self.svc_ranks = None
        self.connected = False

    @fail_on(DaosApiError)
    def create(self):
        """Create a pool.

        Destroys an existing pool if defined and assigns self.pool and
        self.uuid.
        """
        self.destroy()
        if self.target_list.value is not None:
            self.log.info(
                "Creating a pool on targets %s", self.target_list.value)
        else:
            self.log.info("Creating a pool")
        self.pool = DaosPool(self.context)
        kwargs = {
            "mode": self.mode.value, "uid": self.uid, "gid": self.gid,
            "scm_size": self.scm_size.value, "group": self.name.value}
        for key in ("target_list", "svcn", "nvme_size"):
            value = getattr(self, key).value
            if value:
                kwargs[key] = value
        self._call_method(self.pool.create, kwargs)
        self.uuid = self.pool.get_uuid_str()
        self.svc_ranks = [
            int(self.pool.svc.rl_ranks[index])
            for index in range(self.pool.svc.rl_nr)]
        self.log.info(
            "  Pool created with uuid %s and svc ranks %s",
            self.uuid, self.svc_ranks)

    @fail_on(DaosApiError)
    def connect(self, permission=1):
        """Connect to the pool.

        Args:
            permission (int, optional): connect permission. Defaults to 1.

        Returns:
            bool: True if the pool has been connected; False if the pool was
                already connected or the pool is not defined.

        """
        if self.pool and not self.connected:
            kwargs = {"flags": 1 << permission}
            self.log.info(
                "Connecting to pool %s with permission %s (flag: %s)",
                self.uuid, permission, kwargs["flags"])
            self._call_method(self.pool.connect, kwargs)
            self.connected = True
            return True
        return False

    @fail_on(DaosApiError)
    def disconnect(self):
        """Disconnect from connected pool.

        Returns:
            bool: True if the pool has been disconnected; False if the pool was
                already disconnected or the pool is not defined.

        """
        if self.pool and self.connected:
            self.log.info("Disonnecting from pool %s", self.uuid)
            self._call_method(self.pool.disconnect, {})
            self.connected = False
            return True
        return False

    @fail_on(DaosApiError)
    def destroy(self, force=1):
        """Destroy the pool.

        Args:
            force (int, optional): force flag. Defaults to 1.

        Returns:
            bool: True if the pool has been destroyed; False if the pool is not
                defined.

        """
        if self.pool:
            self.disconnect()
            self.log.info("Destroying pool %s", self.uuid)
            if self.pool.attached:
                self._call_method(self.pool.destroy, {"force": force})
            self.pool = None
            self.uuid = None
            self.info = None
            self.svc_ranks = None
            return True
        return False

    @fail_on(DaosApiError)
    def get_info(self):
        """Query the pool for information.

        Sets the self.info attribute.
        """
        if self.pool:
            self.connect()
            self._call_method(self.pool.pool_query, {})
            self.info = self.pool.pool_info

    def check_pool_info(self, pi_uuid=None, pi_ntargets=None, pi_nnodes=None,
                        pi_ndisabled=None, pi_map_ver=None, pi_leader=None,
                        pi_bits=None):
        # pylint: disable=unused-argument
        """Check the pool info attributes.

        Note:
            Arguments may also be provided as a string with a number preceeded
            by '<', '<=', '>', or '>=' for other comparisions besides the
            default '=='.

        Args:
            pi_uuid (str, optional): pool uuid. Defaults to None.
            pi_ntargets (int, optional): number of targets. Defaults to None.
            pi_nnodes (int, optional): number of nodes. Defaults to None.
            pi_ndisabled (int, optional): number of disabled. Defaults to None.
            pi_map_ver (int, optional): pool map version. Defaults to None.
            pi_leader (int, optional): pool leader. Defaults to None.
            pi_bits (int, optional): pool bits. Defaults to None.

        Note:
            Arguments may also be provided as a string with a number preceeded
            by '<', '<=', '>', or '>=' for other comparisions besides the
            default '=='.

        Returns:
            bool: True if at least one expected value is specified and all the
                specified values match; False otherwise

        """
        self.get_info()
        checks = [
            (key,
             c_uuid_to_str(getattr(self.info, key))
             if key == "pi_uuid" else getattr(self.info, key),
             val)
            for key, val in locals().items()
            if key != "self" and val is not None]
        return self._check_info(checks)

    def check_pool_space(self, ps_free_min=None, ps_free_max=None,
                         ps_free_mean=None, ps_ntargets=None, ps_padding=None):
        # pylint: disable=unused-argument
        """Check the pool info space attributes.

        Note:
            Arguments may also be provided as a string with a number preceeded
            by '<', '<=', '>', or '>=' for other comparisions besides the
            default '=='.

        Args:
            ps_free_min (list, optional): minimum free space per device.
                Defaults to None.
            ps_free_max (list, optional): maximum free space per device.
                Defaults to None.
            ps_free_mean (list, optional): mean free space per device.
                Defaults to None.
            ps_ntargets (int, optional): number of targets. Defaults to None.
            ps_padding (int, optional): space padding. Defaults to None.

        Note:
            Arguments may also be provided as a string with a number preceeded
            by '<', '<=', '>', or '>=' for other comparisions besides the
            default '=='.

        Returns:
            bool: True if at least one expected value is specified and all the
                specified values match; False otherwise

        """
        self.get_info()
        checks = []
        for key in ("ps_free_min", "ps_free_max", "ps_free_mean"):
            val = locals()[key]
            if isinstance(val, list):
                for index, item in val:
                    checks.append((
                        "{}[{}]".format(key, index),
                        getattr(self.info.pi_space, key)[index],
                        item))
        for key in ("ps_ntargets", "ps_padding"):
            val = locals()[key]
            if val is not None:
                checks.append(key, getattr(self.info.pi_space, key), val)
        return self._check_info(checks)

    def check_pool_daos_space(self, s_total=None, s_free=None):
        # pylint: disable=unused-argument
        """Check the pool info daos space attributes.

        Note:
            Arguments may also be provided as a string with a number preceeded
            by '<', '<=', '>', or '>=' for other comparisions besides the
            default '=='.

        Args:
            s_total (list, optional): total space per device. Defaults to None.
            s_free (list, optional): free space per device. Defaults to None.

        Note:
            Arguments may also be provided as a string with a number preceeded
            by '<', '<=', '>', or '>=' for other comparisions besides the
            default '=='.

        Returns:
            bool: True if at least one expected value is specified and all the
                specified values match; False otherwise

        """
        self.get_info()
        checks = [
            ("{}_{}".format(key, index),
             getattr(self.info.pi_space.ps_space, key)[index],
             item)
            for key, val in locals().items()
            if key != "self" and val is not None
            for index, item in enumerate(val)]
        return self._check_info(checks)

    def check_rebuild_status(self, rs_version=None, rs_pad_32=None,
                             rs_errno=None, rs_done=None,
                             rs_toberb_obj_nr=None, rs_obj_nr=None,
                             rs_rec_nr=None):
        # pylint: disable=unused-argument
        """Check the pool info rebuild attributes.

        Note:
            Arguments may also be provided as a string with a number preceeded
            by '<', '<=', '>', or '>=' for other comparisions besides the
            default '=='.

        Args:
            rs_version (int, optional): rebuild version. Defaults to None.
            rs_pad_32 (int, optional): rebuild pad. Defaults to None.
            rs_errno (int, optional): rebuild error number. Defaults to None.
            rs_done (int, optional): rebuild done flag. Defaults to None.
            rs_toberb_obj_nr (int, optional): number of objects to be rebuilt.
                Defaults to None.
            rs_obj_nr (int, optional): number of rebuilt objects.
                Defaults to None.
            rs_rec_nr (int, optional): number of rebuilt records.
                Defaults to None.

        Note:
            Arguments may also be provided as a string with a number preceeded
            by '<', '<=', '>', or '>=' for other comparisions besides the
            default '=='.

        Returns:
            bool: True if at least one expected value is specified and all the
                specified values match; False otherwise

        """
        self.get_info()
        checks = [
            (key, getattr(self.info.pi_rebuild_st, key), val)
            for key, val in locals().items()
            if key != "self" and val is not None]
        return self._check_info(checks)

    def _check_info(self, check_list):
        """Verify each pool info attribute value matches an expected value.

        Args:
            check_list (list): a list of tuples containing the name of the pool
                information attribute to check, the current value of the
                attribute, and the expected value of the attribute. If the
                expected value is specified as a string with a number preceeded
                by '<', '<=', '>', or '>=' then this comparision will be used
                instead of the defult '=='.

        Returns:
            bool: True if at least one check has been specified and all the
            actual and expected values match; False otherwise.

        """
        check_status = len(check_list) > 0
        for check, actual, expect in check_list:
            # Determine which comparision to utilize for this check
            compare = ("==", lambda x, y: x == y, "does not match")
            if isinstance(expect, str):
                comparisions = {
                    "<": (lambda x, y: x < y, "is too large"),
                    ">": (lambda x, y: x > y, "is too small"),
                    "<=": (
                        lambda x, y: x <= y, "is too large or does not match"),
                    ">=": (
                        lambda x, y: x >= y, "is too small or does not match"),
                }
                for key, val in comparisions.items():
                    # If the expected value is preceeded by one of the known
                    # comparision keys, use the comparision and remove the key
                    # from the expected value
                    if expect[:len(key)] == key:
                        compare = (key, val[0], val[1])
                        expect = expect[len(key):]
                        try:
                            expect = int(expect)
                        except ValueError:
                            # Allow strings to be strings
                            pass
                        break
            self.log.info(
                "Verifying the pool %s: %s %s %s",
                check, actual, compare[0], expect)
            if not compare[1](actual, expect):
                msg = "  The {} {}: actual={}, expected={}".format(
                    check, compare[2], actual, expect)
                self.log.error(msg)
                check_status = False
        return check_status

    def rebuild_complete(self):
        """Determine if the pool rebuild is complete.

        Returns:
            bool: True if pool rebuild is complete; False otherwise

        """
        self.display_pool_rebuild_status()
        return self.info.pi_rebuild_st.rs_done == 1

    def wait_for_rebuild(self, to_start, interval=1):
        """Wait for the rebuild to start or end.

        Args:
            to_start (bool): whether to wait for rebuild to start or end
            interval (int): number of seconds to wait in between rebuild
                completion checks
        """
        self.log.info(
            "Waiting for rebuild to %s ...",
            "start" if to_start else "complete")
        while self.rebuild_complete() == to_start:
            self.log.info(
                "  Rebuild %s ...",
                "has not yet started" if to_start else "in progress")
            sleep(interval)
        self.log.info(
            "Rebuild %s detected", "start" if to_start else "completion")

    @fail_on(DaosApiError)
    def start_rebuild(self, ranks, daos_log):
        """Kill the specific server ranks using this pool.

        Args:
            ranks (list): a list of daos server ranks (int) to kill
            daos_log (DaosLog): object for logging messages

        Returns:
            bool: True if the server ranks have been killed and the ranks have
            been excluded from the pool; False if the pool is undefined

        """
        msg = "Killing DAOS ranks {} from server group {}".format(
            ranks, self.name.value)
        self.log.info(msg)
        daos_log.info(msg)
        for rank in ranks:
            server = DaosServer(self.context, self.name.value, rank)
            self._call_method(server.kill, {"force": 1})
        return self.exclude(ranks, daos_log)

    @fail_on(DaosApiError)
    def exclude(self, ranks, daos_log):
        """Manually exclude a rank from this pool.

        Args:
            ranks (list): a list daos server ranks (int) to exclude
            daos_log (DaosLog): object for logging messages

        Returns:
            bool: True if the ranks were excluded from the pool; False if the
                pool is undefined

        """
        if self.pool:
            msg = "Excluding server ranks {} from pool {}".format(
                ranks, self.uuid)
            self.log.info(msg)
            daos_log.info(msg)
            self._call_method(self.pool.exclude, {"rank_list": ranks})
            return True
        return False

    def check_files(self, hosts):
        """Check if pool files exist on the specified list of hosts.

        Args:
            hosts (list): list of hosts

        Returns:
            bool: True if the files for this pool exist on each host; False
                otherwise

        """
        return check_pool_files(self.log, hosts, self.uuid.lower())

    def write_file(self, orterun, processes, hostfile, size, timeout=60):
        """Write a file to the pool.

        Args:
            orterun (str): full path to the orterun command
            processes (int): number of processes to launch
            hosts (list): list of clients from which to write the file
            size (int): size of the file to create in bytes
            timeout (int, optional): number of seconds before timing out the
                command. Defaults to 60 seconds.

        Returns:
            process.CmdResult: command execution result

        """
        self.log.info("Writing %s bytes to pool %s", size, self.uuid)
        env = {
            "DAOS_POOL": self.uuid,
            "DAOS_SVCL": "1",
            "DAOS_SINGLETON_CLI": "1",
            "PYTHONPATH": os.getenv("PYTHONPATH", ""),
        }
        current_path = os.path.dirname(os.path.abspath(__file__))
        command = "{} --np {} --hostfile {} {} {} testfile".format(
            orterun, processes, hostfile,
            os.path.join(current_path, "write_some_data.py"), size)
        return process.run(command, timeout, True, False, "both", True, env)

    def get_pool_daos_space(self):
        """Get the pool info daos space attributes as a dictionary.

        Returns:
            dict: a dictionary of lists of the daos space attributes

        """
        self.get_info()
        keys = ("s_total", "s_free")
        return {key: getattr(self.info.pi_space.ps_space, key) for key in keys}

    def display_pool_daos_space(self, msg=None):
        """Display the pool info daos space attributes.

        Args:
            msg (str, optional): optional text to include in the output.
                Defaults to None.
        """
        daos_space = self.get_pool_daos_space()
        sizes = [
            "{}[{}]={}".format(key, index, item)
            for key in sorted(daos_space.keys())
            for index, item in enumerate(daos_space[key])]
        self.log.info(
            "Pool %s space%s:\n  %s", self.uuid,
            " " + msg if isinstance(msg, str) else "", "\n  ".join(sizes))

    def get_pool_rebuild_status(self):
        """Get the pool info rebuild status attributes as a dictionary.

        Returns:
            dict: a dictionary of lists of the rebuild status attributes

        """
        self.get_info()
        keys = (
            "rs_version", "rs_pad_32", "rs_errno", "rs_done",
            "rs_toberb_obj_nr", "rs_obj_nr", "rs_rec_nr")
        return {key: getattr(self.info.pi_rebuild_st, key) for key in keys}

    def display_pool_rebuild_status(self):
        """Display the pool info rebuild status attributes."""
        status = self.get_pool_rebuild_status()
        self.log.info(
            "Pool rebuild status: %s",
            ", ".join(
                ["{}={}".format(key, status[key]) for key in sorted(status)]))

    def read_data_during_rebuild(self, container):
        """Read data from the container while rebuild is active.

        Args:
            container (TestContainer): container from which to read data

        Returns:
            bool: True if all the data is read sucessfully befoire rebuild
                completes; False otherwise

        """
        container.open()
        self.log.info(
            "Reading objects in container %s during rebuild", self.uuid)

        # Attempt to read all of the data from the container during rebuild
        index = 0
        status = read_incomplete = index < len(container.written_data)
        while not self.rebuild_complete() and read_incomplete:
            try:
                status &= container.written_data[index].read_object(container)
            except DaosTestError as error:
                self.log.error(str(error))
                status = False
            index += 1
            read_incomplete = index < len(container.written_data)

        # Verify that all of the container data was read successfully
        if read_incomplete:
            self.log.error(
                "Rebuild completed before all the written data could be read")
            status = False
        elif not status:
            self.log.error("Errors detected reading data during rebuild")
        return status


class TestContainerData(object):
    """A class for storing data written to DaosContainer objects."""

    def __init__(self, debug=False):
        """Create a TestContainerData object.

        Args:
            debug (bool, optional): if set log the write/read_record calls.
                Defaults to False.
        """
        self.obj = None
        self.txn = None
        self.records = []
        self.log = getLogger(__name__)
        self.debug = debug

    def get_akeys(self):
        """Get a list of all the akeys currently being used.

        Returns:
            list: a list of all the used akeys

        """
        return [record["akey"] for record in self.records]

    def get_dkeys(self):
        """Get a list of all the dkeys currently being used.

        Returns:
            list: a list of all the used dkeys

        """
        return [record["dkey"] for record in self.records]

    def _log_method(self, name, kwargs):
        """Log the method call with its arguments.

        Args:
            name (str): method name
            kwargs (dict): dictionary of method arguments
        """
        if self.debug:
            args = ", ".join(
                ["{}={}".format(key, kwargs[key]) for key in sorted(kwargs)])
            self.log.debug("  %s(%s)", name, args)

    def write_record(self, container, akey, dkey, data, rank=None,
                     obj_class=None):
        """Write a record to the container.

        Args:
            container (TestContainer): container in which to write the object
            akey (str): the akey
            dkey (str): the dkey
            data (object): the data to write as a string or list
            rank (int, optional): rank. Defaults to None.
            obj_class (int, optional): daos object class. Defaults to None.

        Raises:
            DaosTestError: if there was an error writing the record

        """
        self.records.append({"akey": akey, "dkey": dkey, "data": data})
        kwargs = {"dkey": dkey, "akey": akey, "obj": self.obj, "rank": rank}
        if obj_class:
            kwargs["obj_cls"] = obj_class
        try:
            if isinstance(data, list):
                kwargs["datalist"] = data
                self._log_method("write_an_array_value", kwargs)
                (self.obj, self.txn) = \
                    container.container.write_an_array_value(**kwargs)
            else:
                kwargs["thedata"] = data
                kwargs["size"] = len(data)
                self._log_method("write_an_obj", kwargs)
                (self.obj, self.txn) = \
                    container.container.write_an_obj(**kwargs)
        except DaosApiError as error:
            raise DaosTestError(
                "Error writing {}data (dkey={}, akey={}, data={}) to "
                "container {}: {}".format(
                    "array " if isinstance(data, list) else "", dkey, akey,
                    data, container.uuid, error))

    def write_object(self, container, record_qty, akey_size, dkey_size,
                     data_size, rank=None, obj_class=None, array=False):
        """Write an object to the container.

        Args:
            container (TestContainer): container in which to write the object
            record_qty (int): the number of records to write
            rank (int, optional): rank. Defaults to None.
            obj_class (int, optional): daos object class. Defaults to None.
            array (bool, optional): write an array or single value. Defaults to
                False.

        Raises:
            DaosTestError: if there was an error writing the object

        """
        for _ in range(record_qty):
            akey = get_random_string(akey_size, self.get_akeys())
            dkey = get_random_string(dkey_size, self.get_dkeys())
            data = [get_random_string(data_size) for _ in range(data_size)] \
                if array else get_random_string(data_size)

            # Write single data to the container
            self.write_record(container, akey, dkey, data, rank, obj_class)

            # Verify the data was written correctly
            data_read = self.read_record(container, akey, dkey, data_size)
            if data != data_read:
                raise DaosTestError(
                    "Written data confirmation failed:"
                    "\n  wrote: {}\n  read:  {}".format(data, data_read))

    def read_record(self, container, akey, dkey, data_size, data_count=0):
        """Read a record from the container.

        Args:
            container (TestContainer): container in which to write the object
            akey (str): the akey
            dkey (str): the dkey
            data_size (int): size of the data to read
            data_count (int): number of array items to read

        Raises:
            DaosTestError: if there was an error reading the object

        Returns:
            str: the data read for the container

        """
        kwargs = {"dkey": dkey, "akey": akey, "obj": self.obj, "txn": self.txn}
        try:
            if data_count:
                kwargs["rec_count"] = data_count
                kwargs["rec_size"] = data_size
                self._log_method("read_an_array", kwargs)
                read_data = container.container.read_an_array(**kwargs)
            else:
                kwargs["size"] = data_size
                self._log_method("read_an_obj", kwargs)
                read_data = container.container.read_an_obj(**kwargs)
        except DaosApiError as error:
            raise DaosTestError(
                "Error reading {}data (dkey={}, akey={}, size={}) from "
                "container {}: {}".format(
                    "array " if data_count else "", dkey, akey, data_size,
                    container.uuid, error))
        return [data[:-1] for data in read_data] \
            if data_count else read_data.value

    def read_object(self, container):
        """Read an object from the container.

        Args:
            container (TestContainer): container from which to read the object

        Returns:
            bool: True if ll the records where read successfully and matched
                what was originally written; False otherwise

        """
        status = len(self.records) > 0
        for record_info in self.records:
            expect = record_info["data"]
            kwargs = {
                "container": container,
                "akey": record_info["akey"],
                "dkey": record_info["dkey"],
                "data_size": len(expect),
            }
            try:
                if isinstance(expect, list):
                    kwargs["data_count"] = len(expect) + 1
                actual = self.read_record(**kwargs)
            except DaosApiError as error:
                container.log.error(error)
                status = False
            finally:
                if actual != expect:
                    container.log.error(
                        "Error data mismatch: expected: %s, actual: %s",
                        expect, actual)
                    status = False
        return status


class TestContainer(TestDaosApiBase):
    """A class for functional testing of DaosContainer objects."""

    def __init__(self, pool, cb_handler=None):
        """Create a TeestContainer object.

        Args:
            pool (TestPool): the test pool in which to create the container
            cb_handler (CallbackHandler, optional): callback object to use with
                the API methods. Defaults to None.
        """
        super(TestContainer, self).__init__("/run/container/*", cb_handler)
        self.pool = pool

        self.object_qty = BasicParameter(None)
        self.record_qty = BasicParameter(None)
        self.akey_size = BasicParameter(None)
        self.dkey_size = BasicParameter(None)
        self.data_size = BasicParameter(None)

        self.container = None
        self.uuid = None
        self.opened = False
        self.written_data = []

    @fail_on(DaosApiError)
    def create(self, uuid=None):
        """Create a container.

        Args:
            uuid (str, optional): contianer uuid. Defaults to None.
        """
        self.destroy()
        self.log.info(
            "Creating a container with pool handle %s",
            self.pool.pool.handle.value)
        self.container = DaosContainer(self.pool.context)
        kwargs = {"poh": self.pool.pool.handle}
        if uuid is not None:
            kwargs["con_uuid"] = uuid
        self._call_method(self.container.create, kwargs)
        self.uuid = self.container.get_uuid_str()
        self.log.info("  Container created with uuid %s", self.uuid)

    @fail_on(DaosApiError)
    def open(self):
        """Open the container.

        Returns:
            bool: True if the container has been opened; False if the container
                is already opened.

        """
        if self.container and not self.opened:
            self.log.info("Opening container %s", self.uuid)
            self._call_method(self.container.open, {})
            self.opened = True
            return True
        return False

    @fail_on(DaosApiError)
    def close(self):
        """Close the container.

        Returns:
            bool: True if the container has been closed; False if the container
                is already closed.

        """
        if self.container and self.opened:
            self.log.info("Closing container %s", self.uuid)
            self._call_method(self.container.close, {})
            self.opened = False
            return True
        return False

    @fail_on(DaosApiError)
    def destroy(self, force=1):
        """Destroy the container.

        Args:
            force (int, optional): force flag. Defaults to 1.

        Returns:
            bool: True if the container has been destroyed; False if the
                container does not exist.

        """
        if self.container:
            self.close()
            self.log.info("Destroying container %s", self.uuid)
            if self.container.attached:
                self._call_method(self.container.destroy, {"force": force})
            self.container = None
            self.written_data = []
            return True
        return False

    @fail_on(DaosTestError)
    def write_objects(self, rank=None, obj_class=None, debug=False):
        """Write objects to the container.

        Args:
            rank (int, optional): server rank. Defaults to None.
            obj_class (int, optional): daos object class. Defaults to None.
            debug (bool, optional): log the record write/read method calls.
                Defaults to False.

        Raises:
            DaosTestError: if there was an error writing the object

        """
        self.open()
        self.log.info(
<<<<<<< HEAD
            "Writing %s object(s), with %s record(s) of %s bytes(s) each, in "
            "container %s%s%s",
            self.object_qty.value, self.record_qty.value, self.data_size.value,
            self.uuid, " on rank {}".format(rank) if rank is not None else "",
            " with object class {}".format(obj_class)
            if obj_class is not None else "")
=======
            "Writing %s objects in container %s%s%s",
            self.object_qty.value,
            self.uuid,
            " on rank {}".format(rank) if rank is not None else "",
            " with object class {}".format(obj_class) if obj_class else "")
>>>>>>> 135ea73b
        for _ in range(self.object_qty.value):
            self.written_data.append(TestContainerData(debug))
            self.written_data[-1].write_object(
                self, self.record_qty.value, self.akey_size.value,
                self.dkey_size.value, self.data_size.value, rank, obj_class)

    @fail_on(DaosTestError)
    def read_objects(self, debug=False):
        """Read the objects from the container and verify they match.

        Args:
            debug (bool, optional): log the record read method calls. Defaults
                to False.

        Returns:
            bool: True if

        """
        self.open()
        self.log.info(
            "Reading %s object(s) in container %s",
            len(self.written_data), self.uuid)
        status = len(self.written_data) > 0
        for data in self.written_data:
            data.debug = debug
            status &= data.read_object(self)
        return status

    def execute_io(self, duration, rank=None, obj_class=None, debug=True):
        """Execute writes and reads for the specified time period.

        Args:
            duration (int): how long, in seconds, to write and read data
            rank (int, optional): server rank. Defaults to None.
            obj_class (int, optional): daos object class. Defaults to None.
            debug (bool, optional): log the record write/read method calls.
                Defaults to True.

        Returns:
            int: number of bytes written to the container

        Raises:
            DaosTestError: if there is an error writing, reading, or verify the
                data

        """
        self.open()
        self.log.info(
            "Writing and reading objects in container %s for %s seconds",
            self.uuid, duration)

        total_bytes_written = 0
        finish_time = time() + duration
        while time() < finish_time:
            self.written_data.append(TestContainerData(debug))
            self.written_data[-1].write_object(
                self, 1, self.akey_size.value, self.dkey_size.value,
                self.data_size.value, rank, obj_class)
            total_bytes_written += self.data_size.value
        return total_bytes_written

    def get_target_rank_lists(self, message=""):
        """Get a list of lists of target ranks from each written object.

        Args:
            message (str, optional): message to include in the target rank list
                output. Defaults to "".

        Raises:
            DaosTestError: if there is an error obtaining the target rank list
                from the DaosObj

        Returns:
            list: a list of list of targets for each written object in this
                container

        """
        self.open()
        target_rank_lists = []
        for data in self.written_data:
            try:
                data.obj.get_layout()
                # Convert the list of longs into a list of ints
                target_rank_lists.append(
                    [int(rank) for rank in data.obj.tgt_rank_list])
            except DaosApiError as error:
                raise DaosTestError(
                    "Error obtaining target rank list for object {} in "
                    "container {}: {}".format(data.obj, self.uuid, error))
        if message is not None:
            self.log.info("Target rank lists%s:", message)
            for ranks in target_rank_lists:
                self.log.info("  %s", ranks)
        return target_rank_lists

    def get_target_rank_count(self, rank, target_rank_list):
        """Get the number of times a rank appears in the target rank list.

        Args:
            rank (int): the rank to count. Defaults to None.
            target_rank_list (list): a list of lists of target ranks per object

        Returns:
            (int): the number of object rank lists containing the rank

        """
        count = sum([ranks.count(rank) for ranks in target_rank_list])
        self.log.info(
            "Occurrences of rank %s in the target rank list: %s", rank, count)
<<<<<<< HEAD
=======
        return count

    def punch_objects(self, indices):
        """Punch committed objects from the container.

        Args:
            indices (list): list of index numbers indicating which written
                objects to punch from the self.written_data list

        Raises:
            DaosTestError: if there is an error punching the object or
                determining which objec to punch

        Returns:
            int: number of successfully punched objects

        """
        self.open()
        self.log.info(
            "Punching %s objects from container %s with %s written objects",
            len(indices), self.uuid, len(self.written_data))
        count = 0
        if len(self.written_data) > 0:
            for index in indices:
                # Find the object to punch at the specified index
                txn = 0
                try:
                    obj = self.written_data[index].obj
                except IndexError:
                    raise DaosTestError(
                        "Invalid index {} for written data".format(index))

                # Close the object
                self.log.info(
                    "Closing object (index: %s, txn: %s) in container %s",
                    index, txn, self.uuid)
                try:
                    self._call_method(obj.close, {})
                except DaosApiError as error:
                    self.log.error("  Error: %s", str(error))
                    continue

                # Punch the object
                self.log.info(
                    "Punching object (index: %s, txn: %s) from container %s",
                    index, txn, self.uuid)
                try:
                    self._call_method(obj.punch, {"txn": txn})
                    count += 1
                except DaosApiError as error:
                    self.log.error("  Error: %s", str(error))

        # Retutrn the number of punched objects
>>>>>>> 135ea73b
        return count<|MERGE_RESOLUTION|>--- conflicted
+++ resolved
@@ -24,7 +24,6 @@
 from logging import getLogger
 import os
 from time import sleep, time
-from logging import getLogger
 
 from avocado import fail_on
 from avocado.utils import process
@@ -126,10 +125,7 @@
     """A class for functional testing of DaosPools objects."""
 
     def __init__(self, context, log=None, cb_handler=None):
-<<<<<<< HEAD
-=======
         # pylint: disable=unused-argument
->>>>>>> 135ea73b
         """Initialize a TestPool object.
 
         Note: 'log' is now a defunct argument and will be removed in the future
@@ -976,20 +972,12 @@
         """
         self.open()
         self.log.info(
-<<<<<<< HEAD
             "Writing %s object(s), with %s record(s) of %s bytes(s) each, in "
             "container %s%s%s",
             self.object_qty.value, self.record_qty.value, self.data_size.value,
             self.uuid, " on rank {}".format(rank) if rank is not None else "",
             " with object class {}".format(obj_class)
             if obj_class is not None else "")
-=======
-            "Writing %s objects in container %s%s%s",
-            self.object_qty.value,
-            self.uuid,
-            " on rank {}".format(rank) if rank is not None else "",
-            " with object class {}".format(obj_class) if obj_class else "")
->>>>>>> 135ea73b
         for _ in range(self.object_qty.value):
             self.written_data.append(TestContainerData(debug))
             self.written_data[-1].write_object(
@@ -1099,8 +1087,6 @@
         count = sum([ranks.count(rank) for ranks in target_rank_list])
         self.log.info(
             "Occurrences of rank %s in the target rank list: %s", rank, count)
-<<<<<<< HEAD
-=======
         return count
 
     def punch_objects(self, indices):
@@ -1154,5 +1140,4 @@
                     self.log.error("  Error: %s", str(error))
 
         # Retutrn the number of punched objects
->>>>>>> 135ea73b
         return count