--- conflicted
+++ resolved
@@ -31,15 +31,12 @@
 from pydaos.raw import (DaosApiError, DaosServer, DaosContainer, DaosPool,
                         c_uuid_to_str, daos_cref)
 from general_utils import check_pool_files, get_random_string, DaosTestError
-<<<<<<< HEAD
+from env_modules import load_mpi
 import ctypes
 import getpass
+import grp
 from dmg_utils import (get_pool_uuid_from_stdout,
                        get_service_replicas_from_stdout, DmgCommand)
-=======
-from env_modules import load_mpi
-
->>>>>>> d61eb27e
 
 class CallbackHandler(object):
     """Defines a callback method to use with DaosApi class methods."""
@@ -187,8 +184,8 @@
     """A class for functional testing of DaosPools objects."""
     # Constants to define whether to use API or dmg to create and destroy
     # pool.
-    USE_API = 0
-    USE_DMG = 1
+    USE_API = "API"
+    USE_DMG = "dmg"
 
     def __init__(self, context, log=None, cb_handler=None, dmg_bin_path=None):
         # pylint: disable=unused-argument
@@ -216,6 +213,10 @@
         # Set USE_API to use API or USE_DMG to use dmg. If it's not set, API is
         # used.
         self.control_method = BasicParameter(self.USE_API, self.USE_API)
+        uname = getpass.getuser()
+        gname = grp.getgrnam(uname)[0]
+        self.username = BasicParameter(uname, uname)
+        self.groupname = BasicParameter(gname, gname)
 
         self.pool = None
         self.uuid = None
@@ -252,7 +253,8 @@
 
         If it wants to use --nsvc option, it needs to set the value to
         svcn.value. Otherwise, 1 is used. If it wants to use --group, it needs
-        to set name.value. If it wants to add other options, directly set it
+        to set groupname.value. If it wants to use --user, it needs to set
+        username.value. If it wants to add other options, directly set it
         to self.dmg.action_command. Refer dmg_utils.py pool_create method for
         more details.
 
@@ -304,8 +306,14 @@
             # Call the dmg pool create command
             self.dmg.action.value = "create"
             self.dmg.get_action_command()
-            self.dmg.action_command.group.value = self.name.value
-            self.dmg.action_command.user.value = getpass.getuser()
+            # uid/gid used in API correspond to --user and --group in dmg.
+            # group, or self.name.value, used in API is called server group and
+            # it's different from the group name passed in to --group. Server
+            # group isn't used in dmg. We don't pass it into the command, but
+            # we'll still use it to set self.pool.group
+            #self.dmg.action_command.group.value = self.name.value
+            self.dmg.action_command.group.value = self.groupname.value
+            self.dmg.action_command.user.value = self.username.value
             self.dmg.action_command.scm_size.value = self.scm_size.value
             self.dmg.action_command.ranks.value = ranks_comma_separated
             self.dmg.action_command.nsvc.value = self.svcn.value
@@ -386,8 +394,8 @@
             return True
         return False
 
+    @fail_on(CommandFailure)
     @fail_on(DaosApiError)
-    @fail_on(CommandFailure)
     def destroy(self, force=1):
         """Destroy the pool with either API or dmg.
 
