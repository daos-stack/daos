--- conflicted
+++ resolved
@@ -808,16 +808,10 @@
         """
         kwargs = {"dkey": dkey, "akey": akey, "obj": self.obj, "txn": self.txn}
         try:
-<<<<<<< HEAD
             if data_array_size > 0:
                 kwargs["rec_count"] = data_array_size
                 kwargs["rec_size"] = data_size + 1
-=======
-            if data_count:
-                kwargs["rec_count"] = data_count
-                kwargs["rec_size"] = data_size
                 self._log_method("read_an_array", kwargs)
->>>>>>> 3369e1fb
                 read_data = container.container.read_an_array(**kwargs)
             else:
                 kwargs["size"] = data_size
