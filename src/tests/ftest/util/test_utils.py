#!/usr/bin/python
"""
  (C) Copyright 2018-2019 Intel Corporation.

  Licensed under the Apache License, Version 2.0 (the "License");
  you may not use this file except in compliance with the License.
  You may obtain a copy of the License at

      http://www.apache.org/licenses/LICENSE-2.0

  Unless required by applicable law or agreed to in writing, software
  distributed under the License is distributed on an "AS IS" BASIS,
  WITHOUT WARRANTIES OR CONDITIONS OF ANY KIND, either express or implied.
  See the License for the specific language governing permissions and
  limitations under the License.

  GOVERNMENT LICENSE RIGHTS-OPEN SOURCE SOFTWARE
  The Government's rights to use, modify, reproduce, release, perform, display,
  or disclose this software are subject to the terms of the Apache License as
  provided in Contract No. B609815.
  Any reproduction of computer software, computer software documentation, or
  portions thereof marked with this legend must also reproduce the markings.
"""
from logging import getLogger
import os
from time import sleep, time

from avocado import fail_on
from avocado.utils import process
from command_utils import BasicParameter, ObjectWithParameters
from pydaos.raw import (DaosApiError, DaosServer, DaosContainer, DaosPool,
                        c_uuid_to_str)
from general_utils import check_pool_files, get_random_string, DaosTestError


class CallbackHandler(object):
    """Defines a callback method to use with DaosApi class methods."""

    def __init__(self, delay=1):
        """Create a CallbackHandler object.

        Args:
            delay (int, optional): number of seconds to wait in between
                checking if the callback() method has been called.
                Defaults to 1.
        """
        self.delay = delay
        self.ret_code = None
        self.obj = None
        self._called = False
        self.log = getLogger(__name__)

    def callback(self, event):
        """Return an event from a DaosApi class method.

        Args:
            event (CallbackEvent): event returned by the DaosApi class method
        """
        # Get the return code and calling object from the event
        self.ret_code = event.event.ev_error
        self.obj = event.obj

        # Indicate that this method has being called
        self._called = True

    def wait(self):
        """Wait for this object's callback() method to be called."""
        # Reset the event return code and calling object
        self.ret_code = None
        self.obj = None

        # Wait for the callback() method to be called
        while not self._called:
            self.log.info(" Waiting ...")
            sleep(self.delay)

        # Reset the flag indicating that the callback() method was called
        self._called = False


class TestDaosApiBase(ObjectWithParameters):
    # pylint: disable=too-few-public-methods
    """A base class for functional testing of DaosPools objects."""

    def __init__(self, namespace, cb_handler=None):
        """Create a TestDaosApi object.

        Args:
            namespace (str): yaml namespace (path to parameters)
            cb_handler (CallbackHandler, optional): callback object to use with
                the API methods. Defaults to None.
        """
        super(TestDaosApiBase, self).__init__(namespace)
        self.cb_handler = cb_handler
        self.log = getLogger(__name__)

    def _call_method(self, method, kwargs):
        """Call the DAOS API class method with the optional callback method.

        Args:
            method (object): method to call
            kwargs (dict): keyworded arguments for the method
        """
        if self.cb_handler:
            kwargs["cb_func"] = self.cb_handler.callback

        try:
            method(**kwargs)
        except DaosApiError as error:
            # Log the exception to obtain additional trace information
            self.log.debug(
                "Exception raised by %s.%s(%s)",
                method.__self__.__class__.__name__, method.__name__,
                ", ".join(
                    ["{}={}".format(key, val) for key, val in kwargs.items()]),
                exc_info=error)
            # Raise the exception so it can be handled by the caller
            raise error

        if self.cb_handler:
            # Wait for the call back if one is provided
            self.cb_handler.wait()

    def _check_info(self, check_list):
        """Verify each info attribute value matches an expected value.

        Args:
            check_list (list): a list of tuples containing the name of the
                information attribute to check, the current value of the
                attribute, and the expected value of the attribute. If the
                expected value is specified as a string with a number preceeded
                by '<', '<=', '>', or '>=' then this comparision will be used
                instead of the defult '=='.

        Returns:
            bool: True if at least one check has been specified and all the
            actual and expected values match; False otherwise.

        """
        check_status = len(check_list) > 0
        for check, actual, expect in check_list:
            # Determine which comparision to utilize for this check
            compare = ("==", lambda x, y: x == y, "does not match")
            if isinstance(expect, str):
                comparisions = {
                    "<": (lambda x, y: x < y, "is too large"),
                    ">": (lambda x, y: x > y, "is too small"),
                    "<=": (
                        lambda x, y: x <= y, "is too large or does not match"),
                    ">=": (
                        lambda x, y: x >= y, "is too small or does not match"),
                }
                for key, val in comparisions.items():
                    # If the expected value is preceeded by one of the known
                    # comparision keys, use the comparision and remove the key
                    # from the expected value
                    if expect[:len(key)] == key:
                        compare = (key, val[0], val[1])
                        expect = expect[len(key):]
                        try:
                            expect = int(expect)
                        except ValueError:
                            # Allow strings to be strings
                            pass
                        break
            self.log.info(
                "Verifying the %s %s: %s %s %s",
                self.__class__.__name__.replace("Test", "").lower(),
                check, actual, compare[0], expect)
            if not compare[1](actual, expect):
                msg = "  The {} {}: actual={}, expected={}".format(
                    check, compare[2], actual, expect)
                self.log.error(msg)
                check_status = False
        return check_status


class TestPool(TestDaosApiBase):
    """A class for functional testing of DaosPools objects."""

    def __init__(self, context, log=None, cb_handler=None):
        # pylint: disable=unused-argument
        """Initialize a TestPool object.

        Note: 'log' is now a defunct argument and will be removed in the future

        Args:
            context (DaosContext): [description]
            log (logging): logging object used to report the pool status
            cb_handler (CallbackHandler, optional): callback object to use with
                the API methods. Defaults to None.
        """
        super(TestPool, self).__init__("/run/pool/*", cb_handler)
        self.context = context
        self.uid = os.geteuid()
        self.gid = os.getegid()

        self.mode = BasicParameter(None)
        self.name = BasicParameter(None)            # server group name
        self.svcn = BasicParameter(None)
        self.target_list = BasicParameter(None)
        self.scm_size = BasicParameter(None)
        self.nvme_size = BasicParameter(None)

        self.pool = None
        self.uuid = None
        self.info = None
        self.svc_ranks = None
        self.connected = False

    @fail_on(DaosApiError)
    def create(self):
        """Create a pool.

        Destroys an existing pool if defined and assigns self.pool and
        self.uuid.
        """
        self.destroy()
        if self.target_list.value is not None:
            self.log.info(
                "Creating a pool on targets %s", self.target_list.value)
        else:
            self.log.info("Creating a pool")
        self.pool = DaosPool(self.context)
        kwargs = {
            "mode": self.mode.value, "uid": self.uid, "gid": self.gid,
            "scm_size": self.scm_size.value, "group": self.name.value}
        for key in ("target_list", "svcn", "nvme_size"):
            value = getattr(self, key).value
            if value:
                kwargs[key] = value
        self._call_method(self.pool.create, kwargs)
        self.uuid = self.pool.get_uuid_str()
        self.svc_ranks = [
            int(self.pool.svc.rl_ranks[index])
            for index in range(self.pool.svc.rl_nr)]
        self.log.info(
            "  Pool created with uuid %s and svc ranks %s",
            self.uuid, self.svc_ranks)

    @fail_on(DaosApiError)
    def connect(self, permission=1):
        """Connect to the pool.

        Args:
            permission (int, optional): connect permission. Defaults to 1.

        Returns:
            bool: True if the pool has been connected; False if the pool was
                already connected or the pool is not defined.

        """
        if self.pool and not self.connected:
            kwargs = {"flags": 1 << permission}
            self.log.info(
                "Connecting to pool %s with permission %s (flag: %s)",
                self.uuid, permission, kwargs["flags"])
            self._call_method(self.pool.connect, kwargs)
            self.connected = True
            return True
        return False

    @fail_on(DaosApiError)
    def disconnect(self):
        """Disconnect from connected pool.

        Returns:
            bool: True if the pool has been disconnected; False if the pool was
                already disconnected or the pool is not defined.

        """
        if self.pool and self.connected:
            self.log.info("Disonnecting from pool %s", self.uuid)
            self._call_method(self.pool.disconnect, {})
            self.connected = False
            return True
        return False

    @fail_on(DaosApiError)
    def destroy(self, force=1):
        """Destroy the pool.

        Args:
            force (int, optional): force flag. Defaults to 1.

        Returns:
            bool: True if the pool has been destroyed; False if the pool is not
                defined.

        """
        if self.pool:
            self.disconnect()
            self.log.info("Destroying pool %s", self.uuid)
            if self.pool.attached:
                self._call_method(self.pool.destroy, {"force": force})
            self.pool = None
            self.uuid = None
            self.info = None
            self.svc_ranks = None
            return True
        return False

    @fail_on(DaosApiError)
    def get_info(self):
        """Query the pool for information.

        Sets the self.info attribute.
        """
        if self.pool:
            self.connect()
            self._call_method(self.pool.pool_query, {})
            self.info = self.pool.pool_info

    def check_pool_info(self, pi_uuid=None, pi_ntargets=None, pi_nnodes=None,
                        pi_ndisabled=None, pi_map_ver=None, pi_leader=None,
                        pi_bits=None):
        # pylint: disable=unused-argument
        """Check the pool info attributes.

        Note:
            Arguments may also be provided as a string with a number preceeded
            by '<', '<=', '>', or '>=' for other comparisions besides the
            default '=='.

        Args:
            pi_uuid (str, optional): pool uuid. Defaults to None.
            pi_ntargets (int, optional): number of targets. Defaults to None.
            pi_nnodes (int, optional): number of nodes. Defaults to None.
            pi_ndisabled (int, optional): number of disabled. Defaults to None.
            pi_map_ver (int, optional): pool map version. Defaults to None.
            pi_leader (int, optional): pool leader. Defaults to None.
            pi_bits (int, optional): pool bits. Defaults to None.

        Note:
            Arguments may also be provided as a string with a number preceeded
            by '<', '<=', '>', or '>=' for other comparisions besides the
            default '=='.

        Returns:
            bool: True if at least one expected value is specified and all the
                specified values match; False otherwise

        """
        self.get_info()
        checks = [
            (key,
             c_uuid_to_str(getattr(self.info, key))
             if key == "pi_uuid" else getattr(self.info, key),
             val)
            for key, val in locals().items()
            if key != "self" and val is not None]
        return self._check_info(checks)

    def check_pool_space(self, ps_free_min=None, ps_free_max=None,
                         ps_free_mean=None, ps_ntargets=None, ps_padding=None):
        # pylint: disable=unused-argument
        """Check the pool info space attributes.

        Note:
            Arguments may also be provided as a string with a number preceeded
            by '<', '<=', '>', or '>=' for other comparisions besides the
            default '=='.

        Args:
            ps_free_min (list, optional): minimum free space per device.
                Defaults to None.
            ps_free_max (list, optional): maximum free space per device.
                Defaults to None.
            ps_free_mean (list, optional): mean free space per device.
                Defaults to None.
            ps_ntargets (int, optional): number of targets. Defaults to None.
            ps_padding (int, optional): space padding. Defaults to None.

        Note:
            Arguments may also be provided as a string with a number preceeded
            by '<', '<=', '>', or '>=' for other comparisions besides the
            default '=='.

        Returns:
            bool: True if at least one expected value is specified and all the
                specified values match; False otherwise

        """
        self.get_info()
        checks = []
        for key in ("ps_free_min", "ps_free_max", "ps_free_mean"):
            val = locals()[key]
            if isinstance(val, list):
                for index, item in val:
                    checks.append((
                        "{}[{}]".format(key, index),
                        getattr(self.info.pi_space, key)[index],
                        item))
        for key in ("ps_ntargets", "ps_padding"):
            val = locals()[key]
            if val is not None:
                checks.append(key, getattr(self.info.pi_space, key), val)
        return self._check_info(checks)

    def check_pool_daos_space(self, s_total=None, s_free=None):
        # pylint: disable=unused-argument
        """Check the pool info daos space attributes.

        Note:
            Arguments may also be provided as a string with a number preceeded
            by '<', '<=', '>', or '>=' for other comparisions besides the
            default '=='.

        Args:
            s_total (list, optional): total space per device. Defaults to None.
            s_free (list, optional): free space per device. Defaults to None.

        Note:
            Arguments may also be provided as a string with a number preceeded
            by '<', '<=', '>', or '>=' for other comparisions besides the
            default '=='.

        Returns:
            bool: True if at least one expected value is specified and all the
                specified values match; False otherwise

        """
        self.get_info()
        checks = [
            ("{}_{}".format(key, index),
             getattr(self.info.pi_space.ps_space, key)[index],
             item)
            for key, val in locals().items()
            if key != "self" and val is not None
            for index, item in enumerate(val)]
        return self._check_info(checks)

    def check_rebuild_status(self, rs_version=None, rs_seconds=None,
                             rs_errno=None, rs_done=None, rs_padding32=None,
                             rs_fail_rank=None, rs_toberb_obj_nr=None,
                             rs_obj_nr=None, rs_rec_nr=None, rs_size=None):
        # pylint: disable=unused-argument
        # pylint: disable=too-many-arguments
        """Check the pool info rebuild attributes.

        Note:
            Arguments may also be provided as a string with a number preceeded
            by '<', '<=', '>', or '>=' for other comparisions besides the
            default '=='.

        Args:
            rs_version (int, optional): rebuild version. Defaults to None.
            rs_seconds (int, optional): rebuild seconds. Defaults to None.
            rs_errno (int, optional): rebuild error number. Defaults to None.
            rs_done (int, optional): rebuild done flag. Defaults to None.
            rs_padding32 (int, optional): padding. Defaults to None.
            rs_fail_rank (int, optional): rebuild fail target. Defaults to None.
            rs_toberb_obj_nr (int, optional): number of objects to be rebuilt.
                Defaults to None.
            rs_obj_nr (int, optional): number of rebuilt objects.
                Defaults to None.
            rs_rec_nr (int, optional): number of rebuilt records.
                Defaults to None.
            rs_size (int, optional): size of all rebuilt records.

        Note:
            Arguments may also be provided as a string with a number preceeded
            by '<', '<=', '>', or '>=' for other comparisions besides the
            default '=='.

        Returns:
            bool: True if at least one expected value is specified and all the
                specified values match; False otherwise

        """
        self.get_info()
        checks = [
            (key, getattr(self.info.pi_rebuild_st, key), val)
            for key, val in locals().items()
            if key != "self" and val is not None]
        return self._check_info(checks)

    def rebuild_complete(self):
        """Determine if the pool rebuild is complete.

        Returns:
            bool: True if pool rebuild is complete; False otherwise

        """
        self.display_pool_rebuild_status()
        return self.info.pi_rebuild_st.rs_done == 1

    def wait_for_rebuild(self, to_start, interval=1):
        """Wait for the rebuild to start or end.

        Args:
            to_start (bool): whether to wait for rebuild to start or end
            interval (int): number of seconds to wait in between rebuild
                completion checks
        """
        self.log.info(
            "Waiting for rebuild to %s ...",
            "start" if to_start else "complete")
        while self.rebuild_complete() == to_start:
            self.log.info(
                "  Rebuild %s ...",
                "has not yet started" if to_start else "in progress")
            sleep(interval)
        self.log.info(
            "Rebuild %s detected", "start" if to_start else "completion")

    @fail_on(DaosApiError)
    def start_rebuild(self, ranks, daos_log):
        """Kill the specific server ranks using this pool.

        Args:
            ranks (list): a list of daos server ranks (int) to kill
            daos_log (DaosLog): object for logging messages

        Returns:
            bool: True if the server ranks have been killed and the ranks have
            been excluded from the pool; False if the pool is undefined

        """
        msg = "Killing DAOS ranks {} from server group {}".format(
            ranks, self.name.value)
        self.log.info(msg)
        daos_log.info(msg)
        for rank in ranks:
            server = DaosServer(self.context, self.name.value, rank)
            self._call_method(server.kill, {"force": 1})
        return self.exclude(ranks, daos_log)

    @fail_on(DaosApiError)
    def exclude(self, ranks, daos_log):
        """Manually exclude a rank from this pool.

        Args:
            ranks (list): a list daos server ranks (int) to exclude
            daos_log (DaosLog): object for logging messages

        Returns:
            bool: True if the ranks were excluded from the pool; False if the
                pool is undefined

        """
        if self.pool:
            msg = "Excluding server ranks {} from pool {}".format(
                ranks, self.uuid)
            self.log.info(msg)
            daos_log.info(msg)
            self._call_method(self.pool.exclude, {"rank_list": ranks})
            return True
        return False

    def check_files(self, hosts):
        """Check if pool files exist on the specified list of hosts.

        Args:
            hosts (list): list of hosts

        Returns:
            bool: True if the files for this pool exist on each host; False
                otherwise

        """
        return check_pool_files(self.log, hosts, self.uuid.lower())

    def write_file(self, orterun, processes, hostfile, size, timeout=60):
        """Write a file to the pool.

        Args:
            orterun (str): full path to the orterun command
            processes (int): number of processes to launch
            hosts (list): list of clients from which to write the file
            size (int): size of the file to create in bytes
            timeout (int, optional): number of seconds before timing out the
                command. Defaults to 60 seconds.

        Returns:
            process.CmdResult: command execution result

        """
        self.log.info("Writing %s bytes to pool %s", size, self.uuid)
        env = {
            "DAOS_POOL": self.uuid,
            "DAOS_SVCL": "1",
            "DAOS_SINGLETON_CLI": "1",
            "PYTHONPATH": os.getenv("PYTHONPATH", ""),
        }
        current_path = os.path.dirname(os.path.abspath(__file__))
        command = "{} --np {} --hostfile {} {} {} testfile".format(
            orterun, processes, hostfile,
            os.path.join(current_path, "write_some_data.py"), size)
        return process.run(command, timeout, True, False, "both", True, env)

    def get_pool_daos_space(self):
        """Get the pool info daos space attributes as a dictionary.

        Returns:
            dict: a dictionary of lists of the daos space attributes

        """
        self.get_info()
        keys = ("s_total", "s_free")
        return {key: getattr(self.info.pi_space.ps_space, key) for key in keys}

    def display_pool_daos_space(self, msg=None):
        """Display the pool info daos space attributes.

        Args:
            msg (str, optional): optional text to include in the output.
                Defaults to None.
        """
        daos_space = self.get_pool_daos_space()
        sizes = [
            "{}[{}]={}".format(key, index, item)
            for key in sorted(daos_space.keys())
            for index, item in enumerate(daos_space[key])]
        self.log.info(
            "Pool %s space%s:\n  %s", self.uuid,
            " " + msg if isinstance(msg, str) else "", "\n  ".join(sizes))

    def get_pool_rebuild_status(self):
        """Get the pool info rebuild status attributes as a dictionary.

        Returns:
            dict: a dictionary of lists of the rebuild status attributes

        """
        self.get_info()
        keys = (
            "rs_version", "rs_seconds", "rs_errno", "rs_done", "rs_padding32",
            "rs_fail_rank", "rs_toberb_obj_nr", "rs_obj_nr", "rs_rec_nr",
            "rs_size")
        return {key: getattr(self.info.pi_rebuild_st, key) for key in keys}

    def display_pool_rebuild_status(self):
        """Display the pool info rebuild status attributes."""
        status = self.get_pool_rebuild_status()
        self.log.info(
            "Pool rebuild status: %s",
            ", ".join(
                ["{}={}".format(key, status[key]) for key in sorted(status)]))

    def read_data_during_rebuild(self, container):
        """Read data from the container while rebuild is active.

        Args:
            container (TestContainer): container from which to read data

        Returns:
            bool: True if all the data is read sucessfully befoire rebuild
                completes; False otherwise

        """
        container.open()
        self.log.info(
            "Reading objects in container %s during rebuild", self.uuid)

        # Attempt to read all of the data from the container during rebuild
        index = 0
        status = read_incomplete = index < len(container.written_data)
        while not self.rebuild_complete() and read_incomplete:
            try:
                status &= container.written_data[index].read_object(container)
            except DaosTestError as error:
                self.log.error(str(error))
                status = False
            index += 1
            read_incomplete = index < len(container.written_data)

        # Verify that all of the container data was read successfully
        if read_incomplete:
            self.log.error(
                "Rebuild completed before all the written data could be read")
            status = False
        elif not status:
            self.log.error("Errors detected reading data during rebuild")
        return status


class TestContainerData(object):
    """A class for storing data written to DaosContainer objects."""

    def __init__(self, debug=False):
        """Create a TestContainerData object.

        Args:
            debug (bool, optional): if set log the write/read_record calls.
                Defaults to False.
        """
        self.obj = None
        self.txn = None
        self.records = []
        self.log = getLogger(__name__)
        self.debug = debug

    def get_akeys(self):
        """Get a list of all the akeys currently being used.

        Returns:
            list: a list of all the used akeys
        """
        return [record["akey"] for record in self.records]

    def get_dkeys(self):
        """Get a list of all the dkeys currently being used.

        Returns:
            list: a list of all the used dkeys

        """
        return [record["dkey"] for record in self.records]

    def _log_method(self, name, kwargs):
        """Log the method call with its arguments.

        Args:
            name (str): method name
            kwargs (dict): dictionary of method arguments
        """
        if self.debug:
            args = ", ".join(
                ["{}={}".format(key, kwargs[key]) for key in sorted(kwargs)])
            self.log.debug("  %s(%s)", name, args)

    def write_record(self, container, akey, dkey, data, rank=None,
                     obj_class=None):
        """Write a record to the container.

        Args:
            container (TestContainer): container in which to write the object
            akey (str): the akey
            dkey (str): the dkey
            data (object): the data to write as a string or list
            rank (int, optional): rank. Defaults to None.
            obj_class (int, optional): daos object class. Defaults to None.

        Raises:
            DaosTestError: if there was an error writing the record
        """
        self.records.append(
            {"akey": akey, "dkey": dkey, "data": data, "punched": False})
        kwargs = {"dkey": dkey, "akey": akey, "obj": self.obj, "rank": rank}
        if obj_class:
            kwargs["obj_cls"] = obj_class
        try:
            if isinstance(data, list):
                kwargs["datalist"] = data
                self._log_method("write_an_array_value", kwargs)
                (self.obj, self.txn) = \
                    container.container.write_an_array_value(**kwargs)
            else:
                kwargs["thedata"] = data
                kwargs["size"] = len(data)
                self._log_method("write_an_obj", kwargs)
                (self.obj, self.txn) = \
                    container.container.write_an_obj(**kwargs)
        except DaosApiError as error:
            raise DaosTestError(
                "Error writing {}data (dkey={}, akey={}, data={}) to "
                "container {}: {}".format(
                    "array " if isinstance(data, list) else "", dkey, akey,
                    data, container.uuid, error))

    def write_object(self, container, record_qty, akey_size, dkey_size,
                     data_size, rank=None, obj_class=None, data_array_size=0):
        """Write an object to the container.

        Args:
            container (TestContainer): container in which to write the object
            record_qty (int): the number of records to write
            rank (int, optional): rank. Defaults to None.
            obj_class (int, optional): daos object class. Defaults to None.
            data_array_size (optional): write an array or single value.
                                        Defaults to 0.

        Raises:
            DaosTestError: if there was an error writing the object
        """
        for _ in range(record_qty):
            akey = get_random_string(akey_size, self.get_akeys())
            dkey = get_random_string(dkey_size, self.get_dkeys())
            if data_array_size == 0:
                data = get_random_string(data_size)
            else:
                data = [
                    get_random_string(data_size)
                    for _ in range(data_array_size)]
            # Write single data to the container
            self.write_record(container, akey, dkey, data, rank, obj_class)
            # Verify the data was written correctly
            data_read = self.read_record(
                container, akey, dkey, data_size, data_array_size)
            if data != data_read:
                raise DaosTestError(
                    "Written data confirmation failed:"
                    "\n  wrote: {}\n  read:  {}".format(data, data_read))

<<<<<<< HEAD
    def read_record(self, container, akey, dkey, data_size, data_count=0,
                    txn=None):
=======
    def read_record(self, container, akey, dkey, data_size, data_array_size=0):
>>>>>>> 32f86605
        """Read a record from the container.

        Args:
            container (TestContainer): container in which to write the object
            akey (str): the akey
            dkey (str): the dkey
            data_size (int): size of the data to read
<<<<<<< HEAD
            data_count (int): number of array items to read
            txn (int, optional): transaction timestamp to read. Defaults to None
                which uses the last timestamp written.
=======
            data_array_size (int): size of array item
>>>>>>> 32f86605

        Raises:
            DaosTestError: if there was an error reading the object

        Returns:
            str: the data read for the container
        """
        kwargs = {
            "dkey": dkey,
            "akey": akey,
            "obj": self.obj,
            "txn": txn if txn is not None else self.txn,
        }
        try:
            if data_array_size > 0:
                kwargs["rec_count"] = data_array_size
                kwargs["rec_size"] = data_size + 1
                self._log_method("read_an_array", kwargs)
                read_data = container.container.read_an_array(**kwargs)
            else:
                kwargs["size"] = data_size
                self._log_method("read_an_obj", kwargs)
                read_data = container.container.read_an_obj(**kwargs)
        except DaosApiError as error:
            raise DaosTestError(
                "Error reading {}data (dkey={}, akey={}, size={}) from "
                "container {}: {}".format(
                    "array " if data_array_size > 0 else "", dkey, akey,
                    data_size, container.uuid, error))
        return [data[:-1] for data in read_data] \
            if data_array_size > 0 else read_data.value

    def read_object(self, container, txn=None):
        """Read an object from the container.

        Args:
            container (TestContainer): container from which to read the object
            txn (int, optional): transaction timestamp to read. Defaults to None
                which uses the last timestamp written.

        Returns:
            bool: True if all the records where read successfully and matched
                what was originally written; False otherwise
        """
        status = len(self.records) > 0
        for record_info in self.records:
            data = record_info["data"]
            kwargs = {
                "container": container,
                "akey": record_info["akey"],
                "dkey": record_info["dkey"],
<<<<<<< HEAD
                "data_size": len(data),
                "txn": txn,
            }
            try:
                if isinstance(data, list):
                    kwargs["data_count"] = len(data) + 1
=======
                "data_size": len(expect[0].split()),
            }
            try:
                if isinstance(expect, list):
                    kwargs["data_size"] = len(expect[0]) if expect else 0
                    kwargs["data_array_size"] = len(expect)
                else:
                    kwargs["data_size"] = len(expect)
                    kwargs["data_array_size"] = 0
>>>>>>> 32f86605
                actual = self.read_record(**kwargs)

            except DaosTestError as error:
                self.log.error(
                    "    %s",
                    str(error).replace(
                        ") from",
                        ", punched={}) from".format(record_info["punched"])))
                status = False
                continue

            expect = "" if record_info["punched"] else record_info["data"]
            if actual != expect:
                self.log.error(
                    "    Error data mismatch (akey=%s, dkey=%s, punched=%s): "
                    "expected: %s, actual: %s",
                    record_info["akey"], record_info["dkey"],
                    record_info["punched"], expect, actual)
                status = False
        return status


class TestContainer(TestDaosApiBase):
    """A class for functional testing of DaosContainer objects."""

    def __init__(self, pool, cb_handler=None):
        """Create a TeestContainer object.

        Args:
            pool (TestPool): the test pool in which to create the container
            cb_handler (CallbackHandler, optional): callback object to use with
                the API methods. Defaults to None.
        """
        super(TestContainer, self).__init__("/run/container/*", cb_handler)
        self.pool = pool

        self.object_qty = BasicParameter(None)
        self.record_qty = BasicParameter(None)
        self.akey_size = BasicParameter(None)
        self.dkey_size = BasicParameter(None)
        self.data_size = BasicParameter(None)
<<<<<<< HEAD
        self.debug = BasicParameter(False, False)
=======
        self.data_array_size = BasicParameter(0, 0)
>>>>>>> 32f86605

        self.container = None
        self.uuid = None
        self.info = None
        self.opened = False
        self.written_data = []

    def __str__(self):
        """Return a string representaion of this TestContainer object.

        Returns:
            str: the container's UUID, if defined

        """
        if self.container is not None and self.uuid is not None:
            return str(self.uuid)
        else:
            return super(TestContainer, self).__str__()

    @fail_on(DaosApiError)
    def create(self, uuid=None):
        """Create a container.

        Args:
            uuid (str, optional): contianer uuid. Defaults to None.
        """
        self.destroy()
        self.log.info(
            "Creating a container with pool handle %s",
            self.pool.pool.handle.value)
        self.container = DaosContainer(self.pool.context)
        kwargs = {"poh": self.pool.pool.handle}
        if uuid is not None:
            kwargs["con_uuid"] = uuid
        self._call_method(self.container.create, kwargs)
        self.uuid = self.container.get_uuid_str()
        self.log.info("  Container created with uuid %s", self.uuid)

    @fail_on(DaosApiError)
    def open(self, pool_handle=None, container_uuid=None):
        """Open the container with pool handle and container UUID if provided.

        Args:
            pool_handle (TestPool.pool.handle, optional): Pool handle.
            Defaults to None.
                If you don't provide it, the default pool handle in
                DaosContainer will be used.
                If you created a TestPool instance and want to use its pool
                handle, pass in something like self.pool[-1].pool.handle.value
            container_uuid (hex, optional): Container UUID. Defaults to None.
                If you want to use certain container's UUID, pass in
                something like uuid.UUID(self.container[-1].uuid)

        Returns:
            bool: True if the container has been opened; False if the container
                is already opened.

        """
        if self.container and not self.opened:
            self.log.info("Opening container %s", self.uuid)
            kwargs = {}
            kwargs["poh"] = pool_handle
            kwargs["cuuid"] = container_uuid
            self._call_method(self.container.open, kwargs)
            self.opened = True
            return True
        return False

    @fail_on(DaosApiError)
    def close(self):
        """Close the container.

        Returns:
            bool: True if the container has been closed; False if the container
                is already closed.

        """
        if self.container and self.opened:
            self.log.info("Closing container %s", self.uuid)
            self._call_method(self.container.close, {})
            self.opened = False
            return True
        return False

    @fail_on(DaosApiError)
    def destroy(self, force=1):
        """Destroy the container.

        Args:
            force (int, optional): force flag. Defaults to 1.

        Returns:
            bool: True if the container has been destroyed; False if the
                container does not exist.

        """
        if self.container:
            self.close()
            self.log.info("Destroying container %s", self.uuid)
            if self.container.attached:
                self._call_method(self.container.destroy, {"force": force})
            self.container = None
            self.uuid = None
            self.info = None
            self.written_data = []
            return True
        return False

    @fail_on(DaosApiError)
    def get_info(self, coh=None):
        """Query the container for information.

        Sets the self.info attribute.

        Args:
            coh (str, optional): container handle override. Defaults to None.
        """
        if self.container:
            self.open()
            self.log.info("Querying container %s", self.uuid)
            self._call_method(self.container.query, {"coh": coh})
            self.info = self.container.info

    def check_container_info(self, ci_uuid=None, es_hce=None, es_lre=None,
                             es_lhe=None, es_ghce=None, es_glre=None,
                             es_ghpce=None, ci_nsnapshots=None,
                             ci_min_slipped_epoch=None):
        # pylint: disable=unused-argument
        """Check the container info attributes.

        Note:
            Arguments may also be provided as a string with a number preceeded
            by '<', '<=', '>', or '>=' for other comparisions besides the
            default '=='.

        Args:
            ci_uuid (str, optional): container uuid. Defaults to None.
            es_hce (int, optional): hc epoch?. Defaults to None.
            es_lre (int, optional): lr epoch?. Defaults to None.
            es_lhe (int, optional): lh epoch?. Defaults to None.
            es_ghce (int, optional): ghc epoch?. Defaults to None.
            es_glre (int, optional): glr epoch?. Defaults to None.
            es_ghpce (int, optional): ghpc epoch?. Defaults to None.
            ci_nsnapshots (int, optional): number of snapshots.
                Defaults to None.
            ci_min_slipped_epoch (int, optional): . Defaults to None.

        Note:
            Arguments may also be provided as a string with a number preceeded
            by '<', '<=', '>', or '>=' for other comparisions besides the
            default '=='.

        Returns:
            bool: True if at least one expected value is specified and all the
                specified values match; False otherwise

        """
        self.get_info()
        checks = [
            (key,
             c_uuid_to_str(getattr(self.info, key))
             if key == "ci_uuid" else getattr(self.info, key),
             val)
            for key, val in locals().items()
            if key != "self" and val is not None]
        return self._check_info(checks)

    @fail_on(DaosTestError)
    def write_objects(self, rank=None, obj_class=None):
        """Write objects to the container.

        Args:
            rank (int, optional): server rank. Defaults to None.
            obj_class (int, optional): daos object class. Defaults to None.

        Raises:
            DaosTestError: if there was an error writing the object
        """
        self.open()
        self.log.info(
            "Writing %s object(s), with %s record(s) of %s bytes(s) each, in "
            "container %s%s%s",
            self.object_qty.value, self.record_qty.value, self.data_size.value,
            self.uuid, " on rank {}".format(rank) if rank is not None else "",
            " with object class {}".format(obj_class)
            if obj_class is not None else "")
        for _ in range(self.object_qty.value):
            self.written_data.append(TestContainerData(self.debug.value))
            self.written_data[-1].write_object(
                self, self.record_qty.value, self.akey_size.value,
                self.dkey_size.value, self.data_size.value, rank, obj_class,
                self.data_array_size.value)

    @fail_on(DaosTestError)
    def read_objects(self, txn=None):
        """Read the objects from the container and verify they match.

        Args:
            txn (int, optional): transaction timestamp to read. Defaults to None
                which uses the last timestamp written.

        Returns:
<<<<<<< HEAD
            bool: True if all the container objects contain the same previously
                written records; False otherwise

=======
            bool: True if
>>>>>>> 32f86605
        """
        self.open()
        self.log.info(
            "Reading %s object(s) in container %s",
            len(self.written_data), self.uuid)
        status = len(self.written_data) > 0
        for data in self.written_data:
            data.debug = self.debug.value
            status &= data.read_object(self, txn)
        return status

    def execute_io(self, duration, rank=None, obj_class=None, debug=False):
        """Execute writes and reads for the specified time period.

        Args:
            duration (int): how long, in seconds, to write and read data
            rank (int, optional): server rank. Defaults to None.
            obj_class (int, optional): daos object class. Defaults to None.
            debug (bool, optional): log the record write/read method calls.
                Defaults to False.

        Returns:
            int: number of bytes written to the container

        Raises:
            DaosTestError: if there is an error writing, reading, or verify the
                data

        """
        self.open()
        self.log.info(
            "Writing and reading objects in container %s for %s seconds",
            self.uuid, duration)

        total_bytes_written = 0
        finish_time = time() + duration
        while time() < finish_time:
            self.written_data.append(TestContainerData(self.debug.value))
            self.written_data[-1].write_object(
                self, 1, self.akey_size.value, self.dkey_size.value,
                self.data_size.value, rank, obj_class)
            total_bytes_written += self.data_size.value
        return total_bytes_written

    def get_target_rank_lists(self, message=""):
        """Get a list of lists of target ranks from each written object.

        Args:
            message (str, optional): message to include in the target rank list
                output. Defaults to "".

        Raises:
            DaosTestError: if there is an error obtaining the target rank list
                from the DaosObj

        Returns:
            list: a list of list of targets for each written object in this
                container

        """
        self.open()
        target_rank_lists = []
        for data in self.written_data:
            try:
                data.obj.get_layout()
                # Convert the list of longs into a list of ints
                target_rank_lists.append(
                    [int(rank) for rank in data.obj.tgt_rank_list])
            except DaosApiError as error:
                raise DaosTestError(
                    "Error obtaining target rank list for object {} in "
                    "container {}: {}".format(data.obj, self.uuid, error))
        if message is not None:
            self.log.info("Target rank lists%s:", message)
            for ranks in target_rank_lists:
                self.log.info("  %s", ranks)
        return target_rank_lists

    def get_target_rank_count(self, rank, target_rank_list):
        """Get the number of times a rank appears in the target rank list.

        Args:
            rank (int): the rank to count. Defaults to None.
            target_rank_list (list): a list of lists of target ranks per object

        Returns:
            (int): the number of object rank lists containing the rank

        """
        count = sum([ranks.count(rank) for ranks in target_rank_list])
        self.log.info(
            "Occurrences of rank %s in the target rank list: %s", rank, count)
        return count

    def punch_objects(self, indices):
        """Punch committed objects from the container.

        Args:
            indices (list): list of index numbers indicating which written
                objects to punch from the self.written_data list

        Raises:
            DaosTestError: if there is an error punching the object or
                determining which object to punch

        Returns:
            int: number of successfully punched objects

        """
        self.open()
        self.log.info(
            "Punching %s objects from container %s with %s written objects",
            len(indices), self.uuid, len(self.written_data))
        count = 0
        if len(self.written_data) > 0:
            for index in indices:
                # Find the object to punch at the specified index
                txn = 0
                try:
                    obj = self.written_data[index].obj
                    # txn = self.written_data[index].txn
                except IndexError:
                    raise DaosTestError(
                        "Invalid index {} for written data".format(index))

                # Close the object
                self.log.info(
                    "Closing object %s (index: %s, txn: %s) in container %s",
                    obj, index, txn, self.uuid)
                try:
                    self._call_method(obj.close, {})
                except DaosApiError:
                    continue

                # Punch the object
                self.log.info(
                    "Punching object %s (index: %s, txn: %s) from container %s",
                    obj, index, txn, self.uuid)
                try:
                    self._call_method(obj.punch, {"txn": txn})
                    count += 1
                except DaosApiError:
                    continue

                # Mark the object's records as punched
                for record in self.written_data[index].records:
                    record["punched"] = True

        # Retutrn the number of punched objects
        return count

    def punch_records(self, indices, punch_dkey=True):
        """Punch committed records from the container.

        Args:
            indices (list): list of index numbers indicating which written
                records in the object to punch from the self.written_data list
            punch_dkey (bool, optional): whether to punch dkeys or akeys.
                Defaults to True (punch dkeys).

        Raises:
            DaosTestError: if there is an error punching the record or
                determining which record to punch

        Returns:
            int: number of successfully punched records

        """
        self.open()
        self.log.info(
            "Punching %s records from each object in container %s with %s "
            "written objects",
            len(indices), self.uuid, len(self.written_data))
        count = 0
        for data in self.written_data:
            # Close the object
            self.log.info(
                "Closing object %s (txn: %s) in container %s",
                data.obj, data.txn, self.uuid)
            try:
                self._call_method(data.obj.close, {})
            except DaosApiError:
                continue

            # Find the record to punch at the specified index
            for index in indices:
                try:
                    rec = data.records[index]
                except IndexError:
                    raise DaosTestError(
                        "Invalid record index {} for object {}".format(
                            index, data.obj))

                # Punch the record
                self.log.info(
                    "Punching record %s (index: %s, akey: %s, dkey: %s) from "
                    "object %s in container %s",
                    rec, index, rec["akey"], rec["dkey"], data.obj, self.uuid)
                kwargs = {"txn": 0}
                try:
                    if punch_dkey:
                        kwargs["dkeys"] = [rec["dkey"]]
                        self._call_method(data.obj.punch_dkeys, kwargs)
                    else:
                        kwargs["dkey"] = rec["dkey"]
                        kwargs["akeys"] = [rec["akey"]]
                        self._call_method(data.obj.punch_akeys, kwargs)
                    count += 1
                except DaosApiError:
                    continue

                # Mark the record as punched
                rec["punched"] = True

        # Retutrn the number of punched objects
        return count<|MERGE_RESOLUTION|>--- conflicted
+++ resolved
@@ -696,6 +696,7 @@
 
         Returns:
             list: a list of all the used akeys
+
         """
         return [record["akey"] for record in self.records]
 
@@ -734,6 +735,7 @@
 
         Raises:
             DaosTestError: if there was an error writing the record
+
         """
         self.records.append(
             {"akey": akey, "dkey": dkey, "data": data, "punched": False})
@@ -773,6 +775,7 @@
 
         Raises:
             DaosTestError: if there was an error writing the object
+
         """
         for _ in range(record_qty):
             akey = get_random_string(akey_size, self.get_akeys())
@@ -793,12 +796,8 @@
                     "Written data confirmation failed:"
                     "\n  wrote: {}\n  read:  {}".format(data, data_read))
 
-<<<<<<< HEAD
-    def read_record(self, container, akey, dkey, data_size, data_count=0,
+    def read_record(self, container, akey, dkey, data_size, data_array_size=0,
                     txn=None):
-=======
-    def read_record(self, container, akey, dkey, data_size, data_array_size=0):
->>>>>>> 32f86605
         """Read a record from the container.
 
         Args:
@@ -806,19 +805,16 @@
             akey (str): the akey
             dkey (str): the dkey
             data_size (int): size of the data to read
-<<<<<<< HEAD
-            data_count (int): number of array items to read
+            data_array_size (int): number of array items to read
             txn (int, optional): transaction timestamp to read. Defaults to None
                 which uses the last timestamp written.
-=======
-            data_array_size (int): size of array item
->>>>>>> 32f86605
 
         Raises:
             DaosTestError: if there was an error reading the object
 
         Returns:
             str: the data read for the container
+
         """
         kwargs = {
             "dkey": dkey,
@@ -856,6 +852,7 @@
         Returns:
             bool: True if all the records where read successfully and matched
                 what was originally written; False otherwise
+
         """
         status = len(self.records) > 0
         for record_info in self.records:
@@ -864,24 +861,15 @@
                 "container": container,
                 "akey": record_info["akey"],
                 "dkey": record_info["dkey"],
-<<<<<<< HEAD
-                "data_size": len(data),
-                "txn": txn,
+                "data_size": len(data[0].split()),
             }
             try:
                 if isinstance(data, list):
-                    kwargs["data_count"] = len(data) + 1
-=======
-                "data_size": len(expect[0].split()),
-            }
-            try:
-                if isinstance(expect, list):
-                    kwargs["data_size"] = len(expect[0]) if expect else 0
-                    kwargs["data_array_size"] = len(expect)
+                    kwargs["data_size"] = len(data[0]) if data else 0
+                    kwargs["data_array_size"] = len(data)
                 else:
-                    kwargs["data_size"] = len(expect)
+                    kwargs["data_size"] = len(data)
                     kwargs["data_array_size"] = 0
->>>>>>> 32f86605
                 actual = self.read_record(**kwargs)
 
             except DaosTestError as error:
@@ -923,11 +911,8 @@
         self.akey_size = BasicParameter(None)
         self.dkey_size = BasicParameter(None)
         self.data_size = BasicParameter(None)
-<<<<<<< HEAD
+        self.data_array_size = BasicParameter(0, 0)
         self.debug = BasicParameter(False, False)
-=======
-        self.data_array_size = BasicParameter(0, 0)
->>>>>>> 32f86605
 
         self.container = None
         self.uuid = None
@@ -1105,6 +1090,7 @@
 
         Raises:
             DaosTestError: if there was an error writing the object
+
         """
         self.open()
         self.log.info(
@@ -1130,13 +1116,9 @@
                 which uses the last timestamp written.
 
         Returns:
-<<<<<<< HEAD
             bool: True if all the container objects contain the same previously
                 written records; False otherwise
 
-=======
-            bool: True if
->>>>>>> 32f86605
         """
         self.open()
         self.log.info(
