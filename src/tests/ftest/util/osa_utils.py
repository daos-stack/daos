#!/usr/bin/python
"""
  (C) Copyright 2020-2021 Intel Corporation.

  SPDX-License-Identifier: BSD-2-Clause-Patent
"""
import ctypes
import queue
import time
import threading
import re

from avocado import fail_on
from ior_test_base import IorTestBase
from mdtest_test_base import MdtestBase
from command_utils import CommandFailure
from pydaos.raw import (DaosContainer, IORequest,
                        DaosObj, DaosApiError)
from general_utils import create_string_buffer, run_command


class OSAUtils(MdtestBase, IorTestBase):
    # pylint: disable=too-many-ancestors
    """
    Test Class Description: This test runs
    daos_server offline drain test cases.

    :avocado: recursive
    """
    def setUp(self):
        """Set up for test case."""
        super().setUp()
        self.pool_cont_dict = {}
        self.container = None
        self.obj = None
        self.ioreq = None
        self.dmg_command = self.get_dmg_command()
        self.no_of_dkeys = self.params.get("no_of_dkeys", '/run/dkeys/*',
                                           default=[0])[0]
        self.no_of_akeys = self.params.get("no_of_akeys", '/run/akeys/*',
                                           default=[0])[0]
        self.record_length = self.params.get("length", '/run/record/*',
                                             default=[0])[0]
        self.ior_w_flags = self.params.get("write_flags", '/run/ior/iorflags/*',
                                           default="")
        self.ior_r_flags = self.params.get("read_flags", '/run/ior/iorflags/*')
        self.out_queue = queue.Queue()
        self.dmg_command.exit_status_exception = False
        self.test_during_aggregation = False
        self.test_during_rebuild = False
        self.test_with_checksum = True
        self.test_with_blank_node = False

    @fail_on(CommandFailure)
    def get_pool_leader(self):
        """Get the pool leader.

        Returns:
            int: pool leader value

        """
        data = self.dmg_command.pool_query(self.pool.uuid)
        return int(data["response"]["leader"])

    @fail_on(CommandFailure)
    def get_rebuild_status(self):
        """Get the rebuild status.

        Returns:
<<<<<<< HEAD
            str: reuild status-
=======
            str: rebuild status
>>>>>>> 2959f361

        """
        data = self.dmg_command.pool_query(self.pool.uuid)
        return data["response"]["rebuild"]["status"]

    @fail_on(CommandFailure)
    def get_rebuild_state(self):
        """Get the rebuild state.

        Returns:
            str: rebuild state

        """
        data = self.dmg_command.pool_query(self.pool.uuid)
        return data["response"]["rebuild"]["state"]

    @fail_on(CommandFailure)
    def is_rebuild_done(self, time_interval,
                        wait_for_rebuild_to_complete=False):
        """Rebuild is completed/done.
        Args:
            time_interval: Wait interval between checks
            wait_for_rebuild_to_complete: Rebuild completed
                                          (Default: False)
        """
        self.pool.wait_for_rebuild(wait_for_rebuild_to_complete,
                                   interval=time_interval)

    @fail_on(CommandFailure)
    def assert_on_rebuild_failure(self):
        """If the rebuild is not successful,
        raise assert.
        """
        rebuild_status = self.get_rebuild_status()
        self.log.info("Rebuild Status: %s", rebuild_status)
        rebuild_failed_string = ["failed", "scanning", "aborted", "busy"]
        self.assertTrue(rebuild_status not in rebuild_failed_string,
                        "Rebuild failed")

    @fail_on(CommandFailure)
    def print_and_assert_on_rebuild_failure(self, out, timeout=3):
        """Print the out value (daos, dmg, etc) and check for rebuild
        completion. If not, raise assert.
        """
        self.log.info(out)
        self.is_rebuild_done(timeout)
        self.assert_on_rebuild_failure()

    @fail_on(CommandFailure)
    def get_pool_version(self):
        """Get the pool version.

        Returns:
            int: pool_version_value

        """
        data = self.dmg_command.pool_query(self.pool.uuid)
        return int(data["response"]["version"])

    @fail_on(CommandFailure)
    def get_ipaddr_for_rank(self, rank=None):
        """Remove the /mnt/daos/<pool_uid> pool directory
        for a particular rank.

        Args:
            rank (int): daos_engine rank. Defaults to None.
        Returns:
            ip_addr (str) : IPAddress for the rank.
            port_num (str) : Port number for the rank.
        """
        output = self.dmg_command.system_query()
        members_length = len(output["response"]["members"])
        for i in range(0, members_length):
            if rank == int(output["response"]["members"][i]["rank"]):
                temp = output["response"]["members"][i]["addr"]
                ip_addr = temp.split(":")
                temp = output["response"]["members"][i]["fabric_uri"]
                port_num = temp.split(":")            
                return ip_addr[0], port_num[2]

    @fail_on(CommandFailure)
    def remove_pool_dir(self, ip_addr=None, port_num=None):
        """Remove the /mnt/daos[x]/<pool_uuid>/vos-* directory

        Args:
            ip_addr (str): IP address of the daos server.
                           Defaults to None.
            port_number (str) : Port number the daos server. 
        """
        if ip_addr is None or port_num is None:
            self.log.info("ip_addr : %s port_number: %s",ip_addr, port_num)
            self.fail("No IP Address or Port number provided")
        else:
            expected_ib0_ports = ["31317", "31416"]
            expected_ib1_ports = ["31417", "31516"]
            if port_num in expected_ib0_ports:
                port_val = 0
            elif port_num in expected_ib1_ports:
                port_val = 1
            else:
                self.log.info("port_number: %s",port_num)
                self.fail("Invalid port number")
            cmd = "/usr/bin/ssh {} sudo rm -rf /mnt/daos{}/{}/vos-*". \
                  format(ip_addr, port_val, self.pool.uuid)
            run_command(cmd)

    def set_container(self, container):
        """Set the OSA utils container object.
        Args:
            container (obj) : Container object to be used
                              within OSA utils.
        """
        self.container = container

    def simple_exclude_reintegrate_loop(self, rank, loop_time=100):
        """This method performs exclude and reintegration on a rank,
        for a certain amount of time.
        """
        start_time = 0
        finish_time = 0
        while int(finish_time - start_time) > loop_time:
            start_time = time.time()
            output = self.dmg_command.pool_exclude(self.pool.uuid,
                                                   rank)
            self.print_and_assert_on_rebuild_failure(output)
            output = self.dmg_command.pool_reintegrate(self.pool.uuid,
                                                       rank)
            self.print_and_assert_on_rebuild_failure(output)

    @fail_on(DaosApiError)
    def write_single_object(self):
        """Write some data to the existing pool."""
        self.pool.connect(2)
        csum = self.params.get("enable_checksum", '/run/container/*')
        self.container = DaosContainer(self.context)
        input_param = self.container.cont_input_values
        input_param.enable_chksum = csum
        self.container.create(poh=self.pool.pool.handle,
                              con_prop=input_param)
        self.container.open()
        self.obj = DaosObj(self.context, self.container)
        self.obj.create(objcls=1)
        self.obj.open()
        self.ioreq = IORequest(self.context,
                               self.container,
                               self.obj, objtype=4)
        self.log.info("Writing the Single Dataset")
        for dkey in range(self.no_of_dkeys):
            for akey in range(self.no_of_akeys):
                indata = ("{0}".format(str(akey)[0])
                          * self.record_length)
                d_key_value = "dkey {0}".format(dkey)
                c_dkey = create_string_buffer(d_key_value)
                a_key_value = "akey {0}".format(akey)
                c_akey = create_string_buffer(a_key_value)
                c_value = create_string_buffer(indata)
                c_size = ctypes.c_size_t(ctypes.sizeof(c_value))
                self.ioreq.single_insert(c_dkey, c_akey, c_value, c_size)
        self.obj.close()
        self.container.close()

    @fail_on(DaosApiError)
    def verify_single_object(self):
        """Verify the container data on the existing pool."""
        self.pool.connect(2)
        self.container.open()
        self.obj.open()
        self.log.info("Single Dataset Verification -- Started")
        for dkey in range(self.no_of_dkeys):
            for akey in range(self.no_of_akeys):
                indata = ("{0}".format(str(akey)[0]) *
                          self.record_length)
                c_dkey = create_string_buffer("dkey {0}".format(dkey))
                c_akey = create_string_buffer("akey {0}".format(akey))
                val = self.ioreq.single_fetch(c_dkey,
                                              c_akey,
                                              len(indata)+1)
                if indata != (repr(val.value)[1:-1]):
                    self.d_log.error("ERROR:Data mismatch for "
                                     "dkey = {0}, "
                                     "akey = {1}".format(
                                         "dkey {0}".format(dkey),
                                         "akey {0}".format(akey)))
                    self.fail("ERROR: Data mismatch for dkey = {0}, akey={1}"
                              .format("dkey {0}".format(dkey),
                                      "akey {0}".format(akey)))
        self.obj.close()
        self.container.close()

    def prepare_cont_ior_write_read(self, oclass, flags):
        """This method prepares the containers for
        IOR write and read invocations.
            To enable aggregation:
            - Create two containers and read always from
              first container
            Normal usage (use only a single container):
            - Create a single container and use the same.
        Args:
            oclass (str): IOR object class
            flags (str): IOR flags
        """
        self.log.info(self.pool_cont_dict)
        # If pool is not in the dictionary,
        # initialize its container list to None
        # {poolA : [None, None], [None, None]}
        if self.pool not in self.pool_cont_dict:
            self.pool_cont_dict[self.pool] = [None] * 4
        # Create container if the pool doesn't have one.
        # Otherwise, use the existing container in the pool.
        # pool_cont_dict {pool A: [containerA, Updated,
        #                          containerB, Updated],
        #                 pool B : containerA, Updated,
        #                          containerB, None]}
        if self.pool_cont_dict[self.pool][0] is None:
            self.add_container(self.pool, create=False)
            self.set_cont_class_properties(oclass)
            if self.test_with_checksum is False:
                tmp = self.get_object_replica_value(oclass)
                rf_value = "rf:{}".format(tmp - 1)
                self.update_cont_properties(rf_value)
            self.container.create()
            self.pool_cont_dict[self.pool][0] = self.container
            self.pool_cont_dict[self.pool][1] = "Updated"
        else:
            if ((self.test_during_aggregation is True) and
               (self.pool_cont_dict[self.pool][1] == "Updated") and
               (self.pool_cont_dict[self.pool][3] is None) and
               ("-w" in flags)):
                # Write to the second container
                self.add_container(self.pool, create=False)
                self.set_cont_class_properties(oclass)
                if self.test_with_checksum is False:
                    tmp = self.get_object_replica_value(oclass)
                    rf_value = "rf:{}".format(tmp - 1)
                    self.update_cont_properties(rf_value)
                self.container.create()
                self.pool_cont_dict[self.pool][2] = self.container
                self.pool_cont_dict[self.pool][3] = "Updated"
            else:
                self.container = self.pool_cont_dict[self.pool][0]

    def delete_extra_container(self, pool):
        """Delete the extra container in the pool.
        Refer prepare_cont_ior_write_read. This method
        should be called when OSA tests intend to
        enable aggregation.
        Args:
            pool (object): pool handle
        """
        self.pool.set_property("reclaim", "time")
        extra_container = self.pool_cont_dict[pool][2]
        extra_container.destroy()
        self.pool_cont_dict[pool][3] = None

    def get_object_replica_value(self, oclass):
        """ Get the object replica value for an object class.

        Args:
            oclass (str): Object Class (eg: RP_2G1,etc)

        Returns:
            value (int) : Object replica value
        """
        value = 0
        if "_" in oclass:
            replica_list = oclass.split("_")
            value = replica_list[1][0]
        else:
            self.log.info("Wrong Object Class. Cannot split")
        return int(value)

    def update_cont_properties(self, cont_prop):
        """Update the existing container properties.
        Args:
            cont_prop (str): Replace existing container properties
                             with new value
        """
        self.container.properties.value = cont_prop

    def set_cont_class_properties(self, oclass="S1"):
        """Update the container class to match the IOR object
        class. Fix the rf factor based on object replica value.
        Also, remove the redundancy factor for S type
        object class.
        Args:
            oclass (str, optional): Container object class to be set.
                                    Defaults to "S1".
        """
        self.container.oclass.value = oclass
        # Set the container properties properly for S!, S2 class.
        # rf should not be set to 1 for S type object class.
        x = re.search("^S\\d$", oclass)
        prop = self.container.properties.value
        if x is not None:
            prop = prop.replace("rf:1", "rf:0")
        else:
            tmp = self.get_object_replica_value(oclass)
            rf_value = "rf:{}".format(tmp - 1)
            prop = prop.replace("rf:1", rf_value)
        self.container.properties.value = prop

    def assert_on_exception(self, out_queue=None):
        """Assert on exception while executing an application.

        Args:
            out_queue (queue): Check whether the queue is
            empty. If empty, app (ior, mdtest) didn't encounter error.
        """
        if out_queue is None:
            out_queue = self.out_queue
        if out_queue.empty():
            pass
        else:
            exc = out_queue.get(block=False)
            out_queue.put(exc)
            raise exc

    def cleanup_queue(self, out_queue=None):
        """Cleanup the existing thread queue.

        Args:
            out_queue (queue): Queue to cleanup.
        """
        if out_queue is None:
            out_queue = self.out_queue
        while not out_queue.empty():
            out_queue.get(block=True)

    def run_ior_thread(self, action, oclass, test,
                       single_cont_read=True,
                       fail_on_warning=True):
        """Start the IOR thread for either writing or
        reading data to/from a container.
        Args:
            action (str): Start the IOR thread with Read or
                          Write
            oclass (str): IOR object class
            test (list): IOR test sequence
            flags (str): IOR flags
            single_cont_read (bool) : Always read from the
                                      1st container.
                                      Defaults to True.
            fail_on_warning (bool)  : Test terminates
                                      for IOR warnings.
                                      Defaults to True.
        """
        self.cleanup_queue()
        if action == "Write":
            flags = self.ior_w_flags
        else:
            flags = self.ior_r_flags

        # Add a thread for these IOR arguments
        process = threading.Thread(target=self.ior_thread,
                                   kwargs={"pool": self.pool,
                                           "oclass": oclass,
                                           "test": test,
                                           "flags": flags,
                                           "single_cont_read":
                                           single_cont_read,
                                           "fail_on_warning":
                                           fail_on_warning})
        # Launch the IOR thread
        process.start()
        # Wait for the thread to finish
        try:
            process.join()
        except CommandFailure as err_msg:
            self.out_queue.put(err_msg)
            self.assert_on_exception()

    def ior_thread(self, pool, oclass, test, flags,
                   single_cont_read=True,
                   fail_on_warning=True):
        """Start an IOR thread.

        Args:
            pool (object): pool handle
            oclass (str): IOR object class, container class.
            test (list): IOR test sequence
            flags (str): IOR flags
            single_cont_read (bool) : Always read from the
                                      1st container.
                                      Defaults to True.
            fail_on_warning (bool)  : Test terminates
                                      for IOR warnings.
                                      Defaults to True.
        """
        self.cleanup_queue()
        self.pool = pool
        self.ior_cmd.get_params(self)
        self.ior_cmd.set_daos_params(self.server_group, self.pool)
        self.ior_cmd.dfs_oclass.update(oclass)
        self.ior_cmd.dfs_dir_oclass.update(oclass)
        if single_cont_read is True:
            # Prepare the containers created and use in a specific
            # way defined in prepare_cont_ior_write.
            self.prepare_cont_ior_write_read(oclass, flags)
        elif single_cont_read is False and self.container is not None:
            # Here self.container is having actual value. Just use it.
            self.log.info(self.container)
        else:
            self.fail("Not supported option on ior_thread")
        try:
            job_manager = self.get_ior_job_manager_command()
        except CommandFailure as err_msg:
            self.out_queue.put(err_msg)
            self.assert_on_exception()
        job_manager.job.dfs_cont.update(self.container.uuid)
        self.ior_cmd.transfer_size.update(test[2])
        self.ior_cmd.block_size.update(test[3])
        self.ior_cmd.flags.update(flags)
        try:
            self.run_ior_with_pool(create_pool=False, create_cont=False,
                                   fail_on_warning=fail_on_warning)
        except CommandFailure as err_msg:
            self.out_queue.put(err_msg)
            self.assert_on_exception()

    def run_mdtest_thread(self):
        """Start mdtest thread and wait until thread completes.
        """
        # Create container only
        self.mdtest_cmd.dfs_destroy = False
        if self.container is None:
            self.add_container(self.pool, create=False)
            self.set_cont_class_properties(self.mdtest_cmd.dfs_oclass)
            if self.test_with_checksum is False:
                tmp = self.get_object_replica_value(self.mdtest_cmd.dfs_oclass)
                rf_value = "rf:{}".format(tmp - 1)
                self.update_cont_properties(rf_value)
            self.container.create()
        job_manager = self.get_mdtest_job_manager_command(self.manager)
        job_manager.job.dfs_cont.update(self.container.uuid)
        # Add a thread for these IOR arguments
        process = threading.Thread(target=self.execute_mdtest)
        # Launch the MDtest thread
        process.start()
        # Wait for the thread to finish
        try:
            process.join()
        except CommandFailure as err_msg:
            self.out_queue.put(err_msg)
            self.assert_on_exception()<|MERGE_RESOLUTION|>--- conflicted
+++ resolved
@@ -67,11 +67,7 @@
         """Get the rebuild status.
 
         Returns:
-<<<<<<< HEAD
-            str: reuild status-
-=======
             str: rebuild status
->>>>>>> 2959f361
 
         """
         data = self.dmg_command.pool_query(self.pool.uuid)
@@ -174,7 +170,8 @@
             else:
                 self.log.info("port_number: %s",port_num)
                 self.fail("Invalid port number")
-            cmd = "/usr/bin/ssh {} sudo rm -rf /mnt/daos{}/{}/vos-*". \
+            cmd = "/usr/bin/ssh {} -oStrictHostKeyChecking=no \
+                  sudo rm -rf /mnt/daos{}/{}/vos-*". \
                   format(ip_addr, port_val, self.pool.uuid)
             run_command(cmd)
 
