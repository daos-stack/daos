--- conflicted
+++ resolved
@@ -29,12 +29,8 @@
     """
     def setUp(self):
         """Set up for test case."""
-<<<<<<< HEAD
-        super(OSAUtils, self).setUp()
+        super().setUp()
         self.pool_cont_dict = {}
-=======
-        super().setUp()
->>>>>>> 52e48286
         self.container = None
         self.obj = None
         self.ioreq = None
