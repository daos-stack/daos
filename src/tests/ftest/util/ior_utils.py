#!/usr/bin/python
"""
  (C) Copyright 2018-2019 Intel Corporation.

  Licensed under the Apache License, Version 2.0 (the "License");
  you may not use this file except in compliance with the License.
  You may obtain a copy of the License at

     http://www.apache.org/licenses/LICENSE-2.0

  Unless required by applicable law or agreed to in writing, software
  distributed under the License is distributed on an "AS IS" BASIS,
  WITHOUT WARRANTIES OR CONDITIONS OF ANY KIND, either express or implied.
  See the License for the specific language governing permissions and
  limitations under the License.

  GOVERNMENT LICENSE RIGHTS-OPEN SOURCE SOFTWARE
  The Government's rights to use, modify, reproduce, release, perform, display,
  or disclose this software are subject to the terms of the Apache License as
  provided in Contract No. B609815.
  Any reproduction of computer software, computer software documentation, or
  portions thereof marked with this legend must also reproduce the markings.
"""
from __future__ import print_function

import re
import uuid

from avocado.utils.process import run, CmdError
from command_utils import FormattedParameter, CommandWithParameters


class IorFailed(Exception):
<<<<<<< HEAD
    """Raise if Ior failed"""

# we probably need to introduce an IOR "object"
# pylint: disable=too-many-arguments
def get_ior_cmd(ior_flags, iteration, block_size, transfer_size, pool_uuid,
                svc_list, record_size, stripe_size, stripe_count, async_io,
                object_class, basepath, hostfile, proc_per_node=1, seg_count=1,
                filename="`uuidgen`"):
    """
    Builds an IOR command given a set of input parameters, returns the command
    as a string.  Some refactoring with run_ior will be done at a later date.
    Consider this a WIP.
    """
    # some path wrangling
    with open(os.path.join(basepath, ".build_vars.json")) as afile:
        build_paths = json.load(afile)
    orterun_bin = os.path.join(build_paths["OMPI_PREFIX"], "bin/orterun")
    attach_info_path = basepath + "/install/tmp"
    ior_bin = os.path.join(build_paths["OMPI_PREFIX"], "bin", "ior")
    lib_path = os.path.join(build_paths["OMPI_PREFIX"], "lib")

    # create the string containing the command
    ior_cmd = (
        orterun_bin + " --oversubscribe --mca mtl ^psm2,ofi "
        "-x DAOS_SINGLETON_CLI -x OFI_INTERFACE -x LD_LIBRARY_PATH "
        "-x CRT_ATTACH_INFO_PATH={1} -x CRT_PHY_ADDR_STR -x CRT_CTX_NUM "
        "-x CRT_CTX_SHARE_ADDR {16} {2} -s {3} -i {4} -a DAOS -o {5} -b {6} "
        "-t {7} --daos.pool={8} --daos.svcl={9} --daos.recordSize={10} "
        "--daos.stripeSize={11} --daos.stripeCount={12} --daos.aios={13} "
        "--daos.objectClass={14}").format(proc_per_node, attach_info_path,
                                          ior_flags, seg_count, iteration,
                                          filename, block_size, transfer_size,
                                          pool_uuid, svc_list, record_size,
                                          stripe_size, stripe_count, async_io,
                                          object_class, hostfile, ior_bin,
                                          lib_path)

    return ior_cmd


# we probably need to introduce an IOR "object"
# pylint: disable=too-many-arguments
def run_ior_daos(client_file, ior_flags, iteration, block_size, transfer_size,
                 pool_uuid, svc_list, object_class, basepath, client_processes,
                 cont_uuid="`uuidgen`", seg_count=1, chunk_size=1048576,
                 display_output=True):

    """ Running Ior tests
        Function Arguments
        client_file    --client file holding client hostname and slots
        ior_flags      --all ior specific flags
        iteration      --number of iterations for ior run
        block_size     --contiguous bytes to write per task
        transfer_size  --size of transfer in bytes
        pool_uuid      --Daos Pool UUID
        svc_list       --Daos Pool SVCL
        object_class   --object class
        basepath       --Daos basepath
        client_processes          --number of client processes
        cont_uuid       -- Container UUID
        seg_count      --segment count
        chunk_size      --chunk size
        display_output --print IOR output on console.
    """
    attach_info_path = basepath + "/install/tmp"
    try:
        env_variables = [
            "export DAOS_SINGLETON_CLI=1",
            "export CRT_ATTACH_INFO_PATH={}".format(attach_info_path),
            "export D_LOG_FILE",
            "export CRT_PHY_ADDR_STR",
            "export MPI_LIB=''",
            "export FI_PSM2_DISCONNECT=1",
            "export D_LOG_FILE={}".format(os.getenv('D_LOG_FILE',
                                                    '/tmp/client_daos.log'))]

        ior_cmd = ('; '.join(env_variables) + '; ' +
                   "mpirun -np {} --hostfile {} " +
                   "ior -a DAOS {} -s {} -i {} -b {} -t {} --daos.pool {}" +
                   " --daos.svcl {} --daos.cont {} --daos.destroy " +
                   " --daos.chunk_size {} --daos.oclass {} ").format(
                       client_processes, client_file, ior_flags, seg_count,
                       iteration, block_size, transfer_size, pool_uuid,
                       svc_list, cont_uuid, chunk_size, object_class)
        if display_output:
            print("ior_cmd: {}".format(ior_cmd))

        process = subprocess.Popen(ior_cmd, stdout=subprocess.PIPE, shell=True)
        while True:
            output = process.stdout.readline()
            if output == '' and process.poll() is not None:
                break
            if output and display_output:
                print(output.strip())
        if process.poll() != 0:
            raise IorFailed("IOR Run process Failed with non zero exit code:{}"
                            .format(process.poll()))

    except (OSError, ValueError) as error:
        print("<IorRunFailed> Exception occurred: {0}".format(str(error)))
        raise IorFailed("IOR Run process Failed")


# we probably need to introduce an IOR "object"
# pylint: disable=too-many-arguments
def run_ior_mpiio(basepath, mpichinstall, pool_uuid, svcl, numprocs, hostfile,
                  ior_flags, iteration, transfer_size, block_size,
                  display_output=True):
    """
        Running IOR over mpich
        basepath       --Daos basepath
        mpichinstall   --location of installed mpich
        pool_uuid      --Daos Pool UUID
        svcl           --Daos Pool SVCL
        numprocs       --number of client processes
        hostfile       --client file holding client hostname and slots
        ior_flags      --all ior specific flags
        iteration      --number of iterations for ior run
        block_size     --contiguous bytes to write per task
        transfer_size  --size of transfer in bytes
        display_output --print IOR output on console.
    """
    try:
        env_variables = [
            "export CRT_ATTACH_INFO_PATH={}/install/tmp/".format(basepath),
            "export DAOS_POOL={}".format(pool_uuid),
            "export MPI_LIB=''",
            "export DAOS_SVCL={}".format(svcl),
            "export DAOS_SINGLETON_CLI=1",
            "export FI_PSM2_DISCONNECT=1",
            "export D_LOG_FILE={}".format(os.getenv('D_LOG_FILE',
                                                    '/tmp/client_daos.log'))]

        run_cmd = ('; '.join(env_variables) + '; ' +
                   mpichinstall + "/mpirun -np {0} --hostfile {1} " +
                   "ior -a MPIIO {2} " +
                   "-i {3} -t {4} -b {5} " +
                   "-o daos:testFile").format(numprocs, hostfile, ior_flags,
                                              iteration, transfer_size,
                                              block_size)

        if display_output:
            print("run_cmd: {}".format(run_cmd))

        process = subprocess.Popen(run_cmd, stdout=subprocess.PIPE,
                                   shell=True)
        while True:
            output = process.stdout.readline()
            if output == '' and process.poll() is not None:
                break
            if output and display_output:
                print(output.strip())
        if process.poll() != 0:
            raise IorFailed("IOR Run process failed with non zero exit "
                            "code: {}".format(process.poll()))

    except (OSError, ValueError) as excep:
        print("<IorRunFailed> Exception occurred: {0}".format(str(excep)))
        raise IorFailed("IOR Run process Failed")
=======
    """Raise if Ior failed."""


class IorCommand(CommandWithParameters):
    """Defines a object for executing an IOR command.

    Example:
        >>> # Typical use inside of a DAOS avocado test method.
        >>> ior_cmd = IorCommand()
        >>> ior_cmd.get_params(self)
        >>> ior_cmd.set_daos_params(self.server_group, self.pool)
        >>> ior_cmd.run(
                self.basepath, len(self.hostlist_clients),
                self.hostfile_clients)
    """

    def __init__(self):
        """Create an IorCommand object."""
        super(IorCommand, self).__init__("ior")

        # Flags
        self.flags = FormattedParameter("{}")

        # Optional arguments
        #   -a=POSIX        API for I/O [POSIX|DUMMY|MPIIO|MMAP|DAOS|DFS]
        #   -b=1048576      blockSize -- contiguous bytes to write per task
        #   -d=0            interTestDelay -- delay between reps in seconds
        #   -f=STRING       scriptFile -- test script name
        #   -G=0            setTimeStampSignature -- time stamp signature
        #   -i=1            repetitions -- number of repetitions of test
        #   -j=0            outlierThreshold -- warn on outlier N sec from mean
        #   -J=1            setAlignment -- HDF5 alignment in bytes
        #   -l=STRING       datapacket type-- type of packet created
        #   -M=STRING       memoryPerNode -- hog memory on the node
        #   -N=0            numTasks -- num of participating tasks in the test
        #   -o=testFile     testFile -- full name for test
        #   -O=STRING       string of IOR directives
        #   -Q=1            taskPerNodeOffset for read tests
        #   -s=1            segmentCount -- number of segments
        #   -t=262144       transferSize -- size of transfer in bytes
        #   -T=0            maxTimeDuration -- max time in minutes executing
        #                      repeated test; it aborts only between iterations
        #                      and not within a test!
        self.api = FormattedParameter("-a {}", "DAOS")
        self.block_size = FormattedParameter("-b {}")
        self.test_delay = FormattedParameter("-d {}")
        self.script = FormattedParameter("-f {}")
        self.signatute = FormattedParameter("-G {}")
        self.repetitions = FormattedParameter("-i {}")
        self.outlier_threshold = FormattedParameter("-j {}")
        self.alignment = FormattedParameter("-J {}")
        self.data_packet_type = FormattedParameter("-l {}")
        self.memory_per_node = FormattedParameter("-M {}")
        self.num_tasks = FormattedParameter("-N {}")
        self.test_file = FormattedParameter("-o {}")
        self.directives = FormattedParameter("-O {}")
        self.task_offset = FormattedParameter("-Q {}")
        self.segment_count = FormattedParameter("-s {}")
        self.transfer_size = FormattedParameter("-t {}")
        self.max_duration = FormattedParameter("-T {}")

        # Module DAOS
        #   Required arguments
        #       --daos.pool=STRING            pool uuid
        #       --daos.svcl=STRING            pool SVCL
        #       --daos.cont=STRING            container uuid
        #   Flags
        #       --daos.destroy                Destroy Container
        #   Optional arguments
        #       --daos.group=STRING           server group
        #       --daos.chunk_size=1048576     chunk size
        #       --daos.oclass=STRING          object class
        self.daos_pool = FormattedParameter("--daos.pool {}")
        self.daos_svcl = FormattedParameter("--daos.svcl {}")
        self.daos_cont = FormattedParameter("--daos.cont {}")
        self.daos_destroy = FormattedParameter("--daos.destroy", True)
        self.daos_group = FormattedParameter("--daos.group {}")
        self.daos_chunk = FormattedParameter("--daos.chunk_size {}", 1048576)
        self.daos_oclass = FormattedParameter("--daos.oclass {}")

    def get_param_names(self):
        """Get a sorted list of the defined IorCommand parameters."""
        # Sort the IOR parameter names to generate consistent ior commands
        all_param_names = super(IorCommand, self).get_param_names()

        # List all of the common ior params first followed by any daos-specific
        # params (except when using MPIIO).
        param_names = [name for name in all_param_names if "daos" not in name]
        if self.api.value != "MPIIO":
            param_names.extend(
                [name for name in all_param_names if "daos" in name])

        return param_names

    def get_params(self, test, path="/run/ior/*"):
        """Get values for all of the ior command params using a yaml file.

        Sets each BasicParameter object's value to the yaml key that matches
        the assigned name of the BasicParameter object in this class. For
        example, the self.block_size.value will be set to the value in the yaml
        file with the key 'block_size'.

        Args:
            test (Test): avocado Test object
            path (str, optional): yaml namespace. Defaults to "/run/ior/*".

        """
        super(IorCommand, self).get_params(test, path)

    def set_daos_params(self, group, pool, cont_uuid=None, display=True):
        """Set the IOR parameters for the DAOS group, pool, and container uuid.

        Args:
            group (str): DAOS server group name
            pool (DaosPool): DAOS pool API object
            cont_uuid (str, optional): the container uuid. If not specified one
                is generated. Defaults to None.
            display (bool, optional): print updated params. Defaults to True.
        """
        self.set_daos_pool_params(pool, display)
        self.daos_group.update(group, "daos_group" if display else None)
        self.daos_cont.update(
            cont_uuid if cont_uuid else uuid.uuid4(),
            "daos_cont" if display else None)

    def set_daos_pool_params(self, pool, display=True):
        """Set the IOR parameters that are based on a DAOS pool.

        Args:
            pool (DaosPool): DAOS pool API object
            display (bool, optional): print updated params. Defaults to True.
        """
        self.daos_pool.update(
            pool.get_uuid_str(), "daos_pool" if display else None)
        self.set_daos_svcl_param(pool, display)

    def set_daos_svcl_param(self, pool, display=True):
        """Set the IOR daos_svcl param from the ranks of a DAOS pool object.

        Args:
            pool (DaosPool): DAOS pool API object
            display (bool, optional): print updated params. Defaults to True.
        """
        svcl = ":".join(
            [str(item) for item in [
                int(pool.svc.rl_ranks[index])
                for index in range(pool.svc.rl_nr)]])
        self.daos_svcl.update(svcl, "daos_svcl" if display else None)

    def get_aggregate_total(self, processes):
        """Get the total bytes expected to be written by ior.

        Args:
            processes (int): number of processes running the ior command

        Returns:
            int: total number of bytes written

        """
        power = {"k": 1, "m": 2, "g": 3, "t": 4}
        total = processes
        for name in ("block_size", "segment_count"):
            item = getattr(self, name).value
            if item:
                sub_item = re.split(r"([^\d])", str(item))
                if len(sub_item) > 0:
                    total *= int(sub_item[0])
                    if len(sub_item) > 1:
                        key = sub_item[1].lower()
                        if key in power:
                            total *= 1024**power[key]
                        else:
                            raise IorFailed(
                                "Error obtaining the IOR aggregate total from "
                                "the {} - bad key: value: {}, split: {}, "
                                "key: {}".format(name, item, sub_item, key))
                else:
                    raise IorFailed(
                        "Error obtaining the IOR aggregate total from the {}: "
                        "value: {}, split: {}".format(name, item, sub_item))

        # Account for any replicas
        try:
            # Extract the replica quantity from the object class string
            replica_qty = int(re.findall(r"\d+", self.daos_oclass.value)[0])
        except (TypeError, IndexError):
            # If the daos object class is undefined (TypeError) or it does not
            # contain any numbers (IndexError) then there is only one replica
            replica_qty = 1
        finally:
            total *= replica_qty

        return total

    def get_launch_command(self, manager, attach_info, processes, hostfile):
        """Get the process launch command used to run IOR.

        Args:
            manager (str): mpi job manager command
            attach_info (str): CART attach info path
            mpi_prefix (str): path for the mpi launch command
            processes (int): number of host processes
            hostfile (str): file defining host names and slots

        Raises:
            IorFailed: if an error occured building the IOR command

        Returns:
            str: ior launch command

        """
        print("Getting launch command for {}".format(manager))
        exports = ""
        env = {
            "CRT_ATTACH_INFO_PATH": attach_info,
            "MPI_LIB": "\"\"",
            "DAOS_SINGLETON_CLI": 1,
        }
        if manager.endswith("mpirun"):
            env.update({
                "DAOS_POOL": self.daos_pool.value,
                "DAOS_SVCL": self.daos_svcl.value,
                "FI_PSM2_DISCONNECT": 1,
            })
            assign_env = ["{}={}".format(key, val) for key, val in env.items()]
            exports = "export {}; ".format("; export ".join(assign_env))
            args = [
                "-np {}".format(processes),
                "-hostfile {}".format(hostfile),
                # "-map-by node",
            ]

        elif manager.endswith("orterun"):
            assign_env = ["{}={}".format(key, val) for key, val in env.items()]
            args = [
                "-np {}".format(processes),
                "-hostfile {}".format(hostfile),
                "-map-by node",
            ]
            args.extend(["-x {}".format(assign) for assign in assign_env])

        elif manager.endswith("srun"):
            env.update({
                "DAOS_POOL": self.daos_pool.value,
                "DAOS_SVCL": self.daos_svcl.value,
                "FI_PSM2_DISCONNECT": 1,
            })
            assign_env = ["{}={}".format(key, val) for key, val in env.items()]
            args = [
                "-l",
                "--mpi=pmi2",
                "--export={}".format(",".join(["ALL"] + assign_env)),
            ]
            if processes is not None:
                args.append("--ntasks={}".format(processes))
                args.append("--distribution=cyclic")            # --map-by node
            if hostfile is not None:
                args.append("--nodefile={}".format(hostfile))

        else:
            raise IorFailed("Unsupported job manager: {}".format(manager))

        return "{}{} {} {}".format(
            exports, manager, " ".join(args), self.__str__())

    def run(self, manager, attach_info, processes, hostfile, display=True):
        """Run the IOR command.

        Args:
            manager (str): mpi job manager command
            attach_info (str): CART attach info path
            processes (int): number of host processes
            hostfile (str): file defining host names and slots
            display (bool, optional): print IOR output to the console.
                Defaults to True.

        Raises:
            IorFailed: if an error occured runnig the IOR command

        """
        command = self.get_launch_command(
            manager, attach_info, processes, hostfile)
        if display:
            print("<IOR CMD>: {}".format(command))

        # Run IOR
        try:
            run(command, allow_output_check="combined", shell=True)

        except CmdError as error:
            print("<IorRunFailed> Exception occurred: {}".format(error))
            raise IorFailed("IOR Run process Failed: {}".format(error))
>>>>>>> 65b178ec
<|MERGE_RESOLUTION|>--- conflicted
+++ resolved
@@ -31,170 +31,9 @@
 
 
 class IorFailed(Exception):
-<<<<<<< HEAD
-    """Raise if Ior failed"""
-
-# we probably need to introduce an IOR "object"
-# pylint: disable=too-many-arguments
-def get_ior_cmd(ior_flags, iteration, block_size, transfer_size, pool_uuid,
-                svc_list, record_size, stripe_size, stripe_count, async_io,
-                object_class, basepath, hostfile, proc_per_node=1, seg_count=1,
-                filename="`uuidgen`"):
-    """
-    Builds an IOR command given a set of input parameters, returns the command
-    as a string.  Some refactoring with run_ior will be done at a later date.
-    Consider this a WIP.
-    """
-    # some path wrangling
-    with open(os.path.join(basepath, ".build_vars.json")) as afile:
-        build_paths = json.load(afile)
-    orterun_bin = os.path.join(build_paths["OMPI_PREFIX"], "bin/orterun")
-    attach_info_path = basepath + "/install/tmp"
-    ior_bin = os.path.join(build_paths["OMPI_PREFIX"], "bin", "ior")
-    lib_path = os.path.join(build_paths["OMPI_PREFIX"], "lib")
-
-    # create the string containing the command
-    ior_cmd = (
-        orterun_bin + " --oversubscribe --mca mtl ^psm2,ofi "
-        "-x DAOS_SINGLETON_CLI -x OFI_INTERFACE -x LD_LIBRARY_PATH "
-        "-x CRT_ATTACH_INFO_PATH={1} -x CRT_PHY_ADDR_STR -x CRT_CTX_NUM "
-        "-x CRT_CTX_SHARE_ADDR {16} {2} -s {3} -i {4} -a DAOS -o {5} -b {6} "
-        "-t {7} --daos.pool={8} --daos.svcl={9} --daos.recordSize={10} "
-        "--daos.stripeSize={11} --daos.stripeCount={12} --daos.aios={13} "
-        "--daos.objectClass={14}").format(proc_per_node, attach_info_path,
-                                          ior_flags, seg_count, iteration,
-                                          filename, block_size, transfer_size,
-                                          pool_uuid, svc_list, record_size,
-                                          stripe_size, stripe_count, async_io,
-                                          object_class, hostfile, ior_bin,
-                                          lib_path)
-
-    return ior_cmd
-
-
-# we probably need to introduce an IOR "object"
-# pylint: disable=too-many-arguments
-def run_ior_daos(client_file, ior_flags, iteration, block_size, transfer_size,
-                 pool_uuid, svc_list, object_class, basepath, client_processes,
-                 cont_uuid="`uuidgen`", seg_count=1, chunk_size=1048576,
-                 display_output=True):
-
-    """ Running Ior tests
-        Function Arguments
-        client_file    --client file holding client hostname and slots
-        ior_flags      --all ior specific flags
-        iteration      --number of iterations for ior run
-        block_size     --contiguous bytes to write per task
-        transfer_size  --size of transfer in bytes
-        pool_uuid      --Daos Pool UUID
-        svc_list       --Daos Pool SVCL
-        object_class   --object class
-        basepath       --Daos basepath
-        client_processes          --number of client processes
-        cont_uuid       -- Container UUID
-        seg_count      --segment count
-        chunk_size      --chunk size
-        display_output --print IOR output on console.
-    """
-    attach_info_path = basepath + "/install/tmp"
-    try:
-        env_variables = [
-            "export DAOS_SINGLETON_CLI=1",
-            "export CRT_ATTACH_INFO_PATH={}".format(attach_info_path),
-            "export D_LOG_FILE",
-            "export CRT_PHY_ADDR_STR",
-            "export MPI_LIB=''",
-            "export FI_PSM2_DISCONNECT=1",
-            "export D_LOG_FILE={}".format(os.getenv('D_LOG_FILE',
-                                                    '/tmp/client_daos.log'))]
-
-        ior_cmd = ('; '.join(env_variables) + '; ' +
-                   "mpirun -np {} --hostfile {} " +
-                   "ior -a DAOS {} -s {} -i {} -b {} -t {} --daos.pool {}" +
-                   " --daos.svcl {} --daos.cont {} --daos.destroy " +
-                   " --daos.chunk_size {} --daos.oclass {} ").format(
-                       client_processes, client_file, ior_flags, seg_count,
-                       iteration, block_size, transfer_size, pool_uuid,
-                       svc_list, cont_uuid, chunk_size, object_class)
-        if display_output:
-            print("ior_cmd: {}".format(ior_cmd))
-
-        process = subprocess.Popen(ior_cmd, stdout=subprocess.PIPE, shell=True)
-        while True:
-            output = process.stdout.readline()
-            if output == '' and process.poll() is not None:
-                break
-            if output and display_output:
-                print(output.strip())
-        if process.poll() != 0:
-            raise IorFailed("IOR Run process Failed with non zero exit code:{}"
-                            .format(process.poll()))
-
-    except (OSError, ValueError) as error:
-        print("<IorRunFailed> Exception occurred: {0}".format(str(error)))
-        raise IorFailed("IOR Run process Failed")
-
-
-# we probably need to introduce an IOR "object"
-# pylint: disable=too-many-arguments
-def run_ior_mpiio(basepath, mpichinstall, pool_uuid, svcl, numprocs, hostfile,
-                  ior_flags, iteration, transfer_size, block_size,
-                  display_output=True):
-    """
-        Running IOR over mpich
-        basepath       --Daos basepath
-        mpichinstall   --location of installed mpich
-        pool_uuid      --Daos Pool UUID
-        svcl           --Daos Pool SVCL
-        numprocs       --number of client processes
-        hostfile       --client file holding client hostname and slots
-        ior_flags      --all ior specific flags
-        iteration      --number of iterations for ior run
-        block_size     --contiguous bytes to write per task
-        transfer_size  --size of transfer in bytes
-        display_output --print IOR output on console.
-    """
-    try:
-        env_variables = [
-            "export CRT_ATTACH_INFO_PATH={}/install/tmp/".format(basepath),
-            "export DAOS_POOL={}".format(pool_uuid),
-            "export MPI_LIB=''",
-            "export DAOS_SVCL={}".format(svcl),
-            "export DAOS_SINGLETON_CLI=1",
-            "export FI_PSM2_DISCONNECT=1",
-            "export D_LOG_FILE={}".format(os.getenv('D_LOG_FILE',
-                                                    '/tmp/client_daos.log'))]
-
-        run_cmd = ('; '.join(env_variables) + '; ' +
-                   mpichinstall + "/mpirun -np {0} --hostfile {1} " +
-                   "ior -a MPIIO {2} " +
-                   "-i {3} -t {4} -b {5} " +
-                   "-o daos:testFile").format(numprocs, hostfile, ior_flags,
-                                              iteration, transfer_size,
-                                              block_size)
-
-        if display_output:
-            print("run_cmd: {}".format(run_cmd))
-
-        process = subprocess.Popen(run_cmd, stdout=subprocess.PIPE,
-                                   shell=True)
-        while True:
-            output = process.stdout.readline()
-            if output == '' and process.poll() is not None:
-                break
-            if output and display_output:
-                print(output.strip())
-        if process.poll() != 0:
-            raise IorFailed("IOR Run process failed with non zero exit "
-                            "code: {}".format(process.poll()))
-
-    except (OSError, ValueError) as excep:
-        print("<IorRunFailed> Exception occurred: {0}".format(str(excep)))
-        raise IorFailed("IOR Run process Failed")
-=======
     """Raise if Ior failed."""
 
-
+# pylint: disable=attribute-defined-outside-init
 class IorCommand(CommandWithParameters):
     """Defines a object for executing an IOR command.
 
@@ -301,7 +140,8 @@
         """
         super(IorCommand, self).get_params(test, path)
 
-    def set_daos_params(self, group, pool, cont_uuid=None, display=True):
+    def set_daos_params(self, group, pool, cont_uuid=None, display=True,
+                        mpiio_oclass=None):
         """Set the IOR parameters for the DAOS group, pool, and container uuid.
 
         Args:
@@ -310,6 +150,7 @@
             cont_uuid (str, optional): the container uuid. If not specified one
                 is generated. Defaults to None.
             display (bool, optional): print updated params. Defaults to True.
+            mpiio_oclass (int, optional): obj class when using mpiio api
         """
         self.set_daos_pool_params(pool, display)
         self.daos_group.update(group, "daos_group" if display else None)
@@ -317,6 +158,13 @@
             cont_uuid if cont_uuid else uuid.uuid4(),
             "daos_cont" if display else None)
 
+        # assigning obj class as SX in None else
+        # the desired one
+        if mpiio_oclass is None:
+            self.mpiio_oclass = 214
+        else:
+            self.mpiio_oclass = mpiio_oclass
+
     def set_daos_pool_params(self, pool, display=True):
         """Set the IOR parameters that are based on a DAOS pool.
 
@@ -325,7 +173,7 @@
             display (bool, optional): print updated params. Defaults to True.
         """
         self.daos_pool.update(
-            pool.get_uuid_str(), "daos_pool" if display else None)
+            pool.pool.get_uuid_str(), "daos_pool" if display else None)
         self.set_daos_svcl_param(pool, display)
 
     def set_daos_svcl_param(self, pool, display=True):
@@ -337,8 +185,8 @@
         """
         svcl = ":".join(
             [str(item) for item in [
-                int(pool.svc.rl_ranks[index])
-                for index in range(pool.svc.rl_nr)]])
+                int(pool.pool.svc.rl_ranks[index])
+                for index in range(pool.pool.svc.rl_nr)]])
         self.daos_svcl.update(svcl, "daos_svcl" if display else None)
 
     def get_aggregate_total(self, processes):
@@ -415,6 +263,7 @@
                 "DAOS_POOL": self.daos_pool.value,
                 "DAOS_SVCL": self.daos_svcl.value,
                 "FI_PSM2_DISCONNECT": 1,
+                "IOR_HINT__MPI__romio_daos_obj_class": self.mpiio_oclass,
             })
             assign_env = ["{}={}".format(key, val) for key, val in env.items()]
             exports = "export {}; ".format("; export ".join(assign_env))
@@ -483,5 +332,4 @@
 
         except CmdError as error:
             print("<IorRunFailed> Exception occurred: {}".format(error))
-            raise IorFailed("IOR Run process Failed: {}".format(error))
->>>>>>> 65b178ec
+            raise IorFailed("IOR Run process Failed: {}".format(error))