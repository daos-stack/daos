#!/usr/bin/python
'''
  (C) Copyright 2018-2019 Intel Corporation.

  Licensed under the Apache License, Version 2.0 (the "License");
  you may not use this file except in compliance with the License.
  You may obtain a copy of the License at

     http://www.apache.org/licenses/LICENSE-2.0

  Unless required by applicable law or agreed to in writing, software
  distributed under the License is distributed on an "AS IS" BASIS,
  WITHOUT WARRANTIES OR CONDITIONS OF ANY KIND, either express or implied.
  See the License for the specific language governing permissions and
  limitations under the License.

  GOVERNMENT LICENSE RIGHTS-OPEN SOURCE SOFTWARE
  The Government's rights to use, modify, reproduce, release, perform, display,
  or disclose this software are subject to the terms of the Apache License as
  provided in Contract No. B609815.
  Any reproduction of computer software, computer software documentation, or
  portions thereof marked with this legend must also reproduce the markings.
'''
from __future__ import print_function

import os
import subprocess
import json

class IorFailed(Exception):
    """Raise if Ior failed"""

# we probably need to introduce an IOR "object"
# pylint: disable=too-many-arguments
def get_ior_cmd(ior_flags, iteration, block_size, transfer_size, pool_uuid,
                svc_list, record_size, stripe_size, stripe_count, async_io,
                object_class, basepath, hostfile, proc_per_node=1, seg_count=1,
                filename="`uuidgen`"):
    """
    Builds an IOR command given a set of input parameters, returns the command
    as a string.  Some refactoring with run_ior will be done at a later date.
    Consider this a WIP.
    """
    # some path wrangling
    with open(os.path.join(basepath, ".build_vars.json")) as afile:
        build_paths = json.load(afile)
    orterun_bin = os.path.join(build_paths["OMPI_PREFIX"], "bin/orterun")
    attach_info_path = basepath + "/install/tmp"
    ior_bin = os.path.join(build_paths["OMPI_PREFIX"], "bin", "ior")
    lib_path = os.path.join(build_paths["OMPI_PREFIX"], "lib")

    # create the string containing the command
    ior_cmd = (
        orterun_bin + " --oversubscribe --mca mtl ^psm2,ofi "
        "-x DAOS_SINGLETON_CLI -x OFI_INTERFACE -x LD_LIBRARY_PATH "
        "-x CRT_ATTACH_INFO_PATH={1} -x CRT_PHY_ADDR_STR -x CRT_CTX_NUM "
        "-x CRT_CTX_SHARE_ADDR {16} {2} -s {3} -i {4} -a DAOS -o {5} -b {6} "
        "-t {7} --daos.pool={8} --daos.svcl={9} --daos.recordSize={10} "
        "--daos.stripeSize={11} --daos.stripeCount={12} --daos.aios={13} "
        "--daos.objectClass={14}").format(proc_per_node, attach_info_path,
                                          ior_flags, seg_count, iteration,
                                          filename, block_size, transfer_size,
                                          pool_uuid, svc_list, record_size,
                                          stripe_size, stripe_count, async_io,
                                          object_class, hostfile, ior_bin,
                                          lib_path)

    return ior_cmd


# we probably need to introduce an IOR "object"
# pylint: disable=too-many-arguments
def run_ior_daos(client_file, ior_flags, iteration, block_size, transfer_size,
                 pool_uuid, svc_list, object_class, basepath, client_processes,
                 cont_uuid="`uuidgen`", seg_count=1, chunk_size=1048576,
                 display_output=True):

    """ Running Ior tests
        Function Arguments
        client_file    --client file holding client hostname and slots
        ior_flags      --all ior specific flags
        iteration      --number of iterations for ior run
        block_size     --contiguous bytes to write per task
        transfer_size  --size of transfer in bytes
        pool_uuid      --Daos Pool UUID
        svc_list       --Daos Pool SVCL
        object_class   --object class
        basepath       --Daos basepath
        client_processes          --number of client processes
        cont_uuid       -- Container UUID
        seg_count      --segment count
        chunk_size      --chunk size
        display_output --print IOR output on console.
    """
    with open(os.path.join(basepath, ".build_vars.json")) as afile:
        build_paths = json.load(afile)
    orterun_bin = os.path.join(build_paths["OMPI_PREFIX"], "bin/orterun")
    attach_info_path = basepath + "/install/tmp"
    try:

        ior_cmd = orterun_bin + " -np {} --hostfile {} --map-by node"      \
                  " -x DAOS_SINGLETON_CLI=1 -x CRT_ATTACH_INFO_PATH={}"    \
                  " -x D_LOG_FILE -x OFI_INTERFACE -x CRT_PHY_ADDR_STR"    \
                  " ior {} -s {} -i {} -a DAOS -b {} -t {} --daos.pool {}" \
                  " --daos.svcl {} --daos.cont {} --daos.destroy"          \
                  " --daos.chunk_size {} --daos.oclass {} "                \
                  .format(client_processes, client_file, attach_info_path,
                          ior_flags, seg_count, iteration, block_size,
                          transfer_size, pool_uuid, svc_list, cont_uuid,
                          chunk_size, object_class)
        if display_output:
            print("ior_cmd: {}".format(ior_cmd))

        process = subprocess.Popen(ior_cmd, stdout=subprocess.PIPE, shell=True)
        while True:
            output = process.stdout.readline()
            if output == '' and process.poll() is not None:
                break
            if output and display_output:
                print(output.strip())
        if process.poll() != 0:
            raise IorFailed("IOR Run process Failed with non zero exit code:{}"
                            .format(process.poll()))

    except (OSError, ValueError) as error:
        print("<IorRunFailed> Exception occurred: {0}".format(str(error)))
        raise IorFailed("IOR Run process Failed")


# we probably need to introduce an IOR "object"
# pylint: disable=too-many-arguments
def run_ior_mpiio(basepath, mpichinstall, pool_uuid, svcl, numprocs, hostfile,
                  ior_flags, iteration, transfer_size, block_size,
                  display_output=True, oclass=None, test_file="testFile"):
    """
        Running IOR over mpich
        basepath       --Daos basepath
        mpichinstall   --location of installed mpich
        pool_uuid      --Daos Pool UUID
        svcl           --Daos Pool SVCL
        numprocs       --number of client processes
        hostfile       --client file holding client hostname and slots
        ior_flags      --all ior specific flags
        iteration      --number of iterations for ior run
        block_size     --contiguous bytes to write per task
        transfer_size  --size of transfer in bytes
        display_output --print IOR output on console.
    """
    try:
        env_variables = [
            "export CRT_ATTACH_INFO_PATH={}/install/tmp/".format(basepath),
            "export DAOS_POOL={}".format(pool_uuid),
            "export MPI_LIB=''",
            "export DAOS_SVCL={}".format(svcl),
            "export DAOS_SINGLETON_CLI=1",
            "export FI_PSM2_DISCONNECT=1",
<<<<<<< HEAD
            "export IOR_HINT__MPI__romio_daos_obj_class={}".format(oclass)]

        run_cmd = (
            env_variables[0] + ";" + env_variables[1] + ";" +
            env_variables[2] + ";" + env_variables[3] + ";" +
            env_variables[4] + ";" + env_variables[5] + ";" +
#            env_variables[6] + ";" +
            mpichinstall + "/bin/mpirun -np {0} --hostfile {1} "
            "ior -a MPIIO {2} -i {3} "
            "-t {4} -b {5} -o daos:{6}".format(np, hostfile, ior_flags,
                                                    iteration,
                                                    transfer_size,
                                                    block_size, test_file))

        if oclass is not None:
            run_cmd = env_variables[6] + ";" + run_cmd
=======
            "export D_LOG_FILE={}".format(os.getenv('D_LOG_FILE',
                                                    '/tmp/client_daos.log'))]

        run_cmd = ('; '.join(env_variables) + '; ' +
                   mpichinstall + "/mpirun -np {0} --hostfile {1} " +
                   "/home/standan/mpiio/ior/build/src/ior -a MPIIO {2} " +
                   "-i {3} -t {4} -b {5} " +
                   "-o daos:testFile").format(numprocs, hostfile, ior_flags,
                                              iteration, transfer_size,
                                              block_size)
>>>>>>> 04b79ecf

        if display_output:
            print("run_cmd: {}".format(run_cmd))

        process = subprocess.Popen(run_cmd, stdout=subprocess.PIPE,
                                   shell=True)
        while True:
            output = process.stdout.readline()
            if output == '' and process.poll() is not None:
                break
            if output and display_output:
                print(output.strip())
        if process.poll() != 0:
            raise IorFailed("IOR Run process failed with non zero exit "
                            "code: {}".format(process.poll()))

    except (OSError, ValueError) as excep:
        print("<IorRunFailed> Exception occurred: {0}".format(str(excep)))
        raise IorFailed("IOR Run process Failed")<|MERGE_RESOLUTION|>--- conflicted
+++ resolved
@@ -154,24 +154,6 @@
             "export DAOS_SVCL={}".format(svcl),
             "export DAOS_SINGLETON_CLI=1",
             "export FI_PSM2_DISCONNECT=1",
-<<<<<<< HEAD
-            "export IOR_HINT__MPI__romio_daos_obj_class={}".format(oclass)]
-
-        run_cmd = (
-            env_variables[0] + ";" + env_variables[1] + ";" +
-            env_variables[2] + ";" + env_variables[3] + ";" +
-            env_variables[4] + ";" + env_variables[5] + ";" +
-#            env_variables[6] + ";" +
-            mpichinstall + "/bin/mpirun -np {0} --hostfile {1} "
-            "ior -a MPIIO {2} -i {3} "
-            "-t {4} -b {5} -o daos:{6}".format(np, hostfile, ior_flags,
-                                                    iteration,
-                                                    transfer_size,
-                                                    block_size, test_file))
-
-        if oclass is not None:
-            run_cmd = env_variables[6] + ";" + run_cmd
-=======
             "export D_LOG_FILE={}".format(os.getenv('D_LOG_FILE',
                                                     '/tmp/client_daos.log'))]
 
@@ -182,7 +164,6 @@
                    "-o daos:testFile").format(numprocs, hostfile, ior_flags,
                                               iteration, transfer_size,
                                               block_size)
->>>>>>> 04b79ecf
 
         if display_output:
             print("run_cmd: {}".format(run_cmd))
