--- conflicted
+++ resolved
@@ -30,15 +30,7 @@
 from command_utils import EnvironmentVariables, CommandFailure
 
 
-<<<<<<< HEAD
 class IorCommand(ExecutableCommand):
-=======
-class IorFailed(Exception):
-    """Raise if Ior failed."""
-
-
-class IorCommand(CommandWithParameters):
->>>>>>> e2b700b1
     """Defines a object for executing an IOR command.
 
     Example:
