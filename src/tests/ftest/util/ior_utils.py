#!/usr/bin/python
"""
  (C) Copyright 2018-2019 Intel Corporation.

  Licensed under the Apache License, Version 2.0 (the "License");
  you may not use this file except in compliance with the License.
  You may obtain a copy of the License at

     http://www.apache.org/licenses/LICENSE-2.0

  Unless required by applicable law or agreed to in writing, software
  distributed under the License is distributed on an "AS IS" BASIS,
  WITHOUT WARRANTIES OR CONDITIONS OF ANY KIND, either express or implied.
  See the License for the specific language governing permissions and
  limitations under the License.

  GOVERNMENT LICENSE RIGHTS-OPEN SOURCE SOFTWARE
  The Government's rights to use, modify, reproduce, release, perform, display,
  or disclose this software are subject to the terms of the Apache License as
  provided in Contract No. B609815.
  Any reproduction of computer software, computer software documentation, or
  portions thereof marked with this legend must also reproduce the markings.
"""
from __future__ import print_function

import re
import uuid

from avocado.utils.process import run, CmdError
<<<<<<< HEAD
=======
from command_utils import FormattedParameter, CommandWithParameters
>>>>>>> 2d1dcb78


class IorFailed(Exception):
    """Raise if Ior failed."""


<<<<<<< HEAD
class IorParam(object):
    """Defines a object representing a single IOR command line parameter."""

    def __init__(self, str_format, default=None):
        """Create a IorParam object.

        Args:
            str_format (str): format string used to convert the value into an
                ior command line argument string
            default (object): default value for the param
        """
        self.str_format = str_format
        self.default = default
        self.value = default

    def __str__(self):
        """Return a IorParam object as a string.

        Returns:
            str: if defined, the IOR parameter, otherwise an empty string

        """
        if isinstance(self.default, bool) and self.value:
            return self.str_format
        elif not isinstance(self.default, bool) and self.value:
            return self.str_format.format(self.value)
        else:
            return ""

    def set_yaml_value(self, name, test, path="/run/ior/*"):
        """Set the value of the parameter using the test's yaml file value.

        Args:
            name (str): name associated with the value in the yaml file
            test (Test): avocado Test object
            path (str, optional): yaml namespace. Defaults to "/run/ior/*".

        """
        self.value = test.params.get(name, path, self.default)

    def update(self, value, display=True):
        """Update the value of this IOR param.

        Args:
            value (object): value to assign
            display (bool, optional): log the update. Defaults to True.
        """
        previous = "None" if self.value is None else self.__str__()
        self.value = value
        if display:
            print(
                "Updated IOR param: {} -> {}".format(previous, self.__str__()))


class IorCommand(object):
=======
class IorCommand(CommandWithParameters):
>>>>>>> 2d1dcb78
    """Defines a object for executing an IOR command.

    Example:
        >>> # Typical use inside of a DAOS avocado test method.
        >>> ior_cmd = IorCommand()
<<<<<<< HEAD
        >>> ior_cmd.set_params(self)
=======
        >>> ior_cmd.get_params(self)
>>>>>>> 2d1dcb78
        >>> ior_cmd.set_daos_params(self.server_group, self.pool)
        >>> ior_cmd.run(
                self.basepath, len(self.hostlist_clients),
                self.hostfile_clients)
    """

    def __init__(self):
        """Create an IorCommand object."""
<<<<<<< HEAD
        self.flags = IorParam("{}")                 # IOR flags
        self.api = IorParam("-a {}", "DAOS")        # API for I/O
        self.block_size = IorParam("-b {}")         # bytes to write per task
        self.test_delay = IorParam("-d {}")         # sec delay between reps
        self.script = IorParam("-f {}")             # test script name
        self.signatute = IorParam("-G {}")          # set value for rand seed
        self.repetitions = IorParam("-i {}")        # number of repetitions
        self.outlier_threshold = IorParam("-j {}")  # warn if N sec from mean
        self.alignment = IorParam("-J {}")          # HDF5 alignment in bytes
        self.data_packet_type = IorParam("-l {}")   # type of packet created
        self.memory_per_node = IorParam("-M {}")    # hog memory on the node
        self.num_tasks = IorParam("-N {}")          # number of tasks
        self.test_file = IorParam("-o {}")          # full name for test
        self.directives = IorParam("-O {}")         # IOR directives
        self.task_offset = IorParam("-Q {}")        # for -C & -Z read tests
        self.segment_count = IorParam("-s {}")      # number of segments
        self.transfer_size = IorParam("-t {}")      # bytes to transfer
        self.max_duration = IorParam("-T {}")       # max mins executing test
        self.daos_pool = IorParam("--daos.pool {}")             # pool uuid
        self.daos_svcl = IorParam("--daos.svcl {}")             # pool SVCL
        self.daos_cont = IorParam("--daos.cont {}")             # cont uuid
        self.daos_destroy = IorParam("--daos.destroy", True)    # destroy cont
        self.daos_group = IorParam("--daos.group {}")           # server group
        self.daos_chunk = IorParam("--daos.chunk_size {}", 1048576)
        self.daos_oclass = IorParam("--daos.oclass {}")     # daos object class
        self.mpiio_oclass = None                            # mpiio object class

    def __str__(self):
        """Return a IorCommand object as a string.

        Returns:
            str: the ior command with all the defined parameters

        """
        # Sort the IOR parameter names to generate consistent ior commands
        all_param_names = [name for name in sorted(self.__dict__.keys())]
=======
        super(IorCommand, self).__init__("ior")

        # Flags
        self.flags = FormattedParameter("{}")

        # Optional arguments
        #   -a=POSIX        API for I/O [POSIX|DUMMY|MPIIO|MMAP|DAOS|DFS]
        #   -b=1048576      blockSize -- contiguous bytes to write per task
        #   -d=0            interTestDelay -- delay between reps in seconds
        #   -f=STRING       scriptFile -- test script name
        #   -G=0            setTimeStampSignature -- time stamp signature
        #   -i=1            repetitions -- number of repetitions of test
        #   -j=0            outlierThreshold -- warn on outlier N sec from mean
        #   -J=1            setAlignment -- HDF5 alignment in bytes
        #   -l=STRING       datapacket type-- type of packet created
        #   -M=STRING       memoryPerNode -- hog memory on the node
        #   -N=0            numTasks -- num of participating tasks in the test
        #   -o=testFile     testFile -- full name for test
        #   -O=STRING       string of IOR directives
        #   -Q=1            taskPerNodeOffset for read tests
        #   -s=1            segmentCount -- number of segments
        #   -t=262144       transferSize -- size of transfer in bytes
        #   -T=0            maxTimeDuration -- max time in minutes executing
        #                      repeated test; it aborts only between iterations
        #                      and not within a test!
        self.api = FormattedParameter("-a {}", "DAOS")
        self.block_size = FormattedParameter("-b {}")
        self.test_delay = FormattedParameter("-d {}")
        self.script = FormattedParameter("-f {}")
        self.signatute = FormattedParameter("-G {}")
        self.repetitions = FormattedParameter("-i {}")
        self.outlier_threshold = FormattedParameter("-j {}")
        self.alignment = FormattedParameter("-J {}")
        self.data_packet_type = FormattedParameter("-l {}")
        self.memory_per_node = FormattedParameter("-M {}")
        self.num_tasks = FormattedParameter("-N {}")
        self.test_file = FormattedParameter("-o {}")
        self.directives = FormattedParameter("-O {}")
        self.task_offset = FormattedParameter("-Q {}")
        self.segment_count = FormattedParameter("-s {}")
        self.transfer_size = FormattedParameter("-t {}")
        self.max_duration = FormattedParameter("-T {}")

        # Module DAOS
        #   Required arguments
        #       --daos.pool=STRING            pool uuid
        #       --daos.svcl=STRING            pool SVCL
        #       --daos.cont=STRING            container uuid
        #   Flags
        #       --daos.destroy                Destroy Container
        #   Optional arguments
        #       --daos.group=STRING           server group
        #       --daos.chunk_size=1048576     chunk size
        #       --daos.oclass=STRING          object class
        self.daos_pool = FormattedParameter("--daos.pool {}")
        self.daos_svcl = FormattedParameter("--daos.svcl {}")
        self.daos_cont = FormattedParameter("--daos.cont {}")
        self.daos_destroy = FormattedParameter("--daos.destroy", True)
        self.daos_group = FormattedParameter("--daos.group {}")
        self.daos_chunk = FormattedParameter("--daos.chunk_size {}", 1048576)
        self.daos_oclass = FormattedParameter("--daos.oclass {}")

    def get_param_names(self):
        """Get a sorted list of the defined IorCommand parameters."""
        # Sort the IOR parameter names to generate consistent ior commands
        all_param_names = super(IorCommand, self).get_param_names()
>>>>>>> 2d1dcb78

        # List all of the common ior params first followed by any daos-specific
        # params (except when using MPIIO).
        param_names = [name for name in all_param_names if "daos" not in name]
        if self.api.value != "MPIIO":
            param_names.extend(
                [name for name in all_param_names if "daos" in name])

<<<<<<< HEAD
        # Join all the IOR parameters that have been assigned a value to create
        # the IOR command string
        params = []
        for value_str in [str(getattr(self, name)) for name in param_names
                          if name not in "mpiio_oclass"]:
            if value_str != "":
                params.append(value_str)
        return " ".join(["ior"] + params)

    def set_params(self, test, path="/run/ior/*"):
        """Set values for all of the ior command params using a yaml file.

        Sets the IorParam object's value to a yaml key that matches the
        IoRCommand's attribute name.  For example, the self.block_size.value
        will be set to the value in the yaml file with the key 'block_size'.
        If no key matches are found in the yaml file the IorParam object will
        be set to its defult value.
=======
        return param_names

    def get_params(self, test, path="/run/ior/*"):
        """Get values for all of the ior command params using a yaml file.

        Sets each BasicParameter object's value to the yaml key that matches
        the assigned name of the BasicParameter object in this class. For
        example, the self.block_size.value will be set to the value in the yaml
        file with the key 'block_size'.
>>>>>>> 2d1dcb78

        Args:
            test (Test): avocado Test object
            path (str, optional): yaml namespace. Defaults to "/run/ior/*".

        """
<<<<<<< HEAD
        for name, ior_param in self.__dict__.items():
            if isinstance(ior_param, IorParam):
                ior_param.set_yaml_value(name, test, path)

    def set_daos_params(self, group, pool, cont_uuid=None, display=True,
                        mpiio_oclass=None):
=======
        super(IorCommand, self).get_params(test, path)

    def set_daos_params(self, group, pool, cont_uuid=None, display=True):
>>>>>>> 2d1dcb78
        """Set the IOR parameters for the DAOS group, pool, and container uuid.

        Args:
            group (str): DAOS server group name
            pool (DaosPool): DAOS pool API object
            cont_uuid (str, optional): the container uuid. If not specified one
                is generated. Defaults to None.
            display (bool, optional): print updated params. Defaults to True.
        """
        self.set_daos_pool_params(pool, display)
<<<<<<< HEAD
        self.daos_group.update(group, display)
        self.daos_cont.update(
            cont_uuid if cont_uuid else uuid.uuid4(), display)

        # assigning obj class as SX in None else
        # the desired one
        if mpiio_oclass is None:
            self.mpiio_oclass = 214
        else:
            self.mpiio_oclass = mpiio_oclass
=======
        self.daos_group.update(group, "daos_group" if display else None)
        self.daos_cont.update(
            cont_uuid if cont_uuid else uuid.uuid4(),
            "daos_cont" if display else None)
>>>>>>> 2d1dcb78

    def set_daos_pool_params(self, pool, display=True):
        """Set the IOR parameters that are based on a DAOS pool.

        Args:
            pool (DaosPool): DAOS pool API object
            display (bool, optional): print updated params. Defaults to True.
        """
<<<<<<< HEAD
        self.daos_pool.value = pool.uuid
=======
        self.daos_pool.update(
            pool.get_uuid_str(), "daos_pool" if display else None)
>>>>>>> 2d1dcb78
        self.set_daos_svcl_param(pool, display)

    def set_daos_svcl_param(self, pool, display=True):
        """Set the IOR daos_svcl param from the ranks of a DAOS pool object.

        Args:
            pool (DaosPool): DAOS pool API object
            display (bool, optional): print updated params. Defaults to True.
        """
        svcl = ":".join(
            [str(item) for item in [
<<<<<<< HEAD
                int(pool.pool.svc.rl_ranks[index])
                for index in range(pool.pool.svc.rl_nr)]])
        self.daos_svcl.update(svcl, display)
=======
                int(pool.svc.rl_ranks[index])
                for index in range(pool.svc.rl_nr)]])
        self.daos_svcl.update(svcl, "daos_svcl" if display else None)
>>>>>>> 2d1dcb78

    def get_aggregate_total(self, processes):
        """Get the total bytes expected to be written by ior.

        Args:
            processes (int): number of processes running the ior command

        Returns:
            int: total number of bytes written

        """
        power = {"k": 1, "m": 2, "g": 3, "t": 4}
        total = processes
        for name in ("block_size", "segment_count"):
            item = getattr(self, name).value
            if item:
                sub_item = re.split(r"([^\d])", str(item))
                if len(sub_item) > 0:
                    total *= int(sub_item[0])
                    if len(sub_item) > 1:
                        key = sub_item[1].lower()
                        if key in power:
                            total *= 1024**power[key]
                        else:
                            raise IorFailed(
                                "Error obtaining the IOR aggregate total from "
                                "the {} - bad key: value: {}, split: {}, "
                                "key: {}".format(name, item, sub_item, key))
                else:
                    raise IorFailed(
                        "Error obtaining the IOR aggregate total from the {}: "
                        "value: {}, split: {}".format(name, item, sub_item))

        # Account for any replicas
        try:
            # Extract the replica quantity from the object class string
            replica_qty = int(re.findall(r"\d+", self.daos_oclass.value)[0])
        except (TypeError, IndexError):
            # If the daos object class is undefined (TypeError) or it does not
            # contain any numbers (IndexError) then there is only one replica
            replica_qty = 1
        finally:
            total *= replica_qty

        return total

    def get_launch_command(self, manager, attach_info, processes, hostfile):
        """Get the process launch command used to run IOR.

        Args:
            manager (str): mpi job manager command
            attach_info (str): CART attach info path
            mpi_prefix (str): path for the mpi launch command
            processes (int): number of host processes
            hostfile (str): file defining host names and slots
<<<<<<< HEAD
            runpath (str, optional): Optional path to the mpirun/oretrun
                command. Defaults to None.
=======

>>>>>>> 2d1dcb78
        Raises:
            IorFailed: if an error occured building the IOR command

        Returns:
            str: ior launch command

        """
        print("Getting launch command for {}".format(manager))
        exports = ""
        env = {
            "CRT_ATTACH_INFO_PATH": attach_info,
            "MPI_LIB": "\"\"",
            "DAOS_SINGLETON_CLI": 1,
        }
        if manager.endswith("mpirun"):
            env.update({
                "DAOS_POOL": self.daos_pool.value,
                "DAOS_SVCL": self.daos_svcl.value,
                "FI_PSM2_DISCONNECT": 1,
<<<<<<< HEAD
                "IOR_HINT__MPI__romio_daos_obj_class": self.mpiio_oclass,
=======
>>>>>>> 2d1dcb78
            })
            assign_env = ["{}={}".format(key, val) for key, val in env.items()]
            exports = "export {}; ".format("; export ".join(assign_env))
            args = [
                "-np {}".format(processes),
                "-hostfile {}".format(hostfile),
                # "-map-by node",
            ]

        elif manager.endswith("orterun"):
            assign_env = ["{}={}".format(key, val) for key, val in env.items()]
            args = [
                "-np {}".format(processes),
                "-hostfile {}".format(hostfile),
                "-map-by node",
            ]
            args.extend(["-x {}".format(assign) for assign in assign_env])

        elif manager.endswith("srun"):
            env.update({
                "DAOS_POOL": self.daos_pool.value,
                "DAOS_SVCL": self.daos_svcl.value,
                "FI_PSM2_DISCONNECT": 1,
            })
            assign_env = ["{}={}".format(key, val) for key, val in env.items()]
            args = [
                "-l",
                "--mpi=pmi2",
                "--export={}".format(",".join(["ALL"] + assign_env)),
            ]
            if processes is not None:
                args.append("--ntasks={}".format(processes))
                args.append("--distribution=cyclic")            # --map-by node
            if hostfile is not None:
                args.append("--nodefile={}".format(hostfile))

        else:
            raise IorFailed("Unsupported job manager: {}".format(manager))

        return "{}{} {} {}".format(
            exports, manager, " ".join(args), self.__str__())

    def run(self, manager, attach_info, processes, hostfile, display=True):
        """Run the IOR command.

        Args:
            manager (str): mpi job manager command
            attach_info (str): CART attach info path
            processes (int): number of host processes
            hostfile (str): file defining host names and slots
            display (bool, optional): print IOR output to the console.
                Defaults to True.

        Raises:
            IorFailed: if an error occured runnig the IOR command

        """
        command = self.get_launch_command(
            manager, attach_info, processes, hostfile)
        if display:
            print("<IOR CMD>: {}".format(command))

        # Run IOR
        try:
            run(command, allow_output_check="combined", shell=True)

        except CmdError as error:
            print("<IorRunFailed> Exception occurred: {}".format(error))
            raise IorFailed("IOR Run process Failed: {}".format(error))<|MERGE_RESOLUTION|>--- conflicted
+++ resolved
@@ -27,85 +27,20 @@
 import uuid
 
 from avocado.utils.process import run, CmdError
-<<<<<<< HEAD
-=======
 from command_utils import FormattedParameter, CommandWithParameters
->>>>>>> 2d1dcb78
 
 
 class IorFailed(Exception):
     """Raise if Ior failed."""
 
-
-<<<<<<< HEAD
-class IorParam(object):
-    """Defines a object representing a single IOR command line parameter."""
-
-    def __init__(self, str_format, default=None):
-        """Create a IorParam object.
-
-        Args:
-            str_format (str): format string used to convert the value into an
-                ior command line argument string
-            default (object): default value for the param
-        """
-        self.str_format = str_format
-        self.default = default
-        self.value = default
-
-    def __str__(self):
-        """Return a IorParam object as a string.
-
-        Returns:
-            str: if defined, the IOR parameter, otherwise an empty string
-
-        """
-        if isinstance(self.default, bool) and self.value:
-            return self.str_format
-        elif not isinstance(self.default, bool) and self.value:
-            return self.str_format.format(self.value)
-        else:
-            return ""
-
-    def set_yaml_value(self, name, test, path="/run/ior/*"):
-        """Set the value of the parameter using the test's yaml file value.
-
-        Args:
-            name (str): name associated with the value in the yaml file
-            test (Test): avocado Test object
-            path (str, optional): yaml namespace. Defaults to "/run/ior/*".
-
-        """
-        self.value = test.params.get(name, path, self.default)
-
-    def update(self, value, display=True):
-        """Update the value of this IOR param.
-
-        Args:
-            value (object): value to assign
-            display (bool, optional): log the update. Defaults to True.
-        """
-        previous = "None" if self.value is None else self.__str__()
-        self.value = value
-        if display:
-            print(
-                "Updated IOR param: {} -> {}".format(previous, self.__str__()))
-
-
-class IorCommand(object):
-=======
+# pylint: disable=attribute-defined-outside-init
 class IorCommand(CommandWithParameters):
->>>>>>> 2d1dcb78
     """Defines a object for executing an IOR command.
 
     Example:
         >>> # Typical use inside of a DAOS avocado test method.
         >>> ior_cmd = IorCommand()
-<<<<<<< HEAD
-        >>> ior_cmd.set_params(self)
-=======
         >>> ior_cmd.get_params(self)
->>>>>>> 2d1dcb78
         >>> ior_cmd.set_daos_params(self.server_group, self.pool)
         >>> ior_cmd.run(
                 self.basepath, len(self.hostlist_clients),
@@ -114,44 +49,6 @@
 
     def __init__(self):
         """Create an IorCommand object."""
-<<<<<<< HEAD
-        self.flags = IorParam("{}")                 # IOR flags
-        self.api = IorParam("-a {}", "DAOS")        # API for I/O
-        self.block_size = IorParam("-b {}")         # bytes to write per task
-        self.test_delay = IorParam("-d {}")         # sec delay between reps
-        self.script = IorParam("-f {}")             # test script name
-        self.signatute = IorParam("-G {}")          # set value for rand seed
-        self.repetitions = IorParam("-i {}")        # number of repetitions
-        self.outlier_threshold = IorParam("-j {}")  # warn if N sec from mean
-        self.alignment = IorParam("-J {}")          # HDF5 alignment in bytes
-        self.data_packet_type = IorParam("-l {}")   # type of packet created
-        self.memory_per_node = IorParam("-M {}")    # hog memory on the node
-        self.num_tasks = IorParam("-N {}")          # number of tasks
-        self.test_file = IorParam("-o {}")          # full name for test
-        self.directives = IorParam("-O {}")         # IOR directives
-        self.task_offset = IorParam("-Q {}")        # for -C & -Z read tests
-        self.segment_count = IorParam("-s {}")      # number of segments
-        self.transfer_size = IorParam("-t {}")      # bytes to transfer
-        self.max_duration = IorParam("-T {}")       # max mins executing test
-        self.daos_pool = IorParam("--daos.pool {}")             # pool uuid
-        self.daos_svcl = IorParam("--daos.svcl {}")             # pool SVCL
-        self.daos_cont = IorParam("--daos.cont {}")             # cont uuid
-        self.daos_destroy = IorParam("--daos.destroy", True)    # destroy cont
-        self.daos_group = IorParam("--daos.group {}")           # server group
-        self.daos_chunk = IorParam("--daos.chunk_size {}", 1048576)
-        self.daos_oclass = IorParam("--daos.oclass {}")     # daos object class
-        self.mpiio_oclass = None                            # mpiio object class
-
-    def __str__(self):
-        """Return a IorCommand object as a string.
-
-        Returns:
-            str: the ior command with all the defined parameters
-
-        """
-        # Sort the IOR parameter names to generate consistent ior commands
-        all_param_names = [name for name in sorted(self.__dict__.keys())]
-=======
         super(IorCommand, self).__init__("ior")
 
         # Flags
@@ -218,7 +115,6 @@
         """Get a sorted list of the defined IorCommand parameters."""
         # Sort the IOR parameter names to generate consistent ior commands
         all_param_names = super(IorCommand, self).get_param_names()
->>>>>>> 2d1dcb78
 
         # List all of the common ior params first followed by any daos-specific
         # params (except when using MPIIO).
@@ -227,25 +123,6 @@
             param_names.extend(
                 [name for name in all_param_names if "daos" in name])
 
-<<<<<<< HEAD
-        # Join all the IOR parameters that have been assigned a value to create
-        # the IOR command string
-        params = []
-        for value_str in [str(getattr(self, name)) for name in param_names
-                          if name not in "mpiio_oclass"]:
-            if value_str != "":
-                params.append(value_str)
-        return " ".join(["ior"] + params)
-
-    def set_params(self, test, path="/run/ior/*"):
-        """Set values for all of the ior command params using a yaml file.
-
-        Sets the IorParam object's value to a yaml key that matches the
-        IoRCommand's attribute name.  For example, the self.block_size.value
-        will be set to the value in the yaml file with the key 'block_size'.
-        If no key matches are found in the yaml file the IorParam object will
-        be set to its defult value.
-=======
         return param_names
 
     def get_params(self, test, path="/run/ior/*"):
@@ -255,25 +132,16 @@
         the assigned name of the BasicParameter object in this class. For
         example, the self.block_size.value will be set to the value in the yaml
         file with the key 'block_size'.
->>>>>>> 2d1dcb78
 
         Args:
             test (Test): avocado Test object
             path (str, optional): yaml namespace. Defaults to "/run/ior/*".
 
         """
-<<<<<<< HEAD
-        for name, ior_param in self.__dict__.items():
-            if isinstance(ior_param, IorParam):
-                ior_param.set_yaml_value(name, test, path)
+        super(IorCommand, self).get_params(test, path)
 
     def set_daos_params(self, group, pool, cont_uuid=None, display=True,
                         mpiio_oclass=None):
-=======
-        super(IorCommand, self).get_params(test, path)
-
-    def set_daos_params(self, group, pool, cont_uuid=None, display=True):
->>>>>>> 2d1dcb78
         """Set the IOR parameters for the DAOS group, pool, and container uuid.
 
         Args:
@@ -284,10 +152,10 @@
             display (bool, optional): print updated params. Defaults to True.
         """
         self.set_daos_pool_params(pool, display)
-<<<<<<< HEAD
-        self.daos_group.update(group, display)
+        self.daos_group.update(group, "daos_group" if display else None)
         self.daos_cont.update(
-            cont_uuid if cont_uuid else uuid.uuid4(), display)
+            cont_uuid if cont_uuid else uuid.uuid4(),
+            "daos_cont" if display else None)
 
         # assigning obj class as SX in None else
         # the desired one
@@ -295,12 +163,6 @@
             self.mpiio_oclass = 214
         else:
             self.mpiio_oclass = mpiio_oclass
-=======
-        self.daos_group.update(group, "daos_group" if display else None)
-        self.daos_cont.update(
-            cont_uuid if cont_uuid else uuid.uuid4(),
-            "daos_cont" if display else None)
->>>>>>> 2d1dcb78
 
     def set_daos_pool_params(self, pool, display=True):
         """Set the IOR parameters that are based on a DAOS pool.
@@ -309,12 +171,9 @@
             pool (DaosPool): DAOS pool API object
             display (bool, optional): print updated params. Defaults to True.
         """
-<<<<<<< HEAD
-        self.daos_pool.value = pool.uuid
-=======
+        #self.daos_pool.value = pool.uuid
         self.daos_pool.update(
-            pool.get_uuid_str(), "daos_pool" if display else None)
->>>>>>> 2d1dcb78
+            pool.pool.get_uuid_str(), "daos_pool" if display else None)
         self.set_daos_svcl_param(pool, display)
 
     def set_daos_svcl_param(self, pool, display=True):
@@ -326,15 +185,9 @@
         """
         svcl = ":".join(
             [str(item) for item in [
-<<<<<<< HEAD
                 int(pool.pool.svc.rl_ranks[index])
                 for index in range(pool.pool.svc.rl_nr)]])
-        self.daos_svcl.update(svcl, display)
-=======
-                int(pool.svc.rl_ranks[index])
-                for index in range(pool.svc.rl_nr)]])
         self.daos_svcl.update(svcl, "daos_svcl" if display else None)
->>>>>>> 2d1dcb78
 
     def get_aggregate_total(self, processes):
         """Get the total bytes expected to be written by ior.
@@ -390,12 +243,6 @@
             mpi_prefix (str): path for the mpi launch command
             processes (int): number of host processes
             hostfile (str): file defining host names and slots
-<<<<<<< HEAD
-            runpath (str, optional): Optional path to the mpirun/oretrun
-                command. Defaults to None.
-=======
-
->>>>>>> 2d1dcb78
         Raises:
             IorFailed: if an error occured building the IOR command
 
@@ -415,10 +262,7 @@
                 "DAOS_POOL": self.daos_pool.value,
                 "DAOS_SVCL": self.daos_svcl.value,
                 "FI_PSM2_DISCONNECT": 1,
-<<<<<<< HEAD
                 "IOR_HINT__MPI__romio_daos_obj_class": self.mpiio_oclass,
-=======
->>>>>>> 2d1dcb78
             })
             assign_env = ["{}={}".format(key, val) for key, val in env.items()]
             exports = "export {}; ".format("; export ".join(assign_env))
