#!/usr/bin/python
'''
  (C) Copyright 2018-2019 Intel Corporation.

  Licensed under the Apache License, Version 2.0 (the "License");
  you may not use this file except in compliance with the License.
  You may obtain a copy of the License at

     http://www.apache.org/licenses/LICENSE-2.0

  Unless required by applicable law or agreed to in writing, software
  distributed under the License is distributed on an "AS IS" BASIS,
  WITHOUT WARRANTIES OR CONDITIONS OF ANY KIND, either express or implied.
  See the License for the specific language governing permissions and
  limitations under the License.

  GOVERNMENT LICENSE RIGHTS-OPEN SOURCE SOFTWARE
  The Government's rights to use, modify, reproduce, release, perform, display,
  or disclose this software are subject to the terms of the Apache License as
  provided in Contract No. B609815.
  Any reproduction of computer software, computer software documentation, or
  portions thereof marked with this legend must also reproduce the markings.
'''
from __future__ import print_function

import os
import subprocess
import json

class IorFailed(Exception):
    """Raise if Ior failed"""

# we probably need to introduce an IOR "object"
# pylint: disable=too-many-arguments
def get_ior_cmd(ior_flags, iteration, block_size, transfer_size, pool_uuid,
                svc_list, record_size, stripe_size, stripe_count, async_io,
                object_class, basepath, hostfile, proc_per_node=1, seg_count=1,
                filename="`uuidgen`"):
    """
    Builds an IOR command given a set of input parameters, returns the command
    as a string.  Some refactoring with run_ior will be done at a later date.
    Consider this a WIP.
    """
    # some path wrangling
    with open(os.path.join(basepath, ".build_vars.json")) as afile:
        build_paths = json.load(afile)
    orterun_bin = os.path.join(build_paths["OMPI_PREFIX"], "bin/orterun")
    attach_info_path = basepath + "/install/tmp"
    ior_bin = os.path.join(build_paths["OMPI_PREFIX"], "bin", "ior")
    lib_path = os.path.join(build_paths["OMPI_PREFIX"], "lib")

    # create the string containing the command
    ior_cmd = (
        orterun_bin + " --oversubscribe --mca mtl ^psm2,ofi "
        "-x DAOS_SINGLETON_CLI -x OFI_INTERFACE -x LD_LIBRARY_PATH "
        "-x CRT_ATTACH_INFO_PATH={1} -x CRT_PHY_ADDR_STR -x CRT_CTX_NUM "
        "-x CRT_CTX_SHARE_ADDR {16} {2} -s {3} -i {4} -a DAOS -o {5} -b {6} "
        "-t {7} --daos.pool={8} --daos.svcl={9} --daos.recordSize={10} "
        "--daos.stripeSize={11} --daos.stripeCount={12} --daos.aios={13} "
        "--daos.objectClass={14}").format(proc_per_node, attach_info_path,
                                          ior_flags, seg_count, iteration,
                                          filename, block_size, transfer_size,
                                          pool_uuid, svc_list, record_size,
                                          stripe_size, stripe_count, async_io,
                                          object_class, hostfile, ior_bin,
                                          lib_path)

    return ior_cmd


# we probably need to introduce an IOR "object"
# pylint: disable=too-many-arguments
def run_ior_daos(client_file, ior_flags, iteration, block_size, transfer_size,
                 pool_uuid, svc_list, object_class, basepath, client_processes,
                 cont_uuid="`uuidgen`", seg_count=1, chunk_size=1048576,
                 display_output=True):

    """ Running Ior tests
        Function Arguments
        client_file    --client file holding client hostname and slots
        ior_flags      --all ior specific flags
        iteration      --number of iterations for ior run
        block_size     --contiguous bytes to write per task
        transfer_size  --size of transfer in bytes
        pool_uuid      --Daos Pool UUID
        svc_list       --Daos Pool SVCL
        object_class   --object class
        basepath       --Daos basepath
        client_processes          --number of client processes
        cont_uuid       -- Container UUID
        seg_count      --segment count
        chunk_size      --chunk size
        display_output --print IOR output on console.
    """
    with open(os.path.join(basepath, ".build_vars.json")) as afile:
        build_paths = json.load(afile)
    orterun_bin = os.path.join(build_paths["OMPI_PREFIX"], "bin/orterun")
    attach_info_path = basepath + "/install/tmp"
    try:

        ior_cmd = orterun_bin + " -np {} --hostfile {} --map-by node"      \
                  " -x DAOS_SINGLETON_CLI=1 -x CRT_ATTACH_INFO_PATH={}"    \
                  " -x D_LOG_FILE -x OFI_INTERFACE -x CRT_PHY_ADDR_STR"    \
                  " ior {} -s {} -i {} -a DAOS -b {} -t {} --daos.pool {}" \
                  " --daos.svcl {} --daos.cont {} --daos.destroy"          \
                  " --daos.chunk_size {} --daos.oclass {} "                \
                  .format(client_processes, client_file, attach_info_path,
                          ior_flags, seg_count, iteration, block_size,
                          transfer_size, pool_uuid, svc_list, cont_uuid,
                          chunk_size, object_class)
        if display_output:
            print("ior_cmd: {}".format(ior_cmd))

        process = subprocess.Popen(ior_cmd, stdout=subprocess.PIPE, shell=True)
        while True:
            output = process.stdout.readline()
            if output == '' and process.poll() is not None:
                break
            if output and display_output:
                print(output.strip())
        if process.poll() != 0:
            raise IorFailed("IOR Run process Failed with non zero exit code:{}"
                            .format(process.poll()))

    except (OSError, ValueError) as error:
        print("<IorRunFailed> Exception occurred: {0}".format(str(error)))
        raise IorFailed("IOR Run process Failed")


# we probably need to introduce an IOR "object"
# pylint: disable=too-many-arguments
def run_ior_mpiio(basepath, mpichinstall, pool_uuid, svcl, numprocs, hostfile,
                  ior_flags, iteration, transfer_size, block_size,
                  display_output=True):
    """
        Running IOR over mpich
        basepath       --Daos basepath
        mpichinstall   --location of installed mpich
        pool_uuid      --Daos Pool UUID
        svcl           --Daos Pool SVCL
        numprocs       --number of client processes
        hostfile       --client file holding client hostname and slots
        ior_flags      --all ior specific flags
        iteration      --number of iterations for ior run
        block_size     --contiguous bytes to write per task
        transfer_size  --size of transfer in bytes
        display_output --print IOR output on console.
    """
    try:
        env_variables = [
            "export CRT_ATTACH_INFO_PATH={}/install/tmp/".format(basepath),
            "export DAOS_POOL={}".format(pool_uuid),
            "export MPI_LIB=''",
            "export DAOS_SVCL={}".format(svcl),
            "export DAOS_SINGLETON_CLI=1",
<<<<<<< HEAD
            "export FI_PSM2_DISCONNECT=1"]

        run_cmd = (
            env_variables[0] + ";" + env_variables[1] + ";" +
            env_variables[2] + ";" + env_variables[3] + ";" +
            env_variables[4] + ";" + env_variables[5] + ";" +
            mpichinstall + "/mpirun -np {0} --hostfile {1} "
            "ior -a MPIIO {2} -i {3} "
            "-t {4} -b {5} -o daos:testFile".format(np, hostfile, ior_flags,
                                                    iteration,
                                                    transfer_size,
                                                    block_size))
=======
            "export FI_PSM2_DISCONNECT=1",
            "export D_LOG_FILE={}".format(os.getenv('D_LOG_FILE',
                                                    '/tmp/client_daos.log'))]

        run_cmd = ('; '.join(env_variables) + '; ' +
                   mpichinstall + "/mpirun -np {0} --hostfile {1} " +
                   "/home/standan/mpiio/ior/build/src/ior -a MPIIO {2} " +
                   "-i {3} -t {4} -b {5} " +
                   "-o daos:testFile").format(numprocs, hostfile, ior_flags,
                                              iteration, transfer_size,
                                              block_size)
>>>>>>> 04b79ecf

        if display_output:
            print("run_cmd: {}".format(run_cmd))

        process = subprocess.Popen(run_cmd, stdout=subprocess.PIPE,
                                   shell=True)
        while True:
            output = process.stdout.readline()
            if output == '' and process.poll() is not None:
                break
            if output and display_output:
                print(output.strip())
        if process.poll() != 0:
            raise IorFailed("IOR Run process failed with non zero exit "
                            "code: {}".format(process.poll()))

    except (OSError, ValueError) as excep:
        print("<IorRunFailed> Exception occurred: {0}".format(str(excep)))
        raise IorFailed("IOR Run process Failed")<|MERGE_RESOLUTION|>--- conflicted
+++ resolved
@@ -153,20 +153,6 @@
             "export MPI_LIB=''",
             "export DAOS_SVCL={}".format(svcl),
             "export DAOS_SINGLETON_CLI=1",
-<<<<<<< HEAD
-            "export FI_PSM2_DISCONNECT=1"]
-
-        run_cmd = (
-            env_variables[0] + ";" + env_variables[1] + ";" +
-            env_variables[2] + ";" + env_variables[3] + ";" +
-            env_variables[4] + ";" + env_variables[5] + ";" +
-            mpichinstall + "/mpirun -np {0} --hostfile {1} "
-            "ior -a MPIIO {2} -i {3} "
-            "-t {4} -b {5} -o daos:testFile".format(np, hostfile, ior_flags,
-                                                    iteration,
-                                                    transfer_size,
-                                                    block_size))
-=======
             "export FI_PSM2_DISCONNECT=1",
             "export D_LOG_FILE={}".format(os.getenv('D_LOG_FILE',
                                                     '/tmp/client_daos.log'))]
@@ -178,7 +164,6 @@
                    "-o daos:testFile").format(numprocs, hostfile, ior_flags,
                                               iteration, transfer_size,
                                               block_size)
->>>>>>> 04b79ecf
 
         if display_output:
             print("run_cmd: {}".format(run_cmd))
