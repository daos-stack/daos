#!/usr/bin/python
"""
  (C) Copyright 2018-2020 Intel Corporation.

  Licensed under the Apache License, Version 2.0 (the "License");
  you may not use this file except in compliance with the License.
  You may obtain a copy of the License at

     http://www.apache.org/licenses/LICENSE-2.0

  Unless required by applicable law or agreed to in writing, software
  distributed under the License is distributed on an "AS IS" BASIS,
  WITHOUT WARRANTIES OR CONDITIONS OF ANY KIND, either express or implied.
  See the License for the specific language governing permissions and
  limitations under the License.

  GOVERNMENT LICENSE RIGHTS-OPEN SOURCE SOFTWARE
  The Government's rights to use, modify, reproduce, release, perform, display,
  or disclose this software are subject to the terms of the Apache License as
  provided in Contract No. B609815.
  Any reproduction of computer software, computer software documentation, or
  portions thereof marked with this legend must also reproduce the markings.
"""
from __future__ import print_function

import re
import uuid
from enum import IntEnum

from command_utils_base import CommandFailure, FormattedParameter
from command_utils import ExecutableCommand


class IorCommand(ExecutableCommand):
    """Defines a object for executing an IOR command.

    Example:
        >>> # Typical use inside of a DAOS avocado test method.
        >>> ior_cmd = IorCommand()
        >>> ior_cmd.get_params(self)
        >>> ior_cmd.set_daos_params(self.server_group, self.pool)
        >>> mpirun = Mpirun()
        >>> server_manager = self.server_manager[0]
        >>> env = self.ior_cmd.get_environment(server_manager, self.client_log)
        >>> processes = len(self.hostlist_clients)
        >>> mpirun.setup_command(env, self.hostfile_clients, processes)
        >>> mpirun.run()
    """

    def __init__(self):
        """Create an IorCommand object."""
        super(IorCommand, self).__init__("/run/ior/*", "ior")

        # Flags
        self.flags = FormattedParameter("{}")

        # Optional arguments
        #   -a=POSIX        API for I/O [POSIX|DUMMY|MPIIO|MMAP|DAOS|DFS]
        #   -b=1048576      blockSize -- contiguous bytes to write per task
        #   -d=0            interTestDelay -- delay between reps in seconds
        #   -f=STRING       scriptFile -- test script name
        #   -G=0            setTimeStampSignature -- time stamp signature
        #   -i=1            repetitions -- number of repetitions of test
        #   -j=0            outlierThreshold -- warn on outlier N sec from mean
        #   -J=1            setAlignment -- HDF5 alignment in bytes
        #   -l=STRING       datapacket type-- type of packet created
        #   -M=STRING       memoryPerNode -- hog memory on the node
        #   -N=0            numTasks -- num of participating tasks in the test
        #   -o=testFile     testFile -- full name for test
        #   -O=STRING       string of IOR directives
        #   -Q=1            taskPerNodeOffset for read tests
        #   -s=1            segmentCount -- number of segments
        #   -t=262144       transferSize -- size of transfer in bytes
        #   -T=0            maxTimeDuration -- max time in minutes executing
        #                      repeated test; it aborts only between iterations
        #                      and not within a test!
        self.api = FormattedParameter("-a {}", "DAOS")
        self.block_size = FormattedParameter("-b {}")
        self.test_delay = FormattedParameter("-d {}")
        self.script = FormattedParameter("-f {}")
        self.signatute = FormattedParameter("-G {}")
        self.repetitions = FormattedParameter("-i {}")
        self.outlier_threshold = FormattedParameter("-j {}")
        self.alignment = FormattedParameter("-J {}")
        self.data_packet_type = FormattedParameter("-l {}")
        self.memory_per_node = FormattedParameter("-M {}")
        self.num_tasks = FormattedParameter("-N {}")
        self.test_file = FormattedParameter("-o {}")
        self.directives = FormattedParameter("-O {}")
        self.task_offset = FormattedParameter("-Q {}")
        self.segment_count = FormattedParameter("-s {}")
        self.transfer_size = FormattedParameter("-t {}")
        self.max_duration = FormattedParameter("-T {}")

        # Module DAOS
        #   Required arguments
        #       --daos.pool=STRING            pool uuid
        #       --daos.svcl=STRING            pool SVCL
        #       --daos.cont=STRING            container uuid
        #   Flags
        #       --daos.destroy                Destroy Container
        #   Optional arguments
        #       --daos.group=STRING           server group
        #       --daos.chunk_size=1048576     chunk size
        #       --daos.oclass=STRING          object class
        self.daos_pool = FormattedParameter("--daos.pool {}")
        self.daos_svcl = FormattedParameter("--daos.svcl {}")
        self.daos_cont = FormattedParameter("--daos.cont {}")
        self.daos_destroy = FormattedParameter("--daos.destroy", True)
        self.daos_group = FormattedParameter("--daos.group {}")
        self.daos_chunk = FormattedParameter("--daos.chunk_size {}", 1048576)
        self.daos_oclass = FormattedParameter("--daos.oclass {}", "SX")

        # Module DFS
        #   Required arguments
        #       --dfs.pool=STRING            pool uuid
        #       --dfs.svcl=STRING            pool SVCL
        #       --dfs.cont=STRING            container uuid
        #   Flags
        #       --daos.destroy               Destroy Container
        #   Optional arguments
        #       --dfs.group=STRING           server group
        #       --dfs.chunk_size=1048576     chunk size
        #       --dfs.oclass=STRING          object class
        #       --dfs.prefix=STRING          mount prefix
        self.dfs_pool = FormattedParameter("--dfs.pool {}")
        self.dfs_svcl = FormattedParameter("--dfs.svcl {}")
        self.dfs_cont = FormattedParameter("--dfs.cont {}")
        self.dfs_destroy = FormattedParameter("--dfs.destroy", True)
        self.dfs_group = FormattedParameter("--dfs.group {}")
        self.dfs_chunk = FormattedParameter("--dfs.chunk_size {}", 1048576)
        self.dfs_oclass = FormattedParameter("--dfs.oclass {}", "SX")
        self.dfs_prefix = FormattedParameter("--dfs.prefix {}")

        # A list of environment variable names to set and export with ior
        self._env_names = ["D_LOG_FILE"]

    def get_param_names(self):
        """Get a sorted list of the defined IorCommand parameters."""
        # Sort the IOR parameter names to generate consistent ior commands
        all_param_names = super(IorCommand, self).get_param_names()

        # List all of the common ior params first followed by any daos-specific
        # and dfs-specific params (except when using MPIIO).
        param_names = [name for name in all_param_names if ("daos" not in name)
                       and ("dfs" not in name)]

        if self.api.value == "DAOS":
            param_names.extend(
                [name for name in all_param_names if "daos" in name])
        elif self.api.value == "DFS":
            param_names.extend(
                [name for name in all_param_names if "dfs" in name])

        return param_names

    def set_daos_params(self, group, pool, cont_uuid=None, display=True):
        """Set the IOR parameters for the DAOS group, pool, and container uuid.

        Args:
            group (str): DAOS server group name
            pool (TestPool): DAOS test pool object
            cont_uuid (str, optional): the container uuid. If not specified one
                is generated. Defaults to None.
            display (bool, optional): print updated params. Defaults to True.
        """
        self.set_daos_pool_params(pool, display)
<<<<<<< HEAD
        if self.api.value in ("DAOS", "MPIIO"):
=======
        if self.api.value in ["DAOS", "MPIIO"]:
>>>>>>> 7eab0f71
            self.daos_group.update(group, "daos_group" if display else None)
            self.daos_cont.update(
                cont_uuid if cont_uuid else uuid.uuid4(),
                "daos_cont" if display else None)
        else:
            self.dfs_group.update(group, "daos_group" if display else None)
            self.dfs_cont.update(
                cont_uuid if cont_uuid else uuid.uuid4(),
                "daos_cont" if display else None)

    def set_daos_pool_params(self, pool, display=True):
        """Set the IOR parameters that are based on a DAOS pool.

        Args:
            pool (TestPool): DAOS test pool object
            display (bool, optional): print updated params. Defaults to True.
        """
<<<<<<< HEAD
        if self.api.value in ("DAOS", "MPIIO"):
=======
        if self.api.value in ["DAOS", "MPIIO"]:
>>>>>>> 7eab0f71
            self.daos_pool.update(
                pool.pool.get_uuid_str(), "daos_pool" if display else None)
        else:
            self.dfs_pool.update(
                pool.pool.get_uuid_str(), "dfs_pool" if display else None)
        self.set_daos_svcl_param(pool, display)

    def set_daos_svcl_param(self, pool, display=True):
        """Set the IOR daos_svcl param from the ranks of a DAOS pool object.

        Args:
            pool (TestPool): DAOS test pool object
            display (bool, optional): print updated params. Defaults to True.
        """
        svcl = ":".join(
            [str(item) for item in [
                int(pool.pool.svc.rl_ranks[index])
                for index in range(pool.pool.svc.rl_nr)]])
<<<<<<< HEAD
        if self.api.value in ("DAOS", "MPIIO"):
=======
        if self.api.value in ["DAOS", "MPIIO"]:
>>>>>>> 7eab0f71
            self.daos_svcl.update(svcl, "daos_svcl" if display else None)
        else:
            self.dfs_svcl.update(svcl, "dfs_svcl" if display else None)

    def get_aggregate_total(self, processes):
        """Get the total bytes expected to be written by ior.

        Args:
            processes (int): number of processes running the ior command

        Returns:
            int: total number of bytes written

        Raises:
            CommandFailure: if there is an error obtaining the aggregate total

        """
        power = {"k": 1, "m": 2, "g": 3, "t": 4}
        total = processes
        for name in ("block_size", "segment_count"):
            item = getattr(self, name).value
            if item:
                sub_item = re.split(r"([^\d])", str(item))
                if sub_item > 0:
                    total *= int(sub_item[0])
                    if len(sub_item) > 1:
                        key = sub_item[1].lower()
                        if key in power:
                            total *= 1024**power[key]
                        else:
                            raise CommandFailure(
                                "Error obtaining the IOR aggregate total from "
                                "the {} - bad key: value: {}, split: {}, "
                                "key: {}".format(name, item, sub_item, key))
                else:
                    raise CommandFailure(
                        "Error obtaining the IOR aggregate total from the {}: "
                        "value: {}, split: {}".format(name, item, sub_item))

        # Account for any replicas, except for the ones with no replication
        # i.e all object classes starting with "S". Eg: S1,S2,...,SX.
        if not self.daos_oclass.value.startswith("S"):
            try:
                # Extract the replica quantity from the object class string
                replica_qty = int(re.findall(r"\d+", self.daos_oclass.value)[0])
            except (TypeError, IndexError):
                # If the daos object class is undefined (TypeError) or it does
                # not contain any numbers (IndexError) then there is only one
                # replica.
                replica_qty = 1
            finally:
                total *= replica_qty

        return total

    def get_default_env(self, manager_cmd, log_file=None):
        """Get the default enviroment settings for running IOR.

        Args:
            manager_cmd (str): job manager command
            log_file (str, optional): log file. Defaults to None.

        Returns:
            EnvironmentVariables: a dictionary of environment names and values

        """
        env = self.get_environment(None, log_file)
        env["MPI_LIB"] = "\"\""
        env["FI_PSM2_DISCONNECT"] = "1"

        if "mpirun" in manager_cmd or "srun" in manager_cmd:
            env["DAOS_POOL"] = self.daos_pool.value
            env["DAOS_SVCL"] = self.daos_svcl.value
            env["DAOS_CONT"] = self.daos_cont.value
            env["IOR_HINT__MPI__romio_daos_obj_class"] = self.daos_oclass.value

        return env

    @staticmethod
    def get_ior_metrics(cmdresult):
        """Get the ior command read and write metrics.

        Parse the CmdResult (output of the test) and look for the ior stdout and
        get the read and write metrics.

        Args:
            cmdresult (CmdResult): output of job manager

        Returns:
            metrics (tuple) : list of write and read metrics from ior run

        """
        ior_metric_summary = "Summary of all tests:"
        messages = cmdresult.stdout.splitlines()
        # Get the index whre the summary starts and add one to
        # get to the header.
        idx = messages.index(ior_metric_summary)
        # idx + 1 is header.
        # idx +2 and idx + 3 will give the write and read metrics.
        write_metrics = (" ".join(messages[idx+2].split())).split()
        read_metrics = (" ".join(messages[idx+3].split())).split()

        return (write_metrics, read_metrics)

    @staticmethod
    def log_metrics(logger, message, metrics):
        """Log the ior metrics.

        Args:
            logger (log): logger object handle
            message (str) : Message to print before logging metrics
            metric (lst) : IOR write and read metrics
        """
        logger.info("\n")
        logger.info(message)
        for m in metrics:
            logger.info(m)
        logger.info("\n")


class IorMetrics(IntEnum):
    """Index Name and Number of each column in IOR result summary."""

    # Operation   Max(MiB)   Min(MiB)  Mean(MiB)     StdDev   Max(OPs)
    # Min(OPs)  Mean(OPs) StdDev    Mean(s) Stonewall(s) Stonewall(MiB)
    # Test# #Tasks tPN reps fPP reord reordoff reordrand seed segcnt
    # blksiz    xsize aggs(MiB)   API RefNum
    Operation = 0
    Max_MiB = 1
    Min_MiB = 2
    Mean_MiB = 3
    StdDev = 4
    Max_OPs = 5
    Min_OPs = 6
    Mean_OPs = 7
    StdDev = 8
    Mean_seconds = 9
    Stonewall_seconds = 10
    Stonewall_MiB = 11
    Test_No = 12
    Num_Tasks = 13
    tPN = 14
    reps = 15
    fPP = 16
    reord = 17
    reordoff = 18
    reordrand = 19
    seed = 20
    segcnt = 21
    blksiz = 22
    xsize = 23
    aggs_MiB = 24
    API = 25
    RefNum = 26<|MERGE_RESOLUTION|>--- conflicted
+++ resolved
@@ -165,11 +165,7 @@
             display (bool, optional): print updated params. Defaults to True.
         """
         self.set_daos_pool_params(pool, display)
-<<<<<<< HEAD
         if self.api.value in ("DAOS", "MPIIO"):
-=======
-        if self.api.value in ["DAOS", "MPIIO"]:
->>>>>>> 7eab0f71
             self.daos_group.update(group, "daos_group" if display else None)
             self.daos_cont.update(
                 cont_uuid if cont_uuid else uuid.uuid4(),
@@ -187,11 +183,7 @@
             pool (TestPool): DAOS test pool object
             display (bool, optional): print updated params. Defaults to True.
         """
-<<<<<<< HEAD
         if self.api.value in ("DAOS", "MPIIO"):
-=======
-        if self.api.value in ["DAOS", "MPIIO"]:
->>>>>>> 7eab0f71
             self.daos_pool.update(
                 pool.pool.get_uuid_str(), "daos_pool" if display else None)
         else:
@@ -210,11 +202,7 @@
             [str(item) for item in [
                 int(pool.pool.svc.rl_ranks[index])
                 for index in range(pool.pool.svc.rl_nr)]])
-<<<<<<< HEAD
         if self.api.value in ("DAOS", "MPIIO"):
-=======
-        if self.api.value in ["DAOS", "MPIIO"]:
->>>>>>> 7eab0f71
             self.daos_svcl.update(svcl, "daos_svcl" if display else None)
         else:
             self.dfs_svcl.update(svcl, "dfs_svcl" if display else None)
