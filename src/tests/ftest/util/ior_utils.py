--- conflicted
+++ resolved
@@ -33,11 +33,7 @@
 class IorFailed(Exception):
     """Raise if Ior failed."""
 
-<<<<<<< HEAD
-
-=======
 # pylint: disable=attribute-defined-outside-init
->>>>>>> 11c691ef
 class IorCommand(CommandWithParameters):
     """Defines a object for executing an IOR command.
 
@@ -144,12 +140,8 @@
         """
         super(IorCommand, self).get_params(test, path)
 
-<<<<<<< HEAD
-    def set_daos_params(self, group, pool, cont_uuid=None, display=True):
-=======
     def set_daos_params(self, group, pool, cont_uuid=None, display=True,
                         mpiio_oclass=None):
->>>>>>> 11c691ef
         """Set the IOR parameters for the DAOS group, pool, and container uuid.
 
         Args:
@@ -165,8 +157,6 @@
             cont_uuid if cont_uuid else uuid.uuid4(),
             "daos_cont" if display else None)
 
-<<<<<<< HEAD
-=======
         # assigning obj class as SX in None else
         # the desired one
         if mpiio_oclass is None:
@@ -174,7 +164,6 @@
         else:
             self.mpiio_oclass = mpiio_oclass
 
->>>>>>> 11c691ef
     def set_daos_pool_params(self, pool, display=True):
         """Set the IOR parameters that are based on a DAOS pool.
 
@@ -182,14 +171,9 @@
             pool (DaosPool): DAOS pool API object
             display (bool, optional): print updated params. Defaults to True.
         """
-<<<<<<< HEAD
-        self.daos_pool.update(
-            pool.get_uuid_str(), "daos_pool" if display else None)
-=======
         #self.daos_pool.value = pool.uuid
         self.daos_pool.update(
             pool.pool.get_uuid_str(), "daos_pool" if display else None)
->>>>>>> 11c691ef
         self.set_daos_svcl_param(pool, display)
 
     def set_daos_svcl_param(self, pool, display=True):
@@ -201,13 +185,8 @@
         """
         svcl = ":".join(
             [str(item) for item in [
-<<<<<<< HEAD
-                int(pool.svc.rl_ranks[index])
-                for index in range(pool.svc.rl_nr)]])
-=======
                 int(pool.pool.svc.rl_ranks[index])
                 for index in range(pool.pool.svc.rl_nr)]])
->>>>>>> 11c691ef
         self.daos_svcl.update(svcl, "daos_svcl" if display else None)
 
     def get_aggregate_total(self, processes):
@@ -226,11 +205,7 @@
             item = getattr(self, name).value
             if item:
                 sub_item = re.split(r"([^\d])", str(item))
-<<<<<<< HEAD
-                if len(sub_item) > 0:
-=======
                 if sub_item > 0:
->>>>>>> 11c691ef
                     total *= int(sub_item[0])
                     if len(sub_item) > 1:
                         key = sub_item[1].lower()
@@ -288,10 +263,7 @@
                 "DAOS_POOL": self.daos_pool.value,
                 "DAOS_SVCL": self.daos_svcl.value,
                 "FI_PSM2_DISCONNECT": 1,
-<<<<<<< HEAD
-=======
                 "IOR_HINT__MPI__romio_daos_obj_class": self.mpiio_oclass,
->>>>>>> 11c691ef
             })
             assign_env = ["{}={}".format(key, val) for key, val in env.items()]
             exports = "export {}; ".format("; export ".join(assign_env))
