--- conflicted
+++ resolved
@@ -40,12 +40,8 @@
         >>> ior_cmd.get_params(self)
         >>> ior_cmd.set_daos_params(self.server_group, self.pool)
         >>> mpirun = Mpirun()
-<<<<<<< HEAD
-        >>> env = self.ior_cmd.get_default_env(mgr_command, self.client_log)
-=======
         >>> log = get_log_file(self.client_log)
-        >>> env = self.ior_cmd.get_default_env(self.tmp, log)
->>>>>>> 86e1301a
+        >>> env = self.ior_cmd.get_default_env(log)
         >>> processes = len(self.hostlist_clients)
         >>> mpirun.setup_command(env, self.hostfile_clients, processes)
         >>> mpirun.run()
