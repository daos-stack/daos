#!/usr/bin/python
"""
  (C) Copyright 2018-2020 Intel Corporation.

  Licensed under the Apache License, Version 2.0 (the "License");
  you may not use this file except in compliance with the License.
  You may obtain a copy of the License at

     http://www.apache.org/licenses/LICENSE-2.0

  Unless required by applicable law or agreed to in writing, software
  distributed under the License is distributed on an "AS IS" BASIS,
  WITHOUT WARRANTIES OR CONDITIONS OF ANY KIND, either express or implied.
  See the License for the specific language governing permissions and
  limitations under the License.

  GOVERNMENT LICENSE RIGHTS-OPEN SOURCE SOFTWARE
  The Government's rights to use, modify, reproduce, release, perform, display,
  or disclose this software are subject to the terms of the Apache License as
  provided in Contract No. B609815.
  Any reproduction of computer software, computer software documentation, or
  portions thereof marked with this legend must also reproduce the markings.
"""
from __future__ import print_function

import re
import uuid
from enum import IntEnum

from command_utils import FormattedParameter, ExecutableCommand
from command_utils import CommandFailure


class IorCommand(ExecutableCommand):
    """Defines a object for executing an IOR command.

    Example:
        >>> # Typical use inside of a DAOS avocado test method.
        >>> ior_cmd = IorCommand()
        >>> ior_cmd.get_params(self)
        >>> ior_cmd.set_daos_params(self.server_group, self.pool)
        >>> mpirun = Mpirun()
        >>> server_manager = self.server_manager[0]
        >>> env = self.ior_cmd.get_environment(server_manager, self.client_log)
        >>> processes = len(self.hostlist_clients)
        >>> mpirun.setup_command(env, self.hostfile_clients, processes)
        >>> mpirun.run()
    """

    def __init__(self):
        """Create an IorCommand object."""
        super(IorCommand, self).__init__("/run/ior/*", "ior")

        # Flags
        self.flags = FormattedParameter("{}")

        # Optional arguments
        #   -a=POSIX        API for I/O [POSIX|DUMMY|MPIIO|MMAP|DAOS|DFS]
        #   -b=1048576      blockSize -- contiguous bytes to write per task
        #   -d=0            interTestDelay -- delay between reps in seconds
        #   -f=STRING       scriptFile -- test script name
        #   -G=0            setTimeStampSignature -- time stamp signature
        #   -i=1            repetitions -- number of repetitions of test
        #   -j=0            outlierThreshold -- warn on outlier N sec from mean
        #   -J=1            setAlignment -- HDF5 alignment in bytes
        #   -l=STRING       datapacket type-- type of packet created
        #   -M=STRING       memoryPerNode -- hog memory on the node
        #   -N=0            numTasks -- num of participating tasks in the test
        #   -o=testFile     testFile -- full name for test
        #   -O=STRING       string of IOR directives
        #   -Q=1            taskPerNodeOffset for read tests
        #   -s=1            segmentCount -- number of segments
        #   -t=262144       transferSize -- size of transfer in bytes
        #   -T=0            maxTimeDuration -- max time in minutes executing
        #                      repeated test; it aborts only between iterations
        #                      and not within a test!
        self.api = FormattedParameter("-a {}", "DAOS")
        self.block_size = FormattedParameter("-b {}")
        self.test_delay = FormattedParameter("-d {}")
        self.script = FormattedParameter("-f {}")
        self.signatute = FormattedParameter("-G {}")
        self.repetitions = FormattedParameter("-i {}")
        self.outlier_threshold = FormattedParameter("-j {}")
        self.alignment = FormattedParameter("-J {}")
        self.data_packet_type = FormattedParameter("-l {}")
        self.memory_per_node = FormattedParameter("-M {}")
        self.num_tasks = FormattedParameter("-N {}")
        self.test_file = FormattedParameter("-o {}")
        self.directives = FormattedParameter("-O {}")
        self.task_offset = FormattedParameter("-Q {}")
        self.segment_count = FormattedParameter("-s {}")
        self.transfer_size = FormattedParameter("-t {}")
        self.max_duration = FormattedParameter("-T {}")

        # Module DAOS
        #   Required arguments
        #       --daos.pool=STRING            pool uuid
        #       --daos.svcl=STRING            pool SVCL
        #       --daos.cont=STRING            container uuid
        #   Flags
        #       --daos.destroy                Destroy Container
        #   Optional arguments
        #       --daos.group=STRING           server group
        #       --daos.chunk_size=1048576     chunk size
        #       --daos.oclass=STRING          object class
        self.daos_pool = FormattedParameter("--daos.pool {}")
        self.daos_svcl = FormattedParameter("--daos.svcl {}")
        self.daos_cont = FormattedParameter("--daos.cont {}")
        self.daos_destroy = FormattedParameter("--daos.destroy", True)
        self.daos_group = FormattedParameter("--daos.group {}")
        self.daos_chunk = FormattedParameter("--daos.chunk_size {}", 1048576)
        self.daos_oclass = FormattedParameter("--daos.oclass {}", "SX")

        # A list of environment variable names to set and export with ior
        self._env_names = ["D_LOG_FILE"]

    def get_param_names(self):
        """Get a sorted list of the defined IorCommand parameters."""
        # Sort the IOR parameter names to generate consistent ior commands
        all_param_names = super(IorCommand, self).get_param_names()

        # List all of the common ior params first followed by any daos-specific
        # params (except when using MPIIO).
        param_names = [name for name in all_param_names if "daos" not in name]
        if self.api.value not in ["MPIIO", "POSIX"]:
            param_names.extend(
                [name for name in all_param_names if "daos" in name])

        return param_names

    def set_daos_params(self, group, pool, cont_uuid=None, display=True):
        """Set the IOR parameters for the DAOS group, pool, and container uuid.

        Args:
            group (str): DAOS server group name
            pool (TestPool): DAOS test pool object
            cont_uuid (str, optional): the container uuid. If not specified one
                is generated. Defaults to None.
            display (bool, optional): print updated params. Defaults to True.
        """
        self.set_daos_pool_params(pool, display)
        self.daos_group.update(group, "daos_group" if display else None)
        self.daos_cont.update(
            cont_uuid if cont_uuid else uuid.uuid4(),
            "daos_cont" if display else None)

    def set_daos_pool_params(self, pool, display=True):
        """Set the IOR parameters that are based on a DAOS pool.

        Args:
            pool (TestPool): DAOS test pool object
            display (bool, optional): print updated params. Defaults to True.
        """
        self.daos_pool.update(
            pool.pool.get_uuid_str(), "daos_pool" if display else None)
        self.set_daos_svcl_param(pool, display)

    def set_daos_svcl_param(self, pool, display=True):
        """Set the IOR daos_svcl param from the ranks of a DAOS pool object.

        Args:
            pool (TestPool): DAOS test pool object
            display (bool, optional): print updated params. Defaults to True.
        """
        svcl = ":".join(
            [str(item) for item in [
                int(pool.pool.svc.rl_ranks[index])
                for index in range(pool.pool.svc.rl_nr)]])
        self.daos_svcl.update(svcl, "daos_svcl" if display else None)

    def get_aggregate_total(self, processes):
        """Get the total bytes expected to be written by ior.

        Args:
            processes (int): number of processes running the ior command

        Returns:
            int: total number of bytes written

        Raises:
            CommandFailure: if there is an error obtaining the aggregate total

        """
        power = {"k": 1, "m": 2, "g": 3, "t": 4}
        total = processes
        for name in ("block_size", "segment_count"):
            item = getattr(self, name).value
            if item:
                sub_item = re.split(r"([^\d])", str(item))
                if sub_item > 0:
                    total *= int(sub_item[0])
                    if len(sub_item) > 1:
                        key = sub_item[1].lower()
                        if key in power:
                            total *= 1024**power[key]
                        else:
                            raise CommandFailure(
                                "Error obtaining the IOR aggregate total from "
                                "the {} - bad key: value: {}, split: {}, "
                                "key: {}".format(name, item, sub_item, key))
                else:
                    raise CommandFailure(
                        "Error obtaining the IOR aggregate total from the {}: "
                        "value: {}, split: {}".format(name, item, sub_item))

        # Account for any replicas
        try:
            # Extract the replica quantity from the object class string
            replica_qty = int(re.findall(r"\d+", self.daos_oclass.value)[0])
        except (TypeError, IndexError):
            # If the daos object class is undefined (TypeError) or it does not
            # contain any numbers (IndexError) then there is only one replica
            replica_qty = 1
        finally:
            total *= replica_qty

        return total

    def get_default_env(self, manager_cmd, log_file=None):
        """Get the default enviroment settings for running IOR.

        Args:
            manager_cmd (str): job manager command
            log_file (str, optional): log file. Defaults to None.

        Returns:
            EnvironmentVariables: a dictionary of environment names and values

        """
        env = self.get_environment(None, log_file)
        env["MPI_LIB"] = "\"\""
        env["FI_PSM2_DISCONNECT"] = 1

        if "mpirun" in manager_cmd or "srun" in manager_cmd:
            env["DAOS_POOL"] = self.daos_pool.value
            env["DAOS_SVCL"] = self.daos_svcl.value
<<<<<<< HEAD
=======
            env["DAOS_CONT"] = self.daos_cont.value
            env["FI_PSM2_DISCONNECT"] = 1
>>>>>>> e12f4b08
            env["IOR_HINT__MPI__romio_daos_obj_class"] = self.daos_oclass.value

        return env

    @staticmethod
    def get_ior_metrics(cmdresult):
        """Get the ior command read and write metrics.

        Parse the CmdResult (output of the test) and look for the ior stdout and
        get the read and write metrics.

        Args:
            cmdresult (CmdResult): output of job manager

        Returns:
            metrics (tuple) : list of write and read metrics from ior run

        """
        ior_metric_summary = "Summary of all tests:"
        messages = cmdresult.stdout.splitlines()
        # Get the index whre the summary starts and add one to
        # get to the header.
        idx = messages.index(ior_metric_summary)
        # idx + 1 is header.
        # idx +2 and idx + 3 will give the write and read metrics.
        write_metrics = (" ".join(messages[idx+2].split())).split()
        read_metrics = (" ".join(messages[idx+3].split())).split()

        return (write_metrics, read_metrics)

    @staticmethod
    def log_metrics(logger, message, metrics):
        """Log the ior metrics.

        Args:
            logger (log): logger object handle
            message (str) : Message to print before logging metrics
            metric (lst) : IOR write and read metrics
        """
        logger.info("\n")
        logger.info(message)
        for m in metrics:
            logger.info(m)
        logger.info("\n")


class IorMetrics(IntEnum):
    """Index Name and Number of each column in IOR result summary."""

    # Operation   Max(MiB)   Min(MiB)  Mean(MiB)     StdDev   Max(OPs)
    # Min(OPs)  Mean(OPs) StdDev    Mean(s) Stonewall(s) Stonewall(MiB)
    # Test# #Tasks tPN reps fPP reord reordoff reordrand seed segcnt
    # blksiz    xsize aggs(MiB)   API RefNum
    Operation = 0
    Max_MiB = 1
    Min_MiB = 2
    Mean_MiB = 3
    StdDev = 4
    Max_OPs = 5
    Min_OPs = 6
    Mean_OPs = 7
    StdDev = 8
    Mean_seconds = 9
    Stonewall_seconds = 10
    Stonewall_MiB = 11
    Test_No = 12
    Num_Tasks = 13
    tPN = 14
    reps = 15
    fPP = 16
    reord = 17
    reordoff = 18
    reordrand = 19
    seed = 20
    segcnt = 21
    blksiz = 22
    xsize = 23
    aggs_MiB = 24
    API = 25
    RefNum = 26<|MERGE_RESOLUTION|>--- conflicted
+++ resolved
@@ -234,11 +234,7 @@
         if "mpirun" in manager_cmd or "srun" in manager_cmd:
             env["DAOS_POOL"] = self.daos_pool.value
             env["DAOS_SVCL"] = self.daos_svcl.value
-<<<<<<< HEAD
-=======
             env["DAOS_CONT"] = self.daos_cont.value
-            env["FI_PSM2_DISCONNECT"] = 1
->>>>>>> e12f4b08
             env["IOR_HINT__MPI__romio_daos_obj_class"] = self.daos_oclass.value
 
         return env
