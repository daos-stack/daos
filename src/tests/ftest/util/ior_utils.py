#!/usr/bin/python
"""
<<<<<<< HEAD
(C) Copyright 2018-2019 Intel Corporation.

Licensed under the Apache License, Version 2.0 (the "License");
you may not use this file except in compliance with the License.
You may obtain a copy of the License at

    http://www.apache.org/licenses/LICENSE-2.0

Unless required by applicable law or agreed to in writing, software
distributed under the License is distributed on an "AS IS" BASIS,
WITHOUT WARRANTIES OR CONDITIONS OF ANY KIND, either express or implied.
See the License for the specific language governing permissions and
limitations under the License.

GOVERNMENT LICENSE RIGHTS-OPEN SOURCE SOFTWARE
The Government's rights to use, modify, reproduce, release, perform, display,
or disclose this software are subject to the terms of the Apache License as
provided in Contract No. B609815.
Any reproduction of computer software, computer software documentation, or
portions thereof marked with this legend must also reproduce the markings.
=======
  (C) Copyright 2018-2019 Intel Corporation.

  Licensed under the Apache License, Version 2.0 (the "License");
  you may not use this file except in compliance with the License.
  You may obtain a copy of the License at

     http://www.apache.org/licenses/LICENSE-2.0

  Unless required by applicable law or agreed to in writing, software
  distributed under the License is distributed on an "AS IS" BASIS,
  WITHOUT WARRANTIES OR CONDITIONS OF ANY KIND, either express or implied.
  See the License for the specific language governing permissions and
  limitations under the License.

  GOVERNMENT LICENSE RIGHTS-OPEN SOURCE SOFTWARE
  The Government's rights to use, modify, reproduce, release, perform, display,
  or disclose this software are subject to the terms of the Apache License as
  provided in Contract No. B609815.
  Any reproduction of computer software, computer software documentation, or
  portions thereof marked with this legend must also reproduce the markings.
>>>>>>> 64da0df2
"""
from __future__ import print_function

import re
import uuid

from avocado.utils.process import run, CmdError
from command_utils import FormattedParameter, CommandWithParameters



class IorFailed(Exception):
    """Raise if Ior failed."""


<<<<<<< HEAD
class IorParam(object):
    """Defines a object representing a single IOR command line parameter."""

    def __init__(self, str_format, default=None):
        """Create a IorParam object.

        Args:
            str_format (str): format string used to convert the value into an
                ior command line argument string
            default (object): default value for the param
        """
        self.str_format = str_format
        self.default = default
        self.value = default

    def __str__(self):
        """Return a IorParam object as a string.

        Returns:
            str: if defined, the IOR parameter, otherwise an empty string

        """
        if isinstance(self.default, bool) and self.value:
            return self.str_format
        elif not isinstance(self.default, bool) and self.value:
            return self.str_format.format(self.value)
        else:
            return ""

    def set_yaml_value(self, name, test, path="/run/ior/*"):
        """Set the value of the parameter using the test's yaml file value.

        Args:
            name (str): name associated with the value in the yaml file
            test (Test): avocado Test object
            path (str, optional): yaml namespace. Defaults to "/run/ior/*".

        """
        self.value = test.params.get(name, path, self.default)


class IorCommand(object):
    """Defines a object representing a IOR command."""

    def __init__(self):
        """Create an IorCommand object."""
        self.flags = IorParam("{}")                 # IOR flags
        self.api = IorParam("-a {}", "DAOS")        # API for I/O
        self.block_size = IorParam("-b {}")         # bytes to write per task
        self.test_delay = IorParam("-d {}")         # sec delay between reps
        self.script = IorParam("-f {}")             # test script name
        self.signatute = IorParam("-G {}")          # set value for rand seed
        self.repetitions = IorParam("-i {}")        # number of repetitions
        self.outlier_threshold = IorParam("-j {}")  # warn if N sec from mean
        self.alignment = IorParam("-J {}")          # HDF5 alignment in bytes
        self.data_packet_type = IorParam("-l {}")   # type of packet created
        self.memory_per_node = IorParam("-M {}")    # hog memory on the node
        self.num_tasks = IorParam("-N {}")          # number of tasks
        self.test_file = IorParam("-o {}")          # full name for test
        self.directives = IorParam("-O {}")         # IOR directives
        self.task_offset = IorParam("-Q {}")        # for -C & -Z read tests
        self.segment_count = IorParam("-s {}")      # number of segments
        self.transfer_size = IorParam("-t {}")      # bytes to transfer
        self.max_duration = IorParam("-T {}")       # max mins executing test
        self.daos_pool = IorParam("--daos.pool {}")             # pool uuid
        self.daos_svcl = IorParam("--daos.svcl {}")             # pool SVCL
        self.daos_cont = IorParam("--daos.cont {}")             # cont uuid
        self.daos_destroy = IorParam("--daos.destroy", True)    # destroy cont
        self.daos_group = IorParam("--daos.group {}")           # server group
        self.daos_chunk = IorParam("--daos.chunk_size {}", 1048576)
        self.daos_oclass = IorParam("--daos.oclass {}")         # object class

    def __str__(self):
        """Return a IorCommand object as a string.

        Returns:
            str: the ior command with all the defined parameters

        """
        params = []
        for value in self.__dict__.values():
            value_str = str(value)
            if value_str != "":
                params.append(value_str)
        return " ".join(["ior"] + sorted(params))

    def set_params(self, test, path="/run/ior/*"):
        """Set values for all of the ior command params using a yaml file.

        Args:
            test (Test): avocado Test object
            path (str, optional): yaml namespace. Defaults to "/run/ior/*".

        """
        for name, ior_param in self.__dict__.items():
            ior_param.set_yaml_value(name, test, path)

    def get_launch_command(self, basepath, processes, hostfile, runpath=None):
        """Get the process launch command used to run IOR.

        Args:
            basepath (str): DAOS base path
=======
class IorCommand(CommandWithParameters):
    """Defines a object for executing an IOR command.

    Example:
        >>> # Typical use inside of a DAOS avocado test method.
        >>> ior_cmd = IorCommand()
        >>> ior_cmd.get_params(self)
        >>> ior_cmd.set_daos_params(self.server_group, self.pool)
        >>> ior_cmd.run(
                self.basepath, len(self.hostlist_clients),
                self.hostfile_clients)
    """

    def __init__(self):
        """Create an IorCommand object."""
        super(IorCommand, self).__init__("ior")

        # Flags
        self.flags = FormattedParameter("{}")

        # Optional arguments
        #   -a=POSIX        API for I/O [POSIX|DUMMY|MPIIO|MMAP|DAOS|DFS]
        #   -b=1048576      blockSize -- contiguous bytes to write per task
        #   -d=0            interTestDelay -- delay between reps in seconds
        #   -f=STRING       scriptFile -- test script name
        #   -G=0            setTimeStampSignature -- time stamp signature
        #   -i=1            repetitions -- number of repetitions of test
        #   -j=0            outlierThreshold -- warn on outlier N sec from mean
        #   -J=1            setAlignment -- HDF5 alignment in bytes
        #   -l=STRING       datapacket type-- type of packet created
        #   -M=STRING       memoryPerNode -- hog memory on the node
        #   -N=0            numTasks -- num of participating tasks in the test
        #   -o=testFile     testFile -- full name for test
        #   -O=STRING       string of IOR directives
        #   -Q=1            taskPerNodeOffset for read tests
        #   -s=1            segmentCount -- number of segments
        #   -t=262144       transferSize -- size of transfer in bytes
        #   -T=0            maxTimeDuration -- max time in minutes executing
        #                      repeated test; it aborts only between iterations
        #                      and not within a test!
        self.api = FormattedParameter("-a {}", "DAOS")
        self.block_size = FormattedParameter("-b {}")
        self.test_delay = FormattedParameter("-d {}")
        self.script = FormattedParameter("-f {}")
        self.signatute = FormattedParameter("-G {}")
        self.repetitions = FormattedParameter("-i {}")
        self.outlier_threshold = FormattedParameter("-j {}")
        self.alignment = FormattedParameter("-J {}")
        self.data_packet_type = FormattedParameter("-l {}")
        self.memory_per_node = FormattedParameter("-M {}")
        self.num_tasks = FormattedParameter("-N {}")
        self.test_file = FormattedParameter("-o {}")
        self.directives = FormattedParameter("-O {}")
        self.task_offset = FormattedParameter("-Q {}")
        self.segment_count = FormattedParameter("-s {}")
        self.transfer_size = FormattedParameter("-t {}")
        self.max_duration = FormattedParameter("-T {}")

        # Module DAOS
        #   Required arguments
        #       --daos.pool=STRING            pool uuid
        #       --daos.svcl=STRING            pool SVCL
        #       --daos.cont=STRING            container uuid
        #   Flags
        #       --daos.destroy                Destroy Container
        #   Optional arguments
        #       --daos.group=STRING           server group
        #       --daos.chunk_size=1048576     chunk size
        #       --daos.oclass=STRING          object class
        self.daos_pool = FormattedParameter("--daos.pool {}")
        self.daos_svcl = FormattedParameter("--daos.svcl {}")
        self.daos_cont = FormattedParameter("--daos.cont {}")
        self.daos_destroy = FormattedParameter("--daos.destroy", True)
        self.daos_group = FormattedParameter("--daos.group {}")
        self.daos_chunk = FormattedParameter("--daos.chunk_size {}", 1048576)
        self.daos_oclass = FormattedParameter("--daos.oclass {}")

    def get_param_names(self):
        """Get a sorted list of the defined IorCommand parameters."""
        # Sort the IOR parameter names to generate consistent ior commands
        all_param_names = super(IorCommand, self).get_param_names()

        # List all of the common ior params first followed by any daos-specific
        # params (except when using MPIIO).
        param_names = [name for name in all_param_names if "daos" not in name]
        if self.api.value != "MPIIO":
            param_names.extend(
                [name for name in all_param_names if "daos" in name])

        return param_names

    def get_params(self, test, path="/run/ior/*"):
        """Get values for all of the ior command params using a yaml file.

        Sets each BasicParameter object's value to the yaml key that matches
        the assigned name of the BasicParameter object in this class. For
        example, the self.block_size.value will be set to the value in the yaml
        file with the key 'block_size'.

        Args:
            test (Test): avocado Test object
            path (str, optional): yaml namespace. Defaults to "/run/ior/*".

        """
        super(IorCommand, self).get_params(test, path)

    def set_daos_params(self, group, pool, cont_uuid=None, display=True):
        """Set the IOR parameters for the DAOS group, pool, and container uuid.

        Args:
            group (str): DAOS server group name
            pool (DaosPool): DAOS pool API object
            cont_uuid (str, optional): the container uuid. If not specified one
                is generated. Defaults to None.
            display (bool, optional): print updated params. Defaults to True.
        """
        self.set_daos_pool_params(pool, display)
        self.daos_group.update(group, "daos_group" if display else None)
        self.daos_cont.update(
            cont_uuid if cont_uuid else uuid.uuid4(),
            "daos_cont" if display else None)

    def set_daos_pool_params(self, pool, display=True):
        """Set the IOR parameters that are based on a DAOS pool.

        Args:
            pool (DaosPool): DAOS pool API object
            display (bool, optional): print updated params. Defaults to True.
        """
        self.daos_pool.update(
            pool.get_uuid_str(), "daos_pool" if display else None)
        self.set_daos_svcl_param(pool, display)

    def set_daos_svcl_param(self, pool, display=True):
        """Set the IOR daos_svcl param from the ranks of a DAOS pool object.

        Args:
            pool (DaosPool): DAOS pool API object
            display (bool, optional): print updated params. Defaults to True.
        """
        svcl = ":".join(
            [str(item) for item in [
                int(pool.svc.rl_ranks[index])
                for index in range(pool.svc.rl_nr)]])
        self.daos_svcl.update(svcl, "daos_svcl" if display else None)

    def get_aggregate_total(self, processes):
        """Get the total bytes expected to be written by ior.

        Args:
            processes (int): number of processes running the ior command

        Returns:
            int: total number of bytes written

        """
        power = {"k": 1, "m": 2, "g": 3, "t": 4}
        total = processes
        for name in ("block_size", "segment_count"):
            item = getattr(self, name).value
            if item:
                sub_item = re.split(r"([^\d])", str(item))
                if len(sub_item) > 0:
                    total *= int(sub_item[0])
                    if len(sub_item) > 1:
                        key = sub_item[1].lower()
                        if key in power:
                            total *= 1024**power[key]
                        else:
                            raise IorFailed(
                                "Error obtaining the IOR aggregate total from "
                                "the {} - bad key: value: {}, split: {}, "
                                "key: {}".format(name, item, sub_item, key))
                else:
                    raise IorFailed(
                        "Error obtaining the IOR aggregate total from the {}: "
                        "value: {}, split: {}".format(name, item, sub_item))

        # Account for any replicas
        try:
            # Extract the replica quantity from the object class string
            replica_qty = int(re.findall(r"\d+", self.daos_oclass.value)[0])
        except (TypeError, IndexError):
            # If the daos object class is undefined (TypeError) or it does not
            # contain any numbers (IndexError) then there is only one replica
            replica_qty = 1
        finally:
            total *= replica_qty

        return total

    def get_launch_command(self, manager, attach_info, processes, hostfile):
        """Get the process launch command used to run IOR.

        Args:
            manager (str): mpi job manager command
            attach_info (str): CART attach info path
            mpi_prefix (str): path for the mpi launch command
>>>>>>> 64da0df2
            processes (int): number of host processes
            hostfile (str): file defining host names and slots

        Raises:
            IorFailed: if an error occured building the IOR command

<<<<<<< HEAD
        """
        with open(os.path.join(basepath, ".build_vars.json")) as afile:
            build_paths = json.load(afile)
        attach_info_path = os.path.join(basepath, "install/tmp")

        # # Verify required params are defined
        # for name in ("daos_pool", "daos_cont", "daos_svcl"):
        #     value = getattr(self, name)
        #     if str(value) == "":
        #         raise IorFailed("Missing required {} param".format(name))

        if self.api.value == "MPIIO":
            env = {
                "CRT_ATTACH_INFO_PATH": attach_info_path,
                "DAOS_POOL": str(self.daos_pool),
                "MPI_LIB": "",
                "DAOS_SVCL": str(self.daos_svcl),
                "DAOS_SINGLETON_CLI": 1,
                "FI_PSM2_DISCONNECT": 1,
            }
            export_cmd = [
                "export {}={}".format(key, val) for key, val in env.items()]
            mpirun_cmd = [
               os.path.join(
                   runpath if runpath else build_paths[
                       "OMPI_PREFIX"], "bin/mpirun"), "-np {}".format(
                           processes), "--hostfile {}".format(hostfile),
            ]
            command = " ".join(mpirun_cmd + [self.__str__()])
            command = "; ".join(export_cmd + command)

        elif self.api.value == "DAOS":
            orterun_cmd = [
                os.path.join(runpath if runpath else build_paths[
                    "OMPI_PREFIX"], "bin/orterun"),
                "-np {}".format(processes),
                "--hostfile {}".format(hostfile),
                "--map-by node",
                "-x DAOS_SINGLETON_CLI=1",
                "-x CRT_ATTACH_INFO_PATH={}".format(attach_info_path),
            ]
            command = " ".join(orterun_cmd + [self.__str__()])

        else:
            raise IorFailed("Unsupported IOR API: {}".format(self.api))

        return command

    def run(self, basepath, processes, hostfile, display=True, path=None):
        """Run the IOR command.

        Args:
            basepath (str): DAOS base path
=======
        Returns:
            str: ior launch command

        """
        print("Getting launch command for {}".format(manager))
        exports = ""
        env = {
            "CRT_ATTACH_INFO_PATH": attach_info,
            "MPI_LIB": "\"\"",
            "DAOS_SINGLETON_CLI": 1,
        }
        if manager.endswith("mpirun"):
            env.update({
                "DAOS_POOL": self.daos_pool.value,
                "DAOS_SVCL": self.daos_svcl.value,
                "FI_PSM2_DISCONNECT": 1,
            })
            assign_env = ["{}={}".format(key, val) for key, val in env.items()]
            exports = "export {}; ".format("; export ".join(assign_env))
            args = [
                "-np {}".format(processes),
                "-hostfile {}".format(hostfile),
                # "-map-by node",
            ]

        elif manager.endswith("orterun"):
            assign_env = ["{}={}".format(key, val) for key, val in env.items()]
            args = [
                "-np {}".format(processes),
                "-hostfile {}".format(hostfile),
                "-map-by node",
            ]
            args.extend(["-x {}".format(assign) for assign in assign_env])

        elif manager.endswith("srun"):
            env.update({
                "DAOS_POOL": self.daos_pool.value,
                "DAOS_SVCL": self.daos_svcl.value,
                "FI_PSM2_DISCONNECT": 1,
            })
            assign_env = ["{}={}".format(key, val) for key, val in env.items()]
            args = [
                "-l",
                "--mpi=pmi2",
                "--export={}".format(",".join(["ALL"] + assign_env)),
            ]
            if processes is not None:
                args.append("--ntasks={}".format(processes))
                args.append("--distribution=cyclic")            # --map-by node
            if hostfile is not None:
                args.append("--nodefile={}".format(hostfile))

        else:
            raise IorFailed("Unsupported job manager: {}".format(manager))

        return "{}{} {} {}".format(
            exports, manager, " ".join(args), self.__str__())

    def run(self, manager, attach_info, processes, hostfile, display=True):
        """Run the IOR command.

        Args:
            manager (str): mpi job manager command
            attach_info (str): CART attach info path
>>>>>>> 64da0df2
            processes (int): number of host processes
            hostfile (str): file defining host names and slots
            display (bool, optional): print IOR output to the console.
                Defaults to True.

        Raises:
            IorFailed: if an error occured runnig the IOR command

        """
<<<<<<< HEAD
        command = self.get_launch_command(basepath, processes, hostfile, path)
=======
        command = self.get_launch_command(
            manager, attach_info, processes, hostfile)
>>>>>>> 64da0df2
        if display:
            print("<IOR CMD>: {}".format(command))

        # Run IOR
        try:
<<<<<<< HEAD
            process = subprocess.Popen(
                command, stdout=subprocess.PIPE, shell=True)
            while True:
                output = process.stdout.readline()
                if output == "" and process.poll() is not None:
                    break
                if output and display:
                    print(output.strip())
            if process.poll() != 0:
                raise IorFailed(
                    "IOR Run process Failed with non zero exit code:{}".format(
                        process.poll()))

        except (OSError, ValueError) as error:
            print("<IorRunFailed> Exception occurred: {0}".format(str(error)))
            raise IorFailed("IOR Run process Failed: {}".format(error))


# we probably need to introduce an IOR "object"
# pylint: disable=too-many-arguments
def run_ior_daos(client_file, ior_flags, iteration, block_size, transfer_size,
                 pool_uuid, svc_list, object_class, basepath, client_processes,
                 cont_uuid="`uuidgen`", seg_count=1, chunk_size=1048576,
                 display_output=True):
    """Run IOR test.

    Args:
        client_file (str): file holding client hostname and slots
        ior_flags (str): all ior specific flags
        iteration (int): number of iterations for ior run
        block_size (int): contiguous bytes to write per task
        transfer_size (int): size of transfer in bytes
        pool_uuid (str): DAOS pool uuid
        svc_list (str): DAOS pool svcl
        object_class (str): DAOS object class designation
        basepath (str): DAOS base path
        client_processes (int): number of client processes
        cont_uuid (str, optional): container uuid. Defaults to "`uuidgen`".
        seg_count (int, optional): segment count. Defaults to 1.
        chunk_size (int, optional): chunk size in bytes. Defaults to 1048576.
        display_output (bool, optional): print IOR output. Defaults to True.
    """
    ior_cmd = IorCommand()
    ior_cmd.api.value = "DAOS"
    ior_cmd.flags.value = ior_flags
    ior_cmd.repetitions.value = iteration
    ior_cmd.block_size.value = block_size
    ior_cmd.transfer_size.value = transfer_size
    ior_cmd.daos_pool.value = pool_uuid
    ior_cmd.daos_svcl.value = svc_list
    ior_cmd.daos_oclass.value = object_class
    ior_cmd.daos_cont.value = cont_uuid
    ior_cmd.segment_count.value = seg_count
    ior_cmd.daos_chunk.value = chunk_size

    ior_cmd.run(
        basepath, client_processes, client_file, display_output)


# we probably need to introduce an IOR "object"
# pylint: disable=too-many-arguments
def run_ior_mpiio(basepath, mpichinstall, pool_uuid, svcl, numprocs, hostfile,
                  ior_flags, iteration, transfer_size, block_size,
                  display_output=True):
    """Run IOR over mpich.

    Args:
        basepath (str): DAOS base path
        mpichinstall (str): location of installed mpich
        pool_uuid (str): DAOS pool uuid
        svcl (str): DAOS pool svcl
        numprocs (int): number of client processes
        hostfile (str): file holding client hostname and slots
        ior_flags (str): all ior specific flags
        iteration (int): number of iterations for ior run
        transfer_size (int): size of transfer in bytes
        block_size (int): contiguous bytes to write per task
        display_output (bool, optional): print IOR output. Defaults to True.
    """
    ior_cmd = IorCommand()
    ior_cmd.api.value = "MPIIO"
    ior_cmd.flags.value = ior_flags
    ior_cmd.repetitions.value = iteration
    ior_cmd.block_size.value = block_size
    ior_cmd.transfer_size.value = transfer_size
    ior_cmd.daos_pool.value = pool_uuid
    ior_cmd.daos_svcl.value = svcl
    ior_cmd.test_file.value = "daos:testFile"

    ior_cmd.run(
        basepath, numprocs, hostfile, display_output, mpichinstall)
=======
            run(command, allow_output_check="combined", shell=True)

        except CmdError as error:
            print("<IorRunFailed> Exception occurred: {}".format(error))
            raise IorFailed("IOR Run process Failed: {}".format(error))
>>>>>>> 64da0df2
<|MERGE_RESOLUTION|>--- conflicted
+++ resolved
@@ -1,27 +1,5 @@
 #!/usr/bin/python
 """
-<<<<<<< HEAD
-(C) Copyright 2018-2019 Intel Corporation.
-
-Licensed under the Apache License, Version 2.0 (the "License");
-you may not use this file except in compliance with the License.
-You may obtain a copy of the License at
-
-    http://www.apache.org/licenses/LICENSE-2.0
-
-Unless required by applicable law or agreed to in writing, software
-distributed under the License is distributed on an "AS IS" BASIS,
-WITHOUT WARRANTIES OR CONDITIONS OF ANY KIND, either express or implied.
-See the License for the specific language governing permissions and
-limitations under the License.
-
-GOVERNMENT LICENSE RIGHTS-OPEN SOURCE SOFTWARE
-The Government's rights to use, modify, reproduce, release, perform, display,
-or disclose this software are subject to the terms of the Apache License as
-provided in Contract No. B609815.
-Any reproduction of computer software, computer software documentation, or
-portions thereof marked with this legend must also reproduce the markings.
-=======
   (C) Copyright 2018-2019 Intel Corporation.
 
   Licensed under the Apache License, Version 2.0 (the "License");
@@ -42,7 +20,6 @@
   provided in Contract No. B609815.
   Any reproduction of computer software, computer software documentation, or
   portions thereof marked with this legend must also reproduce the markings.
->>>>>>> 64da0df2
 """
 from __future__ import print_function
 
@@ -58,110 +35,6 @@
     """Raise if Ior failed."""
 
 
-<<<<<<< HEAD
-class IorParam(object):
-    """Defines a object representing a single IOR command line parameter."""
-
-    def __init__(self, str_format, default=None):
-        """Create a IorParam object.
-
-        Args:
-            str_format (str): format string used to convert the value into an
-                ior command line argument string
-            default (object): default value for the param
-        """
-        self.str_format = str_format
-        self.default = default
-        self.value = default
-
-    def __str__(self):
-        """Return a IorParam object as a string.
-
-        Returns:
-            str: if defined, the IOR parameter, otherwise an empty string
-
-        """
-        if isinstance(self.default, bool) and self.value:
-            return self.str_format
-        elif not isinstance(self.default, bool) and self.value:
-            return self.str_format.format(self.value)
-        else:
-            return ""
-
-    def set_yaml_value(self, name, test, path="/run/ior/*"):
-        """Set the value of the parameter using the test's yaml file value.
-
-        Args:
-            name (str): name associated with the value in the yaml file
-            test (Test): avocado Test object
-            path (str, optional): yaml namespace. Defaults to "/run/ior/*".
-
-        """
-        self.value = test.params.get(name, path, self.default)
-
-
-class IorCommand(object):
-    """Defines a object representing a IOR command."""
-
-    def __init__(self):
-        """Create an IorCommand object."""
-        self.flags = IorParam("{}")                 # IOR flags
-        self.api = IorParam("-a {}", "DAOS")        # API for I/O
-        self.block_size = IorParam("-b {}")         # bytes to write per task
-        self.test_delay = IorParam("-d {}")         # sec delay between reps
-        self.script = IorParam("-f {}")             # test script name
-        self.signatute = IorParam("-G {}")          # set value for rand seed
-        self.repetitions = IorParam("-i {}")        # number of repetitions
-        self.outlier_threshold = IorParam("-j {}")  # warn if N sec from mean
-        self.alignment = IorParam("-J {}")          # HDF5 alignment in bytes
-        self.data_packet_type = IorParam("-l {}")   # type of packet created
-        self.memory_per_node = IorParam("-M {}")    # hog memory on the node
-        self.num_tasks = IorParam("-N {}")          # number of tasks
-        self.test_file = IorParam("-o {}")          # full name for test
-        self.directives = IorParam("-O {}")         # IOR directives
-        self.task_offset = IorParam("-Q {}")        # for -C & -Z read tests
-        self.segment_count = IorParam("-s {}")      # number of segments
-        self.transfer_size = IorParam("-t {}")      # bytes to transfer
-        self.max_duration = IorParam("-T {}")       # max mins executing test
-        self.daos_pool = IorParam("--daos.pool {}")             # pool uuid
-        self.daos_svcl = IorParam("--daos.svcl {}")             # pool SVCL
-        self.daos_cont = IorParam("--daos.cont {}")             # cont uuid
-        self.daos_destroy = IorParam("--daos.destroy", True)    # destroy cont
-        self.daos_group = IorParam("--daos.group {}")           # server group
-        self.daos_chunk = IorParam("--daos.chunk_size {}", 1048576)
-        self.daos_oclass = IorParam("--daos.oclass {}")         # object class
-
-    def __str__(self):
-        """Return a IorCommand object as a string.
-
-        Returns:
-            str: the ior command with all the defined parameters
-
-        """
-        params = []
-        for value in self.__dict__.values():
-            value_str = str(value)
-            if value_str != "":
-                params.append(value_str)
-        return " ".join(["ior"] + sorted(params))
-
-    def set_params(self, test, path="/run/ior/*"):
-        """Set values for all of the ior command params using a yaml file.
-
-        Args:
-            test (Test): avocado Test object
-            path (str, optional): yaml namespace. Defaults to "/run/ior/*".
-
-        """
-        for name, ior_param in self.__dict__.items():
-            ior_param.set_yaml_value(name, test, path)
-
-    def get_launch_command(self, basepath, processes, hostfile, runpath=None):
-        """Get the process launch command used to run IOR.
-
-        Args:
-            basepath (str): DAOS base path
-=======
 class IorCommand(CommandWithParameters):
     """Defines a object for executing an IOR command.
 
@@ -360,68 +233,12 @@
             manager (str): mpi job manager command
             attach_info (str): CART attach info path
             mpi_prefix (str): path for the mpi launch command
->>>>>>> 64da0df2
             processes (int): number of host processes
             hostfile (str): file defining host names and slots
 
         Raises:
             IorFailed: if an error occured building the IOR command
 
-<<<<<<< HEAD
-        """
-        with open(os.path.join(basepath, ".build_vars.json")) as afile:
-            build_paths = json.load(afile)
-        attach_info_path = os.path.join(basepath, "install/tmp")
-
-        # # Verify required params are defined
-        # for name in ("daos_pool", "daos_cont", "daos_svcl"):
-        #     value = getattr(self, name)
-        #     if str(value) == "":
-        #         raise IorFailed("Missing required {} param".format(name))
-
-        if self.api.value == "MPIIO":
-            env = {
-                "CRT_ATTACH_INFO_PATH": attach_info_path,
-                "DAOS_POOL": str(self.daos_pool),
-                "MPI_LIB": "",
-                "DAOS_SVCL": str(self.daos_svcl),
-                "DAOS_SINGLETON_CLI": 1,
-                "FI_PSM2_DISCONNECT": 1,
-            }
-            export_cmd = [
-                "export {}={}".format(key, val) for key, val in env.items()]
-            mpirun_cmd = [
-               os.path.join(
-                   runpath if runpath else build_paths[
-                       "OMPI_PREFIX"], "bin/mpirun"), "-np {}".format(
-                           processes), "--hostfile {}".format(hostfile),
-            ]
-            command = " ".join(mpirun_cmd + [self.__str__()])
-            command = "; ".join(export_cmd + command)
-
-        elif self.api.value == "DAOS":
-            orterun_cmd = [
-                os.path.join(runpath if runpath else build_paths[
-                    "OMPI_PREFIX"], "bin/orterun"),
-                "-np {}".format(processes),
-                "--hostfile {}".format(hostfile),
-                "--map-by node",
-                "-x DAOS_SINGLETON_CLI=1",
-                "-x CRT_ATTACH_INFO_PATH={}".format(attach_info_path),
-            ]
-            command = " ".join(orterun_cmd + [self.__str__()])
-
-        else:
-            raise IorFailed("Unsupported IOR API: {}".format(self.api))
-
-        return command
-
-    def run(self, basepath, processes, hostfile, display=True, path=None):
-        """Run the IOR command.
-
-        Args:
-            basepath (str): DAOS base path
-=======
         Returns:
             str: ior launch command
 
@@ -486,7 +303,6 @@
         Args:
             manager (str): mpi job manager command
             attach_info (str): CART attach info path
->>>>>>> 64da0df2
             processes (int): number of host processes
             hostfile (str): file defining host names and slots
             display (bool, optional): print IOR output to the console.
@@ -496,113 +312,15 @@
             IorFailed: if an error occured runnig the IOR command
 
         """
-<<<<<<< HEAD
-        command = self.get_launch_command(basepath, processes, hostfile, path)
-=======
         command = self.get_launch_command(
             manager, attach_info, processes, hostfile)
->>>>>>> 64da0df2
         if display:
             print("<IOR CMD>: {}".format(command))
 
         # Run IOR
         try:
-<<<<<<< HEAD
-            process = subprocess.Popen(
-                command, stdout=subprocess.PIPE, shell=True)
-            while True:
-                output = process.stdout.readline()
-                if output == "" and process.poll() is not None:
-                    break
-                if output and display:
-                    print(output.strip())
-            if process.poll() != 0:
-                raise IorFailed(
-                    "IOR Run process Failed with non zero exit code:{}".format(
-                        process.poll()))
-
-        except (OSError, ValueError) as error:
-            print("<IorRunFailed> Exception occurred: {0}".format(str(error)))
-            raise IorFailed("IOR Run process Failed: {}".format(error))
-
-
-# we probably need to introduce an IOR "object"
-# pylint: disable=too-many-arguments
-def run_ior_daos(client_file, ior_flags, iteration, block_size, transfer_size,
-                 pool_uuid, svc_list, object_class, basepath, client_processes,
-                 cont_uuid="`uuidgen`", seg_count=1, chunk_size=1048576,
-                 display_output=True):
-    """Run IOR test.
-
-    Args:
-        client_file (str): file holding client hostname and slots
-        ior_flags (str): all ior specific flags
-        iteration (int): number of iterations for ior run
-        block_size (int): contiguous bytes to write per task
-        transfer_size (int): size of transfer in bytes
-        pool_uuid (str): DAOS pool uuid
-        svc_list (str): DAOS pool svcl
-        object_class (str): DAOS object class designation
-        basepath (str): DAOS base path
-        client_processes (int): number of client processes
-        cont_uuid (str, optional): container uuid. Defaults to "`uuidgen`".
-        seg_count (int, optional): segment count. Defaults to 1.
-        chunk_size (int, optional): chunk size in bytes. Defaults to 1048576.
-        display_output (bool, optional): print IOR output. Defaults to True.
-    """
-    ior_cmd = IorCommand()
-    ior_cmd.api.value = "DAOS"
-    ior_cmd.flags.value = ior_flags
-    ior_cmd.repetitions.value = iteration
-    ior_cmd.block_size.value = block_size
-    ior_cmd.transfer_size.value = transfer_size
-    ior_cmd.daos_pool.value = pool_uuid
-    ior_cmd.daos_svcl.value = svc_list
-    ior_cmd.daos_oclass.value = object_class
-    ior_cmd.daos_cont.value = cont_uuid
-    ior_cmd.segment_count.value = seg_count
-    ior_cmd.daos_chunk.value = chunk_size
-
-    ior_cmd.run(
-        basepath, client_processes, client_file, display_output)
-
-
-# we probably need to introduce an IOR "object"
-# pylint: disable=too-many-arguments
-def run_ior_mpiio(basepath, mpichinstall, pool_uuid, svcl, numprocs, hostfile,
-                  ior_flags, iteration, transfer_size, block_size,
-                  display_output=True):
-    """Run IOR over mpich.
-
-    Args:
-        basepath (str): DAOS base path
-        mpichinstall (str): location of installed mpich
-        pool_uuid (str): DAOS pool uuid
-        svcl (str): DAOS pool svcl
-        numprocs (int): number of client processes
-        hostfile (str): file holding client hostname and slots
-        ior_flags (str): all ior specific flags
-        iteration (int): number of iterations for ior run
-        transfer_size (int): size of transfer in bytes
-        block_size (int): contiguous bytes to write per task
-        display_output (bool, optional): print IOR output. Defaults to True.
-    """
-    ior_cmd = IorCommand()
-    ior_cmd.api.value = "MPIIO"
-    ior_cmd.flags.value = ior_flags
-    ior_cmd.repetitions.value = iteration
-    ior_cmd.block_size.value = block_size
-    ior_cmd.transfer_size.value = transfer_size
-    ior_cmd.daos_pool.value = pool_uuid
-    ior_cmd.daos_svcl.value = svcl
-    ior_cmd.test_file.value = "daos:testFile"
-
-    ior_cmd.run(
-        basepath, numprocs, hostfile, display_output, mpichinstall)
-=======
             run(command, allow_output_check="combined", shell=True)
 
         except CmdError as error:
             print("<IorRunFailed> Exception occurred: {}".format(error))
-            raise IorFailed("IOR Run process Failed: {}".format(error))
->>>>>>> 64da0df2
+            raise IorFailed("IOR Run process Failed: {}".format(error))