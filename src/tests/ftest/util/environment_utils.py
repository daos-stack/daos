--- conflicted
+++ resolved
@@ -31,10 +31,6 @@
     Returns:
         str: The prefix of the DAOS install.
         None: If the file is not present.
-<<<<<<< HEAD
-
-=======
->>>>>>> c64dc992
     """
     logger.debug("Obtaining DAOS build environment from %s", build_vars_file)
     try:
@@ -558,10 +554,7 @@
         # Update the PATH environment variable
         build_vars_file = os.path.join(
             os.path.dirname(os.path.realpath(__file__)), "..", "..", "..", ".build_vars.json")
-<<<<<<< HEAD
 #           os.path.dirname(os.path.realpath(__file__)), "..", "..", "..", "..", ".build_vars.json")
-=======
->>>>>>> c64dc992
         _update_path(logger, build_vars_file)
 
         # Get the default fabric interface and provider
