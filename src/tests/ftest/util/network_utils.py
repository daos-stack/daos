--- conflicted
+++ resolved
@@ -420,21 +420,11 @@
     fastest_interfaces = None
     logger.info("Active network interface speeds on %s:", hosts)
     for speed in sorted(interfaces_at_speed):
-<<<<<<< HEAD
-        logger.info("  - speed: %6s => %s", speed, sorted(interfaces_at_speed[speed]))
-
-    try:
-        fastest_speed = sorted(interfaces_at_speed)[-1]
-        fastest_interfaces = interfaces_at_speed[fastest_speed]
-    except IndexError as error:
-        raise NetworkException("Error obtaining a default interface!") from error
-=======
         fastest_interfaces = sorted(interfaces_at_speed[speed])
         logger.info("  - speed: %7s => %s", speed, fastest_interfaces)
 
     if fastest_interfaces is None:
         raise NetworkException(f"Error obtaining default interfaces w/ equal speed on {hosts}!")
->>>>>>> d6f3bbdd
 
     logger.info("Fastest interfaces detected on %s: %s", hosts, fastest_interfaces)
     return fastest_interfaces
