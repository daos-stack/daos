#!/usr/bin/python
"""
  (C) Copyright 2020-2021 Intel Corporation.

  SPDX-License-Identifier: BSD-2-Clause-Patent
"""
# pylint: disable=too-many-lines

# Some useful test classes inherited from avocado.Test

from __future__ import print_function

import os
import json
import re

from avocado import Test as avocadoTest
from avocado import skip, TestFail, fail_on
from avocado.utils.distro import detect

import fault_config_utils
from pydaos.raw import DaosContext, DaosLog, DaosApiError
from command_utils_base import CommandFailure, EnvironmentVariables
from agent_utils import DaosAgentManager, include_local_host
from dmg_utils import get_dmg_command
from daos_utils import DaosCommand
from server_utils import DaosServerManager
from general_utils import \
    get_partition_hosts, stop_processes, get_job_manager_class, \
    get_default_config_file, pcmd, get_file_listing
from logger_utils import TestLogger
from test_utils_pool import TestPool
from test_utils_container import TestContainer
from env_modules import load_mpi
from distutils.spawn import find_executable
from write_host_file import write_host_file


# pylint: disable=invalid-name
def skipForTicket(ticket):
    """Skip a test with a comment about a ticket."""
    return skip("Skipping until {} is fixed.".format(ticket))
# pylint: enable=invalid-name


def get_log_file(name):
    """Get the full log file name and path.

    Args:
        name (str): log file name

    Returns:
        str: full log file name including path

    """
    return os.path.join(os.environ.get("DAOS_TEST_LOG_DIR", "/tmp"), name)


class Test(avocadoTest):
    """Basic Test class.

    :avocado: recursive
    """

    # Skipping Test Variants:
    #   If this list is populated with one or more
    #       [<ticket>, <param_name>, <param_value>]
    #   list items, then setUp() will check each test variant to see if the
    #   <param_name> has been assigned <param_value>.  When this is the case the
    #   test variant will be skipped/cancelled for <ticket> before anything else
    #   in setUp() is executed.  If the <param_name> is "test_method_name" then
    #   <param_value> is compared to the name of the test method.
    CANCEL_FOR_TICKET = []

    def __init__(self, *args, **kwargs):
        """Initialize a Test object."""
        super(Test, self).__init__(*args, **kwargs)

        # Define a test ID using the test_* method name
        self.test_id = self.get_test_name()

        # Support specifying timeout values with units, e.g. "1d 2h 3m 4s".
        # Any unit combination may be used, but they must be specified in
        # descending order. Spaces can optionally be used between units and
        # values. The first unit character is required; other unit characters
        # are optional. The units are case-insensitive.
        # The following units are supported:
        #   - days      e.g. 1d, 1 day
        #   - hours     e.g. 2h, 2 hrs, 2 hours
        #   - minutes   e.g. 3m, 3 mins, 3 minutes
        #   - seconds   e.g. 4s, 4 secs, 4 seconds
        if isinstance(self.timeout, str):
            pattern = r""
            for interval in ("days", "hours", "minutes", "seconds"):
                pattern += r"(?:(\d+)(?:\s*{0}[{1}]*\s*)){{0,1}}".format(
                    interval[0], interval[1:])
            # pylint: disable=no-member
            dhms = re.search(pattern, self.timeout, re.IGNORECASE).groups()
            # pylint: enable=no-member
            self.timeout = 0
            for index, multiplier in enumerate([24 * 60 * 60, 60 * 60, 60, 1]):
                if dhms[index] is not None:
                    self.timeout += multiplier * int(dhms[index])

        # Support unique test case timeout values.  These test case specific
        # timeouts are read from the test yaml using the test case method name
        # as the key, e.g.:
        #   timeouts:
        #     test_quick: 120
        #     test_long: 1200
        self.timeouts = self.params.get(self.test_id, "/run/timeouts/*")

        # If not specified, set a default timeout of 1 minute.
        # Tests that require a longer timeout should set a "timeout: <int>"
        # entry in their yaml file.  All tests should have a timeout defined.
        if (not self.timeout) and (not self.timeouts):
            self.timeout = 60
        elif self.timeouts:
            self.timeout = self.timeouts
        self.log.info("self.timeout: %s", self.timeout)

        item_list = self.logdir.split('/')
        for index, item in enumerate(item_list):
            if item == 'job-results':
                self.job_id = item_list[index + 1]
                break

        self.log.info("Job-ID: %s", self.job_id)
        self.log.info("Test PID: %s", os.getpid())
        self._timeout_reported = False
        # When canceling within a test variant,
        # use 'add_cancel_ticket(<ticket>)' to add to this set.
        self._teardown_cancel = set()
        self._teardown_errors = []

    def setUp(self):
        """Set up each test case."""
        self.check_variant_skip()
        self.log.info("*** SETUP running on %s ***", str(detect()))
        super(Test, self).setUp()

    def check_variant_skip(self):
        """Determine if this test variant should be skipped.

        If self.CANCEL_FOR_TICKET is populated, check each item in the list to
        determine if this test variant should be skipped (cancelled).  Each item
        should be a tuple whose:
            - first entry is the ticket defining the test variant skip reason
            - next two entries define:
                - the test yaml parameter name to read / test method name
                - the test yaml parameter value used to trigger the skip
        If multiple sets of test yaml names/values are specified they must all
        match in order for the test variant to be skipped.
        """
        for data in (list(item) for item in self.CANCEL_FOR_TICKET):
            ticket = data.pop(0)
            skip_variant = len(data) > 1
            while data and skip_variant:
                try:
                    name = data.pop(0)
                    value = data.pop(0)
                    if name == "test_method_name":
                        skip_variant &= self.get_test_name() == value
                    else:
                        skip_variant &= self.params.get(name) == value
                except IndexError:
                    self.fail(
                        "Invalid CANCEL_FOR_TICKET format: {}".format(
                            self.CANCEL_FOR_TICKET))
            if skip_variant:
                self.cancelForTicket(ticket)

    # pylint: disable=invalid-name
    def cancelForTicket(self, ticket):
        """Skip a test due to a ticket needing to be completed.

        Args:
            ticket (object): the ticket (str) or group of tickets (set)
                that cause this test case to be cancelled.
        """
        verb = "is"
        if isinstance(ticket, set):
            ticket = sorted(ticket)
            if len(ticket) > 1:
                ticket[-1] = " ".join(["and", ticket[-1]])
                verb = "are"
            ticket = ", ".join(ticket)
        return self.cancel("Skipping until {} {} fixed.".format(ticket, verb))
    # pylint: enable=invalid-name

    def add_cancel_ticket(self, ticket, reason=None):
        """Skip a test due to a ticket needing to be completed.

        Args:
            ticket (object): the ticket (str) used to cancel the test.
            reason (str, option): optional reason to skip. Defaults to None.
        """
        self.log.info(
            "<CANCEL> Skipping %s for %s%s", self.get_test_name(), ticket,
            ": {}".format(reason) if reason else "")
        self._teardown_cancel.add(ticket)

    def get_test_info(self):
        """Get the python file, class, and method from the test name.

        Returns:
            tuple: the test filename, python class, and python method

        """
        keys = ("id", "file", "class", "method", "variant")
        info = [self.name.uid]
        info.extend(self.name.name.split(":"))
        info.extend(info.pop(-1).split("."))
        info.append(self.name.variant)
        return {key: info[index] for index, key in enumerate(keys)}

    def get_test_name(self):
        """Obtain the test method name from the Avocado test name.

        Returns:
            str: name of the test method

        """
        return self.get_test_info()["method"]

    def report_timeout(self):
        """Report whether or not this test case was timed out."""
        if not self._timeout_reported:
            # Update the elapsed time
            self.get_state()
            if self.timeout is None:
                # self.timeout is not set - this is a problem
                self.log.error("*** TEARDOWN called with UNKNOWN timeout ***")
                self.log.error("self.timeout undefined - please investigate!")
            elif self.time_elapsed > self.timeout:
                # Timeout has expired
                self.log.info(
                    "*** TEARDOWN called due to TIMEOUT: "
                    "%s second timeout exceeded ***", str(self.timeout))
                self.log.info("test execution has been terminated by avocado")
            else:
                # Normal operation
                remaining = str(self.timeout - self.time_elapsed)
                self.log.info(
                    "*** TEARDOWN called after test completion: elapsed time: "
                    "%s seconds ***", str(self.time_elapsed))
                self.log.info(
                    "Amount of time left in test timeout: %s seconds",
                    remaining)

        # Disable reporting the timeout upon subsequent inherited calls
        self._timeout_reported = True

    def tearDown(self):
        """Tear down after each test case."""
        self.report_timeout()
        super(Test, self).tearDown()

        # Fail the test if any errors occurred during tear down
        if self._teardown_errors:
            self.fail("Errors detected during teardown:\n - {}".format(
                "\n - ".join(self._teardown_errors)))

        # Cancel the test if any part of the test was skipped due to ticket
        if self._teardown_cancel:
            self.cancelForTicket(self._teardown_cancel)


class TestWithoutServers(Test):
    """Run tests without DAOS servers.

    :avocado: recursive
    """

    def __init__(self, *args, **kwargs):
        """Initialize a Test object."""
        super(TestWithoutServers, self).__init__(*args, **kwargs)

        self.client_mca = None
        self.orterun = None
        self.ofi_prefix = None
        self.ompi_prefix = None
        self.basepath = None
        self.prefix = None
        self.bin = None
        self.daos_test = None
        self.cart_prefix = None
        self.cart_bin = None
        self.tmp = None
        self.test_dir = os.getenv("DAOS_TEST_LOG_DIR", "/tmp")
        self.fault_file = None
        self.context = None
        self.d_log = None

        # Create a default TestLogger w/o a DaosLog object to prevent errors in
        # tearDown() if setUp() is not completed.  The DaosLog is added upon the
        # completion of setUp().
        self.test_log = TestLogger(self.log, None)

    def setUp(self):
        """Set up run before each test."""
        super(TestWithoutServers, self).setUp()
        if not load_mpi("openmpi"):
            self.fail("Failed to load openmpi")

        self.orterun = find_executable('orterun')
        if self.orterun is None:
            self.fail("Could not find orterun")

        # hardware tests segfault in MPI_Init without this option
        self.client_mca = "--mca btl_openib_warn_default_gid_prefix 0"
        self.client_mca += " --mca pml ob1"
        self.client_mca += " --mca btl tcp,self"
        self.client_mca += " --mca oob tcp"
        self.ompi_prefix = os.path.dirname(os.path.dirname(self.orterun))
        # get paths from the build_vars generated by build
        with open('../../.build_vars.json') as build_vars:
            build_paths = json.load(build_vars)
        self.basepath = os.path.normpath(os.path.join(build_paths['PREFIX'],
                                                      '..') + os.path.sep)
        self.prefix = build_paths['PREFIX']
        try:
            self.ofi_prefix = build_paths['OFI_PREFIX']
        except KeyError:
            self.ofi_prefix = "/usr"
        self.bin = os.path.join(self.prefix, 'bin')
        self.daos_test = os.path.join(self.prefix, 'bin', 'daos_test')

        # set default shared dir for daos tests in case DAOS_TEST_SHARED_DIR
        # is not set, for RPM env and non-RPM env.
        if self.prefix != "/usr":
            self.tmp = os.path.join(self.prefix, 'tmp')
        else:
            self.tmp = os.getenv(
                'DAOS_TEST_SHARED_DIR', os.path.expanduser('~/daos_test'))
        if not os.path.exists(self.tmp):
            os.makedirs(self.tmp)
        self.log.debug("Shared test directory: %s", self.tmp)
        self.log.debug("Common test directory: %s", self.test_dir)

        # setup fault injection, this MUST be before API setup
        fault_list = self.params.get("fault_list", '/run/faults/*')
        if fault_list:
            # not using workdir because the huge path was messing up
            # orterun or something, could re-evaluate this later
            self.fault_file = fault_config_utils.write_fault_file(self.tmp,
                                                                  fault_list,
                                                                  None)
            os.environ["D_FI_CONFIG"] = self.fault_file

        self.context = DaosContext(self.prefix + '/lib64/')
        self.d_log = DaosLog(self.context)
        self.test_log.daos_log = self.d_log

    def tearDown(self):
        """Tear down after each test case."""
        self.report_timeout()

        if self.fault_file:
            try:
                os.remove(self.fault_file)
            except OSError as error:
                self._teardown_errors.append(
                    "Error running inherited teardown(): {}".format(error))

        super(TestWithoutServers, self).tearDown()

    def stop_leftover_processes(self, processes, hosts):
        """Stop leftover processes on the specified hosts before starting tests.

        Args:
            processes (list): list of process names to stop
            hosts (list): list of hosts on which to stop the leftover processes
        """
        if processes:
            self.log.info(
                "Stopping any of the following commands left running on %s: %s",
                hosts, ",".join(processes))
            stop_processes(hosts, "'({})'".format("|".join(processes)))


class TestWithServers(TestWithoutServers):
    # pylint: disable=too-many-public-methods,too-many-instance-attributes
    """Run tests with DAOS servers and at least one client.

    Optionally run DAOS clients on specified hosts.  By default run a single
    DAOS client on the host executing the test.

    :avocado: recursive
    """

    def __init__(self, *args, **kwargs):
        """Initialize a TestWithServers object."""
        super(TestWithServers, self).__init__(*args, **kwargs)

        # Add additional time to the test timeout for reporting running
        # processes while stopping the daos_agent and daos_server.
        tear_down_timeout = 30
        self.timeout += tear_down_timeout
        self.log.info(
            "Increasing timeout by %s seconds for agent/server tear down: %s",
            tear_down_timeout, self.timeout)

        self.server_group = None
        self.agent_managers = []
        self.server_managers = []
        # Options to control how servers are started for each test variant:
        #   start_servers_once:
        #       True        = start the DAOS servers once per test file allowing
        #                     the same server instances to be used for each test
        #                     variant.
        #       False       = start an new set of DAOS servers for each test
        #                     variant.
        #   server_manager_class / agent_manager_class:
        #       "Orterun"   = use the orterun command to launch DAOS servers /
        #                     agents. Not supported with (start_servers_once set
        #                     to True).
        #       "Systemctl" = use clush and systemctl to launch DAOS servers /
        #                     agents.
        #   setup_start_servers / setup_start_agents:
        #       True        = start the DAOS servers / agents in setUp()
        #       False       = do not start the DAOS servers / agents in setUp()
        #
        # Notes:
        #   - when the setup_start_{servers|agents} is set to False the
        #       start_servers_once attribute will most likely also want to be
        #       set to False to ensure the servers are not running at the start
        #       of each test variant.
        self.start_servers_once = True
        self.server_manager_class = "Systemctl"
        self.agent_manager_class = "Systemctl"
        self.setup_start_servers = True
        self.setup_start_agents = True
        self.hostlist_servers = None
        self.hostlist_clients = None
        self.hostfile_clients = None
        self.server_partition = None
        self.client_partition = None
        self.server_reservation = None
        self.client_reservation = None
        self.hostfile_servers_slots = 1
        self.hostfile_clients_slots = 1
        self.pool = None
        self.container = None
        self.agent_log = None
        self.server_log = None
        self.control_log = None
        self.helper_log = None
        self.client_log = None
        self.config_file_base = "test"
        self.log_dir = os.path.split(
            os.getenv("D_LOG_FILE", "/tmp/server.log"))[0]
        # self.debug = False
        # self.config = None
        self.job_manager = None

    def setUp(self):
        """Set up each test case."""
        super(TestWithServers, self).setUp()

        # Support starting the servers once per test for all test variants
        self.start_servers_once = self.params.get(
            "start_servers_once", "/run/setup/*", self.start_servers_once)

        # Support running servers and agents with different JobManager classes
        self.server_manager_class = self.params.get(
            "server_manager_class", "/run/setup/*", self.server_manager_class)
        self.agent_manager_class = self.params.get(
            "agent_manager_class", "/run/setup/*", self.agent_manager_class)

        # Support configuring the startup of servers and agents by the setup()
        # method from the test yaml file
        self.setup_start_servers = self.params.get(
            "start_servers", "/run/setup/*", self.setup_start_servers)
        self.setup_start_agents = self.params.get(
            "start_agents", "/run/setup/*", self.setup_start_agents)

        # The server config name should be obtained from each ServerManager
        # object, but some tests still use this TestWithServers attribute.
        self.server_group = self.params.get(
            "name", "/server_config/", "daos_server")

        # Support using different job managers to launch the daos agent/servers
        self.manager_class = self.params.get("manager_class", "/", "Orterun")

        # Determine which hosts to use as servers and optionally clients.
        self.hostlist_servers = self.params.get("test_servers", "/run/hosts/*")
        self.hostlist_clients = self.params.get("test_clients", "/run/hosts/*")

        # If server or client host list are defined through valid slurm
        # partition names override any hosts specified through lists.
        for name in ("servers", "clients"):
            host_list_name = "_".join(["hostlist", name])
            partition_name = "_".join([name[:-1], "partition"])
            reservation_name = "_".join([name[:-1], "reservation"])
            partition = self.params.get(partition_name, "/run/hosts/*")
            reservation = self.params.get(reservation_name, "/run/hosts/*")
            host_list = getattr(self, host_list_name)
            if partition is not None and host_list is None:
                # If a partition is provided instead of a list of hosts use the
                # partition information to populate the list of hosts.
                setattr(self, partition_name, partition)
                setattr(self, reservation_name, reservation)
                slurm_nodes = get_partition_hosts(partition, reservation)
                if not slurm_nodes:
                    self.fail(
                        "No valid nodes in {} partition with {} "
                        "reservation".format(partition, reservation))
                setattr(self, host_list_name, slurm_nodes)
            elif partition is not None and host_list is not None:
                self.fail(
                    "Specifying both a {} partition name and a list of hosts "
                    "is not supported!".format(name))

        # # Find a configuration that meets the test requirements
        # self.config = Configuration(
        #     self.params, self.hostlist_servers, debug=self.debug)
        # if not self.config.set_config(self):
        #     self.cancel("Test requirements not met!")

        # Create host files - In the future this should be the responsibility of
        # tests/classes that need a host file and hostfile_clients should not be
        # a property of this class.
        if self.hostlist_clients:
            self.hostfile_clients = write_host_file(
                self.hostlist_clients, self.workdir,
                self.hostfile_clients_slots)

        # Access points to use by default when starting servers and agents
        self.access_points = self.params.get(
            "access_points", "/run/setup/*", self.hostlist_servers[:1])

        # Display host information
        self.log.info("--- HOST INFORMATION ---")
        self.log.info("hostlist_servers:    %s", self.hostlist_servers)
        self.log.info("hostlist_clients:    %s", self.hostlist_clients)
        self.log.info("server_partition:    %s", self.server_partition)
        self.log.info("client_partition:    %s", self.client_partition)
        self.log.info("server_reservation:  %s", self.server_reservation)
        self.log.info("client_reservation:  %s", self.client_reservation)
        self.log.info("access_points:       %s", self.access_points)

        # List common test directory contents before running the test
        self.log.debug("Common test directory (%s) contents:", self.test_dir)
        hosts = list(self.hostlist_servers)
        if self.hostlist_clients:
            hosts.extend(self.hostlist_clients)
        for line in get_file_listing(hosts, self.test_dir).stdout.splitlines():
            self.log.debug("  %s", line)

        if not self.start_servers_once or self.get_test_info()["id"] == 1:
            # Kill commands left running on the hosts (from a previous test)
            # before starting any tests.  Currently only handles 'orterun'
            # processes, but can be expanded.
            hosts = list(self.hostlist_servers)
            if self.hostlist_clients:
                hosts.extend(self.hostlist_clients)
            self.stop_leftover_processes(["orterun"], hosts)

            # Ensure write permissions for the daos command log files when
            # using systemctl
            if (self.agent_manager_class == "Systemctl" or
                    self.server_manager_class == "Systemctl"):
                log_dir = os.environ.get("DAOS_TEST_LOG_DIR", "/tmp")
                self.log.info(
                    "Updating file permissions for %s for use with systemctl",
                    log_dir)
                pcmd(hosts, "chmod a+rw {}".format(log_dir))

        # Start the clients (agents)
        if self.setup_start_agents:
            self.start_agents()

        # Start the servers
        if self.setup_start_servers:
            self.start_servers()

        # Setup a job manager command for running the test command
        manager_class_name = self.params.get(
            "job_manager_class_name", default=None)
        manager_subprocess = self.params.get(
            "job_manager_subprocess", default=False)
        manager_mpi_type = self.params.get(
            "job_manager_mpi_type", default="mpich")
        if manager_class_name is not None:
            self.job_manager = get_job_manager_class(
                manager_class_name, None, manager_subprocess, manager_mpi_type)
            self.set_job_manager_timeout()

    def set_job_manager_timeout(self):
        """Set the timeout for the job manager.

        Use the following priority when setting the job_manager timeout:
            1) use the test method specific timeout from the test yaml, e.g.
                job_manager_timeout:
                    test_one: 30
                    test_two: 60
            2) use the common job_manager timeout from the test yaml, e.g.
                job_manager_timeout: 45
            3) use the avocado test timeout minus 30 seconds
        """
        if self.job_manager:
            self.job_manager.timeout = self.params.get(
                self.get_test_name(), "/run/job_manager_timeout/*", None)
            if self.job_manager.timeout is None:
                self.job_manager.timeout = self.params.get(
                    "job_manager_timeout", default=None)
                if self.job_manager.timeout is None:
                    self.job_manager.timeout = self.timeout - 30

    def start_agents(self, agent_groups=None):
        """Start the daos_agent processes.

        Args:
            agent_groups (dict, optional): dictionary of dictionaries,
                containing the list of hosts on which to start the daos agent
                and the list of server access points, using a unique server
                group name key. Defaults to None which will use the server group
                name, all of the client hosts, and the access points from the
                test's yaml file to define a single server group entry.

        Raises:
            avocado.core.exceptions.TestFail: if there is an error starting the
                agents

        """
        if agent_groups is None:
            # Include running the daos_agent on the test control host for API
            # calls and calling the daos command from this host.
            agent_groups = {
                self.server_group: {
                    "hosts": include_local_host(self.hostlist_clients),
                    "access_points": self.access_points
                }
            }

        self.log.debug("--- STARTING AGENT GROUPS: %s ---", agent_groups)

        if isinstance(agent_groups, dict):
            for group, info in agent_groups.items():
                self.add_agent_manager(group)
                self.configure_manager(
                    "agent",
                    self.agent_managers[-1],
                    info["hosts"],
                    self.hostfile_clients_slots,
                    info["access_points"])
            self.start_agent_managers()

    def start_servers(self, server_groups=None):
        """Start the daos_server processes.

        Args:
            server_groups (dict, optional): dictionary of dictionaries,
                containing the list of hosts on which to start the daos server
                and the list of access points, using a unique server group name
                key. Defaults to None which will use the server group name, all
                of the server hosts, and the access points from the test's yaml
                file to define a single server group entry.

        Raises:
            avocado.core.exceptions.TestFail: if there is an error starting the
                servers

        """
        if server_groups is None:
            server_groups = {
                self.server_group: {
<<<<<<< HEAD
                    "servers": self.hostlist_servers, "access_list": []
                },
=======
                    "hosts": self.hostlist_servers,
                    "access_points": self.access_points
                }
>>>>>>> b909c4de
            }

        self.log.debug("--- STARTING SERVER GROUPS: %s ---", server_groups)

        if isinstance(server_groups, dict):
<<<<<<< HEAD
            for group, hosts in server_groups.items():
                servers = hosts["servers"]
                access_list = None
                if "access_list" in hosts and hosts["access_list"]:
                    access_list = hosts["access_list"]

                transport = DaosServerTransportCredentials(self.workdir)
                # Use the unique agent group name to create a unique yaml file
                config_file = self.get_config_file(group, "server")
                dmg_config_file = self.get_config_file(group, "dmg")
                # Setup the access points with the server hosts
                common_cfg = CommonConfig(group, transport)

                self.add_server_manager(
                    config_file, dmg_config_file, common_cfg)
                self.configure_manager(
                    "server",
                    self.server_managers[-1],
                    servers,
                    self.hostfile_servers_slots,
                    access_list)
=======
            for group, info in server_groups.items():
                self.add_server_manager(group)
                self.configure_manager(
                    "server",
                    self.server_managers[-1],
                    info["hosts"],
                    self.hostfile_servers_slots,
                    info["access_points"])
>>>>>>> b909c4de
            self.start_server_managers()

    def get_config_file(self, name, command, path=None):
        """Get the yaml configuration file.

        Args:
            name (str): unique part of the configuration file name
            command (str): command owning the configuration file
            path (str, optional): location for the configuration file. Defaults
                to None which yields the self.tmp shared directory.

        Returns:
            str: daos_agent yaml configuration file full name

        """
        if path is None:
            path = self.tmp
        filename = "{}_{}_{}.yaml".format(self.config_file_base, name, command)
        return os.path.join(path, filename)

    def add_agent_manager(self, group=None, config_file=None, config_temp=None):
        """Add a new daos server manager object to the server manager list.

        Args:
            group (str, optional): server group name. Defaults to None.
            config_file (str, optional): daos_agent configuration file name and
                path. Defaults to None which will use the default filename.
            config_temp (str, optional): file name and path used to generate
                the daos_agent configuration file locally and copy it to all
                the hosts using the config_file specification. Defaults to None.

        Raises:
            avocado.core.exceptions.TestFail: if there is an error specifying
                files to use with the Systemctl job manager class.

        """
        if group is None:
            group = self.server_group
        if config_file is None and self.agent_manager_class == "Systemctl":
            config_file = get_default_config_file("agent")
            config_temp = self.get_config_file(group, "agent", self.test_dir)
        elif config_file is None:
            config_file = self.get_config_file(group, "agent")
            config_temp = None

        # Verify the correct configuration files have been provided
        if self.agent_manager_class == "Systemctl" and config_temp is None:
            self.fail(
                "Error adding a DaosAgentManager: no temporary configuration "
                "file provided for the Systemctl manager class!")

        # Define the location of the certificates
        if self.agent_manager_class == "Systemctl":
            cert_dir = os.path.join(os.sep, "etc", "daos", "certs")
        else:
            cert_dir = self.workdir

        self.agent_managers.append(
            DaosAgentManager(
                group, self.bin, cert_dir, config_file, config_temp,
                self.agent_manager_class)
        )

    def add_server_manager(self, group=None, svr_config_file=None,
                           dmg_config_file=None, svr_config_temp=None,
                           dmg_config_temp=None):
        """Add a new daos server manager object to the server manager list.

        Args:
            group (str, optional): server group name. Defaults to None.
            svr_config_file (str, optional): daos_server configuration file name
                and path. Defaults to None.
            dmg_config_file (str, optional): dmg configuration file name and
                path. Defaults to None.
            svr_config_temp (str, optional): file name and path used to generate
                the daos_server configuration file locally and copy it to all
                the hosts using the config_file specification. Defaults to None.
            dmg_config_temp (str, optional): file name and path used to generate
                the dmg configuration file locally and copy it to all the hosts
                using the config_file specification. Defaults to None.

        Raises:
            avocado.core.exceptions.TestFail: if there is an error specifying
                files to use with the Systemctl job manager class.

        """
        if group is None:
            group = self.server_group
        if svr_config_file is None and self.server_manager_class == "Systemctl":
            svr_config_file = get_default_config_file("server")
            svr_config_temp = self.get_config_file(
                group, "server", self.test_dir)
        elif svr_config_file is None:
            svr_config_file = self.get_config_file(group, "server")
            svr_config_temp = None
        if dmg_config_file is None and self.server_manager_class == "Systemctl":
            dmg_config_file = get_default_config_file("control")
            dmg_config_temp = self.get_config_file(group, "dmg", self.test_dir)
        elif dmg_config_file is None:
            dmg_config_file = self.get_config_file(group, "dmg")
            dmg_config_temp = None

        # Verify the correct configuration files have been provided
        if self.server_manager_class == "Systemctl" and svr_config_temp is None:
            self.fail(
                "Error adding a DaosServerManager: no temporary configuration "
                "file provided for the Systemctl manager class!")

        # Define the location of the certificates
        if self.server_manager_class == "Systemctl":
            svr_cert_dir = os.path.join(os.sep, "etc", "daos", "certs")
            dmg_cert_dir = os.path.join(os.sep, "etc", "daos", "certs")
        else:
            svr_cert_dir = self.workdir
            dmg_cert_dir = self.workdir

        self.server_managers.append(
            DaosServerManager(
                group, self.bin, svr_cert_dir, svr_config_file, dmg_cert_dir,
                dmg_config_file, svr_config_temp, dmg_config_temp,
                self.server_manager_class)
        )

    def configure_manager(self, name, manager, hosts, slots,
                          access_points=None):
        """Configure the agent/server manager object.

        Defines the environment variables, host list, and hostfile settings used
        to start the agent/server manager.

        Args:
            name (str): manager name
            manager (SubprocessManager): the daos agent/server process manager
            hosts (list): list of hosts on which to start the daos agent/server
            slots (int): number of slots per server to define in the hostfile
            access_points (list, optional): list of access point hosts. Defaults
                to None which uses self.access_points.
        """
        self.log.info("--- CONFIGURING %s MANAGER ---", name.upper())
<<<<<<< HEAD
        if access_list is None:
            # Only use the first host in the access list
            access_list = hosts[:1]
        # Calling get_params() will set the test-specific log names
        manager.get_params(self)
        manager.set_config_value("access_points", access_list)
=======
        if access_points is None:
            access_points = self.access_points
        # Calling get_params() will set the test-specific log names
        manager.get_params(self)
        manager.set_config_value("access_points", access_points)
>>>>>>> b909c4de
        manager.manager.assign_environment(
            EnvironmentVariables({"PATH": None}), True)
        manager.hosts = (hosts, self.workdir, slots)

    @fail_on(CommandFailure)
    def start_agent_managers(self):
        """Start the daos_agent processes on each specified list of hosts."""
        self.log.info("-" * 100)
        self.log.info("--- STARTING AGENTS ---")
        self._start_manager_list("agent", self.agent_managers)
        self.log.info("-" * 100)

    @fail_on(CommandFailure)
    def start_server_managers(self):
        """Start the daos_server processes on each specified list of hosts."""
        self.log.info("-" * 100)
        start_servers = True
        if self.start_servers_once:
            # Starting servers for each test variant is enabled.  The servers
            # will still need be started if any server is down.  Since the
            # ServerManager objects have been initialized but start() has not
            # been called, the dmg command will need to be prepared and the
            # expected states will need to be assigned.
            status = self.check_running(
                "servers", self.server_managers, True, True)
            start_servers = status["restart"]
        if start_servers:
            self.log.info("--- STARTING SERVERS ---")
            self._start_manager_list("server", self.server_managers)
        self.log.info("-" * 100)

    def check_running(self, name, manager_list, prepare_dmg=False,
                      set_expected=False):
        """Verify that servers are running on all the expected hosts.

        Args:
            name (str): manager name
            manager_list (list): list of SubprocessManager objects to start
            prepare_dmg (bool, optional): option to prepare the dmg command for
                each server manager prior to querying the server states. This
                should be set to True when verifying server states for servers
                started by other test variants. Defaults to False.
            set_expected (bool, optional): option to update the expected server
                rank states to the current states prior to checking the states.
                Defaults to False.

        Returns:
            dict: a dictionary of whether or not any of the server states were
                not 'expected' (which should warrant an error) and whether or
                the servers require a 'restart' (either due to any unexpected
                states or because at least one servers was found to no longer
                be running)

        """
        status = {"expected": True, "restart": False}
        self.log.info("--- VERIFYING %s RUNNING ---", name.upper())
        for manager in manager_list:
            # Setup the dmg command
            if prepare_dmg:
                manager.prepare_dmg()

            # Verify the current server states match the expected states
            manager_status = manager.verify_expected_states(set_expected)
            status["expected"] &= manager_status["expected"]
            if manager_status["restart"]:
                status["restart"] = True

        return status

    def _start_manager_list(self, name, manager_list):
        """Start each manager in the specified list.

        Args:
            name (str): manager name
            manager_list (list): list of SubprocessManager objects to start
        """
        # We probably want to do this parallel if end up with multiple managers
        for manager in manager_list:
            self.log.info(
                "Starting %s: group=%s, hosts=%s, config=%s",
                name, manager.get_config_value("name"), manager.hosts,
                manager.get_config_value("filename"))
            manager.start()

    def tearDown(self):
        """Tear down after each test case."""
        # Report whether or not the timeout has expired
        self.report_timeout()

        # Tear down any test-specific items
        self._teardown_errors = self.pre_tear_down()

        # Stop any test jobs that may still be running
        self._teardown_errors.extend(self.stop_job_managers())

        # Destroy any containers first
        self._teardown_errors.extend(self.destroy_containers(self.container))

        # Destroy any pools next
        self._teardown_errors.extend(self.destroy_pools(self.pool))

        # Stop the agents
        self._teardown_errors.extend(self.stop_agents())

        # Stop the servers
        self._teardown_errors.extend(self.stop_servers())

        super(TestWithServers, self).tearDown()

    def pre_tear_down(self):
        """Tear down steps to optionally run before tearDown().

        Returns:
            list: a list of error strings to report at the end of tearDown().

        """
        self.log.debug("no pre-teardown steps defined")
        return []

    def stop_job_managers(self):
        """Stop the test job manager.

        Returns:
            list: a list of exceptions raised stopping the agents

        """
        error_list = []
        if self.job_manager:
            self.test_log.info("Stopping test job manager")
            error_list = self._stop_managers(
                [self.job_manager], "test job manager")
        return error_list

    def destroy_containers(self, containers):
        """Close and destroy one or more containers.

        Args:
            containers (object): a list of or single DaosContainer or
                TestContainer object(s) to destroy

        Returns:
            list: a list of exceptions raised destroying the containers

        """
        error_list = []
        if containers:
            if not isinstance(containers, (list, tuple)):
                containers = [containers]
            self.test_log.info("Destroying containers")
            for container in containers:
                # Only close a container that has been opened by the test
                if not hasattr(container, "opened") or container.opened:
                    try:
                        container.close()
                    except (DaosApiError, TestFail) as error:
                        self.test_log.info("  {}".format(error))
                        error_list.append(
                            "Error closing the container: {}".format(error))

                # Only destroy a container that has been created by the test
                if not hasattr(container, "attached") or container.attached:
                    try:
                        container.destroy()
                    except (DaosApiError, TestFail) as error:
                        self.test_log.info("  {}".format(error))
                        error_list.append(
                            "Error destroying container: {}".format(error))
        return error_list

    def destroy_pools(self, pools):
        """Disconnect and destroy one or more pools.

        Args:
            pools (object): a list of or single DaosPool or TestPool object(s)
                to destroy

        Returns:
            list: a list of exceptions raised destroying the pools

        """
        error_list = []
        if pools:
            if not isinstance(pools, (list, tuple)):
                pools = [pools]
            self.test_log.info("Destroying pools")
            for pool in pools:
                # Only disconnect a pool that has been connected by the test
                if not hasattr(pool, "connected") or pool.connected:
                    try:
                        pool.disconnect()
                    except (DaosApiError, TestFail) as error:
                        self.test_log.info("  {}".format(error))
                        error_list.append(
                            "Error disconnecting pool: {}".format(error))

                # Only destroy a pool that has been created by the test
                if not hasattr(pool, "attached") or pool.attached:
                    try:
                        pool.destroy(1)
                    except (DaosApiError, TestFail) as error:
                        self.test_log.info("  {}".format(error))
                        error_list.append(
                            "Error destroying pool: {}".format(error))
        return error_list

    def stop_agents(self):
        """Stop the daos agents.

        Returns:
            list: a list of exceptions raised stopping the agents

        """
        self.test_log.info(
            "Stopping %s group(s) of agents", len(self.agent_managers))
        return self._stop_managers(self.agent_managers, "agents")

    def stop_servers(self):
        """Stop the daos server and I/O servers.

        Returns:
            list: a list of exceptions raised stopping the servers

        """
        errors = []
        status = self.check_running("servers", self.server_managers)
        if self.start_servers_once and not status["restart"]:
            self.log.info(
                "Servers are configured to run across multiple test variants, "
                "not stopping")
        else:
            if not status["expected"]:
                errors.append(
                    "ERROR: At least one multi-variant server was not found in "
                    "its expected state; stopping all servers")
            self.test_log.info(
                "Stopping %s group(s) of servers", len(self.server_managers))
            errors.extend(self._stop_managers(self.server_managers, "servers"))
        return errors

    def _stop_managers(self, managers, name):
        """Stop each manager object in the specified list.

        Args:
            managers (list): list of managers to stop
            name (str): manager list name

        Returns:
            list: a list of exceptions raised stopping the managers

        """
        error_list = []
        if managers:
            for manager in managers:
                try:
                    manager.stop()
                except CommandFailure as error:
                    self.test_log.info("  {}".format(error))
                    error_list.append(
                        "Error stopping {}: {}".format(name, error))
        return error_list

    def update_log_file_names(self, test_name=None):
        """Define agent, server, and client log files that include the test id.

        Args:
            test_name (str, optional): name of test variant
        """
        if test_name:
            # Overwrite the test id with the specified test name
            self.test_id = test_name

        # Update the log file names.  The path is defined through the
        # DAOS_TEST_LOG_DIR environment variable.
        self.agent_log = "{}_daos_agent.log".format(self.test_id)
        self.server_log = "{}_daos_server.log".format(self.test_id)
        self.control_log = "{}_daos_control.log".format(self.test_id)
        self.helper_log = "{}_daos_admin.log".format(self.test_id)
        self.client_log = "{}_daos_client.log".format(self.test_id)
        self.config_file_base = "{}_".format(self.test_id)

    def get_dmg_command(self, index=0):
        """Get a DmgCommand setup to interact with server manager index.

        Return a DmgCommand object configured with:
            - the "-l" parameter assigned to the server's access point list
            - the "-i" parameter assigned to the server's interactive mode

        This method is intended to be used by tests that wants to use dmg to
        create and destroy pool. Pass in the object to TestPool constructor.

        Access point should be passed in to -l regardless of the number of
        servers.

        Args:
            index (int, optional): Server index. Defaults to 0.

        Returns:
            DmgCommand: New DmgCommand object.

        """
        if self.server_managers:
            return self.server_managers[index].dmg

        if self.server_manager_class == "Systemctl":
            dmg_config_file = get_default_config_file("control")
            dmg_config_temp = self.get_config_file("daos", "dmg", self.test_dir)
            dmg_cert_dir = os.path.join(os.sep, "etc", "daos", "certs")
        else:
            dmg_config_file = self.get_config_file("daos", "dmg")
            dmg_config_temp = None
            dmg_cert_dir = self.workdir

        dmg_cmd = get_dmg_command(
            self.server_group, dmg_cert_dir, self.bin, dmg_config_file,
            dmg_config_temp)
        dmg_cmd.hostlist = self.access_points
        return dmg_cmd

    def get_daos_command(self):
        """Get a DaosCommand object.

        Returns:
            DaosCommand: a new DaosCommand object

        """
        return DaosCommand(self.bin)

    def prepare_pool(self):
        """Prepare the self.pool TestPool object.

        Create a TestPool object, read the pool parameters from the yaml, create
        the pool, and connect to the pool.

        This sequence is common for a lot of the container tests.
        """
        self.add_pool(None, True, True, 0)

    def get_pool(self, namespace=None, create=True, connect=True, index=0):
        """Get a test pool object.

        This method defines the common test pool creation sequence.

        Args:
            namespace (str, optional): namespace for TestPool parameters in the
                test yaml file. Defaults to None.
            create (bool, optional): should the pool be created. Defaults to
                True.
            connect (bool, optional): should the pool be connected. Defaults to
                True.
            index (int, optional): Server index for dmg command. Defaults to 0.

        Returns:
            TestPool: the created test pool object.

        """
        pool = TestPool(self.context, self.get_dmg_command(index))
        if namespace is not None:
            pool.namespace = namespace
        pool.get_params(self)
        if create:
            pool.create()
        if create and connect:
            pool.connect()
        return pool

    def add_pool(self, namespace=None, create=True, connect=True, index=0):
        """Add a pool to the test case.

        This method defines the common test pool creation sequence.

        Args:
            namespace (str, optional): namespace for TestPool parameters in the
                test yaml file. Defaults to None.
            create (bool, optional): should the pool be created. Defaults to
                True.
            connect (bool, optional): should the pool be connected. Defaults to
                True.
            index (int, optional): Server index for dmg command. Defaults to 0.
        """
        self.pool = self.get_pool(namespace, create, connect, index)

    def get_container(self, pool, namespace=None, create=True):
        """Get a test container object.

        Args:
            pool (TestPool): pool in which to create the container.
            namespace (str, optional): namespace for TestContainer parameters in
                the test yaml file. Defaults to None.
            create (bool, optional): should the container be created. Defaults
                to True.

        Returns:
            TestContainer: the created test container object.

        """
        container = TestContainer(pool, daos_command=self.get_daos_command())
        if namespace is not None:
            container.namespace = namespace
        container.get_params(self)
        if create:
            container.create()
        return container

    def add_container(self, pool, namespace=None, create=True):
        """Add a container to the test case.

        This method defines the common test container creation sequence.

        Args:
            pool (TestPool): pool in which to create the container.
            namespace (str, optional): namespace for TestContainer parameters in
                the test yaml file. Defaults to None.
            create (bool, optional): should the container be created. Defaults
                to True.
        """
        self.container = self.get_container(pool, namespace, create)

    def start_additional_servers(self, additional_servers, index=0):
        """Start additional servers.

        This method can be used to start a new daos_server during a test.

        Args:
            additional_servers (list of str): List of hostnames to start
                daos_server.
            index (int): Determines which server_managers to use when creating
                the new server.
        """
        self.add_server_manager(
            self.server_managers[index].manager.job.get_config_value("name"),
            self.server_managers[index].manager.job.yaml.filename,
            self.server_managers[index].dmg.yaml.filename,
            self.server_managers[index].manager.job.temporary_file,
            self.server_managers[index].dmg.temporary_file
        )
        self.configure_manager(
            "server",
            self.server_managers[-1],
            additional_servers,
            self.hostfile_servers_slots,
            additional_servers
        )
        self._start_manager_list("server", [self.server_managers[-1]])<|MERGE_RESOLUTION|>--- conflicted
+++ resolved
@@ -666,42 +666,14 @@
         if server_groups is None:
             server_groups = {
                 self.server_group: {
-<<<<<<< HEAD
-                    "servers": self.hostlist_servers, "access_list": []
-                },
-=======
                     "hosts": self.hostlist_servers,
                     "access_points": self.access_points
                 }
->>>>>>> b909c4de
             }
 
         self.log.debug("--- STARTING SERVER GROUPS: %s ---", server_groups)
 
         if isinstance(server_groups, dict):
-<<<<<<< HEAD
-            for group, hosts in server_groups.items():
-                servers = hosts["servers"]
-                access_list = None
-                if "access_list" in hosts and hosts["access_list"]:
-                    access_list = hosts["access_list"]
-
-                transport = DaosServerTransportCredentials(self.workdir)
-                # Use the unique agent group name to create a unique yaml file
-                config_file = self.get_config_file(group, "server")
-                dmg_config_file = self.get_config_file(group, "dmg")
-                # Setup the access points with the server hosts
-                common_cfg = CommonConfig(group, transport)
-
-                self.add_server_manager(
-                    config_file, dmg_config_file, common_cfg)
-                self.configure_manager(
-                    "server",
-                    self.server_managers[-1],
-                    servers,
-                    self.hostfile_servers_slots,
-                    access_list)
-=======
             for group, info in server_groups.items():
                 self.add_server_manager(group)
                 self.configure_manager(
@@ -710,7 +682,6 @@
                     info["hosts"],
                     self.hostfile_servers_slots,
                     info["access_points"])
->>>>>>> b909c4de
             self.start_server_managers()
 
     def get_config_file(self, name, command, path=None):
@@ -850,20 +821,11 @@
                 to None which uses self.access_points.
         """
         self.log.info("--- CONFIGURING %s MANAGER ---", name.upper())
-<<<<<<< HEAD
-        if access_list is None:
-            # Only use the first host in the access list
-            access_list = hosts[:1]
-        # Calling get_params() will set the test-specific log names
-        manager.get_params(self)
-        manager.set_config_value("access_points", access_list)
-=======
         if access_points is None:
             access_points = self.access_points
         # Calling get_params() will set the test-specific log names
         manager.get_params(self)
         manager.set_config_value("access_points", access_points)
->>>>>>> b909c4de
         manager.manager.assign_environment(
             EnvironmentVariables({"PATH": None}), True)
         manager.hosts = (hosts, self.workdir, slots)
