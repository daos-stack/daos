--- conflicted
+++ resolved
@@ -672,15 +672,6 @@
                     log_dir)
                 pcmd(hosts, "chmod a+rw {}".format(log_dir))
 
-<<<<<<< HEAD
-
-        # Start the clients (agents)
-        if self.setup_start_agents:
-            self.start_agents()
-
-
-=======
->>>>>>> 8b7f7618
         # Start the servers
         force_agent_start = False
         if self.setup_start_servers:
@@ -707,7 +698,6 @@
                 manager_class_name, None, manager_subprocess, manager_mpi_type)
             self.set_job_manager_timeout()
 
-<<<<<<< HEAD
     def write_string_to_logfile(self, s):
         """Write a string to the server log
 
@@ -743,10 +733,9 @@
         cart_ctl.n.value = None
         cart_ctl.sudo_E = True
         cart_ctl.run()
-=======
+
         # Mark the end of setup
         self.log.info("=" * 100)
->>>>>>> 8b7f7618
 
     def set_job_manager_timeout(self):
         """Set the timeout for the job manager.
