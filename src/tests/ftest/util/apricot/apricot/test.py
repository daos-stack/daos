--- conflicted
+++ resolved
@@ -82,7 +82,6 @@
         """Initialize a Test object."""
         super(Test, self).__init__(*args, **kwargs)
 
-<<<<<<< HEAD
         # Support specifying timeout values with units, e.g. "1d 2h 3m 4s".
         # Any unit combination may be used, but they must be specified in
         # descending order. Spaces can optionally be used between units and
@@ -93,39 +92,22 @@
         #   - hours     e.g. 2h, 2 hrs, 2 hours
         #   - minutes   e.g. 3m, 3 mins, 3 minutes
         #   - seconds   e.g. 4s, 4 secs, 4 seconds
-=======
-        # if self.timeout is a string any time value may be entered
-        # but the time speciified must be in this order DHMS
-        # examples   10D2H10M10S or 25M or 2H5S
-        # pylint: disable=no-member
->>>>>>> ce67e7b4
         if isinstance(self.timeout, str):
             pattern = r""
             for interval in ("days", "hours", "minutes", "seconds"):
                 pattern += r"(?:(\d+)(?:\s*{0}[{1}]*\s*)){{0,1}}".format(
                     interval[0], interval[1:])
-<<<<<<< HEAD
             # pylint: disable=no-member
             dhms = re.search(pattern, self.timeout, re.IGNORECASE).groups()
             # pylint: enable=no-member
-=======
-            dhms = re.search(pattern, self.timeout, re.IGNORECASE).groups()
->>>>>>> ce67e7b4
             self.timeout = 0
             for index, multiplier in enumerate([24 * 60 * 60, 60 * 60, 60, 1]):
                 if dhms[index] is not None:
                     self.timeout += multiplier * int(dhms[index])
-<<<<<<< HEAD
 
         # If not specified, set a default timeout of 1 minute.
         # Tests that require a longer timeout should set a "timeout: <int>"
         # entry in their yaml file.  All tests should have a timeout defined.
-=======
-        # pylint: enable=no-member
-        # set a default timeout of 1 minute
-        # tests that want longer should set a timeout in their .yaml file
-        # all tests should set a timeout and 60 seconds will enforce that
->>>>>>> ce67e7b4
         if not self.timeout:
             self.timeout = 60
         self.log.info("self.timeout: %s", self.timeout)
@@ -352,7 +334,6 @@
         if self.setup_start_servers:
             self.start_servers()
 
-<<<<<<< HEAD
     def stop_leftover_processes(self, processes, hosts):
         """Stop leftover processes on the specified hosts before starting tests.
 
@@ -568,24 +549,9 @@
         # Tear down any test-specific items
         errors = self.pre_tear_down()
 
-=======
-    def pre_tear_down(self):
-        """Tear down steps to optionally run before tearDown().
-
-        Returns:
-            list: a list of error strings to report at the end of tearDown().
-
-        """
-        self.log.info("teardown() started")
-        return []
-
-    def tearDown(self):
-        """Tear down after each test case."""
-        # include errors from tests
-        errors = self.pre_tear_down()
->>>>>>> ce67e7b4
         # Destroy any containers first
         errors.extend(self.destroy_containers(self.container))
+
         # Destroy any pools next
         errors.extend(self.destroy_pools(self.pool))
 
