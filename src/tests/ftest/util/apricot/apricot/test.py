--- conflicted
+++ resolved
@@ -686,33 +686,6 @@
             list: a list of exceptions raised stopping the managers
 
         """
-<<<<<<< HEAD
-        hosts = []
-        partiton_name = self.params.get(partition_key, "/run/hosts/*")
-        if partiton_name is not None:
-            cmd = ["scontrol", "show", "partition", partiton_name]
-            try:
-                result = process.run(cmd, timeout=10)
-            except process.CmdError as error:
-                self.log.warning(
-                    "Unable to obtain hosts from the {} slurm "
-                    "partition: {}".format(partiton_name, error))
-                result = None
-            if result:
-                output = result.stdout
-                try:
-                    hosts = list(
-                        NodeSet(re.findall(r"\s+Nodes=(.*)", output)[0]))
-                except (NodeSetParseError, IndexError):
-                    self.log.warning(
-                        "Unable to obtain hosts from the {} slurm partition "
-                        "output: {}".format(partiton_name, output))
-
-        if hosts:
-            return hosts, partiton_name
-
-        return host_list, None
-=======
         error_list = []
         if managers:
             for manager in managers:
@@ -723,7 +696,6 @@
                     error_list.append(
                         "Error stopping {}: {}".format(name, error))
         return error_list
->>>>>>> ebac1c12
 
     def update_log_file_names(self, test_name=None):
         """Define agent, server, and client log files that include the test id.
