#!/usr/bin/python
'''
  (C) Copyright 2019 Intel Corporation.

  Licensed under the Apache License, Version 2.0 (the "License");
  you may not use this file except in compliance with the License.
  You may obtain a copy of the License at

     http://www.apache.org/licenses/LICENSE-2.0

  Unless required by applicable law or agreed to in writing, software
  distributed under the License is distributed on an "AS IS" BASIS,
  WITHOUT WARRANTIES OR CONDITIONS OF ANY KIND, either express or implied.
  See the License for the specific language governing permissions and
  limitations under the License.

  GOVERNMENT LICENSE RIGHTS-OPEN SOURCE SOFTWARE
  The Government's rights to use, modify, reproduce, release, perform, display,
  or disclose this software are subject to the terms of the Apache License as
  provided in Contract No. B609815.
  Any reproduction of computer software, computer software documentation, or
  portions thereof marked with this legend must also reproduce the markings.
'''

# Some useful test classes inherited from avocado.Test

from __future__ import print_function

import os
import json
import re

from avocado import Test as avocadoTest
from avocado import skip, TestFail
from avocado.utils import process
from ClusterShell.NodeSet import NodeSet, NodeSetParseError

import fault_config_utils
import agent_utils
import server_utils
import write_host_file
from daos_api import DaosContext, DaosLog, DaosApiError


# pylint: disable=invalid-name
def skipForTicket(ticket):
    """Skip a test with a comment about a ticket."""
    return skip("Skipping until {} is fixed.".format(ticket))
# pylint: enable=invalid-name


class Test(avocadoTest):
    """Basic Test class.

    :avocado: recursive
    """

    def __init__(self, *args, **kwargs):
        """Initialize a Test object."""
        super(Test, self).__init__(*args, **kwargs)
        # set a default timeout of 1 minute
        # tests that want longer should set a timeout in their .yaml file
        # all tests should set a timeout and 60 seconds will enforce that
        if not self.timeout:
            self.timeout = 60

        item_list = self.logdir.split('/')
        for index, item in enumerate(item_list):
            if item == 'job-results':
                self.job_id = item_list[index + 1]
                break

        self.log.info("Job-ID: %s", self.job_id)
        self.log.info("Test PID: %s", os.getpid())

        self.basepath = None
        self.orterun = None
        self.prefix = None
        self.ompi_prefix = None
        self.tmp = None
        self.server_group = None
        self.daosctl = None
        self.context = None
        self.pool = None
        self.container = None
        self.hostlist_servers = None
        self.hostfile_servers = None
        self.hostfile_servers_slots = 1
        self.partition_servers = None
        self.hostlist_clients = None
        self.hostfile_clients = None
        self.hostfile_clients_slots = 1
        self.partition_clients = None
        self.d_log = None
        self.uri_file = None
        self.fault_file = None

    # pylint: disable=invalid-name
    def cancelForTicket(self, ticket):
        """Skip a test due to a ticket needing to be completed."""
        return self.cancel("Skipping until {} is fixed.".format(ticket))
    # pylint: enable=invalid-name


class TestWithoutServers(Test):
    """Run tests without DAOS servers.

    :avocado: recursive
    """

    def setUp(self):
        """Set up run before each test."""
        super(TestWithoutServers, self).setUp()
        # get paths from the build_vars generated by build
        with open('../../../.build_vars.json') as build_vars:
            build_paths = json.load(build_vars)
        self.basepath = os.path.normpath(os.path.join(build_paths['PREFIX'],
                                                      '..') + os.path.sep)
        self.prefix = build_paths['PREFIX']
        self.ompi_prefix = build_paths["OMPI_PREFIX"]
        self.tmp = os.path.join(self.prefix, 'tmp')
        self.daos_test = os.path.join(self.prefix, 'bin', 'daos_test')
        self.orterun = os.path.join(self.ompi_prefix, "bin", "orterun")
        self.daosctl = os.path.join(self.prefix, 'bin', 'daosctl')

        # setup fault injection, this MUST be before API setup
        fault_list = self.params.get("fault_list", '/run/faults/*/')
        if fault_list:
            # not using workdir because the huge path was messing up
            # orterun or something, could re-evaluate this later
            tmp = os.path.join(self.basepath, 'install', 'tmp')
            self.fault_file = fault_config_utils.write_fault_file(tmp,
                                                                  fault_list,
                                                                  None)
            os.environ["D_FI_CONFIG"] = self.fault_file

        self.context = DaosContext(self.prefix + '/lib/')
        self.d_log = DaosLog(self.context)

    def tearDown(self):
        """Tear down after each test case."""
        super(TestWithoutServers, self).tearDown()

        if self.fault_file:
            os.remove(self.fault_file)

<<<<<<< HEAD
    def dual_log(self, msg, log_type="info"):
=======
    def multi_log(self, msg, log_type="info"):
>>>>>>> e9d88b0a
        """Log the provided message to the daos log and the test log.

        Args:
            msg (str): message to log
            log_type (str, optional): logging method name to call with the
                message.  Defaults to "info".
        """
        for log_object in (self.d_log, self.log):
            try:
                getattr(log_object, log_type)(msg)
            except AttributeError as error:
                self.fail("Error logging '{}': {}".format(msg, error))


class TestWithServers(TestWithoutServers):
    """Run tests with DAOS servers and at least one client.

    Optionally run DAOS clients on specified hosts.  By default run a single
    DAOS client on the host executing the test.

    :avocado: recursive
    """

    def __init__(self, *args, **kwargs):
        """Initialize a TestWithServers object."""
        super(TestWithServers, self).__init__(*args, **kwargs)

        self.agent_sessions = None
        self.nvme_parameter = None
        self.setup_start_servers = True
        self.setup_start_agents = True
        self.server_log = None
        self.client_log = None
        self.log_dir = os.path.split(
            os.getenv("D_LOG_FILE", "/tmp/server.log"))[0]
        self.test_id = "{}-{}".format(
            os.path.split(self.filename)[1], self.name.str_uid)

    def setUp(self):
        """Set up each test case."""
        super(TestWithServers, self).setUp()

        self.server_group = self.params.get(
            "name", "/server_config/", "daos_server")

        # Determine which hosts to use as servers and optionally clients.
        # Support the use of a host type count to test with subsets of the
        # specified hosts lists
        test_machines = self.params.get("test_machines", "/run/hosts/*")
        test_servers = self.params.get("test_servers", "/run/hosts/*")
        test_clients = self.params.get("test_clients", "/run/hosts/*")
        server_count = self.params.get("server_count", "/run/hosts/*")
        client_count = self.params.get("client_count", "/run/hosts/*")
        self.nvme_parameter = self.params.get(
            "bdev_class", '/server_config/server/')
        # If server or client host list are defined through valid slurm
        # partition names override any hosts specified through lists.
        test_servers, self.partition_servers = self.get_partition_hosts(
            "server_partition", test_servers)
        test_clients, self.partition_clients = self.get_partition_hosts(
            "client_partition", test_clients)

        # Supported combinations of yaml hosts arguments:
        #   - test_machines [+ server_count]
        #   - test_servers [+ server_count]
        #   - test_servers [+ server_count] + test_clients [+ client_count]
        if test_machines:
            self.hostlist_servers = test_machines[:server_count]
        elif test_servers and test_clients:
            self.hostlist_servers = test_servers[:server_count]
            self.hostlist_clients = test_clients[:client_count]
        elif test_servers:
            self.hostlist_servers = test_servers[:server_count]
        self.log.info("hostlist_servers:  %s", self.hostlist_servers)
        self.log.info("hostlist_clients:  %s", self.hostlist_clients)

        # If a specific count is specified, verify enough servers/clients are
        # specified to satisy the count
        host_count_checks = (
            ("server", server_count,
             len(self.hostlist_servers) if self.hostlist_servers else 0),
            ("client", client_count,
             len(self.hostlist_clients) if self.hostlist_clients else 0)
        )
        for host_type, expected_count, actual_count in host_count_checks:
            if expected_count:
                self.assertEqual(
                    expected_count, actual_count,
                    "Test requires {} {}; {} specified".format(
                        expected_count, host_type, actual_count))

        # Storage setup if requested in test input file
        if self.nvme_parameter == "nvme":
            server_utils.storage_prepare(self.hostlist_servers)

        # Create host files
        self.hostfile_servers = write_host_file.write_host_file(
            self.hostlist_servers, self.workdir, self.hostfile_servers_slots)
        if self.hostlist_clients:
            self.hostfile_clients = write_host_file.write_host_file(
                self.hostlist_clients, self.workdir,
                self.hostfile_clients_slots)

        # Start the clients (agents)
        if self.setup_start_agents:
            self.agent_sessions = agent_utils.run_agent(
                self.basepath, self.hostlist_servers, self.hostlist_clients)

        # Start the servers
        if self.setup_start_servers:
            self.start_servers()

    def tearDown(self):
        """Tear down after each test case."""
<<<<<<< HEAD
        # Report any errors after attempting each tear down step
        errors = []

        # Destroy any containers first
        if self.container:
            self.dual_log("Destroying containers")
            if not isinstance(self.container, (list, tuple)):
                self.container = [self.container]
            for container in self.container:
                try:
                    container.close()
                    container.destroy()
                except (DaosApiError, TestFail) as error:
                    self.dual_log("  {}".format(error))
                    errors.append(
                        "Error destroying container: {}".format(error))

        # Destroy any pools next
        if self.pool:
            self.dual_log("Destroying pools")
            if not isinstance(self.pool, (list, tuple)):
                self.pool = [self.pool]
            for pool in self.pool:
                try:
                    pool.disconnect()
                    pool.destroy()
                except (DaosApiError, TestFail) as error:
                    self.dual_log("  {}".format(error))
                    errors.append("Error destroying pool: {}".format(error))

        # Stop the agents
        if self.agent_sessions:
            self.dual_log("Stopping agents")
            try:
                agent_utils.stop_agent(
                    self.agent_sessions, self.hostlist_clients)
            except agent_utils.AgentFailed as error:
                self.dual_log("  {}".format(error))
                errors.append("Error stopping agents: {}".format(error))

        # Stop the servers
        self.dual_log("Stopping servers")
        try:
            server_utils.stop_server(hosts=self.hostlist_servers)
        except server_utils.ServerFailed as error:
            self.dual_log("  {}".format(error))
            errors.append("Error stopping servers: {}".format(error))

        # Disable fault injection, if enabled
        try:
            super(TestWithServers, self).tearDown()
        except OSError as error:
            errors.append("Error disabling fault injection: {}".format(error))

        # Fail the test if any errors occurred during tear down
        if errors:
            self.fail(
                "Errors detected during teardown:\n  - {}".format(
                    "\n  - ".join(errors)))
=======
        # Destroy any containers first
        errors = self.destroy_containers(self.container)

        # Destroy any pools next
        errors.extend(self.destroy_pools(self.pool))

        # Stop the agents
        errors.extend(self.stop_agents())

        # Stop the servers
        errors.extend(self.stop_servers())

        # Disable fault injection, if enabled
        try:
            super(TestWithServers, self).tearDown()
        except OSError as error:
            errors.append(
                "Error running inheritted teardown(): {}".format(error))

        # Fail the test if any errors occurred during tear down
        if errors:
            self.fail(
                "Errors detected during teardown:\n  - {}".format(
                    "\n  - ".join(errors)))

    def destroy_containers(self, containers):
        """Close and destroy one or more containers.

        Args:
            containers (object): a list of or single DaosContainer or
                TestContainer object(s) to destroy

        Returns:
            list: a list of exceptions raised destroying the containers

        """
        error_list = []
        if containers:
            if not isinstance(containers, (list, tuple)):
                containers = [containers]
            self.multi_log("Destroying containers")
            for container in containers:
                # Only close a container that has been openned by the test
                if not hasattr(container, "opened") or container.opened:
                    try:
                        container.close()
                    except (DaosApiError, TestFail) as error:
                        self.multi_log("  {}".format(error))
                        error_list.append(
                            "Error closing the container: {}".format(error))

                # Only destroy a container that has been created by the test
                if not hasattr(container, "attached") or container.attached:
                    try:
                        container.destroy()
                    except (DaosApiError, TestFail) as error:
                        self.multi_log("  {}".format(error))
                        error_list.append(
                            "Error destroying container: {}".format(error))
        return error_list

    def destroy_pools(self, pools):
        """Disconnect and destroy one or more pools.

        Args:
            pools (object): a list of or single DaosPool or TestPool object(s)
                to destroy

        Returns:
            list: a list of exceptions raised destroying the pools

        """
        error_list = []
        if pools:
            if not isinstance(pools, (list, tuple)):
                pools = [pools]
            self.multi_log("Destroying pools")
            for pool in pools:
                # Only disconnect a pool that has been connected by the test
                if not hasattr(pool, "connected") or pool.connected:
                    try:
                        pool.disconnect()
                    except (DaosApiError, TestFail) as error:
                        self.multi_log("  {}".format(error))
                        error_list.append(
                            "Error disconnecting pool: {}".format(error))

                # Only destroy a pool that has been created by the test
                if not hasattr(pool, "attached") or pool.attached:
                    try:
                        pool.destroy(1)
                    except (DaosApiError, TestFail) as error:
                        self.multi_log("  {}".format(error))
                        error_list.append(
                            "Error destroying pool: {}".format(error))
        return error_list

    def stop_agents(self):
        """Stop the daos agents.

        Returns:
            list: a list of exceptions raised stopping the agents

        """
        error_list = []
        if self.agent_sessions:
            self.multi_log("Stopping agents")
            try:
                agent_utils.stop_agent(
                    self.agent_sessions, self.hostlist_clients)
            except agent_utils.AgentFailed as error:
                self.multi_log("  {}".format(error))
                error_list.append("Error stopping agents: {}".format(error))
        return error_list

    def stop_servers(self):
        """Stop the daos server and I/O servers.

        Returns:
            list: a list of exceptions raised stopping the servers

        """
        error_list = []
        if self.hostfile_servers:
            # Reset the nvme storage
            if self.nvme_parameter == "nvme":
                self.multi_log("Resetting NVMe storage on the servers")
                try:
                    server_utils.storage_reset(self.hostlist_servers)
                except server_utils.ServerFailed as error:
                    self.multi_log("  {}".format(error))
                    error_list.append(
                        "Error resetting nvme storage: {}".format(error))

            # Stop the servers
            self.multi_log("Stopping servers")
            try:
                server_utils.stop_server(hosts=self.hostlist_servers)
            except server_utils.ServerFailed as error:
                self.multi_log("  {}".format(error))
                error_list.append("Error stopping servers: {}".format(error))
        return error_list
>>>>>>> e9d88b0a

    def start_servers(self, server_groups=None):
        """Start the servers and clients.

        Args:
            server_groups (dict, optional): [description]. Defaults to None.
        """
        if isinstance(server_groups, dict):
            # Optionally start servers on a different subset of hosts with a
            # different server group
            for group, hosts in server_groups.items():
                self.log.info(
                    "Starting servers: group=%s, hosts=%s", group, hosts)
                hostfile = write_host_file.write_host_file(hosts, self.workdir)
                server_utils.run_server(
                    hostfile, group, self.basepath,
                    log_filename=self.server_log)

        else:
            server_utils.run_server(
                self.hostfile_servers, self.server_group, self.basepath,
                log_filename=self.server_log)

    def get_partition_hosts(self, partition_key, host_list):
        """[summary].

        Args:
            partition_key ([type]): [description]
            host_list ([type]): [description]

        Returns:
            tuple: [description]

        """
        hosts = []
        partiton_name = self.params.get(partition_key, "/run/hosts/*")
        if partiton_name is not None:
            cmd = "scontrol show partition {}".format(partiton_name)

            try:
                result = process.run(cmd, shell=True, timeout=10)
            except process.CmdError as error:
                self.log.warning(
                    "Unable to obtain hosts from the {} slurm "
                    "partition: {}".format(partiton_name, error))
                result = None
            if result:
                output = result.stdout
                try:
                    hosts = list(
                        NodeSet(re.findall(r"\s+Nodes=(.*)", output)[0]))
                except (NodeSetParseError, IndexError):
                    self.log.warning(
                        "Unable to obtain hosts from the {} slurm partition "
                        "output: {}".format(partiton_name, output))

        if hosts:
            return hosts, partiton_name
        else:
            return host_list, None

    def update_log_file_names(self, test_name=None):
        """Get separate logs for both servers and clients.

        Args:
            test_name (str, optional): name of test variant
        """
        # Determine the path and name of the daos server log using the
        # D_LOG_FILE env or, if not set, the value used in the doas server yaml
        if test_name:
            self.test_id = test_name

        self.server_log = os.path.join(
            self.log_dir, "{}_server_daos.log".format(self.test_id))
        self.client_log = os.path.join(
            self.log_dir, "{}_client_daos.log".format(self.test_id))<|MERGE_RESOLUTION|>--- conflicted
+++ resolved
@@ -144,11 +144,7 @@
         if self.fault_file:
             os.remove(self.fault_file)
 
-<<<<<<< HEAD
-    def dual_log(self, msg, log_type="info"):
-=======
     def multi_log(self, msg, log_type="info"):
->>>>>>> e9d88b0a
         """Log the provided message to the daos log and the test log.
 
         Args:
@@ -263,67 +259,6 @@
 
     def tearDown(self):
         """Tear down after each test case."""
-<<<<<<< HEAD
-        # Report any errors after attempting each tear down step
-        errors = []
-
-        # Destroy any containers first
-        if self.container:
-            self.dual_log("Destroying containers")
-            if not isinstance(self.container, (list, tuple)):
-                self.container = [self.container]
-            for container in self.container:
-                try:
-                    container.close()
-                    container.destroy()
-                except (DaosApiError, TestFail) as error:
-                    self.dual_log("  {}".format(error))
-                    errors.append(
-                        "Error destroying container: {}".format(error))
-
-        # Destroy any pools next
-        if self.pool:
-            self.dual_log("Destroying pools")
-            if not isinstance(self.pool, (list, tuple)):
-                self.pool = [self.pool]
-            for pool in self.pool:
-                try:
-                    pool.disconnect()
-                    pool.destroy()
-                except (DaosApiError, TestFail) as error:
-                    self.dual_log("  {}".format(error))
-                    errors.append("Error destroying pool: {}".format(error))
-
-        # Stop the agents
-        if self.agent_sessions:
-            self.dual_log("Stopping agents")
-            try:
-                agent_utils.stop_agent(
-                    self.agent_sessions, self.hostlist_clients)
-            except agent_utils.AgentFailed as error:
-                self.dual_log("  {}".format(error))
-                errors.append("Error stopping agents: {}".format(error))
-
-        # Stop the servers
-        self.dual_log("Stopping servers")
-        try:
-            server_utils.stop_server(hosts=self.hostlist_servers)
-        except server_utils.ServerFailed as error:
-            self.dual_log("  {}".format(error))
-            errors.append("Error stopping servers: {}".format(error))
-
-        # Disable fault injection, if enabled
-        try:
-            super(TestWithServers, self).tearDown()
-        except OSError as error:
-            errors.append("Error disabling fault injection: {}".format(error))
-
-        # Fail the test if any errors occurred during tear down
-        if errors:
-            self.fail(
-                "Errors detected during teardown:\n  - {}".format(
-                    "\n  - ".join(errors)))
-=======
         # Destroy any containers first
         errors = self.destroy_containers(self.container)
 
@@ -466,7 +401,6 @@
                 self.multi_log("  {}".format(error))
                 error_list.append("Error stopping servers: {}".format(error))
         return error_list
->>>>>>> e9d88b0a
 
     def start_servers(self, server_groups=None):
         """Start the servers and clients.
