"""
  (C) Copyright 2020-2023 Intel Corporation.

  SPDX-License-Identifier: BSD-2-Clause-Patent
"""
# pylint: disable=too-many-lines

from ast import literal_eval
import os
import json
import re
import sys
from time import time

from avocado import fail_on, skip, TestFail
from avocado import Test as avocadoTest
from avocado.core import exceptions
from ClusterShell.NodeSet import NodeSet
from pydaos.raw import DaosContext, DaosLog, DaosApiError

from agent_utils import DaosAgentManager, include_local_host
from cart_ctl_utils import CartCtl
from command_utils_base import EnvironmentVariables
from exception_utils import CommandFailure
from daos_utils import DaosCommand
from distro_utils import detect
from dmg_utils import get_dmg_command
from fault_config_utils import FaultInjection
from general_utils import \
<<<<<<< HEAD
    get_default_config_file, pcmd, get_file_listing, DaosTestError, run_command, \
    dump_engines_stacks, get_avocado_config_value, set_avocado_config_value, nodeset_append_suffix
=======
    stop_processes, get_default_config_file, pcmd, get_file_listing, \
    DaosTestError, run_command, dump_engines_stacks, get_avocado_config_value, \
    set_avocado_config_value, nodeset_append_suffix, dict_to_str
>>>>>>> e3379969
from host_utils import get_local_host, get_host_parameters, HostRole, HostInfo, HostException
from logger_utils import TestLogger
from server_utils import DaosServerManager
from run_utils import stop_processes
from slurm_utils import get_partition_hosts, get_reservation_hosts, SlurmFailed
from test_utils_container import TestContainer
from test_utils_pool import LabelGenerator, add_pool, POOL_NAMESPACE
from write_host_file import write_host_file
from job_manager_utils import get_job_manager


def skipForTicket(ticket):  # pylint: disable=invalid-name
    """Skip a test with a comment about a ticket."""
    return skip("Skipping until {} is fixed.".format(ticket))


class Test(avocadoTest):
    """Basic Test class.

    :avocado: recursive
    """

    # Skipping Test Variants:
    #   If this list is populated with one or more
    #       [<ticket>, <param_name>, <param_value>]
    #   list items, then setUp() will check each test variant to see if the
    #   <param_name> has been assigned <param_value>.  When this is the case the
    #   test variant will be skipped/cancelled for <ticket> before anything else
    #   in setUp() is executed.  If the <param_name> is "test_method_name" then
    #   <param_value> is compared to the name of the test method.
    CANCEL_FOR_TICKET = []

    def __init__(self, *args, **kwargs):
        """Initialize a Test object."""
        super().__init__(*args, **kwargs)

        # Define a test ID using the test_* method name
        self.test_id = self.get_test_name()

        # Define a test unique temporary directory
        self.base_test_dir = os.getenv("DAOS_TEST_LOG_DIR", "/tmp")
        self.test_dir = os.path.join(self.base_test_dir, self.test_id)
        if not os.path.exists(self.test_dir):
            os.makedirs(self.test_dir)

        # Support specifying timeout values with units, e.g. "1d 2h 3m 4s".
        # Any unit combination may be used, but they must be specified in
        # descending order. Spaces can optionally be used between units and
        # values. The first unit character is required; other unit characters
        # are optional. The units are case-insensitive.
        # The following units are supported:
        #   - days      e.g. 1d, 1 day
        #   - hours     e.g. 2h, 2 hrs, 2 hours
        #   - minutes   e.g. 3m, 3 mins, 3 minutes
        #   - seconds   e.g. 4s, 4 secs, 4 seconds
        if isinstance(self.timeout, str):
            pattern = r""
            for interval in ("days", "hours", "minutes", "seconds"):
                pattern += r"(?:(\d+)(?:\s*{0}[{1}]*\s*)){{0,1}}".format(
                    interval[0], interval[1:])
            # pylint: disable=no-member
            dhms = re.search(pattern, self.timeout, re.IGNORECASE).groups()
            # pylint: enable=no-member
            self.timeout = 0
            for index, multiplier in enumerate([24 * 60 * 60, 60 * 60, 60, 1]):
                if dhms[index] is not None:
                    self.timeout += multiplier * int(dhms[index])

        # Support unique test case timeout values.  These test case specific
        # timeouts are read from the test yaml using the test case method name
        # as the key, e.g.:
        #   timeouts:
        #     test_quick: 120
        #     test_long: 1200
        self.timeouts = self.params.get(self.test_id, "/run/timeouts/*")

        # If not specified, set a default timeout of 1 minute.
        # Tests that require a longer timeout should set a "timeout: <int>"
        # entry in their yaml file.  All tests should have a timeout defined.
        if (not self.timeout) and (not self.timeouts):
            self.timeout = 60
        elif self.timeouts:
            self.timeout = self.timeouts
        self.log.info("self.timeout: %s", self.timeout)

        # Set the job_id to the unique sub directory name of the test-results sub directory
        self.log.debug("self.logdir: %s", self.logdir)
        self.job_id = self.logdir.split('/')[-3]

        self.log.info("Job-ID: %s", self.job_id)
        self.log.info("Test PID: %s", os.getpid())
        self._timeout_reported = False
        # When canceling within a test variant,
        # use 'add_cancel_ticket(<ticket>)' to add to this set.
        self._teardown_cancel = set()
        self._teardown_errors = []
        self.basepath = None
        self.prefix = None
        self.ofi_prefix = None
        self.cancel_file = os.path.join(os.sep, "scratch", "CI-skip-list-master")

        # List of methods to call during tearDown to cleanup after the steps
        # Use the register_cleanup() method to add methods with optional arguments
        self._cleanup_methods = []

        # Current CI stage name
        self._stage_name = os.environ.get("STAGE_NAME", None)
        if self._stage_name is None:
            self.log.info("Unable to get CI stage name: 'STAGE_NAME' not set")
        self._test_step = 1

    def setUp(self):
        """Set up each test case."""
        # get paths from the build_vars generated by build
        with open('../../.build_vars.json') as build_vars:
            build_paths = json.load(build_vars)
        self.basepath = os.path.normpath(os.path.join(build_paths['PREFIX'],
                                                      '..') + os.path.sep)
        self.prefix = build_paths['PREFIX']
        try:
            self.ofi_prefix = build_paths['OFI_PREFIX']
        except KeyError:
            self.ofi_prefix = os.sep + "usr"
        self.cancel_from_list()
        self.check_variant_skip()
        self.log.info("*** SETUP running on %s ***", str(detect()))
        super().setUp()

    def add_test_data(self, filename, data):
        """Add a file to the test variant specific data directory.

        Args:
            filename (str): name of the file to create
            data (list): data to write to the new file
        """
        try:
            with open(os.path.join(self.outputdir, filename),
                      "w") as file_handle:
                file_handle.writelines(data)
        except IOError as error:
            self.fail("Error writing {}: {}".format(filename, error))

    def cancel_from_list(self):
        """Check if test is in skip list."""
        def skip_process_error(message):
            self.log.info(message)
            self.log.info("Trudging on without skipping known failing tests")

        def cancel_for_ticket(ticket, skip_list):
            # put a copy of the skip-list into the logdir
            self.add_test_data("skip-list", skip_list)
            self.cancelForTicket(ticket)

        try:
            with open(self.cancel_file) as skip_handle:
                skip_list = skip_handle.readlines()
        except Exception as excpt:  # pylint: disable=broad-except
            skip_process_error("Unable to read skip list: {}".format(excpt))
            skip_list = []

        for item in skip_list:
            vals = item.split('|')
            skip_it, ticket = self._check_variant_skip(literal_eval(vals[0]))
            if skip_it:
                # test is on the skip list
                # first see if it's being fixed in this PR
                try:
                    with open(os.path.join(os.sep, 'tmp',
                                           'commit_title')) as commit_handle:
                        if commit_handle.read().strip().startswith(
                                ticket + " "):
                            # fix is in this PR
                            self.log.info("This test variant is included "
                                          "in the skip list for ticket %s, "
                                          "but it is being fixed in this "
                                          "PR.  Test will not be "
                                          "skipped", ticket)
                            return
                except exceptions.TestCancel:   # pylint: disable=try-except-raise
                    raise
                except Exception as excpt:      # pylint: disable=broad-except
                    skip_process_error("Unable to read commit title: "
                                       "{}".format(excpt))
                # Nope, but there is a commit that fixes it
                # Maybe in this code base, maybe not...
                if len(vals) > 1:
                    try:
                        with open(os.path.join(os.sep, 'tmp',
                                               'commit_list')) as commit_handle:
                            commits = commit_handle.readlines()
                    except Exception as excpt:  # pylint: disable=broad-except
                        skip_process_error("Unable to read commit list: "
                                           "{}".format(excpt))
                        return
                    if commits and vals[1] in commits:
                        # fix is in this code base
                        self.log.info("This test variant is included in the "
                                      "skip list for ticket %s, but is fixed "
                                      "in %s.  Test will not be "
                                      "skipped", ticket, vals[1])
                        return
                    # fix is not in this code base
                    self.log.info("Skipping due to being on the "
                                  "skip list for ticket %s, and "
                                  "the fix in %s is not in the "
                                  "current code: %s", ticket, vals[1], commits)
                    cancel_for_ticket(ticket, skip_list)
                else:
                    # there is no commit that fixes it
                    self.log.info("This test variant is included "
                                  "in the skip list for ticket %s "
                                  "with no fix yet "
                                  "available.", ticket)
                    cancel_for_ticket(ticket, skip_list)

    def _check_variant_skip(self, cancel_list):
        """Determine if this test variant should be skipped.

        If cancel_list is populated, check each item in the list to
        determine if this test variant should be skipped (cancelled).  Each item
        should be a tuple whose:
            - first entry is the ticket defining the test variant skip reason
            - next two entries define:
                - the test yaml parameter name to read / test method name
                - the test yaml parameter value used to trigger the skip
        If multiple sets of test yaml names/values are specified they must all
        match in order for the test variant to be skipped.
        """
        for data in (list(item) for item in cancel_list):
            ticket = data.pop(0)
            skip_variant = len(data) > 1
            while data and skip_variant:
                try:
                    name = data.pop(0)
                    value = data.pop(0)
                    if name == "test_method_name":
                        skip_variant &= self.get_test_name() == value
                    elif name == "stage_name":
                        if self._stage_name is None:
                            self.log.info("Skip variant cannot be verified: %s=%s", name, value)
                        skip_variant &= self._stage_name == value
                    else:
                        skip_variant &= self.params.get(name) == value
                except IndexError:
                    self.fail(
                        "Invalid cancel_list format: {}".format(
                            cancel_list))
            return skip_variant, ticket
        return False, ""

    def check_variant_skip(self):
        """Determine if this test variant should be skipped."""
        skip_variant, ticket = self._check_variant_skip(self.CANCEL_FOR_TICKET)
        if skip_variant:
            self.cancelForTicket(ticket)

    # pylint: disable=invalid-name
    def cancelForTicket(self, ticket):
        """Skip a test due to a ticket needing to be completed.

        Args:
            ticket (object): the ticket (str) or group of tickets (set)
                that cause this test case to be cancelled.
        """
        verb = "is"
        if isinstance(ticket, set):
            ticket = sorted(ticket)
            if len(ticket) > 1:
                ticket[-1] = " ".join(["and", ticket[-1]])
                verb = "are"
            ticket = ", ".join(ticket)
        return self.cancel("Skipping until {} {} fixed.".format(ticket, verb))
    # pylint: enable=invalid-name

    def add_cancel_ticket(self, ticket, reason=None):
        """Skip a test due to a ticket needing to be completed.

        Args:
            ticket (object): the ticket (str) used to cancel the test.
            reason (str, option): optional reason to skip. Defaults to None.
        """
        self.log.info(
            "<CANCEL> Skipping %s for %s%s", self.get_test_name(), ticket,
            ": {}".format(reason) if reason else "")
        self._teardown_cancel.add(ticket)

    def get_test_name(self):
        """Obtain the test method name from the Avocado test name.

        Returns:
            str: name of the test method

        """
        return self.name.name.split(".")[-1]

    def get_elapsed_time(self):
        """Get the elapsed test time.

        Returns:
            float: number of seconds since the start of the test

        """
        return time() - self.time_start

    def get_remaining_time(self):
        """Get the remaining time before the test timeout will expire.

        Returns:
            float: number of seconds remaining before the test will timeout

        """
        return self.timeout - self.get_elapsed_time()

    def report_timeout(self):
        """Report whether or not this test case was timed out."""
        if not self._timeout_reported:
            # Mark the beginning of tearDown
            self.log.info("=" * 100)

            # Update the elapsed time
            self.get_state()
            if self.timeout is None:
                # self.timeout is not set - this is a problem
                self.log.error("*** TEARDOWN called with UNKNOWN timeout ***")
                self.log.error("self.timeout undefined - please investigate!")
            elif self.time_elapsed > self.timeout:
                # Timeout has expired
                self.log.info(
                    "*** TEARDOWN called due to TIMEOUT: "
                    "%s second timeout exceeded ***", str(self.timeout))
                self.log.info("test execution has been terminated by avocado")
            else:
                # Normal operation
                remaining = str(self.timeout - self.time_elapsed)
                self.log.info(
                    "*** TEARDOWN called after test completion: elapsed time: "
                    "%s seconds ***", str(self.time_elapsed))
                self.log.info(
                    "Amount of time left in test timeout: %s seconds",
                    remaining)

        # Disable reporting the timeout upon subsequent inherited calls
        self._timeout_reported = True

    def remove_temp_test_dir(self):
        """Remove the test-specific temporary directory and its contents.

        Returns:
            list: a list of error strings to report at the end of tearDown().

        """
        errors = []
        self.log.info("Removing temporary test files in %s", self.test_dir)
        try:
            run_command("rm -fr {}".format(self.test_dir))
        except DaosTestError as error:
            errors.append("Error removing temporary test files: {}".format(error))
        return errors

    def _cleanup(self):
        """Run all the the cleanup methods from last to first.

        Returns:
            list: a list of error strings to report at the end of tearDown().

        """
        errors = []
        while self._cleanup_methods:
            try:
                cleanup = self._cleanup_methods.pop()
                errors.extend(cleanup["method"](**cleanup["kwargs"]))
            except Exception as error:      # pylint: disable=broad-except
                errors.append(
                    "Unhandled exception when calling {}({}): {}".format(
                        str(cleanup["method"]), dict_to_str(cleanup["kwargs"]), str(error)))
        return errors

    def register_cleanup(self, method, **kwargs):
        """Add a method call to the list of cleanup methods to run in tearDown().

        Args:
            method (str): method to call with the kwargs
        """
        self._cleanup_methods.append({"method": method, "kwargs": kwargs})
        self.log.debug(
            "Register: Adding calling %s(%s) during tearDown()", method, dict_to_str(kwargs))

    def increment_timeout(self, increment):
        """Increase the avocado runner timeout configuration settings by the provided value.

        Increase the various runner timeout configuration values to ensure tearDown is given enough
        time to perform all of its steps.

        Args:
            increment (int): number of additional seconds by which to increase the timeout.
        """
        namespace = "runner.timeout"
        for key in ("after_interrupted", "process_alive", "process_died"):
            section = ".".join([namespace, key])

            # Get the existing value
            try:
                value = int(get_avocado_config_value(namespace, key))
            except (TypeError, ValueError) as error:
                self.log.debug("Unable to obtain the %s setting: %s", section, str(error))
                continue

            # Update the setting with the incremented value
            self.log.debug(
                "Incrementing %s from %s to %s seconds", section, value, value + increment)
            set_avocado_config_value(namespace, key, value + increment)

    def log_step(self, message):
        """Log a test step.

        Args:
            message (str): description of test step.

        """
        self.log.info("==> Step %s: %s", self._test_step, message)
        self._test_step += 1

    def tearDown(self):
        """Tear down after each test case."""
        self.report_timeout()
        super().tearDown()

        # Clean up any temporary files
        self._teardown_errors.extend(self.remove_temp_test_dir())

        # Fail the test if any errors occurred during tear down
        if self._teardown_errors:
            self.fail("Errors detected during teardown:\n - {}".format(
                "\n - ".join(self._teardown_errors)))

        # Cancel the test if any part of the test was skipped due to ticket
        if self._teardown_cancel:
            self.cancelForTicket(self._teardown_cancel)


class TestWithoutServers(Test):
    """Run tests without DAOS servers.

    :avocado: recursive
    """

    def __init__(self, *args, **kwargs):
        """Initialize a Test object."""
        super().__init__(*args, **kwargs)

        self.client_mca = None
        self.bin = None
        self.daos_test = None
        self.cart_prefix = None
        self.cart_bin = None
        self.tmp = None
        self.context = None
        self.d_log = None
        self.fault_injection = None
        self.label_generator = LabelGenerator()

        # Create a default TestLogger w/o a DaosLog object to prevent errors in
        # tearDown() if setUp() is not completed.  The DaosLog is added upon the
        # completion of setUp().
        self.test_log = TestLogger(self.log, None)

    def setUp(self):
        """Set up run before each test."""
        super().setUp()
        self.bin = os.path.join(self.prefix, 'bin')
        self.daos_test = os.path.join(self.prefix, 'bin', 'daos_test')

        # set default shared dir for daos tests in case DAOS_TEST_SHARED_DIR
        # is not set, for RPM env and non-RPM env.
        if self.prefix != "/usr":
            self.tmp = os.path.join(self.prefix, 'tmp')
        else:
            self.tmp = os.getenv(
                'DAOS_TEST_SHARED_DIR', os.path.expanduser('~/daos_test'))
        if not os.path.exists(self.tmp):
            os.makedirs(self.tmp)
        self.log.debug("Shared test directory: %s", self.tmp)
        self.log.debug("Common test directory: %s", self.test_dir)

        # setup fault injection, this MUST be before API setup
        self.fault_injection = FaultInjection()
        self.fault_injection.start(self.params.get("fault_list", '/run/faults/*'), self.test_dir)

        self.context = DaosContext(self.prefix + '/lib64/')
        self.d_log = DaosLog(self.context)
        self.test_log.daos_log = self.d_log

    def tearDown(self):
        """Tear down after each test case."""
        self.report_timeout()
        self._teardown_errors.extend(self.fault_injection.stop())
        super().tearDown()

    def stop_leftover_processes(self, processes, hosts):
        """Stop leftover processes on the specified hosts before starting tests.

        Args:
            processes (list): list of process names to stop
            hosts (NodeSet): hosts on which to stop the leftover processes
        """
        if processes:
            self.log.info(
                "Stopping any of the following commands left running on %s: %s",
                hosts, ",".join(processes))
            stop_processes(self.log, hosts, "'({})'".format("|".join(processes)))

    def get_hosts_from_yaml(self, yaml_key, partition_key, reservation_key, namespace):
        """Get a NodeSet for the hosts to use in the test.

        Args:
            yaml_key (str): test yaml key used to obtain the set of hosts to test
            partition_key (str): test yaml key used to obtain the host partition name
            reservation_key (str): test yaml key used to obtain the host reservation name
            namespace (str): test yaml path to the keys

        Returns:
            NodeSet: the set of hosts to test obtained from the test yaml

        """
        control = get_local_host()
        data = list(get_host_parameters(self, yaml_key, partition_key, reservation_key, namespace))
        try:
            data.append(get_partition_hosts(self.log, control, data[1]))
        except SlurmFailed:
            self.log.error(
                "Error collecting hosts from the %s partition",
                partition_key, exc_info=sys.exc_info())
            self.fail("Unable to collect partition information")
        try:
            data.append(get_reservation_hosts(self.log, control, data[2]))
        except SlurmFailed:
            self.log.error(
                "Error collecting hosts from the %s reservation",
                reservation_key, exc_info=sys.exc_info())
            self.fail("Unable to collect reservation information")
        role = HostRole(*data)
        return role.hosts


class TestWithServers(TestWithoutServers):
    # pylint: disable=too-many-public-methods,too-many-instance-attributes
    """Run tests with DAOS servers and at least one client.

    Optionally run DAOS clients on specified hosts.  By default run a single
    DAOS client on the host executing the test.

    :avocado: recursive
    """

    def __init__(self, *args, **kwargs):
        """Initialize a TestWithServers object."""
        super().__init__(*args, **kwargs)

        # Add additional time to the test timeout for reporting running
        # processes while stopping the daos_agent and daos_server.
        tear_down_timeout = 30
        self.timeout += tear_down_timeout
        self.log.info(
            "Increasing timeout by %s seconds for agent/server tear down: %s",
            tear_down_timeout, self.timeout)

        self.server_group = None
        self.agent_managers = []
        self.server_managers = []
        # Options to control how servers are started for each test variant:
        #   start_servers_once:
        #       True        = start the DAOS servers once per test file allowing
        #                     the same server instances to be used for each test
        #                     variant.
        #       False       = start an new set of DAOS servers for each test
        #                     variant.
        #   server_manager_class / agent_manager_class:
        #       "Orterun"   = use the orterun command to launch DAOS servers /
        #                     agents. Not supported with (start_servers_once set
        #                     to True).
        #       "Systemctl" = use clush and systemctl to launch DAOS servers /
        #                     agents.
        #   setup_start_servers / setup_start_agents:
        #       True        = start the DAOS servers / agents in setUp()
        #       False       = do not start the DAOS servers / agents in setUp()
        #
        # Notes:
        #   - when the setup_start_{servers|agents} is set to False the
        #       start_servers_once attribute will most likely also want to be
        #       set to False to ensure the servers are not running at the start
        #       of each test variant.
        self.start_agents_once = True
        self.start_servers_once = True
        self.server_manager_class = "Systemctl"
        self.agent_manager_class = "Systemctl"
        self.setup_start_servers = True
        self.setup_start_agents = True
        self.slurm_exclude_servers = False
        self.slurm_exclude_nodes = NodeSet()
        self.host_info = HostInfo()
        self.hostlist_servers = NodeSet()
        self.hostlist_clients = NodeSet()
        self.hostfile_clients = None
        self.hostfile_servers_slots = 1
        self.hostfile_clients_slots = 1
        self.pool = None
        self.container = None
        self.agent_log = None
        self.server_log = None
        self.control_log = None
        self.helper_log = None
        self.client_log = None
        self.config_file_base = "test"
        self.log_dir = os.path.split(
            os.getenv("D_LOG_FILE", "/tmp/server.log"))[0]
        # self.debug = False
        # self.config = None
        self.job_manager = None
        # whether engines ULT stacks have been already dumped
        self.dumped_engines_stacks = False
        # Suffix to append to each access point name
        self.access_points_suffix = None

    def setUp(self):
        """Set up each test case."""
        super().setUp()

        # Support starting agents/servers once per test for all test variants
        self.start_agents_once = self.params.get(
            "start_agents_once", "/run/setup/*", self.start_agents_once)
        self.start_servers_once = self.params.get(
            "start_servers_once", "/run/setup/*", self.start_servers_once)

        # Support running servers and agents with different JobManager classes
        self.server_manager_class = self.params.get(
            "server_manager_class", "/run/setup/*", self.server_manager_class)
        self.agent_manager_class = self.params.get(
            "agent_manager_class", "/run/setup/*", self.agent_manager_class)

        # Support configuring the startup of servers and agents by the setup()
        # method from the test yaml file
        self.setup_start_servers = self.params.get(
            "start_servers", "/run/setup/*", self.setup_start_servers)
        self.setup_start_agents = self.params.get(
            "start_agents", "/run/setup/*", self.setup_start_agents)

        # Support removing any servers from the client list
        self.slurm_exclude_servers = self.params.get(
            "slurm_exclude_servers", "/run/setup/*", self.slurm_exclude_servers)

        # The server config name should be obtained from each ServerManager
        # object, but some tests still use this TestWithServers attribute.
        self.server_group = self.params.get("name", "/server_config/", "daos_server")

        # The optional namespace for the server configuration test yaml parameters.
        self.server_config_namespace = self.params.get("server_config_namespace", "/run/setup/*")

        # Support using different job managers to launch the daos agent/servers
        self.manager_class = self.params.get("manager_class", "/", "Orterun")

        # Determine which hosts to use as servers and optionally clients.
        server_params = get_host_parameters(
            self, "test_servers", "server_partition", "server_reservation", "/run/hosts/*")
        client_params = get_host_parameters(
            self, "test_clients", "client_partition", "client_reservation", "/run/hosts/*")
        try:
            self.host_info.set_hosts(self.log, get_local_host(), *server_params, *client_params)
        except HostException:
            self.log.error("Error collecting host information", exc_info=sys.exc_info())
            self.fail("Unable to collect host information for the test")
        self.hostlist_servers = NodeSet(self.host_info.servers.hosts)
        self.hostlist_clients = NodeSet(self.host_info.clients.hosts)

        # Access points to use by default when starting servers and agents
        #  - for 1 or 2 servers use 1 access point
        #  - for 3 or more servers use 3 access points
        access_points_qty = 1 if len(self.hostlist_servers) < 3 else 3
        default_access_points = self.hostlist_servers[:access_points_qty]
        self.access_points = NodeSet(
            self.params.get("access_points", "/run/setup/*", default_access_points))
        self.access_points_suffix = self.params.get(
            "access_points_suffix", "/run/setup/*", self.access_points_suffix)
        if self.access_points_suffix:
            self.access_points = nodeset_append_suffix(
                self.access_points, self.access_points_suffix)
        self.host_info.access_points = self.access_points

        # # Find a configuration that meets the test requirements
        # self.config = Configuration(
        #     self.params, self.hostlist_servers, debug=self.debug)
        # if not self.config.set_config(self):
        #     self.cancel("Test requirements not met!")

        # Create host files - In the future this should be the responsibility of
        # tests/classes that need a host file and hostfile_clients should not be
        # a property of this class.
        if self.hostlist_clients:
            self.hostfile_clients = write_host_file(
                self.hostlist_clients, self.workdir,
                self.hostfile_clients_slots)

        # Display host information
        self.host_info.display(self.log)

        # List common test directory contents before running the test
        self.log.info("-" * 100)
        self.log.debug("Common test directory (%s) contents:", self.test_dir)
        hosts = self.hostlist_servers.copy()
        if self.hostlist_clients:
            hosts.add(self.hostlist_clients)
        # Copy the fault injection files to the hosts.
        self.fault_injection.copy_fault_files(hosts)
        lines = get_file_listing(hosts, self.test_dir).stdout_text.splitlines()
        for line in lines:
            self.log.debug("  %s", line)

        if not self.start_servers_once or self.name.uid == 1:
            # Kill commands left running on the hosts (from a previous test)
            # before starting any tests.  Currently only handles 'orterun'
            # processes, but can be expanded.
            hosts = self.hostlist_servers.copy()
            if self.hostlist_clients:
                hosts.add(self.hostlist_clients)
            self.log.info("-" * 100)
            self.stop_leftover_processes(["orterun", "mpirun"], hosts)

            # Ensure write permissions for the daos command log files when
            # using systemctl
            if "Systemctl" in (self.agent_manager_class, self.server_manager_class):
                log_dir = os.environ.get("DAOS_TEST_LOG_DIR", "/tmp")
                self.log.info("-" * 100)
                self.log.info(
                    "Updating file permissions for %s for use with systemctl",
                    log_dir)
                pcmd(hosts, "chmod a+rw {}".format(log_dir))

        # Start the servers
        force_agent_start = False
        if self.setup_start_servers:
            force_agent_start = self.start_servers()

        # Start the clients (agents)
        if self.setup_start_agents:
            self.start_agents(force=force_agent_start)

        self.skip_add_log_msg = self.params.get("skip_add_log_msg", "/run/*", False)

        # If there's no server started, then there's no server log to write to.
        if (self.setup_start_servers and self.setup_start_agents and not self.skip_add_log_msg):
            # Write an ID string to the log file for cross-referencing logs
            # with test ID
            id_str = '"Test.name: ' + str(self) + '"'
            self.write_string_to_logfile(id_str)

        if self.start_servers_once and not force_agent_start:
            # Check for any existing pools that may still exist in each
            # continually running server group.  Pools may still exists if a
            # previous test method/variant's tearDown was unable to complete.
            # This will hopefully ensure these errors do not affect the next
            # test.  Since the storage is reformatted and the pool metadata is
            # erased when the servers are restarted this check is only needed
            # when the servers are left continually running.
            if self.search_and_destroy_pools():
                self.fail(
                    "Errors detected attempting to ensure all pools had been "
                    "removed from continually running servers.")

        # Setup a job manager command for running the test command
        get_job_manager(self, class_name_default=None)

        # Mark the end of setup
        self.log.info("=" * 100)

    def write_string_to_logfile(self, message):
        """Write a string to the server log.

        The server log message will be appear in the following format:
            <date> <hostname> DAOS[<pid>/0/6] rpc EMIT
                src/cart/crt_rpc.c:53 crt_hdlr_ctl_log_add_msg() <message>

        Args:
            message (str): message to write to log file.
        """
        if self.server_managers and self.agent_managers:
            # Compose and run cart_ctl command
            cart_ctl = CartCtl()
            cart_ctl.add_log_msg.value = "add_log_msg"
            cart_ctl.rank.value = "all"
            cart_ctl.m.value = message
            cart_ctl.n.value = None
            cart_ctl.use_daos_agent_env.value = True

            for manager in self.agent_managers:
                cart_ctl.group_name.value = manager.get_config_value("name")
                cart_ctl.run()
        else:
            self.log.info(
                "Unable to write message to the server log: %d servers groups "
                "running / %d agent groups running",
                len(self.server_managers), len(self.agent_managers))

    def start_agents(self, agent_groups=None, force=False):
        """Start the daos_agent processes.

        Args:
            agent_groups (dict, optional): dictionary of dictionaries,
                containing the list of hosts on which to start the daos agent
                and the list of server access points, using a unique server
                group name key. Defaults to None which will use the server group
                name, all of the client hosts, and the access points from the
                test's yaml file to define a single server group entry.
            force (bool, optional): whether or not to force starting the agents.
                Defaults to False.

        Raises:
            avocado.core.exceptions.TestFail: if there is an error starting the
                agents

        """
        self.setup_agents(agent_groups)
        if self.agent_managers:
            self.start_agent_managers(force)

    def start_servers(self, server_groups=None, force=False):
        """Start the daos_server processes.

        Args:
            server_groups (dict, optional): dictionary of dictionaries,
                containing the list of hosts on which to start the daos server
                and the list of access points, using a unique server group name
                key. Defaults to None which will use the server group name, all
                of the server hosts, and the access points from the test's yaml
                file to define a single server group entry.
            force (bool, optional): whether or not to force starting the
                servers. Defaults to False.

        Raises:
            avocado.core.exceptions.TestFail: if there is an error starting the
                servers

        """
        force_agent_start = False
        self.setup_servers(server_groups)
        if self.server_managers:
            force_agent_start = self.start_server_managers(force)
        return force_agent_start

    def restart_servers(self):
        """Stop and start the servers without reformatting the storage.

        Returns:
            list: a list of strings identifying an errors found restarting the servers.

        """
        self.log.info("-" * 100)
        self.log.info("--- STOPPING SERVERS ---")
        errors = []
        status = self.check_running("servers", self.server_managers)
        if status["restart"] and not status["expected"]:
            errors.append(
                "ERROR: At least one multi-variant server was not found in its expected state "
                "prior to stopping all servers")
        self.test_log.info("Stopping %s group(s) of servers", len(self.server_managers))
        errors.extend(self._stop_managers(self.server_managers, "servers"))

        self.log.info("-" * 100)
        self.log.debug("--- RESTARTING SERVERS ---")
        # self._start_manager_list("server", self.server_managers)
        for manager in self.server_managers:
            self.log.info(
                "Starting server: group=%s, hosts=%s, config=%s",
                manager.get_config_value("name"), manager.hosts,
                manager.get_config_value("filename"))
            manager.manager.job.update_pattern("normal", len(manager.hosts))
            try:
                manager.manager.run()
            except CommandFailure as error:
                manager.manager.kill()
                errors.append("Failed to restart servers: {}".format(error))
        status = self.check_running("servers", self.server_managers)
        if status["restart"] and not status["expected"]:
            errors.append(
                "ERROR: At least one multi-variant server was not found in its expected state "
                "after restarting all servers")
        self.log.info("-" * 100)
        return errors

    def setup_agents(self, agent_groups=None):
        """Start the daos_agent processes.

        Args:
            agent_groups (dict, optional): dictionary of dictionaries,
                containing the list of hosts on which to start the daos agent
                and the list of server access points, using a unique server
                group name key. Defaults to None which will use the server group
                name, all of the client hosts, and the access points from the
                test's yaml file to define a single server group entry.

        Raises:
            avocado.core.exceptions.TestFail: if there is an error starting the
                agents

        """
        if agent_groups is None:
            # Include running the daos_agent on the test control host for API
            # calls and calling the daos command from this host.
            agent_groups = {
                self.server_group: {
                    "hosts": include_local_host(self.hostlist_clients),
                    "access_points": self.access_points
                }
            }

        self.log.info("-" * 100)
        self.log.debug("--- SETTING UP AGENT GROUPS: %s ---", agent_groups)

        if isinstance(agent_groups, dict):
            for group, info in list(agent_groups.items()):
                self.add_agent_manager(group)
                self.configure_manager(
                    "agent",
                    self.agent_managers[-1],
                    info["hosts"],
                    self.hostfile_clients_slots,
                    info["access_points"])

    def setup_servers(self, server_groups=None):
        """Start the daos_server processes.

        Args:
            server_groups (dict, optional): dictionary of dictionaries,
                containing the list of hosts on which to start the daos server
                and the list of access points, using a unique server group name
                key. Defaults to None which will use the server group name, all
                of the server hosts, and the access points from the test's yaml
                file to define a single server group entry.

        Raises:
            avocado.core.exceptions.TestFail: if there is an error starting the
                servers

        """
        if server_groups is None:
            server_groups = {
                self.server_group: {
                    "hosts": self.hostlist_servers,
                    "access_points": self.access_points,
                    "svr_config_file": None,
                    "dmg_config_file": None,
                    "svr_config_temp": None,
                    "dmg_config_temp": None
                }
            }

        self.log.info("-" * 100)
        self.log.debug("--- SETTING UP SERVER GROUPS: %s ---", server_groups)

        if isinstance(server_groups, dict):
            for group, info in list(server_groups.items()):
                self.add_server_manager(
                    group, info["svr_config_file"], info["dmg_config_file"],
                    info["svr_config_temp"], info["dmg_config_temp"])
                self.configure_manager(
                    "server",
                    self.server_managers[-1],
                    info["hosts"],
                    self.hostfile_servers_slots,
                    info["access_points"])

    def get_config_file(self, name, command, path=None):
        """Get the yaml configuration file.

        Args:
            name (str): unique part of the configuration file name
            command (str): command owning the configuration file
            path (str, optional): location for the configuration file. Defaults
                to None which yields the self.tmp shared directory.

        Returns:
            str: daos_agent yaml configuration file full name

        """
        if path is None:
            path = self.tmp
        filename = "{}_{}_{}.yaml".format(self.config_file_base, name, command)
        return os.path.join(path, filename)

    def add_agent_manager(self, group=None, config_file=None, config_temp=None):
        """Add a new daos server manager object to the server manager list.

        Args:
            group (str, optional): server group name. Defaults to None.
            config_file (str, optional): daos_agent configuration file name and
                path. Defaults to None which will use the default filename.
            config_temp (str, optional): file name and path used to generate
                the daos_agent configuration file locally and copy it to all
                the hosts using the config_file specification. Defaults to None.

        Raises:
            avocado.core.exceptions.TestFail: if there is an error specifying
                files to use with the Systemctl job manager class.

        """
        if group is None:
            group = self.server_group
        if config_file is None and self.agent_manager_class == "Systemctl":
            config_file = get_default_config_file("agent")
            config_temp = self.get_config_file(group, "agent", self.test_dir)
        elif config_file is None:
            config_file = self.get_config_file(group, "agent")
            config_temp = None

        # Verify the correct configuration files have been provided
        if self.agent_manager_class == "Systemctl" and config_temp is None:
            self.fail(
                "Error adding a DaosAgentManager: no temporary configuration "
                "file provided for the Systemctl manager class!")

        # Define the location of the certificates
        if self.agent_manager_class == "Systemctl":
            cert_dir = os.path.join(os.sep, "etc", "daos", "certs")
        else:
            cert_dir = self.workdir

        self.agent_managers.append(
            DaosAgentManager(
                group, self.bin, cert_dir, config_file, config_temp,
                self.agent_manager_class, outputdir=self.outputdir)
        )

    def add_server_manager(self, group=None, svr_config_file=None,
                           dmg_config_file=None, svr_config_temp=None,
                           dmg_config_temp=None):
        """Add a new daos server manager object to the server manager list.

        Args:
            group (str, optional): server group name. Defaults to None.
            svr_config_file (str, optional): daos_server configuration file name
                and path. Defaults to None.
            dmg_config_file (str, optional): dmg configuration file name and
                path. Defaults to None.
            svr_config_temp (str, optional): file name and path used to generate
                the daos_server configuration file locally and copy it to all
                the hosts using the config_file specification. Defaults to None.
            dmg_config_temp (str, optional): file name and path used to generate
                the dmg configuration file locally and copy it to all the hosts
                using the config_file specification. Defaults to None.

        Raises:
            avocado.core.exceptions.TestFail: if there is an error specifying
                files to use with the Systemctl job manager class.

        """
        if group is None:
            group = self.server_group
        if svr_config_file is None and self.server_manager_class == "Systemctl":
            svr_config_file = get_default_config_file("server")
            svr_config_temp = self.get_config_file(
                group, "server", self.test_dir)
        elif svr_config_file is None:
            svr_config_file = self.get_config_file(group, "server")
            svr_config_temp = None
        if dmg_config_file is None and self.server_manager_class == "Systemctl":
            dmg_config_file = get_default_config_file("control")
            dmg_config_temp = self.get_config_file(group, "dmg", self.test_dir)
        elif dmg_config_file is None:
            dmg_config_file = self.get_config_file(group, "dmg")
            dmg_config_temp = None

        # Verify the correct configuration files have been provided
        if self.server_manager_class == "Systemctl" and svr_config_temp is None:
            self.fail(
                "Error adding a DaosServerManager: no temporary configuration "
                "file provided for the Systemctl manager class!")

        # Define the location of the certificates
        if self.server_manager_class == "Systemctl":
            svr_cert_dir = os.path.join(os.sep, "etc", "daos", "certs")
            dmg_cert_dir = os.path.join(os.sep, "etc", "daos", "certs")
        else:
            svr_cert_dir = self.workdir
            dmg_cert_dir = self.workdir

        self.server_managers.append(
            DaosServerManager(
                group, self.bin, svr_cert_dir, svr_config_file, dmg_cert_dir,
                dmg_config_file, svr_config_temp, dmg_config_temp,
                self.server_manager_class, access_points_suffix=self.access_points_suffix)
        )
        if self.server_config_namespace is not None:
            self.log.debug(
                "Updating server manager (%s) config namespace: %s",
                len(self.server_managers) - 1, self.server_config_namespace)
            self.server_managers[-1].manager.job.yaml.namespace = self.server_config_namespace

    def configure_manager(self, name, manager, hosts, slots, access_points=None):
        """Configure the agent/server manager object.

        Defines the environment variables, host list, and hostfile settings used
        to start the agent/server manager.

        Args:
            name (str): manager name
            manager (SubprocessManager): the daos agent/server process manager
            hosts (NodeSet): hosts on which to start the daos agent/server
            slots (int): number of slots per engine to define in the hostfile
            access_points (NodeSet): access point hosts. Defaults to None which
                uses self.access_points.

        """
        self.log.info("-" * 100)
        self.log.info("--- CONFIGURING %s MANAGER ---", name.upper())
        if access_points is None:
            access_points = NodeSet(self.access_points)
        # Calling get_params() will set the test-specific log names
        manager.get_params(self)
        manager.set_config_value("access_points", list(access_points))
        manager.manager.assign_environment(
            EnvironmentVariables({"PATH": None}), True)
        manager.hosts = (hosts, self.workdir, slots)

    @fail_on(CommandFailure)
    def start_agent_managers(self, force=False):
        """Start the daos_agent processes on each specified list of hosts.

        Args:
            force (bool, optional): whether or not to force starting the agents.
                Defaults to False.
        """
        # Determine if all the expected agents are currently running
        status = self.check_running("agents", self.agent_managers, False, True)

        # Start/restart the agents
        if force or status["restart"] or not self.start_agents_once:
            # Stop any running agents
            self.log.info("-" * 100)
            self.log.info("--- STOPPING AGENTS ---")
            self.test_log.info(
                "Stopping %s group(s) of agents", len(self.agent_managers))
            self._stop_managers(self.agent_managers, "agents")

            # Start the agents
            self.log.info("-" * 100)
            self.log.info("--- STARTING AGENTS ---")
            self._start_manager_list("agent", self.agent_managers)

        elif self.start_agents_once:
            self.log.info(
                "All %s groups(s) of agents currently running",
                len(self.agent_managers))

    @fail_on(CommandFailure)
    def start_server_managers(self, force=False):
        """Start the daos_server processes on each specified list of hosts.

        Args:
            force (bool, optional): whether or not to force starting the
                servers. Defaults to False.

        Returns:
            bool: whether or not to force the starting of the agents

        """
        force_agent_start = False

        # Determine if all the expected servers are currently running
        status = self.check_running(
            "servers", self.server_managers, True, True)

        # Start/restart the severs
        if force or status["restart"] or not self.start_servers_once:
            # Stop any running servers
            self.log.info("-" * 100)
            self.log.info("--- STOPPING SERVERS ---")
            self.test_log.info(
                "Stopping %s group(s) of servers", len(self.server_managers))
            self._stop_managers(self.server_managers, "servers")

            # Start the servers
            self.log.info("-" * 100)
            self.log.info("--- STARTING SERVERS ---")
            self._start_manager_list("server", self.server_managers)

            # Force agent restart whenever servers are restarted
            force_agent_start = True
            self.log.info(
                "-- Forcing the start/restart of agents due to the server "
                "start/restart --")

        elif self.start_servers_once:
            self.log.info(
                "All %s groups(s) of servers currently running",
                len(self.server_managers))

        return force_agent_start

    def check_running(self, name, manager_list, prepare_dmg=False,
                      set_expected=False):
        """Verify that agents/servers are running on all the expected hosts.

        Args:
            name (str): manager name
            manager_list (list): list of SubprocessManager objects to start
            prepare_dmg (bool, optional): option to prepare the dmg command for
                each server manager prior to querying the server states. This
                should be set to True when verifying server states for servers
                started by other test variants. Defaults to False.
            set_expected (bool, optional): option to update the expected rank
                states to the current states prior to check. Defaults to False.

        Returns:
            dict: a dictionary of whether or not any of the states were not
                'expected' (which should warrant an error) and whether or the
                agents/servers require a 'restart' (either due to any unexpected
                states or because at least one agent/server was found not to be
                running)

        """
        status = {"expected": True, "restart": False}
        self.log.info("-" * 100)
        self.log.info(
            "--- VERIFYING STATES OF %s %s GROUP%s ---",
            len(manager_list), name.upper(),
            "S" if len(manager_list) > 1 else "")
        for manager in manager_list:
            # Setup the dmg command
            if prepare_dmg and hasattr(manager, "prepare_dmg"):
                manager.prepare_dmg()

                # Ensure exceptions are raised for any failed command
                manager.dmg.exit_status_exception = True

            # Verify the current states match the expected states
            manager_status = manager.verify_expected_states(set_expected)
            status["expected"] &= manager_status["expected"]
            if manager_status["restart"]:
                status["restart"] = True

        return status

    def _start_manager_list(self, name, manager_list):
        """Start each manager in the specified list.

        Args:
            name (str): manager name
            manager_list (list): list of SubprocessManager objects to start
        """
        # We probably want to do this parallel if end up with multiple managers
        for manager in manager_list:
            self.log.info(
                "Starting %s: group=%s, hosts=%s, config=%s",
                name, manager.get_config_value("name"), manager.hosts,
                manager.get_config_value("filename"))
            manager.start()

    def remove_temp_test_dir(self):
        """Remove the test-specific temporary directory and its contents on all hosts.

        Returns:
            list: a list of error strings to report at the end of tearDown().

        """
        errors = []
        hosts = self.hostlist_servers.copy()
        if self.hostlist_clients:
            hosts.add(self.hostlist_clients)
        all_hosts = include_local_host(hosts)
        self.log.info(
            "Removing temporary test files in %s from %s",
            self.test_dir, str(NodeSet.fromlist(all_hosts)))
        results = pcmd(all_hosts, "rm -fr {}".format(self.test_dir))
        if 0 not in results or len(results) > 1:
            errors.append("Error removing temporary test files")
        return errors

    def dump_engines_stacks(self, message):
        """Dump the engines ULT stacks.

        Args:
            message (str): reason for dumping the ULT stacks. Defaults to None.
        """
        if self.dumped_engines_stacks is False:
            self.dumped_engines_stacks = True
            self.log.info("%s, dumping ULT stacks", message)
            dump_engines_stacks(self.hostlist_servers)

    def report_timeout(self):
        """Dump ULTs stacks if this test case was timed out."""
        super().report_timeout()
        if self.timeout is not None and self.time_elapsed > self.timeout:
            # dump engines ULT stacks upon test timeout
            self.dump_engines_stacks("Test has timed-out")

    def fail(self, msg=None):
        """Dump engines ULT stacks upon test failure."""
        self.dump_engines_stacks("Test has failed")
        super().fail(msg)

    def error(self, msg=None):
        """Dump engines ULT stacks upon test error."""
        self.dump_engines_stacks("Test has errored")
        super().error(msg)

    def tearDown(self):
        """Tear down after each test case."""

        # dump engines ULT stacks upon test failure
        # check of Avocado test status during teardown is presently useless
        # and about same behavior has been implemented by adding both fail()
        # error() method above, to overload the methods of Avocado base Test
        # class (see DAOS-1452/DAOS-9941 and Avocado issue #5217 with
        # associated PR-5224)
        if self.status is not None and self.status != 'PASS' and self.status != 'SKIP':
            self.dump_engines_stacks("Test status is {}".format(self.status))

        # Report whether or not the timeout has expired
        self.report_timeout()

        # Tear down any test-specific items
        self._teardown_errors = self.pre_tear_down()

        # Stop any test jobs that may still be running
        self._teardown_errors.extend(self.stop_job_managers())

        # Destroy any containers first
        self._teardown_errors.extend(self.destroy_containers(self.container))

        # Destroy any pools next - eventually this call will encompass all teardown steps
        self._teardown_errors.extend(self._cleanup())

        # Stop the agents
        self._teardown_errors.extend(self.stop_agents())

        # Stop the servers
        self._teardown_errors.extend(self.stop_servers())

        super().tearDown()

    def pre_tear_down(self):
        """Tear down steps to optionally run before tearDown().

        Returns:
            list: a list of error strings to report at the end of tearDown().

        """
        self.log.debug("no pre-teardown steps defined")
        return []

    def stop_job_managers(self):
        """Stop the test job manager.

        Returns:
            list: a list of exceptions raised stopping the agents

        """
        error_list = []
        if self.job_manager:
            self.test_log.info("Stopping test job manager")
            if isinstance(self.job_manager, list):
                error_list = self._stop_managers(self.job_manager, "test job manager")
            else:
                error_list = self._stop_managers([self.job_manager], "test job manager")
        return error_list

    def destroy_containers(self, containers):
        """Close and destroy one or more containers.

        Args:
            containers (object): a list of or single DaosContainer or
                TestContainer object(s) to destroy

        Returns:
            list: a list of exceptions raised destroying the containers

        """
        error_list = []
        if containers:
            if not isinstance(containers, (list, tuple)):
                containers = [containers]
            self.test_log.info("Destroying containers")
            for container in containers:
                # Ensure exceptions are raised for any failed command
                if hasattr(container, "daos") and container.daos is not None:
                    container.daos.exit_status_exception = True

                # Only close a container that has been opened by the test
                if not hasattr(container, "opened") or container.opened:
                    try:
                        container.close()
                    except (DaosApiError, TestFail) as error:
                        self.test_log.info("  {}".format(error))
                        error_list.append(
                            "Error closing the container: {}".format(error))

                # Only destroy a container that has been created by the test
                if not hasattr(container, "attached") or container.attached:
                    try:
                        container.destroy()
                    except (DaosApiError, TestFail) as error:
                        self.test_log.info("  {}".format(error))
                        error_list.append(
                            "Error destroying container: {}".format(error))
        return error_list

    def destroy_pools(self, pools):
        """Disconnect and destroy one or more pools.

        Args:
            pools (object): a list of or single DaosPool or TestPool object(s)
                to destroy

        Returns:
            list: a list of exceptions raised destroying the pools

        """
        error_list = []
        if pools:
            if not isinstance(pools, (list, tuple)):
                pools = [pools]
            self.test_log.info("Destroying pools")
            for pool in pools:
                # Ensure exceptions are raised for any failed command
                if pool.dmg is not None:
                    pool.dmg.exit_status_exception = True

                # Only disconnect a pool that has been connected by the test
                if not hasattr(pool, "connected") or pool.connected:
                    try:
                        pool.disconnect()
                    except (DaosApiError, TestFail) as error:
                        self.test_log.info("  {}".format(error))
                        error_list.append(
                            "Error disconnecting pool: {}".format(error))

                # Only destroy a pool that has been created by the test
                if not hasattr(pool, "attached") or pool.attached:
                    try:
                        pool.destroy(1)
                    except (DaosApiError, TestFail) as error:
                        self.test_log.info("  {}".format(error))
                        error_list.append(
                            "Error destroying pool: {}".format(error))
        return error_list

    def search_and_destroy_pools(self):
        """Search for any pools in each server and destroy each one found.

        Returns:
            list: a list of errors detected when searching for and destroying
                the pools

        """
        error_list = []
        self.test_log.info("Searching for any existing pools")
        for manager in self.server_managers:
            # Ensure exceptions are raised for any failed command
            manager.dmg.exit_status_exception = True

            # Get a list of remaining pool labels for this server group
            try:
                labels = manager.dmg.get_pool_list_labels()
            except CommandFailure as error:
                error_list.append("Error listing pools: {}".format(error))
                labels = []

            # Destroy each pool found
            if len(labels) > 0:
                self.log.info("Elevating engines log_mask before destroying found pools")
                manager.dmg.server_set_logmasks("DEBUG", raise_exception=False)

            for label in labels:
                try:
                    manager.dmg.pool_destroy(pool=label, force=True)

                except CommandFailure as error:
                    error_list.append("Error destroying pool: {}".format(error))

            if len(labels) > 0:
                self.log.info("Restoring engines log_mask after destroying found pools")
                manager.dmg.server_set_logmasks(raise_exception=False)

        return error_list

    def stop_agents(self):
        """Stop the daos agents.

        Returns:
            list: a list of exceptions raised stopping the agents

        """
        self.log.info("-" * 100)
        self.log.info("--- STOPPING AGENTS ---")
        errors = []
        status = self.check_running("agents", self.agent_managers)
        if self.start_agents_once and not status["restart"]:
            self.log.info(
                "Agents are configured to run across multiple test variants, "
                "not stopping")
        else:
            if not status["expected"]:
                errors.append(
                    "ERROR: At least one multi-variant agent was not found in "
                    "its expected state; stopping all agents")
            self.test_log.info(
                "Stopping %s group(s) of agents", len(self.agent_managers))
            errors.extend(self._stop_managers(self.agent_managers, "agents"))
        return errors

    def stop_servers(self):
        """Stop the daos server and I/O Engines.

        Returns:
            list: a list of exceptions raised stopping the servers

        """
        force_stop = False
        self.log.info("-" * 100)
        self.log.info("--- STOPPING SERVERS ---")
        errors = []
        status = self.check_running("servers", self.server_managers)
        if self.start_servers_once and not status["restart"]:
            # Destroy any remaining pools on the continuously running servers.
            pool_destroy_errors = self.search_and_destroy_pools()
            if pool_destroy_errors:
                # Force a server stop if there were errors destroying or listing
                # the pools. This will cause the next test variant/method to
                # format and restart the servers.
                errors.extend(pool_destroy_errors)
                force_stop = True
                self.log.info(
                    "* FORCING SERVER STOP DUE TO POOL DESTROY ERRORS *")
            else:
                self.log.info(
                    "Servers are configured to run across multiple test "
                    "variants, not stopping")

        if not self.start_servers_once or status["restart"] or force_stop:
            # Stop the servers under the following conditions:
            #   - servers are not being run continuously across variants/methods
            #   - engines were found stopped or in an unexpected state
            #   - errors destroying pools require a forced server stop
            if not status["expected"]:
                errors.append(
                    "ERROR: At least one multi-variant server was not found in "
                    "its expected state; stopping all servers")
                # dump engines stacks if not already done
                self.dump_engines_stacks("Some engine not in expected state")
            self.test_log.info(
                "Stopping %s group(s) of servers", len(self.server_managers))
            errors.extend(self._stop_managers(self.server_managers, "servers"))

            # Stopping agents whenever servers are stopped for DAOS-6873
            self.log.info(
                "Workaround for DAOS-6873: Stopping %s group(s) of agents",
                len(self.agent_managers))
            errors.extend(self._stop_managers(self.agent_managers, "agents"))
        return errors

    def _stop_managers(self, managers, name):
        """Stop each manager object in the specified list.

        Args:
            managers (list): list of managers to stop
            name (str): manager list name

        Returns:
            list: a list of exceptions raised stopping the managers

        """
        error_list = []
        if managers:
            for manager in managers:
                try:
                    manager.stop()
                except CommandFailure as error:
                    self.test_log.info("  {}".format(error))
                    error_list.append(
                        "Error stopping {}: {}".format(name, error))
        return error_list

    def update_log_file_names(self, test_name=None):
        """Define agent, server, and client log files that include the test id.

        Args:
            test_name (str, optional): name of test variant
        """
        if test_name:
            # Overwrite the test id with the specified test name
            self.test_id = test_name

        # Update the log file names.  The path is defined through the
        # DAOS_TEST_LOG_DIR environment variable.
        self.agent_log = "{}_daos_agent.log".format(self.test_id)
        self.server_log = "{}_daos_server.log".format(self.test_id)
        self.control_log = "{}_daos_control.log".format(self.test_id)
        self.helper_log = "{}_daos_server_helper.log".format(self.test_id)
        self.client_log = "{}_daos_client.log".format(self.test_id)
        self.config_file_base = "{}_".format(self.test_id)

    def get_dmg_command(self, index=0):
        """Get a DmgCommand setup to interact with server manager index.

        Return a DmgCommand object configured with:
            - the "-l" parameter assigned to the server's access point list
            - the "-i" parameter assigned to the server's interactive mode

        This method is intended to be used by tests that wants to use dmg to
        create and destroy pool. Pass in the object to TestPool constructor.

        Access point should be passed in to -l regardless of the number of
        servers.

        Args:
            index (int, optional): Server index. Defaults to 0.

        Returns:
            DmgCommand: New DmgCommand object.

        """
        if self.server_managers:
            return self.server_managers[index].dmg

        if self.server_manager_class == "Systemctl":
            dmg_config_file = get_default_config_file("control")
            dmg_config_temp = self.get_config_file("daos", "dmg", self.test_dir)
            dmg_cert_dir = os.path.join(os.sep, "etc", "daos", "certs")
        else:
            dmg_config_file = self.get_config_file("daos", "dmg")
            dmg_config_temp = None
            dmg_cert_dir = self.workdir

        dmg_cmd = get_dmg_command(
            self.server_group, dmg_cert_dir, self.bin, dmg_config_file,
            dmg_config_temp, self.access_points_suffix)
        dmg_cmd.hostlist = self.access_points
        return dmg_cmd

    def get_daos_command(self):
        """Get a DaosCommand object.

        Returns:
            DaosCommand: a new DaosCommand object

        """
        return DaosCommand(self.bin)

    def prepare_pool(self):
        """Prepare the self.pool TestPool object.

        Create a TestPool object, read the pool parameters from the yaml, create
        the pool, and connect to the pool.

        This sequence is common for a lot of the container tests.
        """
        self.add_pool(POOL_NAMESPACE, True, True, 0)

    def get_pool(self, namespace=POOL_NAMESPACE, create=True, connect=True, index=0, **params):
        """Get a test pool object.

        This method defines the common test pool creation sequence.

        Args:
            namespace (str, optional): namespace for TestPool parameters in the
                test yaml file. Defaults to POOL_NAMESPACE.
            create (bool, optional): should the pool be created. Defaults to
                True.
            connect (bool, optional): should the pool be connected. Defaults to
                True.
            index (int, optional): Server index for dmg command. Defaults to 0.

        Returns:
            TestPool: the created test pool object.

        """
        return add_pool(self, namespace, create, connect, index, **params)

    def add_pool(self, namespace=POOL_NAMESPACE, create=True, connect=True, index=0, **params):
        """Add a pool to the test case.

        This method defines the common test pool creation sequence.

        Args:
            namespace (str, optional): namespace for TestPool parameters in the
                test yaml file. Defaults to POOL_NAMESPACE.
            create (bool, optional): should the pool be created. Defaults to
                True.
            connect (bool, optional): should the pool be connected. Defaults to
                True.
            index (int, optional): Server index for dmg command. Defaults to 0.
        """
        self.pool = self.get_pool(namespace, create, connect, index, **params)

    def add_pool_qty(self, quantity, namespace=POOL_NAMESPACE, create=True, connect=True, index=0):
        """Add multiple pools to the test case.

        This method requires self.pool to be defined as a list.  If self.pool is
        undefined it will define it as a list.

        Args:
            quantity (int): number of pools to create
            namespace (str, optional): namespace for TestPool parameters in the
                test yaml file. Defaults to POOL_NAMESPACE.
            create (bool, optional): should the pool be created. Defaults to
                True.
            connect (bool, optional): should the pool be connected. Defaults to
                True.
            index (int, optional): Server index for dmg command. Defaults to 0.

        Raises:
            TestFail: if self.pool is defined, but not as a list object.

        """
        if self.pool is None:
            self.pool = []
        if not isinstance(self.pool, list):
            self.fail("add_pool_qty(): self.pool must be a list: {}".format(type(self.pool)))
        for _ in range(quantity):
            self.pool.append(self.get_pool(namespace, create, connect, index))

    @fail_on(AttributeError)
    def get_container(self, pool, namespace=None, create=True, daos_command=None, **kwargs):
        """Create a TestContainer object.

        Args:
            pool (TestPool): pool in which to create the container.
            namespace (str, optional): namespace for TestContainer parameters in
                the test yaml file. Defaults to None.
            create (bool, optional): should the container be created. Defaults to True.
            daos_command (DaosCommand, optional): daos command object.
                Defaults to self.get_daos_command()
            kwargs (dict): name/value of attributes for which to call update(value, name).
                See TestContainer for available attributes.

        Returns:
            TestContainer: the created container.

        Raises:
            AttributeError: if an attribute does not exist or does not have an update() method.

        """
        # Create a container with params from the config
        container = TestContainer(
            pool, daos_command=(daos_command or self.get_daos_command()),
            label_generator=self.label_generator)
        if namespace is not None:
            container.namespace = namespace
        container.get_params(self)

        # Set passed params
        container.update_params(**kwargs)

        if create:
            container.create()

        return container

    def add_container(self, pool, namespace=None, create=True):
        """Add a container to the test case.

        This method defines the common test container creation sequence.

        Args:
            pool (TestPool): pool in which to create the container.
            namespace (str, optional): namespace for TestContainer parameters in
                the test yaml file. Defaults to None.
            create (bool, optional): should the container be created. Defaults
                to True.
        """
        self.container = self.get_container(pool=pool, namespace=namespace, create=create)

    def add_container_qty(self, quantity, pool, namespace=None, create=True):
        """Add multiple containers to the test case.

        This method requires self.container to be defined as a list.
        If self.container is undefined it will define it as a list.

        Args:
            quantity (int): number of containers to create
            namespace (str, optional): namespace for TestContainer parameters in the
                test yaml file. Defaults to None.
            pool (TestPool): Pool object
            create (bool, optional): should the container be created. Defaults to
                True.

        Raises:
            TestFail: if self.pool is defined, but not as a list object.

        """
        if self.container is None:
            self.container = []
        if not isinstance(self.container, list):
            self.fail(
                "add_container_qty(): self.container must be a list: {}".format(
                    type(self.container)))
        for _ in range(quantity):
            self.container.append(
                self.get_container(pool=pool, namespace=namespace, create=create))

    def start_additional_servers(self, additional_servers, index=0, access_points=None):
        """Start additional servers.

        This method can be used to start a new daos_server during a test.

        Args:
            additional_servers (NodeSet): hosts on which to start daos_server.
            index (int): Determines which server_managers to use when creating
                the new server.
            access_points (NodeSet): access point hosts. Defaults to None which
                uses self.access_points.
        """
        self.add_server_manager(
            self.server_managers[index].manager.job.get_config_value("name"),
            self.server_managers[index].manager.job.yaml.filename,
            self.server_managers[index].dmg.yaml.filename,
            self.server_managers[index].manager.job.temporary_file,
            self.server_managers[index].dmg.temporary_file
        )
        self.configure_manager(
            "server",
            self.server_managers[-1],
            additional_servers,
            self.hostfile_servers_slots,
            access_points
        )
        self._start_manager_list("server", [self.server_managers[-1]])<|MERGE_RESOLUTION|>--- conflicted
+++ resolved
@@ -27,14 +27,9 @@
 from dmg_utils import get_dmg_command
 from fault_config_utils import FaultInjection
 from general_utils import \
-<<<<<<< HEAD
     get_default_config_file, pcmd, get_file_listing, DaosTestError, run_command, \
-    dump_engines_stacks, get_avocado_config_value, set_avocado_config_value, nodeset_append_suffix
-=======
-    stop_processes, get_default_config_file, pcmd, get_file_listing, \
-    DaosTestError, run_command, dump_engines_stacks, get_avocado_config_value, \
-    set_avocado_config_value, nodeset_append_suffix, dict_to_str
->>>>>>> e3379969
+    dump_engines_stacks, get_avocado_config_value, set_avocado_config_value, \
+    nodeset_append_suffix, dict_to_str
 from host_utils import get_local_host, get_host_parameters, HostRole, HostInfo, HostException
 from logger_utils import TestLogger
 from server_utils import DaosServerManager
