--- conflicted
+++ resolved
@@ -768,13 +768,8 @@
         self.access_points_suffix = self.params.get(
             "access_points_suffix", "/run/setup/*", self.access_points_suffix)
         if self.access_points_suffix:
-<<<<<<< HEAD
-            self.access_points = list(nodeset_append_suffix(
-                self.access_points, self.access_points_suffix))
-=======
             self.access_points = nodeset_append_suffix(
                 self.access_points, self.access_points_suffix)
->>>>>>> 02418f39
 
         # Display host information
         self.log.info("-" * 100)
