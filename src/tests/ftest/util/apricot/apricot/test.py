--- conflicted
+++ resolved
@@ -739,23 +739,11 @@
             cart_ctl = CartCtl()
             cart_ctl.add_log_msg.value = "add_log_msg"
             cart_ctl.rank.value = "all"
-<<<<<<< HEAD
-=======
-            cart_ctl.cfg_path.value = temp_dir.name
->>>>>>> 4d55eb24
             cart_ctl.m.value = message
             cart_ctl.n.value = None
             cart_ctl.use_daos_agent_env.value = "--use_daos_agent_env"
 
             for manager in self.agent_managers:
-<<<<<<< HEAD
-=======
-                # Fetch attachinfo data from server via the agent
-                attachinfo_file = manager.get_attachinfo_file()
-                cp_command = "sudo cp {} {}".format(
-                    attachinfo_file, temp_dir.name)
-                run_command(cp_command, verbose=True, raise_exception=False)
->>>>>>> 4d55eb24
                 cart_ctl.group_name.value = manager.get_config_value("name")
                 cart_ctl.run()
         else:
