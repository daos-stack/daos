#!/usr/bin/python
"""
  (C) Copyright 2020 Intel Corporation.

  Licensed under the Apache License, Version 2.0 (the "License");
  you may not use this file except in compliance with the License.
  You may obtain a copy of the License at

     http://www.apache.org/licenses/LICENSE-2.0

  Unless required by applicable law or agreed to in writing, software
  distributed under the License is distributed on an "AS IS" BASIS,
  WITHOUT WARRANTIES OR CONDITIONS OF ANY KIND, either express or implied.
  See the License for the specific language governing permissions and
  limitations under the License.

  GOVERNMENT LICENSE RIGHTS-OPEN SOURCE SOFTWARE
  The Government's rights to use, modify, reproduce, release, perform, display,
  or disclose this software are subject to the terms of the Apache License as
  provided in Contract No. B609815.
  Any reproduction of computer software, computer software documentation, or
  portions thereof marked with this legend must also reproduce the markings.
"""

# Some useful test classes inherited from avocado.Test

from __future__ import print_function

import os
import json
import re
from getpass import getuser

from avocado import Test as avocadoTest
from avocado import skip, TestFail, fail_on

import fault_config_utils
from pydaos.raw import DaosContext, DaosLog, DaosApiError
from command_utils_base import \
    CommandFailure, EnvironmentVariables, CommonConfig
from agent_utils_params import \
    DaosAgentTransportCredentials, DaosAgentYamlParameters
from agent_utils import DaosAgentCommand, DaosAgentManager, include_local_host
from server_utils_params import \
    DaosServerTransportCredentials, DaosServerYamlParameters
from dmg_utils_params import \
    DmgYamlParameters, DmgTransportCredentials
from server_utils import DaosServerCommand, DaosServerManager
from general_utils import get_partition_hosts, stop_processes
from logger_utils import TestLogger
from test_utils_pool import TestPool
from test_utils_container import TestContainer
from env_modules import load_mpi
from distutils.spawn import find_executable
from write_host_file import write_host_file


# pylint: disable=invalid-name
def skipForTicket(ticket):
    """Skip a test with a comment about a ticket."""
    return skip("Skipping until {} is fixed.".format(ticket))
# pylint: enable=invalid-name


def get_log_file(name):
    """Get the full log file name and path.

    Args:
        name (str): log file name

    Returns:
        str: full log file name including path

    """
    return os.path.join(os.environ.get("DAOS_TEST_LOG_DIR", "/tmp"), name)


class Test(avocadoTest):
    """Basic Test class.

    :avocado: recursive
    """

    def __init__(self, *args, **kwargs):
        """Initialize a Test object."""
        super(Test, self).__init__(*args, **kwargs)

        # Support specifying timeout values with units, e.g. "1d 2h 3m 4s".
        # Any unit combination may be used, but they must be specified in
        # descending order. Spaces can optionally be used between units and
        # values. The first unit character is required; other unit characters
        # are optional. The units are case-insensitive.
        # The following units are supported:
        #   - days      e.g. 1d, 1 day
        #   - hours     e.g. 2h, 2 hrs, 2 hours
        #   - minutes   e.g. 3m, 3 mins, 3 minutes
        #   - seconds   e.g. 4s, 4 secs, 4 seconds
        if isinstance(self.timeout, str):
            pattern = r""
            for interval in ("days", "hours", "minutes", "seconds"):
                pattern += r"(?:(\d+)(?:\s*{0}[{1}]*\s*)){{0,1}}".format(
                    interval[0], interval[1:])
            # pylint: disable=no-member
            dhms = re.search(pattern, self.timeout, re.IGNORECASE).groups()
            # pylint: enable=no-member
            self.timeout = 0
            for index, multiplier in enumerate([24 * 60 * 60, 60 * 60, 60, 1]):
                if dhms[index] is not None:
                    self.timeout += multiplier * int(dhms[index])

        # param to add multiple timeouts for different tests under
        # same test class
        self.timeouts = self.params.get(self.get_test_name(),
                                        "/run/timeouts/*")
        # If not specified, set a default timeout of 1 minute.
        # Tests that require a longer timeout should set a "timeout: <int>"
        # entry in their yaml file.  All tests should have a timeout defined.
        if (not self.timeout) and (not self.timeouts):
            self.timeout = 60
        elif self.timeouts:
            self.timeout = self.timeouts
        self.log.info("self.timeout: %s", self.timeout)

        item_list = self.logdir.split('/')
        for index, item in enumerate(item_list):
            if item == 'job-results':
                self.job_id = item_list[index + 1]
                break

        self.log.info("Job-ID: %s", self.job_id)
        self.log.info("Test PID: %s", os.getpid())

    # pylint: disable=invalid-name
    def cancelForTicket(self, ticket):
        """Skip a test due to a ticket needing to be completed."""
        return self.cancel("Skipping until {} is fixed.".format(ticket))
    # pylint: enable=invalid-name

    def get_test_name(self):
        """Obtain test name from self.__str__() """
        return (self.__str__().split(".", 4)[3]).split(";", 1)[0]

class TestWithoutServers(Test):
    """Run tests without DAOS servers.

    :avocado: recursive
    """

    def __init__(self, *args, **kwargs):
        """Initialize a Test object."""
        super(TestWithoutServers, self).__init__(*args, **kwargs)

        self.client_mca = None
        self.orterun = None
        self.ompi_prefix = None
        self.basepath = None
        self.prefix = None
        self.bin = None
        self.daos_test = None
        self.daosctl = None
        self.cart_prefix = None
        self.cart_bin = None
        self.tmp = None
        self.fault_file = None
        self.context = None
        self.d_log = None
        self.test_log = None

    def setUp(self):
        """Set up run before each test."""
        super(TestWithoutServers, self).setUp()
        load_mpi('openmpi')
        self.orterun = find_executable('orterun')
        if self.orterun is None:
            self.fail("Could not find orterun")

        # hardware tests segfault in MPI_Init without this option
        self.client_mca = "--mca btl_openib_warn_default_gid_prefix 0"
        self.client_mca += " --mca pml ob1"
        self.client_mca += " --mca btl tcp,self"
        self.client_mca += " --mca oob tcp"
        self.ompi_prefix = os.path.dirname(os.path.dirname(self.orterun))
        # get paths from the build_vars generated by build
        with open('../../.build_vars.json') as build_vars:
            build_paths = json.load(build_vars)
        self.basepath = os.path.normpath(os.path.join(build_paths['PREFIX'],
                                                      '..') + os.path.sep)
        self.prefix = build_paths['PREFIX']
        self.bin = os.path.join(self.prefix, 'bin')
        self.daos_test = os.path.join(self.prefix, 'bin', 'daos_test')
        self.daosctl = os.path.join(self.bin, 'daosctl')

        # set default shared dir for daos tests in case DAOS_TEST_SHARED_DIR
        # is not set, for RPM env and non-RPM env.
        if self.prefix != "/usr":
            self.tmp = os.path.join(self.prefix, 'tmp')
        else:
            self.tmp = os.getenv(
                'DAOS_TEST_SHARED_DIR', os.path.expanduser('~/daos_test'))
        if not os.path.exists(self.tmp):
            os.makedirs(self.tmp)

        # setup fault injection, this MUST be before API setup
        fault_list = self.params.get("fault_list", '/run/faults/*')
        if fault_list:
            # not using workdir because the huge path was messing up
            # orterun or something, could re-evaluate this later
            self.fault_file = fault_config_utils.write_fault_file(self.tmp,
                                                                  fault_list,
                                                                  None)
            os.environ["D_FI_CONFIG"] = self.fault_file

        self.context = DaosContext(self.prefix + '/lib64/')
        self.d_log = DaosLog(self.context)
        self.test_log = TestLogger(self.log, self.d_log)

    def tearDown(self):
        """Tear down after each test case."""
        super(TestWithoutServers, self).tearDown()

        if self.fault_file:
            os.remove(self.fault_file)


class TestWithServers(TestWithoutServers):
    # pylint: disable=too-many-public-methods
    """Run tests with DAOS servers and at least one client.

    Optionally run DAOS clients on specified hosts.  By default run a single
    DAOS client on the host executing the test.

    :avocado: recursive
    """

    def __init__(self, *args, **kwargs):
        """Initialize a TestWithServers object."""
        super(TestWithServers, self).__init__(*args, **kwargs)

        self.server_group = None
        self.agent_managers = []
        self.server_managers = []
        self.setup_start_servers = True
        self.setup_start_agents = True
        self.hostlist_servers = None
        self.hostlist_clients = None
        self.hostfile_clients = None
        self.server_partition = None
        self.client_partition = None
        self.hostfile_servers_slots = 1
        self.hostfile_clients_slots = 1
        self.pool = None
        self.container = None
        self.agent_log = None
        self.server_log = None
        self.control_log = None
        self.helper_log = None
        self.client_log = None
        self.log_dir = os.path.split(
            os.getenv("D_LOG_FILE", "/tmp/server.log"))[0]
        self.test_id = "{}-{}".format(
            os.path.split(self.filename)[1], self.name.str_uid)
        # self.debug = False
        # self.config = None

    def setUp(self):
        """Set up each test case."""
        super(TestWithServers, self).setUp()

        # Support configuring the startup of servers and agents by the setup()
        # method from the test yaml file
        self.setup_start_servers = self.params.get(
            "start_servers", "/run/setup/*", self.setup_start_servers)
        self.setup_start_agents = self.params.get(
            "start_agents", "/run/setup/*", self.setup_start_agents)

        # The server config name should be obtained from each ServerManager
        # object, but some tests still use this TestWithServers attribute.
        self.server_group = self.params.get(
            "name", "/server_config/", "daos_server")

        # Support using different job managers to launch the daos agent/servers
        self.manager_class = self.params.get("manager_class", "/", "Orterun")

        # Determine which hosts to use as servers and optionally clients.
        self.hostlist_servers = self.params.get("test_servers", "/run/hosts/*")
        self.hostlist_clients = self.params.get("test_clients", "/run/hosts/*")

        # If server or client host list are defined through valid slurm
        # partition names override any hosts specified through lists.
        for name in ("servers", "clients"):
            host_list_name = "_".join(["hostlist", name])
            partition_name = "_".join([name[:-1], "partition"])
            partition = self.params.get(partition_name, "/run/hosts/*")
            host_list = getattr(self, host_list_name)
            if partition is not None and host_list is None:
                # If a partition is provided instead of a list of hosts use the
                # partition information to populate the list of hosts.
                setattr(self, partition_name, partition)
                setattr(self, host_list_name, get_partition_hosts(partition))
            elif partition is not None and host_list is not None:
                self.fail(
                    "Specifying both a {} partition name and a list of hosts "
                    "is not supported!".format(name))

        # # Find a configuration that meets the test requirements
        # self.config = Configuration(
        #     self.params, self.hostlist_servers, debug=self.debug)
        # if not self.config.set_config(self):
        #     self.cancel("Test requirements not met!")

        # Create host files - In the future this should be the responsibility of
        # tests/classes that need a host file and hostfile_clients should not be
        # a property of this class.
        if self.hostlist_clients:
            self.hostfile_clients = write_host_file(
                self.hostlist_clients, self.workdir,
                self.hostfile_clients_slots)

        # Display host information
        self.log.info("--- HOST INFORMATION ---")
        self.log.info("hostlist_servers:  %s", self.hostlist_servers)
        self.log.info("hostlist_clients:  %s", self.hostlist_clients)
        self.log.info("server_partition:  %s", self.server_partition)
        self.log.info("client_partition:  %s", self.client_partition)

        # Kill commands left running on the hosts (from a previous test) before
        # starting any tests.  Currently only handles 'orterun' processes, but
        # can be expanded.
        hosts = list(self.hostlist_servers)
        if self.hostlist_clients:
            hosts.extend(self.hostlist_clients)
        self.stop_leftover_processes(["orterun"], hosts)

        # Start the clients (agents)
        if self.setup_start_agents:
            self.start_agents()

        # Start the servers
        if self.setup_start_servers:
            self.start_servers()

    def stop_leftover_processes(self, processes, hosts):
        """Stop leftover processes on the specified hosts before starting tests.

        Args:
            processes (list): list of process names to stop
            hosts (list): list of hosts on which to stop the leftover processes
        """
        if processes:
            self.log.info(
                "Stopping any of the following commands left running on %s: %s",
                hosts, ",".join(processes))
            stop_processes(hosts, "'({})'".format("|".join(processes)))

    def start_agents(self, agent_groups=None, servers=None):
        """Start the daos_agent processes.

        Args:
            agent_groups (dict, optional): dictionary of lists of hosts on
                which to start the daos agent using a unquie server group name
                key. Defaults to None which will use the server group name from
                the test's yaml file to start the daos agents on all client
                hosts specified in the test's yaml file.
            servers (list): list of hosts running the daos servers to be used to
                define the access points in the agent yaml config file

        Raises:
            avocado.core.exceptions.TestFail: if there is an error starting the
                agents

        """
        if agent_groups is None:
            # Include running the daos_agent on the test control host for API
            # calls and calling the daos command from this host.
            agent_groups = {
                self.server_group: include_local_host(self.hostlist_clients)}

        self.log.debug("--- STARTING AGENT GROUPS: %s ---", agent_groups)

        if isinstance(agent_groups, dict):
            for group, hosts in agent_groups.items():
                transport = DaosAgentTransportCredentials()
                # Use the unique agent group name to create a unique yaml file
                config_file = self.get_config_file(group, "agent")
                # Setup the access points with the server hosts
                common_cfg = CommonConfig(group, transport)
                self.add_agent_manager(config_file, common_cfg)
                self.configure_manager(
                    "agent",
                    self.agent_managers[-1],
                    hosts,
                    self.hostfile_clients_slots,
                    servers)
            self.start_agent_managers()

    def start_servers(self, server_groups=None):
        """Start the daos_server processes.

        Args:
            server_groups (dict, optional): dictionary of lists of hosts on
                which to start the daos server using a unquie server group name
                key. Defaults to None which will use the server group name from
                the test's yaml file to start the daos server on all server
                hosts specified in the test's yaml file.

        Raises:
            avocado.core.exceptions.TestFail: if there is an error starting the
                servers

        """
        if server_groups is None:
            server_groups = {self.server_group: self.hostlist_servers}

        self.log.debug("--- STARTING SERVER GROUPS: %s ---", server_groups)

        if isinstance(server_groups, dict):
            for group, hosts in server_groups.items():
                transport = DaosServerTransportCredentials()
                # Use the unique agent group name to create a unique yaml file
                config_file = self.get_config_file(group, "server")
                dmg_config_file = self.get_config_file(group, "dmg")
                # Setup the access points with the server hosts
                common_cfg = CommonConfig(group, transport)
                self.add_server_manager(
                    config_file, dmg_config_file, common_cfg)
                self.configure_manager(
                    "server",
                    self.server_managers[-1],
                    hosts,
                    self.hostfile_servers_slots,
                    hosts)
            self.start_server_managers()

    def get_config_file(self, name, command):
        """Get the yaml configuration file.

        Args:
            name (str): unique part of the configuration file name
            command (str): command owning the configuration file

        Returns:
            str: daos_agent yaml configuration file full name

        """
        return os.path.join(self.tmp, "test_{}_{}.yaml".format(name, command))

    def add_agent_manager(self, config_file=None, common_cfg=None, timeout=30):
        """Add a new daos agent manager object to the agent manager list.

        Args:
            config_file (str, optional): daos agent config file name. Defaults
                to None, which will use a default file name.
            common_cfg (CommonConfig, optional): daos agent config file
                settings shared between the agent and server. Defaults to None,
                which uses the class CommonConfig.
            timeout (int, optional): number of seconds to wait for the daos
                agent to start before reporting an error. Defaults to 60.
        """
        self.log.info("--- ADDING AGENT MANAGER ---")

        # Setup defaults
        if config_file is None:
            config_file = self.get_config_file("daos", "agent")
        if common_cfg is None:
            common_cfg = CommonConfig(
                self.server_group, DaosAgentTransportCredentials())

        # Create an AgentCommand to manage with a new AgentManager object
        agent_cfg = DaosAgentYamlParameters(config_file, common_cfg)
        agent_cmd = DaosAgentCommand(self.bin, agent_cfg, timeout)
        self.agent_managers.append(
            DaosAgentManager(agent_cmd, self.manager_class))

    def add_server_manager(self, config_file=None, dmg_config_file=None,
                           common_cfg=None, timeout=90):
        """Add a new daos server manager object to the server manager list.

        When adding multiple server managers unique yaml config file names
        and common config setting (due to the server group name) should be used.

        Args:
            config_file (str, optional): daos server config file name. Defaults
                to None, which will use a default file name.
            dmg_config_file (str, optional): dmg config file name. Defaults
                to None, which will use a default file name.
            common_cfg (CommonConfig, optional): daos server config file
                settings shared between the agent and server. Defaults to None,
                which uses the class CommonConfig.
            timeout (int, optional): number of seconds to wait for the daos
                server to start before reporting an error. Defaults to 60.
        """
        self.log.info("--- ADDING SERVER MANAGER ---")

        # Setup defaults
        if config_file is None:
            config_file = self.get_config_file("daos", "server")
        if common_cfg is None:
            common_cfg = CommonConfig(
                self.server_group, DaosServerTransportCredentials())

        if dmg_config_file is None:
            dmg_config_file = self.get_config_file("daos", "dmg")
        dmg_cfg = DmgYamlParameters(
            dmg_config_file, self.server_group, DmgTransportCredentials())
        # Create a ServerCommand to manage with a new ServerManager object
        server_cfg = DaosServerYamlParameters(config_file, common_cfg)
        server_cmd = DaosServerCommand(self.bin, server_cfg, timeout)
        self.server_managers.append(
            DaosServerManager(server_cmd, self.manager_class, dmg_cfg))

    def configure_manager(self, name, manager, hosts, slots, access_list=None):
        """Configure the agent/server manager object.

        Defines the environment variables, host list, and hostfile settings used
        to start the agent/server manager.

        Args:
            name (str): manager name
            manager (SubprocessManager): the daos agent/server process manager
            hosts (list): list of hosts on which to start the daos agent/server
            slots (int): number of slots per server to define in the hostfile
            access_list (list): list of access point hosts
        """
        self.log.info("--- CONFIGURING %s MANAGER ---", name.upper())
        if access_list is None:
            access_list = self.hostlist_servers
        # Calling get_params() will set the test-specific log names
        manager.get_params(self)
        # Only use the first host in the access list
        manager.set_config_value("access_points", access_list[:1])
        manager.manager.assign_environment(
            EnvironmentVariables({"PATH": None}), True)
        manager.hosts = (hosts, self.workdir, slots)

    @fail_on(CommandFailure)
    def start_agent_managers(self):
        """Start the daos_agent processes on each specified list of hosts."""
        self.log.info("--- STARTING AGENTS ---")
        self._start_manager_list("agent", self.agent_managers)

    @fail_on(CommandFailure)
    def start_server_managers(self):
        """Start the daos_server processes on each specified list of hosts."""
        self.log.info("--- STARTING SERVERS ---")
        self._start_manager_list("server", self.server_managers)

    def _start_manager_list(self, name, manager_list):
        """Start each manager in the specified list.

        Args:
            name (str): manager name
            manager_list (list): list of SubprocessManager objects to start
        """
        user = getuser()
        # We probalby want to do this parallel if end up with multiple managers
        for manager in manager_list:
            self.log.info(
                "Starting %s: group=%s, hosts=%s, config=%s",
                name, manager.get_config_value("name"), manager.hosts,
                manager.get_config_value("filename"))
            manager.verify_socket_directory(user)
            manager.start()

    def tearDown(self):
        """Tear down after each test case."""
        # Tear down any test-specific items
        errors = self.pre_tear_down()

        # Destroy any containers first
        errors.extend(self.destroy_containers(self.container))

        # Destroy any pools next
        errors.extend(self.destroy_pools(self.pool))

        # Stop the agents
        errors.extend(self.stop_agents())

        # Stop the servers
        errors.extend(self.stop_servers())

        # Complete tear down actions from the inherited class
        try:
            super(TestWithServers, self).tearDown()
        except OSError as error:
            errors.append(
                "Error running inheritted teardown(): {}".format(error))

        # Fail the test if any errors occurred during tear down
        if errors:
            self.fail(
                "Errors detected during teardown:\n  - {}".format(
                    "\n  - ".join(errors)))

    def pre_tear_down(self):
        """Tear down steps to optionally run before tearDown().

        Returns:
            list: a list of error strings to report at the end of tearDown().

        """
        self.log.info("teardown() started")
        return []

    def destroy_containers(self, containers):
        """Close and destroy one or more containers.

        Args:
            containers (object): a list of or single DaosContainer or
                TestContainer object(s) to destroy

        Returns:
            list: a list of exceptions raised destroying the containers

        """
        error_list = []
        if containers:
            if not isinstance(containers, (list, tuple)):
                containers = [containers]
            self.test_log.info("Destroying containers")
            for container in containers:
                # Only close a container that has been openned by the test
                if not hasattr(container, "opened") or container.opened:
                    try:
                        container.close()
                    except (DaosApiError, TestFail) as error:
                        self.test_log.info("  {}".format(error))
                        error_list.append(
                            "Error closing the container: {}".format(error))

                # Only destroy a container that has been created by the test
                if not hasattr(container, "attached") or container.attached:
                    try:
                        container.destroy()
                    except (DaosApiError, TestFail) as error:
                        self.test_log.info("  {}".format(error))
                        error_list.append(
                            "Error destroying container: {}".format(error))
        return error_list

    def destroy_pools(self, pools):
        """Disconnect and destroy one or more pools.

        Args:
            pools (object): a list of or single DaosPool or TestPool object(s)
                to destroy

        Returns:
            list: a list of exceptions raised destroying the pools

        """
        error_list = []
        if pools:
            if not isinstance(pools, (list, tuple)):
                pools = [pools]
            self.test_log.info("Destroying pools")
            for pool in pools:
                # Only disconnect a pool that has been connected by the test
                if not hasattr(pool, "connected") or pool.connected:
                    try:
                        pool.disconnect()
                    except (DaosApiError, TestFail) as error:
                        self.test_log.info("  {}".format(error))
                        error_list.append(
                            "Error disconnecting pool: {}".format(error))

                # Only destroy a pool that has been created by the test
                if not hasattr(pool, "attached") or pool.attached:
                    try:
                        pool.destroy(1)
                    except (DaosApiError, TestFail) as error:
                        self.test_log.info("  {}".format(error))
                        error_list.append(
                            "Error destroying pool: {}".format(error))
        return error_list

    def stop_agents(self):
        """Stop the daos agents.

        Returns:
            list: a list of exceptions raised stopping the agents

        """
        self.test_log.info(
            "Stopping %s group(s) of agents", len(self.agent_managers))
        return self._stop_managers(self.agent_managers, "agents")

    def stop_servers(self):
        """Stop the daos server and I/O servers.

        Returns:
            list: a list of exceptions raised stopping the servers

        """
        self.test_log.info(
            "Stopping %s group(s) of servers", len(self.server_managers))
        return self._stop_managers(self.server_managers, "servers")

    def _stop_managers(self, managers, name):
        """Stop each manager object in the specified list.

        Args:
            managers (list): list of managers to stop
            name (str): manager list name

        Returns:
            list: a list of exceptions raised stopping the managers

        """
        error_list = []
        if managers:
            for manager in managers:
                try:
                    manager.stop()
                except CommandFailure as error:
                    self.test_log.info("  {}".format(error))
                    error_list.append(
                        "Error stopping {}: {}".format(name, error))
        return error_list

    def update_log_file_names(self, test_name=None):
        """Define agent, server, and client log files that include the test id.

        Args:
            test_name (str, optional): name of test variant
        """
        if test_name:
            # Overwrite the test id with the specified test name
            self.test_id = test_name

        # Update the log file names.  The path is defined throught the
        # DAOS_TEST_LOG_DIR environment variable.
        self.agent_log = "{}_daos_agent.log".format(self.test_id)
        self.server_log = "{}_daos_server.log".format(self.test_id)
        self.control_log = "{}_daos_control.log".format(self.test_id)
        self.helper_log = "{}_daos_admin.log".format(self.test_id)
        self.client_log = "{}_daos_client.log".format(self.test_id)

    def get_dmg_command(self, index=0):
        """Get a DmgCommand setup to interact with server manager index.

        Return a DmgCommand object configured with:
            - the "-l" parameter assigned to the server's access point list
            - the "-i" parameter assigned to the server's interactive mode

        This method is intended to be used by tests that wants to use dmg to
        create and destroy pool. Pass in the object to TestPool constructor.

        Access point should be passed in to -l regardless of the number of
        servers.

        Args:
            index (int, optional): Server index. Defaults to 0.

        Returns:
            DmgCommand: New DmgCommand object.

        """
        return self.server_managers[index].dmg

<<<<<<< HEAD
    def prepare_pool(self, dmg=None):
        """Create a pool, read the pool parameters from the yaml, create, and
        connect.
=======
    def prepare_pool(self):
        """Prepare the self.pool TestPool object.

        Create a TestPool object, read the pool parameters from the yaml, create
        the pool, and connect to the pool.
>>>>>>> de2e6a9e

        Args:
            dmg (DmgCommand, optional): An existing dmg command.
                Defaults to None.

        This sequence is common for a lot of the container tests.
        """
<<<<<<< HEAD
        if dmg is None:
            dmg = self.get_dmg_command()
        self.pool = TestPool(self.context, dmg_command=dmg)
        self.pool.get_params(self)
        self.pool.create()
        self.pool.connect()
=======
        self.add_pool(None, True, True, 0)

    def get_pool(self, namespace=None, create=True, connect=True, index=0):
        """Get a test pool object.

        This method defines the common test pool creation sequence.

        Args:
            namespace (str, optional): namespace for TestPool parameters in the
                test yaml file. Defaults to None.
            create ((bool, optional): should the pool be created. Defaults to
                True.
            connect (bool, optional): should the pool be connected. Defaults to
                True.
            index (int, optional): Server index for dmg command. Defaults to 0.

        Returns:
            TestPool: the created test pool object.

        """
        pool = TestPool(
            self.context, dmg_command=self.server_managers[index].dmg)
        if namespace is not None:
            pool.namespace = namespace
        pool.get_params(self)
        if create:
            pool.create()
        if create and connect:
            pool.connect()
        return pool

    def add_pool(self, namespace=None, create=True, connect=True, index=0):
        """Add a pool to the test case.

        This method defines the common test pool creation sequence.

        Args:
            namespace (str, optional): namespace for TestPool parameters in the
                test yaml file. Defaults to None.
            create ((bool, optional): should the pool be created. Defaults to
                True.
            connect (bool, optional): should the pool be connected. Defaults to
                True.
            index (int, optional): Server index for dmg command. Defaults to 0.
        """
        self.pool = self.get_pool(namespace, create, connect, index)

    def get_container(self, pool, namespace=None, create=True):
        """Get a test container object.

        Args:
            pool (TestPool): pool in which to create the container.
            namespace (str, optional): namespace for TestContainer parameters in
                the test yaml file. Defaults to None.
            create (bool, optional): should the container be created. Defaults
                to True.

        Returns:
            TestContainer: the created test container object.

        """
        container = TestContainer(pool)
        if namespace is not None:
            container.namespace = namespace
        container.get_params(self)
        if create:
            container.create()
        return container

    def add_container(self, pool, namespace=None, create=True):
        """Add a container to the test case.

        This method defines the common test container creation sequence.

        Args:
            pool (TestPool): pool in which to create the container.
            namespace (str, optional): namespace for TestContainer parameters in
                the test yaml file. Defaults to None.
            create (bool, optional): should the container be created. Defaults
                to True.
        """
        self.container = self.get_container(pool, namespace, create)
>>>>>>> de2e6a9e
<|MERGE_RESOLUTION|>--- conflicted
+++ resolved
@@ -757,32 +757,14 @@
         """
         return self.server_managers[index].dmg
 
-<<<<<<< HEAD
-    def prepare_pool(self, dmg=None):
-        """Create a pool, read the pool parameters from the yaml, create, and
-        connect.
-=======
     def prepare_pool(self):
         """Prepare the self.pool TestPool object.
 
         Create a TestPool object, read the pool parameters from the yaml, create
         the pool, and connect to the pool.
->>>>>>> de2e6a9e
-
-        Args:
-            dmg (DmgCommand, optional): An existing dmg command.
-                Defaults to None.
 
         This sequence is common for a lot of the container tests.
         """
-<<<<<<< HEAD
-        if dmg is None:
-            dmg = self.get_dmg_command()
-        self.pool = TestPool(self.context, dmg_command=dmg)
-        self.pool.get_params(self)
-        self.pool.create()
-        self.pool.connect()
-=======
         self.add_pool(None, True, True, 0)
 
     def get_pool(self, namespace=None, create=True, connect=True, index=0):
@@ -864,5 +846,4 @@
             create (bool, optional): should the container be created. Defaults
                 to True.
         """
-        self.container = self.get_container(pool, namespace, create)
->>>>>>> de2e6a9e
+        self.container = self.get_container(pool, namespace, create)