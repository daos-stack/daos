#!/usr/bin/python
"""
  (C) Copyright 2020 Intel Corporation.

  Licensed under the Apache License, Version 2.0 (the "License");
  you may not use this file except in compliance with the License.
  You may obtain a copy of the License at

     http://www.apache.org/licenses/LICENSE-2.0

  Unless required by applicable law or agreed to in writing, software
  distributed under the License is distributed on an "AS IS" BASIS,
  WITHOUT WARRANTIES OR CONDITIONS OF ANY KIND, either express or implied.
  See the License for the specific language governing permissions and
  limitations under the License.

  GOVERNMENT LICENSE RIGHTS-OPEN SOURCE SOFTWARE
  The Government's rights to use, modify, reproduce, release, perform, display,
  or disclose this software are subject to the terms of the Apache License as
  provided in Contract No. B609815.
  Any reproduction of computer software, computer software documentation, or
  portions thereof marked with this legend must also reproduce the markings.
"""

# Some useful test classes inherited from avocado.Test

from __future__ import print_function

import os
import json
import re
from getpass import getuser

from avocado import Test as avocadoTest
from avocado import skip, TestFail, fail_on

import fault_config_utils
from pydaos.raw import DaosContext, DaosLog, DaosApiError
from command_utils_base import \
    CommandFailure, EnvironmentVariables, CommonConfig
from agent_utils_params import \
    DaosAgentTransportCredentials, DaosAgentYamlParameters
from agent_utils import DaosAgentCommand, DaosAgentManager, include_local_host
from server_utils_params import \
    DaosServerTransportCredentials, DaosServerYamlParameters
from dmg_utils_params import \
    DmgYamlParameters, DmgTransportCredentials
from dmg_utils import DmgCommand
from daos_utils import DaosCommand
from server_utils import DaosServerCommand, DaosServerManager
from general_utils import get_partition_hosts, stop_processes
from logger_utils import TestLogger
from test_utils_pool import TestPool
from test_utils_container import TestContainer
from env_modules import load_mpi
from distutils.spawn import find_executable
from write_host_file import write_host_file


# pylint: disable=invalid-name
def skipForTicket(ticket):
    """Skip a test with a comment about a ticket."""
    return skip("Skipping until {} is fixed.".format(ticket))
# pylint: enable=invalid-name


def get_log_file(name):
    """Get the full log file name and path.

    Args:
        name (str): log file name

    Returns:
        str: full log file name including path

    """
    return os.path.join(os.environ.get("DAOS_TEST_LOG_DIR", "/tmp"), name)


class Test(avocadoTest):
    """Basic Test class.

    :avocado: recursive
    """

    def __init__(self, *args, **kwargs):
        """Initialize a Test object."""
        super(Test, self).__init__(*args, **kwargs)

        # Support specifying timeout values with units, e.g. "1d 2h 3m 4s".
        # Any unit combination may be used, but they must be specified in
        # descending order. Spaces can optionally be used between units and
        # values. The first unit character is required; other unit characters
        # are optional. The units are case-insensitive.
        # The following units are supported:
        #   - days      e.g. 1d, 1 day
        #   - hours     e.g. 2h, 2 hrs, 2 hours
        #   - minutes   e.g. 3m, 3 mins, 3 minutes
        #   - seconds   e.g. 4s, 4 secs, 4 seconds
        if isinstance(self.timeout, str):
            pattern = r""
            for interval in ("days", "hours", "minutes", "seconds"):
                pattern += r"(?:(\d+)(?:\s*{0}[{1}]*\s*)){{0,1}}".format(
                    interval[0], interval[1:])
            # pylint: disable=no-member
            dhms = re.search(pattern, self.timeout, re.IGNORECASE).groups()
            # pylint: enable=no-member
            self.timeout = 0
            for index, multiplier in enumerate([24 * 60 * 60, 60 * 60, 60, 1]):
                if dhms[index] is not None:
                    self.timeout += multiplier * int(dhms[index])

        # param to add multiple timeouts for different tests under
        # same test class
        self.timeouts = self.params.get(self.get_test_name(),
                                        "/run/timeouts/*")
        # If not specified, set a default timeout of 1 minute.
        # Tests that require a longer timeout should set a "timeout: <int>"
        # entry in their yaml file.  All tests should have a timeout defined.
        if (not self.timeout) and (not self.timeouts):
            self.timeout = 60
        elif self.timeouts:
            self.timeout = self.timeouts
        self.log.info("self.timeout: %s", self.timeout)

        item_list = self.logdir.split('/')
        for index, item in enumerate(item_list):
            if item == 'job-results':
                self.job_id = item_list[index + 1]
                break

        self.log.info("Job-ID: %s", self.job_id)
        self.log.info("Test PID: %s", os.getpid())

    # pylint: disable=invalid-name
    def cancelForTicket(self, ticket):
        """Skip a test due to a ticket needing to be completed."""
        return self.cancel("Skipping until {} is fixed.".format(ticket))
    # pylint: enable=invalid-name

    def get_test_name(self):
        """Obtain the test method name from the Avocado test name.

        Returns:
            str: name of the test method

        """
        return (self.__str__().split(".", 4)[3]).split(";", 1)[0]


class TestWithoutServers(Test):
    """Run tests without DAOS servers.

    :avocado: recursive
    """

    def __init__(self, *args, **kwargs):
        """Initialize a Test object."""
        super(TestWithoutServers, self).__init__(*args, **kwargs)

        self.client_mca = None
        self.orterun = None
        self.ofi_prefix = None
        self.ompi_prefix = None
        self.basepath = None
        self.prefix = None
        self.bin = None
        self.daos_test = None
        self.cart_prefix = None
        self.cart_bin = None
        self.tmp = None
        self.fault_file = None
        self.context = None
        self.d_log = None

        # Create a default TestLogger w/o a DaosLog object to prevent errors in
        # tearDown() if setUp() is not completed.  The DaosLog is added upon the
        # completion of setUp().
        self.test_log = TestLogger(self.log, None)

    def setUp(self):
        """Set up run before each test."""
        super(TestWithoutServers, self).setUp()
        load_mpi('openmpi')
        self.orterun = find_executable('orterun')
        if self.orterun is None:
            self.fail("Could not find orterun")

        # hardware tests segfault in MPI_Init without this option
        self.client_mca = "--mca btl_openib_warn_default_gid_prefix 0"
        self.client_mca += " --mca pml ob1"
        self.client_mca += " --mca btl tcp,self"
        self.client_mca += " --mca oob tcp"
        self.ompi_prefix = os.path.dirname(os.path.dirname(self.orterun))
        # get paths from the build_vars generated by build
        with open('../../.build_vars.json') as build_vars:
            build_paths = json.load(build_vars)
        self.basepath = os.path.normpath(os.path.join(build_paths['PREFIX'],
                                                      '..') + os.path.sep)
        self.prefix = build_paths['PREFIX']
        try:
            self.ofi_prefix = build_paths['OFI_PREFIX']
        except KeyError:
            self.ofi_prefix = "/usr"
        self.bin = os.path.join(self.prefix, 'bin')
        self.daos_test = os.path.join(self.prefix, 'bin', 'daos_test')

        # set default shared dir for daos tests in case DAOS_TEST_SHARED_DIR
        # is not set, for RPM env and non-RPM env.
        if self.prefix != "/usr":
            self.tmp = os.path.join(self.prefix, 'tmp')
        else:
            self.tmp = os.getenv(
                'DAOS_TEST_SHARED_DIR', os.path.expanduser('~/daos_test'))
        if not os.path.exists(self.tmp):
            os.makedirs(self.tmp)

        # setup fault injection, this MUST be before API setup
        fault_list = self.params.get("fault_list", '/run/faults/*')
        if fault_list:
            # not using workdir because the huge path was messing up
            # orterun or something, could re-evaluate this later
            self.fault_file = fault_config_utils.write_fault_file(self.tmp,
                                                                  fault_list,
                                                                  None)
            os.environ["D_FI_CONFIG"] = self.fault_file

        self.context = DaosContext(self.prefix + '/lib64/')
        self.d_log = DaosLog(self.context)
        self.test_log.daos_log = self.d_log

    def tearDown(self):
        """Tear down after each test case."""
        super(TestWithoutServers, self).tearDown()

        if self.fault_file:
            os.remove(self.fault_file)


class TestWithServers(TestWithoutServers):
    # pylint: disable=too-many-public-methods
    """Run tests with DAOS servers and at least one client.

    Optionally run DAOS clients on specified hosts.  By default run a single
    DAOS client on the host executing the test.

    :avocado: recursive
    """

    def __init__(self, *args, **kwargs):
        """Initialize a TestWithServers object."""
        super(TestWithServers, self).__init__(*args, **kwargs)

        # Add additional time to the test timeout for reporting running
        # processes while stopping the daos_agent and daos_server.
        tear_down_timeout = 30
        self.timeout += tear_down_timeout
        self.log.info(
            "Increasing timeout by %s seconds for agent/server tear down: %s",
            tear_down_timeout, self.timeout)

        self.server_group = None
        self.agent_managers = []
        self.server_managers = []
        self.setup_start_servers = True
        self.setup_start_agents = True
        self.hostlist_servers = None
        self.hostlist_clients = None
        self.hostfile_clients = None
        self.server_partition = None
        self.client_partition = None
        self.hostfile_servers_slots = 1
        self.hostfile_clients_slots = 1
        self.pool = None
        self.container = None
        self.agent_log = None
        self.server_log = None
        self.control_log = None
        self.helper_log = None
        self.client_log = None
        self.config_file_base = "test"
        self.log_dir = os.path.split(
            os.getenv("D_LOG_FILE", "/tmp/server.log"))[0]
        self.test_id = "{}-{}".format(
            os.path.split(self.filename)[1], self.name.str_uid)
        # self.debug = False
        # self.config = None

    def setUp(self):
        """Set up each test case."""
        super(TestWithServers, self).setUp()

        # Support configuring the startup of servers and agents by the setup()
        # method from the test yaml file
        self.setup_start_servers = self.params.get(
            "start_servers", "/run/setup/*", self.setup_start_servers)
        self.setup_start_agents = self.params.get(
            "start_agents", "/run/setup/*", self.setup_start_agents)

        # The server config name should be obtained from each ServerManager
        # object, but some tests still use this TestWithServers attribute.
        self.server_group = self.params.get(
            "name", "/server_config/", "daos_server")

        # Support using different job managers to launch the daos agent/servers
        self.manager_class = self.params.get("manager_class", "/", "Orterun")

        # Determine which hosts to use as servers and optionally clients.
        self.hostlist_servers = self.params.get("test_servers", "/run/hosts/*")
        self.hostlist_clients = self.params.get("test_clients", "/run/hosts/*")

        # If server or client host list are defined through valid slurm
        # partition names override any hosts specified through lists.
        for name in ("servers", "clients"):
            host_list_name = "_".join(["hostlist", name])
            partition_name = "_".join([name[:-1], "partition"])
            partition = self.params.get(partition_name, "/run/hosts/*")
            host_list = getattr(self, host_list_name)
            if partition is not None and host_list is None:
                # If a partition is provided instead of a list of hosts use the
                # partition information to populate the list of hosts.
                setattr(self, partition_name, partition)
                setattr(self, host_list_name, get_partition_hosts(partition))
            elif partition is not None and host_list is not None:
                self.fail(
                    "Specifying both a {} partition name and a list of hosts "
                    "is not supported!".format(name))

        # # Find a configuration that meets the test requirements
        # self.config = Configuration(
        #     self.params, self.hostlist_servers, debug=self.debug)
        # if not self.config.set_config(self):
        #     self.cancel("Test requirements not met!")

        # Create host files - In the future this should be the responsibility of
        # tests/classes that need a host file and hostfile_clients should not be
        # a property of this class.
        if self.hostlist_clients:
            self.hostfile_clients = write_host_file(
                self.hostlist_clients, self.workdir,
                self.hostfile_clients_slots)

        # Display host information
        self.log.info("--- HOST INFORMATION ---")
        self.log.info("hostlist_servers:  %s", self.hostlist_servers)
        self.log.info("hostlist_clients:  %s", self.hostlist_clients)
        self.log.info("server_partition:  %s", self.server_partition)
        self.log.info("client_partition:  %s", self.client_partition)

        # Kill commands left running on the hosts (from a previous test) before
        # starting any tests.  Currently only handles 'orterun' processes, but
        # can be expanded.
        hosts = list(self.hostlist_servers)
        if self.hostlist_clients:
            hosts.extend(self.hostlist_clients)
        self.stop_leftover_processes(["orterun"], hosts)

        # Start the clients (agents)
        if self.setup_start_agents:
            self.start_agents()

        # Start the servers
        if self.setup_start_servers:
            self.start_servers()

    def stop_leftover_processes(self, processes, hosts):
        """Stop leftover processes on the specified hosts before starting tests.

        Args:
            processes (list): list of process names to stop
            hosts (list): list of hosts on which to stop the leftover processes
        """
        if processes:
            self.log.info(
                "Stopping any of the following commands left running on %s: %s",
                hosts, ",".join(processes))
            stop_processes(hosts, "'({})'".format("|".join(processes)))

    def start_agents(self, agent_groups=None, servers=None):
        """Start the daos_agent processes.

        Args:
            agent_groups (dict, optional): dictionary of lists of hosts on
                which to start the daos agent using a unique server group name
                key. Defaults to None which will use the server group name from
                the test's yaml file to start the daos agents on all client
                hosts specified in the test's yaml file.
            servers (list): list of hosts running the daos servers to be used to
                define the access points in the agent yaml config file

        Raises:
            avocado.core.exceptions.TestFail: if there is an error starting the
                agents

        """
        if agent_groups is None:
            # Include running the daos_agent on the test control host for API
            # calls and calling the daos command from this host.
            agent_groups = {
                self.server_group: include_local_host(self.hostlist_clients)}

        self.log.debug("--- STARTING AGENT GROUPS: %s ---", agent_groups)

        if isinstance(agent_groups, dict):
            for group, hosts in agent_groups.items():
                transport = DaosAgentTransportCredentials(self.workdir)
                # Use the unique agent group name to create a unique yaml file
                config_file = self.get_config_file(group, "agent")
                # Setup the access points with the server hosts
                common_cfg = CommonConfig(group, transport)
                self.add_agent_manager(config_file, common_cfg)
                self.configure_manager(
                    "agent",
                    self.agent_managers[-1],
                    hosts,
                    self.hostfile_clients_slots,
                    servers)
            self.start_agent_managers()

    def start_servers(self, server_groups=None):
        """Start the daos_server processes.

        Args:
            server_groups (dict, optional): dictionary of lists of hosts on
                which to start the daos server using a unique server group name
                key. Defaults to None which will use the server group name from
                the test's yaml file to start the daos server on all server
                hosts specified in the test's yaml file.

        Raises:
            avocado.core.exceptions.TestFail: if there is an error starting the
                servers

        """
        if server_groups is None:
            server_groups = {self.server_group: self.hostlist_servers}

        self.log.debug("--- STARTING SERVER GROUPS: %s ---", server_groups)

        if isinstance(server_groups, dict):
            for group, hosts in server_groups.items():
                transport = DaosServerTransportCredentials(self.workdir)
                # Use the unique agent group name to create a unique yaml file
                config_file = self.get_config_file(group, "server")
                dmg_config_file = self.get_config_file(group, "dmg")
                # Setup the access points with the server hosts
                common_cfg = CommonConfig(group, transport)

                self.add_server_manager(
                    config_file, dmg_config_file, common_cfg)
                self.configure_manager(
                    "server",
                    self.server_managers[-1],
                    hosts,
                    self.hostfile_servers_slots,
                    hosts)
            self.start_server_managers()

    def get_config_file(self, name, command):
        """Get the yaml configuration file.

        Args:
            name (str): unique part of the configuration file name
            command (str): command owning the configuration file

        Returns:
            str: daos_agent yaml configuration file full name

        """
        filename = "{}_{}_{}.yaml".format(self.config_file_base, name, command)
        return os.path.join(self.tmp, filename)

    def add_agent_manager(self, config_file=None, common_cfg=None, timeout=30):
        """Add a new daos agent manager object to the agent manager list.

        Args:
            config_file (str, optional): daos agent config file name. Defaults
                to None, which will use a default file name.
            common_cfg (CommonConfig, optional): daos agent config file
                settings shared between the agent and server. Defaults to None,
                which uses the class CommonConfig.
            timeout (int, optional): number of seconds to wait for the daos
                agent to start before reporting an error. Defaults to 60.
        """
        self.log.info("--- ADDING AGENT MANAGER ---")

        # Setup defaults
        if config_file is None:
            config_file = self.get_config_file("daos", "agent")
        if common_cfg is None:
            agent_transport = DaosAgentTransportCredentials(self.workdir)
            common_cfg = CommonConfig(self.server_group, agent_transport)
        # Create an AgentCommand to manage with a new AgentManager object
        agent_cfg = DaosAgentYamlParameters(config_file, common_cfg)
        agent_cmd = DaosAgentCommand(self.bin, agent_cfg, timeout)
        self.agent_managers.append(
            DaosAgentManager(agent_cmd, self.manager_class))

    def add_server_manager(self, config_file=None, dmg_config_file=None,
                           common_cfg=None, timeout=90):
        """Add a new daos server manager object to the server manager list.

        When adding multiple server managers unique yaml config file names
        and common config setting (due to the server group name) should be used.

        Args:
            config_file (str, optional): daos server config file name. Defaults
                to None, which will use a default file name.
            dmg_config_file (str, optional): dmg config file name. Defaults
                to None, which will use a default file name.
            common_cfg (CommonConfig, optional): daos server config file
                settings shared between the agent and server. Defaults to None,
                which uses the class CommonConfig.
            timeout (int, optional): number of seconds to wait for the daos
                server to start before reporting an error. Defaults to 60.
        """
        self.log.info("--- ADDING SERVER MANAGER ---")

        # Setup defaults
        if config_file is None:
            config_file = self.get_config_file("daos", "server")
        if common_cfg is None:
            common_cfg = CommonConfig(
                self.server_group, DaosServerTransportCredentials(self.workdir))

        if dmg_config_file is None:
            dmg_config_file = self.get_config_file("daos", "dmg")
        transport_dmg = DmgTransportCredentials(self.workdir)
        dmg_cfg = DmgYamlParameters(
            dmg_config_file, self.server_group, transport_dmg)
        # Create a ServerCommand to manage with a new ServerManager object
        server_cfg = DaosServerYamlParameters(config_file, common_cfg)
        server_cmd = DaosServerCommand(self.bin, server_cfg, timeout)
        self.server_managers.append(
            DaosServerManager(server_cmd, self.manager_class, dmg_cfg))

    def configure_manager(self, name, manager, hosts, slots, access_list=None):
        """Configure the agent/server manager object.

        Defines the environment variables, host list, and hostfile settings used
        to start the agent/server manager.

        Args:
            name (str): manager name
            manager (SubprocessManager): the daos agent/server process manager
            hosts (list): list of hosts on which to start the daos agent/server
            slots (int): number of slots per server to define in the hostfile
            access_list (list): list of access point hosts
        """
        self.log.info("--- CONFIGURING %s MANAGER ---", name.upper())
        if access_list is None:
            access_list = self.hostlist_servers
        # Calling get_params() will set the test-specific log names
        manager.get_params(self)
        # Only use the first host in the access list
        manager.set_config_value("access_points", access_list[:1])
        manager.manager.assign_environment(
            EnvironmentVariables({"PATH": None}), True)
        manager.hosts = (hosts, self.workdir, slots)

    @fail_on(CommandFailure)
    def start_agent_managers(self):
        """Start the daos_agent processes on each specified list of hosts."""
        self.log.info("--- STARTING AGENTS ---")
        self._start_manager_list("agent", self.agent_managers)

    @fail_on(CommandFailure)
    def start_server_managers(self):
        """Start the daos_server processes on each specified list of hosts."""
        self.log.info("--- STARTING SERVERS ---")
        self._start_manager_list("server", self.server_managers)

    def _start_manager_list(self, name, manager_list):
        """Start each manager in the specified list.

        Args:
            name (str): manager name
            manager_list (list): list of SubprocessManager objects to start
        """
        user = getuser()
        # We probably want to do this parallel if end up with multiple managers
        for manager in manager_list:
            self.log.info(
                "Starting %s: group=%s, hosts=%s, config=%s",
                name, manager.get_config_value("name"), manager.hosts,
                manager.get_config_value("filename"))
            manager.verify_socket_directory(user)
            manager.start()

    def tearDown(self):
        """Tear down after each test case."""
        # Tear down any test-specific items
        errors = self.pre_tear_down()

        # Destroy any containers first
        errors.extend(self.destroy_containers(self.container))

        # Destroy any pools next
        errors.extend(self.destroy_pools(self.pool))

        # Stop the agents
        errors.extend(self.stop_agents())

        # Stop the servers
        errors.extend(self.stop_servers())

        # Complete tear down actions from the inherited class
        try:
            super(TestWithServers, self).tearDown()
        except OSError as error:
            errors.append(
                "Error running inherited teardown(): {}".format(error))

        # Fail the test if any errors occurred during tear down
        if errors:
            self.fail(
                "Errors detected during teardown:\n  - {}".format(
                    "\n  - ".join(errors)))

    def pre_tear_down(self):
        """Tear down steps to optionally run before tearDown().

        Returns:
            list: a list of error strings to report at the end of tearDown().

        """
        self.log.info("teardown() started")
        return []

    def destroy_containers(self, containers):
        """Close and destroy one or more containers.

        Args:
            containers (object): a list of or single DaosContainer or
                TestContainer object(s) to destroy

        Returns:
            list: a list of exceptions raised destroying the containers

        """
        error_list = []
        if containers:
            if not isinstance(containers, (list, tuple)):
                containers = [containers]
            self.test_log.info("Destroying containers")
            for container in containers:
                # Only close a container that has been opened by the test
                if not hasattr(container, "opened") or container.opened:
                    try:
                        container.close()
                    except (DaosApiError, TestFail) as error:
                        self.test_log.info("  {}".format(error))
                        error_list.append(
                            "Error closing the container: {}".format(error))

                # Only destroy a container that has been created by the test
                if not hasattr(container, "attached") or container.attached:
                    try:
                        container.destroy()
                    except (DaosApiError, TestFail) as error:
                        self.test_log.info("  {}".format(error))
                        error_list.append(
                            "Error destroying container: {}".format(error))
        return error_list

    def destroy_pools(self, pools):
        """Disconnect and destroy one or more pools.

        Args:
            pools (object): a list of or single DaosPool or TestPool object(s)
                to destroy

        Returns:
            list: a list of exceptions raised destroying the pools

        """
        error_list = []
        if pools:
            if not isinstance(pools, (list, tuple)):
                pools = [pools]
            self.test_log.info("Destroying pools")
            for pool in pools:
                # Only disconnect a pool that has been connected by the test
                if not hasattr(pool, "connected") or pool.connected:
                    try:
                        pool.disconnect()
                    except (DaosApiError, TestFail) as error:
                        self.test_log.info("  {}".format(error))
                        error_list.append(
                            "Error disconnecting pool: {}".format(error))

                # Only destroy a pool that has been created by the test
                if not hasattr(pool, "attached") or pool.attached:
                    try:
                        pool.destroy(1)
                    except (DaosApiError, TestFail) as error:
                        self.test_log.info("  {}".format(error))
                        error_list.append(
                            "Error destroying pool: {}".format(error))
        return error_list

    def stop_agents(self):
        """Stop the daos agents.

        Returns:
            list: a list of exceptions raised stopping the agents

        """
        self.test_log.info(
            "Stopping %s group(s) of agents", len(self.agent_managers))
        return self._stop_managers(self.agent_managers, "agents")

    def stop_servers(self):
        """Stop the daos server and I/O servers.

        Returns:
            list: a list of exceptions raised stopping the servers

        """
        self.test_log.info(
            "Stopping %s group(s) of servers", len(self.server_managers))
        return self._stop_managers(self.server_managers, "servers")

    def _stop_managers(self, managers, name):
        """Stop each manager object in the specified list.

        Args:
            managers (list): list of managers to stop
            name (str): manager list name

        Returns:
            list: a list of exceptions raised stopping the managers

        """
        error_list = []
        if managers:
            for manager in managers:
                try:
                    manager.stop()
                except CommandFailure as error:
                    self.test_log.info("  {}".format(error))
                    error_list.append(
                        "Error stopping {}: {}".format(name, error))
        return error_list

    def update_log_file_names(self, test_name=None):
        """Define agent, server, and client log files that include the test id.

        Args:
            test_name (str, optional): name of test variant
        """
        if test_name:
            # Overwrite the test id with the specified test name
            self.test_id = test_name

        # Update the log file names.  The path is defined through the
        # DAOS_TEST_LOG_DIR environment variable.
        self.agent_log = "{}_daos_agent.log".format(self.test_id)
        self.server_log = "{}_daos_server.log".format(self.test_id)
        self.control_log = "{}_daos_control.log".format(self.test_id)
        self.helper_log = "{}_daos_admin.log".format(self.test_id)
        self.client_log = "{}_daos_client.log".format(self.test_id)
        self.config_file_base = "{}_".format(self.test_id)

    def get_dmg_command(self, index=0):
        """Get a DmgCommand setup to interact with server manager index.

        Return a DmgCommand object configured with:
            - the "-l" parameter assigned to the server's access point list
            - the "-i" parameter assigned to the server's interactive mode

        This method is intended to be used by tests that wants to use dmg to
        create and destroy pool. Pass in the object to TestPool constructor.

        Access point should be passed in to -l regardless of the number of
        servers.

        Args:
            index (int, optional): Server index. Defaults to 0.

        Returns:
            DmgCommand: New DmgCommand object.

        """
        if self.server_managers:
            return self.server_managers[index].dmg

        dmg_config_file = self.get_config_file("daos", "dmg")
        dmg_cfg = DmgYamlParameters(
            dmg_config_file, self.server_group,
            DmgTransportCredentials(self.workdir))
        dmg_cfg.hostlist.update(self.hostlist_servers[:1], "dmg.yaml.hostlist")
        return DmgCommand(self.bin, dmg_cfg)

    def get_daos_command(self):
        """Get a DaosCommand object.

        Returns:
<<<<<<< HEAD
            DaosCommand: DaosCommand obj
=======
            DaosCommand: New DaosCommand object.
>>>>>>> 01f1f872

        """
        return DaosCommand(self.bin)

    def prepare_pool(self):
        """Prepare the self.pool TestPool object.

        Create a TestPool object, read the pool parameters from the yaml, create
        the pool, and connect to the pool.

        This sequence is common for a lot of the container tests.
        """
        self.add_pool(None, True, True, 0)

    def get_pool(self, namespace=None, create=True, connect=True, index=0):
        """Get a test pool object.

        This method defines the common test pool creation sequence.

        Args:
            namespace (str, optional): namespace for TestPool parameters in the
                test yaml file. Defaults to None.
            create (bool, optional): should the pool be created. Defaults to
                True.
            connect (bool, optional): should the pool be connected. Defaults to
                True.
            index (int, optional): Server index for dmg command. Defaults to 0.

        Returns:
            TestPool: the created test pool object.

        """
        pool = TestPool(self.context, dmg_command=self.get_dmg_command(index))
        if namespace is not None:
            pool.namespace = namespace
        pool.get_params(self)
        if create:
            pool.create()
        if create and connect:
            pool.connect()
        return pool

    def add_pool(self, namespace=None, create=True, connect=True, index=0):
        """Add a pool to the test case.

        This method defines the common test pool creation sequence.

        Args:
            namespace (str, optional): namespace for TestPool parameters in the
                test yaml file. Defaults to None.
            create (bool, optional): should the pool be created. Defaults to
                True.
            connect (bool, optional): should the pool be connected. Defaults to
                True.
            index (int, optional): Server index for dmg command. Defaults to 0.
        """
        self.pool = self.get_pool(namespace, create, connect, index)

    def get_container(self, pool, namespace=None, create=True):
        """Get a test container object.

        Args:
            pool (TestPool): pool in which to create the container.
            namespace (str, optional): namespace for TestContainer parameters in
                the test yaml file. Defaults to None.
            create (bool, optional): should the container be created. Defaults
                to True.

        Returns:
            TestContainer: the created test container object.

        """
        container = TestContainer(pool, daos_command=self.get_daos_command())
        if namespace is not None:
            container.namespace = namespace
        container.get_params(self)
        if create:
            container.create()
        return container

    def add_container(self, pool, namespace=None, create=True):
        """Add a container to the test case.

        This method defines the common test container creation sequence.

        Args:
            pool (TestPool): pool in which to create the container.
            namespace (str, optional): namespace for TestContainer parameters in
                the test yaml file. Defaults to None.
            create (bool, optional): should the container be created. Defaults
                to True.
        """
        self.container = self.get_container(pool, namespace, create)

    def start_additional_servers(self, additional_servers, index=0):
        """Start additional servers.

        This method can be used to start a new daos_server during a test.

        Args:
            additional_servers (list of str): List of hostnames to start
                daos_server.
            index (int): Determines which server_managers to use when creating
                the new server.
        """
        self.server_managers.append(
            DaosServerManager(
                self.server_managers[index].manager.job,
                self.manager_class,
                self.server_managers[index].dmg.yaml
            )
        )
        self.server_managers[-1].manager.assign_environment(
            EnvironmentVariables({"PATH": None}), True)
        self.server_managers[-1].hosts = (
            additional_servers, self.workdir, self.hostfile_servers_slots)

        self.log.info(
            "Starting %s: group=%s, hosts=%s, config=%s", "server",
            self.server_managers[-1].get_config_value("name"),
            self.server_managers[-1].hosts,
            self.server_managers[-1].get_config_value("filename"))
        self.server_managers[-1].verify_socket_directory(getuser())
        self.server_managers[-1].start()<|MERGE_RESOLUTION|>--- conflicted
+++ resolved
@@ -796,11 +796,7 @@
         """Get a DaosCommand object.
 
         Returns:
-<<<<<<< HEAD
-            DaosCommand: DaosCommand obj
-=======
             DaosCommand: New DaosCommand object.
->>>>>>> 01f1f872
 
         """
         return DaosCommand(self.bin)
