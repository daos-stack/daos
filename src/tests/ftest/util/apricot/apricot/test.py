#!/usr/bin/python
"""
  (C) Copyright 2020 Intel Corporation.

  Licensed under the Apache License, Version 2.0 (the "License");
  you may not use this file except in compliance with the License.
  You may obtain a copy of the License at

     http://www.apache.org/licenses/LICENSE-2.0

  Unless required by applicable law or agreed to in writing, software
  distributed under the License is distributed on an "AS IS" BASIS,
  WITHOUT WARRANTIES OR CONDITIONS OF ANY KIND, either express or implied.
  See the License for the specific language governing permissions and
  limitations under the License.

  GOVERNMENT LICENSE RIGHTS-OPEN SOURCE SOFTWARE
  The Government's rights to use, modify, reproduce, release, perform, display,
  or disclose this software are subject to the terms of the Apache License as
  provided in Contract No. B609815.
  Any reproduction of computer software, computer software documentation, or
  portions thereof marked with this legend must also reproduce the markings.
"""
# pylint: disable=too-many-lines

# Some useful test classes inherited from avocado.Test

from __future__ import print_function

import os
import json
import re
from getpass import getuser

from avocado import Test as avocadoTest
from avocado import skip, TestFail, fail_on
from avocado.utils.distro import detect

import fault_config_utils
from pydaos.raw import DaosContext, DaosLog, DaosApiError
from command_utils_base import CommandFailure, EnvironmentVariables
from agent_utils import DaosAgentManager, include_local_host
from dmg_utils import get_dmg_command
from daos_utils import DaosCommand
from server_utils import DaosServerManager
from general_utils import \
    get_partition_hosts, stop_processes, get_job_manager_class, \
    get_default_config_file, pcmd
from logger_utils import TestLogger
from test_utils_pool import TestPool
from test_utils_container import TestContainer
from env_modules import load_mpi
from distutils.spawn import find_executable
from write_host_file import write_host_file


# pylint: disable=invalid-name
def skipForTicket(ticket):
    """Skip a test with a comment about a ticket."""
    return skip("Skipping until {} is fixed.".format(ticket))
# pylint: enable=invalid-name


def get_log_file(name):
    """Get the full log file name and path.

    Args:
        name (str): log file name

    Returns:
        str: full log file name including path

    """
    return os.path.join(os.environ.get("DAOS_TEST_LOG_DIR", "/tmp"), name)


class Test(avocadoTest):
    """Basic Test class.

    :avocado: recursive
    """

    # Skipping Test Variants:
<<<<<<< HEAD
    #   If this is populated with a (<ticket>, <param_name>, <param_value>)
    #   tuple, then setUp() will check each test variant to see if the
    #   <param_name> has been assigned <param_value>.  When this is the case the
    #   test variant will be skipped/cancelled for <ticket> before anything else
    #   in setUp() is executed.
    CANCEL_FOR_TICKET = ()
=======
    #   If this list is populated with one or more
    #       [<ticket>, <param_name>, <param_value>]
    #   list items, then setUp() will check each test variant to see if the
    #   <param_name> has been assigned <param_value>.  When this is the case the
    #   test variant will be skipped/cancelled for <ticket> before anything else
    #   in setUp() is executed.  If the <param_name> is "test_method_name" then
    #   <param_value> is compared to the name of the test method.
    CANCEL_FOR_TICKET = []
>>>>>>> e8d2f2db

    def __init__(self, *args, **kwargs):
        """Initialize a Test object."""
        super(Test, self).__init__(*args, **kwargs)

        # Define a test ID using the test_* method name
        self.test_id = self.get_test_name()

        # Support specifying timeout values with units, e.g. "1d 2h 3m 4s".
        # Any unit combination may be used, but they must be specified in
        # descending order. Spaces can optionally be used between units and
        # values. The first unit character is required; other unit characters
        # are optional. The units are case-insensitive.
        # The following units are supported:
        #   - days      e.g. 1d, 1 day
        #   - hours     e.g. 2h, 2 hrs, 2 hours
        #   - minutes   e.g. 3m, 3 mins, 3 minutes
        #   - seconds   e.g. 4s, 4 secs, 4 seconds
        if isinstance(self.timeout, str):
            pattern = r""
            for interval in ("days", "hours", "minutes", "seconds"):
                pattern += r"(?:(\d+)(?:\s*{0}[{1}]*\s*)){{0,1}}".format(
                    interval[0], interval[1:])
            # pylint: disable=no-member
            dhms = re.search(pattern, self.timeout, re.IGNORECASE).groups()
            # pylint: enable=no-member
            self.timeout = 0
            for index, multiplier in enumerate([24 * 60 * 60, 60 * 60, 60, 1]):
                if dhms[index] is not None:
                    self.timeout += multiplier * int(dhms[index])

        # Support unique test case timeout values.  These test case specific
        # timeouts are read from the test yaml using the test case method name
        # as the key, e.g.:
        #   timeouts:
        #     test_quick: 120
        #     test_long: 1200
        self.timeouts = self.params.get(self.test_id, "/run/timeouts/*")

        # If not specified, set a default timeout of 1 minute.
        # Tests that require a longer timeout should set a "timeout: <int>"
        # entry in their yaml file.  All tests should have a timeout defined.
        if (not self.timeout) and (not self.timeouts):
            self.timeout = 60
        elif self.timeouts:
            self.timeout = self.timeouts
        self.log.info("self.timeout: %s", self.timeout)

        item_list = self.logdir.split('/')
        for index, item in enumerate(item_list):
            if item == 'job-results':
                self.job_id = item_list[index + 1]
                break

        self.log.info("Job-ID: %s", self.job_id)
        self.log.info("Test PID: %s", os.getpid())
        self._timeout_reported = False

    def setUp(self):
        """Set up each test case."""
        self.check_variant_skip()
        self.log.info("*** SETUP running on %s ***", str(detect()))
        super(Test, self).setUp()

    def check_variant_skip(self):
        """Determine if this test variant should be skipped.

        If self.CANCEL_FOR_TICKET is populated, check each item in the list to
        determine if this test variant should be skipped (cancelled).  Each item
        should be a tuple whose:
            - first entry is the ticket defining the test variant skip reason
            - next two entries define:
<<<<<<< HEAD
                - the test yaml parameter name to read
=======
                - the test yaml parameter name to read / test method name
>>>>>>> e8d2f2db
                - the test yaml parameter value used to trigger the skip
        If multiple sets of test yaml names/values are specified they must all
        match in order for the test variant to be skipped.
        """
        for data in (list(item) for item in self.CANCEL_FOR_TICKET):
            ticket = data.pop(0)
            skip_variant = len(data) > 1
            while data and skip_variant:
                try:
<<<<<<< HEAD
                    param_name = data.pop(0)
                    param_value = data.pop(0)
                    skip_variant = self.params.get(param_name) == param_value
=======
                    name = data.pop(0)
                    value = data.pop(0)
                    if name == "test_method_name":
                        skip_variant &= self.get_test_name() == value
                    else:
                        skip_variant &= self.params.get(name) == value
>>>>>>> e8d2f2db
                except IndexError:
                    self.fail(
                        "Invalid CANCEL_FOR_TICKET format: {}".format(
                            self.CANCEL_FOR_TICKET))
            if skip_variant:
                self.cancelForTicket(ticket)

    # pylint: disable=invalid-name
    def cancelForTicket(self, ticket):
        """Skip a test due to a ticket needing to be completed."""
        return self.cancel("Skipping until {} is fixed.".format(ticket))
    # pylint: enable=invalid-name

    def get_test_info(self):
        """Get the python file, class, and method from the test name.

        Returns:
            tuple: the test filename, python class, and python method

        """
        keys = ("id", "file", "class", "method", "variant")
        info = [self.name.uid]
        info.extend(self.name.name.split(":"))
        info.extend(info.pop(-1).split("."))
        info.append(self.name.variant)
        return {key: info[index] for index, key in enumerate(keys)}

    def get_test_name(self):
        """Obtain the test method name from the Avocado test name.

        Returns:
            str: name of the test method

        """
        return self.get_test_info()["method"]

    def report_timeout(self):
        """Report whether or not this test case was timed out."""
        if not self._timeout_reported:
            # Update the elapsed time
            self.get_state()
            if self.timeout is None:
                # self.timeout is not set - this is a problem
                self.log.error("*** TEARDOWN called with UNKNOWN timeout ***")
                self.log.error("self.timeout undefined - please investigate!")
            elif self.time_elapsed > self.timeout:
                # Timeout has expired
                self.log.info(
                    "*** TEARDOWN called due to TIMEOUT: "
                    "%s second timeout exceeded ***", str(self.timeout))
                self.log.info("test execution has been terminated by avocado")
            else:
                # Normal operation
                remaining = str(self.timeout - self.time_elapsed)
                self.log.info(
                    "*** TEARDOWN called after test completion: elapsed time: "
                    "%s seconds ***", str(self.time_elapsed))
                self.log.info(
                    "Amount of time left in test timeout: %s seconds",
                    remaining)

        # Disable reporting the timeout upon subsequent inherited calls
        self._timeout_reported = True

    def tearDown(self):
        """Tear down after each test case."""
        self.report_timeout()
        super(Test, self).tearDown()


class TestWithoutServers(Test):
    """Run tests without DAOS servers.

    :avocado: recursive
    """

    def __init__(self, *args, **kwargs):
        """Initialize a Test object."""
        super(TestWithoutServers, self).__init__(*args, **kwargs)

        self.client_mca = None
        self.orterun = None
        self.ofi_prefix = None
        self.ompi_prefix = None
        self.basepath = None
        self.prefix = None
        self.bin = None
        self.daos_test = None
        self.cart_prefix = None
        self.cart_bin = None
        self.tmp = None
        self.fault_file = None
        self.context = None
        self.d_log = None

        # Create a default TestLogger w/o a DaosLog object to prevent errors in
        # tearDown() if setUp() is not completed.  The DaosLog is added upon the
        # completion of setUp().
        self.test_log = TestLogger(self.log, None)

    def setUp(self):
        """Set up run before each test."""
        super(TestWithoutServers, self).setUp()
        if not load_mpi("openmpi"):
            self.fail("Failed to load openmpi")

        self.orterun = find_executable('orterun')
        if self.orterun is None:
            self.fail("Could not find orterun")

        # hardware tests segfault in MPI_Init without this option
        self.client_mca = "--mca btl_openib_warn_default_gid_prefix 0"
        self.client_mca += " --mca pml ob1"
        self.client_mca += " --mca btl tcp,self"
        self.client_mca += " --mca oob tcp"
        self.ompi_prefix = os.path.dirname(os.path.dirname(self.orterun))
        # get paths from the build_vars generated by build
        with open('../../.build_vars.json') as build_vars:
            build_paths = json.load(build_vars)
        self.basepath = os.path.normpath(os.path.join(build_paths['PREFIX'],
                                                      '..') + os.path.sep)
        self.prefix = build_paths['PREFIX']
        try:
            self.ofi_prefix = build_paths['OFI_PREFIX']
        except KeyError:
            self.ofi_prefix = "/usr"
        self.bin = os.path.join(self.prefix, 'bin')
        self.daos_test = os.path.join(self.prefix, 'bin', 'daos_test')

        # set default shared dir for daos tests in case DAOS_TEST_SHARED_DIR
        # is not set, for RPM env and non-RPM env.
        if self.prefix != "/usr":
            self.tmp = os.path.join(self.prefix, 'tmp')
        else:
            self.tmp = os.getenv(
                'DAOS_TEST_SHARED_DIR', os.path.expanduser('~/daos_test'))
        if not os.path.exists(self.tmp):
            os.makedirs(self.tmp)

        # setup fault injection, this MUST be before API setup
        fault_list = self.params.get("fault_list", '/run/faults/*')
        if fault_list:
            # not using workdir because the huge path was messing up
            # orterun or something, could re-evaluate this later
            self.fault_file = fault_config_utils.write_fault_file(self.tmp,
                                                                  fault_list,
                                                                  None)
            os.environ["D_FI_CONFIG"] = self.fault_file

        self.context = DaosContext(self.prefix + '/lib64/')
        self.d_log = DaosLog(self.context)
        self.test_log.daos_log = self.d_log

    def tearDown(self):
        """Tear down after each test case."""
        self.report_timeout()
        super(TestWithoutServers, self).tearDown()

        if self.fault_file:
            os.remove(self.fault_file)


class TestWithServers(TestWithoutServers):
    # pylint: disable=too-many-public-methods
    """Run tests with DAOS servers and at least one client.

    Optionally run DAOS clients on specified hosts.  By default run a single
    DAOS client on the host executing the test.

    :avocado: recursive
    """

    def __init__(self, *args, **kwargs):
        """Initialize a TestWithServers object."""
        super(TestWithServers, self).__init__(*args, **kwargs)

        # Add additional time to the test timeout for reporting running
        # processes while stopping the daos_agent and daos_server.
        tear_down_timeout = 30
        self.timeout += tear_down_timeout
        self.log.info(
            "Increasing timeout by %s seconds for agent/server tear down: %s",
            tear_down_timeout, self.timeout)

        self.server_group = None
        self.agent_managers = []
        self.server_managers = []
        self.start_servers_once = False
        self.server_manager_class = "Systemctl"
        self.agent_manager_class = "Systemctl"
        self.setup_start_servers = True
        self.setup_start_agents = True
        self.hostlist_servers = None
        self.hostlist_clients = None
        self.hostfile_clients = None
        self.server_partition = None
        self.client_partition = None
        self.server_reservation = None
        self.client_reservation = None
        self.hostfile_servers_slots = 1
        self.hostfile_clients_slots = 1
        self.pool = None
        self.container = None
        self.agent_log = None
        self.server_log = None
        self.control_log = None
        self.helper_log = None
        self.client_log = None
        self.config_file_base = "test"
        self.log_dir = os.path.split(
            os.getenv("D_LOG_FILE", "/tmp/server.log"))[0]
        # self.debug = False
        # self.config = None
        self.job_manager = None

    def setUp(self):
        """Set up each test case."""
        super(TestWithServers, self).setUp()

        # Support starting the servers once per test for all test variants
        self.start_servers_once = self.params.get(
            "start_servers_once", "/run/setup/*", self.start_servers_once)

        # Support running servers and agents with different JobManager classes
        self.server_manager_class = self.params.get(
            "server_manager_class", "/run/setup/*", self.server_manager_class)
        self.agent_manager_class = self.params.get(
            "agent_manager_class", "/run/setup/*", self.agent_manager_class)

        # Support configuring the startup of servers and agents by the setup()
        # method from the test yaml file
        self.setup_start_servers = self.params.get(
            "start_servers", "/run/setup/*", self.setup_start_servers)
        self.setup_start_agents = self.params.get(
            "start_agents", "/run/setup/*", self.setup_start_agents)

        # The server config name should be obtained from each ServerManager
        # object, but some tests still use this TestWithServers attribute.
        self.server_group = self.params.get(
            "name", "/server_config/", "daos_server")

        # Support using different job managers to launch the daos agent/servers
        self.manager_class = self.params.get("manager_class", "/", "Orterun")

        # Determine which hosts to use as servers and optionally clients.
        self.hostlist_servers = self.params.get("test_servers", "/run/hosts/*")
        self.hostlist_clients = self.params.get("test_clients", "/run/hosts/*")

        # If server or client host list are defined through valid slurm
        # partition names override any hosts specified through lists.
        for name in ("servers", "clients"):
            host_list_name = "_".join(["hostlist", name])
            partition_name = "_".join([name[:-1], "partition"])
            reservation_name = "_".join([name[:-1], "reservation"])
            partition = self.params.get(partition_name, "/run/hosts/*")
            reservation = self.params.get(reservation_name, "/run/hosts/*")
            host_list = getattr(self, host_list_name)
            if partition is not None and host_list is None:
                # If a partition is provided instead of a list of hosts use the
                # partition information to populate the list of hosts.
                setattr(self, partition_name, partition)
                setattr(self, reservation_name, reservation)
                slurm_nodes = get_partition_hosts(partition, reservation)
                if not slurm_nodes:
                    self.fail(
                        "No valid nodes in {} partition with {} "
                        "reservation".format(partition, reservation))
                setattr(self, host_list_name, slurm_nodes)
            elif partition is not None and host_list is not None:
                self.fail(
                    "Specifying both a {} partition name and a list of hosts "
                    "is not supported!".format(name))

        # # Find a configuration that meets the test requirements
        # self.config = Configuration(
        #     self.params, self.hostlist_servers, debug=self.debug)
        # if not self.config.set_config(self):
        #     self.cancel("Test requirements not met!")

        # Create host files - In the future this should be the responsibility of
        # tests/classes that need a host file and hostfile_clients should not be
        # a property of this class.
        if self.hostlist_clients:
            self.hostfile_clients = write_host_file(
                self.hostlist_clients, self.workdir,
                self.hostfile_clients_slots)

        # Display host information
        self.log.info("--- HOST INFORMATION ---")
        self.log.info("hostlist_servers:  %s", self.hostlist_servers)
        self.log.info("hostlist_clients:  %s", self.hostlist_clients)
        self.log.info("server_partition:  %s", self.server_partition)
        self.log.info("client_partition:  %s", self.client_partition)
        self.log.info("server_reservation:  %s", self.server_reservation)
        self.log.info("client_reservation:  %s", self.client_reservation)

        if not self.start_servers_once or self.get_test_info()["id"] == 1:
            # Kill commands left running on the hosts (from a previous test)
            # before starting any tests.  Currently only handles 'orterun'
            # processes, but can be expanded.
            hosts = list(self.hostlist_servers)
            if self.hostlist_clients:
                hosts.extend(self.hostlist_clients)
            self.stop_leftover_processes(["orterun"], hosts)

            # Ensure write permissions for the daos command log files when
            # using systemctl
            if (self.agent_manager_class == "Systemctl" or
                    self.server_manager_class == "Systemctl"):
                log_dir = os.environ.get("DAOS_TEST_LOG_DIR", "/tmp")
                self.log.info(
                    "Updating file permissions for %s for use with systemctl",
                    log_dir)
                pcmd(hosts, "chmod a+rw {}".format(log_dir))

        # Start the clients (agents)
        if self.setup_start_agents:
            self.start_agents()

        # Start the servers
        if self.setup_start_servers:
            self.start_servers()

        # Setup a job manager command for running the test command
        manager_class_name = self.params.get(
            "job_manager_class_name", default=None)
        manager_subprocess = self.params.get(
            "job_manager_subprocess", default=False)
        manager_mpi_type = self.params.get(
            "job_manager_mpi_type", default="mpich")
        if manager_class_name is not None:
            self.job_manager = get_job_manager_class(
                manager_class_name, None, manager_subprocess, manager_mpi_type)
            self.set_job_manager_timeout()

    def set_job_manager_timeout(self):
        """Set the timeout for the job manager.

        Use the following priority when setting the job_manager timeout:
            1) use the test method specific timeout from the test yaml, e.g.
                job_manager_timeout:
                    test_one: 30
                    test_two: 60
            2) use the common job_manager timeout from the test yaml, e.g.
                job_manager_timeout: 45
            3) use the avocado test timeout minus 30 seconds
        """
        if self.job_manager:
            self.job_manager.timeout = self.params.get(
                self.get_test_name(), "/run/job_manager_timeout/*", None)
            if self.job_manager.timeout is None:
                self.job_manager.timeout = self.params.get(
                    "job_manager_timeout", default=None)
                if self.job_manager.timeout is None:
                    self.job_manager.timeout = self.timeout - 30

    def stop_leftover_processes(self, processes, hosts):
        """Stop leftover processes on the specified hosts before starting tests.

        Args:
            processes (list): list of process names to stop
            hosts (list): list of hosts on which to stop the leftover processes
        """
        if processes:
            self.log.info(
                "Stopping any of the following commands left running on %s: %s",
                hosts, ",".join(processes))
            stop_processes(hosts, "'({})'".format("|".join(processes)))

    def start_agents(self, agent_groups=None, servers=None):
        """Start the daos_agent processes.

        Args:
            agent_groups (dict, optional): dictionary of lists of hosts on
                which to start the daos agent using a unique server group name
                key. Defaults to None which will use the server group name from
                the test's yaml file to start the daos agents on all client
                hosts specified in the test's yaml file.
            servers (list): list of hosts running the daos servers to be used to
                define the access points in the agent yaml config file

        Raises:
            avocado.core.exceptions.TestFail: if there is an error starting the
                agents

        """
        if agent_groups is None:
            # Include running the daos_agent on the test control host for API
            # calls and calling the daos command from this host.
            agent_groups = {
                self.server_group: include_local_host(self.hostlist_clients)}

        self.log.debug("--- STARTING AGENT GROUPS: %s ---", agent_groups)

        if isinstance(agent_groups, dict):
            for group, hosts in agent_groups.items():
                if self.agent_manager_class == "Systemctl":
                    agent_config_file = get_default_config_file("agent")
                    agent_config_temp = self.get_config_file(group, "dmg")
                else:
                    agent_config_file = self.get_config_file(group, "agent")
                    agent_config_temp = None
                self.add_agent_manager(
                    group, agent_config_file, agent_config_temp)
                self.configure_manager(
                    "agent",
                    self.agent_managers[-1],
                    hosts,
                    self.hostfile_clients_slots,
                    servers)
            self.start_agent_managers()

    def start_servers(self, server_groups=None):
        """Start the daos_server processes.

        Args:
            server_groups (dict, optional): dictionary of lists of hosts on
                which to start the daos server using a unique server group name
                key. Defaults to None which will use the server group name from
                the test's yaml file to start the daos server on all server
                hosts specified in the test's yaml file.

        Raises:
            avocado.core.exceptions.TestFail: if there is an error starting the
                servers

        """
        if server_groups is None:
            server_groups = {self.server_group: self.hostlist_servers}

        self.log.debug("--- STARTING SERVER GROUPS: %s ---", server_groups)

        if isinstance(server_groups, dict):
            for group, hosts in server_groups.items():
                if self.server_manager_class == "Systemctl":
                    server_config_file = get_default_config_file("server")
                    server_config_temp = self.get_config_file(group, "server")
                    dmg_config_file = get_default_config_file("control")
                    dmg_config_temp = self.get_config_file(group, "dmg")
                else:
                    server_config_file = self.get_config_file(group, "server")
                    server_config_temp = None
                    dmg_config_file = self.get_config_file(group, "dmg")
                    dmg_config_temp = None

                self.add_server_manager(
                    group, server_config_file, dmg_config_file,
                    server_config_temp, dmg_config_temp)
                self.configure_manager(
                    "server",
                    self.server_managers[-1],
                    hosts,
                    self.hostfile_servers_slots,
                    hosts)
            self.start_server_managers()

    def get_config_file(self, name, command):
        """Get the yaml configuration file.

        Args:
            name (str): unique part of the configuration file name
            command (str): command owning the configuration file

        Returns:
            str: daos_agent yaml configuration file full name

        """
        filename = "{}_{}_{}.yaml".format(self.config_file_base, name, command)
        return os.path.join(self.tmp, filename)

    def add_agent_manager(self, group=None, config_file=None, config_temp=None):
        """Add a new daos server manager object to the server manager list.

        Args:
            group (str, optional): server group name. Defaults to None.
            config_file (str, optional): [description]. Defaults to None.
            config_temp (str, optional): [description]. Defaults to None.
        """
        if group is None:
            group = self.server_group
        if config_file is None:
            config_file = self.get_config_file(self.server_group, "agent")

        # Define the location of the certificates
        if self.agent_manager_class == "Systemctl":
            cert_dir = os.path.join(os.sep, "etc", "daos", "certs")
        else:
            cert_dir = self.workdir

        self.agent_managers.append(
            DaosAgentManager(
                group, self.bin, cert_dir, config_file, config_temp,
                self.agent_manager_class)
        )

    def add_server_manager(self, group=None, svr_config_file=None,
                           dmg_config_file=None, svr_config_temp=None,
                           dmg_config_temp=None):
        """Add a new daos server manager object to the server manager list.

        Args:
            group (str, optional): server group name. Defaults to None.
            svr_config_file (str, optional): [description]. Defaults to None.
            dmg_config_file (str, optional): [description]. Defaults to None.
            svr_config_temp (str, optional): [description]. Defaults to None.
            dmg_config_temp (str, optional): [description]. Defaults to None.
        """
        if group is None:
            group = self.server_group
        if svr_config_file is None:
            svr_config_file = self.get_config_file(self.server_group, "server")
        if dmg_config_file is None:
            dmg_config_file = self.get_config_file(self.server_group, "dmg")

        # Define the location of the certificates
        if self.server_manager_class == "Systemctl":
            svr_cert_dir = os.path.join(os.sep, "etc", "daos", "certs")
            dmg_cert_dir = os.path.join(os.sep, "etc", "daos", "certs")
        else:
            svr_cert_dir = self.workdir
            dmg_cert_dir = self.workdir

        self.server_managers.append(
            DaosServerManager(
                group, self.bin, svr_cert_dir, svr_config_file, dmg_cert_dir,
                dmg_config_file, svr_config_temp, dmg_config_temp,
                self.server_manager_class)
        )

    def configure_manager(self, name, manager, hosts, slots, access_list=None):
        """Configure the agent/server manager object.

        Defines the environment variables, host list, and hostfile settings used
        to start the agent/server manager.

        Args:
            name (str): manager name
            manager (SubprocessManager): the daos agent/server process manager
            hosts (list): list of hosts on which to start the daos agent/server
            slots (int): number of slots per server to define in the hostfile
            access_list (list): list of access point hosts
        """
        self.log.info("--- CONFIGURING %s MANAGER ---", name.upper())
        if access_list is None:
            access_list = self.hostlist_servers
        # Calling get_params() will set the test-specific log names
        manager.get_params(self)
        # Only use the first host in the access list
        manager.set_config_value("access_points", access_list[:1])
        manager.manager.assign_environment(
            EnvironmentVariables({"PATH": None}), True)
        manager.hosts = (hosts, self.workdir, slots)

    @fail_on(CommandFailure)
    def start_agent_managers(self):
        """Start the daos_agent processes on each specified list of hosts."""
        self.log.info("-" * 100)
        self.log.info("--- STARTING AGENTS ---")
        self._start_manager_list("agent", self.agent_managers)
        self.log.info("-" * 100)

    @fail_on(CommandFailure)
    def start_server_managers(self):
        """Start the daos_server processes on each specified list of hosts."""
        self.log.info("-" * 100)
        start_servers = True
        if self.start_servers_once:
            # Starting servers for each test variant is enabled.  The servers
            # will still need be started if any server is down.
            status = self.check_running("servers", self.server_managers, True)
            start_servers = status["restart"]
        if start_servers:
            self.log.info("--- STARTING SERVERS ---")
            self._start_manager_list("server", self.server_managers)
        self.log.info("-" * 100)

    def check_running(self, name, manager_list, prepare_dmg=False):
        """Verify that servers are running on all the expected hosts.

        Args:
            name (str): manager name
            manager_list (list): list of SubprocessManager objects to start
            prepare_dmg (bool, optional): option to prepare the dmg command for
                each server manager prior to querying the server states. This
                should be set to True when verifying server states for servers
                started by other test variants. Defaults to False.

        Returns:
            dict: a dictionary of whether or not any of the server states were
                not 'expected' (which should warrant an error) and whether or
                the servers require a 'restart' (either due to any unexpected
                states or because at least one servers was found to no longer
                be running)

        """
        status = {"expected": True, "restart": False}
        self.log.info("--- VERIFYING %s RUNNING ---", name.upper())
        for manager in manager_list:
            # Setup the dmg command
            if prepare_dmg:
                manager.prepare_dmg()

            # Verify the current server states match the expected states
            manager_status = manager.verify_expected_states()
            status["expected"] &= manager_status["expected"]
            if manager_status["restart"]:
                status["restart"] = True

        return status

    def _start_manager_list(self, name, manager_list):
        """Start each manager in the specified list.

        Args:
            name (str): manager name
            manager_list (list): list of SubprocessManager objects to start
        """
        user = getuser()
        # We probably want to do this parallel if end up with multiple managers
        for manager in manager_list:
            self.log.info(
                "Starting %s: group=%s, hosts=%s, config=%s",
                name, manager.get_config_value("name"), manager.hosts,
                manager.get_config_value("filename"))
            manager.verify_socket_directory(user)
            manager.start()

    def tearDown(self):
        """Tear down after each test case."""
        # Report whether or not the timeout has expired
        self.report_timeout()

        # Tear down any test-specific items
        errors = self.pre_tear_down()

        # Stop any test jobs that may still be running
        errors.extend(self.stop_job_managers())

        # Destroy any containers first
        errors.extend(self.destroy_containers(self.container))

        # Destroy any pools next
        errors.extend(self.destroy_pools(self.pool))

        # Stop the agents
        errors.extend(self.stop_agents())

        # Stop the servers
        errors.extend(self.stop_servers())

        # Complete tear down actions from the inherited class
        try:
            super(TestWithServers, self).tearDown()
        except OSError as error:
            errors.append(
                "Error running inherited teardown(): {}".format(error))

        # Fail the test if any errors occurred during tear down
        if errors:
            self.fail(
                "Errors detected during teardown:\n  - {}".format(
                    "\n  - ".join(errors)))

    def pre_tear_down(self):
        """Tear down steps to optionally run before tearDown().

        Returns:
            list: a list of error strings to report at the end of tearDown().

        """
        self.log.debug("no pre-teardown steps defined")
        return []

    def stop_job_managers(self):
        """Stop the test job manager.

        Returns:
            list: a list of exceptions raised stopping the agents

        """
        error_list = []
        if self.job_manager:
            self.test_log.info("Stopping test job manager")
            error_list = self._stop_managers(
                [self.job_manager], "test job manager")
        return error_list

    def destroy_containers(self, containers):
        """Close and destroy one or more containers.

        Args:
            containers (object): a list of or single DaosContainer or
                TestContainer object(s) to destroy

        Returns:
            list: a list of exceptions raised destroying the containers

        """
        error_list = []
        if containers:
            if not isinstance(containers, (list, tuple)):
                containers = [containers]
            self.test_log.info("Destroying containers")
            for container in containers:
                # Only close a container that has been opened by the test
                if not hasattr(container, "opened") or container.opened:
                    try:
                        container.close()
                    except (DaosApiError, TestFail) as error:
                        self.test_log.info("  {}".format(error))
                        error_list.append(
                            "Error closing the container: {}".format(error))

                # Only destroy a container that has been created by the test
                if not hasattr(container, "attached") or container.attached:
                    try:
                        container.destroy()
                    except (DaosApiError, TestFail) as error:
                        self.test_log.info("  {}".format(error))
                        error_list.append(
                            "Error destroying container: {}".format(error))
        return error_list

    def destroy_pools(self, pools):
        """Disconnect and destroy one or more pools.

        Args:
            pools (object): a list of or single DaosPool or TestPool object(s)
                to destroy

        Returns:
            list: a list of exceptions raised destroying the pools

        """
        error_list = []
        if pools:
            if not isinstance(pools, (list, tuple)):
                pools = [pools]
            self.test_log.info("Destroying pools")
            for pool in pools:
                # Only disconnect a pool that has been connected by the test
                if not hasattr(pool, "connected") or pool.connected:
                    try:
                        pool.disconnect()
                    except (DaosApiError, TestFail) as error:
                        self.test_log.info("  {}".format(error))
                        error_list.append(
                            "Error disconnecting pool: {}".format(error))

                # Only destroy a pool that has been created by the test
                if not hasattr(pool, "attached") or pool.attached:
                    try:
                        pool.destroy(1)
                    except (DaosApiError, TestFail) as error:
                        self.test_log.info("  {}".format(error))
                        error_list.append(
                            "Error destroying pool: {}".format(error))
        return error_list

    def stop_agents(self):
        """Stop the daos agents.

        Returns:
            list: a list of exceptions raised stopping the agents

        """
        self.test_log.info(
            "Stopping %s group(s) of agents", len(self.agent_managers))
        return self._stop_managers(self.agent_managers, "agents")

    def stop_servers(self):
        """Stop the daos server and I/O servers.

        Returns:
            list: a list of exceptions raised stopping the servers

        """
        errors = []
        status = self.check_running("servers", self.server_managers)
        if self.start_servers_once and not status["restart"]:
            self.log.info(
                "Servers are configured to run across multiple test variants, "
                "not stopping")
        else:
            if not status["expected"]:
                errors.append(
                    "ERROR: At least one multi-variant server was not found in "
                    "its expected state; stopping all servers")
            self.test_log.info(
                "Stopping %s group(s) of servers", len(self.server_managers))
            errors.extend(self._stop_managers(self.server_managers, "servers"))
        return errors

    def _stop_managers(self, managers, name):
        """Stop each manager object in the specified list.

        Args:
            managers (list): list of managers to stop
            name (str): manager list name

        Returns:
            list: a list of exceptions raised stopping the managers

        """
        error_list = []
        if managers:
            for manager in managers:
                try:
                    manager.stop()
                except CommandFailure as error:
                    self.test_log.info("  {}".format(error))
                    error_list.append(
                        "Error stopping {}: {}".format(name, error))
        return error_list

    def update_log_file_names(self, test_name=None):
        """Define agent, server, and client log files that include the test id.

        Args:
            test_name (str, optional): name of test variant
        """
        if test_name:
            # Overwrite the test id with the specified test name
            self.test_id = test_name

        # Update the log file names.  The path is defined through the
        # DAOS_TEST_LOG_DIR environment variable.
        self.agent_log = "{}_daos_agent.log".format(self.test_id)
        self.server_log = "{}_daos_server.log".format(self.test_id)
        self.control_log = "{}_daos_control.log".format(self.test_id)
        self.helper_log = "{}_daos_admin.log".format(self.test_id)
        self.client_log = "{}_daos_client.log".format(self.test_id)
        self.config_file_base = "{}_".format(self.test_id)

    def get_dmg_command(self, index=0):
        """Get a DmgCommand setup to interact with server manager index.

        Return a DmgCommand object configured with:
            - the "-l" parameter assigned to the server's access point list
            - the "-i" parameter assigned to the server's interactive mode

        This method is intended to be used by tests that wants to use dmg to
        create and destroy pool. Pass in the object to TestPool constructor.

        Access point should be passed in to -l regardless of the number of
        servers.

        Args:
            index (int, optional): Server index. Defaults to 0.

        Returns:
            DmgCommand: New DmgCommand object.

        """
        if self.server_managers:
            return self.server_managers[index].dmg

        dmg_config_file = self.get_config_file("daos", "dmg")
        dmg_cmd = get_dmg_command(
            self.server_group, self.workdir, self.bin, dmg_config_file)
        dmg_cmd.hostlist = self.hostlist_servers[:1]
        return dmg_cmd

    def get_daos_command(self):
        """Get a DaosCommand object.

        Returns:
            DaosCommand: a new DaosCommand object

        """
        return DaosCommand(self.bin)

    def prepare_pool(self):
        """Prepare the self.pool TestPool object.

        Create a TestPool object, read the pool parameters from the yaml, create
        the pool, and connect to the pool.

        This sequence is common for a lot of the container tests.
        """
        self.add_pool(None, True, True, 0)

    def get_pool(self, namespace=None, create=True, connect=True, index=0):
        """Get a test pool object.

        This method defines the common test pool creation sequence.

        Args:
            namespace (str, optional): namespace for TestPool parameters in the
                test yaml file. Defaults to None.
            create (bool, optional): should the pool be created. Defaults to
                True.
            connect (bool, optional): should the pool be connected. Defaults to
                True.
            index (int, optional): Server index for dmg command. Defaults to 0.

        Returns:
            TestPool: the created test pool object.

        """
        pool = TestPool(self.context, self.get_dmg_command(index))
        if namespace is not None:
            pool.namespace = namespace
        pool.get_params(self)
        if create:
            pool.create()
        if create and connect:
            pool.connect()
        return pool

    def add_pool(self, namespace=None, create=True, connect=True, index=0):
        """Add a pool to the test case.

        This method defines the common test pool creation sequence.

        Args:
            namespace (str, optional): namespace for TestPool parameters in the
                test yaml file. Defaults to None.
            create (bool, optional): should the pool be created. Defaults to
                True.
            connect (bool, optional): should the pool be connected. Defaults to
                True.
            index (int, optional): Server index for dmg command. Defaults to 0.
        """
        self.pool = self.get_pool(namespace, create, connect, index)

    def get_container(self, pool, namespace=None, create=True):
        """Get a test container object.

        Args:
            pool (TestPool): pool in which to create the container.
            namespace (str, optional): namespace for TestContainer parameters in
                the test yaml file. Defaults to None.
            create (bool, optional): should the container be created. Defaults
                to True.

        Returns:
            TestContainer: the created test container object.

        """
        container = TestContainer(pool, daos_command=self.get_daos_command())
        if namespace is not None:
            container.namespace = namespace
        container.get_params(self)
        if create:
            container.create()
        return container

    def add_container(self, pool, namespace=None, create=True):
        """Add a container to the test case.

        This method defines the common test container creation sequence.

        Args:
            pool (TestPool): pool in which to create the container.
            namespace (str, optional): namespace for TestContainer parameters in
                the test yaml file. Defaults to None.
            create (bool, optional): should the container be created. Defaults
                to True.
        """
        self.container = self.get_container(pool, namespace, create)

    def start_additional_servers(self, additional_servers, index=0):
        """Start additional servers.

        This method can be used to start a new daos_server during a test.

        Args:
            additional_servers (list of str): List of hostnames to start
                daos_server.
            index (int): Determines which server_managers to use when creating
                the new server.
        """
        self.add_server_manager(
            self.server_managers[index].manager.job.get_config_value("name"),
            self.server_managers[index].manager.job.yaml.filename,
            self.server_managers[index].dmg.yaml.filename,
            self.server_managers[index].manager.job.yaml.temporary_file,
            self.server_managers[index].dmg.yaml.temporary_file
        )
        self.configure_manager(
            "server",
            self.server_managers[-1],
            additional_servers,
            self.hostfile_servers_slots,
            additional_servers
        )
        self._start_manager_list("server", [self.server_managers[-1]])<|MERGE_RESOLUTION|>--- conflicted
+++ resolved
@@ -81,14 +81,6 @@
     """
 
     # Skipping Test Variants:
-<<<<<<< HEAD
-    #   If this is populated with a (<ticket>, <param_name>, <param_value>)
-    #   tuple, then setUp() will check each test variant to see if the
-    #   <param_name> has been assigned <param_value>.  When this is the case the
-    #   test variant will be skipped/cancelled for <ticket> before anything else
-    #   in setUp() is executed.
-    CANCEL_FOR_TICKET = ()
-=======
     #   If this list is populated with one or more
     #       [<ticket>, <param_name>, <param_value>]
     #   list items, then setUp() will check each test variant to see if the
@@ -97,7 +89,6 @@
     #   in setUp() is executed.  If the <param_name> is "test_method_name" then
     #   <param_value> is compared to the name of the test method.
     CANCEL_FOR_TICKET = []
->>>>>>> e8d2f2db
 
     def __init__(self, *args, **kwargs):
         """Initialize a Test object."""
@@ -170,11 +161,7 @@
         should be a tuple whose:
             - first entry is the ticket defining the test variant skip reason
             - next two entries define:
-<<<<<<< HEAD
-                - the test yaml parameter name to read
-=======
                 - the test yaml parameter name to read / test method name
->>>>>>> e8d2f2db
                 - the test yaml parameter value used to trigger the skip
         If multiple sets of test yaml names/values are specified they must all
         match in order for the test variant to be skipped.
@@ -184,18 +171,12 @@
             skip_variant = len(data) > 1
             while data and skip_variant:
                 try:
-<<<<<<< HEAD
-                    param_name = data.pop(0)
-                    param_value = data.pop(0)
-                    skip_variant = self.params.get(param_name) == param_value
-=======
                     name = data.pop(0)
                     value = data.pop(0)
                     if name == "test_method_name":
                         skip_variant &= self.get_test_name() == value
                     else:
                         skip_variant &= self.params.get(name) == value
->>>>>>> e8d2f2db
                 except IndexError:
                     self.fail(
                         "Invalid CANCEL_FOR_TICKET format: {}".format(
