#!/usr/bin/python
"""
  (C) Copyright 2020 Intel Corporation.

  Licensed under the Apache License, Version 2.0 (the "License");
  you may not use this file except in compliance with the License.
  You may obtain a copy of the License at

     http://www.apache.org/licenses/LICENSE-2.0

  Unless required by applicable law or agreed to in writing, software
  distributed under the License is distributed on an "AS IS" BASIS,
  WITHOUT WARRANTIES OR CONDITIONS OF ANY KIND, either express or implied.
  See the License for the specific language governing permissions and
  limitations under the License.

  GOVERNMENT LICENSE RIGHTS-OPEN SOURCE SOFTWARE
  The Government's rights to use, modify, reproduce, release, perform, display,
  or disclose this software are subject to the terms of the Apache License as
  provided in Contract No. B609815.
  Any reproduction of computer software, computer software documentation, or
  portions thereof marked with this legend must also reproduce the markings.
"""

# Some useful test classes inherited from avocado.Test

from __future__ import print_function

import os
import json
import re
from getpass import getuser

from avocado import Test as avocadoTest
from avocado import skip, TestFail, fail_on

import fault_config_utils
from pydaos.raw import DaosContext, DaosLog, DaosApiError
from command_utils_base import \
    CommandFailure, EnvironmentVariables, CommonConfig
from agent_utils_params import \
    DaosAgentTransportCredentials, DaosAgentYamlParameters
from agent_utils import DaosAgentCommand, DaosAgentManager, include_local_host
from server_utils_params import \
    DaosServerTransportCredentials, DaosServerYamlParameters
from dmg_utils_params import \
    DmgYamlParameters, DmgTransportCredentials
from server_utils import DaosServerCommand, DaosServerManager
from general_utils import get_partition_hosts, stop_processes
from logger_utils import TestLogger
from test_utils_pool import TestPool
from test_utils_container import TestContainer
from env_modules import load_mpi
from distutils.spawn import find_executable
from write_host_file import write_host_file


# pylint: disable=invalid-name
def skipForTicket(ticket):
    """Skip a test with a comment about a ticket."""
    return skip("Skipping until {} is fixed.".format(ticket))
# pylint: enable=invalid-name


def get_log_file(name):
    """Get the full log file name and path.

    Args:
        name (str): log file name

    Returns:
        str: full log file name including path

    """
    return os.path.join(os.environ.get("DAOS_TEST_LOG_DIR", "/tmp"), name)


class Test(avocadoTest):
    """Basic Test class.

    :avocado: recursive
    """

    def __init__(self, *args, **kwargs):
        """Initialize a Test object."""
        super(Test, self).__init__(*args, **kwargs)

        # Support specifying timeout values with units, e.g. "1d 2h 3m 4s".
        # Any unit combination may be used, but they must be specified in
        # descending order. Spaces can optionally be used between units and
        # values. The first unit character is required; other unit characters
        # are optional. The units are case-insensitive.
        # The following units are supported:
        #   - days      e.g. 1d, 1 day
        #   - hours     e.g. 2h, 2 hrs, 2 hours
        #   - minutes   e.g. 3m, 3 mins, 3 minutes
        #   - seconds   e.g. 4s, 4 secs, 4 seconds
        if isinstance(self.timeout, str):
            pattern = r""
            for interval in ("days", "hours", "minutes", "seconds"):
                pattern += r"(?:(\d+)(?:\s*{0}[{1}]*\s*)){{0,1}}".format(
                    interval[0], interval[1:])
            # pylint: disable=no-member
            dhms = re.search(pattern, self.timeout, re.IGNORECASE).groups()
            # pylint: enable=no-member
            self.timeout = 0
            for index, multiplier in enumerate([24 * 60 * 60, 60 * 60, 60, 1]):
                if dhms[index] is not None:
                    self.timeout += multiplier * int(dhms[index])

        # param to add multiple timeouts for different tests under
        # same test class
        self.timeouts = self.params.get(self.get_test_name(),
                                        "/run/timeouts/*")
        # If not specified, set a default timeout of 1 minute.
        # Tests that require a longer timeout should set a "timeout: <int>"
        # entry in their yaml file.  All tests should have a timeout defined.
        if (not self.timeout) and (not self.timeouts):
            self.timeout = 60
        elif self.timeouts:
            self.timeout = self.timeouts
        self.log.info("self.timeout: %s", self.timeout)

        item_list = self.logdir.split('/')
        for index, item in enumerate(item_list):
            if item == 'job-results':
                self.job_id = item_list[index + 1]
                break

        self.log.info("Job-ID: %s", self.job_id)
        self.log.info("Test PID: %s", os.getpid())

    # pylint: disable=invalid-name
    def cancelForTicket(self, ticket):
        """Skip a test due to a ticket needing to be completed."""
        return self.cancel("Skipping until {} is fixed.".format(ticket))
    # pylint: enable=invalid-name

    def get_test_name(self):
        """Obtain test name from self.__str__() """
        return (self.__str__().split(".", 4)[3]).split(";", 1)[0]

class TestWithoutServers(Test):
    """Run tests without DAOS servers.

    :avocado: recursive
    """

    def __init__(self, *args, **kwargs):
        """Initialize a Test object."""
        super(TestWithoutServers, self).__init__(*args, **kwargs)

        self.client_mca = None
        self.orterun = None
        self.ompi_prefix = None
        self.basepath = None
        self.prefix = None
        self.bin = None
        self.daos_test = None
        self.daosctl = None
        self.cart_prefix = None
        self.cart_bin = None
        self.tmp = None
        self.fault_file = None
        self.context = None
        self.d_log = None
        self.test_log = None

    def setUp(self):
        """Set up run before each test."""
        super(TestWithoutServers, self).setUp()
        load_mpi('openmpi')
        self.orterun = find_executable('orterun')
        if self.orterun is None:
            self.fail("Could not find orterun")

        # hardware tests segfault in MPI_Init without this option
        self.client_mca = "--mca btl_openib_warn_default_gid_prefix 0"
        self.client_mca += " --mca pml ob1"
        self.client_mca += " --mca btl tcp,self"
        self.client_mca += " --mca oob tcp"
        self.ompi_prefix = os.path.dirname(os.path.dirname(self.orterun))
        # get paths from the build_vars generated by build
        with open('../../.build_vars.json') as build_vars:
            build_paths = json.load(build_vars)
        self.basepath = os.path.normpath(os.path.join(build_paths['PREFIX'],
                                                      '..') + os.path.sep)
        self.prefix = build_paths['PREFIX']
        self.bin = os.path.join(self.prefix, 'bin')
        self.daos_test = os.path.join(self.prefix, 'bin', 'daos_test')
        self.daosctl = os.path.join(self.bin, 'daosctl')

        # set default shared dir for daos tests in case DAOS_TEST_SHARED_DIR
        # is not set, for RPM env and non-RPM env.
        if self.prefix != "/usr":
            self.tmp = os.path.join(self.prefix, 'tmp')
        else:
            self.tmp = os.getenv(
                'DAOS_TEST_SHARED_DIR', os.path.expanduser('~/daos_test'))
        if not os.path.exists(self.tmp):
            os.makedirs(self.tmp)

        # setup fault injection, this MUST be before API setup
        fault_list = self.params.get("fault_list", '/run/faults/*')
        if fault_list:
            # not using workdir because the huge path was messing up
            # orterun or something, could re-evaluate this later
            self.fault_file = fault_config_utils.write_fault_file(self.tmp,
                                                                  fault_list,
                                                                  None)
            os.environ["D_FI_CONFIG"] = self.fault_file

        self.context = DaosContext(self.prefix + '/lib64/')
        self.d_log = DaosLog(self.context)
        self.test_log = TestLogger(self.log, self.d_log)

    def tearDown(self):
        """Tear down after each test case."""
        super(TestWithoutServers, self).tearDown()

        if self.fault_file:
            os.remove(self.fault_file)


class TestWithServers(TestWithoutServers):
    # pylint: disable=too-many-public-methods
    """Run tests with DAOS servers and at least one client.

    Optionally run DAOS clients on specified hosts.  By default run a single
    DAOS client on the host executing the test.

    :avocado: recursive
    """

    def __init__(self, *args, **kwargs):
        """Initialize a TestWithServers object."""
        super(TestWithServers, self).__init__(*args, **kwargs)

        self.server_group = None
        self.agent_managers = []
        self.server_managers = []
        self.setup_start_servers = True
        self.setup_start_agents = True
        self.hostlist_servers = None
        self.hostlist_clients = None
        self.hostfile_clients = None
        self.server_partition = None
        self.client_partition = None
        self.hostfile_servers_slots = 1
        self.hostfile_clients_slots = 1
        self.pool = None
        self.container = None
        self.agent_log = None
        self.server_log = None
        self.control_log = None
        self.helper_log = None
        self.client_log = None
        self.log_dir = os.path.split(
            os.getenv("D_LOG_FILE", "/tmp/server.log"))[0]
        self.test_id = "{}-{}".format(
            os.path.split(self.filename)[1], self.name.str_uid)
        # self.debug = False
        # self.config = None

    def setUp(self):
        """Set up each test case."""
        super(TestWithServers, self).setUp()

        # Support configuring the startup of servers and agents by the setup()
        # method from the test yaml file
        self.setup_start_servers = self.params.get(
            "start_servers", "/run/setup/*", self.setup_start_servers)
        self.setup_start_agents = self.params.get(
            "start_agents", "/run/setup/*", self.setup_start_agents)

        # The server config name should be obtained from each ServerManager
        # object, but some tests still use this TestWithServers attribute.
        self.server_group = self.params.get(
            "name", "/server_config/", "daos_server")

        # Support using different job managers to launch the daos agent/servers
        self.manager_class = self.params.get("manager_class", "/", "Orterun")

        # Determine which hosts to use as servers and optionally clients.
        self.hostlist_servers = self.params.get("test_servers", "/run/hosts/*")
        self.hostlist_clients = self.params.get("test_clients", "/run/hosts/*")

        # If server or client host list are defined through valid slurm
        # partition names override any hosts specified through lists.
        for name in ("servers", "clients"):
            host_list_name = "_".join(["hostlist", name])
            partition_name = "_".join([name[:-1], "partition"])
            partition = self.params.get(partition_name, "/run/hosts/*")
            host_list = getattr(self, host_list_name)
            if partition is not None and host_list is None:
                # If a partition is provided instead of a list of hosts use the
                # partition information to populate the list of hosts.
                setattr(self, partition_name, partition)
                setattr(self, host_list_name, get_partition_hosts(partition))
            elif partition is not None and host_list is not None:
                self.fail(
                    "Specifying both a {} partition name and a list of hosts "
                    "is not supported!".format(name))

        # # Find a configuration that meets the test requirements
        # self.config = Configuration(
        #     self.params, self.hostlist_servers, debug=self.debug)
        # if not self.config.set_config(self):
        #     self.cancel("Test requirements not met!")

        # Create host files - In the future this should be the responsibility of
        # tests/classes that need a host file and hostfile_clients should not be
        # a property of this class.
        if self.hostlist_clients:
            self.hostfile_clients = write_host_file(
                self.hostlist_clients, self.workdir,
                self.hostfile_clients_slots)

        # Display host information
        self.log.info("--- HOST INFORMATION ---")
        self.log.info("hostlist_servers:  %s", self.hostlist_servers)
        self.log.info("hostlist_clients:  %s", self.hostlist_clients)
        self.log.info("server_partition:  %s", self.server_partition)
        self.log.info("client_partition:  %s", self.client_partition)

        # Kill commands left running on the hosts (from a previous test) before
        # starting any tests.  Currently only handles 'orterun' processes, but
        # can be expanded.
        hosts = list(self.hostlist_servers)
        if self.hostlist_clients:
            hosts.extend(self.hostlist_clients)
        self.stop_leftover_processes(["orterun"], hosts)

        # Start the clients (agents)
        if self.setup_start_agents:
            self.start_agents()

        # Start the servers
        if self.setup_start_servers:
            self.start_servers()

    def stop_leftover_processes(self, processes, hosts):
        """Stop leftover processes on the specified hosts before starting tests.

        Args:
            processes (list): list of process names to stop
            hosts (list): list of hosts on which to stop the leftover processes
        """
        if processes:
            self.log.info(
                "Stopping any of the following commands left running on %s: %s",
                hosts, ",".join(processes))
            stop_processes(hosts, "'({})'".format("|".join(processes)))

    def start_agents(self, agent_groups=None, servers=None):
        """Start the daos_agent processes.

        Args:
            agent_groups (dict, optional): dictionary of lists of hosts on
                which to start the daos agent using a unquie server group name
                key. Defaults to None which will use the server group name from
                the test's yaml file to start the daos agents on all client
                hosts specified in the test's yaml file.
<<<<<<< HEAD
            servers (list): list of hosts running the does servers to be used to
=======
            servers (list): list of hosts running the daos servers to be used to
>>>>>>> 7eab0f71
                define the access points in the agent yaml config file

        Raises:
            avocado.core.exceptions.TestFail: if there is an error starting the
                agents

        """
        if agent_groups is None:
            # Include running the daos_agent on the test control host for API
            # calls and calling the daos command from this host.
            agent_groups = {
                self.server_group: include_local_host(self.hostlist_clients)}

        self.log.debug("--- STARTING AGENT GROUPS: %s ---", agent_groups)

        if isinstance(agent_groups, dict):
            for group, hosts in agent_groups.items():
                transport = DaosAgentTransportCredentials()
                # Use the unique agent group name to create a unique yaml file
                config_file = self.get_config_file(group, "agent")
                # Setup the access points with the server hosts
                common_cfg = CommonConfig(group, transport)
                self.add_agent_manager(config_file, common_cfg)
                self.configure_manager(
                    "agent",
                    self.agent_managers[-1],
                    hosts,
                    self.hostfile_clients_slots,
                    servers)
            self.start_agent_managers()

    def start_servers(self, server_groups=None):
        """Start the daos_server processes.

        Args:
            server_groups (dict, optional): dictionary of lists of hosts on
                which to start the daos server using a unquie server group name
                key. Defaults to None which will use the server group name from
                the test's yaml file to start the daos server on all server
                hosts specified in the test's yaml file.

        Raises:
            avocado.core.exceptions.TestFail: if there is an error starting the
                servers

        """
        if server_groups is None:
            server_groups = {self.server_group: self.hostlist_servers}

        self.log.debug("--- STARTING SERVER GROUPS: %s ---", server_groups)

        if isinstance(server_groups, dict):
            for group, hosts in server_groups.items():
                transport = DaosServerTransportCredentials()
                # Use the unique agent group name to create a unique yaml file
                config_file = self.get_config_file(group, "server")
                dmg_config_file = self.get_config_file(group, "dmg")
                # Setup the access points with the server hosts
                common_cfg = CommonConfig(group, transport)
                self.add_server_manager(
                    config_file, dmg_config_file, common_cfg)
                self.configure_manager(
                    "server",
                    self.server_managers[-1],
                    hosts,
                    self.hostfile_servers_slots,
                    hosts)
            self.start_server_managers()

    def get_config_file(self, name, command):
        """Get the yaml configuration file.

        Args:
            name (str): unique part of the configuration file name
            command (str): command owning the configuration file

        Returns:
            str: daos_agent yaml configuration file full name

        """
        return os.path.join(self.tmp, "test_{}_{}.yaml".format(name, command))

    def add_agent_manager(self, config_file=None, common_cfg=None, timeout=30):
        """Add a new daos agent manager object to the agent manager list.

        Args:
            config_file (str, optional): daos agent config file name. Defaults
                to None, which will use a default file name.
            common_cfg (CommonConfig, optional): daos agent config file
                settings shared between the agent and server. Defaults to None,
                which uses the class CommonConfig.
            timeout (int, optional): number of seconds to wait for the daos
                agent to start before reporting an error. Defaults to 60.
        """
        self.log.info("--- ADDING AGENT MANAGER ---")

        # Setup defaults
        if config_file is None:
            config_file = self.get_config_file("daos", "agent")
        if common_cfg is None:
            common_cfg = CommonConfig(
                self.server_group, DaosAgentTransportCredentials())

        # Create an AgentCommand to manage with a new AgentManager object
        agent_cfg = DaosAgentYamlParameters(config_file, common_cfg)
        agent_cmd = DaosAgentCommand(self.bin, agent_cfg, timeout)
        self.agent_managers.append(
            DaosAgentManager(agent_cmd, self.manager_class))

    def add_server_manager(self, config_file=None, dmg_config_file=None,
                           common_cfg=None, timeout=90):
        """Add a new daos server manager object to the server manager list.

        When adding multiple server managers unique yaml config file names
        and common config setting (due to the server group name) should be used.

        Args:
            config_file (str, optional): daos server config file name. Defaults
                to None, which will use a default file name.
            dmg_config_file (str, optional): dmg config file name. Defaults
                to None, which will use a default file name.
            common_cfg (CommonConfig, optional): daos server config file
                settings shared between the agent and server. Defaults to None,
                which uses the class CommonConfig.
            timeout (int, optional): number of seconds to wait for the daos
                server to start before reporting an error. Defaults to 60.
        """
        self.log.info("--- ADDING SERVER MANAGER ---")

        # Setup defaults
        if config_file is None:
            config_file = self.get_config_file("daos", "server")
        if common_cfg is None:
            common_cfg = CommonConfig(
                self.server_group, DaosServerTransportCredentials())

        if dmg_config_file is None:
            dmg_config_file = self.get_config_file("daos", "dmg")
        dmg_cfg = DmgYamlParameters(
            dmg_config_file, self.server_group, DmgTransportCredentials())
        # Create a ServerCommand to manage with a new ServerManager object
        server_cfg = DaosServerYamlParameters(config_file, common_cfg)
        server_cmd = DaosServerCommand(self.bin, server_cfg, timeout)
        self.server_managers.append(
            DaosServerManager(server_cmd, self.manager_class, dmg_cfg))

    def configure_manager(self, name, manager, hosts, slots, access_list=None):
        """Configure the agent/server manager object.

        Defines the environment variables, host list, and hostfile settings used
        to start the agent/server manager.

        Args:
            name (str): manager name
            manager (SubprocessManager): the daos agent/server process manager
            hosts (list): list of hosts on which to start the daos agent/server
            slots (int): number of slots per server to define in the hostfile
            access_list (list): list of access point hosts
        """
        self.log.info("--- CONFIGURING %s MANAGER ---", name.upper())
        if access_list is None:
            access_list = self.hostlist_servers
        # Calling get_params() will set the test-specific log names
        manager.get_params(self)
        # Only use the first host in the access list
        manager.set_config_value("access_points", access_list[:1])
        manager.manager.assign_environment(
            EnvironmentVariables({"PATH": None}), True)
        manager.hosts = (hosts, self.workdir, slots)

    @fail_on(CommandFailure)
    def start_agent_managers(self):
        """Start the daos_agent processes on each specified list of hosts."""
        self.log.info("--- STARTING AGENTS ---")
        self._start_manager_list("agent", self.agent_managers)

    @fail_on(CommandFailure)
    def start_server_managers(self):
        """Start the daos_server processes on each specified list of hosts."""
        self.log.info("--- STARTING SERVERS ---")
        self._start_manager_list("server", self.server_managers)

    def _start_manager_list(self, name, manager_list):
        """Start each manager in the specified list.

        Args:
            name (str): manager name
            manager_list (list): list of SubprocessManager objects to start
        """
        user = getuser()
        # We probably want to do this parallel if end up with multiple managers
        for manager in manager_list:
            self.log.info(
                "Starting %s: group=%s, hosts=%s, config=%s",
                name, manager.get_config_value("name"), manager.hosts,
                manager.get_config_value("filename"))
            manager.verify_socket_directory(user)
            manager.start()

    def tearDown(self):
        """Tear down after each test case."""
        # Tear down any test-specific items
        errors = self.pre_tear_down()

        # Destroy any containers first
        errors.extend(self.destroy_containers(self.container))

        # Destroy any pools next
        errors.extend(self.destroy_pools(self.pool))

        # Stop the agents
        errors.extend(self.stop_agents())

        # Stop the servers
        errors.extend(self.stop_servers())

        # Complete tear down actions from the inherited class
        try:
            super(TestWithServers, self).tearDown()
        except OSError as error:
            errors.append(
                "Error running inherited teardown(): {}".format(error))

        # Fail the test if any errors occurred during tear down
        if errors:
            self.fail(
                "Errors detected during teardown:\n  - {}".format(
                    "\n  - ".join(errors)))

    def pre_tear_down(self):
        """Tear down steps to optionally run before tearDown().

        Returns:
            list: a list of error strings to report at the end of tearDown().

        """
        self.log.info("teardown() started")
        return []

    def destroy_containers(self, containers):
        """Close and destroy one or more containers.

        Args:
            containers (object): a list of or single DaosContainer or
                TestContainer object(s) to destroy

        Returns:
            list: a list of exceptions raised destroying the containers

        """
        error_list = []
        if containers:
            if not isinstance(containers, (list, tuple)):
                containers = [containers]
            self.test_log.info("Destroying containers")
            for container in containers:
                # Only close a container that has been opened by the test
                if not hasattr(container, "opened") or container.opened:
                    try:
                        container.close()
                    except (DaosApiError, TestFail) as error:
                        self.test_log.info("  {}".format(error))
                        error_list.append(
                            "Error closing the container: {}".format(error))

                # Only destroy a container that has been created by the test
                if not hasattr(container, "attached") or container.attached:
                    try:
                        container.destroy()
                    except (DaosApiError, TestFail) as error:
                        self.test_log.info("  {}".format(error))
                        error_list.append(
                            "Error destroying container: {}".format(error))
        return error_list

    def destroy_pools(self, pools):
        """Disconnect and destroy one or more pools.

        Args:
            pools (object): a list of or single DaosPool or TestPool object(s)
                to destroy

        Returns:
            list: a list of exceptions raised destroying the pools

        """
        error_list = []
        if pools:
            if not isinstance(pools, (list, tuple)):
                pools = [pools]
            self.test_log.info("Destroying pools")
            for pool in pools:
                # Only disconnect a pool that has been connected by the test
                if not hasattr(pool, "connected") or pool.connected:
                    try:
                        pool.disconnect()
                    except (DaosApiError, TestFail) as error:
                        self.test_log.info("  {}".format(error))
                        error_list.append(
                            "Error disconnecting pool: {}".format(error))

                # Only destroy a pool that has been created by the test
                if not hasattr(pool, "attached") or pool.attached:
                    try:
                        pool.destroy(1)
                    except (DaosApiError, TestFail) as error:
                        self.test_log.info("  {}".format(error))
                        error_list.append(
                            "Error destroying pool: {}".format(error))
        return error_list

    def stop_agents(self):
        """Stop the daos agents.

        Returns:
            list: a list of exceptions raised stopping the agents

        """
        self.test_log.info(
            "Stopping %s group(s) of agents", len(self.agent_managers))
        return self._stop_managers(self.agent_managers, "agents")

    def stop_servers(self):
        """Stop the daos server and I/O servers.

        Returns:
            list: a list of exceptions raised stopping the servers

        """
        self.test_log.info(
            "Stopping %s group(s) of servers", len(self.server_managers))
        return self._stop_managers(self.server_managers, "servers")

    def _stop_managers(self, managers, name):
        """Stop each manager object in the specified list.

        Args:
            managers (list): list of managers to stop
            name (str): manager list name

        Returns:
            list: a list of exceptions raised stopping the managers

        """
        error_list = []
        if managers:
            for manager in managers:
                try:
                    manager.stop()
                except CommandFailure as error:
                    self.test_log.info("  {}".format(error))
                    error_list.append(
                        "Error stopping {}: {}".format(name, error))
        return error_list

    def update_log_file_names(self, test_name=None):
        """Define agent, server, and client log files that include the test id.

        Args:
            test_name (str, optional): name of test variant
        """
        if test_name:
            # Overwrite the test id with the specified test name
            self.test_id = test_name

        # Update the log file names.  The path is defined through the
        # DAOS_TEST_LOG_DIR environment variable.
        self.agent_log = "{}_daos_agent.log".format(self.test_id)
        self.server_log = "{}_daos_server.log".format(self.test_id)
        self.control_log = "{}_daos_control.log".format(self.test_id)
        self.helper_log = "{}_daos_admin.log".format(self.test_id)
        self.client_log = "{}_daos_client.log".format(self.test_id)

    def get_dmg_command(self, index=0):
        """Get a DmgCommand setup to interact with server manager index.

        Return a DmgCommand object configured with:
            - the "-l" parameter assigned to the server's access point list
            - the "-i" parameter assigned to the server's interactive mode

        This method is intended to be used by tests that wants to use dmg to
        create and destroy pool. Pass in the object to TestPool constructor.

        Access point should be passed in to -l regardless of the number of
        servers.

        Args:
            index (int, optional): Server index. Defaults to 0.

        Returns:
            DmgCommand: New DmgCommand object.

        """
        return self.server_managers[index].dmg

    def prepare_pool(self):
        """Prepare the self.pool TestPool object.

        Create a TestPool object, read the pool parameters from the yaml, create
        the pool, and connect to the pool.

        This sequence is common for a lot of the container tests.
        """
        self.add_pool(None, True, True, 0)

    def get_pool(self, namespace=None, create=True, connect=True, index=0):
        """Get a test pool object.

        This method defines the common test pool creation sequence.

        Args:
            namespace (str, optional): namespace for TestPool parameters in the
                test yaml file. Defaults to None.
            create ((bool, optional): should the pool be created. Defaults to
                True.
            connect (bool, optional): should the pool be connected. Defaults to
                True.
            index (int, optional): Server index for dmg command. Defaults to 0.

        Returns:
            TestPool: the created test pool object.

        """
        pool = TestPool(
            self.context, dmg_command=self.server_managers[index].dmg)
        if namespace is not None:
            pool.namespace = namespace
        pool.get_params(self)
        if create:
            pool.create()
        if create and connect:
            pool.connect()
        return pool

    def add_pool(self, namespace=None, create=True, connect=True, index=0):
        """Add a pool to the test case.

        This method defines the common test pool creation sequence.

        Args:
            namespace (str, optional): namespace for TestPool parameters in the
                test yaml file. Defaults to None.
            create ((bool, optional): should the pool be created. Defaults to
                True.
            connect (bool, optional): should the pool be connected. Defaults to
                True.
            index (int, optional): Server index for dmg command. Defaults to 0.
        """
        self.pool = self.get_pool(namespace, create, connect, index)

    def get_container(self, pool, namespace=None, create=True):
        """Get a test container object.

        Args:
            pool (TestPool): pool in which to create the container.
            namespace (str, optional): namespace for TestContainer parameters in
                the test yaml file. Defaults to None.
            create (bool, optional): should the container be created. Defaults
                to True.

        Returns:
            TestContainer: the created test container object.

        """
        container = TestContainer(pool)
        if namespace is not None:
            container.namespace = namespace
        container.get_params(self)
        if create:
            container.create()
        return container

    def add_container(self, pool, namespace=None, create=True):
        """Add a container to the test case.

        This method defines the common test container creation sequence.

        Args:
            pool (TestPool): pool in which to create the container.
            namespace (str, optional): namespace for TestContainer parameters in
                the test yaml file. Defaults to None.
            create (bool, optional): should the container be created. Defaults
                to True.
        """
        self.container = self.get_container(pool, namespace, create)<|MERGE_RESOLUTION|>--- conflicted
+++ resolved
@@ -361,11 +361,7 @@
                 key. Defaults to None which will use the server group name from
                 the test's yaml file to start the daos agents on all client
                 hosts specified in the test's yaml file.
-<<<<<<< HEAD
-            servers (list): list of hosts running the does servers to be used to
-=======
             servers (list): list of hosts running the daos servers to be used to
->>>>>>> 7eab0f71
                 define the access points in the agent yaml config file
 
         Raises:
