--- conflicted
+++ resolved
@@ -28,11 +28,8 @@
 from server_utils import DaosServerManager
 from general_utils import \
     get_partition_hosts, stop_processes, get_job_manager_class, \
-<<<<<<< HEAD
-    get_default_config_file, pcmd, get_file_listing, dump_engines_stacks
-=======
-    get_default_config_file, pcmd, get_file_listing, DaosTestError, run_command
->>>>>>> 2bb87784
+    get_default_config_file, pcmd, get_file_listing, DaosTestError, \
+    run_command, dump_engines_stacks
 from logger_utils import TestLogger
 from test_utils_pool import TestPool, LabelGenerator
 from test_utils_container import TestContainer
@@ -1231,21 +1228,6 @@
                 manager.get_config_value("filename"))
             manager.start()
 
-<<<<<<< HEAD
-    def fail(self):
-        if self.dumped_engines_stacks is False:
-            self.dumped_engines_stacks = True
-            self.log.info("Test status has failed, dumping ULT stacks")
-            dump_engines_stacks(self.hostlist_servers)
-        super().fail()
-
-    def error(self):
-        if self.dumped_engines_stacks is False:
-            self.dumped_engines_stacks = True
-            self.log.info("Test status has errored, dumping ULT stacks")
-            dump_engines_stacks(self.hostlist_servers)
-        super().error()
-=======
     def remove_temp_test_dir(self):
         """Remove the test-specific temporary directory and its contents on all hosts.
 
@@ -1265,7 +1247,20 @@
         if 0 not in results or len(results) > 1:
             errors.append("Error removing temporary test files")
         return errors
->>>>>>> 2bb87784
+
+    def fail(self):
+        if self.dumped_engines_stacks is False:
+            self.dumped_engines_stacks = True
+            self.log.info("Test status has failed, dumping ULT stacks")
+            dump_engines_stacks(self.hostlist_servers)
+        super().fail()
+
+    def error(self):
+        if self.dumped_engines_stacks is False:
+            self.dumped_engines_stacks = True
+            self.log.info("Test status has errored, dumping ULT stacks")
+            dump_engines_stacks(self.hostlist_servers)
+        super().error()
 
     def tearDown(self):
         """Tear down after each test case."""
