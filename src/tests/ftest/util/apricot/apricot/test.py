"""
  (C) Copyright 2020-2024 Intel Corporation.

  SPDX-License-Identifier: BSD-2-Clause-Patent
"""
# pylint: disable=too-many-lines

import os
import random
import re
import sys
from ast import literal_eval
from time import time

from agent_utils import DaosAgentManager, include_local_host
from avocado import Test as avocadoTest
from avocado import TestFail, fail_on, skip
from avocado.core import exceptions
from cart_ctl_utils import CartCtl
from ClusterShell.NodeSet import NodeSet
from command_utils_base import EnvironmentVariables
from daos_utils import DaosCommand
from distro_utils import detect
from dmg_utils import get_dmg_command
from environment_utils import TestEnvironment
from exception_utils import CommandFailure
from fault_config_utils import FaultInjection
from general_utils import (dict_to_str, dump_engines_stacks, get_avocado_config_value,
<<<<<<< HEAD
                           get_file_listing, nodeset_append_suffix, set_avocado_config_value)
=======
                           get_default_config_file, nodeset_append_suffix,
                           set_avocado_config_value)
>>>>>>> 90df6dcc
from host_utils import HostException, HostInfo, HostRole, get_host_parameters, get_local_host
from logger_utils import TestLogger
from pydaos.raw import DaosApiError, DaosContext, DaosLog
from run_utils import run_local, run_remote, stop_processes
from server_utils import DaosServerManager
from slurm_utils import SlurmFailed, get_partition_hosts, get_reservation_hosts
from test_utils_container import CONT_NAMESPACE, add_container
from test_utils_pool import POOL_NAMESPACE, LabelGenerator, add_pool
from write_host_file import write_host_file


def skipForTicket(ticket):  # pylint: disable=invalid-name
    """Skip a test with a comment about a ticket."""
    return skip("Skipping until {} is fixed.".format(ticket))


class Test(avocadoTest):
    """Basic Test class.

    :avocado: recursive
    """

    # Skipping Test Variants:
    #   If this list is populated with one or more
    #       [<ticket>, <param_name>, <param_value>]
    #   list items, then setUp() will check each test variant to see if the
    #   <param_name> has been assigned <param_value>.  When this is the case the
    #   test variant will be skipped/cancelled for <ticket> before anything else
    #   in setUp() is executed.  If the <param_name> is "test_method_name" then
    #   <param_value> is compared to the name of the test method.
    CANCEL_FOR_TICKET = []

    def __init__(self, *args, **kwargs):
        """Initialize a Test object."""
        super().__init__(*args, **kwargs)

        # Define a test ID using the test_* method name
        self.test_id = self.get_test_name()

        # Define a test unique temporary directory
        self.test_env = TestEnvironment()
        self.test_dir = os.path.join(self.test_env.log_dir, self.test_id)

        # Create a test unique temporary directory on this host
        os.makedirs(self.test_dir, exist_ok=True)

        # Support unique test case timeout values.  These test case specific
        # timeouts are read from the test yaml using the test case method name
        # as the key, e.g.:
        #   timeouts:
        #     test_quick: 120
        #     test_long: 1200
        self.timeouts = self.params.get(self.test_id, "/run/timeouts/*")

        # If not specified, set a default timeout of 1 minute.
        # Tests that require a longer timeout should set a "timeout: <int>"
        # entry in their yaml file.  All tests should have a timeout defined.
        if (not self.timeout) and (not self.timeouts):
            self.timeout = 60
        elif self.timeouts:
            self.timeout = self.timeouts

        # Support specifying timeout values with units, e.g. "1d 2h 3m 4s".
        # Any unit combination may be used, but they must be specified in
        # descending order. Spaces can optionally be used between units and
        # values. The first unit character is required; other unit characters
        # are optional. The units are case-insensitive.
        # The following units are supported:
        #   - days      e.g. 1d, 1 day
        #   - hours     e.g. 2h, 2 hrs, 2 hours
        #   - minutes   e.g. 3m, 3 mins, 3 minutes
        #   - seconds   e.g. 4s, 4 secs, 4 seconds
        if isinstance(self.timeout, str):
            pattern = r""
            for interval in ("days", "hours", "minutes", "seconds"):
                pattern += r"(?:(\d+)(?:\s*{0}[{1}]*\s*)){{0,1}}".format(
                    interval[0], interval[1:])
            # pylint: disable-next=no-member
            dhms = re.search(pattern, self.timeout, re.IGNORECASE).groups()
            self.timeout = 0
            for index, multiplier in enumerate([24 * 60 * 60, 60 * 60, 60, 1]):
                if dhms[index] is not None:
                    self.timeout += multiplier * int(dhms[index])

        self.log.info("self.timeout: %s", self.timeout)

        # Set the job_id to the unique sub directory name of the test-results sub directory
        self.log.debug("self.logdir: %s", self.logdir)
        self.job_id = self.logdir.split('/')[-3]

        self.log.info("Job-ID: %s", self.job_id)
        self.log.info("Test PID: %s", os.getpid())
        self._timeout_reported = False
        # When canceling within a test variant,
        # use 'add_cancel_ticket(<ticket>)' to add to this set.
        self._teardown_cancel = set()
        self._teardown_errors = []
        self.prefix = None
        self.cancel_file = os.path.join(os.sep, "scratch", "CI-skip-list-master")

        # List of methods to call during tearDown to cleanup after the steps
        # Use the register_cleanup() method to add methods with optional arguments
        self._cleanup_methods = []

        # Current CI stage name
        self._stage_name = os.environ.get("STAGE_NAME", None)
        if self._stage_name is None:
            self.log.info("Unable to get CI stage name: 'STAGE_NAME' not set")
        self._test_step = 1
        self._test_step_time = time()

        # Avoid concatenating diff output.
        self.maxDiff = None  # pylint: disable=invalid-name

        # Random generator
        self.rand_seed = None
        self.random = None

    def setUp(self):
        """Set up each test case."""
        test_env = TestEnvironment()
        self.prefix = test_env.daos_prefix
        self.log.info("Using daos install prefix = %s", self.prefix)
        self.cancel_from_list()
        self.check_variant_skip()
        self.log.info("*** SETUP running on %s ***", str(detect()))
        super().setUp()

        # Random generator that could be seeded for reproducibility
        env_seed = os.environ.get("DAOS_TEST_RANDOM_SEED", None)
        if env_seed is None:
            self.rand_seed = int.from_bytes(os.urandom(8), byteorder='little')
        else:
            try:
                self.rand_seed = int(env_seed)
            except ValueError:
                self.fail(
                    "ERROR: The env variable DAOS_TEST_RANDOM_SEED "
                    "does not define a valid integer: got='{}'".format(env_seed))
        self.log.info("Test.random seed = %d", self.rand_seed)
        self.random = random.Random(self.rand_seed)

    def add_test_data(self, filename, data):
        """Add a file to the test variant specific data directory.

        Args:
            filename (str): name of the file to create
            data (list): data to write to the new file
        """
        try:
            with open(os.path.join(self.outputdir, filename), "w", encoding="utf-8") as file_handle:
                file_handle.writelines(data)
        except IOError as error:
            self.fail("Error writing {}: {}".format(filename, error))

    def cancel_from_list(self):
        """Check if test is in skip list."""
        def skip_process_error(message):
            self.log.info(message)
            self.log.info("Trudging on without skipping known failing tests")

        def cancel_for_ticket(ticket, skip_list):
            # put a copy of the skip-list into the logdir
            self.add_test_data("skip-list", skip_list)
            self.cancelForTicket(ticket)

        try:
            with open(self.cancel_file, encoding="utf-8") as skip_handle:
                skip_list = skip_handle.readlines()
        except Exception as err:  # pylint: disable=broad-except
            skip_process_error("Unable to read skip list: {}".format(err))
            skip_list = []

        for item in skip_list:
            vals = item.split('|')
            skip_it, ticket = self._check_variant_skip(literal_eval(vals[0]))
            if skip_it:
                # test is on the skip list
                # first see if it's being fixed in this PR
                try:
                    commit_file = os.path.join(os.sep, 'tmp', 'commit_fixes')
                    with open(commit_file, encoding="utf-8") as commit_handle:
                        if ticket in commit_handle.read().splitlines():
                            # fix is in this PR
                            self.log.info("This test variant is included "
                                          "in the skip list for ticket %s, "
                                          "but it is being fixed in this "
                                          "PR.  Test will not be "
                                          "skipped", ticket)
                            return
                except exceptions.TestCancel:   # pylint: disable=try-except-raise
                    raise
                except Exception as err:      # pylint: disable=broad-except
                    skip_process_error("Unable to read commit title: "
                                       "{}".format(err))
                # Nope, but there is a commit that fixes it
                # Maybe in this code base, maybe not...
                if len(vals) > 1:
                    try:
                        commit_file = os.path.join(os.sep, 'tmp', 'commit_list')
                        with open(commit_file, encoding="utf-8") as commit_handle:
                            commits = commit_handle.readlines()
                    except Exception as err:  # pylint: disable=broad-except
                        skip_process_error("Unable to read commit list: "
                                           "{}".format(err))
                        return
                    if commits and vals[1] in commits:
                        # fix is in this code base
                        self.log.info("This test variant is included in the "
                                      "skip list for ticket %s, but is fixed "
                                      "in %s.  Test will not be "
                                      "skipped", ticket, vals[1])
                        return
                    # fix is not in this code base
                    self.log.info("Skipping due to being on the "
                                  "skip list for ticket %s, and "
                                  "the fix in %s is not in the "
                                  "current code: %s", ticket, vals[1], commits)
                    cancel_for_ticket(ticket, skip_list)
                else:
                    # there is no commit that fixes it
                    self.log.info("This test variant is included "
                                  "in the skip list for ticket %s "
                                  "with no fix yet "
                                  "available.", ticket)
                    cancel_for_ticket(ticket, skip_list)

    def _check_variant_skip(self, cancel_list):
        """Determine if this test variant should be skipped.

        If cancel_list is populated, check each item in the list to
        determine if this test variant should be skipped (cancelled).  Each item
        should be a tuple whose:
            - first entry is the ticket defining the test variant skip reason
            - next two entries define:
                - the test yaml parameter name to read / test method name
                - the test yaml parameter value used to trigger the skip
        If multiple sets of test yaml names/values are specified they must all
        match in order for the test variant to be skipped.
        """
        for data in (list(item) for item in cancel_list):
            ticket = data.pop(0)
            skip_variant = len(data) > 1
            while data and skip_variant:
                try:
                    name = data.pop(0)
                    value = data.pop(0)
                    if name == "test_method_name":
                        skip_variant &= self.get_test_name() == value
                    elif name == "stage_name":
                        if self._stage_name is None:
                            self.log.info("Skip variant cannot be verified: %s=%s", name, value)
                        skip_variant &= self._stage_name == value
                    else:
                        skip_variant &= self.params.get(name) == value
                except IndexError:
                    self.fail(
                        "Invalid cancel_list format: {}".format(
                            cancel_list))
            return skip_variant, ticket
        return False, ""

    def check_variant_skip(self):
        """Determine if this test variant should be skipped."""
        skip_variant, ticket = self._check_variant_skip(self.CANCEL_FOR_TICKET)
        if skip_variant:
            self.cancelForTicket(ticket)

    def cancelForTicket(self, ticket):  # pylint: disable=invalid-name
        """Skip a test due to a ticket needing to be completed.

        Args:
            ticket (object): the ticket (str) or group of tickets (set)
                that cause this test case to be cancelled.
        """
        verb = "is"
        if isinstance(ticket, set):
            ticket = sorted(ticket)
            if len(ticket) > 1:
                ticket[-1] = " ".join(["and", ticket[-1]])
                verb = "are"
            ticket = ", ".join(ticket)
        return self.cancel("Skipping until {} {} fixed.".format(ticket, verb))

    def add_cancel_ticket(self, ticket, reason=None):
        """Skip a test due to a ticket needing to be completed.

        Args:
            ticket (object): the ticket (str) used to cancel the test.
            reason (str, option): optional reason to skip. Defaults to None.
        """
        self.log.info(
            "<CANCEL> Skipping %s for %s%s", self.get_test_name(), ticket,
            ": {}".format(reason) if reason else "")
        self._teardown_cancel.add(ticket)

    def get_test_name(self):
        """Obtain the test method name from the Avocado test name.

        Returns:
            str: name of the test method

        """
        return self.name.name.split(".")[-1]

    def get_elapsed_time(self):
        """Get the elapsed test time.

        Returns:
            float: number of seconds since the start of the test

        """
        return time() - self.time_start

    def get_remaining_time(self):
        """Get the remaining time before the test timeout will expire.

        Returns:
            float: number of seconds remaining before the test will timeout

        """
        return self.timeout - self.get_elapsed_time()

    def report_timeout(self):
        """Report whether or not this test case was timed out."""
        if not self._timeout_reported:
            # Mark the beginning of tearDown
            self.log.info("=" * 100)

            # Update the elapsed time
            self.get_state()
            if self.timeout is None:
                # self.timeout is not set - this is a problem
                self.log_step("tearDown(): Called with UNKNOWN timeout")
                self.log.error("self.timeout undefined - please investigate!")
            elif self.time_elapsed > self.timeout:
                # Timeout has expired
                self.log_step(
                    f"tearDown(): Called due to exceeding the {str(self.timeout)}s test timeout")
                self.log.info("test execution has been terminated by avocado")
            else:
                # Normal operation
                remaining = self.timeout - self.time_elapsed
                timeout_info = (
                    f"test timeout: {str(self.timeout)}s, elapsed: {self.time_elapsed:.02f}s, "
                    f"remaining: {remaining:.02f}s")
                self.log_step(f"tearDown(): Called after test completion ({timeout_info})")

        # Disable reporting the timeout upon subsequent inherited calls
        self._timeout_reported = True

    def remove_temp_test_dir(self):
        """Remove the test-specific temporary directory and its contents.

        Returns:
            list: a list of error strings to report at the end of tearDown().

        """
        errors = []
        self.log.info("Removing temporary test files in %s", self.test_dir)
        if not run_local(self.log, f"rm -fr {self.test_dir}").passed:
            errors.append(f"Error removing temporary test files in {self.test_dir}")
        return errors

    def _cleanup(self):
        """Run all the the cleanup methods from last to first.

        Returns:
            list: a list of error strings to report at the end of tearDown().

        """
        errors = []
        self.log.debug("Register: %s cleanup methods detected", len(self._cleanup_methods))
        while self._cleanup_methods:
            try:
                cleanup = self._cleanup_methods.pop()
                self.log.debug(
                    "[%s] Register: Calling cleanup method %s(%s)",
                    len(self._cleanup_methods) + 1, cleanup["method"].__name__,
                    dict_to_str(cleanup["kwargs"]))
                errors.extend(cleanup["method"](**cleanup["kwargs"]))
            except Exception as error:      # pylint: disable=broad-except
                if str(error) == "Test interrupted by SIGTERM":
                    # Abort testing if timed out by avocado.
                    raise error
                errors.append(
                    "Unhandled exception when calling {}({}): {}".format(
                        str(cleanup["method"]), dict_to_str(cleanup["kwargs"]), str(error)))
        return errors

    def register_cleanup(self, method, **kwargs):
        """Add a method call to the list of cleanup methods to run in tearDown().

        Args:
            method (str): method to call with the kwargs
        """
        self._cleanup_methods.append({"method": method, "kwargs": kwargs})
        self.log.debug(
            "[%s] Register: Adding calling %s(%s) during tearDown()",
            len(self._cleanup_methods), method.__name__, dict_to_str(kwargs))

    def increment_timeout(self, increment):
        """Increase the avocado runner timeout configuration settings by the provided value.

        Increase the various runner timeout configuration values to ensure tearDown is given enough
        time to perform all of its steps.

        Args:
            increment (int): number of additional seconds by which to increase the timeout.
        """
        namespace = "runner.timeout"
        for key in ("after_interrupted", "process_alive", "process_died"):
            section = ".".join([namespace, key])

            # Get the existing value
            try:
                value = int(get_avocado_config_value(namespace, key))
            except (TypeError, ValueError) as error:
                self.log.debug("Unable to obtain the %s setting: %s", section, str(error))
                continue

            # Update the setting with the incremented value
            self.log.debug(
                "Incrementing %s from %s to %s seconds", section, value, value + increment)
            set_avocado_config_value(namespace, key, value + increment)

    def log_step(self, message, header=False):
        """Log a test step.

        Args:
            message (str): description of test step.
            header (bool, optional): whether to log a header line before the message. Defaults to
                False.
        """
        now = time()
        elapsed = now - self._test_step_time
        self._test_step_time = now

        if header:
            self.log.info('-' * 80)
        self.log.info(
            "==> Step %s: %s [elapsed since last step: %.02fs]", self._test_step, message, elapsed)
        self._test_step += 1

    def tearDown(self):
        """Tear down after each test case."""
        self.report_timeout()
        super().tearDown()

        # Clean up any temporary files
        self._teardown_errors.extend(self.remove_temp_test_dir())

        # Fail the test if any errors occurred during tear down
        if self._teardown_errors:
            self.fail("Errors detected during teardown:\n - {}".format(
                "\n - ".join(self._teardown_errors)))

        # Cancel the test if any part of the test was skipped due to ticket
        if self._teardown_cancel:
            self.cancelForTicket(self._teardown_cancel)


class TestWithoutServers(Test):
    """Run tests without DAOS servers.

    :avocado: recursive
    """

    def __init__(self, *args, **kwargs):
        """Initialize a Test object."""
        super().__init__(*args, **kwargs)

        self.client_mca = None
        self.bin = None
        self.daos_test = None
        self.cart_prefix = None
        self.cart_bin = None
        self.tmp = None
        self.context = None
        self.d_log = None
        self.fault_injection = None
        self.label_generator = LabelGenerator()

        # Create a default TestLogger w/o a DaosLog object to prevent errors in
        # tearDown() if setUp() is not completed.  The DaosLog is added upon the
        # completion of setUp().
        self.test_log = TestLogger(self.log, None)

    def setUp(self):
        """Set up run before each test."""
        super().setUp()
        self.bin = os.path.join(self.prefix, 'bin')
        self.daos_test = os.path.join(self.prefix, 'bin', 'daos_test')

        # set the shared directory for daos tests
        self.tmp = self.test_env.shared_dir
        os.makedirs(self.tmp, exist_ok=True)
        self.log.debug("Shared test directory: %s", self.tmp)
        self.log.debug("Common test directory: %s", self.test_dir)

        # setup fault injection, this MUST be before API setup
        self.fault_injection = FaultInjection()
        self.fault_injection.start(self.params.get("fault_list", '/run/faults/*'), self.test_dir)

        self.context = DaosContext(self.prefix + '/lib64/')
        self.d_log = DaosLog(self.context)
        self.test_log.daos_log = self.d_log

    def tearDown(self):
        """Tear down after each test case."""
        self.report_timeout()
        if self.fault_injection:
            self._teardown_errors.extend(self.fault_injection.stop())
        super().tearDown()

    def stop_leftover_processes(self, processes, hosts):
        """Stop leftover processes on the specified hosts before starting tests.

        Args:
            processes (list): list of process names to stop
            hosts (NodeSet): hosts on which to stop the leftover processes
        """
        if processes:
            self.log.info(
                "Stopping any of the following commands left running on %s: %s",
                hosts, ",".join(processes))
            stop_processes(self.log, hosts, "'({})'".format("|".join(processes)))

    def get_hosts_from_yaml(self, yaml_key, partition_key, reservation_key, namespace):
        """Get a NodeSet for the hosts to use in the test.

        Args:
            yaml_key (str): test yaml key used to obtain the set of hosts to test
            partition_key (str): test yaml key used to obtain the host partition name
            reservation_key (str): test yaml key used to obtain the host reservation name
            namespace (str): test yaml path to the keys

        Returns:
            NodeSet: the set of hosts to test obtained from the test yaml

        """
        control = get_local_host()
        data = list(get_host_parameters(self, yaml_key, partition_key, reservation_key, namespace))
        try:
            data.append(get_partition_hosts(self.log, control, data[1]))
        except SlurmFailed:
            self.log.error(
                "Error collecting hosts from the %s partition",
                partition_key, exc_info=sys.exc_info())
            self.fail("Unable to collect partition information")
        try:
            data.append(get_reservation_hosts(self.log, control, data[2]))
        except SlurmFailed:
            self.log.error(
                "Error collecting hosts from the %s reservation",
                reservation_key, exc_info=sys.exc_info())
            self.fail("Unable to collect reservation information")
        role = HostRole(*data)
        return role.hosts


class TestWithServers(TestWithoutServers):
    # pylint: disable=too-many-public-methods,too-many-instance-attributes
    """Run tests with DAOS servers and at least one client.

    Optionally run DAOS clients on specified hosts.  By default run a single
    DAOS client on the host executing the test.

    :avocado: recursive
    """

    def __init__(self, *args, **kwargs):
        """Initialize a TestWithServers object."""
        super().__init__(*args, **kwargs)

        # Add additional time to the test timeout for reporting running
        # processes while stopping the daos_agent and daos_server.
        tear_down_timeout = 90
        self.timeout += tear_down_timeout
        self.log.info(
            "Increasing timeout by %s seconds for agent/server tear down: %s",
            tear_down_timeout, self.timeout)

        self.server_group = None
        self.agent_managers = []
        self.server_managers = []
        # Options to control how servers are started for each test variant:
        #   start_servers_once:
        #       True        = start the DAOS servers once per test file allowing
        #                     the same server instances to be used for each test
        #                     variant.
        #       False       = start an new set of DAOS servers for each test
        #                     variant.
        #   server_manager_class / agent_manager_class:
        #       "Orterun"   = use the orterun command to launch DAOS servers /
        #                     agents. Not supported with (start_servers_once set
        #                     to True).
        #       "Systemctl" = use clush and systemctl to launch DAOS servers /
        #                     agents.
        #   setup_start_servers / setup_start_agents:
        #       True        = start the DAOS servers / agents in setUp()
        #       False       = do not start the DAOS servers / agents in setUp()
        #
        # Notes:
        #   - when the setup_start_{servers|agents} is set to False the
        #       start_servers_once attribute will most likely also want to be
        #       set to False to ensure the servers are not running at the start
        #       of each test variant.
        self.start_agents_once = True
        self.start_servers_once = True
        self.server_manager_class = "Systemctl"
        self.agent_manager_class = "Systemctl"
        self.setup_start_servers = True
        self.setup_start_agents = True
        self.slurm_exclude_servers = False
        self.slurm_exclude_nodes = NodeSet()
        self.host_info = HostInfo()
        self.hostlist_servers = NodeSet()
        self.hostlist_clients = NodeSet()
        self.hostfile_clients = None
        self.hostfile_servers_slots = 1
        self.hostfile_clients_slots = 1
        self.pool = None
        self.container = None
        self.agent_log = None
        self.server_log = None
        self.control_log = None
        self.helper_log = None
        self.client_log = None
        self.config_file_base = "test"
        self.log_dir = os.path.split(
            os.getenv("D_LOG_FILE", "/tmp/server.log"))[0]
        # Whether to dump engines ULT stacks on failure
        self.__dump_engine_ult_on_failure = True
        # Whether engines ULT stacks have been already dumped
        self.__have_dumped_ult_stacks = False
        # Suffix to append to each access point name
        self.access_points_suffix = None

    def setUp(self):
        """Set up each test case."""
        super().setUp()

        # Support starting agents/servers once per test for all test variants
        self.start_agents_once = self.params.get(
            "start_agents_once", "/run/setup/*", self.start_agents_once)
        self.start_servers_once = self.params.get(
            "start_servers_once", "/run/setup/*", self.start_servers_once)

        # Support running servers and agents with different JobManager classes
        self.server_manager_class = self.params.get(
            "server_manager_class", "/run/setup/*", self.server_manager_class)
        self.agent_manager_class = self.params.get(
            "agent_manager_class", "/run/setup/*", self.agent_manager_class)

        # Support configuring the start-up of servers and agents by the setup()
        # method from the test yaml file
        self.setup_start_servers = self.params.get(
            "start_servers", "/run/setup/*", self.setup_start_servers)
        self.setup_start_agents = self.params.get(
            "start_agents", "/run/setup/*", self.setup_start_agents)

        # Support removing any servers from the client list
        self.slurm_exclude_servers = self.params.get(
            "slurm_exclude_servers", "/run/setup/*", self.slurm_exclude_servers)

        # The server config name should be obtained from each ServerManager
        # object, but some tests still use this TestWithServers attribute.
        self.server_group = self.params.get("name", "/run/server_config/*", "daos_server")

        # The optional namespace for the server configuration test yaml parameters.
        self.server_config_namespace = self.params.get("server_config_namespace", "/run/setup/*")

        # Support using different job managers to launch the daos agent/servers
        self.manager_class = self.params.get("manager_class", "/", "Orterun")

        # Determine which hosts to use as servers and optionally clients.
        server_params = get_host_parameters(
            self, "test_servers", "server_partition", "server_reservation", "/run/hosts/*")
        client_params = get_host_parameters(
            self, "test_clients", "client_partition", "client_reservation", "/run/hosts/*")
        try:
            self.host_info.set_hosts(self.log, get_local_host(), *server_params, *client_params)
        except HostException:
            self.log.error("Error collecting host information", exc_info=sys.exc_info())
            self.fail("Unable to collect host information for the test")
        self.hostlist_servers = NodeSet(self.host_info.servers.hosts)
        self.hostlist_clients = NodeSet(self.host_info.clients.hosts)

        # Access points to use by default when starting servers and agents
        #  - for 1 or 2 servers use 1 access point
        #  - for 3 or more servers use 3 access points
        default_access_points_qty = 1 if len(self.hostlist_servers) < 3 else 3
        access_points_qty = self.params.get(
            "access_points_qty", "/run/setup/*", default_access_points_qty)
        if access_points_qty < 1 or access_points_qty > len(self.hostlist_servers):
            self.fail("Invalid access points node quantity")
        default_access_points = self.hostlist_servers[:access_points_qty]
        self.access_points = NodeSet(
            self.params.get("access_points", "/run/setup/*", default_access_points))
        self.access_points_suffix = self.params.get(
            "access_points_suffix", "/run/setup/*", self.access_points_suffix)
        if self.access_points_suffix:
            self.access_points = nodeset_append_suffix(
                self.access_points, self.access_points_suffix)
        self.host_info.access_points = self.access_points

        # Toggle whether to dump server ULT stacks on failure
        self.__dump_engine_ult_on_failure = self.params.get(
            "dump_engine_ult_on_failure", "/run/setup/*", True)

        # # Find a configuration that meets the test requirements
        # self.config = Configuration(
        #     self.params, self.hostlist_servers, debug=self.debug)
        # if not self.config.set_config(self):
        #     self.cancel("Test requirements not met!")

        # Create host files - In the future this should be the responsibility of
        # tests/classes that need a host file and hostfile_clients should not be
        # a property of this class.
        if self.hostlist_clients:
            self.hostfile_clients = write_host_file(
                self.hostlist_clients, self.workdir,
                self.hostfile_clients_slots)

        # Display host information
        self.host_info.display(self.log)

        # Create a test unique temporary directory on the other hosts
        result = run_remote(self.log, self.host_info.all_hosts, f"mkdir -p {self.test_dir}")
        if not result.passed:
            self.fail(f"Error creating test-specific temporary directory on {result.failed_hosts}")

        # Copy the fault injection files to the hosts.
        self.fault_injection.copy_fault_files(self.log, self.host_info.all_hosts)

        # List common test directory contents before running the test
        self.log.info("-" * 100)
        self.log.debug("Common test directory (%s) contents:", os.path.dirname(self.test_dir))
        all_hosts = include_local_host(self.host_info.all_hosts)
        test_dir_parent = os.path.dirname(self.test_dir)
        result = run_remote(self.log, all_hosts, f"df -h {test_dir_parent}")
        if int(max(re.findall(r" ([\d+])% ", result.joined_stdout) + ["0"])) > 90:
            run_remote(self.log, all_hosts, f"du -sh {test_dir_parent}/*")
        self.log.info("-" * 100)

        if not self.start_servers_once or self.name.uid == 1:
            # Kill commands left running on the hosts (from a previous test)
            # before starting any tests.  Currently only handles 'orterun'
            # processes, but can be expanded.
            hosts = self.hostlist_servers.copy()
            if self.hostlist_clients:
                hosts.add(self.hostlist_clients)
            self.log.info("-" * 100)
            self.stop_leftover_processes(["orterun", "mpirun"], hosts)

            # Ensure write permissions for the daos command log files when
            # using systemctl
            if "Systemctl" in (self.agent_manager_class, self.server_manager_class):
                self.log.info("-" * 100)
                self.log.info(
                    "Updating file permissions for %s for use with systemctl",
                    self.test_env.log_dir)
                run_remote(self.log, hosts, f"chmod a+rw {self.test_env.log_dir}")

        # Start the servers
        force_agent_start = False
        if self.setup_start_servers:
            self.log_step('setUp(): Starting servers')
            force_agent_start = self.start_servers()

        # Start the clients (agents)
        if self.setup_start_agents:
            self.log_step('setUp(): Starting agents')
            self.start_agents(force=force_agent_start)

        self.skip_add_log_msg = self.params.get("skip_add_log_msg", "/run/*", False)

        # If there's no server started, then there's no server log to write to.
        if (self.setup_start_servers and self.setup_start_agents and not self.skip_add_log_msg):
            # Write an ID string to the log file for cross-referencing logs
            # with test ID
            id_str = '"Test.name: ' + str(self) + '"'
            self.write_string_to_logfile(id_str)

        if self.start_servers_once and not force_agent_start:
            # Check for any existing pools that may still exist in each
            # continually running server group.  Pools may still exists if a
            # previous test method/variant's tearDown was unable to complete.
            # This will hopefully ensure these errors do not affect the next
            # test.  Since the storage is reformatted and the pool metadata is
            # erased when the servers are restarted this check is only needed
            # when the servers are left continually running.
            self.log_step('setUp(): Destroying any existing pools before the test')
            if self.search_and_destroy_pools():
                self.fail(
                    "Errors detected attempting to ensure all pools had been "
                    "removed from continually running servers.")

        # Mark the end of setup
        self.log_step('setUp(): Setup complete')
        self.log.info("=" * 100)

    def write_string_to_logfile(self, message):
        """Write a string to the server log.

        The server log message will be appear in the following format:
            <date> <hostname> DAOS[<pid>/0/6] rpc EMIT
                src/cart/crt_rpc.c:53 crt_hdlr_ctl_log_add_msg() <message>

        Args:
            message (str): message to write to log file.
        """
        if self.server_managers and self.agent_managers:
            # Compose and run cart_ctl command
            cart_ctl = CartCtl()
            cart_ctl.add_log_msg.value = "add_log_msg"
            cart_ctl.rank.value = "all"
            cart_ctl.log_message.value = message
            # Don't ping all ranks before sending the log command
            cart_ctl.no_sync.value = True
            cart_ctl.use_daos_agent_env.value = True

            for manager in self.agent_managers:
                cart_ctl.group_name.value = manager.get_config_value("name")
                cart_ctl.run()
        else:
            self.log.info(
                "Unable to write message to the server log: %d servers groups "
                "running / %d agent groups running",
                len(self.server_managers), len(self.agent_managers))

    def start_agents(self, agent_groups=None, force=False):
        """Start the daos_agent processes.

        Args:
            agent_groups (dict, optional): dictionary of dictionaries,
                containing the list of hosts on which to start the daos agent
                and the list of server access points, using a unique server
                group name key. Defaults to None which will use the server group
                name, all of the client hosts, and the access points from the
                test's yaml file to define a single server group entry.
            force (bool, optional): whether or not to force starting the agents.
                Defaults to False.

        Raises:
            avocado.core.exceptions.TestFail: if there is an error starting the
                agents

        """
        self.setup_agents(agent_groups)
        if self.agent_managers:
            self.start_agent_managers(force)

    def start_servers(self, server_groups=None, force=False):
        """Start the daos_server processes.

        Args:
            server_groups (dict, optional): dictionary of dictionaries,
                containing the list of hosts on which to start the daos server
                and the list of access points, using a unique server group name
                key. Defaults to None which will use the server group name, all
                of the server hosts, and the access points from the test's yaml
                file to define a single server group entry.
            force (bool, optional): whether or not to force starting the
                servers. Defaults to False.

        Raises:
            avocado.core.exceptions.TestFail: if there is an error starting the
                servers

        """
        force_agent_start = False
        self.setup_servers(server_groups)
        if self.server_managers:
            force_agent_start = self.start_server_managers(force)
        return force_agent_start

    def restart_servers(self):
        """Stop and start the servers without reformatting the storage.

        Returns:
            list: a list of strings identifying an errors found restarting the servers.

        """
        self.log.info("-" * 100)
        self.log.info("--- STOPPING SERVERS ---")
        errors = []
        status = self.check_running("servers", self.server_managers)
        if status["restart"] and not status["expected"]:
            errors.append(
                "ERROR: At least one multi-variant server was not found in its expected state "
                "prior to stopping all servers")
        self.test_log.info("Stopping %s group(s) of servers", len(self.server_managers))
        errors.extend(self._stop_managers(self.server_managers, "servers"))

        self.log.info("-" * 100)
        self.log.debug("--- RESTARTING SERVERS ---")
        # self._start_manager_list("server", self.server_managers)
        for manager in self.server_managers:
            self.log.info(
                "Starting server: group=%s, hosts=%s, config=%s",
                manager.get_config_value("name"), manager.hosts,
                manager.get_config_value("filename"))
            manager.manager.job.update_pattern("normal", len(manager.hosts))
            try:
                manager.manager.run()
            except CommandFailure as error:
                manager.manager.kill()
                errors.append("Failed to restart servers: {}".format(error))
        status = self.check_running("servers", self.server_managers)
        if status["restart"] and not status["expected"]:
            errors.append(
                "ERROR: At least one multi-variant server was not found in its expected state "
                "after restarting all servers")
        else:
            self._list_server_manager_info()
        self.log.info("-" * 100)
        return errors

    def setup_agents(self, agent_groups=None):
        """Start the daos_agent processes.

        Args:
            agent_groups (dict, optional): dictionary of dictionaries,
                containing the list of hosts on which to start the daos agent
                and the list of server access points, using a unique server
                group name key. Defaults to None which will use the server group
                name, all of the client hosts, and the access points from the
                test's yaml file to define a single server group entry.

        Raises:
            avocado.core.exceptions.TestFail: if there is an error starting the
                agents

        """
        if agent_groups is None:
            # Include running the daos_agent on the test control host for API
            # calls and calling the daos command from this host.
            agent_groups = {
                self.server_group: {
                    "hosts": include_local_host(self.hostlist_clients),
                    "access_points": self.access_points
                }
            }

        self.log.info("-" * 100)
        self.log.debug("--- SETTING UP AGENT GROUPS: %s ---", agent_groups)

        if isinstance(agent_groups, dict):
            for group, info in list(agent_groups.items()):
                self.add_agent_manager(group)
                self.configure_manager(
                    "agent",
                    self.agent_managers[-1],
                    info["hosts"],
                    self.hostfile_clients_slots,
                    info["access_points"])

    def setup_servers(self, server_groups=None):
        """Start the daos_server processes.

        Args:
            server_groups (dict, optional): dictionary of dictionaries,
                containing the list of hosts on which to start the daos server
                and the list of access points, using a unique server group name
                key. Defaults to None which will use the server group name, all
                of the server hosts, and the access points from the test's yaml
                file to define a single server group entry.

        Raises:
            avocado.core.exceptions.TestFail: if there is an error starting the
                servers

        """
        if server_groups is None:
            server_groups = {
                self.server_group: {
                    "hosts": self.hostlist_servers,
                    "access_points": self.access_points,
                    "svr_config_file": None,
                    "dmg_config_file": None,
                    "svr_config_temp": None,
                    "dmg_config_temp": None
                }
            }

        self.log.info("-" * 100)
        self.log.debug("--- SETTING UP SERVER GROUPS: %s ---", server_groups)

        if isinstance(server_groups, dict):
            for group, info in list(server_groups.items()):
                self.add_server_manager(
                    group, info["svr_config_file"], info["dmg_config_file"],
                    info["svr_config_temp"], info["dmg_config_temp"])
                self.configure_manager(
                    "server",
                    self.server_managers[-1],
                    info["hosts"],
                    self.hostfile_servers_slots,
                    info["access_points"])

    def get_config_file(self, name, command, path=None):
        """Get the yaml configuration file.

        Args:
            name (str): unique part of the configuration file name
            command (str): command owning the configuration file
            path (str, optional): location for the configuration file. Defaults
                to None which yields the self.tmp shared directory.

        Returns:
            str: daos_agent yaml configuration file full name

        """
        if path is None:
            path = self.tmp
        filename = "{}_{}_{}.yaml".format(self.config_file_base, name, command)
        return os.path.join(path, filename)

    def add_agent_manager(self, group=None, config_file=None, config_temp=None):
        """Add a new daos server manager object to the server manager list.

        Args:
            group (str, optional): server group name. Defaults to None.
            config_file (str, optional): daos_agent configuration file name and
                path. Defaults to None which will use the default filename.
            config_temp (str, optional): file name and path used to generate
                the daos_agent configuration file locally and copy it to all
                the hosts using the config_file specification. Defaults to None.

        Raises:
            avocado.core.exceptions.TestFail: if there is an error specifying
                files to use with the Systemctl job manager class.

        """
        if group is None:
            group = self.server_group
        if config_file is None and self.agent_manager_class == "Systemctl":
            # config_file = get_default_config_file("agent")
            config_file = self.test_env.agent_config
            config_temp = self.get_config_file(group, "agent", self.test_dir)
        elif config_file is None:
            config_file = self.get_config_file(group, "agent")
            config_temp = None

        # Verify the correct configuration files have been provided
        if self.agent_manager_class == "Systemctl" and config_temp is None:
            self.fail(
                "Error adding a DaosAgentManager: no temporary configuration "
                "file provided for the Systemctl manager class!")

        # Define the location of the certificates
        if self.agent_manager_class == "Systemctl":
            cert_dir = os.path.join(os.sep, "etc", "daos", "certs")
        else:
            cert_dir = self.workdir

        self.agent_managers.append(
            DaosAgentManager(
                group, self.bin, cert_dir, config_file, self.test_env.agent_user, config_temp,
                self.agent_manager_class, outputdir=self.outputdir)
        )

    def add_server_manager(self, group=None, svr_config_file=None,
                           dmg_config_file=None, svr_config_temp=None,
                           dmg_config_temp=None):
        """Add a new daos server manager object to the server manager list.

        Args:
            group (str, optional): server group name. Defaults to None.
            svr_config_file (str, optional): daos_server configuration file name
                and path. Defaults to None.
            dmg_config_file (str, optional): dmg configuration file name and
                path. Defaults to None.
            svr_config_temp (str, optional): file name and path used to generate
                the daos_server configuration file locally and copy it to all
                the hosts using the config_file specification. Defaults to None.
            dmg_config_temp (str, optional): file name and path used to generate
                the dmg configuration file locally and copy it to all the hosts
                using the config_file specification. Defaults to None.

        Raises:
            avocado.core.exceptions.TestFail: if there is an error specifying
                files to use with the Systemctl job manager class.

        """
        if group is None:
            group = self.server_group
        if svr_config_file is None and self.server_manager_class == "Systemctl":
            # svr_config_file = get_default_config_file("server")
            svr_config_file = self.test_env.server_config
            svr_config_temp = self.get_config_file(
                group, "server", self.test_dir)
        elif svr_config_file is None:
            svr_config_file = self.get_config_file(group, "server")
            svr_config_temp = None
        if dmg_config_file is None and self.server_manager_class == "Systemctl":
            # dmg_config_file = get_default_config_file("control")
            dmg_config_file = self.test_env.control_config
            dmg_config_temp = self.get_config_file(group, "dmg", self.test_dir)
        elif dmg_config_file is None:
            dmg_config_file = self.get_config_file(group, "dmg")
            dmg_config_temp = None

        # Verify the correct configuration files have been provided
        if self.server_manager_class == "Systemctl" and svr_config_temp is None:
            self.fail(
                "Error adding a DaosServerManager: no temporary configuration "
                "file provided for the Systemctl manager class!")

        # Define the location of the certificates
        if self.server_manager_class == "Systemctl":
            svr_cert_dir = os.path.join(os.sep, "etc", "daos", "certs")
            dmg_cert_dir = os.path.join(os.sep, "etc", "daos", "certs")
        else:
            svr_cert_dir = self.workdir
            dmg_cert_dir = self.workdir

        self.server_managers.append(
            DaosServerManager(
                group, self.bin, svr_cert_dir, svr_config_file, dmg_cert_dir,
                dmg_config_file, svr_config_temp, dmg_config_temp,
                self.server_manager_class, access_points_suffix=self.access_points_suffix)
        )
        if self.server_config_namespace is not None:
            self.log.debug(
                "Updating server manager (%s) config namespace: %s",
                len(self.server_managers) - 1, self.server_config_namespace)
            self.server_managers[-1].manager.job.yaml.namespace = self.server_config_namespace

    def configure_manager(self, name, manager, hosts, slots, access_points=None):
        """Configure the agent/server manager object.

        Defines the environment variables, host list, and hostfile settings used
        to start the agent/server manager.

        Args:
            name (str): manager name
            manager (SubprocessManager): the daos agent/server process manager
            hosts (NodeSet): hosts on which to start the daos agent/server
            slots (int): number of slots per engine to define in the hostfile
            access_points (NodeSet): access point hosts. Defaults to None which
                uses self.access_points.

        """
        self.log.info("-" * 100)
        self.log.info("--- CONFIGURING %s MANAGER ---", name.upper())
        if access_points is None:
            access_points = NodeSet(self.access_points)
        # Calling get_params() will set the test-specific log names
        manager.get_params(self)
        manager.set_config_value("access_points", list(access_points))
        manager.manager.assign_environment(
            EnvironmentVariables({"PATH": None}), True)
        manager.hosts = (hosts, self.workdir, slots)

    @fail_on(CommandFailure)
    def start_agent_managers(self, force=False):
        """Start the daos_agent processes on each specified list of hosts.

        Args:
            force (bool, optional): whether or not to force starting the agents.
                Defaults to False.
        """
        # Determine if all the expected agents are currently running
        status = self.check_running("agents", self.agent_managers, False, True)

        # Start/restart the agents
        if force or status["restart"] or not self.start_agents_once:
            # Stop any running agents
            self.log.info("-" * 100)
            self.log.info("--- STOPPING AGENTS ---")
            self.test_log.info(
                "Stopping %s group(s) of agents", len(self.agent_managers))
            self._stop_managers(self.agent_managers, "agents")

            # Start the agents
            self.log.info("-" * 100)
            self.log.info("--- STARTING AGENTS ---")
            self._start_manager_list("agent", self.agent_managers)

        elif self.start_agents_once:
            self.log.info(
                "All %s groups(s) of agents currently running",
                len(self.agent_managers))

    @fail_on(CommandFailure)
    def start_server_managers(self, force=False):
        """Start the daos_server processes on each specified list of hosts.

        Args:
            force (bool, optional): whether or not to force starting the
                servers. Defaults to False.

        Returns:
            bool: whether or not to force the starting of the agents

        """
        force_agent_start = False

        # Determine if all the expected servers are currently running
        status = self.check_running(
            "servers", self.server_managers, True, True)

        # Start/restart the severs
        if force or status["restart"] or not self.start_servers_once:
            # Stop any running servers
            self.log.info("-" * 100)
            self.log.info("--- STOPPING SERVERS ---")
            self.test_log.info(
                "Stopping %s group(s) of servers", len(self.server_managers))
            self._stop_managers(self.server_managers, "servers")

            # Start the servers
            self.log.info("-" * 100)
            self.log.info("--- STARTING SERVERS ---")
            self._start_manager_list("server", self.server_managers)

            # Force agent restart whenever servers are restarted
            force_agent_start = True
            self.log.info(
                "-- Forcing the start/restart of agents due to the server "
                "start/restart --")

        elif self.start_servers_once:
            self.log.info(
                "All %s groups(s) of servers currently running",
                len(self.server_managers))

        # List active server log files and storage devices
        self._list_server_manager_info()

        return force_agent_start

    def check_running(self, name, manager_list, prepare_dmg=False,
                      set_expected=False):
        """Verify that agents/servers are running on all the expected hosts.

        Args:
            name (str): manager name
            manager_list (list): list of SubprocessManager objects to start
            prepare_dmg (bool, optional): option to prepare the dmg command for
                each server manager prior to querying the server states. This
                should be set to True when verifying server states for servers
                started by other test variants. Defaults to False.
            set_expected (bool, optional): option to update the expected rank
                states to the current states prior to check. Defaults to False.

        Returns:
            dict: a dictionary of whether or not any of the states were not
                'expected' (which should warrant an error) and whether or the
                agents/servers require a 'restart' (either due to any unexpected
                states or because at least one agent/server was found not to be
                running)

        """
        status = {"expected": True, "restart": False}
        self.log.info("-" * 100)
        self.log.info(
            "--- VERIFYING STATES OF %s %s GROUP%s ---",
            len(manager_list), name.upper(),
            "S" if len(manager_list) > 1 else "")
        for manager in manager_list:
            # Setup the dmg command
            if prepare_dmg and hasattr(manager, "prepare_dmg"):
                manager.prepare_dmg()

                # Ensure exceptions are raised for any failed command
                manager.dmg.exit_status_exception = True

            # Verify the current states match the expected states
            manager_status = manager.verify_expected_states(set_expected)
            status["expected"] &= manager_status["expected"]
            if manager_status["restart"]:
                status["restart"] = True

        return status

    def _start_manager_list(self, name, manager_list):
        """Start each manager in the specified list.

        Args:
            name (str): manager name
            manager_list (list): list of SubprocessManager objects to start
        """
        # We probably want to do this parallel if end up with multiple managers
        for manager in manager_list:
            self.log.info(
                "Starting %s: group=%s, hosts=%s, config=%s",
                name, manager.get_config_value("name"), manager.hosts,
                manager.get_config_value("filename"))
            manager.start()

    def _list_server_manager_info(self):
        """Display information about the running servers."""
        self.log.info("-" * 100)
        self.log.info("--- SERVER INFORMATION ---")
        for manager in self.server_managers:
            manager.get_host_log_files()
            try:
                manager.dmg.storage_query_list_devices()
            except CommandFailure:
                pass

    def remove_temp_test_dir(self):
        """Remove the test-specific temporary directory and its contents on all hosts.

        Returns:
            list: a list of error strings to report at the end of tearDown().

        """
        errors = []
        all_hosts = include_local_host(self.host_info.all_hosts)
        self.log.info("Removing temporary test files in %s from %s", self.test_dir, all_hosts)
        result = run_remote(self.log, all_hosts, f"rm -fr {self.test_dir}")
        if not result.passed:
            errors.append(f"Error removing temporary test files on {result.failed_hosts}")
        return errors

    def __dump_engines_stacks(self, message):
        """Dump the engines ULT stacks.

        Args:
            message (str): reason for dumping the ULT stacks
        """
        if self.__dump_engine_ult_on_failure and not self.__have_dumped_ult_stacks:
            self.__have_dumped_ult_stacks = True
            self.log.info("%s, dumping ULT stacks", message)
            dump_engines_stacks(self.hostlist_servers)

    def report_timeout(self):
        """Dump ULTs stacks if this test case was timed out."""
        super().report_timeout()
        if self.timeout is not None and self.time_elapsed > self.timeout:
            # dump engines ULT stacks upon test timeout
            self.__dump_engines_stacks("Test has timed-out")

    def fail(self, message=None):
        """Dump engines ULT stacks upon test failure."""
        self.__dump_engines_stacks("Test has failed")
        super().fail(message)

    def error(self, message=None):
        # pylint: disable=arguments-renamed
        """Dump engines ULT stacks upon test error."""
        self.__dump_engines_stacks("Test has errored")
        super().error(message)

    def tearDown(self):
        """Tear down after each test case."""

        # dump engines ULT stacks upon test failure
        # check of Avocado test status during teardown is presently useless
        # and about same behavior has been implemented by adding both fail()
        # error() method above, to overload the methods of Avocado base Test
        # class (see DAOS-1452/DAOS-9941 and Avocado issue #5217 with
        # associated PR-5224)
        if self.status is not None and self.status != 'PASS' and self.status != 'SKIP':
            self.__dump_engines_stacks("Test status is {}".format(self.status))

        # Report whether or not the timeout has expired
        self.report_timeout()

        # Tear down any test-specific items
        self._teardown_errors = self.pre_tear_down()

        # Destroy any job managers, containers, pools, and dfuse instances next
        # Eventually this call will encompass all teardown steps
        self._teardown_errors.extend(self._cleanup())

        # Stop the agents
        self._teardown_errors.extend(self.stop_agents())

        # Stop the servers
        self._teardown_errors.extend(self.stop_servers())

        super().tearDown()

    def pre_tear_down(self):
        """Tear down steps to optionally run before tearDown().

        Returns:
            list: a list of error strings to report at the end of tearDown().

        """
        self.log.debug("no pre-teardown steps defined")
        return []

    def destroy_containers(self, containers):
        """Close and destroy one or more containers.

        Args:
            containers (object): a list of or single DaosContainer or
                TestContainer object(s) to destroy

        Returns:
            list: a list of exceptions raised destroying the containers

        """
        error_list = []
        if containers:
            if not isinstance(containers, (list, tuple)):
                containers = [containers]
            self.test_log.info("Destroying containers")
            for container in containers:
                # Ensure exceptions are raised for any failed command
                if hasattr(container, "daos") and container.daos is not None:
                    container.daos.exit_status_exception = True

                # Only close a container that has been opened by the test
                if not hasattr(container, "opened") or container.opened:
                    try:
                        container.close()
                    except (DaosApiError, TestFail) as error:
                        self.test_log.info("  {}".format(error))
                        error_list.append(
                            "Error closing the container: {}".format(error))

                # Only destroy a container that has been created by the test
                if not hasattr(container, "attached") or container.attached:
                    try:
                        container.destroy()
                    except (DaosApiError, TestFail) as error:
                        self.test_log.info("  {}".format(error))
                        error_list.append(
                            "Error destroying container: {}".format(error))
        return error_list

    def destroy_pools(self, pools):
        """Disconnect and destroy one or more pools.

        Args:
            pools (object): a list of or single DaosPool or TestPool object(s)
                to destroy

        Returns:
            list: a list of exceptions raised destroying the pools

        """
        error_list = []
        if pools:
            if not isinstance(pools, (list, tuple)):
                pools = [pools]
            self.test_log.info("Destroying pools")
            for pool in pools:
                # Ensure exceptions are raised for any failed command
                if pool.dmg is not None:
                    pool.dmg.exit_status_exception = True

                # Only disconnect a pool that has been connected by the test
                if not hasattr(pool, "connected") or pool.connected:
                    try:
                        pool.disconnect()
                    except (DaosApiError, TestFail) as error:
                        self.test_log.info("  {}".format(error))
                        error_list.append(
                            "Error disconnecting pool: {}".format(error))

                # Only destroy a pool that has been created by the test
                if not hasattr(pool, "attached") or pool.attached:
                    try:
                        pool.destroy(1)
                    except (DaosApiError, TestFail) as error:
                        self.test_log.info("  {}".format(error))
                        error_list.append(
                            "Error destroying pool: {}".format(error))
        return error_list

    def search_and_destroy_pools(self):
        """Search for any pools in each server and destroy each one found.

        Returns:
            list: a list of errors detected when searching for and destroying
                the pools

        """
        error_list = []
        self.test_log.info("Searching for any existing pools")
        for manager in self.server_managers:
            # Ensure exceptions are raised for any failed command
            manager.dmg.exit_status_exception = True

            # Get a list of remaining pool labels for this server group
            try:
                labels = manager.dmg.get_pool_list_labels()
            except CommandFailure as error:
                error_list.append("Error listing pools: {}".format(error))
                labels = []

            # Destroy each pool found
            if len(labels) > 0:
                self.log.info("Elevating engines log_mask before destroying found pools")
                manager.dmg.server_set_logmasks("DEBUG", raise_exception=False)

            for label in labels:
                try:
                    manager.dmg.pool_destroy(pool=label, force=True)

                except CommandFailure as error:
                    error_list.append("Error destroying pool: {}".format(error))

            if len(labels) > 0:
                self.log.info("Restoring engines log_mask after destroying found pools")
                manager.dmg.server_set_logmasks(raise_exception=False)

        return error_list

    def stop_agents(self):
        """Stop the daos agents.

        Returns:
            list: a list of exceptions raised stopping the agents

        """
        self.log.info("-" * 100)
        self.log.info("--- STOPPING AGENTS ---")
        errors = []
        status = self.check_running("agents", self.agent_managers)
        if self.start_agents_once and not status["restart"]:
            self.log.info(
                "Agents are configured to run across multiple test variants, "
                "not stopping")
        else:
            if not status["expected"]:
                errors.append(
                    "ERROR: At least one multi-variant agent was not found in "
                    "its expected state; stopping all agents")
            self.test_log.info(
                "Stopping %s group(s) of agents", len(self.agent_managers))
            errors.extend(self._stop_managers(self.agent_managers, "agents"))
        return errors

    def stop_servers(self):
        """Stop the daos server and I/O Engines.

        Returns:
            list: a list of exceptions raised stopping the servers

        """
        force_stop = False
        self.log.info("-" * 100)
        self.log.info("--- STOPPING SERVERS ---")
        errors = []
        status = self.check_running("servers", self.server_managers)
        if self.start_servers_once and not status["restart"]:
            # Destroy any remaining pools on the continuously running servers.
            pool_destroy_errors = self.search_and_destroy_pools()
            if pool_destroy_errors:
                # Force a server stop if there were errors destroying or listing
                # the pools. This will cause the next test variant/method to
                # format and restart the servers.
                errors.extend(pool_destroy_errors)
                force_stop = True
                self.log.info(
                    "* FORCING SERVER STOP DUE TO POOL DESTROY ERRORS *")
            else:
                self.log.info(
                    "Servers are configured to run across multiple test "
                    "variants, not stopping")

        if not self.start_servers_once or status["restart"] or force_stop:
            # Stop the servers under the following conditions:
            #   - servers are not being run continuously across variants/methods
            #   - engines were found stopped or in an unexpected state
            #   - errors destroying pools require a forced server stop
            if not status["expected"]:
                errors.append(
                    "ERROR: At least one multi-variant server was not found in "
                    "its expected state; stopping all servers")
                # dump engines stacks if not already done
                self.__dump_engines_stacks("Some engine not in expected state")
            self.test_log.info(
                "Stopping %s group(s) of servers", len(self.server_managers))
            errors.extend(self._stop_managers(self.server_managers, "servers"))

            # Stopping agents whenever servers are stopped for DAOS-6873
            self.log.info(
                "Workaround for DAOS-6873: Stopping %s group(s) of agents",
                len(self.agent_managers))
            errors.extend(self._stop_managers(self.agent_managers, "agents"))
        return errors

    def _stop_managers(self, managers, name):
        """Stop each manager object in the specified list.

        Args:
            managers (list): list of managers to stop
            name (str): manager list name

        Returns:
            list: a list of exceptions raised stopping the managers

        """
        error_list = []
        if managers:
            for manager in managers:
                try:
                    manager.stop()
                except CommandFailure as error:
                    self.test_log.info("  {}".format(error))
                    error_list.append(
                        "Error stopping {}: {}".format(name, error))
        return error_list

    def update_log_file_names(self, test_name=None):
        """Define agent, server, and client log files that include the test id.

        Args:
            test_name (str, optional): name of test variant
        """
        if test_name:
            # Overwrite the test id with the specified test name
            self.test_id = test_name

        # Update the log file names.  The path is defined through the
        # DAOS_TEST_LOG_DIR environment variable.
        self.agent_log = "{}_daos_agent.log".format(self.test_id)
        self.server_log = "{}_daos_server.log".format(self.test_id)
        self.control_log = "{}_daos_control.log".format(self.test_id)
        self.helper_log = "{}_daos_server_helper.log".format(self.test_id)
        self.client_log = "{}_daos_client.log".format(self.test_id)
        self.config_file_base = "{}_".format(self.test_id)

    def get_dmg_command(self, index=0):
        """Get a DmgCommand setup to interact with server manager index.

        Return a DmgCommand object configured with:
            - the "-l" parameter assigned to the server's access point list
            - the "-i" parameter assigned to the server's interactive mode

        This method is intended to be used by tests that wants to use dmg to
        create and destroy pool. Pass in the object to TestPool constructor.

        Access point should be passed in to -l regardless of the number of
        servers.

        Args:
            index (int, optional): Server index. Defaults to 0.

        Returns:
            DmgCommand: New DmgCommand object.

        """
        if self.server_managers:
            return self.server_managers[index].dmg

        if self.server_manager_class == "Systemctl":
            # dmg_config_file = get_default_config_file("control")
            dmg_config_file = self.test_env.control_config
            dmg_config_temp = self.get_config_file("daos", "dmg", self.test_dir)
            dmg_cert_dir = os.path.join(os.sep, "etc", "daos", "certs")
        else:
            dmg_config_file = self.get_config_file("daos", "dmg")
            dmg_config_temp = None
            dmg_cert_dir = self.workdir

        dmg_cmd = get_dmg_command(
            self.server_group, dmg_cert_dir, self.bin, dmg_config_file,
            dmg_config_temp, self.access_points_suffix)
        dmg_cmd.hostlist = self.access_points
        return dmg_cmd

    def get_daos_command(self):
        """Get a DaosCommand object.

        Returns:
            DaosCommand: a new DaosCommand object

        """
        daos_command = DaosCommand(self.bin)
        daos_command.get_params(self)
        return daos_command

    def get_pool(self, namespace=POOL_NAMESPACE, create=True, connect=True, dmg=None, **params):
        """Get a test pool object.

        This method defines the common test pool creation sequence.

        Args:
            namespace (str, optional): namespace for TestPool parameters in the
                test yaml file. Defaults to POOL_NAMESPACE.
            create (bool, optional): should the pool be created. Defaults to
                True.
            connect (bool, optional): should the pool be connected. Defaults to
                True.
            dmg (DmgCommand, optional): dmg command used to create the pool. Defaults to None, which
                calls test.get_dmg_command().
            params (dict): name/value of attributes for which to call update(value, name).
                See TestPool for available attributes.

        Returns:
            TestPool: the created test pool object.

        """
        return add_pool(self, namespace, create, connect, dmg, **params)

    def add_pool(self, namespace=POOL_NAMESPACE, create=True, connect=True, dmg=None, **params):
        """Add a pool to the test case.

        This method defines the common test pool creation sequence.

        Args:
            namespace (str, optional): namespace for TestPool parameters in the
                test yaml file. Defaults to POOL_NAMESPACE.
            create (bool, optional): should the pool be created. Defaults to
                True.
            connect (bool, optional): should the pool be connected. Defaults to
                True.
            dmg (DmgCommand, optional): dmg command used to create the pool. Defaults to None, which
                calls test.get_dmg_command().
            params (dict): name/value of attributes for which to call update(value, name).
                See TestPool for available attributes.
        """
        self.pool = self.get_pool(namespace, create, connect, dmg, **params)

    def add_pool_qty(self, quantity, namespace=POOL_NAMESPACE, create=True, connect=True, dmg=None):
        """Add multiple pools to the test case.

        This method requires self.pool to be defined as a list.  If self.pool is
        undefined it will define it as a list.

        Args:
            quantity (int): number of pools to create
            namespace (str, optional): namespace for TestPool parameters in the
                test yaml file. Defaults to POOL_NAMESPACE.
            create (bool, optional): should the pool be created. Defaults to
                True.
            connect (bool, optional): should the pool be connected. Defaults to
                True.
            dmg (DmgCommand, optional): dmg command used to create the pool. Defaults to None, which
                calls test.get_dmg_command().

        Raises:
            TestFail: if self.pool is defined, but not as a list object.

        """
        if self.pool is None:
            self.pool = []
        if not isinstance(self.pool, list):
            self.fail("add_pool_qty(): self.pool must be a list: {}".format(type(self.pool)))
        for _ in range(quantity):
            self.pool.append(self.get_pool(namespace, create, connect, dmg))

    def get_container(self, pool, namespace=CONT_NAMESPACE, create=True, daos=None, **params):
        """Create a TestContainer object.

        Args:
            pool (TestPool): pool in which to create the container.
            namespace (str, optional): namespace for TestContainer parameters in the test yaml file.
                Defaults to CONT_NAMESPACE.
            create (bool, optional): should the container be created. Defaults to True.
            daos (DaosCommand, optional): daos command object. Defaults to self.get_daos_command()
            params (dict): name/value of attributes for which to call update(value, name).
                See TestContainer for available attributes.

        Returns:
            TestContainer: the created container.
        """
        return add_container(self, pool, namespace, create, daos, **params)

    def add_container(self, pool, namespace=CONT_NAMESPACE, create=True, daos=None, **params):
        """Add a container to the test case.

        This method defines the common test container creation sequence.

        Args:
            pool (TestPool): pool in which to create the container.
            namespace (str, optional): namespace for TestContainer parameters in the test yaml file.
                Defaults to CONT_NAMESPACE.
            create (bool, optional): should the container be created. Defaults to True.
            daos (DaosCommand, optional): daos command object. Defaults to self.get_daos_command()
            params (dict): name/value of attributes for which to call update(value, name).
                See TestContainer for available attributes.
        """
        self.container = self.get_container(pool, namespace, create, daos, **params)

    def add_container_qty(self, quantity, pool, namespace=CONT_NAMESPACE, create=True):
        """Add multiple containers to the test case.

        This method requires self.container to be defined as a list.
        If self.container is undefined it will define it as a list.

        Args:
            quantity (int): number of containers to create
            namespace (str, optional): namespace for TestContainer parameters in the
                test yaml file. Defaults to None.
            pool (TestPool): Pool object
            create (bool, optional): should the container be created. Defaults to
                True.

        Raises:
            TestFail: if self.pool is defined, but not as a list object.

        """
        if self.container is None:
            self.container = []
        if not isinstance(self.container, list):
            self.fail(
                "add_container_qty(): self.container must be a list: {}".format(
                    type(self.container)))
        for _ in range(quantity):
            self.container.append(
                self.get_container(pool=pool, namespace=namespace, create=create))

    def start_additional_servers(self, additional_servers, index=0, access_points=None):
        """Start additional servers.

        This method can be used to start a new daos_server during a test.

        Args:
            additional_servers (NodeSet): hosts on which to start daos_server.
            index (int): Determines which server_managers to use when creating
                the new server.
            access_points (NodeSet): access point hosts. Defaults to None which
                uses self.access_points.
        """
        self.add_server_manager(
            self.server_managers[index].manager.job.get_config_value("name"),
            self.server_managers[index].manager.job.yaml.filename,
            self.server_managers[index].dmg.yaml.filename,
            self.server_managers[index].manager.job.temporary_file,
            self.server_managers[index].dmg.temporary_file
        )
        self.configure_manager(
            "server",
            self.server_managers[-1],
            additional_servers,
            self.hostfile_servers_slots,
            access_points
        )
        self._start_manager_list("server", [self.server_managers[-1]])<|MERGE_RESOLUTION|>--- conflicted
+++ resolved
@@ -26,12 +26,7 @@
 from exception_utils import CommandFailure
 from fault_config_utils import FaultInjection
 from general_utils import (dict_to_str, dump_engines_stacks, get_avocado_config_value,
-<<<<<<< HEAD
-                           get_file_listing, nodeset_append_suffix, set_avocado_config_value)
-=======
-                           get_default_config_file, nodeset_append_suffix,
-                           set_avocado_config_value)
->>>>>>> 90df6dcc
+                           nodeset_append_suffix, set_avocado_config_value)
 from host_utils import HostException, HostInfo, HostRole, get_host_parameters, get_local_host
 from logger_utils import TestLogger
 from pydaos.raw import DaosApiError, DaosContext, DaosLog
@@ -1071,7 +1066,6 @@
         if group is None:
             group = self.server_group
         if config_file is None and self.agent_manager_class == "Systemctl":
-            # config_file = get_default_config_file("agent")
             config_file = self.test_env.agent_config
             config_temp = self.get_config_file(group, "agent", self.test_dir)
         elif config_file is None:
@@ -1122,7 +1116,6 @@
         if group is None:
             group = self.server_group
         if svr_config_file is None and self.server_manager_class == "Systemctl":
-            # svr_config_file = get_default_config_file("server")
             svr_config_file = self.test_env.server_config
             svr_config_temp = self.get_config_file(
                 group, "server", self.test_dir)
@@ -1130,7 +1123,6 @@
             svr_config_file = self.get_config_file(group, "server")
             svr_config_temp = None
         if dmg_config_file is None and self.server_manager_class == "Systemctl":
-            # dmg_config_file = get_default_config_file("control")
             dmg_config_file = self.test_env.control_config
             dmg_config_temp = self.get_config_file(group, "dmg", self.test_dir)
         elif dmg_config_file is None:
@@ -1680,7 +1672,6 @@
             return self.server_managers[index].dmg
 
         if self.server_manager_class == "Systemctl":
-            # dmg_config_file = get_default_config_file("control")
             dmg_config_file = self.test_env.control_config
             dmg_config_temp = self.get_config_file("daos", "dmg", self.test_dir)
             dmg_cert_dir = os.path.join(os.sep, "etc", "daos", "certs")
