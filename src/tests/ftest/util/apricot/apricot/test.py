#!/usr/bin/python
"""
  (C) Copyright 2020-2022 Intel Corporation.

  SPDX-License-Identifier: BSD-2-Clause-Patent
"""
# pylint: disable=too-many-lines

from ast import literal_eval
import os
import json
import re
import time

from avocado import fail_on, skip, TestFail
from avocado import Test as avocadoTest
from avocado.core import exceptions

from ClusterShell.NodeSet import NodeSet

from agent_utils import DaosAgentManager, include_local_host
from cart_ctl_utils import CartCtl
from command_utils_base import EnvironmentVariables
from exception_utils import CommandFailure
from daos_utils import DaosCommand
from distro_utils import detect
from dmg_utils import get_dmg_command
from fault_config_utils import FaultInjection
from general_utils import \
    get_partition_hosts, stop_processes, get_default_config_file, pcmd, get_file_listing, \
    DaosTestError, run_command, dump_engines_stacks, get_config_value, set_config_value
from logger_utils import TestLogger
from pydaos.raw import DaosContext, DaosLog, DaosApiError
from server_utils import DaosServerManager
from test_utils_container import TestContainer
from test_utils_pool import LabelGenerator, add_pool, POOL_NAMESPACE
from write_host_file import write_host_file
from job_manager_utils import get_job_manager


def skipForTicket(ticket):  # pylint: disable=invalid-name
    """Skip a test with a comment about a ticket."""
    return skip("Skipping until {} is fixed.".format(ticket))


class Test(avocadoTest):
    """Basic Test class.

    :avocado: recursive
    """

    # Skipping Test Variants:
    #   If this list is populated with one or more
    #       [<ticket>, <param_name>, <param_value>]
    #   list items, then setUp() will check each test variant to see if the
    #   <param_name> has been assigned <param_value>.  When this is the case the
    #   test variant will be skipped/cancelled for <ticket> before anything else
    #   in setUp() is executed.  If the <param_name> is "test_method_name" then
    #   <param_value> is compared to the name of the test method.
    CANCEL_FOR_TICKET = []

    def __init__(self, *args, **kwargs):
        """Initialize a Test object."""
        super().__init__(*args, **kwargs)

        # Define a test ID using the test_* method name
        self.test_id = self.get_test_name()

        # Define a test unique temporary directory
        self.base_test_dir = os.getenv("DAOS_TEST_LOG_DIR", "/tmp")
        self.test_dir = os.path.join(self.base_test_dir, self.test_id)
        if not os.path.exists(self.test_dir):
            os.makedirs(self.test_dir)

        # Support specifying timeout values with units, e.g. "1d 2h 3m 4s".
        # Any unit combination may be used, but they must be specified in
        # descending order. Spaces can optionally be used between units and
        # values. The first unit character is required; other unit characters
        # are optional. The units are case-insensitive.
        # The following units are supported:
        #   - days      e.g. 1d, 1 day
        #   - hours     e.g. 2h, 2 hrs, 2 hours
        #   - minutes   e.g. 3m, 3 mins, 3 minutes
        #   - seconds   e.g. 4s, 4 secs, 4 seconds
        if isinstance(self.timeout, str):
            pattern = r""
            for interval in ("days", "hours", "minutes", "seconds"):
                pattern += r"(?:(\d+)(?:\s*{0}[{1}]*\s*)){{0,1}}".format(
                    interval[0], interval[1:])
            # pylint: disable=no-member
            dhms = re.search(pattern, self.timeout, re.IGNORECASE).groups()
            # pylint: enable=no-member
            self.timeout = 0
            for index, multiplier in enumerate([24 * 60 * 60, 60 * 60, 60, 1]):
                if dhms[index] is not None:
                    self.timeout += multiplier * int(dhms[index])

        # Support unique test case timeout values.  These test case specific
        # timeouts are read from the test yaml using the test case method name
        # as the key, e.g.:
        #   timeouts:
        #     test_quick: 120
        #     test_long: 1200
        self.timeouts = self.params.get(self.test_id, "/run/timeouts/*")

        # If not specified, set a default timeout of 1 minute.
        # Tests that require a longer timeout should set a "timeout: <int>"
        # entry in their yaml file.  All tests should have a timeout defined.
        if (not self.timeout) and (not self.timeouts):
            self.timeout = 60
        elif self.timeouts:
            self.timeout = self.timeouts
        self.log.info("self.timeout: %s", self.timeout)

        item_list = self.logdir.split('/')
        for index, item in enumerate(item_list):
            if item == 'job-results':
                self.job_id = item_list[index + 1]
                break

        self.log.info("Job-ID: %s", self.job_id)
        self.log.info("Test PID: %s", os.getpid())
        self._timeout_reported = False
        # When canceling within a test variant,
        # use 'add_cancel_ticket(<ticket>)' to add to this set.
        self._teardown_cancel = set()
        self._teardown_errors = []
        self.basepath = None
        self.prefix = None
        self.ofi_prefix = None
        self.cancel_file = os.path.join(os.sep, "scratch",
                                        "CI-skip-list-master")

        # List of methods to call during tearDown to cleanup after the steps
        # Use the register_cleanup() method to add methods with optional arguments
        self._cleanup_methods = []

    def setUp(self):
        """Set up each test case."""
        # get paths from the build_vars generated by build
        with open('../../.build_vars.json') as build_vars:
            build_paths = json.load(build_vars)
        self.basepath = os.path.normpath(os.path.join(build_paths['PREFIX'],
                                                      '..') + os.path.sep)
        self.prefix = build_paths['PREFIX']
        try:
            self.ofi_prefix = build_paths['OFI_PREFIX']
        except KeyError:
            self.ofi_prefix = os.sep + "usr"
        self.cancel_from_list()
        self.check_variant_skip()
        self.log.info("*** SETUP running on %s ***", str(detect()))
        super().setUp()

    def add_test_data(self, filename, data):
        """Add a file to the test variant specific data directory.

        Args:
            filename (str): name of the file to create
            data (list): data to write to the new file
        """
        try:
            with open(os.path.join(self.outputdir, filename),
                      "w") as file_handle:
                file_handle.writelines(data)
        except IOError as error:
            self.fail("Error writing {}: {}".format(filename, error))

    def cancel_from_list(self):
        """Check if test is in skip list."""
        def skip_process_error(message):
            self.log.info(message)
            self.log.info("Trudging on without skipping known failing tests")

        def cancel_for_ticket(ticket, skip_list):
            # put a copy of the skip-list into the logdir
            self.add_test_data("skip-list", skip_list)
            self.cancelForTicket(ticket)

        try:
            with open(self.cancel_file) as skip_handle:
                skip_list = skip_handle.readlines()
        except Exception as excpt:  # pylint: disable=broad-except
            skip_process_error("Unable to read skip list: {}".format(excpt))
            skip_list = []

        for item in skip_list:
            vals = item.split('|')
            skip_it, ticket = self._check_variant_skip(literal_eval(vals[0]))
            if skip_it:
                # test is on the skiplist
                # first see if it's being fixed in this PR
                try:
                    with open(os.path.join(os.sep, 'tmp',
                                           'commit_title')) as commit_handle:
                        if commit_handle.read().strip().startswith(
                                ticket + " "):
                            # fix is in this PR
                            self.log.info("This test variant is included "
                                          "in the skip list for ticket %s, "
                                          "but it is being fixed in this "
                                          "PR.  Test will not be "
                                          "skipped", ticket)
                            return
                except exceptions.TestCancel:   # pylint: disable=try-except-raise
                    raise
                except Exception as excpt:      # pylint: disable=broad-except
                    skip_process_error("Unable to read commit title: "
                                       "{}".format(excpt))
                # Nope, but there is a commit that fixes it
                # Maybe in this code base, maybe not...
                if len(vals) > 1:
                    try:
                        with open(os.path.join(os.sep, 'tmp',
                                               'commit_list')) as commit_handle:
                            commits = commit_handle.readlines()
                    except Exception as excpt:  # pylint: disable=broad-except
                        skip_process_error("Unable to read commit list: "
                                           "{}".format(excpt))
                        return
                    if commits and vals[1] in commits:
                        # fix is in this code base
                        self.log.info("This test variant is included in the "
                                      "skip list for ticket %s, but is fixed "
                                      "in %s.  Test will not be "
                                      "skipped", ticket, vals[1])
                        return
                    # fix is not in this code base
                    self.log.info("Skipping due to being on the "
                                  "skip list for ticket %s, and "
                                  "the fix in %s is not in the "
                                  "current code: %s", ticket, vals[1], commits)
                    cancel_for_ticket(ticket, skip_list)
                else:
                    # there is no commit that fixes it
                    self.log.info("This test variant is included "
                                  "in the skip list for ticket %s "
                                  "with no fix yet "
                                  "available.", ticket)
                    cancel_for_ticket(ticket, skip_list)

    def _check_variant_skip(self, cancel_list):
        """Determine if this test variant should be skipped.

        If cancel_list is populated, check each item in the list to
        determine if this test variant should be skipped (cancelled).  Each item
        should be a tuple whose:
            - first entry is the ticket defining the test variant skip reason
            - next two entries define:
                - the test yaml parameter name to read / test method name
                - the test yaml parameter value used to trigger the skip
        If multiple sets of test yaml names/values are specified they must all
        match in order for the test variant to be skipped.
        """
        for data in (list(item) for item in cancel_list):
            ticket = data.pop(0)
            skip_variant = len(data) > 1
            while data and skip_variant:
                try:
                    name = data.pop(0)
                    value = data.pop(0)
                    if name == "test_method_name":
                        skip_variant &= self.get_test_name() == value
                    else:
                        skip_variant &= self.params.get(name) == value
                except IndexError:
                    self.fail(
                        "Invalid cancel_list format: {}".format(
                            cancel_list))
            return skip_variant, ticket
        return False, ""

    def check_variant_skip(self):
        """Determine if this test variant should be skipped."""
        skip_variant, ticket = self._check_variant_skip(self.CANCEL_FOR_TICKET)
        if skip_variant:
            self.cancelForTicket(ticket)

    # pylint: disable=invalid-name
    def cancelForTicket(self, ticket):
        """Skip a test due to a ticket needing to be completed.

        Args:
            ticket (object): the ticket (str) or group of tickets (set)
                that cause this test case to be cancelled.
        """
        verb = "is"
        if isinstance(ticket, set):
            ticket = sorted(ticket)
            if len(ticket) > 1:
                ticket[-1] = " ".join(["and", ticket[-1]])
                verb = "are"
            ticket = ", ".join(ticket)
        return self.cancel("Skipping until {} {} fixed.".format(ticket, verb))
    # pylint: enable=invalid-name

    def add_cancel_ticket(self, ticket, reason=None):
        """Skip a test due to a ticket needing to be completed.

        Args:
            ticket (object): the ticket (str) used to cancel the test.
            reason (str, option): optional reason to skip. Defaults to None.
        """
        self.log.info(
            "<CANCEL> Skipping %s for %s%s", self.get_test_name(), ticket,
            ": {}".format(reason) if reason else "")
        self._teardown_cancel.add(ticket)

    def get_test_info(self):
        """Get the python file, class, and method from the test name.

        Returns:
            tuple: the test filename, python class, and python method

        """
        keys = ("id", "file", "class", "method", "variant")
        info = [self.name.uid]
        info.extend(self.name.name.split(":"))
        info.extend(info.pop(-1).split("."))
        info.append(self.name.variant)
        return {key: info[index] for index, key in enumerate(keys)}

    def get_test_name(self):
        """Obtain the test method name from the Avocado test name.

        Returns:
            str: name of the test method

        """
        return self.get_test_info()["method"]

    def get_elapsed_time(self):
        """Get the elapsed test time.

        Returns:
            float: number of seconds since the start of the test

        """
        return time.time() - self.time_start

    def get_remaining_time(self):
        """Get the remaining time before the test timeout will expire.

        Returns:
            float: number of seconds remaining before the test will timeout

        """
        return self.timeout - self.get_elapsed_time()

    def report_timeout(self):
        """Report whether or not this test case was timed out."""
        if not self._timeout_reported:
            # Mark the beginning of tearDown
            self.log.info("=" * 100)

            # Update the elapsed time
            self.get_state()
            if self.timeout is None:
                # self.timeout is not set - this is a problem
                self.log.error("*** TEARDOWN called with UNKNOWN timeout ***")
                self.log.error("self.timeout undefined - please investigate!")
            elif self.time_elapsed > self.timeout:
                # Timeout has expired
                self.log.info(
                    "*** TEARDOWN called due to TIMEOUT: "
                    "%s second timeout exceeded ***", str(self.timeout))
                self.log.info("test execution has been terminated by avocado")
            else:
                # Normal operation
                remaining = str(self.timeout - self.time_elapsed)
                self.log.info(
                    "*** TEARDOWN called after test completion: elapsed time: "
                    "%s seconds ***", str(self.time_elapsed))
                self.log.info(
                    "Amount of time left in test timeout: %s seconds",
                    remaining)

        # Disable reporting the timeout upon subsequent inherited calls
        self._timeout_reported = True

    def remove_temp_test_dir(self):
        """Remove the test-specific temporary directory and its contents.

        Returns:
            list: a list of error strings to report at the end of tearDown().

        """
        errors = []
        self.log.info("Removing temporary test files in %s", self.test_dir)
        try:
            run_command("rm -fr {}".format(self.test_dir))
        except DaosTestError as error:
            errors.append("Error removing temporary test files: {}".format(error))
        return errors

    def _cleanup(self):
        """Run all the the cleanup methods from last to first.

        Returns:
            list: a list of error strings to report at the end of tearDown().

        """
        errors = []
        while self._cleanup_methods:
            try:
                cleanup = self._cleanup_methods.pop()
                errors.extend(cleanup["method"](**cleanup["kwargs"]))
            except Exception as error:      # pylint: disable=broad-except
                kwargs_str = ", ".join(
                    ["=".join([str(key), str(value)]) for key, value in cleanup["kwargs"].items()])
                errors.append(
                    "Unhandled exception when calling {}({}): {}".format(
                        str(cleanup["method"]), kwargs_str, str(error)))
        return errors

    def register_cleanup(self, method, **kwargs):
        """Add a method call to the list of cleanup methods to run in tearDown().

        Args:
            method (str): method to call with the kwargs
        """
        self._cleanup_methods.append({"method": method, "kwargs": kwargs})
        kwargs_str = ", ".join(["=".join([str(key), str(value)]) for key, value in kwargs.items()])
        self.log.debug("Register: Adding calling %s(%s) during tearDown()", method, kwargs_str)

    def increment_timeout(self, increment):
        """Increase the avocado runner timeout configuration settings by the provided value.

        Increase the various runner timeout configuration values to ensure tearDown is given enough
        time to perform all of its steps.

        Args:
            increment (int): number of additional seconds by which to increase the timeout.
        """
        namespace = "runner.timeout"
        for key in ("after_interrupted", "process_alive", "process_died"):
            section = ".".join([namespace, key])

            # Get the existing value
            try:
                value = int(get_config_value(namespace, key))
            except (TypeError, ValueError) as error:
                self.log.debug("Unable to obtain the %s setting: %s", section, str(error))
                continue

            # Update the setting with the incremented value
            self.log.debug(
                "Incrementing %s from %s to %s seconds", section, value, value + increment)
            set_config_value(namespace, key, value + increment)

    def tearDown(self):
        """Tear down after each test case."""
        self.report_timeout()
        super().tearDown()

        # Clean up any temporary files
        self._teardown_errors.extend(self.remove_temp_test_dir())

        # Fail the test if any errors occurred during tear down
        if self._teardown_errors:
            self.fail("Errors detected during teardown:\n - {}".format(
                "\n - ".join(self._teardown_errors)))

        # Cancel the test if any part of the test was skipped due to ticket
        if self._teardown_cancel:
            self.cancelForTicket(self._teardown_cancel)


class TestWithoutServers(Test):
    """Run tests without DAOS servers.

    :avocado: recursive
    """

    def __init__(self, *args, **kwargs):
        """Initialize a Test object."""
        super().__init__(*args, **kwargs)

        self.client_mca = None
        self.bin = None
        self.daos_test = None
        self.cart_prefix = None
        self.cart_bin = None
        self.tmp = None
        self.context = None
        self.d_log = None
        self.fault_injection = None

        # Create a default TestLogger w/o a DaosLog object to prevent errors in
        # tearDown() if setUp() is not completed.  The DaosLog is added upon the
        # completion of setUp().
        self.test_log = TestLogger(self.log, None)

    def setUp(self):
        """Set up run before each test."""
        super().setUp()
        self.bin = os.path.join(self.prefix, 'bin')
        self.daos_test = os.path.join(self.prefix, 'bin', 'daos_test')

        # set default shared dir for daos tests in case DAOS_TEST_SHARED_DIR
        # is not set, for RPM env and non-RPM env.
        if self.prefix != "/usr":
            self.tmp = os.path.join(self.prefix, 'tmp')
        else:
            self.tmp = os.getenv(
                'DAOS_TEST_SHARED_DIR', os.path.expanduser('~/daos_test'))
        if not os.path.exists(self.tmp):
            os.makedirs(self.tmp)
        self.log.debug("Shared test directory: %s", self.tmp)
        self.log.debug("Common test directory: %s", self.test_dir)

        # setup fault injection, this MUST be before API setup
        self.fault_injection = FaultInjection()
        self.fault_injection.start(self.params.get("fault_list", '/run/faults/*'), self.test_dir)

        self.context = DaosContext(self.prefix + '/lib64/')
        self.d_log = DaosLog(self.context)
        self.test_log.daos_log = self.d_log

    def tearDown(self):
        """Tear down after each test case."""
        self.report_timeout()
        self._teardown_errors.extend(self.fault_injection.stop())
        super().tearDown()

    def stop_leftover_processes(self, processes, hosts):
        """Stop leftover processes on the specified hosts before starting tests.

        Args:
            processes (list): list of process names to stop
            hosts (list): list of hosts on which to stop the leftover processes
        """
        if processes:
            self.log.info(
                "Stopping any of the following commands left running on %s: %s",
                hosts, ",".join(processes))
            stop_processes(hosts, "'({})'".format("|".join(processes)))


class TestWithServers(TestWithoutServers):
    # pylint: disable=too-many-public-methods,too-many-instance-attributes
    """Run tests with DAOS servers and at least one client.

    Optionally run DAOS clients on specified hosts.  By default run a single
    DAOS client on the host executing the test.

    :avocado: recursive
    """

    def __init__(self, *args, **kwargs):
        """Initialize a TestWithServers object."""
        super().__init__(*args, **kwargs)

        # Add additional time to the test timeout for reporting running
        # processes while stopping the daos_agent and daos_server.
        tear_down_timeout = 30
        self.timeout += tear_down_timeout
        self.log.info(
            "Increasing timeout by %s seconds for agent/server tear down: %s",
            tear_down_timeout, self.timeout)

        self.server_group = None
        self.agent_managers = []
        self.server_managers = []
        # Options to control how servers are started for each test variant:
        #   start_servers_once:
        #       True        = start the DAOS servers once per test file allowing
        #                     the same server instances to be used for each test
        #                     variant.
        #       False       = start an new set of DAOS servers for each test
        #                     variant.
        #   server_manager_class / agent_manager_class:
        #       "Orterun"   = use the orterun command to launch DAOS servers /
        #                     agents. Not supported with (start_servers_once set
        #                     to True).
        #       "Systemctl" = use clush and systemctl to launch DAOS servers /
        #                     agents.
        #   setup_start_servers / setup_start_agents:
        #       True        = start the DAOS servers / agents in setUp()
        #       False       = do not start the DAOS servers / agents in setUp()
        #
        # Notes:
        #   - when the setup_start_{servers|agents} is set to False the
        #       start_servers_once attribute will most likely also want to be
        #       set to False to ensure the servers are not running at the start
        #       of each test variant.
        self.start_agents_once = True
        self.start_servers_once = True
        self.server_manager_class = "Systemctl"
        self.agent_manager_class = "Systemctl"
        self.setup_start_servers = True
        self.setup_start_agents = True
        self.hostlist_servers = None
        self.hostlist_clients = None
        self.hostfile_clients = None
        self.server_partition = None
        self.client_partition = None
        self.server_reservation = None
        self.client_reservation = None
        self.hostfile_servers_slots = 1
        self.hostfile_clients_slots = 1
        self.pool = None
        self.container = None
        self.agent_log = None
        self.server_log = None
        self.control_log = None
        self.helper_log = None
        self.client_log = None
        self.config_file_base = "test"
        self.log_dir = os.path.split(
            os.getenv("D_LOG_FILE", "/tmp/server.log"))[0]
        # self.debug = False
        # self.config = None
        self.job_manager = None
        # whether engines ULT stacks have been already dumped
        self.dumped_engines_stacks = False
        self.label_generator = LabelGenerator()

    def setUp(self):
        """Set up each test case."""
        super().setUp()

        # Support starting agents/servers once per test for all test variants
        self.start_agents_once = self.params.get(
            "start_agents_once", "/run/setup/*", self.start_agents_once)
        self.start_servers_once = self.params.get(
            "start_servers_once", "/run/setup/*", self.start_servers_once)

        # Support running servers and agents with different JobManager classes
        self.server_manager_class = self.params.get(
            "server_manager_class", "/run/setup/*", self.server_manager_class)
        self.agent_manager_class = self.params.get(
            "agent_manager_class", "/run/setup/*", self.agent_manager_class)

        # Support configuring the startup of servers and agents by the setup()
        # method from the test yaml file
        self.setup_start_servers = self.params.get(
            "start_servers", "/run/setup/*", self.setup_start_servers)
        self.setup_start_agents = self.params.get(
            "start_agents", "/run/setup/*", self.setup_start_agents)

        # The server config name should be obtained from each ServerManager
        # object, but some tests still use this TestWithServers attribute.
        self.server_group = self.params.get(
            "name", "/server_config/", "daos_server")

        # Support using different job managers to launch the daos agent/servers
        self.manager_class = self.params.get("manager_class", "/", "Orterun")

        # Determine which hosts to use as servers and optionally clients.
        self.hostlist_servers = self.params.get("test_servers", "/run/hosts/*")
        self.hostlist_clients = self.params.get("test_clients", "/run/hosts/*")

        # If server or client host list are defined through valid slurm
        # partition names override any hosts specified through lists.
        for name in ("servers", "clients"):
            host_list_name = "_".join(["hostlist", name])
            partition_name = "_".join([name[:-1], "partition"])
            reservation_name = "_".join([name[:-1], "reservation"])
            reservation_env = "_".join(["DAOS", reservation_name.upper()])
            partition = self.params.get(partition_name, "/run/hosts/*")
            reservation = os.environ.get(reservation_env, None)
            self.log.info("env %s = %s", reservation_env, reservation)
            if reservation is None:
                reservation = self.params.get(reservation_name, "/run/hosts/*")
            host_list = getattr(self, host_list_name)
            if partition is not None and host_list is None:
                # If a partition is provided instead of a list of hosts use the
                # partition information to populate the list of hosts.
                setattr(self, partition_name, partition)
                setattr(self, reservation_name, reservation)
                slurm_nodes = get_partition_hosts(partition, reservation)
                if not slurm_nodes:
                    self.fail(
                        "No valid nodes in {} partition with {} "
                        "reservation".format(partition, reservation))
                setattr(self, host_list_name, slurm_nodes)
            elif partition is not None and host_list is not None:
                self.fail(
                    "Specifying both a {} partition name and a list of hosts "
                    "is not supported!".format(name))

        # # Find a configuration that meets the test requirements
        # self.config = Configuration(
        #     self.params, self.hostlist_servers, debug=self.debug)
        # if not self.config.set_config(self):
        #     self.cancel("Test requirements not met!")

        # Create host files - In the future this should be the responsibility of
        # tests/classes that need a host file and hostfile_clients should not be
        # a property of this class.
        if self.hostlist_clients:
            self.hostfile_clients = write_host_file(
                self.hostlist_clients, self.workdir,
                self.hostfile_clients_slots)

        # Access points to use by default when starting servers and agents
        self.access_points = self.params.get(
            "access_points", "/run/setup/*", self.hostlist_servers[:1])

        # Display host information
        self.log.info("-" * 100)
        self.log.info("--- HOST INFORMATION ---")
        self.log.info("hostlist_servers:    %s", self.hostlist_servers)
        self.log.info("hostlist_clients:    %s", self.hostlist_clients)
        self.log.info("server_partition:    %s", self.server_partition)
        self.log.info("client_partition:    %s", self.client_partition)
        self.log.info("server_reservation:  %s", self.server_reservation)
        self.log.info("client_reservation:  %s", self.client_reservation)
        self.log.info("access_points:       %s", self.access_points)

        # List common test directory contents before running the test
        self.log.info("-" * 100)
        self.log.debug("Common test directory (%s) contents:", self.test_dir)
        hosts = list(self.hostlist_servers)
        if self.hostlist_clients:
            hosts.extend(self.hostlist_clients)
        # Copy the fault injection files to the hosts.
        self.fault_injection.copy_fault_files(hosts)
        lines = get_file_listing(hosts, self.test_dir).stdout_text.splitlines()
        for line in lines:
            self.log.debug("  %s", line)

        if not self.start_servers_once or self.get_test_info()["id"] == 1:
            # Kill commands left running on the hosts (from a previous test)
            # before starting any tests.  Currently only handles 'orterun'
            # processes, but can be expanded.
            hosts = list(self.hostlist_servers)
            if self.hostlist_clients:
                hosts.extend(self.hostlist_clients)
            self.log.info("-" * 100)
            self.stop_leftover_processes(["orterun", "mpirun"], hosts)

            # Ensure write permissions for the daos command log files when
            # using systemctl
            if (self.agent_manager_class == "Systemctl" or
                    self.server_manager_class == "Systemctl"):
                log_dir = os.environ.get("DAOS_TEST_LOG_DIR", "/tmp")
                self.log.info("-" * 100)
                self.log.info(
                    "Updating file permissions for %s for use with systemctl",
                    log_dir)
                pcmd(hosts, "chmod a+rw {}".format(log_dir))

        # Start the servers
        force_agent_start = False
        if self.setup_start_servers:
            force_agent_start = self.start_servers()

        # Start the clients (agents)
        if self.setup_start_agents:
            self.start_agents(force=force_agent_start)

        self.skip_add_log_msg = self.params.get("skip_add_log_msg", "/run/*", False)

        # If there's no server started, then there's no server log to write to.
        if (self.setup_start_servers and self.setup_start_agents and not self.skip_add_log_msg):
            # Write an ID string to the log file for cross-referencing logs
            # with test ID
            id_str = '"Test.name: ' + str(self) + '"'
            self.write_string_to_logfile(id_str)

        if self.start_servers_once and not force_agent_start:
            # Check for any existing pools that may still exist in each
            # continually running server group.  Pools may still exists if a
            # previous test method/varaint's tearDown was unable to complete.
            # This will hopefully ensure these errors do not affect the next
            # test.  Since the storage is reformatted and the pool metadata is
            # erased when the servers are restarted this check is only needed
            # when the servers are left continually running.
            if self.search_and_destroy_pools():
                self.fail(
                    "Errors detected attempting to ensure all pools had been "
                    "removed from continually running servers.")

        # Setup a job manager command for running the test command
        get_job_manager(self, class_name_default=None)

        # Mark the end of setup
        self.log.info("=" * 100)

    def write_string_to_logfile(self, message):
        """Write a string to the server log.

        The server log message will be appear in the following format:
            <date> <hostname> DAOS[<pid>/0/6] rpc EMIT
                src/cart/crt_rpc.c:53 crt_hdlr_ctl_log_add_msg() <message>

        Args:
            message (str): message to write to log file.
        """
        if self.server_managers and self.agent_managers:
            # Compose and run cart_ctl command
            cart_ctl = CartCtl()
            cart_ctl.add_log_msg.value = "add_log_msg"
            cart_ctl.rank.value = "all"
            cart_ctl.m.value = message
            cart_ctl.n.value = None
            cart_ctl.use_daos_agent_env.value = True

            for manager in self.agent_managers:
                cart_ctl.group_name.value = manager.get_config_value("name")
                cart_ctl.run()
        else:
            self.log.info(
                "Unable to write message to the server log: %d servers groups "
                "running / %d agent groups running",
                len(self.server_managers), len(self.agent_managers))

    def start_agents(self, agent_groups=None, force=False):
        """Start the daos_agent processes.

        Args:
            agent_groups (dict, optional): dictionary of dictionaries,
                containing the list of hosts on which to start the daos agent
                and the list of server access points, using a unique server
                group name key. Defaults to None which will use the server group
                name, all of the client hosts, and the access points from the
                test's yaml file to define a single server group entry.
            force (bool, optional): whether or not to force starting the agents.
                Defaults to False.

        Raises:
            avocado.core.exceptions.TestFail: if there is an error starting the
                agents

        """
        self.setup_agents(agent_groups)
        if self.agent_managers:
            self.start_agent_managers(force)

    def start_servers(self, server_groups=None, force=False):
        """Start the daos_server processes.

        Args:
            server_groups (dict, optional): dictionary of dictionaries,
                containing the list of hosts on which to start the daos server
                and the list of access points, using a unique server group name
                key. Defaults to None which will use the server group name, all
                of the server hosts, and the access points from the test's yaml
                file to define a single server group entry.
            force (bool, optional): whether or not to force starting the
                servers. Defaults to False.

        Raises:
            avocado.core.exceptions.TestFail: if there is an error starting the
                servers

        """
        force_agent_start = False
        self.setup_servers(server_groups)
        if self.server_managers:
            force_agent_start = self.start_server_managers(force)
        return force_agent_start

    def restart_servers(self):
        """Stop and start the servers without reformatting the storage.

        Returns:
            list: a list of strings identifying an errors found restarting the servers.

        """
        self.log.info("-" * 100)
        self.log.info("--- STOPPING SERVERS ---")
        errors = []
        status = self.check_running("servers", self.server_managers)
        if status["restart"] and not status["expected"]:
            errors.append(
                "ERROR: At least one multi-variant server was not found in its expected state "
                "prior to stopping all servers")
        self.test_log.info("Stopping %s group(s) of servers", len(self.server_managers))
        errors.extend(self._stop_managers(self.server_managers, "servers"))

        self.log.info("-" * 100)
        self.log.debug("--- RESTARTING SERVERS ---")
        # self._start_manager_list("server", self.server_managers)
        for manager in self.server_managers:
            self.log.info(
                "Starting server: group=%s, hosts=%s, config=%s",
                manager.get_config_value("name"), manager.hosts,
                manager.get_config_value("filename"))
            manager.manager.job.update_pattern("normal", len(manager.hosts))
            try:
                manager.manager.run()
            except CommandFailure as error:
                manager.manager.kill()
                errors.append("Failed to restart servers: {}".format(error))
        status = self.check_running("servers", self.server_managers)
        if status["restart"] and not status["expected"]:
            errors.append(
                "ERROR: At least one multi-variant server was not found in its expected state "
                "after restarting all servers")
        self.log.info("-" * 100)
        return errors

    def setup_agents(self, agent_groups=None):
        """Start the daos_agent processes.

        Args:
            agent_groups (dict, optional): dictionary of dictionaries,
                containing the list of hosts on which to start the daos agent
                and the list of server access points, using a unique server
                group name key. Defaults to None which will use the server group
                name, all of the client hosts, and the access points from the
                test's yaml file to define a single server group entry.

        Raises:
            avocado.core.exceptions.TestFail: if there is an error starting the
                agents

        """
        if agent_groups is None:
            # Include running the daos_agent on the test control host for API
            # calls and calling the daos command from this host.
            agent_groups = {
                self.server_group: {
                    "hosts": include_local_host(self.hostlist_clients),
                    "access_points": self.access_points
                }
            }

        self.log.info("-" * 100)
        self.log.debug("--- SETTING UP AGENT GROUPS: %s ---", agent_groups)

        if isinstance(agent_groups, dict):
            for group, info in list(agent_groups.items()):
                self.add_agent_manager(group)
                self.configure_manager(
                    "agent",
                    self.agent_managers[-1],
                    info["hosts"],
                    self.hostfile_clients_slots,
                    info["access_points"])

    def setup_servers(self, server_groups=None):
        """Start the daos_server processes.

        Args:
            server_groups (dict, optional): dictionary of dictionaries,
                containing the list of hosts on which to start the daos server
                and the list of access points, using a unique server group name
                key. Defaults to None which will use the server group name, all
                of the server hosts, and the access points from the test's yaml
                file to define a single server group entry.

        Raises:
            avocado.core.exceptions.TestFail: if there is an error starting the
                servers

        """
        if server_groups is None:
            server_groups = {
                self.server_group: {
                    "hosts": self.hostlist_servers,
                    "access_points": self.access_points,
                    "svr_config_file": None,
                    "dmg_config_file": None,
                    "svr_config_temp": None,
                    "dmg_config_temp": None
                }
            }

        self.log.info("-" * 100)
        self.log.debug("--- SETTING UP SERVER GROUPS: %s ---", server_groups)

        if isinstance(server_groups, dict):
            for group, info in list(server_groups.items()):
                self.add_server_manager(
                    group, info["svr_config_file"], info["dmg_config_file"],
                    info["svr_config_temp"], info["dmg_config_temp"])
                self.configure_manager(
                    "server",
                    self.server_managers[-1],
                    info["hosts"],
                    self.hostfile_servers_slots,
                    info["access_points"])

    def get_config_file(self, name, command, path=None):
        """Get the yaml configuration file.

        Args:
            name (str): unique part of the configuration file name
            command (str): command owning the configuration file
            path (str, optional): location for the configuration file. Defaults
                to None which yields the self.tmp shared directory.

        Returns:
            str: daos_agent yaml configuration file full name

        """
        if path is None:
            path = self.tmp
        filename = "{}_{}_{}.yaml".format(self.config_file_base, name, command)
        return os.path.join(path, filename)

    def add_agent_manager(self, group=None, config_file=None, config_temp=None):
        """Add a new daos server manager object to the server manager list.

        Args:
            group (str, optional): server group name. Defaults to None.
            config_file (str, optional): daos_agent configuration file name and
                path. Defaults to None which will use the default filename.
            config_temp (str, optional): file name and path used to generate
                the daos_agent configuration file locally and copy it to all
                the hosts using the config_file specification. Defaults to None.

        Raises:
            avocado.core.exceptions.TestFail: if there is an error specifying
                files to use with the Systemctl job manager class.

        """
        if group is None:
            group = self.server_group
        if config_file is None and self.agent_manager_class == "Systemctl":
            config_file = get_default_config_file("agent")
            config_temp = self.get_config_file(group, "agent", self.test_dir)
        elif config_file is None:
            config_file = self.get_config_file(group, "agent")
            config_temp = None

        # Verify the correct configuration files have been provided
        if self.agent_manager_class == "Systemctl" and config_temp is None:
            self.fail(
                "Error adding a DaosAgentManager: no temporary configuration "
                "file provided for the Systemctl manager class!")

        # Define the location of the certificates
        if self.agent_manager_class == "Systemctl":
            cert_dir = os.path.join(os.sep, "etc", "daos", "certs")
        else:
            cert_dir = self.workdir

        self.agent_managers.append(
            DaosAgentManager(
                group, self.bin, cert_dir, config_file, config_temp,
                self.agent_manager_class, outputdir=self.outputdir)
        )

    def add_server_manager(self, group=None, svr_config_file=None,
                           dmg_config_file=None, svr_config_temp=None,
                           dmg_config_temp=None):
        """Add a new daos server manager object to the server manager list.

        Args:
            group (str, optional): server group name. Defaults to None.
            svr_config_file (str, optional): daos_server configuration file name
                and path. Defaults to None.
            dmg_config_file (str, optional): dmg configuration file name and
                path. Defaults to None.
            svr_config_temp (str, optional): file name and path used to generate
                the daos_server configuration file locally and copy it to all
                the hosts using the config_file specification. Defaults to None.
            dmg_config_temp (str, optional): file name and path used to generate
                the dmg configuration file locally and copy it to all the hosts
                using the config_file specification. Defaults to None.

        Raises:
            avocado.core.exceptions.TestFail: if there is an error specifying
                files to use with the Systemctl job manager class.

        """
        if group is None:
            group = self.server_group
        if svr_config_file is None and self.server_manager_class == "Systemctl":
            svr_config_file = get_default_config_file("server")
            svr_config_temp = self.get_config_file(
                group, "server", self.test_dir)
        elif svr_config_file is None:
            svr_config_file = self.get_config_file(group, "server")
            svr_config_temp = None
        if dmg_config_file is None and self.server_manager_class == "Systemctl":
            dmg_config_file = get_default_config_file("control")
            dmg_config_temp = self.get_config_file(group, "dmg", self.test_dir)
        elif dmg_config_file is None:
            dmg_config_file = self.get_config_file(group, "dmg")
            dmg_config_temp = None

        # Verify the correct configuration files have been provided
        if self.server_manager_class == "Systemctl" and svr_config_temp is None:
            self.fail(
                "Error adding a DaosServerManager: no temporary configuration "
                "file provided for the Systemctl manager class!")

        # Define the location of the certificates
        if self.server_manager_class == "Systemctl":
            svr_cert_dir = os.path.join(os.sep, "etc", "daos", "certs")
            dmg_cert_dir = os.path.join(os.sep, "etc", "daos", "certs")
        else:
            svr_cert_dir = self.workdir
            dmg_cert_dir = self.workdir

        self.server_managers.append(
            DaosServerManager(
                group, self.bin, svr_cert_dir, svr_config_file, dmg_cert_dir,
                dmg_config_file, svr_config_temp, dmg_config_temp,
                self.server_manager_class)
        )

    def configure_manager(self, name, manager, hosts, slots,
                          access_points=None):
        """Configure the agent/server manager object.

        Defines the environment variables, host list, and hostfile settings used
        to start the agent/server manager.

        Args:
            name (str): manager name
            manager (SubprocessManager): the daos agent/server process manager
            hosts (list): list of hosts on which to start the daos agent/server
            slots (int): number of slots per engine to define in the hostfile
            access_points (list, optional): list of access point hosts. Defaults
                to None which uses self.access_points.
        """
        self.log.info("-" * 100)
        self.log.info("--- CONFIGURING %s MANAGER ---", name.upper())
        if access_points is None:
            access_points = self.access_points
        # Calling get_params() will set the test-specific log names
        manager.get_params(self)
        manager.set_config_value("access_points", access_points)
        manager.manager.assign_environment(
            EnvironmentVariables({"PATH": None}), True)
        manager.hosts = (hosts, self.workdir, slots)

    @fail_on(CommandFailure)
    def start_agent_managers(self, force=False):
        """Start the daos_agent processes on each specified list of hosts.

        Args:
            force (bool, optional): whether or not to force starting the agents.
                Defaults to False.
        """
        # Determine if all the expected agents are currently running
        status = self.check_running("agents", self.agent_managers, False, True)

        # Start/restart the agents
        if force or status["restart"] or not self.start_agents_once:
            # Stop any running agents
            self.log.info("-" * 100)
            self.log.info("--- STOPPING AGENTS ---")
            self.test_log.info(
                "Stopping %s group(s) of agents", len(self.agent_managers))
            self._stop_managers(self.agent_managers, "agents")

            # Start the agents
            self.log.info("-" * 100)
            self.log.info("--- STARTING AGENTS ---")
            self._start_manager_list("agent", self.agent_managers)

        elif self.start_agents_once:
            self.log.info(
                "All %s groups(s) of agents currently running",
                len(self.agent_managers))

    @fail_on(CommandFailure)
    def start_server_managers(self, force=False):
        """Start the daos_server processes on each specified list of hosts.

        Args:
            force (bool, optional): whether or not to force starting the
                servers. Defaults to False.

        Returns:
            bool: whether or not to force the starting of the agents

        """
        force_agent_start = False

        # Determine if all the expected servers are currently running
        status = self.check_running(
            "servers", self.server_managers, True, True)

        # Start/restart the severs
        if force or status["restart"] or not self.start_servers_once:
            # Stop any running servers
            self.log.info("-" * 100)
            self.log.info("--- STOPPING SERVERS ---")
            self.test_log.info(
                "Stopping %s group(s) of servers", len(self.server_managers))
            self._stop_managers(self.server_managers, "servers")

            # Start the servers
            self.log.info("-" * 100)
            self.log.info("--- STARTING SERVERS ---")
            self._start_manager_list("server", self.server_managers)

            # Force agent restart whenever servers are restarted
            force_agent_start = True
            self.log.info(
                "-- Forcing the start/restart of agents due to the server "
                "start/restart --")

        elif self.start_servers_once:
            self.log.info(
                "All %s groups(s) of servers currently running",
                len(self.server_managers))

        return force_agent_start

    def check_running(self, name, manager_list, prepare_dmg=False,
                      set_expected=False):
        """Verify that agents/servers are running on all the expected hosts.

        Args:
            name (str): manager name
            manager_list (list): list of SubprocessManager objects to start
            prepare_dmg (bool, optional): option to prepare the dmg command for
                each server manager prior to querying the server states. This
                should be set to True when verifying server states for servers
                started by other test variants. Defaults to False.
            set_expected (bool, optional): option to update the expected rank
                states to the current states prior to check. Defaults to False.

        Returns:
            dict: a dictionary of whether or not any of the states were not
                'expected' (which should warrant an error) and whether or the
                agents/servers require a 'restart' (either due to any unexpected
                states or because at least one agent/server was found not to be
                running)

        """
        status = {"expected": True, "restart": False}
        self.log.info("-" * 100)
        self.log.info(
            "--- VERIFYING STATES OF %s %s GROUP%s ---",
            len(manager_list), name.upper(),
            "S" if len(manager_list) > 1 else "")
        for manager in manager_list:
            # Setup the dmg command
            if prepare_dmg and hasattr(manager, "prepare_dmg"):
                manager.prepare_dmg()

                # Ensure exceptions are raised for any failed command
                manager.dmg.exit_status_exception = True

            # Verify the current states match the expected states
            manager_status = manager.verify_expected_states(set_expected)
            status["expected"] &= manager_status["expected"]
            if manager_status["restart"]:
                status["restart"] = True

        return status

    def _start_manager_list(self, name, manager_list):
        """Start each manager in the specified list.

        Args:
            name (str): manager name
            manager_list (list): list of SubprocessManager objects to start
        """
        # We probably want to do this parallel if end up with multiple managers
        for manager in manager_list:
            self.log.info(
                "Starting %s: group=%s, hosts=%s, config=%s",
                name, manager.get_config_value("name"), manager.hosts,
                manager.get_config_value("filename"))
            manager.start()

    def remove_temp_test_dir(self):
        """Remove the test-specific temporary directory and its contents on all hosts.

        Returns:
            list: a list of error strings to report at the end of tearDown().

        """
        errors = []
        hosts = list(self.hostlist_servers)
        if self.hostlist_clients:
            hosts.extend(self.hostlist_clients)
        all_hosts = include_local_host(hosts)
        self.log.info(
            "Removing temporary test files in %s from %s",
            self.test_dir, str(NodeSet.fromlist(all_hosts)))
        results = pcmd(all_hosts, "rm -fr {}".format(self.test_dir))
        if 0 not in results or len(results) > 1:
            errors.append("Error removing temporary test files")
        return errors

    def dump_engines_stacks(self, message):
        """Dump the engines ULT stacks.

        Args:
            message (str): reason for dumping the ULT stacks. Defaults to None.
        """
        if self.dumped_engines_stacks is False:
            self.dumped_engines_stacks = True
            self.log.info("%s, dumping ULT stacks", message)
            dump_engines_stacks(self.hostlist_servers)

    def report_timeout(self):
        """Dump ULTs stacks if this test case was timed out."""
        super().report_timeout()
        if self.timeout is not None and self.time_elapsed > self.timeout:
            # dump engines ULT stacks upon test timeout
            self.dump_engines_stacks("Test has timed-out")

    def fail(self, message=None):
        """Dump engines ULT stacks upon test failure."""
        self.dump_engines_stacks("Test has failed")
        super().fail(message)

    def error(self, message=None):
        """Dump engines ULT stacks upon test error."""
        self.dump_engines_stacks("Test has errored")
        super().error(message)

    def tearDown(self):
        """Tear down after each test case."""

        # dump engines ULT stacks upon test failure
        # check of Avocado test status during teardown is presently useless
        # and about same behavior has been implemented by adding both fail()
        # error() method above, to overload the methods of Avocado base Test
        # class (see DAOS-1452/DAOS-9941 and Avocado issue #5217 with
        # associated PR-5224)
        if self.status is not None and self.status != 'PASS' and self.status != 'SKIP':
            self.dump_engines_stacks("Test status is {}".format(self.status))

        # Report whether or not the timeout has expired
        self.report_timeout()

        # Tear down any test-specific items
        self._teardown_errors = self.pre_tear_down()

        # Stop any test jobs that may still be running
        self._teardown_errors.extend(self.stop_job_managers())

        # Destroy any containers first
        self._teardown_errors.extend(self.destroy_containers(self.container))

        # Destroy any pools next - eventually this call will encompass all teardown steps
        self._teardown_errors.extend(self._cleanup())

        # Stop the agents
        self._teardown_errors.extend(self.stop_agents())

        # Stop the servers
        self._teardown_errors.extend(self.stop_servers())

        super().tearDown()

    def pre_tear_down(self):
        """Tear down steps to optionally run before tearDown().

        Returns:
            list: a list of error strings to report at the end of tearDown().

        """
        self.log.debug("no pre-teardown steps defined")
        return []

    def stop_job_managers(self):
        """Stop the test job manager.

        Returns:
            list: a list of exceptions raised stopping the agents

        """
        error_list = []
        if self.job_manager:
            self.test_log.info("Stopping test job manager")
            if isinstance(self.job_manager, list):
                error_list = self._stop_managers(self.job_manager, "test job manager")
            else:
                error_list = self._stop_managers([self.job_manager], "test job manager")
        return error_list

    def destroy_containers(self, containers):
        """Close and destroy one or more containers.

        Args:
            containers (object): a list of or single DaosContainer or
                TestContainer object(s) to destroy

        Returns:
            list: a list of exceptions raised destroying the containers

        """
        error_list = []
        if containers:
            if not isinstance(containers, (list, tuple)):
                containers = [containers]
            self.test_log.info("Destroying containers")
            for container in containers:
                # Ensure exceptions are raised for any failed command
                if hasattr(container, "daos") and container.daos is not None:
                    container.daos.exit_status_exception = True

                # Only close a container that has been opened by the test
                if not hasattr(container, "opened") or container.opened:
                    try:
                        container.close()
                    except (DaosApiError, TestFail) as error:
                        self.test_log.info("  {}".format(error))
                        error_list.append(
                            "Error closing the container: {}".format(error))

                # Only destroy a container that has been created by the test
                if not hasattr(container, "attached") or container.attached:
                    try:
                        container.destroy()
                    except (DaosApiError, TestFail) as error:
                        self.test_log.info("  {}".format(error))
                        error_list.append(
                            "Error destroying container: {}".format(error))
        return error_list

    def destroy_pools(self, pools):
        """Disconnect and destroy one or more pools.

        Args:
            pools (object): a list of or single DaosPool or TestPool object(s)
                to destroy

        Returns:
            list: a list of exceptions raised destroying the pools

        """
        error_list = []
        if pools:
            if not isinstance(pools, (list, tuple)):
                pools = [pools]
            self.test_log.info("Destroying pools")
            for pool in pools:
                # Ensure exceptions are raised for any failed command
                if pool.dmg is not None:
                    pool.dmg.exit_status_exception = True

                # Only disconnect a pool that has been connected by the test
                if not hasattr(pool, "connected") or pool.connected:
                    try:
                        pool.disconnect()
                    except (DaosApiError, TestFail) as error:
                        self.test_log.info("  {}".format(error))
                        error_list.append(
                            "Error disconnecting pool: {}".format(error))

                # Only destroy a pool that has been created by the test
                if not hasattr(pool, "attached") or pool.attached:
                    try:
                        pool.destroy(1)
                    except (DaosApiError, TestFail) as error:
                        self.test_log.info("  {}".format(error))
                        error_list.append(
                            "Error destroying pool: {}".format(error))
        return error_list

    def search_and_destroy_pools(self):
        """Search for any pools in each server and destroy each one found.

        Returns:
            list: a list of errors detected when searching for and destroying
                the pools

        """
        error_list = []
        self.test_log.info("Searching for any existing pools")
        for manager in self.server_managers:
            # Ensure exceptions are raised for any failed command
            manager.dmg.exit_status_exception = True

            # Get a list of remaining pool labels for this server group
            try:
                labels = manager.dmg.get_pool_list_labels()
            except CommandFailure as error:
                error_list.append("Error listing pools: {}".format(error))
                labels = []

            # Destroy each pool found
            for label in labels:
                try:
                    manager.dmg.pool_destroy(pool=label, force=True)

                except CommandFailure as error:
                    error_list.append("Error destroying pool: {}".format(error))

        return error_list

    def stop_agents(self):
        """Stop the daos agents.

        Returns:
            list: a list of exceptions raised stopping the agents

        """
        self.log.info("-" * 100)
        self.log.info("--- STOPPING AGENTS ---")
        errors = []
        status = self.check_running("agents", self.agent_managers)
        if self.start_agents_once and not status["restart"]:
            self.log.info(
                "Agents are configured to run across multiple test variants, "
                "not stopping")
        else:
            if not status["expected"]:
                errors.append(
                    "ERROR: At least one multi-variant agent was not found in "
                    "its expected state; stopping all agents")
            self.test_log.info(
                "Stopping %s group(s) of agents", len(self.agent_managers))
            errors.extend(self._stop_managers(self.agent_managers, "agents"))
        return errors

    def stop_servers(self):
        """Stop the daos server and I/O Engines.

        Returns:
            list: a list of exceptions raised stopping the servers

        """
        force_stop = False
        self.log.info("-" * 100)
        self.log.info("--- STOPPING SERVERS ---")
        errors = []
        status = self.check_running("servers", self.server_managers)
        if self.start_servers_once and not status["restart"]:
            # Destroy any remaining pools on the continuously running servers.
            pool_destroy_errors = self.search_and_destroy_pools()
            if pool_destroy_errors:
                # Force a server stop if there were errors destroying or listing
                # the pools. This will cause the next test variant/method to
                # format and restart the servers.
                errors.extend(pool_destroy_errors)
                force_stop = True
                self.log.info(
                    "* FORCING SERVER STOP DUE TO POOL DESTROY ERRORS *")
            else:
                self.log.info(
                    "Servers are configured to run across multiple test "
                    "variants, not stopping")

        if not self.start_servers_once or status["restart"] or force_stop:
            # Stop the servers under the following conditions:
            #   - servers are not being run continuously across variants/methods
            #   - engines were found stopped or in an unexpected state
            #   - errors destroying pools require a forced server stop
            if not status["expected"]:
                errors.append(
                    "ERROR: At least one multi-variant server was not found in "
                    "its expected state; stopping all servers")
                # dump engines stacks if not already done
                self.dump_engines_stacks("Some engine not in expected state")
            self.test_log.info(
                "Stopping %s group(s) of servers", len(self.server_managers))
            errors.extend(self._stop_managers(self.server_managers, "servers"))

            # Stopping agents whenever servers are stopped for DAOS-6873
            self.log.info(
                "Workaround for DAOS-6873: Stopping %s group(s) of agents",
                len(self.agent_managers))
            errors.extend(self._stop_managers(self.agent_managers, "agents"))
        return errors

    def _stop_managers(self, managers, name):
        """Stop each manager object in the specified list.

        Args:
            managers (list): list of managers to stop
            name (str): manager list name

        Returns:
            list: a list of exceptions raised stopping the managers

        """
        error_list = []
        if managers:
            for manager in managers:
                try:
                    manager.stop()
                except CommandFailure as error:
                    self.test_log.info("  {}".format(error))
                    error_list.append(
                        "Error stopping {}: {}".format(name, error))
        return error_list

    def update_log_file_names(self, test_name=None):
        """Define agent, server, and client log files that include the test id.

        Args:
            test_name (str, optional): name of test variant
        """
        if test_name:
            # Overwrite the test id with the specified test name
            self.test_id = test_name

        # Update the log file names.  The path is defined through the
        # DAOS_TEST_LOG_DIR environment variable.
        self.agent_log = "{}_daos_agent.log".format(self.test_id)
        self.server_log = "{}_daos_server.log".format(self.test_id)
        self.control_log = "{}_daos_control.log".format(self.test_id)
        self.helper_log = "{}_daos_admin.log".format(self.test_id)
        self.client_log = "{}_daos_client.log".format(self.test_id)
        self.config_file_base = "{}_".format(self.test_id)

    def get_dmg_command(self, index=0):
        """Get a DmgCommand setup to interact with server manager index.

        Return a DmgCommand object configured with:
            - the "-l" parameter assigned to the server's access point list
            - the "-i" parameter assigned to the server's interactive mode

        This method is intended to be used by tests that wants to use dmg to
        create and destroy pool. Pass in the object to TestPool constructor.

        Access point should be passed in to -l regardless of the number of
        servers.

        Args:
            index (int, optional): Server index. Defaults to 0.

        Returns:
            DmgCommand: New DmgCommand object.

        """
        if self.server_managers:
            return self.server_managers[index].dmg

        if self.server_manager_class == "Systemctl":
            dmg_config_file = get_default_config_file("control")
            dmg_config_temp = self.get_config_file("daos", "dmg", self.test_dir)
            dmg_cert_dir = os.path.join(os.sep, "etc", "daos", "certs")
        else:
            dmg_config_file = self.get_config_file("daos", "dmg")
            dmg_config_temp = None
            dmg_cert_dir = self.workdir

        dmg_cmd = get_dmg_command(
            self.server_group, dmg_cert_dir, self.bin, dmg_config_file,
            dmg_config_temp)
        dmg_cmd.hostlist = self.access_points
        return dmg_cmd

    def get_daos_command(self):
        """Get a DaosCommand object.

        Returns:
            DaosCommand: a new DaosCommand object

        """
        return DaosCommand(self.bin)

    def prepare_pool(self):
        """Prepare the self.pool TestPool object.

        Create a TestPool object, read the pool parameters from the yaml, create
        the pool, and connect to the pool.

        This sequence is common for a lot of the container tests.
        """
        self.add_pool(POOL_NAMESPACE, True, True, 0)

    def get_pool(self, namespace=POOL_NAMESPACE, create=True, connect=True, index=0, **params):
        """Get a test pool object.

        This method defines the common test pool creation sequence.

        Args:
            namespace (str, optional): namespace for TestPool parameters in the
                test yaml file. Defaults to POOL_NAMESPACE.
            create (bool, optional): should the pool be created. Defaults to
                True.
            connect (bool, optional): should the pool be connected. Defaults to
                True.
            index (int, optional): Server index for dmg command. Defaults to 0.

        Returns:
            TestPool: the created test pool object.

        """
<<<<<<< HEAD
        pool = TestPool(
            context=self.context, dmg_command=self.get_dmg_command(index),
            label_generator=self.label_generator)
        if namespace is not None:
            pool.namespace = namespace
        pool.get_params(self)
        if create:
            pool.create()
        if create and connect:
            pool.connect()
        return pool
=======
        return add_pool(self, namespace, create, connect, index, **params)
>>>>>>> 422247ad

    def add_pool(self, namespace=POOL_NAMESPACE, create=True, connect=True, index=0, **params):
        """Add a pool to the test case.

        This method defines the common test pool creation sequence.

        Args:
            namespace (str, optional): namespace for TestPool parameters in the
                test yaml file. Defaults to POOL_NAMESPACE.
            create (bool, optional): should the pool be created. Defaults to
                True.
            connect (bool, optional): should the pool be connected. Defaults to
                True.
            index (int, optional): Server index for dmg command. Defaults to 0.
        """
        self.pool = self.get_pool(namespace, create, connect, index, **params)

    def add_pool_qty(self, quantity, namespace=POOL_NAMESPACE, create=True, connect=True,
                     index=0):
        """Add multiple pools to the test case.

        This method requires self.pool to be defined as a list.  If self.pool is
        undefined it will define it as a list.

        Args:
            quantity (int): number of pools to create
            namespace (str, optional): namespace for TestPool parameters in the
                test yaml file. Defaults to POOL_NAMESPACE.
            create (bool, optional): should the pool be created. Defaults to
                True.
            connect (bool, optional): should the pool be connected. Defaults to
                True.
            index (int, optional): Server index for dmg command. Defaults to 0.

        Raises:
            TestFail: if self.pool is defined, but not as a list object.

        """
        if self.pool is None:
            self.pool = []
        if not isinstance(self.pool, list):
            self.fail(
                "add_pool_qty(): self.pool must be a list: {}".format(
                    type(self.pool)))
        for _ in range(quantity):
            self.pool.append(self.get_pool(namespace, create, connect, index))

    def get_container(self, pool, namespace=None, create=True):
        """Get a test container object.

        Args:
            pool (TestPool): pool in which to create the container.
            namespace (str, optional): namespace for TestContainer parameters in
                the test yaml file. Defaults to None.
            create (bool, optional): should the container be created. Defaults
                to True.

        Returns:
            TestContainer: the created test container object.

        """
        container = TestContainer(pool, daos_command=self.get_daos_command())
        if namespace is not None:
            container.namespace = namespace
        container.get_params(self)
        if create:
            container.create()
        return container

    def add_container(self, pool, namespace=None, create=True):
        """Add a container to the test case.

        This method defines the common test container creation sequence.

        Args:
            pool (TestPool): pool in which to create the container.
            namespace (str, optional): namespace for TestContainer parameters in
                the test yaml file. Defaults to None.
            create (bool, optional): should the container be created. Defaults
                to True.
        """
        self.container = self.get_container(pool, namespace, create)

    def add_container_qty(self, quantity, pool, namespace=None, create=True):
        """Add multiple containers to the test case.

        This method requires self.container to be defined as a list.
        If self.container is undefined it will define it as a list.

        Args:
            quantity (int): number of containers to create
            namespace (str, optional): namespace for TestContainer parameters in the
                test yaml file. Defaults to None.
            pool (TestPool): Pool object
            create (bool, optional): should the container be created. Defaults to
                True.

        Raises:
            TestFail: if self.pool is defined, but not as a list object.

        """
        if self.container is None:
            self.container = []
        if not isinstance(self.container, list):
            self.fail(
                "add_container_qty(): self.container must be a list: {}".format(
                    type(self.container)))
        for _ in range(quantity):
            self.container.append(self.get_container(pool, namespace, create))

    def start_additional_servers(self, additional_servers, index=0,
                                 access_points=None):
        """Start additional servers.

        This method can be used to start a new daos_server during a test.

        Args:
            additional_servers (list of str): List of hostnames to start
                daos_server.
            index (int): Determines which server_managers to use when creating
                the new server.
            access_points (list, optional): list of access point hosts. Defaults
                to None which uses self.access_points.
        """
        self.add_server_manager(
            self.server_managers[index].manager.job.get_config_value("name"),
            self.server_managers[index].manager.job.yaml.filename,
            self.server_managers[index].dmg.yaml.filename,
            self.server_managers[index].manager.job.temporary_file,
            self.server_managers[index].dmg.temporary_file
        )
        self.configure_manager(
            "server",
            self.server_managers[-1],
            additional_servers,
            self.hostfile_servers_slots,
            access_points
        )
        self._start_manager_list("server", [self.server_managers[-1]])<|MERGE_RESOLUTION|>--- conflicted
+++ resolved
@@ -1667,21 +1667,7 @@
             TestPool: the created test pool object.
 
         """
-<<<<<<< HEAD
-        pool = TestPool(
-            context=self.context, dmg_command=self.get_dmg_command(index),
-            label_generator=self.label_generator)
-        if namespace is not None:
-            pool.namespace = namespace
-        pool.get_params(self)
-        if create:
-            pool.create()
-        if create and connect:
-            pool.connect()
-        return pool
-=======
         return add_pool(self, namespace, create, connect, index, **params)
->>>>>>> 422247ad
 
     def add_pool(self, namespace=POOL_NAMESPACE, create=True, connect=True, index=0, **params):
         """Add a pool to the test case.
