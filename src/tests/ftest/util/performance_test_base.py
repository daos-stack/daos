"""
  (C) Copyright 2018-2022 Intel Corporation.

  SPDX-License-Identifier: BSD-2-Clause-Patent
"""
import os
import time

from avocado.core.exceptions import TestFail

from ior_test_base import IorTestBase
from mdtest_test_base import MdtestBase
from mdtest_utils import MdtestMetrics
from general_utils import get_subprocess_stdout
from ior_utils import IorMetrics
import oclass_utils
from exception_utils import CommandFailure


class PerformanceTestBase(IorTestBase, MdtestBase):
    # pylint: disable=too-many-ancestors
    """Base performance class.

    Optional yaml config values:
        performance/phase_barrier_s (int): seconds to wait between IOR write/read phases.
        performance/env (list): list of env vars to set for IOR/MDTest.

    Outputs:
        */data/performance.log: Contains input parameters and output metrics.
        */data/daos_metrics/<host>_engine<idx>.csv: daos_metrics output for each host/engine
    """

    class PerfParams():
        # pylint: disable=too-few-public-methods
        '''Data class for performance params'''

        def __init__(self):
            '''Init performance params'''
            self.num_servers = 0
            self.num_engines = 0
            self.num_targets = 0
            self.num_clients = 0
            self.ppn = 0
            self.provider = None

    def __init__(self, *args, **kwargs):
        """Initialize a PerformanceTestBase object."""
        super().__init__(*args, **kwargs)

        # Need to restart so daos_metrics and system state is fresh
        self.start_servers_once = False

        self.dmg_cmd = None
        self.daos_cmd = None
        self._performance_log_dir = self.outputdir
        self._performance_log_name = os.path.join(self._performance_log_dir, "performance.log")
        self.phase_barrier_s = 0
        self.daos_metrics_num = 0

        # For tracking various configuration params
        self.perf_params = PerformanceTestBase.PerfParams()

    def setUp(self):
        """Set up each test case."""
        # Start the servers and agents
        super().setUp()

        self.dmg_cmd = self.get_dmg_command()
        self.daos_cmd = self.get_daos_command()
        engines_per_host = self.server_managers[0].get_config_value("engines_per_host") or 1
        self.perf_params.num_servers = len(self.hostlist_servers)
        self.perf_params.num_engines = engines_per_host * self.perf_params.num_servers
        self.perf_params.num_targets = int(self.server_managers[0].get_config_value("targets"))
        self.perf_params.num_clients = len(self.hostlist_clients)
        self.perf_params.provider = self.server_managers[0].get_config_value("provider")
        self.phase_barrier_s = self.params.get("phase_barrier_s", '/run/performance/*', 0)

    def log_performance(self, msg, log_to_info=True, file_path=None):
        """Log a performance-related message to self.log.info and self._performance_log_name.

        file_path is opened/closed each time; thus, should be called infrequently.

        Args:
            msg (str/list): message or list of messages to log.
            log_to_info (bool, optional): whether to log to self.log.info.
                Defaults to True.
            file_path (str, optional): file to append to.
                Defaults to self._performance_log_name.

        Args:
            msg (str): the message.

        """
        if not isinstance(msg, (list, tuple)):
            msg = [msg]
        file_path = file_path or self._performance_log_name

        # Log each message individually to self.log
        if log_to_info:
            for _msg in msg:
                self.log.info(_msg)

        # Log a single combined message to file_path
        combined_msg = "\n".join(msg)
        with open(file_path, "a") as log:
            log.write(combined_msg + "\n")

    def _log_daos_metrics(self):
        """Get and log the daos_metrics for each server."""
        self.daos_metrics_num += 1
        metrics_dir = os.path.join(self._performance_log_dir, "daos_metrics")
        if self.daos_metrics_num > 1:
            metrics_dir += str(self.daos_metrics_num)
        os.makedirs(metrics_dir, exist_ok=True)
        per_engine_results = self.server_managers[0].get_daos_metrics()
        for engine_idx, engine_results in enumerate(per_engine_results):
            for host_results in engine_results:
                log_name = "{}_engine{}.csv".format(host_results["hosts"], engine_idx)
                log_path = os.path.join(metrics_dir, log_name)
                self.log_performance(host_results["stdout"], False, log_path)

    @property
    def unique_id(self):
        """A unique id for each test case ran."""
        return "{}-{}".format(self.job_id, os.getpid())

    def phase_barrier(self):
        """Sleep barrier meant to be used between IO phases.

        Useful for flushing system IO.
        """
        if self.phase_barrier_s > 0:
            self.log.info("Sleeping for %s seconds", str(self.phase_barrier_s))
            time.sleep(self.phase_barrier_s)

    def _log_performance_params(self, group, extra_params=None):
        """Log performance parameters.

        Args:
            group (str): IOR or MDTEST
            extra_params (list, optional): extra params to print. Default is None.

        """
        if group not in ("IOR", "MDTEST"):
            self.fail("Invalid group: {}".format(group))

        # Start with common parameters
        # Build a list of [PARAM_NAME, PARAM_VALUE]
        params = [
            ["TEST_ID", self.unique_id],
            ["TEST_NAME", self.test_id],
            ["TEST_GROUP", group],
            ["NUM_SERVERS", self.perf_params.num_servers],
            ["NUM_ENGINES", self.perf_params.num_engines],
            ["NUM_TARGETS", self.perf_params.num_targets],
            ["NUM_CLIENTS", self.perf_params.num_clients],
            ["PPN", self.perf_params.ppn],
            ["PROVIDER", self.perf_params.provider]
        ]

        # Get group-specific parameters
        if group == "IOR":
            params += [
                ["API", self.ior_cmd.api.value],
                ["OCLASS", self.ior_cmd.dfs_oclass.value],
                ["XFER_SIZE", self.ior_cmd.transfer_size.value],
                ["BLOCK_SIZE", self.ior_cmd.block_size.value],
                ["SW_TIME", self.ior_cmd.sw_deadline.value],
                ["CHUNK_SIZE", self.ior_cmd.dfs_chunk.value],
                ["SEGMENTS", self.ior_cmd.segment_count.value],
                ["ITERATIONS", self.ior_cmd.repetitions.value]
            ]
        elif group == "MDTEST":
            params += [
                ["API", self.mdtest_cmd.api.value],
                ["OCLASS", self.mdtest_cmd.dfs_oclass.value],
                ["DIR_OCLASS", self.mdtest_cmd.dfs_dir_oclass.value],
                ["SW_TIME", self.mdtest_cmd.stonewall_timer.value],
                ["CHUNK_SIZE", self.mdtest_cmd.dfs_chunk.value],
                ["N_FILE", self.mdtest_cmd.num_of_files_dirs.value],
                ["BYTES_READ", self.mdtest_cmd.read_bytes.value],
                ["BYTES_WRITE", self.mdtest_cmd.write_bytes.value],
                ["MDTEST_FLAGS", self.mdtest_cmd.flags.value]
            ]

        # Add the extra params
        if extra_params is not None:
            params += extra_params

        # Print and align all parameters in the format:
        # PARAM_NAME : PARAM_VALUE
        max_len = max((len(param[0]) for param in params))
        self.log_performance(
            ["{:<{}} : {}".format(param[0], max_len, param[1]) for param in params]
        )

    def set_processes_ppn(self, namespace):
        """Set processes and ppn from a given namespace.

        Args:
            namespace (str): config namespace. E.g. /run/ior/*

        """
        self.processes = self.params.get("np", namespace, self.processes)
        self.ppn = self.perf_params.ppn = self.params.get("ppn", namespace, self.ppn)

    def verify_system_status(self, pool=None, container=None):
        """Verify system/pool/container status (in that order).

        Args:
            pool (TestPool, optional): Pool to check status of. Default is None.
            container (TestContainer, optional): Container to check status of. Default is None.

        Raises:
            CommandFailure, TestFail: if there is an error checking system status

        """
        funcs = [self.dmg_cmd.system_query]
        if pool:
            funcs.append(pool.set_query_data)
        if container:
            funcs.append(
                lambda: self.log.info(
                    self.daos_cmd.container_query(container.pool.identifier, container.uuid)))

        first_error = None
        for func in funcs:
            try:
                func()
            except (CommandFailure, TestFail) as error:
                self.log.error(error)
                first_error = first_error or error

        if first_error:
            raise first_error

    def verify_oclass_engine_count(self, oclass, fail=True):
        """Verify an object class is compatible with the number of engines.

        Args:
            oclass (str): The object class. Assumed to be valid.
            fail (bool): Whether to fail the test when there aren't enough engines.
                Defaults to True.

        Returns:
            bool: True if there are enough engines. False otherwise.

        """
        min_engines = oclass_utils.calculate_min_engines(oclass)
        if self.perf_params.num_engines < min_engines:
            msg = "Need at least {} engines for oclass {}".format(min_engines, oclass)
            if fail:
                self.fail(msg)
            else:
                self.log.info(msg)
            return False
        return True

    def restart_servers(self):
        """Restart the servers."""
        self.log.info("Restarting servers")
        self.dmg_cmd.system_stop(True)
        if self.dmg_cmd.result.exit_status != 0:
            self.fail("Failed to stop servers")
        time.sleep(5)
        self.dmg_cmd.system_start()
        if self.dmg_cmd.result.exit_status != 0:
            self.fail("Failed to start servers")
        self.server_managers[0].detect_engine_start()

    def _run_performance_ior_single(self, stop_rank_s=None, intercept=None):
        """Run a single IOR execution.

        Args:
            stop_rank_s (float, optional): stop a rank this many seconds after starting IOR.
                Default is None, which does not stop a rank.
            intercept (str, optional): path to interception library.

        """
        # Always run as a subprocess so we can stop ranks during IO
        self.subprocess = True

        self.run_ior_with_pool(
            create_pool=False,
            create_cont=False,
            intercept=intercept,
            display_space=False,
            stop_dfuse=False
        )
        if stop_rank_s is not None:
            time.sleep(stop_rank_s)
            self.server_managers[0].stop_random_rank(self.d_log, force=True, exclude_ranks=[0])
        ior_returncode = self.job_manager.process.wait()
        try:
            if ior_returncode != 0:
                self.fail("IOR failed")
            ior_output = get_subprocess_stdout(self.job_manager.process)
            ior_metrics = self.ior_cmd.get_ior_metrics(ior_output)
            for metrics in ior_metrics:
                if metrics[0] == "write":
                    self.log_performance("Max Write: {}".format(metrics[IorMetrics.Max_MiB]))
                elif metrics[0] == "read":
                    self.log_performance("Max Read: {}".format(metrics[IorMetrics.Max_MiB]))
        except (CommandFailure, TestFail):
            try:
                self._log_daos_metrics()
            except (CommandFailure, TestFail):
                pass
            raise
        finally:
            # Try this even if IOR failed because it could give us useful info
            self.verify_system_status(self.pool, self.container)

    def run_performance_ior(self, namespace=None, use_intercept=True, stop_delay_write=None,
                            stop_delay_read=None, num_iterations=1,
                            restart_between_iterations=True):
        """Run an IOR performance test.

        Write and Read are ran separately.

        Args:
            namespace (str, optional): namespace for IOR parameters in the yaml.
                Defaults to None, which uses default IOR namespace.
            use_intercept (bool, optional): whether to use the interception library with dfuse.
                Defaults to True.
            stop_delay_write (float, optional): fraction of stonewall time after which to stop a
                rank during write phase. Must be between 0 and 1. Default is None.
            stop_delay_read (float, optional): fraction of stonewall time after which to stop a
                rank during read phase. Must be between 0 and 1. Default is None.
            num_iterations (int, optional): number of times to run the tests.
                Default is 1.
            restart_between_iterations (int, optional): whether to restart the servers between
                iterations. Default is True.

        """
        if stop_delay_write is not None and (stop_delay_write < 0 or stop_delay_write > 1):
            self.fail("stop_delay_write must be between 0 and 1")
        if stop_delay_read is not None and (stop_delay_read < 0 or stop_delay_read > 1):
            self.fail("stop_delay_read must be between 0 and 1")
        if stop_delay_write is not None and stop_delay_read is not None:
            # This isn't straightforward, because stopping a rank during write degrades
            # performance, so read tries to read the same number of bytes as write,
            # but might finish before the rank is stopped.
            self.fail("stop_delay_write and stop_delay_read cannot be used together")

        if namespace is not None:
            self.ior_cmd.namespace = namespace
            self.ior_cmd.get_params(self)
            self.set_processes_ppn(namespace)

        if use_intercept and self.ior_cmd.api.value == 'POSIX':
            intercept = os.path.join(self.prefix, 'lib64', 'libioil.so')
        else:
            intercept = None

        # Calculate both stop delays upfront since read phase will remove stonewall
        stop_rank_write_s = stop_rank_read_s = None
        if stop_delay_write and self.ior_cmd.sw_deadline.value:
            stop_rank_write_s = stop_delay_write * self.ior_cmd.sw_deadline.value
        if stop_delay_read and self.ior_cmd.sw_deadline.value:
            stop_rank_read_s = stop_delay_read * self.ior_cmd.sw_deadline.value

        # Save write and read params for switching
        write_flags = self.params.get("write_flags", self.ior_cmd.namespace)
        read_flags = self.params.get("read_flags", self.ior_cmd.namespace)
        if write_flags is None:
            self.fail("write_flags not found in config")
        if read_flags is None:
            self.fail("read_flags not found in config")

        self._log_performance_params(
            "IOR",
            [["IOR Write Flags", write_flags],
             ["IOR Read Flags", read_flags]])

        self.verify_oclass_engine_count(self.ior_cmd.dfs_oclass.value)

        # Set the container redundancy factor to match the oclass
        cont_rf = oclass_utils.extract_redundancy_factor(self.ior_cmd.dfs_oclass.value)

        # Create pool and container upfront for flexibility and so rank stop timing is accurate
<<<<<<< HEAD
        self.pool = self.get_pool(connect=False)
        params = {}
        if self.ior_cmd.dfs_oclass.value:
            params['oclass'] = self.ior_cmd.dfs_oclass.value
        if self.ior_cmd.dfs_chunk.value:
            params['chunk_size'] = self.ior_cmd.dfs_chunk.value
        self.container = self.get_container(self.pool, create=False, **params)
        rf_prop = "rf:{}".format(cont_rf)
        current_properties = self.container.properties.value
        new_properties = ','.join(filter(None, (current_properties, rf_prop)))
        self.container.properties.update(new_properties)
        self.container.create()
=======
        self.create_pool()
        self.create_cont(
            chunk_size=self.ior_cmd.dfs_chunk.value, properties="rd_fac:{}".format(cont_rf))
>>>>>>> 6d7cb9a1
        self.update_ior_cmd_with_pool(False)

        for iteration in range(num_iterations):
            if restart_between_iterations and iteration > 0:
                self.restart_servers()

            self.log.info("Running IOR write (%s)", str(iteration))
            self.ior_cmd.flags.update(write_flags)
            self._run_performance_ior_single(stop_rank_write_s, intercept)

            # Manually stop dfuse after ior write completes
            self.stop_dfuse()

            # Wait for rebuild if we stopped a rank
            if stop_rank_write_s:
                self.pool.wait_for_rebuild(False)

            # Wait between write and read
            self.phase_barrier()

            self.log.info("Running IOR read (%s)", str(iteration))
            self.ior_cmd.flags.update(read_flags)
            self._run_performance_ior_single(stop_rank_read_s, intercept)

            # Manually stop dfuse after ior read completes
            self.stop_dfuse()

            # Wait for rebuild if we stopped a rank
            if stop_rank_read_s:
                self.pool.wait_for_rebuild(False)

        self._log_daos_metrics()

    def run_performance_mdtest(self, namespace=None, stop_delay=None):
        """Run an MDTest performance test.

        Args:
            namespace (str, optional): namespace for MDTest parameters in the yaml.
                Defaults to None, which uses default MDTest namespace.
            stop_delay (float, optional): fraction of stonewall time after which to stop a
                rank. Must be between 0 and 1. Defaults to None.

        """
        if stop_delay is not None and (stop_delay < 0 or stop_delay > 1):
            self.fail("stop_delay must be between 0 and 1")

        if namespace is not None:
            self.mdtest_cmd.namespace = namespace
            self.mdtest_cmd.get_params(self)
            self.set_processes_ppn(namespace)

        # Performance with POSIX/DFUSE is tricky because we can't just set
        # dfs_dir_oclass and dfs_oclass. This needs more work to get good results on non-DFS.
        if self.mdtest_cmd.api.value not in ('DFS', 'POSIX'):
            self.fail("Only DFS API supported")

        stop_rank_s = (stop_delay or 0) * (self.mdtest_cmd.stonewall_timer.value or 0)

        self._log_performance_params("MDTEST")

        self.verify_oclass_engine_count(self.mdtest_cmd.dfs_oclass.value)
        self.verify_oclass_engine_count(self.mdtest_cmd.dfs_dir_oclass.value)

        # Track which phases are being ran. If not individually specified, assume all
        phase_create = '-C' in self.mdtest_cmd.flags.value
        phase_stat = '-T' in self.mdtest_cmd.flags.value
        phase_read = '-E' in self.mdtest_cmd.flags.value
        phase_remove = '-r' in self.mdtest_cmd.flags.value
        if not any((phase_create, phase_stat, phase_read, phase_remove)):
            phase_create = phase_stat = phase_read = phase_remove = True

        # Set the container redundancy factor to match the oclass used
        cont_rf = min([
            oclass_utils.extract_redundancy_factor(self.mdtest_cmd.dfs_oclass.value),
            oclass_utils.extract_redundancy_factor(self.mdtest_cmd.dfs_dir_oclass.value)])

        # Create pool and container upfront so rank stop timing is more accurate
        self.pool = self.get_pool(connect=False)
<<<<<<< HEAD
        params = {}
        if self.mdtest_cmd.dfs_oclass.value:
            params['oclass'] = self.mdtest_cmd.dfs_oclass.value
        if self.mdtest_cmd.dfs_chunk.value:
            params['chunk_size'] = self.mdtest_cmd.dfs_chunk.value
        self.container = self.get_container(self.pool, create=False, **params)
        rf_prop = "rf:{}".format(cont_rf)
=======
        self.container = self.get_container(
            self.pool,
            create=False,
            oclass=self.mdtest_cmd.dfs_oclass.value,
            chunk_size=self.mdtest_cmd.dfs_chunk.value)
        properties = "rd_fac:{}".format(cont_rf)
>>>>>>> 6d7cb9a1
        current_properties = self.container.properties.value
        new_properties = ','.join(filter(None, (current_properties, rf_prop)))
        self.container.properties.update(new_properties)
        self.container.create()

        # Never let execute_mdtest automatically destroy the container
        self.mdtest_cmd.dfs_destroy.update(False)

        # Always run as a subprocess so we can stop ranks during IO
        self.subprocess = True

        self.log.info("Running MDTEST")
        self.execute_mdtest()
        if stop_rank_s:
            time.sleep(stop_rank_s)
            self.server_managers[0].stop_random_rank(self.d_log, force=True, exclude_ranks=[0])
        mdtest_returncode = self.job_manager.process.wait()
        try:
            if mdtest_returncode != 0:
                self.fail("mdtest failed")
            mdtest_output = get_subprocess_stdout(self.job_manager.process)
            mdtest_metrics = MdtestMetrics(mdtest_output)
            if not mdtest_metrics:
                self.fail("Failed to get mdtest metrics")
            log_list = []
            if mdtest_metrics.rates.file_creation.max > 0:
                log_list.append('create_ops: {}'.format(mdtest_metrics.rates.file_creation.max))
            if mdtest_metrics.rates.file_stat.max > 0:
                log_list.append('stat_ops: {}'.format(mdtest_metrics.rates.file_stat.max))
            if mdtest_metrics.rates.file_read.max > 0:
                log_list.append('read_ops: {}'.format(mdtest_metrics.rates.file_read.max))
            if mdtest_metrics.rates.file_removal.max > 0:
                log_list.append('remove_ops: {}'.format(mdtest_metrics.rates.file_removal.max))
            self.log_performance(log_list)
        except (CommandFailure, TestFail):
            try:
                self._log_daos_metrics()
            except (CommandFailure, TestFail):
                pass
            raise
        finally:
            # Try this even if MDTest failed because it could give us useful info
            self.verify_system_status(self.pool, self.container)

        # Manually stop dfuse after mdtest completes
        self.stop_dfuse()

        # Wait for rebuild if we stopped a rank
        if stop_rank_s:
            self.pool.wait_for_rebuild(False)

        self._log_daos_metrics()<|MERGE_RESOLUTION|>--- conflicted
+++ resolved
@@ -379,7 +379,6 @@
         cont_rf = oclass_utils.extract_redundancy_factor(self.ior_cmd.dfs_oclass.value)
 
         # Create pool and container upfront for flexibility and so rank stop timing is accurate
-<<<<<<< HEAD
         self.pool = self.get_pool(connect=False)
         params = {}
         if self.ior_cmd.dfs_oclass.value:
@@ -387,16 +386,11 @@
         if self.ior_cmd.dfs_chunk.value:
             params['chunk_size'] = self.ior_cmd.dfs_chunk.value
         self.container = self.get_container(self.pool, create=False, **params)
-        rf_prop = "rf:{}".format(cont_rf)
+        rf_prop = "rd_fac:{}".format(cont_rf)
         current_properties = self.container.properties.value
         new_properties = ','.join(filter(None, (current_properties, rf_prop)))
         self.container.properties.update(new_properties)
         self.container.create()
-=======
-        self.create_pool()
-        self.create_cont(
-            chunk_size=self.ior_cmd.dfs_chunk.value, properties="rd_fac:{}".format(cont_rf))
->>>>>>> 6d7cb9a1
         self.update_ior_cmd_with_pool(False)
 
         for iteration in range(num_iterations):
@@ -475,22 +469,13 @@
 
         # Create pool and container upfront so rank stop timing is more accurate
         self.pool = self.get_pool(connect=False)
-<<<<<<< HEAD
         params = {}
         if self.mdtest_cmd.dfs_oclass.value:
             params['oclass'] = self.mdtest_cmd.dfs_oclass.value
         if self.mdtest_cmd.dfs_chunk.value:
             params['chunk_size'] = self.mdtest_cmd.dfs_chunk.value
         self.container = self.get_container(self.pool, create=False, **params)
-        rf_prop = "rf:{}".format(cont_rf)
-=======
-        self.container = self.get_container(
-            self.pool,
-            create=False,
-            oclass=self.mdtest_cmd.dfs_oclass.value,
-            chunk_size=self.mdtest_cmd.dfs_chunk.value)
-        properties = "rd_fac:{}".format(cont_rf)
->>>>>>> 6d7cb9a1
+        rf_prop = "rd_fac:{}".format(cont_rf)
         current_properties = self.container.properties.value
         new_properties = ','.join(filter(None, (current_properties, rf_prop)))
         self.container.properties.update(new_properties)
