"""
  (C) Copyright 2018-2022 Intel Corporation.

  SPDX-License-Identifier: BSD-2-Clause-Patent
"""
import os
import time
import types

from ior_test_base import IorTestBase
from mdtest_test_base import MdtestBase
from mdtest_utils import MdtestMetrics
from general_utils import get_subprocess_stdout
from ior_utils import IorMetrics
from command_utils_base import EnvironmentVariables
import oclass_utils

# TODO dmg system query as non-json to reduce log clutter # pylint: disable=fixme

class PerformanceTestBase(IorTestBase, MdtestBase):
    # pylint: disable=too-many-ancestors
    """Base performance class.

    Optional yaml config values:
        performance/phase_barrier_s (int): seconds to wait between IOR write/read phases.
        performance/env (list): list of env vars to set for IOR/MDTest.

    Outputs:
        */data/performance.log: Contains input parameters and output metrics.
        */data/daos_metrics/<host>_engine<idx>.csv: daos_metrics output for each host/engine
    """

    def __init__(self, *args, **kwargs):
        """Initialize a PerformanceTestBase object."""
        super().__init__(*args, **kwargs)

        # Need to restart so daos_metrics and system state is fresh
        self.start_servers_once = False

        self.dmg_cmd = None
        self.daos_cmd = None
        self._performance_log_dir = self.outputdir
        self._performance_log_name = os.path.join(self._performance_log_dir, "performance.log")
        self.engines_per_host = 0
        self.num_servers = 0
        self.num_targets = 0
        self.num_clients = 0
        self.phase_barrier_s = 0
        self.performance_env = EnvironmentVariables()

    def setUp(self):
        """Set up each test case."""
        # Start the servers and agents
        super().setUp()

        self.dmg_cmd = self.get_dmg_command()
        self.daos_cmd = self.get_daos_command()
        self.engines_per_host = self.server_managers[0].get_config_value("engines_per_host") or 1
        self.num_servers = self.engines_per_host * len(self.hostlist_servers)
        self.num_targets = int(self.server_managers[0].get_config_value("targets"))
        self.num_clients = len(self.hostlist_clients)
        self.phase_barrier_s = self.params.get("phase_barrier_s", '/run/performance/*', 0)
        self.__parse_performance_env()
        self.__override_cmd_env(self.ior_cmd)
        self.__override_cmd_env(self.mdtest_cmd)

    def __parse_performance_env(self):
        """Parse the performance environment variables.

        This will be handled more cleanly by DAOS-9221. DO NOT COPY THIS.

        For example:
        performance:
            env:
                - D_LOG_MASK=ERR

        """
        perf_env = self.params.get("env", "/run/performance/*", {})
        if not perf_env:
            return
        for key_val in perf_env:
            key, val = key_val.split('=')
            self.performance_env[key] = val

    def __override_cmd_env(self, cmd):
        """Override get_default_env for a cmd to include the performance environment.

        Adds self.performance_env to self.{cmd}.get_default_env().
        This will be handled more cleanly by DAOS-9221. DO NOT COPY THIS.

        Args:
            cmd (Object): object containing the get_default_env function.
                Usually self.ior_cmd or self.mdtest_cmd.

        """
        old_get_default_env = cmd.get_default_env
        performance_env = self.performance_env

        def new_get_default_env(self, *args, **kwargs):  # pylint: disable=unused-argument
            env = old_get_default_env(*args, **kwargs)
            for key, val in performance_env.items():
                env[key] = val
            return env
        setattr(cmd, "get_default_env", types.MethodType(new_get_default_env, cmd))

    def log_performance(self, msg, log_to_info=True, file_path=None):
        """Log a performance-related message to self.log.info and self._performance_log_name.

        Args:
            msg (str/list): message or list of messages to log.
            log_to_info (bool, optional): whether to log to self.log.info.
                Defaults to True.
            file_path (str, optional): file to append to.
                Defaults to self._performance_log_name.

        self._performance_log_name is opened/closed each time; thus, should be called infrequently.

        Args:
            msg (str): the message.

        """
        if not isinstance(msg, (list, tuple)):
            msg = [msg]
        if file_path is None:
            file_path = self._performance_log_name

        # Log each message individually to self.log
        if log_to_info:
            for m in msg:
                self.log.info(m)

        # Log a single combined message to file_path
        combined_msg = "\n".join(msg)
        with open(file_path, "a") as log:
            log.write(combined_msg + "\n")

    def _log_daos_metrics(self):
        """Get and log the daos_metrics for each server."""
        metrics_dir = os.path.join(self._performance_log_dir, "daos_metrics")
        os.makedirs(metrics_dir, exist_ok=True)
        per_engine_results = self.server_managers[0].get_daos_metrics()
        for engine_idx, engine_results in enumerate(per_engine_results):
            for host_results in engine_results:
                log_name = "{}_engine{}.csv".format(host_results["hosts"], engine_idx)
                log_path = os.path.join(metrics_dir, log_name)
                self.log_performance(host_results["stdout"], False, log_path)

    @property
    def unique_id(self):
        """A unique id for each test case ran."""
        return "{}-{}".format(self.job_id, os.getpid())

    def phase_barrier(self):
        """Sleep barrier meant to be used between IO phases.

        Useful for flushing system IO.
        """
        if self.phase_barrier_s > 0:
            self.log.info("Sleeping for %s seconds", str(self.phase_barrier_s))
            time.sleep(self.phase_barrier_s)

    def _log_performance_params(self, group, extra_params=None):
        """Log performance parameters.

        Args:
            group (str): ior or mdtest
            extra_params (list, optional): extra params to print. Default is None.

        """
        group = group.upper()
        if group not in ("IOR", "MDTEST"):
            self.fail("Invalid group: {}".format(group))

        # Start with common parameters
        # Build a list of [PARAM_NAME, PARAM_VALUE]
        params = [
            ["TEST_ID", self.unique_id],
            ["TEST_NAME", self.test_id],
            ["TEST_GROUP", group],
            ["NUM_SERVERS", self.num_servers],
            ["NUM_TARGETS", self.num_targets],
            ["NUM_CLIENTS", self.num_clients],
            ["PPC", self.ppn],
            ["PPN", self.ppn]
        ]

        # Get group-specific parameters
        if group == "IOR":
            params += [
                ["API", self.ior_cmd.api.value],
                ["OCLASS", self.ior_cmd.dfs_oclass.value],
                ["XFER_SIZE", self.ior_cmd.transfer_size.value],
                ["BLOCK_SIZE", self.ior_cmd.block_size.value],
                ["SW_TIME", self.ior_cmd.sw_deadline.value],
                ["CHUNK_SIZE", self.ior_cmd.dfs_chunk.value],
                ["SEGMENTS", self.ior_cmd.segment_count.value],
                ["ITERATIONS", self.ior_cmd.repetitions.value]
            ]
        elif group == "MDTEST":
            params += [
                ["API", self.mdtest_cmd.api.value],
                ["OCLASS", self.mdtest_cmd.dfs_oclass.value],
                ["DIR_OCLASS", self.mdtest_cmd.dfs_dir_oclass.value],
                ["SW_TIME", self.mdtest_cmd.stonewall_timer.value],
                ["CHUNK_SIZE", self.mdtest_cmd.dfs_chunk.value],
                ["N_FILE", self.mdtest_cmd.num_of_files_dirs.value],
                ["BYTES_READ", self.mdtest_cmd.read_bytes.value],
                ["BYTES_WRITE", self.mdtest_cmd.write_bytes.value],
                ["MDTEST_FLAGS", self.mdtest_cmd.flags.value]
            ]

        # Add the extra params
        if extra_params is not None:
            params += extra_params

        # Print and align all parameters in the format:
        # PARAM_NAME : PARAM_VALUE
        max_len = max([len(param[0]) for param in params])
        self.log_performance(
            ["{:<{}} : {}".format(param[0], max_len, param[1]) for param in params]
        )

    def set_processes_ppn(self, namespace):
        """Set processes and ppn from a given namespace.

        Args:
            namespace (str): config namespace. E.g. /run/ior/*

        """
        self.processes = self.params.get("np", namespace, self.processes)
        self.ppn = self.params.get("ppn", namespace, self.ppn)

    def verify_system_status(self):
        """Verify container/pool/system status (in that order)."""
        if self.pool and self.container:
            self.log.info(self.daos_cmd.container_query(self.pool.uuid, self.container.uuid))
        if self.pool:
            self.display_pool_space()
        self.dmg_cmd.system_query()

    def verify_oclass_server_count(self, oclass):
        """Verify an object class is compatible with the number of servers.

        Args:
            oclass (str): The object class. Assumed to be valid.

        """
        min_servers = oclass_utils.calculate_min_servers(oclass)
        if self.num_servers < min_servers:
            self.fail("Need at least {} servers for oclass {}".format(min_servers, oclass))

    def restart_servers(self):
        """Restart the servers."""
        self.log.info("Restarting servers")
        self.dmg_cmd.system_stop(True)
        if self.dmg_cmd.result.exit_status != 0:
            self.fail("Failed to stop servers")
        time.sleep(5)
        self.dmg_cmd.system_start()
        if self.dmg_cmd.result.exit_status != 0:
            self.fail("Failed to start servers")
        self.server_managers[0].detect_engine_start()

    def _run_performance_ior_single(self, stop_rank_s=None, intercept=None):
        """Run a single IOR execution.

        Args:
            stop_rank_s (float, optional): stop a rank this many seconds after starting IOR.
                Default is None, which does not stop a rank.
            intercept (str, optional): path to interception library.

        """
        # Always run as a subprocess so we can stop ranks during IO
        self.subprocess = True

        self.run_ior_with_pool(
            create_pool=False,
            create_cont=False,
            intercept=intercept,
            display_space=False,
            stop_dfuse=False
        )
        if stop_rank_s is not None:
            time.sleep(stop_rank_s)
            self.server_managers[0].stop_random_rank(self.d_log, force=True, exclude_ranks=[0])
        ior_returncode = self.job_manager.process.wait()
        try:
            if ior_returncode != 0:
                self.fail("IOR failed")
            ior_output = get_subprocess_stdout(self.job_manager.process)
            ior_metrics = self.ior_cmd.get_ior_metrics(ior_output)
            for metrics in ior_metrics:
                if metrics[0] == "write":
                    self.log_performance("Max Write: {}".format(metrics[IorMetrics.Max_MiB]))
                elif metrics[0] == "read":
                    self.log_performance("Max Read: {}".format(metrics[IorMetrics.Max_MiB]))
        finally:
            # Try this even if IOR failed because it could give us useful info
            self.verify_system_status()

    def run_performance_ior(self, namespace=None, use_intercept=True, stop_delay_write=None,
                            stop_delay_read=None, num_iterations=1,
                            restart_between_iterations=True, use_stonewalling_read=False):
        """Run an IOR performance test.

        Write and Read are ran separately.

        Args:
            namespace (str, optional): namespace for IOR parameters in the yaml.
                Defaults to None, which uses default IOR namespace.
            use_intercept (bool, optional): whether to use the interception library with dfuse.
                Defaults to True.
            stop_delay_write (float, optional): fraction of stonewall time after which to stop a
                rank during write phase. Must be between 0 and 1. Default is None.
            stop_delay_read (float, optional): fraction of stonewall time after which to stop a
                rank during read phase. Must be between 0 and 1. Default is None.
            num_iterations (int, optional): number of times to run the tests.
                Default is 1.
            restart_between_iterations (int, optional): whether to restart the servers between
                iterations. Default is True.

        """
        if stop_delay_write is not None and (stop_delay_write < 0 or stop_delay_write > 1):
            self.fail("stop_delay_write must be between 0 and 1")
        if stop_delay_read is not None and (stop_delay_read < 0 or stop_delay_read > 1):
            self.fail("stop_delay_read must be between 0 and 1")
        if stop_delay_write is not None and stop_delay_read is not None:
            # This isn't straightforward, because stopping a rank during write degrades
            # performance, so read tries to read the same number of bytes as write,
            # but might finish before the rank is stopped.
            self.fail("stop_delay_write and stop_delay_read cannot be used together")

        if namespace is not None:
            self.ior_cmd.namespace = namespace
            self.ior_cmd.get_params(self)
            self.set_processes_ppn(namespace)

        if use_intercept and self.ior_cmd.api.value == 'POSIX':
            intercept = os.path.join(self.prefix, 'lib64', 'libioil.so')
        else:
            intercept = None

        # Calculate both stop delays upfront since read phase will remove stonewall
        stop_rank_write_s = stop_rank_read_s = None
        if stop_delay_write and self.ior_cmd.sw_deadline.value:
            stop_rank_write_s = stop_delay_write * self.ior_cmd.sw_deadline.value
        if stop_delay_read and self.ior_cmd.sw_deadline.value:
            stop_rank_read_s = stop_delay_read * self.ior_cmd.sw_deadline.value

        # Save write and read params for switching
        write_flags = self.params.get("write_flags", self.ior_cmd.namespace)
        read_flags = self.params.get("read_flags", self.ior_cmd.namespace)
        if write_flags is None:
            self.fail("write_flags not found in config")
        if read_flags is None:
            self.fail("read_flags not found in config")
        write_sw_wearout = self.ior_cmd.sw_wearout.value
        write_sw_deadline = self.ior_cmd.sw_deadline.value

        self._log_performance_params(
            "ior",
            [["IOR Write Flags", write_flags],
             ["IOR Read Flags", read_flags]])

        self.verify_oclass_server_count(self.ior_cmd.dfs_oclass.value)

        # Set the container redundancy factor to match the oclass
        cont_rf = oclass_utils.extract_redundancy_factor(self.ior_cmd.dfs_oclass.value)

        # Create pool and container upfront for flexibility and so rank stop timing is accurate
        self.create_pool()
        self.create_cont(
            chunk_size=self.ior_cmd.dfs_chunk.value, properties="rd_fac:{}".format(cont_rf))
        self.update_ior_cmd_with_pool(False)

        for iteration in range(num_iterations):
            if restart_between_iterations and iteration > 0:
                self.restart_servers()

            self.log.info("Running IOR write (%s)", str(iteration))
            self.ior_cmd.flags.update(write_flags)
            self.ior_cmd.sw_wearout.update(write_sw_wearout)
            self.ior_cmd.sw_deadline.update(write_sw_deadline)
            self._run_performance_ior_single(stop_rank_write_s, intercept)

            # Manually stop dfuse after ior write completes
            self.stop_dfuse()

            # Wait for rebuild if we stopped a rank
            if stop_rank_write_s:
                self.pool.wait_for_rebuild(False)

            # Wait between write and read
            self.phase_barrier()

            self.log.info("Running IOR read (%s)", str(iteration))
            self.ior_cmd.flags.update(read_flags)
            if use_stonewalling_read:
                self.ior_cmd.sw_wearout.update(write_sw_wearout)
                self.ior_cmd.sw_deadline.update(write_sw_deadline)
            else:
                self.ior_cmd.sw_wearout.update(None)
                self.ior_cmd.sw_deadline.update(None)
            self._run_performance_ior_single(stop_rank_read_s, intercept)

            # Manually stop dfuse after ior read completes
            self.stop_dfuse()

            # Wait for rebuild if we stopped a rank
            if stop_rank_read_s:
                self.pool.wait_for_rebuild(False)

        self._log_daos_metrics()

    def run_performance_mdtest(self, namespace=None, stop_delay=None):
        """Run an MDTest performance test.

        Args:
            namespace (str, optional): namespace for MDTest parameters in the yaml.
                Defaults to None, which uses default MDTest namespace.
            stop_delay (float, optional): fraction of stonewall time after which to stop a
                rank. Must be between 0 and 1. Defaults to None.

        """
        if stop_delay is not None and (stop_delay < 0 or stop_delay > 1):
            self.fail("stop_delay must be between 0 and 1")

        if namespace is not None:
            self.mdtest_cmd.namespace = namespace
            self.mdtest_cmd.get_params(self)
            self.set_processes_ppn(namespace)

        # Performance with POSIX/DFUSE is tricky because we can't just set
        # dfs_dir_oclass and dfs_oclass. This needs more work to get good results on non-DFS.
        if self.mdtest_cmd.api.value not in ('DFS', 'POSIX'):
            self.fail("Only DFS API supported")

        stop_rank_s = (stop_delay or 0) * (self.mdtest_cmd.stonewall_timer.value or 0)

        self._log_performance_params("mdtest")

        self.verify_oclass_server_count(self.mdtest_cmd.dfs_oclass.value)
        self.verify_oclass_server_count(self.mdtest_cmd.dfs_dir_oclass.value)

        # Set the container redundancy factor to match the oclass used
        cont_rf = min([
            oclass_utils.extract_redundancy_factor(self.mdtest_cmd.dfs_oclass.value),
            oclass_utils.extract_redundancy_factor(self.mdtest_cmd.dfs_dir_oclass.value)])

        # Create pool and container upfront so rank stop timing is more accurate
<<<<<<< HEAD
        self.add_pool(connect=False)
        self.add_container(self.pool, create=False)
        properties = "rd_fac:{}".format(cont_rf)
=======
        self.pool = self.get_pool(connect=False)
        self.container = self.get_container(
            self.pool,
            create=False,
            oclass=self.mdtest_cmd.dfs_oclass.value,
            chunk_size=self.mdtest_cmd.dfs_chunk.value)
        properties = "rf:{}".format(cont_rf)
>>>>>>> 74bbc6d5
        current_properties = self.container.properties.value
        if current_properties:
            new_properties = current_properties + "," + properties
        else:
            new_properties = properties
        self.container.properties.update(new_properties)
        self.container.create()

        # Never let execute_mdtest automatically destroy the container
        self.mdtest_cmd.dfs_destroy.update(False)

        # Always run as a subprocess so we can stop ranks during IO
        self.subprocess = True

        self.log.info("Running MDTEST")
        self.execute_mdtest()
        if stop_rank_s:
            time.sleep(stop_rank_s)
            self.server_managers[0].stop_random_rank(self.d_log, force=True, exclude_ranks=[0])
        mdtest_returncode = self.job_manager.process.wait()
        try:
            if mdtest_returncode != 0:
                self.fail("mdtest failed")
            mdtest_output = get_subprocess_stdout(self.job_manager.process)
            mdtest_metrics = MdtestMetrics(mdtest_output)
            if not mdtest_metrics:
                self.fail("Failed to get mdtest metrics")
            self.log_performance([
                "create_ops: {}".format(mdtest_metrics.rates.file_creation.max),
                "stat_ops: {}".format(mdtest_metrics.rates.file_stat.max),
                "read_ops: {}".format(mdtest_metrics.rates.file_read.max),
                "remove_ops: {}".format(mdtest_metrics.rates.file_removal.max)
            ])
        finally:
            # Try this even if MDTest failed because it could give us useful info
            self.verify_system_status()

        # Manually stop dfuse after mdtest completes
        self.stop_dfuse()

        # Wait for rebuild if we stopped a rank
        if stop_rank_s:
            self.pool.wait_for_rebuild(False)

        self._log_daos_metrics()<|MERGE_RESOLUTION|>--- conflicted
+++ resolved
@@ -448,19 +448,13 @@
             oclass_utils.extract_redundancy_factor(self.mdtest_cmd.dfs_dir_oclass.value)])
 
         # Create pool and container upfront so rank stop timing is more accurate
-<<<<<<< HEAD
-        self.add_pool(connect=False)
-        self.add_container(self.pool, create=False)
-        properties = "rd_fac:{}".format(cont_rf)
-=======
         self.pool = self.get_pool(connect=False)
         self.container = self.get_container(
             self.pool,
             create=False,
             oclass=self.mdtest_cmd.dfs_oclass.value,
             chunk_size=self.mdtest_cmd.dfs_chunk.value)
-        properties = "rf:{}".format(cont_rf)
->>>>>>> 74bbc6d5
+        properties = "rd_fac:{}".format(cont_rf)
         current_properties = self.container.properties.value
         if current_properties:
             new_properties = current_properties + "," + properties
