--- conflicted
+++ resolved
@@ -502,11 +502,7 @@
             re_path = "/".join(path.split("/")[:-1])
         else:
             # Without a trailing "*", only match the path specifified
-<<<<<<< HEAD
-            re_path += path + "$"
-=======
             re_path = "".join([path, "$"])
->>>>>>> 0e37f0cd
         # Replace any "*" not at the end of the path
         search_path = re.compile(re_path.replace('*', '[^/]*'))
 
