--- conflicted
+++ resolved
@@ -285,12 +285,7 @@
         self.manager.job.copy_certificates(get_log_file("daosCA/certs"), self._hosts)
 
         # Verify the socket directory exists when using a non-systemctl manager
-<<<<<<< HEAD
-        if self.verify_socket_dir:
-            self.verify_socket_directory(self.manager.job.certificate_owner)
-=======
         self.verify_socket_directory(self.manager.job.certificate_owner)
->>>>>>> b68cd573
 
         super().start()
 
