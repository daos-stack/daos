--- conflicted
+++ resolved
@@ -285,12 +285,8 @@
         self.manager.job.copy_certificates(get_log_file("daosCA/certs"), self._hosts)
 
         # Verify the socket directory exists when using a non-systemctl manager
-<<<<<<< HEAD
-        self.verify_socket_directory(self.manager.job.certificate_owner)
-=======
         if self.verify_socket_dir:
             self.verify_socket_directory(self.manager.job.certificate_owner)
->>>>>>> a49a61ae
 
         super().start()
 
