--- conflicted
+++ resolved
@@ -33,54 +33,13 @@
 import fcntl
 import re
 
-<<<<<<< HEAD
 from general_utils import pcmd, check_file_exists
 
-=======
-class AgentFailed(Exception):
-    """ _ """
-
-class NodeListType:
-    # pylint: disable=too-few-public-methods
-    """
-    Simple enum to represent all possible node types. To be expanded if
-    needed.
-    """
-    SERVER = 0
-    CLIENT = 1
->>>>>>> 986f48b9
 
 class AgentFailed(Exception):
     """Agent didn't start/stop properly."""
 
 
-<<<<<<< HEAD
-=======
-    node_list - The set of DAOS nodes for which to verify environment. Node
-                lists are expected to contain exclusively agent or
-                exclusively server nodes; they may not be mixed.
-    """
-    if node_server_type == NodeListType.SERVER:
-        socket_dir = "/var/run/daos_server"
-    elif node_server_type == NodeListType.CLIENT:
-        socket_dir = "/var/run/daos_agent"
-    else:
-        raise AgentFailed("Unknown node type, exiting")
-
-    okay = True
-    failed_node = None
-    for node in node_list:
-        cmd = "test -d " + socket_dir
-        resp = subprocess.call(["ssh", node, cmd])
-        if resp != 0:
-            okay = False
-            failed_node = node
-            break
-    return okay, failed_node, socket_dir
-
-# Disabling check for this function as in this case, more variables is more
-# clear than encapsulating in dict or object
->>>>>>> 986f48b9
 def run_agent(basepath, server_list, client_list=None):
     """Start daos agents on the specified hosts.
 
@@ -127,19 +86,11 @@
     daos_agent_bin = os.path.join(build_vars["PREFIX"], "bin", "daos_agent")
 
     for client in client_list:
-<<<<<<< HEAD
         sessions[client] = subprocess.Popen(
             ["ssh", client, daos_agent_bin, "-i"],
             stdout=subprocess.PIPE,
             stderr=subprocess.PIPE
         )
-=======
-        cmd = ["ssh", client, "{} -i".format(daos_agent_bin)]
-
-        sessions[client] = subprocess.Popen(cmd,
-                                            stdout=subprocess.PIPE,
-                                            stderr=subprocess.PIPE)
->>>>>>> 986f48b9
 
     # double check agent launched successfully
     timeout = 5
@@ -169,17 +120,10 @@
             expected_data += output
 
             match = re.findall(pattern, output)
-<<<<<<< HEAD
             if len(match) > 0:
                 print(
                     "<AGENT> agent started on node {} in {} seconds".format(
                         client, time.time() - start_time))
-=======
-            if match:
-                started_clients.append(client)
-                print("<AGENT> agent started on node {} in {} "
-                      "seconds".format(client, time.time() - start_time))
->>>>>>> 986f48b9
                 break
 
         if sessions[client].returncode is not None:
