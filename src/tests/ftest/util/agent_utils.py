--- conflicted
+++ resolved
@@ -86,19 +86,11 @@
     daos_agent_bin = os.path.join(build_vars["PREFIX"], "bin", "daos_agent")
 
     for client in client_list:
-<<<<<<< HEAD
         sessions[client] = subprocess.Popen(
-            ["ssh", client, daos_agent_bin, "-i"],
+            ["ssh", client, "{} -i".format(daos_agent_bin)],
             stdout=subprocess.PIPE,
             stderr=subprocess.PIPE
         )
-=======
-        cmd = ["ssh", client, "{} -i".format(daos_agent_bin)]
-
-        sessions[client] = subprocess.Popen(cmd,
-                                            stdout=subprocess.PIPE,
-                                            stderr=subprocess.STDOUT)
->>>>>>> ec82a775
 
     # double check agent launched successfully
     timeout = 5
