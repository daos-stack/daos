--- conflicted
+++ resolved
@@ -33,19 +33,15 @@
 import signal
 import fcntl
 import errno
-<<<<<<< HEAD
 import getpass
 import aexpect
 from SSHConnection import Ssh
-=======
 import yaml
->>>>>>> 430c6e74
 
 from avocado.utils import genio
 
 DAOS_PATH = os.environ['DAOS_PATH']
-SPDK_SETUP_SCRIPT = os.path.join(DAOS_PATH,
-                                 "../_build.external/spdk/scripts/setup.sh")
+SPDK_SETUP_SCRIPT = "/opt/daos/spdk/scripts/setup.sh"
 DAOS_CONF_FILE = "/etc/daos_nvme.conf"
 
 sessions = {}
@@ -193,13 +189,7 @@
         server_cmd.extend(env_args)
         server_cmd.extend([daos_srv_bin,
                            "-a", os.path.join(basepath, "install", "tmp"),
-<<<<<<< HEAD
-                           "-d", os.path.join(os.sep, "var", "run", "user",
-                           str(os.geteuid()))])
-=======
                            "-o", '{}/{}'.format(basepath, AVOCADO_YAML_FILE)])
-
->>>>>>> 430c6e74
         print("Start CMD>>>>{0}".format(' '.join(server_cmd)))
 
         resource.setrlimit(
@@ -327,7 +317,7 @@
     """
     This is the NVMe class
     """
-    def __init__(self, host, no_of_drive=0, nvme_conf_param="", debug=False):
+    def __init__(self, host, debug=False):
         """
         Initialize the remote machine for SSH Connection.
         Args:
@@ -339,10 +329,7 @@
             None
         """
         self.machine = host
-        self.no_of_drive = no_of_drive
-        self.nvme_conf_param = nvme_conf_param
         self.host = Ssh(host, sudo=True, debug=debug)
-        self.nvme_drives = []
 
     def init_spdk(self, enable):
         """
@@ -355,7 +342,7 @@
         Raises:
             generic if spdk enabled/disabled failed
         """
-        cmd = ("HUGEMEM=4096 " +
+        cmd = ("sudo HUGEMEM=4096 " +
                "TARGET_USER=\"{0}\" {1}".format(getpass.getuser(),
                                                 SPDK_SETUP_SCRIPT))
 
@@ -365,91 +352,6 @@
         rc = self.host.call(cmd)
         if rc is not 0:
             raise ServerFailed("ERROR Command = {0} RC = {1}".format(cmd, rc))
-
-    def get_pci_link(self):
-        """
-        To get the PCI mapping of NVMe drives on host
-        Args:
-            None
-        return:
-            pci_mapping [list]: Return the NVMe drives mapping
-                                example ["../../../0000:81:00.0"]
-        Raises:
-            generic if pci readlink command gets fail.
-        """
-        pci_mapping = []
-        for drive in self.nvme_drives:
-            cmd = "readlink /sys/block/{0}/device/device".format(drive)
-            _output = self.host.check_output(cmd)
-            pci_mapping.append(_output)
-
-        return pci_mapping
-
-    def create_daos_conf(self):
-        """
-        To create the daos_nvme.conf file with the parameters given in yaml file
-        PCI mapping will be collected from machine.
-        This File will be used by daos_server. If it's present means
-        it will use the NVMe otherwise SCM partition will be used.
-        Args:
-            None:
-        return:
-            None
-        Raises:
-            generic if daos_nvme.conf file remove command fails.
-        """
-        pci_slots = self.get_pci_link()
-
-        #Create the dictionary for the config parameter provided from yaml file.
-        param_dict = {}
-        for _param in self.nvme_conf_param.split(" "):
-            _tmp = _param.split(":")
-            param_dict[_tmp[0]] = _tmp[1]
-
-        pci_map = " "
-        for _id, _nvme_pci in enumerate(pci_slots):
-            mapping = _nvme_pci.split("/")[-1]
-            pci_map = pci_map + ("TransportID \"trtype:{0} traddr:{1}\" Nvme{2}\n"
-                                 .format(param_dict['TransportID_trtype'],
-                                         mapping.strip('\n'),
-                                         _id))
-        content = ("""[Nvme]\n
-                    {0}
-                   TimeoutUsec {1}\n
-                   ActionOnTimeout {2}\n
-                   AdminPollRate {3}\n
-                   HotplugEnable {4}\n
-                   HotplugPollRate {5}\n""".format(pci_map,
-                                                   param_dict['Timeout'],
-                                                   param_dict['ActionOnTimeout'],
-                                                   param_dict['AdminPollRate'],
-                                                   param_dict['HotplugEnable'],
-                                                   param_dict['HotplugPollRate']))
-        cmd = "rm -f {0}".format(DAOS_CONF_FILE)
-        rc = self.host.call(cmd)
-        if rc is not 0:
-            raise ServerFailed("ERROR Command = {0} RC = {1}".format(cmd, rc))
-        self.host.file_create(DAOS_CONF_FILE, content)
-
-    def check_drive_available(self):
-        """
-        To check if the requested drives are available on each hosts
-        Args:
-            None
-        return:
-            None
-        Raises:
-            generic if requested drives not available on server.
-        """
-        self.init_spdk(enable=False)
-
-        output = self.host.check_output("lsblk")
-        for i in range(0, self.no_of_drive):
-            name = "nvme{0}n1".format(i)
-            self.nvme_drives.append(name)
-            if name not in output:
-                raise ServerFailed("Found {0} drive and yaml file has requested {1}"
-                                   .format(i, self.no_of_drive))
 
     def setup(self):
         """
@@ -462,15 +364,13 @@
             generic if permission commands fail on server.
         """
         self.host.connect()
-        self.check_drive_available()
-        self.create_daos_conf()
         self.init_spdk(enable=True)
 
-        permission_cmd = ["chmod 777 /dev/hugepages",
-                          "chmod 666 /dev/uio*",
-                          "chmod 666 /sys/class/uio/uio*/device/config",
-                          "chmod 666 /sys/class/uio/uio*/device/resource*",
-                          "rm -f /dev/hugepages/*"]
+        permission_cmd = ["sudo /usr/bin/chmod 777 /dev/hugepages",
+                          "sudo /usr/bin/chmod 666 /dev/uio*",
+                          "sudo /usr/bin/chmod 666 /sys/class/uio/uio*/device/config",
+                          "sudo /usr/bin/chmod 666 /sys/class/uio/uio*/device/resource*",
+                          "sudo /usr/bin/rm -f /dev/hugepages/*"]
 
         rc = self.host.call("&&".join(permission_cmd))
         if rc is not 0:
@@ -490,15 +390,12 @@
         """
         self.host.connect()
         self.init_spdk(enable=False)
-        cmds = ["rm -f /dev/hugepages/*",
-                "rm -f {0}".format(DAOS_CONF_FILE)]
-
-        rc = self.host.call("&&".join(cmds))
+        rc = self.host.call("sudo /usr/bin/rm -f /dev/hugepages/*")
         if rc is not 0:
             raise ServerFailed("ERROR Command = {0} RC = {1}".format(cmds, rc))
         self.host.disconnect()
 
-def nvme_setup(hostlist, nvme_no_of_drive, nvme_conf_param):
+def nvme_setup(hostlist):
     """
     nvme_setup function called from Avocado test
     Args:
@@ -515,8 +412,6 @@
     host_nvme = []
     for _hosts in hostlist:
         host_nvme.append(Nvme(_hosts,
-                              nvme_no_of_drive,
-                              nvme_conf_param,
                               debug=True))
 
     for host in host_nvme:
