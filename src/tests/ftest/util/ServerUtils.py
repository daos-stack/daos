#!/usr/bin/python
'''
  (C) Copyright 2018-2019 Intel Corporation.

  Licensed under the Apache License, Version 2.0 (the "License");
  you may not use this file except in compliance with the License.
  You may obtain a copy of the License at

     http://www.apache.org/licenses/LICENSE-2.0

  Unless required by applicable law or agreed to in writing, software
  distributed under the License is distributed on an "AS IS" BASIS,
  WITHOUT WARRANTIES OR CONDITIONS OF ANY KIND, either express or implied.
  See the License for the specific language governing permissions and
  limitations under the License.

  GOVERNMENT LICENSE RIGHTS-OPEN SOURCE SOFTWARE
  The Government's rights to use, modify, reproduce, release, perform, display,
  or disclose this software are subject to the terms of the Apache License as
  provided in Contract No. B609815.
  Any reproduction of computer software, computer software documentation, or
  portions thereof marked with this legend must also reproduce the markings.
'''
from __future__ import print_function

import traceback
import sys
import os
import time
import subprocess
import json
import re
import resource
import signal
import fcntl
import errno
import getpass
import yaml
import threading

from SSHConnection import Ssh
from avocado.utils import genio

DAOS_PATH = os.environ['DAOS_PATH']
SPDK_SETUP_SCRIPT = "/opt/daos/spdk/scripts/setup.sh"
DAOS_CONF_FILE = "/etc/daos_nvme.conf"

SESSIONS = {}

DEFAULT_FILE = "src/tests/ftest/data/daos_server_baseline.yml"
AVOCADO_FILE = "src/tests/ftest/data/daos_avocado_test.yml"

class ServerFailed(Exception):
    """ Server didn't start/stop properly. """

# a callback function used when there is cmd line I/O, not intended
# to be used outside of this file
def printFunc(thestring):
    print("<SERVER>" + thestring)

def nvme_yaml_config(default_value_set, bdev, enabled=False):
    """
    Enable/Disable NVMe Mode.
    NVMe is enabled by default in yaml file.So disable it for CI runs.
    """
    if 'bdev_class' in default_value_set['servers'][0]:
        if (default_value_set['servers'][0]['bdev_class'] == bdev and
                not enabled):
            del default_value_set['servers'][0]['bdev_class']
    if enabled:
        default_value_set['servers'][0]['bdev_class'] = bdev

def create_server_yaml(basepath):
    """
    This function is to create DAOS server configuration YAML file
    based on Avocado test Yaml file.
    Args:
        - basepath = DAOS install basepath
    """
    #Read the baseline conf file data/daos_server_baseline.yml
    try:
        with open('{}/{}'.format(basepath,
                                 DEFAULT_FILE), 'r') as read_file:
            default_value_set = yaml.safe_load(read_file)
    except Exception as excpn:
        print("<SERVER> Exception occurred: {0}".format(str(excpn)))
        traceback.print_exception(excpn.__class__, excpn, sys.exc_info()[2])
        raise ServerFailed("Failed to Read {}/{}".format(basepath,
                                                         DEFAULT_FILE))

    #Read the values from avocado_testcase.yaml file if test ran with Avocado.
    new_value_set = {}
    if "AVOCADO_TEST_DATADIR" in os.environ:
        avocado_yaml_file = str(os.environ["AVOCADO_TEST_DATADIR"]).\
                                split(".")[0] + ".yaml"

        # Read avocado test yaml file.
        try:
            with open(avocado_yaml_file, 'r') as rfile:
                filedata = rfile.read()
            #Remove !mux for yaml load
            new_value_set = yaml.safe_load(filedata.replace('!mux', ''))
        except Exception as excpn:
            print("<SERVER> Exception occurred: {0}".format(str(excpn)))
            traceback.print_exception(excpn.__class__, excpn, sys.exc_info()[2])
            raise ServerFailed("Failed to Read {}"
                               .format('{}.tmp'.format(avocado_yaml_file)))

    #Update values from avocado_testcase.yaml in DAOS yaml variables.
    if new_value_set:
        for key in new_value_set['server_config']:
            if key in default_value_set['servers'][0]:
                default_value_set['servers'][0][key] = new_value_set\
                ['server_config'][key]
            elif key in default_value_set:
                default_value_set[key] = new_value_set['server_config'][key]

    #Disable NVMe from baseline data/daos_server_baseline.yml
    nvme_yaml_config(default_value_set, "nvme")

    #Write default_value_set dictionary in to AVOCADO_FILE
    #This will be used to start with daos_server -o option.
    try:
        with open('{}/{}'.format(basepath,
                                 AVOCADO_FILE), 'w') as write_file:
            yaml.dump(default_value_set, write_file, default_flow_style=False)
    except Exception as excpn:
        print("<SERVER> Exception occurred: {0}".format(str(excpn)))
        traceback.print_exception(excpn.__class__, excpn, sys.exc_info()[2])
        raise ServerFailed("Failed to Write {}/{}".format(basepath,
                                                          AVOCADO_FILE))


def runServer(hostfile, setname, basepath, uri_path=None, env_dict=None):
    """
    Launches DAOS servers in accordance with the supplied hostfile.

    """
    global SESSIONS
    try:
        servers = [line.split(' ')[0]
                   for line in genio.read_all_lines(hostfile)]
        server_count = len(servers)

        #Create the DAOS server configuration yaml file to pass
        #with daos_server -o <FILE_NAME>
        create_server_yaml(basepath)

        # first make sure there are no existing servers running
        killServer(servers)

        # clean the tmpfs on the servers
        for server in servers:
            subprocess.check_call(['ssh', server,
                                   "find /mnt/daos -mindepth 1 -maxdepth 1 "
                                   "-print0 | xargs -0r rm -rf"])

        # pile of build time variables
        with open(os.path.join(basepath, ".build_vars.json")) as json_vars:
            build_vars = json.load(json_vars)
        orterun_bin = os.path.join(build_vars["OMPI_PREFIX"], "bin", "orterun")
        daos_srv_bin = os.path.join(build_vars["PREFIX"], "bin", "daos_server")

        env_args = []
        # Add any user supplied environment
        if env_dict is not None:
            for key, value in env_dict.items():
                os.environ[key] = value
                env_args.extend(["-x", "{}={}".format(key, value)])

        server_cmd = [orterun_bin, "--np", str(server_count)]
        if uri_path is not None:
            server_cmd.extend(["--report-uri", uri_path])
        server_cmd.extend(["--hostfile", hostfile, "--enable-recovery"])
        server_cmd.extend(env_args)
        server_cmd.extend([daos_srv_bin,
                           "-a", os.path.join(basepath, "install", "tmp"),
<<<<<<< HEAD
                           "-o", '{}/{}'.format(basepath, AVOCADO_YAML_FILE)])
=======
                           "-o", '{}/{}'.format(basepath, AVOCADO_FILE)])

>>>>>>> DAOS-1893
        print("Start CMD>>>>{0}".format(' '.join(server_cmd)))

        resource.setrlimit(
            resource.RLIMIT_CORE,
            (resource.RLIM_INFINITY, resource.RLIM_INFINITY))

        SESSIONS[setname] = subprocess.Popen(server_cmd,
                                             stdout=subprocess.PIPE,
                                             stderr=subprocess.PIPE)
        fdesc = SESSIONS[setname].stdout.fileno()
        fstat = fcntl.fcntl(fdesc, fcntl.F_GETFL)
        fcntl.fcntl(fdesc, fcntl.F_SETFL, fstat | os.O_NONBLOCK)
        timeout = 600
        start_time = time.time()
        result = 0
        pattern = "DAOS I/O server"
        expected_data = "Starting Servers\n"
        while True:
            output = ""
            try:
                output = SESSIONS[setname].stdout.read()
            except IOError as excpn:
                if excpn.errno != errno.EAGAIN:
                    raise excpn
                continue
            match = re.findall(pattern, output)
            expected_data += output
            result += len(match)
            if not output or result == server_count or \
               time.time() - start_time > timeout:
                print("<SERVER>: {}".format(expected_data))
                if result != server_count:
                    raise ServerFailed("Server didn't start!")
                break
        print("<SERVER> server started and took %s seconds to start" % \
              (time.time() - start_time))
    except Exception as error:
        print("<SERVER> Exception occurred: {0}".format(str(error)))
        traceback.print_exception(excpn.__class__, error, sys.exc_info()[2])
        # we need to end the session now -- exit the shell
        try:
            SESSIONS[setname].send_signal(signal.SIGINT)
            time.sleep(5)
            # get the stderr
            error = SESSIONS[setname].stderr.read()
            if SESSIONS[setname].poll() is None:
                SESSIONS[setname].kill()
            retcode = SESSIONS[setname].wait()
            print("<SERVER> server start return code: {}\n" \
                  "stderr:\n{}".format(retcode, error))
        except KeyError:
            pass
        raise ServerFailed("Server didn't start!")

def stopServer(setname=None, hosts=None):
    """
    orterun says that if you send a ctrl-c to it, it will
    initiate an orderly shutdown of all the processes it
    has spawned.  Doesn't always work though.
    """

    global SESSIONS
    try:
        if setname is None:
            for _key, value in SESSIONS.items():
                value.send_signal(signal.SIGINT)
                time.sleep(5)
                if value.poll() is None:
                    value.kill()
                value.wait()
        else:
            SESSIONS[setname].send_signal(signal.SIGINT)
            time.sleep(5)
            if SESSIONS[setname].poll() is None:
                SESSIONS[setname].kill()
            SESSIONS[setname].wait()
        print("<SERVER> server stopped")
    except Exception as error:
        print("<SERVER> Exception occurred: {0}".format(str(error)))
        raise ServerFailed("Server didn't stop!")

    if not hosts:
        return

    # make sure they actually stopped
    # but give them some time to stop first
    time.sleep(5)
    found_hosts = []
    for host in hosts:
        proc = subprocess.Popen(["ssh", host,
                                 "pgrep '(daos_server|daos_io_server)'"],
                                stdout=subprocess.PIPE)
        stdout = proc.communicate()[0]
        resp = proc.wait()
        if resp == 0:
            # a daos process was found hanging around!
            found_hosts.append(host)

    if found_hosts:
        killServer(found_hosts)
        raise ServerFailed("daos processes {} found on hosts "
                           "{} after stopServer() were "
                           "killed".format(', '.join(stdout.splitlines()),
                                           found_hosts))

    # we can also have orphaned ssh processes that started an orted on a
    # remote node but never get cleaned up when that remote node spontaneiously
    # reboots
    subprocess.call(["pkill", "^ssh$"])

def killServer(hosts):
    """
    Sometimes stop doesn't get everything.  Really whack everything
    with this.

    hosts -- list of host names where servers are running
    """
    kill_cmds = ["pkill '(daos_server|daos_io_server)' --signal INT",
                 "sleep 5",
                 "pkill '(daos_server|daos_io_server)' --signal KILL"]
    for host in hosts:
        subprocess.call("ssh {0} \"{1}\"".format(host, '; '.join(kill_cmds)),
                        shell=True)
<<<<<<< HEAD

class Nvme(threading.Thread):
    """
    NVMe thread class for setting/cleaning up NVMe on servers
    """
    def __init__(self, host, operation, debug=False):
        """
        Initialize the remote machine for SSH Connection.
        Args:
            host : Remote machine IP address or hostname.
            no_of_drive (int): Number of drives to be setup default = 0
            nvme_conf_param (): Parameter to be updated in daos_nvme.conf
            debug : To print the command on console for debug purpose.
        return:
            None
        """
        threading.Thread.__init__(self)
        self.machine = host
        self.operation = operation
        self.host = Ssh(host, sudo=True, debug=debug)

    def init_spdk(self, enable):
        """
        Enabled/Disable SPDK on host
        Args:
            enable [True/False]: True will setup the SPDK and False will disable
                                 SPDK on host
        return:
            None
        Raises:
            generic if spdk enabled/disabled failed
        """
        cmd = ("sudo HUGEMEM=4096 " +
               "TARGET_USER=\"{0}\" {1}".format(getpass.getuser(),
                                                SPDK_SETUP_SCRIPT))
        if enable is False:
            cmd = cmd + " reset"
        rccode = self.host.call(cmd)
        if rccode is not 0:
            raise ServerFailed("ERROR Command = {0} RC = {1}".format(cmd,
                                                                     rccode))

    def setup(self):
        """
        Class setup function
        Args:
            None:
        return:
            None
        Raises:
            generic if permission commands fail on server.
        """
        self.host.connect()
        self.init_spdk(enable=True)

        permission_cmd = ["sudo /usr/bin/chmod 777 /dev/hugepages",
                          "sudo /usr/bin/chmod 666 /dev/uio*",
                          "sudo /usr/bin/chmod 666 \
                          /sys/class/uio/uio*/device/config",
                          "sudo /usr/bin/chmod 666 \
                          /sys/class/uio/uio*/device/resource*",
                          "sudo /usr/bin/rm -f /dev/hugepages/*"]

        rccode = self.host.call("&&".join(permission_cmd))
        if rccode is not 0:
            raise ServerFailed("ERROR Command = {0} RC = {1}"
                               .format(permission_cmd, rccode))
        self.host.disconnect()

    def cleanup(self):
        """
        Class cleanup function
        Args:
            None:
        return:
            None
        Raises:
            generic if cleanup (rm) commands fail on server.
        """
        self.host.connect()
        self.init_spdk(enable=False)
        cmd = "sudo /usr/bin/rm -f /dev/hugepages/*"
        rccode = self.host.call(cmd)
        if rccode is not 0:
            raise ServerFailed("ERROR Command = {0} RC = {1}".format(cmd,
                                                                     rccode))
        self.host.disconnect()

    def run(self):
        """
        Thread Run method for setup or cleanup
        """
        if self.operation == "setup":
            self.setup()
        elif self.operation == "cleanup":
            self.cleanup()

def nvme_setup(hostlist):
    """
    nvme_setup function called from Avocado test
    Args:
        hostlist[list]: servers to start with NVMe.
        nvme_no_of_drive: Total number of drives per server.
        nvme_conf_param: NVMe config file parameters.

        *IMPORTANT* (All above parameter can be passed via yaml file)
        please look at the example Nvme.yaml
    return:
        None
    """
    print("NVMe server Setup Started......")
    host_nvme = []
    for _hosts in hostlist:
        host_nvme.append(Nvme(_hosts,
                              "setup",
                              debug=True))
    for setup_thread in host_nvme:
        setup_thread.start()
    for setup_thread in host_nvme:
        setup_thread.join()
    print("NVMe server Setup Finished......")

def nvme_cleanup(hostlist):
    """
    nvme_cleanup function called from Avocado test
    Args:
        hostlist[list]: Number of hosts to start ther server with NVMe
    return:
        None
    """
    print("NVMe server cleanup Started......")
    host_nvme = []
    for _hosts in hostlist:
        host_nvme.append(Nvme(_hosts,
                              "cleanup",
                              debug=True))

    for cleanup_thread in host_nvme:
        cleanup_thread.start()

    for cleanup_thread in host_nvme:
        cleanup_thread.join()

    print("NVMe server cleanup Finished......")
=======
>>>>>>> DAOS-1893<|MERGE_RESOLUTION|>--- conflicted
+++ resolved
@@ -175,12 +175,8 @@
         server_cmd.extend(env_args)
         server_cmd.extend([daos_srv_bin,
                            "-a", os.path.join(basepath, "install", "tmp"),
-<<<<<<< HEAD
-                           "-o", '{}/{}'.format(basepath, AVOCADO_YAML_FILE)])
-=======
                            "-o", '{}/{}'.format(basepath, AVOCADO_FILE)])
 
->>>>>>> DAOS-1893
         print("Start CMD>>>>{0}".format(' '.join(server_cmd)))
 
         resource.setrlimit(
@@ -304,7 +300,6 @@
     for host in hosts:
         subprocess.call("ssh {0} \"{1}\"".format(host, '; '.join(kill_cmds)),
                         shell=True)
-<<<<<<< HEAD
 
 class Nvme(threading.Thread):
     """
@@ -448,6 +443,4 @@
     for cleanup_thread in host_nvme:
         cleanup_thread.join()
 
-    print("NVMe server cleanup Finished......")
-=======
->>>>>>> DAOS-1893+    print("NVMe server cleanup Finished......")