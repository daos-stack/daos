#!/usr/bin/python
"""
  (C) Copyright 2018-2020 Intel Corporation.

  Licensed under the Apache License, Version 2.0 (the "License");
  you may not use this file except in compliance with the License.
  You may obtain a copy of the License at

      http://www.apache.org/licenses/LICENSE-2.0

  Unless required by applicable law or agreed to in writing, software
  distributed under the License is distributed on an "AS IS" BASIS,
  WITHOUT WARRANTIES OR CONDITIONS OF ANY KIND, either express or implied.
  See the License for the specific language governing permissions and
  limitations under the License.

  GOVERNMENT LICENSE RIGHTS-OPEN SOURCE SOFTWARE
  The Government's rights to use, modify, reproduce, release, perform, display,
  or disclose this software are subject to the terms of the Apache License as
  provided in Contract No. B609815.
  Any reproduction of computer software, computer software documentation, or
  portions thereof marked with this legend must also reproduce the markings.
"""
from __future__ import print_function

from getpass import getuser
from grp import getgrgid
from pwd import getpwuid
import re
import json

from command_utils_base import CommandFailure
from dmg_utils_base import DmgCommandBase


class DmgCommand(DmgCommandBase):
    # pylint: disable=too-many-ancestors,too-many-public-methods
    """Defines a object representing a dmg command with helper methods."""

    # Member state defined in control/system/member.go. Used for dmg system
    # query.
    SYSTEM_QUERY_STATES = {
        "UNKNOWN": 0,
        "AWAIT_FORMAT": 1,
        "STARTING": 2,
        "READY": 3,
        "JOINED": 4,
        "STOPPING": 5,
        "STOPPED": 6,
        "EVICTED": 7,
        "ERRORED": 8,
        "UNRESPONSIVE": 9
    }

    # As the handling of these regular expressions are moved inside their
    # respective methods, they should be removed from this definition.
    METHOD_REGEX = {
        "run":
            r"(.*)",
        "network_scan":
            r"[-]+(?:\n|\n\r)([a-z0-9-]+)(?:\n|\n\r)[-]+|NUMA\s+"
            r"Socket\s+(\d+)|(ofi\+[a-z0-9;_]+)\s+([a-z0-9, ]+)",
        "pool_list":
            r"(?:([0-9a-fA-F-]+) +([0-9,]+))",
        "storage_query_list_pools":
            r"[-]+\s+([a-z0-9-]+)\s+[-]+|(?:UUID:([a-z0-9-]+)\s+Rank:([0-9]+)"
            r"\s+Targets:\[([0-9 ]+)\])(?:\s+Blobs:\[([0-9 ]+)\]\s+?$)",
        "storage_query_list_devices":
            r"[-]+\s+([a-z0-9-]+)\s+[-]+\s+.*\s+|(?:UUID:([a-z0-9-]+)\s+"
            r"Targets:\[([0-9 ]+)\]\s+Rank:([0-9]+)\s+State:([A-Z]+))",
        "storage_query_device_health":
            r"[-]+\s+([a-z0-9-]+)\s+[-]+\s+.*\s+UUID:([a-z0-9-]+)\s+Targets:"
            r"\[([0-9 ]+)\]\s+Rank:([0-9]+)\s+State:(\w+)\s+.*\s+|(?:Temp.*|"
            r"Cont.*Busy Time|Pow.*Cycles|Pow.*Duration|Unsafe.*|Media.*|"
            r"Read.*|Write.*|Unmap.*|Checksum.*|Err.*Entries|Avail.*|"
            r"Dev.*Reli.*|Vola.*):\s*([A-Za-z0-9]+)",
        "storage_query_target_health":
            r"[-]+\s+([a-z0-9-]+)\s+[-]+\s+|Devices\s+|UUID:([a-z0-9-]+)\s+"
            r"Targets:\[([0-9 ]+)\]\s+Rank:(\d+)\s+State:(\w+)|"
            r"(?:Read\s+Errors|Write\s+Errors|Unmap\s+Errors|Checksum\s+Errors|"
            r"Error\s+Log\s+Entries|Media\s+Errors|Temperature|"
            r"Available\s+Spare|Device\s+Reliability|Read\s+Only|"
            r"Volatile\s+Memory\s+Backup):\s?([A-Za-z0-9- ]+)",
        "storage_set_faulty":
            r"[-]+\s+([a-z0-9-]+)\s+[-]+\s+|Devices\s+|(?:UUID:[a-z0-9-]+\s+"
            r"Targets:\[[0-9 ]+\]\s+Rank:\d+\s+State:(\w+))",
        "system_query":
            r"(\d\s+([0-9a-fA-F-]+)\s+([0-9.]+)\s+[A-Za-z]+)",
        "system_start":
            r"(\d+|\[[0-9-,]+\])\s+([A-Za-z]+)\s+([A-Za-z]+)",
        "system_stop":
            r"(\d+|\[[0-9-,]+\])\s+([A-Za-z]+)\s+([A-Za-z]+)",
    }

    def network_scan(self, provider=None, all_devs=False):
        """Get the result of the dmg network scan command.

        Args:
            provider (str): name of network provider tied to the device
            all_devs (bool, optional): Show all device info. Defaults to False.

        Returns:
            CmdResult: an avocado CmdResult object containing the dmg command
                information, e.g. exit status, stdout, stderr, etc.

        Raises:
            CommandFailure: if the dmg storage scan command fails.

        """
        return self._get_result(
            ("network", "scan"), provider=provider, all=all_devs)

    def storage_scan(self, verbose=False):
        # pylint: disable=pointless-string-statement
        """Get the result of the dmg storage scan command.

        Args:
            verbose (bool, optional): create verbose output. Defaults to False.

        Returns:
            dict: Values obtained from stdout in dictionary. Most of the values
                are in list.

        Raises:
            CommandFailure: if the dmg storage scan command fails.

        """
        self._get_result(("storage", "scan"), verbose=verbose)

        # Sample dmg storage scan verbose output. Don't delete this sample
        # because it helps to develop and debug the regex.
        """
        --------
        wolf-130
        --------
        SCM Namespace Socket ID Capacity
        ------------- --------- --------
        pmem0         0         3.2 TB
        pmem1         0         3.2 TB

        NVMe PCI     Model                FW Revision Socket ID Capacity
        --------     -----                ----------- --------- --------
        0000:5e:00.0 INTEL SSDPE2KE016T8  VDV10170    0         1.6 TB
        0000:5f:00.0 INTEL SSDPE2KE016T8  VDV10170    0         1.6 TB
        0000:81:00.0 INTEL SSDPED1K750GA  E2010475    1         750 GB
        0000:da:00.0 INTEL SSDPED1K750GA  E2010475    1         750 GB
        """

        # Sample dmg storage scan output. Don't delete this sample because it
        # helps to develop and debug the regex.
        """
         Hosts    SCM Total             NVMe Total
        -----    ---------             ----------
        wolf-130 6.4 TB (2 namespaces) 4.7 TB (4 controllers)
        """

        data = {}

        if verbose:
            vals = re.findall(
                r"--------\n([a-z0-9-]+)\n--------|"
                r"\n([a-z0-9_]+)[ ]+([\d]+)[ ]+([\d.]+) ([A-Z]+)|"
                r"([a-f0-9]+:[a-f0-9]+:[a-f0-9]+.[a-f0-9]+)[ ]+"
                r"(\S+)[ ]+(\S+)[ ]+(\S+)[ ]+(\d+)[ ]+([\d.]+)"
                r"[ ]+([A-Z]+)[ ]*\n", self.result.stdout)

            data = {}
            host = vals[0][0]
            data[host] = {}
            data[host]["scm"] = {}
            i = 1
            while i < len(vals):
                if vals[i][1] == "":
                    break
                pmem_name = vals[i][1]
                socket_id = vals[i][2]
                capacity = "{} {}".format(vals[i][3], vals[i][4])
                data[host]["scm"][pmem_name] = {}
                data[host]["scm"][pmem_name]["socket"] = socket_id
                data[host]["scm"][pmem_name]["capacity"] = capacity
                i += 1

            data[host]["nvme"] = {}
            while i < len(vals):
                pci_addr = vals[i][5]
                model = "{} {}".format(vals[i][6], vals[i][7])
                fw_revision = vals[i][8]
                socket_id = vals[i][9]
                capacity = "{} {}".format(vals[i][10], vals[i][11])
                data[host]["nvme"][pci_addr] = {}
                data[host]["nvme"][pci_addr]["model"] = model
                data[host]["nvme"][pci_addr]["fw_revision"] = fw_revision
                data[host]["nvme"][pci_addr]["socket"] = socket_id
                data[host]["nvme"][pci_addr]["capacity"] = capacity
                i += 1

        else:
            vals = re.findall(
                r"([a-z0-9-\[\]]+)\s+([\d.]+)\s+([A-Z]+)\s+"
                r"\(([\w\s]+)\)\s+([\d.]+)\s+([A-Z]+)\s+\(([\w\s]+)",
                self.result.stdout)
            self.log.info("--- Non-verbose output parse result ---")
            self.log.info(vals)

            data = {}
            for row in vals:
                host = row[0]
                data[host] = {
                    "scm": {"capacity": None, "details": None},
                    "nvme": {"capacity": None, "details": None}}
                data[host]["scm"]["capacity"] = " ".join(row[1:3])
                data[host]["scm"]["details"] = row[3]
                data[host]["nvme"]["capacity"] = " ".join(row[4:6])
                data[host]["nvme"]["details"] = row[6]

        return data

<<<<<<< HEAD
    def storage_format(self, verbose=False, reformat=False, ranks=None,
                       rank_hosts=None):
=======
    def storage_format(self, reformat=False, timeout=30):
>>>>>>> dee024d8
        """Get the result of the dmg storage format command.

        Args:
            verbose (bool): show results of each SCM & NVMe device format
                operation.
            reformat (bool): always reformat storage, could be destructive.
                This will create control-plane related metadata i.e. superblock
                file and reformat if the storage media is available and
                formattable.
<<<<<<< HEAD
            ranks (str): comma separated list of system ranks to format,
                Default is all ranks.
            rank_hosts (str): comma separated list of hosts whose managed ranks
                are to be operated on.
=======
            timeout: seconds after which the format is considered a failure and
                times out.
>>>>>>> dee024d8

        Returns:
            CmdResult: an avocado CmdResult object containing the dmg command
                information, e.g. exit status, stdout, stderr, etc.

        Raises:
            CommandFailure: if the dmg storage format command fails.

        """
<<<<<<< HEAD
        kwargs = {
            "verbose": verbose,
            "reformat": reformat,
            "ranks": ranks,
            "rank_hosts": rank_hosts,
        }
        return self._get_result(("storage", "format"), **kwargs)
=======
        saved_timeout = self.timeout
        self.timeout = timeout
        result = self._get_result(("storage", "format"), reformat=reformat)
        self.timeout = saved_timeout
        return result
>>>>>>> dee024d8

    def storage_prepare(self, user=None, hugepages="4096", nvme=False,
                        scm=False, reset=False, force=True):
        """Get the result of the dmg storage format command.

        Returns:
            CmdResult: an avocado CmdResult object containing the dmg command
                information, e.g. exit status, stdout, stderr, etc.

        Raises:
            CommandFailure: if the dmg storage prepare command fails.

        """
        kwargs = {
            "nvme_only": nvme,
            "scm_only": scm,
            "target_user": getuser() if user is None else user,
            "hugepages": hugepages,
            "reset": reset,
            "force": force
        }
        return self._get_result(("storage", "prepare"), **kwargs)

    def storage_set_faulty(self, uuid, force=True):
        """Get the result of the 'dmg storage set nvme-faulty' command.

        Args:
            uuid (str): Device UUID to query.
            force (bool, optional): Force setting device state to FAULTY.
                Defaults to True.
        """
        return self._get_result(
            ("storage", "set", "nvme-faulty"), uuid=uuid, force=force)

    def storage_query_list_devices(self, rank=None, health=False):
        """Get the result of the 'dmg storage query list-devices' command.

        Args:
            rank (int, optional): Limit response to devices on this rank.
                Defaults to None.
            health (bool, optional): Include device health in response.
                Defaults to false.

        Returns:
            CmdResult: an avocado CmdResult object containing the dmg command
                information, e.g. exit status, stdout, stderr, etc.

        Raises:
            CommandFailure: if the dmg storage prepare command fails.

        """
        return self._get_result(
            ("storage", "query", "list-devices"), rank=rank, health=health)

    def storage_query_list_pools(self, uuid=None, rank=None, verbose=False):
        """Get the result of the 'dmg storage query list-pools' command.

        Args:
            uuid (str): Device UUID to query. Defaults to None.
            rank (int, optional): Limit response to pools on this rank.
                Defaults to None.
            verbose (bool, optional): create verbose output. Defaults to False.

        Returns:
            CmdResult: an avocado CmdResult object containing the dmg command
                information, e.g. exit status, stdout, stderr, etc.

        Raises:
            CommandFailure: if the dmg storage prepare command fails.

        """
        return self._get_result(
            ("storage", "query", "list-pools"), uuid=uuid, rank=rank,
            verbose=verbose)

    def storage_query_device_health(self, uuid):
        """Get the result of the 'dmg storage query device-health' command.

        Args:
            uuid (str): Device UUID to query.

        Returns:
            CmdResult: an avocado CmdResult object containing the dmg command
                information, e.g. exit status, stdout, stderr, etc.

        Raises:
            CommandFailure: if the dmg storage prepare command fails.

        """
        return self._get_result(
            ("storage", "query", "device-health"), uuid=uuid)

    def storage_query_target_health(self, rank, tgtid):
        """Get the result of the 'dmg storage query target-health' command.

        Args:
            rank (int): Rank hosting target.
            tgtid (int): Target index to query.

        Returns:
            CmdResult: an avocado CmdResult object containing the dmg command
                information, e.g. exit status, stdout, stderr, etc.

        Raises:
            CommandFailure: if the dmg storage prepare command fails.

        """
        return self._get_result(
            ("storage", "query", "target-health"), rank=rank, tgtid=tgtid)

    def storage_scan_nvme_health(self):
        """Get the result of the 'dmg storage scan --nvme-health' command.

        Returns:
            CmdResult: an avocado CmdResult object containing the dmg command
                information, e.g. exit status, stdout, stderr, etc.

        Raises:
            CommandFailure: If dmg storage scan --nvme-health command fails.

        """
        return self._get_result(("storage", "scan"), nvme_health=True)

    def pool_create(self, scm_size, uid=None, gid=None, nvme_size=None,
                    target_list=None, svcn=None, group=None, acl_file=None):
        """Create a pool with the dmg command.

        The uid and gid method arguments can be specified as either an integer
        or a string.  If an integer value is specified it will be converted into
        the corresponding user/group name string.

        Args:
            scm_size (int): SCM pool size to create.
            uid (object, optional): User ID with privileges. Defaults to None.
            gid (object, optional): Group ID with privileges. Defaults to None.
            nvme_size (str, optional): NVMe size. Defaults to None.
            target_list (list, optional): a list of storage server unique
                identifiers (ranks) for the DAOS pool
            svcn (str, optional): Number of pool service replicas. Defaults to
                None, in which case 1 is used by the dmg binary in default.
            group (str, optional): DAOS system group name in which to create the
                pool. Defaults to None, in which case "daos_server" is used by
                default.
            acl_file (str, optional): ACL file. Defaults to None.

        Raises:
            CommandFailure: if the 'dmg pool create' command fails and
                self.exit_status_exception is set to True.

        Returns:
            dict: a dictionary containing the 'uuid' and 'svc' of the new pool
                successfully extracted form the dmg command result.

        """
        kwargs = {
            "user": getpwuid(uid).pw_name if isinstance(uid, int) else uid,
            "group": getgrgid(gid).gr_name if isinstance(gid, int) else gid,
            "scm_size": scm_size,
            "nvme_size": nvme_size,
            "nsvc": svcn,
            "sys": group,
            "acl_file": acl_file
        }
        if target_list is not None:
            kwargs["ranks"] = ",".join([str(target) for target in target_list])
        self._get_result(("pool", "create"), **kwargs)

        # Extract the new pool UUID and SVC list from the command output
        data = {}
        if self.json.value:
            # Sample json output.
            # "response": {
            #     "UUID": "ebac9285-61ec-4d2e-aa2d-4d0f7dd6b7d6",
            #     "Svcreps": [
            #     0
            #     ]
            # },
            # "error": null,
            # "status": 0
            output = json.loads(self.result.stdout)
            data["uuid"] = output["response"]["UUID"]
            data["svc"] = ",".join(
                [str(svc) for svc in output["response"]["Svcreps"]])

        else:
            match = re.findall(
                r"UUID:\s+([A-Za-z0-9-]+),\s+"
                r"Service replicas:\s+([0-9]+(,[0-9]+)*)",
                self.result.stdout)
            if match:
                data["uuid"] = match[0][0]
                data["svc"] = match[0][1]

        return data

    def pool_query(self, pool):
        """Query a pool with the dmg command.

        Args:
            uuid (str): Pool UUID to query.

        Raises:
            CommandFailure: if the dmg pool query command fails.

        Returns:
            dict: a dictionary containing the pool information when successfully
                extracted form the dmg command result.

        """
        self._get_result(("pool", "query"), pool=pool)

        # Extract the new pool information from the command output.
        # Sample output:
        #   Pool <A>, ntarget=<B>, disabled=<C>, leader=<D>, version=<E>
        #   Pool space info:
        #   - Target(VOS) count:<F>
        #   - SCM:
        #     Total size: <G>
        #     Free: <H>, min:<I>, max:<J>, mean:<K>
        #   - NVMe:
        #     Total size: <L>
        #     Free: <M>, min:<N>, max:<O>, mean:<P>
        #   Rebuild <Q>, <R> objs, <S> recs
        #
        # This yields the following tuple of tuples when run through the regex:
        #   0: (<A>, <B>, <C>, <D>, <E>, '', '', '', '', '', '', '', '', '')
        #   1: ('', '', '', '', '', <F>, '', '', '', '', '', '', '', '')
        #   2: ('', '', '', '', '', '', <G>, <H>, <I>, <J>, <K>, '', '', '')
        #   3: ('', '', '', '', '', '', <L>, <M>, <N>, <O>, <P>, '', '', '')
        #   4: ('', '', '', '', '', '', '', '', '', '', '', <Q>, <R>, <S>)
        #
        # This method will convert the regex result into the following dict:
        #   data = {
        #       "uuid": <A>,
        #       "ntarget": <B>,
        #       "disabled": <C>,
        #       "leader": <D>,
        #       "version": <E>,
        #       "target_count": <F>,
        #       "scm": {
        #           "total": <G>,
        #           "free": <H>,
        #           "free_min": <I>,
        #           "free_max": <J>,
        #           "free_mean": <K>
        #       },
        #       "nvme": {
        #           "total": <L>,
        #           "free": <M>,
        #           "free_min": <N>,
        #           "free_max": <O>,
        #           "free_mean": <P>
        #       },
        #       "rebuild": {
        #           "status": <Q>,
        #           "objects": <R>,
        #           "records": <S>
        #       }
        #   }
        #
        data = {}
        match = re.findall(
            r"(?:Pool\s+([0-9a-fA-F-]+),\s+ntarget=(\d+),\s+disabled=(\d+),"
            r"\s+leader=(\d+),\s+version=(\d+)|Target\(VOS\)\s+count:"
            r"\s*(\d+)|(?:(?:SCM:|NVMe:)\s+Total\s+size:\s+([0-9.]+\s+[A-Z]+)"
            r"\s+Free:\s+([0-9.]+\s+[A-Z]+),\smin:([0-9.]+\s+[A-Z]+),"
            r"\s+max:([0-9.]+\s+[A-Z]+),\s+mean:([0-9.]+\s+[A-Z]+))"
            r"|Rebuild\s+(\w+),\s+([0-9]+)\s+objs,\s+([0-9]+)\s+recs)",
            self.result.stdout)
        if match:
            # Mapping of the pool data entries to the match[0] indices
            pool_map = {
                "uuid": 0,
                "ntarget": 1,
                "disabled": 2,
                "leader": 3,
                "version": 4
            }
            # Mapping of the pool space entries to the match[2|3] indices
            space_map = {
                "total": 6,
                "free": 7,
                "free_min": 8,
                "free_max": 9,
                "free_mean": 10
            }
            # Mapping of the second indices mappings to the first match indices
            map_values = {
                0: pool_map,
                1: {"target_count": 5},
                2: space_map,
                3: space_map,
                4: {"status": 11, "objects": 12, "records": 13}
            }
            for index_1, match_list in enumerate(match):
                if index_1 not in map_values:
                    continue
                for key, index_2 in map_values[index_1].items():
                    if index_1 == 2:
                        if "scm" not in data:
                            data["scm"] = {}
                        data["scm"][key] = match_list[index_2]
                    elif index_1 == 3:
                        if "nvme" not in data:
                            data["nvme"] = {}
                        data["nvme"][key] = match_list[index_2]
                    elif index_1 == 4:
                        if "rebuild" not in data:
                            data["rebuild"] = {}
                        data["rebuild"][key] = match_list[index_2]
                    else:
                        data[key] = match_list[index_2]
        return data

    def pool_destroy(self, pool, force=True):
        """Destroy a pool with the dmg command.

        Args:
            pool (str): Pool UUID to destroy.
            force (bool, optional): Force removal of pool. Defaults to True.

        Returns:
            CmdResult: Object that contains exit status, stdout, and other
                information.

        Raises:
            CommandFailure: if the dmg pool destroy command fails.

        """
        return self._get_result(("pool", "destroy"), pool=pool, force=force)

    def pool_get_acl(self, pool):
        """Get the ACL for a given pool.

        Args:
            pool (str): Pool for which to get the ACL.

        Returns:
            CmdResult: Object that contains exit status, stdout, and other
                information.

        Raises:
            CommandFailure: if the dmg pool get-acl command fails.

        """
        return self._get_result(("pool", "get-acl"), pool=pool)

    def pool_update_acl(self, pool, acl_file=None, entry=None):
        """Update the acl for a given pool.

        Args:
            pool (str): Pool for which to update the ACL.
            acl_file (str, optional): ACL file to update
            entry (str, optional): entry to be updated

        Returns:
            CmdResult: Object that contains exit status, stdout, and other
                information.

        Raises:
            CommandFailure: if the dmg pool update-acl command fails.

        """
        return self._get_result(
            ("pool", "update-acl"), pool=pool, acl_file=acl_file, entry=entry)

    def pool_overwrite_acl(self, pool, acl_file):
        """Overwrite the acl for a given pool.

        Args:
            pool (str): Pool for which to overwrite the ACL.
            acl_file (str): ACL file to update

        Returns:
            CmdResult: Object that contains exit status, stdout, and other
                information.

        Raises:
            CommandFailure: if the dmg pool overwrite-acl command fails.

        """
        return self._get_result(
            ("pool", "overwrite-acl"), pool=pool, acl_file=acl_file)

    def pool_delete_acl(self, pool, principal):
        """Delete the acl for a given pool.

        Args:
            pool (str): Pool for which to delete the ACL.
            principal (str): principal to be deleted

        Returns:
            CmdResult: Object that contains exit status, stdout, and other
                information.

        Raises:
            CommandFailure: if the dmg pool delete-acl command fails.

        """
        return self._get_result(
            ("pool", "delete-acl"), pool=pool, principal=principal)

    def pool_list(self):
        """List pools.

        Returns:
            list: a list containing pool uuids.

        Raises:
            CommandFailure: if the dmg pool delete-acl command fails.

        """
        self._get_result(("pool", "list"))
        return re.findall(r"(?:([0-9a-fA-F-]+) +([0-9,]+))", self.result.stdout)

    def pool_set_prop(self, pool, name, value):
        """Set property for a given Pool.

        Args:
            pool (str): Pool uuid for which property is supposed
                        to be set.
            name (str): Property name to be set
            value (str): Property value to be set

        Returns:
            CmdResult: Object that contains exit status, stdout, and other
                       information.

        Raises:
            CommandFailure: if the dmg pool set-prop command fails.

        """
        return self._get_result(
            ("pool", "set-prop"), pool=pool, name=name, value=value)

    def pool_exclude(self, pool, rank, tgt_idx=None):
        """Exclude a daos_server from the pool.

        Args:
            pool (str): Pool uuid.
            rank (int): Rank of the daos_server to exclude
            tgt_idx (int): target to be excluded from the pool

        Returns:
            CmdResult: Object that contains exit status, stdout, and other
                       information.

        Raises:
            CommandFailure: if the dmg pool exclude command fails.

        """
        return self._get_result(
            ("pool", "exclude"), pool=pool, rank=rank, tgt_idx=tgt_idx)

    def pool_drain(self, pool, rank, tgt_idx=None):
        """Drain a daos_server from the pool.

        Args:
            pool (str): Pool uuid.
            rank (int): Rank of the daos_server to drain
            tgt_idx (int): target to be excluded from the pool

        Returns:
            CmdResult: Object that contains exit status, stdout, and other
                       information.

        Raises:
            CommandFailure: if the dmg pool drain command fails.

        """
        return self._get_result(
            ("pool", "drain"), pool=pool, rank=rank, tgt_idx=tgt_idx)

    def pool_reintegrate(self, pool, rank, tgt_idx=None):
        """Reintegrate a daos_server to the pool.

        Args:
            pool (str): Pool uuid.
            rank (int): Rank of the daos_server to reintegrate
            tgt_idx (int): target to be reintegrated to the pool

        Returns:
            CmdResult: Object that contains exit status, stdout, and other
                       information.

        Raises:
            CommandFailure: if the dmg pool reintegrate command fails.

        """
        return self._get_result(
            ("pool", "reintegrate"), pool=pool, rank=rank, tgt_idx=tgt_idx)

    def system_query(self, ranks=None, verbose=True):
        """Query system to obtain the status of the servers.

        Args:
            ranks (str): Specify specific ranks to obtain it's status. Use
                comma separated list for multiple ranks. e.g., 0,1.
                Defaults to None, which means report all available ranks.
            verbose (bool): To obtain detailed query report

        Returns:
            CmdResult: Object that contains exit status, stdout, and other
                information.

        Raises:
            CommandFailure: if the dmg system query command fails.

        """
        return self._get_result(
            ("system", "query"), ranks=ranks, verbose=verbose)

    def system_start(self):
        """Start the system.

        Returns:
            CmdResult: Object that contains exit status, stdout, and other
                information.

        Raises:
            CommandFailure: if the dmg system start command fails.

        """
        return self._get_result(("system", "start"))

    def system_stop(self, force=False, ranks=None):
        """Stop the system.

        Args:
            force (bool, optional): whether to force the stop. Defaults to
                False.
            ranks (str, optional): comma separated ranks to stop. Defaults to
                None.

        Returns:
            list: a list containing system rank information.

        Raises:
            CommandFailure: if the dmg system stop command fails.

        """
        return self._get_result(("system", "stop"), force=force, ranks=ranks)


def check_system_query_status(stdout_str):
    """Check if any server crashed.

    Args:
        stdout_str (list): list obtained from 'dmg system query -v'

    Returns:
        bool: True if no server crashed, False otherwise.

    """
    check = True
    rank_info = []
    failed_rank_list = []
    # iterate to obtain failed rank list
    for i, _ in enumerate(stdout_str):
        rank_info.append(stdout_str[i][0])
        print("rank_info: \n{}".format(rank_info))
        for items in rank_info:
            item = items.split()
            if item[3] in ["Unknown", "Evicted", "Errored", "Unresponsive"]:
                failed_rank_list.append(items)
    # if failed rank list is not empty display the failed ranks
    # and return False
    if failed_rank_list:
        for failed_list in failed_rank_list:
            print("failed_list: {}\n".format(failed_list))
            out = failed_list.split()
            print("Rank {} failed with state '{}'".format(out[0], out[3]))
        check = False
    return check

<<<<<<< HEAD

def get_pool_uuid_service_replicas_from_stdout(stdout_str):
    """Get Pool UUID and Service replicas from stdout.

    stdout_str is something like:
    Active connections: [wolf-3:10001]
    Creating DAOS pool with 100MB SCM and 0B NvMe storage (1.000 ratio)
    Pool-create command SUCCEEDED: UUID: 9cf5be2d-083d-4f6b-9f3e-38d771ee313f,
    Service replicas: 0
    This method makes it easy to create a test.

    Args:
        stdout_str (str): Output of pool create command.

    Returns:
        Tuple (str, str): Tuple that contains two items; Pool UUID and Service
            replicas if found. If not found, the tuple contains None.

    """
    # Find the following with regex. One or more of whitespace after "UUID:"
    # followed by one of more of number, alphabets, or -. Use parenthesis to
    # get the returned value.
    uuid = None
    svc = None
    match = re.search(r" UUID: (.+), Service replicas: (.+)", stdout_str)
    if match:
        uuid = match.group(1)
        svc = match.group(2)
    return uuid, svc

=======
>>>>>>> dee024d8

# ************************************************************************
# *** External usage should be replaced by DmgCommand.storage_format() ***
# ************************************************************************
def storage_format(path, hosts, insecure=True):
    """Execute format command through dmg tool to servers provided.

    Args:
        path (str): path to tool's binary
        hosts (list): list of servers to run format on.
        insecure (bool): toggle insecure mode

    Returns:
        Avocado CmdResult object that contains exit status, stdout information.

    """
    # Create and setup the command
    dmg = DmgCommand(path)
    dmg.insecure.value = insecure
    dmg.hostlist.value = hosts

    try:
        result = dmg.storage_format()
    except CommandFailure as details:
        print("<dmg> command failed: {}".format(details))
        return None

    return result<|MERGE_RESOLUTION|>--- conflicted
+++ resolved
@@ -215,12 +215,7 @@
 
         return data
 
-<<<<<<< HEAD
-    def storage_format(self, verbose=False, reformat=False, ranks=None,
-                       rank_hosts=None):
-=======
-    def storage_format(self, reformat=False, timeout=30):
->>>>>>> dee024d8
+    def storage_format(self, reformat=False, timeout=30, verbose=False):
         """Get the result of the dmg storage format command.
 
         Args:
@@ -230,15 +225,8 @@
                 This will create control-plane related metadata i.e. superblock
                 file and reformat if the storage media is available and
                 formattable.
-<<<<<<< HEAD
-            ranks (str): comma separated list of system ranks to format,
-                Default is all ranks.
-            rank_hosts (str): comma separated list of hosts whose managed ranks
-                are to be operated on.
-=======
             timeout: seconds after which the format is considered a failure and
                 times out.
->>>>>>> dee024d8
 
         Returns:
             CmdResult: an avocado CmdResult object containing the dmg command
@@ -248,21 +236,12 @@
             CommandFailure: if the dmg storage format command fails.
 
         """
-<<<<<<< HEAD
-        kwargs = {
-            "verbose": verbose,
-            "reformat": reformat,
-            "ranks": ranks,
-            "rank_hosts": rank_hosts,
-        }
-        return self._get_result(("storage", "format"), **kwargs)
-=======
         saved_timeout = self.timeout
         self.timeout = timeout
-        result = self._get_result(("storage", "format"), reformat=reformat)
+        result = self._get_result(
+            ("storage", "format"), reformat=reformat, verbose=verbose)
         self.timeout = saved_timeout
         return result
->>>>>>> dee024d8
 
     def storage_prepare(self, user=None, hugepages="4096", nvme=False,
                         scm=False, reset=False, force=True):
@@ -838,39 +817,6 @@
         check = False
     return check
 
-<<<<<<< HEAD
-
-def get_pool_uuid_service_replicas_from_stdout(stdout_str):
-    """Get Pool UUID and Service replicas from stdout.
-
-    stdout_str is something like:
-    Active connections: [wolf-3:10001]
-    Creating DAOS pool with 100MB SCM and 0B NvMe storage (1.000 ratio)
-    Pool-create command SUCCEEDED: UUID: 9cf5be2d-083d-4f6b-9f3e-38d771ee313f,
-    Service replicas: 0
-    This method makes it easy to create a test.
-
-    Args:
-        stdout_str (str): Output of pool create command.
-
-    Returns:
-        Tuple (str, str): Tuple that contains two items; Pool UUID and Service
-            replicas if found. If not found, the tuple contains None.
-
-    """
-    # Find the following with regex. One or more of whitespace after "UUID:"
-    # followed by one of more of number, alphabets, or -. Use parenthesis to
-    # get the returned value.
-    uuid = None
-    svc = None
-    match = re.search(r" UUID: (.+), Service replicas: (.+)", stdout_str)
-    if match:
-        uuid = match.group(1)
-        svc = match.group(2)
-    return uuid, svc
-
-=======
->>>>>>> dee024d8
 
 # ************************************************************************
 # *** External usage should be replaced by DmgCommand.storage_format() ***
