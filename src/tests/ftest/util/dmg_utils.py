--- conflicted
+++ resolved
@@ -383,11 +383,7 @@
 
     def pool_create(self, scm_size, uid=None, gid=None, nvme_size=None,
                     target_list=None, svcn=None, acl_file=None, size=None,
-<<<<<<< HEAD
-                    scm_ratio=None, properties=None, label=None):
-=======
-                    tier_ratio=None, properties=None):
->>>>>>> 8885cc2c
+                    tier_ratio=None, properties=None, label=None):
         """Create a pool with the dmg command.
 
         The uid and gid method arguments can be specified as either an integer
@@ -410,6 +406,7 @@
                 size. Defaults to None.
             properties (str, optional): Comma separated name:value string
                 Defaults to None
+            label (str, optional): Pool label. Defaults to None.
 
         Raises:
             CommandFailure: if the 'dmg pool create' command fails and
