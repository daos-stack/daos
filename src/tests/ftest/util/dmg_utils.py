--- conflicted
+++ resolved
@@ -78,18 +78,6 @@
 
     def get_sub_command_class(self):
         # pylint: disable=redefined-variable-type
-<<<<<<< HEAD
-        if self.action.value == "format":
-            self.action_command = self.DmgFormatSubCommand()
-        elif self.action.value == "prepare":
-            self.action_command = self.DmgPrepareSubCommand()
-        elif self.action.value == "create":
-            self.action_command = self.DmgCreateSubCommand()
-        elif self.action.value == "destroy":
-            self.action_command = self.DmgDestroySubCommand()
-        elif self.action.value == "query":
-            self.action_command = self.DmgQuerySubCommand()
-=======
         """Get the dmg sub command object based upon the sub-command."""
         if self.sub_command.value == "network":
             self.sub_command_class = self.NetworkSubCommand()
@@ -99,7 +87,6 @@
             self.sub_command_class = self.StorageSubCommand()
         elif self.sub_command.value == "system":
             self.sub_command_class = self.SystemSubCommand()
->>>>>>> 565ba047
         else:
             self.sub_command_class = None
 
@@ -401,42 +388,6 @@
         """Defines an object for the dmg system sub command."""
 
         def __init__(self):
-<<<<<<< HEAD
-            """Create a dmg Command object."""
-            super(DmgCommand.DmgDestroySubCommand, self).__init__(
-                "/run/dmg/destroy/*", "destroy")
-            self.pool = FormattedParameter("--pool {}")
-            self.force = FormattedParameter("-f", False)
-
-    class DmgQuerySubCommand(CommandWithParameters):
-        """Defines an object representing a query sub dmg command."""
-
-        def __init__(self):
-            """Create a dmg query command object."""
-            super(DmgCommand.DmgQuerySubCommand, self).__init__(
-                "/run/dmg/query/*", "query")
-            self.pool = FormattedParameter("--pool {}")
-
-
-def storage_scan(path, hosts, insecure=True):
-    """ Execute scan command through dmg tool to servers provided.
-
-    Args:
-        path (str): path to tool's binary
-        hosts (list): list of servers to run scan on.
-        insecure (bool): toggle insecure mode
-
-    Returns:
-        Avocado CmdResult object that contains exit status, stdout information.
-
-    """
-    # Create and setup the command
-    dmg = DmgCommand(path)
-    dmg.request.value = "storage"
-    dmg.action.value = "scan"
-    dmg.insecure.value = insecure
-    dmg.hostlist.value = hosts
-=======
             """Create a dmg system subcommand object."""
             super(DmgCommand.SystemSubCommand, self).__init__(
                 "/run/dmg/system/*", "system")
@@ -725,7 +676,6 @@
 
         Raises:
             CommandFailure: if the dmg pool delete-acl command fails.
->>>>>>> 565ba047
 
         """
         self.set_sub_command("pool")
@@ -805,202 +755,4 @@
         print("<dmg> command failed: {}".format(details))
         return None
 
-<<<<<<< HEAD
-    return result
-
-
-def pool_create(path, scm_size, host_port=None, insecure=True, group=None,
-                user=None, acl_file=None, nvme_size=None, ranks=None,
-                nsvc=None, sys=None):
-    # pylint: disable=too-many-arguments
-    """Execute pool create command through dmg tool to servers provided.
-
-    Args:
-        path (str): Path to the directory of dmg binary.
-        host_port (str, optional): Comma separated list of Host:Port where
-            daos_server runs. e.g., wolf-31:10001,wolf-32:10001. Use 10001 for
-            the default port number. This number is defined in
-            daos_avocado_test.yaml
-        scm_size (str): SCM size value passed into the command.
-        insecure (bool, optional): Insecure mode. Defaults to True.
-        group (str, otional): Group with privileges. Defaults to None.
-        user (str, optional): User with privileges. Defaults to None.
-        acl_file (str, optional): Access Control List file path for DAOS pool.
-            Defaults to None.
-        nvme_size (str, optional): NVMe size. Defaults to None.
-        ranks (str, optional): Storage server unique identifiers (ranks) for
-            DAOS pool
-        nsvc (str, optional): Number of pool service replicas. Defaults to
-            None, in which case 1 is used by the dmg binary in default.
-        sys (str, optional): DAOS system that pool is to be a part of. Defaults
-            to None, in which case daos_server is used by the dmg binary in
-            default.
-
-    Returns:
-        CmdResult: Object that contains exit status, stdout, and other
-            information.
-    """
-    # Create and setup the command
-    dmg = DmgCommand(path)
-    dmg.insecure.value = insecure
-    dmg.hostlist.value = host_port
-    dmg.request.value = "pool"
-    dmg.action.value = "create"
-    dmg.get_action_command()
-    dmg.action_command.group.value = group
-    dmg.action_command.user.value = user
-    dmg.action_command.acl_file.value = acl_file
-    dmg.action_command.scm_size.value = scm_size
-    dmg.action_command.nvme_size.value = nvme_size
-    dmg.action_command.ranks.value = ranks
-    dmg.action_command.nsvc.value = nsvc
-    dmg.action_command.sys.value = sys
-
-    try:
-        result = dmg.run()
-    except CommandFailure as details:
-        print("Pool create command failed: {}".format(details))
-        return None
-
-    return result
-
-
-def pool_destroy(path, pool_uuid, host_port=None, insecure=True, force=True):
-    """ Execute pool destroy command through dmg tool to servers provided.
-
-    Args:
-        path (str): Path to the directory of dmg binary.
-        host_port (str, optional): Comma separated list of Host:Port where
-            daos_server runs. e.g., wolf-31:10001,wolf-32:10001. Use 10001 for
-            the default port number. This number is defined in
-            daos_avocado_test.yaml
-        pool_uuid (str): Pool UUID to destroy.
-        insecure (bool, optional): Insecure mode. Defaults to True.
-        force (bool, optional): Force removal of DAOS pool. Defaults to True.
-
-    Returns:
-        CmdResult: Object that contains exit status, stdout, and other
-            information.
-    """
-    # Create and setup the command
-    dmg = DmgCommand(path)
-    dmg.insecure.value = insecure
-    dmg.hostlist.value = host_port
-    dmg.request.value = "pool"
-    dmg.action.value = "destroy"
-    dmg.get_action_command()
-    dmg.action_command.pool.value = pool_uuid
-    dmg.action_command.force.value = force
-
-    try:
-        result = dmg.run()
-    except CommandFailure as details:
-        print("Pool destroy command failed: {}".format(details))
-        return None
-
-    return result
-
-
-def pool_query(path, host_port, pool_uuid, insecure=True):
-    """ Execute pool query command through dmg tool to servers provided.
-
-    Args:
-        path (str): Path to the directory of dmg binary.
-        host_port (list of str): List of Host:Port where daos_server runs.
-            Use 10001 for the default port number. This number is defined in
-            daos_avocado_test.yaml
-        pool_uuid (str): Pool UUID to destroy.
-        insecure (bool, optional): Insecure mode. Defaults to True.
-
-    Returns:
-        CmdResult: Object that contains exit status, stdout, and other
-            information.
-    """
-
-    # Create and setup the command
-    dmg = DmgCommand(path)
-    dmg.insecure.value = insecure
-    dmg.hostlist.value = host_port
-    dmg.request.value = "pool"
-    dmg.action.value = "query"
-    dmg.get_action_command()
-    dmg.action_command.pool.value = pool_uuid
-
-    try:
-        result = dmg.run()
-    except CommandFailure as details:
-        print("Pool query command failed: {}".format(details))
-
-    return result
-
-
-def get_pool_uuid_service_replicas_from_stdout(stdout_str):
-    """Get Pool UUID and Service replicas from stdout.
-
-    stdout_str is something like:
-    Active connections: [wolf-3:10001]
-    Creating DAOS pool with 100MB SCM and 0B NvMe storage (1.000 ratio)
-    Pool-create command SUCCEEDED: UUID: 9cf5be2d-083d-4f6b-9f3e-38d771ee313f,
-    Service replicas: 0
-
-    This method makes it easy to create a test.
-
-    Args:
-        stdout_str (str): Output of pool create command.
-
-    Returns:
-        Tuple (str, str): Tuple that contains two items; Pool UUID and Service
-            replicas if found. If not found, the tuple contains None.
-    """
-    # Find the following with regex. One or more of whitespace after "UUID:"
-    # followed by one of more of number, alphabets, or -. Use parenthesis to
-    # get the returned value.
-    uuid = None
-    svc = None
-    match = re.search(r" UUID: (.+), Service replicas: (.+)", stdout_str)
-    if match:
-        uuid = match.group(1)
-        svc = match.group(2)
-    return uuid, svc
-
-
-def get_pool_query_info(stdout_str):
-    """Method to get the pool information from pool query command.
-
-    Args:
-        stdout_str (str): Stdout string.
-
-    Returns:
-        d_info (dict): dictionary with pool query information obtained.
-
-    """
-    pool_info = {}
-    pool_info["ntarget"] = re.findall(
-        r"Target\(VOS\) count:(.+)", stdout_str)
-    s_mem, n_mem = re.findall(r"Total size: (.+)", stdout_str)
-    pool_info["s_mem"] = s_mem
-    pool_info["n_mem"] = n_mem
-
-    # Parse mem info
-    s_space, n_space = re.findall(
-        r"Free: (.+), min:(.+), max:(.+), mean:(.+)", stdout_str)
-    pool_info["s_free"] = s_space[0]
-    pool_info["s_free_min"] = s_space[1]
-    pool_info["s_free_max"] = s_space[2]
-    pool_info["s_free_mean"] = s_space[3]
-
-    pool_info["n_free"] = n_space[0]
-    pool_info["n_free_min"] = n_space[1]
-    pool_info["n_free_max"] = n_space[2]
-    pool_info["n_free_mean"] = n_space[3]
-
-    # Parse rebuild info
-    r_info = re.findall(r"Rebuild (.+), (.+) objs, (.+) recs", stdout_str)
-    pool_info["r_status"] = r_info[0][0]
-    pool_info["r_objs"] = r_info[0][1]
-    pool_info["r_recs"] = r_info[0][2]
-
-    return pool_info
-=======
-    return result
->>>>>>> 565ba047
+    return result