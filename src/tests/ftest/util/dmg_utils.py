--- conflicted
+++ resolved
@@ -897,7 +897,6 @@
         """Produce a server configuration.
         Args:
             access_points (str): Comma separated list of access point addresses.
-<<<<<<< HEAD
             num_engines (int): Number of engines sections. Defaults to None, in
                 which case the number of NUMA nodes on will be used.
             min_ssds (int): Minimum number of NVMe devices required per storage
@@ -906,14 +905,6 @@
             net_class (str): Network class preferred. Defaults to None, in which
                 case "best-available" will be used.
                 Options are "best-available"|"ethernet"|"infiniband"
-=======
-            num_pmem (int): Number of SCM (pmem) devices required per
-                storage host in DAOS system. Defaults to None.
-            num_nvme (int): Minimum number of NVMe devices required per storage
-                host in DAOS system. Defaults to None.
-            net_class (str): Network class preferred. Defaults to None.
-                i.e. "best-available"|"ethernet"|"infiniband"
->>>>>>> 19f919dd
         Returns:
             dict: the contents of the generate config file.
         Raises:
