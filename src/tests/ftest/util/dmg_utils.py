#!/usr/bin/python
"""
  (C) Copyright 2018-2019 Intel Corporation.

  Licensed under the Apache License, Version 2.0 (the "License");
  you may not use this file except in compliance with the License.
  You may obtain a copy of the License at

      http://www.apache.org/licenses/LICENSE-2.0

  Unless required by applicable law or agreed to in writing, software
  distributed under the License is distributed on an "AS IS" BASIS,
  WITHOUT WARRANTIES OR CONDITIONS OF ANY KIND, either express or implied.
  See the License for the specific language governing permissions and
  limitations under the License.

  GOVERNMENT LICENSE RIGHTS-OPEN SOURCE SOFTWARE
  The Government's rights to use, modify, reproduce, release, perform, display,
  or disclose this software are subject to the terms of the Apache License as
  provided in Contract No. B609815.
  Any reproduction of computer software, computer software documentation, or
  portions thereof marked with this legend must also reproduce the markings.
"""
from __future__ import print_function

<<<<<<< HEAD
import os
import getpass

from command_utils import DaosCommand, CommandWithParameters
from command_utils import BasicParameter, FormattedParameter
from general_utils import get_file_path
from avocado.utils import process


class DmgCommand(DaosCommand):
=======
from command_utils import ExecutableCommand
from command_utils import BasicParameter, FormattedParameter


class DmgCommand(ExecutableCommand):
>>>>>>> 7162c7c4
    """Defines a object representing a dmg (or daos_shell) command."""

    def __init__(self, path):
        """Create a dmg Command object."""
<<<<<<< HEAD
        super(DmgCommand, self).__init__("daos_shell", path)
        self.format = self.DmgFormatSubCommand()
        self.prepare = self.DmgPrepareSubCommand()
=======
        super(DmgCommand, self).__init__("/run/dmg/*", "daos_shell", path)

        self.request = BasicParameter("{}")
        self.action = BasicParameter("{}")

        # daos_shell options
>>>>>>> 7162c7c4
        self.hostlist = FormattedParameter("-l {}")
        self.hostfile = FormattedParameter("-f {}")
        self.configpath = FormattedParameter("-o {}")
        self.insecure = FormattedParameter("-i", None)
        self.debug = FormattedParameter("-d", None)
        self.json = FormattedParameter("-j", None)
        self.subcommand_list = {
            "format": self.format,
            "prepare": self.prepare,
        }

    def __str__(self):
        """Return the command with all of its defined parameters as a string.

<<<<<<< HEAD
        Returns:
            str: the command with all the defined parameters

        """
        # Join all the parameters that have been assigned a value with the
        # command to create the command string
        params = []
        for name in self.get_param_names():
            value = str(getattr(self, name))
            if name == "action" and value in self.subcommand_list:
                params.append(str(self.subcommand_list[value]))
            elif value != "":
                params.append(value)
        return " ".join([os.path.join(self._path, self._command)] + params)

    def get_params(self, test, path="/run/dmg/*"):
        """Get values for all of the dmg command params using a yaml file.

        Sets each BasicParameter object's value to the yaml key that matches
        the assigned name of the BasicParameter object in this class. For
        example, the self.block_size.value will be set to the value in the yaml
        file with the key 'block_size'.

        Args:
            test (Test): avocado Test object
            path (str, optional): yaml namespace. Defaults to "/run/dmg/*".

        """
        super(DmgCommand, self).get_params(test, path)

    def run(self, timeout=None, verbose=True, env=None, sudo=False):
        """ Run the dmg command.

        Args:
            timeout (int, optional): timeout in seconds. Defaults to None.
            verbose (bool, optional): display command output. Defaults to True.
            env (dict, optional): env for the command. Defaults to None.
            sudo (bool, optional): sudo will be prepended to the command.
                Defaults to False.

        Raises:
            process.CmdError: Avocado command exception

        Returns:
            process.CmdResult: CmdResult object containing the results from
            the command.

        """
        return process.run(self.__str__(), timeout, verbose, env=env,
                           shell=True, sudo=sudo)

    class DmgFormatSubCommand(CommandWithParameters):
        """Defines a object representing a sub dmg (or daos_shell) command."""

        def __init__(self):
            """Create a dmg Command object."""
            super(DmgCommand.DmgFormatSubCommand, self).__init__("format")
            self.force = FormattedParameter("-f", None)

    class DmgPrepareSubCommand(CommandWithParameters):
        """Defines a object representing a sub dmg (or daos_shell) command."""

        def __init__(self):
            """Create a dmg Command object."""
            super(DmgCommand.DmgPrepareSubCommand, self).__init__("prepare")
            self.pci_wl = FormattedParameter("-w {}")
            self.hugepages = FormattedParameter("-p {}")
            self.targetuser = FormattedParameter("-u {}")
            self.nvmeonly = FormattedParameter("-n", None)
            self.scmonly = FormattedParameter("-s", None)
            self.force = FormattedParameter("-f", None)
            self.reset = FormattedParameter("--reset", None)


def storage_scan(hosts):
    """ Execute scan command through dmg tool to servers provided.

    Args:
        hosts (list): list of servers to run scan on.
        path (str, optional): Path to dmg command binary. Defaults to "".

    Returns:
        False if issue running command. True otherwise.

    """
    # Create and setup the command
    dmg = DmgCommand(get_file_path("bin/daos_shell"))
    dmg.request.value = "storage"
    dmg.action.value = "scan"
    dmg.insecure.value = True
    dmg.hostlist.value = hosts

    try:
        result = dmg.run()
    except process.CmdError as details:
        print("<dmg> command failed: {}".format(details))
        return False

    return result

def storage_format(hosts):
    """ Execute format command through dmg tool to servers provided.

    Args:
        hosts (list): list of servers to run format on.
        path (str, optional): Path to dmg command binary. Defaults to "".

    Returns:
        False if issue running command. True otherwise.

    """
    # Create and setup the command
    dmg = DmgCommand(get_file_path("bin/daos_shell"))
    dmg.insecure.value = True
    dmg.hostlist.value = hosts
    dmg.request.value = "storage"
    dmg.action.value = "format"
    dmg.format.force.value = True

    try:
        result = dmg.run(sudo=True)
    except process.CmdError as details:
        print("<dmg> command failed: {}".format(details))
        return False

    return result

def storage_prep(hosts, user=None, hugepages="4096", nvme=None,
                 scm=None):
    """ Execute prepare command through dmg tool to servers provided.

    Args:
        hosts (list): list of servers to run prepare on.
        path (str, optional): Path to dmg command binary. Defaults to "".

    Returns:
        False if issue running command. True otherwise.

    """
    # Create and setup the command
    dmg = DmgCommand(get_file_path("bin/daos_shell"))
    dmg.insecure.value = True
    dmg.hostlist.value = hosts
    dmg.request.value = "storage"
    dmg.action.value = "prepare"
    dmg.prepare.nvmeonly.value = nvme
    dmg.prepare.scmonly.value = scm
    dmg.prepare.targetuser.value = getpass.getuser() if user is None else user
    dmg.prepare.hugepages.value = hugepages
    dmg.prepare.force.value = True

    try:
        result = dmg.run()
    except process.CmdError as details:
        print("<dmg> command failed: {}".format(details))
        return False

    return result

def storage_reset(hosts, user=None, hugepages="4096"):
    """Execute prepare reset command through dmg tool to servers provided.

    Args:
        hosts ([type]): [description]
        path (str, optional): [description]. Defaults to "".
        user ([type], optional): [description]. Defaults to None.
        hugepages (str, optional): [description]. Defaults to "4096".

    Returns:
        bool: False if issue running command. True otherwise.

    """
    # Create and setup the command
    dmg = DmgCommand(get_file_path("bin/daos_shell"))
    dmg.insecure.value = True
    dmg.hostlist.value = hosts
    dmg.request.value = "storage"
    dmg.action.value = "prepare"
    dmg.prepare.nvmeonly.value = True
    dmg.prepare.targetuser.value = getpass.getuser() if user is None else user
    dmg.prepare.hugepages.value = hugepages
    dmg.prepare.reset.value = True
    dmg.prepare.force.value = True

    try:
        result = dmg.run()
    except process.CmdError as details:
        print("<dmg> command failed: {}".format(details))
        return False

    return result
=======
        # dmg options
        self.gid = FormattedParameter("--gid={}")
        self.uid = FormattedParameter("--uid={}")
        self.group = FormattedParameter("--group={}")
        self.mode = FormattedParameter("--mode={}")
        self.size = FormattedParameter("--size={}")
        self.nvme = FormattedParameter("--nvme={}")
        self.svcn = FormattedParameter("--svcn={}")
        self.target = FormattedParameter("--target={}")
        self.force = FormattedParameter("--force", False)
        self.pool = FormattedParameter("--pool={}")
        self.svc = FormattedParameter("--svc={}")
        self.rank = FormattedParameter("--rank={}")
        self.cont = FormattedParameter("--cont={}")
        self.oid = FormattedParameter("--oid={}")

    def get_param_names(self):
        """Get a sorted list of dmg command parameter names."""
        names = self.get_attribute_names(FormattedParameter)
        names.extend(["request", "action"])
        return names
>>>>>>> 7162c7c4
<|MERGE_RESOLUTION|>--- conflicted
+++ resolved
@@ -23,40 +23,23 @@
 """
 from __future__ import print_function
 
-<<<<<<< HEAD
 import os
 import getpass
 
 from command_utils import DaosCommand, CommandWithParameters
 from command_utils import BasicParameter, FormattedParameter
 from general_utils import get_file_path
-from avocado.utils import process
 
 
 class DmgCommand(DaosCommand):
-=======
-from command_utils import ExecutableCommand
-from command_utils import BasicParameter, FormattedParameter
-
-
-class DmgCommand(ExecutableCommand):
->>>>>>> 7162c7c4
     """Defines a object representing a dmg (or daos_shell) command."""
 
     def __init__(self, path):
         """Create a dmg Command object."""
-<<<<<<< HEAD
-        super(DmgCommand, self).__init__("daos_shell", path)
+        super(DmgCommand, self).__init__("/run/dmg/*", "daos_shell", path)
         self.format = self.DmgFormatSubCommand()
         self.prepare = self.DmgPrepareSubCommand()
-=======
-        super(DmgCommand, self).__init__("/run/dmg/*", "daos_shell", path)
-
-        self.request = BasicParameter("{}")
-        self.action = BasicParameter("{}")
-
-        # daos_shell options
->>>>>>> 7162c7c4
+
         self.hostlist = FormattedParameter("-l {}")
         self.hostfile = FormattedParameter("-f {}")
         self.configpath = FormattedParameter("-o {}")
@@ -71,7 +54,6 @@
     def __str__(self):
         """Return the command with all of its defined parameters as a string.
 
-<<<<<<< HEAD
         Returns:
             str: the command with all the defined parameters
 
@@ -87,42 +69,6 @@
                 params.append(value)
         return " ".join([os.path.join(self._path, self._command)] + params)
 
-    def get_params(self, test, path="/run/dmg/*"):
-        """Get values for all of the dmg command params using a yaml file.
-
-        Sets each BasicParameter object's value to the yaml key that matches
-        the assigned name of the BasicParameter object in this class. For
-        example, the self.block_size.value will be set to the value in the yaml
-        file with the key 'block_size'.
-
-        Args:
-            test (Test): avocado Test object
-            path (str, optional): yaml namespace. Defaults to "/run/dmg/*".
-
-        """
-        super(DmgCommand, self).get_params(test, path)
-
-    def run(self, timeout=None, verbose=True, env=None, sudo=False):
-        """ Run the dmg command.
-
-        Args:
-            timeout (int, optional): timeout in seconds. Defaults to None.
-            verbose (bool, optional): display command output. Defaults to True.
-            env (dict, optional): env for the command. Defaults to None.
-            sudo (bool, optional): sudo will be prepended to the command.
-                Defaults to False.
-
-        Raises:
-            process.CmdError: Avocado command exception
-
-        Returns:
-            process.CmdResult: CmdResult object containing the results from
-            the command.
-
-        """
-        return process.run(self.__str__(), timeout, verbose, env=env,
-                           shell=True, sudo=sudo)
-
     class DmgFormatSubCommand(CommandWithParameters):
         """Defines a object representing a sub dmg (or daos_shell) command."""
 
@@ -262,27 +208,4 @@
         print("<dmg> command failed: {}".format(details))
         return False
 
-    return result
-=======
-        # dmg options
-        self.gid = FormattedParameter("--gid={}")
-        self.uid = FormattedParameter("--uid={}")
-        self.group = FormattedParameter("--group={}")
-        self.mode = FormattedParameter("--mode={}")
-        self.size = FormattedParameter("--size={}")
-        self.nvme = FormattedParameter("--nvme={}")
-        self.svcn = FormattedParameter("--svcn={}")
-        self.target = FormattedParameter("--target={}")
-        self.force = FormattedParameter("--force", False)
-        self.pool = FormattedParameter("--pool={}")
-        self.svc = FormattedParameter("--svc={}")
-        self.rank = FormattedParameter("--rank={}")
-        self.cont = FormattedParameter("--cont={}")
-        self.oid = FormattedParameter("--oid={}")
-
-    def get_param_names(self):
-        """Get a sorted list of dmg command parameter names."""
-        names = self.get_attribute_names(FormattedParameter)
-        names.extend(["request", "action"])
-        return names
->>>>>>> 7162c7c4
+    return result