--- conflicted
+++ resolved
@@ -28,573 +28,13 @@
 from pwd import getpwuid
 import re
 
-<<<<<<< HEAD
-from command_utils_base import \
-    CommandFailure, FormattedParameter, CommandWithParameters, YamlParameters
-from command_utils import CommandWithSubCommand, YamlCommand
-
-
-class DmgCommand(YamlCommand):
-    """Defines a object representing a dmg command."""
-
-    METHOD_REGEX = {
-        "run":
-            r"(.*)",
-        "network_scan":
-            r"[-]+(?:\n|\n\r)([a-z0-9-]+)(?:\n|\n\r)[-]+|NUMA\s+"
-            r"Socket\s+(\d+)|(ofi\+[a-z0-9;_]+)\s+([a-z0-9, ]+)",
-        "pool_list":
-            r"(?:([0-9a-fA-F-]+) +([0-9,]+))",
-        "pool_create":
-            r"(?:UUID:|Service replicas:)\s+([A-Za-z0-9-]+)",
-        "pool_query":
-            r"(?:Pool\s+([0-9a-fA-F-]+),\s+ntarget=(\d+),\s+disabled=(\d+),"
-            r"\s+leader=(\d+),\s+version=(\d+)|Target\(VOS\)\s+count:"
-            r"\s*(\d+)|(?:(?:SCM:|NVMe:)\s+Total\s+size:\s+([0-9.]+\s+[A-Z]+)"
-            r"\s+Free:\s+([0-9.]+\s+[A-Z]+),\smin:([0-9.]+\s+[A-Z]+),"
-            r"\s+max:([0-9.]+\s+[A-Z]+),\s+mean:([0-9.]+\s+[A-Z]+))"
-            r"|Rebuild\s+\w+,\s+([0-9]+)\s+objs,\s+([0-9]+)\s+recs)",
-        "system_query":
-            r"(\d\s+([0-9a-fA-F-]+)\s+([0-9.]+:[0-9]+)\s+[A-Za-z]+)",
-        "storage_query_list_pools":
-            r"[-]+\s+([a-z0-9-]+)\s+[-]+\s+|Pools\s+|UUID:([a-z0-9-]+)\s+"
-            r"|Rank:(\d+)\s+Targets:\[([0-9 ]+)\](\s+Blobs:\[([0-9 ]+)\])?",
-        "storage_query_list_devices":
-            r"[-]+\s+([a-z0-9-]+)\s+[-]+\s+|Devices\s+|UUID:([a-z0-9-]+)\s+"
-            r"Targets:\[([0-9 ]+)\]\s+Rank:(\d+)\s+State:(\w+)",
-        "storage_query_device_health":
-            r"[-]+\s+([a-z0-9-]+)\s+[-]+\s+|Devices\s+|UUID:([a-z0-9-]+)\s+"
-            r"Targets:\[([0-9 ]+)\]\s+Rank:(\d+)\s+State:(\w+)|"
-            r"(?:Read\s+Errors|Write\s+Errors|Unmap\s+Errors|Checksum\s+Errors|"
-            r"Error\s+Log\s+Entries|Media\s+Errors|Temperature|"
-            r"Available\s+Spare|Device\s+Reliability|Read\s+Only|"
-            r"Volatile\s+Memory\s+Backup):\s?([A-Za-z0-9- ]+)",
-        "storage_query_target_health":
-            r"[-]+\s+([a-z0-9-]+)\s+[-]+\s+|Devices\s+|UUID:([a-z0-9-]+)\s+"
-            r"Targets:\[([0-9 ]+)\]\s+Rank:(\d+)\s+State:(\w+)|"
-            r"(?:Read\s+Errors|Write\s+Errors|Unmap\s+Errors|Checksum\s+Errors|"
-            r"Error\s+Log\s+Entries|Media\s+Errors|Temperature|"
-            r"Available\s+Spare|Device\s+Reliability|Read\s+Only|"
-            r"Volatile\s+Memory\s+Backup):\s?([A-Za-z0-9- ]+)",
-        "storage_set_faulty":
-            r"[-]+\s+([a-z0-9-]+)\s+[-]+\s+|Devices\s+|(?:UUID:[a-z0-9-]+\s+"
-            r"Targets:\[[0-9 ]+\]\s+Rank:\d+\s+State:(\w+))",
-        "storage_scan":
-            r"([a-z0-9-]+)\s+([\d.]+)\s+([A-Z]+)\s+\((\d+)\s+"
-            r"namespaces\)\s+([\d.]+)\s+([A-Z]+)\s+\((\d+)\s+controller",
-        "storage_scan_verbose":
-            r"--------\n([a-z0-9-]+)\n--------|"
-            r"\n([a-z0-9_]+)[ ]+([\d]+)[ ]+([\d.]+) ([A-Z]+)|"
-            r"([a-f0-9]+:[a-f0-9]+:[a-f0-9]+.[a-f0-9]+)[ ]+"
-            r"(\S+)[ ]+(\S+)[ ]+(\S+)[ ]+(\d+)[ ]+([\d.]+)[ ]+([A-Z]+)"
-    }
-
-    def __init__(self, path, yaml_cfg=None):
-        """Create a dmg Command object.
-=======
 from command_utils_base import CommandFailure
 from dmg_utils_base import DmgCommandBase
->>>>>>> fcf2925f
-
-
-<<<<<<< HEAD
-        Args:
-            hostlist (string list): list of host addresses
-        """
-        if self.yaml:
-            if not isinstance(hostlist, list):
-                hostlist = hostlist.split(",")
-            self.yaml.hostlist.update(hostlist, "dmg.yaml.hostlist")
-        else:
-            if isinstance(hostlist, list):
-                hostlist = ",".join(hostlist)
-            self._hostlist.update(hostlist, "dmg._hostlist")
-
-    def get_sub_command_class(self):
-        # pylint: disable=redefined-variable-type
-        """Get the dmg sub command object based upon the sub-command."""
-        if self.sub_command.value == "network":
-            self.sub_command_class = self.NetworkSubCommand()
-        elif self.sub_command.value == "pool":
-            self.sub_command_class = self.PoolSubCommand()
-        elif self.sub_command.value == "storage":
-            self.sub_command_class = self.StorageSubCommand()
-        elif self.sub_command.value == "system":
-            self.sub_command_class = self.SystemSubCommand()
-        else:
-            self.sub_command_class = None
-
-    class NetworkSubCommand(CommandWithSubCommand):
-        """Defines an object for the dmg network sub command."""
-
-        def __init__(self):
-            """Create a dmg network subcommand object."""
-            super(DmgCommand.NetworkSubCommand, self).__init__(
-                "/run/dmg/network/*", "network")
-
-        def get_sub_command_class(self):
-            # pylint: disable=redefined-variable-type
-            """Get the dmg network sub command object."""
-            if self.sub_command.value == "scan":
-                self.sub_command_class = self.ScanSubCommand()
-            else:
-                self.sub_command_class = None
-
-        class ScanSubCommand(CommandWithParameters):
-            """Defines an object for the dmg network scan command."""
-
-            def __init__(self):
-                """Create a dmg network scan command object."""
-                super(
-                    DmgCommand.NetworkSubCommand.ScanSubCommand, self).__init__(
-                        "/run/dmg/network/scan/*", "scan")
-                self.provider = FormattedParameter("-p {}", None)
-                self.all = FormattedParameter("-a", False)
-
-    class PoolSubCommand(CommandWithSubCommand):
-        """Defines an object for the dmg pool sub command."""
-
-        def __init__(self):
-            """Create a dmg pool subcommand object."""
-            super(DmgCommand.PoolSubCommand, self).__init__(
-                "/run/dmg/pool/*", "pool")
-
-        def get_sub_command_class(self):
-            # pylint: disable=redefined-variable-type
-            """Get the dmg pool sub command object."""
-            if self.sub_command.value == "create":
-                self.sub_command_class = self.CreateSubCommand()
-            elif self.sub_command.value == "delete-acl":
-                self.sub_command_class = self.DeleteAclSubCommand()
-            elif self.sub_command.value == "destroy":
-                self.sub_command_class = self.DestroySubCommand()
-            elif self.sub_command.value == "get-acl":
-                self.sub_command_class = self.GetAclSubCommand()
-            elif self.sub_command.value == "list":
-                self.sub_command_class = self.ListSubCommand()
-            elif self.sub_command.value == "overwrite-acl":
-                self.sub_command_class = self.OverwriteAclSubCommand()
-            elif self.sub_command.value == "query":
-                self.sub_command_class = self.QuerySubCommand()
-            elif self.sub_command.value == "set-prop":
-                self.sub_command_class = self.SetPropSubCommand()
-            elif self.sub_command.value == "update-acl":
-                self.sub_command_class = self.UpdateAclSubCommand()
-            elif self.sub_command.value == "exclude":
-                self.sub_command_class = self.ExcludeSubCommand()
-            elif self.sub_command.value == "reintegrate":
-                self.sub_command_class = self.ReintegrateSubCommand()
-            else:
-                self.sub_command_class = None
-
-        class CreateSubCommand(CommandWithParameters):
-            """Defines an object for the dmg pool create command."""
-
-            def __init__(self):
-                """Create a dmg pool create command object."""
-                super(
-                    DmgCommand.PoolSubCommand.CreateSubCommand,
-                    self).__init__(
-                        "/run/dmg/pool/create/*", "create")
-                self.group = FormattedParameter("--group={}", None)
-                self.user = FormattedParameter("--user={}", None)
-                self.acl_file = FormattedParameter("--acl-file={}", None)
-                self.scm_size = FormattedParameter("--scm-size={}", None)
-                self.nvme_size = FormattedParameter("--nvme-size={}", None)
-                self.ranks = FormattedParameter("--ranks={}", None)
-                self.nsvc = FormattedParameter("--nsvc={}", None)
-                self.sys = FormattedParameter("--sys={}", None)
-
-        class ExcludeSubCommand(CommandWithParameters):
-            """Defines an object for the dmg pool exclude command."""
-
-            def __init__(self):
-                """Create a dmg pool exclude command object."""
-                super(
-                    DmgCommand.PoolSubCommand.ExcludeSubCommand,
-                    self).__init__(
-                        "/run/dmg/pool/exclude/*", "exclude")
-                self.pool = FormattedParameter("--pool={}", None)
-                self.rank = FormattedParameter("--rank={}", None)
-                self.tgt_idx = FormattedParameter("--target-idx={}", None)
-
-        class ReintegrateSubCommand(CommandWithParameters):
-            """Defines an object for dmg pool reintegrate command."""
-
-            def __init__(self):
-                """Create a dmg pool reintegrate command object."""
-                super(
-                    DmgCommand.PoolSubCommand.ReintegrateSubCommand,
-                    self).__init__(
-                        "/run/dmg/pool/reintegrate/*", "reintegrate")
-                self.pool = FormattedParameter("--pool={}", None)
-                self.rank = FormattedParameter("--rank={}", None)
-                self.tgt_idx = FormattedParameter("--target-idx={}", None)
-
-        class DeleteAclSubCommand(CommandWithParameters):
-            """Defines an object for the dmg pool delete-acl command."""
-
-            def __init__(self):
-                """Create a dmg pool delete-acl command object."""
-                super(
-                    DmgCommand.PoolSubCommand.DeleteAclSubCommand,
-                    self).__init__(
-                        "/run/dmg/pool/delete-acl/*", "delete-acl")
-                self.pool = FormattedParameter("--pool={}", None)
-                self.principal = FormattedParameter("-p {}", None)
-
-        class DestroySubCommand(CommandWithParameters):
-            """Defines an object for the dmg pool destroy command."""
-
-            def __init__(self):
-                """Create a dmg pool destroy command object."""
-                super(
-                    DmgCommand.PoolSubCommand.DestroySubCommand,
-                    self).__init__(
-                        "/run/dmg/pool/destroy/*", "destroy")
-                self.pool = FormattedParameter("--pool={}", None)
-                self.sys_name = FormattedParameter("--sys-name={}", None)
-                self.force = FormattedParameter("--force", False)
-
-        class GetAclSubCommand(CommandWithParameters):
-            """Defines an object for the dmg pool get-acl command."""
-
-            def __init__(self):
-                """Create a dmg pool get-acl command object."""
-                super(
-                    DmgCommand.PoolSubCommand.GetAclSubCommand,
-                    self).__init__(
-                        "/run/dmg/pool/get-acl/*", "get-acl")
-                self.pool = FormattedParameter("--pool={}", None)
-
-        class ListSubCommand(CommandWithParameters):
-            """Defines an object for the dmg pool list command."""
-
-            def __init__(self):
-                """Create a dmg pool list command object."""
-                super(
-                    DmgCommand.PoolSubCommand.ListSubCommand,
-                    self).__init__(
-                        "/run/dmg/pool/list/*", "list")
-
-        class OverwriteAclSubCommand(CommandWithParameters):
-            """Defines an object for the dmg pool overwrite-acl command."""
-
-            def __init__(self):
-                """Create a dmg pool overwrite-acl command object."""
-                super(
-                    DmgCommand.PoolSubCommand.OverwriteAclSubCommand,
-                    self).__init__(
-                        "/run/dmg/pool/overwrite-acl/*", "overwrite-acl")
-                self.pool = FormattedParameter("--pool={}", None)
-                self.acl_file = FormattedParameter("-a {}", None)
-
-        class QuerySubCommand(CommandWithParameters):
-            """Defines an object for the dmg pool query command."""
-
-            def __init__(self):
-                """Create a dmg pool query command object."""
-                super(
-                    DmgCommand.PoolSubCommand.QuerySubCommand,
-                    self).__init__(
-                        "/run/dmg/pool/query/*", "query")
-                self.pool = FormattedParameter("--pool={}", None)
-
-        class SetPropSubCommand(CommandWithParameters):
-            """Defines an object for the dmg pool set-prop command."""
-
-            def __init__(self):
-                """Create a dmg pool set-prop command object."""
-                super(
-                    DmgCommand.PoolSubCommand.SetPropSubCommand,
-                    self).__init__(
-                        "/run/dmg/pool/set-prop/*", "set-prop")
-                self.pool = FormattedParameter("--pool={}", None)
-                self.name = FormattedParameter("--name={}", None)
-                self.value = FormattedParameter("--value={}", None)
-
-        class UpdateAclSubCommand(CommandWithParameters):
-            """Defines an object for the dmg pool update-acl command."""
-
-            def __init__(self):
-                """Create a dmg pool update-acl command object."""
-                super(
-                    DmgCommand.PoolSubCommand.UpdateAclSubCommand,
-                    self).__init__(
-                        "/run/dmg/pool/update-acl/*", "update-acl")
-                self.pool = FormattedParameter("--pool={}", None)
-                self.acl_file = FormattedParameter("-a {}", None)
-                self.entry = FormattedParameter("-e {}", None)
-
-    class StorageSubCommand(CommandWithSubCommand):
-        """Defines an object for the dmg storage sub command."""
-
-        def __init__(self):
-            """Create a dmg storage subcommand object."""
-            super(DmgCommand.StorageSubCommand, self).__init__(
-                "/run/dmg/storage/*", "storage")
-
-        def get_sub_command_class(self):
-            # pylint: disable=redefined-variable-type
-            """Get the dmg storage sub command object."""
-            if self.sub_command.value == "format":
-                self.sub_command_class = self.FormatSubCommand()
-            elif self.sub_command.value == "prepare":
-                self.sub_command_class = self.PrepareSubCommand()
-            elif self.sub_command.value == "query":
-                self.sub_command_class = self.QuerySubCommand()
-            elif self.sub_command.value == "scan":
-                self.sub_command_class = self.ScanSubCommand()
-            elif self.sub_command.value == "set":
-                self.sub_command_class = self.SetSubCommand()
-            else:
-                self.sub_command_class = None
-
-        class FormatSubCommand(CommandWithParameters):
-            """Defines an object for the dmg storage format command."""
-
-            def __init__(self):
-                """Create a dmg storage format command object."""
-                super(
-                    DmgCommand.StorageSubCommand.FormatSubCommand,
-                    self).__init__(
-                        "/run/dmg/storage/format/*", "format")
-                self.reformat = FormattedParameter("--reformat", False)
-
-        class PrepareSubCommand(CommandWithParameters):
-            """Defines an object for the dmg storage format command."""
-
-            def __init__(self):
-                """Create a dmg storage prepare command object."""
-                super(
-                    DmgCommand.StorageSubCommand.PrepareSubCommand,
-                    self).__init__(
-                        "/run/dmg/storage/prepare/*", "prepare")
-                self.pci_whitelist = FormattedParameter("-w {}", None)
-                self.hugepages = FormattedParameter("-p {}", None)
-                self.target_user = FormattedParameter("-u {}", None)
-                self.nvme_only = FormattedParameter("-n", False)
-                self.scm_only = FormattedParameter("-s", False)
-                self.reset = FormattedParameter("--reset", False)
-                self.force = FormattedParameter("-f", False)
-
-        class QuerySubCommand(CommandWithSubCommand):
-            """Defines an object for the dmg query format command."""
-
-            def __init__(self):
-                """Create a dmg storage query command object."""
-                super(
-                    DmgCommand.StorageSubCommand.QuerySubCommand,
-                    self).__init__(
-                        "/run/dmg/storage/query/*", "query")
-
-            def get_sub_command_class(self):
-                # pylint: disable=redefined-variable-type
-                """Get the dmg pool sub command object."""
-                if self.sub_command.value == "nvme-health":
-                    self.sub_command_class = self.NvmeHealthSubCommand()
-                elif self.sub_command.value == "target-health":
-                    self.sub_command_class = self.TargetHealthSubCommand()
-                elif self.sub_command.value == "device-health":
-                    self.sub_command_class = self.DeviceHealthSubCommand()
-                elif self.sub_command.value == "list-pools":
-                    self.sub_command_class = self.ListPoolsSubCommand()
-                elif self.sub_command.value == "list-devices":
-                    self.sub_command_class = self.ListDevicesSubCommand()
-                else:
-                    self.sub_command_class = None
-
-            class NvmeHealthSubCommand(CommandWithParameters):
-                """Defines a dmg storage query nvme-health object."""
-
-                def __init__(self):
-                    """Create a dmg storage query nvme-health object."""
-                    super(
-                        DmgCommand.StorageSubCommand.QuerySubCommand.
-                        NvmeHealthSubCommand,
-                        self).__init__(
-                            "/run/dmg/storage/query/nvme-health/*",
-                            "nvme-health")
-
-            class TargetHealthSubCommand(CommandWithParameters):
-                """Defines a dmg storage query target-health object."""
-
-                def __init__(self):
-                    """Create a dmg storage query target-health object."""
-                    super(
-                        DmgCommand.StorageSubCommand.QuerySubCommand.
-                        TargetHealthSubCommand,
-                        self).__init__(
-                            "/run/dmg/storage/query/target-health/*",
-                            "target-health")
-                    self.rank = FormattedParameter("-r {}", None)
-                    self.tgtid = FormattedParameter("-t {}", None)
-
-            class DeviceHealthSubCommand(CommandWithParameters):
-                """Defines a dmg storage query device-health object."""
-
-                def __init__(self):
-                    """Create a dmg storage query device-health object."""
-                    super(
-                        DmgCommand.StorageSubCommand.QuerySubCommand.
-                        DeviceHealthSubCommand,
-                        self).__init__(
-                            "/run/dmg/storage/query/device-health/*",
-                            "device-health")
-                    self.uuid = FormattedParameter("-u {}", None)
-
-            class ListDevicesSubCommand(CommandWithParameters):
-                """Defines a dmg storage query list-devices object."""
-
-                def __init__(self):
-                    """Create a dmg storage query list-devices object."""
-                    super(
-                        DmgCommand.StorageSubCommand.QuerySubCommand.
-                        ListDevicesSubCommand,
-                        self).__init__(
-                            "/run/dmg/storage/query/list-devices/*",
-                            "list-devices")
-                    self.rank = FormattedParameter("-r {}", None)
-                    self.uuid = FormattedParameter("-u {}", None)
-                    self.health = FormattedParameter("-b", False)
-
-            class ListPoolsSubCommand(CommandWithParameters):
-                """Defines a dmg storage query list-pools object."""
-
-                def __init__(self):
-                    """Create a dmg storage query list-pools object."""
-                    super(
-                        DmgCommand.StorageSubCommand.QuerySubCommand.
-                        ListPoolsSubCommand,
-                        self).__init__(
-                            "/run/dmg/storage/query/list-pools/*",
-                            "list-pools")
-                    self.rank = FormattedParameter("-r {}", None)
-                    self.uuid = FormattedParameter("-u {}", None)
-
-        class ScanSubCommand(CommandWithParameters):
-            """Defines an object for the dmg storage scan command."""
-
-            def __init__(self):
-                """Create a dmg storage scan command object."""
-                super(
-                    DmgCommand.StorageSubCommand.ScanSubCommand,
-                    self).__init__(
-                        "/run/dmg/storage/scan/*", "scan")
-                self.verbose = FormattedParameter("-v", False)
-
-        class SetSubCommand(CommandWithSubCommand):
-            """Defines an object for the dmg storage set command."""
-
-            def __init__(self):
-                """Create a dmg storage set command object."""
-                super(
-                    DmgCommand.StorageSubCommand.SetSubCommand,
-                    self).__init__(
-                        "/run/dmg/storage/set/*", "set")
-
-            def get_sub_command_class(self):
-                # pylint: disable=redefined-variable-type
-                """Get the dmg set sub command object."""
-                if self.sub_command.value == "nvme-faulty":
-                    self.sub_command_class = self.NvmeFaultySubCommand()
-                else:
-                    self.sub_command_class = None
-
-            class NvmeFaultySubCommand(CommandWithParameters):
-                """Defines a dmg storage set nvme-faulty object."""
-
-                def __init__(self):
-                    """Create a dmg storage set nvme-faulty object."""
-                    super(
-                        DmgCommand.StorageSubCommand.SetSubCommand.
-                        NvmeFaultySubCommand,
-                        self).__init__(
-                            "/run/dmg/storage/query/device-state/*",
-                            "nvme-faulty")
-                    self.devuuid = FormattedParameter("-u {}", None)
-
-    class SystemSubCommand(CommandWithSubCommand):
-        """Defines an object for the dmg system sub command."""
-
-        def __init__(self):
-            """Create a dmg system subcommand object."""
-            super(DmgCommand.SystemSubCommand, self).__init__(
-                "/run/dmg/system/*", "system")
-
-        def get_sub_command_class(self):
-            # pylint: disable=redefined-variable-type
-            """Get the dmg system sub command object."""
-            if self.sub_command.value == "leader-query":
-                self.sub_command_class = self.LeaderQuerySubCommand()
-            elif self.sub_command.value == "list-pools":
-                self.sub_command_class = self.ListPoolsSubCommand()
-            elif self.sub_command.value == "query":
-                self.sub_command_class = self.QuerySubCommand()
-            elif self.sub_command.value == "start":
-                self.sub_command_class = self.StartSubCommand()
-            elif self.sub_command.value == "stop":
-                self.sub_command_class = self.StopSubCommand()
-            else:
-                self.sub_command_class = None
-
-        class LeaderQuerySubCommand(CommandWithParameters):
-            """Defines an object for the dmg system leader-query command."""
-
-            def __init__(self):
-                """Create a dmg system leader-query command object."""
-                super(
-                    DmgCommand.SystemSubCommand.LeaderQuerySubCommand,
-                    self).__init__(
-                        "/run/dmg/system/leader-query/*", "leader-query")
-
-        class ListPoolsSubCommand(CommandWithParameters):
-            """Defines an object for the dmg system list-pools command."""
-
-            def __init__(self):
-                """Create a dmg system list-pools command object."""
-                super(
-                    DmgCommand.SystemSubCommand.ListPoolsSubCommand,
-                    self).__init__(
-                        "/run/dmg/system/list-pools/*", "list-pools")
-
-        class QuerySubCommand(CommandWithParameters):
-            """Defines an object for the dmg system query command."""
-
-            def __init__(self):
-                """Create a dmg system query command object."""
-                super(
-                    DmgCommand.SystemSubCommand.QuerySubCommand,
-                    self).__init__(
-                        "/run/dmg/system/query/*", "query")
-                self.rank = FormattedParameter("--rank={}")
-                self.verbose = FormattedParameter("--verbose", False)
-
-        class StartSubCommand(CommandWithParameters):
-            """Defines an object for the dmg system start command."""
-
-            def __init__(self):
-                """Create a dmg system start command object."""
-                super(
-                    DmgCommand.SystemSubCommand.StartSubCommand,
-                    self).__init__(
-                        "/run/dmg/system/start/*", "start")
-
-        class StopSubCommand(CommandWithParameters):
-            """Defines an object for the dmg system stop command."""
-
-            def __init__(self):
-                """Create a dmg system stop command object."""
-                super(
-                    DmgCommand.SystemSubCommand.StopSubCommand,
-                    self).__init__(
-                        "/run/dmg/system/stop/*", "stop")
-                self.force = FormattedParameter("--force", False)
-=======
+
+
 class DmgCommand(DmgCommandBase):
     # pylint: disable=too-many-ancestors,too-many-public-methods
     """Defines a object representing a dmg command with helper methods."""
->>>>>>> fcf2925f
 
     def network_scan(self, provider=None, all_devs=False):
         """Get the result of the dmg network scan command.
