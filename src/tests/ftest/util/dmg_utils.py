--- conflicted
+++ resolved
@@ -381,15 +381,9 @@
         """
         return self._get_result(("storage", "scan"), nvme_health=True)
 
-<<<<<<< HEAD
-    def pool_create(self, scm_size=None, uid=None, gid=None, nvme_size=None,
-                    target_list=None, svcn=None, acl_file=None, nranks=None,
-                    size=None):
-=======
     def pool_create(self, scm_size, uid=None, gid=None, nvme_size=None,
                     target_list=None, svcn=None, acl_file=None, size=None,
-                    scm_ratio=None):
->>>>>>> 8ebf81a7
+                    scm_ratio=None, nranks=None):
         """Create a pool with the dmg command.
 
         The uid and gid method arguments can be specified as either an integer
@@ -406,15 +400,11 @@
             svcn (str, optional): Number of pool service replicas. Defaults to
                 None, in which case the default value is set by the server.
             acl_file (str, optional): ACL file. Defaults to None.
-<<<<<<< HEAD
-            nranks (str, optional): Number of ranks to use. Defaults to None
-            size (str, optional): total size of DAOS pool. Defaults to None
-=======
             size (str, optional): NVMe pool size to create with scm_ratio.
                 Defaults to None.
             scm_ratio (str, optional): SCM pool size to create as a ratio of
                 size. Defaults to None.
->>>>>>> 8ebf81a7
+            nranks (str, optional): Number of ranks to use. Defaults to None
 
         Raises:
             CommandFailure: if the 'dmg pool create' command fails and
