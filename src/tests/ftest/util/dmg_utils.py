--- conflicted
+++ resolved
@@ -557,7 +557,6 @@
         return self._get_result(
             ("pool", "exclude"), pool=pool, rank=rank, tgt_idx=tgt_idx)
 
-<<<<<<< HEAD
     def pool_extend(self, pool, rank, tgt_idx=None):
         """Extend the daos_server pool
 
@@ -577,8 +576,6 @@
         return self._get_result(
             ("pool", "extend"), pool=pool, rank=rank, tgt_idx=tgt_idx)
 
-=======
->>>>>>> 8adb0aba
     def pool_drain(self, pool, rank, tgt_idx=None):
         """Drain a daos_server from the pool
 
