--- conflicted
+++ resolved
@@ -383,11 +383,7 @@
 
     def pool_create(self, scm_size, uid=None, gid=None, nvme_size=None,
                     target_list=None, svcn=None, acl_file=None, size=None,
-<<<<<<< HEAD
-                    scm_ratio=None, label=None):
-=======
-                    scm_ratio=None, properties=None):
->>>>>>> ca6f5503
+                    scm_ratio=None, properties=None, label=None):
         """Create a pool with the dmg command.
 
         The uid and gid method arguments can be specified as either an integer
@@ -429,11 +425,8 @@
             "nvme_size": nvme_size,
             "nsvc": svcn,
             "acl_file": acl_file,
-<<<<<<< HEAD
+            "properties": properties,
             "label": label
-=======
-            "properties": properties
->>>>>>> ca6f5503
         }
         if target_list is not None:
             kwargs["ranks"] = ",".join([str(target) for target in target_list])
