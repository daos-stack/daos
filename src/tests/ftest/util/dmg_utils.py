#!/usr/bin/python
"""
  (C) Copyright 2018-2020 Intel Corporation.

  Licensed under the Apache License, Version 2.0 (the "License");
  you may not use this file except in compliance with the License.
  You may obtain a copy of the License at

      http://www.apache.org/licenses/LICENSE-2.0

  Unless required by applicable law or agreed to in writing, software
  distributed under the License is distributed on an "AS IS" BASIS,
  WITHOUT WARRANTIES OR CONDITIONS OF ANY KIND, either express or implied.
  See the License for the specific language governing permissions and
  limitations under the License.

  GOVERNMENT LICENSE RIGHTS-OPEN SOURCE SOFTWARE
  The Government's rights to use, modify, reproduce, release, perform, display,
  or disclose this software are subject to the terms of the Apache License as
  provided in Contract No. B609815.
  Any reproduction of computer software, computer software documentation, or
  portions thereof marked with this legend must also reproduce the markings.
"""
from __future__ import print_function

from getpass import getuser
from grp import getgrgid
from pwd import getpwuid
import re
import json

from dmg_utils_base import DmgCommandBase
from general_utils import get_numeric_list


class DmgCommand(DmgCommandBase):
    # pylint: disable=too-many-ancestors,too-many-public-methods
    """Defines a object representing a dmg command with helper methods."""

    # Member state defined in control/system/member.go. Used for dmg system
    # query.
    SYSTEM_QUERY_STATES = {
        "UNKNOWN": 0,
        "AWAIT_FORMAT": 1,
        "STARTING": 2,
        "READY": 3,
        "JOINED": 4,
        "STOPPING": 5,
        "STOPPED": 6,
        "EVICTED": 7,
        "ERRORED": 8,
        "UNRESPONSIVE": 9
    }

    # As the handling of these regular expressions are moved inside their
    # respective methods, they should be removed from this definition.
    METHOD_REGEX = {
        "run":
            r"(.*)",
        "network_scan":
            r"[-]+(?:\n|\n\r)([a-z0-9-]+)(?:\n|\n\r)[-]+|NUMA\s+"
            r"Socket\s+(\d+)|(ofi\+[a-z0-9;_]+)\s+([a-z0-9, ]+)",
        "storage_query_list_pools":
            r"[-]+\s+([a-z0-9-]+)\s+[-]+|(?:UUID:([a-z0-9-]+)\s+Rank:([0-9]+)"
            r"\s+Targets:\[([0-9 ]+)\])(?:\s+Blobs:\[([0-9 ]+)\]\s+?$)",
        "storage_query_list_devices":
            r"[-]+\s+([a-z0-9-]+)\s+[-]+\s+.*\s+|UUID:([a-f0-90-]{36}).*"
            r"TrAddr:([a-z0-9:.]+)]\s+Targets:\[([0-9 ]+).*Rank:([0-9]+)"
            r"\s+State:([A-Z]+)",
        "storage_query_device_health":
            r"[-]+\s+([a-z0-9-]+)\s+[-]+\s+.*\s+|UUID:([a-f0-90-]{36}).*"
            r"TrAddr:([a-z0-9:.]+)]\s+Targets:\[([0-9 ]+).*Rank:([0-9]+)\s+"
            r"State:([A-Z]+)|(?:Timestamp|Temp.*|Cont.*Busy Time|Pow.*Cycles"
            r"|Pow.*Duration|Unsafe.*|Media.*|Read.*|Write.*|Unmap.*|Checksum"
            r".*|Err.*Entries|Avail.*|Dev.*Reli.*|Vola.*):\s*([A-Za-z0-9 :]+)",
        "storage_query_target_health":
            r"[-]+\s+([a-z0-9-]+)\s+[-]+\s+|Devices\s+|UUID:([a-z0-9-]+)\s+"
            r"Targets:\[([0-9 ]+)\]\s+Rank:(\d+)\s+State:(\w+)|"
            r"(?:Read\s+Errors|Write\s+Errors|Unmap\s+Errors|Checksum\s+Errors|"
            r"Error\s+Log\s+Entries|Media\s+Errors|Temperature|"
            r"Available\s+Spare|Device\s+Reliability|Read\s+Only|"
            r"Volatile\s+Memory\s+Backup):\s?([A-Za-z0-9- ]+)",
        "storage_set_faulty":
            r"[-]+\s+([a-z0-9-]+)\s+[-]+\s+|Devices\s+|(?:UUID:[a-z0-9-]+\s+"
            r"Targets:\[[0-9 ]+\]\s+Rank:\d+\s+State:(\w+))",
    }

    def _get_json_result(self, sub_command_list=None, **kwargs):
        """Wraps the base _get_result method to force JSON output."""
        prev_json_val = self.json.value
        self.json.update(True)
        self._get_result(sub_command_list, **kwargs)
        self.json.update(prev_json_val)
        return json.loads(self.result.stdout)

    def network_scan(self, provider=None, all_devs=False):
        """Get the result of the dmg network scan command.

        Args:
            provider (str): name of network provider tied to the device
            all_devs (bool, optional): Show all device info. Defaults to False.

        Returns:
            CmdResult: an avocado CmdResult object containing the dmg command
                information, e.g. exit status, stdout, stderr, etc.

        Raises:
            CommandFailure: if the dmg storage scan command fails.

        """
        return self._get_result(
            ("network", "scan"), provider=provider, all=all_devs)

    def storage_scan(self, verbose=False):
        # pylint: disable=pointless-string-statement
        """Get the result of the dmg storage scan command.

        Args:
            verbose (bool, optional): create verbose output. Defaults to False.

        Returns:
            dict: Values obtained from stdout in dictionary. Most of the values
                are in list.

        Raises:
            CommandFailure: if the dmg storage scan command fails.

        """
        self._get_result(("storage", "scan"), verbose=verbose)

        data = {}
        if verbose:
            # Sample dmg storage scan verbose output. Don't delete this sample
            # because it helps to develop and debug the regex.
            """
            --------
            wolf-130
            --------
            SCM Namespace Socket ID Capacity
            ------------- --------- --------
            pmem0         0         3.2 TB
            pmem1         0         3.2 TB

            NVMe PCI     Model                FW Revision Socket ID Capacity
            --------     -----                ----------- --------- --------
            0000:5e:00.0 INTEL SSDPE2KE016T8  VDV10170    0         1.6 TB
            0000:5f:00.0 INTEL SSDPE2KE016T8  VDV10170    0         1.6 TB
            0000:81:00.0 INTEL SSDPED1K750GA  E2010475    1         750 GB
            0000:da:00.0 INTEL SSDPED1K750GA  E2010475    1         750 GB
            """
            match = re.findall(
                r"(?:([a-zA-Z0-9]+-[0-9]+)|"
                r"(?:([0-9a-fA-F:.]+)\s+([a-zA-Z0-9 ]+)\s+"
                r"([a-zA-Z0-9]+)\s+(\d+)\s+([0-9\.]+\s+[A-Z]+))|"
                r"(?:([a-zA-Z0-9]+)\s+(\d+)\s+([0-9\.]+\s+[A-Z]+)))",
                self.result.stdout)
            host = ""
            for item in match:
                if item[0]:
                    host = item[0]
                    data[host] = {"scm": {}, "nvme": {}}
                elif item[1]:
                    data[host]["nvme"][item[1]] = {
                        "model": item[2],
                        "fw": item[3],
                        "socket": item[4],
                        "capacity": item[5],
                    }
                elif item[6]:
                    data[host]["scm"][item[6]] = {
                        "socket": item[7],
                        "capacity": item[8],
                    }
        else:
            # Sample dmg storage scan non-verbose output. Don't delete this
            # sample because it helps to develop and debug the regex.
            """
            Hosts    SCM Total             NVMe Total
            -----    ---------             ----------
            wolf-130 6.4 TB (2 namespaces) 4.7 TB (4 controllers)
            """
            values = re.findall(
                r"([a-z0-9-\[\]]+)\s+([\d.]+)\s+([A-Z]+)\s+"
                r"\(([\w\s]+)\)\s+([\d.]+)\s+([A-Z]+)\s+\(([\w\s]+)",
                self.result.stdout)
            self.log.info("--- Non-verbose output parse result ---")
            self.log.info(values)

            data = {}
            for row in values:
                host = row[0]
                data[host] = {
                    "scm": {"capacity": None, "details": None},
                    "nvme": {"capacity": None, "details": None}}
                data[host]["scm"]["capacity"] = " ".join(row[1:3])
                data[host]["scm"]["details"] = row[3]
                data[host]["nvme"]["capacity"] = " ".join(row[4:6])
                data[host]["nvme"]["details"] = row[6]

        self.log.info("storage_scan data: %s", str(data))
        return data

    def storage_format(self, reformat=False, timeout=30, verbose=False):
        """Get the result of the dmg storage format command.

        Args:
            reformat (bool): always reformat storage, could be destructive.
                This will create control-plane related metadata i.e. superblock
                file and reformat if the storage media is available and
                formattable.
            timeout: seconds after which the format is considered a failure and
                times out.
            verbose (bool): show results of each SCM & NVMe device format
                operation.

        Returns:
            CmdResult: an avocado CmdResult object containing the dmg command
                information, e.g. exit status, stdout, stderr, etc.

        Raises:
            CommandFailure: if the dmg storage format command fails.

        """
        saved_timeout = self.timeout
        self.timeout = timeout
        self._get_result(
            ("storage", "format"), reformat=reformat, verbose=verbose)
        self.timeout = saved_timeout
        return self.result

    def storage_prepare(self, user=None, hugepages="4096", nvme=False,
                        scm=False, reset=False, force=True):
        """Get the result of the dmg storage format command.

        Returns:
            CmdResult: an avocado CmdResult object containing the dmg command
                information, e.g. exit status, stdout, stderr, etc.

        Raises:
            CommandFailure: if the dmg storage prepare command fails.

        """
        kwargs = {
            "nvme_only": nvme,
            "scm_only": scm,
            "target_user": getuser() if user is None else user,
            "hugepages": hugepages,
            "reset": reset,
            "force": force
        }
        return self._get_result(("storage", "prepare"), **kwargs)

    def storage_set_faulty(self, uuid, force=True):
        """Get the result of the 'dmg storage set nvme-faulty' command.

        Args:
            uuid (str): Device UUID to query.
            force (bool, optional): Force setting device state to FAULTY.
                Defaults to True.
        """
        return self._get_result(
            ("storage", "set", "nvme-faulty"), uuid=uuid, force=force)

    def storage_query_list_devices(self, rank=None, health=False):
        """Get the result of the 'dmg storage query list-devices' command.

        Args:
            rank (int, optional): Limit response to devices on this rank.
                Defaults to None.
            health (bool, optional): Include device health in response.
                Defaults to false.

        Returns:
            CmdResult: an avocado CmdResult object containing the dmg command
                information, e.g. exit status, stdout, stderr, etc.

        Raises:
            CommandFailure: if the dmg storage prepare command fails.

        """
        return self._get_result(
            ("storage", "query", "list-devices"), rank=rank, health=health)

    def storage_query_list_pools(self, uuid=None, rank=None, verbose=False):
        """Get the result of the 'dmg storage query list-pools' command.

        Args:
            uuid (str): Device UUID to query. Defaults to None.
            rank (int, optional): Limit response to pools on this rank.
                Defaults to None.
            verbose (bool, optional): create verbose output. Defaults to False.

        Returns:
            CmdResult: an avocado CmdResult object containing the dmg command
                information, e.g. exit status, stdout, stderr, etc.

        Raises:
            CommandFailure: if the dmg storage prepare command fails.

        """
        return self._get_result(
            ("storage", "query", "list-pools"), uuid=uuid, rank=rank,
            verbose=verbose)

    def storage_query_device_health(self, uuid):
        """Get the result of the 'dmg storage query device-health' command.

        Args:
            uuid (str): Device UUID to query.

        Returns:
            CmdResult: an avocado CmdResult object containing the dmg command
                information, e.g. exit status, stdout, stderr, etc.

        Raises:
            CommandFailure: if the dmg storage prepare command fails.

        """
        return self._get_result(
            ("storage", "query", "device-health"), uuid=uuid)

    def storage_query_target_health(self, rank, tgtid):
        """Get the result of the 'dmg storage query target-health' command.

        Args:
            rank (int): Rank hosting target.
            tgtid (int): Target index to query.

        Returns:
            CmdResult: an avocado CmdResult object containing the dmg command
                information, e.g. exit status, stdout, stderr, etc.

        Raises:
            CommandFailure: if the dmg storage prepare command fails.

        """
        return self._get_result(
            ("storage", "query", "target-health"), rank=rank, tgtid=tgtid)

    def storage_scan_nvme_health(self):
        """Get the result of the 'dmg storage scan --nvme-health' command.

        Returns:
            CmdResult: an avocado CmdResult object containing the dmg command
                information, e.g. exit status, stdout, stderr, etc.

        Raises:
            CommandFailure: If dmg storage scan --nvme-health command fails.

        """
        return self._get_result(("storage", "scan"), nvme_health=True)

    def pool_create(self, scm_size, uid=None, gid=None, nvme_size=None,
                    target_list=None, svcn=None, group=None, acl_file=None):
        """Create a pool with the dmg command.

        The uid and gid method arguments can be specified as either an integer
        or a string.  If an integer value is specified it will be converted into
        the corresponding user/group name string.

        Args:
            scm_size (int): SCM pool size to create.
            uid (object, optional): User ID with privileges. Defaults to None.
            gid (object, optional): Group ID with privileges. Defaults to None.
            nvme_size (str, optional): NVMe size. Defaults to None.
            target_list (list, optional): a list of storage server unique
                identifiers (ranks) for the DAOS pool
            svcn (str, optional): Number of pool service replicas. Defaults to
                None, in which case the default value is set by the server.
            group (str, optional): DAOS system group name in which to create the
                pool. Defaults to None, in which case "daos_server" is used by
                default.
            acl_file (str, optional): ACL file. Defaults to None.

        Raises:
            CommandFailure: if the 'dmg pool create' command fails and
                self.exit_status_exception is set to True.

        Returns:
            dict: a dictionary containing the 'uuid' and 'svc' of the new pool
                successfully extracted form the dmg command result.

        """
        kwargs = {
            "user": getpwuid(uid).pw_name if isinstance(uid, int) else uid,
            "group": getgrgid(gid).gr_name if isinstance(gid, int) else gid,
            "scm_size": scm_size,
            "nvme_size": nvme_size,
            "nsvc": svcn,
            "sys": group,
            "acl_file": acl_file
        }
        if target_list is not None:
            kwargs["ranks"] = ",".join([str(target) for target in target_list])

        # Extract the new pool UUID and SVC list from the command output
        data = {}
        # Sample json output.
        # "response": {
        #   "uuid": "ebac9285-61ec-4d2e-aa2d-4d0f7dd6b7d6",
        #   "svc_reps": [
        #     0
        #   ],
        #   "tgt_ranks": [
        #     0,
        #     1
        #   ],
        #   "scm_bytes": 256000000,
        #   "nvme_bytes": 0
        # },
        # "error": null,
        # "status": 0
        output = self._get_json_result(("pool", "create"), **kwargs)
        if output["response"] is None:
            return data

        data["uuid"] = output["response"]["uuid"]
        data["svc"] = ",".join(
            [str(svc) for svc in output["response"]["svc_reps"]])
        data["ranks"] = ",".join(
            [str(r) for r in output["response"]["tgt_ranks"]])
        data["scm_per_rank"] = output["response"]["scm_bytes"]
        data["nvme_per_rank"] = output["response"]["nvme_bytes"]

        return data

    def pool_query(self, pool):
        """Query a pool with the dmg command.

        Args:
            uuid (str): Pool UUID to query.

        Raises:
            CommandFailure: if the dmg pool query command fails.

        Returns:
            dict: a dictionary containing the pool information when successfully
                extracted form the dmg command result.

        """
        self._get_result(("pool", "query"), pool=pool)

        # Extract the new pool information from the command output.
        # Sample output:
        #   Pool <A>, ntarget=<B>, disabled=<C>, leader=<D>, version=<E>
        #   Pool space info:
        #   - Target(VOS) count:<F>
        #   - SCM:
        #     Total size: <G>
        #     Free: <H>, min:<I>, max:<J>, mean:<K>
        #   - NVMe:
        #     Total size: <L>
        #     Free: <M>, min:<N>, max:<O>, mean:<P>
        #   Rebuild <Q>, <R>, <S>
        #
        # This yields the following tuple of tuples when run through the regex:
        #   0: (<A>, <B>, <C>, <D>, <E>, '', '', '', '', '', '', '', '', '')
        #   1: ('', '', '', '', '', <F>, '', '', '', '', '', '', '', '')
        #   2: ('', '', '', '', '', '', <G>, <H>, <I>, <J>, <K>, '', '', '')
        #   3: ('', '', '', '', '', '', <L>, <M>, <N>, <O>, <P>, '', '', '')
        #   4: ('', '', '', '', '', '', '', '', '', '', '', <Q>, <R>, <S>)
        #
        # This method will convert the regex result into the following dict:
        #   data = {
        #       "uuid": <A>,
        #       "ntarget": <B>,
        #       "disabled": <C>,
        #       "leader": <D>,
        #       "version": <E>,
        #       "target_count": <F>,
        #       "scm": {
        #           "total": <G>,
        #           "free": <H>,
        #           "free_min": <I>,
        #           "free_max": <J>,
        #           "free_mean": <K>
        #       },
        #       "nvme": {
        #           "total": <L>,
        #           "free": <M>,
        #           "free_min": <N>,
        #           "free_max": <O>,
        #           "free_mean": <P>
        #       },
        #       "rebuild": {
        #           "status": <Q>,
        #           "status2": <R>,
        #           "status3": <S>
        #       }
        #   }
        #
        data = {}
        match = re.findall(
            r"(?:Pool\s+([0-9a-fA-F-]+),\s+ntarget=(\d+),\s+disabled=(\d+),"
            r"\s+leader=(\d+),\s+version=(\d+)|Target\(VOS\)\s+count:"
            r"\s*(\d+)|(?:(?:SCM:|NVMe:)\s+Total\s+size:\s+([0-9.]+\s+[A-Z]+)"
            r"\s+Free:\s+([0-9.]+\s+[A-Z]+),\smin:([0-9.]+\s+[A-Z]+),"
            r"\s+max:([0-9.]+\s+[A-Z]+),\s+mean:([0-9.]+\s+[A-Z]+))"
            r"|Rebuild\s+(\w+),\s+(?:rc=)?(\d+)(?:\s+\w+)?,"
            r"\s+(?:status=-)?(\d+)(?:\s+\w+)?)",
            self.result.stdout)
        if match:
            # Mapping of the pool data entries to the match[0] indices
            pool_map = {
                "uuid": 0,
                "ntarget": 1,
                "disabled": 2,
                "leader": 3,
                "version": 4
            }
            # Mapping of the pool space entries to the match[2|3] indices
            space_map = {
                "total": 6,
                "free": 7,
                "free_min": 8,
                "free_max": 9,
                "free_mean": 10
            }
            # Mapping of the second indices mappings to the first match indices
            map_values = {
                0: pool_map,
                1: {"target_count": 5},
                2: space_map,
                3: space_map,
                4: {"status": 11, "status2": 12, "status3": 13}
            }
            for index_1, match_list in enumerate(match):
                if index_1 not in map_values:
                    continue
                for key, index_2 in map_values[index_1].items():
                    if index_1 == 2:
                        if "scm" not in data:
                            data["scm"] = {}
                        data["scm"][key] = match_list[index_2]
                    elif index_1 == 3:
                        if "nvme" not in data:
                            data["nvme"] = {}
                        data["nvme"][key] = match_list[index_2]
                    elif index_1 == 4:
                        if "rebuild" not in data:
                            data["rebuild"] = {}
                        data["rebuild"][key] = match_list[index_2]
                    else:
                        data[key] = match_list[index_2]
        return data

    def pool_destroy(self, pool, force=True):
        """Destroy a pool with the dmg command.

        Args:
            pool (str): Pool UUID to destroy.
            force (bool, optional): Force removal of pool. Defaults to True.

        Returns:
            CmdResult: Object that contains exit status, stdout, and other
                information.

        Raises:
            CommandFailure: if the dmg pool destroy command fails.

        """
        return self._get_result(("pool", "destroy"), pool=pool, force=force)

    def pool_get_acl(self, pool):
        """Get the ACL for a given pool.

        Args:
            pool (str): Pool for which to get the ACL.

        Returns:
            CmdResult: Object that contains exit status, stdout, and other
                information.

        Raises:
            CommandFailure: if the dmg pool get-acl command fails.

        """
        return self._get_result(("pool", "get-acl"), pool=pool)

    def pool_update_acl(self, pool, acl_file=None, entry=None):
        """Update the acl for a given pool.

        Args:
            pool (str): Pool for which to update the ACL.
            acl_file (str, optional): ACL file to update
            entry (str, optional): entry to be updated

        Returns:
            CmdResult: Object that contains exit status, stdout, and other
                information.

        Raises:
            CommandFailure: if the dmg pool update-acl command fails.

        """
        return self._get_result(
            ("pool", "update-acl"), pool=pool, acl_file=acl_file, entry=entry)

    def pool_overwrite_acl(self, pool, acl_file):
        """Overwrite the acl for a given pool.

        Args:
            pool (str): Pool for which to overwrite the ACL.
            acl_file (str): ACL file to update

        Returns:
            CmdResult: Object that contains exit status, stdout, and other
                information.

        Raises:
            CommandFailure: if the dmg pool overwrite-acl command fails.

        """
        return self._get_result(
            ("pool", "overwrite-acl"), pool=pool, acl_file=acl_file)

    def pool_delete_acl(self, pool, principal):
        """Delete the acl for a given pool.

        Args:
            pool (str): Pool for which to delete the ACL.
            principal (str): principal to be deleted

        Returns:
            CmdResult: Object that contains exit status, stdout, and other
                information.

        Raises:
            CommandFailure: if the dmg pool delete-acl command fails.

        """
        return self._get_result(
            ("pool", "delete-acl"), pool=pool, principal=principal)

    def pool_list(self):
        """List pools.

        Raises:
            CommandFailure: if the dmg pool pool list command fails.

        Returns:
            dict: a dictionary of pool UUID keys and svc replica values

        """
        self._get_result(("pool", "list"))

        # Populate a dictionary with svc replicas for each pool UUID key listed
        # Sample dmg pool list output:
        #    Pool UUID                            Svc Replicas
        #    ---------                            ------------
        #    43bf2fe8-cb92-46ec-b9e9-9b056725092a 0
        #    98736dfe-cb92-12cd-de45-9b09875092cd 1
        data = {}
        match = re.findall(
            r"(?:([0-9a-fA-F][0-9a-fA-F-]+)\s+([0-9][0-9,-]*))",
            self.result.stdout)
        for info in match:
            data[info[0]] = get_numeric_list(info[1])
        return data

    def pool_set_prop(self, pool, name, value):
        """Set property for a given Pool.

        Args:
            pool (str): Pool uuid for which property is supposed
                        to be set.
            name (str): Property name to be set
            value (str): Property value to be set

        Returns:
            CmdResult: Object that contains exit status, stdout, and other
                       information.

        Raises:
            CommandFailure: if the dmg pool set-prop command fails.

        """
        return self._get_result(
            ("pool", "set-prop"), pool=pool, name=name, value=value)

    def pool_exclude(self, pool, rank, tgt_idx=None):
        """Exclude a daos_server from the pool.

        Args:
            pool (str): Pool uuid.
            rank (int): Rank of the daos_server to exclude
            tgt_idx (int): target to be excluded from the pool

        Returns:
            CmdResult: Object that contains exit status, stdout, and other
                       information.

        Raises:
            CommandFailure: if the dmg pool exclude command fails.

        """
        return self._get_result(
            ("pool", "exclude"), pool=pool, rank=rank, tgt_idx=tgt_idx)

    def pool_extend(self, pool, ranks, scm_size, nvme_size):
        """Extend the daos_server pool.

        Args:
            pool (str): Pool uuid.
            ranks (int): Ranks of the daos_server to extend
            scm_size (int): SCM pool size to extend
            nvme_size (int): NVME pool size to extend

        Returns:
            CmdResult: Object that contains exit status, stdout, and other
                       information.

        Raises:
            CommandFailure: if the dmg pool extend command fails.

        """
        return self._get_result(
            ("pool", "extend"), pool=pool, ranks=ranks,
            scm_size=scm_size, nvme_size=nvme_size)

    def pool_drain(self, pool, rank, tgt_idx=None):
        """Drain a daos_server from the pool.

        Args:
            pool (str): Pool uuid.
            rank (int): Rank of the daos_server to drain
            tgt_idx (int): target to be excluded from the pool

        Returns:
            CmdResult: Object that contains exit status, stdout, and other
                       information.

        Raises:
            CommandFailure: if the dmg pool drain command fails.

        """
        return self._get_result(
            ("pool", "drain"), pool=pool, rank=rank, tgt_idx=tgt_idx)

    def pool_reintegrate(self, pool, rank, tgt_idx=None):
        """Reintegrate a daos_server to the pool.

        Args:
            pool (str): Pool uuid.
            rank (int): Rank of the daos_server to reintegrate
            tgt_idx (int): target to be reintegrated to the pool

        Returns:
            CmdResult: Object that contains exit status, stdout, and other
                       information.

        Raises:
            CommandFailure: if the dmg pool reintegrate command fails.

        """
        return self._get_result(
            ("pool", "reintegrate"), pool=pool, rank=rank, tgt_idx=tgt_idx)

    def cont_set_owner(self, pool, cont, user, group):
        """Dmg container set-owner to the specified new user/group.

        Args:
            pool (str): Pool uuid.
            cont (str): Container uuid.
            user (str): new user for the container.
            group (str): new group for the container.

        Returns:
            CmdResult: Object that contains exit status, stdout, and other
                       information.

        Raises:
            CommandFailure: if the dmg pool reintegrate command fails.

        """
        return self._get_result(
            ("cont", "set-owner"), pool=pool, cont=cont, user=user, group=group)

    def system_query(self, ranks=None, verbose=True):
        """Query system to obtain the status of the servers.

        Args:
            ranks (str): Specify specific ranks to obtain it's status. Use
                comma separated list for multiple ranks. e.g., 0,1.
                Defaults to None, which means report all available ranks.
            verbose (bool): To obtain detailed query report

        Raises:
            CommandFailure: if the dmg system query command fails.

        Returns:
            dict: a dictionary of host ranks and their unique states.

        """
        self._get_result(("system", "query"), ranks=ranks, verbose=verbose)

        data = {}
        if re.findall(r"Rank \d+", self.result.stdout):
            # Process the unique single rank system query output, e.g.
            #   Rank 1
            #   ------
            #   address : 10.8.1.11:10001
            #   uuid    : d7a69a41-59a2-4dec-a620-a52217851285
            #   status  : Joined
            #   reason  :
            match = re.findall(
                r"(?:Rank|address\s+:|uuid\s+:|status\s+:|reason\s+:)\s+(.*)",
                self.result.stdout)
            if match:
                data[int(match[0])] = {
                    "address": match[1].strip(),
                    "uuid": match[2].strip(),
                    "state": match[3].strip(),
                    "reason": match[4].strip(),
                }
        elif verbose:
            # Process the verbose multiple rank system query output, e.g.
            #   Rank UUID                                 Control Address State
            #   ---- ----                                 --------------- -----
            #   0    385af2f9-1863-406c-ae94-bffdcd02f379 10.8.1.10:10001 Joined
            #   1    d7a69a41-59a2-4dec-a620-a52217851285 10.8.1.11:10001 Joined
            #   Rank UUID   Control Address  Fault Domain  State  Reason
            #   ---- ----   ---------------  ------------  -----  ------
            #   0    <uuid> <address>        <domain>      Joined system stop
            #   1    <uuid> <address>        <domain>      Joined system stop
            #
            #       Where the above placeholders have values similar to:
            #           <uuid>    = 0c21d700-0e2b-46fb-be49-1fca490ce5b0
            #           <address> = 10.8.1.142:10001
            #           <domain>  = /wolf-142.wolf.hpdd.intel.com
            #
            match = re.findall(
                r"(\d+)\s+([0-9a-f-]+)\s+([0-9.:]+)\s+([/A-Za-z0-9-_.]+)"
                r"\s+([A-Za-z]+)(.*)",
                self.result.stdout)
            for info in match:
                data[int(info[0])] = {
                    "uuid": info[1],
                    "address": info[2],
                    "domain": info[3],
                    "state": info[4],
                    "reason": info[5].strip(),
                }
        else:
            # Process the non-verbose multiple rank system query output, e.g.
            #   Rank  State
            #   ----  -----
            #   [0-1] Joined
            match = re.findall(
                r"(?:\[*([0-9-,]+)\]*)\s+([A-Za-z]+)", self.result.stdout)
            for info in match:
                for rank in get_numeric_list(info[0]):
                    data[rank] = {"state": info[1]}

        self.log.info("system_query data: %s", str(data))
        return data

<<<<<<< HEAD
=======
    def system_leader_query(self):
        """Query system to obtain the MS leader and replica information.

        Raises:
            CommandFailure: if the dmg system query command fails.

        Returns:
            dictionary of output in JSON format

        """
        # Example JSON output:
        # {
        #   "response": {
        #     "CurrentLeader": "127.0.0.1:10001",
        #     "Replicas": [
        #       "127.0.0.1:10001"
        #     ]
        #   },
        #   "error": null,
        #   "status": 0
        # }
        return self._get_json_result(("system", "leader-query"))

>>>>>>> 0d0d4628
    def system_start(self, ranks=None):
        """Start the system.

        Args:
            ranks (str, optional): comma separated ranks to stop. Defaults to
                None.

        Raises:
            CommandFailure: if the dmg system start command fails.

        Returns:
            dict: a dictionary of host ranks and their unique states.

        """
        self._get_result(("system", "start"), ranks=ranks)
<<<<<<< HEAD
=======

>>>>>>> 0d0d4628
        # Populate a dictionary with host set keys for each unique state
        data = {}
        match = re.findall(
            r"(?:\[*([0-9-,]+)\]*)\s+([A-Za-z]+)\s+(.*)",
            self.result.stdout)
        for info in match:
            for rank in get_numeric_list(info[0]):
                data[rank] = info[1].strip()
        return data

    def system_stop(self, force=False, ranks=None):
        """Stop the system.

        Args:
            force (bool, optional): whether to force the stop. Defaults to
                False.
            ranks (str, optional): comma separated ranks to stop. Defaults to
                None.

        Raises:
            CommandFailure: if the dmg system stop command fails.

        Returns:
            dict: a dictionary of host ranks and their unique states.

        """
        self._get_result(("system", "stop"), force=force, ranks=ranks)

        # Populate a dictionary with host set keys for each unique state, ex:
        #   Rank Operation Result
        #   ---- --------- ------
        #   0    stop      want Stopped, got Ready
        data = {}
        match = re.findall(
            r"(?:\[*([0-9-,]+)\]*)\s+([A-Za-z]+)\s+(.*)",
            self.result.stdout)
        for info in match:
            for rank in get_numeric_list(info[0]):
                data[rank] = info[1].strip()
        return data

    def pool_evict(self, pool, sys=None):
        """Evict a pool.

        Args:
            pool (str):  UUID of DAOS pool to evict connection to
            sys (str, optional): DAOS system that the pools connections be
                evicted from. Defaults to None.

        Returns:
            CmdResult: Object that contains exit status, stdout, and other
                information.

        Raises:
            CommandFailure: if the dmg pool evict command fails.

        """
        return self._get_result(("pool", "evict"), pool=pool, sys=sys)


def check_system_query_status(data):
    """Check if any server crashed.

    Args:
        data (dict): dictionary of system query data obtained from
            DmgCommand.system_query()

    Returns:
        bool: True if no server crashed, False otherwise.

    """
    failed_states = ("Unknown", "Evicted", "Errored", "Unresponsive")
    failed_rank_list = []

    # Check the state of each rank.
    for rank in data:
        rank_info = [
            "{}: {}".format(key, data[rank][key])
            for key in sorted(data[rank].keys())
        ]
        print("Rank {} info:\n  {}".format(rank, "\n  ".join(rank_info)))
        if "state" in data[rank] and data[rank]["state"] in failed_states:
            failed_rank_list.append(rank)

    # Display the details of any failed ranks
    if failed_rank_list:
        for rank in failed_rank_list:
            print(
                "Rank {} failed with state '{}'".format(
                    rank, data[rank]["state"]))

    # Return True if no ranks failed
    return not bool(failed_rank_list)<|MERGE_RESOLUTION|>--- conflicted
+++ resolved
@@ -855,8 +855,6 @@
         self.log.info("system_query data: %s", str(data))
         return data
 
-<<<<<<< HEAD
-=======
     def system_leader_query(self):
         """Query system to obtain the MS leader and replica information.
 
@@ -880,7 +878,6 @@
         # }
         return self._get_json_result(("system", "leader-query"))
 
->>>>>>> 0d0d4628
     def system_start(self, ranks=None):
         """Start the system.
 
@@ -896,10 +893,7 @@
 
         """
         self._get_result(("system", "start"), ranks=ranks)
-<<<<<<< HEAD
-=======
-
->>>>>>> 0d0d4628
+
         # Populate a dictionary with host set keys for each unique state
         data = {}
         match = re.findall(
