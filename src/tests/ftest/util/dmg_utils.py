--- conflicted
+++ resolved
@@ -486,12 +486,8 @@
             r"\s*(\d+)|(?:(?:SCM:|NVMe:)\s+Total\s+size:\s+([0-9.]+\s+[A-Z]+)"
             r"\s+Free:\s+([0-9.]+\s+[A-Z]+),\smin:([0-9.]+\s+[A-Z]+),"
             r"\s+max:([0-9.]+\s+[A-Z]+),\s+mean:([0-9.]+\s+[A-Z]+))"
-<<<<<<< HEAD
-            r"|Rebuild\s+(\w+),\s+(.*),\s+(.*))",
-=======
             r"|Rebuild\s+(\w+),\s+(?:rc=)?(\d+)(?:\s+\w+)?,"
             r"\s+(?:status=-)?(\d+)(?:\s+\w+)?)",
->>>>>>> 0fa2d6fd
             self.result.stdout)
         if match:
             # Mapping of the pool data entries to the match[0] indices
