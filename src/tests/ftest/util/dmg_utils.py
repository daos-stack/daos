#!/usr/bin/python
"""
  (C) Copyright 2018-2021 Intel Corporation.

  SPDX-License-Identifier: BSD-2-Clause-Patent
"""
# pylint: disable=too-many-lines

from getpass import getuser
from grp import getgrgid
from pwd import getpwuid
import re
import json
import yaml

from dmg_utils_base import DmgCommandBase
from general_utils import get_numeric_list
from dmg_utils_params import DmgYamlParameters, DmgTransportCredentials
from command_utils import CommandFailure


def get_dmg_command(group, cert_dir, bin_dir, config_file, config_temp=None):
    """Get a dmg command object.

    Args:
        group (str): daos_server group name
        cert_dir (str): directory in which to copy certificates
        bin_dir (str): location of the dmg executable
        config_file (str): configuration file name and path
        config_temp (str, optional): file name and path to use to generate the
            configuration file locally and then copy it to all the hosts using
            the config_file specification. Defaults to None, which creates and
            utilizes the file specified by config_file.

    Returns:
        DmgCommand: the dmg command object

    """
    transport_config = DmgTransportCredentials(cert_dir)
    config = DmgYamlParameters(config_file, group, transport_config)
    command = DmgCommand(bin_dir, config)
    if config_temp:
        # Setup the DaosServerCommand to write the config file data to the
        # temporary file and then copy the file to all the hosts using the
        # assigned filename
        command.temporary_file = config_temp
    return command


class DmgCommand(DmgCommandBase):
    # pylint: disable=too-many-ancestors,too-many-public-methods
    """Defines a object representing a dmg command with helper methods."""

    # As the handling of these regular expressions are moved inside their
    # respective methods, they should be removed from this definition.
    METHOD_REGEX = {
        "run":
            r"(.*)",
        "storage_query_list_pools":
            r"[-]+\s+([a-z0-9-]+)\s+[-]+|(?:UUID:([a-z0-9-]+)\s+Rank:([0-9]+)"
            r"\s+Targets:\[([0-9 ]+)\])(?:\s+Blobs:\[([0-9 ]+)\]\s+?$)",
        "storage_query_list_devices":
            r"[-]+\s+([a-z0-9-]+)\s+[-]+\s+.*\s+|UUID:([a-f0-90-]{36}).*"
            r"TrAddr:([a-z0-9:.]+)]\s+Targets:\[([0-9 ]+).*Rank:([0-9]+)"
            r"\s+State:([A-Z]+)",
        "storage_query_device_health":
            r"[-]+\s+([a-z0-9-]+)\s+[-]+\s+.*\s+|UUID:([a-f0-90-]{36}).*"
            r"TrAddr:([a-z0-9:.]+)]\s+Targets:\[([0-9 ]+).*Rank:([0-9]+)\s+"
            r"State:([A-Z]+)|(?:Timestamp|Temp.*|Cont.*Busy Time|Pow.*Cycles"
            r"|Pow.*Duration|Unsafe.*|Media.*|Read.*|Write.*|Unmap.*|Checksum"
            r".*|Err.*Entries|Avail.*|Dev.*Reli.*|Vola.*):\s*([A-Za-z0-9 :]+)",
        "storage_query_target_health":
            r"[-]+\s+([a-z0-9-]+)\s+[-]+\s+|Devices\s+|UUID:([a-z0-9-]+)\s+"
            r"Targets:\[([0-9 ]+)\]\s+Rank:(\d+)\s+State:(\w+)|"
            r"(?:Read\s+Errors|Write\s+Errors|Unmap\s+Errors|Checksum\s+Errors|"
            r"Error\s+Log\s+Entries|Media\s+Errors|Temperature|"
            r"Available\s+Spare|Device\s+Reliability|Read\s+Only|"
            r"Volatile\s+Memory\s+Backup):\s?([A-Za-z0-9- ]+)",
        "storage_set_faulty":
            r"[-]+\s+([a-z0-9-]+)\s+[-]+\s+|Devices\s+|(?:UUID:[a-z0-9-]+\s+"
            r"Targets:\[[0-9 ]+\]\s+Rank:\d+\s+State:(\w+))",
    }

    def _get_json_result(self, sub_command_list=None, **kwargs):
        """Wrap the base _get_result method to force JSON output."""
        prev_json_val = self.json.value
        self.json.update(True)
        prev_output_check = self.output_check
        self.output_check = "both"
        try:
            self._get_result(sub_command_list, **kwargs)
        finally:
            self.json.update(prev_json_val)
            self.output_check = prev_output_check
        return json.loads(self.result.stdout)

    def network_scan(self, provider=None):
        """Get the result of the dmg network scan command.

        Args:
            provider (str): name of network provider tied to the device

        Returns:
            dict: dictionary of output in JSON format

        Raises:
            CommandFailure: if the dmg network scan command fails.

        """
        # Sample json output for --provider=all. Output is abbreviated.
        # {
        #   "response": {
        #     "host_errors": {},
        #     "HostFabrics": {
        #     "7046809990821404843": {
        #         "HostFabric": {
        #           "Interfaces": [
        #             {
        #               "Provider": "ofi+psm2",
        #               "Device": "ib1",
        #               "NumaNode": 1,
        #               "Priority": 0,
        #               "NetDevClass": 32
        #             },
        #             {
        #               "Provider": "ofi+psm2",
        #               "Device": "ib0",
        #               "NumaNode": 0,
        #               "Priority": 1,
        #               "NetDevClass": 32
        #             },
        #             {
        #               "Provider": "ofi+verbs;ofi_rxm",
        #               "Device": "ib0",
        #               "NumaNode": 0,
        #               "Priority": 2,
        #               "NetDevClass": 32
        #             },
        #             {
        #               "Provider": "ofi+verbs;ofi_rxm",
        #               "Device": "ib1",
        #               "NumaNode": 1,
        #               "Priority": 3,
        #               "NetDevClass": 32
        #             }
        #           ],
        #           "Providers": [
        #             "ofi+psm2",
        #             "ofi+verbs;ofi_rxm",
        #             "ofi+tcp;ofi_rxm",
        #             "ofi+verbs",
        #             "ofi+tcp",
        #             "ofi+sockets"
        #           ],
        #           "NumaCount": 2,
        #           "CoresPerNuma": 24
        #         },
        #         "HostSet": "localhost:10001"
        #       }
        #     }
        #   },
        #   "error": null,
        #   "status": 0
        # }
        return self._get_json_result(("network", "scan"), provider=provider)

    def storage_scan(self, verbose=False):
        """Get the result of the dmg storage scan command.

        Args:
            verbose (bool, optional): create verbose output. Defaults to False.

        Returns:
            dict: dictionary of output in JSON format

        Raises:
            CommandFailure: if the dmg storage scan command fails.

        """
        # Sample json output. --verbose and non-verbose combined. Output is
        # abbreviated.
        # {
        #     "response": {
        #         "host_errors": {},
        #         "HostStorage": {
        #         "5044895924483624073": {
        #             "storage": {
        #             "nvme_devices": [
        #                 {
        #                     "info": "",
        #                     "model": "INTEL SSDPED1K750GA",
        #                     "serial": "PHKS750500GU750BGN",
        #                     "pci_addr": "0000:90:00.0",
        #                     "fw_rev": "E2010435",
        #                     "socket_id": 1,
        #                     "health_stats": null,
        #                     "namespaces": [
        #                       {
        #                         "id": 1 ,
        #                         "size": 750156374016
        #                       }
        #                     ],
        #                   "smd_devices": null
        #                 },
        #                 {
        #                     "info": "",
        #                     "model": "",
        #                     "serial": "",
        #                     "pci_addr": "0000:da:00.0",
        #                     "fw_rev": "",
        #                     "socket_id": 1,
        #                     "health_stats": null,
        #                     "namespaces": [
        #                       {
        #                         "id": 1,
        #                         "size": 750156374016
        #                       }
        #                   ],
        #                   "smd_devices": null
        #                 }
        #             ],
        #             "scm_modules": null,
        #             "scm_namespaces": [
        #                 {
        #                     "uuid": "2270f4a6-b24b-4dba-a450-6f2d5d688708",
        #                     "blockdev": "pmem1",
        #                     "dev": "namespace1.0",
        #                     "numa_node": 1,
        #                     "size": 3183575302144,
        #                     "mount": null
        #                 },
        #                 {
        #                     "uuid": "7963f81a-0a6b-4cca-9845-bb68f0e81c46",
        #                     "blockdev": "pmem0",
        #                     "dev": "namespace0.0",
        #                     "numa_node": 0,
        #                     "size": 3183575302144,
        #                     "mount": null
        #                 }
        #             ],
        #             "scm_mount_points": null,
        #             "smd_info": null,
        #             "reboot_required": false
        #           },
        #           "hosts": "localhost:10001"
        #         }
        #       }
        #     },
        #     "error": null,
        #     "status": 0
        # }
        return self._get_json_result(("storage", "scan"), verbose=verbose)

    def storage_format(self, reformat=False, timeout=30, verbose=False):
        """Get the result of the dmg storage format command.

        Args:
            reformat (bool): always reformat storage, could be destructive.
                This will create control-plane related metadata i.e. superblock
                file and reformat if the storage media is available and
                formattable.
            timeout: seconds after which the format is considered a failure and
                times out.
            verbose (bool): show results of each SCM & NVMe device format
                operation.

        Returns:
            CmdResult: an avocado CmdResult object containing the dmg command
                information, e.g. exit status, stdout, stderr, etc.

        Raises:
            CommandFailure: if the dmg storage format command fails.

        """
        saved_timeout = self.timeout
        self.timeout = timeout
        self._get_result(
            ("storage", "format"), reformat=reformat, verbose=verbose)
        self.timeout = saved_timeout
        return self.result

    def storage_prepare(self, user=None, hugepages="4096", nvme=False,
                        scm=False, reset=False, force=True):
        """Get the result of the dmg storage format command.

        Returns:
            CmdResult: an avocado CmdResult object containing the dmg command
                information, e.g. exit status, stdout, stderr, etc.

        Raises:
            CommandFailure: if the dmg storage prepare command fails.

        """
        kwargs = {
            "nvme_only": nvme,
            "scm_only": scm,
            "target_user": getuser() if user is None else user,
            "hugepages": hugepages,
            "reset": reset,
            "force": force
        }
        return self._get_result(("storage", "prepare"), **kwargs)

    def storage_set_faulty(self, uuid, force=True):
        """Get the result of the 'dmg storage set nvme-faulty' command.

        Args:
            uuid (str): Device UUID to query.
            force (bool, optional): Force setting device state to FAULTY.
                Defaults to True.
        """
        return self._get_result(
            ("storage", "set", "nvme-faulty"), uuid=uuid, force=force)

    def storage_query_list_devices(self, rank=None, health=False):
        """Get the result of the 'dmg storage query list-devices' command.

        Args:
            rank (int, optional): Limit response to devices on this rank.
                Defaults to None.
            health (bool, optional): Include device health in response.
                Defaults to false.

        Returns:
            CmdResult: an avocado CmdResult object containing the dmg command
                information, e.g. exit status, stdout, stderr, etc.

        Raises:
            CommandFailure: if the dmg storage prepare command fails.

        """
        return self._get_result(
            ("storage", "query", "list-devices"), rank=rank, health=health)

    def storage_query_list_pools(self, uuid=None, rank=None, verbose=False):
        """Get the result of the 'dmg storage query list-pools' command.

        Args:
            uuid (str): Device UUID to query. Defaults to None.
            rank (int, optional): Limit response to pools on this rank.
                Defaults to None.
            verbose (bool, optional): create verbose output. Defaults to False.

        Returns:
            CmdResult: an avocado CmdResult object containing the dmg command
                information, e.g. exit status, stdout, stderr, etc.

        Raises:
            CommandFailure: if the dmg storage prepare command fails.

        """
        return self._get_result(
            ("storage", "query", "list-pools"), uuid=uuid, rank=rank,
            verbose=verbose)

    def storage_query_device_health(self, uuid):
        """Get the result of the 'dmg storage query device-health' command.

        Args:
            uuid (str): Device UUID to query.

        Returns:
            CmdResult: an avocado CmdResult object containing the dmg command
                information, e.g. exit status, stdout, stderr, etc.

        Raises:
            CommandFailure: if the dmg storage prepare command fails.

        """
        return self._get_result(
            ("storage", "query", "device-health"), uuid=uuid)

    def storage_query_target_health(self, rank, tgtid):
        """Get the result of the 'dmg storage query target-health' command.

        Args:
            rank (int): Rank hosting target.
            tgtid (int): Target index to query.

        Returns:
            CmdResult: an avocado CmdResult object containing the dmg command
                information, e.g. exit status, stdout, stderr, etc.

        Raises:
            CommandFailure: if the dmg storage prepare command fails.

        """
        return self._get_result(
            ("storage", "query", "target-health"), rank=rank, tgtid=tgtid)

    def storage_scan_nvme_health(self):
        """Get the result of the 'dmg storage scan --nvme-health' command.

        Returns:
            CmdResult: an avocado CmdResult object containing the dmg command
                information, e.g. exit status, stdout, stderr, etc.

        Raises:
            CommandFailure: If dmg storage scan --nvme-health command fails.

        """
        return self._get_result(("storage", "scan"), nvme_health=True)

    def pool_create(self, scm_size, uid=None, gid=None, nvme_size=None,
                    target_list=None, svcn=None, acl_file=None):
        """Create a pool with the dmg command.

        The uid and gid method arguments can be specified as either an integer
        or a string.  If an integer value is specified it will be converted into
        the corresponding user/group name string.

        Args:
            scm_size (int): SCM pool size to create.
            uid (object, optional): User ID with privileges. Defaults to None.
            gid (object, optional): Group ID with privileges. Defaults to None.
            nvme_size (str, optional): NVMe size. Defaults to None.
            target_list (list, optional): a list of storage server unique
                identifiers (ranks) for the DAOS pool
            svcn (str, optional): Number of pool service replicas. Defaults to
                None, in which case the default value is set by the server.
            acl_file (str, optional): ACL file. Defaults to None.

        Raises:
            CommandFailure: if the 'dmg pool create' command fails and
                self.exit_status_exception is set to True.

        Returns:
            dict: a dictionary containing the 'uuid' and 'svc' of the new pool
                successfully extracted form the dmg command result.

        """
        kwargs = {
            "user": getpwuid(uid).pw_name if isinstance(uid, int) else uid,
            "group": getgrgid(gid).gr_name if isinstance(gid, int) else gid,
            "scm_size": scm_size,
            "nvme_size": nvme_size,
            "nsvc": svcn,
            "acl_file": acl_file
        }
        if target_list is not None:
            kwargs["ranks"] = ",".join([str(target) for target in target_list])

        # Extract the new pool UUID and SVC list from the command output
        data = {}
        # Sample json output.
        # "response": {
        #   "uuid": "ebac9285-61ec-4d2e-aa2d-4d0f7dd6b7d6",
        #   "svc_reps": [
        #     0
        #   ],
        #   "tgt_ranks": [
        #     0,
        #     1
        #   ],
        #   "scm_bytes": 256000000,
        #   "nvme_bytes": 0
        # },
        # "error": null,
        # "status": 0
        output = self._get_json_result(("pool", "create"), **kwargs)
        if output["response"] is None:
            return data

        data["uuid"] = output["response"]["uuid"]
        data["svc"] = ",".join(
            [str(svc) for svc in output["response"]["svc_reps"]])
        data["ranks"] = ",".join(
            [str(r) for r in output["response"]["tgt_ranks"]])
        data["scm_per_rank"] = output["response"]["scm_bytes"]
        data["nvme_per_rank"] = output["response"]["nvme_bytes"]

        return data

    def pool_query(self, pool):
        """Query a pool with the dmg command.

        Args:
            uuid (str): Pool UUID to query.

        Raises:
            CommandFailure: if the dmg pool query command fails.

        Returns:
            dict: dictionary of output in JSON format.

        """
        # Sample JSON output
        # {
        #     "response": {
        #         "status": 0,
        #         "uuid": "EDAE0965-7A6E-48BD-A71C-A29F199C679F",
        #         "total_targets": 8,
        #         "active_targets": 8,
        #         "total_nodes": 1,
        #         "disabled_targets": 0,
        #         "version": 1,
        #         "leader": 0,
        #         "rebuild": {
        #             "status": 0,
        #             "state": "idle",
        #             "objects": 0,
        #             "records": 0
        #         },
        #         "scm": {
        #             "total": 16000000000,
        #             "free": 15999992320,
        #             "min": 1999999040,
        #             "max": 1999999040,
        #             "mean": 1999999040
        #         },
        #         "nvme": {
        #             "total": 32000000000,
        #             "free": 31999950848,
        #             "min": 3999993856,
        #             "max": 3999993856,
        #             "mean": 3999993856
        #         }
        #     },
        #     "error": null,
        #     "status": 0
        # }
        return self._get_json_result(("pool", "query"), pool=pool)

    def pool_destroy(self, pool, force=True):
        """Destroy a pool with the dmg command.

        Args:
            pool (str): Pool UUID to destroy.
            force (bool, optional): Force removal of pool. Defaults to True.

        Returns:
            CmdResult: Object that contains exit status, stdout, and other
                information.

        Raises:
            CommandFailure: if the dmg pool destroy command fails.

        """
        return self._get_result(("pool", "destroy"), pool=pool, force=force)

    def pool_get_acl(self, pool):
        """Get the ACL for a given pool.

        Args:
            pool (str): Pool for which to get the ACL.

        Returns:
            CmdResult: Object that contains exit status, stdout, and other
                information.

        Raises:
            CommandFailure: if the dmg pool get-acl command fails.

        """
        return self._get_result(("pool", "get-acl"), pool=pool)

    def pool_update_acl(self, pool, acl_file=None, entry=None):
        """Update the acl for a given pool.

        Args:
            pool (str): Pool for which to update the ACL.
            acl_file (str, optional): ACL file to update
            entry (str, optional): entry to be updated

        Returns:
            CmdResult: Object that contains exit status, stdout, and other
                information.

        Raises:
            CommandFailure: if the dmg pool update-acl command fails.

        """
        return self._get_result(
            ("pool", "update-acl"), pool=pool, acl_file=acl_file, entry=entry)

    def pool_overwrite_acl(self, pool, acl_file):
        """Overwrite the acl for a given pool.

        Args:
            pool (str): Pool for which to overwrite the ACL.
            acl_file (str): ACL file to update

        Returns:
            CmdResult: Object that contains exit status, stdout, and other
                information.

        Raises:
            CommandFailure: if the dmg pool overwrite-acl command fails.

        """
        return self._get_result(
            ("pool", "overwrite-acl"), pool=pool, acl_file=acl_file)

    def pool_delete_acl(self, pool, principal):
        """Delete the acl for a given pool.

        Args:
            pool (str): Pool for which to delete the ACL.
            principal (str): principal to be deleted

        Returns:
            CmdResult: Object that contains exit status, stdout, and other
                information.

        Raises:
            CommandFailure: if the dmg pool delete-acl command fails.

        """
        return self._get_result(
            ("pool", "delete-acl"), pool=pool, principal=principal)

    def pool_list(self):
        """List pools.

        Raises:
            CommandFailure: if the dmg pool pool list command fails.

        Returns:
            dict: a dictionary of pool UUID keys and svc replica values

        """
        # Sample JSON Output:
        #{
        #    "response": {
        #        "status": 0,
        #        "pools": [
        #        {
        #            "uuid": "3dd3f313-6e37-4890-9e64-93a34d04e9f5",
        #            "label": "foobar",
        #            "svc_reps": [
        #            0
        #            ]
        #        },
        #        {
        #            "uuid": "6871d543-9a12-4530-b704-d937197c131c",
        #            "label": "foobaz",
        #            "svc_reps": [
        #            0
        #            ]
        #        },
        #        {
        #            "uuid": "aa503e26-e974-4634-ac5a-738ee00f0c39",
        #            "svc_reps": [
        #            0
        #            ]
        #        }
        #        ]
        #    },
        #    "error": null,
        #    "status": 0
        #}
        output = self._get_json_result(("pool", "list"))

        data = {}
        if output["response"] is None:
            return data

        for pool in output["response"]["pools"]:
            data[pool["uuid"]] = pool["svc_reps"]
        return data

    def pool_set_prop(self, pool, name, value):
        """Set property for a given Pool.

        Args:
            pool (str): Pool uuid for which property is supposed
                        to be set.
            name (str): Property name to be set
            value (str): Property value to be set

        Returns:
            CmdResult: Object that contains exit status, stdout, and other
                       information.

        Raises:
            CommandFailure: if the dmg pool set-prop command fails.

        """
        return self._get_result(
            ("pool", "set-prop"), pool=pool, name=name, value=value)

    def pool_exclude(self, pool, rank, tgt_idx=None):
        """Exclude a daos_server from the pool.

        Args:
            pool (str): Pool uuid.
            rank (int): Rank of the daos_server to exclude
            tgt_idx (int): target to be excluded from the pool

        Returns:
            CmdResult: Object that contains exit status, stdout, and other
                       information.

        Raises:
            CommandFailure: if the dmg pool exclude command fails.

        """
        return self._get_result(
            ("pool", "exclude"), pool=pool, rank=rank, tgt_idx=tgt_idx)

    def pool_extend(self, pool, ranks):
        """Extend the daos_server pool.

        Args:
            pool (str): Pool uuid.
            ranks (int): Ranks of the daos_server to extend

        Returns:
            CmdResult: Object that contains exit status, stdout, and other
                       information.

        Raises:
            CommandFailure: if the dmg pool extend command fails.

        """
        return self._get_result(
            ("pool", "extend"), pool=pool, ranks=ranks)

    def pool_drain(self, pool, rank, tgt_idx=None):
        """Drain a daos_server from the pool.

        Args:
            pool (str): Pool uuid.
            rank (int): Rank of the daos_server to drain
            tgt_idx (int): target to be excluded from the pool

        Returns:
            CmdResult: Object that contains exit status, stdout, and other
                       information.

        Raises:
            CommandFailure: if the dmg pool drain command fails.

        """
        return self._get_result(
            ("pool", "drain"), pool=pool, rank=rank, tgt_idx=tgt_idx)

    def pool_reintegrate(self, pool, rank, tgt_idx=None):
        """Reintegrate a daos_server to the pool.

        Args:
            pool (str): Pool uuid.
            rank (int): Rank of the daos_server to reintegrate
            tgt_idx (int): target to be reintegrated to the pool

        Returns:
            CmdResult: Object that contains exit status, stdout, and other
                       information.

        Raises:
            CommandFailure: if the dmg pool reintegrate command fails.

        """
        return self._get_result(
            ("pool", "reintegrate"), pool=pool, rank=rank, tgt_idx=tgt_idx)

    def cont_set_owner(self, pool, cont, user, group):
        """Dmg container set-owner to the specified new user/group.

        Args:
            pool (str): Pool uuid.
            cont (str): Container uuid.
            user (str): new user for the container.
            group (str): new group for the container.

        Returns:
            CmdResult: Object that contains exit status, stdout, and other
                       information.

        Raises:
            CommandFailure: if the dmg pool reintegrate command fails.

        """
        return self._get_result(
            ("cont", "set-owner"), pool=pool, cont=cont, user=user, group=group)

    def system_query(self, ranks=None, verbose=True):
        """Query system to obtain the status of the servers.

        Args:
            ranks (str): Specify specific ranks to obtain it's status. Use
                comma separated list for multiple ranks. e.g., 0,1.
                Defaults to None, which means report all available ranks.
            verbose (bool): To obtain detailed query report

        Raises:
            CommandFailure: if the dmg system query command fails.

        Returns:
            dict: dictionary of output in JSON format

        """
        # Sample output:
        # {
        # "response": {
        #     "members": [
        #     {
        #         "addr": "10.8.1.11:10001",
        #         "state": "joined",
        #         "fault_domain": "/wolf-11.wolf.hpdd.intel.com",
        #         "rank": 0,
        #         "uuid": "e7f2cb06-a111-4d55-a6a5-b494b70d62ab",
        #         "fabric_uri": "ofi+sockets://192.168.100.11:31416",
        #         "fabric_contexts": 17,
        #         "info": ""
        #     },
        #     {
        #         "addr": "10.8.1.74:10001",
        #         "state": "excluded",
        #         "fault_domain": "/wolf-74.wolf.hpdd.intel.com",
        #         "rank": 1,
        #         "uuid": "db36ab28-fdb0-4822-97e6-89547393ed03",
        #         "fabric_uri": "ofi+sockets://192.168.100.74:31416",
        #         "fabric_contexts": 17,
        #         "info": ""
        #     }
        #     ]
        # },
        # "error": null,
        # "status": 0
        # }
        return self._get_json_result(
            ("system", "query"), ranks=ranks, verbose=verbose)

    def system_leader_query(self):
        """Query system to obtain the MS leader and replica information.

        Raises:
            CommandFailure: if the dmg system query command fails.

        Returns:
            dict: dictionary of output in JSON format

        """
        # Example JSON output:
        # {
        #   "response": {
        #     "CurrentLeader": "127.0.0.1:10001",
        #     "Replicas": [
        #       "127.0.0.1:10001"
        #     ]
        #   },
        #   "error": null,
        #   "status": 0
        # }
        return self._get_json_result(("system", "leader-query"))

    def system_start(self, ranks=None):
        """Start the system.

        Args:
            ranks (str, optional): comma separated ranks to stop. Defaults to
                None.

        Raises:
            CommandFailure: if the dmg system start command fails.

        Returns:
            dict: a dictionary of host ranks and their unique states.

        """
        self._get_result(("system", "start"), ranks=ranks)

        # Populate a dictionary with host set keys for each unique state
        data = {}
        match = re.findall(
            r"(?:\[*([0-9-,]+)\]*)\s+([A-Za-z]+)\s+(.*)",
            self.result.stdout_text)
        for info in match:
            for rank in get_numeric_list(info[0]):
                data[rank] = info[1].strip()
        return data

    def system_stop(self, force=False, ranks=None):
        """Stop the system.

        Args:
            force (bool, optional): whether to force the stop. Defaults to
                False.
            ranks (str, optional): comma separated ranks to stop. Defaults to
                None.

        Raises:
            CommandFailure: if the dmg system stop command fails.

        Returns:
            dict: a dictionary of host ranks and their unique states.

        """
        self._get_result(("system", "stop"), force=force, ranks=ranks)

        # Populate a dictionary with host set keys for each unique state, ex:
        #   Rank Operation Result
        #   ---- --------- ------
        #   0    stop      want Stopped, got Ready
        data = {}
        match = re.findall(
            r"(?:\[*([0-9-,]+)\]*)\s+([A-Za-z]+)\s+(.*)",
            self.result.stdout_text)
        for info in match:
            for rank in get_numeric_list(info[0]):
                data[rank] = info[1].strip()
        return data

    def pool_evict(self, pool):
        """Evict a pool.

        Args:
            pool (str):  UUID of DAOS pool to evict connection to

        Returns:
            CmdResult: Object that contains exit status, stdout, and other
                information.

        Raises:
            CommandFailure: if the dmg pool evict command fails.

        """
        return self._get_result(("pool", "evict"), pool=pool)

    def config_generate(self, access_points, num_engines=None, min_ssds=None,
                        net_class=None):
        """Produce a server configuration.

        Args:
            access_points (str): Comma separated list of access point addresses.
            num_pmem (int): Number of SCM (pmem) devices required per
                storage host in DAOS system. Defaults to None.
            num_nvme (int): Minimum number of NVMe devices required per storage
                host in DAOS system. Defaults to None.
            net_class (str): Network class preferred. Defaults to None.
                i.e. "best-available"|"ethernet"|"infiniband"

        Returns:
<<<<<<< HEAD
            CmdResult: Object that contains exit status, stdout, and other
                information.
=======
            dict: the contents of the generate config file.

        Raises:
            CommandFailure: if the dmg config generate command fails or if YAML
                parser encounters an error condition while parsing the contents.
>>>>>>> 104577e2

        """
        return self._get_result(
            ("config", "generate"), access_points=access_points,
            num_engines=num_engines, min_ssds=min_ssds, net_class=net_class)

<<<<<<< HEAD
=======
        try:
            yaml_data = yaml.safe_load(result.stdout)
        except yaml.YAMLError as error:
            raise CommandFailure(
                "Error loading dmg generated config: {}".format(
                    error)) from error

        return yaml_data

    def telemetry_metrics_list(self, host):
        """List telemetry metrics.

        Args:
            host (str): Server host from which to obtain the metrics

        Raises:
            CommandFailure: if the dmg system query command fails.

        Returns:
            dict: dictionary of output in JSON format

        """
        return self._get_json_result(
            ("telemetry", "metrics", "list"), host=host)

    def telemetry_metrics_query(self, host, metrics=None):
        """Query telemetry metrics.

        Args:
            host (str): Server host from which to obtain the metrics
            metrics (str, None): Comma-separated list of metric names to query.
                Defaults to None which will query all metric names.

        Raises:
            CommandFailure: if the dmg system query command fails.

        Returns:
            dict: dictionary of output in JSON format

        """
        # Sample output (metric="process_start_time_seconds"):
        # {
        # "response": {
        #   "metric_sets": [
        #     {
        #       "name": "process_start_time_seconds",
        #       "description": "Start time of the process since unix epoch in
        #                       seconds.",
        #       "type": 3,
        #       "metrics": [
        #         {
        #           "labels": {},
        #           "value": 1622576326.6
        #         }
        #       ]
        #     }
        #   ]
        # },
        # "error": null,
        # "status": 0
        # }
        return self._get_json_result(
            ("telemetry", "metrics", "query"), host=host, metrics=metrics)


>>>>>>> 104577e2
def check_system_query_status(data):
    """Check if any server crashed.

    Args:
        data (dict): dictionary of system query data obtained from
            DmgCommand.system_query()

    Returns:
        bool: True if no server crashed, False otherwise.

    """
    failed_states = ("unknown", "excluded", "errored", "unresponsive")
    failed_rank_list = {}

    # Check the state of each rank.
    if "response" in data and "members" in data["response"]:
        for member in data["response"]["members"]:
            rank_info = [
                "{}: {}".format(key, member[key]) for key in sorted(member)]
            print(
                "Rank {} info:\n  {}".format(
                    member["rank"], "\n  ".join(rank_info)))
            if "state" in member and member["state"].lower() in failed_states:
                failed_rank_list[member["rank"]] = member["state"]

    # Display the details of any failed ranks
    for rank in sorted(failed_rank_list):
        print(
            "Rank {} failed with state '{}'".format(
                rank, failed_rank_list[rank]))

    # Return True if no ranks failed
    return not bool(failed_rank_list)<|MERGE_RESOLUTION|>--- conflicted
+++ resolved
@@ -932,32 +932,13 @@
                 i.e. "best-available"|"ethernet"|"infiniband"
 
         Returns:
-<<<<<<< HEAD
             CmdResult: Object that contains exit status, stdout, and other
                 information.
-=======
-            dict: the contents of the generate config file.
-
-        Raises:
-            CommandFailure: if the dmg config generate command fails or if YAML
-                parser encounters an error condition while parsing the contents.
->>>>>>> 104577e2
 
         """
         return self._get_result(
             ("config", "generate"), access_points=access_points,
             num_engines=num_engines, min_ssds=min_ssds, net_class=net_class)
-
-<<<<<<< HEAD
-=======
-        try:
-            yaml_data = yaml.safe_load(result.stdout)
-        except yaml.YAMLError as error:
-            raise CommandFailure(
-                "Error loading dmg generated config: {}".format(
-                    error)) from error
-
-        return yaml_data
 
     def telemetry_metrics_list(self, host):
         """List telemetry metrics.
@@ -1015,7 +996,6 @@
             ("telemetry", "metrics", "query"), host=host, metrics=metrics)
 
 
->>>>>>> 104577e2
 def check_system_query_status(data):
     """Check if any server crashed.
 
