--- conflicted
+++ resolved
@@ -623,12 +623,6 @@
     def pool_list(self):
         """List pools.
 
-<<<<<<< HEAD
-        Returns:
-            list: a list containing pool uuids.
-
-=======
->>>>>>> 7d85e519
         Raises:
             CommandFailure: if the dmg pool pool list command fails.
 
@@ -638,10 +632,7 @@
         """
         self._get_result(("pool", "list"))
 
-<<<<<<< HEAD
-=======
         # Populate a dictionary with svc replicas for each pool UUID key listed
->>>>>>> 7d85e519
         # Sample dmg pool list output:
         #    Pool UUID                            Svc Replicas
         #    ---------                            ------------
@@ -653,10 +644,6 @@
             self.result.stdout)
         for info in match:
             data[info[0]] = get_numeric_list(info[1])
-<<<<<<< HEAD
-
-=======
->>>>>>> 7d85e519
         return data
 
     def pool_set_prop(self, pool, name, value):
