--- conflicted
+++ resolved
@@ -55,17 +55,6 @@
             r"|Rebuild\s+\w+,\s+([0-9]+)\s+objs,\s+([0-9]+)\s+recs)",
         "system_query":
             r"(\d\s+([0-9a-fA-F-]+)\s+([0-9.]+:[0-9]+)\s+[A-Za-z]+)",
-<<<<<<< HEAD
-        "storage_query_smd":
-            r"(?:UUID|VOS\s+Target\s+IDs|SPDK Blobs):\s+([a-z0-9- ]+)",
-        "storage_query_blobstore":
-            r"(?:Device\s+UUID|Read\s+errors|Write\s+errors|Unmap\s+errors|"
-            r"Checksum\s+errors|Error\s+log\s+entries|Media\s+errors|"
-            r"Temperature|Available\s+Spare|Device\s+Reliability|"
-            r"Read\s+Only|Volatile\s+Memory\s+Backup):\s+([A-Za-z0-9- ]+)",
-        "storage_query_device_state":
-            r"(?:Device\s+UUID|State):\s+([A-Za-z0-9-]+)",
-=======
         "storage_query_list_pools":
             r"[-]+\s+([a-z0-9-]+)\s+[-]+\s+|Pools\s+|UUID:([a-z0-9-]+)\s+"
             r"|Rank:(\d+)\s+Targets:\[([0-9 ]+)\](\s+Blobs:\[([0-9 ]+)\])?",
@@ -86,7 +75,6 @@
             r"Error\s+Log\s+Entries|Media\s+Errors|Temperature|"
             r"Available\s+Spare|Device\s+Reliability|Read\s+Only|"
             r"Volatile\s+Memory\s+Backup):\s?([A-Za-z0-9- ]+)",
->>>>>>> ac2a6711
         "storage_set_faulty":
             r"[-]+\s+([a-z0-9-]+)\s+[-]+\s+|Devices\s+|(?:UUID:[a-z0-9-]+\s+"
             r"Targets:\[[0-9 ]+\]\s+Rank:\d+\s+State:(\w+))",
@@ -1107,7 +1095,6 @@
         self.sub_command_class.sub_command_class.verbose.value = verbose
         return self._get_result()
 
-<<<<<<< HEAD
     def system_stop(self, force=False):
         """Stop the servers using dmg tool
         Args:
@@ -1136,8 +1123,7 @@
         self.set_sub_command("system")
         self.sub_command_class.set_sub_command("start")
         return self._get_result()
-=======
->>>>>>> ac2a6711
+
 
 def check_system_query_status(stdout_str):
     """Check if any server crashed
