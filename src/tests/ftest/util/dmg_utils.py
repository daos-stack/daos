#!/usr/bin/python
"""
  (C) Copyright 2018-2019 Intel Corporation.

  Licensed under the Apache License, Version 2.0 (the "License");
  you may not use this file except in compliance with the License.
  You may obtain a copy of the License at

      http://www.apache.org/licenses/LICENSE-2.0

  Unless required by applicable law or agreed to in writing, software
  distributed under the License is distributed on an "AS IS" BASIS,
  WITHOUT WARRANTIES OR CONDITIONS OF ANY KIND, either express or implied.
  See the License for the specific language governing permissions and
  limitations under the License.

  GOVERNMENT LICENSE RIGHTS-OPEN SOURCE SOFTWARE
  The Government's rights to use, modify, reproduce, release, perform, display,
  or disclose this software are subject to the terms of the Apache License as
  provided in Contract No. B609815.
  Any reproduction of computer software, computer software documentation, or
  portions thereof marked with this legend must also reproduce the markings.
"""
from __future__ import print_function

import getpass
import re

from command_utils import DaosCommand, CommandWithParameters, CommandFailure
from command_utils import FormattedParameter


class DmgCommand(DaosCommand):
    """Defines a object representing a dmg command."""

    def __init__(self, path):
        """Create a dmg Command object."""
        super(DmgCommand, self).__init__("/run/dmg/*", "dmg", path)

        self.hostlist = FormattedParameter("-l {}")
        self.hostfile = FormattedParameter("-f {}")
        self.configpath = FormattedParameter("-o {}")
        self.insecure = FormattedParameter("-i", True)
        self.debug = FormattedParameter("-d", False)
        self.json = FormattedParameter("-j", False)

    def get_action_command(self):
        """Get the action command object based on the yaml provided value."""
        # pylint: disable=redefined-variable-type
        if self.action.value == "format":
            self.action_command = self.DmgFormatSubCommand()
        elif self.action.value == "prepare":
            self.action_command = self.DmgPrepareSubCommand()
        elif self.action.value == "create":
            self.action_command = self.DmgCreateSubCommand()
        elif self.action.value == "destroy":
            self.action_command = self.DmgDestroySubCommand()
        else:
            self.action_command = None

    class DmgFormatSubCommand(CommandWithParameters):
        """Defines an object representing a format sub dmg command."""

        def __init__(self):
            """Create a dmg Command object."""
            super(DmgCommand.DmgFormatSubCommand, self).__init__(
                "/run/dmg/format/*", "format")
            self.reformat = FormattedParameter("--reformat", False)

    class DmgPrepareSubCommand(CommandWithParameters):
        """Defines a object representing a prepare sub dmg command."""

        def __init__(self):
            """Create a dmg Command object."""
            super(DmgCommand.DmgPrepareSubCommand, self).__init__(
                "/run/dmg/prepare/*", "prepare")
            self.pci_wl = FormattedParameter("-w {}")
            self.hugepages = FormattedParameter("-p {}")
            self.targetuser = FormattedParameter("-u {}")
            self.nvmeonly = FormattedParameter("-n", False)
            self.scmonly = FormattedParameter("-s", False)
            self.force = FormattedParameter("-f", False)
            self.reset = FormattedParameter("--reset", False)

    class DmgCreateSubCommand(CommandWithParameters):
        """Defines a object representing a create sub dmg command."""

        def __init__(self):
            """Create a dmg Command object."""
            super(DmgCommand.DmgCreateSubCommand, self).__init__(
                "/run/dmg/create/*", "create")
            self.group = FormattedParameter("-g {}")
            self.user = FormattedParameter("-u {}")
            self.acl_file = FormattedParameter("-a {}")
            self.scm_size = FormattedParameter("-s {}")
            self.nvme_size = FormattedParameter("-n {}")
            self.ranks = FormattedParameter("-r {}")
            self.nsvc = FormattedParameter("-v {}")
            self.sys = FormattedParameter("-S {}")

    class DmgDestroySubCommand(CommandWithParameters):
        """Defines an object representing a destroy sub dmg command."""

        def __init__(self):
            """Create a dmg Command object."""
            super(DmgCommand.DmgDestroySubCommand, self).__init__(
                "/run/dmg/destroy/*", "destroy")
            self.pool = FormattedParameter("--pool {}")
            self.force = FormattedParameter("-f", False)

def storage_scan(path, hosts, insecure=True):
    """ Execute scan command through dmg tool to servers provided.

    Args:
        path (str): path to tool's binary
        hosts (list): list of servers to run scan on.
        insecure (bool): toggle insecure mode

    Returns:
        Avocado CmdResult object that contains exit status, stdout information.

    """
    # Create and setup the command
    dmg = DmgCommand(path)
    dmg.request.value = "storage"
    dmg.action.value = "scan"
    dmg.insecure.value = insecure
    dmg.hostlist.value = hosts

    try:
        result = dmg.run()
    except CommandFailure as details:
        print("<dmg> command failed: {}".format(details))
        return None

    return result


def storage_format(path, hosts, insecure=True):
    """ Execute format command through dmg tool to servers provided.

    Args:
        path (str): path to tool's binary
        hosts (list): list of servers to run format on.
        insecure (bool): toggle insecure mode

    Returns:
        Avocado CmdResult object that contains exit status, stdout information.

    """
    # Create and setup the command
    dmg = DmgCommand(path)
    dmg.sudo = True
    dmg.insecure.value = insecure
    dmg.hostlist.value = hosts
    dmg.request.value = "storage"
    dmg.action.value = "format"
    dmg.get_action_command()

    try:
        result = dmg.run()
    except CommandFailure as details:
        print("<dmg> command failed: {}".format(details))
        return None

    return result


def storage_prep(path, hosts, user=None, hugepages="4096", nvme=False,
                 scm=False, insecure=True):
    """Execute prepare command through dmg tool to servers provided.

    Args:
        path (str): path to tool's binary
        hosts (list): list of servers to run prepare on.
        user (str, optional): User with priviledges. Defaults to False.
        hugepages (str, optional): Hugepages to allocate. Defaults to "4096".
        nvme (bool, optional): Perform prep on nvme. Defaults to False.
        scm (bool, optional): Perform prep on scm. Defaults to False.
        insecure (bool): toggle insecure mode

    Returns:
        Avocado CmdResult object that contains exit status, stdout information.

    """
    # Create and setup the command
    dmg = DmgCommand(path)
    dmg.insecure.value = insecure
    dmg.hostlist.value = hosts
    dmg.request.value = "storage"
    dmg.action.value = "prepare"
    dmg.get_action_command()
    dmg.action_command.nvmeonly.value = nvme
    dmg.action_command.scmonly.value = scm
    dmg.action_command.targetuser.value = getpass.getuser() \
        if user is None else user
    dmg.action_command.hugepages.value = hugepages
    dmg.action_command.force.value = True

    try:
        result = dmg.run()
    except CommandFailure as details:
        print("<dmg> command failed: {}".format(details))
        return None

    return result


def storage_reset(path, hosts, nvme=False, scm=False, user=None,
                  hugepages="4096", insecure=True):
    """Execute prepare reset command through dmg tool to servers provided.

    Args:
        path (str): path to tool's binary.
        hosts (list): list of servers to run prepare on.
        nvme (bool): if true, nvme flag will be appended to command.
        scm (bool): if true, scm flag will be appended to command.
        user (str, optional): User with priviledges. Defaults to False.
        hugepages (str, optional): Hugepages to allocate. Defaults to "4096".
        insecure (bool): toggle insecure mode

    Returns:
        Avocado CmdResult object that contains exit status, stdout information.

    """
    # Create and setup the command
    dmg = DmgCommand(path)
    dmg.insecure.value = insecure
    dmg.hostlist.value = hosts
    dmg.request.value = "storage"
    dmg.action.value = "prepare"
    dmg.get_action_command()
    dmg.action_command.nvmeonly.value = nvme
    dmg.action_command.scmonly.value = scm
    dmg.action_command.targetuser.value = user
    dmg.action_command.hugepages.value = hugepages
    dmg.action_command.reset.value = True
    dmg.action_command.force.value = True

    try:
        result = dmg.run()
    except CommandFailure as details:
        print("<dmg> command failed: {}".format(details))
        return None

    return result


def pool_create(path, scm_size, host_port=None, insecure=True, group=None,
                user=None, acl_file=None, nvme_size=None, ranks=None,
                nsvc=None, sys=None):
    """Execute pool create command through dmg tool to servers provided.

    Args:
        path (str): Path to the directory of dmg binary.
        host_port (str, optional): Comma separated list of Host:Port where
            daos_server runs. e.g., wolf-31:10001,wolf-32:10001. Use 10001 for
            the default port number. This number is defined in
            daos_avocado_test.yaml
        scm_size (str): SCM size value passed into the command.
        insecure (bool, optional): Insecure mode. Defaults to True.
        group (str, otional): Group with priviledges. Defaults to None.
        user (str, optional): User with priviledges. Defaults to None.
        acl_file (str, optional): Access Control List file path for DAOS pool.
            Defaults to None.
        nvme_size (str, optional): NVMe size. Defaults to None.
        ranks (str, optional): Storage server unique identifiers (ranks) for
            DAOS pool
        nsvc (str, optional): Number of pool service replicas. Defaults to
            None, in which case 1 is used by the dmg binary in default.
        sys (str, optional): DAOS system that pool is to be a part of. Defaults
            to None, in which case daos_server is used by the dmg binary in
            default.

    Returns:
        CmdResult: Object that contains exit status, stdout, and other
            information.
    """
    # Create and setup the command
    dmg = DmgCommand(path)
    dmg.insecure.value = insecure
    dmg.hostlist.value = host_port
    dmg.request.value = "pool"
    dmg.action.value = "create"
    dmg.get_action_command()
    dmg.action_command.group.value = group
    dmg.action_command.user.value = user
    dmg.action_command.acl_file.value = acl_file
    dmg.action_command.scm_size.value = scm_size
    dmg.action_command.nvme_size.value = nvme_size
    dmg.action_command.ranks.value = ranks
    dmg.action_command.nsvc.value = nsvc
    dmg.action_command.sys.value = sys

    try:
        result = dmg.run()
    except CommandFailure as details:
        print("Pool create command failed: {}".format(details))
        return None

    return result


def pool_destroy(path, pool_uuid, host_port=None, insecure=True, force=True):
    """ Execute pool destroy command through dmg tool to servers provided.

    Args:
        path (str): Path to the directory of dmg binary.
        host_port (str, optional): Comma separated list of Host:Port where
            daos_server runs. e.g., wolf-31:10001,wolf-32:10001. Use 10001 for
            the default port number. This number is defined in
            daos_avocado_test.yaml
        pool_uuid (str): Pool UUID to destroy.
        insecure (bool, optional): Insecure mode. Defaults to True.
        foce (bool, optional): Force removal of DAOS pool. Defaults to True.

    Returns:
        CmdResult: Object that contains exit status, stdout, and other
            information.
    """
    # Create and setup the command
    dmg = DmgCommand(path)
    dmg.insecure.value = insecure
    dmg.hostlist.value = host_port
    dmg.request.value = "pool"
    dmg.action.value = "destroy"
    dmg.get_action_command()
    dmg.action_command.pool.value = pool_uuid
    dmg.action_command.force.value = force

    try:
        result = dmg.run()
    except CommandFailure as details:
        print("Pool destroy command failed: {}".format(details))
        return None

    return result


def get_pool_uuid_from_stdout(stdout_str):
    """Get Pool UUID from stdout.

    stdout_str is something like:
    Active connections: [wolf-3:10001]
    Creating DAOS pool with 100MB SCM and 0B NvMe storage (1.000 ratio)
    Pool-create command SUCCEEDED: UUID: 9cf5be2d-083d-4f6b-9f3e-38d771ee313f,
    Service replicas: 0

    This method makes it easy to create a test.

    Args:
        stdout_str (str): Output of pool create command.

    Returns:
        str: Pool UUID if found. Otherwise None.
    """
    # Find the following with regex. One or more of whitespace after "UUID:"
    # followed by one of more of number, alphabets, or -. Use parenthesis to
    # get the returned value.
<<<<<<< HEAD
    matches = re.findall(r"UUID:\s+([0-9a-fA-F-]+)", stdout_str)
    if len(matches) > 0:
        return matches[0]
    return None


def get_service_replicas_from_stdout(stdout_str):
    """Get service replicas from stdout.

    stdout_str is something like:
    Active connections: [wolf-3:10001]
    Creating DAOS pool with 100MB SCM and 0B NvMe storage (1.000 ratio)
    Pool-create command SUCCEEDED: UUID: 9cf5be2d-083d-4f6b-9f3e-38d771ee313f,
    Service replicas: 0

    This method makes it easy to create a test. This method expects there's a
    single number after "Service replicas:"

    Args:
        stdout_str (str): Output of pool create command.

    Returns:
        str: Service replicas value if found. Otherwise None.
    """
    # Find the following with regex. One or more of whitespace after "Service
    # replicas:" followed by one of more of number. Use parenthesis to get the
    # returned value.
    matches = re.findall(r"Service replicas:\s+([0-9]+)", stdout_str)
    if len(matches) > 0:
        return matches[0]
    return None
=======
    uuid = None
    svc = None
    match = re.search(r" UUID: (.+), Service replicas: (.+)", stdout_str)
    if match:
        uuid = match.group(1)
        svc = match.group(2)
    return uuid, svc
>>>>>>> 69d8bdb8
<|MERGE_RESOLUTION|>--- conflicted
+++ resolved
@@ -357,44 +357,10 @@
     # Find the following with regex. One or more of whitespace after "UUID:"
     # followed by one of more of number, alphabets, or -. Use parenthesis to
     # get the returned value.
-<<<<<<< HEAD
-    matches = re.findall(r"UUID:\s+([0-9a-fA-F-]+)", stdout_str)
-    if len(matches) > 0:
-        return matches[0]
-    return None
-
-
-def get_service_replicas_from_stdout(stdout_str):
-    """Get service replicas from stdout.
-
-    stdout_str is something like:
-    Active connections: [wolf-3:10001]
-    Creating DAOS pool with 100MB SCM and 0B NvMe storage (1.000 ratio)
-    Pool-create command SUCCEEDED: UUID: 9cf5be2d-083d-4f6b-9f3e-38d771ee313f,
-    Service replicas: 0
-
-    This method makes it easy to create a test. This method expects there's a
-    single number after "Service replicas:"
-
-    Args:
-        stdout_str (str): Output of pool create command.
-
-    Returns:
-        str: Service replicas value if found. Otherwise None.
-    """
-    # Find the following with regex. One or more of whitespace after "Service
-    # replicas:" followed by one of more of number. Use parenthesis to get the
-    # returned value.
-    matches = re.findall(r"Service replicas:\s+([0-9]+)", stdout_str)
-    if len(matches) > 0:
-        return matches[0]
-    return None
-=======
     uuid = None
     svc = None
     match = re.search(r" UUID: (.+), Service replicas: (.+)", stdout_str)
     if match:
         uuid = match.group(1)
         svc = match.group(2)
-    return uuid, svc
->>>>>>> 69d8bdb8
+    return uuid, svc