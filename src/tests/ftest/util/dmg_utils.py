--- conflicted
+++ resolved
@@ -28,15 +28,9 @@
 from pwd import getpwuid
 import re
 
-<<<<<<< HEAD
 from command_utils_base import \
-    CommandFailure, FormattedParameter, CommandWithParameters
-from command_utils import CommandWithSubCommand
-=======
-from command_utils import \
-    CommandWithParameters, FormattedParameter, CommandFailure, \
-    CommandWithSubCommand, YamlCommand, YamlParameters
->>>>>>> a1e6b7cd
+    CommandFailure, FormattedParameter, CommandWithParameters, YamlParameters
+from command_utils import CommandWithSubCommand, YamlCommand
 
 
 class DmgCommand(YamlCommand):
@@ -104,7 +98,6 @@
             if isinstance(hostlist, list):
                 hostlist = ",".join(hostlist)
             self._hostlist.update(hostlist, "dmg._hostlist")
-
 
     def get_sub_command_class(self):
         # pylint: disable=redefined-variable-type
