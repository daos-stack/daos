--- conflicted
+++ resolved
@@ -76,8 +76,8 @@
             r"Available\s+Spare|Device\s+Reliability|Read\s+Only|"
             r"Volatile\s+Memory\s+Backup):\s?([A-Za-z0-9- ]+)",
         "storage_set_faulty":
-<<<<<<< HEAD
-            r"(?:Device\s+UUID|State):\s+([A-Za-z0-9-]+)",
+            r"[-]+\s+([a-z0-9-]+)\s+[-]+\s+|Devices\s+|(?:UUID:[a-z0-9-]+\s+"
+            r"Targets:\[[0-9 ]+\]\s+Rank:\d+\s+State:(\w+))",
         "storage_scan":
             r"([a-z0-9-]+)\s+([\d.]+)\s+([A-Z]+)\s+\((\d+)\s+"
             r"modules\)\s+([\d.]+)\s+([A-Z]+)\s+\((\d+)\s+controller",
@@ -86,10 +86,6 @@
             r"\n([a-z0-9_]+)[ ]+([\d]+)[ ]+([\d.]+) ([A-Z]+)|"
             r"([a-f0-9]+:[a-f0-9]+:[a-f0-9]+.[a-f0-9]+)[ ]+"
             r"(\S+)[ ]+(\S+)[ ]+(\S+)[ ]+(\d+)[ ]+([\d.]+)[ ]+([A-Z]+)"
-=======
-            r"[-]+\s+([a-z0-9-]+)\s+[-]+\s+|Devices\s+|(?:UUID:[a-z0-9-]+\s+"
-            r"Targets:\[[0-9 ]+\]\s+Rank:\d+\s+State:(\w+))",
->>>>>>> 8488fceb
     }
 
     def __init__(self, path, yaml_cfg=None):
