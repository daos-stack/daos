--- conflicted
+++ resolved
@@ -91,11 +91,7 @@
 
     """
     # Create and setup the command
-<<<<<<< HEAD
-    dmg = DmgCommand(path)
-=======
-    dmg = DmgCommand(get_file_path("bin/dmg"))
->>>>>>> f6a34514
+    dmg = DmgCommand(path)
     dmg.request.value = "storage"
     dmg.action.value = "scan"
     dmg.insecure.value = insecure
@@ -123,12 +119,8 @@
 
     """
     # Create and setup the command
-<<<<<<< HEAD
     dmg = DmgCommand(path)
     dmg.sudo = True
-=======
-    dmg = DmgCommand(get_file_path("bin/dmg"))
->>>>>>> f6a34514
     dmg.insecure.value = insecure
     dmg.hostlist.value = hosts
     dmg.request.value = "storage"
@@ -162,11 +154,7 @@
 
     """
     # Create and setup the command
-<<<<<<< HEAD
-    dmg = DmgCommand(path)
-=======
-    dmg = DmgCommand(get_file_path("bin/dmg"))
->>>>>>> f6a34514
+    dmg = DmgCommand(path)
     dmg.insecure.value = insecure
     dmg.hostlist.value = hosts
     dmg.request.value = "storage"
@@ -206,11 +194,7 @@
 
     """
     # Create and setup the command
-<<<<<<< HEAD
-    dmg = DmgCommand(path)
-=======
-    dmg = DmgCommand(get_file_path("bin/dmg"))
->>>>>>> f6a34514
+    dmg = DmgCommand(path)
     dmg.insecure.value = insecure
     dmg.hostlist.value = hosts
     dmg.request.value = "storage"
