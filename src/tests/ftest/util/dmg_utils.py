--- conflicted
+++ resolved
@@ -465,15 +465,10 @@
             CommandFailure: if the dmg pool exclude command fails.
 
         """
-<<<<<<< HEAD
-        self.set_sub_command("pool")
-        self.sub_command_class.set_sub_command("exclude")
-        self.sub_command_class.sub_command_class.pool.value = pool_uuid
-        self.sub_command_class.sub_command_class.rank.value = rank
-        self.sub_command_class.sub_command_class.tgt_idx.value = tgt_idx
-        return self._get_result()
-
-    def pool_drain(self, pool_uuid, rank, tgt_idx=None):
+        return self._get_result(
+            ("pool", "exclude"), pool=pool, rank=rank, tgt_idx=tgt_idx)
+
+    def pool_drain(self, pool, rank, tgt_idx=None):
         """Drain a daos_server from the pool
 
         Args:
@@ -489,20 +484,10 @@
             CommandFailure: if the dmg pool drain command fails.
 
         """
-        self.set_sub_command("pool")
-        self.sub_command_class.set_sub_command("drain")
-        self.sub_command_class.sub_command_class.pool.value = pool_uuid
-        self.sub_command_class.sub_command_class.rank.value = rank
-        self.sub_command_class.sub_command_class.tgt_idx.value = tgt_idx
-        return self._get_result()
-
-    def pool_reintegrate(self, pool_uuid, rank, tgt_idx=None):
-=======
-        return self._get_result(
-            ("pool", "exclude"), pool=pool, rank=rank, tgt_idx=tgt_idx)
+        return self._get_result(
+            ("pool", "drain"), pool=pool, rank=rank, tgt_idx=tgt_idx)
 
     def pool_reintegrate(self, pool, rank, tgt_idx=None):
->>>>>>> 75086345
         """Reintegrate a daos_server to the pool.
 
         Args:
