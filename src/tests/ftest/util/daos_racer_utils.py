#!/usr/bin/python
"""
  (C) Copyright 2020-2022 Intel Corporation.

  SPDX-License-Identifier: BSD-2-Clause-Patent
"""
import os
<<<<<<< HEAD

from ClusterShell.NodeSet import NodeSet

from command_utils_base import \
     BasicParameter, FormattedParameter
=======
from command_utils_base import BasicParameter, FormattedParameter
>>>>>>> df66431c
from exception_utils import CommandFailure, MPILoadError
from command_utils import ExecutableCommand
from general_utils import pcmd, get_log_file
from env_modules import load_mpi


class DaosRacerCommand(ExecutableCommand):
    """Defines a object representing a daos_racer command."""

    def __init__(self, path, host, dmg=None):
        """Create a daos_racer command object.

        Args:
            path (str): path of the daos_racer command
            host (str): host on which to run the daos_racer command
            dmg (DmgCommand): a DmgCommand object used to obtain the
                configuration file and certificate
        """
        super().__init__(
            "/run/daos_racer/*", "daos_racer", path)
        self.host = NodeSet(host)

        # Number of seconds to run
        self.runtime = FormattedParameter("-t {}", 60)
        self.pool_uuid = FormattedParameter("-p {}")
        self.cont_uuid = FormattedParameter("-c {}")

        if dmg:
            self.dmg_config = FormattedParameter("-n {}", dmg.yaml.filename)
            dmg.copy_certificates(get_log_file("daosCA/certs"), self.host)
            dmg.copy_configuration(self.host)

        # Optional timeout for the clush command running the daos_racer command.
        # This should be set greater than the 'runtime' value but less than the
        # avocado test timeout value to allow for proper cleanup.  Using a value
        # of None will result in no timeout being used.
        self.clush_timeout = BasicParameter(None)

        # Environment variable names required to be set when running the
        # daos_racer command.  The values for these names are populated by the
        # get_environment() method and added to command line by the
        # set_environment() method.
        self._env_names = ["D_LOG_FILE"]

    def get_str_param_names(self):
        """Get a sorted list of the names of the command attributes.

        Only include FormattedParameter class parameter values when building the
        command string, e.g. 'runtime'.

        Returns:
            list: a list of class attribute names used to define parameters
                for the command.

        """
        return self.get_attribute_names(FormattedParameter)

    def get_environment(self, manager, log_file=None):
        """Get the environment variables to export for the daos_racer command.

        Args:
            manager (DaosServerManager): the job manager used to start
                daos_server from which the server config values can be obtained
                to set the required environment variables.

        Returns:
            EnvironmentVariables: a dictionary of environment variable names and
                values to export prior to running daos_racer

        """
        env = super().get_environment(manager, log_file)
        env["OMPI_MCA_btl_openib_warn_default_gid_prefix"] = "0"
        env["OMPI_MCA_btl"] = "tcp,self"
        env["OMPI_MCA_oob"] = "tcp"
        env["OMPI_MCA_pml"] = "ob1"
        env["D_LOG_MASK"] = "ERR"

        if not load_mpi("openmpi"):
            raise MPILoadError("openmpi")

        env["LD_LIBRARY_PATH"] = os.environ["LD_LIBRARY_PATH"]

        return env

    def set_environment(self, env):
        """Set the environment variables to export prior to running daos_racer.

        Args:
            env (EnvironmentVariables): a dictionary of environment variable
                names and values to export prior to running daos_racer
        """
        # Include exports prior to the daos_racer command
        self._pre_command = env.get_export_str()

    def run(self):
        """Run the daos_racer command remotely.

        Raises:
            CommandFailure: if there is an error running the command

        """
        # Run daos_racer on the specified host
        self.log.info(
            "Running %s on %s with %s timeout",
            self.__str__(), self.host,
            "no" if self.clush_timeout.value is None else
            "a {}s".format(self.clush_timeout.value))
        return_codes = pcmd(self.host, self.__str__(), True, self.clush_timeout.value)
        if 0 not in return_codes or len(return_codes) > 1:
            # Kill the daos_racer process if the remote command timed out
            if 255 in return_codes:
                self.log.info(
                    "Stopping timed out daos_racer process on %s", self.host)
                pcmd(self.host, "pkill daos_racer", True)

            raise CommandFailure("Error running '{}'".format(self._command))

        self.log.info("Test passed!")<|MERGE_RESOLUTION|>--- conflicted
+++ resolved
@@ -5,15 +5,10 @@
   SPDX-License-Identifier: BSD-2-Clause-Patent
 """
 import os
-<<<<<<< HEAD
 
 from ClusterShell.NodeSet import NodeSet
 
-from command_utils_base import \
-     BasicParameter, FormattedParameter
-=======
 from command_utils_base import BasicParameter, FormattedParameter
->>>>>>> df66431c
 from exception_utils import CommandFailure, MPILoadError
 from command_utils import ExecutableCommand
 from general_utils import pcmd, get_log_file
