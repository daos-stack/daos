"""
(C) Copyright 2021-2024 Intel Corporation.

SPDX-License-Identifier: BSD-2-Clause-Patent
"""
import re
from collections.abc import Iterable
from logging import getLogger

from ClusterShell.NodeSet import NodeSet


def _gen_stats_metrics(basename):
    """Return a list of stats metrics for a given basename."""
    metrics = [
        "max",
        "mean",
        "min",
        "samples",
        "stddev",
        "sum",
        "sumsquares",
    ]

    base = [basename]
    base.extend([basename + "_" + metric for metric in metrics])
    return base


def _flatten(items):
    """Flatten a mixed list of lists and strings."""
    for item in items:
        if isinstance(item, Iterable) and not isinstance(item, (str, bytes)):
            yield from _flatten(item)
        else:
            yield item


class TelemetryUtils():
    # pylint: disable=too-many-nested-blocks
    """Defines a object used to verify telemetry information."""

    # Define a set of patterns that shouldn't be used for comparisons.
    METRIC_EXCLUDE_PATTERNS = [
        re.compile("^go_.*"),       # internal Go metrics
        re.compile("^process_.*"),  # internal process metrics
    ]
    ENGINE_CONTAINER_METRICS = [
        "engine_pool_ops_cont_open",
        "engine_pool_ops_cont_close",
        "engine_pool_ops_cont_create",
        "engine_pool_ops_cont_destroy",
        "engine_pool_ops_cont_query"]
    ENGINE_POOL_METRICS = _flatten([
        "engine_pool_entries_dtx_batched_degree",
        "engine_pool_entries_dtx_batched_total",
        "engine_pool_ops_akey_enum",
        "engine_pool_ops_akey_punch",
        "engine_pool_ops_compound",
        "engine_pool_ops_dkey_enum",
        "engine_pool_ops_dkey_punch",
        "engine_pool_ops_dtx_abort",
        "engine_pool_ops_dtx_check",
        "engine_pool_ops_dtx_coll_abort",
        "engine_pool_ops_dtx_coll_check",
        "engine_pool_ops_dtx_coll_commit",
        "engine_pool_ops_dtx_commit",
        "engine_pool_ops_dtx_refresh",
        "engine_pool_ops_ec_agg",
        "engine_pool_ops_ec_rep",
        "engine_pool_ops_fetch",
        "engine_pool_ops_key_query",
        "engine_pool_ops_migrate",
        "engine_pool_ops_obj_enum",
        "engine_pool_ops_obj_punch",
        "engine_pool_ops_obj_sync",
        "engine_pool_ops_recx_enum",
        "engine_pool_ops_tgt_akey_punch",
        "engine_pool_ops_tgt_dkey_punch",
        "engine_pool_ops_tgt_punch",
        "engine_pool_ops_tgt_update",
        "engine_pool_ops_update",
        "engine_pool_ops_pool_connect",
        "engine_pool_ops_pool_disconnect",
        "engine_pool_ops_pool_evict",
        "engine_pool_ops_pool_query",
        "engine_pool_ops_pool_query_space",
        "engine_pool_resent",
        "engine_pool_restarted",
        "engine_pool_retry",
        "engine_pool_scrubber_busy_time",
        "engine_pool_scrubber_bytes_scrubbed_current",
        "engine_pool_scrubber_bytes_scrubbed_prev",
        "engine_pool_scrubber_bytes_scrubbed_total",
        "engine_pool_scrubber_corruption_current",
        "engine_pool_scrubber_corruption_total",
        "engine_pool_scrubber_csums_current",
        "engine_pool_scrubber_csums_prev",
        "engine_pool_scrubber_csums_total",
        "engine_pool_scrubber_next_csum_scrub",
        "engine_pool_scrubber_next_tree_scrub",
        _gen_stats_metrics("engine_pool_scrubber_prev_duration"),
        "engine_pool_scrubber_scrubber_started",
        "engine_pool_scrubber_scrubs_completed",
        "engine_pool_started_at",
        "engine_pool_vos_aggregation_akey_deleted",
        "engine_pool_vos_aggregation_akey_scanned",
        "engine_pool_vos_aggregation_akey_skipped",
        "engine_pool_vos_aggregation_csum_errors",
        "engine_pool_vos_aggregation_deleted_ev",
        "engine_pool_vos_aggregation_deleted_sv",
        "engine_pool_vos_aggregation_dkey_deleted",
        "engine_pool_vos_aggregation_dkey_scanned",
        "engine_pool_vos_aggregation_dkey_skipped",
        _gen_stats_metrics("engine_pool_vos_aggregation_epr_duration"),
        "engine_pool_vos_aggregation_merged_recs",
        "engine_pool_vos_aggregation_merged_size",
        "engine_pool_vos_aggregation_obj_deleted",
        "engine_pool_vos_aggregation_obj_scanned",
        "engine_pool_vos_aggregation_obj_skipped",
        "engine_pool_vos_aggregation_uncommitted",
        "engine_pool_vos_space_nvme_used",
        "engine_pool_vos_space_scm_used",
        "engine_pool_xferred_fetch",
        "engine_pool_xferred_update",
        "engine_pool_EC_update_full_stripe",
        "engine_pool_EC_update_partial",
        "engine_pool_block_allocator_alloc_hint",
        "engine_pool_block_allocator_alloc_large",
        "engine_pool_block_allocator_alloc_small",
        "engine_pool_block_allocator_frags_aging",
        "engine_pool_block_allocator_frags_large",
        "engine_pool_block_allocator_frags_small",
        "engine_pool_block_allocator_free_blks",
        "engine_pool_ops_key2anchor"])
    ENGINE_EVENT_METRICS = [
        "engine_events_dead_ranks",
        "engine_events_last_event_ts",
        "engine_servicing_at",
        "engine_started_at"]
    ENGINE_SCHED_METRICS = _flatten([
        "engine_sched_total_time",
        "engine_sched_relax_time",
        "engine_sched_wait_queue",
        "engine_sched_sleep_queue",
        "engine_sched_total_reject",
        _gen_stats_metrics("engine_sched_cycle_duration"),
        _gen_stats_metrics("engine_sched_cycle_size")])
    ENGINE_DMABUFF_METRICS = _flatten([
        "engine_dmabuff_total_chunks",
        "engine_dmabuff_used_chunks_io",
        "engine_dmabuff_used_chunks_local",
        "engine_dmabuff_used_chunks_rebuild",
        "engine_dmabuff_bulk_grps",
        "engine_dmabuff_active_reqs",
        "engine_dmabuff_queued_reqs",
        "engine_dmabuff_grab_errs",
<<<<<<< HEAD
        _gen_stats_metrics("engine_dmabuff_grab_retries"),
        _gen_stats_metrics("engine_dmabuff_wal_sz"),
        _gen_stats_metrics("engine_dmabuff_wal_qd"),
        _gen_stats_metrics("engine_dmabuff_wal_waiters")])
    ENGINE_IO_DTX_COMMITTABLE_METRICS = \
        _gen_stats_metrics("engine_io_dtx_committable")
    ENGINE_IO_DTX_COMMITTED_METRICS = \
        _gen_stats_metrics("engine_io_dtx_committed")
    ENGINE_IO_LATENCY_FETCH_METRICS = \
        _gen_stats_metrics("engine_io_latency_fetch")
    ENGINE_IO_LATENCY_BULK_FETCH_METRICS = \
        _gen_stats_metrics("engine_io_latency_bulk_fetch")
    ENGINE_IO_LATENCY_VOS_FETCH_METRICS = \
        _gen_stats_metrics("engine_io_latency_vos_fetch")
    ENGINE_IO_LATENCY_BIO_FETCH_METRICS = \
        _gen_stats_metrics("engine_io_latency_bio_fetch")
    ENGINE_IO_LATENCY_UPDATE_METRICS = \
        _gen_stats_metrics("engine_io_latency_update")
    ENGINE_IO_LATENCY_TGT_UPDATE_METRICS = \
        _gen_stats_metrics("engine_io_latency_tgt_update")
    ENGINE_IO_LATENCY_BULK_UPDATE_METRICS = \
        _gen_stats_metrics("engine_io_latency_bulk_update")
    ENGINE_IO_LATENCY_VOS_UPDATE_METRICS = \
        _gen_stats_metrics("engine_io_latency_vos_update")
    ENGINE_IO_LATENCY_BIO_UPDATE_METRICS = \
        _gen_stats_metrics("engine_io_latency_bio_update")
    ENGINE_IO_OPS_AKEY_ENUM_METRICS = \
        _gen_stats_metrics("engine_io_ops_akey_enum_active")
    ENGINE_IO_OPS_AKEY_ENUM_LATENCY_METRICS = \
        _gen_stats_metrics("engine_io_ops_akey_enum_latency")
    ENGINE_IO_OPS_AKEY_PUNCH_ACTIVE_METRICS = \
        _gen_stats_metrics("engine_io_ops_akey_punch_active")
    ENGINE_IO_OPS_AKEY_PUNCH_LATENCY_METRICS = \
        _gen_stats_metrics("engine_io_ops_akey_punch_latency")
    ENGINE_IO_OPS_COMPOUND_ACTIVE_METRICS = \
        _gen_stats_metrics("engine_io_ops_compound_active")
    ENGINE_IO_OPS_COMPOUND_LATENCY_METRICS = \
        _gen_stats_metrics("engine_io_ops_compound_latency")
    ENGINE_IO_OPS_DKEY_ENUM_ACTIVE_METRICS = \
        _gen_stats_metrics("engine_io_ops_dkey_enum_active")
    ENGINE_IO_OPS_DKEY_ENUM_LATENCY_METRICS = \
        _gen_stats_metrics("engine_io_ops_dkey_enum_latency")
    ENGINE_IO_OPS_DKEY_PUNCH_ACTIVE_METRICS = \
        _gen_stats_metrics("engine_io_ops_dkey_punch_active")
    ENGINE_IO_OPS_DKEY_PUNCH_LATENCY_METRICS = \
        _gen_stats_metrics("engine_io_ops_dkey_punch_latency")
    ENGINE_IO_OPS_EC_AGG_ACTIVE_METRICS = \
        _gen_stats_metrics("engine_io_ops_ec_agg_active")
    ENGINE_IO_OPS_EC_AGG_LATENCY_METRICS = \
        _gen_stats_metrics("engine_io_ops_ec_agg_latency")
    ENGINE_IO_OPS_EC_REP_ACTIVE_METRICS = \
        _gen_stats_metrics("engine_io_ops_ec_rep_active")
    ENGINE_IO_OPS_EC_REP_LATENCY_METRICS = \
        _gen_stats_metrics("engine_io_ops_ec_rep_latency")
    ENGINE_IO_OPS_FETCH_ACTIVE_METRICS = \
        _gen_stats_metrics("engine_io_ops_fetch_active")
    ENGINE_IO_OPS_KEY_QUERY_ACTIVE_METRICS = \
        _gen_stats_metrics("engine_io_ops_key_query_active")
    ENGINE_IO_OPS_KEY_QUERY_LATENCY_METRICS = \
        _gen_stats_metrics("engine_io_ops_key_query_latency")
    ENGINE_IO_OPS_KEY2ANCHOR_ACTIVE_METRICS = \
        _gen_stats_metrics("engine_io_ops_key2anchor_active")
    ENGINE_IO_OPS_KEY2ANCHOR_LATENCY_METRICS = \
        _gen_stats_metrics("engine_io_ops_key2anchor_latency")
    ENGINE_IO_OPS_MIGRATE_ACTIVE_METRICS = \
        _gen_stats_metrics("engine_io_ops_migrate_active")
    ENGINE_IO_OPS_MIGRATE_LATENCY_METRICS = \
        _gen_stats_metrics("engine_io_ops_migrate_latency")
    ENGINE_IO_OPS_OBJ_COLL_PUNCH_ACTIVE_METRICS = \
        _gen_stats_metrics("engine_io_ops_obj_coll_punch_active")
    ENGINE_IO_OPS_OBJ_COLL_PUNCH_LATENCY_METRICS = \
        _gen_stats_metrics("engine_io_ops_obj_coll_punch_latency")
    ENGINE_IO_OPS_OBJ_COLL_QUERY_ACTIVE_METRICS = \
        _gen_stats_metrics("engine_io_ops_obj_coll_query_active")
    ENGINE_IO_OPS_OBJ_COLL_QUERY_LATENCY_METRICS = \
        _gen_stats_metrics("engine_io_ops_obj_coll_query_latency")
    ENGINE_IO_OPS_OBJ_ENUM_ACTIVE_METRICS = \
        _gen_stats_metrics("engine_io_ops_obj_enum_active")
    ENGINE_IO_OPS_OBJ_ENUM_LATENCY_METRICS = \
        _gen_stats_metrics("engine_io_ops_obj_enum_latency")
    ENGINE_IO_OPS_OBJ_PUNCH_ACTIVE_METRICS = \
        _gen_stats_metrics("engine_io_ops_obj_punch_active")
    ENGINE_IO_OPS_OBJ_PUNCH_LATENCY_METRICS = \
        _gen_stats_metrics("engine_io_ops_obj_punch_latency")
    ENGINE_IO_OPS_OBJ_SYNC_ACTIVE_METRICS = \
        _gen_stats_metrics("engine_io_ops_obj_sync_active")
    ENGINE_IO_OPS_OBJ_SYNC_LATENCY_METRICS = \
        _gen_stats_metrics("engine_io_ops_obj_sync_latency")
    ENGINE_IO_OPS_RECX_ENUM_ACTIVE_METRICS = \
        _gen_stats_metrics("engine_io_ops_recx_enum_active")
    ENGINE_IO_OPS_RECX_ENUM_LATENCY_METRICS = \
        _gen_stats_metrics("engine_io_ops_recx_enum_latency")
    ENGINE_IO_OPS_TGT_AKEY_PUNCH_ACTIVE_METRICS = \
        _gen_stats_metrics("engine_io_ops_tgt_akey_punch_active")
    ENGINE_IO_OPS_TGT_AKEY_PUNCH_LATENCY_METRICS = \
        _gen_stats_metrics("engine_io_ops_tgt_akey_punch_latency")
    ENGINE_IO_OPS_TGT_DKEY_PUNCH_ACTIVE_METRICS = \
        _gen_stats_metrics("engine_io_ops_tgt_dkey_punch_active")
    ENGINE_IO_OPS_TGT_DKEY_PUNCH_LATENCY_METRICS = \
        _gen_stats_metrics("engine_io_ops_tgt_dkey_punch_latency")
    ENGINE_IO_OPS_TGT_PUNCH_ACTIVE_METRICS = \
        _gen_stats_metrics("engine_io_ops_tgt_punch_active")
    ENGINE_IO_OPS_TGT_PUNCH_LATENCY_METRICS = \
        _gen_stats_metrics("engine_io_ops_tgt_punch_latency")
    ENGINE_IO_OPS_TGT_UPDATE_ACTIVE_METRICS = \
        _gen_stats_metrics("engine_io_ops_tgt_update_active")
    ENGINE_IO_OPS_UPDATE_ACTIVE_METRICS = \
        _gen_stats_metrics("engine_io_ops_update_active")
=======
        "engine_dmabuff_grab_retries",
        "engine_dmabuff_grab_retries_max",
        "engine_dmabuff_grab_retries_mean",
        "engine_dmabuff_grab_retries_min",
        "engine_dmabuff_grab_retries_stddev"]
    ENGINE_IO_DTX_COMMITTABLE_METRICS = [
        "engine_io_dtx_committable",
        "engine_io_dtx_committable_max",
        "engine_io_dtx_committable_mean",
        "engine_io_dtx_committable_min",
        "engine_io_dtx_committable_stddev"]
    ENGINE_IO_DTX_COMMITTED_METRICS = [
        "engine_io_dtx_committed",
        "engine_io_dtx_committed_max",
        "engine_io_dtx_committed_mean",
        "engine_io_dtx_committed_min",
        "engine_io_dtx_committed_stddev"]
    ENGINE_IO_LATENCY_FETCH_METRICS = [
        "engine_io_latency_fetch",
        "engine_io_latency_fetch_max",
        "engine_io_latency_fetch_mean",
        "engine_io_latency_fetch_min",
        "engine_io_latency_fetch_stddev"]
    ENGINE_IO_LATENCY_BULK_FETCH_METRICS = [
        "engine_io_latency_bulk_fetch",
        "engine_io_latency_bulk_fetch_max",
        "engine_io_latency_bulk_fetch_mean",
        "engine_io_latency_bulk_fetch_min",
        "engine_io_latency_bulk_fetch_stddev"]
    ENGINE_IO_LATENCY_VOS_FETCH_METRICS = [
        "engine_io_latency_vos_fetch",
        "engine_io_latency_vos_fetch_max",
        "engine_io_latency_vos_fetch_mean",
        "engine_io_latency_vos_fetch_min",
        "engine_io_latency_vos_fetch_stddev"]
    ENGINE_IO_LATENCY_BIO_FETCH_METRICS = [
        "engine_io_latency_bio_fetch",
        "engine_io_latency_bio_fetch_max",
        "engine_io_latency_bio_fetch_mean",
        "engine_io_latency_bio_fetch_min",
        "engine_io_latency_bio_fetch_stddev"]
    ENGINE_IO_LATENCY_UPDATE_METRICS = [
        "engine_io_latency_update",
        "engine_io_latency_update_max",
        "engine_io_latency_update_mean",
        "engine_io_latency_update_min",
        "engine_io_latency_update_stddev"]
    ENGINE_IO_LATENCY_TGT_UPDATE_METRICS = [
        "engine_io_latency_tgt_update",
        "engine_io_latency_tgt_update_max",
        "engine_io_latency_tgt_update_mean",
        "engine_io_latency_tgt_update_min",
        "engine_io_latency_tgt_update_stddev"]
    ENGINE_IO_LATENCY_BULK_UPDATE_METRICS = [
        "engine_io_latency_bulk_update",
        "engine_io_latency_bulk_update_max",
        "engine_io_latency_bulk_update_mean",
        "engine_io_latency_bulk_update_min",
        "engine_io_latency_bulk_update_stddev"]
    ENGINE_IO_LATENCY_VOS_UPDATE_METRICS = [
        "engine_io_latency_vos_update",
        "engine_io_latency_vos_update_max",
        "engine_io_latency_vos_update_mean",
        "engine_io_latency_vos_update_min",
        "engine_io_latency_vos_update_stddev"]
    ENGINE_IO_LATENCY_BIO_UPDATE_METRICS = [
        "engine_io_latency_bio_update",
        "engine_io_latency_bio_update_max",
        "engine_io_latency_bio_update_mean",
        "engine_io_latency_bio_update_min",
        "engine_io_latency_bio_update_stddev"]
    ENGINE_IO_OPS_AKEY_ENUM_METRICS = [
        "engine_io_ops_akey_enum_active",
        "engine_io_ops_akey_enum_active_max",
        "engine_io_ops_akey_enum_active_mean",
        "engine_io_ops_akey_enum_active_min",
        "engine_io_ops_akey_enum_active_stddev"]
    ENGINE_IO_OPS_AKEY_ENUM_LATENCY_METRICS = [
        "engine_io_ops_akey_enum_latency",
        "engine_io_ops_akey_enum_latency_max",
        "engine_io_ops_akey_enum_latency_mean",
        "engine_io_ops_akey_enum_latency_min",
        "engine_io_ops_akey_enum_latency_stddev"]
    ENGINE_IO_OPS_AKEY_PUNCH_ACTIVE_METRICS = [
        "engine_io_ops_akey_punch_active",
        "engine_io_ops_akey_punch_active_max",
        "engine_io_ops_akey_punch_active_mean",
        "engine_io_ops_akey_punch_active_min",
        "engine_io_ops_akey_punch_active_stddev"]
    ENGINE_IO_OPS_AKEY_PUNCH_LATENCY_METRICS = [
        "engine_io_ops_akey_punch_latency",
        "engine_io_ops_akey_punch_latency_max",
        "engine_io_ops_akey_punch_latency_mean",
        "engine_io_ops_akey_punch_latency_min",
        "engine_io_ops_akey_punch_latency_stddev"]
    ENGINE_IO_OPS_COMPOUND_ACTIVE_METRICS = [
        "engine_io_ops_compound_active",
        "engine_io_ops_compound_active_max",
        "engine_io_ops_compound_active_mean",
        "engine_io_ops_compound_active_min",
        "engine_io_ops_compound_active_stddev"]
    ENGINE_IO_OPS_COMPOUND_LATENCY_METRICS = [
        "engine_io_ops_compound_latency",
        "engine_io_ops_compound_latency_max",
        "engine_io_ops_compound_latency_mean",
        "engine_io_ops_compound_latency_min",
        "engine_io_ops_compound_latency_stddev"]
    ENGINE_IO_OPS_DKEY_ENUM_ACTIVE_METRICS = [
        "engine_io_ops_dkey_enum_active",
        "engine_io_ops_dkey_enum_active_max",
        "engine_io_ops_dkey_enum_active_mean",
        "engine_io_ops_dkey_enum_active_min",
        "engine_io_ops_dkey_enum_active_stddev"]
    ENGINE_IO_OPS_DKEY_ENUM_LATENCY_METRICS = [
        "engine_io_ops_dkey_enum_latency",
        "engine_io_ops_dkey_enum_latency_max",
        "engine_io_ops_dkey_enum_latency_mean",
        "engine_io_ops_dkey_enum_latency_min",
        "engine_io_ops_dkey_enum_latency_stddev"]
    ENGINE_IO_OPS_DKEY_PUNCH_ACTIVE_METRICS = [
        "engine_io_ops_dkey_punch_active",
        "engine_io_ops_dkey_punch_active_max",
        "engine_io_ops_dkey_punch_active_mean",
        "engine_io_ops_dkey_punch_active_min",
        "engine_io_ops_dkey_punch_active_stddev"]
    ENGINE_IO_OPS_DKEY_PUNCH_LATENCY_METRICS = [
        "engine_io_ops_dkey_punch_latency",
        "engine_io_ops_dkey_punch_latency_max",
        "engine_io_ops_dkey_punch_latency_mean",
        "engine_io_ops_dkey_punch_latency_min",
        "engine_io_ops_dkey_punch_latency_stddev"]
    ENGINE_IO_OPS_EC_AGG_ACTIVE_METRICS = [
        "engine_io_ops_ec_agg_active",
        "engine_io_ops_ec_agg_active_max",
        "engine_io_ops_ec_agg_active_mean",
        "engine_io_ops_ec_agg_active_min",
        "engine_io_ops_ec_agg_active_stddev"]
    ENGINE_IO_OPS_EC_AGG_LATENCY_METRICS = [
        "engine_io_ops_ec_agg_latency",
        "engine_io_ops_ec_agg_latency_max",
        "engine_io_ops_ec_agg_latency_mean",
        "engine_io_ops_ec_agg_latency_min",
        "engine_io_ops_ec_agg_latency_stddev"]
    ENGINE_IO_OPS_EC_REP_ACTIVE_METRICS = [
        "engine_io_ops_ec_rep_active",
        "engine_io_ops_ec_rep_active_max",
        "engine_io_ops_ec_rep_active_mean",
        "engine_io_ops_ec_rep_active_min",
        "engine_io_ops_ec_rep_active_stddev"]
    ENGINE_IO_OPS_EC_REP_LATENCY_METRICS = [
        "engine_io_ops_ec_rep_latency",
        "engine_io_ops_ec_rep_latency_max",
        "engine_io_ops_ec_rep_latency_mean",
        "engine_io_ops_ec_rep_latency_min",
        "engine_io_ops_ec_rep_latency_stddev"]
    ENGINE_IO_OPS_FETCH_ACTIVE_METRICS = [
        "engine_io_ops_fetch_active",
        "engine_io_ops_fetch_active_max",
        "engine_io_ops_fetch_active_mean",
        "engine_io_ops_fetch_active_min",
        "engine_io_ops_fetch_active_stddev"]
    ENGINE_IO_OPS_KEY_QUERY_ACTIVE_METRICS = [
        "engine_io_ops_key_query_active",
        "engine_io_ops_key_query_active_max",
        "engine_io_ops_key_query_active_mean",
        "engine_io_ops_key_query_active_min",
        "engine_io_ops_key_query_active_stddev"]
    ENGINE_IO_OPS_KEY_QUERY_LATENCY_METRICS = [
        "engine_io_ops_key_query_latency",
        "engine_io_ops_key_query_latency_max",
        "engine_io_ops_key_query_latency_mean",
        "engine_io_ops_key_query_latency_min",
        "engine_io_ops_key_query_latency_stddev"]
    ENGINE_IO_OPS_KEY2ANCHOR_ACTIVE_METRICS = [
        "engine_io_ops_key2anchor_active",
        "engine_io_ops_key2anchor_active_max",
        "engine_io_ops_key2anchor_active_mean",
        "engine_io_ops_key2anchor_active_min",
        "engine_io_ops_key2anchor_active_stddev"]
    ENGINE_IO_OPS_KEY2ANCHOR_LATENCY_METRICS = [
        "engine_io_ops_key2anchor_latency",
        "engine_io_ops_key2anchor_latency_max",
        "engine_io_ops_key2anchor_latency_mean",
        "engine_io_ops_key2anchor_latency_min",
        "engine_io_ops_key2anchor_latency_stddev"]
    ENGINE_IO_OPS_MIGRATE_ACTIVE_METRICS = [
        "engine_io_ops_migrate_active",
        "engine_io_ops_migrate_active_max",
        "engine_io_ops_migrate_active_mean",
        "engine_io_ops_migrate_active_min",
        "engine_io_ops_migrate_active_stddev"]
    ENGINE_IO_OPS_MIGRATE_LATENCY_METRICS = [
        "engine_io_ops_migrate_latency",
        "engine_io_ops_migrate_latency_max",
        "engine_io_ops_migrate_latency_mean",
        "engine_io_ops_migrate_latency_min",
        "engine_io_ops_migrate_latency_stddev"]
    ENGINE_IO_OPS_OBJ_COLL_PUNCH_ACTIVE_METRICS = [
        "engine_io_ops_obj_coll_punch_active",
        "engine_io_ops_obj_coll_punch_active_max",
        "engine_io_ops_obj_coll_punch_active_mean",
        "engine_io_ops_obj_coll_punch_active_min",
        "engine_io_ops_obj_coll_punch_active_stddev"]
    ENGINE_IO_OPS_OBJ_COLL_PUNCH_LATENCY_METRICS = [
        "engine_io_ops_obj_coll_punch_latency",
        "engine_io_ops_obj_coll_punch_latency_max",
        "engine_io_ops_obj_coll_punch_latency_mean",
        "engine_io_ops_obj_coll_punch_latency_min",
        "engine_io_ops_obj_coll_punch_latency_stddev"]
    ENGINE_IO_OPS_OBJ_COLL_QUERY_ACTIVE_METRICS = [
        "engine_io_ops_obj_coll_query_active",
        "engine_io_ops_obj_coll_query_active_max",
        "engine_io_ops_obj_coll_query_active_mean",
        "engine_io_ops_obj_coll_query_active_min",
        "engine_io_ops_obj_coll_query_active_stddev"]
    ENGINE_IO_OPS_OBJ_COLL_QUERY_LATENCY_METRICS = [
        "engine_io_ops_obj_coll_query_latency",
        "engine_io_ops_obj_coll_query_latency_max",
        "engine_io_ops_obj_coll_query_latency_mean",
        "engine_io_ops_obj_coll_query_latency_min",
        "engine_io_ops_obj_coll_query_latency_stddev"]
    ENGINE_IO_OPS_OBJ_ENUM_ACTIVE_METRICS = [
        "engine_io_ops_obj_enum_active",
        "engine_io_ops_obj_enum_active_max",
        "engine_io_ops_obj_enum_active_mean",
        "engine_io_ops_obj_enum_active_min",
        "engine_io_ops_obj_enum_active_stddev"]
    ENGINE_IO_OPS_OBJ_ENUM_LATENCY_METRICS = [
        "engine_io_ops_obj_enum_latency",
        "engine_io_ops_obj_enum_latency_max",
        "engine_io_ops_obj_enum_latency_mean",
        "engine_io_ops_obj_enum_latency_min",
        "engine_io_ops_obj_enum_latency_stddev"]
    ENGINE_IO_OPS_OBJ_PUNCH_ACTIVE_METRICS = [
        "engine_io_ops_obj_punch_active",
        "engine_io_ops_obj_punch_active_max",
        "engine_io_ops_obj_punch_active_mean",
        "engine_io_ops_obj_punch_active_min",
        "engine_io_ops_obj_punch_active_stddev"]
    ENGINE_IO_OPS_OBJ_PUNCH_LATENCY_METRICS = [
        "engine_io_ops_obj_punch_latency",
        "engine_io_ops_obj_punch_latency_max",
        "engine_io_ops_obj_punch_latency_mean",
        "engine_io_ops_obj_punch_latency_min",
        "engine_io_ops_obj_punch_latency_stddev"]
    ENGINE_IO_OPS_OBJ_SYNC_ACTIVE_METRICS = [
        "engine_io_ops_obj_sync_active",
        "engine_io_ops_obj_sync_active_max",
        "engine_io_ops_obj_sync_active_mean",
        "engine_io_ops_obj_sync_active_min",
        "engine_io_ops_obj_sync_active_stddev"]
    ENGINE_IO_OPS_OBJ_SYNC_LATENCY_METRICS = [
        "engine_io_ops_obj_sync_latency",
        "engine_io_ops_obj_sync_latency_max",
        "engine_io_ops_obj_sync_latency_mean",
        "engine_io_ops_obj_sync_latency_min",
        "engine_io_ops_obj_sync_latency_stddev"]
    ENGINE_IO_OPS_RECX_ENUM_ACTIVE_METRICS = [
        "engine_io_ops_recx_enum_active",
        "engine_io_ops_recx_enum_active_max",
        "engine_io_ops_recx_enum_active_mean",
        "engine_io_ops_recx_enum_active_min",
        "engine_io_ops_recx_enum_active_stddev"]
    ENGINE_IO_OPS_RECX_ENUM_LATENCY_METRICS = [
        "engine_io_ops_recx_enum_latency",
        "engine_io_ops_recx_enum_latency_max",
        "engine_io_ops_recx_enum_latency_mean",
        "engine_io_ops_recx_enum_latency_min",
        "engine_io_ops_recx_enum_latency_stddev"]
    ENGINE_IO_OPS_TGT_AKEY_PUNCH_ACTIVE_METRICS = [
        "engine_io_ops_tgt_akey_punch_active",
        "engine_io_ops_tgt_akey_punch_active_max",
        "engine_io_ops_tgt_akey_punch_active_mean",
        "engine_io_ops_tgt_akey_punch_active_min",
        "engine_io_ops_tgt_akey_punch_active_stddev"]
    ENGINE_IO_OPS_TGT_AKEY_PUNCH_LATENCY_METRICS = [
        "engine_io_ops_tgt_akey_punch_latency",
        "engine_io_ops_tgt_akey_punch_latency_max",
        "engine_io_ops_tgt_akey_punch_latency_mean",
        "engine_io_ops_tgt_akey_punch_latency_min",
        "engine_io_ops_tgt_akey_punch_latency_stddev"]
    ENGINE_IO_OPS_TGT_DKEY_PUNCH_ACTIVE_METRICS = [
        "engine_io_ops_tgt_dkey_punch_active",
        "engine_io_ops_tgt_dkey_punch_active_max",
        "engine_io_ops_tgt_dkey_punch_active_mean",
        "engine_io_ops_tgt_dkey_punch_active_min",
        "engine_io_ops_tgt_dkey_punch_active_stddev"]
    ENGINE_IO_OPS_TGT_DKEY_PUNCH_LATENCY_METRICS = [
        "engine_io_ops_tgt_dkey_punch_latency",
        "engine_io_ops_tgt_dkey_punch_latency_max",
        "engine_io_ops_tgt_dkey_punch_latency_mean",
        "engine_io_ops_tgt_dkey_punch_latency_min",
        "engine_io_ops_tgt_dkey_punch_latency_stddev"]
    ENGINE_IO_OPS_TGT_PUNCH_ACTIVE_METRICS = [
        "engine_io_ops_tgt_punch_active",
        "engine_io_ops_tgt_punch_active_max",
        "engine_io_ops_tgt_punch_active_mean",
        "engine_io_ops_tgt_punch_active_min",
        "engine_io_ops_tgt_punch_active_stddev"]
    ENGINE_IO_OPS_TGT_PUNCH_LATENCY_METRICS = [
        "engine_io_ops_tgt_punch_latency",
        "engine_io_ops_tgt_punch_latency_max",
        "engine_io_ops_tgt_punch_latency_mean",
        "engine_io_ops_tgt_punch_latency_min",
        "engine_io_ops_tgt_punch_latency_stddev"]
    ENGINE_IO_OPS_TGT_UPDATE_ACTIVE_METRICS = [
        "engine_io_ops_tgt_update_active",
        "engine_io_ops_tgt_update_active_max",
        "engine_io_ops_tgt_update_active_mean",
        "engine_io_ops_tgt_update_active_min",
        "engine_io_ops_tgt_update_active_stddev"]
    ENGINE_IO_OPS_UPDATE_ACTIVE_METRICS = [
        "engine_io_ops_update_active",
        "engine_io_ops_update_active_max",
        "engine_io_ops_update_active_mean",
        "engine_io_ops_update_active_min",
        "engine_io_ops_update_active_stddev"]
>>>>>>> 1df5039c
    ENGINE_IO_METRICS = ENGINE_IO_DTX_COMMITTABLE_METRICS +\
        ENGINE_IO_DTX_COMMITTED_METRICS +\
        ENGINE_IO_LATENCY_FETCH_METRICS +\
        ENGINE_IO_LATENCY_BULK_FETCH_METRICS +\
        ENGINE_IO_LATENCY_VOS_FETCH_METRICS +\
        ENGINE_IO_LATENCY_BIO_FETCH_METRICS +\
        ENGINE_IO_LATENCY_UPDATE_METRICS +\
        ENGINE_IO_LATENCY_TGT_UPDATE_METRICS +\
        ENGINE_IO_LATENCY_BULK_UPDATE_METRICS +\
        ENGINE_IO_LATENCY_VOS_UPDATE_METRICS +\
        ENGINE_IO_LATENCY_BIO_UPDATE_METRICS +\
        ENGINE_IO_OPS_AKEY_ENUM_METRICS +\
        ENGINE_IO_OPS_AKEY_ENUM_LATENCY_METRICS +\
        ENGINE_IO_OPS_AKEY_PUNCH_ACTIVE_METRICS +\
        ENGINE_IO_OPS_AKEY_PUNCH_LATENCY_METRICS +\
        ENGINE_IO_OPS_COMPOUND_ACTIVE_METRICS +\
        ENGINE_IO_OPS_COMPOUND_LATENCY_METRICS +\
        ENGINE_IO_OPS_DKEY_ENUM_ACTIVE_METRICS +\
        ENGINE_IO_OPS_DKEY_ENUM_LATENCY_METRICS +\
        ENGINE_IO_OPS_DKEY_PUNCH_ACTIVE_METRICS +\
        ENGINE_IO_OPS_DKEY_PUNCH_LATENCY_METRICS +\
        ENGINE_IO_OPS_EC_AGG_ACTIVE_METRICS +\
        ENGINE_IO_OPS_EC_AGG_LATENCY_METRICS +\
        ENGINE_IO_OPS_EC_REP_ACTIVE_METRICS +\
        ENGINE_IO_OPS_EC_REP_LATENCY_METRICS +\
        ENGINE_IO_OPS_FETCH_ACTIVE_METRICS +\
        ENGINE_IO_OPS_KEY_QUERY_ACTIVE_METRICS +\
        ENGINE_IO_OPS_KEY_QUERY_LATENCY_METRICS +\
        ENGINE_IO_OPS_KEY2ANCHOR_ACTIVE_METRICS +\
        ENGINE_IO_OPS_KEY2ANCHOR_LATENCY_METRICS +\
        ENGINE_IO_OPS_MIGRATE_ACTIVE_METRICS +\
        ENGINE_IO_OPS_MIGRATE_LATENCY_METRICS +\
        ENGINE_IO_OPS_OBJ_COLL_PUNCH_ACTIVE_METRICS +\
        ENGINE_IO_OPS_OBJ_COLL_PUNCH_LATENCY_METRICS +\
        ENGINE_IO_OPS_OBJ_COLL_QUERY_ACTIVE_METRICS +\
        ENGINE_IO_OPS_OBJ_COLL_QUERY_LATENCY_METRICS +\
        ENGINE_IO_OPS_OBJ_ENUM_ACTIVE_METRICS +\
        ENGINE_IO_OPS_OBJ_ENUM_LATENCY_METRICS +\
        ENGINE_IO_OPS_OBJ_PUNCH_ACTIVE_METRICS +\
        ENGINE_IO_OPS_OBJ_PUNCH_LATENCY_METRICS +\
        ENGINE_IO_OPS_OBJ_SYNC_ACTIVE_METRICS +\
        ENGINE_IO_OPS_OBJ_SYNC_LATENCY_METRICS +\
        ENGINE_IO_OPS_RECX_ENUM_ACTIVE_METRICS +\
        ENGINE_IO_OPS_RECX_ENUM_LATENCY_METRICS +\
        ENGINE_IO_OPS_TGT_AKEY_PUNCH_ACTIVE_METRICS +\
        ENGINE_IO_OPS_TGT_AKEY_PUNCH_LATENCY_METRICS +\
        ENGINE_IO_OPS_TGT_DKEY_PUNCH_ACTIVE_METRICS +\
        ENGINE_IO_OPS_TGT_DKEY_PUNCH_LATENCY_METRICS +\
        ENGINE_IO_OPS_TGT_PUNCH_ACTIVE_METRICS +\
        ENGINE_IO_OPS_TGT_PUNCH_LATENCY_METRICS +\
        ENGINE_IO_OPS_TGT_UPDATE_ACTIVE_METRICS +\
        ENGINE_IO_OPS_UPDATE_ACTIVE_METRICS
    ENGINE_NET_METRICS = _flatten([
        "engine_net_glitch",
        "engine_net_failed_addr",
        "engine_net_req_timeout",
        _gen_stats_metrics("engine_net_swim_delay"),
        "engine_net_uri_lookup_timeout",
        "engine_net_uri_lookup_other",
        "engine_net_uri_lookup_self"])
    ENGINE_RANK_METRICS = [
        "engine_rank"]
    ENGINE_NVME_HEALTH_METRICS = [
        "engine_nvme_commands_data_units_written",
        "engine_nvme_commands_data_units_read",
        "engine_nvme_commands_host_write_cmds",
        "engine_nvme_commands_host_read_cmds",
        "engine_nvme_commands_media_errs",
        "engine_nvme_commands_read_errs",
        "engine_nvme_commands_write_errs",
        "engine_nvme_commands_unmap_errs",
        "engine_nvme_commands_checksum_mismatch",
        "engine_nvme_power_cycles",
        "engine_nvme_commands_ctrl_busy_time",
        "engine_nvme_power_on_hours",
        "engine_nvme_unsafe_shutdowns"]
    ENGINE_NVME_TEMP_METRICS = [
        "engine_nvme_temp_current"]
    ENGINE_NVME_TEMP_TIME_METRICS = [
        "engine_nvme_temp_warn_time",
        "engine_nvme_temp_crit_time"]
    ENGINE_NVME_RELIABILITY_METRICS = [
        "engine_nvme_reliability_avail_spare",
        "engine_nvme_reliability_avail_spare_threshold"]
    ENGINE_NVME_CRIT_WARN_METRICS = [
        "engine_nvme_reliability_avail_spare_warn",
        "engine_nvme_reliability_reliability_warn",
        "engine_nvme_temp_warn",
        "engine_nvme_read_only_warn",
        "engine_nvme_volatile_mem_warn"]
    ENGINE_NVME_INTEL_VENDOR_METRICS = [
        "engine_nvme_vendor_program_fail_cnt_norm",
        "engine_nvme_vendor_program_fail_cnt_raw",
        "engine_nvme_vendor_erase_fail_cnt_norm",
        "engine_nvme_vendor_erase_fail_cnt_raw",
        "engine_nvme_vendor_wear_leveling_cnt_norm",
        "engine_nvme_vendor_wear_leveling_cnt_min",
        "engine_nvme_vendor_wear_leveling_cnt_max",
        "engine_nvme_vendor_wear_leveling_cnt_avg",
        "engine_nvme_vendor_endtoend_err_cnt_raw",
        "engine_nvme_vendor_crc_err_cnt_raw",
        "engine_nvme_vendor_media_wear_raw",
        "engine_nvme_vendor_host_reads_raw",
        "engine_nvme_vendor_crc_workload_timer_raw",
        "engine_nvme_vendor_thermal_throttle_status_raw",
        "engine_nvme_vendor_thermal_throttle_event_cnt",
        "engine_nvme_vendor_retry_buffer_overflow_cnt",
        "engine_nvme_vendor_pll_lock_loss_cnt",
        "engine_nvme_vendor_nand_bytes_written",
        "engine_nvme_vendor_host_bytes_written"]
    ENGINE_NVME_METRICS = ENGINE_NVME_HEALTH_METRICS +\
        ENGINE_NVME_TEMP_METRICS +\
        ENGINE_NVME_TEMP_TIME_METRICS +\
        ENGINE_NVME_RELIABILITY_METRICS +\
        ENGINE_NVME_CRIT_WARN_METRICS +\
        ENGINE_NVME_INTEL_VENDOR_METRICS
    ENGINE_MEM_USAGE_METRICS = [
        "engine_mem_vos_dtx_cmt_ent_48",
        "engine_mem_vos_vos_obj_360",
        "engine_mem_vos_vos_lru_size",
        "engine_mem_dtx_dtx_leader_handle_352"]
    ENGINE_MEM_TOTAL_USAGE_METRICS = [
        "engine_mem_total_mem"]

    def __init__(self, dmg, servers):
        """Create a TelemetryUtils object.

        Args:
            dmg (DmgCommand): the DmgCommand object configured to communicate
                with the servers
            servers (list): a list of server host names
        """
        self.log = getLogger(__name__)
        self.dmg = dmg
        self.hosts = NodeSet.fromlist(servers)

    def get_all_server_metrics_names(self, server, with_pools=False):
        """Get all the telemetry metrics names for this server.

        Args:
            server (DaosServerCommand): the server from which to determine what
                metrics will be available

        Returns:
            list: all of the telemetry metrics names for this server

        """
        all_metrics_names = list(self.ENGINE_EVENT_METRICS)
        all_metrics_names.extend(self.ENGINE_SCHED_METRICS)
        all_metrics_names.extend(self.ENGINE_IO_METRICS)
        all_metrics_names.extend(self.ENGINE_NET_METRICS)
        all_metrics_names.extend(self.ENGINE_RANK_METRICS)
        all_metrics_names.extend(self.ENGINE_DMABUFF_METRICS)
        all_metrics_names.extend(self.ENGINE_MEM_USAGE_METRICS)
        all_metrics_names.extend(self.ENGINE_MEM_TOTAL_USAGE_METRICS)
        if with_pools:
            all_metrics_names.extend(self.ENGINE_POOL_METRICS)
            all_metrics_names.extend(self.ENGINE_CONTAINER_METRICS)

        # Add the NVMe metrics if the test is run on a hardware cluster.
        for nvme_list in server.manager.job.get_engine_values("bdev_list"):
            if nvme_list and len(nvme_list) > 0:
                all_metrics_names.extend(self.ENGINE_NVME_METRICS)
                break

        return all_metrics_names

    def is_excluded_metric(self, name):
        """Check if the given metric is excluded.

        Args:
            name (str): the metric name to check

        Returns:
            bool: True if the metric is excluded, False otherwise

        """
        for pat in self.METRIC_EXCLUDE_PATTERNS:
            if pat.match(name):
                return True
        return False

    def list_metrics(self):
        """List the available metrics for each host.

        Returns:
            dict: a dictionary of host keys linked to a list of metric names

        """
        info = {}
        self.log.info("Listing telemetry metrics from %s", self.hosts)
        for host in self.hosts:
            data = self.dmg.telemetry_metrics_list(host=host)
            info[host] = []
            if "response" in data:
                if "available_metric_sets" in data["response"]:
                    for entry in data["response"]["available_metric_sets"]:
                        if "name" in entry and not self.is_excluded_metric(entry["name"]):
                            info[host].append(entry["name"])
        return info

    def get_metrics(self, name):
        """Obtain the specified metric information for each host.

        Args:
            name (str): Comma-separated list of metric names to query.

        Returns:
            dict: a dictionary of host keys linked to metric data for each
                metric name specified

        """
        info = {}
        self.log.info("Querying telemetry metric %s from %s", name, self.hosts)
        for host in self.hosts:
            data = self.dmg.telemetry_metrics_query(host=host, metrics=name)
            info[host] = {}
            if "response" in data:
                if "metric_sets" in data["response"]:
                    for entry in data["response"]["metric_sets"]:
                        info[host][entry["name"]] = {
                            "description": entry["description"],
                            "metrics": entry["metrics"]
                        }
        return info

    def get_container_metrics(self):
        """Get the container telemetry metrics.

        Returns:
            dict: dictionary of dictionaries of container metric names and
                values per server host key

        """
        data = {}
        info = self.get_metrics(",".join(self.ENGINE_CONTAINER_METRICS))
        self.log.info("Container Telemetry Information")
        for host, host_info in info.items():
            data[host] = {name: 0 for name in self.ENGINE_CONTAINER_METRICS}
            for name in self.ENGINE_CONTAINER_METRICS:
                if name in host_info:
                    for metric in host_info[name]["metrics"]:
                        self.log.info(
                            "  %s (%s): %s (%s)",
                            host_info[name]["description"], name,
                            metric["value"], host)
                        data[host][name] = metric["value"]
        return data

    def get_pool_metrics(self, specific_metrics=None):
        """Get the pool telemetry metrics.

        Args:
            specific_metrics(list): list of specific pool metrics
        Returns:
            dict: dictionary of dictionaries of pool metric names and
                values per server host key

        """
        data = {}
        if specific_metrics is None:
            specific_metrics = self.ENGINE_POOL_METRICS
        info = self.get_metrics(",".join(specific_metrics))
        self.log.info("Pool Telemetry Information")
        for name in specific_metrics:
            for index, host in enumerate(info):
                if name in info[host]:
                    if index == 0:
                        self.log.info(
                            "  %s (%s):",
                            name, info[host][name]["description"])
                        self.log.info(
                            "    %-12s %-4s %-6s %s",
                            "Host", "Rank", "Target", "Value")
                    if name not in data:
                        data[name] = {}
                    if host not in data[name]:
                        data[name][host] = {}
                    for metric in info[host][name]["metrics"]:
                        if "labels" in metric:
                            if ("rank" in metric["labels"] and "target" in metric["labels"]):
                                rank = metric["labels"]["rank"]
                                target = metric["labels"]["target"]
                                if rank not in data[name][host]:
                                    data[name][host][rank] = {}
                                if target not in data[name][host][rank]:
                                    data[name][host][rank][target] = {}
                                data[name][host][rank][target] = \
                                    metric["value"]
                                self.log.info(
                                    "    %-12s %-4s %-6s %s",
                                    host, rank, target, metric["value"])
        return data

    def get_io_metrics(self, test_metrics=None):
        """Get the io telemetry metrics.

        Args:
            test_metrics (str list, optional): Comma-separated list of metric
                names to query. By default, test_metrics is entire
                ENGINE_IO_METRICS.

        Returns:
            dict: dictionary of dictionaries of container metric names and
                values per server host key

        """
        data = {}
        if test_metrics is None:
            test_metrics = self.ENGINE_IO_METRICS
        info = self.get_metrics(",".join(test_metrics))
        self.log.info("Telemetry Information")
        for name in test_metrics:
            for index, host in enumerate(info):
                if name in info[host]:
                    if index == 0:
                        self.log.info(
                            "  %s (%s):",
                            name, info[host][name]["description"])
                        self.log.info(
                            "    %-12s %-4s %-6s %-6s %s",
                            "Host", "Rank", "Target", "Size", "Value")
                    if name not in data:
                        data[name] = {}
                    if host not in data[name]:
                        data[name][host] = {}
                    for metric in info[host][name]["metrics"]:
                        if "labels" in metric:
                            if ("rank" in metric["labels"]
                                    and "target" in metric["labels"]
                                    and "size" in metric["labels"]):
                                rank = metric["labels"]["rank"]
                                target = metric["labels"]["target"]
                                size = metric["labels"]["size"]
                                if rank not in data[name][host]:
                                    data[name][host][rank] = {}
                                if target not in data[name][host][rank]:
                                    data[name][host][rank][target] = {}
                                data[name][host][rank][target][size] = \
                                    metric["value"]
                                self.log.info(
                                    "    %-12s %-4s %-6s %-6s %s",
                                    host, rank, target, size, metric["value"])
                            elif ("rank" in metric["labels"]
                                  and "target" in metric["labels"]):
                                rank = metric["labels"]["rank"]
                                target = metric["labels"]["target"]
                                if rank not in data[name][host]:
                                    data[name][host][rank] = {}
                                if target not in data[name][host][rank]:
                                    data[name][host][rank][target] = {}
                                data[name][host][rank][target]["-"] = \
                                    metric["value"]
                                self.log.info(
                                    "    %-12s %-4s %-6s %-6s %s",
                                    host, rank, target, "-", metric["value"])
        return data

    def check_container_metrics(self, open_count=None, create_count=None,
                                close_count=None, destroy_count=None,
                                query_count=None):
        """Verify the container telemetry metrics.

        Args:
            open_count (dict, optional): Number of cont_open operations per
                host key. Defaults to None.
            create_count (dict, optional): Number of cont_create per
                host key. Defaults to None.
            close_count (dict, optional): Number of cont_close operation per
                host key. Defaults to None.
            destroy_count (dict, optional): Number of cont_destroy operations
                per host key. Defaults to None.
            query_count (dict, optional): Number of cont_query operations
                per host key. Defaults to None.

        Returns:
            list: list of errors detected

        """
        errors = []
        expected = {
            "engine_pool_ops_cont_open": open_count,
            "engine_pool_ops_cont_close": close_count,
            "engine_pool_ops_cont_query": query_count,
            "engine_pool_ops_cont_create": create_count,
            "engine_pool_ops_cont_destroy": destroy_count,
        }
        data = self.get_container_metrics()
        for host, host_data in data.items():
            for name, count in expected.items():
                if name in host_data:
                    if (count is not None and host in count and count[host] != host_data[name]):
                        errors.append(
                            "{} mismatch on {}: expected={}; actual={}".format(
                                name, host, count[host], host_data[name]))
                else:
                    errors.append("No {} data for {}".format(name, host))
        return errors

    def get_nvme_metrics(self, specific_metrics=None):
        """Get the NVMe telemetry metrics.

        Args:
            specific_metrics(list): list of specific NVMe metrics

        Returns:
            dict: dictionary of dictionaries of NVMe metric names and
                values per server host key

        """
        data = {}
        if specific_metrics is None:
            specific_metrics = self.ENGINE_NVME_METRICS

        info = self.get_metrics(",".join(specific_metrics))
        self.log.info("NVMe Telemetry Information")
        for name in specific_metrics:
            for index, host in enumerate(info):
                if name in info[host]:
                    if index == 0:
                        self.log.info(
                            "  %s (%s):",
                            name, info[host][name]["description"])
                        self.log.info(
                            "    %-12s %-4s %s",
                            "Host", "Rank", "Value")
                    if name not in data:
                        data[name] = {}
                    if host not in data[name]:
                        data[name][host] = {}
                    for metric in info[host][name]["metrics"]:
                        if "labels" in metric:
                            if "rank" in metric["labels"]:
                                rank = metric["labels"]["rank"]
                                if rank not in data[name][host]:
                                    data[name][host][rank] = {}
                                data[name][host][rank] = \
                                    metric["value"]
                                self.log.info(
                                    "    %-12s %-4s %s",
                                    host, rank, metric["value"])
        return data

    def verify_metric_value(self, metrics_data, min_value=None, max_value=None):
        """ Verify telemetry metrics from metrics_data.

        Args:
            metrics_data (dict): a dictionary of host keys linked to a list of metric names.
            min_value (int): minimum value of test metrics threshold, 0 if not set
            max_value (int): maximum value of test metrics threshold

            Returns:
                bool: True if all metrics are verified, False if any metrics are out of the
                      allowable range or less than 0
        """
        self.log.info("Verify threshold of metrics")
        status = True
        invalid = ""
        if min_value is None and max_value is None:
            # Verify that the metric value is >0 if a range is not provided
            min_value = 0

        for name in sorted(metrics_data):
            self.log.info("    --telemetry metric: %s", name)
            self.log.info("    %-12s %-4s %s", "Host", "Rank", "Value")
            for host in sorted(metrics_data[name]):
                for rank in sorted(metrics_data[name][host]):
                    value = metrics_data[name][host][rank]
                    invalid = "Metric value in range"
                    # Verify metrics are within allowable threshold
                    if min_value is not None and value < min_value:
                        status = False
                        invalid = "Metric value is smaller than {}: {}".format(min_value, value)
                    if max_value is not None and value > max_value:
                        status = False
                        invalid = "Metric value is larger than {}: {}".format(max_value, value)

                    self.log.info("    %-12s %-4s %s %s",
                                  host, rank, value, invalid)
        return status<|MERGE_RESOLUTION|>--- conflicted
+++ resolved
@@ -29,12 +29,18 @@
 
 def _flatten(items):
     """Flatten a mixed list of lists and strings."""
-    for item in items:
-        if isinstance(item, Iterable) and not isinstance(item, (str, bytes)):
-            yield from _flatten(item)
-        else:
-            yield item
-
+    def _flatten_iter(items):
+        if not isinstance(items, Iterable):
+            yield items
+            return
+
+        for item in items:
+            if isinstance(item, Iterable) and not isinstance(item, (str, bytes)):
+                yield from _flatten_iter(item)
+            else:
+                yield item
+
+    return list(_flatten_iter(items))
 
 class TelemetryUtils():
     # pylint: disable=too-many-nested-blocks
@@ -132,7 +138,7 @@
         "engine_pool_block_allocator_frags_large",
         "engine_pool_block_allocator_frags_small",
         "engine_pool_block_allocator_free_blks",
-        "engine_pool_ops_key2anchor"])
+        "engine_pool_ops_key2anchor"]))
     ENGINE_EVENT_METRICS = [
         "engine_events_dead_ranks",
         "engine_events_last_event_ts",
@@ -155,11 +161,7 @@
         "engine_dmabuff_active_reqs",
         "engine_dmabuff_queued_reqs",
         "engine_dmabuff_grab_errs",
-<<<<<<< HEAD
-        _gen_stats_metrics("engine_dmabuff_grab_retries"),
-        _gen_stats_metrics("engine_dmabuff_wal_sz"),
-        _gen_stats_metrics("engine_dmabuff_wal_qd"),
-        _gen_stats_metrics("engine_dmabuff_wal_waiters")])
+        _gen_stats_metrics("engine_dmabuff_grab_retries")])
     ENGINE_IO_DTX_COMMITTABLE_METRICS = \
         _gen_stats_metrics("engine_io_dtx_committable")
     ENGINE_IO_DTX_COMMITTED_METRICS = \
@@ -264,325 +266,6 @@
         _gen_stats_metrics("engine_io_ops_tgt_update_active")
     ENGINE_IO_OPS_UPDATE_ACTIVE_METRICS = \
         _gen_stats_metrics("engine_io_ops_update_active")
-=======
-        "engine_dmabuff_grab_retries",
-        "engine_dmabuff_grab_retries_max",
-        "engine_dmabuff_grab_retries_mean",
-        "engine_dmabuff_grab_retries_min",
-        "engine_dmabuff_grab_retries_stddev"]
-    ENGINE_IO_DTX_COMMITTABLE_METRICS = [
-        "engine_io_dtx_committable",
-        "engine_io_dtx_committable_max",
-        "engine_io_dtx_committable_mean",
-        "engine_io_dtx_committable_min",
-        "engine_io_dtx_committable_stddev"]
-    ENGINE_IO_DTX_COMMITTED_METRICS = [
-        "engine_io_dtx_committed",
-        "engine_io_dtx_committed_max",
-        "engine_io_dtx_committed_mean",
-        "engine_io_dtx_committed_min",
-        "engine_io_dtx_committed_stddev"]
-    ENGINE_IO_LATENCY_FETCH_METRICS = [
-        "engine_io_latency_fetch",
-        "engine_io_latency_fetch_max",
-        "engine_io_latency_fetch_mean",
-        "engine_io_latency_fetch_min",
-        "engine_io_latency_fetch_stddev"]
-    ENGINE_IO_LATENCY_BULK_FETCH_METRICS = [
-        "engine_io_latency_bulk_fetch",
-        "engine_io_latency_bulk_fetch_max",
-        "engine_io_latency_bulk_fetch_mean",
-        "engine_io_latency_bulk_fetch_min",
-        "engine_io_latency_bulk_fetch_stddev"]
-    ENGINE_IO_LATENCY_VOS_FETCH_METRICS = [
-        "engine_io_latency_vos_fetch",
-        "engine_io_latency_vos_fetch_max",
-        "engine_io_latency_vos_fetch_mean",
-        "engine_io_latency_vos_fetch_min",
-        "engine_io_latency_vos_fetch_stddev"]
-    ENGINE_IO_LATENCY_BIO_FETCH_METRICS = [
-        "engine_io_latency_bio_fetch",
-        "engine_io_latency_bio_fetch_max",
-        "engine_io_latency_bio_fetch_mean",
-        "engine_io_latency_bio_fetch_min",
-        "engine_io_latency_bio_fetch_stddev"]
-    ENGINE_IO_LATENCY_UPDATE_METRICS = [
-        "engine_io_latency_update",
-        "engine_io_latency_update_max",
-        "engine_io_latency_update_mean",
-        "engine_io_latency_update_min",
-        "engine_io_latency_update_stddev"]
-    ENGINE_IO_LATENCY_TGT_UPDATE_METRICS = [
-        "engine_io_latency_tgt_update",
-        "engine_io_latency_tgt_update_max",
-        "engine_io_latency_tgt_update_mean",
-        "engine_io_latency_tgt_update_min",
-        "engine_io_latency_tgt_update_stddev"]
-    ENGINE_IO_LATENCY_BULK_UPDATE_METRICS = [
-        "engine_io_latency_bulk_update",
-        "engine_io_latency_bulk_update_max",
-        "engine_io_latency_bulk_update_mean",
-        "engine_io_latency_bulk_update_min",
-        "engine_io_latency_bulk_update_stddev"]
-    ENGINE_IO_LATENCY_VOS_UPDATE_METRICS = [
-        "engine_io_latency_vos_update",
-        "engine_io_latency_vos_update_max",
-        "engine_io_latency_vos_update_mean",
-        "engine_io_latency_vos_update_min",
-        "engine_io_latency_vos_update_stddev"]
-    ENGINE_IO_LATENCY_BIO_UPDATE_METRICS = [
-        "engine_io_latency_bio_update",
-        "engine_io_latency_bio_update_max",
-        "engine_io_latency_bio_update_mean",
-        "engine_io_latency_bio_update_min",
-        "engine_io_latency_bio_update_stddev"]
-    ENGINE_IO_OPS_AKEY_ENUM_METRICS = [
-        "engine_io_ops_akey_enum_active",
-        "engine_io_ops_akey_enum_active_max",
-        "engine_io_ops_akey_enum_active_mean",
-        "engine_io_ops_akey_enum_active_min",
-        "engine_io_ops_akey_enum_active_stddev"]
-    ENGINE_IO_OPS_AKEY_ENUM_LATENCY_METRICS = [
-        "engine_io_ops_akey_enum_latency",
-        "engine_io_ops_akey_enum_latency_max",
-        "engine_io_ops_akey_enum_latency_mean",
-        "engine_io_ops_akey_enum_latency_min",
-        "engine_io_ops_akey_enum_latency_stddev"]
-    ENGINE_IO_OPS_AKEY_PUNCH_ACTIVE_METRICS = [
-        "engine_io_ops_akey_punch_active",
-        "engine_io_ops_akey_punch_active_max",
-        "engine_io_ops_akey_punch_active_mean",
-        "engine_io_ops_akey_punch_active_min",
-        "engine_io_ops_akey_punch_active_stddev"]
-    ENGINE_IO_OPS_AKEY_PUNCH_LATENCY_METRICS = [
-        "engine_io_ops_akey_punch_latency",
-        "engine_io_ops_akey_punch_latency_max",
-        "engine_io_ops_akey_punch_latency_mean",
-        "engine_io_ops_akey_punch_latency_min",
-        "engine_io_ops_akey_punch_latency_stddev"]
-    ENGINE_IO_OPS_COMPOUND_ACTIVE_METRICS = [
-        "engine_io_ops_compound_active",
-        "engine_io_ops_compound_active_max",
-        "engine_io_ops_compound_active_mean",
-        "engine_io_ops_compound_active_min",
-        "engine_io_ops_compound_active_stddev"]
-    ENGINE_IO_OPS_COMPOUND_LATENCY_METRICS = [
-        "engine_io_ops_compound_latency",
-        "engine_io_ops_compound_latency_max",
-        "engine_io_ops_compound_latency_mean",
-        "engine_io_ops_compound_latency_min",
-        "engine_io_ops_compound_latency_stddev"]
-    ENGINE_IO_OPS_DKEY_ENUM_ACTIVE_METRICS = [
-        "engine_io_ops_dkey_enum_active",
-        "engine_io_ops_dkey_enum_active_max",
-        "engine_io_ops_dkey_enum_active_mean",
-        "engine_io_ops_dkey_enum_active_min",
-        "engine_io_ops_dkey_enum_active_stddev"]
-    ENGINE_IO_OPS_DKEY_ENUM_LATENCY_METRICS = [
-        "engine_io_ops_dkey_enum_latency",
-        "engine_io_ops_dkey_enum_latency_max",
-        "engine_io_ops_dkey_enum_latency_mean",
-        "engine_io_ops_dkey_enum_latency_min",
-        "engine_io_ops_dkey_enum_latency_stddev"]
-    ENGINE_IO_OPS_DKEY_PUNCH_ACTIVE_METRICS = [
-        "engine_io_ops_dkey_punch_active",
-        "engine_io_ops_dkey_punch_active_max",
-        "engine_io_ops_dkey_punch_active_mean",
-        "engine_io_ops_dkey_punch_active_min",
-        "engine_io_ops_dkey_punch_active_stddev"]
-    ENGINE_IO_OPS_DKEY_PUNCH_LATENCY_METRICS = [
-        "engine_io_ops_dkey_punch_latency",
-        "engine_io_ops_dkey_punch_latency_max",
-        "engine_io_ops_dkey_punch_latency_mean",
-        "engine_io_ops_dkey_punch_latency_min",
-        "engine_io_ops_dkey_punch_latency_stddev"]
-    ENGINE_IO_OPS_EC_AGG_ACTIVE_METRICS = [
-        "engine_io_ops_ec_agg_active",
-        "engine_io_ops_ec_agg_active_max",
-        "engine_io_ops_ec_agg_active_mean",
-        "engine_io_ops_ec_agg_active_min",
-        "engine_io_ops_ec_agg_active_stddev"]
-    ENGINE_IO_OPS_EC_AGG_LATENCY_METRICS = [
-        "engine_io_ops_ec_agg_latency",
-        "engine_io_ops_ec_agg_latency_max",
-        "engine_io_ops_ec_agg_latency_mean",
-        "engine_io_ops_ec_agg_latency_min",
-        "engine_io_ops_ec_agg_latency_stddev"]
-    ENGINE_IO_OPS_EC_REP_ACTIVE_METRICS = [
-        "engine_io_ops_ec_rep_active",
-        "engine_io_ops_ec_rep_active_max",
-        "engine_io_ops_ec_rep_active_mean",
-        "engine_io_ops_ec_rep_active_min",
-        "engine_io_ops_ec_rep_active_stddev"]
-    ENGINE_IO_OPS_EC_REP_LATENCY_METRICS = [
-        "engine_io_ops_ec_rep_latency",
-        "engine_io_ops_ec_rep_latency_max",
-        "engine_io_ops_ec_rep_latency_mean",
-        "engine_io_ops_ec_rep_latency_min",
-        "engine_io_ops_ec_rep_latency_stddev"]
-    ENGINE_IO_OPS_FETCH_ACTIVE_METRICS = [
-        "engine_io_ops_fetch_active",
-        "engine_io_ops_fetch_active_max",
-        "engine_io_ops_fetch_active_mean",
-        "engine_io_ops_fetch_active_min",
-        "engine_io_ops_fetch_active_stddev"]
-    ENGINE_IO_OPS_KEY_QUERY_ACTIVE_METRICS = [
-        "engine_io_ops_key_query_active",
-        "engine_io_ops_key_query_active_max",
-        "engine_io_ops_key_query_active_mean",
-        "engine_io_ops_key_query_active_min",
-        "engine_io_ops_key_query_active_stddev"]
-    ENGINE_IO_OPS_KEY_QUERY_LATENCY_METRICS = [
-        "engine_io_ops_key_query_latency",
-        "engine_io_ops_key_query_latency_max",
-        "engine_io_ops_key_query_latency_mean",
-        "engine_io_ops_key_query_latency_min",
-        "engine_io_ops_key_query_latency_stddev"]
-    ENGINE_IO_OPS_KEY2ANCHOR_ACTIVE_METRICS = [
-        "engine_io_ops_key2anchor_active",
-        "engine_io_ops_key2anchor_active_max",
-        "engine_io_ops_key2anchor_active_mean",
-        "engine_io_ops_key2anchor_active_min",
-        "engine_io_ops_key2anchor_active_stddev"]
-    ENGINE_IO_OPS_KEY2ANCHOR_LATENCY_METRICS = [
-        "engine_io_ops_key2anchor_latency",
-        "engine_io_ops_key2anchor_latency_max",
-        "engine_io_ops_key2anchor_latency_mean",
-        "engine_io_ops_key2anchor_latency_min",
-        "engine_io_ops_key2anchor_latency_stddev"]
-    ENGINE_IO_OPS_MIGRATE_ACTIVE_METRICS = [
-        "engine_io_ops_migrate_active",
-        "engine_io_ops_migrate_active_max",
-        "engine_io_ops_migrate_active_mean",
-        "engine_io_ops_migrate_active_min",
-        "engine_io_ops_migrate_active_stddev"]
-    ENGINE_IO_OPS_MIGRATE_LATENCY_METRICS = [
-        "engine_io_ops_migrate_latency",
-        "engine_io_ops_migrate_latency_max",
-        "engine_io_ops_migrate_latency_mean",
-        "engine_io_ops_migrate_latency_min",
-        "engine_io_ops_migrate_latency_stddev"]
-    ENGINE_IO_OPS_OBJ_COLL_PUNCH_ACTIVE_METRICS = [
-        "engine_io_ops_obj_coll_punch_active",
-        "engine_io_ops_obj_coll_punch_active_max",
-        "engine_io_ops_obj_coll_punch_active_mean",
-        "engine_io_ops_obj_coll_punch_active_min",
-        "engine_io_ops_obj_coll_punch_active_stddev"]
-    ENGINE_IO_OPS_OBJ_COLL_PUNCH_LATENCY_METRICS = [
-        "engine_io_ops_obj_coll_punch_latency",
-        "engine_io_ops_obj_coll_punch_latency_max",
-        "engine_io_ops_obj_coll_punch_latency_mean",
-        "engine_io_ops_obj_coll_punch_latency_min",
-        "engine_io_ops_obj_coll_punch_latency_stddev"]
-    ENGINE_IO_OPS_OBJ_COLL_QUERY_ACTIVE_METRICS = [
-        "engine_io_ops_obj_coll_query_active",
-        "engine_io_ops_obj_coll_query_active_max",
-        "engine_io_ops_obj_coll_query_active_mean",
-        "engine_io_ops_obj_coll_query_active_min",
-        "engine_io_ops_obj_coll_query_active_stddev"]
-    ENGINE_IO_OPS_OBJ_COLL_QUERY_LATENCY_METRICS = [
-        "engine_io_ops_obj_coll_query_latency",
-        "engine_io_ops_obj_coll_query_latency_max",
-        "engine_io_ops_obj_coll_query_latency_mean",
-        "engine_io_ops_obj_coll_query_latency_min",
-        "engine_io_ops_obj_coll_query_latency_stddev"]
-    ENGINE_IO_OPS_OBJ_ENUM_ACTIVE_METRICS = [
-        "engine_io_ops_obj_enum_active",
-        "engine_io_ops_obj_enum_active_max",
-        "engine_io_ops_obj_enum_active_mean",
-        "engine_io_ops_obj_enum_active_min",
-        "engine_io_ops_obj_enum_active_stddev"]
-    ENGINE_IO_OPS_OBJ_ENUM_LATENCY_METRICS = [
-        "engine_io_ops_obj_enum_latency",
-        "engine_io_ops_obj_enum_latency_max",
-        "engine_io_ops_obj_enum_latency_mean",
-        "engine_io_ops_obj_enum_latency_min",
-        "engine_io_ops_obj_enum_latency_stddev"]
-    ENGINE_IO_OPS_OBJ_PUNCH_ACTIVE_METRICS = [
-        "engine_io_ops_obj_punch_active",
-        "engine_io_ops_obj_punch_active_max",
-        "engine_io_ops_obj_punch_active_mean",
-        "engine_io_ops_obj_punch_active_min",
-        "engine_io_ops_obj_punch_active_stddev"]
-    ENGINE_IO_OPS_OBJ_PUNCH_LATENCY_METRICS = [
-        "engine_io_ops_obj_punch_latency",
-        "engine_io_ops_obj_punch_latency_max",
-        "engine_io_ops_obj_punch_latency_mean",
-        "engine_io_ops_obj_punch_latency_min",
-        "engine_io_ops_obj_punch_latency_stddev"]
-    ENGINE_IO_OPS_OBJ_SYNC_ACTIVE_METRICS = [
-        "engine_io_ops_obj_sync_active",
-        "engine_io_ops_obj_sync_active_max",
-        "engine_io_ops_obj_sync_active_mean",
-        "engine_io_ops_obj_sync_active_min",
-        "engine_io_ops_obj_sync_active_stddev"]
-    ENGINE_IO_OPS_OBJ_SYNC_LATENCY_METRICS = [
-        "engine_io_ops_obj_sync_latency",
-        "engine_io_ops_obj_sync_latency_max",
-        "engine_io_ops_obj_sync_latency_mean",
-        "engine_io_ops_obj_sync_latency_min",
-        "engine_io_ops_obj_sync_latency_stddev"]
-    ENGINE_IO_OPS_RECX_ENUM_ACTIVE_METRICS = [
-        "engine_io_ops_recx_enum_active",
-        "engine_io_ops_recx_enum_active_max",
-        "engine_io_ops_recx_enum_active_mean",
-        "engine_io_ops_recx_enum_active_min",
-        "engine_io_ops_recx_enum_active_stddev"]
-    ENGINE_IO_OPS_RECX_ENUM_LATENCY_METRICS = [
-        "engine_io_ops_recx_enum_latency",
-        "engine_io_ops_recx_enum_latency_max",
-        "engine_io_ops_recx_enum_latency_mean",
-        "engine_io_ops_recx_enum_latency_min",
-        "engine_io_ops_recx_enum_latency_stddev"]
-    ENGINE_IO_OPS_TGT_AKEY_PUNCH_ACTIVE_METRICS = [
-        "engine_io_ops_tgt_akey_punch_active",
-        "engine_io_ops_tgt_akey_punch_active_max",
-        "engine_io_ops_tgt_akey_punch_active_mean",
-        "engine_io_ops_tgt_akey_punch_active_min",
-        "engine_io_ops_tgt_akey_punch_active_stddev"]
-    ENGINE_IO_OPS_TGT_AKEY_PUNCH_LATENCY_METRICS = [
-        "engine_io_ops_tgt_akey_punch_latency",
-        "engine_io_ops_tgt_akey_punch_latency_max",
-        "engine_io_ops_tgt_akey_punch_latency_mean",
-        "engine_io_ops_tgt_akey_punch_latency_min",
-        "engine_io_ops_tgt_akey_punch_latency_stddev"]
-    ENGINE_IO_OPS_TGT_DKEY_PUNCH_ACTIVE_METRICS = [
-        "engine_io_ops_tgt_dkey_punch_active",
-        "engine_io_ops_tgt_dkey_punch_active_max",
-        "engine_io_ops_tgt_dkey_punch_active_mean",
-        "engine_io_ops_tgt_dkey_punch_active_min",
-        "engine_io_ops_tgt_dkey_punch_active_stddev"]
-    ENGINE_IO_OPS_TGT_DKEY_PUNCH_LATENCY_METRICS = [
-        "engine_io_ops_tgt_dkey_punch_latency",
-        "engine_io_ops_tgt_dkey_punch_latency_max",
-        "engine_io_ops_tgt_dkey_punch_latency_mean",
-        "engine_io_ops_tgt_dkey_punch_latency_min",
-        "engine_io_ops_tgt_dkey_punch_latency_stddev"]
-    ENGINE_IO_OPS_TGT_PUNCH_ACTIVE_METRICS = [
-        "engine_io_ops_tgt_punch_active",
-        "engine_io_ops_tgt_punch_active_max",
-        "engine_io_ops_tgt_punch_active_mean",
-        "engine_io_ops_tgt_punch_active_min",
-        "engine_io_ops_tgt_punch_active_stddev"]
-    ENGINE_IO_OPS_TGT_PUNCH_LATENCY_METRICS = [
-        "engine_io_ops_tgt_punch_latency",
-        "engine_io_ops_tgt_punch_latency_max",
-        "engine_io_ops_tgt_punch_latency_mean",
-        "engine_io_ops_tgt_punch_latency_min",
-        "engine_io_ops_tgt_punch_latency_stddev"]
-    ENGINE_IO_OPS_TGT_UPDATE_ACTIVE_METRICS = [
-        "engine_io_ops_tgt_update_active",
-        "engine_io_ops_tgt_update_active_max",
-        "engine_io_ops_tgt_update_active_mean",
-        "engine_io_ops_tgt_update_active_min",
-        "engine_io_ops_tgt_update_active_stddev"]
-    ENGINE_IO_OPS_UPDATE_ACTIVE_METRICS = [
-        "engine_io_ops_update_active",
-        "engine_io_ops_update_active_max",
-        "engine_io_ops_update_active_mean",
-        "engine_io_ops_update_active_min",
-        "engine_io_ops_update_active_stddev"]
->>>>>>> 1df5039c
     ENGINE_IO_METRICS = ENGINE_IO_DTX_COMMITTABLE_METRICS +\
         ENGINE_IO_DTX_COMMITTED_METRICS +\
         ENGINE_IO_LATENCY_FETCH_METRICS +\
