"""
(C) Copyright 2021-2024 Intel Corporation.

SPDX-License-Identifier: BSD-2-Clause-Patent
"""
import re
from logging import getLogger

from ClusterShell.NodeSet import NodeSet


class TelemetryUtils():
    # pylint: disable=too-many-nested-blocks
    """Defines a object used to verify telemetry information."""

    # Define a set of patterns that shouldn't be used for comparisons.
    METRIC_EXCLUDE_PATTERNS = [
        re.compile("^go_.*"),       # internal Go metrics
        re.compile("^process_.*"),  # internal process metrics
    ]
    ENGINE_CONTAINER_METRICS = [
        "engine_pool_ops_cont_open",
        "engine_pool_ops_cont_close",
        "engine_pool_ops_cont_create",
        "engine_pool_ops_cont_destroy",
        "engine_pool_ops_cont_query"]
    ENGINE_POOL_METRICS = [
        "engine_pool_entries_dtx_batched_degree",
        "engine_pool_entries_dtx_batched_total",
        "engine_pool_ops_akey_enum",
        "engine_pool_ops_akey_punch",
        "engine_pool_ops_compound",
        "engine_pool_ops_dkey_enum",
        "engine_pool_ops_dkey_punch",
        "engine_pool_ops_dtx_abort",
        "engine_pool_ops_dtx_check",
        "engine_pool_ops_dtx_coll_abort",
        "engine_pool_ops_dtx_coll_check",
        "engine_pool_ops_dtx_coll_commit",
        "engine_pool_ops_dtx_commit",
        "engine_pool_ops_dtx_refresh",
        "engine_pool_ops_ec_agg",
        "engine_pool_ops_ec_rep",
        "engine_pool_ops_fetch",
        "engine_pool_ops_key_query",
        "engine_pool_ops_migrate",
        "engine_pool_ops_obj_enum",
        "engine_pool_ops_obj_punch",
        "engine_pool_ops_obj_sync",
        "engine_pool_ops_recx_enum",
        "engine_pool_ops_tgt_akey_punch",
        "engine_pool_ops_tgt_dkey_punch",
        "engine_pool_ops_tgt_punch",
        "engine_pool_ops_tgt_update",
        "engine_pool_ops_update",
        "engine_pool_ops_pool_connect",
        "engine_pool_ops_pool_disconnect",
        "engine_pool_ops_pool_evict",
        "engine_pool_ops_pool_query",
        "engine_pool_ops_pool_query_space",
        "engine_pool_resent",
        "engine_pool_restarted",
        "engine_pool_retry",
        "engine_pool_scrubber_busy_time",
        "engine_pool_scrubber_bytes_scrubbed_current",
        "engine_pool_scrubber_bytes_scrubbed_prev",
        "engine_pool_scrubber_bytes_scrubbed_total",
        "engine_pool_scrubber_corruption_current",
        "engine_pool_scrubber_corruption_total",
        "engine_pool_scrubber_csums_current",
        "engine_pool_scrubber_csums_prev",
        "engine_pool_scrubber_csums_total",
        "engine_pool_scrubber_next_csum_scrub",
        "engine_pool_scrubber_next_tree_scrub",
        "engine_pool_scrubber_prev_duration",
        "engine_pool_scrubber_prev_duration_max",
        "engine_pool_scrubber_prev_duration_mean",
        "engine_pool_scrubber_prev_duration_min",
        "engine_pool_scrubber_prev_duration_stddev",
        "engine_pool_scrubber_scrubber_started",
        "engine_pool_scrubber_scrubs_completed",
        "engine_pool_started_at",
        "engine_pool_vos_aggregation_akey_deleted",
        "engine_pool_vos_aggregation_akey_scanned",
        "engine_pool_vos_aggregation_akey_skipped",
        "engine_pool_vos_aggregation_csum_errors",
        "engine_pool_vos_aggregation_deleted_ev",
        "engine_pool_vos_aggregation_deleted_sv",
        "engine_pool_vos_aggregation_dkey_deleted",
        "engine_pool_vos_aggregation_dkey_scanned",
        "engine_pool_vos_aggregation_dkey_skipped",
        "engine_pool_vos_aggregation_epr_duration",
        "engine_pool_vos_aggregation_epr_duration_max",
        "engine_pool_vos_aggregation_epr_duration_mean",
        "engine_pool_vos_aggregation_epr_duration_min",
        "engine_pool_vos_aggregation_epr_duration_stddev",
        "engine_pool_vos_aggregation_merged_recs",
        "engine_pool_vos_aggregation_merged_size",
        "engine_pool_vos_aggregation_obj_deleted",
        "engine_pool_vos_aggregation_obj_scanned",
        "engine_pool_vos_aggregation_obj_skipped",
        "engine_pool_vos_aggregation_uncommitted",
        "engine_pool_vos_space_nvme_used",
        "engine_pool_vos_space_scm_used",
        "engine_pool_xferred_fetch",
        "engine_pool_xferred_update",
        "engine_pool_EC_update_full_stripe",
        "engine_pool_EC_update_partial",
        "engine_pool_block_allocator_alloc_hint",
        "engine_pool_block_allocator_alloc_large",
        "engine_pool_block_allocator_alloc_small",
        "engine_pool_block_allocator_frags_aging",
        "engine_pool_block_allocator_frags_large",
        "engine_pool_block_allocator_frags_small",
        "engine_pool_block_allocator_free_blks",
        "engine_pool_ops_key2anchor"]
    ENGINE_EVENT_METRICS = [
        "engine_events_dead_ranks",
        "engine_events_last_event_ts",
        "engine_servicing_at",
        "engine_started_at"]
    ENGINE_SCHED_METRICS = [
        "engine_sched_total_time",
        "engine_sched_relax_time",
        "engine_sched_wait_queue",
        "engine_sched_sleep_queue",
        "engine_sched_total_reject",
        "engine_sched_cycle_duration",
        "engine_sched_cycle_duration_max",
        "engine_sched_cycle_duration_mean",
        "engine_sched_cycle_duration_min",
        "engine_sched_cycle_duration_stddev",
        "engine_sched_cycle_size",
        "engine_sched_cycle_size_max",
        "engine_sched_cycle_size_mean",
        "engine_sched_cycle_size_min",
        "engine_sched_cycle_size_stddev"]
    ENGINE_DMABUFF_METRICS = [
        "engine_dmabuff_total_chunks",
        "engine_dmabuff_used_chunks_io",
        "engine_dmabuff_used_chunks_local",
        "engine_dmabuff_used_chunks_rebuild",
        "engine_dmabuff_bulk_grps",
        "engine_dmabuff_active_reqs",
        "engine_dmabuff_queued_reqs",
        "engine_dmabuff_grab_errs",
        "engine_dmabuff_grab_retries",
        "engine_dmabuff_grab_retries_max",
        "engine_dmabuff_grab_retries_mean",
        "engine_dmabuff_grab_retries_min",
        "engine_dmabuff_grab_retries_stddev",
        "engine_dmabuff_wal_sz",
        "engine_dmabuff_wal_sz_max",
        "engine_dmabuff_wal_sz_mean",
        "engine_dmabuff_wal_sz_min",
        "engine_dmabuff_wal_sz_stddev",
        "engine_dmabuff_wal_qd",
        "engine_dmabuff_wal_qd_max",
        "engine_dmabuff_wal_qd_mean",
        "engine_dmabuff_wal_qd_min",
        "engine_dmabuff_wal_qd_stddev",
        "engine_dmabuff_wal_waiters",
        "engine_dmabuff_wal_waiters_max",
        "engine_dmabuff_wal_waiters_mean",
        "engine_dmabuff_wal_waiters_min",
        "engine_dmabuff_wal_waiters_stddev"]
    ENGINE_IO_DTX_COMMITTABLE_METRICS = [
        "engine_io_dtx_committable",
        "engine_io_dtx_committable_max",
        "engine_io_dtx_committable_mean",
        "engine_io_dtx_committable_min",
        "engine_io_dtx_committable_stddev"]
    ENGINE_IO_DTX_COMMITTED_METRICS = [
        "engine_io_dtx_committed",
        "engine_io_dtx_committed_max",
        "engine_io_dtx_committed_mean",
        "engine_io_dtx_committed_min",
        "engine_io_dtx_committed_stddev"]
    ENGINE_IO_LATENCY_FETCH_METRICS = [
        "engine_io_latency_fetch",
        "engine_io_latency_fetch_max",
        "engine_io_latency_fetch_mean",
        "engine_io_latency_fetch_min",
        "engine_io_latency_fetch_stddev"]
    ENGINE_IO_LATENCY_BULK_FETCH_METRICS = [
        "engine_io_latency_bulk_fetch",
        "engine_io_latency_bulk_fetch_max",
        "engine_io_latency_bulk_fetch_mean",
        "engine_io_latency_bulk_fetch_min",
        "engine_io_latency_bulk_fetch_stddev"]
    ENGINE_IO_LATENCY_VOS_FETCH_METRICS = [
        "engine_io_latency_vos_fetch",
        "engine_io_latency_vos_fetch_max",
        "engine_io_latency_vos_fetch_mean",
        "engine_io_latency_vos_fetch_min",
        "engine_io_latency_vos_fetch_stddev"]
    ENGINE_IO_LATENCY_BIO_FETCH_METRICS = [
        "engine_io_latency_bio_fetch",
        "engine_io_latency_bio_fetch_max",
        "engine_io_latency_bio_fetch_mean",
        "engine_io_latency_bio_fetch_min",
        "engine_io_latency_bio_fetch_stddev"]
    ENGINE_IO_LATENCY_UPDATE_METRICS = [
        "engine_io_latency_update",
        "engine_io_latency_update_max",
        "engine_io_latency_update_mean",
        "engine_io_latency_update_min",
        "engine_io_latency_update_stddev"]
    ENGINE_IO_LATENCY_TGT_UPDATE_METRICS = [
        "engine_io_latency_tgt_update",
        "engine_io_latency_tgt_update_max",
        "engine_io_latency_tgt_update_mean",
        "engine_io_latency_tgt_update_min",
        "engine_io_latency_tgt_update_stddev"]
    ENGINE_IO_LATENCY_BULK_UPDATE_METRICS = [
        "engine_io_latency_bulk_update",
        "engine_io_latency_bulk_update_max",
        "engine_io_latency_bulk_update_mean",
        "engine_io_latency_bulk_update_min",
        "engine_io_latency_bulk_update_stddev"]
    ENGINE_IO_LATENCY_VOS_UPDATE_METRICS = [
        "engine_io_latency_vos_update",
        "engine_io_latency_vos_update_max",
        "engine_io_latency_vos_update_mean",
        "engine_io_latency_vos_update_min",
        "engine_io_latency_vos_update_stddev"]
    ENGINE_IO_LATENCY_BIO_UPDATE_METRICS = [
        "engine_io_latency_bio_update",
        "engine_io_latency_bio_update_max",
        "engine_io_latency_bio_update_mean",
        "engine_io_latency_bio_update_min",
        "engine_io_latency_bio_update_stddev"]
    ENGINE_IO_OPS_AKEY_ENUM_METRICS = [
        "engine_io_ops_akey_enum_active",
        "engine_io_ops_akey_enum_active_max",
        "engine_io_ops_akey_enum_active_mean",
        "engine_io_ops_akey_enum_active_min",
        "engine_io_ops_akey_enum_active_stddev"]
    ENGINE_IO_OPS_AKEY_ENUM_LATENCY_METRICS = [
        "engine_io_ops_akey_enum_latency",
        "engine_io_ops_akey_enum_latency_max",
        "engine_io_ops_akey_enum_latency_mean",
        "engine_io_ops_akey_enum_latency_min",
        "engine_io_ops_akey_enum_latency_stddev"]
    ENGINE_IO_OPS_AKEY_PUNCH_ACTIVE_METRICS = [
        "engine_io_ops_akey_punch_active",
        "engine_io_ops_akey_punch_active_max",
        "engine_io_ops_akey_punch_active_mean",
        "engine_io_ops_akey_punch_active_min",
        "engine_io_ops_akey_punch_active_stddev"]
    ENGINE_IO_OPS_AKEY_PUNCH_LATENCY_METRICS = [
        "engine_io_ops_akey_punch_latency",
        "engine_io_ops_akey_punch_latency_max",
        "engine_io_ops_akey_punch_latency_mean",
        "engine_io_ops_akey_punch_latency_min",
        "engine_io_ops_akey_punch_latency_stddev"]
    ENGINE_IO_OPS_COMPOUND_ACTIVE_METRICS = [
        "engine_io_ops_compound_active",
        "engine_io_ops_compound_active_max",
        "engine_io_ops_compound_active_mean",
        "engine_io_ops_compound_active_min",
        "engine_io_ops_compound_active_stddev"]
    ENGINE_IO_OPS_COMPOUND_LATENCY_METRICS = [
        "engine_io_ops_compound_latency",
        "engine_io_ops_compound_latency_max",
        "engine_io_ops_compound_latency_mean",
        "engine_io_ops_compound_latency_min",
        "engine_io_ops_compound_latency_stddev"]
    ENGINE_IO_OPS_DKEY_ENUM_ACTIVE_METRICS = [
        "engine_io_ops_dkey_enum_active",
        "engine_io_ops_dkey_enum_active_max",
        "engine_io_ops_dkey_enum_active_mean",
        "engine_io_ops_dkey_enum_active_min",
        "engine_io_ops_dkey_enum_active_stddev"]
    ENGINE_IO_OPS_DKEY_ENUM_LATENCY_METRICS = [
        "engine_io_ops_dkey_enum_latency",
        "engine_io_ops_dkey_enum_latency_max",
        "engine_io_ops_dkey_enum_latency_mean",
        "engine_io_ops_dkey_enum_latency_min",
        "engine_io_ops_dkey_enum_latency_stddev"]
    ENGINE_IO_OPS_DKEY_PUNCH_ACTIVE_METRICS = [
        "engine_io_ops_dkey_punch_active",
        "engine_io_ops_dkey_punch_active_max",
        "engine_io_ops_dkey_punch_active_mean",
        "engine_io_ops_dkey_punch_active_min",
        "engine_io_ops_dkey_punch_active_stddev"]
    ENGINE_IO_OPS_DKEY_PUNCH_LATENCY_METRICS = [
        "engine_io_ops_dkey_punch_latency",
        "engine_io_ops_dkey_punch_latency_max",
        "engine_io_ops_dkey_punch_latency_mean",
        "engine_io_ops_dkey_punch_latency_min",
        "engine_io_ops_dkey_punch_latency_stddev"]
    ENGINE_IO_OPS_EC_AGG_ACTIVE_METRICS = [
        "engine_io_ops_ec_agg_active",
        "engine_io_ops_ec_agg_active_max",
        "engine_io_ops_ec_agg_active_mean",
        "engine_io_ops_ec_agg_active_min",
        "engine_io_ops_ec_agg_active_stddev"]
    ENGINE_IO_OPS_EC_AGG_LATENCY_METRICS = [
        "engine_io_ops_ec_agg_latency",
        "engine_io_ops_ec_agg_latency_max",
        "engine_io_ops_ec_agg_latency_mean",
        "engine_io_ops_ec_agg_latency_min",
        "engine_io_ops_ec_agg_latency_stddev"]
    ENGINE_IO_OPS_EC_REP_ACTIVE_METRICS = [
        "engine_io_ops_ec_rep_active",
        "engine_io_ops_ec_rep_active_max",
        "engine_io_ops_ec_rep_active_mean",
        "engine_io_ops_ec_rep_active_min",
        "engine_io_ops_ec_rep_active_stddev"]
    ENGINE_IO_OPS_EC_REP_LATENCY_METRICS = [
        "engine_io_ops_ec_rep_latency",
        "engine_io_ops_ec_rep_latency_max",
        "engine_io_ops_ec_rep_latency_mean",
        "engine_io_ops_ec_rep_latency_min",
        "engine_io_ops_ec_rep_latency_stddev"]
    ENGINE_IO_OPS_FETCH_ACTIVE_METRICS = [
        "engine_io_ops_fetch_active",
        "engine_io_ops_fetch_active_max",
        "engine_io_ops_fetch_active_mean",
        "engine_io_ops_fetch_active_min",
        "engine_io_ops_fetch_active_stddev"]
    ENGINE_IO_OPS_KEY_QUERY_ACTIVE_METRICS = [
        "engine_io_ops_key_query_active",
        "engine_io_ops_key_query_active_max",
        "engine_io_ops_key_query_active_mean",
        "engine_io_ops_key_query_active_min",
        "engine_io_ops_key_query_active_stddev"]
    ENGINE_IO_OPS_KEY_QUERY_LATENCY_METRICS = [
        "engine_io_ops_key_query_latency",
        "engine_io_ops_key_query_latency_max",
        "engine_io_ops_key_query_latency_mean",
        "engine_io_ops_key_query_latency_min",
        "engine_io_ops_key_query_latency_stddev"]
    ENGINE_IO_OPS_KEY2ANCHOR_ACTIVE_METRICS = [
        "engine_io_ops_key2anchor_active",
        "engine_io_ops_key2anchor_active_max",
        "engine_io_ops_key2anchor_active_mean",
        "engine_io_ops_key2anchor_active_min",
        "engine_io_ops_key2anchor_active_stddev"]
    ENGINE_IO_OPS_KEY2ANCHOR_LATENCY_METRICS = [
        "engine_io_ops_key2anchor_latency",
        "engine_io_ops_key2anchor_latency_max",
        "engine_io_ops_key2anchor_latency_mean",
        "engine_io_ops_key2anchor_latency_min",
        "engine_io_ops_key2anchor_latency_stddev"]
    ENGINE_IO_OPS_MIGRATE_ACTIVE_METRICS = [
        "engine_io_ops_migrate_active",
        "engine_io_ops_migrate_active_max",
        "engine_io_ops_migrate_active_mean",
        "engine_io_ops_migrate_active_min",
        "engine_io_ops_migrate_active_stddev"]
    ENGINE_IO_OPS_MIGRATE_LATENCY_METRICS = [
        "engine_io_ops_migrate_latency",
        "engine_io_ops_migrate_latency_max",
        "engine_io_ops_migrate_latency_mean",
        "engine_io_ops_migrate_latency_min",
        "engine_io_ops_migrate_latency_stddev"]
    ENGINE_IO_OPS_OBJ_COLL_PUNCH_ACTIVE_METRICS = [
        "engine_io_ops_obj_coll_punch_active",
        "engine_io_ops_obj_coll_punch_active_max",
        "engine_io_ops_obj_coll_punch_active_mean",
        "engine_io_ops_obj_coll_punch_active_min",
        "engine_io_ops_obj_coll_punch_active_stddev"]
    ENGINE_IO_OPS_OBJ_COLL_PUNCH_LATENCY_METRICS = [
        "engine_io_ops_obj_coll_punch_latency",
        "engine_io_ops_obj_coll_punch_latency_max",
        "engine_io_ops_obj_coll_punch_latency_mean",
        "engine_io_ops_obj_coll_punch_latency_min",
        "engine_io_ops_obj_coll_punch_latency_stddev"]
    ENGINE_IO_OPS_OBJ_COLL_QUERY_ACTIVE_METRICS = [
        "engine_io_ops_obj_coll_query_active",
        "engine_io_ops_obj_coll_query_active_max",
        "engine_io_ops_obj_coll_query_active_mean",
        "engine_io_ops_obj_coll_query_active_min",
        "engine_io_ops_obj_coll_query_active_stddev"]
    ENGINE_IO_OPS_OBJ_COLL_QUERY_LATENCY_METRICS = [
        "engine_io_ops_obj_coll_query_latency",
        "engine_io_ops_obj_coll_query_latency_max",
        "engine_io_ops_obj_coll_query_latency_mean",
        "engine_io_ops_obj_coll_query_latency_min",
        "engine_io_ops_obj_coll_query_latency_stddev"]
    ENGINE_IO_OPS_OBJ_ENUM_ACTIVE_METRICS = [
        "engine_io_ops_obj_enum_active",
        "engine_io_ops_obj_enum_active_max",
        "engine_io_ops_obj_enum_active_mean",
        "engine_io_ops_obj_enum_active_min",
        "engine_io_ops_obj_enum_active_stddev"]
    ENGINE_IO_OPS_OBJ_ENUM_LATENCY_METRICS = [
        "engine_io_ops_obj_enum_latency",
        "engine_io_ops_obj_enum_latency_max",
        "engine_io_ops_obj_enum_latency_mean",
        "engine_io_ops_obj_enum_latency_min",
        "engine_io_ops_obj_enum_latency_stddev"]
    ENGINE_IO_OPS_OBJ_PUNCH_ACTIVE_METRICS = [
        "engine_io_ops_obj_punch_active",
        "engine_io_ops_obj_punch_active_max",
        "engine_io_ops_obj_punch_active_mean",
        "engine_io_ops_obj_punch_active_min",
        "engine_io_ops_obj_punch_active_stddev"]
    ENGINE_IO_OPS_OBJ_PUNCH_LATENCY_METRICS = [
        "engine_io_ops_obj_punch_latency",
        "engine_io_ops_obj_punch_latency_max",
        "engine_io_ops_obj_punch_latency_mean",
        "engine_io_ops_obj_punch_latency_min",
        "engine_io_ops_obj_punch_latency_stddev"]
    ENGINE_IO_OPS_OBJ_SYNC_ACTIVE_METRICS = [
        "engine_io_ops_obj_sync_active",
        "engine_io_ops_obj_sync_active_max",
        "engine_io_ops_obj_sync_active_mean",
        "engine_io_ops_obj_sync_active_min",
        "engine_io_ops_obj_sync_active_stddev"]
    ENGINE_IO_OPS_OBJ_SYNC_LATENCY_METRICS = [
        "engine_io_ops_obj_sync_latency",
        "engine_io_ops_obj_sync_latency_max",
        "engine_io_ops_obj_sync_latency_mean",
        "engine_io_ops_obj_sync_latency_min",
        "engine_io_ops_obj_sync_latency_stddev"]
    ENGINE_IO_OPS_RECX_ENUM_ACTIVE_METRICS = [
        "engine_io_ops_recx_enum_active",
        "engine_io_ops_recx_enum_active_max",
        "engine_io_ops_recx_enum_active_mean",
        "engine_io_ops_recx_enum_active_min",
        "engine_io_ops_recx_enum_active_stddev"]
    ENGINE_IO_OPS_RECX_ENUM_LATENCY_METRICS = [
        "engine_io_ops_recx_enum_latency",
        "engine_io_ops_recx_enum_latency_max",
        "engine_io_ops_recx_enum_latency_mean",
        "engine_io_ops_recx_enum_latency_min",
        "engine_io_ops_recx_enum_latency_stddev"]
    ENGINE_IO_OPS_TGT_AKEY_PUNCH_ACTIVE_METRICS = [
        "engine_io_ops_tgt_akey_punch_active",
        "engine_io_ops_tgt_akey_punch_active_max",
        "engine_io_ops_tgt_akey_punch_active_mean",
        "engine_io_ops_tgt_akey_punch_active_min",
        "engine_io_ops_tgt_akey_punch_active_stddev"]
    ENGINE_IO_OPS_TGT_AKEY_PUNCH_LATENCY_METRICS = [
        "engine_io_ops_tgt_akey_punch_latency",
        "engine_io_ops_tgt_akey_punch_latency_max",
        "engine_io_ops_tgt_akey_punch_latency_mean",
        "engine_io_ops_tgt_akey_punch_latency_min",
        "engine_io_ops_tgt_akey_punch_latency_stddev"]
    ENGINE_IO_OPS_TGT_DKEY_PUNCH_ACTIVE_METRICS = [
        "engine_io_ops_tgt_dkey_punch_active",
        "engine_io_ops_tgt_dkey_punch_active_max",
        "engine_io_ops_tgt_dkey_punch_active_mean",
        "engine_io_ops_tgt_dkey_punch_active_min",
        "engine_io_ops_tgt_dkey_punch_active_stddev"]
    ENGINE_IO_OPS_TGT_DKEY_PUNCH_LATENCY_METRICS = [
        "engine_io_ops_tgt_dkey_punch_latency",
        "engine_io_ops_tgt_dkey_punch_latency_max",
        "engine_io_ops_tgt_dkey_punch_latency_mean",
        "engine_io_ops_tgt_dkey_punch_latency_min",
        "engine_io_ops_tgt_dkey_punch_latency_stddev"]
    ENGINE_IO_OPS_TGT_PUNCH_ACTIVE_METRICS = [
        "engine_io_ops_tgt_punch_active",
        "engine_io_ops_tgt_punch_active_max",
        "engine_io_ops_tgt_punch_active_mean",
        "engine_io_ops_tgt_punch_active_min",
        "engine_io_ops_tgt_punch_active_stddev"]
    ENGINE_IO_OPS_TGT_PUNCH_LATENCY_METRICS = [
        "engine_io_ops_tgt_punch_latency",
        "engine_io_ops_tgt_punch_latency_max",
        "engine_io_ops_tgt_punch_latency_mean",
        "engine_io_ops_tgt_punch_latency_min",
        "engine_io_ops_tgt_punch_latency_stddev"]
    ENGINE_IO_OPS_TGT_UPDATE_ACTIVE_METRICS = [
        "engine_io_ops_tgt_update_active",
        "engine_io_ops_tgt_update_active_max",
        "engine_io_ops_tgt_update_active_mean",
        "engine_io_ops_tgt_update_active_min",
        "engine_io_ops_tgt_update_active_stddev"]
    ENGINE_IO_OPS_UPDATE_ACTIVE_METRICS = [
        "engine_io_ops_update_active",
        "engine_io_ops_update_active_max",
        "engine_io_ops_update_active_mean",
        "engine_io_ops_update_active_min",
        "engine_io_ops_update_active_stddev"]
    ENGINE_IO_METRICS = ENGINE_IO_DTX_COMMITTABLE_METRICS +\
        ENGINE_IO_DTX_COMMITTED_METRICS +\
        ENGINE_IO_LATENCY_FETCH_METRICS +\
        ENGINE_IO_LATENCY_BULK_FETCH_METRICS +\
        ENGINE_IO_LATENCY_VOS_FETCH_METRICS +\
        ENGINE_IO_LATENCY_BIO_FETCH_METRICS +\
        ENGINE_IO_LATENCY_UPDATE_METRICS +\
        ENGINE_IO_LATENCY_TGT_UPDATE_METRICS +\
        ENGINE_IO_LATENCY_BULK_UPDATE_METRICS +\
        ENGINE_IO_LATENCY_VOS_UPDATE_METRICS +\
        ENGINE_IO_LATENCY_BIO_UPDATE_METRICS +\
        ENGINE_IO_OPS_AKEY_ENUM_METRICS +\
        ENGINE_IO_OPS_AKEY_ENUM_LATENCY_METRICS +\
        ENGINE_IO_OPS_AKEY_PUNCH_ACTIVE_METRICS +\
        ENGINE_IO_OPS_AKEY_PUNCH_LATENCY_METRICS +\
        ENGINE_IO_OPS_COMPOUND_ACTIVE_METRICS +\
        ENGINE_IO_OPS_COMPOUND_LATENCY_METRICS +\
        ENGINE_IO_OPS_DKEY_ENUM_ACTIVE_METRICS +\
        ENGINE_IO_OPS_DKEY_ENUM_LATENCY_METRICS +\
        ENGINE_IO_OPS_DKEY_PUNCH_ACTIVE_METRICS +\
        ENGINE_IO_OPS_DKEY_PUNCH_LATENCY_METRICS +\
        ENGINE_IO_OPS_EC_AGG_ACTIVE_METRICS +\
        ENGINE_IO_OPS_EC_AGG_LATENCY_METRICS +\
        ENGINE_IO_OPS_EC_REP_ACTIVE_METRICS +\
        ENGINE_IO_OPS_EC_REP_LATENCY_METRICS +\
        ENGINE_IO_OPS_FETCH_ACTIVE_METRICS +\
        ENGINE_IO_OPS_KEY_QUERY_ACTIVE_METRICS +\
        ENGINE_IO_OPS_KEY_QUERY_LATENCY_METRICS +\
        ENGINE_IO_OPS_KEY2ANCHOR_ACTIVE_METRICS +\
        ENGINE_IO_OPS_KEY2ANCHOR_LATENCY_METRICS +\
        ENGINE_IO_OPS_MIGRATE_ACTIVE_METRICS +\
        ENGINE_IO_OPS_MIGRATE_LATENCY_METRICS +\
        ENGINE_IO_OPS_OBJ_COLL_PUNCH_ACTIVE_METRICS +\
        ENGINE_IO_OPS_OBJ_COLL_PUNCH_LATENCY_METRICS +\
        ENGINE_IO_OPS_OBJ_COLL_QUERY_ACTIVE_METRICS +\
        ENGINE_IO_OPS_OBJ_COLL_QUERY_LATENCY_METRICS +\
        ENGINE_IO_OPS_OBJ_ENUM_ACTIVE_METRICS +\
        ENGINE_IO_OPS_OBJ_ENUM_LATENCY_METRICS +\
        ENGINE_IO_OPS_OBJ_PUNCH_ACTIVE_METRICS +\
        ENGINE_IO_OPS_OBJ_PUNCH_LATENCY_METRICS +\
        ENGINE_IO_OPS_OBJ_SYNC_ACTIVE_METRICS +\
        ENGINE_IO_OPS_OBJ_SYNC_LATENCY_METRICS +\
        ENGINE_IO_OPS_RECX_ENUM_ACTIVE_METRICS +\
        ENGINE_IO_OPS_RECX_ENUM_LATENCY_METRICS +\
        ENGINE_IO_OPS_TGT_AKEY_PUNCH_ACTIVE_METRICS +\
        ENGINE_IO_OPS_TGT_AKEY_PUNCH_LATENCY_METRICS +\
        ENGINE_IO_OPS_TGT_DKEY_PUNCH_ACTIVE_METRICS +\
        ENGINE_IO_OPS_TGT_DKEY_PUNCH_LATENCY_METRICS +\
        ENGINE_IO_OPS_TGT_PUNCH_ACTIVE_METRICS +\
        ENGINE_IO_OPS_TGT_PUNCH_LATENCY_METRICS +\
        ENGINE_IO_OPS_TGT_UPDATE_ACTIVE_METRICS +\
        ENGINE_IO_OPS_UPDATE_ACTIVE_METRICS
    ENGINE_NET_METRICS = [
        "engine_net_failed_addr",
        "engine_net_req_timeout",
        "engine_net_uri_lookup_timeout",
        "engine_net_uri_lookup_other",
        "engine_net_uri_lookup_self"]
    ENGINE_RANK_METRICS = [
        "engine_rank"]
    ENGINE_NVME_HEALTH_METRICS = [
        "engine_nvme_commands_data_units_written",
        "engine_nvme_commands_data_units_read",
        "engine_nvme_commands_host_write_cmds",
        "engine_nvme_commands_host_read_cmds",
        "engine_nvme_commands_media_errs",
        "engine_nvme_commands_read_errs",
        "engine_nvme_commands_write_errs",
        "engine_nvme_commands_unmap_errs",
        "engine_nvme_commands_checksum_mismatch",
        "engine_nvme_power_cycles",
        "engine_nvme_commands_ctrl_busy_time",
        "engine_nvme_power_on_hours",
        "engine_nvme_unsafe_shutdowns"]
    ENGINE_NVME_TEMP_METRICS = [
        "engine_nvme_temp_current"]
    ENGINE_NVME_TEMP_TIME_METRICS = [
        "engine_nvme_temp_warn_time",
        "engine_nvme_temp_crit_time"]
    ENGINE_NVME_RELIABILITY_METRICS = [
        "engine_nvme_reliability_avail_spare",
        "engine_nvme_reliability_avail_spare_threshold"]
    ENGINE_NVME_CRIT_WARN_METRICS = [
        "engine_nvme_reliability_avail_spare_warn",
        "engine_nvme_reliability_reliability_warn",
        "engine_nvme_temp_warn",
        "engine_nvme_read_only_warn",
        "engine_nvme_volatile_mem_warn"]
    ENGINE_NVME_INTEL_VENDOR_METRICS = [
        "engine_nvme_vendor_program_fail_cnt_norm",
        "engine_nvme_vendor_program_fail_cnt_raw",
        "engine_nvme_vendor_erase_fail_cnt_norm",
        "engine_nvme_vendor_erase_fail_cnt_raw",
        "engine_nvme_vendor_wear_leveling_cnt_norm",
        "engine_nvme_vendor_wear_leveling_cnt_min",
        "engine_nvme_vendor_wear_leveling_cnt_max",
        "engine_nvme_vendor_wear_leveling_cnt_avg",
        "engine_nvme_vendor_endtoend_err_cnt_raw",
        "engine_nvme_vendor_crc_err_cnt_raw",
        "engine_nvme_vendor_media_wear_raw",
        "engine_nvme_vendor_host_reads_raw",
        "engine_nvme_vendor_crc_workload_timer_raw",
        "engine_nvme_vendor_thermal_throttle_status_raw",
        "engine_nvme_vendor_thermal_throttle_event_cnt",
        "engine_nvme_vendor_retry_buffer_overflow_cnt",
        "engine_nvme_vendor_pll_lock_loss_cnt",
        "engine_nvme_vendor_nand_bytes_written",
        "engine_nvme_vendor_host_bytes_written"]
    ENGINE_NVME_METRICS = ENGINE_NVME_HEALTH_METRICS +\
        ENGINE_NVME_TEMP_METRICS +\
        ENGINE_NVME_TEMP_TIME_METRICS +\
        ENGINE_NVME_RELIABILITY_METRICS +\
        ENGINE_NVME_CRIT_WARN_METRICS +\
        ENGINE_NVME_INTEL_VENDOR_METRICS
    ENGINE_MEM_USAGE_METRICS = [
        "engine_mem_vos_dtx_cmt_ent_48",
        "engine_mem_vos_vos_obj_360",
        "engine_mem_vos_vos_lru_size",
<<<<<<< HEAD
        "engine_mem_dtx_dtx_leader_handle_368"]
=======
        "engine_mem_dtx_dtx_leader_handle_352"]
>>>>>>> 0500337f
    ENGINE_MEM_TOTAL_USAGE_METRICS = [
        "engine_mem_total_mem"]

    def __init__(self, dmg, servers):
        """Create a TelemetryUtils object.

        Args:
            dmg (DmgCommand): the DmgCommand object configured to communicate
                with the servers
            servers (list): a list of server host names
        """
        self.log = getLogger(__name__)
        self.dmg = dmg
        self.hosts = NodeSet.fromlist(servers)

    def get_all_server_metrics_names(self, server, with_pools=False):
        """Get all the telemetry metrics names for this server.

        Args:
            server (DaosServerCommand): the server from which to determine what
                metrics will be available

        Returns:
            list: all of the telemetry metrics names for this server

        """
        all_metrics_names = list(self.ENGINE_EVENT_METRICS)
        all_metrics_names.extend(self.ENGINE_SCHED_METRICS)
        all_metrics_names.extend(self.ENGINE_IO_METRICS)
        all_metrics_names.extend(self.ENGINE_NET_METRICS)
        all_metrics_names.extend(self.ENGINE_RANK_METRICS)
        all_metrics_names.extend(self.ENGINE_DMABUFF_METRICS)
        all_metrics_names.extend(self.ENGINE_MEM_USAGE_METRICS)
        all_metrics_names.extend(self.ENGINE_MEM_TOTAL_USAGE_METRICS)
        if with_pools:
            all_metrics_names.extend(self.ENGINE_POOL_METRICS)
            all_metrics_names.extend(self.ENGINE_CONTAINER_METRICS)

        # Add the NVMe metrics if the test is run on a hardware cluster.
        for nvme_list in server.manager.job.get_engine_values("bdev_list"):
            if nvme_list and len(nvme_list) > 0:
                all_metrics_names.extend(self.ENGINE_NVME_METRICS)
                break

        return all_metrics_names

    def is_excluded_metric(self, name):
        """Check if the given metric is excluded.

        Args:
            name (str): the metric name to check

        Returns:
            bool: True if the metric is excluded, False otherwise

        """
        for pat in self.METRIC_EXCLUDE_PATTERNS:
            if pat.match(name):
                return True
        return False

    def list_metrics(self):
        """List the available metrics for each host.

        Returns:
            dict: a dictionary of host keys linked to a list of metric names

        """
        info = {}
        self.log.info("Listing telemetry metrics from %s", self.hosts)
        for host in self.hosts:
            data = self.dmg.telemetry_metrics_list(host=host)
            info[host] = []
            if "response" in data:
                if "available_metric_sets" in data["response"]:
                    for entry in data["response"]["available_metric_sets"]:
                        if "name" in entry and not self.is_excluded_metric(entry["name"]):
                            info[host].append(entry["name"])
        return info

    def get_metrics(self, name):
        """Obtain the specified metric information for each host.

        Args:
            name (str): Comma-separated list of metric names to query.

        Returns:
            dict: a dictionary of host keys linked to metric data for each
                metric name specified

        """
        info = {}
        self.log.info("Querying telemetry metric %s from %s", name, self.hosts)
        for host in self.hosts:
            data = self.dmg.telemetry_metrics_query(host=host, metrics=name)
            info[host] = {}
            if "response" in data:
                if "metric_sets" in data["response"]:
                    for entry in data["response"]["metric_sets"]:
                        info[host][entry["name"]] = {
                            "description": entry["description"],
                            "metrics": entry["metrics"]
                        }
        return info

    def get_container_metrics(self):
        """Get the container telemetry metrics.

        Returns:
            dict: dictionary of dictionaries of container metric names and
                values per server host key

        """
        data = {}
        info = self.get_metrics(",".join(self.ENGINE_CONTAINER_METRICS))
        self.log.info("Container Telemetry Information")
        for host, host_info in info.items():
            data[host] = {name: 0 for name in self.ENGINE_CONTAINER_METRICS}
            for name in self.ENGINE_CONTAINER_METRICS:
                if name in host_info:
                    for metric in host_info[name]["metrics"]:
                        self.log.info(
                            "  %s (%s): %s (%s)",
                            host_info[name]["description"], name,
                            metric["value"], host)
                        data[host][name] = metric["value"]
        return data

    def get_pool_metrics(self, specific_metrics=None):
        """Get the pool telemetry metrics.

        Args:
            specific_metrics(list): list of specific pool metrics
        Returns:
            dict: dictionary of dictionaries of pool metric names and
                values per server host key

        """
        data = {}
        if specific_metrics is None:
            specific_metrics = self.ENGINE_POOL_METRICS
        info = self.get_metrics(",".join(specific_metrics))
        self.log.info("Pool Telemetry Information")
        for name in specific_metrics:
            for index, host in enumerate(info):
                if name in info[host]:
                    if index == 0:
                        self.log.info(
                            "  %s (%s):",
                            name, info[host][name]["description"])
                        self.log.info(
                            "    %-12s %-4s %-6s %s",
                            "Host", "Rank", "Target", "Value")
                    if name not in data:
                        data[name] = {}
                    if host not in data[name]:
                        data[name][host] = {}
                    for metric in info[host][name]["metrics"]:
                        if "labels" in metric:
                            if ("rank" in metric["labels"] and "target" in metric["labels"]):
                                rank = metric["labels"]["rank"]
                                target = metric["labels"]["target"]
                                if rank not in data[name][host]:
                                    data[name][host][rank] = {}
                                if target not in data[name][host][rank]:
                                    data[name][host][rank][target] = {}
                                data[name][host][rank][target] = \
                                    metric["value"]
                                self.log.info(
                                    "    %-12s %-4s %-6s %s",
                                    host, rank, target, metric["value"])
        return data

    def get_io_metrics(self, test_metrics=None):
        """Get the io telemetry metrics.

        Args:
            test_metrics (str list, optional): Comma-separated list of metric
                names to query. By default, test_metrics is entire
                ENGINE_IO_METRICS.

        Returns:
            dict: dictionary of dictionaries of container metric names and
                values per server host key

        """
        data = {}
        if test_metrics is None:
            test_metrics = self.ENGINE_IO_METRICS
        info = self.get_metrics(",".join(test_metrics))
        self.log.info("Telemetry Information")
        for name in test_metrics:
            for index, host in enumerate(info):
                if name in info[host]:
                    if index == 0:
                        self.log.info(
                            "  %s (%s):",
                            name, info[host][name]["description"])
                        self.log.info(
                            "    %-12s %-4s %-6s %-6s %s",
                            "Host", "Rank", "Target", "Size", "Value")
                    if name not in data:
                        data[name] = {}
                    if host not in data[name]:
                        data[name][host] = {}
                    for metric in info[host][name]["metrics"]:
                        if "labels" in metric:
                            if ("rank" in metric["labels"]
                                    and "target" in metric["labels"]
                                    and "size" in metric["labels"]):
                                rank = metric["labels"]["rank"]
                                target = metric["labels"]["target"]
                                size = metric["labels"]["size"]
                                if rank not in data[name][host]:
                                    data[name][host][rank] = {}
                                if target not in data[name][host][rank]:
                                    data[name][host][rank][target] = {}
                                data[name][host][rank][target][size] = \
                                    metric["value"]
                                self.log.info(
                                    "    %-12s %-4s %-6s %-6s %s",
                                    host, rank, target, size, metric["value"])
                            elif ("rank" in metric["labels"]
                                  and "target" in metric["labels"]):
                                rank = metric["labels"]["rank"]
                                target = metric["labels"]["target"]
                                if rank not in data[name][host]:
                                    data[name][host][rank] = {}
                                if target not in data[name][host][rank]:
                                    data[name][host][rank][target] = {}
                                data[name][host][rank][target]["-"] = \
                                    metric["value"]
                                self.log.info(
                                    "    %-12s %-4s %-6s %-6s %s",
                                    host, rank, target, "-", metric["value"])
        return data

    def check_container_metrics(self, open_count=None, create_count=None,
                                close_count=None, destroy_count=None,
                                query_count=None):
        """Verify the container telemetry metrics.

        Args:
            open_count (dict, optional): Number of cont_open operations per
                host key. Defaults to None.
            create_count (dict, optional): Number of cont_create per
                host key. Defaults to None.
            close_count (dict, optional): Number of cont_close operation per
                host key. Defaults to None.
            destroy_count (dict, optional): Number of cont_destroy operations
                per host key. Defaults to None.
            query_count (dict, optional): Number of cont_query operations
                per host key. Defaults to None.

        Returns:
            list: list of errors detected

        """
        errors = []
        expected = {
            "engine_pool_ops_cont_open": open_count,
            "engine_pool_ops_cont_close": close_count,
            "engine_pool_ops_cont_query": query_count,
            "engine_pool_ops_cont_create": create_count,
            "engine_pool_ops_cont_destroy": destroy_count,
        }
        data = self.get_container_metrics()
        for host, host_data in data.items():
            for name, count in expected.items():
                if name in host_data:
                    if (count is not None and host in count and count[host] != host_data[name]):
                        errors.append(
                            "{} mismatch on {}: expected={}; actual={}".format(
                                name, host, count[host], host_data[name]))
                else:
                    errors.append("No {} data for {}".format(name, host))
        return errors

    def get_nvme_metrics(self, specific_metrics=None):
        """Get the NVMe telemetry metrics.

        Args:
            specific_metrics(list): list of specific NVMe metrics

        Returns:
            dict: dictionary of dictionaries of NVMe metric names and
                values per server host key

        """
        data = {}
        if specific_metrics is None:
            specific_metrics = self.ENGINE_NVME_METRICS

        info = self.get_metrics(",".join(specific_metrics))
        self.log.info("NVMe Telemetry Information")
        for name in specific_metrics:
            for index, host in enumerate(info):
                if name in info[host]:
                    if index == 0:
                        self.log.info(
                            "  %s (%s):",
                            name, info[host][name]["description"])
                        self.log.info(
                            "    %-12s %-4s %s",
                            "Host", "Rank", "Value")
                    if name not in data:
                        data[name] = {}
                    if host not in data[name]:
                        data[name][host] = {}
                    for metric in info[host][name]["metrics"]:
                        if "labels" in metric:
                            if "rank" in metric["labels"]:
                                rank = metric["labels"]["rank"]
                                if rank not in data[name][host]:
                                    data[name][host][rank] = {}
                                data[name][host][rank] = \
                                    metric["value"]
                                self.log.info(
                                    "    %-12s %-4s %s",
                                    host, rank, metric["value"])
        return data

    def verify_metric_value(self, metrics_data, min_value=None, max_value=None):
        """ Verify telemetry metrics from metrics_data.

        Args:
            metrics_data (dict): a dictionary of host keys linked to a list of metric names.
            min_value (int): minimum value of test metrics threshold, 0 if not set
            max_value (int): maximum value of test metrics threshold

            Returns:
                bool: True if all metrics are verified, False if any metrics are out of the
                      allowable range or less than 0
        """
        self.log.info("Verify threshold of metrics")
        status = True
        invalid = ""
        if min_value is None and max_value is None:
            # Verify that the metric value is >0 if a range is not provided
            min_value = 0

        for name in sorted(metrics_data):
            self.log.info("    --telemetry metric: %s", name)
            self.log.info("    %-12s %-4s %s", "Host", "Rank", "Value")
            for host in sorted(metrics_data[name]):
                for rank in sorted(metrics_data[name][host]):
                    value = metrics_data[name][host][rank]
                    invalid = "Metric value in range"
                    # Verify metrics are within allowable threshold
                    if min_value is not None and value < min_value:
                        status = False
                        invalid = "Metric value is smaller than {}: {}".format(min_value, value)
                    if max_value is not None and value > max_value:
                        status = False
                        invalid = "Metric value is larger than {}: {}".format(max_value, value)

                    self.log.info("    %-12s %-4s %s %s",
                                  host, rank, value, invalid)
        return status<|MERGE_RESOLUTION|>--- conflicted
+++ resolved
@@ -594,11 +594,7 @@
         "engine_mem_vos_dtx_cmt_ent_48",
         "engine_mem_vos_vos_obj_360",
         "engine_mem_vos_vos_lru_size",
-<<<<<<< HEAD
-        "engine_mem_dtx_dtx_leader_handle_368"]
-=======
-        "engine_mem_dtx_dtx_leader_handle_352"]
->>>>>>> 0500337f
+        "engine_mem_dtx_dtx_leader_handle_360"]
     ENGINE_MEM_TOTAL_USAGE_METRICS = [
         "engine_mem_total_mem"]
 
