--- conflicted
+++ resolved
@@ -43,7 +43,6 @@
         "engine_pool_ops_cont_create",
         "engine_pool_ops_cont_destroy",
         "engine_pool_ops_cont_query"]
-<<<<<<< HEAD
     ENGINE_POOL_ACTION_METRICS = [
         "engine_pool_resent",
         "engine_pool_restarted",
@@ -69,9 +68,6 @@
         "engine_pool_EC_update_full_stripe",
         "engine_pool_EC_update_partial"]
     ENGINE_POOL_ENTRIES_METRICS = [
-=======
-    ENGINE_POOL_METRICS = [
->>>>>>> 33a526f0
         "engine_pool_entries_dtx_batched_degree",
         "engine_pool_entries_dtx_batched_total"]
     ENGINE_POOL_OPS_METRICS = [
@@ -141,12 +137,11 @@
         "engine_pool_vos_aggregation_uncommitted"]
     ENGINE_POOL_VOS_SPACE_METRICS = [
         "engine_pool_vos_space_nvme_used",
-<<<<<<< HEAD
         "engine_pool_vos_space_scm_used"]
     ENGINE_POOL_VOS_WAL_METRICS = [
-        *_gen_stats_metrics("engine_pool_vos_wal_sz"),
-        *_gen_stats_metrics("engine_pool_vos_wal_qd"),
-        *_gen_stats_metrics("engine_pool_vos_wal_waiters")]
+        *_gen_stats_metrics("engine_pool_vos_wal_wal_sz"),
+        *_gen_stats_metrics("engine_pool_vos_wal_wal_qd"),
+        *_gen_stats_metrics("engine_pool_vos_wal_wal_waiters")]
     ENGINE_POOL_VOS_WAL_REPLAY_METRICS = [
         "engine_pool_vos_wal_replay_count",
         "engine_pool_vos_wal_replay_entries",
@@ -164,21 +159,6 @@
         ENGINE_POOL_VOS_SPACE_METRICS + \
         ENGINE_POOL_VOS_WAL_METRICS + \
         ENGINE_POOL_VOS_WAL_REPLAY_METRICS
-=======
-        "engine_pool_vos_space_scm_used",
-        "engine_pool_xferred_fetch",
-        "engine_pool_xferred_update",
-        "engine_pool_EC_update_full_stripe",
-        "engine_pool_EC_update_partial",
-        "engine_pool_block_allocator_alloc_hint",
-        "engine_pool_block_allocator_alloc_large",
-        "engine_pool_block_allocator_alloc_small",
-        "engine_pool_block_allocator_frags_aging",
-        "engine_pool_block_allocator_frags_large",
-        "engine_pool_block_allocator_frags_small",
-        "engine_pool_block_allocator_free_blks",
-        "engine_pool_ops_key2anchor"]
->>>>>>> 33a526f0
     ENGINE_EVENT_METRICS = [
         "engine_events_dead_ranks",
         "engine_events_last_event_ts",
