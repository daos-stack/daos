--- conflicted
+++ resolved
@@ -29,12 +29,8 @@
 class DaosTestError(Exception):
     """DAOS API exception class."""
 
-<<<<<<< HEAD
 
-def acl_entry(usergroup, name, perm, permissions):
-=======
 def acl_entry(usergroup, name, perm, permissions=None):
->>>>>>> 1e221bda
     """Create a daos acl entry for the specified user or group and permission
 
     Args:
@@ -105,7 +101,6 @@
     acl_file.write("\n".join(permissions))
     acl_file.close()
 
-<<<<<<< HEAD
 
 def read_acl_file(filename):
     """Read contents of given acl file.
@@ -129,8 +124,7 @@
 
     return acl
 
-=======
->>>>>>> 1e221bda
+  
 def generate_acl_file(acl_type, acl_args):
     """Creates an acl file for the specified type.
 
