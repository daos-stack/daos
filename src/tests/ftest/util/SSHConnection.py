#!/usr/bin/python
'''
  (C) Copyright 2019 Intel Corporation.
  Licensed under the Apache License, Version 2.0 (the "License");
  you may not use this file except in compliance with the License.
  You may obtain a copy of the License at

     http://www.apache.org/licenses/LICENSE-2.0

  Unless required by applicable law or agreed to in writing, software
  distributed under the License is distributed on an "AS IS" BASIS,
  WITHOUT WARRANTIES OR CONDITIONS OF ANY KIND, either express or implied.
  See the License for the specific language governing permissions and
  limitations under the License.

  GOVERNMENT LICENSE RIGHTS-OPEN SOURCE SOFTWARE
  The Government's rights to use, modify, reproduce, release, perform, display,
  or disclose this software are subject to the terms of the Apache License as
  provided in Contract No. B609815.
  Any reproduction of computer software, computer software documentation, or
  portions thereof marked with this legend must also reproduce the markings.
'''
<<<<<<< HEAD
from paramiko import client
=======
from paramiko import client, Transport, SFTPClient
>>>>>>> 52cd77d506a273b148a0d5d94ac19178388bfcec

class Ssh(object):
    """
    It's mimic to the subprocess class, only difference is to use ssh protocol
    and get command execution on remote machine where in subprocess command will
    be initiated on local machine.
    Right now check_output() and call() function implemented.In future more
    methods can be added which will behave like subprocess methods.
    """
    def __init__(self, address, timeout=60, sudo=False, debug=False):
        """
        Initialize the remote machines and open SSH Connection.
        Args:
            address: remote machine IP address or hostname.
            timeout: Timeout for waiting to finish the command
            debug  : To print the command on console.
        return:
            None
        """
        self.address = address
        self.timeout = timeout
        self.sudo = sudo
        self.debug = debug
        self.client = client.SSHClient()
        self.client.set_missing_host_key_policy(client.AutoAddPolicy())

    def connect(self):
        """
        Connect the client via ssh connection
        """
        self.client.connect(self.address)

        if self.debug:
            print("SSH Connection open to {0}.".format(self.address))

    def check_output(self, command):
        """
        Execute command on remote machine.
        Args:
            command: Command to run on remote machine.
        return:
            stdout: stdout of the return code
        Raises:
            general: if it's failed in ssh channel setup, exec command, close()
            general: If command exit status is not 0.
        """
        try:
            transport = self.client.get_transport()
            transport.set_keepalive(20)
            channel = transport.open_session()
            channel.settimeout(self.timeout)
            channel.exec_command(command)
            stdout = channel.makefile('rb').read()
            exit_status = channel.recv_exit_status()
            channel.close()
        except:
            print("Exception in call for command {0}".format(command))
            raise

        if self.debug:
            stderr = channel.makefile_stderr('rb').read()
            print("[{0}] Command :{1}\nRC:{2} \nstdout : {3}\nstderr :{4}"
                  .format(self.address,
                          command,
                          exit_status,
                          stdout,
                          stderr))

        if exit_status != 0:
            raise Exception("Command '{0}' returned non-zero exit status {1}"
                            .format(command, exit_status))

        return stdout

    def call(self, command):
        """
        Execute command on remote machine.
        Args:
            command: Command to run on remote machine.
        return:
            exit_status: int value of exit status
        Raises:
            general: if it's failed in ssh channel setup, exec command, close()
        """
        try:
            transport = self.client.get_transport()
            transport.set_keepalive(20)
            channel = transport.open_session()
            channel.settimeout(self.timeout)
            channel.exec_command(command)
            exit_status = channel.recv_exit_status()
            channel.close()
        except:
            print("Exception in call for command {0}".format(command))
            raise

        if self.debug:
            print("[{0}] Command :{1}\nRC:{2} \n"
                  .format(self.address,
                          command,
                          exit_status))
        return exit_status

    def disconnect(self):
        """
        Disconnect the client ssh connection
        """
        if self.client:
            self.client.close()<|MERGE_RESOLUTION|>--- conflicted
+++ resolved
@@ -20,11 +20,7 @@
   Any reproduction of computer software, computer software documentation, or
   portions thereof marked with this legend must also reproduce the markings.
 '''
-<<<<<<< HEAD
 from paramiko import client
-=======
-from paramiko import client, Transport, SFTPClient
->>>>>>> 52cd77d506a273b148a0d5d94ac19178388bfcec
 
 class Ssh(object):
     """
