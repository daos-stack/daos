"""
  (C) Copyright 2022-2023 Intel Corporation.

  SPDX-License-Identifier: BSD-2-Clause-Patent
"""
import itertools
import os
import re
from collections import OrderedDict
from functools import partial
from operator import is_not

import yaml
from ClusterShell.NodeSet import NodeSet
<<<<<<< HEAD
from run_utils import run_remote
=======
# pylint: disable=import-error,no-name-in-module
from util.run_utils import run_remote
>>>>>>> f9486427


def find_pci_address(value, *flags):
    """Find PCI addresses in the specified string.

    Args:
        value (str): string to search for PCI addresses
        flags (list, optional): flags arguments for re.findall

    Returns:
        list: a list of all the PCI addresses found in the string

    """
    digit = '0-9a-fA-F'
    pattern = rf'[{digit}]{{4,5}}:[{digit}]{{2}}:[{digit}]{{2}}\.[{digit}]'
    return re.findall(pattern, str(value), *flags)


def get_tier_roles(tier, total_tiers):
    """Get the roles for the specified bdev storage tier.

    Args:
        tier (int): the storage bdev tier number
        total_tiers (int): total number of storage tiers

    Raises:
        ValueError: if the specified tier is not a bdev tier

    Returns:
        list: the roles for specified bdev tier

    """
    if tier == 0:
        raise ValueError(f'Inappropriate bdev tier number: {tier}')
    if tier == 1 and total_tiers == 2:
        # A single bdev tier is assigned all roles
        return ['wal', 'data', 'meta']
    if tier == 1:
        # The first of multiple bdev tiers in is assigned the wal role
        return ['wal']
    if tier == 2 and total_tiers == 3:
        # The second of two bdev tiers in is assigned the data and meta role
        return ['data', 'meta']
    if tier == 2:
        # The second of three or more bdev tiers in is assigned the meta
        return ['meta']
    # Any additional bdev tiers are assigned the data role
    return ['data']


class StorageException(Exception):
    """Exception for the StorageInfo class."""


class StorageDevice():
    """Information about a storage device."""

    def __init__(self, address, storage_class, device, numa_node):
        """Initialize a StorageDevice object.

        Args:
            address (str): the address of the device
            storage_class (str): the device class description
            device (str): the device description
            numa_node (str): the NUMA node number
        """
        self.address = address
        self.storage_class = storage_class
        self.device = device
        self.numa_node = numa_node
        self.managed_devices = 0

    def __str__(self):
        """Convert this StorageDevice into a string.

        Returns:
            str: the string version of the parameter's value

        """
        return ' - '.join([str(self.address), self.description, str(self.numa_node)])

    def __repr__(self):
        """Convert this StorageDevice into a string representation.

        Returns:
            str: raw string representation of the parameter's value

        """
        return self.__str__()

    def __eq__(self, other):
        """Determine if this StorageDevice is equal to another StorageDevice.

        Args:
            other (StorageDevice): the other object to compare

        Returns:
            bool: whether or not this StorageDevice is equal to another StorageDevice

        """
        return str(self) == str(other)

    def __lt__(self, other):
        """Determine if this StorageDevice is less than the other StorageDevice.

        Used to sort devices by their addresses, but with more performant devices listed first.

        Args:
            other (StorageDevice): the other object to compare

        Returns:
            bool: True if only this StorageDevice is more performant, False if the other
                StorageDevice is more performant, or True if this StorageDevice address is less
                than the other StorageDevice.

        """
        if 'optane' in self.device.lower() and 'optane' not in other.device.lower():
            # This device is more performant than the other device
            return True
        if 'optane' not in self.device.lower() and 'optane' in other.device.lower():
            # The other device is more performant than this device
            return False
        return self.address < other.address

    def __gt__(self, other):
        """Determine if this StorageDevice is greater than the other StorageDevice.

        Used to sort devices by their addresses, but with more performant devices listed first.

        Args:
            other (StorageDevice): the other object to compare

        Returns:
            bool: True if only the other StorageDevice is more performant, False if this
                StorageDevice is more performant, or True if this StorageDevice address is greater
                than the other StorageDevice.

        """
        return not self.__lt__(other)

    def __hash__(self):
        """Get the hash value of this StorageDevice object.

        Returns:
            int: hash value of this StorageDevice object

        """
        return hash(str(self))

    @property
    def description(self):
        """Get the StorageDevice description.

        Returns:
            str: the description of this StorageDevice

        """
        return ': '.join([self.storage_class, self.device])

    @property
    def is_backing(self):
        """Is this device a backing device behind a VMD controller.

        Returns:
            bool: True if this device is a backing device; False otherwise.

        """
        return self.is_disk and len(self.address.split(':')[0]) > 4

    @property
    def is_controller(self):
        """Is this device a VMD controller.

        Returns:
            bool: True if this device an VMD controller; False otherwise.

        """
        return bool(self.managed_devices)

    @property
    def is_disk(self):
        """Is this device a disk.

        Returns:
            bool: True if this device a disk; False otherwise.

        """
        return not self.is_controller and not self.is_pmem

    @property
    def is_pmem(self):
        """Is this a PMEM device.

        Returns:
            bool: True if this a PMEM device; False otherwise.

        """
        return self.storage_class == "PMEM"


class StorageInfo():
    """Information about host storage."""

    TIER_0_TYPES = ('pmem', 'ram')
    TIER_NVME_PRIORITY = (1, 2, 3, 3, 2)
    TYPE_SEARCH = OrderedDict(
        [
            ('PMEM', [
                'ndctl list -c -v',
                "grep -v 'uuid'"]),
            ('NVMe', [
                'lspci -vmm -D',
                "grep -E '^(Slot|Class|Device|NUMANode):'",
                r"grep -E 'Class:\s+Non-Volatile memory controller' -B 1 -A 2"]),
            ('VMD', [
                'lspci -vmm -D',
                "grep -E '^(Slot|Class|Device|NUMANode):'",
                r"grep -E 'Device:\s+Volume Management Device NVMe RAID Controller' -B 2 -A 1"]),
        ]
    )

    def __init__(self, logger, hosts):
        """Initialize a StorageInfo object.

        Args:
            logger (logger): logger for the messages produced by this class
            hosts (NodeSet): set of hosts from which to obtain the storage device information
        """
        self._log = logger
        self._hosts = hosts.copy()
        self._devices = []

    @property
    def devices(self):
        """Get the devices found on the hosts.

        Returns:
            list: a list of StorageDevice objects

        """
        return self._devices

    @property
    def pmem_devices(self):
        """Get the list of detected PMEM devices.

        Returns:
            list: a list of PMEM StorageDevice objects

        """
        return list(filter(StorageDevice.is_pmem.fget, self.devices))

    @property
    def disk_devices(self):
        """Get the list of detected disk devices.

        Returns:
            list: a list of disk StorageDevice objects

        """
        return list(filter(StorageDevice.is_disk.fget, self.devices))

    @property
    def controller_devices(self):
        """Get the list of detected VMD controller devices.

        Returns:
            list: a list of VMD controller StorageDevice objects

        """
        return list(filter(StorageDevice.is_controller.fget, self.devices))

    def device_dict(self):
        """Get the scanned devices as a dictionary.

        Returns:
            dict: device type keys with device information string values

        """
        data = {}
        for key, name in {'PMEM': 'pmem', 'NVMe': 'disk', 'VMD': 'controller'}.items():
            devices = getattr(self, f'{name}_devices')
            if devices:
                data[key] = [str(item) for item in devices]
        return data

    def _raise_error(self, message, error=None):
        """Raise and log the error message.

        Args:
            message (str): error description
            error (optional, Exception): exception from which to raise. Defaults to None.

        Raises:
            StorageException: with the provided error description

        """
        self._log.error(message)
        if error:
            raise StorageException(message) from error
        raise StorageException(message)

    def scan(self, device_filter=None):
        """Detect any PMEM, NVMe, or VMD disks/controllers that exist on every host.

        Args:
            device_filter (str, optional): device search filter. Defaults to None.

        Raises:
            StorageException: if no homogeneous devices are found or there is an error obtaining the
                device information

        """
        self._devices.clear()
        self._log.info('Scanning %s for PMEM/NVMe/VMD devices', self._hosts)
        mounted = self.get_mounted_addresses()
        for key in self.TYPE_SEARCH:
            device_info = self.get_device_information(key, device_filter, mounted)
            if key == "VMD" and device_info:
                self._devices.extend(self.get_controller_information(device_info))
            else:
                self._devices.extend(device_info)

    def get_device_information(self, key, device_filter, mounted):
        """Get a list of PMEM, NVMe, or VMD devices that exist on every host.

        Args:
            key (str): disk type: 'PMEM', 'NVMe', or 'VMD'
            device_filter (str): device search filter.
            mounted (list): list of mounted devices addresses

        Returns:
            list: the StorageDevice objects found on every host

        """
        found_devices = {}
        self._log.debug(
            'Detecting %s devices on %s%s',
            key, self._hosts, f" with '{device_filter}' filter" if device_filter else '')

        if key not in self.TYPE_SEARCH:
            self._raise_error(f'Error: Invalid storage type \'{key}\'')

        # Find the NVMe devices that exist on every host in the same NUMA slot
        command = ' | '.join(self.TYPE_SEARCH[key]) + ' || :'
        result = run_remote(self._log, self._hosts, command)
        if result.passed:
            # Collect all the devices defined by the command output
            self._log.debug('Processing device information')
            for data in result.output:
                all_output = '\n'.join(data.stdout)
                if key == 'PMEM':
                    info_key = 'blockdev'
                    info = {
                        'size': re.findall(r'"size":(\d+),', all_output),
                        'blockdev': re.findall(r'"blockdev":"(.*)",', all_output),
                        'map': re.findall(r'"map":"(.*)",', all_output),
                        'numa': re.findall(r'"numa_node":(\d),', all_output),
                    }
                else:
                    info_key = 'slots'
                    info = {
                        'slots': re.findall(r'Slot:\s+([0-9a-fA-F:.]+)', all_output),
                        'class': re.findall(r'Class:\s+(.*)', all_output),
                        'device': re.findall(r'Device:\s+(.*)', all_output),
                        'numa': re.findall(r'NUMANode:\s+(\d)', all_output),
                    }
                for index, item in enumerate(info[info_key]):
                    try:
                        if key == 'PMEM':
                            kwargs = {
                                'address': os.path.join(os.sep, info['map'][index], item),
                                'storage_class': key,
                                'device': info['size'][index],
                                'numa_node': info['numa'][index],
                            }
                        else:
                            kwargs = {
                                'address': item,
                                'storage_class': info['class'][index],
                                'device': info['device'][index],
                                'numa_node': info['numa'][index],
                            }
                        device = StorageDevice(**kwargs)
                    except IndexError:
                        self._log.error(
                            '  error creating a StorageDevice object for %s with index %s: %s',
                            item, index, info)
                        continue

                    # Ignore backing NVMe bound to the kernel driver, e.g., 10005:05:00.0
                    if device.is_backing:
                        self._log.debug("  excluding backing device: %s", device)
                        continue

                    # Ignore mounted devices
                    if kwargs['address'] in mounted:
                        self._log.debug("  excluding mounted device: %s", device)
                        continue

                    # Ignore any devices that do not match a filter if specified
                    if device_filter and device_filter.startswith("-"):
                        if re.findall(device_filter[1:], device.description):
                            self._log.debug(
                                "  excluding device matching '%s' filter: %s",
                                device_filter[1:], device)
                            continue
                    elif device_filter and not re.findall(device_filter, device.description):
                        self._log.debug(
                            "  excluding device not matching '%s' filter: %s",
                            device_filter, device)
                        continue

                    # Keep track of which devices were found on which hosts
                    if device not in found_devices:
                        found_devices[device] = NodeSet()
                    found_devices[device].update(data.hosts)

            # Remove any non-homogeneous devices
            for device in list(found_devices):
                if found_devices[device] != self._hosts:
                    self._log.debug(
                        "  device '%s' not found on all hosts: %s != %s",
                        str(device), found_devices[device], str(self._hosts))
                    found_devices.pop(device)

        if found_devices:
            self._log.debug('%s devices found on %s', key, str(self._hosts))
            for device in sorted(list(found_devices)):
                self._log.debug('  - %s', str(device))
        else:
            self._log.debug('No %s devices found on %s', key, str(self._hosts))

        return list(found_devices.keys())

    def get_controller_information(self, device_info):
        """Get a list of VMD controllers which have disks to manage.

        Args:
            device_info (list): a list of detected StorageDevice controller objects

        Returns:
            list: the StorageDevice controller objects with managed disks

        """
        controllers = []
        controller_mapping = self.get_controller_mapping()
        for device in device_info:
            if device.address in controller_mapping:
                device.managed_devices = controller_mapping[device.address]
                controllers.append(device)
        return controllers

    def get_controller_mapping(self):
        """Get the mapping of each VMD controller to the number of managed devices.

        Raises:
            StorageException: if there is an error creating a controller mapping

        Returns:
            dict: controller address keys with managed disk count values

        """
        controllers = {}
        self._log.debug("Determining the number of devices behind each VMD controller")
        command_list = ["ls -l /sys/block/", "grep nvme"]
        command = " | ".join(command_list) + " || :"
        result = run_remote(self._log, self._hosts, command)

        # Verify the command was successful on each server host
        if not result.passed:
            self._raise_error(f"Error issuing command '{command}'")

        # Map VMD addresses to the disks they control
        controller_info = {}
        regex = (r'->\s+\.\./devices/pci[0-9a-f:]+/([0-9a-f:\.]+)/'
                 r'pci[0-9a-f:]+/[0-9a-f:\.]+/([0-9a-f:\.]+)')
        if result.passed:
            self._log.debug('Processing controller disk information')
            for data in result.output:
                disks_per_controller = {}
                for controller, _ in re.findall(regex, '\n'.join(data.stdout)):
                    # Keep track of which controllers were found on which hosts
                    if controller not in controller_info:
                        controller_info[controller] = {'hosts': NodeSet(), 'count': set()}
                    controller_info[controller]['hosts'].update(data.hosts)

                    # Increment the total number of disks found for this controller
                    if controller not in disks_per_controller:
                        disks_per_controller[controller] = 0
                    disks_per_controller[controller] += 1

                # Update the number of disks found for each controller on this set of hosts
                for controller, count in disks_per_controller.items():
                    controller_info[controller]['count'].add(count)

            # Remove any non-homogeneous devices
            for controller, info in controller_info.items():
                self._log.debug(
                    '  Controller %s: disks: %s, hosts: %s',
                    controller, info['count'], str(info['hosts']))
                if info['hosts'] != self._hosts:
                    self._log.debug(
                        '    - controller %s not found on all hosts: %s != %s',
                        controller, str(info['hosts']), str(self._hosts))
                elif len(info['count']) != 1:
                    self._log.debug(
                        '    - non-homogeneous disk count found for controller %s: %s',
                        controller, info['count'])
                else:
                    controllers[controller] = list(info['count'])[0]

        # Verify each server host has the same NVMe devices behind the same VMD addresses.
        if not controllers:
            self._raise_error("Error: Non-homogeneous NVMe device behind VMD addresses.")

        self._log.debug('Controllers found with equal disk quantity on %s', str(self._hosts))
        for controller, disk_count in controllers.items():
            self._log.debug('  %s: %s disk(s)', controller, disk_count)

        return controllers

    def get_mounted_addresses(self):
        """Get a list of addresses of devices which are mounted on one or more hosts.

        Returns:
            list: a list of addresses of devices which are mounted on one or more hosts
        """
        mounted_addresses = set()
        self._log.debug('Detecting mounted addresses on %s', self._hosts)
        for device, hosts in self._get_mounted_devices().items():
            mounted_addresses.update(self._get_addresses(hosts, device))
        return list(mounted_addresses)

    def _get_mounted_devices(self):
        """Get a dictionary of list of mounted device names per host.

        Returns:
            dict: a dictionary of mounted device name keys on host NodeSet values
        """
        def get_mounted_parent(block_device):
            """Get the mounted parent kernel device name for the lsblk json block device entry.

            Args:
                block_device (dict): lsblk json block device entry

            Returns:
                str: mounted parent kernel device name or None
            """
            if block_device and 'children' in block_device:
                for child in block_device['children']:
                    if get_mounted_parent(child):
                        return block_device['name']
            if block_device and 'mountpoint' in block_device and block_device['mountpoint']:
                return block_device['name']
            return None

        mounted_devices = {}
        self._log.debug('  Detecting mounted device names on %s', self._hosts)
        result = run_remote(
            self._log, self._hosts, 'lsblk --output NAME,MOUNTPOINT --json', stderr=True)
        for data in result.output:
            if not data.passed:
                self._log.debug('  - Error detecting mounted devices on %s', data.hosts)
                continue
            try:
                lsblk_data = yaml.safe_load('\n'.join(data.stdout))
            except yaml.YAMLError as error:
                self._log.debug(
                    '  - Error processing mounted device information on %s: %s', data.hosts, error)
                continue
            key = 'blockdevices'
            if key not in lsblk_data:
                self._log.debug('  -%s: lsblk json output missing \'%s\' key', data.hosts, key)
                continue
            for entry in lsblk_data[key]:
                name = get_mounted_parent(entry)
                if name is not None:
                    if name not in mounted_devices:
                        mounted_devices[name] = NodeSet()
                    mounted_devices[name].add(data.hosts)

        self._log.debug('  Detected mounted names:')
        for device, hosts in mounted_devices.items():
            self._log.debug('    %s on %s', device, hosts)

        return mounted_devices

    def _get_addresses(self, hosts, device):
        """Get a list of addresses for the device on each host.

        Args:
            hosts (NodeSet): hosts on which to get the device address
            device (str): device whose address to find

        Returns:
            list: a list of addresses
        """
        addresses = set()
        self._log.debug('  Detecting addresses for %s on %s', device, hosts)

        # Find the mounted device names on each host
        command = ' | '.join(
            ['find /dev/disk/by-path/ -type l -printf \'%f -> %l\n\'',
             f'grep -w \'{device}\'',
             'sort'])
        result = run_remote(self._log, self._hosts, command)
        self._log.debug('  Detected addresses for %s:', device)
        for data in result.output:
            if not data.passed:
                self._log.debug('    %s: Error detecting addresses', data.hosts)
                continue
            info = set(find_pci_address('\n'.join(data.stdout), re.MULTILINE))
            self._log.debug('    %s: %s', data.hosts, info)
            addresses.update(info)

        return list(addresses)

    def write_storage_yaml(self, yaml_file, engines, tier_0_type, scm_size=0,
                           scm_mount='/mnt/daos', max_nvme_tiers=1, control_metadata=None):
        """Generate a storage test yaml sub-section.

        Args:
            yaml_file (str): file in which to write the storage yaml entry
            engines (int): number of engines
            tier_0_type (str): storage tier 0 type: 'pmem' or 'ram'
            scm_size (int, optional): scm_size to use with ram storage tiers. Defaults to 0 (auto).
            scm_mount (str): the base path for the storage tier 0 scm_mount.
            max_nvme_tiers (int): maximum number of nvme storage tiers. Defaults to 1.
            control_metadata (str, optional): directory to store control plane metadata when using
                metadata on SSD. Defaults to None.

        Raises:
            StorageException: if an invalid storage type was specified

        """
        tiers = 1
        self._log.info(
            'Generating a %s storage yaml for %s engines: %s', tier_0_type, engines, yaml_file)

        if tier_0_type not in self.TIER_0_TYPES:
            self._raise_error(f'Error: Invalid storage type \'{tier_0_type}\'')

        pmem_list = {}
        bdev_list = {}

        if tier_0_type == self.TIER_0_TYPES[0] and self.pmem_devices:
            # Sort the detected devices and place then in lists by NUMA node
            numa_devices = self._get_numa_devices(self.pmem_devices)
            self._log.debug('  PMEM numa_devices:   %s', numa_devices)

            # Interleave the devices for bdev_list distribution.
            interleaved = self._get_interleaved(engines, numa_devices)
            self._log.debug('  PMEM interleaved:    %s', interleaved)

            if len(interleaved) >= engines:
                for engine in range(engines):
                    pmem_list[engine] = interleaved.pop(0)
            self._log.debug('  PMEM pmem_list:      %s', pmem_list)

        if self.controller_devices or self.disk_devices:
            # Sort the detected devices and place then in lists by NUMA node
            numa_devices = self._get_numa_devices(self.controller_devices or self.disk_devices)
            self._log.debug('  NVMe/VMD numa_devices:   %s', numa_devices)

            # Interleave the devices for bdev_list distribution.
            interleaved = self._get_interleaved(engines, numa_devices)
            self._log.debug('  NVMe/VMD interleaved:    %s', interleaved)

            # Break the interleaved (prioritized) disk list into groups of engine size
            device_sets = [interleaved[x:x + engines] for x in range(0, len(interleaved), engines)]
            self._log.debug('  NVMe/VMD device_sets:    %s', device_sets)

            # Get the tier number device placement for the available number of devices
            tier_placement = []
            while len(tier_placement) < len(device_sets):
                tier_placement.extend(self.TIER_NVME_PRIORITY[:max_nvme_tiers])
            tier_placement = sorted(tier_placement[:len(device_sets)])
            self._log.debug('  NVMe/VMD tier_placement: %s', tier_placement)
            tiers += max(tier_placement)

            for device_set in device_sets:
                tier = tier_placement.pop(0)
                for engine, device in enumerate(device_set):
                    if engine not in bdev_list:
                        bdev_list[engine] = {}
                    if tier not in bdev_list[engine]:
                        bdev_list[engine][tier] = []
                    bdev_list[engine][tier].append(f'"{device}"')
            self._log.debug('  NVMe/VMD bdev_list:      %s', bdev_list)

        lines = ['server_config:']
        if control_metadata and bdev_list:
            lines.append('  control_metadata:')
            lines.append(f'    path: {control_metadata}')
        lines.append('  engines:')
        for engine in range(engines):
            lines.append(f'    {str(engine)}:')
            lines.append('      storage:')
            for tier in range(tiers):
                lines.append(f'        {str(tier)}:')
                if tier == 0 and pmem_list:
                    lines.append('          class: dcpm')
                    lines.append(f'          scm_list: ["{pmem_list[engine]}"]')
                    lines.append(f'          scm_mount: {scm_mount}{engine}')
                elif tier == 0:
                    lines.append('          class: ram')
                    lines.append(f'          scm_mount: {scm_mount}{engine}')
                    lines.append(f'          scm_size: {scm_size}')
                else:
                    lines.append('          class: nvme')
                    lines.append(f'          bdev_list: [{", ".join(bdev_list[engine][tier])}]')
                    if control_metadata:
                        lines.append(
                            f'          bdev_roles: [{", ".join(get_tier_roles(tier, tiers))}]')

        self._log.debug('  Creating %s', yaml_file)
        for line in lines:
            self._log.debug('    %s', line)
        try:
            with open(yaml_file, "w", encoding="utf-8") as config_handle:
                config_handle.writelines(f'{line}\n' for line in lines)
        except IOError as error:
            self._raise_error(f"Error writing avocado config file {yaml_file}", error)

    @staticmethod
    def _get_numa_devices(devices):
        """Get a dictionary of sorted devices indexed by their NUMA node.

        Args:
            devices (list): list of StorageDevice devices

        Returns:
            dict: dictionary of sorted devices indexed by their NUMA node

        """
        numa_devices = OrderedDict()
        for device in sorted(devices):
            if device.numa_node not in numa_devices:
                numa_devices[device.numa_node] = []
            numa_devices[device.numa_node].append(device.address)
        return numa_devices

    @staticmethod
    def _get_interleaved(engines, numa_devices):
        """Get an interleaved list of NUMA devices.

        Args:
            engines (int): number of engines
            numa_devices (dict): dictionary of sorted devices indexed by their NUMA node

        Returns:
            list: interleaved list of NUMA devices

        """
        if engines > 1:
            # This will also even out any uneven NUMA distribution using the shortest list
            return list(itertools.chain(*zip(*numa_devices.values())))

        # Include all devices with uneven NUMA distribution for single engine configurations
        return list(
            filter(
                partial(is_not, None),
                itertools.chain(*itertools.zip_longest(*numa_devices.values()))))<|MERGE_RESOLUTION|>--- conflicted
+++ resolved
@@ -12,12 +12,8 @@
 
 import yaml
 from ClusterShell.NodeSet import NodeSet
-<<<<<<< HEAD
-from run_utils import run_remote
-=======
 # pylint: disable=import-error,no-name-in-module
 from util.run_utils import run_remote
->>>>>>> f9486427
 
 
 def find_pci_address(value, *flags):
