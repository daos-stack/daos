--- conflicted
+++ resolved
@@ -6,11 +6,8 @@
 import threading
 
 from ior_test_base import IorTestBase
-<<<<<<< HEAD
 from mdtest_test_base import MdtestBase
-=======
 from scrubber_utils import ScrubberUtils
->>>>>>> 1bd280f4
 
 
 class TestWithScrubber(IorTestBase, MdtestBase):
