--- conflicted
+++ resolved
@@ -1,10 +1,6 @@
 #!/usr/bin/env python3
 """
-<<<<<<< HEAD
-  (C) Copyright 2022-2022 Intel Corporation.
-=======
   (C) Copyright 2022-2023 Intel Corporation.
->>>>>>> 6766f22e
 
   SPDX-License-Identifier: BSD-2-Clause-Patent
 """
