#!/usr/bin/python
"""
  (C) Copyright 2019 Intel Corporation.

  Licensed under the Apache License, Version 2.0 (the "License");
  you may not use this file except in compliance with the License.
  You may obtain a copy of the License at

     http://www.apache.org/licenses/LICENSE-2.0

  Unless required by applicable law or agreed to in writing, software
  distributed under the License is distributed on an "AS IS" BASIS,
  WITHOUT WARRANTIES OR CONDITIONS OF ANY KIND, either express or implied.
  See the License for the specific language governing permissions and
  limitations under the License.

  GOVERNMENT LICENSE RIGHTS-OPEN SOURCE SOFTWARE
  The Government's rights to use, modify, reproduce, release, perform, display,
  or disclose this software are subject to the terms of the Apache License as
  provided in Contract No. B609815.
  Any reproduction of computer software, computer software documentation, or
  portions thereof marked with this legend must also reproduce the markings.
"""
from __future__ import print_function

import os

import general_utils
from command_utils import ExecutableCommand, EnvironmentVariables
from command_utils import CommandFailure, FormattedParameter
from ClusterShell.NodeSet import NodeSet
from server_utils import AVOCADO_FILE


class DfuseCommand(ExecutableCommand):
    """Defines a object representing a dfuse command."""

    def __init__(self, namespace, command):
        """Create a dfuse Command object."""
        super(DfuseCommand, self).__init__(namespace, command)

        # dfuse options
        self.puuid = FormattedParameter("--pool {}")
        self.cuuid = FormattedParameter("--container {}")
        self.mount_dir = FormattedParameter("--mountpoint {}")
        self.svcl = FormattedParameter("--svc {}", 0)
        self.sys_name = FormattedParameter("--sys-name {}")
        self.singlethreaded = FormattedParameter("--singlethreaded", False)
        self.foreground = FormattedParameter("--foreground", False)

    def set_dfuse_params(self, pool, display=True):
        """Set the dfuse params for the DAOS group, pool, and container uuid.

        Args:
            pool (TestPool): DAOS test pool object
            display (bool, optional): print updated params. Defaults to True.
        """
        self.set_dfuse_pool_params(pool, display)

    def set_dfuse_pool_params(self, pool, display=True):
        """Set Dfuse params based on Daos Pool.

        Args:
            pool (TestPool): DAOS test pool object
            display (bool, optional): print updated params. Defaults to True.
        """
        self.puuid.update(pool.uuid, "puuid" if display else None)
        self.set_dfuse_svcl_param(pool, display)

    def set_dfuse_svcl_param(self, pool, display=True):
        """Set the dfuse svcl param from the ranks of a DAOS pool object.

        Args:
            pool (TestPool): DAOS test pool object
            display (bool, optional): print updated params. Defaults to True.
        """
        svcl = ":".join(
            [str(item) for item in [
                int(pool.pool.svc.rl_ranks[index])
                for index in range(pool.pool.svc.rl_nr)]])
        self.svcl.update(svcl, "svcl" if display else None)

    def set_dfuse_cont_param(self, cont, display=True):
        """Set dfuse cont param from Container object.

        Args:
            cont (TestContainer): Daos test container object
            display (bool, optional): print updated params. Defaults to True.
        """
        self.cuuid.update(cont, "cuuid" if display else None)


class Dfuse(DfuseCommand):
    """Class defining an object of type DfuseCommand."""

<<<<<<< HEAD
    def __init__(self, hosts, attach_info, basepath=None):
        """Create a dfuse object."""
=======
    def __init__(self, hosts, tmp, dfuse_env=False):
        """Create a dfuse object"""
>>>>>>> 52608020
        super(Dfuse, self).__init__("/run/dfuse/*", "dfuse")

        # set params
        self.hosts = hosts
        self.tmp = tmp
        self.dfuse_env = dfuse_env

    def __del__(self):
        """Destroy Dfuse object and stop dfuse."""
        # stop dfuse
        self.stop()

    def create_mount_point(self):
        """Create dfuse directory.

        Raises:
            CommandFailure: In case of error creating directory

        """
        # raise exception if mount point not specified
        if self.mount_dir.value is None:
            raise CommandFailure("Mount point not specified, "
                                 "check test yaml file")

        dir_exists, _ = general_utils.check_file_exists(
            self.hosts, self.mount_dir.value, directory=True)
        if not dir_exists:
            cmd = "mkdir -p {}".format(self.mount_dir.value)
            ret_code = general_utils.pcmd(self.hosts, cmd, timeout=30)
            if 0 not in ret_code:
                error_hosts = NodeSet(
                    ",".join(
                        [str(node_set) for code, node_set in ret_code.items()
                         if code != 0]))
                raise CommandFailure(
                    "Error creating the {} dfuse mount point on the following "
                    "hosts: {}".format(self.mount_dir.value, error_hosts))

    def remove_mount_point(self):
        """Remove dfuse directory.

        Raises:
            CommandFailure: In case of error deleting directory

        """
        # raise exception if mount point not specified
        if self.mount_dir.value is None:
            raise CommandFailure("Mount point not specified, "
                                 "check test yaml file")

        dir_exists, _ = general_utils.check_file_exists(
            self.hosts, self.mount_dir.value, directory=True)
        if dir_exists:
            cmd = "rm -rf {}".format(self.mount_dir.value)
            ret_code = general_utils.pcmd(self.hosts, cmd, timeout=30)
            if 0 not in ret_code:
                error_hosts = NodeSet(
                    ",".join(
                        [str(node_set) for code, node_set in ret_code.items()
                         if code != 0]))
                raise CommandFailure(
                    "Error removing the {} dfuse mount point on the following "
                    "hosts: {}".format(self.mount_dir.value, error_hosts))

    def run(self):
        """Run the dfuse command.

        Raises:
            CommandFailure: In case dfuse run command fails

        """
        # create dfuse dir if does not exist
        self.create_mount_point()
        # obtain env export string
        env = self.get_default_env()
        # run dfuse command
        ret_code = general_utils.pcmd(self.hosts, env + self.__str__(),
                                      timeout=30)
        # check for any failures
        if 0 not in ret_code:
            error_hosts = NodeSet(
                ",".join(
                    [str(node_set) for code, node_set in ret_code.items()
                     if code != 0]))
            raise CommandFailure(
                "Error starting dfuse on the following hosts: {}".format(
                    error_hosts))

    def stop(self):
        """Stop dfuse.

        Raises:
            CommandFailure: In case dfuse stop fails

        """
        cmd = "if [ -x '$(command -v fusermount)' ]; "
        cmd += "then fusermount -u {0}; else fusermount3 -u {0}; fi".\
               format(self.mount_dir.value)
        ret_code = general_utils.pcmd(self.hosts, cmd, timeout=30)
        self.remove_mount_point()
        if 0 not in ret_code:
            error_hosts = NodeSet(
                ",".join(
                    [str(node_set) for code, node_set in ret_code.items()
                     if code != 0]))
            raise CommandFailure(
                "Error stopping dfuse on the following hosts: {}".format(
                    error_hosts))

    def get_default_env(self):
        """Get the default enviroment settings for running Dfuse.

        Returns:
            (str): a single string of all env vars to be exported

        """
        # obtain any env variables to be exported
        env = EnvironmentVariables()
<<<<<<< HEAD
        env["CRT_ATTACH_INFO_PATH"] = self.attach_info
        env["DAOS_SINGLETON_CLI"] = os.environ.get("DAOS_SINGLETON_CLI", 0)
=======
        env["CRT_ATTACH_INFO_PATH"] = self.tmp
        env["DAOS_SINGLETON_CLI"] = 1
>>>>>>> 52608020

        if self.dfuse_env:
            try:
                with open('{}/{}'.format(self.tmp, AVOCADO_FILE),
                          'r') as read_file:
                    for line in read_file:
                        if ("provider" in line) or ("fabric_iface" in line):
                            items = line.split()
                            key, values = items[0][:-1], items[1]
                            env[key] = values

                env['OFI_INTERFACE'] = env.pop('fabric_iface')
                env['OFI_PORT'] = env.pop('fabric_iface_port')
                env['CRT_PHY_ADDR_STR'] = env.pop('provider')
            except Exception as err:
                raise CommandFailure("Failed to read yaml file:{}".format(err))

        return env.get_export_str()<|MERGE_RESOLUTION|>--- conflicted
+++ resolved
@@ -93,13 +93,8 @@
 class Dfuse(DfuseCommand):
     """Class defining an object of type DfuseCommand."""
 
-<<<<<<< HEAD
-    def __init__(self, hosts, attach_info, basepath=None):
+    def __init__(self, hosts, tmp, dfuse_env=False):
         """Create a dfuse object."""
-=======
-    def __init__(self, hosts, tmp, dfuse_env=False):
-        """Create a dfuse object"""
->>>>>>> 52608020
         super(Dfuse, self).__init__("/run/dfuse/*", "dfuse")
 
         # set params
@@ -218,13 +213,8 @@
         """
         # obtain any env variables to be exported
         env = EnvironmentVariables()
-<<<<<<< HEAD
-        env["CRT_ATTACH_INFO_PATH"] = self.attach_info
+        env["CRT_ATTACH_INFO_PATH"] = self.tmp
         env["DAOS_SINGLETON_CLI"] = os.environ.get("DAOS_SINGLETON_CLI", 0)
-=======
-        env["CRT_ATTACH_INFO_PATH"] = self.tmp
-        env["DAOS_SINGLETON_CLI"] = 1
->>>>>>> 52608020
 
         if self.dfuse_env:
             try:
