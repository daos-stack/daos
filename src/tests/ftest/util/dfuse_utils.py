--- conflicted
+++ resolved
@@ -312,18 +312,10 @@
                 kill_command = "pkill dfuse --signal KILL"
                 _ = run_remote(self.log, self.running_hosts, kill_command, timeout=30)
 
-<<<<<<< HEAD
             # Attempt to unmount any fuseblk mounted devices after detection
             if self.running_hosts and counter > 0:
                 _ = run_remote(self.log, self.running_hosts, self.get_umount_command(counter > 1))
                 time.sleep(2)
-=======
-            # Remove mount points
-            try:
-                self.remove_mount_point()
-            except CommandFailure as error:
-                error_list.append(str(error))
->>>>>>> e1d65722
 
             # Detect which hosts have fuseblk mounted devices and remove any
             # hosts which no longer have the dfuse mount point mounted
@@ -340,7 +332,7 @@
         try:
             self.remove_mount_point()
         except CommandFailure as error:
-            error_list.append(error)
+            error_list.append(str(error))
 
         # Report any errors
         if error_list:
