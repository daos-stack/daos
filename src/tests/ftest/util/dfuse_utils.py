"""
  (C) Copyright 2019-2024 Intel Corporation.

  SPDX-License-Identifier: BSD-2-Clause-Patent
"""

import json
import os
import time

from ClusterShell.NodeSet import NodeSet
from command_utils import ExecutableCommand
from command_utils_base import BasicParameter, FormattedParameter
from exception_utils import CommandFailure
from general_utils import check_file_exists, get_log_file
from run_utils import command_as_user, run_remote


class DfuseCommand(ExecutableCommand):
    """Defines a object representing a dfuse command."""

    def __init__(self, namespace, command, path=""):
        """Create a dfuse Command object."""
        super().__init__(namespace, command, path)

        # dfuse options
        self.mount_dir = BasicParameter(None, position=0)
        self.pool = BasicParameter(None, position=1)
        self.cont = BasicParameter(None, position=2)
        self.sys_name = FormattedParameter("--sys-name {}")
        self.thread_count = FormattedParameter("--thread-count {}")
        self.eq_count = FormattedParameter("--eq-count {}")
        self.singlethreaded = FormattedParameter("--singlethread", False)
        self.foreground = FormattedParameter("--foreground", False)
        self.enable_caching = FormattedParameter("--enable-caching", False)
        self.enable_wb_cache = FormattedParameter("--enable-wb-cache", False)
        self.disable_caching = FormattedParameter("--disable-caching", False)
        self.disable_wb_cache = FormattedParameter("--disable-wb-cache", False)
        self.multi_user = FormattedParameter("--multi-user", False)
        self.read_only = FormattedParameter("--read-only", False)

    def set_dfuse_exports(self, log_file):
        """Set exports to issue before the dfuse command.

        Args:
            log_file (str): name of the log file to combine with the
                DAOS_TEST_LOG_DIR path with which to assign D_LOG_FILE
        """
        self.env["D_LOG_FILE"] = get_log_file(log_file or "{}_daos.log".format(self.command))


class Dfuse(DfuseCommand):
    """Class defining an object of type DfuseCommand."""

    def __init__(self, hosts, tmp, namespace="/run/dfuse/*", path=""):
        """Create a dfuse object.

        Args:
            hosts (NodeSet): hosts on which to run dfuse
            tmp (str): tmp directory path
            namespace (str): dfuse namespace. Defaults to /run/dfuse/*
            path (str, optional): path to location of command binary file. Defaults to "".

        """
        super().__init__(namespace, "dfuse", path)

        # set params
        self.hosts = hosts.copy()
        self.tmp = tmp

        # hosts where dfuse is currently running
        self._running_hosts = NodeSet()

        # result of last call to _update_mount_state()
        self._mount_state = {}

        # used by stop() to know cleanup is needed
        self.__need_cleanup = False

    def __del__(self):
        """Destruct the object."""
        if self._running_hosts:
            self.log.error('Dfuse object deleted without shutting down')

    def _run_as_owner(self, hosts, command, timeout=120):
        """Run a command as the dfuse mount owner.

        Args:
            hosts (NodeSet): hosts on which to run the command
            command (str): command to run
            timeout (int, optional): number of seconds to wait for the command to complete.
                Defaults to 120 seconds.

        Returns:
            RemoteCommandResult: result of the command

        """
        return run_remote(
            self.log, hosts, command_as_user(command, self.run_user), timeout=timeout)

    def _update_mount_state(self):
        """Update the mount state for each host."""
        state = {
            "mounted": NodeSet(),
            "unmounted": NodeSet(),
            "nodirectory": NodeSet(),
            "rogue": NodeSet()
        }

        self.log.info("Checking which hosts have the mount point directory created")
        command = f"test -d {self.mount_dir.value} -a ! -L {self.mount_dir.value}"
        test_result = self._run_as_owner(self.hosts, command)
        check_mounted = test_result.passed_hosts
        if not test_result.passed:
            command = f"grep 'dfuse {self.mount_dir.value}' /proc/mounts"
            grep_result = self._run_as_owner(test_result.failed_hosts, command)
            state["nodirectory"].add(grep_result.failed_hosts)
            # Directory does not exist or is unreadable, but dfuse process is still running
            state["rogue"].add(grep_result.passed_hosts)

        if check_mounted:
            self.log.info("Checking which hosts have dfuse mounted as a fuseblk device")
            command = f"stat -c %T -f {self.mount_dir.value}"
            stat_result = self._run_as_owner(check_mounted, command)
            for data in stat_result.output:
                if data.returncode == 0 and 'fuseblk' in '\n'.join(data.stdout):
                    state["mounted"].add(data.hosts)
                else:
                    state["unmounted"].add(data.hosts)

        # Log the state of each host
        for _state, _hosts in state.items():
            self.log.debug("%s: %s", _state, _hosts)

        # Cache the state
        self._mount_state = state

        # Update the running hosts
        self._running_hosts = self._mount_state["mounted"].union(self._mount_state["rogue"])

    def _get_umount_command(self, force=False):
        """Get the command to umount the dfuse mount point.

        Args:
            force (bool, optional): whether to force the umount with a lazy
                unmount. Defaults to False.

        Returns:
            str: the dfuse umount command

        """
        return ' '.join(filter(None, [
            'fusermount3',
            '-u',
            '-z' if force else None,
            self.mount_dir.value
        ]))

    def _setup_mount_point(self):
        """Setup the dfuse mount point.

        Raises:
            CommandFailure: In case of error

        """
        # Raise exception if mount point not specified
        if self.mount_dir.value is None:
            raise CommandFailure("Mount point not specified. Check test yaml file")

        # Unmount dfuse if already running
        self.unmount()
        if self._running_hosts:
            raise CommandFailure(f"Error stopping dfuse on {self._running_hosts}")

        self.log.info("Creating dfuse mount directory")
        if self._mount_state["nodirectory"]:
            command = f"mkdir -p {self.mount_dir.value}"
            result = self._run_as_owner(self._mount_state["nodirectory"], command, timeout=30)
            if not result.passed:
                raise CommandFailure(
                    f"Error creating the {self.mount_dir.value} dfuse mount point "
                    f"on the following hosts: {result.failed_hosts}")

    def _remove_mount_point(self):
        """Remove dfuse directory.

        Try once with a simple rmdir which should succeed, if this does not then
        try again with rm -rf, but still raise an error.

        Raises:
            CommandFailure: In case of error deleting directory

        """
        # raise exception if mount point not specified
        if self.mount_dir.value is None:
            raise CommandFailure("Mount point not specified. Check test yaml file")

        dir_exists, clean_nodes = check_file_exists(
            self.hosts, self.mount_dir.value, directory=True)

        if not dir_exists:
            self.log.info(
                "No %s dfuse mount point directory found on %s", self.mount_dir.value, self.hosts)
            return

        target_nodes = self.hosts - clean_nodes

        self.log.info(
            "Removing the %s dfuse mount point on %s", self.mount_dir.value, target_nodes)

        # Try removing cleanly
        command = f"rmdir {self.mount_dir.value}"
        rmdir_result = self._run_as_owner(target_nodes, command, timeout=30)
        if rmdir_result.passed:
            return

        # Try removing as root for good measure
        command = command_as_user(f"rm -rf {self.mount_dir.value}", "root")
        rm_result = run_remote(self.log, rmdir_result.failed_hosts, command, timeout=30)
        if not rm_result.passed:
            raise CommandFailure(
                f"Error removing the {self.mount_dir.value} dfuse mount point with rm on "
                f"the following hosts: {rm_result.failed_hosts}")

        # rm -rf worked but rmdir failed
        raise CommandFailure(
            f"Error removing the {self.mount_dir.value} dfuse mount point with rmdir on the "
            f"following hosts: {rmdir_result.failed_hosts}")

    def run(self, check=True, mount_callback=None):
        # pylint: disable=arguments-differ,arguments-renamed
        """Run the dfuse command.

        Args:
            check (bool): Check if dfuse mounted properly after mount is executed.
            mount_callback (method, optional): method to pass RemoteCommandResult to
                after mount. Default simply raises an exception on failure.

        Raises:
            CommandFailure: In case dfuse run command fails

        """
        self.log.info('Starting dfuse at %s on %s', self.mount_dir.value, str(self.hosts))

        # A log file must be defined to ensure logs are captured
        if "D_LOG_FILE" not in self.env:
            raise CommandFailure("Dfuse missing environment variables for D_LOG_FILE")

        if 'D_LOG_MASK' not in self.env:
            self.env['D_LOG_MASK'] = 'INFO'

        if 'COVFILE' not in self.env:
            self.env['COVFILE'] = '/tmp/test.cov'

        # mark the instance as needing cleanup before starting setup
        self.__need_cleanup = True

        # setup the mount point
        self._setup_mount_point()

        # run dfuse command
        result = run_remote(self.log, self.hosts, self.with_exports, timeout=30)
        self._running_hosts.add(result.passed_hosts)
        if mount_callback:
            mount_callback(result)
        elif not result.passed:
            raise CommandFailure(f"dfuse command failed on hosts {result.failed_hosts}")

        if check:
            # Dfuse will block in the command for the mount to complete, even
            # if run in background mode so it should be possible to start using
            # it immediately after the command returns.
            num_retries = 3
            for retry in range(1, num_retries + 1):
                if not self.check_running(fail_on_error=retry == num_retries):
                    self.log.info('Waiting two seconds for dfuse to start')
                    time.sleep(2)

    def check_running(self, fail_on_error=True):
        """Check if dfuse is running.

        Run a command to verify dfuse is running on hosts where it is supposed
        to be.  Use grep -v and rc=1 here so that if it isn't, then we can
        see what is being used instead.

        Args:
            fail_on_error (bool, optional): should an exception be raised if an
                error is detected. Defaults to True.

        Raises:
            CommandFailure: raised if dfuse is found not running on any expected
                nodes and fail_on_error is set.

        Returns:
            bool: whether or not dfuse is running

        """
        self._update_mount_state()
        if self._mount_state["unmounted"] or self._mount_state["nodirectory"]:
            self.log.error(
                "dfuse not running on %s",
                str(self._mount_state["unmounted"].union(self._mount_state["nodirectory"])))
            if fail_on_error:
                raise CommandFailure("dfuse not running")
            return False
        if self._mount_state["rogue"]:
            self.log.error("rogue dfuse processes on %s", str(self._mount_state["rogue"]))
            if fail_on_error:
                raise CommandFailure("rogue dfuse processes detected")
            return False
        return True

    def unmount(self, tries=2):
        """Unmount dfuse.

        Args:
            tries (int, optional): number of times to try unmount. Defaults to 2

        """
        self._update_mount_state()

        for current_try in range(tries):
            if not self._running_hosts:
                return

            # Forcibly kill dfuse after the first unmount fails
            if current_try > 0:
                kill_command = "pkill dfuse --signal KILL"
                _ = self._run_as_owner(self._running_hosts, kill_command, timeout=30)

            # Try to unmount dfuse on each host, ignoring errors for now
            _ = self._run_as_owner(
                self._running_hosts, self._get_umount_command(force=current_try > 0))
            time.sleep(2)

            self._update_mount_state()

    def stop(self):
        """Stop dfuse.

        Try to stop dfuse.  Try once nicely by using fusermount, then if that
        fails try to pkill it to see if that works.  Abort based on the result
        of the fusermount, as if pkill is necessary then dfuse itself has
        not worked correctly.

        Finally, try and remove the mount point, and that itself should work.

        Raises:
            CommandFailure: In case dfuse stop fails

        """
        if not self.__need_cleanup:
            return

        self.log.info("Stopping dfuse at %s on %s", self.mount_dir.value, self.hosts)

        if self.mount_dir.value is None:
            self.log.info("No dfuse mount directory defined - nothing to stop")
            return

        if not self.hosts:
            self.log.info("No hosts running dfuse - nothing to stop")
            return

        self.unmount()

        error_list = []
        if self._running_hosts:
            error_list.append(f"Error stopping dfuse on {self._running_hosts}")

        # Remove mount points
        try:
            self._remove_mount_point()
        except CommandFailure as error:
            error_list.append(str(error))

        # Report any errors
        if error_list:
            raise CommandFailure("\n".join(error_list))

        # Only assume clean if nothing above failed
        self.__need_cleanup = False

    def get_stats(self):
        """Return the I/O stats for the filesystem

        Only works if there is one entry in the client list.
<<<<<<< HEAD

        Raises:
            CommandFailure: if the command fails

        Returns:
            dict: the json response
        """
=======
        """

>>>>>>> c0d749f2
        if len(self.hosts) != 1:
            raise CommandFailure("get_stats only supports one host")

        cmd = f"daos filesystem query --json {self.mount_dir.value}"
        result = run_remote(self.log, self.hosts, cmd)
        if not result.passed:
<<<<<<< HEAD
            raise CommandFailure(f"fs query failed on {result.failed_hosts}")

        data = json.loads("\n".join(result.output[0].stdout))
        if data["status"] != 0 or data["error"] is not None:
            raise CommandFailure("fs query returned bad data")
=======
            raise CommandFailure(f'"fs query failed on {result.failed_hosts}')

        data = json.loads("\n".join(result.output[0].stdout))
        if data["status"] != 0 or data["error"] is not None:
            raise CommandFailure("fs query returned bad data.")
>>>>>>> c0d749f2
        return data["response"]


def get_dfuse(test, hosts, namespace=None):
    """Get a new Dfuse instance.

    Args:
        test (Test): the test instance
        hosts (NodeSet): hosts on which to start Dfuse
        namespace (str, optional): dfuse namespace. Defaults to None

    Returns:
        Dfuse: the new dfuse object

    """
    if namespace:
        dfuse = Dfuse(hosts, test.tmp, namespace, path=test.bin)
    else:
        dfuse = Dfuse(hosts, test.tmp, path=test.bin)
    dfuse.get_params(test)
    dfuse.set_dfuse_exports(test.client_log)

    # Default mount directory to be test-specific and unique
    if not dfuse.mount_dir.value:
        mount_dir = test.label_generator.get_label(
            os.path.join(os.sep, 'tmp', 'daos_dfuse_' + test.test_id))
        dfuse.update_params(mount_dir=mount_dir)
    return dfuse


def start_dfuse(test, dfuse, pool=None, container=None, **params):
    """Start a Dfuse instance.

    Args:
        test (Test): the test instance
        pool (TestPool, optional): pool to mount. Defaults to None
        container (TestContainer, optional): container to mount. Defaults to None
        params (Object, optional): Dfuse command arguments to update

    Raises:
        CommandFailure: on failure to start dfuse

    """
    if pool:
        params['pool'] = pool.identifier
    if container:
        params['cont'] = container.identifier
    if params:
        dfuse.update_params(**params)

    # Start dfuse
    try:
        dfuse.bind_cores = test.params.get('cores', dfuse.namespace, None)
        dfuse.run()
        test.register_cleanup(stop_dfuse, test=test, dfuse=dfuse)
    except CommandFailure as error:
        test.log.error("Failed to start dfuse on hosts %s", dfuse.hosts, exc_info=error)
        test.fail("Failed to start dfuse")


def stop_dfuse(test, dfuse):
    """Stop a dfuse instance.

    Args:
        test (Test): the test from which to stop dfuse
        dfuse (Dfuse): the dfuse instance to stop

    Returns:
        list: a list of any errors detected when stopping dfuse

    """
    error_list = []
    try:
        dfuse.stop()
    except (CommandFailure) as error:
        test.test_log.info("  {}".format(error))
        error_list.append("Error stopping dfuse: {}".format(error))
    return error_list


class VerifyPermsCommand(ExecutableCommand):
    """Class defining an object of type VerifyPermsCommand."""

    def __init__(self, hosts, namespace="/run/verify_perms/*"):
        """Create a VerifyPermsCommand object.

        Args:
            hosts (NodeSet): hosts on which to run the command
            namespace (str): command namespace. Defaults to /run/verify_perms/*

        """
        path = os.path.realpath(os.path.join(os.path.dirname(__file__), '..'))
        super().__init__(namespace, "verify_perms.py", path)

        # verify_perms.py options
        self.path = BasicParameter(None, position=0)
        self.perms = BasicParameter(None, position=1)
        self.owner = FormattedParameter("--owner {}")
        self.group_user = FormattedParameter("--group-user {}")
        self.other_user = FormattedParameter("--other-user {}")
        self.verify_mode = FormattedParameter("--verify-mode {}")
        self.create_type = FormattedParameter("--create-type {}")
        self.no_chmod = FormattedParameter("--no-chmod", False)

        # run options
        self.hosts = hosts.copy()
        self.timeout = 120

        # Most usage requires root permission
        self.run_user = 'root'

    def run(self):
        # pylint: disable=arguments-differ
        """Run the command.

        Raises:
            CommandFailure: If the command fails

        Returns:
            RemoteCommandResult: result from run_remote

        """
        self.log.info('Running verify_perms.py on %s', str(self.hosts))
        result = run_remote(self.log, self.hosts, self.with_exports, timeout=self.timeout)
        if not result.passed:
            raise CommandFailure(f'verify_perms.py failed on: {result.failed_hosts}')
        return result<|MERGE_RESOLUTION|>--- conflicted
+++ resolved
@@ -385,7 +385,6 @@
         """Return the I/O stats for the filesystem
 
         Only works if there is one entry in the client list.
-<<<<<<< HEAD
 
         Raises:
             CommandFailure: if the command fails
@@ -393,29 +392,18 @@
         Returns:
             dict: the json response
         """
-=======
-        """
-
->>>>>>> c0d749f2
+
         if len(self.hosts) != 1:
             raise CommandFailure("get_stats only supports one host")
 
         cmd = f"daos filesystem query --json {self.mount_dir.value}"
         result = run_remote(self.log, self.hosts, cmd)
         if not result.passed:
-<<<<<<< HEAD
             raise CommandFailure(f"fs query failed on {result.failed_hosts}")
 
         data = json.loads("\n".join(result.output[0].stdout))
         if data["status"] != 0 or data["error"] is not None:
             raise CommandFailure("fs query returned bad data")
-=======
-            raise CommandFailure(f'"fs query failed on {result.failed_hosts}')
-
-        data = json.loads("\n".join(result.output[0].stdout))
-        if data["status"] != 0 or data["error"] is not None:
-            raise CommandFailure("fs query returned bad data.")
->>>>>>> c0d749f2
         return data["response"]
 
 
