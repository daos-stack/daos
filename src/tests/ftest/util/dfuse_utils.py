#!/usr/bin/python
"""
  (C) Copyright 2019 Intel Corporation.
  Licensed under the Apache License, Version 2.0 (the "License");
  you may not use this file except in compliance with the License.
  You may obtain a copy of the License at
      http://www.apache.org/licenses/LICENSE-2.0
  Unless required by applicable law or agreed to in writing, software
  distributed under the License is distributed on an "AS IS" BASIS,
  WITHOUT WARRANTIES OR CONDITIONS OF ANY KIND, either express or implied.
  See the License for the specific language governing permissions and
  limitations under the License.
  GOVERNMENT LICENSE RIGHTS-OPEN SOURCE SOFTWARE
  The Government's rights to use, modify, reproduce, release, perform, display,
  or disclose this software are subject to the terms of the Apache License as
  provided in Contract No. B609815.
  Any reproduction of computer software, computer software documentation, or
  portions thereof marked with this legend must also reproduce the markings.
"""
from __future__ import print_function
import time

from command_utils import ExecutableCommand, EnvironmentVariables
from command_utils import CommandFailure, FormattedParameter
from ClusterShell.NodeSet import NodeSet
from server_utils import AVOCADO_FILE

import general_utils

class DfuseCommand(ExecutableCommand):
    """Defines a object representing a dfuse command."""

    def __init__(self, namespace, command):
        """Create a dfuse Command object."""
        super(DfuseCommand, self).__init__(namespace, command)

        # dfuse options
        self.puuid = FormattedParameter("--pool {}")
        self.cuuid = FormattedParameter("--container {}")
        self.mount_dir = FormattedParameter("--mountpoint {}")
        self.svcl = FormattedParameter("--svc {}", 0)
        self.sys_name = FormattedParameter("--sys-name {}")
        self.singlethreaded = FormattedParameter("--singlethreaded", False)
        self.foreground = FormattedParameter("--foreground", False)

    def set_dfuse_params(self, pool, display=True):
        """Set the dfuse parameters for the DAOS group, pool, and container uuid
        Args:
            pool (TestPool): DAOS test pool object
            display (bool, optional): print updated params. Defaults to True.
        """
        self.set_dfuse_pool_params(pool, display)

    def set_dfuse_pool_params(self, pool, display=True):
        """Set Dfuse params based on Daos Pool.
        Args:
            pool (TestPool): DAOS test pool object
            display (bool, optional): print updated params. Defaults to True.
        """
        self.puuid.update(pool.uuid, "puuid" if display else None)
        self.set_dfuse_svcl_param(pool, display)

    def set_dfuse_svcl_param(self, pool, display=True):
        """Set the dfuse svcl param from the ranks of a DAOS pool object.
        Args:
            pool (TestPool): DAOS test pool object
            display (bool, optional): print updated params. Defaults to True.
        """

        svcl = ":".join(
            [str(item) for item in [
                int(pool.pool.svc.rl_ranks[index])
                for index in range(pool.pool.svc.rl_nr)]])
        self.svcl.update(svcl, "svcl" if display else None)

    def set_dfuse_cont_param(self, cont, display=True):
        """Set dfuse cont param from Container object
        Args:
            cont (TestContainer): Daos test container object
            display (bool, optional): print updated params. Defaults to True.
        """
        self.cuuid.update(cont, "cuuid" if display else None)


class Dfuse(DfuseCommand):
    """Class defining an object of type DfuseCommand"""

    def __init__(self, hosts, tmp, dfuse_env=False, log_file=None):
        """Create a dfuse object"""
        super(Dfuse, self).__init__("/run/dfuse/*", "dfuse")

        # set params
        self.hosts = hosts
        self.tmp = tmp
        self.dfuse_env = dfuse_env
        self.log_file = log_file

    def __del__(self):
        """Destroy Dfuse object and stop dfuse """
        # stop dfuse
        self.stop()

    def create_mount_point(self):
        """Create dfuse directory
        Raises:
            CommandFailure: In case of error creating directory
        """
        # raise exception if mount point not specified
        if self.mount_dir.value is None:
            raise CommandFailure("Mount point not specified, "
                                 "check test yaml file")

        dir_exists, _ = general_utils.check_file_exists(
            self.hosts, self.mount_dir.value, directory=True)
        if not dir_exists:
            cmd = "mkdir -p {}".format(self.mount_dir.value)
            ret_code = general_utils.pcmd(self.hosts, cmd, timeout=30)
            if len(ret_code) > 1 or 0 not in ret_code:
                error_hosts = NodeSet(
                    ",".join(
                        [str(node_set) for code, node_set in ret_code.items()
                         if code != 0]))
                raise CommandFailure(
                    "Error creating the {} dfuse mount point on the following "
                    "hosts: {}".format(self.mount_dir.value, error_hosts))

    def remove_mount_point(self, fail=True):
        """Remove dfuse directory
        Raises:
            CommandFailure: In case of error deleting directory

        Try once with a simple rmdir which should succeed, if this
        does not then try again with rm -rf, but still raise an error
        """
        # raise exception if mount point not specified
        if self.mount_dir.value is None:
            raise CommandFailure("Mount point not specified, "
                                 "check test yaml file")

        dir_exists, clean_nodes = general_utils.check_file_exists(
            self.hosts, self.mount_dir.value, directory=True)
        if dir_exists:

            target_nodes = list(self.hosts)
            if clean_nodes:
                target_nodes.remove(clean_nodes)

            cmd = "rmdir {}".format(self.mount_dir.value)
            ret_code = general_utils.pcmd(target_nodes, cmd, timeout=30)
            if len(ret_code) == 1 and 0 in ret_code:
                return

            failed_nodes = NodeSet(",".join(
                [str(node_set) for code, node_set in ret_code.items()
                 if code != 0]))

            cmd = "rm -rf {}".format(self.mount_dir.value)
            ret_code = general_utils.pcmd(failed_nodes, cmd, timeout=30)
            if len(ret_code) > 1 or 0 not in ret_code:
                error_hosts = NodeSet(
                    ",".join(
                        [str(node_set) for code, node_set in ret_code.items()
                         if code != 0]))
                if fail:
                    raise CommandFailure(
                        "Error removing the {} dfuse mount point with rm on "
                        "the following hosts: {}".format(self.mount_dir.value,
                                                         error_hosts))
            if fail:
                raise CommandFailure(
                    "Error removing the {} dfuse mount point with rmdir on the "
                    "following hosts: {}".format(self.mount_dir.value,
                                                 failed_nodes))

    def run(self):
        """ Run the dfuse command.
        Raises:
            CommandFailure: In case dfuse run command fails
        """

        self.log.info('Starting dfuse at %s', self.mount_dir.value)

        # Allow Dfuse instances without a logfile so that they can
        # call get_default_env(), but do not launch dfuse itself
        # without one, as that means logs will be missing from the test.
        assert self.log_file is not None

        # create dfuse dir if does not exist
        self.create_mount_point()
        # obtain env export string
        env = self.get_default_env()
        # run dfuse command
        ret_code = general_utils.pcmd(self.hosts, env + self.__str__(),
                                      timeout=30)
        # check for any failures
        if len(ret_code) > 1 or 0 not in ret_code:
            error_hosts = NodeSet(
                ",".join(
                    [str(node_set) for code, node_set in ret_code.items()
                     if code != 0]))
            raise CommandFailure(
                "Error starting dfuse on the following hosts: {}".format(
                    error_hosts))

    def stop(self):
        """Stop dfuse
        Raises:
            CommandFailure: In case dfuse stop fails

        Try to stop dfuse.  Try once nicely by using fusermount, then if that
        fails try to pkill it to see if that works.  Abort based on the result
        of the fusermount, as if pkill is necessary then dfuse itself has
        not worked correctly.

        Finally, try and remove the mount point, and that itself should work.
        """
        self.log.info('Stopping dfuse at %s', self.mount_dir.value)

        if self.mount_dir.value is None:
            return
        umount_cmd = "if [ -x '$(command -v fusermount)' ]; "
        umount_cmd += "then fusermount -u {0}; else fusermount3 -u {0}; fi".\
               format(self.mount_dir.value)
        ret_code = general_utils.pcmd(self.hosts, umount_cmd, timeout=30)
        if len(ret_code) > 1 or 0 not in ret_code:
            error_hosts = NodeSet(
                ",".join(
                    [str(node_set) for code, node_set in ret_code.items()
                     if code != 0]))
            cmd = "pkill dfuse --signal KILL"
            general_utils.pcmd(error_hosts, cmd, timeout=30)
            general_utils.pcmd(error_hosts, umount_cmd, timeout=30)
            self.remove_mount_point(fail=False)
            raise CommandFailure(
                "Error stopping dfuse on the following hosts: {}".format(
                    error_hosts))
        time.sleep(2)
        self.remove_mount_point()

    def get_default_env(self):

        """Get the default enviroment settings for running Dfuse.
        Returns:
            (str):  a single string of all env vars to be
                                  exported
        """

        # obtain any env variables to be exported
        env = EnvironmentVariables()
<<<<<<< HEAD
=======
        env["CRT_ATTACH_INFO_PATH"] = self.tmp

        if self.log_file:
            env["D_LOG_FILE"] = self.log_file
>>>>>>> 86e1301a

        if self.dfuse_env:
            try:
                with open('{}/{}'.format(self.tmp, AVOCADO_FILE),
                          'r') as read_file:
                    for line in read_file:
                        if ("provider" in line) or ("fabric_iface" in line):
                            items = line.split()
                            key, values = items[0][:-1], items[1]
                            env[key] = values

                env['OFI_INTERFACE'] = env.pop('fabric_iface')
                env['OFI_PORT'] = env.pop('fabric_iface_port')
                env['CRT_PHY_ADDR_STR'] = env.pop('provider')
            except Exception as err:
                raise CommandFailure("Failed to read yaml file:{}".format(err))

        return env.get_export_str()<|MERGE_RESOLUTION|>--- conflicted
+++ resolved
@@ -247,13 +247,8 @@
 
         # obtain any env variables to be exported
         env = EnvironmentVariables()
-<<<<<<< HEAD
-=======
-        env["CRT_ATTACH_INFO_PATH"] = self.tmp
-
         if self.log_file:
             env["D_LOG_FILE"] = self.log_file
->>>>>>> 86e1301a
 
         if self.dfuse_env:
             try:
