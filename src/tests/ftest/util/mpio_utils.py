--- conflicted
+++ resolved
@@ -27,12 +27,8 @@
 import subprocess
 import paramiko
 import socket
-<<<<<<< HEAD
 from env_modules import load_mpi
-=======
 from command_utils import EnvironmentVariables
-
->>>>>>> ddce5c73
 
 class MpioFailed(Exception):
     """Raise if MPIO failed"""
