#!/usr/bin/python
"""
  (C) Copyright 2020-2021 Intel Corporation.

  SPDX-License-Identifier: BSD-2-Clause-Patent
"""

from socket import gethostname

from command_utils_base import \
    FormattedParameter, CommandWithParameters
from command_utils import CommandWithSubCommand, YamlCommand


class DmgCommandBase(YamlCommand):
    """Defines a base object representing a dmg command."""

    def __init__(self, path, yaml_cfg=None):
        """Create a dmg Command object.

        Args:
            path (str): path to the dmg command
            yaml_cfg (DmgYamlParameters, optional): dmg config file
                settings. Defaults to None, in which case settings
                must be supplied as command-line parameters.
        """
        super().__init__("/run/dmg/*", "dmg", path, yaml_cfg)

        # If running dmg on remote hosts, this list needs to include those hosts
        self.temporary_file_hosts = gethostname().split(".")[0:1]

        # If specified use the configuration file from the YamlParameters object
        default_yaml_file = None
        if self.yaml is not None and hasattr(self.yaml, "filename"):
            default_yaml_file = self.yaml.filename

        self._hostlist = FormattedParameter("-l {}")
        self.hostfile = FormattedParameter("-f {}")
        self.configpath = FormattedParameter("-o {}", default_yaml_file)
        self.insecure = FormattedParameter("-i", False)
        self.debug = FormattedParameter("-d", True)
        self.json = FormattedParameter("-j", False)

    @property
    def hostlist(self):
        """Get the hostlist that was set.

        Returns a string list.
        """
        if self.yaml:
            hosts = self.yaml.hostlist.value
        else:
            hosts = self._hostlist.value.split(",")
        return hosts

    @hostlist.setter
    def hostlist(self, hostlist):
        """Set the hostlist to be used for dmg invocation.

        Args:
            hostlist (string list): list of host addresses
        """
        if self.yaml:
            if not isinstance(hostlist, list):
                hostlist = hostlist.split(",")
            self.yaml.hostlist.update(hostlist, "dmg.yaml.hostlist")
        else:
            if isinstance(hostlist, list):
                hostlist = ",".join(hostlist)
            self._hostlist.update(hostlist, "dmg._hostlist")

    def get_sub_command_class(self):
        # pylint: disable=redefined-variable-type
        """Get the dmg sub command object based upon the sub-command."""
        if self.sub_command.value == "network":
            self.sub_command_class = self.NetworkSubCommand()
        elif self.sub_command.value == "pool":
            self.sub_command_class = self.PoolSubCommand()
        elif self.sub_command.value == "storage":
            self.sub_command_class = self.StorageSubCommand()
        elif self.sub_command.value == "system":
            self.sub_command_class = self.SystemSubCommand()
        elif self.sub_command.value == "cont":
            self.sub_command_class = self.ContSubCommand()
        elif self.sub_command.value == "config":
            self.sub_command_class = self.ConfigSubCommand()
        elif self.sub_command.value == "telemetry":
            self.sub_command_class = self.TelemetrySubCommand()
        else:
            self.sub_command_class = None

    class ConfigSubCommand(CommandWithSubCommand):
        """Defines an object for the dmg config sub command."""

        def __init__(self):
            """Create a dmg config subcommand object."""
            super(DmgCommandBase.ConfigSubCommand, self).__init__(
                "run/dmg/config/*", "config")

        def get_sub_command_class(self):
            # pylint: disable=redefined-variable-type
            """Get the dmg config sub command object."""
            if self.sub_command.value == "generate":
                self.sub_command_class = self.GenerateSubCommand()
            else:
                self.sub_command_class = None

        class GenerateSubCommand(CommandWithParameters):
            """Defines an object for the dmg config generate command."""

            def __init__(self):
                """Create a dmg config generate object."""
                super(
                    DmgCommandBase.ConfigSubCommand.GenerateSubCommand,
                    self).__init__(
                        "/run/dmg/config/generate/*", "generate")
                self.access_points = FormattedParameter(
                    "--access-points={}", None)
                self.num_engines = FormattedParameter("--num-engines={}", None)
                self.min_ssds = FormattedParameter("--min-ssds={}", None)
                self.net_class = FormattedParameter("--net-class={}", None)

    class ContSubCommand(CommandWithSubCommand):
        """Defines an object for the dmg cont sub command."""

        def __init__(self):
            """Create a dmg cont subcommand object."""
            super().__init__("/run/dmg/cont/*", "cont")

        def get_sub_command_class(self):
            # pylint: disable=redefined-variable-type
            """Get the dmg cont sub command object."""
            if self.sub_command.value == "set-owner":
                self.sub_command_class = self.SetownerSubCommand()
            else:
                self.sub_command_class = None

        class SetownerSubCommand(CommandWithParameters):
            """Defines an object for the dmg cont set-owner command."""

            def __init__(self):
                """Create a dmg cont set-owner command object."""
                super().__init__("/run/dmg/cont/set-owner/*", "set-owner")
                self.pool = FormattedParameter("--pool={}", None)
                self.cont = FormattedParameter("--cont={}", None)
                self.user = FormattedParameter("--user={}", None)
                self.group = FormattedParameter("--group={}", None)

    class NetworkSubCommand(CommandWithSubCommand):
        """Defines an object for the dmg network sub command."""

        def __init__(self):
            """Create a dmg network subcommand object."""
            super().__init__("/run/dmg/network/*", "network")

        def get_sub_command_class(self):
            # pylint: disable=redefined-variable-type
            """Get the dmg network sub command object."""
            if self.sub_command.value == "scan":
                self.sub_command_class = self.ScanSubCommand()
            else:
                self.sub_command_class = None

        class ScanSubCommand(CommandWithParameters):
            """Defines an object for the dmg network scan command."""

            def __init__(self):
                """Create a dmg network scan command object."""
                super().__init__("/run/dmg/network/scan/*", "scan")
                self.provider = FormattedParameter("-p {}", None)

    class PoolSubCommand(CommandWithSubCommand):
        """Defines an object for the dmg pool sub command."""

        def __init__(self):
            """Create a dmg pool subcommand object."""
            super().__init__("/run/dmg/pool/*", "pool")

        def get_sub_command_class(self):
            # pylint: disable=redefined-variable-type
            """Get the dmg pool sub command object."""
            if self.sub_command.value == "create":
                self.sub_command_class = self.CreateSubCommand()
            elif self.sub_command.value == "delete-acl":
                self.sub_command_class = self.DeleteAclSubCommand()
            elif self.sub_command.value == "destroy":
                self.sub_command_class = self.DestroySubCommand()
            elif self.sub_command.value == "get-acl":
                self.sub_command_class = self.GetAclSubCommand()
            elif self.sub_command.value == "list":
                self.sub_command_class = self.ListSubCommand()
            elif self.sub_command.value == "overwrite-acl":
                self.sub_command_class = self.OverwriteAclSubCommand()
            elif self.sub_command.value == "query":
                self.sub_command_class = self.QuerySubCommand()
            elif self.sub_command.value == "set-prop":
                self.sub_command_class = self.SetPropSubCommand()
            elif self.sub_command.value == "update-acl":
                self.sub_command_class = self.UpdateAclSubCommand()
            elif self.sub_command.value == "exclude":
                self.sub_command_class = self.ExcludeSubCommand()
            elif self.sub_command.value == "extend":
                self.sub_command_class = self.ExtendSubCommand()
            elif self.sub_command.value == "drain":
                self.sub_command_class = self.DrainSubCommand()
            elif self.sub_command.value == "reintegrate":
                self.sub_command_class = self.ReintegrateSubCommand()
            elif self.sub_command.value == "evict":
                self.sub_command_class = self.EvictSubCommand()
            else:
                self.sub_command_class = None

        class CreateSubCommand(CommandWithParameters):
            """Defines an object for the dmg pool create command."""

            def __init__(self):
                """Create a dmg pool create command object."""
                super().__init__("/run/dmg/pool/create/*", "create")
                self.group = FormattedParameter("--group={}", None)
                self.user = FormattedParameter("--user={}", None)
                self.acl_file = FormattedParameter("--acl-file={}", None)
                self.size = FormattedParameter("--size={}", None)
                self.scm_ratio = FormattedParameter("--scm-ratio={}", None)
                self.scm_size = FormattedParameter("--scm-size={}", None)
                self.nvme_size = FormattedParameter("--nvme-size={}", None)
                self.ranks = FormattedParameter("--ranks={}", None)
                self.nsvc = FormattedParameter("--nsvc={}", None)
                self.sys = FormattedParameter("--sys={}", None)
<<<<<<< HEAD
                self.label = FormattedParameter("--label={}", None)
=======
                self.properties = FormattedParameter("--properties={}", None)
>>>>>>> ca6f5503

        class ExcludeSubCommand(CommandWithParameters):
            """Defines an object for the dmg pool exclude command."""

            def __init__(self):
                """Create a dmg pool exclude command object."""
                super().__init__("/run/dmg/pool/exclude/*", "exclude")
                self.pool = FormattedParameter("{}", None)
                self.rank = FormattedParameter("--rank={}", None)
                self.tgt_idx = FormattedParameter("--target-idx={}", None)

        class ExtendSubCommand(CommandWithParameters):
            """Defines an object for the dmg pool extend command."""

            def __init__(self):
                """Create a dmg pool extend command object."""
                super().__init__("/run/dmg/pool/extend/*", "extend")
                self.pool = FormattedParameter("{}", None)
                self.ranks = FormattedParameter("--ranks={}", None)

        class DrainSubCommand(CommandWithParameters):
            """Defines an object for the dmg pool drain command."""

            def __init__(self):
                """Create a dmg pool drain command object."""
                super().__init__("/run/dmg/pool/drain/*", "drain")
                self.pool = FormattedParameter("{}", None)
                self.rank = FormattedParameter("--rank={}", None)
                self.tgt_idx = FormattedParameter("--target-idx={}", None)

        class ReintegrateSubCommand(CommandWithParameters):
            """Defines an object for dmg pool reintegrate command."""

            def __init__(self):
                """Create a dmg pool reintegrate command object."""
                super().__init__("/run/dmg/pool/reintegrate/*", "reintegrate")
                self.pool = FormattedParameter("{}", None)
                self.rank = FormattedParameter("--rank={}", None)
                self.tgt_idx = FormattedParameter("--target-idx={}", None)

        class DeleteAclSubCommand(CommandWithParameters):
            """Defines an object for the dmg pool delete-acl command."""

            def __init__(self):
                """Create a dmg pool delete-acl command object."""
                super().__init__("/run/dmg/pool/delete-acl/*", "delete-acl")
                self.pool = FormattedParameter("{}", None)
                self.principal = FormattedParameter("-p {}", None)

        class DestroySubCommand(CommandWithParameters):
            """Defines an object for the dmg pool destroy command."""

            def __init__(self):
                """Create a dmg pool destroy command object."""
                super().__init__("/run/dmg/pool/destroy/*", "destroy")
                self.pool = FormattedParameter("{}", None)
                self.sys_name = FormattedParameter("--sys-name={}", None)
                self.force = FormattedParameter("--force", False)

        class GetAclSubCommand(CommandWithParameters):
            """Defines an object for the dmg pool get-acl command."""

            def __init__(self):
                """Create a dmg pool get-acl command object."""
                super().__init__("/run/dmg/pool/get-acl/*", "get-acl")
                self.pool = FormattedParameter("{}", None)

        class ListSubCommand(CommandWithParameters):
            """Defines an object for the dmg pool list command."""

            def __init__(self):
                """Create a dmg pool list command object."""
                super().__init__("/run/dmg/pool/list/*", "list")

        class OverwriteAclSubCommand(CommandWithParameters):
            """Defines an object for the dmg pool overwrite-acl command."""

            def __init__(self):
                """Create a dmg pool overwrite-acl command object."""
                super().__init__(
                    "/run/dmg/pool/overwrite-acl/*", "overwrite-acl")
                self.pool = FormattedParameter("{}", None)
                self.acl_file = FormattedParameter("-a {}", None)

        class QuerySubCommand(CommandWithParameters):
            """Defines an object for the dmg pool query command."""

            def __init__(self):
                """Create a dmg pool query command object."""
                super().__init__("/run/dmg/pool/query/*", "query")
                self.pool = FormattedParameter("{}", None)

        class SetPropSubCommand(CommandWithParameters):
            """Defines an object for the dmg pool set-prop command."""

            def __init__(self):
                """Create a dmg pool set-prop command object."""
                super().__init__("/run/dmg/pool/set-prop/*", "set-prop")
                self.pool = FormattedParameter("{}", None)
                self.name = FormattedParameter("--name={}", None)
                self.value = FormattedParameter("--value={}", None)

        class UpdateAclSubCommand(CommandWithParameters):
            """Defines an object for the dmg pool update-acl command."""

            def __init__(self):
                """Create a dmg pool update-acl command object."""
                super().__init__("/run/dmg/pool/update-acl/*", "update-acl")
                self.pool = FormattedParameter("{}", None)
                self.acl_file = FormattedParameter("-a {}", None)
                self.entry = FormattedParameter("-e {}", None)

        class EvictSubCommand(CommandWithParameters):
            """Defines an object for the dmg pool evict command."""

            def __init__(self):
                """Create a dmg pool evict command object."""
                super().__init__("/run/dmg/pool/evict/*", "evict")
                self.pool = FormattedParameter("{}", None)
                self.sys = FormattedParameter("--sys={}", None)

    class StorageSubCommand(CommandWithSubCommand):
        """Defines an object for the dmg storage sub command."""

        def __init__(self):
            """Create a dmg storage subcommand object."""
            super().__init__("/run/dmg/storage/*", "storage")

        def get_sub_command_class(self):
            # pylint: disable=redefined-variable-type
            """Get the dmg storage sub command object."""
            if self.sub_command.value == "format":
                self.sub_command_class = self.FormatSubCommand()
            elif self.sub_command.value == "query":
                self.sub_command_class = self.QuerySubCommand()
            elif self.sub_command.value == "scan":
                self.sub_command_class = self.ScanSubCommand()
            elif self.sub_command.value == "set":
                self.sub_command_class = self.SetSubCommand()
            else:
                self.sub_command_class = None

        class FormatSubCommand(CommandWithParameters):
            """Defines an object for the dmg storage format command."""

            def __init__(self):
                """Create a dmg storage format command object."""
                super().__init__("/run/dmg/storage/format/*", "format")
                self.verbose = FormattedParameter("--verbose", False)
                self.reformat = FormattedParameter("--reformat", False)
                self.force = FormattedParameter("--force", False)

        class QuerySubCommand(CommandWithSubCommand):
            """Defines an object for the dmg storage query command."""

            def __init__(self):
                """Create a dmg storage query command object."""
                super().__init__("/run/dmg/storage/query/*", "query")

            def get_sub_command_class(self):
                # pylint: disable=redefined-variable-type
                """Get the dmg storage query sub command object."""
                if self.sub_command.value == "target-health":
                    self.sub_command_class = self.TargetHealthSubCommand()
                elif self.sub_command.value == "device-health":
                    self.sub_command_class = self.DeviceHealthSubCommand()
                elif self.sub_command.value == "list-devices":
                    self.sub_command_class = self.ListDevicesSubCommand()
                elif self.sub_command.value == "list-pools":
                    self.sub_command_class = self.ListPoolsSubCommand()
                else:
                    self.sub_command_class = None

            class TargetHealthSubCommand(CommandWithParameters):
                """Defines a dmg storage query target-health object."""

                def __init__(self):
                    """Create a dmg storage query target-health object."""
                    super().__init__(
                            "/run/dmg/storage/query/target-health/*",
                            "target-health")
                    self.rank = FormattedParameter("-r {}", None)
                    self.tgtid = FormattedParameter("-t {}", None)

            class DeviceHealthSubCommand(CommandWithParameters):
                """Defines a dmg storage query device-health object."""

                def __init__(self):
                    """Create a dmg storage query device-health object."""
                    super().__init__(
                            "/run/dmg/storage/query/device-health/*",
                            "device-health")
                    self.uuid = FormattedParameter("-u {}", None)

            class ListDevicesSubCommand(CommandWithParameters):
                """Defines a dmg storage query list-devices object."""

                def __init__(self):
                    """Create a dmg storage query list-devices object."""
                    super().__init__(
                            "/run/dmg/storage/query/list-devices/*",
                            "list-devices")
                    self.rank = FormattedParameter("-r {}", None)
                    self.uuid = FormattedParameter("-u {}", None)
                    self.health = FormattedParameter("-b", False)

            class ListPoolsSubCommand(CommandWithParameters):
                """Defines a dmg storage query list-pools object."""

                def __init__(self):
                    """Create a dmg storage query list-pools object."""
                    super().__init__(
                            "/run/dmg/storage/query/list-pools/*",
                            "list-pools")
                    self.rank = FormattedParameter("-r {}", None)
                    self.uuid = FormattedParameter("-u {}", None)
                    self.verbose = FormattedParameter("--verbose", False)

        class ScanSubCommand(CommandWithParameters):
            """Defines an object for the dmg storage scan command."""

            def __init__(self):
                """Create a dmg storage scan command object."""
                super().__init__("/run/dmg/storage/scan/*", "scan")
                self.nvme_health = FormattedParameter("--nvme-health", False)
                self.verbose = FormattedParameter("--verbose", False)

        class SetSubCommand(CommandWithSubCommand):
            """Defines an object for the dmg storage set command."""

            def __init__(self):
                """Create a dmg storage set command object."""
                super().__init__("/run/dmg/storage/set/*", "set")

            def get_sub_command_class(self):
                # pylint: disable=redefined-variable-type
                """Get the dmg set sub command object."""
                if self.sub_command.value == "nvme-faulty":
                    self.sub_command_class = self.NvmeFaultySubCommand()
                else:
                    self.sub_command_class = None

            class NvmeFaultySubCommand(CommandWithParameters):
                """Defines a dmg storage set nvme-faulty object."""

                def __init__(self):
                    """Create a dmg storage set nvme-faulty object."""
                    super().__init__(
                            "/run/dmg/storage/query/device-state/*",
                            "nvme-faulty")
                    self.uuid = FormattedParameter("-u {}", None)
                    self.force = FormattedParameter("--force", False)

    class SystemSubCommand(CommandWithSubCommand):
        """Defines an object for the dmg system sub command."""

        def __init__(self):
            """Create a dmg system subcommand object."""
            super().__init__("/run/dmg/system/*", "system")

        def get_sub_command_class(self):
            # pylint: disable=redefined-variable-type
            """Get the dmg system sub command object."""
            if self.sub_command.value == "leader-query":
                self.sub_command_class = self.LeaderQuerySubCommand()
            elif self.sub_command.value == "list-pools":
                self.sub_command_class = self.ListPoolsSubCommand()
            elif self.sub_command.value == "query":
                self.sub_command_class = self.QuerySubCommand()
            elif self.sub_command.value == "start":
                self.sub_command_class = self.StartSubCommand()
            elif self.sub_command.value == "stop":
                self.sub_command_class = self.StopSubCommand()
            elif self.sub_command.value == "erase":
                self.sub_command_class = self.EraseSubCommand()
            else:
                self.sub_command_class = None

        class LeaderQuerySubCommand(CommandWithParameters):
            """Defines an object for the dmg system leader-query command."""

            def __init__(self):
                """Create a dmg system leader-query command object."""
                super().__init__(
                    "/run/dmg/system/leader-query/*", "leader-query")

        class ListPoolsSubCommand(CommandWithParameters):
            """Defines an object for the dmg system list-pools command."""

            def __init__(self):
                """Create a dmg system list-pools command object."""
                super().__init__("/run/dmg/system/list-pools/*", "list-pools")

        class QuerySubCommand(CommandWithParameters):
            """Defines an object for the dmg system query command."""

            def __init__(self):
                """Create a dmg system query command object."""
                super().__init__("/run/dmg/system/query/*", "query")
                self.ranks = FormattedParameter("--ranks={}")
                self.verbose = FormattedParameter("--verbose", False)

        class StartSubCommand(CommandWithParameters):
            """Defines an object for the dmg system start command."""

            def __init__(self):
                """Create a dmg system start command object."""
                super().__init__("/run/dmg/system/start/*", "start")
                self.ranks = FormattedParameter("--ranks={}")
                self.rank_hosts = FormattedParameter("--rank-hosts={}")

        class StopSubCommand(CommandWithParameters):
            """Defines an object for the dmg system stop command."""

            def __init__(self):
                """Create a dmg system stop command object."""
                super().__init__("/run/dmg/system/stop/*", "stop")
                self.force = FormattedParameter("--force", False)
                self.ranks = FormattedParameter("--ranks={}")

        class EraseSubCommand(CommandWithParameters):
            """Defines an object for the dmg system erase command."""

            def __init__(self):
                """Create a dmg system erase command object."""
                super().__init__(
                    "/run/dmg/system/erase/*", "erase")

    class TelemetrySubCommand(CommandWithSubCommand):
        """Defines an object for the dmg telemetry sub command."""

        def __init__(self):
            """Create a dmg telemetry subcommand object."""
            super().__init__("/run/dmg/telemetry/*", "telemetry")

        def get_sub_command_class(self):
            # pylint: disable=redefined-variable-type
            """Get the dmg telemetry sub command object."""
            if self.sub_command.value == "metrics":
                self.sub_command_class = self.MetricsSubCommand()
            else:
                self.sub_command_class = None

        class MetricsSubCommand(CommandWithSubCommand):
            """Defines an object for the dmg telemetry metrics command."""

            def __init__(self):
                """Create a dmg telemetry metrics command object."""
                super().__init__("/run/dmg/telemetry/metrics/*", "metrics")

            def get_sub_command_class(self):
                # pylint: disable=redefined-variable-type
                """Get the dmg telemetry metrics sub command object."""
                if self.sub_command.value == "list":
                    self.sub_command_class = self.ListSubCommand()
                elif self.sub_command.value == "query":
                    self.sub_command_class = self.QuerySubCommand()
                else:
                    self.sub_command_class = None

            class ListSubCommand(CommandWithParameters):
                """Defines a dmg telemetry metrics list object."""

                def __init__(self):
                    """Create a dmg telemetry metrics list object."""
                    super().__init__(
                        "/run/dmg/telemetry/metrics/list/*", "list")
                    self.host = FormattedParameter("--host={}", None)
                    self.port = FormattedParameter("--port={}", None)

            class QuerySubCommand(CommandWithParameters):
                """Defines a dmg telemetry metrics query object."""

                def __init__(self):
                    """Create a dmg telemetry metrics query object."""
                    super().__init__(
                        "/run/dmg/telemetry/metrics/query/*", "query")
                    self.host = FormattedParameter("--host={}", None)
                    self.port = FormattedParameter("--port={}", None)
                    self.metrics = FormattedParameter("--metrics={}", None)<|MERGE_RESOLUTION|>--- conflicted
+++ resolved
@@ -226,11 +226,8 @@
                 self.ranks = FormattedParameter("--ranks={}", None)
                 self.nsvc = FormattedParameter("--nsvc={}", None)
                 self.sys = FormattedParameter("--sys={}", None)
-<<<<<<< HEAD
+                self.properties = FormattedParameter("--properties={}", None)
                 self.label = FormattedParameter("--label={}", None)
-=======
-                self.properties = FormattedParameter("--properties={}", None)
->>>>>>> ca6f5503
 
         class ExcludeSubCommand(CommandWithParameters):
             """Defines an object for the dmg pool exclude command."""
