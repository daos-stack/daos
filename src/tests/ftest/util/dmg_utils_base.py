"""
  (C) Copyright 2020-2022 Intel Corporation.

  SPDX-License-Identifier: BSD-2-Clause-Patent
"""
from socket import gethostname

from ClusterShell.NodeSet import NodeSet

from command_utils_base import FormattedParameter, CommandWithParameters, BasicParameter
from command_utils import CommandWithSubCommand, YamlCommand
from general_utils import nodeset_append_suffix


class DmgCommandBase(YamlCommand):
    """Defines a base object representing a dmg command."""

    def __init__(self, path, yaml_cfg=None, hostlist_suffix=None):
        """Create a dmg Command object.

        Args:
            path (str): path to the dmg command
            yaml_cfg (DmgYamlParameters, optional): dmg config file
                settings. Defaults to None, in which case settings
                must be supplied as command-line parameters.
            hostlist_suffix (str, optional): Suffix to append to each host name. Defaults to None.
        """
        super().__init__("/run/dmg/*", "dmg", path, yaml_cfg)

        # If running dmg on remote hosts, this list needs to include those hosts
        self.temporary_file_hosts = NodeSet(gethostname().split(".")[0])

        # If specified use the configuration file from the YamlParameters object
        default_yaml_file = None
        if self.yaml is not None and hasattr(self.yaml, "filename"):
            default_yaml_file = self.yaml.filename

        self.hostlist_suffix = hostlist_suffix

        self._hostlist = FormattedParameter("-l {}")
        self.hostfile = FormattedParameter("-f {}")
        self.configpath = FormattedParameter("-o {}", default_yaml_file)
        self.insecure = FormattedParameter("-i", False)
        self.debug = FormattedParameter("-d", True)
        self.json = FormattedParameter("-j", False)

    @property
    def hostlist(self):
        """Get the hostlist that was set.

        Returns a string list.
        """
        if self.yaml:
            hosts = self.yaml.hostlist.value
        else:
            hosts = self._hostlist.value.split(",")
        return hosts

    @hostlist.setter
    def hostlist(self, hostlist):
        """Set the hostlist to be used for dmg invocation.

        Args:
            hostlist (string list): list of host addresses
        """
        if self.hostlist_suffix:
            hostlist = nodeset_append_suffix(hostlist, self.hostlist_suffix)

        if self.yaml:
            if isinstance(hostlist, NodeSet):
                hostlist = list(hostlist)
            elif not isinstance(hostlist, list):
                hostlist = hostlist.split(",")
            self.yaml.hostlist.update(hostlist, "dmg.yaml.hostlist")
        else:
            if isinstance(hostlist, NodeSet):
                hostlist = list(hostlist)
            if isinstance(hostlist, list):
                hostlist = ",".join(hostlist)
            self._hostlist.update(hostlist, "dmg._hostlist")

    def get_sub_command_class(self):
        # pylint: disable=redefined-variable-type
        """Get the dmg sub command object based upon the sub-command."""
        if self.sub_command.value == "check":
            self.sub_command_class = self.CheckSubCommand()
        elif self.sub_command.value == "config":
            self.sub_command_class = self.ConfigSubCommand()
        elif self.sub_command.value == "cont":
            self.sub_command_class = self.ContSubCommand()
        elif self.sub_command.value == "network":
            self.sub_command_class = self.NetworkSubCommand()
        elif self.sub_command.value == "pool":
            self.sub_command_class = self.PoolSubCommand()
        elif self.sub_command.value == "server":
            self.sub_command_class = self.ServerSubCommand()
        elif self.sub_command.value == "storage":
            self.sub_command_class = self.StorageSubCommand()
        elif self.sub_command.value == "system":
            self.sub_command_class = self.SystemSubCommand()
        elif self.sub_command.value == "telemetry":
            self.sub_command_class = self.TelemetrySubCommand()
        elif self.sub_command.value == "version":
            self.sub_command_class = self.VersionSubCommand()
        else:
            self.sub_command_class = None

    class CheckSubCommand(CommandWithSubCommand):
        """Defines an object for the dmg check sub command."""

        def __init__(self):
            """Create a dmg check subcommand object."""
            super().__init__("run/dmg/check/*", "check")

        def get_sub_command_class(self):
            # pylint: disable=redefined-variable-type
            """Get the dmg check sub command object."""
            if self.sub_command.value == "disable":
                self.sub_command_class = self.DisableSubCommand()
            elif self.sub_command.value == "enable":
                self.sub_command_class = self.EnableSubCommand()
            elif self.sub_command.value == "prop":
                self.sub_command_class = self.PropSubCommand()
            elif self.sub_command.value == "query":
                self.sub_command_class = self.QuerySubCommand()
            elif self.sub_command.value == "repair":
                self.sub_command_class = self.RepairSubCommand()
            elif self.sub_command.value == "start":
                self.sub_command_class = self.StartSubCommand()
            elif self.sub_command.value == "stop":
                self.sub_command_class = self.StopSubCommand()
            else:
                self.sub_command_class = None

        class DisableSubCommand(CommandWithParameters):
            """Defines an object for the dmg check disable command."""

            def __init__(self):
                """Create a dmg check disable object."""
                super().__init__("/run/dmg/check/disable/*", "disable")
                self.pool = BasicParameter(None, position=1)

        class EnableSubCommand(CommandWithParameters):
            """Defines an object for the dmg check enable command."""

            def __init__(self):
                """Create a dmg check enable object."""
                super().__init__("/run/dmg/check/enable/*", "enable")
                self.pool = BasicParameter(None, position=1)

        class PropSubCommand(CommandWithParameters):
            """Defines an object for the dmg check prop command."""

            def __init__(self):
                """Create a dmg check prop object."""
                super().__init__("/run/dmg/check/prop/*", "prop")
                self.pool = BasicParameter(None, position=1)

        class QuerySubCommand(CommandWithParameters):
            """Defines an object for the dmg check query command."""

            def __init__(self):
                """Create a dmg check query object."""
                super().__init__("/run/dmg/check/query/*", "query")
                self.pool = BasicParameter(None, position=1)

        class RepairSubCommand(CommandWithParameters):
            """Defines an object for the dmg check repair command."""

            def __init__(self):
                """Create a dmg check repair object."""
                super().__init__("/run/dmg/check/repair/*", "repair")
                self.seq_num = BasicParameter(None, position=1)
                self.action = BasicParameter(None, position=2)
                self.for_all = FormattedParameter("--for-all", False)

        class StartSubCommand(CommandWithParameters):
            """Defines an object for the dmg check start command."""

            def __init__(self):
                """Create a dmg check start object."""
                super().__init__("/run/dmg/check/start/*", "start")
                self.pool = BasicParameter(None, position=1)
                self.dry_run = FormattedParameter("--dry-run", False)
                self.reset = FormattedParameter("--reset", False)
                self.failout = FormattedParameter("--failout", False)
                self.auto = FormattedParameter("--auto", False)

        class StopSubCommand(CommandWithParameters):
            """Defines an object for the dmg check stop command."""

            def __init__(self):
                """Create a dmg check stop object."""
                super().__init__("/run/dmg/check/stop/*", "stop")
                self.pool = BasicParameter(None, position=1)

    class ConfigSubCommand(CommandWithSubCommand):
        """Defines an object for the dmg config sub command."""

        def __init__(self):
            """Create a dmg config subcommand object."""
            super(DmgCommandBase.ConfigSubCommand, self).__init__(
                "run/dmg/config/*", "config")

        def get_sub_command_class(self):
            # pylint: disable=redefined-variable-type
            """Get the dmg config sub command object."""
            if self.sub_command.value == "generate":
                self.sub_command_class = self.GenerateSubCommand()
            else:
                self.sub_command_class = None

        class GenerateSubCommand(CommandWithParameters):
            """Defines an object for the dmg config generate command."""

            def __init__(self):
                """Create a dmg config generate object."""
                super(
                    DmgCommandBase.ConfigSubCommand.GenerateSubCommand,
                    self).__init__(
                        "/run/dmg/config/generate/*", "generate")
                self.access_points = FormattedParameter(
                    "--access-points={}", None)
                self.num_engines = FormattedParameter("--num-engines={}", None)
                self.min_ssds = FormattedParameter("--min-ssds={}", None)
                self.net_class = FormattedParameter("--net-class={}", None)

    class ContSubCommand(CommandWithSubCommand):
        """Defines an object for the dmg cont sub command."""

        def __init__(self):
            """Create a dmg cont subcommand object."""
            super().__init__("/run/dmg/cont/*", "cont")

        def get_sub_command_class(self):
            # pylint: disable=redefined-variable-type
            """Get the dmg cont sub command object."""
            if self.sub_command.value == "set-owner":
                self.sub_command_class = self.SetownerSubCommand()
            else:
                self.sub_command_class = None

        class SetownerSubCommand(CommandWithParameters):
            """Defines an object for the dmg cont set-owner command."""

            def __init__(self):
                """Create a dmg cont set-owner command object."""
                super().__init__("/run/dmg/cont/set-owner/*", "set-owner")
                self.pool = FormattedParameter("--pool={}", None)
                self.cont = FormattedParameter("--cont={}", None)
                self.user = FormattedParameter("--user={}", None)
                self.group = FormattedParameter("--group={}", None)

    class NetworkSubCommand(CommandWithSubCommand):
        """Defines an object for the dmg network sub command."""

        def __init__(self):
            """Create a dmg network subcommand object."""
            super().__init__("/run/dmg/network/*", "network")

        def get_sub_command_class(self):
            # pylint: disable=redefined-variable-type
            """Get the dmg network sub command object."""
            if self.sub_command.value == "scan":
                self.sub_command_class = self.ScanSubCommand()
            else:
                self.sub_command_class = None

        class ScanSubCommand(CommandWithParameters):
            """Defines an object for the dmg network scan command."""

            def __init__(self):
                """Create a dmg network scan command object."""
                super().__init__("/run/dmg/network/scan/*", "scan")
                self.provider = FormattedParameter("-p {}", None)

    class PoolSubCommand(CommandWithSubCommand):
        """Defines an object for the dmg pool sub command."""

        def __init__(self):
            """Create a dmg pool subcommand object."""
            super().__init__("/run/dmg/pool/*", "pool")

        def get_sub_command_class(self):
            # pylint: disable=redefined-variable-type
            """Get the dmg pool sub command object."""
            if self.sub_command.value == "create":
                self.sub_command_class = self.CreateSubCommand()
            elif self.sub_command.value == "delete-acl":
                self.sub_command_class = self.DeleteAclSubCommand()
            elif self.sub_command.value == "destroy":
                self.sub_command_class = self.DestroySubCommand()
            elif self.sub_command.value == "drain":
                self.sub_command_class = self.DrainSubCommand()
            elif self.sub_command.value == "evict":
                self.sub_command_class = self.EvictSubCommand()
            elif self.sub_command.value == "exclude":
                self.sub_command_class = self.ExcludeSubCommand()
            elif self.sub_command.value == "extend":
                self.sub_command_class = self.ExtendSubCommand()
            elif self.sub_command.value == "get-acl":
                self.sub_command_class = self.GetAclSubCommand()
            elif self.sub_command.value == "list":
                self.sub_command_class = self.ListSubCommand()
            elif self.sub_command.value == "overwrite-acl":
                self.sub_command_class = self.OverwriteAclSubCommand()
            elif self.sub_command.value == "query":
                self.sub_command_class = self.QuerySubCommand()
            elif self.sub_command.value == "set-prop":
                self.sub_command_class = self.SetPropSubCommand()
            elif self.sub_command.value == "update-acl":
                self.sub_command_class = self.UpdateAclSubCommand()
            elif self.sub_command.value == "reintegrate":
                self.sub_command_class = self.ReintegrateSubCommand()
            else:
                self.sub_command_class = None

        class CreateSubCommand(CommandWithParameters):
            """Defines an object for the dmg pool create command."""

            def __init__(self):
                """Create a dmg pool create command object."""
                super().__init__("/run/dmg/pool/create/*", "create")
                self.group = FormattedParameter("--group={}", None)
                self.user = FormattedParameter("--user={}", None)
                self.acl_file = FormattedParameter("--acl-file={}", None)
                self.size = FormattedParameter("--size={}", None)
                self.tier_ratio = FormattedParameter("--tier-ratio={}", None)
                self.scm_size = FormattedParameter("--scm-size={}", None)
                self.nvme_size = FormattedParameter("--nvme-size={}", None)
                self.ranks = FormattedParameter("--ranks={}", None)
                self.nsvc = FormattedParameter("--nsvc={}", None)
                self.sys = FormattedParameter("--sys={}", None)
                self.properties = FormattedParameter("--properties={}", None)
                self.label = FormattedParameter("--label={}", None)
                self.nranks = FormattedParameter("--nranks={}", None)

        class DeleteAclSubCommand(CommandWithParameters):
            """Defines an object for the dmg pool delete-acl command."""

            def __init__(self):
                """Create a dmg pool delete-acl command object."""
                super().__init__("/run/dmg/pool/delete-acl/*", "delete-acl")
                self.pool = BasicParameter(None, position=1)
                self.principal = FormattedParameter("-p {}", None)

        class DestroySubCommand(CommandWithParameters):
            """Defines an object for the dmg pool destroy command."""

            def __init__(self):
                """Create a dmg pool destroy command object."""
                super().__init__("/run/dmg/pool/destroy/*", "destroy")
                self.pool = BasicParameter(None, position=1)
                self.force = FormattedParameter("--force", False)
                self.recursive = FormattedParameter("--recursive", False)

        class DrainSubCommand(CommandWithParameters):
            """Defines an object for the dmg pool drain command."""

            def __init__(self):
                """Create a dmg pool drain command object."""
                super().__init__("/run/dmg/pool/drain/*", "drain")
                self.pool = BasicParameter(None, position=1)
                self.rank = FormattedParameter("--rank={}", None)
                self.tgt_idx = FormattedParameter("--target-idx={}", None)

        class EvictSubCommand(CommandWithParameters):
            """Defines an object for the dmg pool evict command."""

            def __init__(self):
                """Create a dmg pool evict command object."""
                super().__init__("/run/dmg/pool/evict/*", "evict")
                self.pool = BasicParameter(None, position=1)

        class ExcludeSubCommand(CommandWithParameters):
            """Defines an object for the dmg pool exclude command."""

            def __init__(self):
                """Create a dmg pool exclude command object."""
                super().__init__("/run/dmg/pool/exclude/*", "exclude")
                self.pool = BasicParameter(None, position=1)
                self.rank = FormattedParameter("--rank={}", None)
                self.tgt_idx = FormattedParameter("--target-idx={}", None)

        class ExtendSubCommand(CommandWithParameters):
            """Defines an object for the dmg pool extend command."""

            def __init__(self):
                """Create a dmg pool extend command object."""
                super().__init__("/run/dmg/pool/extend/*", "extend")
                self.pool = BasicParameter(None, position=1)
                self.ranks = FormattedParameter("--ranks={}", None)

        class GetAclSubCommand(CommandWithParameters):
            """Defines an object for the dmg pool get-acl command."""

            def __init__(self):
                """Create a dmg pool get-acl command object."""
                super().__init__("/run/dmg/pool/get-acl/*", "get-acl")
                self.pool = BasicParameter(None, position=1)
                self.outfile = FormattedParameter("--outfile={}", None)
                self.force = FormattedParameter("--force", False)
                self.verbose = FormattedParameter("--verbose", False)

        class ListSubCommand(CommandWithParameters):
            """Defines an object for the dmg pool list command."""

            def __init__(self):
                """Create a dmg pool list command object."""
                super().__init__("/run/dmg/pool/list/*", "list")
                self.no_query = FormattedParameter("--no-query", False)
                self.verbose = FormattedParameter("--verbose", False)

        class OverwriteAclSubCommand(CommandWithParameters):
            """Defines an object for the dmg pool overwrite-acl command."""

            def __init__(self):
                """Create a dmg pool overwrite-acl command object."""
                super().__init__(
                    "/run/dmg/pool/overwrite-acl/*", "overwrite-acl")
                self.pool = BasicParameter(None, position=1)
                self.acl_file = FormattedParameter("-a {}", None)

        class QuerySubCommand(CommandWithParameters):
            """Defines an object for the dmg pool query command."""

            def __init__(self):
                """Create a dmg pool query command object."""
                super().__init__("/run/dmg/pool/query/*", "query")
                self.pool = BasicParameter(None, position=1)
                self.show_enabled = FormattedParameter("--show-enabled", False)
                self.show_disabled = FormattedParameter("--show-disabled", False)

        class ReintegrateSubCommand(CommandWithParameters):
            """Defines an object for dmg pool reintegrate command."""

            def __init__(self):
                """Create a dmg pool reintegrate command object."""
                super().__init__("/run/dmg/pool/reintegrate/*", "reintegrate")
                self.pool = BasicParameter(None, position=1)
                self.rank = FormattedParameter("--rank={}", None)
                self.tgt_idx = FormattedParameter("--target-idx={}", None)

        class SetPropSubCommand(CommandWithParameters):
            """Defines an object for the dmg pool set-prop command."""

            def __init__(self):
                """Create a dmg pool set-prop command object."""
                super().__init__("/run/dmg/pool/set-prop/*", "set-prop")
                self.pool = BasicParameter(None, position=1)
                self.properties = BasicParameter(None, position=2)

        class UpdateAclSubCommand(CommandWithParameters):
            """Defines an object for the dmg pool update-acl command."""

            def __init__(self):
                """Create a dmg pool update-acl command object."""
                super().__init__("/run/dmg/pool/update-acl/*", "update-acl")
                self.pool = BasicParameter(None, position=1)
                self.acl_file = FormattedParameter("-a {}", None)
                self.entry = FormattedParameter("-e {}", None)

    class ServerSubCommand(CommandWithSubCommand):
        """Defines an object for the dmg server sub command."""

        def __init__(self):
            """Create a dmg server subcommand object."""
            super().__init__("/run/dmg/server/*", "server")

        def get_sub_command_class(self):
            # pylint: disable=redefined-variable-type
            """Get the dmg server sub command object."""
            if self.sub_command.value == "set-logmasks":
                self.sub_command_class = self.SetLogmasksSubCommand()
            else:
                self.sub_command_class = None

        class SetLogmasksSubCommand(CommandWithParameters):
            """Defines an object for the dmg server set-logmasks command."""

            def __init__(self):
                """Create a dmg server set-logmasks command object."""
                super().__init__("/run/dmg/server/set-logmasks/*", "set-logmasks")

    class StorageSubCommand(CommandWithSubCommand):
        """Defines an object for the dmg storage sub command."""

        def __init__(self):
            """Create a dmg storage subcommand object."""
            super().__init__("/run/dmg/storage/*", "storage")

        def get_sub_command_class(self):
            # pylint: disable=redefined-variable-type
            """Get the dmg storage sub command object."""
            if self.sub_command.value == "identify":
                self.sub_command_class = self.IdentifySubCommand()
<<<<<<< HEAD
=======
            if self.sub_command.value == "replace":
                self.sub_command_class = self.ReplaceSubCommand()
>>>>>>> db4b5352
            elif self.sub_command.value == "format":
                self.sub_command_class = self.FormatSubCommand()
            elif self.sub_command.value == "query":
                self.sub_command_class = self.QuerySubCommand()
            elif self.sub_command.value == "scan":
                self.sub_command_class = self.ScanSubCommand()
            elif self.sub_command.value == "set":
                self.sub_command_class = self.SetSubCommand()
            else:
                self.sub_command_class = None

        class ReplaceSubCommand(CommandWithSubCommand):
<<<<<<< HEAD
            """Defines an object for the dmg storage replace command"""
            def __init__(self):
                """Create a dmg storage format command object."""
=======
            """Defines an object for the dmg storage replace sub command"""
            def __init__(self):
                """Create a dmg storage replace sub command object."""
>>>>>>> db4b5352
                super().__init__("/run/dmg/storage/replace/*", "replace")

            def get_sub_command_class(self):
                # pylint: disable=redefined-variable-type
                """Get the dmg storage replace sub command object."""
                if self.sub_command.value == "nvme":
<<<<<<< HEAD
                    self.sub_command_class = self.NVMEReplaceSubCommand()
                else:
                    self.sub_command_class = None

            class NVMEReplaceSubCommand(CommandWithParameters):
                """Get dmg storage replace sub command object"""
                def __init__(self):
                    """Create a dmg storage format command object."""
=======
                    self.sub_command_class = self.NVMESubCommand()
                else:
                    self.sub_command_class = None

            class NVMESubCommand(CommandWithParameters):
                """Get dmg storage replace sub command object"""
                def __init__(self):
                    """Create a dmg storage replace sub command object."""
>>>>>>> db4b5352
                    super().__init__("/run/dmg/storage/replace/nvme/*", "nvme")
                    self.old_uuid = FormattedParameter("--old-uuid {}", None)
                    self.new_uuid = FormattedParameter("--new-uuid {}", None)
                    self.no_reint = FormattedParameter("--no-reint", False)

        class IdentifySubCommand(CommandWithSubCommand):
            """Defines an object for the dmg storage identify command"""
            def __init__(self):
<<<<<<< HEAD
                """Create a dmg storage format command object."""
=======
                """Create a dmg storage identify sub command object."""
>>>>>>> db4b5352
                super().__init__("/run/dmg/storage/identify/*", "identify")

            def get_sub_command_class(self):
                # pylint: disable=redefined-variable-type
                """Get the dmg storage identify sub command object."""
                if self.sub_command.value == "vmd":
<<<<<<< HEAD
                    self.sub_command_class = self.VMDIdentifySubCommand()
                else:
                    self.sub_command_class = None

            class VMDIdentifySubCommand(CommandWithParameters):
                """Get dmg storage identify sub command object"""
                def __init__(self):
                    """Create a dmg storage format command object."""
=======
                    self.sub_command_class = self.VmdSubCommand()
                else:
                    self.sub_command_class = None

            class VmdSubCommand(CommandWithParameters):
                """Get dmg storage identify vmd sub command object"""
                def __init__(self):
                    """Create a dmg storage identify vmd command object."""
>>>>>>> db4b5352
                    super().__init__("/run/dmg/storage/identify/vmd/*", "vmd")
                    self.verbose = FormattedParameter("--verbose", False)
                    self.uuid = FormattedParameter("--uuid {}", None)

        class FormatSubCommand(CommandWithParameters):
            """Defines an object for the dmg storage format command."""

            def __init__(self):
                """Create a dmg storage format command object."""
                super().__init__("/run/dmg/storage/format/*", "format")
                self.verbose = FormattedParameter("--verbose", False)
                self.force = FormattedParameter("--force", False)

        class QuerySubCommand(CommandWithSubCommand):
            """Defines an object for the dmg storage query command."""

            def __init__(self):
                """Create a dmg storage query command object."""
                super().__init__("/run/dmg/storage/query/*", "query")

            def get_sub_command_class(self):
                # pylint: disable=redefined-variable-type
                """Get the dmg storage query sub command object."""
                if self.sub_command.value == "device-health":
                    self.sub_command_class = self.DeviceHealthSubCommand()
                elif self.sub_command.value == "list-devices":
                    self.sub_command_class = self.ListDevicesSubCommand()
                elif self.sub_command.value == "list-pools":
                    self.sub_command_class = self.ListPoolsSubCommand()
                elif self.sub_command.value == "target-health":
                    self.sub_command_class = self.TargetHealthSubCommand()
                else:
                    self.sub_command_class = None

            class DeviceHealthSubCommand(CommandWithParameters):
                """Defines a dmg storage query device-health object."""

                def __init__(self):
                    """Create a dmg storage query device-health object."""
                    super().__init__("/run/dmg/storage/query/device-health/*", "device-health")
                    self.uuid = FormattedParameter("-u {}", None)

            class ListDevicesSubCommand(CommandWithParameters):
                """Defines a dmg storage query list-devices object."""

                def __init__(self):
                    """Create a dmg storage query list-devices object."""
                    super().__init__("/run/dmg/storage/query/list-devices/*", "list-devices")
                    self.rank = FormattedParameter("-r {}", None)
                    self.uuid = FormattedParameter("-u {}", None)
                    self.health = FormattedParameter("-b", False)

            class ListPoolsSubCommand(CommandWithParameters):
                """Defines a dmg storage query list-pools object."""

                def __init__(self):
                    """Create a dmg storage query list-pools object."""
                    super().__init__("/run/dmg/storage/query/list-pools/*", "list-pools")
                    self.rank = FormattedParameter("-r {}", None)
                    self.uuid = FormattedParameter("-u {}", None)
                    self.verbose = FormattedParameter("--verbose", False)

            class TargetHealthSubCommand(CommandWithParameters):
                """Defines a dmg storage query target-health object."""

                def __init__(self):
                    """Create a dmg storage query target-health object."""
                    super().__init__("/run/dmg/storage/query/target-health/*", "target-health")
                    self.rank = FormattedParameter("-r {}", None)
                    self.tgtid = FormattedParameter("-t {}", None)

        class ScanSubCommand(CommandWithParameters):
            """Defines an object for the dmg storage scan command."""

            def __init__(self):
                """Create a dmg storage scan command object."""
                super().__init__("/run/dmg/storage/scan/*", "scan")
                self.nvme_health = FormattedParameter("--nvme-health", False)
                self.verbose = FormattedParameter("--verbose", False)

        class SetSubCommand(CommandWithSubCommand):
            """Defines an object for the dmg storage set command."""

            def __init__(self):
                """Create a dmg storage set command object."""
                super().__init__("/run/dmg/storage/set/*", "set")

            def get_sub_command_class(self):
                # pylint: disable=redefined-variable-type
                """Get the dmg set sub command object."""
                if self.sub_command.value == "nvme-faulty":
                    self.sub_command_class = self.NvmeFaultySubCommand()
                else:
                    self.sub_command_class = None

            class NvmeFaultySubCommand(CommandWithParameters):
                """Defines a dmg storage set nvme-faulty object."""

                def __init__(self):
                    """Create a dmg storage set nvme-faulty object."""
                    super().__init__("/run/dmg/storage/query/device-state/*", "nvme-faulty")
                    self.uuid = FormattedParameter("-u {}", None)
                    self.force = FormattedParameter("--force", False)

    class SystemSubCommand(CommandWithSubCommand):
        """Defines an object for the dmg system sub command."""

        def __init__(self):
            """Create a dmg system subcommand object."""
            super().__init__("/run/dmg/system/*", "system")

        def get_sub_command_class(self):
            # pylint: disable=redefined-variable-type
            """Get the dmg system sub command object."""
            if self.sub_command.value == "cleanup":
                self.sub_command_class = self.CleanupSubCommand()
            elif self.sub_command.value == "erase":
                self.sub_command_class = self.EraseSubCommand()
            elif self.sub_command.value == "leader-query":
                self.sub_command_class = self.LeaderQuerySubCommand()
            elif self.sub_command.value == "list-pools":
                self.sub_command_class = self.ListPoolsSubCommand()
            elif self.sub_command.value == "query":
                self.sub_command_class = self.QuerySubCommand()
            elif self.sub_command.value == "start":
                self.sub_command_class = self.StartSubCommand()
            elif self.sub_command.value == "stop":
                self.sub_command_class = self.StopSubCommand()
            else:
                self.sub_command_class = None

        class CleanupSubCommand(CommandWithParameters):
            """Defines an object for the dmg system cleanup command."""

            def __init__(self):
                """Create a dmg system cleanup command object."""
                super().__init__("/run/dmg/system/cleanup/*", "cleanup")
                self.machinename = FormattedParameter("{}", None)
                self.verbose = FormattedParameter("--verbose", False)

        class EraseSubCommand(CommandWithParameters):
            """Defines an object for the dmg system erase command."""

            def __init__(self):
                """Create a dmg system erase command object."""
                super().__init__(
                    "/run/dmg/system/erase/*", "erase")

        class LeaderQuerySubCommand(CommandWithParameters):
            """Defines an object for the dmg system leader-query command."""

            def __init__(self):
                """Create a dmg system leader-query command object."""
                super().__init__(
                    "/run/dmg/system/leader-query/*", "leader-query")

        class ListPoolsSubCommand(CommandWithParameters):
            """Defines an object for the dmg system list-pools command."""

            def __init__(self):
                """Create a dmg system list-pools command object."""
                super().__init__("/run/dmg/system/list-pools/*", "list-pools")

        class QuerySubCommand(CommandWithParameters):
            """Defines an object for the dmg system query command."""

            def __init__(self):
                """Create a dmg system query command object."""
                super().__init__("/run/dmg/system/query/*", "query")
                self.ranks = FormattedParameter("--ranks={}")
                self.verbose = FormattedParameter("--verbose", False)

        class StartSubCommand(CommandWithParameters):
            """Defines an object for the dmg system start command."""

            def __init__(self):
                """Create a dmg system start command object."""
                super().__init__("/run/dmg/system/start/*", "start")
                self.ranks = FormattedParameter("--ranks={}")
                self.rank_hosts = FormattedParameter("--rank-hosts={}")

        class StopSubCommand(CommandWithParameters):
            """Defines an object for the dmg system stop command."""

            def __init__(self):
                """Create a dmg system stop command object."""
                super().__init__("/run/dmg/system/stop/*", "stop")
                self.force = FormattedParameter("--force", False)
                self.ranks = FormattedParameter("--ranks={}")

    class TelemetrySubCommand(CommandWithSubCommand):
        """Defines an object for the dmg telemetry sub command."""

        def __init__(self):
            """Create a dmg telemetry subcommand object."""
            super().__init__("/run/dmg/telemetry/*", "telemetry")

        def get_sub_command_class(self):
            # pylint: disable=redefined-variable-type
            """Get the dmg telemetry sub command object."""
            if self.sub_command.value == "metrics":
                self.sub_command_class = self.MetricsSubCommand()
            else:
                self.sub_command_class = None

        class MetricsSubCommand(CommandWithSubCommand):
            """Defines an object for the dmg telemetry metrics command."""

            def __init__(self):
                """Create a dmg telemetry metrics command object."""
                super().__init__("/run/dmg/telemetry/metrics/*", "metrics")

            def get_sub_command_class(self):
                # pylint: disable=redefined-variable-type
                """Get the dmg telemetry metrics sub command object."""
                if self.sub_command.value == "list":
                    self.sub_command_class = self.ListSubCommand()
                elif self.sub_command.value == "query":
                    self.sub_command_class = self.QuerySubCommand()
                else:
                    self.sub_command_class = None

            class ListSubCommand(CommandWithParameters):
                """Defines a dmg telemetry metrics list object."""

                def __init__(self):
                    """Create a dmg telemetry metrics list object."""
                    super().__init__(
                        "/run/dmg/telemetry/metrics/list/*", "list")
                    self.host = FormattedParameter("--host-list={}", None)
                    self.port = FormattedParameter("--port={}", None)

            class QuerySubCommand(CommandWithParameters):
                """Defines a dmg telemetry metrics query object."""

                def __init__(self):
                    """Create a dmg telemetry metrics query object."""
                    super().__init__(
                        "/run/dmg/telemetry/metrics/query/*", "query")
                    self.host = FormattedParameter("--host-list={}", None)
                    self.port = FormattedParameter("--port={}", None)
                    self.metrics = FormattedParameter("--metrics={}", None)

    class VersionSubCommand(CommandWithSubCommand):
        """Defines an object for the dmg version sub command."""

        def __init__(self):
            """Create a dmg version subcommand object."""
            super(DmgCommandBase.VersionSubCommand, self).__init__(
                "/run/dmg/version/*", "version")<|MERGE_RESOLUTION|>--- conflicted
+++ resolved
@@ -494,11 +494,8 @@
             """Get the dmg storage sub command object."""
             if self.sub_command.value == "identify":
                 self.sub_command_class = self.IdentifySubCommand()
-<<<<<<< HEAD
-=======
             if self.sub_command.value == "replace":
                 self.sub_command_class = self.ReplaceSubCommand()
->>>>>>> db4b5352
             elif self.sub_command.value == "format":
                 self.sub_command_class = self.FormatSubCommand()
             elif self.sub_command.value == "query":
@@ -511,31 +508,15 @@
                 self.sub_command_class = None
 
         class ReplaceSubCommand(CommandWithSubCommand):
-<<<<<<< HEAD
-            """Defines an object for the dmg storage replace command"""
-            def __init__(self):
-                """Create a dmg storage format command object."""
-=======
             """Defines an object for the dmg storage replace sub command"""
             def __init__(self):
                 """Create a dmg storage replace sub command object."""
->>>>>>> db4b5352
                 super().__init__("/run/dmg/storage/replace/*", "replace")
 
             def get_sub_command_class(self):
                 # pylint: disable=redefined-variable-type
                 """Get the dmg storage replace sub command object."""
                 if self.sub_command.value == "nvme":
-<<<<<<< HEAD
-                    self.sub_command_class = self.NVMEReplaceSubCommand()
-                else:
-                    self.sub_command_class = None
-
-            class NVMEReplaceSubCommand(CommandWithParameters):
-                """Get dmg storage replace sub command object"""
-                def __init__(self):
-                    """Create a dmg storage format command object."""
-=======
                     self.sub_command_class = self.NVMESubCommand()
                 else:
                     self.sub_command_class = None
@@ -544,7 +525,6 @@
                 """Get dmg storage replace sub command object"""
                 def __init__(self):
                     """Create a dmg storage replace sub command object."""
->>>>>>> db4b5352
                     super().__init__("/run/dmg/storage/replace/nvme/*", "nvme")
                     self.old_uuid = FormattedParameter("--old-uuid {}", None)
                     self.new_uuid = FormattedParameter("--new-uuid {}", None)
@@ -553,27 +533,13 @@
         class IdentifySubCommand(CommandWithSubCommand):
             """Defines an object for the dmg storage identify command"""
             def __init__(self):
-<<<<<<< HEAD
-                """Create a dmg storage format command object."""
-=======
                 """Create a dmg storage identify sub command object."""
->>>>>>> db4b5352
                 super().__init__("/run/dmg/storage/identify/*", "identify")
 
             def get_sub_command_class(self):
                 # pylint: disable=redefined-variable-type
                 """Get the dmg storage identify sub command object."""
                 if self.sub_command.value == "vmd":
-<<<<<<< HEAD
-                    self.sub_command_class = self.VMDIdentifySubCommand()
-                else:
-                    self.sub_command_class = None
-
-            class VMDIdentifySubCommand(CommandWithParameters):
-                """Get dmg storage identify sub command object"""
-                def __init__(self):
-                    """Create a dmg storage format command object."""
-=======
                     self.sub_command_class = self.VmdSubCommand()
                 else:
                     self.sub_command_class = None
@@ -582,7 +548,6 @@
                 """Get dmg storage identify vmd sub command object"""
                 def __init__(self):
                     """Create a dmg storage identify vmd command object."""
->>>>>>> db4b5352
                     super().__init__("/run/dmg/storage/identify/vmd/*", "vmd")
                     self.verbose = FormattedParameter("--verbose", False)
                     self.uuid = FormattedParameter("--uuid {}", None)
