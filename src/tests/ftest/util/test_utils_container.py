#!/usr/bin/python
"""
  (C) Copyright 2018-2020 Intel Corporation.

  Licensed under the Apache License, Version 2.0 (the "License");
  you may not use this file except in compliance with the License.
  You may obtain a copy of the License at

      http://www.apache.org/licenses/LICENSE-2.0

  Unless required by applicable law or agreed to in writing, software
  distributed under the License is distributed on an "AS IS" BASIS,
  WITHOUT WARRANTIES OR CONDITIONS OF ANY KIND, either express or implied.
  See the License for the specific language governing permissions and
  limitations under the License.

  GOVERNMENT LICENSE RIGHTS-OPEN SOURCE SOFTWARE
  The Government's rights to use, modify, reproduce, release, perform, display,
  or disclose this software are subject to the terms of the Apache License as
  provided in Contract No. B609815.
  Any reproduction of computer software, computer software documentation, or
  portions thereof marked with this legend must also reproduce the markings.
"""
from logging import getLogger
from time import time

from test_utils_base import TestDaosApiBase

from avocado import fail_on
from command_utils_base import BasicParameter
from pydaos.raw import (DaosApiError, DaosContainer, DaosInputParams,
                        c_uuid_to_str, str_to_c_uuid)
from general_utils import get_random_string, DaosTestError


class TestContainerData(object):
    """A class for storing data written to DaosContainer objects."""

    def __init__(self, debug=False):
        """Create a TestContainerData object.

        Args:
            debug (bool, optional): if set log the write/read_record calls.
                Defaults to False.
        """
        self.obj = None
        self.records = []
        self.log = getLogger(__name__)
        self.debug = debug

    def get_akeys(self):
        """Get a list of all the akeys currently being used.

        Returns:
            list: a list of all the used akeys

        """
        return [record["akey"] for record in self.records]

    def get_dkeys(self):
        """Get a list of all the dkeys currently being used.

        Returns:
            list: a list of all the used dkeys

        """
        return [record["dkey"] for record in self.records]

    def _log_method(self, name, kwargs):
        """Log the method call with its arguments.

        Args:
            name (str): method name
            kwargs (dict): dictionary of method arguments
        """
        if self.debug:
            args = ", ".join(
                ["{}={}".format(key, kwargs[key]) for key in sorted(kwargs)])
            self.log.debug("  %s(%s)", name, args)

    def write_record(self, container, akey, dkey, data, rank=None,
                     obj_class=None):
        """Write a record to the container.

        Args:
            container (TestContainer): container in which to write the object
            akey (str): the akey
            dkey (str): the dkey
            data (object): the data to write as a string or list
            rank (int, optional): rank. Defaults to None.
            obj_class (int, optional): daos object class. Defaults to None.

        Raises:
            DaosTestError: if there was an error writing the record

        """
        self.records.append(
            {"akey": akey, "dkey": dkey, "data": data, "punched": False})
        kwargs = {"dkey": dkey, "akey": akey, "obj": self.obj, "rank": rank}
        if obj_class:
            kwargs["obj_cls"] = obj_class
        try:
            if isinstance(data, list):
                kwargs["datalist"] = data
                self._log_method("write_an_array_value", kwargs)
                (self.obj) = \
                    container.container.write_an_array_value(**kwargs)
            else:
                kwargs["thedata"] = data
                kwargs["size"] = len(data)
                self._log_method("write_an_obj", kwargs)
                (self.obj) = \
                    container.container.write_an_obj(**kwargs)
        except DaosApiError as error:
            raise DaosTestError(
                "Error writing {}data (dkey={}, akey={}, data={}) to "
                "container {}: {}".format(
                    "array " if isinstance(data, list) else "", dkey, akey,
                    data, container.uuid, error))

    def write_object(self, container, record_qty, akey_size, dkey_size,
                     data_size, rank=None, obj_class=None, data_array_size=0):
        """Write an object to the container.

        Args:
            container (TestContainer): container in which to write the object
            record_qty (int): the number of records to write
            rank (int, optional): rank. Defaults to None.
            obj_class (int, optional): daos object class. Defaults to None.
            data_array_size (optional): write an array or single value.
                                        Defaults to 0.

        Raises:
            DaosTestError: if there was an error writing the object

        """
        for _ in range(record_qty):
            akey = get_random_string(akey_size, self.get_akeys())
            dkey = get_random_string(dkey_size, self.get_dkeys())
            if data_array_size == 0:
                data = get_random_string(data_size)
            else:
                data = [
                    get_random_string(data_size)
                    for _ in range(data_array_size)]
            # Write single data to the container
            self.write_record(container, akey, dkey, data, rank, obj_class)
            # Verify the data was written correctly
            data_read = self.read_record(
                container, akey, dkey, data_size, data_array_size)
            if data != data_read:
                raise DaosTestError(
                    "Written data confirmation failed:"
                    "\n  wrote: {}\n  read:  {}".format(data, data_read))

    def read_record(self, container, akey, dkey, data_size, data_array_size=0,
                    txn=None):
        """Read a record from the container.

        Args:
            container (TestContainer): container in which to write the object
            akey (str): the akey
            dkey (str): the dkey
            data_size (int): size of the data to read
            data_array_size (int): size of array item
            txn (int, optional): transaction timestamp to read. Defaults to None
                which uses the last timestamp written.

        Raises:
            DaosTestError: if there was an error reading the object

        Returns:
            str: the data read for the container

        """
        kwargs = {
            "dkey": dkey,
            "akey": akey,
            "obj": self.obj,
            "txn": txn,
        }
        try:
            if data_array_size > 0:
                kwargs["rec_count"] = data_array_size
                kwargs["rec_size"] = data_size + 1
                self._log_method("read_an_array", kwargs)
                read_data = container.container.read_an_array(**kwargs)
            else:
                kwargs["size"] = data_size
                self._log_method("read_an_obj", kwargs)
                read_data = container.container.read_an_obj(**kwargs)
        except DaosApiError as error:
            raise DaosTestError(
                "Error reading {}data (dkey={}, akey={}, size={}) from "
                "container {}: {}".format(
                    "array " if data_array_size > 0 else "", dkey, akey,
                    data_size, container.uuid, error))
        return [data[:-1] for data in read_data] \
            if data_array_size > 0 else read_data.value

    def read_object(self, container, txn=None):
        """Read an object from the container.

        Args:
            container (TestContainer): container from which to read the object
            txn (int, optional): transaction timestamp to read. Defaults to None
                which uses the last timestamp written.

        Returns:
            bool: True if all the records where read successfully and matched
                what was originally written; False otherwise

        """
        status = len(self.records) > 0
        for record_info in self.records:
            data = record_info["data"]
            kwargs = {
                "container": container,
                "akey": record_info["akey"],
                "dkey": record_info["dkey"],
                "data_size": len(data[0].split()),
                "txn": txn,
            }
            try:
                if isinstance(data, list):
                    kwargs["data_size"] = len(data[0]) if data else 0
                    kwargs["data_array_size"] = len(data)
                else:
                    kwargs["data_size"] = len(data)
                    kwargs["data_array_size"] = 0
                actual = self.read_record(**kwargs)

            except DaosApiError as error:
                self.log.error(
                    "    %s",
                    str(error).replace(
                        ") from",
                        ", punched={}) from".format(record_info["punched"])))
                status = False
                continue

            expect = "" if record_info["punched"] else record_info["data"]
            if actual != expect:
                self.log.error(
                    "    Error data mismatch (akey=%s, dkey=%s, punched=%s): "
                    "expected: %s, actual: %s",
                    record_info["akey"], record_info["dkey"],
                    record_info["punched"], expect, actual)
                status = False
        return status


class TestContainer(TestDaosApiBase):
    """A class for functional testing of DaosContainer objects."""

    def __init__(self, pool, cb_handler=None, daos_command=None):
        """Create a TeestContainer object.

        Args:
            pool (TestPool): the test pool in which to create the container
            cb_handler (CallbackHandler, optional): callback object to use with
                the API methods. Defaults to None.
        """
        super(TestContainer, self).__init__("/run/container/*", cb_handler)
        self.pool = pool

        self.object_qty = BasicParameter(None)
        self.record_qty = BasicParameter(None)
        self.akey_size = BasicParameter(None)
        self.dkey_size = BasicParameter(None)
        self.data_size = BasicParameter(None)
        self.data_array_size = BasicParameter(0, 0)
        # Provider access to get input params values
        # for enabling different container properties
        self.input_params = DaosInputParams()

        # Optional daos command object to use with the USE_DAOS control method
        self.daos = daos_command

        # Optional daos command argument values to use with the USE_DAOS control
        # method when creating/destroying containers
        self.path = BasicParameter(None)
        self.type = BasicParameter(None)
        self.oclass = BasicParameter(None)
        self.chunk_size = BasicParameter(None)
        self.properties = BasicParameter(None)

        self.container = None
        self.uuid = None
        self.info = None
        self.opened = False
        self.written_data = []

    def __str__(self):
        """Return a string representation of this TestContainer object.

        Returns:
            str: the container's UUID, if defined

        """
        if self.container is not None and self.uuid is not None:
            return str(self.uuid)
        return super(TestContainer, self).__str__()

    @fail_on(DaosApiError)
    def create(self, uuid=None, con_in=None, acl_file=None):
        """Create a container.

        Args:
<<<<<<< HEAD
            uuid (str, optional): container uuid. Defaults to None.
=======
            uuid (str, optional): contianer uuid. Defaults to None.
            con_in (optional): to be defined. Defaults to None.
            acl_file (str, optional): path of the ACL file. Defaults to None.
>>>>>>> 105a85e7
        """
        self.destroy()
        self.log.info(
            "Creating a container with pool handle %s",
            self.pool.pool.handle.value)
        self.container = DaosContainer(self.pool.context)

        if self.control_method.value == self.USE_API:
            # Create a container with the API method
            kwargs = {"poh": self.pool.pool.handle}
            if uuid is not None:
                kwargs["con_uuid"] = uuid

            # Refer daos_api for setting input params for DaosContainer.
            if con_in is not None:
                cop = self.input_params.get_con_create_params()
                cop.type = con_in[0]
                cop.enable_chksum = con_in[1]
                cop.srv_verify = con_in[2]
                cop.chksum_type = con_in[3]
                cop.chunk_size = con_in[4]
                kwargs["con_prop"] = cop

            self._call_method(self.container.create, kwargs)

        elif self.control_method.value == self.USE_DAOS and self.daos:
            # Create a container with the daos command
            kwargs = {
                "pool": self.pool.uuid,
                "sys_name": self.pool.name.value,
                "svc": ",".join(str(rank) for rank in self.pool.svc_ranks),
                "cont": uuid,
                "path": self.path.value,
                "cont_type": self.type.value,
                "oclass": self.oclass.value,
                "chunk_size": self.chunk_size.value,
                "properties": self.properties.value,
                "acl_file": acl_file,
            }
            self._log_method("daos.container_create", kwargs)
            uuid = self.daos.get_output("container_create", **kwargs)[0]

            # Populte the empty DaosContainer object with the properties of the
            # container created with daos container create.
            self.container.uuid = str_to_c_uuid(uuid)
            self.container.attached = 1

        elif self.control_method.value == self.USE_DAOS:
            self.log.error("Error: Undefined daos command")

        else:
            self.log.error(
                "Error: Undefined control_method: %s",
                self.control_method.value)

        self.uuid = self.container.get_uuid_str()
        self.log.info("  Container created with uuid %s", self.uuid)

    @fail_on(DaosApiError)
    def open(self, pool_handle=None, container_uuid=None):
        """Open the container with pool handle and container UUID if provided.

        Args:
            pool_handle (TestPool.pool.handle, optional): Pool handle.
            Defaults to None.
                If you don't provide it, the default pool handle in
                DaosContainer will be used.
                If you created a TestPool instance and want to use its pool
                handle, pass in something like self.pool[-1].pool.handle.value
            container_uuid (hex, optional): Container UUID. Defaults to None.
                If you want to use certain container's UUID, pass in
                something like uuid.UUID(self.container[-1].uuid)

        Returns:
            bool: True if the container has been opened; False if the container
                is already opened.

        """
        if self.container and not self.opened:
            self.log.info("Opening container %s", self.uuid)
            kwargs = {}
            kwargs["poh"] = pool_handle
            kwargs["cuuid"] = container_uuid
            self._call_method(self.container.open, kwargs)
            self.opened = True
            return True
        return False

    @fail_on(DaosApiError)
    def close(self):
        """Close the container.

        Returns:
            bool: True if the container has been closed; False if the container
                is already closed.

        """
        if self.container and self.opened:
            self.log.info("Closing container %s", self.uuid)
            self._call_method(self.container.close, {})
            self.opened = False
            return True
        return False

    @fail_on(DaosApiError)
    def destroy(self, force=1):
        """Destroy the container.

        Args:
            force (int, optional): force flag. Defaults to 1.

        Returns:
            bool: True if the container has been destroyed; False if the
                container does not exist.

        """
        status = False
        if self.container:
            self.close()
            self.log.info("Destroying container %s", self.uuid)
            if self.container.attached:
                kwargs = {"force": force}

                if self.control_method.value == self.USE_API:
                    # Destroy the container with the API method
                    self._call_method(self.container.destroy, kwargs)
                    status = True

                elif self.control_method.value == self.USE_DAOS and self.daos:
                    # Destroy the container with the daos command
                    kwargs["pool"] = self.pool.uuid
                    kwargs["sys_name"] = self.pool.name.value
                    kwargs["svc"] = ",".join(
                        [str(item) for item in self.pool.svc_ranks])
                    kwargs["cont"] = self.uuid
                    self._log_method("daos.container_destroy", kwargs)
                    self.daos.container_destroy(**kwargs)
                    status = True

                elif self.control_method.value == self.USE_DAOS:
                    self.log.error("Error: Undefined daos command")

                else:
                    self.log.error(
                        "Error: Undefined control_method: %s",
                        self.control_method.value)

            self.container = None
            self.uuid = None
            self.info = None
            self.written_data = []

        return status

    @fail_on(DaosApiError)
    def get_info(self, coh=None):
        """Query the container for information.

        Sets the self.info attribute.

        Args:
            coh (str, optional): container handle override. Defaults to None.
        """
        if self.container:
            self.open()
            self.log.info("Querying container %s", self.uuid)
            self._call_method(self.container.query, {"coh": coh})
            self.info = self.container.info

    def check_container_info(self, ci_uuid=None, ci_nsnapshots=None):
        # pylint: disable=unused-argument
        """Check the container info attributes.

        Note:
            Arguments may also be provided as a string with a number preceded
            by '<', '<=', '>', or '>=' for other comparisons besides the
            default '=='.

        Args:
            ci_uuid (str, optional): container uuid. Defaults to None.
            ci_nsnapshots (int, optional): number of snapshots.
                Defaults to None.

        Note:
            Arguments may also be provided as a string with a number preceded
            by '<', '<=', '>', or '>=' for other comparisons besides the
            default '=='.

        Returns:
            bool: True if at least one expected value is specified and all the
                specified values match; False otherwise

        """
        self.get_info()
        checks = [
            (key,
             c_uuid_to_str(getattr(self.info, key))
             if key == "ci_uuid" else getattr(self.info, key),
             val)
            for key, val in locals().items()
            if key != "self" and val is not None]
        return self._check_info(checks)

    @fail_on(DaosTestError)
    def write_objects(self, rank=None, obj_class=None):
        """Write objects to the container.

        Args:
            rank (int, optional): server rank. Defaults to None.
            obj_class (int, optional): daos object class. Defaults to None.

        Raises:
            DaosTestError: if there was an error writing the object

        """
        self.open()
        self.log.info(
            "Writing %s object(s), with %s record(s) of %s bytes(s) each, in "
            "container %s%s%s",
            self.object_qty.value, self.record_qty.value, self.data_size.value,
            self.uuid, " on rank {}".format(rank) if rank is not None else "",
            " with object class {}".format(obj_class)
            if obj_class is not None else "")
        for _ in range(self.object_qty.value):
            self.written_data.append(TestContainerData(self.debug.value))
            self.written_data[-1].write_object(
                self, self.record_qty.value, self.akey_size.value,
                self.dkey_size.value, self.data_size.value, rank, obj_class,
                self.data_array_size.value)

    @fail_on(DaosTestError)
    def read_objects(self, txn=None):
        """Read the objects from the container and verify they match.

        Args:
            txn (int, optional): transaction timestamp to read. Defaults to None
                which uses the last timestamp written.

        Returns:
            bool: True if all the container objects contain the same previously
                written records; False otherwise

        """
        self.open()
        self.log.info(
            "Reading %s object(s) in container %s",
            len(self.written_data), self.uuid)
        status = len(self.written_data) > 0
        for data in self.written_data:
            data.debug = self.debug.value
            status &= data.read_object(self, txn)
        return status

    def execute_io(self, duration, rank=None, obj_class=None):
        """Execute writes and reads for the specified time period.

        Args:
            duration (int): how long, in seconds, to write and read data
            rank (int, optional): server rank. Defaults to None.
            obj_class (int, optional): daos object class. Defaults to None.

        Returns:
            int: number of bytes written to the container

        Raises:
            DaosTestError: if there is an error writing, reading, or verify the
                data

        """
        self.open()
        self.log.info(
            "Writing and reading objects in container %s for %s seconds",
            self.uuid, duration)

        total_bytes_written = 0
        finish_time = time() + duration
        while time() < finish_time:
            self.written_data.append(TestContainerData(self.debug.value))
            self.written_data[-1].write_object(
                self, 1, self.akey_size.value, self.dkey_size.value,
                self.data_size.value, rank, obj_class)
            total_bytes_written += self.data_size.value
        return total_bytes_written

    def get_target_rank_lists(self, message=""):
        """Get a list of lists of target ranks from each written object.

        Args:
            message (str, optional): message to include in the target rank list
                output. Defaults to "".

        Raises:
            DaosTestError: if there is an error obtaining the target rank list
                from the DaosObj

        Returns:
            list: a list of list of targets for each written object in this
                container

        """
        self.open()
        target_rank_lists = []
        for data in self.written_data:
            try:
                data.obj.get_layout()
                # Convert the list of longs into a list of ints
                target_rank_lists.append(
                    [int(rank) for rank in data.obj.tgt_rank_list])
            except DaosApiError as error:
                raise DaosTestError(
                    "Error obtaining target rank list for object {} in "
                    "container {}: {}".format(data.obj, self.uuid, error))
        if message is not None:
            self.log.info("Target rank lists%s:", message)
            for ranks in target_rank_lists:
                self.log.info("  %s", ranks)
        return target_rank_lists

    def get_target_rank_count(self, rank, target_rank_list):
        """Get the number of times a rank appears in the target rank list.

        Args:
            rank (int): the rank to count. Defaults to None.
            target_rank_list (list): a list of lists of target ranks per object

        Returns:
            (int): the number of object rank lists containing the rank

        """
        count = sum([ranks.count(rank) for ranks in target_rank_list])
        self.log.info(
            "Occurrences of rank %s in the target rank list: %s", rank, count)
        return count

    def punch_objects(self, indices):
        """Punch committed objects from the container.

        Args:
            indices (list): list of index numbers indicating which written
                objects to punch from the self.written_data list

        Raises:
            DaosTestError: if there is an error punching the object or
                determining which object to punch

        Returns:
            int: number of successfully punched objects

        """
        self.open()
        self.log.info(
            "Punching %s objects from container %s with %s written objects",
            len(indices), self.uuid, len(self.written_data))
        count = 0
        if self.written_data:
            for index in indices:
                # Find the object to punch at the specified index
                txn = 0
                try:
                    obj = self.written_data[index].obj
                except IndexError:
                    raise DaosTestError(
                        "Invalid index {} for written data".format(index))

                # Close the object
                self.log.info(
                    "Closing object %s (index: %s, txn: %s) in container %s",
                    obj, index, txn, self.uuid)
                try:
                    self._call_method(obj.close, {})
                except DaosApiError:
                    continue

                # Punch the object
                self.log.info(
                    "Punching object %s (index: %s, txn: %s) from container %s",
                    obj, index, txn, self.uuid)
                try:
                    self._call_method(obj.punch, {"txn": txn})
                    count += 1
                except DaosApiError:
                    continue

                # Mark the object's records as punched
                for record in self.written_data[index].records:
                    record["punched"] = True

        # Retutrn the number of punched objects
        return count

    def punch_records(self, indices, punch_dkey=True):
        """Punch committed records from the container.

        Args:
            indices (list): list of index numbers indicating which written
                records in the object to punch from the self.written_data list
            punch_dkey (bool, optional): whether to punch dkeys or akeys.
                Defaults to True (punch dkeys).

        Raises:
            DaosTestError: if there is an error punching the record or
                determining which record to punch

        Returns:
            int: number of successfully punched records

        """
        self.open()
        self.log.info(
            "Punching %s records from each object in container %s with %s "
            "written objects",
            len(indices), self.uuid, len(self.written_data))
        count = 0
        for data in self.written_data:
            # Close the object
            self.log.info(
                "Closing object %s in container %s",
                data.obj, self.uuid)
            try:
                self._call_method(data.obj.close, {})
            except DaosApiError:
                continue

            # Find the record to punch at the specified index
            for index in indices:
                try:
                    rec = data.records[index]
                except IndexError:
                    raise DaosTestError(
                        "Invalid record index {} for object {}".format(
                            index, data.obj))

                # Punch the record
                self.log.info(
                    "Punching record %s (index: %s, akey: %s, dkey: %s) from "
                    "object %s in container %s",
                    rec, index, rec["akey"], rec["dkey"], data.obj, self.uuid)
                kwargs = {"txn": 0}
                try:
                    if punch_dkey:
                        kwargs["dkeys"] = [rec["dkey"]]
                        self._call_method(data.obj.punch_dkeys, kwargs)
                    else:
                        kwargs["dkey"] = rec["dkey"]
                        kwargs["akeys"] = [rec["akey"]]
                        self._call_method(data.obj.punch_akeys, kwargs)
                    count += 1
                except DaosApiError:
                    continue

                # Mark the record as punched
                rec["punched"] = True

        # Return the number of punched objects
        return count<|MERGE_RESOLUTION|>--- conflicted
+++ resolved
@@ -307,13 +307,9 @@
         """Create a container.
 
         Args:
-<<<<<<< HEAD
-            uuid (str, optional): container uuid. Defaults to None.
-=======
             uuid (str, optional): contianer uuid. Defaults to None.
             con_in (optional): to be defined. Defaults to None.
             acl_file (str, optional): path of the ACL file. Defaults to None.
->>>>>>> 105a85e7
         """
         self.destroy()
         self.log.info(
