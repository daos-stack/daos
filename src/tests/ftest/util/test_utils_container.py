"""
  (C) Copyright 2018-2024 Intel Corporation.

  SPDX-License-Identifier: BSD-2-Clause-Patent
"""
# pylint: disable=too-many-lines

import ctypes
from logging import getLogger
from time import time

from avocado import TestFail, fail_on
from command_utils_base import BasicParameter
from exception_utils import CommandFailure
from general_utils import DaosTestError, get_random_bytes
from pydaos.raw import DaosApiError, DaosContainer, DaosInputParams, str_to_c_uuid
from test_utils_base import TestDaosApiBase

CONT_NAMESPACE = "/run/container/*"


def add_container(test, pool, namespace=CONT_NAMESPACE, create=True, daos=None, **params):
    """Add a new TestContainer object to the test.

    Args:
        test (Test): the test to which the container will be added
        pool (TestPool): the pool to which the container will be added
        namespace (str, optional): namespace for TestContainer parameters in the test yaml file.
            Defaults to CONT_NAMESPACE.
        create (bool, optional): should the container be created. Defaults to True.
        daos (DaosCommand, optional): daos command object used to create the container.
<<<<<<< HEAD
            Defaults to self.get_daos_command()
=======
            Defaults to calling test.get_daos_command().
>>>>>>> e063b19d

    Returns:
        TestContainer: the new container object
    """
    if not daos:
        daos = test.get_daos_command()
    container = TestContainer(
        namespace=namespace, pool=pool, daos_command=daos, label_generator=test.label_generator)
    container.get_params(test)
    if params:
        container.update_params(**params)
    if create:
        container.create()
<<<<<<< HEAD
    test.register_cleanup(remove_container, test=test, container=container)
=======
    if container.register_cleanup.value is True:
        test.register_cleanup(remove_container, test=test, container=container)
>>>>>>> e063b19d
    return container


def remove_container(test, container):
    """Remove the requested pool from the test.

    Args:
        test (Test): the test from which to destroy the container
        container (TestContainer): the container to destroy

    Returns:
        list: a list of any errors detected when removing the container
    """
    error_list = []
<<<<<<< HEAD
    test.test_log.info("Destroying container %s", container.identifier)
=======
    test.test_log.info("Destroying container %s", str(container))
>>>>>>> e063b19d

    # Ensure messages are logged
    container.silent.value = False

    # Ensure exceptions are raised for any failed command
    exit_status_exception = None
    if container.daos is not None:
        exit_status_exception = container.daos.exit_status_exception
        container.daos.exit_status_exception = True

    # Attempt to destroy the pool
    try:
        container.destroy(force=1)
    except (DaosApiError, TestFail) as error:
<<<<<<< HEAD
        test.test_log.info("  {}".format(error))
        error_list.append("Error destroying container {}: {}".format(container.identifier, error))
=======
        test.test_log.info(f'  {str(error)}')
        error_list.append(f'Error destroying container {container.identifier}: {str(error)}')
>>>>>>> e063b19d

    # Restore raising exceptions for any failed command
    if exit_status_exception is False:
        container.daos.exit_status_exception = exit_status_exception

    return error_list


def get_existing_container(test, pool, container_id, daos=None, namespace=CONT_NAMESPACE):
    """Get a TestContainer object for an existing container.

    Args:
        test (Test): the test to which the container will be added
        pool (TestPool): pool to open the container in.
        container_id (str): container uuid or label.
        daos (DaosCommand, optional): daos command object used to create the container.
            Defaults to self.get_daos_command()
        namespace (str, optional): namespace for TestContainer parameters in the test yaml file.
            Defaults to CONT_NAMESPACE.

    Returns:
        TestContainer: the container object
<<<<<<< HEAD

=======
>>>>>>> e063b19d
    """
    if not daos:
        daos = test.get_daos_command()

<<<<<<< HEAD
    # Query the container for existence and to get the uuid from a label
    query_response = daos.container_query(pool=pool.uuid, cont=container_id)['response']

    # Create a TestContainer object from an existing container uuid.
    container = add_container(
        test, pool, namespace, False, daos, label=query_response.get('container_label'),
        type=query_response.get('container_type'))
    container.replicate(query_response['container_uuid'])
=======
    # Create a TestContainer object from an existing container uuid.
    container = add_container(test, pool, namespace, False, daos)
    container.create(query_id=container_id)
>>>>>>> e063b19d

    return container


class TestContainerData():
    """A class for storing data written to DaosContainer objects."""

    def __init__(self, debug=False):
        """Create a TestContainerData object.

        Args:
            debug (bool, optional): if set log the write/read_record calls.
                Defaults to False.
        """
        self.obj = None
        self.records = []
        self.log = getLogger(__name__)
        self.debug = debug

    def get_akeys(self):
        """Get a list of all the akeys currently being used.

        Returns:
            list: a list of all the used akeys

        """
        return [record["akey"] for record in self.records]

    def get_dkeys(self):
        """Get a list of all the dkeys currently being used.

        Returns:
            list: a list of all the used dkeys

        """
        return [record["dkey"] for record in self.records]

    def _log_method(self, name, kwargs):
        """Log the method call with its arguments.

        Args:
            name (str): method name
            kwargs (dict): dictionary of method arguments
        """
        if self.debug:
            args = ", ".join(
                ["{}={}".format(key, kwargs[key]) for key in sorted(kwargs)])
            self.log.debug("  %s(%s)", name, args)

    def write_record(self, container, akey, dkey, data, rank=None,
                     obj_class=None):
        """Write a record to the container.

        Args:
            container (TestContainer): container in which to write the object
            akey (bytes): the akey
            dkey (bytes): the dkey
            data (object): the data to write as a list bytes
            rank (int, optional): rank. Defaults to None.
            obj_class (int, optional): daos object class. Defaults to None.

        Raises:
            DaosTestError: if there was an error writing the record

        """
        self.records.append(
            {"akey": akey, "dkey": dkey, "data": data, "punched": False})
        kwargs = {"dkey": dkey, "akey": akey, "obj": self.obj, "rank": rank}
        if obj_class:
            kwargs["obj_cls"] = obj_class
        try:
            if isinstance(data, list):
                kwargs["datalist"] = data
                self._log_method("write_an_array_value", kwargs)
                (self.obj) = \
                    container.container.write_an_array_value(**kwargs)
            else:
                kwargs["thedata"] = data
                kwargs["size"] = len(data)
                self._log_method("write_an_obj", kwargs)
                (self.obj) = \
                    container.container.write_an_obj(**kwargs)
        except DaosApiError as error:
            raise DaosTestError(
                "Error writing {}data (dkey={}, akey={}, data={}) to "
                "container {}: {}".format(
                    "array " if isinstance(data, list) else "", dkey, akey,
                    data, container.uuid, error)) from error

    def write_object(self, container, record_qty, akey_size, dkey_size,
                     data_size, rank=None, obj_class=None, data_array_size=0):
        """Write an object to the container.

        Args:
            container (TestContainer): container in which to write the object
            record_qty (int): the number of records to write
            rank (int, optional): rank. Defaults to None.
            obj_class (int, optional): daos object class. Defaults to None.
            data_array_size (optional): write an array or single value.
                                        Defaults to 0.

        Raises:
            DaosTestError: if there was an error writing the object

        """
        for _ in range(record_qty):
            akey = get_random_bytes(akey_size, self.get_akeys())
            dkey = get_random_bytes(dkey_size, self.get_dkeys())
            if data_array_size == 0:
                data = get_random_bytes(data_size)
            else:
                data = [
                    get_random_bytes(data_size)
                    for _ in range(data_array_size)]
            # Write single data to the container
            self.write_record(container, akey, dkey, data, rank, obj_class)
            # Verify the data was written correctly
            data_read = self.read_record(
                container, akey, dkey, data_size, data_array_size)
            if data != data_read:
                raise DaosTestError(
                    "Written data confirmation failed:"
                    "\n  wrote: {}\n  read:  {}".format(data, data_read))

    def read_record(self, container, akey, dkey, data_size, data_array_size=0,
                    txn=None, test_hints=None):
        """Read a record from the container.

        Args:
            container (TestContainer): container in which to write the object
            akey (bytes): the akey
            dkey (bytes): the dkey
            data_size (int): size of the data to read
            data_array_size (int): size of array item
            txn (int, optional): transaction timestamp to read. Defaults to None
                which uses the last timestamp written.
            test_hints (list, optional): optional test hints list. Defaults to None

        Raises:
            DaosTestError: if there was an error reading the object

        Returns:
            str: the data read for the container

        """
        kwargs = {
            "dkey": dkey,
            "akey": akey,
            "obj": self.obj,
            "txn": txn,
<<<<<<< HEAD
            "test_hints": test_hints
=======
            "test_hints": test_hints,
>>>>>>> e063b19d
        }
        try:
            if data_array_size > 0:
                kwargs["rec_count"] = data_array_size
                kwargs["rec_size"] = data_size + 1
                self._log_method("read_an_array", kwargs)
                read_data = container.container.read_an_array(**kwargs)
            else:
                kwargs["size"] = data_size
                self._log_method("read_an_obj", kwargs)
                read_data = container.container.read_an_obj(**kwargs)
        except DaosApiError as error:
            raise DaosTestError(
                "Error reading {}data (dkey={}, akey={}, size={}) from "
                "container {}: {}".format(
                    "array " if data_array_size > 0 else "", dkey, akey,
                    data_size, container.uuid, error)) from error
        return [data[:-1] for data in read_data] \
            if data_array_size > 0 else read_data.value

    def read_object(self, container, txn=None, test_hints=None):
        """Read an object from the container.

        Args:
            container (TestContainer): container from which to read the object
            txn (int, optional): transaction timestamp to read. Defaults to None
                which uses the last timestamp written.
            test_hints (list, optional): optional test hints list. Defaults to None

        Returns:
            bool: True if all the records where read successfully and matched
                what was originally written; False otherwise

        """
        status = len(self.records) > 0
        for record_info in self.records:
            data = record_info["data"]
            kwargs = {
                "container": container,
                "akey": record_info["akey"],
                "dkey": record_info["dkey"],
                "txn": txn,
<<<<<<< HEAD
                "test_hints": test_hints
=======
                "test_hints": test_hints,
>>>>>>> e063b19d
            }
            try:
                if isinstance(data, list):
                    kwargs["data_size"] = len(data[0]) if data else 0
                    kwargs["data_array_size"] = len(data)
                else:
                    kwargs["data_size"] = len(data)
                    kwargs["data_array_size"] = 0
                actual = self.read_record(**kwargs)

            except DaosApiError as error:
                self.log.error(
                    "    %s",
                    str(error).replace(
                        ") from",
                        ", punched={}) from".format(record_info["punched"])))
                status = False
                continue

            expect = b"" if record_info["punched"] else record_info["data"]
            if actual != expect:
                self.log.error(
                    "    Error data mismatch (akey=%s, dkey=%s, punched=%s): "
                    "expected: %s, actual: %s",
                    record_info["akey"], record_info["dkey"],
                    record_info["punched"], expect, actual)
                status = False
        return status


class TestContainer(TestDaosApiBase):  # pylint: disable=too-many-public-methods
    """A class for functional testing of DaosContainer objects."""

<<<<<<< HEAD
    def __init__(self, pool, daos_command=None, label_generator=None, namespace=CONT_NAMESPACE):
=======
    def __init__(self, pool, daos_command, label_generator=None, namespace=CONT_NAMESPACE):
>>>>>>> e063b19d
        """Create a TestContainer object.

        Args:
            pool (TestPool): the test pool in which to create the container
            daos_command (DaosCommand, optional): daos command object. Defaults to None
            label_generator (LabelGenerator, optional): used to generate container label by adding
                a number to self.label. Defaults to None

        """
        super().__init__(namespace)
        self.pool = pool

        self.object_qty = BasicParameter(None)
        self.record_qty = BasicParameter(None)
        self.akey_size = BasicParameter(None)
        self.dkey_size = BasicParameter(None)
        self.data_size = BasicParameter(None)
        self.data_array_size = BasicParameter(0, 0)
        # Provider access to get input params values
        # for enabling different container properties
        self.input_params = DaosInputParams()

        # The daos command object to use with the USE_DAOS control method
        self.daos = daos_command

        # Optional daos command argument values to use with the USE_DAOS control
        # method when creating/destroying containers
        self.path = BasicParameter(None)
        self.type = BasicParameter(None)
        self.oclass = BasicParameter(None)
        self.dir_oclass = BasicParameter(None)
        self.file_oclass = BasicParameter(None)
        self.chunk_size = BasicParameter(None)
        self.properties = BasicParameter(None)
        self.acl_file = BasicParameter(None)
        self.daos_timeout = BasicParameter(None)
        self.label = BasicParameter(None, "TestContainer")
        self.label_generator = label_generator

        self.register_cleanup = BasicParameter(True, True)  # call register_cleanup by default

        self.container = None
        self.uuid = None
        self.opened = False
        self.written_data = []
        self.epoch = None

        # If defined, use container labels for most operations by default.
        # Setting to False will use the UUID where possible.
        self.use_label = True

    def __str__(self):
        """Return a string representation of this TestContainer object.

        Returns:
            str: 'label (uuid)' if using labels, else 'uuid'

        """
        if self.container is not None:
            if self.label.value:
                return "{} ({})".format(self.label.value, self.uuid)
            return str(self.uuid)
        return super().__str__()

    @property
    def identifier(self):
        """Get the container uuid or label.

        Returns:
            str: label if using labels and one is defined; otherwise the uuid

        """
        if self.use_label and self.label.value is not None:
            return self.label.value
        return self.uuid

    def no_exception(self):
        """Temporarily disable raising exceptions for failed commands."""
        return self.daos.no_exception()

    def as_user(self, user):
        """Temporarily run commands as a different user.

        Args:
            user (str): the user to temporarily run as
        """
        return self.daos.as_user(user)

    def get_params(self, test):
        """Get values for all of the command params from the yaml file.

        Sets each BasicParameter object's value to the yaml key that matches
        the assigned name of the BasicParameter object in this class. For
        example, the self.block_size.value will be set to the value in the yaml
        file with the key 'block_size'.

        If no key matches are found in the yaml file the BasicParameter object
        will be set to its default value.

        Args:
            test (Test): avocado Test object
        """
        super().get_params(test)
        if self.daos:
            self.daos.timeout = self.daos_timeout.value

        # Use a unique container label if a generator is supplied
        if self.label.value and self.label_generator:
            self.label.update(self.label_generator.get_label(self.label.value))

    def skip_cleanup(self):
        """Prevent container from being removed during cleanup.
<<<<<<< HEAD

=======
>>>>>>> e063b19d
        Useful for corner case tests where the container no longer exists due to a pool destroy.
        """
        self.container = None
        self.uuid = None
        self.opened = False
        self.written_data = []
        self.epoch = None

    @fail_on(DaosApiError)
    @fail_on(CommandFailure)
    def create(self, con_in=None, query_id=None):
        """Create a container.

        Args:
            con_in (optional): to be defined. Defaults to None.
            query_id (str, optional): container uuid or label which if specified will be used to
                find an existing container through a daos query. Defaults to None which will use a
                create command to populate this object.

        Returns:
            dict: the daos json command output converted to a python dictionary
            None: if control_method is API

        """
        self.destroy()
        if not self.silent.value:
            self.log.info(
                "Creating a container with pool handle %s",
                self.pool.pool.handle.value if hasattr(self.pool.pool.handle, 'value') else
                self.pool.pool.handle)
        self.container = DaosContainer(self.pool.context)
        result = None

        if query_id:
            # Get an existing container with the daos query command
            kwargs = {"pool": self.pool.identifier, "cont": query_id}
            self._log_method("daos.container_query", kwargs)
            result = self.daos.container_query(**kwargs)

        elif self.control_method.value == self.USE_API:
            # pydaos.raw doesn't support create with a label
            if not self.silent.value:
                self.log.info("Ignoring label for container created with API")
            self.label.update(None)

            # Create a container with the API method
            kwargs = {"poh": self.pool.pool.handle}

            # Refer daos_api for setting input params for DaosContainer.
            cop = self.input_params.get_con_create_params()
            if con_in is not None:
                cop.type = con_in[0]
                cop.enable_chksum = con_in[1]
                cop.srv_verify = con_in[2]
                cop.chksum_type = con_in[3]
                cop.chunk_size = con_in[4]
                cop.rd_lvl = con_in[5]
            else:
                # Default to RANK fault domain (rd_lvl:1) when not specified
                cop.rd_lvl = ctypes.c_uint64(1)

            kwargs["con_prop"] = cop

            self._call_method(self.container.create, kwargs)

        else:
            # Create a container with the daos command
            kwargs = {
                "pool": self.pool.identifier,
                "sys_name": self.pool.name.value,
                "path": self.path.value,
                "cont_type": self.type.value,
                "oclass": self.oclass.value,
                "dir_oclass": self.dir_oclass.value,
                "file_oclass": self.file_oclass.value,
                "chunk_size": self.chunk_size.value,
                "properties": self.properties.value,
                "acl_file": self.acl_file.value,
                "label": self.label.value
            }
            self._log_method("daos.container_create", kwargs)
            result = self.daos.container_create(**kwargs)

        if result:
            try:
                if result["status"] != 0:
                    # The command failed but no exception was raised, so let the caller handle
                    return result
                uuid = result["response"]["container_uuid"]

                # Update if these values exist
                self.label.update(result["response"].get("container_label"))
                self.type.update(result["response"].get("container_type"))

            except KeyError as error:
                raise CommandFailure("Error: Unexpected daos container create output") from error
            # Populate the empty DaosContainer object with the properties of the
            # container created with daos container create.
            self._update_api_container(uuid)

        self.uuid = self.container.get_uuid_str()
        if not self.silent.value:
            self.log.info("  Created container %s", str(self))

        return result

    def _update_api_container(self, uuid):
        """Update the DaosContainer object with data from a non-API created container.

        Args:
            uuid (str): the existing container UUID.
        """
        self.container.uuid = str_to_c_uuid(uuid)
        self.container.attached = 1
        self.container.poh = self.pool.pool.handle

    def replicate(self, uuid):
        """Update this object to represent an already created container.

        Args:
            uuid (str): the existing container UUID.
        """
        self.destroy()
        self.container = DaosContainer(self.pool.context)
        self._update_api_container(uuid)
        self.uuid = self.container.get_uuid_str()

    @fail_on(CommandFailure)
    def create_snap(self, *args, **kwargs):
        """Create container snapshot by calling daos container create-snap.

        Sets self.epoch to the created epoch.

        Args:
            args (tuple, optional): positional arguments to DaosCommand.container_create_snap
            kwargs (dict, optional): named arguments to DaosCommand.container_create_snap

        Returns:
            str: JSON output of daos container create-snap

        Raises:
            CommandFailure: Raised from the daos command call

        """
        result = self.daos.container_create_snap(
            pool=self.pool.identifier, cont=self.identifier, *args, **kwargs)
        if result["status"] == 0:
            self.epoch = result["response"]["epoch"]
        return result

    @fail_on(CommandFailure)
    def destroy_snap(self, *args, **kwargs):
        """Destroy container snapshot by calling daos container destroy-snap.

        Sets self.epoch to the created epoch.

        Args:
            args (tuple, optional): positional arguments to DaosCommand.container_destroy_snap
            kwargs (dict, optional): named arguments to DaosCommand.container_destroy_snap

        Returns:
            str: JSON output of daos container destroy-snap

        Raises:
            CommandFailure: Raised from the daos command call

        """
        result = self.daos.container_destroy_snap(
            pool=self.pool.identifier, cont=self.identifier, *args, **kwargs)
        if result["status"] == 0:
            self.epoch = None
        return result

    @fail_on(DaosApiError)
    def open(self, pool_handle=None, container_uuid=None):
        """Open the container with pool handle and container UUID if provided.

        Args:
            pool_handle (TestPool.pool.handle, optional): Pool handle.
            Defaults to None.
                If you don't provide it, the default pool handle in
                DaosContainer will be used.
                If you created a TestPool instance and want to use its pool
                handle, pass in something like self.pool[-1].pool.handle.value
            container_uuid (hex, optional): Container UUID. Defaults to None.
                If you want to use certain container's UUID, pass in
                something like uuid.UUID(self.container[-1].uuid)

        Returns:
            bool: True if the container has been opened; False if the container
                is already opened or not created.

        """
        if self.container and not self.opened:
            if not self.silent.value:
                self.log.info("Opening container %s", str(self))
            self.pool.connect()
            kwargs = {}
            kwargs["poh"] = pool_handle
            kwargs["cuuid"] = container_uuid
            self._call_method(self.container.open, kwargs)
            self.opened = True
            return True
        return False

    @fail_on(DaosApiError)
    def close(self):
        """Close the container.

        Returns:
            bool: True if the container has been closed; False if the container
                is already closed or not created.

        """
        if self.container and self.opened:
            if not self.silent.value:
                self.log.info("Closing container %s", str(self))
            self._call_method(self.container.close, {})
            self.opened = False
            return True
        return False

    @fail_on(DaosApiError)
    @fail_on(CommandFailure)
    def destroy(self, force=1):
        """Destroy the container.

        Args:
            force (int, optional): force flag. Defaults to 1.

        Returns:
            bool: True if the container has been destroyed; False if the
                container does not exist.

        """
        status = False
        if self.container:
            self.close()
            if not self.silent.value:
                self.log.info("Destroying container %s", str(self))
            if self.container.attached:
                kwargs = {"force": force}

                if self.control_method.value == self.USE_API:
                    # Destroy the container with the API method
                    self._call_method(self.container.destroy, kwargs)
                    status = True

                else:
                    # Destroy the container with the daos command
                    kwargs["pool"] = self.pool.identifier
                    kwargs["sys_name"] = self.pool.name.value
                    kwargs["cont"] = self.identifier
                    self._log_method("daos.container_destroy", kwargs)
                    self.daos.container_destroy(**kwargs)
                    status = True

            self.container = None
            self.uuid = None
            self.written_data = []

        return status

    def write_objects(self, rank=None, obj_class=None):
        """Write objects to the container.

        Args:
            rank (int, optional): server rank. Defaults to None.
            obj_class (int, optional): daos object class. Defaults to None.

        Raises:
            DaosTestError: if there was an error writing the object

        """
        self.open()
        self.log.info(
            "Writing %s object(s), with %s record(s) of %s bytes(s) each, in "
            "container %s%s%s",
            self.object_qty.value, self.record_qty.value, self.data_size.value,
            str(self), " on rank {}".format(rank) if rank is not None else "",
            " with object class {}".format(obj_class)
            if obj_class is not None else "")
        for _ in range(self.object_qty.value):
            self.written_data.append(TestContainerData(self.debug.value))
            self.written_data[-1].write_object(
                self, self.record_qty.value, self.akey_size.value,
                self.dkey_size.value, self.data_size.value, rank, obj_class,
                self.data_array_size.value)

    def read_objects(self, txn=None, test_hints=None):
        """Read the objects from the container and verify they match.

        Args:
            txn (int, optional): transaction timestamp to read. Defaults to None
                which uses the last timestamp written.
            test_hints (list, optional): optional test hints list. Defaults to None

        Returns:
            bool: True if all the container objects contain the same previously
                written records; False otherwise

        """
        self.open()
        self.log.info(
            "Reading %s object(s) in container %s",
            len(self.written_data), str(self))
        status = len(self.written_data) > 0
        for data in self.written_data:
            data.debug = self.debug.value
            status &= data.read_object(self, txn, test_hints)
        return status

    def execute_io(self, duration, rank=None, obj_class=None):
        """Execute writes and reads for the specified time period.

        Args:
            duration (int): how long, in seconds, to write and read data
            rank (int, optional): server rank. Defaults to None.
            obj_class (int, optional): daos object class. Defaults to None.

        Returns:
            int: number of bytes written to the container

        Raises:
            DaosTestError: if there is an error writing, reading, or verify the data

        """
        self.open()
        self.log.info(
            "Writing and reading objects in container %s for %s seconds",
            str(self), duration)

        total_bytes_written = 0
        finish_time = time() + duration
        while time() < finish_time:
            self.written_data.append(TestContainerData(self.debug.value))
            self.written_data[-1].write_object(
                self, 1, self.akey_size.value, self.dkey_size.value,
                self.data_size.value, rank, obj_class)
            total_bytes_written += self.data_size.value
        return total_bytes_written

    def get_target_rank_lists(self, message=""):
        """Get a list of lists of target ranks from each written object.

        Args:
            message (str, optional): message to include in the target rank list
                output. Defaults to "".

        Raises:
            DaosTestError: if there is an error obtaining the target rank list
                from the DaosObj

        Returns:
            list: a list of list of targets for each written object in this
                container

        """
        self.open()
        target_rank_lists = []
        for data in self.written_data:
            try:
                data.obj.get_layout()
                # Convert the list of longs into a list of integers
                target_rank_lists.append(
                    [int(rank) for rank in data.obj.tgt_rank_list])
            except DaosApiError as error:
                raise DaosTestError(
                    "Error obtaining target rank list for object {} in "
                    "container {}: {}".format(
                        data.obj, str(self), error)) from error
        if message is not None:
            self.log.info("Target rank lists%s:", message)
            for ranks in target_rank_lists:
                self.log.info("  %s", ranks)
        return target_rank_lists

    def get_target_rank_count(self, rank, target_rank_list):
        """Get the number of times a rank appears in the target rank list.

        Args:
            rank (int): the rank to count. Defaults to None.
            target_rank_list (list): a list of lists of target ranks per object

        Returns:
            (int): the number of object rank lists containing the rank

        """
        count = sum(ranks.count(rank) for ranks in target_rank_list)
        self.log.info("Occurrences of rank %s in the target rank list: %s", rank, count)
        return count

    def punch_objects(self, indices):
        """Punch committed objects from the container.

        Args:
            indices (list): list of index numbers indicating which written
                objects to punch from the self.written_data list

        Raises:
            DaosTestError: if there is an error punching the object or
                determining which object to punch

        Returns:
            int: number of successfully punched objects

        """
        self.open()
        self.log.info(
            "Punching %s objects from container %s with %s written objects",
            len(indices), str(self), len(self.written_data))
        count = 0
        if self.written_data:
            for index in indices:
                # Find the object to punch at the specified index
                txn = 0
                try:
                    obj = self.written_data[index].obj
                except IndexError as error:
                    raise DaosTestError(
                        "Invalid index {} for written data".format(
                            index)) from error

                # Close the object
                self.log.info(
                    "Closing object %s (index: %s, txn: %s) in container %s",
                    obj, index, txn, str(self))
                try:
                    self._call_method(obj.close, {})
                except DaosApiError:
                    continue

                # Punch the object
                self.log.info(
                    "Punching object %s (index: %s, txn: %s) from container %s",
                    obj, index, txn, str(self))
                try:
                    self._call_method(obj.punch, {"txn": txn})
                    count += 1
                except DaosApiError:
                    continue

                # Mark the object's records as punched
                for record in self.written_data[index].records:
                    record["punched"] = True

        # Return the number of punched objects
        return count

    def punch_records(self, indices, punch_dkey=True):
        """Punch committed records from the container.

        Args:
            indices (list): list of index numbers indicating which written
                records in the object to punch from the self.written_data list
            punch_dkey (bool, optional): whether to punch dkeys or akeys.
                Defaults to True (punch dkeys).

        Raises:
            DaosTestError: if there is an error punching the record or
                determining which record to punch

        Returns:
            int: number of successfully punched records

        """
        self.open()
        self.log.info(
            "Punching %s records from each object in container %s with %s "
            "written objects",
            len(indices), str(self), len(self.written_data))
        count = 0
        for data in self.written_data:
            # Close the object
            self.log.info(
                "Closing object %s in container %s",
                data.obj, str(self))
            try:
                self._call_method(data.obj.close, {})
            except DaosApiError:
                continue

            # Find the record to punch at the specified index
            for index in indices:
                try:
                    rec = data.records[index]
                except IndexError as error:
                    raise DaosTestError(
                        "Invalid record index {} for object {}".format(
                            index, data.obj)) from error

                # Punch the record
                self.log.info(
                    "Punching record %s (index: %s, akey: %s, dkey: %s) from "
                    "object %s in container %s",
                    rec, index, rec["akey"], rec["dkey"], data.obj, str(self))
                kwargs = {"txn": 0}
                try:
                    if punch_dkey:
                        kwargs["dkeys"] = [rec["dkey"]]
                        self._call_method(data.obj.punch_dkeys, kwargs)
                    else:
                        kwargs["dkey"] = rec["dkey"]
                        kwargs["akeys"] = [rec["akey"]]
                        self._call_method(data.obj.punch_akeys, kwargs)
                    count += 1
                except DaosApiError:
                    continue

                # Mark the record as punched
                rec["punched"] = True

        # Return the number of punched objects
        return count

    @fail_on(CommandFailure)
    def check(self, *args, **kwargs):
        """Check object consistency by calling daos container check.

        Args:
            args (tuple, optional): positional arguments to DaosCommand.container_check
            kwargs (dict, optional): named arguments to DaosCommand.container_check

        Returns:
            str: JSON output of daos container check.

        Raises:
            CommandFailure: Raised from the daos command call.

        """
        return self.daos.container_check(
            pool=self.pool.identifier, cont=self.identifier, *args, **kwargs)

    def delete_acl(self, *args, **kwargs):
        """Set container properties by calling daos container delete-acl.

        Args:
            args (tuple, optional): positional arguments to DaosCommand.container_delete_acl
            kwargs (dict, optional): named arguments to DaosCommand.container_delete_acl

        Returns:
            CmdResult: Object that contains exit status, stdout, and other information.

        Raises:
            CommandFailure: Raised from the daos command call.

        """
        return self.daos.container_delete_acl(
            self.pool.identifier, self.identifier, *args, **kwargs)

    def get_acl(self, *args, **kwargs):
        """Call daos container get-acl.

        Args:
            args (tuple, optional): args to pass to container_get_acl
            kwargs (dict, optional): keyword args to pass to container_get_acl

        Returns:
            CmdResult: Object that contains exit status, stdout, and other information.

        Raises:
            CommandFailure: Raised from the daos command call.

        """
        return self.daos.container_get_acl(
            self.pool.identifier, self.identifier, *args, **kwargs)

    def get_attr(self, *args, **kwargs):
        """Call daos container get-attr.

        Args:
            args (tuple, optional): positional arguments to DaosCommand.container_get_attr
            kwargs (dict, optional): named arguments to DaosCommand.container_get_attr

        Returns:
            str: JSON output of daos container get-attr.

        """
        return self.daos.container_get_attr(
            self.pool.identifier, self.identifier, *args, **kwargs)

    @fail_on(CommandFailure)
    def get_prop(self, *args, **kwargs):
        """Get container properties by calling daos container get-prop.

        Args:
            args (tuple, optional): positional arguments to DaosCommand.container_get_prop
            kwargs (dict, optional): named arguments to DaosCommand.container_get_prop

        Returns:
            str: JSON output of daos container get-prop

        Raises:
            CommandFailure: Raised from the daos command call

        """
        return self.daos.container_get_prop(
            pool=self.pool.identifier, cont=self.identifier, *args, **kwargs)

    def verify_prop(self, expected_props):
        """Verify daos container get-prop returns expected values.

        Args:
            expected_props (dict): expected properties and values

        Returns:
            bool: whether props from daos container get-prop match expected values

        """
        prop_output = self.get_prop(properties=expected_props.keys())
        for actual_prop in prop_output['response']:
            if expected_props[actual_prop['name']] != actual_prop['value']:
                return False
        return True

    def list_attrs(self, *args, **kwargs):
        """Get container properties by calling daos container list-attrs.

        Args:
            args (tuple, optional): positional arguments to DaosCommand.container_list_attrs
            kwargs (dict, optional): named arguments to DaosCommand.container_list_attrs

        Returns:
            str: JSON output of daos container list-attrs

        Raises:
            CommandFailure: Raised from the daos command call

        """
        return self.daos.container_list_attrs(
            self.pool.identifier, self.identifier, *args, **kwargs)

    @fail_on(CommandFailure)
    def list_snaps(self):
        """Get container properties by calling daos container list-snaps.

        Returns:
            str: JSON output of daos container list-snaps

        Raises:
            CommandFailure: Raised from the daos command call

        """
        return self.daos.container_list_snaps(pool=self.pool.identifier, cont=self.identifier)

    def overwrite_acl(self, *args, **kwargs):
        """Call daos container overwrite-acl.

        Args:
            args (tuple, optional): args to pass to overwrite_acl
            kwargs (dict, optional): keyword args to pass to overwrite_acl

        Returns:
            CmdResult: Object that contains exit status, stdout, and other information.

        Raises:
            CommandFailure: Raised from the daos command call.

        """
        return self.daos.container_overwrite_acl(
            self.pool.identifier, self.identifier, *args, **kwargs)

    @fail_on(CommandFailure)
    def query(self, *args, **kwargs):
        """Call daos container query.

        Args:
            args (tuple, optional): args to pass to container_query
            kwargs (dict, optional): keyword args to pass to container_query

        Returns:
            str: JSON output of daos container query.

        Raises:
            CommandFailure: Raised from the daos command call.

        """
        return self.daos.container_query(
            pool=self.pool.identifier, cont=self.identifier, *args, **kwargs)

    def verify_query(self, expected_response):
        """Verify daos container query returns expected response values.

        Args:
            expected_response (dict): expected response values

        Returns:
            bool: whether response values from daos container query match expected values

        """
        response = self.query()['response']
        for expected_key, expected_val in expected_response.items():
            if expected_key not in response:
                return False
            if response[expected_key] != expected_val:
                return False
        return True

    def set_attr(self, *args, **kwargs):
        """Call daos container set-attr.

        Args:
            args (tuple, optional): positional arguments to DaosCommand.container_set_attr
            kwargs (dict, optional): named arguments to DaosCommand.container_set_attr

        Returns:
            CmdResult: Object that contains exit status, stdout, and other information.

        """
        return self.daos.container_set_attr(
            pool=self.pool.identifier, cont=self.identifier, *args, **kwargs)

    def set_owner(self, *args, **kwargs):
        """Set container properties by calling daos container set-owner.

        Args:
            args (tuple, optional): positional arguments to DaosCommand.container_set_owner
            kwargs (dict, optional): named arguments to DaosCommand.container_set_owner

        Returns:
            CmdResult: Object that contains exit status, stdout, and other information.

        Raises:
            CommandFailure: Raised from the daos command call.

        """
        return self.daos.container_set_owner(
            self.pool.identifier, self.identifier, *args, **kwargs)

    @fail_on(CommandFailure)
    def set_prop(self, *args, **kwargs):
        """Set container properties by calling daos container set-prop.

        Args:
            args (tuple, optional): positional arguments to DaosCommand.container_set_prop
            kwargs (dict, optional): named arguments to DaosCommand.container_set_prop

        Returns:
            str: JSON output of daos container set-prop.

        Raises:
            CommandFailure: Raised from the daos command call.

        """
        return self.daos.container_set_prop(
            pool=self.pool.identifier, cont=self.identifier, *args, **kwargs)

    def update_acl(self, *args, **kwargs):
        """Call daos container update-acl.

        Args:
            args (tuple, optional): args to pass to container_update_acl
            kwargs (dict, optional): keyword args to pass to container_update_acl

        Returns:
            str: JSON output of daos container update-acl.

        Raises:
            CommandFailure: Raised from the daos command call.

        """
        return self.daos.container_update_acl(
            pool=self.pool.identifier, cont=self.identifier, *args, **kwargs)<|MERGE_RESOLUTION|>--- conflicted
+++ resolved
@@ -29,11 +29,7 @@
             Defaults to CONT_NAMESPACE.
         create (bool, optional): should the container be created. Defaults to True.
         daos (DaosCommand, optional): daos command object used to create the container.
-<<<<<<< HEAD
-            Defaults to self.get_daos_command()
-=======
             Defaults to calling test.get_daos_command().
->>>>>>> e063b19d
 
     Returns:
         TestContainer: the new container object
@@ -47,12 +43,8 @@
         container.update_params(**params)
     if create:
         container.create()
-<<<<<<< HEAD
-    test.register_cleanup(remove_container, test=test, container=container)
-=======
     if container.register_cleanup.value is True:
         test.register_cleanup(remove_container, test=test, container=container)
->>>>>>> e063b19d
     return container
 
 
@@ -67,11 +59,7 @@
         list: a list of any errors detected when removing the container
     """
     error_list = []
-<<<<<<< HEAD
-    test.test_log.info("Destroying container %s", container.identifier)
-=======
     test.test_log.info("Destroying container %s", str(container))
->>>>>>> e063b19d
 
     # Ensure messages are logged
     container.silent.value = False
@@ -86,13 +74,8 @@
     try:
         container.destroy(force=1)
     except (DaosApiError, TestFail) as error:
-<<<<<<< HEAD
-        test.test_log.info("  {}".format(error))
-        error_list.append("Error destroying container {}: {}".format(container.identifier, error))
-=======
         test.test_log.info(f'  {str(error)}')
         error_list.append(f'Error destroying container {container.identifier}: {str(error)}')
->>>>>>> e063b19d
 
     # Restore raising exceptions for any failed command
     if exit_status_exception is False:
@@ -115,28 +98,13 @@
 
     Returns:
         TestContainer: the container object
-<<<<<<< HEAD
-
-=======
->>>>>>> e063b19d
     """
     if not daos:
         daos = test.get_daos_command()
 
-<<<<<<< HEAD
-    # Query the container for existence and to get the uuid from a label
-    query_response = daos.container_query(pool=pool.uuid, cont=container_id)['response']
-
-    # Create a TestContainer object from an existing container uuid.
-    container = add_container(
-        test, pool, namespace, False, daos, label=query_response.get('container_label'),
-        type=query_response.get('container_type'))
-    container.replicate(query_response['container_uuid'])
-=======
     # Create a TestContainer object from an existing container uuid.
     container = add_container(test, pool, namespace, False, daos)
     container.create(query_id=container_id)
->>>>>>> e063b19d
 
     return container
 
@@ -287,11 +255,7 @@
             "akey": akey,
             "obj": self.obj,
             "txn": txn,
-<<<<<<< HEAD
-            "test_hints": test_hints
-=======
             "test_hints": test_hints,
->>>>>>> e063b19d
         }
         try:
             if data_array_size > 0:
@@ -334,11 +298,7 @@
                 "akey": record_info["akey"],
                 "dkey": record_info["dkey"],
                 "txn": txn,
-<<<<<<< HEAD
-                "test_hints": test_hints
-=======
                 "test_hints": test_hints,
->>>>>>> e063b19d
             }
             try:
                 if isinstance(data, list):
@@ -372,11 +332,7 @@
 class TestContainer(TestDaosApiBase):  # pylint: disable=too-many-public-methods
     """A class for functional testing of DaosContainer objects."""
 
-<<<<<<< HEAD
-    def __init__(self, pool, daos_command=None, label_generator=None, namespace=CONT_NAMESPACE):
-=======
     def __init__(self, pool, daos_command, label_generator=None, namespace=CONT_NAMESPACE):
->>>>>>> e063b19d
         """Create a TestContainer object.
 
         Args:
@@ -489,10 +445,6 @@
 
     def skip_cleanup(self):
         """Prevent container from being removed during cleanup.
-<<<<<<< HEAD
-
-=======
->>>>>>> e063b19d
         Useful for corner case tests where the container no longer exists due to a pool destroy.
         """
         self.container = None
