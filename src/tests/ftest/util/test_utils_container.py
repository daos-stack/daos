"""
  (C) Copyright 2018-2023 Intel Corporation.

  SPDX-License-Identifier: BSD-2-Clause-Patent
"""
# pylint: disable=too-many-lines

import ctypes
from logging import getLogger
from time import time

from avocado import fail_on
<<<<<<< HEAD
from pydaos.raw import DaosApiError, DaosContainer, DaosInputParams, str_to_c_uuid

=======
from command_utils_base import BasicParameter
from exception_utils import CommandFailure
from general_utils import DaosTestError, get_random_bytes
from pydaos.raw import (DaosApiError, DaosContainer, DaosInputParams,
                        c_uuid_to_str, str_to_c_uuid)
>>>>>>> addf5193
from test_utils_base import TestDaosApiBase


class TestContainerData():
    """A class for storing data written to DaosContainer objects."""

    def __init__(self, debug=False):
        """Create a TestContainerData object.

        Args:
            debug (bool, optional): if set log the write/read_record calls.
                Defaults to False.
        """
        self.obj = None
        self.records = []
        self.log = getLogger(__name__)
        self.debug = debug

    def get_akeys(self):
        """Get a list of all the akeys currently being used.

        Returns:
            list: a list of all the used akeys

        """
        return [record["akey"] for record in self.records]

    def get_dkeys(self):
        """Get a list of all the dkeys currently being used.

        Returns:
            list: a list of all the used dkeys

        """
        return [record["dkey"] for record in self.records]

    def _log_method(self, name, kwargs):
        """Log the method call with its arguments.

        Args:
            name (str): method name
            kwargs (dict): dictionary of method arguments
        """
        if self.debug:
            args = ", ".join(
                ["{}={}".format(key, kwargs[key]) for key in sorted(kwargs)])
            self.log.debug("  %s(%s)", name, args)

    def write_record(self, container, akey, dkey, data, rank=None,
                     obj_class=None):
        """Write a record to the container.

        Args:
            container (TestContainer): container in which to write the object
            akey (bytes): the akey
            dkey (bytes): the dkey
            data (object): the data to write as a list bytes
            rank (int, optional): rank. Defaults to None.
            obj_class (int, optional): daos object class. Defaults to None.

        Raises:
            DaosTestError: if there was an error writing the record

        """
        self.records.append(
            {"akey": akey, "dkey": dkey, "data": data, "punched": False})
        kwargs = {"dkey": dkey, "akey": akey, "obj": self.obj, "rank": rank}
        if obj_class:
            kwargs["obj_cls"] = obj_class
        try:
            if isinstance(data, list):
                kwargs["datalist"] = data
                self._log_method("write_an_array_value", kwargs)
                (self.obj) = \
                    container.container.write_an_array_value(**kwargs)
            else:
                kwargs["thedata"] = data
                kwargs["size"] = len(data)
                self._log_method("write_an_obj", kwargs)
                (self.obj) = \
                    container.container.write_an_obj(**kwargs)
        except DaosApiError as error:
            raise DaosTestError(
                "Error writing {}data (dkey={}, akey={}, data={}) to "
                "container {}: {}".format(
                    "array " if isinstance(data, list) else "", dkey, akey,
                    data, container.uuid, error)) from error

    def write_object(self, container, record_qty, akey_size, dkey_size,
                     data_size, rank=None, obj_class=None, data_array_size=0):
        """Write an object to the container.

        Args:
            container (TestContainer): container in which to write the object
            record_qty (int): the number of records to write
            rank (int, optional): rank. Defaults to None.
            obj_class (int, optional): daos object class. Defaults to None.
            data_array_size (optional): write an array or single value.
                                        Defaults to 0.

        Raises:
            DaosTestError: if there was an error writing the object

        """
        for _ in range(record_qty):
            akey = get_random_bytes(akey_size, self.get_akeys())
            dkey = get_random_bytes(dkey_size, self.get_dkeys())
            if data_array_size == 0:
                data = get_random_bytes(data_size)
            else:
                data = [
                    get_random_bytes(data_size)
                    for _ in range(data_array_size)]
            # Write single data to the container
            self.write_record(container, akey, dkey, data, rank, obj_class)
            # Verify the data was written correctly
            data_read = self.read_record(
                container, akey, dkey, data_size, data_array_size)
            if data != data_read:
                raise DaosTestError(
                    "Written data confirmation failed:"
                    "\n  wrote: {}\n  read:  {}".format(data, data_read))

    def read_record(self, container, akey, dkey, data_size, data_array_size=0,
                    txn=None):
        """Read a record from the container.

        Args:
            container (TestContainer): container in which to write the object
            akey (bytes): the akey
            dkey (bytes): the dkey
            data_size (int): size of the data to read
            data_array_size (int): size of array item
            txn (int, optional): transaction timestamp to read. Defaults to None
                which uses the last timestamp written.

        Raises:
            DaosTestError: if there was an error reading the object

        Returns:
            str: the data read for the container

        """
        kwargs = {
            "dkey": dkey,
            "akey": akey,
            "obj": self.obj,
            "txn": txn,
        }
        try:
            if data_array_size > 0:
                kwargs["rec_count"] = data_array_size
                kwargs["rec_size"] = data_size + 1
                self._log_method("read_an_array", kwargs)
                read_data = container.container.read_an_array(**kwargs)
            else:
                kwargs["size"] = data_size
                self._log_method("read_an_obj", kwargs)
                read_data = container.container.read_an_obj(**kwargs)
        except DaosApiError as error:
            raise DaosTestError(
                "Error reading {}data (dkey={}, akey={}, size={}) from "
                "container {}: {}".format(
                    "array " if data_array_size > 0 else "", dkey, akey,
                    data_size, container.uuid, error)) from error
        return [data[:-1] for data in read_data] \
            if data_array_size > 0 else read_data.value

    def read_object(self, container, txn=None):
        """Read an object from the container.

        Args:
            container (TestContainer): container from which to read the object
            txn (int, optional): transaction timestamp to read. Defaults to None
                which uses the last timestamp written.

        Returns:
            bool: True if all the records where read successfully and matched
                what was originally written; False otherwise

        """
        status = len(self.records) > 0
        for record_info in self.records:
            data = record_info["data"]
            kwargs = {
                "container": container,
                "akey": record_info["akey"],
                "dkey": record_info["dkey"],
                "txn": txn,
            }
            try:
                if isinstance(data, list):
                    kwargs["data_size"] = len(data[0]) if data else 0
                    kwargs["data_array_size"] = len(data)
                else:
                    kwargs["data_size"] = len(data)
                    kwargs["data_array_size"] = 0
                actual = self.read_record(**kwargs)

            except DaosApiError as error:
                self.log.error(
                    "    %s",
                    str(error).replace(
                        ") from",
                        ", punched={}) from".format(record_info["punched"])))
                status = False
                continue

            expect = b"" if record_info["punched"] else record_info["data"]
            if actual != expect:
                self.log.error(
                    "    Error data mismatch (akey=%s, dkey=%s, punched=%s): "
                    "expected: %s, actual: %s",
                    record_info["akey"], record_info["dkey"],
                    record_info["punched"], expect, actual)
                status = False
        return status


class TestContainer(TestDaosApiBase):  # pylint: disable=too-many-public-methods
    """A class for functional testing of DaosContainer objects."""

    def __init__(self, pool, daos_command=None, label_generator=None):
        """Create a TestContainer object.

        Args:
            pool (TestPool): the test pool in which to create the container
            daos_command (DaosCommand, optional): daos command object. Defaults to None
            label_generator (LabelGenerator, optional): used to generate container label by adding
                a number to self.label. Defaults to None

        """
        super().__init__("/run/container/*")
        self.pool = pool

        self.object_qty = BasicParameter(None)
        self.record_qty = BasicParameter(None)
        self.akey_size = BasicParameter(None)
        self.dkey_size = BasicParameter(None)
        self.data_size = BasicParameter(None)
        self.data_array_size = BasicParameter(0, 0)
        # Provider access to get input params values
        # for enabling different container properties
        self.input_params = DaosInputParams()

        # Optional daos command object to use with the USE_DAOS control method
        self.daos = daos_command

        # Optional daos command argument values to use with the USE_DAOS control
        # method when creating/destroying containers
        self.path = BasicParameter(None)
        self.type = BasicParameter(None)
        self.oclass = BasicParameter(None)
        self.dir_oclass = BasicParameter(None)
        self.file_oclass = BasicParameter(None)
        self.chunk_size = BasicParameter(None)
        self.properties = BasicParameter(None)
        self.acl_file = BasicParameter(None)
        self.daos_timeout = BasicParameter(None)
        self.label = BasicParameter(None, "TestContainer")
        self.label_generator = label_generator

        self.container = None
        self.uuid = None
        self.opened = False
        self.written_data = []
        self.epoch = None

        # If defined, use container labels for most operations by default.
        # Setting to False will use the UUID where possible.
        self.use_label = True

    def __str__(self):
        """Return a string representation of this TestContainer object.

        Returns:
            str: 'label (uuid)' if using labels, else 'uuid'

        """
        if self.container is not None:
            if self.label.value:
                return "{} ({})".format(self.label.value, self.uuid)
            return str(self.uuid)
        return super().__str__()

    @property
    def identifier(self):
        """Get the container uuid or label.

        Returns:
            str: label if using labels and one is defined; otherwise the uuid

        """
        if self.use_label and self.label.value is not None:
            return self.label.value
        return self.uuid

    def no_exception(self):
        """Temporarily disable raising exceptions for failed commands."""
        return self.daos.no_exception()

    def as_user(self, user):
        """Temporarily run commands as a different user.

        Args:
            user (str): the user to temporarily run as
        """
        return self.daos.as_user(user)

    def get_params(self, test):
        """Get values for all of the command params from the yaml file.

        Sets each BasicParameter object's value to the yaml key that matches
        the assigned name of the BasicParameter object in this class. For
        example, the self.block_size.value will be set to the value in the yaml
        file with the key 'block_size'.

        If no key matches are found in the yaml file the BasicParameter object
        will be set to its default value.

        Args:
            test (Test): avocado Test object
        """
        super().get_params(test)
        if self.daos:
            self.daos.timeout = self.daos_timeout.value

        # Use a unique container label if a generator is supplied
        if self.label.value and self.label_generator:
            self.label.update(self.label_generator.get_label(self.label.value))

    @fail_on(DaosApiError)
    @fail_on(CommandFailure)
    def create(self, con_in=None):
        """Create a container.

        Args:
            con_in (optional): to be defined. Defaults to None.

        Returns:
            dict: the daos json command output converted to a python dictionary
            None: if control_method is API

        """
        self.destroy()
        if not self.silent.value:
            self.log.info(
                "Creating a container with pool handle %s",
                self.pool.pool.handle.value)
        self.container = DaosContainer(self.pool.context)
        result = None

        if self.control_method.value == self.USE_API:
            # pydaos.raw doesn't support create with a label
            self.log.info("Ignoring label for container created with API")
            self.label.update(None)

            # Create a container with the API method
            kwargs = {"poh": self.pool.pool.handle}

            # Refer daos_api for setting input params for DaosContainer.
            cop = self.input_params.get_con_create_params()
            if con_in is not None:
                cop.type = con_in[0]
                cop.enable_chksum = con_in[1]
                cop.srv_verify = con_in[2]
                cop.chksum_type = con_in[3]
                cop.chunk_size = con_in[4]
                cop.rd_lvl = con_in[5]
            else:
                # Default to RANK fault domain (rd_lvl:1) when not specified
                cop.rd_lvl = ctypes.c_uint64(1)

            kwargs["con_prop"] = cop

            self._call_method(self.container.create, kwargs)

        else:
            # Disconnect the pool if connected
            self.pool.disconnect()

            # Create a container with the daos command
            kwargs = {
                "pool": self.pool.identifier,
                "sys_name": self.pool.name.value,
                "path": self.path.value,
                "cont_type": self.type.value,
                "oclass": self.oclass.value,
                "dir_oclass": self.dir_oclass.value,
                "file_oclass": self.file_oclass.value,
                "chunk_size": self.chunk_size.value,
                "properties": self.properties.value,
                "acl_file": self.acl_file.value,
                "label": self.label.value
            }

            self._log_method("daos.container_create", kwargs)
            try:
                result = self.daos.container_create(**kwargs)
                if result["status"] != 0:
                    # The command failed but no exception was raised, so let the caller handle
                    return result
                uuid = result["response"]["container_uuid"]
            except KeyError as error:
                raise CommandFailure("Error: Unexpected daos container create output") from error
            # Populate the empty DaosContainer object with the properties of the
            # container created with daos container create.
            self.container.uuid = str_to_c_uuid(uuid)
            self.container.attached = 1
            self.container.poh = self.pool.pool.handle

        self.uuid = self.container.get_uuid_str()
        if not self.silent.value:
            self.log.info("  Created container %s", str(self))

        return result

    @fail_on(CommandFailure)
    def create_snap(self, *args, **kwargs):
        """Create container snapshot by calling daos container create-snap.

        Sets self.epoch to the created epoch.

        Args:
            args (tuple, optional): positional arguments to DaosCommand.container_create_snap
            kwargs (dict, optional): named arguments to DaosCommand.container_create_snap

        Returns:
            str: JSON output of daos container create-snap

        Raises:
            CommandFailure: Raised from the daos command call

        """
        result = self.daos.container_create_snap(
            pool=self.pool.identifier, cont=self.identifier, *args, **kwargs)
        if result["status"] == 0:
            self.epoch = result["response"]["epoch"]
        return result

    @fail_on(CommandFailure)
    def destroy_snap(self, *args, **kwargs):
        """Destroy container snapshot by calling daos container destroy-snap.

        Sets self.epoch to the created epoch.

        Args:
            args (tuple, optional): positional arguments to DaosCommand.container_destroy_snap
            kwargs (dict, optional): named arguments to DaosCommand.container_destroy_snap

        Returns:
            str: JSON output of daos container destroy-snap

        Raises:
            CommandFailure: Raised from the daos command call

        """
        result = self.daos.container_destroy_snap(
            pool=self.pool.identifier, cont=self.identifier, *args, **kwargs)
        if result["status"] == 0:
            self.epoch = None
        return result

    @fail_on(DaosApiError)
    def open(self, pool_handle=None, container_uuid=None):
        """Open the container with pool handle and container UUID if provided.

        Args:
            pool_handle (TestPool.pool.handle, optional): Pool handle.
            Defaults to None.
                If you don't provide it, the default pool handle in
                DaosContainer will be used.
                If you created a TestPool instance and want to use its pool
                handle, pass in something like self.pool[-1].pool.handle.value
            container_uuid (hex, optional): Container UUID. Defaults to None.
                If you want to use certain container's UUID, pass in
                something like uuid.UUID(self.container[-1].uuid)

        Returns:
            bool: True if the container has been opened; False if the container
                is already opened or not created.

        """
        if self.container and not self.opened:
            self.log.info("Opening container %s", str(self))
            self.pool.connect()
            kwargs = {}
            kwargs["poh"] = pool_handle
            kwargs["cuuid"] = container_uuid
            self._call_method(self.container.open, kwargs)
            self.opened = True
            return True
        return False

    @fail_on(DaosApiError)
    def close(self):
        """Close the container.

        Returns:
            bool: True if the container has been closed; False if the container
                is already closed or not created.

        """
        if self.container and self.opened:
            self.log.info("Closing container %s", str(self))
            self._call_method(self.container.close, {})
            self.opened = False
            return True
        return False

    @fail_on(DaosApiError)
    @fail_on(CommandFailure)
    def destroy(self, force=1):
        """Destroy the container.

        Args:
            force (int, optional): force flag. Defaults to 1.

        Returns:
            bool: True if the container has been destroyed; False if the
                container does not exist.

        """
        status = False
        if self.container:
            self.close()
            if not self.silent.value:
                self.log.info("Destroying container %s", str(self))
            if self.container.attached:
                kwargs = {"force": force}

                if self.control_method.value == self.USE_API:
                    # Destroy the container with the API method
                    self._call_method(self.container.destroy, kwargs)
                    status = True

                else:
                    # Disconnect the pool if connected
                    self.pool.disconnect()

                    # Destroy the container with the daos command
                    kwargs["pool"] = self.pool.identifier
                    kwargs["sys_name"] = self.pool.name.value
                    kwargs["cont"] = self.identifier
                    self._log_method("daos.container_destroy", kwargs)
                    self.daos.container_destroy(**kwargs)
                    status = True

            self.container = None
            self.uuid = None
            self.written_data = []

        return status

    def write_objects_wo_failon(self, rank=None, obj_class=None):
        """Write objects to the container without fail_on DaosTestError,
           for negative test on container write_objects.

        Args:
            rank (int, optional): server rank. Defaults to None.
            obj_class (int, optional): daos object class. Defaults to None.

        """
        self.open()
        self.log.info(
            "Writing %s object(s), with %s record(s) of %s bytes(s) each, in "
            "container %s%s%s",
            self.object_qty.value, self.record_qty.value, self.data_size.value,
            str(self), " on rank {}".format(rank) if rank is not None else "",
            " with object class {}".format(obj_class)
            if obj_class is not None else "")
        for _ in range(self.object_qty.value):
            self.written_data.append(TestContainerData(self.debug.value))
            self.written_data[-1].write_object(
                self, self.record_qty.value, self.akey_size.value,
                self.dkey_size.value, self.data_size.value, rank, obj_class,
                self.data_array_size.value)

    @fail_on(DaosTestError)
    def write_objects(self, rank=None, obj_class=None):
        """Write objects to the container.

        Args:
            rank (int, optional): server rank. Defaults to None.
            obj_class (int, optional): daos object class. Defaults to None.

        Raises:
            DaosTestError: if there was an error writing the object

        """
        self.open()
        self.log.info(
            "Writing %s object(s), with %s record(s) of %s bytes(s) each, in "
            "container %s%s%s",
            self.object_qty.value, self.record_qty.value, self.data_size.value,
            str(self), " on rank {}".format(rank) if rank is not None else "",
            " with object class {}".format(obj_class)
            if obj_class is not None else "")
        for _ in range(self.object_qty.value):
            self.written_data.append(TestContainerData(self.debug.value))
            self.written_data[-1].write_object(
                self, self.record_qty.value, self.akey_size.value,
                self.dkey_size.value, self.data_size.value, rank, obj_class,
                self.data_array_size.value)

    @fail_on(DaosTestError)
    def read_objects(self, txn=None):
        """Read the objects from the container and verify they match.

        Args:
            txn (int, optional): transaction timestamp to read. Defaults to None
                which uses the last timestamp written.

        Returns:
            bool: True if all the container objects contain the same previously
                written records; False otherwise

        """
        self.open()
        self.log.info(
            "Reading %s object(s) in container %s",
            len(self.written_data), str(self))
        status = len(self.written_data) > 0
        for data in self.written_data:
            data.debug = self.debug.value
            status &= data.read_object(self, txn)
        return status

    def execute_io(self, duration, rank=None, obj_class=None):
        """Execute writes and reads for the specified time period.

        Args:
            duration (int): how long, in seconds, to write and read data
            rank (int, optional): server rank. Defaults to None.
            obj_class (int, optional): daos object class. Defaults to None.

        Returns:
            int: number of bytes written to the container

        Raises:
            DaosTestError: if there is an error writing, reading, or verify the data

        """
        self.open()
        self.log.info(
            "Writing and reading objects in container %s for %s seconds",
            str(self), duration)

        total_bytes_written = 0
        finish_time = time() + duration
        while time() < finish_time:
            self.written_data.append(TestContainerData(self.debug.value))
            self.written_data[-1].write_object(
                self, 1, self.akey_size.value, self.dkey_size.value,
                self.data_size.value, rank, obj_class)
            total_bytes_written += self.data_size.value
        return total_bytes_written

    def get_target_rank_lists(self, message=""):
        """Get a list of lists of target ranks from each written object.

        Args:
            message (str, optional): message to include in the target rank list
                output. Defaults to "".

        Raises:
            DaosTestError: if there is an error obtaining the target rank list
                from the DaosObj

        Returns:
            list: a list of list of targets for each written object in this
                container

        """
        self.open()
        target_rank_lists = []
        for data in self.written_data:
            try:
                data.obj.get_layout()
                # Convert the list of longs into a list of integers
                target_rank_lists.append(
                    [int(rank) for rank in data.obj.tgt_rank_list])
            except DaosApiError as error:
                raise DaosTestError(
                    "Error obtaining target rank list for object {} in "
                    "container {}: {}".format(
                        data.obj, str(self), error)) from error
        if message is not None:
            self.log.info("Target rank lists%s:", message)
            for ranks in target_rank_lists:
                self.log.info("  %s", ranks)
        return target_rank_lists

    def get_target_rank_count(self, rank, target_rank_list):
        """Get the number of times a rank appears in the target rank list.

        Args:
            rank (int): the rank to count. Defaults to None.
            target_rank_list (list): a list of lists of target ranks per object

        Returns:
            (int): the number of object rank lists containing the rank

        """
        count = sum(ranks.count(rank) for ranks in target_rank_list)
        self.log.info("Occurrences of rank %s in the target rank list: %s", rank, count)
        return count

    def punch_objects(self, indices):
        """Punch committed objects from the container.

        Args:
            indices (list): list of index numbers indicating which written
                objects to punch from the self.written_data list

        Raises:
            DaosTestError: if there is an error punching the object or
                determining which object to punch

        Returns:
            int: number of successfully punched objects

        """
        self.open()
        self.log.info(
            "Punching %s objects from container %s with %s written objects",
            len(indices), str(self), len(self.written_data))
        count = 0
        if self.written_data:
            for index in indices:
                # Find the object to punch at the specified index
                txn = 0
                try:
                    obj = self.written_data[index].obj
                except IndexError as error:
                    raise DaosTestError(
                        "Invalid index {} for written data".format(
                            index)) from error

                # Close the object
                self.log.info(
                    "Closing object %s (index: %s, txn: %s) in container %s",
                    obj, index, txn, str(self))
                try:
                    self._call_method(obj.close, {})
                except DaosApiError:
                    continue

                # Punch the object
                self.log.info(
                    "Punching object %s (index: %s, txn: %s) from container %s",
                    obj, index, txn, str(self))
                try:
                    self._call_method(obj.punch, {"txn": txn})
                    count += 1
                except DaosApiError:
                    continue

                # Mark the object's records as punched
                for record in self.written_data[index].records:
                    record["punched"] = True

        # Return the number of punched objects
        return count

    def punch_records(self, indices, punch_dkey=True):
        """Punch committed records from the container.

        Args:
            indices (list): list of index numbers indicating which written
                records in the object to punch from the self.written_data list
            punch_dkey (bool, optional): whether to punch dkeys or akeys.
                Defaults to True (punch dkeys).

        Raises:
            DaosTestError: if there is an error punching the record or
                determining which record to punch

        Returns:
            int: number of successfully punched records

        """
        self.open()
        self.log.info(
            "Punching %s records from each object in container %s with %s "
            "written objects",
            len(indices), str(self), len(self.written_data))
        count = 0
        for data in self.written_data:
            # Close the object
            self.log.info(
                "Closing object %s in container %s",
                data.obj, str(self))
            try:
                self._call_method(data.obj.close, {})
            except DaosApiError:
                continue

            # Find the record to punch at the specified index
            for index in indices:
                try:
                    rec = data.records[index]
                except IndexError as error:
                    raise DaosTestError(
                        "Invalid record index {} for object {}".format(
                            index, data.obj)) from error

                # Punch the record
                self.log.info(
                    "Punching record %s (index: %s, akey: %s, dkey: %s) from "
                    "object %s in container %s",
                    rec, index, rec["akey"], rec["dkey"], data.obj, str(self))
                kwargs = {"txn": 0}
                try:
                    if punch_dkey:
                        kwargs["dkeys"] = [rec["dkey"]]
                        self._call_method(data.obj.punch_dkeys, kwargs)
                    else:
                        kwargs["dkey"] = rec["dkey"]
                        kwargs["akeys"] = [rec["akey"]]
                        self._call_method(data.obj.punch_akeys, kwargs)
                    count += 1
                except DaosApiError:
                    continue

                # Mark the record as punched
                rec["punched"] = True

        # Return the number of punched objects
        return count

    @fail_on(CommandFailure)
    def check(self, *args, **kwargs):
        """Check object consistency by calling daos container check.

        Args:
            args (tuple, optional): positional arguments to DaosCommand.container_check
            kwargs (dict, optional): named arguments to DaosCommand.container_check

        Returns:
            str: JSON output of daos container check.

        Raises:
            CommandFailure: Raised from the daos command call.

        """
        return self.daos.container_check(
            pool=self.pool.identifier, cont=self.identifier, *args, **kwargs)

    def delete_acl(self, *args, **kwargs):
        """Set container properties by calling daos container delete-acl.

        Args:
            args (tuple, optional): positional arguments to DaosCommand.container_delete_acl
            kwargs (dict, optional): named arguments to DaosCommand.container_delete_acl

        Returns:
            CmdResult: Object that contains exit status, stdout, and other information.

        Raises:
            CommandFailure: Raised from the daos command call.

        """
        return self.daos.container_delete_acl(
            self.pool.identifier, self.identifier, *args, **kwargs)

    def get_acl(self, *args, **kwargs):
        """Call daos container get-acl.

        Args:
            args (tuple, optional): args to pass to container_get_acl
            kwargs (dict, optional): keyword args to pass to container_get_acl

        Returns:
            CmdResult: Object that contains exit status, stdout, and other information.

        Raises:
            CommandFailure: Raised from the daos command call.

        """
        return self.daos.container_get_acl(
            self.pool.identifier, self.identifier, *args, **kwargs)

    def get_attr(self, *args, **kwargs):
        """Call daos container get-attr.

        Args:
            args (tuple, optional): positional arguments to DaosCommand.container_get_attr
            kwargs (dict, optional): named arguments to DaosCommand.container_get_attr

        Returns:
            str: JSON output of daos container get-attr.

        """
        return self.daos.container_get_attr(
            self.pool.identifier, self.identifier, *args, **kwargs)

    @fail_on(CommandFailure)
    def get_prop(self, *args, **kwargs):
        """Get container properties by calling daos container get-prop.

        Args:
            args (tuple, optional): positional arguments to DaosCommand.container_get_prop
            kwargs (dict, optional): named arguments to DaosCommand.container_get_prop

        Returns:
            str: JSON output of daos container get-prop

        Raises:
            CommandFailure: Raised from the daos command call

        """
        return self.daos.container_get_prop(
            pool=self.pool.identifier, cont=self.identifier, *args, **kwargs)

    def get_prop_values(self, *args, **kwargs):
        """Get container property values by calling daos container get-prop.

        Args:
            args (tuple, optional): positional arguments to DaosCommand.container_get_prop
            kwargs (dict, optional): named arguments to DaosCommand.container_get_prop

        Returns:
            list: a list of values matching the or specified property names.

        """
        values = []
        self.log.info("Getting property values for container %s", self)
        data = self.get_prop(*args, **kwargs)
        if data['status'] != 0:
            return values
        for entry in data['response']:
            values.append(entry['value'])
        return values

    def verify_prop(self, expected_props):
        """Verify daos container get-prop returns expected values.

        Args:
            expected_props (dict): expected properties and values

        Returns:
            bool: whether props from daos container get-prop match expected values

        """
        prop_output = self.get_prop(properties=expected_props.keys())
        for actual_prop in prop_output['response']:
            if expected_props[actual_prop['name']] != actual_prop['value']:
                return False
        return True

    def list_attrs(self, *args, **kwargs):
        """Get container properties by calling daos container list-attrs.

        Args:
            args (tuple, optional): positional arguments to DaosCommand.container_list_attrs
            kwargs (dict, optional): named arguments to DaosCommand.container_list_attrs

        Returns:
            str: JSON output of daos container list-attrs

        Raises:
            CommandFailure: Raised from the daos command call

        """
        return self.daos.container_list_attrs(
            self.pool.identifier, self.identifier, *args, **kwargs)

    @fail_on(CommandFailure)
    def list_snaps(self):
        """Get container properties by calling daos container list-snaps.

        Returns:
            str: JSON output of daos container list-snaps

        Raises:
            CommandFailure: Raised from the daos command call

        """
        return self.daos.container_list_snaps(pool=self.pool.identifier, cont=self.identifier)

    def overwrite_acl(self, *args, **kwargs):
        """Call daos container overwrite-acl.

        Args:
            args (tuple, optional): args to pass to overwrite_acl
            kwargs (dict, optional): keyword args to pass to overwrite_acl

        Returns:
            CmdResult: Object that contains exit status, stdout, and other information.

        Raises:
            CommandFailure: Raised from the daos command call.

        """
        return self.daos.container_overwrite_acl(
            self.pool.identifier, self.identifier, *args, **kwargs)

    @fail_on(CommandFailure)
    def query(self, *args, **kwargs):
        """Call daos container query.

        Args:
            args (tuple, optional): args to pass to container_query
            kwargs (dict, optional): keyword args to pass to container_query

        Returns:
            str: JSON output of daos container query.

        Raises:
            CommandFailure: Raised from the daos command call.

        """
        return self.daos.container_query(
            pool=self.pool.identifier, cont=self.identifier, *args, **kwargs)

    def verify_query(self, expected_response):
        """Verify daos container query returns expected response values.

        Args:
            expected_response (dict): expected response values

        Returns:
            bool: whether response values from daos container query match expected values

        """
        response = self.query()['response']
        for expected_key, expected_val in expected_response.items():
            if expected_key not in response:
                return False
            if response[expected_key] != expected_val:
                return False
        return True

    def set_attr(self, *args, **kwargs):
        """Call daos container set-attr.

        Args:
            args (tuple, optional): positional arguments to DaosCommand.container_set_attr
            kwargs (dict, optional): named arguments to DaosCommand.container_set_attr

        Returns:
            CmdResult: Object that contains exit status, stdout, and other information.

        """
        return self.daos.container_set_attr(
            pool=self.pool.identifier, cont=self.identifier, *args, **kwargs)

    def set_owner(self, *args, **kwargs):
        """Set container properties by calling daos container set-owner.

        Args:
            args (tuple, optional): positional arguments to DaosCommand.container_set_owner
            kwargs (dict, optional): named arguments to DaosCommand.container_set_owner

        Returns:
            CmdResult: Object that contains exit status, stdout, and other information.

        Raises:
            CommandFailure: Raised from the daos command call.

        """
        return self.daos.container_set_owner(
            self.pool.identifier, self.identifier, *args, **kwargs)

    @fail_on(CommandFailure)
    def set_prop(self, *args, **kwargs):
        """Set container properties by calling daos container set-prop.

        Args:
            args (tuple, optional): positional arguments to DaosCommand.container_set_prop
            kwargs (dict, optional): named arguments to DaosCommand.container_set_prop

        Returns:
            str: JSON output of daos container set-prop.

        Raises:
            CommandFailure: Raised from the daos command call.

        """
        return self.daos.container_set_prop(
            pool=self.pool.identifier, cont=self.identifier, *args, **kwargs)

    def update_acl(self, *args, **kwargs):
        """Call daos container update-acl.

        Args:
            args (tuple, optional): args to pass to container_update_acl
            kwargs (dict, optional): keyword args to pass to container_update_acl

        Returns:
            str: JSON output of daos container update-acl.

        Raises:
            CommandFailure: Raised from the daos command call.

        """
        return self.daos.container_update_acl(
            pool=self.pool.identifier, cont=self.identifier, *args, **kwargs)<|MERGE_RESOLUTION|>--- conflicted
+++ resolved
@@ -10,16 +10,11 @@
 from time import time
 
 from avocado import fail_on
-<<<<<<< HEAD
-from pydaos.raw import DaosApiError, DaosContainer, DaosInputParams, str_to_c_uuid
-
-=======
 from command_utils_base import BasicParameter
 from exception_utils import CommandFailure
 from general_utils import DaosTestError, get_random_bytes
 from pydaos.raw import (DaosApiError, DaosContainer, DaosInputParams,
-                        c_uuid_to_str, str_to_c_uuid)
->>>>>>> addf5193
+                        str_to_c_uuid)
 from test_utils_base import TestDaosApiBase
 
 
