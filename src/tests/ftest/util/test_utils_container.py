--- conflicted
+++ resolved
@@ -314,7 +314,6 @@
             "Creating a container with pool handle %s",
             self.pool.pool.handle.value)
         self.container = DaosContainer(self.pool.context)
-<<<<<<< HEAD
 
         if self.control_method.value == self.USE_API:
             # Create a container with the API method
@@ -324,12 +323,13 @@
 
             # Refer daos_api for setting input params for DaosContainer.
             if con_in is not None:
-                self.input_params.type = con_in[0]
-                self.input_params.enable_chksum = con_in[1]
-                self.input_params.srv_verify = con_in[2]
-                self.input_params.chksum_type = con_in[3]
-                self.input_params.chunk_size = con_in[4]
-                kwargs["con_prop"] = self.input_params
+                cop = self.input_params.get_con_create_params()
+                cop.type = con_in[0]
+                cop.enable_chksum = con_in[1]
+                cop.srv_verify = con_in[2]
+                cop.chksum_type = con_in[3]
+                cop.chunk_size = con_in[4]
+                kwargs["con_prop"] = cop
 
             self._call_method(self.container.create, kwargs)
 
@@ -361,22 +361,6 @@
                 "Error: Undefined control_method: %s",
                 self.control_method.value)
 
-=======
-        kwargs = {"poh": self.pool.pool.handle}
-        if uuid is not None:
-            kwargs["con_uuid"] = uuid
-        # Refer daos_api for setting input params for DaosContainer.
-        if con_in is not None:
-            cop = self.input_params.get_con_create_params()
-            cop.type = con_in[0]
-            cop.enable_chksum = con_in[1]
-            cop.srv_verify = con_in[2]
-            cop.chksum_type = con_in[3]
-            cop.chunk_size = con_in[4]
-            kwargs["con_prop"] = cop
-
-        self._call_method(self.container.create, kwargs)
->>>>>>> 4d6d406f
         self.uuid = self.container.get_uuid_str()
         self.log.info("  Container created with uuid %s", self.uuid)
 
