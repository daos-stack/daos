--- conflicted
+++ resolved
@@ -27,13 +27,8 @@
 from apricot import TestWithServers
 from command_utils import ExecutableCommand
 from command_utils_base import \
-<<<<<<< HEAD
-    BasicParameter, FormattedParameter
-from command_utils import ExecutableCommand
-=======
     CommandFailure, BasicParameter, FormattedParameter
 
->>>>>>> 34ec289b
 from test_utils_pool import TestPool
 from job_manager_utils import Orterun
 
