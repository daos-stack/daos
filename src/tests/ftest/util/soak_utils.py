"""
(C) Copyright 2019-2023 Intel Corporation.

SPDX-License-Identifier: BSD-2-Clause-Patent
"""
# pylint: disable=too-many-lines

import os
import time
import random
import threading
import re

from avocado.core.exceptions import TestFail
from pydaos.raw import DaosSnapshot, DaosApiError

from ior_utils import IorCommand
from fio_utils import FioCommand
from mdtest_utils import MdtestCommand
from daos_racer_utils import DaosRacerCommand
from data_mover_utils import DcpCommand, FsCopy
from dfuse_utils import Dfuse
from dmg_utils import get_storage_query_device_info
from job_manager_utils import Srun, Mpirun
from general_utils import get_host_data, get_random_string, \
    run_command, DaosTestError, pcmd, get_random_bytes, \
    run_pcmd, list_to_str, get_log_file
from command_utils_base import EnvironmentVariables
import slurm_utils
from run_utils import run_remote
from test_utils_container import TestContainer
from macsio_util import MacsioCommand
from oclass_utils import extract_redundancy_factor
from duns_utils import format_path

H_LOCK = threading.Lock()


def ddhhmmss_format(seconds):
    """Convert seconds into  #days:HH:MM:SS format.

    Args:
        seconds(int):  number of seconds to convert

    Returns:  str in the format of DD:HH:MM:SS

    """
    seconds = int(seconds)
    if seconds < 86400:
        return time.strftime("%H:%M:%S", time.gmtime(seconds))
    num_days = int(seconds / 86400)
    return "{} {} {}".format(
        num_days, 'Day' if num_days == 1 else 'Days', time.strftime(
            "%H:%M:%S", time.gmtime(seconds % 86400)))


def add_pools(self, pool_names, ranks=None):
    """Create a list of pools that the various tests use for storage.

    Args:
        self (obj): soak obj
        pool_names (list): list of pool namespaces from yaml file
                    /run/<test_params>/poollist/*
        ranks (list, optional):  ranks to include in pool. Defaults to None
    """
    target_list = ranks if ranks else None
    for pool_name in pool_names:
        path = "".join(["/run/", pool_name, "/*"])
        # Create a pool and add it to the overall list of pools
        self.pool.append(self.get_pool(namespace=path, connect=False, target_list=target_list))
        self.log.info("Valid Pool ID is %s", self.pool[-1].identifier)


def add_containers(self, pool, file_oclass=None, dir_oclass=None, path="/run/container/*"):
    """Create a list of containers that the various jobs use for storage.

    Args:
        pool (TestPool): pool to read/write random data file
        file_oclass (str): file oclass for daos container cmd
        dir oclass (str): directory oclass for daos container cmd
        path (str): namespace for container

    """
    kwargs = {}
    if file_oclass:
        kwargs['file_oclass'] = file_oclass
        properties = self.params.get('properties', path, "")
        redundancy_factor = extract_redundancy_factor(file_oclass)
        rd_fac = 'rd_fac:{}'.format(str(redundancy_factor))
        kwargs['properties'] = (",").join(filter(None, [properties, rd_fac]))
    if dir_oclass:
        kwargs['dir_oclass'] = dir_oclass
    self.container.append(self.get_container(pool, path, **kwargs))


def reserved_file_copy(self, file, pool, container, num_bytes=None, cmd="read"):
    """Move data between a POSIX file and a container.

    Args:
        text_file (str): posix path/file to write random data to
        num_bytes (int): num of bytes to write to file
        pool (TestPool obj): pool to read/write random data file
        container (TestContainer obj): container to read/write random data file
        cmd (str): whether the data is a read
                    (daos->posix) or write(posix -> daos)
    """
    os.makedirs(os.path.dirname(file), exist_ok=True)
    fscopy_cmd = FsCopy(self.get_daos_command(), self.log)
    # writes random data to file and then copy the file to container
    if cmd == "write":
        with open(file, 'w') as src_file:
            src_file.write(str(os.urandom(num_bytes)))
            src_file.close()
        dst_file = format_path(pool, container)
        fscopy_cmd.set_params(src=file, dst=dst_file)
        fscopy_cmd.run()
    # reads file_name from container and writes to file
    elif cmd == "read":
        dst = os.path.split(file)
        dst_name = dst[-1]
        dst_path = dst[0]
        src_file = format_path(pool, container, dst_name)
        fscopy_cmd.set_params(src=src_file, dst=dst_path)
        fscopy_cmd.run()


def get_remote_dir(self, source_dir, dest_dir, host_list, shared_dir=None,
                   rm_remote=True, append=None):
    """Copy files from remote dir to local dir.

    Args:
        self (obj): soak obj
        source_dir (str): Source directory to archive
        dest_dir (str): Destination directory
        host_list (NodeSet): list of hosts

    Raises:
        SoakTestError: if there is an error with the remote copy

    """
    if shared_dir is None:
        shared_dir = self.sharedsoaktest_dir
    if append:
        for host in host_list:
            shared_dir_tmp = shared_dir + append + "{}".format(host)
            dest_dir_tmp = dest_dir + append + "{}".format(host)
            if not os.path.exists(shared_dir_tmp):
                os.mkdir(shared_dir_tmp)
            if not os.path.exists(dest_dir_tmp):
                os.mkdir(dest_dir_tmp)
            # copy the directory from each client node to a shared directory
            # tagged with the hostname
            command = "/usr/bin/rsync -avtr --min-size=1B {0} {1}/..".format(
                source_dir, shared_dir_tmp)
            result = run_remote(self.log, host, command, timeout=300)
            if not result.passed:
                raise SoakTestError(
                    "<<FAILED: Soak remote logfiles not copied from clients>>: {}".format(host))
            command = "/usr/bin/cp -R -p {0}/ \'{1}\'".format(shared_dir_tmp, dest_dir)
            try:
                run_command(command, timeout=30)
            except DaosTestError as error:
                raise SoakTestError(
                    "<<FAILED: Soak logfiles not copied from shared area>>: {}".format(
                        shared_dir_tmp)) from error

    else:
        # copy the remote dir on all client nodes to a shared directory
        command = "/usr/bin/rsync -avtr --min-size=1B {0} {1}/..".format(source_dir, shared_dir)
        result = run_remote(self.log, host_list, command, timeout=300)
        if not result.passed:
            raise SoakTestError(
                "<<FAILED: Soak remote logfiles not copied from clients>>: {}".format(host_list))

        # copy the local logs and the logs in the shared dir to avocado dir
        for directory in [source_dir, shared_dir]:
            command = "/usr/bin/cp -R -p {0}/ \'{1}\'".format(directory, dest_dir)
            try:
                run_command(command, timeout=30)
            except DaosTestError as error:
                raise SoakTestError(
                    "<<FAILED: Soak logfiles not copied from shared area>>: {}".format(
                        directory)) from error

    if rm_remote:
        # remove the remote soak logs for this pass
        command = "/usr/bin/rm -rf {0}".format(source_dir)
        result = run_remote(self.log, host_list, command)
        if not result.passed:
            raise SoakTestError(
                "<<FAILED: Soak logfiles removal failed>>: {} on {}".format(directory, host_list))
        # remove the local log for this pass
        for directory in [source_dir, shared_dir]:
            command = "/usr/bin/rm -rf {0}".format(directory)
            try:
                run_command(command, timeout=30)
            except DaosTestError as error:
                raise SoakTestError(
                    "<<FAILED: Soak logfiles removal failed>>: {}".format(directory)) from error


def write_logfile(data, name, destination):
    """Write data to the local destination file.

    Args:
        self (obj): soak obj
        data (str): data to write to file
        destination (str): local avocado directory
    """
    if not os.path.exists(destination):
        os.makedirs(destination)
    logfile = destination + "/" + str(name)
    with open(logfile, 'w') as log_file:
        # identify what be used to run this script
        if isinstance(data, list):
            text = "\n".join(data)
            log_file.write(text)
        else:
            log_file.write(str(data))


def run_event_check(self, since, until):
    """Run a check on specific events in journalctl.

    Args:
        self (obj): soak obj
        since (str): start time
        until (str): end time
        log (bool):  If true; write the events to a logfile

    Returns list of any matched events found in system log

    """
    # pylint: disable=too-many-nested-blocks

    events_found = []
    detected = 0
    events = self.params.get("events", "/run/*")
    # check events on all server nodes
    hosts = list(set(self.hostlist_servers))
    if events:
        for journalctl_type in ["kernel", "daos_server"]:
            for output in get_journalctl(self, hosts, since, until, journalctl_type):
                for event in events:
                    lines = output["data"].splitlines()
                    for line in lines:
                        match = re.search(r"{}".format(event), str(line))
                        if match:
                            events_found.append(line)
                            detected += 1
                    self.log.info(
                        "Found %s instances of %s in system log from %s through %s",
                        detected, event, since, until)
    return events_found


def get_journalctl(self, hosts, since, until, journalctl_type, logging=False):
    """Run the journalctl on daos servers.

    Args:
        self (obj): soak obj
        since (str): start time
        until (str): end time
        journalctl_type (str): the -t param for journalctl
        log (bool):  If true; write the events to a logfile

    Returns:
        list: a list of dictionaries containing the following key/value pairs:
            "hosts": NodeSet containing the hosts with this data
            "data":  data requested for the group of hosts

    """
    command = "{} /usr/bin/journalctl --system -t {} --since=\"{}\" --until=\"{}\"".format(
        self.sudo_cmd, journalctl_type, since, until)
    err = "Error gathering system log events"
    results = get_host_data(hosts, command, "journalctl", err)
    name = "journalctl_{}.log".format(journalctl_type)
    destination = self.outputsoak_dir
    if logging:
        for result in results:
            for host in result["hosts"]:
                log_name = name + "-" + str(host)
                self.log.info("Logging %s output to %s", command, log_name)
                write_logfile(result["data"], log_name, destination)
    return results


def get_daos_server_logs(self):
    """Gather server logs.

    Args:
        self (obj): soak obj
    """
    daos_dir = self.outputsoak_dir + "/daos_server_logs"
    logs_dir = os.environ.get("DAOS_TEST_LOG_DIR", "/var/tmp/daos_testing/")
    hosts = self.hostlist_servers
    if not os.path.exists(daos_dir):
        os.mkdir(daos_dir)
        command = ["clush", "-w", str(hosts), "-v", "--rcopy", logs_dir, "--dest", daos_dir]
        try:
            run_command(" ".join(command), timeout=600)
        except DaosTestError as error:
            raise SoakTestError(
                "<<FAILED: daos logs file from {} not copied>>".format(hosts)) from error


def run_monitor_check(self):
    """Monitor server cpu, memory usage periodically.

    Args:
        self (obj): soak obj

    """
    monitor_cmds = self.params.get("monitor", "/run/*")
    hosts = self.hostlist_servers
    if monitor_cmds:
        for cmd in monitor_cmds:
            pcmd(hosts, cmd, timeout=30)


def run_metrics_check(self, logging=True, prefix=None):
    """Monitor telemetry data.

    Args:
        self (obj): soak obj
        logging (bool): If True; output is logged to file
        prefix (str): add prefix to name; ie initial or final
    """
    enable_telemetry = self.params.get("enable_telemetry", "/run/*")
    engine_count = self.params.get("engines_per_host", "/run/server_config/*", default=1)

    if enable_telemetry:
        for engine in range(engine_count):
            name = "pass" + str(self.loop) + "_metrics_{}.csv".format(engine)
            if prefix:
                name = prefix + "_metrics_{}.csv".format(engine)
            destination = self.outputsoak_dir
            daos_metrics = "{} daos_metrics -S {} --csv".format(self.sudo_cmd, engine)
            self.log.info("Running %s", daos_metrics)
            results = run_pcmd(hosts=self.hostlist_servers,
                               command=daos_metrics,
                               verbose=(not logging),
                               timeout=60)
            if logging:
                for result in results:
                    hosts = result["hosts"]
                    log_name = name + "-" + str(hosts)
                    self.log.info("Logging %s output to %s", daos_metrics, log_name)
                    write_logfile(result["stdout"], log_name, destination)


def get_harassers(harasser):
    """Create a valid harasser list from the yaml job harassers.

    Args:
        harasser (str): harasser job from yaml.

    Returns:
        harasserlist (list): Ordered list of harassers to execute
                             per pass of soak

    """
    harasserlist = []
    offline_harasserlist = []
    if "-offline" in harasser:
        offline_harasser = harasser.replace("-offline", "")
        offline_harasserlist.extend(offline_harasser.split("_"))
    else:
        harasserlist.extend(harasser.split("_"))
    return harasserlist, offline_harasserlist


def wait_for_pool_rebuild(self, pool, name):
    """Launch the rebuild process with system.

    Args:
        self (obj): soak obj
        pools (obj): TestPool obj
        name (str): name of soak harasser
    """
    rebuild_status = False
    self.log.info("<<Wait for %s rebuild on %s>> at %s", name, pool.identifier, time.ctime())
    try:
        # # Wait for rebuild to start
        # pool.wait_for_rebuild_to_start()
        # Wait for rebuild to complete
        pool.wait_for_rebuild_to_end()
        rebuild_status = True
    except DaosTestError as error:
        self.log.error("<<<FAILED:{} rebuild timed out: {}".format(name, error), exc_info=error)
        rebuild_status = False
    except TestFail as error1:
        self.log.error(
            "<<<FAILED:{} rebuild failed due to test issue: {}".format(name, error1),
            exc_info=error1)
    return rebuild_status


def launch_snapshot(self, pool, name):
    """Create a basic snapshot of the reserved pool.

    Args:
        self (obj): soak obj
        pool (obj): TestPool obj
        name (str): harasser
    """
    self.log.info(
        "<<<PASS %s: %s started at %s>>>", self.loop, name, time.ctime())
    status = True
    # Create container
    container = TestContainer(pool)
    container.namespace = "/run/container_reserved/*"
    container.get_params(self)
    container.create()
    container.open()
    obj_cls = self.params.get(
        "object_class", '/run/container_reserved/*')

    # write data to object
    data_pattern = get_random_bytes(500)
    datasize = len(data_pattern) + 1
    dkey = b"dkey"
    akey = b"akey"
    obj = container.container.write_an_obj(
        data_pattern, datasize, dkey, akey, obj_cls=obj_cls)
    obj.close()
    # Take a snapshot of the container
    snapshot = DaosSnapshot(self.context)
    try:
        snapshot.create(container.container.coh)
    except (RuntimeError, TestFail, DaosApiError) as error:
        self.log.error("Snapshot failed", exc_info=error)
        status &= False
    if status:
        self.log.info("Snapshot Created")
        # write more data to object
        data_pattern2 = get_random_bytes(500)
        datasize2 = len(data_pattern2) + 1
        dkey = b"dkey"
        akey = b"akey"
        obj2 = container.container.write_an_obj(
            data_pattern2, datasize2, dkey, akey, obj_cls=obj_cls)
        obj2.close()
        self.log.info("Wrote additional data to container")
        # open the snapshot and read the data
        obj.open()
        snap_handle = snapshot.open(container.container.coh)
        try:
            data_pattern3 = container.container.read_an_obj(
                datasize, dkey, akey, obj, txn=snap_handle.value)
        except (RuntimeError, TestFail, DaosApiError) as error:
            self.log.error(
                "Error when retrieving the snapshot data %s", error)
            status &= False
        if status:
            # Compare the snapshot to the original written data.
            if data_pattern3.value != data_pattern:
                self.log.error("Snapshot data miscompare")
                status &= False
    # Destroy the snapshot
    try:
        snapshot.destroy(container.container.coh)
    except (RuntimeError, TestFail, DaosApiError) as error:
        self.log.error("Failed to destroy snapshot %s", error)
        status &= False
    # cleanup
    container.close()
    container.destroy()
    params = {"name": name, "status": status, "vars": {}}
    with H_LOCK:
        self.harasser_job_done(params)
    self.log.info("<<<PASS %s: %s completed at %s>>>\n", self.loop, name, time.ctime())


def launch_vmd_identify_check(self, name, results, args):
    """Run dmg cmds to blink/check VMD leds.

    Args:
        self (obj): soak obj
        name (str): name of dmg subcommand
        results (queue): multiprocessing queue
        args (queue): multiprocessing queue
    """
    status = True
    failing_vmd = []
    device_info = get_storage_query_device_info(self.dmg_command)
    uuid_list = [device['uuid'] for device in device_info]
    # limit the number of leds to blink to 1024
    if len(uuid_list) > 1024:
        uuids = random.sample(uuid_list, 1024)
    else:
        uuids = uuid_list
    self.log.info("VMD device UUIDs: %s", uuids)

    for uuid in uuids:
        # Blink led
        self.dmg_command.storage_led_identify(ids=uuid, timeout=5, reset=True)
        time.sleep(2)
        # check if led is blinking
        result = self.dmg_command.storage_led_check(ids=uuid)
        # determine if leds are blinking as expected
        for value in list(result['response']['host_storage_map'].values()):
            if value['storage']['smd_info']['devices']:
                for device in value['storage']['smd_info']['devices']:
                    if device['led_state'] != "QUICK_BLINK":
                        failing_vmd.append([device['tr_addr'], value['hosts']])
                        status = False

    params = {"name": name,
              "status": status,
              "vars": {"failing_vmd_devices": failing_vmd}}
    self.harasser_job_done(params)
    results.put(self.harasser_results)
    args.put(self.harasser_args)
    self.log.info("Harasser results: %s", self.harasser_results)
    self.log.info("Harasser args: %s", self.harasser_args)
    self.log.info("<<<PASS %s: %s completed at %s>>>\n", self.loop, name, time.ctime())


def launch_extend(self, pool, name, results, args):
    """Execute dmg extend ranks.

    Args:
        self (obj): soak obj
        pool (TestPool): TestPool obj
        name (str): name of dmg subcommand
        results (queue): multiprocessing queue
        args (queue): multiprocessing queue
    """
    status = False
    params = {}
    ranks = None
    selected_host = None

    # pool was created with self.hostlist_servers[:-1]
    selected_host = self.hostlist_servers[-1]
    ranklist = self.server_managers[0].get_host_ranks(selected_host)

    # init the status dictionary
    params = {"name": name,
              "status": status,
              "vars": {"host": selected_host, "ranks": ranks}}
    self.log.info(
        "<<<PASS %s: %s started on ranks %s at %s >>>\n", self.loop, name, ranks, time.ctime())
    ranks = ",".join(str(rank) for rank in ranklist)
    try:
        pool.extend(ranks)
        status = True
    except TestFail as error:
        self.log.error("<<<FAILED:dmg pool extend failed", exc_info=error)
        status = False
    if status:
        status = wait_for_pool_rebuild(self, pool, name)

    params = {"name": name,
              "status": status,
              "vars": {"host": selected_host, "ranks": ranks}}
    if not status:
        self.log.error("<<< %s failed - check logs for failure data>>>", name)
    self.harasser_job_done(params)
    results.put(self.harasser_results)
    args.put(self.harasser_args)
    self.log.info("Harasser results: %s", self.harasser_results)
    self.log.info("Harasser args: %s", self.harasser_args)
    self.log.info("<<<PASS %s: %s completed at %s>>>\n", self.loop, name, time.ctime())


def launch_exclude_reintegrate(self, pool, name, results, args):
    """Launch the dmg cmd to exclude a rank in a pool.

    Args:
        self (obj): soak obj
        pool (obj): TestPool obj
        name (str): name of dmg subcommand
        results (queue): multiprocessing queue
        args (queue): multiprocessing queue
    """
    status = False
    params = {}
    rank = None
    tgt_idx = None
    if name == "EXCLUDE":
        targets = self.params.get("targets_exclude", "/run/soak_harassers/*", 8)
        engine_count = self.params.get("engines_per_host", "/run/server_config/*", default=1)
        exclude_servers = (len(self.hostlist_servers) * int(engine_count)) - 1
        # Exclude one rank.
        rank = random.randint(0, exclude_servers)  # nosec

        if targets >= 8:
            tgt_idx = None
        else:
            target_list = random.sample(range(0, 8), targets)
            tgt_idx = "{}".format(','.join(str(tgt) for tgt in target_list))

        # init the status dictionary
        params = {"name": name,
                  "status": status,
                  "vars": {"rank": rank, "tgt_idx": tgt_idx}}
        self.log.info(
            "<<<PASS %s: %s started on rank %s at %s >>>\n", self.loop, name, rank, time.ctime())
        try:
            pool.exclude(rank, tgt_idx=tgt_idx)
            status = True
        except TestFail as error:
            self.log.error("<<<FAILED:dmg pool exclude failed", exc_info=error)
            status = False
        if status:
            status = wait_for_pool_rebuild(self, pool, name)
    elif name == "REINTEGRATE":
        if self.harasser_results["EXCLUDE"]:
            rank = self.harasser_args["EXCLUDE"]["rank"]
            tgt_idx = self.harasser_args["EXCLUDE"]["tgt_idx"]
            self.log.info(
                "<<<PASS %s: %s started on rank %s at %s>>>\n", self.loop, name, rank, time.ctime())
            try:
                pool.reintegrate(rank, tgt_idx=tgt_idx)
                status = True
            except TestFail as error:
                self.log.error("<<<FAILED:dmg pool reintegrate failed", exc_info=error)
                status = False
            if status:
                status = wait_for_pool_rebuild(self, pool, name)
        else:
            self.log.error("<<<PASS %s: %s failed due to EXCLUDE failure >>>", self.loop, name)
            status = False
    params = {"name": name,
              "status": status,
              "vars": {"rank": rank, "tgt_idx": tgt_idx}}
    if not status:
        self.log.error("<<< %s failed - check logs for failure data>>>", name)
    self.dmg_command.system_query()
    self.harasser_job_done(params)
    results.put(self.harasser_results)
    args.put(self.harasser_args)
    self.log.info("Harasser results: %s", self.harasser_results)
    self.log.info("Harasser args: %s", self.harasser_args)
    self.log.info("<<<PASS %s: %s completed at %s>>>\n", self.loop, name, time.ctime())


def launch_server_stop_start(self, pools, name, results, args):
    """Launch dmg server stop/start.

    Args:
        self (obj): soak obj
        pools (list): list of TestPool obj
        name (str): name of dmg subcommand
        results (queue): multiprocessing queue
        args (queue): multiprocessing queue

    """
    status = True
    params = {}
    rank = None
    drain = self.params.get("enable_drain", "/run/soak_harassers/*", False)
    engine_count = self.params.get("engines_per_host", "/run/server_config/*", default=1)
    if name == "SVR_STOP":
        exclude_servers = (
            len(self.hostlist_servers) * int(engine_count)) - 1
        # Exclude one rank.
        rank = random.randint(0, exclude_servers)  # nosec
        # init the status dictionary
        params = {"name": name,
                  "status": status,
                  "vars": {"rank": rank}}
        self.log.info("<<<PASS %s: %s - stop server: rank %s at %s >>>\n",
                      self.loop, name, rank, time.ctime())
        # drain pools
        drain_status = True
        if drain:
            for pool in pools:
                try:
                    pool.drain(rank)
                except TestFail as error:
                    self.log.error(
                        "<<<FAILED:dmg pool {} drain failed".format(
                            pool.identifier), exc_info=error)
                    status = False
                drain_status &= status
                if drain_status:
                    drain_status &= wait_for_pool_rebuild(self, pool, "DRAIN")
                    status = drain_status
                else:
                    status = False
        if status:
            # Shutdown the server
            try:
                self.dmg_command.system_stop(force=True, ranks=rank)
            except TestFail as error:
                self.log.error("<<<FAILED:dmg system stop failed", exc_info=error)
                status = False
            time.sleep(30)
            if not drain:
                rebuild_status = True
                for pool in pools:
                    rebuild_status &= wait_for_pool_rebuild(self, pool, name)
                status = rebuild_status
    elif name == "SVR_START":
        if self.harasser_results["SVR_STOP"]:
            rank = self.harasser_args["SVR_STOP"]["rank"]
            self.log.info(
                "<<<PASS %s: %s started on rank %s at %s>>>\n", self.loop, name, rank, time.ctime())
            try:
                self.dmg_command.system_start(ranks=rank)
                status = True
            except TestFail as error:
                self.log.error("<<<FAILED:dmg system start failed", exc_info=error)
                status = False
        else:
            self.log.error("<<<PASS %s: %s failed due to SVR_STOP failure >>>", self.loop, name)
            status = False
    elif name == "SVR_REINTEGRATE":
        if self.harasser_results["SVR_STOP"]:
            rank = self.harasser_args["SVR_STOP"]["rank"]
            self.log.info(
                "<<<PASS %s: %s started on rank %s at %s>>>\n", self.loop, name, rank, time.ctime())
            try:
                self.dmg_command.system_start(ranks=rank)
                status = True
            except TestFail as error:
                self.log.error("<<<FAILED:dmg system start failed", exc_info=error)
                status = False
            for pool in pools:
                self.dmg_command.pool_query(pool.identifier)
            if status:
                # Wait ~ 30 sec before issuing the reintegrate
                time.sleep(30)
                # reintegrate ranks
                reintegrate_status = True
                for pool in pools:
                    try:
                        pool.reintegrate(rank)
                        status = True
                    except TestFail as error:
                        self.log.error(
                            "<<<FAILED:dmg pool {} reintegrate failed".format(
                                pool.identifier), exc_info=error)
                        status = False
                    reintegrate_status &= status
                    if reintegrate_status:
                        reintegrate_status &= wait_for_pool_rebuild(
                            self, pool, name)
                        status = reintegrate_status
                    else:
                        status = False
        else:
            self.log.error("<<<PASS %s: %s failed due to SVR_STOP failure >>>",
                           self.loop, name)
            status = False
    params = {"name": name,
              "status": status,
              "vars": {"rank": rank}}
    if not status:
        self.log.error("<<< %s failed - check logs for failure data>>>", name)
    self.dmg_command.system_query()
    self.harasser_job_done(params)
    results.put(self.harasser_results)
    args.put(self.harasser_args)
    self.log.info("Harasser results: %s", self.harasser_results)
    self.log.info("Harasser args: %s", self.harasser_args)
    self.log.info(
        "<<<PASS %s: %s completed at %s>>>\n", self.loop, name, time.ctime())


def get_srun_cmd(cmd, nodesperjob=1, ppn=1, srun_params=None, env=None):
    """Wrap cmdline in a srun cmdline.

    Args:
        cmd (str): cmdline to wrap in srun cmdline
        ppn (int): processes per node
        nodesperjob(int): number of nodes
        srun_params(dict): additional srun_params
        env (dict): env variables to pass on cmdline

    Returns:
        cmdlines: cmdline string

    """
    srun_cmd = Srun(cmd)
    srun_cmd.nodes.update(nodesperjob)
    srun_cmd.ntasks_per_node.update(ppn)
    if srun_params:
        for key, value in list(srun_params.items()):
            key_obj = getattr(srun_cmd, key)
            if key_obj is not None and hasattr(key_obj, "update"):
                key_obj.update(value, key)
            else:
                raise SoakTestError(
                    "<<FAILED: The srun param {} does not exist".format(key))
    if env:
        srun_cmd.assign_environment(env)
    return str(srun_cmd)


def start_dfuse(self, pool, container, name=None, job_spec=None):
    """Create dfuse start command line for slurm.

    Args:
        self (obj): soak obj
        pool (obj):             TestPool obj

    Returns dfuse(obj):         Dfuse obj
            cmd(list):          list of dfuse commands to add to job script
    """
    # Get Dfuse params
    dfuse = Dfuse(self.hostlist_clients, self.tmp)
    dfuse.namespace = os.path.join(os.sep, "run", job_spec, "dfuse", "*")
    dfuse.bind_cores = self.params.get("cores", dfuse.namespace, None)
    dfuse.get_params(self)
    # update dfuse params; mountpoint for each container
    unique = get_random_string(5, self.used)
    self.used.append(unique)
    mount_dir = dfuse.mount_dir.value + unique
    dfuse.update_params(mount_dir=mount_dir, pool=pool.identifier, cont=container.identifier)
    dfuse_log = os.path.join(
        self.soaktest_dir,
        self.test_name + "_" + name + "_`hostname -s`_"
        "" + "${SLURM_JOB_ID}_" + "daos_dfuse_" + unique)
    dfuse_env = "export D_LOG_MASK=ERR;export D_LOG_FILE={}".format(dfuse_log)
    module_load = "module load {}".format(self.mpi_module)

    dfuse_start_cmds = [
        "clush -S -w $SLURM_JOB_NODELIST \"mkdir -p {}\"".format(dfuse.mount_dir.value),
        "clush -S -w $SLURM_JOB_NODELIST \"cd {};{};{};{}\"".format(
            dfuse.mount_dir.value, dfuse_env, module_load, str(dfuse)),
        "sleep 10",
        "clush -S -w $SLURM_JOB_NODELIST \"df -h {}\"".format(dfuse.mount_dir.value),
    ]
    return dfuse, dfuse_start_cmds


def stop_dfuse(dfuse, vol=False):
    """Create dfuse stop command line for slurm.

    Args:
        dfuse (obj): Dfuse obj
        vol:(bool): cmd is ior hdf5 with vol connector

    Returns cmd(list):    list of cmds to pass to slurm script
    """
    dfuse_stop_cmds = []
    if vol:
        dfuse_stop_cmds.extend([
            "for file in $(ls {0}) ; "
            "do daos container destroy --path={0}/\"$file\" ; done".format(
                dfuse.mount_dir.value)])

    dfuse_stop_cmds.extend([
        "clush -S -w $SLURM_JOB_NODELIST \"fusermount3 -uz {0}\"".format(dfuse.mount_dir.value),
        "clush -S -w $SLURM_JOB_NODELIST \"rm -rf {0}\"".format(dfuse.mount_dir.value)])
    return dfuse_stop_cmds


def cleanup_dfuse(self):
    """Cleanup and remove any dfuse mount points.

    Args:
        self (obj): soak obj

    """
    cmd = [
        "/usr/bin/bash -c 'for pid in $(pgrep dfuse)",
        "do kill $pid",
        "done'"]
    cmd2 = [
        "/usr/bin/bash -c 'for dir in $(find /tmp/daos_dfuse/)",
        "do fusermount3 -uz $dir",
        "rm -rf $dir",
        "done'"]
    result = run_remote(self.log, self.hostlist_clients, ";".join(cmd), timeout=600)
    if not result.passed:
        self.log.info("Dfuse processes not stopped Error")
    result = run_remote(self.log, self.hostlist_clients, ";".join(cmd2), timeout=600)
    if not result.passed:
        self.log.info("Dfuse mount points not deleted Error")


def create_ior_cmdline(self, job_spec, pool, ppn, nodesperjob, oclass_list=None, cont=None):
    """Create an IOR cmdline to run in slurm batch.

    Args:

        self (obj): soak obj
        job_spec (str):   ior job in yaml to run
        pool (obj):       TestPool obj
        ppn(int):         number of tasks to run on each node
        nodesperjob(int): number of nodes per job
        oclass(list):     list of file_oclass and dir_oclass params
        cont (obj)        TestContainer obj

    Returns:
        cmd: cmdline string

    """
    commands = []
    vol = False
    ior_params = os.path.join(os.sep, "run", job_spec, "*")
    ior_timeout = self.params.get("job_timeout", ior_params, 10)
    # IOR job specs with a list of parameters; update each value
    api_list = self.params.get("api", ior_params)
    tsize_list = self.params.get("transfer_size", ior_params)
    bsize_list = self.params.get("block_size", ior_params)
    if not oclass_list:
        oclass_list = self.params.get("dfs_oclass", ior_params)
    plugin_path = self.params.get("plugin_path", "/run/hdf5_vol/")
    # update IOR cmdline for each additional IOR obj
    for api in api_list:
        if not self.enable_il and api in ["POSIX-LIBIOIL", "POSIX-LIBPIL4DFS"]:
            continue
        for b_size in bsize_list:
            for t_size in tsize_list:
                for file_oclass, dir_oclass in oclass_list:
                    if api in ["HDF5-VOL", "HDF5", "POSIX"] and ppn > 16:
                        continue
                    ior_cmd = IorCommand()
                    ior_cmd.namespace = ior_params
                    ior_cmd.get_params(self)
                    ior_cmd.max_duration.update(ior_timeout)
                    if api == "HDF5-VOL":
                        ior_cmd.api.update("HDF5")
                    elif api in ["POSIX", "POSIX-LIBPIL4DFS", "POSIX-LIBIOIL"]:
                        ior_cmd.api.update("POSIX")
                    else:
                        ior_cmd.api.update(api)
                    ior_cmd.block_size.update(b_size)
                    ior_cmd.transfer_size.update(t_size)
                    if api in ["HDF5-VOL", "POSIX", "POSIX-LIBPIL4DFS", "POSIX-LIBIOIL"]:
                        ior_cmd.dfs_oclass.update(None)
                        ior_cmd.dfs_dir_oclass.update(None)
                    else:
                        ior_cmd.dfs_oclass.update(file_oclass)
                        ior_cmd.dfs_dir_oclass.update(dir_oclass)
                    if ior_cmd.api.value == "DFS":
                        ior_cmd.test_file.update(os.path.join("/", "testfile"))
                    if not cont:
                        add_containers(self, pool, file_oclass, dir_oclass)
                        container = self.container[-1]
                    else:
                        container = cont
                    ior_cmd.set_daos_params(self.server_group, pool, container.identifier)
                    log_name = "{}_{}_{}_{}_{}_{}_{}_{}".format(
                        job_spec.replace("/", "_"), api, b_size, t_size,
                        file_oclass, nodesperjob * ppn, nodesperjob, ppn)
                    daos_log = os.path.join(
                        self.soaktest_dir, self.test_name + "_" + log_name
                        + "_`hostname -s`_${SLURM_JOB_ID}_daos.log")
                    env = ior_cmd.get_default_env("mpirun", log_file=daos_log)
                    env["D_LOG_FILE_APPEND_PID"] = "1"
                    sbatch_cmds = ["module purge", "module load {}".format(self.mpi_module)]
                    # include dfuse cmdlines
                    if api in ["HDF5-VOL", "POSIX", "POSIX-LIBPIL4DFS", "POSIX-LIBIOIL"]:
                        dfuse, dfuse_start_cmdlist = start_dfuse(
                            self, pool, container, name=log_name, job_spec=job_spec)
                        sbatch_cmds.extend(dfuse_start_cmdlist)
                        ior_cmd.test_file.update(
                            os.path.join(dfuse.mount_dir.value, "testfile"))
                    mpirun_cmd = Mpirun(ior_cmd, mpi_type=self.mpi_module)
                    mpirun_cmd.get_params(self)
                    if api == "POSIX-LIBPIL4DFS":
                        env["LD_PRELOAD"] = os.path.join(self.prefix, 'lib64', 'libpil4dfs.so')
                        env["IL_LOG"] = "1"
                    if api == "POSIX-LIBIOIL":
                        env["LD_PRELOAD"] = os.path.join(self.prefix, 'lib64', 'libioil.so')
                        env["D_IL_REPORT"] = "1"
                    # add envs if api is HDF5-VOL
                    if api == "HDF5-VOL":
                        vol = True
                        env["HDF5_VOL_CONNECTOR"] = "daos"
                        env["HDF5_PLUGIN_PATH"] = "{}".format(plugin_path)
                    mpirun_cmd.assign_processes(nodesperjob * ppn)
                    mpirun_cmd.assign_environment(env, True)
                    mpirun_cmd.ppn.update(ppn)
                    sbatch_cmds.append(str(mpirun_cmd))
                    sbatch_cmds.append("status=$?")
                    if api in ["HDF5-VOL", "POSIX", "POSIX-LIBPIL4DFS", "POSIX-LIBIOIL"]:
                        sbatch_cmds.extend(stop_dfuse(dfuse, vol))
                    commands.append([sbatch_cmds, log_name])
                    self.log.info("<<IOR {} cmdlines>>:".format(api))
                    for cmd in sbatch_cmds:
                        self.log.info("%s", cmd)
    return commands


def create_macsio_cmdline(self, job_spec, pool, ppn, nodesperjob):
    """Create an MACsio cmdline to run in slurm batch.

    Args:

        self (obj): soak obj
        job_spec (str):   macsio job in yaml to run
        pool (obj):       TestPool obj
        ppn(int):         number of tasks to run on each node
        nodesperjob(int): number of nodes per job

    Returns:
        cmd: cmdline string

    """
    commands = []
    macsio_params = os.path.join(os.sep, "run", job_spec, "*")
    oclass_list = self.params.get("oclass", macsio_params)
    api_list = self.params.get("api", macsio_params)
    plugin_path = self.params.get("plugin_path", "/run/hdf5_vol/")
    # update macsio cmdline for each additional MACsio obj
    for api in api_list:
        for file_oclass, dir_oclass in oclass_list:
            add_containers(self, pool, file_oclass, dir_oclass)
            macsio = MacsioCommand()
            macsio.namespace = macsio_params
            macsio.daos_pool = pool.identifier
            macsio.daos_svcl = list_to_str(pool.svc_ranks)
            macsio.daos_cont = self.container[-1].identifier
            macsio.get_params(self)
            log_name = "{}_{}_{}_{}_{}_{}".format(
                job_spec, api, file_oclass, nodesperjob * ppn, nodesperjob, ppn)
            daos_log = os.path.join(
                self.soaktest_dir, self.test_name
                + "_" + log_name + "_`hostname -s`_${SLURM_JOB_ID}_daos.log")
            macsio_log = os.path.join(
                self.soaktest_dir, self.test_name
                + "_" + log_name + "_`hostname -s`_${SLURM_JOB_ID}_macsio-log.log")
            macsio_timing_log = os.path.join(
                self.soaktest_dir, self.test_name
                + "_" + log_name + "_`hostname -s`_${SLURM_JOB_ID}_macsio-timing.log")
            macsio.log_file_name.update(macsio_log)
            macsio.timings_file_name.update(macsio_timing_log)
            env = macsio.env.copy()
            env["D_LOG_FILE"] = get_log_file(daos_log or "{}_daos.log".format(macsio.command))
            env["D_LOG_FILE_APPEND_PID"] = "1"
            env["DAOS_UNS_PREFIX"] = format_path(macsio.daos_pool, macsio.daos_cont)
            sbatch_cmds = ["module purge", "module load {}".format(self.mpi_module)]
            mpirun_cmd = Mpirun(macsio, mpi_type=self.mpi_module)
            mpirun_cmd.get_params(self)
            mpirun_cmd.assign_processes(nodesperjob * ppn)
            if api in ["HDF5-VOL"]:
                # include dfuse cmdlines
                dfuse, dfuse_start_cmdlist = start_dfuse(
                    self, pool, self.container[-1], name=log_name, job_spec=job_spec)
                sbatch_cmds.extend(dfuse_start_cmdlist)
                # add envs for HDF5-VOL
                env["HDF5_VOL_CONNECTOR"] = "daos"
                env["HDF5_PLUGIN_PATH"] = "{}".format(plugin_path)
                mpirun_cmd.working_dir.update(dfuse.mount_dir.value)
            mpirun_cmd.assign_environment(env, True)
            mpirun_cmd.ppn.update(ppn)
            sbatch_cmds.append(str(mpirun_cmd))
            sbatch_cmds.append("status=$?")
            if api in ["HDF5-VOL"]:
                sbatch_cmds.extend(stop_dfuse(dfuse, vol=True))
            commands.append([sbatch_cmds, log_name])
            self.log.info("<<MACSio cmdlines>>:")
            for cmd in sbatch_cmds:
                self.log.info("%s", cmd)
    return commands


def create_mdtest_cmdline(self, job_spec, pool, ppn, nodesperjob):
    """Create an MDTEST cmdline to run in slurm batch.

    Args:

        self (obj): soak obj
        job_spec (str):   mdtest job in yaml to run
        pool (obj):       TestPool obj
        ppn(int):         number of tasks to run on each node
        nodesperjob(int): number of nodes per job

    Returns:
        cmd: cmdline string

    """
    # pylint: disable=too-many-nested-blocks

    commands = []
    mdtest_params = os.path.join(os.sep, "run", job_spec, "*")
    # mdtest job specs with a list of parameters; update each value
    api_list = self.params.get("api", mdtest_params)
    write_bytes_list = self.params.get("write_bytes", mdtest_params)
    read_bytes_list = self.params.get("read_bytes", mdtest_params)
    depth_list = self.params.get("depth", mdtest_params)
    flag = self.params.get("flags", mdtest_params)
    oclass_list = self.params.get("dfs_oclass", mdtest_params)
    num_of_files_dirs = self.params.get(
        "num_of_files_dirs", mdtest_params)
    # update mdtest cmdline for each additional mdtest obj
    for api in api_list:
        if api in ["POSIX", "POSIX-LIBPIL4DFS", "POSIX-LIBIOIL"] and ppn > 16:
            continue
        if not self.enable_il and api in ["POSIX-LIBIOIL", "POSIX-LIBPIL4DFS"]:
            continue
        for write_bytes in write_bytes_list:
            for read_bytes in read_bytes_list:
                for depth in depth_list:
                    for file_oclass, dir_oclass in oclass_list:
                        # Get the parameters for Mdtest
                        mdtest_cmd = MdtestCommand()
                        mdtest_cmd.namespace = mdtest_params
                        mdtest_cmd.get_params(self)
                        if api in ["POSIX", "POSIX-LIBPIL4DFS", "POSIX-LIBIOIL"]:
                            mdtest_cmd.api.update("POSIX")
                        else:
                            mdtest_cmd.api.update(api)
                        mdtest_cmd.write_bytes.update(write_bytes)
                        mdtest_cmd.read_bytes.update(read_bytes)
                        mdtest_cmd.depth.update(depth)
                        mdtest_cmd.flags.update(flag)
                        mdtest_cmd.num_of_files_dirs.update(num_of_files_dirs)
                        mdtest_cmd.dfs_oclass.update(file_oclass)
                        mdtest_cmd.dfs_dir_oclass.update(dir_oclass)
                        add_containers(self, pool, file_oclass, dir_oclass)
                        mdtest_cmd.set_daos_params(
                            self.server_group, pool,
                            self.container[-1].identifier)
                        log_name = "{}_{}_{}_{}_{}_{}_{}_{}_{}".format(
                            job_spec, api, write_bytes, read_bytes, depth,
                            file_oclass, nodesperjob * ppn, nodesperjob,
                            ppn)
                        daos_log = os.path.join(
                            self.soaktest_dir, self.test_name + "_" + log_name
                            + "_`hostname -s`_${SLURM_JOB_ID}_daos.log")
                        env = mdtest_cmd.get_default_env("mpirun", log_file=daos_log)
                        env["D_LOG_FILE_APPEND_PID"] = "1"
                        sbatch_cmds = [
                            "module purge", "module load {}".format(self.mpi_module)]
                        # include dfuse cmdlines
                        if api in ["POSIX", "POSIX-LIBPIL4DFS", "POSIX-LIBIOIL"]:
                            dfuse, dfuse_start_cmdlist = start_dfuse(
                                self, pool, self.container[-1], name=log_name, job_spec=job_spec)
                            sbatch_cmds.extend(dfuse_start_cmdlist)
                            mdtest_cmd.test_dir.update(dfuse.mount_dir.value)
                            if self.enable_il and api == "POSIX-LIBPIL4DFS":
                                env["LD_PRELOAD"] = os.path.join(
                                    self.prefix, 'lib64', 'libpil4dfs.so')
                                env["IL_LOG"] = "1"
                            if self.enable_il and api == "POSIX-LIBIOIL":
                                env["LD_PRELOAD"] = os.path.join(self.prefix, 'lib64', 'libioil.so')
                                env["D_IL_REPORT"] = "1"
                        mpirun_cmd = Mpirun(mdtest_cmd, mpi_type=self.mpi_module)
                        mpirun_cmd.get_params(self)
                        mpirun_cmd.assign_processes(nodesperjob * ppn)
                        mpirun_cmd.assign_environment(env, True)
                        mpirun_cmd.ppn.update(ppn)
                        sbatch_cmds.append(str(mpirun_cmd))
                        sbatch_cmds.append("status=$?")
                        if api in ["POSIX", "POSIX-LIBPIL4DFS", "POSIX-LIBIOIL"]:
                            sbatch_cmds.extend(stop_dfuse(dfuse))
                        commands.append([sbatch_cmds, log_name])
                        self.log.info("<<MDTEST {} cmdlines>>:".format(api))
                        for cmd in sbatch_cmds:
                            self.log.info("%s", cmd)
    return commands


def create_racer_cmdline(self, job_spec):
    """Create the srun cmdline to run daos_racer.

    Args:
        self (obj): soak obj
        job_spec (str): fio job in yaml to run
    Returns:
        cmd(list): list of cmdlines

    """
    commands = []
    # daos_racer needs its own pool; does not run using jobs pool
    add_pools(self, ["pool_racer"])
    add_containers(self, self.pool[-1], "SX")
    racer_namespace = os.path.join(os.sep, "run", job_spec, "*")
    daos_racer = DaosRacerCommand(
        self.bin, self.hostlist_clients[0])
    daos_racer.namespace = racer_namespace
    daos_racer.get_params(self)
    daos_racer.pool_uuid.update(self.pool[-1].uuid)
    daos_racer.cont_uuid.update(self.container[-1].uuid)
    racer_log = os.path.join(
        self.soaktest_dir,
        self.test_name + "_" + job_spec + "_`hostname -s`_"
        "${SLURM_JOB_ID}_" + "racer_log")
    daos_racer.env["D_LOG_FILE"] = get_log_file(racer_log)
    log_name = job_spec
    cmds = []
    cmds.append(str(daos_racer.with_exports))
    cmds.append("status=$?")
    # add exit code
    commands.append([cmds, log_name])
    self.log.info("<<DAOS racer cmdlines>>:")
    for cmd in cmds:
        self.log.info("%s", cmd)
    return commands


def create_fio_cmdline(self, job_spec, pool):
    """Create the FOI command line for job script.

    Args:

        self (obj): soak obj
        job_spec (str): fio job in yaml to run
        pool (obj):   TestPool obj

    Returns:
        cmd(list): list of cmdlines

    """
    # pylint: disable=too-many-nested-blocks

    commands = []
    fio_namespace = os.path.join(os.sep, "run", job_spec, "*")
    fio_soak_namespace = os.path.join(os.sep, "run", job_spec, "soak", "*")
    # test params
    bs_list = self.params.get("blocksize", fio_soak_namespace)
    size_list = self.params.get("size", fio_soak_namespace)
    rw_list = self.params.get("rw", fio_soak_namespace)
    oclass_list = self.params.get("oclass", fio_soak_namespace)
    api_list = self.params.get("api", fio_namespace, default=["POSIX"])
    # Get the parameters for Fio
    fio_cmd = FioCommand()
    fio_cmd.namespace = fio_namespace
    fio_cmd.get_params(self)
    fio_cmd.aux_path.update(self.test_dir, "aux_path")
    for blocksize in bs_list:
        for size in size_list:
            for rw_val in rw_list:
                for file_oclass, dir_oclass in oclass_list:
<<<<<<< HEAD
                    for api in api_list:
                        if not self.enable_il and api in ["POSIX-LIBIOIL", "POSIX-LIBPIL4DFS"]:
                            continue
                        # update fio params
                        fio_cmd.update(
                            "global", "blocksize", blocksize,
                            "fio --name=global --blocksize")
                        fio_cmd.update(
                            "global", "size", size,
                            "fio --name=global --size")
                        fio_cmd.update(
                            "global", "rw", rw,
                            "fio --name=global --rw")
                        cmds = []
                        # add start dfuse cmds; api is always POSIX
                        fio_cmd.api.update("POSIX")
                        # Connect to the pool, create container and then start dfuse
                        add_containers(self, pool, file_oclass, dir_oclass)
                        self.container[-1].set_attr(attrs={'dfuse-direct-io-disable': 'on'})
                        log_name = "{}_{}_{}_{}_{}_{}".format(
                            job_spec, api, blocksize, size, rw, file_oclass)
=======
                    # update fio params
                    fio_cmd.update(
                        "global", "blocksize", blocksize,
                        "fio --name=global --blocksize")
                    fio_cmd.update(
                        "global", "size", size,
                        "fio --name=global --size")
                    fio_cmd.update(
                        "global", "rw", rw_val,
                        "fio --name=global --rw")
                    cmds = []
                    # add srun start dfuse cmds if api is POSIX
                    if fio_cmd.api.value == "POSIX":
                        # Connect to the pool, create container
                        # and then start dfuse
                        add_containers(self, pool, file_oclass, dir_oclass)
                        self.container[-1].set_attr(attrs={'dfuse-direct-io-disable': 'on'})
                        log_name = "{}_{}_{}_{}_{}".format(
                            job_spec, blocksize, size, rw_val, file_oclass)
>>>>>>> 5b609834
                        dfuse, cmds = start_dfuse(
                            self, pool, self.container[-1], name=log_name, job_spec=job_spec)
                        # Update the FIO cmdline
                        fio_cmd.update(
                            "global", "directory",
                            dfuse.mount_dir.value,
                            "fio --name=global --directory")
                        # add fio cmdline
                        cmds.append("cd {};".format(dfuse.mount_dir.value))
                        if self.enable_il and api == "POSIX-LIBPIL4DFS":
                            cmds.append("export LD_PRELOAD={}".format(
                                os.path.join(self.prefix, 'lib64', 'libpil4dfs.so')))
                            cmds.append("export IL_LOG=1")
                        if self.enable_il and api == "POSIX-LIBIOIL":
                            cmds.append("export LD_PRELOAD={}".format(
                                os.path.join(self.prefix, 'lib64', 'libioil.so')))
                            cmds.append("export IL_LOG=1")
                        cmds.append(str(fio_cmd))
                        cmds.append("status=$?")
                        cmds.append("cd -")
                        cmds.extend(stop_dfuse(dfuse))
                        commands.append([cmds, log_name])
                        self.log.info("<<Fio cmdlines>>:")
                        for cmd in cmds:
                            self.log.info("%s", cmd)
    return commands


def create_app_cmdline(self, job_spec, pool, ppn, nodesperjob):
    """Create the srun cmdline to run app.

    This method will use a cmdline specified in the yaml file to
    execute a local binary until the rpms are available
    Args:
        self (obj):       soak obj
        job_spec (str):   job in yaml to run
        pool (obj):       TestPool obj
        ppn(int):         number of tasks to run on each node
        nodesperjob(int): number of nodes per job
    Returns:
        cmd(list): list of cmdlines

    """
    commands = []
    sbatch_cmds = []
    app_params = os.path.join(os.sep, "run", job_spec, "*")
    app_cmd = os.path.expandvars(self.params.get("cmdline", app_params, default=None))
    mpi_module = self.params.get("module", app_params, self.mpi_module)
    api_list = self.params.get("api", app_params, default=["DFS"])
    if app_cmd is None:
        self.log.info(f"<<{job_spec} command line not specified in yaml; job will not be run>>")
        return commands
    oclass_list = self.params.get("oclass", app_params)
    for file_oclass, dir_oclass in oclass_list:
        for api in api_list:
            if not self.enable_il and api in ["POSIX-LIBIOIL", "POSIX-LIBPIL4DFS"]:
                continue
            add_containers(self, pool, file_oclass, dir_oclass)
            sbatch_cmds = ["module purge", "module load {}".format(self.mpi_module)]
            log_name = "{}_{}_{}_{}_{}_{}".format(
                job_spec, api, file_oclass, nodesperjob * ppn, nodesperjob, ppn)
            # include dfuse cmdlines
            if api in ["POSIX", "POSIX-LIBIOIL", "POSIX-LIBPIL4DFS"]:
                dfuse, dfuse_start_cmdlist = start_dfuse(
                    self, pool, self.container[-1], name=log_name, job_spec=job_spec)
                sbatch_cmds.extend(dfuse_start_cmdlist)
            # allow apps that use an mpi other than default (self.mpi_module)
            if mpi_module != self.mpi_module:
                sbatch_cmds.append("module load {}".format(mpi_module))
            mpirun_cmd = Mpirun(app_cmd, False, mpi_module)
            mpirun_cmd.get_params(self)
            if "mpich" in mpi_module:
                # Pass pool and container information to the commands
                env = EnvironmentVariables()
                env["DAOS_UNS_PREFIX"] = format_path(pool, self.container[-1])
                env["D_LOG_FILE_APPEND_PID"] = "1"
                if self.enable_il and api == "POSIX-LIBPIL4DFS":
                    env["LD_PRELOAD"] = os.path.join(self.prefix, 'lib64', 'libpil4dfs.so')
                    env["IL_LOG"] = "1"
                if self.enable_il and api == "POSIX-LIBIOIL":
                    env["LD_PRELOAD"] = os.path.join(self.prefix, 'lib64', 'libioil.so')
                    env["D_IL_REPORT"] = "1"
                mpirun_cmd.assign_environment(env, True)
            mpirun_cmd.assign_processes(nodesperjob * ppn)
            mpirun_cmd.ppn.update(ppn)
            if api in ["POSIX", "POSIX-LIBIOIL", "POSIX-LIBPIL4DFS"]:
                mpirun_cmd.working_dir.update(dfuse.mount_dir.value)
            cmdline = "{}".format(str(mpirun_cmd))
            sbatch_cmds.append(str(cmdline))
            sbatch_cmds.append("status=$?")
            if api in ["POSIX", "POSIX-LIBIOIL", "POSIX-LIBPIL4DFS"]:
                if mpi_module != self.mpi_module:
                    sbatch_cmds.extend(["module purge", "module load {}".format(self.mpi_module)])
                sbatch_cmds.extend(stop_dfuse(dfuse))
            commands.append([sbatch_cmds, log_name])
            self.log.info("<<{} cmdlines>>:".format(job_spec.upper()))
            for cmd in sbatch_cmds:
                self.log.info("%s", cmd)
            if mpi_module != self.mpi_module:
                mpirun_cmd = Mpirun(app_cmd, False, self.mpi_module)
                mpirun_cmd.get_params(self)
    return commands


def create_dm_cmdline(self, job_spec, pool, ppn, nodesperjob):
    """Create datamover cmdlines for job script.

        self (obj): soak obj
        job_spec (str):   datamover job in yaml to run
        pool (obj):       TestPool obj
        ppn(int):         number of tasks to run on each node
        nodesperjob(int): number of nodes per job
    """
    commands = []
    dm_params = os.path.join(os.sep, "run", job_spec, "*")
    oclass_list = self.params.get("oclass", dm_params)
    for file_oclass, dir_oclass in oclass_list:
        log_name = f"{job_spec}_{file_oclass}_{nodesperjob * ppn}_{nodesperjob}_{ppn}"
        ior_spec = "/".join([job_spec, "ior_write"])
        add_containers(self, pool, file_oclass, dir_oclass)
        cont_1 = self.container[-1]
        dm_commands = create_ior_cmdline(
            self, ior_spec, pool, ppn, nodesperjob, [[file_oclass, dir_oclass]], cont_1)
        sbatch_cmds = dm_commands[0][0]
        add_containers(self, pool, file_oclass, dir_oclass)
        cont_2 = self.container[-1]

        dcp_cmd = DcpCommand(hosts=None, tmp=None)
        dcp_cmd.namespace = os.path.join(os.sep, "run", job_spec, "dcp")
        dcp_cmd.get_params(self)
        dst_file = format_path(pool, cont_2)
        src_file = format_path(pool, cont_1)
        dcp_cmd.set_params(src=src_file, dst=dst_file)
        env_vars = {
            "D_LOG_FILE": os.path.join(self.soaktest_dir, self.test_name + "_"
                                       + log_name + "_`hostname -s`_${SLURM_JOB_ID}_daos.log"),
            "D_LOG_FILE_APPEND_PID": "1"
        }
        mpirun_cmd = Mpirun(dcp_cmd, mpi_type=self.mpi_module)
        mpirun_cmd.get_params(self)
        mpirun_cmd.assign_processes(nodesperjob * ppn)
        mpirun_cmd.assign_environment(EnvironmentVariables(env_vars), True)
        mpirun_cmd.ppn.update(ppn)
        sbatch_cmds.append(str(mpirun_cmd))
        sbatch_cmds.append("status=$?")

        ior_spec = "/".join([job_spec, "ior_read"])
        dm_commands = create_ior_cmdline(
            self, ior_spec, pool, ppn, nodesperjob, [[file_oclass, dir_oclass]], cont_2)
        sbatch_cmds.extend(dm_commands[0][0])
        self.log.info("<<DATA_MOVER cmdlines>>:")
        for cmd in sbatch_cmds:
            self.log.info("%s", cmd)
        commands.append([sbatch_cmds, log_name])
    return commands


def build_job_script(self, commands, job, nodesperjob):
    """Create a slurm batch script that will execute a list of cmdlines.

    Args:
        self (obj): soak obj
        commands(list): command lines and cmd specific log_name
        job(str): the job name that will be defined in the slurm script

    Returns:
        script_list: list of slurm batch scripts

    """
    job_timeout = self.params.get("job_timeout", "/run/" + job + "/*", 10)
    self.log.info("<<Build Script>> at %s", time.ctime())
    script_list = []
    # if additional cmds are needed in the batch script
    prepend_cmds = ["set +e",
                    "echo Job_Start_Time `date \\+\"%Y-%m-%d %T\"`",
                    "daos pool query {} ".format(self.pool[1].identifier),
                    "daos pool query {} ".format(self.pool[0].identifier)]
    append_cmds = ["daos pool query {} ".format(self.pool[1].identifier),
                   "daos pool query {} ".format(self.pool[0].identifier),
                   "echo Job_End_Time `date \\+\"%Y-%m-%d %T\"`"]
    exit_cmd = ["exit $status"]
    # Create the sbatch script for each list of cmdlines
    for cmd, log_name in commands:
        if isinstance(cmd, str):
            cmd = [cmd]
        output = os.path.join(
            self.soaktest_dir, self.test_name + "_" + log_name + "_%N_" + "%j_")
        error = os.path.join(str(output) + "ERROR_")
        sbatch = {
            "time": str(job_timeout) + ":00",
            "exclude": str(self.slurm_exclude_nodes),
            "error": str(error),
            "export": "ALL",
            "exclusive": None
        }
        # include the cluster specific params
        sbatch.update(self.srun_params)
        unique = get_random_string(5, self.used)
        script = slurm_utils.write_slurm_script(
            self.soaktest_dir, job, output, nodesperjob,
            prepend_cmds + cmd + append_cmds + exit_cmd, unique, sbatch)
        script_list.append(script)
        self.used.append(unique)
    return script_list


class SoakTestError(Exception):
    """Soak exception class."""<|MERGE_RESOLUTION|>--- conflicted
+++ resolved
@@ -1221,7 +1221,6 @@
         for size in size_list:
             for rw_val in rw_list:
                 for file_oclass, dir_oclass in oclass_list:
-<<<<<<< HEAD
                     for api in api_list:
                         if not self.enable_il and api in ["POSIX-LIBIOIL", "POSIX-LIBPIL4DFS"]:
                             continue
@@ -1233,7 +1232,7 @@
                             "global", "size", size,
                             "fio --name=global --size")
                         fio_cmd.update(
-                            "global", "rw", rw,
+                            "global", "rw", rw_val,
                             "fio --name=global --rw")
                         cmds = []
                         # add start dfuse cmds; api is always POSIX
@@ -1242,28 +1241,8 @@
                         add_containers(self, pool, file_oclass, dir_oclass)
                         self.container[-1].set_attr(attrs={'dfuse-direct-io-disable': 'on'})
                         log_name = "{}_{}_{}_{}_{}_{}".format(
-                            job_spec, api, blocksize, size, rw, file_oclass)
-=======
-                    # update fio params
-                    fio_cmd.update(
-                        "global", "blocksize", blocksize,
-                        "fio --name=global --blocksize")
-                    fio_cmd.update(
-                        "global", "size", size,
-                        "fio --name=global --size")
-                    fio_cmd.update(
-                        "global", "rw", rw_val,
-                        "fio --name=global --rw")
-                    cmds = []
-                    # add srun start dfuse cmds if api is POSIX
-                    if fio_cmd.api.value == "POSIX":
-                        # Connect to the pool, create container
-                        # and then start dfuse
-                        add_containers(self, pool, file_oclass, dir_oclass)
-                        self.container[-1].set_attr(attrs={'dfuse-direct-io-disable': 'on'})
-                        log_name = "{}_{}_{}_{}_{}".format(
-                            job_spec, blocksize, size, rw_val, file_oclass)
->>>>>>> 5b609834
+                            job_spec, api, blocksize, size, rw_val, file_oclass)
+
                         dfuse, cmds = start_dfuse(
                             self, pool, self.container[-1], name=log_name, job_spec=job_spec)
                         # Update the FIO cmdline
