"""
(C) Copyright 2019-2024 Intel Corporation.

SPDX-License-Identifier: BSD-2-Clause-Patent
"""
# pylint: disable=too-many-lines

import getpass
import os
import random
import re
import stat
import threading
import time
from itertools import count, product

from avocado.core.exceptions import TestFail
from avocado.utils.distro import detect
<<<<<<< HEAD
=======
from ClusterShell.NodeSet import NodeSet
>>>>>>> 336763f8
from command_utils import command_as_user
from command_utils_base import EnvironmentVariables
from daos_racer_utils import DaosRacerCommand
from data_mover_utils import DcpCommand, FsCopy
from dfuse_utils import get_dfuse
from dmg_utils import get_storage_query_device_info, get_storage_query_device_uuids
from duns_utils import format_path
from exception_utils import CommandFailure
from fio_utils import FioCommand
from general_utils import (DaosTestError, check_ping, check_ssh, get_journalctl, get_log_file,
                           get_random_bytes, get_random_string, list_to_str, pcmd, run_command,
                           run_pcmd, wait_for_result)
from ior_utils import IorCommand
from job_manager_utils import Mpirun
from macsio_util import MacsioCommand
from mdtest_utils import MdtestCommand
from oclass_utils import extract_redundancy_factor
from pydaos.raw import DaosApiError, DaosSnapshot
<<<<<<< HEAD
from run_utils import daos_env_str, run_remote
=======
from run_utils import run_local, run_remote
>>>>>>> 336763f8
from test_utils_container import add_container

H_LOCK = threading.Lock()
id_counter = count(start=1)


def ddhhmmss_format(seconds):
    """Convert seconds into  #days:HH:MM:SS format.

    Args:
        seconds(int):  number of seconds to convert

    Returns:  str in the format of DD:HH:MM:SS

    """
    seconds = int(seconds)
    if seconds < 86400:
        return time.strftime("%H:%M:%S", time.gmtime(seconds))
    num_days = int(seconds / 86400)
    return "{} {} {}".format(
        num_days, 'Day' if num_days == 1 else 'Days', time.strftime(
            "%H:%M:%S", time.gmtime(seconds % 86400)))


def get_id():
    """Increment a counter to generate job ids

    Returns:
        int : next counter value
    """
    return next(id_counter)


def debug_logging(log, enable_debug_msg, log_msg):
    """Enable debug messages in log file.

    Args:
        log (logger): logger for the messages produced by this method
        enable_debug_msg (boolean): If true, the debug message will be written to log
        log_msg (str): debug message to write to log
    """
    if enable_debug_msg:
        log.debug(log_msg)


def add_pools(self, pool_names, ranks=None):
    """Create a list of pools that the various tests use for storage.

    Args:
        self (obj): soak obj
        pool_names (list): list of pool namespaces from yaml file
                    /run/<test_params>/poollist/*
        ranks (list, optional):  ranks to include in pool. Defaults to None
    """
    params = {}
    target_list = ranks if ranks else None
    for pool_name in pool_names:
        path = "".join(["/run/", pool_name, "/*"])
        properties = self.params.get('properties', path, None)
        # allow yaml pool property to override the scrub default; whether scrubber is enabled or not
        if self.enable_scrubber and "scrub" not in str(properties):
            scrubber_properties = "scrub:timed,scrub_freq:120"
            params['properties'] = (",").join(filter(None, [properties, scrubber_properties]))
        else:
            params['properties'] = properties
        # Create a pool and add it to the overall list of pools
        self.pool.append(self.get_pool(
            namespace=path,
            connect=False,
            target_list=target_list,
            dmg=self.dmg_command,
            **params))

        self.log.info("Valid Pool ID is %s", self.pool[-1].identifier)


def add_containers(self, pool, file_oclass=None, dir_oclass=None, path="/run/container/*"):
    """Create a list of containers that the various jobs use for storage.

    Args:
        pool (TestPool): pool to read/write random data file
        file_oclass (str): file oclass for daos container cmd
        dir oclass (str): directory oclass for daos container cmd
        path (str): namespace for container

    """
    kwargs = {}
    if file_oclass:
        kwargs['file_oclass'] = file_oclass
        properties = self.params.get('properties', path, None)
        redundancy_factor = extract_redundancy_factor(file_oclass)
        rd_fac = f'rd_fac:{str(redundancy_factor)}'
        kwargs['properties'] = (",").join(filter(None, [properties, rd_fac]))
    if dir_oclass:
        kwargs['dir_oclass'] = dir_oclass
    self.container.append(self.get_container(pool, path, **kwargs))


def reserved_file_copy(self, file, pool, container, num_bytes=None, cmd="read"):
    """Move data between a POSIX file and a container.

    Args:
        text_file (str): posix path/file to write random data to
        num_bytes (int): num of bytes to write to file
        pool (TestPool obj): pool to read/write random data file
        container (TestContainer obj): container to read/write random data file
        cmd (str): whether the data is a read
                    (daos->posix) or write(posix -> daos)
    """
    os.makedirs(os.path.dirname(file), exist_ok=True)
    fscopy_cmd = FsCopy(self.get_daos_command(), self.log)
    # writes random data to file and then copy the file to container
    if cmd == "write":
        with open(file, 'w', encoding="utf-8") as src_file:
            src_file.write(str(os.urandom(num_bytes)))
            src_file.close()
        dst_file = format_path(pool, container)
        fscopy_cmd.set_params(src=file, dst=dst_file)
        fscopy_cmd.run()
    # reads file_name from container and writes to file
    elif cmd == "read":
        dst = os.path.split(file)
        dst_name = dst[-1]
        dst_path = dst[0]
        src_file = format_path(pool, container, dst_name)
        fscopy_cmd.set_params(src=src_file, dst=dst_path)
        fscopy_cmd.run()


def write_logfile(data, name, destination):
    """Write data to the local destination file.

    Args:
        self (obj): soak obj
        data (str): data to write to file
        destination (str): local avocado directory
    """
    if not os.path.exists(destination):
        os.makedirs(destination)
    logfile = destination + "/" + str(name)
    with open(logfile, 'w', encoding="utf-8") as log_file:
        # identify what be used to run this script
        if isinstance(data, list):
            text = "\n".join(data)
            log_file.write(text)
        else:
            log_file.write(str(data))


def run_event_check(self, since, until):
    """Run a check on specific events in journalctl.

    Args:
        self (obj): soak obj
        since (str): start time
        until (str): end time
        log (bool):  If true; write the events to a logfile

    Returns list of any matched events found in system log

    """
    # pylint: disable=too-many-nested-blocks

    events_found = []
    detected = 0
    events = self.params.get("events", "/run/*")
    # check events on all server nodes
    hosts = list(set(self.hostlist_servers))
    if events:
        for journalctl_type in ["kernel", "daos_server"]:
            for output in get_journalctl(hosts, since, until, journalctl_type):
                for event in events:
                    lines = output["data"].splitlines()
                    for line in lines:
                        match = re.search(r"{}".format(event), str(line))
                        if match:
                            events_found.append(line)
                            detected += 1
                    self.log.info(
                        "Found %s instances of %s in system log from %s through %s",
                        detected, event, since, until)
    return events_found


def get_journalctl_logs(self, hosts, since, until, journalctl_type):
    """Run the journalctl on daos servers.

    Args:
        self (obj): soak obj
        since (str): start time
        until (str): end time
        journalctl_type (str): the -t param for journalctl
        log (bool):  If true; write the events to a logfile

    Returns:
        list: a list of dictionaries containing the following key/value pairs:
            "hosts": NodeSet containing the hosts with this data
            "data":  data requested for the group of hosts

    """
    results = get_journalctl(hosts, since, until, journalctl_type)
    name = f"journalctl_{journalctl_type}.log"
    destination = self.outputsoak_dir
    for result in results:
        for host in result["hosts"]:
            log_name = name + "-" + str(host)
            self.log.info("Logging output to %s", log_name)
            write_logfile(result["data"], log_name, destination)
    return results


def get_daos_server_logs(self):
    """Gather server logs.

    Args:
        self (obj): soak obj
    """
    daos_dir = self.outputsoak_dir + "/daos_server_logs"
    logs_dir = os.environ.get("DAOS_TEST_LOG_DIR", "/tmp/")
    hosts = self.hostlist_servers
    if not os.path.exists(daos_dir):
        os.mkdir(daos_dir)
        command = ["clush", "-w", str(hosts), "-v", "--rcopy", logs_dir, "--dest", daos_dir]
        try:
            run_command(" ".join(command), timeout=600)
        except DaosTestError as error:
            raise SoakTestError(f"<<FAILED: daos logs file from {hosts} not copied>>") from error


def get_job_logs(self):
    """Gather all job logs for the current pass of soak."""

    # gather all the logfiles for this pass and cleanup client nodes
    cmd = f"/usr/bin/rsync -avtr --min-size=1B {self.soak_log_dir} {self.outputsoak_dir}/"
    cmd2 = f"/usr/bin/rm -rf {self.soak_log_dir}"
    if self.enable_remote_logging:
        # Limit fan out to reduce burden on filesystem
        result = run_remote(self.log, self.hostlist_clients, cmd, timeout=600, fanout=64)
        if result.passed:
            result = run_remote(self.log, self.hostlist_clients, cmd2, timeout=600)
        if not result.passed:
            self.log.error("Remote copy failed on %s", str(result.failed_hosts))
        # copy script files from shared dir
        sharedscr_dir = self.sharedsoak_dir + "/pass" + str(self.loop)
        cmd3 = f"/usr/bin/rsync -avtr --min-size=1B {sharedscr_dir} {self.outputsoak_dir}/"
        cmd4 = f"/usr/bin/rm -rf {sharedscr_dir}"
        if not run_local(self.log, cmd3, timeout=600).passed:
            self.log.info("Script file copy failed with %s", cmd3)
        if not run_local(self.log, cmd4, timeout=600).passed:
            self.log.info("Script file copy failed with %s", cmd4)
    # copy the local files; local host not included in hostlist_client
    if not run_local(self.log, cmd, timeout=600).passed:
        self.log.info("Local copy failed: %s", cmd)
    if not run_local(self.log, cmd2, timeout=600).passed:
        self.log.info("Local copy failed: %s", cmd2)


def run_monitor_check(self):
    """Monitor server cpu, memory usage periodically.

    Args:
        self (obj): soak obj

    """
    monitor_cmds = self.params.get("monitor", "/run/*")
    hosts = self.hostlist_servers
    if monitor_cmds:
        for cmd in monitor_cmds:
            pcmd(hosts, cmd, timeout=30)


def run_metrics_check(self, logging=True, prefix=None):
    """Monitor telemetry data.

    Args:
        self (obj): soak obj
        logging (bool): If True; output is logged to file
        prefix (str): add prefix to name; ie initial or final
    """
    enable_telemetry = self.params.get("enable_telemetry", "/run/*")
    engine_count = self.params.get("engines_per_host", "/run/server_config/*", default=1)

    if enable_telemetry:
        for engine in range(engine_count):
            name = "pass" + str(self.loop) + f"_metrics_{engine}.csv"
            if prefix:
                name = prefix + f"_metrics_{engine}.csv"
            destination = self.outputsoak_dir
            daos_metrics = f"{self.sudo_cmd} daos_metrics -S {engine} --csv"
            self.log.info("Running %s", daos_metrics)
            results = run_pcmd(hosts=self.hostlist_servers,
                               command=daos_metrics,
                               verbose=(not logging),
                               timeout=60)
            if logging:
                for result in results:
                    hosts = result["hosts"]
                    log_name = name + "-" + str(hosts)
                    self.log.info("Logging %s output to %s", daos_metrics, log_name)
                    write_logfile(result["stdout"], log_name, destination)


def get_harassers(harasser):
    """Create a valid harasser list from the yaml job harassers.

    Args:
        harasser (str): harasser job from yaml.

    Returns:
        harasserlist (list): Ordered list of harassers to execute
                             per pass of soak

    """
    harasserlist = []
    offline_harasserlist = []
    if "-offline" in harasser:
        offline_harasser = harasser.replace("-offline", "")
        offline_harasserlist.extend(offline_harasser.split("_"))
    else:
        harasserlist.extend(harasser.split("_"))
    return harasserlist, offline_harasserlist


def wait_for_pool_rebuild(self, pool, name):
    """Launch the rebuild process with system.

    Args:
        self (obj): soak obj
        pools (obj): TestPool obj
        name (str): name of soak harasser
    """
    rebuild_status = False
    self.log.info("<<Wait for %s rebuild on %s>> at %s", name, pool.identifier, time.ctime())
    if self.enable_rebuild_logmasks:
        self.dmg_command.server_set_logmasks("DEBUG", raise_exception=False)
    try:
        # # Wait for rebuild to start
        # pool.wait_for_rebuild_to_start()
        # Wait for rebuild to complete
        pool.wait_for_rebuild_to_end()
        rebuild_status = True
    except DaosTestError as error:
        self.log.error(f"<<<FAILED: {name} rebuild timed out: {error}", exc_info=error)
        rebuild_status = False
    except TestFail as error1:
        self.log.error(
            f"<<<FAILED: {name} rebuild failed due to test issue: {error1}", exc_info=error1)
    finally:
        if self.enable_rebuild_logmasks:
            self.dmg_command.server_set_logmasks(raise_exception=False)
    return rebuild_status


def job_cleanup(log, hosts):
    """Cleanup after job is done.

    Args:
        log (logger): logger for the messages produced by this method
        hosts (list): list of node to pass to job script
    """
    current_user = getpass.getuser()
    for job in ["mpirun", "palsd", "dfuse"]:
        cmd = [f"/usr/bin/bash -c 'for pid in $(pgrep -u {current_user} {job})",
               "do kill -HUP $pid",
               "done'"]
        run_remote(
            log, hosts, ";".join(cmd), verbose=False, timeout=600, task_debug=False, stderr=False)
        if job == "dfuse":
            cmd2 = [
                "/usr/bin/bash -c 'for dir in $(find /tmp/soak_dfuse_*/)",
                "do fusermount3 -uz $dir",
                "rm -rf $dir",
                "done'"]
            run_remote(log, hosts, ";".join(cmd2), verbose=False, timeout=600, task_debug=False,
                       stderr=False)


def launch_jobscript(
        log, job_queue, job_id, host_list, env, script, job_log, error_log, timeout, test):
    """Launch the job script on remote node.

    Args:
        log (logger): logger for the messages produced by this method
        job_queue (Queue): job queue to post status of job
        job_id (int): unique job identifier
        host_list (list): list of node to pass to job script
        env (str): environment variables for job script
        script (str): full path to job script
        job_log (str): job std out
        error_log (str): job std error
        timeout (int): job timeout
        test (TestObj): soak test obj
    """

    debug_logging(log, test.enable_debug_msg, f"DBG: JOB {job_id} ENTERED launch_jobscript")
    job_results = []
    node_results = []
    state = "UNKNOWN"
    if time.time() >= test.end_time:
        results = {"handle": job_id, "state": "CANCELLED", "host_list": host_list}
        debug_logging(log, test.enable_debug_msg, f"DBG: JOB {job_id} EXITED launch_jobscript")
        job_queue.put(results)
        # give time to update the queue before exiting
        time.sleep(0.5)
        return
    if isinstance(host_list, str):
        # assume one host in list
        hosts = host_list
        rhost = host_list
    else:
        hosts = ",".join(sorted(host_list))
        rhost = NodeSet(hosts)[0]
    job_log1 = job_log.replace("JOBID", str(job_id))
    error_log1 = error_log.replace("JOBID", str(job_id))
    joblog = job_log1.replace("RHOST", str(rhost))
    errorlog = error_log1.replace("RHOST", str(rhost))
    cmd = ";".join([env, f"{script} {hosts} {job_id} {joblog} {errorlog}"])
    job_results = run_remote(
        log, rhost, cmd, verbose=False, timeout=timeout * 60, task_debug=False, stderr=False)
    if job_results:
        if job_results.timeout:
            state = "TIMEOUT"
        elif job_results.passed:
            state = "COMPLETED"
        elif not job_results.passed:
            state = "FAILED"
        else:
            state = "UNKNOWN"
    # attempt to cleanup any leftover job processes on timeout
    job_cleanup(log, hosts)
    if time.time() >= test.end_time:
        results = {"handle": job_id, "state": "CANCELLED", "host_list": host_list}
        debug_logging(log, test.enable_debug_msg, f"DBG: JOB {job_id} EXITED launch_jobscript")
        job_queue.put(results)
        # give time to update the queue before exiting
        time.sleep(0.5)
        return

    # check if all nodes are available
    cmd = "hostname -s"
    node_results = run_remote(log, NodeSet(hosts), cmd, verbose=False)
    if node_results.failed_hosts:
        for node in node_results.failed_hosts:
            host_list.remove(node)
            debug_logging(
                log, test.enable_debug_msg, "DBG: Node {node} is marked as DOWN in job {job_id}")

    log.info("FINAL STATE: soak job %s completed with : %s at %s", job_id, state, time.ctime())
    results = {"handle": job_id, "state": state, "host_list": host_list}
    debug_logging(log, test.enable_debug_msg, f"DBG: JOB {job_id} EXITED launch_jobscript")
    job_queue.put(results)
    # give time to update the queue before exiting
    time.sleep(0.5)
    return


def launch_snapshot(self, pool, name):
    """Create a basic snapshot of the reserved pool.

    Args:
        self (obj): soak obj
        pool (obj): TestPool obj
        name (str): harasser
    """
    self.log.info(
        "<<<PASS %s: %s started at %s>>>", self.loop, name, time.ctime())
    status = True
    # Create container
    container = add_container(self, pool, namespace="/run/container_reserved/*")
    container.open()
    obj_cls = self.params.get(
        "object_class", '/run/container_reserved/*')

    # write data to object
    data_pattern = get_random_bytes(500)
    datasize = len(data_pattern) + 1
    dkey = b"dkey"
    akey = b"akey"
    obj = container.container.write_an_obj(
        data_pattern, datasize, dkey, akey, obj_cls=obj_cls)
    obj.close()
    # Take a snapshot of the container
    snapshot = DaosSnapshot(self.context)
    try:
        snapshot.create(container.container.coh)
    except (RuntimeError, TestFail, DaosApiError) as error:
        self.log.error("Snapshot failed", exc_info=error)
        status &= False
    if status:
        self.log.info("Snapshot Created")
        # write more data to object
        data_pattern2 = get_random_bytes(500)
        datasize2 = len(data_pattern2) + 1
        dkey = b"dkey"
        akey = b"akey"
        obj2 = container.container.write_an_obj(
            data_pattern2, datasize2, dkey, akey, obj_cls=obj_cls)
        obj2.close()
        self.log.info("Wrote additional data to container")
        # open the snapshot and read the data
        obj.open()
        snap_handle = snapshot.open(container.container.coh)
        try:
            data_pattern3 = container.container.read_an_obj(
                datasize, dkey, akey, obj, txn=snap_handle.value)
        except (RuntimeError, TestFail, DaosApiError) as error:
            self.log.error(
                "Error when retrieving the snapshot data %s", error)
            status &= False
        if status:
            # Compare the snapshot to the original written data.
            if data_pattern3.value != data_pattern:
                self.log.error("Snapshot data miscompare")
                status &= False
    # Destroy the snapshot
    try:
        snapshot.destroy(container.container.coh)
    except (RuntimeError, TestFail, DaosApiError) as error:
        self.log.error("Failed to destroy snapshot %s", error)
        status &= False
    # cleanup
    container.close()
    container.destroy()
    params = {"name": name, "status": status, "vars": {}}
    with H_LOCK:
        self.harasser_job_done(params)
    self.log.info("<<<PASS %s: %s completed at %s>>>\n", self.loop, name, time.ctime())


def launch_vmd_identify_check(self, name, results, args):
    """Run dmg cmds to blink/check VMD leds.

    Args:
        self (obj): soak obj
        name (str): name of dmg subcommand
        results (queue): multiprocessing queue
        args (queue): multiprocessing queue
    """
    # pylint: disable=too-many-nested-blocks
    status = True
    failing_vmd = []
    dmg = self.get_dmg_command().copy()
    device_info = get_storage_query_device_info(self.dmg_command)
    uuid_list = [device['uuid'] for device in device_info]
    # limit the number of leds to blink to 1024
    if len(uuid_list) > 1024:
        uuids = random.sample(uuid_list, 1024)
    else:
        uuids = uuid_list
    self.log.info("VMD device UUIDs: %s", uuids)
    host_uuids = get_storage_query_device_uuids(self.dmg_command)
    for host, uuid_dict in host_uuids.items():
        uuid_list = sorted(uuid_dict.keys())
        self.log.info("Devices on host %s: %s", host, uuid_list)
        # Now check whether the random uuid belongs to a particular host.
        for uuid in uuids:
            if uuid in uuid_list:
                dmg.hostlist = host
                # Blink led
                dmg.storage_led_identify(ids=uuid, timeout=2)
                # check if led is blinking
                result = dmg.storage_led_check(ids=uuid)
                # determine if leds are blinking as expected
                for value in list(result['response']['host_storage_map'].values()):
                    if value['storage']['smd_info']['devices']:
                        for device in value['storage']['smd_info']['devices']:
                            if device['ctrlr']['led_state'] != "QUICK_BLINK":
                                failing_vmd.append([device['ctrlr']['pci_addr'], value['hosts']])
                                status = False
                            # reset leds to previous state
                            dmg.storage_led_identify(ids=uuid, reset=True)

    params = {"name": name,
              "status": status,
              "vars": {"failing_vmd_devices": failing_vmd}}
    self.harasser_job_done(params)
    results.put(self.harasser_results)
    args.put(self.harasser_args)
    self.log.info("Harasser results: %s", self.harasser_results)
    self.log.info("Harasser args: %s", self.harasser_args)
    self.log.info("<<<PASS %s: %s completed at %s>>>\n", self.loop, name, time.ctime())


def launch_reboot(self, pools, name, results, args):
    """Execute server unexpected reboot.

    Args:
        self (obj): soak obj
        pools (TestPool): list of TestPool obj
        name (str): name of dmg subcommand
        results (queue): multiprocessing queue
        args (queue): multiprocessing queue
    """
    # Harasser is run in two parts REBOOT and then REBOOT_REINTEGRATE
    # REBOOT test steps
    # shutdown random node
    # wait for node to reboot
    # If node rebooted ok wait for rebuild on both pool to complete
    # Update multiprocessing queue with results and args
    # REBOOT_REINTEGRATE test steps
    # if REBOOT completed ok then
    # Issue systemctl restart daos_server
    # Verify that all ranks are joined
    # If all ranks "joined", issue reintegrate for all pool on all ranks and wait for
    #    rebuild to complete
    # Update multiprocessing queue with results and args
    status = False
    params = {}
    ranks = None
    if name == "REBOOT":
        reboot_host = self.random.choice(self.hostlist_servers)
        ranklist = self.server_managers[0].get_host_ranks(reboot_host)
        ranks = ",".join(str(rank) for rank in ranklist)
        # init the status dictionary
        params = {"name": name,
                  "status": status,
                  "vars": {"host": reboot_host, "ranks": ranklist}}
        self.log.info(
            "<<<PASS %s: %s started on ranks %s at %s >>>\n", self.loop, name, ranks, time.ctime())
        # reboot host in 1 min
        result = run_remote(self.log, reboot_host, command_as_user("shutdown -r +1", "root"))
        if result.passed:
            status = True
        else:
            self.log.error(f"<<<FAILED: {name} - {reboot_host} failed to issue reboot")
            status = False

        if not wait_for_result(self.log, check_ping, 90, 5, True, host=reboot_host,
                               expected_ping=False, cmd_timeout=60, verbose=True):
            self.log.error(f"<<<FAILED: {name} - {reboot_host} failed to reboot")
            status = False

        if status:
            rebuild_status = True
            for pool in pools:
                rebuild_status &= wait_for_pool_rebuild(self, pool, name)
            status = rebuild_status

    elif name == "REBOOT_REINTEGRATE" and self.harasser_results["REBOOT"]:
        reboot_host = self.harasser_args["REBOOT"]["host"]
        ranklist = self.harasser_args["REBOOT"]["ranks"]
        ranks = ",".join(str(rank) for rank in ranklist)
        self.log.info("<<<PASS %s: %s started on host %s at %s>>>\n", self.loop, name, reboot_host,
                      time.ctime())
        status = True
        self.dmg_command.system_query()
        # wait for node to complete rebooting
        if not wait_for_result(self.log, check_ping, 60, 5, True, host=reboot_host,
                               expected_ping=True, cmd_timeout=60, verbose=True):
            self.log.error(f"<<<FAILED: {name} - {reboot_host} failed to reboot")
            status = False
        if not wait_for_result(self.log, check_ssh, 120, 2, True, hosts=reboot_host,
                               cmd_timeout=30, verbose=True):
            self.log.error(f"<<<FAILED: {name} - {reboot_host} failed to reboot")
            status = False
        if status:
            # issue a restart
            self.log.info("<<<PASS %s: Issue systemctl restart daos_server on %s at %s>>>\n",
                          self.loop, name, reboot_host, time.ctime())
            cmd_results = run_remote(
                self.log, reboot_host, command_as_user("systemctl restart daos_server", "root"))
            if cmd_results.passed:
                self.dmg_command.system_query()
                for pool in pools:
                    self.dmg_command.pool_query(pool.identifier)
                # wait server to be started
                try:
                    self.dmg_command.system_start(ranks=ranks)
                except CommandFailure as error:
                    self.log.error("<<<FAILED:dmg system start failed", exc_info=error)
                    status = False
                for pool in pools:
                    self.dmg_command.pool_query(pool.identifier)
                self.dmg_command.system_query()
            else:
                self.log.error("<<<FAILED:systemctl start daos_server failed")
                status = False
        if status:
            # reintegrate ranks
            reintegrate_status = True
            for pool in pools:
                for rank in ranklist:
                    try:
                        pool.reintegrate(rank)
                        status = True
                    except TestFail as error:
                        self.log.error(
                            f"<<<FAILED: dmg pool {pool.identifier} reintegrate failed on rank"
                            "{rank}", exc_info=error)
                        status = False
                    reintegrate_status &= status
                    if reintegrate_status:
                        reintegrate_status &= wait_for_pool_rebuild(self, pool, name)
                        status = reintegrate_status
                    else:
                        status = False
    else:
        self.log.error("<<<PASS %s: %s failed due to REBOOT failure >>>", self.loop, name)
        status = False

    params = {"name": name,
              "status": status,
              "vars": {"host": reboot_host, "ranks": ranklist}}
    if not status:
        self.log.error("<<< %s failed - check logs for failure data>>>", name)
    self.dmg_command.system_query()
    self.harasser_job_done(params)
    results.put(self.harasser_results)
    args.put(self.harasser_args)
    self.log.info("Harasser results: %s", self.harasser_results)
    self.log.info("Harasser args: %s", self.harasser_args)
    self.log.info("<<<PASS %s: %s completed at %s>>>\n", self.loop, name, time.ctime())


def launch_extend(self, pool, name, results, args):
    """Execute dmg extend ranks.

    Args:
        self (obj): soak obj
        pool (TestPool): TestPool obj
        name (str): name of dmg subcommand
        results (queue): multiprocessing queue
        args (queue): multiprocessing queue
    """
    status = False
    params = {}
    ranks = None

    if self.selected_host:
        ranklist = self.server_managers[0].get_host_ranks(self.selected_host)
        ranks = ",".join(str(rank) for rank in ranklist)
        # init the status dictionary
        params = {"name": name,
                  "status": status,
                  "vars": {"host": self.selected_host, "ranks": ranks}}
        self.log.info(
            "<<<PASS %s: %s started on ranks %s at %s >>>\n", self.loop, name, ranks, time.ctime())
        try:
            pool.extend(ranks)
            status = True
        except TestFail as error:
            self.log.error("<<<FAILED:dmg pool extend failed", exc_info=error)
            status = False
        if status:
            status = wait_for_pool_rebuild(self, pool, name)

    params = {"name": name,
              "status": status,
              "vars": {"host": self.selected_host, "ranks": ranks}}
    if not status:
        self.log.error("<<< %s failed - check logs for failure data>>>", name)
    self.dmg_command.system_query()
    self.harasser_job_done(params)
    results.put(self.harasser_results)
    args.put(self.harasser_args)
    self.log.info("Harasser results: %s", self.harasser_results)
    self.log.info("Harasser args: %s", self.harasser_args)
    self.log.info("<<<PASS %s: %s completed at %s>>>\n", self.loop, name, time.ctime())


def launch_exclude_reintegrate(self, pool, name, results, args):
    """Launch the dmg cmd to exclude a rank in a pool.

    Args:
        self (obj): soak obj
        pool (obj): TestPool obj
        name (str): name of dmg subcommand
        results (queue): multiprocessing queue
        args (queue): multiprocessing queue
    """
    status = False
    params = {}
    rank = None
    tgt_idx = None
    if name == "EXCLUDE":
        targets = self.params.get("targets_exclude", "/run/soak_harassers/*", 8)
        engine_count = self.params.get("engines_per_host", "/run/server_config/*", default=1)
        exclude_servers = (len(self.hostlist_servers) * int(engine_count)) - 1
        # Exclude one rank.
        rank = random.randint(0, exclude_servers)  # nosec

        if targets >= 8:
            tgt_idx = None
        else:
            target_list = random.sample(range(0, 8), targets)
            tgt_idx = ','.join(str(tgt) for tgt in target_list)

        # init the status dictionary
        params = {"name": name,
                  "status": status,
                  "vars": {"rank": rank, "tgt_idx": tgt_idx}}
        self.log.info(
            "<<<PASS %s: %s started on rank %s at %s >>>\n", self.loop, name, rank, time.ctime())
        try:
            pool.exclude(rank, tgt_idx=tgt_idx)
            status = True
        except TestFail as error:
            self.log.error("<<<FAILED:dmg pool exclude failed", exc_info=error)
            status = False
        if status:
            status = wait_for_pool_rebuild(self, pool, name)
    elif name == "REINTEGRATE":
        if self.harasser_results["EXCLUDE"]:
            rank = self.harasser_args["EXCLUDE"]["rank"]
            tgt_idx = self.harasser_args["EXCLUDE"]["tgt_idx"]
            self.log.info(
                "<<<PASS %s: %s started on rank %s at %s>>>\n", self.loop, name, rank, time.ctime())
            try:
                pool.reintegrate(rank, tgt_idx=tgt_idx)
                status = True
            except TestFail as error:
                self.log.error("<<<FAILED:dmg pool reintegrate failed", exc_info=error)
                status = False
            if status:
                status = wait_for_pool_rebuild(self, pool, name)
        else:
            self.log.error("<<<PASS %s: %s failed due to EXCLUDE failure >>>", self.loop, name)
            status = False
    params = {"name": name,
              "status": status,
              "vars": {"rank": rank, "tgt_idx": tgt_idx}}
    if not status:
        self.log.error("<<< %s failed - check logs for failure data>>>", name)
    self.dmg_command.system_query()
    self.harasser_job_done(params)
    results.put(self.harasser_results)
    args.put(self.harasser_args)
    self.log.info("Harasser results: %s", self.harasser_results)
    self.log.info("Harasser args: %s", self.harasser_args)
    self.log.info("<<<PASS %s: %s completed at %s>>>\n", self.loop, name, time.ctime())


def launch_server_stop_start(self, pools, name, results, args):
    """Launch dmg server stop/start.

    Args:
        self (obj): soak obj
        pools (list): list of TestPool obj
        name (str): name of dmg subcommand
        results (queue): multiprocessing queue
        args (queue): multiprocessing queue

    """
    status = True
    params = {}
    rank = None
    drain = self.params.get("enable_drain", "/run/soak_harassers/*", False)
    engine_count = self.params.get("engines_per_host", "/run/server_config/*", default=1)
    if name == "SVR_STOP":
        exclude_servers = (
            len(self.hostlist_servers) * int(engine_count)) - 1
        # Exclude one rank.
        rank = random.randint(0, exclude_servers)  # nosec
        # init the status dictionary
        params = {"name": name,
                  "status": status,
                  "vars": {"rank": rank}}
        self.log.info("<<<PASS %s: %s - stop server: rank %s at %s >>>\n",
                      self.loop, name, rank, time.ctime())
        # drain pools
        drain_status = True
        if drain:
            for pool in pools:
                try:
                    self.dmg_command.server_set_logmasks("DEBUG", raise_exception=False)
                    pool.drain(rank)
                    self.dmg_command.server_set_logmasks(raise_exception=False)
                except TestFail as error:
                    self.log.error(
                        f"<<<FAILED:dmg pool {pool.identifier} drain failed", exc_info=error)
                    status = False
                drain_status &= status
                if drain_status:
                    drain_status &= wait_for_pool_rebuild(self, pool, "DRAIN")
                    status = drain_status
                else:
                    status = False
        if status:
            # Shutdown the server
            try:
                self.dmg_command.system_stop(force=True, ranks=rank)
            except TestFail as error:
                self.log.error("<<<FAILED:dmg system stop failed", exc_info=error)
                status = False
            time.sleep(30)
            if not drain and status:
                rebuild_status = True
                for pool in pools:
                    rebuild_status &= wait_for_pool_rebuild(self, pool, name)
                status = rebuild_status
    elif name == "SVR_START":
        if self.harasser_results["SVR_STOP"]:
            rank = self.harasser_args["SVR_STOP"]["rank"]
            self.log.info(
                "<<<PASS %s: %s started on rank %s at %s>>>\n", self.loop, name, rank, time.ctime())
            try:
                self.dmg_command.system_start(ranks=rank)
                status = True
            except TestFail as error:
                self.log.error("<<<FAILED:dmg system start failed", exc_info=error)
                status = False
        else:
            self.log.error("<<<PASS %s: %s failed due to SVR_STOP failure >>>", self.loop, name)
            status = False
    elif name == "SVR_REINTEGRATE":
        if self.harasser_results["SVR_STOP"]:
            rank = self.harasser_args["SVR_STOP"]["rank"]
            self.log.info(
                "<<<PASS %s: %s started on rank %s at %s>>>\n", self.loop, name, rank, time.ctime())
            try:
                self.dmg_command.system_start(ranks=rank)
                status = True
            except TestFail as error:
                self.log.error("<<<FAILED:dmg system start failed", exc_info=error)
                status = False
            for pool in pools:
                self.dmg_command.pool_query(pool.identifier)
            if status:
                # Wait ~ 30 sec before issuing the reintegrate
                time.sleep(30)
                # reintegrate ranks
                reintegrate_status = True
                for pool in pools:
                    try:
                        pool.reintegrate(rank)
                        status = True
                    except TestFail as error:
                        self.log.error(f"<<<FAILED:dmg pool {pool.identifier} reintegrate failed",
                                       exc_info=error)
                        status = False
                    reintegrate_status &= status
                    if reintegrate_status:
                        reintegrate_status &= wait_for_pool_rebuild(
                            self, pool, name)
                        status = reintegrate_status
                    else:
                        status = False
        else:
            self.log.error("<<<PASS %s: %s failed due to SVR_STOP failure >>>",
                           self.loop, name)
            status = False
    params = {"name": name,
              "status": status,
              "vars": {"rank": rank}}
    if not status:
        self.log.error("<<< %s failed - check logs for failure data>>>", name)
    self.dmg_command.system_query()
    self.harasser_job_done(params)
    results.put(self.harasser_results)
    args.put(self.harasser_args)
    self.log.info("Harasser results: %s", self.harasser_results)
    self.log.info("Harasser args: %s", self.harasser_args)
    self.log.info(
        "<<<PASS %s: %s completed at %s>>>\n", self.loop, name, time.ctime())


def start_dfuse(self, pool, container, name=None, job_spec=None):
    """Create dfuse start command line for slurm.

    Args:
        self (obj): soak obj
        pool (obj): TestPool obj

    Returns dfuse(obj): Dfuse obj
            cmd(list): list of dfuse commands to add to job script
    """
    # Get Dfuse params
    namespace = os.path.join(os.sep, "run", job_spec, "dfuse", "*")
    dfuse = get_dfuse(self, self.hostlist_clients, namespace)
    dfuse.bind_cores = self.params.get("cores", dfuse.namespace, None)
    # update dfuse params; mountpoint for each container
    unique = get_random_string(5, self.used)
    self.used.append(unique)
    mount_dir = dfuse.mount_dir.value + unique
    dfuse.update_params(mount_dir=mount_dir, pool=pool.identifier, cont=container.identifier)
    dfuselog = os.path.join(
        self.soak_log_dir,
        self.test_name + "_" + name + "_`hostname -s`_"
<<<<<<< HEAD
        "" + "${SLURM_JOB_ID}_" + "daos_dfuse.log")
    dfuse_env = daos_env_str(os.environ) + \
                f"export D_LOG_FILE_APPEND_PID=1;export D_LOG_MASK=ERR;export D_LOG_FILE={dfuselog}"
    module_load = f"module use {self.mpi_module_use};module load {self.mpi_module}"
=======
        "" + "${JOB_ID}_" + "daos_dfuse.log")
    dfuse_env = ";".join(
        ["export D_LOG_FILE_APPEND_PID=1",
         "export D_LOG_MASK=ERR",
         f"export D_LOG_FILE={dfuselog}"])
    module_load = ";".join([f"module use {self.mpi_module_use}", f"module load {self.mpi_module}"])
>>>>>>> 336763f8

    dfuse_start_cmds = [
        "clush -S -w $HOSTLIST \"mkdir -p {}\"".format(dfuse.mount_dir.value),
        "clush -S -w $HOSTLIST \"cd {};{};{};{}\"".format(
            dfuse.mount_dir.value, dfuse_env, module_load, str(dfuse)),
        "sleep 10",
        "clush -S -w $HOSTLIST \"df -h {}\"".format(dfuse.mount_dir.value),
    ]
    return dfuse, dfuse_start_cmds


def stop_dfuse(dfuse, vol=False):
    """Create dfuse stop command line for slurm.

    Args:
        dfuse (obj): Dfuse obj
        vol:(bool): cmd is ior hdf5 with vol connector

    Returns cmd(list):    list of cmds to pass to slurm script
    """
    dfuse_stop_cmds = []
    if vol:
        dfuse_stop_cmds.extend([
            "for file in $(ls {0}) ; "
            "do daos container destroy --path={0}/\"$file\" ; done".format(
                dfuse.mount_dir.value)])

    dfuse_env = daos_env_str(os.environ)
    dfuse_stop_cmds.extend([
<<<<<<< HEAD
        f'clush -S -w $SLURM_JOB_NODELIST "{dfuse_env}fusermount3 -uz {dfuse.mount_dir.value}"',
        f'clush -S -w $SLURM_JOB_NODELIST "rm -rf {dfuse.mount_dir.value}"'])
=======
        f'clush -S -w $HOSTLIST "fusermount3 -uz {dfuse.mount_dir.value}"',
        f'clush -S -w $HOSTLIST "rm -rf {dfuse.mount_dir.value}"'])
>>>>>>> 336763f8
    return dfuse_stop_cmds


def cleanup_dfuse(self):
    """Cleanup and remove any dfuse mount points.

    Args:
        self (obj): soak obj

    """
    cmd = [
        "/usr/bin/bash -c 'for pid in $(pgrep dfuse)",
        "do kill $pid",
        "done'"]
    cmd2 = [
        "/usr/bin/bash -c 'for dir in $(find /tmp/soak_dfuse_*/)",
        "do fusermount3 -uz $dir",
        "rm -rf $dir",
        "done'"]
    result = run_remote(self.log, self.hostlist_clients, ";".join(cmd), timeout=600)
    if not result.passed:
        self.log.info("Dfuse processes not stopped Error")
    result = run_remote(self.log, self.hostlist_clients, ";".join(cmd2), timeout=600)
    if not result.passed:
        self.log.info("Dfuse mount points not deleted Error")


def create_ior_cmdline(self, job_spec, pool, ppn, nodesperjob, oclass_list=None, cont=None):
    """Create an IOR cmdline to run in slurm batch.

    Args:

        self (obj): soak obj
        job_spec (str):   ior job in yaml to run
        pool (obj):       TestPool obj
        ppn(int):         number of tasks to run on each node
        nodesperjob(int): number of nodes per job
        oclass(list):     list of file_oclass and dir_oclass params
        cont (obj)        TestContainer obj

    Returns:
        cmd: cmdline string

    """
    commands = []
    vol = False
    ior_params = os.path.join(os.sep, "run", job_spec, "*")
    ior_timeout = self.params.get("job_timeout", ior_params, 10)
    # IOR job specs with a list of parameters; update each value
    api_list = self.params.get("api", ior_params)
    tsize_list = self.params.get("transfer_size", ior_params)
    bsize_list = self.params.get("block_size", ior_params)
    if not oclass_list:
        oclass_list = self.params.get("dfs_oclass", ior_params)
    plugin_path = self.params.get("plugin_path", "/run/hdf5_vol/")
    # update IOR cmdline for each additional IOR obj
    for api in api_list:
        if not self.enable_il and api in ["POSIX-LIBIOIL", "POSIX-LIBPIL4DFS"]:
            continue
        if api in ["HDF5-VOL", "HDF5", "POSIX"] and ppn > 16:
            continue
        for b_size, t_size, file_dir_oclass in product(bsize_list,
                                                       tsize_list,
                                                       oclass_list):
            ior_cmd = IorCommand(self.test_env.log_dir)
            ior_cmd.namespace = ior_params
            ior_cmd.get_params(self)
            ior_cmd.max_duration.update(ior_timeout)
            if api == "HDF5-VOL":
                ior_cmd.api.update("HDF5")
            elif api in ["POSIX", "POSIX-LIBPIL4DFS", "POSIX-LIBIOIL"]:
                ior_cmd.api.update("POSIX")
            else:
                ior_cmd.api.update(api)
            ior_cmd.block_size.update(b_size)
            ior_cmd.transfer_size.update(t_size)
            if api in ["HDF5-VOL", "POSIX", "POSIX-LIBPIL4DFS", "POSIX-LIBIOIL"]:
                ior_cmd.dfs_oclass.update(None)
                ior_cmd.dfs_dir_oclass.update(None)
            else:
                ior_cmd.dfs_oclass.update(file_dir_oclass[0])
                ior_cmd.dfs_dir_oclass.update(file_dir_oclass[1])
            if ior_cmd.api.value == "DFS":
                ior_cmd.test_file.update(os.path.join("/", "testfile"))
            if not cont:
                add_containers(self, pool, file_dir_oclass[0], file_dir_oclass[1])
                container = self.container[-1]
            else:
                container = cont
            ior_cmd.set_daos_params(pool, container.identifier)
            log_name = "{}_{}_{}_{}_{}_{}_{}_{}".format(
                job_spec.replace("/", "_"), api, b_size, t_size,
                file_dir_oclass[0], nodesperjob * ppn, nodesperjob, ppn)
            daos_log = os.path.join(
                self.soak_log_dir, self.test_name + "_" + log_name
                + "_`hostname -s`_${JOB_ID}_daos.log")
            env = ior_cmd.get_default_env("mpirun", log_file=daos_log)
            env["D_LOG_FILE_APPEND_PID"] = "1"
            sbatch_cmds = [f"module use {self.mpi_module_use}", f"module load {self.mpi_module}"]
            # include dfuse cmdlines
            if api in ["HDF5-VOL", "POSIX", "POSIX-LIBPIL4DFS", "POSIX-LIBIOIL"]:
                dfuse, dfuse_start_cmdlist = start_dfuse(
                    self, pool, container, name=log_name, job_spec=job_spec)
                sbatch_cmds.extend(dfuse_start_cmdlist)
                ior_cmd.test_file.update(
                    os.path.join(dfuse.mount_dir.value, "testfile"))
            mpirun_cmd = Mpirun(ior_cmd, mpi_type=self.mpi_module)
            mpirun_cmd.get_params(self)
            if api == "POSIX-LIBPIL4DFS":
                env["LD_PRELOAD"] = os.path.join(self.prefix, 'lib64', 'libpil4dfs.so')
                env["D_IL_REPORT"] = "1"
            if api == "POSIX-LIBIOIL":
                env["LD_PRELOAD"] = os.path.join(self.prefix, 'lib64', 'libioil.so')
                env["D_IL_REPORT"] = "1"
            # add envs if api is HDF5-VOL
            if api == "HDF5-VOL":
                vol = True
                env["HDF5_VOL_CONNECTOR"] = "daos"
                env["HDF5_PLUGIN_PATH"] = str(plugin_path)
            mpirun_cmd.assign_processes(nodesperjob * ppn)
            mpirun_cmd.assign_environment(env, True)
            mpirun_cmd.ppn.update(ppn)
            mpirun_cmd.hostlist.update("$HOSTLIST")
            sbatch_cmds.append(str(mpirun_cmd))
            sbatch_cmds.append("status=$?")
            if api in ["HDF5-VOL", "POSIX", "POSIX-LIBPIL4DFS", "POSIX-LIBIOIL"]:
                sbatch_cmds.extend(stop_dfuse(dfuse, vol))
            commands.append([sbatch_cmds, log_name])
            self.log.info(f"<<IOR {api} cmdlines>>: ")
            for cmd in sbatch_cmds:
                self.log.info(cmd)
    return commands


def create_macsio_cmdline(self, job_spec, pool, ppn, nodesperjob):
    """Create an MACsio cmdline to run in slurm batch.

    Args:

        self (obj): soak obj
        job_spec (str):   macsio job in yaml to run
        pool (obj):       TestPool obj
        ppn(int):         number of tasks to run on each node
        nodesperjob(int): number of nodes per job

    Returns:
        cmd: cmdline string

    """
    commands = []
    macsio_params = os.path.join(os.sep, "run", job_spec, "*")
    oclass_list = self.params.get("oclass", macsio_params)
    api_list = self.params.get("api", macsio_params)
    plugin_path = self.params.get("plugin_path", "/run/hdf5_vol/")
    # update macsio cmdline for each additional MACsio obj
    for api in api_list:
        for file_oclass, dir_oclass in oclass_list:
            add_containers(self, pool, file_oclass, dir_oclass)
            macsio = MacsioCommand()
            macsio.namespace = macsio_params
            macsio.daos_pool = pool.identifier
            macsio.daos_svcl = list_to_str(pool.svc_ranks)
            macsio.daos_cont = self.container[-1].identifier
            macsio.get_params(self)
            log_name = "{}_{}_{}_{}_{}_{}".format(
                job_spec, api, file_oclass, nodesperjob * ppn, nodesperjob, ppn)
            daos_log = os.path.join(
                self.soak_log_dir, self.test_name
                + "_" + log_name + "_`hostname -s`_${JOB_ID}_daos.log")
            macsio_log = os.path.join(
                self.soak_log_dir, self.test_name
                + "_" + log_name + "_`hostname -s`_${JOB_ID}_macsio-log.log")
            macsio_timing_log = os.path.join(
                self.soak_log_dir, self.test_name
                + "_" + log_name + "_`hostname -s`_${JOB_ID}_macsio-timing.log")
            macsio.log_file_name.update(macsio_log)
            macsio.timings_file_name.update(macsio_timing_log)
            env = macsio.env.copy()
            env["D_LOG_FILE"] = get_log_file(daos_log or f"{macsio.command}_daos.log")
            env["D_LOG_FILE_APPEND_PID"] = "1"
            env["DAOS_UNS_PREFIX"] = format_path(macsio.daos_pool, macsio.daos_cont)
            sbatch_cmds = [f"module use {self.mpi_module_use}", f"module load {self.mpi_module}"]
            mpirun_cmd = Mpirun(macsio, mpi_type=self.mpi_module)
            mpirun_cmd.get_params(self)
            mpirun_cmd.assign_processes(nodesperjob * ppn)
            if api in ["HDF5-VOL"]:
                # include dfuse cmdlines
                dfuse, dfuse_start_cmdlist = start_dfuse(
                    self, pool, self.container[-1], name=log_name, job_spec=job_spec)
                sbatch_cmds.extend(dfuse_start_cmdlist)
                # add envs for HDF5-VOL
                env["HDF5_VOL_CONNECTOR"] = "daos"
                env["HDF5_PLUGIN_PATH"] = str(plugin_path)
                mpirun_cmd.working_dir.update(dfuse.mount_dir.value)
            mpirun_cmd.assign_environment(env, True)
            mpirun_cmd.ppn.update(ppn)
            mpirun_cmd.hostlist.update("$HOSTLIST")
            sbatch_cmds.append(str(mpirun_cmd))
            sbatch_cmds.append("status=$?")
            if api in ["HDF5-VOL"]:
                sbatch_cmds.extend(stop_dfuse(dfuse, vol=True))
            commands.append([sbatch_cmds, log_name])
            self.log.info("<<MACSio cmdlines>>: ")
            for cmd in sbatch_cmds:
                self.log.info(cmd)
    return commands


def create_mdtest_cmdline(self, job_spec, pool, ppn, nodesperjob):
    """Create an MDTEST cmdline to run in slurm batch.

    Args:

        self (obj): soak obj
        job_spec (str):   mdtest job in yaml to run
        pool (obj):       TestPool obj
        ppn(int):         number of tasks to run on each node
        nodesperjob(int): number of nodes per job

    Returns:
        cmd: cmdline string

    """
    commands = []
    mdtest_params = os.path.join(os.sep, "run", job_spec, "*")
    # mdtest job specs with a list of parameters; update each value
    api_list = self.params.get("api", mdtest_params)
    write_bytes_list = self.params.get("write_bytes", mdtest_params)
    read_bytes_list = self.params.get("read_bytes", mdtest_params)
    depth_list = self.params.get("depth", mdtest_params)
    flag = self.params.get("flags", mdtest_params)
    oclass_list = self.params.get("dfs_oclass", mdtest_params)
    num_of_files_dirs = self.params.get(
        "num_of_files_dirs", mdtest_params)
    # update mdtest cmdline for each additional mdtest obj
    for api in api_list:
        if api in ["POSIX", "POSIX-LIBPIL4DFS", "POSIX-LIBIOIL"] and ppn > 16:
            continue
        if not self.enable_il and api in ["POSIX-LIBIOIL", "POSIX-LIBPIL4DFS"]:
            continue
        for write_bytes, read_bytes, depth, file_dir_oclass in product(write_bytes_list,
                                                                       read_bytes_list,
                                                                       depth_list,
                                                                       oclass_list):
            # Get the parameters for Mdtest
            mdtest_cmd = MdtestCommand(self.test_env.log_dir)
            mdtest_cmd.namespace = mdtest_params
            mdtest_cmd.get_params(self)
            if api in ["POSIX", "POSIX-LIBPIL4DFS", "POSIX-LIBIOIL"]:
                mdtest_cmd.api.update("POSIX")
            else:
                mdtest_cmd.api.update(api)
            mdtest_cmd.write_bytes.update(write_bytes)
            mdtest_cmd.read_bytes.update(read_bytes)
            mdtest_cmd.depth.update(depth)
            mdtest_cmd.flags.update(flag)
            mdtest_cmd.num_of_files_dirs.update(num_of_files_dirs)
            mdtest_cmd.dfs_oclass.update(file_dir_oclass[0])
            mdtest_cmd.dfs_dir_oclass.update(file_dir_oclass[1])
            add_containers(self, pool, file_dir_oclass[0], file_dir_oclass[1])
            mdtest_cmd.update_params(
                dfs_pool=pool.identifier, dfs_cont=self.container[-1].identifier)
            log_name = "{}_{}_{}_{}_{}_{}_{}_{}_{}".format(
                job_spec, api, write_bytes, read_bytes, depth,
                file_dir_oclass[0], nodesperjob * ppn, nodesperjob,
                ppn)
            daos_log = os.path.join(
                self.soak_log_dir, self.test_name + "_" + log_name
                + "_`hostname -s`_${JOB_ID}_daos.log")
            env = mdtest_cmd.get_default_env("mpirun", log_file=daos_log)
            env["D_LOG_FILE_APPEND_PID"] = "1"
            sbatch_cmds = [f"module use {self.mpi_module_use}", f"module load {self.mpi_module}"]
            # include dfuse cmdlines
            if api in ["POSIX", "POSIX-LIBPIL4DFS", "POSIX-LIBIOIL"]:
                dfuse, dfuse_start_cmdlist = start_dfuse(
                    self, pool, self.container[-1], name=log_name, job_spec=job_spec)
                sbatch_cmds.extend(dfuse_start_cmdlist)
                mdtest_cmd.test_dir.update(dfuse.mount_dir.value)
                if self.enable_il and api == "POSIX-LIBPIL4DFS":
                    env["LD_PRELOAD"] = os.path.join(
                        self.prefix, 'lib64', 'libpil4dfs.so')
                    env["D_IL_REPORT"] = "1"
                if self.enable_il and api == "POSIX-LIBIOIL":
                    env["LD_PRELOAD"] = os.path.join(self.prefix, 'lib64', 'libioil.so')
                    env["D_IL_REPORT"] = "1"
            mpirun_cmd = Mpirun(mdtest_cmd, mpi_type=self.mpi_module)
            mpirun_cmd.get_params(self)
            mpirun_cmd.assign_processes(nodesperjob * ppn)
            mpirun_cmd.assign_environment(env, True)
            mpirun_cmd.ppn.update(ppn)
            mpirun_cmd.hostlist.update("$HOSTLIST")
            sbatch_cmds.append(str(mpirun_cmd))
            sbatch_cmds.append("status=$?")
            if api in ["POSIX", "POSIX-LIBPIL4DFS", "POSIX-LIBIOIL"]:
                sbatch_cmds.extend(stop_dfuse(dfuse))
            commands.append([sbatch_cmds, log_name])
            self.log.info(f"<<MDTEST {api} cmdlines>>: ")
            for cmd in sbatch_cmds:
                self.log.info(cmd)
    return commands


def create_racer_cmdline(self, job_spec):
    """Create the srun cmdline to run daos_racer.

    Args:
        self (obj): soak obj
        job_spec (str): fio job in yaml to run
    Returns:
        cmd(list): list of cmdlines

    """
    commands = []
    # daos_racer needs its own pool; does not run using jobs pool
    add_pools(self, ["pool_racer"])
    add_containers(self, self.pool[-1], "SX")
    racer_namespace = os.path.join(os.sep, "run", job_spec, "*")
    daos_racer = DaosRacerCommand(
        self.bin, self.hostlist_clients[0])
    daos_racer.namespace = racer_namespace
    daos_racer.get_params(self)
    daos_racer.pool_uuid.update(self.pool[-1].uuid)
    daos_racer.cont_uuid.update(self.container[-1].uuid)
    racer_log = os.path.join(
        self.soak_log_dir,
        self.test_name + "_" + job_spec + "_`hostname -s`_"
        "${JOB_ID}_" + "racer_log")
    daos_racer.env["D_LOG_FILE"] = get_log_file(racer_log)
    log_name = job_spec
    cmds = []
    cmds.append(str(daos_racer.with_exports))
    cmds.append("status=$?")
    # add exit code
    commands.append([cmds, log_name])
    self.log.info("<<DAOS racer cmdlines>>: ")
    for cmd in cmds:
        self.log.info(cmd)
    return commands


def create_fio_cmdline(self, job_spec, pool):
    """Create the FOI command line for job script.

    Args:

        self (obj): soak obj
        job_spec (str): fio job in yaml to run
        pool (obj):   TestPool obj

    Returns:
        cmd(list): list of cmdlines

    """
    # pylint: disable=too-many-nested-blocks

    commands = []
    fio_namespace = os.path.join(os.sep, "run", job_spec, "*")
    fio_soak_namespace = os.path.join(os.sep, "run", job_spec, "soak", "*")
    # test params
    bs_list = self.params.get("blocksize", fio_soak_namespace)
    size_list = self.params.get("size", fio_soak_namespace)
    rw_list = self.params.get("rw", fio_soak_namespace)
    oclass_list = self.params.get("oclass", fio_soak_namespace)
    api_list = self.params.get("api", fio_namespace, default=["POSIX"])
    # Get the parameters for Fio
    fio_cmd = FioCommand()
    fio_cmd.namespace = fio_namespace
    fio_cmd.get_params(self)
    fio_cmd.aux_path.update(self.test_dir, "aux_path")
    for blocksize, size, rw_val, file_dir_oclass, api in product(bs_list,
                                                                 size_list,
                                                                 rw_list,
                                                                 oclass_list,
                                                                 api_list):
        if not self.enable_il and api in ["POSIX-LIBIOIL", "POSIX-LIBPIL4DFS"]:
            continue
        # update fio params
        fio_cmd.update(
            "global", "blocksize", blocksize,
            "fio --name=global --blocksize")
        fio_cmd.update(
            "global", "size", size,
            "fio --name=global --size")
        fio_cmd.update(
            "global", "rw", rw_val,
            "fio --name=global --rw")
        if api == "POSIX-LIBPIL4DFS":
            fio_cmd.update(
                "global", "ioengine", "sync",
                "fio --name=global --ioengine")
        else:
            fio_cmd.update(
                "global", "ioengine", "libaio",
                "fio --name=global --ioengine")
        cmds = []
        # add start dfuse cmds; api is always POSIX
        fio_cmd.api.update("POSIX")
        # Connect to the pool, create container and then start dfuse
        add_containers(self, pool, file_dir_oclass[0], file_dir_oclass[1])
        log_name = "{}_{}_{}_{}_{}_{}".format(
            job_spec, api, blocksize, size, rw_val, file_dir_oclass[0])

        dfuse, cmds = start_dfuse(
            self, pool, self.container[-1], name=log_name, job_spec=job_spec)
        # Update the FIO cmdline
        fio_cmd.update(
            "global", "directory",
            dfuse.mount_dir.value,
            "fio --name=global --directory")
        # add fio cmdline
        cmds.append(f"cd {dfuse.mount_dir.value};")
        if self.enable_il and api == "POSIX-LIBPIL4DFS":
            cmds.append(f"export LD_PRELOAD={os.path.join(self.prefix, 'lib64', 'libpil4dfs.so')}")
            cmds.append("export D_IL_REPORT=1")
        if self.enable_il and api == "POSIX-LIBIOIL":
            cmds.append(f"export LD_PRELOAD={os.path.join(self.prefix, 'lib64', 'libioil.so')}")
            cmds.append("export D_IL_REPORT=1")
        cmds.append(str(fio_cmd))
        cmds.append("status=$?")
        cmds.append("cd -")
        cmds.extend(stop_dfuse(dfuse))
        commands.append([cmds, log_name])
        self.log.info("<<Fio cmdlines>>: ")
        for cmd in cmds:
            self.log.info(cmd)
    return commands


def create_app_cmdline(self, job_spec, pool, ppn, nodesperjob):
    """Create the srun cmdline to run app.

    This method will use a cmdline specified in the yaml file to
    execute a local binary until the rpms are available
    Args:
        self (obj):       soak obj
        job_spec (str):   job in yaml to run
        pool (obj):       TestPool obj
        ppn(int):         number of tasks to run on each node
        nodesperjob(int): number of nodes per job
    Returns:
        cmd(list): list of cmdlines

    """
    commands = []
    app_params = os.path.join(os.sep, "run", job_spec, "*")
    mpi_module = self.params.get("module", app_params, self.mpi_module)
    mpi_module_use = self.params.get("module_use", app_params, self.mpi_module_use)
    api_list = self.params.get("api", app_params, default=["DFS"])
    apps_dir = os.environ["DAOS_TEST_APP_DIR"]
    # Update DAOS_TEST_APP_DIR if used in the cmdline param in yaml
    # ${DAOS_TEST_APP_SRC}                  =>  apps built with el8 and mpi/mpich (default)
    # pylint: disable-next=wrong-spelling-in-comment,fixme
    # ${DAOS_TEST_APP_SRC}/intelmpi         =>  apps built with el8 and intelmpi
    # ${DAOS_TEST_APP_SRC}/suse             =>  apps built with suse and gnu-mpich
    # pylint: disable-next=wrong-spelling-in-comment,fixme
    # ${DAOS_TEST_APP_SRC}/suse/intelmpi    =>  apps built with suse and intelmpi
    if "suse" in detect().name.lower() and os.environ.get("DAOS_TEST_MODE") is None:
        os.environ["DAOS_TEST_APP_DIR"] += os.path.join(os.sep, "suse")
    if "mpi/latest" in mpi_module and os.environ.get("DAOS_TEST_MODE") is None:
        os.environ["DAOS_TEST_APP_DIR"] += os.path.join(os.sep, "intelmpi")
        os.environ["I_MPI_OFI_LIBRARY_INTERNAL"] = "0"
    app_cmd = os.path.expandvars(self.params.get("cmdline", app_params, default=None))
    if app_cmd is None:
        self.log.info(f"<<{job_spec} command line not specified in yaml>>")
        return commands
    oclass_list = self.params.get("oclass", app_params)
    for file_oclass, dir_oclass in oclass_list:
        for api in api_list:
            sbatch_cmds = [f"module use {mpi_module_use}", f"module load {mpi_module}"]
            if not self.enable_il and api in ["POSIX-LIBIOIL", "POSIX-LIBPIL4DFS"]:
                continue
            add_containers(self, pool, file_oclass, dir_oclass)
            log_name = "{}_{}_{}_{}_{}_{}".format(
                job_spec, api, file_oclass, nodesperjob * ppn, nodesperjob, ppn)
            # include dfuse cmdlines
            if api in ["POSIX", "POSIX-LIBIOIL", "POSIX-LIBPIL4DFS"]:
                dfuse, dfuse_start_cmdlist = start_dfuse(
                    self, pool, self.container[-1], name=log_name, job_spec=job_spec)
                sbatch_cmds.extend(dfuse_start_cmdlist)
            mpirun_cmd = Mpirun(app_cmd, False, mpi_module)
            mpirun_cmd.get_params(self)
            env = EnvironmentVariables()
            env["D_LOG_FILE_APPEND_PID"] = "1"
            if "mpich" in mpi_module:
                # Pass pool and container information to the commands
                env["DAOS_UNS_PREFIX"] = format_path(pool, self.container[-1])
            if self.enable_il and api == "POSIX-LIBPIL4DFS":
                env["LD_PRELOAD"] = os.path.join(self.prefix, 'lib64', 'libpil4dfs.so')
                env["D_IL_REPORT"] = "1"
            if self.enable_il and api == "POSIX-LIBIOIL":
                env["LD_PRELOAD"] = os.path.join(self.prefix, 'lib64', 'libioil.so')
                env["D_IL_REPORT"] = "1"
            mpirun_cmd.assign_environment(env, True)
            mpirun_cmd.assign_processes(nodesperjob * ppn)
            mpirun_cmd.ppn.update(ppn)
            mpirun_cmd.hostlist.update("$HOSTLIST")
            if api in ["POSIX", "POSIX-LIBIOIL", "POSIX-LIBPIL4DFS"]:
                mpirun_cmd.working_dir.update(dfuse.mount_dir.value)
            cmdline = str(mpirun_cmd)
            sbatch_cmds.append(str(cmdline))
            sbatch_cmds.append("status=$?")
            if api in ["POSIX", "POSIX-LIBIOIL", "POSIX-LIBPIL4DFS"]:
                sbatch_cmds.extend(stop_dfuse(dfuse))
            commands.append([sbatch_cmds, log_name])
            self.log.info(f"<<{job_spec.upper()} cmdlines>>: ")
            for cmd in sbatch_cmds:
                self.log.info("%s", cmd)
    if mpi_module != self.mpi_module:
        mpirun_cmd = Mpirun(app_cmd, False, self.mpi_module)
        mpirun_cmd.get_params(self)
    os.environ["DAOS_TEST_APP_DIR"] = apps_dir
    return commands


def create_dm_cmdline(self, job_spec, pool, ppn, nodesperjob):
    """Create datamover cmdlines for job script.

    Args:
        self (obj): soak obj
        job_spec (str):   datamover job in yaml to run
        pool (obj):       TestPool obj
        ppn(int):         number of tasks to run on each node
        nodesperjob(int): number of nodes per job
    """
    commands = []
    dm_params = os.path.join(os.sep, "run", job_spec, "*")
    oclass_list = self.params.get("oclass", dm_params)
    for file_oclass, dir_oclass in oclass_list:
        log_name = f"{job_spec}_{file_oclass}_{nodesperjob * ppn}_{nodesperjob}_{ppn}"
        ior_spec = "/".join([job_spec, "ior_write"])
        add_containers(self, pool, file_oclass, dir_oclass)
        cont_1 = self.container[-1]
        dm_commands = create_ior_cmdline(
            self, ior_spec, pool, ppn, nodesperjob, [[file_oclass, dir_oclass]], cont_1)
        sbatch_cmds = dm_commands[0][0]
        add_containers(self, pool, file_oclass, dir_oclass)
        cont_2 = self.container[-1]

        dcp_cmd = DcpCommand(hosts=None, tmp=None)
        dcp_cmd.namespace = os.path.join(os.sep, "run", job_spec, "dcp")
        dcp_cmd.get_params(self)
        dst_file = format_path(pool, cont_2)
        src_file = format_path(pool, cont_1)
        dcp_cmd.set_params(src=src_file, dst=dst_file)
        env_vars = {
            "D_LOG_FILE": os.path.join(self.soak_log_dir, self.test_name + "_"
                                       + log_name + "_`hostname -s`_${JOB_ID}_daos.log"),
            "D_LOG_FILE_APPEND_PID": "1"
        }
        mpirun_cmd = Mpirun(dcp_cmd, mpi_type=self.mpi_module)
        mpirun_cmd.get_params(self)
        mpirun_cmd.assign_processes(nodesperjob * ppn)
        mpirun_cmd.assign_environment(EnvironmentVariables(env_vars), True)
        mpirun_cmd.ppn.update(ppn)
        mpirun_cmd.hostlist.update("$HOSTLIST")
        sbatch_cmds.append(str(mpirun_cmd))
        sbatch_cmds.append("status=$?")

        ior_spec = "/".join([job_spec, "ior_read"])
        dm_commands = create_ior_cmdline(
            self, ior_spec, pool, ppn, nodesperjob, [[file_oclass, dir_oclass]], cont_2)
        sbatch_cmds.extend(dm_commands[0][0])
        self.log.info("<<DATA_MOVER cmdlines>>: ")
        for cmd in sbatch_cmds:
            self.log.info("%s", cmd)
        commands.append([sbatch_cmds, log_name])
    return commands


def build_job_script(self, commands, job, nodesperjob, ppn):
    """Generate a script that will execute a list of commands.

    Args:
        path (str): where to write the script file
        name (str): job name
        output (str): where to put the output (full path)
        nodecount (int): number of compute nodes to execute on
        cmds (list): shell commands that are to be executed
        uniq (str): a unique string to append to the job and log files
        sbatch_params (dict, optional): dictionary containing other less often used parameters to
                sbatch, e.g. mem:100. Defaults to None.

    Raises:
        SoakTestError: if missing require parameters for the job script

    Returns:
        str: the full path of the script

    """
    self.log.info("<<Create Job Script>> at %s", time.ctime())
    script_list = []
    # Additional commands needed in the job script
    prepend_cmds = ["set +e",
                    "echo Job_Start_Time `date \\+\"%Y-%m-%d %T\"`",
                    "daos pool query {} ".format(self.pool[1].identifier),
                    "daos pool query {} ".format(self.pool[0].identifier)]

    append_cmds = ["daos pool query {} ".format(self.pool[1].identifier),
                   "daos pool query {} ".format(self.pool[0].identifier),
                   "echo Job_End_Time `date \\+\"%Y-%m-%d %T\"`"]
    exit_cmd = ["exit $status"]

    for cmd, log_name in commands:
        unique = get_random_string(5, self.used)
        self.used.append(unique)
        if isinstance(cmd, str):
            cmd = [cmd]
        if self.job_scheduler == "slurm":
            job_timeout = self.params.get("job_timeout", "/run/" + job + "/*", 10)
            job_log = os.path.join(
                self.soak_log_dir, self.test_name + "_" + log_name + "_%N_" + "%j_")
            output = job_log + unique
            error = job_log + "ERROR_" + unique
            sbatch_params = {
                "time": str(job_timeout) + ":00",
                "exclude": str(self.slurm_exclude_nodes),
                "error": str(error),
                "export": "ALL",
                "exclusive": None,
                "ntasks": str(nodesperjob * ppn)
            }
            # include the cluster specific params
            sbatch_params.update(self.srun_params)
        else:
            job_log = os.path.join(
                self.soak_log_dir, self.test_name + "_" + log_name + "_RHOST" + "_JOBID_")
            output = job_log + unique
            error = job_log + "ERROR_" + unique

        job_cmds = prepend_cmds + cmd + append_cmds + exit_cmd
        # Write script file to shared dir
        sharedscript_dir = self.sharedsoak_dir + "/pass" + str(self.loop)
        scriptfile = sharedscript_dir + '/jobscript' + "_" + str(unique) + ".sh"
        with open(scriptfile, 'w') as script_file:
            script_file.write("#!/bin/bash\n#\n")
            if self.job_scheduler == "slurm":
                # write the slurm directives in the job script
                script_file.write("#SBATCH --job-name={}\n".format(job))
                script_file.write("#SBATCH --nodes={}\n".format(nodesperjob))
                script_file.write("#SBATCH --distribution=cyclic\n")
                script_file.write("#SBATCH --output={}\n".format(output))
                if sbatch_params:
                    for key, value in list(sbatch_params.items()):
                        if value is not None:
                            if key == "error":
                                value = value
                            script_file.write("#SBATCH --{}={}\n".format(key, value))
                        else:
                            script_file.write("#SBATCH --{}\n".format(key))
                script_file.write("\n")
                script_file.write("if [ -z \"$VIRTUAL_ENV\" ]; then \n")
                script_file.write("    echo \"VIRTUAL_ENV not defined\" \n")
                script_file.write("else \n")
                script_file.write("    source $VIRTUAL_ENV/bin/activate \n")
                script_file.write("fi \n")
                script_file.write("HOSTLIST=`nodeset -e -S \",\" $SLURM_JOB_NODELIST` \n")
                script_file.write("JOB_ID=$SLURM_JOB_ID \n")
                script_file.write("echo \"SLURM NODES: \" $SLURM_JOB_NODELIST \n")
                script_file.write("echo \"NODE COUNT: \" $SLURM_JOB_NUM_NODES \n")
                script_file.write("echo \"JOB ID: \" $JOB_ID \n")
                script_file.write("echo \"HOSTLIST: \" $HOSTLIST \n")
                script_file.write("\n")
            else:
                script_file.write("HOSTLIST=$1 \n")
                script_file.write("JOB_ID=$2 \n")
                script_file.write("JOB_LOG=$3 \n")
                script_file.write("JOB_ERROR_LOG=$4 \n")
                script_file.write("echo \"JOB NODES: \" $HOSTLIST \n")
                script_file.write("echo \"JOB ID: \" $JOB_ID \n")
                script_file.write("if [ -z \"$VIRTUAL_ENV\" ]; then \n")
                script_file.write("    echo \"VIRTUAL_ENV not defined\" \n")
                script_file.write("else \n")
                script_file.write("    source $VIRTUAL_ENV/bin/activate \n")
                script_file.write("fi \n")
                script_file.write("exec 1> $JOB_LOG \n")
                script_file.write("exec 2> $JOB_ERROR_LOG \n")

            for cmd in list(job_cmds):
                script_file.write(cmd + "\n")
            script_file.close()
        os.chmod(scriptfile, stat.S_IXUSR | stat.S_IRUSR)
        script_list.append([scriptfile, output, error])
    return script_list


class SoakTestError(Exception):
    """Soak exception class."""<|MERGE_RESOLUTION|>--- conflicted
+++ resolved
@@ -16,10 +16,7 @@
 
 from avocado.core.exceptions import TestFail
 from avocado.utils.distro import detect
-<<<<<<< HEAD
-=======
 from ClusterShell.NodeSet import NodeSet
->>>>>>> 336763f8
 from command_utils import command_as_user
 from command_utils_base import EnvironmentVariables
 from daos_racer_utils import DaosRacerCommand
@@ -38,11 +35,7 @@
 from mdtest_utils import MdtestCommand
 from oclass_utils import extract_redundancy_factor
 from pydaos.raw import DaosApiError, DaosSnapshot
-<<<<<<< HEAD
-from run_utils import daos_env_str, run_remote
-=======
 from run_utils import run_local, run_remote
->>>>>>> 336763f8
 from test_utils_container import add_container
 
 H_LOCK = threading.Lock()
@@ -1021,19 +1014,12 @@
     dfuselog = os.path.join(
         self.soak_log_dir,
         self.test_name + "_" + name + "_`hostname -s`_"
-<<<<<<< HEAD
-        "" + "${SLURM_JOB_ID}_" + "daos_dfuse.log")
-    dfuse_env = daos_env_str(os.environ) + \
-                f"export D_LOG_FILE_APPEND_PID=1;export D_LOG_MASK=ERR;export D_LOG_FILE={dfuselog}"
-    module_load = f"module use {self.mpi_module_use};module load {self.mpi_module}"
-=======
         "" + "${JOB_ID}_" + "daos_dfuse.log")
     dfuse_env = ";".join(
         ["export D_LOG_FILE_APPEND_PID=1",
          "export D_LOG_MASK=ERR",
          f"export D_LOG_FILE={dfuselog}"])
     module_load = ";".join([f"module use {self.mpi_module_use}", f"module load {self.mpi_module}"])
->>>>>>> 336763f8
 
     dfuse_start_cmds = [
         "clush -S -w $HOSTLIST \"mkdir -p {}\"".format(dfuse.mount_dir.value),
@@ -1063,13 +1049,8 @@
 
     dfuse_env = daos_env_str(os.environ)
     dfuse_stop_cmds.extend([
-<<<<<<< HEAD
-        f'clush -S -w $SLURM_JOB_NODELIST "{dfuse_env}fusermount3 -uz {dfuse.mount_dir.value}"',
-        f'clush -S -w $SLURM_JOB_NODELIST "rm -rf {dfuse.mount_dir.value}"'])
-=======
         f'clush -S -w $HOSTLIST "fusermount3 -uz {dfuse.mount_dir.value}"',
         f'clush -S -w $HOSTLIST "rm -rf {dfuse.mount_dir.value}"'])
->>>>>>> 336763f8
     return dfuse_stop_cmds
 
 
