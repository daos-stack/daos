"""
(C) Copyright 2019-2024 Intel Corporation.

SPDX-License-Identifier: BSD-2-Clause-Patent
"""
# pylint: disable=too-many-lines

import getpass
import os
import random
import re
import stat
import threading
import time
from itertools import count, product

from avocado.core.exceptions import TestFail
from avocado.utils.distro import detect
from ClusterShell.NodeSet import NodeSet
from command_utils import command_as_user
from command_utils_base import EnvironmentVariables
from daos_racer_utils import DaosRacerCommand
from data_mover_utils import DcpCommand, FsCopy
from dfuse_utils import get_dfuse
from dmg_utils import get_storage_query_device_info, get_storage_query_device_uuids
from duns_utils import format_path
from exception_utils import CommandFailure
from fio_utils import FioCommand
from general_utils import (DaosTestError, check_ping, check_ssh, get_journalctl, get_log_file,
                           get_random_bytes, get_random_string, list_to_str, pcmd, run_command,
                           run_pcmd, wait_for_result)
from ior_utils import IorCommand
from job_manager_utils import Mpirun
from macsio_util import MacsioCommand
from mdtest_utils import MdtestCommand
from oclass_utils import extract_redundancy_factor
from pydaos.raw import DaosApiError, DaosSnapshot
from run_utils import run_local, run_remote
from test_utils_container import add_container

H_LOCK = threading.Lock()
id_counter = count(start=1)


def ddhhmmss_format(seconds):
    """Convert seconds into  #days:HH:MM:SS format.

    Args:
        seconds(int):  number of seconds to convert

    Returns:  str in the format of DD:HH:MM:SS

    """
    seconds = int(seconds)
    if seconds < 86400:
        return time.strftime("%H:%M:%S", time.gmtime(seconds))
    num_days = int(seconds / 86400)
    return "{} {} {}".format(
        num_days, 'Day' if num_days == 1 else 'Days', time.strftime(
            "%H:%M:%S", time.gmtime(seconds % 86400)))


def get_id():
    """Increment a counter to generate job ids

    Returns:
        int : next counter value
    """
    return next(id_counter)


def debug_logging(log, enable_debug_msg, log_msg):
    """Enable debug messages in log file.

    Args:
        log (logger): logger for the messages produced by this method
        enable_debug_msg (boolean): If true, the debug message will be written to log
        log_msg (str): debug message to write to log
    """
    if enable_debug_msg:
        log.debug(log_msg)


def add_pools(self, pool_names, ranks=None):
    """Create a list of pools that the various tests use for storage.

    Args:
        self (obj): soak obj
        pool_names (list): list of pool namespaces from yaml file
                    /run/<test_params>/poollist/*
        ranks (list, optional):  ranks to include in pool. Defaults to None
    """
    params = {}
    target_list = ranks if ranks else None
    for pool_name in pool_names:
        path = "".join(["/run/", pool_name, "/*"])
        properties = self.params.get('properties', path, None)
        # allow yaml pool property to override the scrub default; whether scrubber is enabled or not
        if self.enable_scrubber and "scrub" not in str(properties):
            scrubber_properties = "scrub:timed,scrub_freq:120"
            params['properties'] = (",").join(filter(None, [properties, scrubber_properties]))
        else:
            params['properties'] = properties
        # Create a pool and add it to the overall list of pools
        self.pool.append(self.get_pool(
            namespace=path,
            connect=False,
            target_list=target_list,
            dmg=self.dmg_command,
            **params))

        self.log.info("Valid Pool ID is %s", self.pool[-1].identifier)


def add_containers(self, pool, file_oclass=None, dir_oclass=None, path="/run/container/*"):
    """Create a list of containers that the various jobs use for storage.

    Args:
        pool (TestPool): pool to read/write random data file
        file_oclass (str): file oclass for daos container cmd
        dir oclass (str): directory oclass for daos container cmd
        path (str): namespace for container

    """
    kwargs = {}
    if file_oclass:
        kwargs['file_oclass'] = file_oclass
        properties = self.params.get('properties', path, None)
        redundancy_factor = extract_redundancy_factor(file_oclass)
        rd_fac = f'rd_fac:{str(redundancy_factor)}'
        kwargs['properties'] = (",").join(filter(None, [properties, rd_fac]))
    if dir_oclass:
        kwargs['dir_oclass'] = dir_oclass
    self.container.append(self.get_container(pool, path, **kwargs))


def reserved_file_copy(self, file, pool, container, num_bytes=None, cmd="read"):
    """Move data between a POSIX file and a container.

    Args:
        text_file (str): posix path/file to write random data to
        num_bytes (int): num of bytes to write to file
        pool (TestPool obj): pool to read/write random data file
        container (TestContainer obj): container to read/write random data file
        cmd (str): whether the data is a read
                    (daos->posix) or write(posix -> daos)
    """
    os.makedirs(os.path.dirname(file), exist_ok=True)
    fscopy_cmd = FsCopy(self.get_daos_command(), self.log)
    # writes random data to file and then copy the file to container
    if cmd == "write":
        with open(file, 'w', encoding="utf-8") as src_file:
            src_file.write(str(os.urandom(num_bytes)))
            src_file.close()
        dst_file = format_path(pool, container)
        fscopy_cmd.set_params(src=file, dst=dst_file)
        fscopy_cmd.run()
    # reads file_name from container and writes to file
    elif cmd == "read":
        dst = os.path.split(file)
        dst_name = dst[-1]
        dst_path = dst[0]
        src_file = format_path(pool, container, dst_name)
        fscopy_cmd.set_params(src=src_file, dst=dst_path)
        fscopy_cmd.run()


def write_logfile(data, name, destination):
    """Write data to the local destination file.

    Args:
        self (obj): soak obj
        data (str): data to write to file
        destination (str): local avocado directory
    """
    if not os.path.exists(destination):
        os.makedirs(destination)
    logfile = destination + "/" + str(name)
    with open(logfile, 'w', encoding="utf-8") as log_file:
        # identify what be used to run this script
        if isinstance(data, list):
            text = "\n".join(data)
            log_file.write(text)
        else:
            log_file.write(str(data))


def run_event_check(self, since, until):
    """Run a check on specific events in journalctl.

    Args:
        self (obj): soak obj
        since (str): start time
        until (str): end time
        log (bool):  If true; write the events to a logfile

    Returns list of any matched events found in system log

    """
    # pylint: disable=too-many-nested-blocks

    events_found = []
    detected = 0
    events = self.params.get("events", "/run/*")
    # check events on all server nodes
    hosts = list(set(self.hostlist_servers))
    if events:
        for journalctl_type in ["kernel", "daos_server"]:
            for output in get_journalctl(hosts, since, until, journalctl_type):
                for event in events:
                    lines = output["data"].splitlines()
                    for line in lines:
                        match = re.search(r"{}".format(event), str(line))
                        if match:
                            events_found.append(line)
                            detected += 1
                    self.log.info(
                        "Found %s instances of %s in system log from %s through %s",
                        detected, event, since, until)
    return events_found


def get_journalctl_logs(self, hosts, since, until, journalctl_type):
    """Run the journalctl on daos servers.

    Args:
        self (obj): soak obj
        since (str): start time
        until (str): end time
        journalctl_type (str): the -t param for journalctl
        log (bool):  If true; write the events to a logfile

    Returns:
        list: a list of dictionaries containing the following key/value pairs:
            "hosts": NodeSet containing the hosts with this data
            "data":  data requested for the group of hosts

    """
    results = get_journalctl(hosts, since, until, journalctl_type)
    name = f"journalctl_{journalctl_type}.log"
    destination = self.outputsoak_dir
    for result in results:
        for host in result["hosts"]:
            log_name = name + "-" + str(host)
            self.log.info("Logging output to %s", log_name)
            write_logfile(result["data"], log_name, destination)
    return results


def get_daos_server_logs(self):
    """Gather server logs.

    Args:
        self (obj): soak obj
    """
    daos_dir = self.outputsoak_dir + "/daos_server_logs"
    logs_dir = os.environ.get("DAOS_TEST_LOG_DIR", "/tmp/")
    hosts = self.hostlist_servers
    if not os.path.exists(daos_dir):
        os.mkdir(daos_dir)
        command = ["clush", "-w", str(hosts), "-v", "--rcopy", logs_dir, "--dest", daos_dir]
        try:
            run_command(" ".join(command), timeout=600)
        except DaosTestError as error:
            raise SoakTestError(f"<<FAILED: daos logs file from {hosts} not copied>>") from error


def get_job_logs(self):
    """Gather all job logs for the current pass of soak."""

    # gather all the logfiles for this pass and cleanup client nodes
    cmd = f"/usr/bin/rsync -avtr --min-size=1B {self.soak_log_dir} {self.outputsoak_dir}/"
    cmd2 = f"/usr/bin/rm -rf {self.soak_log_dir}"
    if self.enable_remote_logging:
        # Limit fan out to reduce burden on filesystem
        result = run_remote(self.log, self.hostlist_clients, cmd, timeout=600, fanout=64)
        if result.passed:
            result = run_remote(self.log, self.hostlist_clients, cmd2, timeout=600)
        if not result.passed:
            self.log.error("Remote copy failed on %s", str(result.failed_hosts))
        # copy script files from shared dir
        sharedscr_dir = self.sharedsoak_dir + "/pass" + str(self.loop)
        cmd3 = f"/usr/bin/rsync -avtr --min-size=1B {sharedscr_dir} {self.outputsoak_dir}/"
        cmd4 = f"/usr/bin/rm -rf {sharedscr_dir}"
        if not run_local(self.log, cmd3, timeout=600).passed:
            self.log.info("Script file copy failed with %s", cmd3)
        if not run_local(self.log, cmd4, timeout=600).passed:
            self.log.info("Script file copy failed with %s", cmd4)
    # copy the local files; local host not included in hostlist_client
    if not run_local(self.log, cmd, timeout=600).passed:
        self.log.info("Local copy failed: %s", cmd)
    if not run_local(self.log, cmd2, timeout=600).passed:
        self.log.info("Local copy failed: %s", cmd2)


def run_monitor_check(self):
    """Monitor server cpu, memory usage periodically.

    Args:
        self (obj): soak obj

    """
    monitor_cmds = self.params.get("monitor", "/run/*")
    hosts = self.hostlist_servers
    if monitor_cmds:
        for cmd in monitor_cmds:
            pcmd(hosts, cmd, timeout=30)


def run_metrics_check(self, logging=True, prefix=None):
    """Monitor telemetry data.

    Args:
        self (obj): soak obj
        logging (bool): If True; output is logged to file
        prefix (str): add prefix to name; ie initial or final
    """
    enable_telemetry = self.params.get("enable_telemetry", "/run/*")
    engine_count = self.params.get("engines_per_host", "/run/server_config/*", default=1)

    if enable_telemetry:
        for engine in range(engine_count):
            name = "pass" + str(self.loop) + f"_metrics_{engine}.csv"
            if prefix:
                name = prefix + f"_metrics_{engine}.csv"
            destination = self.outputsoak_dir
            daos_metrics = f"{self.sudo_cmd} daos_metrics -S {engine} --csv"
            self.log.info("Running %s", daos_metrics)
            results = run_pcmd(hosts=self.hostlist_servers,
                               command=daos_metrics,
                               verbose=(not logging),
                               timeout=60)
            if logging:
                for result in results:
                    hosts = result["hosts"]
                    log_name = name + "-" + str(hosts)
                    self.log.info("Logging %s output to %s", daos_metrics, log_name)
                    write_logfile(result["stdout"], log_name, destination)


def get_harassers(harasser):
    """Create a valid harasser list from the yaml job harassers.

    Args:
        harasser (str): harasser job from yaml.

    Returns:
        harasserlist (list): Ordered list of harassers to execute
                             per pass of soak

    """
    harasserlist = []
    offline_harasserlist = []
    if "-offline" in harasser:
        offline_harasser = harasser.replace("-offline", "")
        offline_harasserlist.extend(offline_harasser.split("_"))
    else:
        harasserlist.extend(harasser.split("_"))
    return harasserlist, offline_harasserlist


def wait_for_pool_rebuild(self, pool, name):
    """Launch the rebuild process with system.

    Args:
        self (obj): soak obj
        pools (obj): TestPool obj
        name (str): name of soak harasser
    """
    rebuild_status = False
    self.log.info("<<Wait for %s rebuild on %s>> at %s", name, pool.identifier, time.ctime())
<<<<<<< HEAD
    # TODO - create yaml param to enable/disable rebuild debug logging
    # self.dmg_command.server_set_logmasks("DEBUG", raise_exception=False)
=======
    if self.enable_rebuild_logmasks:
        self.dmg_command.server_set_logmasks("DEBUG", raise_exception=False)
>>>>>>> a1b2df28
    try:
        # # Wait for rebuild to start
        # pool.wait_for_rebuild_to_start()
        # Wait for rebuild to complete
        pool.wait_for_rebuild_to_end()
        rebuild_status = True
    except DaosTestError as error:
        self.log.error(f"<<<FAILED: {name} rebuild timed out: {error}", exc_info=error)
        rebuild_status = False
    except TestFail as error1:
        self.log.error(
            f"<<<FAILED: {name} rebuild failed due to test issue: {error1}", exc_info=error1)
<<<<<<< HEAD
    # self.dmg_command.server_set_logmasks(raise_exception=False)
=======
    finally:
        if self.enable_rebuild_logmasks:
            self.dmg_command.server_set_logmasks(raise_exception=False)
>>>>>>> a1b2df28
    return rebuild_status


def job_cleanup(log, hosts):
    """Cleanup after job is done.

    Args:
        log (logger): logger for the messages produced by this method
        hosts (list): list of node to pass to job script
    """
    current_user = getpass.getuser()
    for job in ["mpirun", "palsd", "dfuse"]:
        cmd = [f"/usr/bin/bash -c 'for pid in $(pgrep -u {current_user} {job})",
               "do kill -HUP $pid",
               "done'"]
        run_remote(
            log, hosts, ";".join(cmd), verbose=False, timeout=600, task_debug=False, stderr=False)
        if job == "dfuse":
            cmd2 = [
                "/usr/bin/bash -c 'for dir in $(find /tmp/soak_dfuse_*/)",
                "do fusermount3 -uz $dir",
                "rm -rf $dir",
                "done'"]
            run_remote(log, hosts, ";".join(cmd2), verbose=False, timeout=600, task_debug=False,
                       stderr=False)


def launch_jobscript(
        log, job_queue, job_id, host_list, env, script, job_log, error_log, timeout, test):
    """Launch the job script on remote node.

    Args:
        log (logger): logger for the messages produced by this method
        job_queue (Queue): job queue to post status of job
        job_id (int): unique job identifier
        host_list (list): list of node to pass to job script
        env (str): environment variables for job script
        script (str): full path to job script
        job_log (str): job std out
        error_log (str): job std error
        timeout (int): job timeout
        test (TestObj): soak test obj
    """

    debug_logging(log, test.enable_debug_msg, f"DBG: JOB {job_id} ENTERED launch_jobscript")
    job_results = []
    node_results = []
    state = "UNKNOWN"
    if time.time() >= test.end_time:
        results = {"handle": job_id, "state": "CANCELLED", "host_list": host_list}
        debug_logging(log, test.enable_debug_msg, f"DBG: JOB {job_id} EXITED launch_jobscript")
        job_queue.put(results)
        # give time to update the queue before exiting
        time.sleep(0.5)
        return
    if isinstance(host_list, str):
        # assume one host in list
        hosts = host_list
        rhost = host_list
    else:
        hosts = ",".join(sorted(host_list))
        rhost = NodeSet(hosts)[0]
    job_log1 = job_log.replace("JOBID", str(job_id))
    error_log1 = error_log.replace("JOBID", str(job_id))
    joblog = job_log1.replace("RHOST", str(rhost))
    errorlog = error_log1.replace("RHOST", str(rhost))
    cmd = ";".join([env, f"{script} {hosts} {job_id} {joblog} {errorlog}"])
    job_results = run_remote(
        log, rhost, cmd, verbose=False, timeout=timeout * 60, task_debug=False, stderr=False)
    if job_results:
        if job_results.timeout:
            state = "TIMEOUT"
        elif job_results.passed:
            state = "COMPLETED"
        elif not job_results.passed:
            state = "FAILED"
        else:
            state = "UNKNOWN"
    # attempt to cleanup any leftover job processes on timeout
    job_cleanup(log, hosts)
    if time.time() >= test.end_time:
        results = {"handle": job_id, "state": "CANCELLED", "host_list": host_list}
        debug_logging(log, test.enable_debug_msg, f"DBG: JOB {job_id} EXITED launch_jobscript")
        job_queue.put(results)
        # give time to update the queue before exiting
        time.sleep(0.5)
        return

    # check if all nodes are available
    cmd = "hostname -s"
    node_results = run_remote(log, NodeSet(hosts), cmd, verbose=False)
    if node_results.failed_hosts:
        for node in node_results.failed_hosts:
            host_list.remove(node)
            debug_logging(
                log, test.enable_debug_msg, "DBG: Node {node} is marked as DOWN in job {job_id}")

    log.info("FINAL STATE: soak job %s completed with : %s at %s", job_id, state, time.ctime())
    results = {"handle": job_id, "state": state, "host_list": host_list}
    debug_logging(log, test.enable_debug_msg, f"DBG: JOB {job_id} EXITED launch_jobscript")
    job_queue.put(results)
    # give time to update the queue before exiting
    time.sleep(0.5)
    return


def launch_snapshot(self, pool, name):
    """Create a basic snapshot of the reserved pool.

    Args:
        self (obj): soak obj
        pool (obj): TestPool obj
        name (str): harasser
    """
    self.log.info(
        "<<<PASS %s: %s started at %s>>>", self.loop, name, time.ctime())
    status = True
    # Create container
    container = add_container(self, pool, namespace="/run/container_reserved/*")
    container.open()
    obj_cls = self.params.get(
        "object_class", '/run/container_reserved/*')

    # write data to object
    data_pattern = get_random_bytes(500)
    datasize = len(data_pattern) + 1
    dkey = b"dkey"
    akey = b"akey"
    obj = container.container.write_an_obj(
        data_pattern, datasize, dkey, akey, obj_cls=obj_cls)
    obj.close()
    # Take a snapshot of the container
    snapshot = DaosSnapshot(self.context)
    try:
        snapshot.create(container.container.coh)
    except (RuntimeError, TestFail, DaosApiError) as error:
        self.log.error("Snapshot failed", exc_info=error)
        status &= False
    if status:
        self.log.info("Snapshot Created")
        # write more data to object
        data_pattern2 = get_random_bytes(500)
        datasize2 = len(data_pattern2) + 1
        dkey = b"dkey"
        akey = b"akey"
        obj2 = container.container.write_an_obj(
            data_pattern2, datasize2, dkey, akey, obj_cls=obj_cls)
        obj2.close()
        self.log.info("Wrote additional data to container")
        # open the snapshot and read the data
        obj.open()
        snap_handle = snapshot.open(container.container.coh)
        try:
            data_pattern3 = container.container.read_an_obj(
                datasize, dkey, akey, obj, txn=snap_handle.value)
        except (RuntimeError, TestFail, DaosApiError) as error:
            self.log.error(
                "Error when retrieving the snapshot data %s", error)
            status &= False
        if status:
            # Compare the snapshot to the original written data.
            if data_pattern3.value != data_pattern:
                self.log.error("Snapshot data miscompare")
                status &= False
    # Destroy the snapshot
    try:
        snapshot.destroy(container.container.coh)
    except (RuntimeError, TestFail, DaosApiError) as error:
        self.log.error("Failed to destroy snapshot %s", error)
        status &= False
    # cleanup
    container.close()
    container.destroy()
    params = {"name": name, "status": status, "vars": {}}
    with H_LOCK:
        self.harasser_job_done(params)
    self.log.info("<<<PASS %s: %s completed at %s>>>\n", self.loop, name, time.ctime())


def launch_vmd_identify_check(self, name, results, args):
    """Run dmg cmds to blink/check VMD leds.

    Args:
        self (obj): soak obj
        name (str): name of dmg subcommand
        results (queue): multiprocessing queue
        args (queue): multiprocessing queue
    """
    # pylint: disable=too-many-nested-blocks
    status = True
    failing_vmd = []
    dmg = self.get_dmg_command().copy()
    device_info = get_storage_query_device_info(self.dmg_command)
    uuid_list = [device['uuid'] for device in device_info]
    # limit the number of leds to blink to 1024
    if len(uuid_list) > 1024:
        uuids = random.sample(uuid_list, 1024)
    else:
        uuids = uuid_list
    self.log.info("VMD device UUIDs: %s", uuids)
    host_uuids = get_storage_query_device_uuids(self.dmg_command)
    for host, uuid_dict in host_uuids.items():
        uuid_list = sorted(uuid_dict.keys())
        self.log.info("Devices on host %s: %s", host, uuid_list)
        # Now check whether the random uuid belongs to a particular host.
        for uuid in uuids:
            if uuid in uuid_list:
                dmg.hostlist = host
                # Blink led
                dmg.storage_led_identify(ids=uuid, timeout=2)
                # check if led is blinking
                result = dmg.storage_led_check(ids=uuid)
                # determine if leds are blinking as expected
                for value in list(result['response']['host_storage_map'].values()):
                    if value['storage']['smd_info']['devices']:
                        for device in value['storage']['smd_info']['devices']:
                            if device['ctrlr']['led_state'] != "QUICK_BLINK":
                                failing_vmd.append([device['ctrlr']['pci_addr'], value['hosts']])
                                status = False
                            # reset leds to previous state
                            dmg.storage_led_identify(ids=uuid, reset=True)

    params = {"name": name,
              "status": status,
              "vars": {"failing_vmd_devices": failing_vmd}}
    self.harasser_job_done(params)
    results.put(self.harasser_results)
    args.put(self.harasser_args)
    self.log.info("Harasser results: %s", self.harasser_results)
    self.log.info("Harasser args: %s", self.harasser_args)
    self.log.info("<<<PASS %s: %s completed at %s>>>\n", self.loop, name, time.ctime())


def launch_reboot(self, pools, name, results, args):
    """Execute server unexpected reboot.

    Args:
        self (obj): soak obj
        pools (TestPool): list of TestPool obj
        name (str): name of dmg subcommand
        results (queue): multiprocessing queue
        args (queue): multiprocessing queue
    """
    # Harasser is run in two parts REBOOT and then REBOOT_REINTEGRATE
    # REBOOT test steps
    # shutdown random node
    # wait for node to reboot
    # If node rebooted ok wait for rebuild on both pool to complete
    # Update multiprocessing queue with results and args
    # REBOOT_REINTEGRATE test steps
    # if REBOOT completed ok then
    # Issue systemctl restart daos_server
    # Verify that all ranks are joined
    # If all ranks "joined", issue reintegrate for all pool on all ranks and wait for
    #    rebuild to complete
    # Update multiprocessing queue with results and args
    status = False
    params = {}
    ranks = None
    if name == "REBOOT":
        reboot_host = self.random.choice(self.hostlist_servers)
        ranklist = self.server_managers[0].get_host_ranks(reboot_host)
        ranks = ",".join(str(rank) for rank in ranklist)
        # init the status dictionary
        params = {"name": name,
                  "status": status,
                  "vars": {"host": reboot_host, "ranks": ranklist}}
        self.log.info(
            "<<<PASS %s: %s started on ranks %s at %s >>>\n", self.loop, name, ranks, time.ctime())
        # reboot host in 1 min
        result = run_remote(self.log, reboot_host, command_as_user("shutdown -r +1", "root"))
        if result.passed:
            status = True
        else:
            self.log.error(f"<<<FAILED: {name} - {reboot_host} failed to issue reboot")
            status = False

        if not wait_for_result(self.log, check_ping, 90, 5, True, host=reboot_host,
                               expected_ping=False, cmd_timeout=60, verbose=True):
            self.log.error(f"<<<FAILED: {name} - {reboot_host} failed to reboot")
            status = False

        if status:
            rebuild_status = True
            for pool in pools:
                rebuild_status &= wait_for_pool_rebuild(self, pool, name)
            status = rebuild_status

    elif name == "REBOOT_REINTEGRATE" and self.harasser_results["REBOOT"]:
        reboot_host = self.harasser_args["REBOOT"]["host"]
        ranklist = self.harasser_args["REBOOT"]["ranks"]
        ranks = ",".join(str(rank) for rank in ranklist)
        self.log.info("<<<PASS %s: %s started on host %s at %s>>>\n", self.loop, name, reboot_host,
                      time.ctime())
        status = True
        self.dmg_command.system_query()
        # wait for node to complete rebooting
        if not wait_for_result(self.log, check_ping, 60, 5, True, host=reboot_host,
                               expected_ping=True, cmd_timeout=60, verbose=True):
            self.log.error(f"<<<FAILED: {name} - {reboot_host} failed to reboot")
            status = False
        if not wait_for_result(self.log, check_ssh, 120, 2, True, hosts=reboot_host,
                               cmd_timeout=30, verbose=True):
            self.log.error(f"<<<FAILED: {name} - {reboot_host} failed to reboot")
            status = False
        if status:
            # issue a restart
            self.log.info("<<<PASS %s: Issue systemctl restart daos_server on %s at %s>>>\n",
                          self.loop, name, reboot_host, time.ctime())
            cmd_results = run_remote(
                self.log, reboot_host, command_as_user("systemctl restart daos_server", "root"))
            if cmd_results.passed:
                self.dmg_command.system_query()
                for pool in pools:
                    self.dmg_command.pool_query(pool.identifier)
                # wait server to be started
                try:
                    self.dmg_command.system_start(ranks=ranks)
                except CommandFailure as error:
                    self.log.error("<<<FAILED:dmg system start failed", exc_info=error)
                    status = False
                for pool in pools:
                    self.dmg_command.pool_query(pool.identifier)
                self.dmg_command.system_query()
            else:
                self.log.error("<<<FAILED:systemctl start daos_server failed")
                status = False
        if status:
            # reintegrate ranks
            reintegrate_status = True
            for pool in pools:
                for rank in ranklist:
                    try:
                        pool.reintegrate(rank)
                        status = True
                    except TestFail as error:
                        self.log.error(
                            f"<<<FAILED: dmg pool {pool.identifier} reintegrate failed on rank"
                            "{rank}", exc_info=error)
                        status = False
                    reintegrate_status &= status
                    if reintegrate_status:
                        reintegrate_status &= wait_for_pool_rebuild(self, pool, name)
                        status = reintegrate_status
                    else:
                        status = False
    else:
        self.log.error("<<<PASS %s: %s failed due to REBOOT failure >>>", self.loop, name)
        status = False

    params = {"name": name,
              "status": status,
              "vars": {"host": reboot_host, "ranks": ranklist}}
    if not status:
        self.log.error("<<< %s failed - check logs for failure data>>>", name)
    self.dmg_command.system_query()
    self.harasser_job_done(params)
    results.put(self.harasser_results)
    args.put(self.harasser_args)
    self.log.info("Harasser results: %s", self.harasser_results)
    self.log.info("Harasser args: %s", self.harasser_args)
    self.log.info("<<<PASS %s: %s completed at %s>>>\n", self.loop, name, time.ctime())


def launch_extend(self, pool, name, results, args):
    """Execute dmg extend ranks.

    Args:
        self (obj): soak obj
        pool (TestPool): TestPool obj
        name (str): name of dmg subcommand
        results (queue): multiprocessing queue
        args (queue): multiprocessing queue
    """
    status = False
    params = {}
    ranks = None

    if self.selected_host:
        ranklist = self.server_managers[0].get_host_ranks(self.selected_host)
        ranks = ",".join(str(rank) for rank in ranklist)
        # init the status dictionary
        params = {"name": name,
                  "status": status,
                  "vars": {"host": self.selected_host, "ranks": ranks}}
        self.log.info(
            "<<<PASS %s: %s started on ranks %s at %s >>>\n", self.loop, name, ranks, time.ctime())
        try:
            pool.extend(ranks)
            status = True
        except TestFail as error:
            self.log.error("<<<FAILED:dmg pool extend failed", exc_info=error)
            status = False
        if status:
            status = wait_for_pool_rebuild(self, pool, name)

    params = {"name": name,
              "status": status,
              "vars": {"host": self.selected_host, "ranks": ranks}}
    if not status:
        self.log.error("<<< %s failed - check logs for failure data>>>", name)
    self.dmg_command.system_query()
    self.harasser_job_done(params)
    results.put(self.harasser_results)
    args.put(self.harasser_args)
    self.log.info("Harasser results: %s", self.harasser_results)
    self.log.info("Harasser args: %s", self.harasser_args)
    self.log.info("<<<PASS %s: %s completed at %s>>>\n", self.loop, name, time.ctime())


def launch_exclude_reintegrate(self, pool, name, results, args):
    """Launch the dmg cmd to exclude a rank in a pool.

    Args:
        self (obj): soak obj
        pool (obj): TestPool obj
        name (str): name of dmg subcommand
        results (queue): multiprocessing queue
        args (queue): multiprocessing queue
    """
    status = False
    params = {}
    rank = None
    tgt_idx = None
    if name == "EXCLUDE":
        targets = self.params.get("targets_exclude", "/run/soak_harassers/*", 8)
        engine_count = self.params.get("engines_per_host", "/run/server_config/*", default=1)
        exclude_servers = (len(self.hostlist_servers) * int(engine_count)) - 1
        # Exclude one rank.
        rank = random.randint(0, exclude_servers)  # nosec

        if targets >= 8:
            tgt_idx = None
        else:
            target_list = random.sample(range(0, 8), targets)
            tgt_idx = ','.join(str(tgt) for tgt in target_list)

        # init the status dictionary
        params = {"name": name,
                  "status": status,
                  "vars": {"rank": rank, "tgt_idx": tgt_idx}}
        self.log.info(
            "<<<PASS %s: %s started on rank %s at %s >>>\n", self.loop, name, rank, time.ctime())
        try:
            pool.exclude(rank, tgt_idx=tgt_idx)
            status = True
        except TestFail as error:
            self.log.error("<<<FAILED:dmg pool exclude failed", exc_info=error)
            status = False
        if status:
            status = wait_for_pool_rebuild(self, pool, name)
    elif name == "REINTEGRATE":
        if self.harasser_results["EXCLUDE"]:
            rank = self.harasser_args["EXCLUDE"]["rank"]
            tgt_idx = self.harasser_args["EXCLUDE"]["tgt_idx"]
            self.log.info(
                "<<<PASS %s: %s started on rank %s at %s>>>\n", self.loop, name, rank, time.ctime())
            try:
                pool.reintegrate(rank, tgt_idx=tgt_idx)
                status = True
            except TestFail as error:
                self.log.error("<<<FAILED:dmg pool reintegrate failed", exc_info=error)
                status = False
            if status:
                status = wait_for_pool_rebuild(self, pool, name)
        else:
            self.log.error("<<<PASS %s: %s failed due to EXCLUDE failure >>>", self.loop, name)
            status = False
    params = {"name": name,
              "status": status,
              "vars": {"rank": rank, "tgt_idx": tgt_idx}}
    if not status:
        self.log.error("<<< %s failed - check logs for failure data>>>", name)
    self.dmg_command.system_query()
    self.harasser_job_done(params)
    results.put(self.harasser_results)
    args.put(self.harasser_args)
    self.log.info("Harasser results: %s", self.harasser_results)
    self.log.info("Harasser args: %s", self.harasser_args)
    self.log.info("<<<PASS %s: %s completed at %s>>>\n", self.loop, name, time.ctime())


def launch_server_stop_start(self, pools, name, results, args):
    """Launch dmg server stop/start.

    Args:
        self (obj): soak obj
        pools (list): list of TestPool obj
        name (str): name of dmg subcommand
        results (queue): multiprocessing queue
        args (queue): multiprocessing queue

    """
    status = True
    params = {}
    rank = None
    drain = self.params.get("enable_drain", "/run/soak_harassers/*", False)
    engine_count = self.params.get("engines_per_host", "/run/server_config/*", default=1)
    if name == "SVR_STOP":
        exclude_servers = (
            len(self.hostlist_servers) * int(engine_count)) - 1
        # Exclude one rank.
        rank = random.randint(0, exclude_servers)  # nosec
        # init the status dictionary
        params = {"name": name,
                  "status": status,
                  "vars": {"rank": rank}}
        self.log.info("<<<PASS %s: %s - stop server: rank %s at %s >>>\n",
                      self.loop, name, rank, time.ctime())
        # drain pools
        drain_status = True
        if drain:
            for pool in pools:
                try:
                    self.dmg_command.server_set_logmasks("DEBUG", raise_exception=False)
                    pool.drain(rank)
                    self.dmg_command.server_set_logmasks(raise_exception=False)
                except TestFail as error:
                    self.log.error(
                        f"<<<FAILED:dmg pool {pool.identifier} drain failed", exc_info=error)
                    status = False
                drain_status &= status
                if drain_status:
                    drain_status &= wait_for_pool_rebuild(self, pool, "DRAIN")
                    status = drain_status
                else:
                    status = False
        if status:
            # Shutdown the server
            try:
                self.dmg_command.system_stop(force=True, ranks=rank)
            except TestFail as error:
                self.log.error("<<<FAILED:dmg system stop failed", exc_info=error)
                status = False
            time.sleep(30)
            if not drain and status:
                rebuild_status = True
                for pool in pools:
                    rebuild_status &= wait_for_pool_rebuild(self, pool, name)
                status = rebuild_status
    elif name == "SVR_START":
        if self.harasser_results["SVR_STOP"]:
            rank = self.harasser_args["SVR_STOP"]["rank"]
            self.log.info(
                "<<<PASS %s: %s started on rank %s at %s>>>\n", self.loop, name, rank, time.ctime())
            try:
                self.dmg_command.system_start(ranks=rank)
                status = True
            except TestFail as error:
                self.log.error("<<<FAILED:dmg system start failed", exc_info=error)
                status = False
        else:
            self.log.error("<<<PASS %s: %s failed due to SVR_STOP failure >>>", self.loop, name)
            status = False
    elif name == "SVR_REINTEGRATE":
        if self.harasser_results["SVR_STOP"]:
            rank = self.harasser_args["SVR_STOP"]["rank"]
            self.log.info(
                "<<<PASS %s: %s started on rank %s at %s>>>\n", self.loop, name, rank, time.ctime())
            try:
                self.dmg_command.system_start(ranks=rank)
                status = True
            except TestFail as error:
                self.log.error("<<<FAILED:dmg system start failed", exc_info=error)
                status = False
            for pool in pools:
                self.dmg_command.pool_query(pool.identifier)
            if status:
                # Wait ~ 30 sec before issuing the reintegrate
                time.sleep(30)
                # reintegrate ranks
                reintegrate_status = True
                for pool in pools:
                    try:
                        pool.reintegrate(rank)
                        status = True
                    except TestFail as error:
                        self.log.error(f"<<<FAILED:dmg pool {pool.identifier} reintegrate failed",
                                       exc_info=error)
                        status = False
                    reintegrate_status &= status
                    if reintegrate_status:
                        reintegrate_status &= wait_for_pool_rebuild(
                            self, pool, name)
                        status = reintegrate_status
                    else:
                        status = False
        else:
            self.log.error("<<<PASS %s: %s failed due to SVR_STOP failure >>>",
                           self.loop, name)
            status = False
    params = {"name": name,
              "status": status,
              "vars": {"rank": rank}}
    if not status:
        self.log.error("<<< %s failed - check logs for failure data>>>", name)
    self.dmg_command.system_query()
    self.harasser_job_done(params)
    results.put(self.harasser_results)
    args.put(self.harasser_args)
    self.log.info("Harasser results: %s", self.harasser_results)
    self.log.info("Harasser args: %s", self.harasser_args)
    self.log.info(
        "<<<PASS %s: %s completed at %s>>>\n", self.loop, name, time.ctime())


def start_dfuse(self, pool, container, name=None, job_spec=None):
    """Create dfuse start command line for slurm.

    Args:
        self (obj): soak obj
        pool (obj): TestPool obj

    Returns dfuse(obj): Dfuse obj
            cmd(list): list of dfuse commands to add to job script
    """
    # Get Dfuse params
    namespace = os.path.join(os.sep, "run", job_spec, "dfuse", "*")
    dfuse = get_dfuse(self, self.hostlist_clients, namespace)
    dfuse.bind_cores = self.params.get("cores", dfuse.namespace, None)
    # update dfuse params; mountpoint for each container
    unique = get_random_string(5, self.used)
    self.used.append(unique)
    mount_dir = dfuse.mount_dir.value + unique
    dfuse.update_params(mount_dir=mount_dir, pool=pool.identifier, cont=container.identifier)
    dfuselog = os.path.join(
        self.soak_log_dir,
        self.test_name + "_" + name + "_`hostname -s`_"
        "" + "${JOB_ID}_" + "daos_dfuse.log")
    dfuse_env = ";".join(
        ["export D_LOG_FILE_APPEND_PID=1",
         "export D_LOG_MASK=ERR",
         f"export D_LOG_FILE={dfuselog}"])
    module_load = ";".join([f"module use {self.mpi_module_use}", f"module load {self.mpi_module}"])

    dfuse_start_cmds = [
        "clush -S -w $HOSTLIST \"mkdir -p {}\"".format(dfuse.mount_dir.value),
        "clush -S -w $HOSTLIST \"cd {};{};{};{}\"".format(
            dfuse.mount_dir.value, dfuse_env, module_load, str(dfuse)),
        "sleep 10",
        "clush -S -w $HOSTLIST \"df -h {}\"".format(dfuse.mount_dir.value),
    ]
    return dfuse, dfuse_start_cmds


def stop_dfuse(dfuse, vol=False):
    """Create dfuse stop command line for slurm.

    Args:
        dfuse (obj): Dfuse obj
        vol:(bool): cmd is ior hdf5 with vol connector

    Returns cmd(list):    list of cmds to pass to slurm script
    """
    dfuse_stop_cmds = []
    if vol:
        dfuse_stop_cmds.extend([
            "for file in $(ls {0}) ; "
            "do daos container destroy --path={0}/\"$file\" ; done".format(
                dfuse.mount_dir.value)])

    dfuse_stop_cmds.extend([
        f'clush -S -w $HOSTLIST "fusermount3 -uz {dfuse.mount_dir.value}"',
        f'clush -S -w $HOSTLIST "rm -rf {dfuse.mount_dir.value}"'])
    return dfuse_stop_cmds


def cleanup_dfuse(self):
    """Cleanup and remove any dfuse mount points.

    Args:
        self (obj): soak obj

    """
    cmd = [
        "/usr/bin/bash -c 'for pid in $(pgrep dfuse)",
        "do kill $pid",
        "done'"]
    cmd2 = [
        "/usr/bin/bash -c 'for dir in $(find /tmp/soak_dfuse_*/)",
        "do fusermount3 -uz $dir",
        "rm -rf $dir",
        "done'"]
    result = run_remote(self.log, self.hostlist_clients, ";".join(cmd), timeout=600)
    if not result.passed:
        self.log.info("Dfuse processes not stopped Error")
    result = run_remote(self.log, self.hostlist_clients, ";".join(cmd2), timeout=600)
    if not result.passed:
        self.log.info("Dfuse mount points not deleted Error")


def create_ior_cmdline(self, job_spec, pool, ppn, nodesperjob, oclass_list=None, cont=None):
    """Create an IOR cmdline to run in slurm batch.

    Args:

        self (obj): soak obj
        job_spec (str):   ior job in yaml to run
        pool (obj):       TestPool obj
        ppn(int):         number of tasks to run on each node
        nodesperjob(int): number of nodes per job
        oclass(list):     list of file_oclass and dir_oclass params
        cont (obj)        TestContainer obj

    Returns:
        cmd: cmdline string

    """
    commands = []
    vol = False
    ior_params = os.path.join(os.sep, "run", job_spec, "*")
    ior_timeout = self.params.get("job_timeout", ior_params, 10)
    # IOR job specs with a list of parameters; update each value
    api_list = self.params.get("api", ior_params)
    tsize_list = self.params.get("transfer_size", ior_params)
    bsize_list = self.params.get("block_size", ior_params)
    if not oclass_list:
        oclass_list = self.params.get("dfs_oclass", ior_params)
    plugin_path = self.params.get("plugin_path", "/run/hdf5_vol/")
    # update IOR cmdline for each additional IOR obj
    for api in api_list:
        if not self.enable_il and api in ["POSIX-LIBIOIL", "POSIX-LIBPIL4DFS"]:
            continue
        if api in ["HDF5-VOL", "HDF5", "POSIX"] and ppn > 16:
            continue
        for b_size, t_size, file_dir_oclass in product(bsize_list,
                                                       tsize_list,
                                                       oclass_list):
            ior_cmd = IorCommand(self.test_env.log_dir)
            ior_cmd.namespace = ior_params
            ior_cmd.get_params(self)
            ior_cmd.max_duration.update(ior_timeout)
            if api == "HDF5-VOL":
                ior_cmd.api.update("HDF5")
            elif api in ["POSIX", "POSIX-LIBPIL4DFS", "POSIX-LIBIOIL"]:
                ior_cmd.api.update("POSIX")
            else:
                ior_cmd.api.update(api)
            ior_cmd.block_size.update(b_size)
            ior_cmd.transfer_size.update(t_size)
            if api in ["HDF5-VOL", "POSIX", "POSIX-LIBPIL4DFS", "POSIX-LIBIOIL"]:
                ior_cmd.dfs_oclass.update(None)
                ior_cmd.dfs_dir_oclass.update(None)
            else:
                ior_cmd.dfs_oclass.update(file_dir_oclass[0])
                ior_cmd.dfs_dir_oclass.update(file_dir_oclass[1])
            if ior_cmd.api.value == "DFS":
                ior_cmd.test_file.update(os.path.join("/", "testfile"))
            if not cont:
                add_containers(self, pool, file_dir_oclass[0], file_dir_oclass[1])
                container = self.container[-1]
            else:
                container = cont
            ior_cmd.set_daos_params(pool, container.identifier)
            log_name = "{}_{}_{}_{}_{}_{}_{}_{}".format(
                job_spec.replace("/", "_"), api, b_size, t_size,
                file_dir_oclass[0], nodesperjob * ppn, nodesperjob, ppn)
            daos_log = os.path.join(
                self.soak_log_dir, self.test_name + "_" + log_name
                + "_`hostname -s`_${JOB_ID}_daos.log")
            env = ior_cmd.get_default_env("mpirun", log_file=daos_log)
            env["D_LOG_FILE_APPEND_PID"] = "1"
            sbatch_cmds = [f"module use {self.mpi_module_use}", f"module load {self.mpi_module}"]
            # include dfuse cmdlines
            if api in ["HDF5-VOL", "POSIX", "POSIX-LIBPIL4DFS", "POSIX-LIBIOIL"]:
                dfuse, dfuse_start_cmdlist = start_dfuse(
                    self, pool, container, name=log_name, job_spec=job_spec)
                sbatch_cmds.extend(dfuse_start_cmdlist)
                ior_cmd.test_file.update(
                    os.path.join(dfuse.mount_dir.value, "testfile"))
            mpirun_cmd = Mpirun(ior_cmd, mpi_type=self.mpi_module)
            mpirun_cmd.get_params(self)
            if api == "POSIX-LIBPIL4DFS":
                env["LD_PRELOAD"] = os.path.join(self.prefix, 'lib64', 'libpil4dfs.so')
                env["D_IL_REPORT"] = "1"
            if api == "POSIX-LIBIOIL":
                env["LD_PRELOAD"] = os.path.join(self.prefix, 'lib64', 'libioil.so')
                env["D_IL_REPORT"] = "1"
            # add envs if api is HDF5-VOL
            if api == "HDF5-VOL":
                vol = True
                env["HDF5_VOL_CONNECTOR"] = "daos"
                env["HDF5_PLUGIN_PATH"] = str(plugin_path)
            mpirun_cmd.assign_processes(nodesperjob * ppn)
            mpirun_cmd.assign_environment(env, True)
            mpirun_cmd.ppn.update(ppn)
            mpirun_cmd.hostlist.update("$HOSTLIST")
            sbatch_cmds.append(str(mpirun_cmd))
            sbatch_cmds.append("status=$?")
            if api in ["HDF5-VOL", "POSIX", "POSIX-LIBPIL4DFS", "POSIX-LIBIOIL"]:
                sbatch_cmds.extend(stop_dfuse(dfuse, vol))
            commands.append([sbatch_cmds, log_name])
            self.log.info(f"<<IOR {api} cmdlines>>: ")
            for cmd in sbatch_cmds:
                self.log.info(cmd)
    return commands


def create_macsio_cmdline(self, job_spec, pool, ppn, nodesperjob):
    """Create an MACsio cmdline to run in slurm batch.

    Args:

        self (obj): soak obj
        job_spec (str):   macsio job in yaml to run
        pool (obj):       TestPool obj
        ppn(int):         number of tasks to run on each node
        nodesperjob(int): number of nodes per job

    Returns:
        cmd: cmdline string

    """
    commands = []
    macsio_params = os.path.join(os.sep, "run", job_spec, "*")
    oclass_list = self.params.get("oclass", macsio_params)
    api_list = self.params.get("api", macsio_params)
    plugin_path = self.params.get("plugin_path", "/run/hdf5_vol/")
    # update macsio cmdline for each additional MACsio obj
    for api in api_list:
        for file_oclass, dir_oclass in oclass_list:
            add_containers(self, pool, file_oclass, dir_oclass)
            macsio = MacsioCommand()
            macsio.namespace = macsio_params
            macsio.daos_pool = pool.identifier
            macsio.daos_svcl = list_to_str(pool.svc_ranks)
            macsio.daos_cont = self.container[-1].identifier
            macsio.get_params(self)
            log_name = "{}_{}_{}_{}_{}_{}".format(
                job_spec, api, file_oclass, nodesperjob * ppn, nodesperjob, ppn)
            daos_log = os.path.join(
                self.soak_log_dir, self.test_name
                + "_" + log_name + "_`hostname -s`_${JOB_ID}_daos.log")
            macsio_log = os.path.join(
                self.soak_log_dir, self.test_name
                + "_" + log_name + "_`hostname -s`_${JOB_ID}_macsio-log.log")
            macsio_timing_log = os.path.join(
                self.soak_log_dir, self.test_name
                + "_" + log_name + "_`hostname -s`_${JOB_ID}_macsio-timing.log")
            macsio.log_file_name.update(macsio_log)
            macsio.timings_file_name.update(macsio_timing_log)
            env = macsio.env.copy()
            env["D_LOG_FILE"] = get_log_file(daos_log or f"{macsio.command}_daos.log")
            env["D_LOG_FILE_APPEND_PID"] = "1"
            env["DAOS_UNS_PREFIX"] = format_path(macsio.daos_pool, macsio.daos_cont)
            sbatch_cmds = [f"module use {self.mpi_module_use}", f"module load {self.mpi_module}"]
            mpirun_cmd = Mpirun(macsio, mpi_type=self.mpi_module)
            mpirun_cmd.get_params(self)
            mpirun_cmd.assign_processes(nodesperjob * ppn)
            if api in ["HDF5-VOL"]:
                # include dfuse cmdlines
                dfuse, dfuse_start_cmdlist = start_dfuse(
                    self, pool, self.container[-1], name=log_name, job_spec=job_spec)
                sbatch_cmds.extend(dfuse_start_cmdlist)
                # add envs for HDF5-VOL
                env["HDF5_VOL_CONNECTOR"] = "daos"
                env["HDF5_PLUGIN_PATH"] = str(plugin_path)
                mpirun_cmd.working_dir.update(dfuse.mount_dir.value)
            mpirun_cmd.assign_environment(env, True)
            mpirun_cmd.ppn.update(ppn)
            mpirun_cmd.hostlist.update("$HOSTLIST")
            sbatch_cmds.append(str(mpirun_cmd))
            sbatch_cmds.append("status=$?")
            if api in ["HDF5-VOL"]:
                sbatch_cmds.extend(stop_dfuse(dfuse, vol=True))
            commands.append([sbatch_cmds, log_name])
            self.log.info("<<MACSio cmdlines>>: ")
            for cmd in sbatch_cmds:
                self.log.info(cmd)
    return commands


def create_mdtest_cmdline(self, job_spec, pool, ppn, nodesperjob):
    """Create an MDTEST cmdline to run in slurm batch.

    Args:

        self (obj): soak obj
        job_spec (str):   mdtest job in yaml to run
        pool (obj):       TestPool obj
        ppn(int):         number of tasks to run on each node
        nodesperjob(int): number of nodes per job

    Returns:
        cmd: cmdline string

    """
    commands = []
    mdtest_params = os.path.join(os.sep, "run", job_spec, "*")
    # mdtest job specs with a list of parameters; update each value
    api_list = self.params.get("api", mdtest_params)
    write_bytes_list = self.params.get("write_bytes", mdtest_params)
    read_bytes_list = self.params.get("read_bytes", mdtest_params)
    depth_list = self.params.get("depth", mdtest_params)
    flag = self.params.get("flags", mdtest_params)
    oclass_list = self.params.get("dfs_oclass", mdtest_params)
    num_of_files_dirs = self.params.get(
        "num_of_files_dirs", mdtest_params)
    # update mdtest cmdline for each additional mdtest obj
    for api in api_list:
        if api in ["POSIX", "POSIX-LIBPIL4DFS", "POSIX-LIBIOIL"] and ppn > 16:
            continue
        if not self.enable_il and api in ["POSIX-LIBIOIL", "POSIX-LIBPIL4DFS"]:
            continue
        for write_bytes, read_bytes, depth, file_dir_oclass in product(write_bytes_list,
                                                                       read_bytes_list,
                                                                       depth_list,
                                                                       oclass_list):
            # Get the parameters for Mdtest
            mdtest_cmd = MdtestCommand(self.test_env.log_dir)
            mdtest_cmd.namespace = mdtest_params
            mdtest_cmd.get_params(self)
            if api in ["POSIX", "POSIX-LIBPIL4DFS", "POSIX-LIBIOIL"]:
                mdtest_cmd.api.update("POSIX")
            else:
                mdtest_cmd.api.update(api)
            mdtest_cmd.write_bytes.update(write_bytes)
            mdtest_cmd.read_bytes.update(read_bytes)
            mdtest_cmd.depth.update(depth)
            mdtest_cmd.flags.update(flag)
            mdtest_cmd.num_of_files_dirs.update(num_of_files_dirs)
            mdtest_cmd.dfs_oclass.update(file_dir_oclass[0])
            mdtest_cmd.dfs_dir_oclass.update(file_dir_oclass[1])
            add_containers(self, pool, file_dir_oclass[0], file_dir_oclass[1])
            mdtest_cmd.update_params(
                dfs_pool=pool.identifier, dfs_cont=self.container[-1].identifier)
            log_name = "{}_{}_{}_{}_{}_{}_{}_{}_{}".format(
                job_spec, api, write_bytes, read_bytes, depth,
                file_dir_oclass[0], nodesperjob * ppn, nodesperjob,
                ppn)
            daos_log = os.path.join(
                self.soak_log_dir, self.test_name + "_" + log_name
                + "_`hostname -s`_${JOB_ID}_daos.log")
            env = mdtest_cmd.get_default_env("mpirun", log_file=daos_log)
            env["D_LOG_FILE_APPEND_PID"] = "1"
            sbatch_cmds = [f"module use {self.mpi_module_use}", f"module load {self.mpi_module}"]
            # include dfuse cmdlines
            if api in ["POSIX", "POSIX-LIBPIL4DFS", "POSIX-LIBIOIL"]:
                dfuse, dfuse_start_cmdlist = start_dfuse(
                    self, pool, self.container[-1], name=log_name, job_spec=job_spec)
                sbatch_cmds.extend(dfuse_start_cmdlist)
                mdtest_cmd.test_dir.update(dfuse.mount_dir.value)
                if self.enable_il and api == "POSIX-LIBPIL4DFS":
                    env["LD_PRELOAD"] = os.path.join(
                        self.prefix, 'lib64', 'libpil4dfs.so')
                    env["D_IL_REPORT"] = "1"
                if self.enable_il and api == "POSIX-LIBIOIL":
                    env["LD_PRELOAD"] = os.path.join(self.prefix, 'lib64', 'libioil.so')
                    env["D_IL_REPORT"] = "1"
            mpirun_cmd = Mpirun(mdtest_cmd, mpi_type=self.mpi_module)
            mpirun_cmd.get_params(self)
            mpirun_cmd.assign_processes(nodesperjob * ppn)
            mpirun_cmd.assign_environment(env, True)
            mpirun_cmd.ppn.update(ppn)
            mpirun_cmd.hostlist.update("$HOSTLIST")
            sbatch_cmds.append(str(mpirun_cmd))
            sbatch_cmds.append("status=$?")
            if api in ["POSIX", "POSIX-LIBPIL4DFS", "POSIX-LIBIOIL"]:
                sbatch_cmds.extend(stop_dfuse(dfuse))
            commands.append([sbatch_cmds, log_name])
            self.log.info(f"<<MDTEST {api} cmdlines>>: ")
            for cmd in sbatch_cmds:
                self.log.info(cmd)
    return commands


def create_racer_cmdline(self, job_spec):
    """Create the srun cmdline to run daos_racer.

    Args:
        self (obj): soak obj
        job_spec (str): fio job in yaml to run
    Returns:
        cmd(list): list of cmdlines

    """
    commands = []
    # daos_racer needs its own pool; does not run using jobs pool
    add_pools(self, ["pool_racer"])
    add_containers(self, self.pool[-1], "SX")
    racer_namespace = os.path.join(os.sep, "run", job_spec, "*")
    daos_racer = DaosRacerCommand(
        self.bin, self.hostlist_clients[0])
    daos_racer.namespace = racer_namespace
    daos_racer.get_params(self)
    daos_racer.pool_uuid.update(self.pool[-1].uuid)
    daos_racer.cont_uuid.update(self.container[-1].uuid)
    racer_log = os.path.join(
        self.soak_log_dir,
        self.test_name + "_" + job_spec + "_`hostname -s`_"
        "${JOB_ID}_" + "racer_log")
    daos_racer.env["D_LOG_FILE"] = get_log_file(racer_log)
    log_name = job_spec
    cmds = []
    cmds.append(str(daos_racer.with_exports))
    cmds.append("status=$?")
    # add exit code
    commands.append([cmds, log_name])
    self.log.info("<<DAOS racer cmdlines>>: ")
    for cmd in cmds:
        self.log.info(cmd)
    return commands


def create_fio_cmdline(self, job_spec, pool):
    """Create the FOI command line for job script.

    Args:

        self (obj): soak obj
        job_spec (str): fio job in yaml to run
        pool (obj):   TestPool obj

    Returns:
        cmd(list): list of cmdlines

    """
    # pylint: disable=too-many-nested-blocks

    commands = []
    fio_namespace = os.path.join(os.sep, "run", job_spec, "*")
    fio_soak_namespace = os.path.join(os.sep, "run", job_spec, "soak", "*")
    # test params
    bs_list = self.params.get("blocksize", fio_soak_namespace)
    size_list = self.params.get("size", fio_soak_namespace)
    rw_list = self.params.get("rw", fio_soak_namespace)
    oclass_list = self.params.get("oclass", fio_soak_namespace)
    api_list = self.params.get("api", fio_namespace, default=["POSIX"])
    # Get the parameters for Fio
    fio_cmd = FioCommand()
    fio_cmd.namespace = fio_namespace
    fio_cmd.get_params(self)
    fio_cmd.aux_path.update(self.test_dir, "aux_path")
    for blocksize, size, rw_val, file_dir_oclass, api in product(bs_list,
                                                                 size_list,
                                                                 rw_list,
                                                                 oclass_list,
                                                                 api_list):
        if not self.enable_il and api in ["POSIX-LIBIOIL", "POSIX-LIBPIL4DFS"]:
            continue
        # update fio params
        fio_cmd.update(
            "global", "blocksize", blocksize,
            "fio --name=global --blocksize")
        fio_cmd.update(
            "global", "size", size,
            "fio --name=global --size")
        fio_cmd.update(
            "global", "rw", rw_val,
            "fio --name=global --rw")
        if api == "POSIX-LIBPIL4DFS":
            fio_cmd.update(
                "global", "ioengine", "sync",
                "fio --name=global --ioengine")
        else:
            fio_cmd.update(
                "global", "ioengine", "libaio",
                "fio --name=global --ioengine")
        cmds = []
        # add start dfuse cmds; api is always POSIX
        fio_cmd.api.update("POSIX")
        # Connect to the pool, create container and then start dfuse
        add_containers(self, pool, file_dir_oclass[0], file_dir_oclass[1])
        log_name = "{}_{}_{}_{}_{}_{}".format(
            job_spec, api, blocksize, size, rw_val, file_dir_oclass[0])

        dfuse, cmds = start_dfuse(
            self, pool, self.container[-1], name=log_name, job_spec=job_spec)
        # Update the FIO cmdline
        fio_cmd.update(
            "global", "directory",
            dfuse.mount_dir.value,
            "fio --name=global --directory")
        # add fio cmdline
        cmds.append(f"cd {dfuse.mount_dir.value};")
        if self.enable_il and api == "POSIX-LIBPIL4DFS":
            cmds.append(f"export LD_PRELOAD={os.path.join(self.prefix, 'lib64', 'libpil4dfs.so')}")
            cmds.append("export D_IL_REPORT=1")
        if self.enable_il and api == "POSIX-LIBIOIL":
            cmds.append(f"export LD_PRELOAD={os.path.join(self.prefix, 'lib64', 'libioil.so')}")
            cmds.append("export D_IL_REPORT=1")
        cmds.append(str(fio_cmd))
        cmds.append("status=$?")
        cmds.append("cd -")
        cmds.extend(stop_dfuse(dfuse))
        commands.append([cmds, log_name])
        self.log.info("<<Fio cmdlines>>: ")
        for cmd in cmds:
            self.log.info(cmd)
    return commands


def create_app_cmdline(self, job_spec, pool, ppn, nodesperjob):
    """Create the srun cmdline to run app.

    This method will use a cmdline specified in the yaml file to
    execute a local binary until the rpms are available
    Args:
        self (obj):       soak obj
        job_spec (str):   job in yaml to run
        pool (obj):       TestPool obj
        ppn(int):         number of tasks to run on each node
        nodesperjob(int): number of nodes per job
    Returns:
        cmd(list): list of cmdlines

    """
    commands = []
    app_params = os.path.join(os.sep, "run", job_spec, "*")
    mpi_module = self.params.get("module", app_params, self.mpi_module)
    mpi_module_use = self.params.get("module_use", app_params, self.mpi_module_use)
    api_list = self.params.get("api", app_params, default=["DFS"])
    apps_dir = os.environ["DAOS_TEST_APP_DIR"]
    # Update DAOS_TEST_APP_DIR if used in the cmdline param in yaml
    # ${DAOS_TEST_APP_SRC}                  =>  apps built with el8 and mpi/mpich (default)
    # pylint: disable-next=wrong-spelling-in-comment,fixme
    # ${DAOS_TEST_APP_SRC}/intelmpi         =>  apps built with el8 and intelmpi
    # ${DAOS_TEST_APP_SRC}/suse             =>  apps built with suse and gnu-mpich
    # pylint: disable-next=wrong-spelling-in-comment,fixme
    # ${DAOS_TEST_APP_SRC}/suse/intelmpi    =>  apps built with suse and intelmpi
    if "suse" in detect().name.lower() and os.environ.get("DAOS_TEST_MODE") is None:
        os.environ["DAOS_TEST_APP_DIR"] += os.path.join(os.sep, "suse")
    if "mpi/latest" in mpi_module and os.environ.get("DAOS_TEST_MODE") is None:
        os.environ["DAOS_TEST_APP_DIR"] += os.path.join(os.sep, "intelmpi")
        os.environ["I_MPI_OFI_LIBRARY_INTERNAL"] = "0"
    app_cmd = os.path.expandvars(self.params.get("cmdline", app_params, default=None))
    if app_cmd is None:
        self.log.info(f"<<{job_spec} command line not specified in yaml>>")
        return commands
    oclass_list = self.params.get("oclass", app_params)
    for file_oclass, dir_oclass in oclass_list:
        for api in api_list:
            sbatch_cmds = [f"module use {mpi_module_use}", f"module load {mpi_module}"]
            if not self.enable_il and api in ["POSIX-LIBIOIL", "POSIX-LIBPIL4DFS"]:
                continue
            add_containers(self, pool, file_oclass, dir_oclass)
            log_name = "{}_{}_{}_{}_{}_{}".format(
                job_spec, api, file_oclass, nodesperjob * ppn, nodesperjob, ppn)
            # include dfuse cmdlines
            if api in ["POSIX", "POSIX-LIBIOIL", "POSIX-LIBPIL4DFS"]:
                dfuse, dfuse_start_cmdlist = start_dfuse(
                    self, pool, self.container[-1], name=log_name, job_spec=job_spec)
                sbatch_cmds.extend(dfuse_start_cmdlist)
            mpirun_cmd = Mpirun(app_cmd, False, mpi_module)
            mpirun_cmd.get_params(self)
            env = EnvironmentVariables()
            env["D_LOG_FILE_APPEND_PID"] = "1"
            if "mpich" in mpi_module:
                # Pass pool and container information to the commands
                env["DAOS_UNS_PREFIX"] = format_path(pool, self.container[-1])
            if self.enable_il and api == "POSIX-LIBPIL4DFS":
                env["LD_PRELOAD"] = os.path.join(self.prefix, 'lib64', 'libpil4dfs.so')
                env["D_IL_REPORT"] = "1"
            if self.enable_il and api == "POSIX-LIBIOIL":
                env["LD_PRELOAD"] = os.path.join(self.prefix, 'lib64', 'libioil.so')
                env["D_IL_REPORT"] = "1"
            mpirun_cmd.assign_environment(env, True)
            mpirun_cmd.assign_processes(nodesperjob * ppn)
            mpirun_cmd.ppn.update(ppn)
            mpirun_cmd.hostlist.update("$HOSTLIST")
            if api in ["POSIX", "POSIX-LIBIOIL", "POSIX-LIBPIL4DFS"]:
                mpirun_cmd.working_dir.update(dfuse.mount_dir.value)
            cmdline = str(mpirun_cmd)
            sbatch_cmds.append(str(cmdline))
            sbatch_cmds.append("status=$?")
            if api in ["POSIX", "POSIX-LIBIOIL", "POSIX-LIBPIL4DFS"]:
                sbatch_cmds.extend(stop_dfuse(dfuse))
            commands.append([sbatch_cmds, log_name])
            self.log.info(f"<<{job_spec.upper()} cmdlines>>: ")
            for cmd in sbatch_cmds:
                self.log.info("%s", cmd)
    if mpi_module != self.mpi_module:
        mpirun_cmd = Mpirun(app_cmd, False, self.mpi_module)
        mpirun_cmd.get_params(self)
    os.environ["DAOS_TEST_APP_DIR"] = apps_dir
    return commands


def create_dm_cmdline(self, job_spec, pool, ppn, nodesperjob):
    """Create datamover cmdlines for job script.

    Args:
        self (obj): soak obj
        job_spec (str):   datamover job in yaml to run
        pool (obj):       TestPool obj
        ppn(int):         number of tasks to run on each node
        nodesperjob(int): number of nodes per job
    """
    commands = []
    dm_params = os.path.join(os.sep, "run", job_spec, "*")
    oclass_list = self.params.get("oclass", dm_params)
    for file_oclass, dir_oclass in oclass_list:
        log_name = f"{job_spec}_{file_oclass}_{nodesperjob * ppn}_{nodesperjob}_{ppn}"
        ior_spec = "/".join([job_spec, "ior_write"])
        add_containers(self, pool, file_oclass, dir_oclass)
        cont_1 = self.container[-1]
        dm_commands = create_ior_cmdline(
            self, ior_spec, pool, ppn, nodesperjob, [[file_oclass, dir_oclass]], cont_1)
        sbatch_cmds = dm_commands[0][0]
        add_containers(self, pool, file_oclass, dir_oclass)
        cont_2 = self.container[-1]

        dcp_cmd = DcpCommand(hosts=None, tmp=None)
        dcp_cmd.namespace = os.path.join(os.sep, "run", job_spec, "dcp")
        dcp_cmd.get_params(self)
        dst_file = format_path(pool, cont_2)
        src_file = format_path(pool, cont_1)
        dcp_cmd.set_params(src=src_file, dst=dst_file)
        env_vars = {
            "D_LOG_FILE": os.path.join(self.soak_log_dir, self.test_name + "_"
                                       + log_name + "_`hostname -s`_${JOB_ID}_daos.log"),
            "D_LOG_FILE_APPEND_PID": "1"
        }
        mpirun_cmd = Mpirun(dcp_cmd, mpi_type=self.mpi_module)
        mpirun_cmd.get_params(self)
        mpirun_cmd.assign_processes(nodesperjob * ppn)
        mpirun_cmd.assign_environment(EnvironmentVariables(env_vars), True)
        mpirun_cmd.ppn.update(ppn)
        mpirun_cmd.hostlist.update("$HOSTLIST")
        sbatch_cmds.append(str(mpirun_cmd))
        sbatch_cmds.append("status=$?")

        ior_spec = "/".join([job_spec, "ior_read"])
        dm_commands = create_ior_cmdline(
            self, ior_spec, pool, ppn, nodesperjob, [[file_oclass, dir_oclass]], cont_2)
        sbatch_cmds.extend(dm_commands[0][0])
        self.log.info("<<DATA_MOVER cmdlines>>: ")
        for cmd in sbatch_cmds:
            self.log.info("%s", cmd)
        commands.append([sbatch_cmds, log_name])
    return commands


def build_job_script(self, commands, job, nodesperjob, ppn):
    """Generate a script that will execute a list of commands.

    Args:
        path (str): where to write the script file
        name (str): job name
        output (str): where to put the output (full path)
        nodecount (int): number of compute nodes to execute on
        cmds (list): shell commands that are to be executed
        uniq (str): a unique string to append to the job and log files
        sbatch_params (dict, optional): dictionary containing other less often used parameters to
                sbatch, e.g. mem:100. Defaults to None.

    Raises:
        SoakTestError: if missing require parameters for the job script

    Returns:
        str: the full path of the script

    """
    self.log.info("<<Create Job Script>> at %s", time.ctime())
    script_list = []
    # Additional commands needed in the job script
    prepend_cmds = ["set +e",
                    "echo Job_Start_Time `date \\+\"%Y-%m-%d %T\"`",
                    "daos pool query {} ".format(self.pool[1].identifier),
                    "daos pool query {} ".format(self.pool[0].identifier)]

    append_cmds = ["daos pool query {} ".format(self.pool[1].identifier),
                   "daos pool query {} ".format(self.pool[0].identifier),
                   "echo Job_End_Time `date \\+\"%Y-%m-%d %T\"`"]
    exit_cmd = ["exit $status"]

    for cmd, log_name in commands:
        unique = get_random_string(5, self.used)
        self.used.append(unique)
        if isinstance(cmd, str):
            cmd = [cmd]
        if self.job_scheduler == "slurm":
            job_timeout = self.params.get("job_timeout", "/run/" + job + "/*", 10)
            job_log = os.path.join(
                self.soak_log_dir, self.test_name + "_" + log_name + "_%N_" + "%j_")
            output = job_log + unique
            error = job_log + "ERROR_" + unique
            sbatch_params = {
                "time": str(job_timeout) + ":00",
                "exclude": str(self.slurm_exclude_nodes),
                "error": str(error),
                "export": "ALL",
                "exclusive": None,
                "ntasks": str(nodesperjob * ppn)
            }
            # include the cluster specific params
            sbatch_params.update(self.srun_params)
        else:
            job_log = os.path.join(
                self.soak_log_dir, self.test_name + "_" + log_name + "_RHOST" + "_JOBID_")
            output = job_log + unique
            error = job_log + "ERROR_" + unique

        job_cmds = prepend_cmds + cmd + append_cmds + exit_cmd
        # Write script file to shared dir
        sharedscript_dir = self.sharedsoak_dir + "/pass" + str(self.loop)
        scriptfile = sharedscript_dir + '/jobscript' + "_" + str(unique) + ".sh"
        with open(scriptfile, 'w') as script_file:
            script_file.write("#!/bin/bash\n#\n")
            if self.job_scheduler == "slurm":
                # write the slurm directives in the job script
                script_file.write("#SBATCH --job-name={}\n".format(job))
                script_file.write("#SBATCH --nodes={}\n".format(nodesperjob))
                script_file.write("#SBATCH --distribution=cyclic\n")
                script_file.write("#SBATCH --output={}\n".format(output))
                if sbatch_params:
                    for key, value in list(sbatch_params.items()):
                        if value is not None:
                            if key == "error":
                                value = value
                            script_file.write("#SBATCH --{}={}\n".format(key, value))
                        else:
                            script_file.write("#SBATCH --{}\n".format(key))
                script_file.write("\n")
                script_file.write("if [ -z \"$VIRTUAL_ENV\" ]; then \n")
                script_file.write("    echo \"VIRTUAL_ENV not defined\" \n")
                script_file.write("else \n")
                script_file.write("    source $VIRTUAL_ENV/bin/activate \n")
                script_file.write("fi \n")
                script_file.write("HOSTLIST=`nodeset -e -S \",\" $SLURM_JOB_NODELIST` \n")
                script_file.write("JOB_ID=$SLURM_JOB_ID \n")
                script_file.write("echo \"SLURM NODES: \" $SLURM_JOB_NODELIST \n")
                script_file.write("echo \"NODE COUNT: \" $SLURM_JOB_NUM_NODES \n")
                script_file.write("echo \"JOB ID: \" $JOB_ID \n")
                script_file.write("echo \"HOSTLIST: \" $HOSTLIST \n")
                script_file.write("\n")
            else:
                script_file.write("HOSTLIST=$1 \n")
                script_file.write("JOB_ID=$2 \n")
                script_file.write("JOB_LOG=$3 \n")
                script_file.write("JOB_ERROR_LOG=$4 \n")
                script_file.write("echo \"JOB NODES: \" $HOSTLIST \n")
                script_file.write("echo \"JOB ID: \" $JOB_ID \n")
                script_file.write("if [ -z \"$VIRTUAL_ENV\" ]; then \n")
                script_file.write("    echo \"VIRTUAL_ENV not defined\" \n")
                script_file.write("else \n")
                script_file.write("    source $VIRTUAL_ENV/bin/activate \n")
                script_file.write("fi \n")
                script_file.write("exec 1> $JOB_LOG \n")
                script_file.write("exec 2> $JOB_ERROR_LOG \n")

            for cmd in list(job_cmds):
                script_file.write(cmd + "\n")
            script_file.close()
        os.chmod(scriptfile, stat.S_IXUSR | stat.S_IRUSR)
        script_list.append([scriptfile, output, error])
    return script_list


class SoakTestError(Exception):
    """Soak exception class."""<|MERGE_RESOLUTION|>--- conflicted
+++ resolved
@@ -369,13 +369,8 @@
     """
     rebuild_status = False
     self.log.info("<<Wait for %s rebuild on %s>> at %s", name, pool.identifier, time.ctime())
-<<<<<<< HEAD
-    # TODO - create yaml param to enable/disable rebuild debug logging
-    # self.dmg_command.server_set_logmasks("DEBUG", raise_exception=False)
-=======
     if self.enable_rebuild_logmasks:
         self.dmg_command.server_set_logmasks("DEBUG", raise_exception=False)
->>>>>>> a1b2df28
     try:
         # # Wait for rebuild to start
         # pool.wait_for_rebuild_to_start()
@@ -388,13 +383,9 @@
     except TestFail as error1:
         self.log.error(
             f"<<<FAILED: {name} rebuild failed due to test issue: {error1}", exc_info=error1)
-<<<<<<< HEAD
-    # self.dmg_command.server_set_logmasks(raise_exception=False)
-=======
     finally:
         if self.enable_rebuild_logmasks:
             self.dmg_command.server_set_logmasks(raise_exception=False)
->>>>>>> a1b2df28
     return rebuild_status
 
 
