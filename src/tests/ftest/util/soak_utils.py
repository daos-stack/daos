"""
(C) Copyright 2019-2024 Intel Corporation.

SPDX-License-Identifier: BSD-2-Clause-Patent
"""
# pylint: disable=too-many-lines

import getpass
import os
import random
import re
import stat
import threading
import time
from itertools import count, product

from avocado.core.exceptions import TestFail
from avocado.utils.distro import detect
from ClusterShell.NodeSet import NodeSet
from command_utils import command_as_user
from command_utils_base import EnvironmentVariables
from daos_racer_utils import DaosRacerCommand
from data_mover_utils import DcpCommand, FsCopy
from dfuse_utils import get_dfuse
from dmg_utils import (check_system_query_status, get_storage_query_device_info,
                       get_storage_query_device_uuids)
from duns_utils import format_path
from exception_utils import CommandFailure
from fio_utils import FioCommand
from general_utils import (DaosTestError, check_ping, check_ssh, get_journalctl, get_log_file,
                           get_random_bytes, get_random_string, list_to_str, pcmd, run_command,
                           run_pcmd, wait_for_result)
from ior_utils import IorCommand
from job_manager_utils import Mpirun
from macsio_util import MacsioCommand
from mdtest_utils import MdtestCommand
from oclass_utils import extract_redundancy_factor
from pydaos.raw import DaosApiError, DaosSnapshot
from run_utils import run_local, run_remote
from test_utils_container import add_container

H_LOCK = threading.Lock()
id_counter = count(start=1)


def ddhhmmss_format(seconds):
    """Convert seconds into  #days:HH:MM:SS format.

    Args:
        seconds(int):  number of seconds to convert

    Returns:  str in the format of DD:HH:MM:SS

    """
    seconds = int(seconds)
    if seconds < 86400:
        return time.strftime("%H:%M:%S", time.gmtime(seconds))
    num_days = int(seconds / 86400)
    return "{} {} {}".format(
        num_days, 'Day' if num_days == 1 else 'Days', time.strftime(
            "%H:%M:%S", time.gmtime(seconds % 86400)))


def get_id():
    """Increment a counter to generate job ids

    Returns:
        int : next counter value
    """
    return next(id_counter)


def debug_logging(log, enable_debug_msg, log_msg):
    """Enable debug messages in log file.

    Args:
        log (logger): logger for the messages produced by this method
        enable_debug_msg (boolean): If true, the debug message will be written to log
        log_msg (str): debug message to write to log
    """
    if enable_debug_msg:
        log.debug(log_msg)


def add_pools(self, pool_names, ranks=None):
    """Create a list of pools that the various tests use for storage.

    Args:
        self (obj): soak obj
        pool_names (list): list of pool namespaces from yaml file
                    /run/<test_params>/poollist/*
        ranks (list, optional):  ranks to include in pool. Defaults to None
    """
    params = {}
    target_list = ranks if ranks else None
    for pool_name in pool_names:
        path = "".join(["/run/", pool_name, "/*"])
        properties = self.params.get('properties', path, None)
        # allow yaml pool property to override the scrub default; whether scrubber is enabled or not
        if self.enable_scrubber and "scrub" not in str(properties):
            scrubber_properties = "scrub:timed,scrub_freq:120"
            params['properties'] = (",").join(filter(None, [properties, scrubber_properties]))
        else:
            params['properties'] = properties
        # Create a pool and add it to the overall list of pools
        self.pool.append(self.get_pool(
            namespace=path,
            connect=False,
            target_list=target_list,
            dmg=self.dmg_command,
            **params))

        self.log.info("Valid Pool ID is %s", self.pool[-1].identifier)


def add_containers(self, pool, file_oclass=None, dir_oclass=None, path="/run/container/*"):
    """Create a list of containers that the various jobs use for storage.

    Args:
        pool (TestPool): pool to read/write random data file
        file_oclass (str): file oclass for daos container cmd
        dir oclass (str): directory oclass for daos container cmd
        path (str): namespace for container

    """
    kwargs = {}
    if file_oclass:
        kwargs['file_oclass'] = file_oclass
        properties = self.params.get('properties', path, None)
        redundancy_factor = extract_redundancy_factor(file_oclass)
        rd_fac = f'rd_fac:{str(redundancy_factor)}'
        kwargs['properties'] = (",").join(filter(None, [properties, rd_fac]))
    if dir_oclass:
        kwargs['dir_oclass'] = dir_oclass
    self.container.append(self.get_container(pool, path, **kwargs))


def reserved_file_copy(self, file, pool, container, num_bytes=None, cmd="read"):
    """Move data between a POSIX file and a container.

    Args:
        text_file (str): posix path/file to write random data to
        num_bytes (int): num of bytes to write to file
        pool (TestPool obj): pool to read/write random data file
        container (TestContainer obj): container to read/write random data file
        cmd (str): whether the data is a read
                    (daos->posix) or write(posix -> daos)
    """
    os.makedirs(os.path.dirname(file), exist_ok=True)
    fscopy_cmd = FsCopy(self.get_daos_command(), self.log)
    # writes random data to file and then copy the file to container
    if cmd == "write":
        with open(file, 'w', encoding="utf-8") as src_file:
            src_file.write(str(os.urandom(num_bytes)))
            src_file.close()
        dst_file = format_path(pool, container)
        fscopy_cmd.set_params(src=file, dst=dst_file)
        fscopy_cmd.run()
    # reads file_name from container and writes to file
    elif cmd == "read":
        dst = os.path.split(file)
        dst_name = dst[-1]
        dst_path = dst[0]
        src_file = format_path(pool, container, dst_name)
        fscopy_cmd.set_params(src=src_file, dst=dst_path)
        fscopy_cmd.run()


def write_logfile(data, name, destination):
    """Write data to the local destination file.

    Args:
        self (obj): soak obj
        data (str): data to write to file
        destination (str): local avocado directory
    """
    if not os.path.exists(destination):
        os.makedirs(destination)
    logfile = destination + "/" + str(name)
    with open(logfile, 'w', encoding="utf-8") as log_file:
        # identify what be used to run this script
        if isinstance(data, list):
            text = "\n".join(data)
            log_file.write(text)
        else:
            log_file.write(str(data))


def run_event_check(self, since, until):
    """Run a check on specific events in journalctl.

    Args:
        self (obj): soak obj
        since (str): start time
        until (str): end time
        log (bool):  If true; write the events to a logfile

    Returns list of any matched events found in system log

    """
    # pylint: disable=too-many-nested-blocks

    events_found = []
    detected = 0
    events = self.params.get("events", "/run/*")
    # check events on all server nodes
    hosts = list(set(self.hostlist_servers))
    if events:
        for journalctl_type in ["kernel", "daos_server"]:
            for output in get_journalctl(hosts, since, until, journalctl_type):
                for event in events:
                    lines = output["data"].splitlines()
                    for line in lines:
                        match = re.search(r"{}".format(event), str(line))
                        if match:
                            events_found.append(line)
                            detected += 1
                    self.log.info(
                        "Found %s instances of %s in system log from %s through %s",
                        detected, event, since, until)
    return events_found


def get_journalctl_logs(self, hosts, since, until, journalctl_type):
    """Run the journalctl on daos servers.

    Args:
        self (obj): soak obj
        since (str): start time
        until (str): end time
        journalctl_type (str): the -t param for journalctl
        log (bool):  If true; write the events to a logfile

    Returns:
        list: a list of dictionaries containing the following key/value pairs:
            "hosts": NodeSet containing the hosts with this data
            "data":  data requested for the group of hosts

    """
    results = get_journalctl(hosts, since, until, journalctl_type)
    name = f"journalctl_{journalctl_type}.log"
    destination = self.outputsoak_dir
    for result in results:
        for host in result["hosts"]:
            log_name = name + "-" + str(host)
            self.log.info("Logging output to %s", log_name)
            write_logfile(result["data"], log_name, destination)
    return results


def get_daos_server_logs(self):
    """Gather server logs.

    Args:
        self (obj): soak obj
    """
    daos_dir = os.path.join(self.outputsoak_dir, "daos_server_logs")
    logs_dir = os.path.join(self.test_env.log_dir, "*log*")
    hosts = self.hostlist_servers
    if not os.path.exists(daos_dir):
        os.mkdir(daos_dir)
        command = ["clush", "-w", str(hosts), "-v", "--rcopy", logs_dir, "--dest", daos_dir]
        try:
            run_command(" ".join(command), timeout=600)
        except DaosTestError as error:
            raise SoakTestError(f"<<FAILED: daos logs file from {hosts} not copied>>") from error


def get_job_logs(self):
    """Gather all job logs for the current pass of soak."""

    # gather all the logfiles for this pass and cleanup client nodes
    cmd = f"/usr/bin/rsync -avtr --min-size=1B {self.soak_log_dir} {self.outputsoak_dir}/"
    cmd2 = f"/usr/bin/rm -rf {self.soak_log_dir}"
    if self.enable_remote_logging:
        # Limit fan out to reduce burden on filesystem
        result = run_remote(self.log, self.hostlist_clients, cmd, timeout=600, fanout=64)
        if result.passed:
            result = run_remote(self.log, self.hostlist_clients, cmd2, timeout=600)
        if not result.passed:
            self.log.error("Remote copy failed on %s", str(result.failed_hosts))
        # copy script files from shared dir
        sharedscr_dir = self.sharedsoak_dir + "/pass" + str(self.loop)
        cmd3 = f"/usr/bin/rsync -avtr --min-size=1B {sharedscr_dir} {self.outputsoak_dir}/"
        cmd4 = f"/usr/bin/rm -rf {sharedscr_dir}"
        if not run_local(self.log, cmd3, timeout=600).passed:
            self.log.error("Script file copy failed with %s", cmd3)
        if not run_local(self.log, cmd4, timeout=600).passed:
            self.log.error("Script file copy failed with %s", cmd4)
    # copy the local files; local host not included in hostlist_client
    if not run_local(self.log, cmd, timeout=600).passed:
        self.log.error("Local copy failed: %s", cmd)
    if not run_local(self.log, cmd2, timeout=600).passed:
        self.log.error("Local copy failed: %s", cmd2)


def run_monitor_check(self):
    """Monitor server cpu, memory usage periodically.

    Args:
        self (obj): soak obj

    """
    monitor_cmds = self.params.get("monitor", "/run/*")
    hosts = self.hostlist_servers
    if monitor_cmds:
        for cmd in monitor_cmds:
            pcmd(hosts, cmd, timeout=30)


def run_metrics_check(self, logging=True, prefix=None):
    """Monitor telemetry data.

    Args:
        self (obj): soak obj
        logging (bool): If True; output is logged to file
        prefix (str): add prefix to name; ie initial or final
    """
    enable_telemetry = self.params.get("enable_telemetry", "/run/*")
    engine_count = self.params.get("engines_per_host", "/run/server_config/*", default=1)

    if enable_telemetry:
        for engine in range(engine_count):
            name = "pass" + str(self.loop) + f"_metrics_{engine}.csv"
            if prefix:
                name = prefix + f"_metrics_{engine}.csv"
            destination = self.outputsoak_dir
            daos_metrics = f"{self.sudo_cmd} daos_metrics -S {engine} --csv"
            self.log.info("Running %s", daos_metrics)
            results = run_pcmd(hosts=self.hostlist_servers,
                               command=daos_metrics,
                               verbose=(not logging),
                               timeout=60)
            if logging:
                for result in results:
                    hosts = result["hosts"]
                    log_name = name + "-" + str(hosts)
                    self.log.info("Logging %s output to %s", daos_metrics, log_name)
                    write_logfile(result["stdout"], log_name, destination)


def get_harassers(harasser):
    """Create a valid harasser list from the yaml job harassers.

    Args:
        harasser (str): harasser job from yaml.

    Returns:
        harasserlist (list): Ordered list of harassers to execute
                             per pass of soak

    """
    harasserlist = []
    offline_harasserlist = []
    if "-offline" in harasser:
        offline_harasser = harasser.replace("-offline", "")
        offline_harasserlist.extend(offline_harasser.split("_"))
    else:
        harasserlist.extend(harasser.split("_"))
    return harasserlist, offline_harasserlist


def wait_for_pool_rebuild(self, pool, name):
    """Launch the rebuild process with system.

    Args:
        self (obj): soak obj
        pools (obj): TestPool obj
        name (str): name of soak harasser
    """
    rebuild_status = False
    self.log.info("<<Wait for %s rebuild on %s>> at %s", name, pool.identifier, time.ctime())
    if self.enable_rebuild_logmasks:
        self.dmg_command.server_set_logmasks("DEBUG", raise_exception=False)
    try:
        # # Wait for rebuild to start
        # pool.wait_for_rebuild_to_start()
        # Wait for rebuild to complete
        pool.wait_for_rebuild_to_end()
        rebuild_status = True
    except DaosTestError as error:
        self.log.error(f"<<<FAILED: {name} rebuild timed out: {error}", exc_info=error)
        rebuild_status = False
    except TestFail as error1:
        self.log.error(
            f"<<<FAILED: {name} rebuild failed due to test issue: {error1}", exc_info=error1)
    finally:
        if self.enable_rebuild_logmasks:
            self.dmg_command.server_set_logmasks(raise_exception=False)
    return rebuild_status


def job_cleanup(log, hosts):
    """Cleanup after job is done.

    Args:
        log (logger): logger for the messages produced by this method
        hosts (list): list of node to pass to job script
    """
    current_user = getpass.getuser()
    for job in ["mpirun", "palsd", "dfuse"]:
        cmd = [f"/usr/bin/bash -c 'for pid in $(pgrep -u {current_user} {job})",
               "do kill -HUP $pid",
               "done'"]
        run_remote(
            log, hosts, ";".join(cmd), verbose=False, timeout=600, task_debug=False, stderr=False)
        if job == "dfuse":
            cmd2 = [
                "/usr/bin/bash -c 'for dir in $(find /tmp/soak_dfuse_*/)",
                "do fusermount3 -uz $dir",
                "rm -rf $dir",
                "done'"]
            run_remote(log, hosts, ";".join(cmd2), verbose=False, timeout=600, task_debug=False,
                       stderr=False)


def launch_jobscript(
        log, job_queue, job_id, host_list, env, script, job_log, error_log, timeout, test):
    """Launch the job script on remote node.

    Args:
        log (logger): logger for the messages produced by this method
        job_queue (Queue): job queue to post status of job
        job_id (int): unique job identifier
        host_list (list): list of node to pass to job script
        env (str): environment variables for job script
        script (str): full path to job script
        job_log (str): job std out
        error_log (str): job std error
        timeout (int): job timeout
        test (TestObj): soak test obj
    """

    debug_logging(log, test.enable_debug_msg, f"DBG: JOB {job_id} ENTERED launch_jobscript")
    job_results = []
    node_results = []
    down_nodes = NodeSet()
    state = "UNKNOWN"
    if time.time() >= test.end_time:
        results = {"handle": job_id, "state": "CANCELLED", "host_list": host_list}
        debug_logging(log, test.enable_debug_msg, f"DBG: JOB {job_id} EXITED launch_jobscript")
        job_queue.put(results)
        return
    if isinstance(host_list, str):
        # assume one host in list
        hosts = host_list
        rhost = host_list
    else:
        hosts = ",".join(sorted(host_list))
        rhost = NodeSet(hosts)[0]
    job_log1 = job_log.replace("JOBID", str(job_id))
    error_log1 = error_log.replace("JOBID", str(job_id))
    joblog = job_log1.replace("RHOST", str(rhost))
    errorlog = error_log1.replace("RHOST", str(rhost))
    cmd = ";".join([env, f"{script} {hosts} {job_id} {joblog} {errorlog}"])
    job_results = run_remote(
        log, rhost, cmd, verbose=False, timeout=timeout * 60, task_debug=False, stderr=False)
    if job_results:
        if job_results.timeout:
            state = "TIMEOUT"
        elif job_results.passed:
            state = "COMPLETED"
        elif not job_results.passed:
            state = "FAILED"
        else:
            state = "UNKNOWN"
    # attempt to cleanup any leftover job processes on timeout
    job_cleanup(log, hosts)
    if time.time() >= test.end_time:
        results = {"handle": job_id, "state": "CANCELLED", "host_list": host_list}
        debug_logging(log, test.enable_debug_msg, f"DBG: JOB {job_id} EXITED launch_jobscript")
        job_queue.put(results)
        # give time to update the queue before exiting
        time.sleep(0.5)
        return

    # check if all nodes are available
    cmd = f"ls {test.test_env.log_dir}"
    node_results = run_remote(log, NodeSet(hosts), cmd, verbose=False)
    if node_results.failed_hosts:
        for node in node_results.failed_hosts:
            host_list.remove(node)
            down_nodes.update(node)
            log.info(f"DBG: Node {node} is marked as DOWN in job {job_id}")

    log.info("FINAL STATE: soak job %s completed with : %s at %s", job_id, state, time.ctime())
    results = {"handle": job_id, "state": state, "host_list": host_list, "down_nodes": down_nodes}
    debug_logging(log, test.enable_debug_msg, f"DBG: JOB {job_id} EXITED launch_jobscript")
    job_queue.put(results)
    # give time to update the queue before exiting
    time.sleep(0.5)
    return


def launch_snapshot(self, pool, name):
    """Create a basic snapshot of the reserved pool.

    Args:
        self (obj): soak obj
        pool (obj): TestPool obj
        name (str): harasser
    """
    self.log.info(
        "<<<PASS %s: %s started at %s>>>", self.loop, name, time.ctime())
    status = True
    # Create container
    container = add_container(self, pool, namespace="/run/container_reserved/*")
    container.open()
    obj_cls = self.params.get(
        "object_class", '/run/container_reserved/*')

    # write data to object
    data_pattern = get_random_bytes(500)
    datasize = len(data_pattern) + 1
    dkey = b"dkey"
    akey = b"akey"
    obj = container.container.write_an_obj(
        data_pattern, datasize, dkey, akey, obj_cls=obj_cls)
    obj.close()
    # Take a snapshot of the container
    snapshot = DaosSnapshot(self.context)
    try:
        snapshot.create(container.container.coh)
    except (RuntimeError, TestFail, DaosApiError) as error:
        self.log.error("Snapshot failed", exc_info=error)
        status &= False
    if status:
        self.log.info("Snapshot Created")
        # write more data to object
        data_pattern2 = get_random_bytes(500)
        datasize2 = len(data_pattern2) + 1
        dkey = b"dkey"
        akey = b"akey"
        obj2 = container.container.write_an_obj(
            data_pattern2, datasize2, dkey, akey, obj_cls=obj_cls)
        obj2.close()
        self.log.info("Wrote additional data to container")
        # open the snapshot and read the data
        obj.open()
        snap_handle = snapshot.open(container.container.coh)
        try:
            data_pattern3 = container.container.read_an_obj(
                datasize, dkey, akey, obj, txn=snap_handle.value)
        except (RuntimeError, TestFail, DaosApiError) as error:
            self.log.error(
                "Error when retrieving the snapshot data %s", error)
            status &= False
        if status:
            # Compare the snapshot to the original written data.
            if data_pattern3.value != data_pattern:
                self.log.error("Snapshot data miscompare")
                status &= False
    # Destroy the snapshot
    try:
        snapshot.destroy(container.container.coh)
    except (RuntimeError, TestFail, DaosApiError) as error:
        self.log.error("Failed to destroy snapshot %s", error)
        status &= False
    # cleanup
    container.close()
    container.destroy()
    params = {"name": name, "status": status, "vars": {}}
    with H_LOCK:
        self.harasser_job_done(params)
    self.log.info("<<<PASS %s: %s completed at %s>>>\n", self.loop, name, time.ctime())


def launch_vmd_identify_check(self, name, results, args):
    """Run dmg cmds to blink/check VMD leds.

    Args:
        self (obj): soak obj
        name (str): name of dmg subcommand
        results (queue): multiprocessing queue
        args (queue): multiprocessing queue
    """
    # pylint: disable=too-many-nested-blocks
    status = True
    failing_vmd = []
    dmg = self.get_dmg_command().copy()
    device_info = get_storage_query_device_info(self.dmg_command)
    uuid_list = [device['uuid'] for device in device_info]
    # limit the number of leds to blink to 1024
    if len(uuid_list) > 1024:
        uuids = random.sample(uuid_list, 1024)
    else:
        uuids = uuid_list
    self.log.info("VMD device UUIDs: %s", uuids)
    host_uuids = get_storage_query_device_uuids(self.dmg_command)
    for host, uuid_dict in host_uuids.items():
        uuid_list = sorted(uuid_dict.keys())
        self.log.info("Devices on host %s: %s", host, uuid_list)
        # Now check whether the random uuid belongs to a particular host.
        for uuid in uuids:
            if uuid in uuid_list:
                dmg.hostlist = host
                # Blink led
                dmg.storage_led_identify(ids=uuid, timeout=2)
                # check if led is blinking
                result = dmg.storage_led_check(ids=uuid)
                # determine if leds are blinking as expected
                for value in list(result['response']['host_storage_map'].values()):
                    if value['storage']['smd_info']['devices']:
                        for device in value['storage']['smd_info']['devices']:
                            if device['ctrlr']['led_state'] != "QUICK_BLINK":
                                failing_vmd.append([device['ctrlr']['pci_addr'], value['hosts']])
                                status = False
                            # reset leds to previous state
                            dmg.storage_led_identify(ids=uuid, reset=True)

    params = {"name": name,
              "status": status,
              "vars": {"failing_vmd_devices": failing_vmd}}
    self.harasser_job_done(params)
    results.put(self.harasser_results)
    args.put(self.harasser_args)
    self.log.info("Harasser results: %s", self.harasser_results)
    self.log.info("Harasser args: %s", self.harasser_args)
    self.log.info("<<<PASS %s: %s completed at %s>>>\n", self.loop, name, time.ctime())


def launch_reboot(self, pools, name, results, args):
    """Execute server unexpected reboot.

    Args:
        self (obj): soak obj
        pools (TestPool): list of TestPool obj
        name (str): name of dmg subcommand
        results (queue): multiprocessing queue
        args (queue): multiprocessing queue
    """
    # Harasser is run in two parts REBOOT and then REBOOT_REINTEGRATE
    # REBOOT test steps
    # shutdown random node
    # wait for node to reboot
    # If node rebooted ok wait for rebuild on both pool to complete
    # Update multiprocessing queue with results and args
    # REBOOT_REINTEGRATE test steps
    # if REBOOT completed ok then
    # Issue systemctl restart daos_server
    # Verify that all ranks are joined
    # If all ranks "joined", issue reintegrate for all pool on all ranks and wait for
    #    rebuild to complete
    # Update multiprocessing queue with results and args
    # pylint: disable=too-many-nested-blocks
    status = False
    params = {}
    ranks = None
    reboot_host = None
    ranklist = None
    if name == "REBOOT":
        reboot_host = self.random.choice(self.hostlist_servers)
        ranklist = self.server_managers[0].get_host_ranks(reboot_host)
        ranks = ",".join(str(rank) for rank in ranklist)
        # init the status dictionary
        params = {"name": name,
                  "status": status,
                  "vars": {"host": reboot_host, "ranks": ranklist}}
        self.log.info(
            "<<<PASS %s: %s started on ranks %s at %s >>>\n", self.loop, name, ranks, time.ctime())
        # reboot host in 1 min
        result = run_remote(self.log, reboot_host, command_as_user("shutdown -r +1", "root"))
        if result.passed:
            status = True
        else:
            self.log.error(f"<<<FAILED: {name} - {reboot_host} failed to issue reboot")
            status = False

        if not wait_for_result(self.log, check_ping, 90, 5, True, host=reboot_host,
                               expected_ping=False, cmd_timeout=60, verbose=True):
            self.log.error(f"<<<FAILED: {name} - {reboot_host} failed to reboot")
            status = False

        if status:
            rebuild_status = True
            for pool in pools:
                rebuild_status &= wait_for_pool_rebuild(self, pool, name)
            status = rebuild_status

<<<<<<< HEAD
    elif name == "REBOOT_REINTEGRATE":
        if self.harasser_results["REBOOT"]:
            reboot_host = self.harasser_args["REBOOT"]["host"]
            ranklist = self.harasser_args["REBOOT"]["ranks"]
            ranks = ",".join(str(rank) for rank in ranklist)
            self.log.info("<<<PASS %s: %s started on host %s at %s>>>\n", self.loop, name,
                          reboot_host, time.ctime())
            status = True
            self.dmg_command.system_query()
            # wait for node to complete rebooting
            if not wait_for_result(self.log, check_ping, 60, 5, True, host=reboot_host,
                                   expected_ping=True, cmd_timeout=60, verbose=True):
                self.log.error(f"<<<FAILED: {name} - {reboot_host} failed to reboot")
=======
    elif name == "REBOOT_REINTEGRATE" and self.harasser_results["REBOOT"]:
        reboot_host = self.harasser_args["REBOOT"]["host"]
        ranklist = self.harasser_args["REBOOT"]["ranks"]
        ranks = ",".join(str(rank) for rank in ranklist)
        self.log.info("<<<PASS %s: %s started on host %s at %s>>>\n", self.loop, name, reboot_host,
                      time.ctime())
        status = True
        self.dmg_command.system_query()
        # wait for node to complete rebooting
        if not wait_for_result(self.log, check_ping, 60, 5, True, host=reboot_host,
                               expected_ping=True, cmd_timeout=60, verbose=True):
            self.log.error(f"<<<FAILED: {name} - {reboot_host} failed to reboot")
            status = False
        if not wait_for_result(self.log, check_ssh, 120, 2, True, hosts=reboot_host,
                               cmd_timeout=30, verbose=True):
            self.log.error(f"<<<FAILED: {name} - {reboot_host} failed to reboot")
            status = False
        if status:
            # issue a restart
            self.log.info("<<<PASS %s: Issue systemctl restart daos_server on %s at %s>>>\n",
                          self.loop, name, reboot_host, time.ctime())
            cmd_results = run_remote(
                self.log, reboot_host, command_as_user("systemctl restart daos_server", "root"))
            if cmd_results.passed:
                self.dmg_command.system_query()
                for pool in pools:
                    self.dmg_command.pool_query(pool.identifier)
                # wait server to be started
                try:
                    self.dmg_command.system_start(ranks=ranks)
                except CommandFailure as error:
                    self.log.error("<<<FAILED:dmg system start failed", exc_info=error)
                    status = False
                for pool in pools:
                    self.dmg_command.pool_query(pool.identifier)
                self.dmg_command.system_query()
            else:
                self.log.error("<<<FAILED:systemctl start daos_server failed")
>>>>>>> 30065cb2
                status = False
            if not wait_for_result(self.log, check_ssh, 120, 2, True, hosts=reboot_host,
                                   cmd_timeout=30, verbose=True):
                self.log.error(f"<<<FAILED: {name} - {reboot_host} failed to reboot")
                status = False
            if status:
                # issue a restart
                self.log.info("<<<PASS %s: Issue systemctl restart daos_server on %s at %s>>>\n",
                              self.loop, name, reboot_host, time.ctime())
                cmd_results = run_remote(
                    self.log, reboot_host, "sudo systemctl restart daos_server")
                if cmd_results.passed:
                    self.dmg_command.system_query()
                    for pool in pools:
                        self.dmg_command.pool_query(pool.identifier)
                    # wait server to be started
                    try:
                        self.dmg_command.system_start(ranks=ranks)
                    except CommandFailure as error:
                        self.log.error("<<<FAILED:dmg system start failed", exc_info=error)
                        status = False
                    if status:
                        # Check the servers are in joined state.
                        all_joined = False
                        retry = 0
                        while not all_joined and retry < 10:
                            all_joined = check_system_query_status(
                                self.get_dmg_command().system_query())
                            retry += 1
                        if not all_joined:
                            self.log.error("<<<FAILED: One or more servers failed to join")
                            status = False
                    for pool in pools:
                        self.dmg_command.pool_query(pool.identifier)
                    self.dmg_command.system_query()
                else:
                    self.log.error("<<<FAILED: systemctl start daos_server failed")
                    status = False
            if status:
                # reintegrate ranks
                reintegrate_status = True
                for pool in pools:
                    for rank in ranklist:
                        try:
                            pool.reintegrate(rank)
                            status = True
                        except TestFail as error:
                            self.log.error(
                                f"<<<FAILED: dmg pool {pool.identifier} reintegrate failed on rank"
                                "{rank}", exc_info=error)
                            status = False
                        reintegrate_status &= status
                        if reintegrate_status:
                            reintegrate_status &= wait_for_pool_rebuild(self, pool, name)
                            status = reintegrate_status
                        else:
                            status = False
                        self.dmg_command.system_query()
        else:
            self.log.error("<<<PASS %s: %s failed due to REBOOT failure >>>", self.loop, name)
            status = False

    params = {"name": name,
              "status": status,
              "vars": {"host": reboot_host, "ranks": ranklist}}
    if not status:
        self.log.error("<<< %s failed - check logs for failure data>>>", name)
    self.dmg_command.system_query()
    self.harasser_job_done(params)
    results.put(self.harasser_results)
    args.put(self.harasser_args)
    self.log.info("Harasser results: %s", self.harasser_results)
    self.log.info("Harasser args: %s", self.harasser_args)
    self.log.info("<<<PASS %s: %s completed at %s>>>\n", self.loop, name, time.ctime())


def launch_extend(self, pool, name, results, args):
    """Execute dmg extend ranks.

    Args:
        self (obj): soak obj
        pool (TestPool): TestPool obj
        name (str): name of dmg subcommand
        results (queue): multiprocessing queue
        args (queue): multiprocessing queue
    """
    status = False
    params = {}
    ranks = None

    if self.selected_host:
        ranklist = self.server_managers[0].get_host_ranks(self.selected_host)
        ranks = ",".join(str(rank) for rank in ranklist)
        # init the status dictionary
        params = {"name": name,
                  "status": status,
                  "vars": {"host": self.selected_host, "ranks": ranks}}
        self.log.info(
            "<<<PASS %s: %s started on ranks %s at %s >>>\n", self.loop, name, ranks, time.ctime())
        try:
            pool.extend(ranks)
            status = True
        except TestFail as error:
            self.log.error("<<<FAILED:dmg pool extend failed", exc_info=error)
            status = False
        if status:
            status = wait_for_pool_rebuild(self, pool, name)

    params = {"name": name,
              "status": status,
              "vars": {"host": self.selected_host, "ranks": ranks}}
    if not status:
        self.log.error("<<< %s failed - check logs for failure data>>>", name)
    self.dmg_command.system_query()
    self.harasser_job_done(params)
    results.put(self.harasser_results)
    args.put(self.harasser_args)
    self.log.info("Harasser results: %s", self.harasser_results)
    self.log.info("Harasser args: %s", self.harasser_args)
    self.log.info("<<<PASS %s: %s completed at %s>>>\n", self.loop, name, time.ctime())


def launch_exclude_reintegrate(self, pool, name, results, args):
    """Launch the dmg cmd to exclude a rank in a pool.

    Args:
        self (obj): soak obj
        pool (obj): TestPool obj
        name (str): name of dmg subcommand
        results (queue): multiprocessing queue
        args (queue): multiprocessing queue
    """
    status = False
    params = {}
    rank = None
    tgt_idx = None
    if name == "EXCLUDE":
        targets = self.params.get("targets_exclude", "/run/soak_harassers/*", 8)
        engine_count = self.params.get("engines_per_host", "/run/server_config/*", default=1)
        exclude_servers = (len(self.hostlist_servers) * int(engine_count)) - 1
        # Exclude one rank.
        rank = random.randint(0, exclude_servers)  # nosec

        if targets >= 8:
            tgt_idx = None
        else:
            target_list = random.sample(range(0, 8), targets)
            tgt_idx = ','.join(str(tgt) for tgt in target_list)

        # init the status dictionary
        params = {"name": name,
                  "status": status,
                  "vars": {"rank": rank, "tgt_idx": tgt_idx}}
        self.log.info(
            "<<<PASS %s: %s started on rank %s at %s >>>\n", self.loop, name, rank, time.ctime())
        try:
            pool.exclude(rank, tgt_idx=tgt_idx)
            status = True
        except TestFail as error:
            self.log.error("<<<FAILED:dmg pool exclude failed", exc_info=error)
            status = False
        if status:
            status = wait_for_pool_rebuild(self, pool, name)
    elif name == "REINTEGRATE":
        if self.harasser_results["EXCLUDE"]:
            rank = self.harasser_args["EXCLUDE"]["rank"]
            tgt_idx = self.harasser_args["EXCLUDE"]["tgt_idx"]
            self.log.info(
                "<<<PASS %s: %s started on rank %s at %s>>>\n", self.loop, name, rank, time.ctime())
            try:
                pool.reintegrate(rank, tgt_idx=tgt_idx)
                status = True
            except TestFail as error:
                self.log.error("<<<FAILED:dmg pool reintegrate failed", exc_info=error)
                status = False
            if status:
                status = wait_for_pool_rebuild(self, pool, name)
        else:
            self.log.error("<<<PASS %s: %s failed due to EXCLUDE failure >>>", self.loop, name)
            status = False
    params = {"name": name,
              "status": status,
              "vars": {"rank": rank, "tgt_idx": tgt_idx}}
    if not status:
        self.log.error("<<< %s failed - check logs for failure data>>>", name)
    self.dmg_command.system_query()
    self.harasser_job_done(params)
    results.put(self.harasser_results)
    args.put(self.harasser_args)
    self.log.info("Harasser results: %s", self.harasser_results)
    self.log.info("Harasser args: %s", self.harasser_args)
    self.log.info("<<<PASS %s: %s completed at %s>>>\n", self.loop, name, time.ctime())


def launch_server_stop_start(self, pools, name, results, args):
    """Launch dmg server stop/start.

    Args:
        self (obj): soak obj
        pools (list): list of TestPool obj
        name (str): name of dmg subcommand
        results (queue): multiprocessing queue
        args (queue): multiprocessing queue

    """
    status = True
    params = {}
    rank = None
    drain = self.params.get("enable_drain", "/run/soak_harassers/*", False)
    engine_count = self.params.get("engines_per_host", "/run/server_config/*", default=1)
    if name == "SVR_STOP":
        exclude_servers = (
            len(self.hostlist_servers) * int(engine_count)) - 1
        # Exclude one rank.
        rank = random.randint(0, exclude_servers)  # nosec
        # init the status dictionary
        params = {"name": name,
                  "status": status,
                  "vars": {"rank": rank}}
        self.log.info("<<<PASS %s: %s - stop server: rank %s at %s >>>\n",
                      self.loop, name, rank, time.ctime())
        # drain pools
        drain_status = True
        if drain:
            for pool in pools:
                try:
                    self.dmg_command.server_set_logmasks("DEBUG", raise_exception=False)
                    pool.drain(rank)
                    self.dmg_command.server_set_logmasks(raise_exception=False)
                except TestFail as error:
                    self.log.error(
                        f"<<<FAILED:dmg pool {pool.identifier} drain failed", exc_info=error)
                    status = False
                drain_status &= status
                if drain_status:
                    drain_status &= wait_for_pool_rebuild(self, pool, "DRAIN")
                    status = drain_status
                else:
                    status = False
        if status:
            # Shutdown the server
            try:
                self.dmg_command.system_stop(force=True, ranks=rank)
            except TestFail as error:
                self.log.error("<<<FAILED:dmg system stop failed", exc_info=error)
                status = False
            time.sleep(30)
            if not drain and status:
                rebuild_status = True
                for pool in pools:
                    rebuild_status &= wait_for_pool_rebuild(self, pool, name)
                status = rebuild_status
    elif name == "SVR_START":
        if self.harasser_results["SVR_STOP"]:
            rank = self.harasser_args["SVR_STOP"]["rank"]
            self.log.info(
                "<<<PASS %s: %s started on rank %s at %s>>>\n", self.loop, name, rank, time.ctime())
            try:
                self.dmg_command.system_start(ranks=rank)
                status = True
            except TestFail as error:
                self.log.error("<<<FAILED:dmg system start failed", exc_info=error)
                status = False
        else:
            self.log.error("<<<PASS %s: %s failed due to SVR_STOP failure >>>", self.loop, name)
            status = False
    elif name == "SVR_REINTEGRATE":
        if self.harasser_results["SVR_STOP"]:
            rank = self.harasser_args["SVR_STOP"]["rank"]
            self.log.info(
                "<<<PASS %s: %s started on rank %s at %s>>>\n", self.loop, name, rank, time.ctime())
            try:
                self.dmg_command.system_start(ranks=rank)
                status = True
            except TestFail as error:
                self.log.error("<<<FAILED:dmg system start failed", exc_info=error)
                status = False
            for pool in pools:
                self.dmg_command.pool_query(pool.identifier)
            if status:
                # Wait ~ 30 sec before issuing the reintegrate
                time.sleep(30)
                # reintegrate ranks
                reintegrate_status = True
                for pool in pools:
                    try:
                        pool.reintegrate(rank)
                        status = True
                    except TestFail as error:
                        self.log.error(f"<<<FAILED:dmg pool {pool.identifier} reintegrate failed",
                                       exc_info=error)
                        status = False
                    reintegrate_status &= status
                    if reintegrate_status:
                        reintegrate_status &= wait_for_pool_rebuild(
                            self, pool, name)
                        status = reintegrate_status
                    else:
                        status = False
        else:
            self.log.error("<<<PASS %s: %s failed due to SVR_STOP failure >>>",
                           self.loop, name)
            status = False
    params = {"name": name,
              "status": status,
              "vars": {"rank": rank}}
    if not status:
        self.log.error("<<< %s failed - check logs for failure data>>>", name)
    self.dmg_command.system_query()
    self.harasser_job_done(params)
    results.put(self.harasser_results)
    args.put(self.harasser_args)
    self.log.info("Harasser results: %s", self.harasser_results)
    self.log.info("Harasser args: %s", self.harasser_args)
    self.log.info(
        "<<<PASS %s: %s completed at %s>>>\n", self.loop, name, time.ctime())


def start_dfuse(self, pool, container, name=None, job_spec=None):
    """Create dfuse start command line for slurm.

    Args:
        self (obj): soak obj
        pool (obj): TestPool obj

    Returns dfuse(obj): Dfuse obj
            cmd(list): list of dfuse commands to add to job script
    """
    # Get Dfuse params
    namespace = os.path.join(os.sep, "run", job_spec, "dfuse", "*")
    dfuse = get_dfuse(self, self.hostlist_clients, namespace)
    dfuse.bind_cores = self.params.get("cores", dfuse.namespace, None)
    # update dfuse params; mountpoint for each container
    unique = get_random_string(5, self.used)
    self.used.append(unique)
    mount_dir = dfuse.mount_dir.value + unique
    dfuse.update_params(mount_dir=mount_dir, pool=pool.identifier, cont=container.identifier)
    dfuselog = os.path.join(
        self.soak_log_dir,
        self.test_name + "_" + name + "_`hostname -s`_"
        "" + "${JOB_ID}_" + "daos_dfuse.log")
    dfuse_env = ";".join(
        ["export D_LOG_FILE_APPEND_PID=1",
         "export D_LOG_MASK=ERR",
         f"export D_LOG_FILE={dfuselog}"])
    module_load = ";".join([f"module use {self.mpi_module_use}", f"module load {self.mpi_module}"])

    dfuse_start_cmds = [
        "clush -S -w $HOSTLIST \"mkdir -p {}\"".format(dfuse.mount_dir.value),
        "clush -S -w $HOSTLIST \"cd {};{};{};{}\"".format(
            dfuse.mount_dir.value, dfuse_env, module_load, str(dfuse)),
        "sleep 10",
        "clush -S -w $HOSTLIST \"df -h {}\"".format(dfuse.mount_dir.value),
    ]
    return dfuse, dfuse_start_cmds


def stop_dfuse(dfuse, vol=False):
    """Create dfuse stop command line for slurm.

    Args:
        dfuse (obj): Dfuse obj
        vol:(bool): cmd is ior hdf5 with vol connector

    Returns cmd(list):    list of cmds to pass to slurm script
    """
    dfuse_stop_cmds = []
    if vol:
        dfuse_stop_cmds.extend([
            "for file in $(ls {0}) ; "
            "do daos container destroy --path={0}/\"$file\" ; done".format(
                dfuse.mount_dir.value)])

    dfuse_stop_cmds.extend([
        f'clush -S -w $HOSTLIST "fusermount3 -uz {dfuse.mount_dir.value}"',
        f'clush -S -w $HOSTLIST "rm -rf {dfuse.mount_dir.value}"'])
    return dfuse_stop_cmds


def cleanup_dfuse(self):
    """Cleanup and remove any dfuse mount points.

    Args:
        self (obj): soak obj

    """
    cmd = [
        "/usr/bin/bash -c 'for pid in $(pgrep dfuse)",
        "do kill $pid",
        "done'"]
    cmd2 = [
        "/usr/bin/bash -c 'for dir in $(find /tmp/soak_dfuse_*/)",
        "do fusermount3 -uz $dir",
        "rm -rf $dir",
        "done'"]
    result = run_remote(self.log, self.hostlist_clients, ";".join(cmd), timeout=600)
    if not result.passed:
        self.log.info("Dfuse processes not stopped Error")
    result = run_remote(self.log, self.hostlist_clients, ";".join(cmd2), timeout=600)
    if not result.passed:
        self.log.info("Dfuse mount points not deleted Error")


def create_ior_cmdline(self, job_spec, pool, ppn, nodesperjob, oclass_list=None, cont=None):
    """Create an IOR cmdline to run in slurm batch.

    Args:

        self (obj): soak obj
        job_spec (str):   ior job in yaml to run
        pool (obj):       TestPool obj
        ppn(int):         number of tasks to run on each node
        nodesperjob(int): number of nodes per job
        oclass(list):     list of file_oclass and dir_oclass params
        cont (obj)        TestContainer obj

    Returns:
        cmd: cmdline string

    """
    commands = []
    vol = False
    ior_params = os.path.join(os.sep, "run", job_spec, "*")
    ior_timeout = self.params.get("job_timeout", ior_params, 10)
    # IOR job specs with a list of parameters; update each value
    api_list = self.params.get("api", ior_params)
    tsize_list = self.params.get("transfer_size", ior_params)
    bsize_list = self.params.get("block_size", ior_params)
    if not oclass_list:
        oclass_list = self.params.get("dfs_oclass", ior_params)
    plugin_path = self.params.get("plugin_path", "/run/hdf5_vol/")
    # update IOR cmdline for each additional IOR obj
    for api in api_list:
        if not self.enable_il and api in ["POSIX-LIBIOIL", "POSIX-LIBPIL4DFS"]:
            continue
        if api in ["HDF5-VOL", "HDF5", "POSIX"] and ppn > 16:
            continue
        for b_size, t_size, file_dir_oclass in product(bsize_list,
                                                       tsize_list,
                                                       oclass_list):
            ior_cmd = IorCommand(self.test_env.log_dir)
            ior_cmd.namespace = ior_params
            ior_cmd.get_params(self)
            ior_cmd.max_duration.update(ior_timeout)
            if api == "HDF5-VOL":
                ior_cmd.api.update("HDF5")
            elif api in ["POSIX", "POSIX-LIBPIL4DFS", "POSIX-LIBIOIL"]:
                ior_cmd.api.update("POSIX")
            else:
                ior_cmd.api.update(api)
            ior_cmd.block_size.update(b_size)
            ior_cmd.transfer_size.update(t_size)
            if api in ["HDF5-VOL", "POSIX", "POSIX-LIBPIL4DFS", "POSIX-LIBIOIL"]:
                ior_cmd.dfs_oclass.update(None)
                ior_cmd.dfs_dir_oclass.update(None)
            else:
                ior_cmd.dfs_oclass.update(file_dir_oclass[0])
                ior_cmd.dfs_dir_oclass.update(file_dir_oclass[1])
            if ior_cmd.api.value == "DFS":
                ior_cmd.test_file.update(os.path.join("/", "testfile"))
            if not cont:
                add_containers(self, pool, file_dir_oclass[0], file_dir_oclass[1])
                container = self.container[-1]
            else:
                container = cont
            ior_cmd.set_daos_params(pool, container.identifier)
            log_name = "{}_{}_{}_{}_{}_{}_{}_{}".format(
                job_spec.replace("/", "_"), api, b_size, t_size,
                file_dir_oclass[0], nodesperjob * ppn, nodesperjob, ppn)
            daos_log = os.path.join(
                self.soak_log_dir, self.test_name + "_" + log_name
                + "_`hostname -s`_${JOB_ID}_daos.log")
            env = ior_cmd.get_default_env("mpirun", log_file=daos_log)
            env["D_LOG_FILE_APPEND_PID"] = "1"
            sbatch_cmds = [f"module use {self.mpi_module_use}", f"module load {self.mpi_module}"]
            # include dfuse cmdlines
            if api in ["HDF5-VOL", "POSIX", "POSIX-LIBPIL4DFS", "POSIX-LIBIOIL"]:
                dfuse, dfuse_start_cmdlist = start_dfuse(
                    self, pool, container, name=log_name, job_spec=job_spec)
                sbatch_cmds.extend(dfuse_start_cmdlist)
                ior_cmd.test_file.update(
                    os.path.join(dfuse.mount_dir.value, "testfile"))
            mpirun_cmd = Mpirun(ior_cmd, mpi_type=self.mpi_module)
            mpirun_cmd.get_params(self)
            if api == "POSIX-LIBPIL4DFS":
                env["LD_PRELOAD"] = os.path.join(self.prefix, 'lib64', 'libpil4dfs.so')
            if api == "POSIX-LIBIOIL":
                env["LD_PRELOAD"] = os.path.join(self.prefix, 'lib64', 'libioil.so')
            # add envs if api is HDF5-VOL
            if api == "HDF5-VOL":
                vol = True
                cont_props = container.properties.value
                env["HDF5_DAOS_FILE_PROP"] = '"' + cont_props.replace(",", ";") + '"'
                env["HDF5_DAOS_OBJ_CLASS"] = file_dir_oclass[0]
                env["HDF5_VOL_CONNECTOR"] = "daos"
                env["HDF5_PLUGIN_PATH"] = str(plugin_path)
            mpirun_cmd.assign_processes(nodesperjob * ppn)
            mpirun_cmd.assign_environment(env, True)
            mpirun_cmd.ppn.update(ppn)
            mpirun_cmd.hostlist.update("$HOSTLIST")
            sbatch_cmds.append(str(mpirun_cmd))
            sbatch_cmds.append("status=$?")
            if api in ["HDF5-VOL", "POSIX", "POSIX-LIBPIL4DFS", "POSIX-LIBIOIL"]:
                sbatch_cmds.extend(stop_dfuse(dfuse, vol))
            commands.append([sbatch_cmds, log_name])
            self.log.info(f"<<IOR {api} cmdlines>>: ")
            for cmd in sbatch_cmds:
                self.log.info(cmd)
    return commands


def create_macsio_cmdline(self, job_spec, pool, ppn, nodesperjob):
    """Create an MACsio cmdline to run in slurm batch.

    Args:

        self (obj): soak obj
        job_spec (str):   macsio job in yaml to run
        pool (obj):       TestPool obj
        ppn(int):         number of tasks to run on each node
        nodesperjob(int): number of nodes per job

    Returns:
        cmd: cmdline string

    """
    commands = []
    macsio_params = os.path.join(os.sep, "run", job_spec, "*")
    oclass_list = self.params.get("oclass", macsio_params)
    api_list = self.params.get("api", macsio_params)
    plugin_path = self.params.get("plugin_path", "/run/hdf5_vol/")
    # update macsio cmdline for each additional MACsio obj
    for api in api_list:
        for file_oclass, dir_oclass in oclass_list:
            add_containers(self, pool, file_oclass, dir_oclass)
            macsio = MacsioCommand()
            macsio.namespace = macsio_params
            macsio.daos_pool = pool.identifier
            macsio.daos_svcl = list_to_str(pool.svc_ranks)
            macsio.daos_cont = self.container[-1].identifier
            macsio.get_params(self)
            log_name = "{}_{}_{}_{}_{}_{}".format(
                job_spec, api, file_oclass, nodesperjob * ppn, nodesperjob, ppn)
            daos_log = os.path.join(
                self.soak_log_dir, self.test_name
                + "_" + log_name + "_`hostname -s`_${JOB_ID}_daos.log")
            macsio_log = os.path.join(
                self.soak_log_dir, self.test_name
                + "_" + log_name + "_`hostname -s`_${JOB_ID}_macsio-log.log")
            macsio_timing_log = os.path.join(
                self.soak_log_dir, self.test_name
                + "_" + log_name + "_`hostname -s`_${JOB_ID}_macsio-timing.log")
            macsio.log_file_name.update(macsio_log)
            macsio.timings_file_name.update(macsio_timing_log)
            env = macsio.env.copy()
            env["D_LOG_FILE"] = get_log_file(daos_log or f"{macsio.command}_daos.log")
            env["D_LOG_FILE_APPEND_PID"] = "1"
            env["DAOS_UNS_PREFIX"] = format_path(macsio.daos_pool, macsio.daos_cont)
            sbatch_cmds = [f"module use {self.mpi_module_use}", f"module load {self.mpi_module}"]
            mpirun_cmd = Mpirun(macsio, mpi_type=self.mpi_module)
            mpirun_cmd.get_params(self)
            mpirun_cmd.assign_processes(nodesperjob * ppn)
            if api in ["HDF5-VOL"]:
                # include dfuse cmdlines
                dfuse, dfuse_start_cmdlist = start_dfuse(
                    self, pool, self.container[-1], name=log_name, job_spec=job_spec)
                sbatch_cmds.extend(dfuse_start_cmdlist)
                # add envs for HDF5-VOL
                env["HDF5_VOL_CONNECTOR"] = "daos"
                env["HDF5_PLUGIN_PATH"] = str(plugin_path)
                mpirun_cmd.working_dir.update(dfuse.mount_dir.value)
            mpirun_cmd.assign_environment(env, True)
            mpirun_cmd.ppn.update(ppn)
            mpirun_cmd.hostlist.update("$HOSTLIST")
            sbatch_cmds.append(str(mpirun_cmd))
            sbatch_cmds.append("status=$?")
            if api in ["HDF5-VOL"]:
                sbatch_cmds.extend(stop_dfuse(dfuse, vol=True))
            commands.append([sbatch_cmds, log_name])
            self.log.info("<<MACSio cmdlines>>: ")
            for cmd in sbatch_cmds:
                self.log.info(cmd)
    return commands


def create_mdtest_cmdline(self, job_spec, pool, ppn, nodesperjob):
    """Create an MDTEST cmdline to run in slurm batch.

    Args:

        self (obj): soak obj
        job_spec (str):   mdtest job in yaml to run
        pool (obj):       TestPool obj
        ppn(int):         number of tasks to run on each node
        nodesperjob(int): number of nodes per job

    Returns:
        cmd: cmdline string

    """
    commands = []
    mdtest_params = os.path.join(os.sep, "run", job_spec, "*")
    # mdtest job specs with a list of parameters; update each value
    api_list = self.params.get("api", mdtest_params)
    write_bytes_list = self.params.get("write_bytes", mdtest_params)
    read_bytes_list = self.params.get("read_bytes", mdtest_params)
    depth_list = self.params.get("depth", mdtest_params)
    flag = self.params.get("flags", mdtest_params)
    oclass_list = self.params.get("dfs_oclass", mdtest_params)
    num_of_files_dirs = self.params.get(
        "num_of_files_dirs", mdtest_params)
    # update mdtest cmdline for each additional mdtest obj
    for api in api_list:
        if api in ["POSIX", "POSIX-LIBPIL4DFS", "POSIX-LIBIOIL"] and ppn > 16:
            continue
        if not self.enable_il and api in ["POSIX-LIBIOIL", "POSIX-LIBPIL4DFS"]:
            continue
        for write_bytes, read_bytes, depth, file_dir_oclass in product(write_bytes_list,
                                                                       read_bytes_list,
                                                                       depth_list,
                                                                       oclass_list):
            # Get the parameters for Mdtest
            mdtest_cmd = MdtestCommand(self.test_env.log_dir)
            mdtest_cmd.namespace = mdtest_params
            mdtest_cmd.get_params(self)
            if api in ["POSIX", "POSIX-LIBPIL4DFS", "POSIX-LIBIOIL"]:
                mdtest_cmd.api.update("POSIX")
            else:
                mdtest_cmd.api.update(api)
            mdtest_cmd.write_bytes.update(write_bytes)
            mdtest_cmd.read_bytes.update(read_bytes)
            mdtest_cmd.depth.update(depth)
            mdtest_cmd.flags.update(flag)
            mdtest_cmd.num_of_files_dirs.update(num_of_files_dirs)
            mdtest_cmd.dfs_oclass.update(file_dir_oclass[0])
            mdtest_cmd.dfs_dir_oclass.update(file_dir_oclass[1])
            add_containers(self, pool, file_dir_oclass[0], file_dir_oclass[1])
            mdtest_cmd.update_params(
                dfs_pool=pool.identifier, dfs_cont=self.container[-1].identifier)
            log_name = "{}_{}_{}_{}_{}_{}_{}_{}_{}".format(
                job_spec, api, write_bytes, read_bytes, depth,
                file_dir_oclass[0], nodesperjob * ppn, nodesperjob,
                ppn)
            daos_log = os.path.join(
                self.soak_log_dir, self.test_name + "_" + log_name
                + "_`hostname -s`_${JOB_ID}_daos.log")
            env = mdtest_cmd.get_default_env("mpirun", log_file=daos_log)
            env["D_LOG_FILE_APPEND_PID"] = "1"
            sbatch_cmds = [f"module use {self.mpi_module_use}", f"module load {self.mpi_module}"]
            # include dfuse cmdlines
            if api in ["POSIX", "POSIX-LIBPIL4DFS", "POSIX-LIBIOIL"]:
                dfuse, dfuse_start_cmdlist = start_dfuse(
                    self, pool, self.container[-1], name=log_name, job_spec=job_spec)
                sbatch_cmds.extend(dfuse_start_cmdlist)
                mdtest_cmd.test_dir.update(dfuse.mount_dir.value)
                if self.enable_il and api == "POSIX-LIBPIL4DFS":
                    env["LD_PRELOAD"] = os.path.join(
                        self.prefix, 'lib64', 'libpil4dfs.so')
                if self.enable_il and api == "POSIX-LIBIOIL":
                    env["LD_PRELOAD"] = os.path.join(self.prefix, 'lib64', 'libioil.so')
            mpirun_cmd = Mpirun(mdtest_cmd, mpi_type=self.mpi_module)
            mpirun_cmd.get_params(self)
            mpirun_cmd.assign_processes(nodesperjob * ppn)
            mpirun_cmd.assign_environment(env, True)
            mpirun_cmd.ppn.update(ppn)
            mpirun_cmd.hostlist.update("$HOSTLIST")
            sbatch_cmds.append(str(mpirun_cmd))
            sbatch_cmds.append("status=$?")
            if api in ["POSIX", "POSIX-LIBPIL4DFS", "POSIX-LIBIOIL"]:
                sbatch_cmds.extend(stop_dfuse(dfuse))
            commands.append([sbatch_cmds, log_name])
            self.log.info(f"<<MDTEST {api} cmdlines>>: ")
            for cmd in sbatch_cmds:
                self.log.info(cmd)
    return commands


def create_racer_cmdline(self, job_spec):
    """Create the srun cmdline to run daos_racer.

    Args:
        self (obj): soak obj
        job_spec (str): fio job in yaml to run
    Returns:
        cmd(list): list of cmdlines

    """
    commands = []
    # daos_racer needs its own pool; does not run using jobs pool
    add_pools(self, ["pool_racer"])
    add_containers(self, self.pool[-1], "SX")
    racer_namespace = os.path.join(os.sep, "run", job_spec, "*")
    daos_racer = DaosRacerCommand(
        self.bin, self.hostlist_clients[0])
    daos_racer.namespace = racer_namespace
    daos_racer.get_params(self)
    daos_racer.pool_uuid.update(self.pool[-1].uuid)
    daos_racer.cont_uuid.update(self.container[-1].uuid)
    racer_log = os.path.join(
        self.soak_log_dir,
        self.test_name + "_" + job_spec + "_`hostname -s`_"
        "${JOB_ID}_" + "racer_log")
    daos_racer.env["D_LOG_FILE"] = get_log_file(racer_log)
    log_name = job_spec
    cmds = []
    cmds.append(str(daos_racer.with_exports))
    cmds.append("status=$?")
    # add exit code
    commands.append([cmds, log_name])
    self.log.info("<<DAOS racer cmdlines>>: ")
    for cmd in cmds:
        self.log.info(cmd)
    return commands


def create_fio_cmdline(self, job_spec, pool):
    """Create the FOI command line for job script.

    Args:

        self (obj): soak obj
        job_spec (str): fio job in yaml to run
        pool (obj):   TestPool obj

    Returns:
        cmd(list): list of cmdlines

    """
    # pylint: disable=too-many-nested-blocks

    commands = []
    fio_namespace = os.path.join(os.sep, "run", job_spec, "*")
    fio_soak_namespace = os.path.join(os.sep, "run", job_spec, "soak", "*")
    # test params
    bs_list = self.params.get("blocksize", fio_soak_namespace)
    size_list = self.params.get("size", fio_soak_namespace)
    rw_list = self.params.get("rw", fio_soak_namespace)
    oclass_list = self.params.get("oclass", fio_soak_namespace)
    api_list = self.params.get("api", fio_namespace, default=["POSIX"])
    # Get the parameters for Fio
    fio_cmd = FioCommand()
    fio_cmd.namespace = fio_namespace
    fio_cmd.get_params(self)
    fio_cmd.aux_path.update(self.test_dir, "aux_path")
    for blocksize, size, rw_val, file_dir_oclass, api in product(bs_list,
                                                                 size_list,
                                                                 rw_list,
                                                                 oclass_list,
                                                                 api_list):
        if not self.enable_il and api in ["POSIX-LIBIOIL", "POSIX-LIBPIL4DFS"]:
            continue
        # update fio params
        fio_cmd.update(
            "global", "blocksize", blocksize,
            "fio --name=global --blocksize")
        fio_cmd.update(
            "global", "size", size,
            "fio --name=global --size")
        fio_cmd.update(
            "global", "rw", rw_val,
            "fio --name=global --rw")
        if api == "POSIX-LIBPIL4DFS":
            fio_cmd.update(
                "global", "ioengine", "sync",
                "fio --name=global --ioengine")
        else:
            fio_cmd.update(
                "global", "ioengine", "libaio",
                "fio --name=global --ioengine")
        cmds = []
        # add start dfuse cmds; api is always POSIX
        fio_cmd.api.update("POSIX")
        # Connect to the pool, create container and then start dfuse
        add_containers(self, pool, file_dir_oclass[0], file_dir_oclass[1])
        log_name = "{}_{}_{}_{}_{}_{}".format(
            job_spec, api, blocksize, size, rw_val, file_dir_oclass[0])

        dfuse, cmds = start_dfuse(
            self, pool, self.container[-1], name=log_name, job_spec=job_spec)
        # Update the FIO cmdline
        fio_cmd.update(
            "global", "directory",
            dfuse.mount_dir.value,
            "fio --name=global --directory")
        # add fio cmdline
        cmds.append(f"cd {dfuse.mount_dir.value};")
        if self.enable_il and api == "POSIX-LIBPIL4DFS":
            cmds.append(f"export LD_PRELOAD={os.path.join(self.prefix, 'lib64', 'libpil4dfs.so')}")
        if self.enable_il and api == "POSIX-LIBIOIL":
            cmds.append(f"export LD_PRELOAD={os.path.join(self.prefix, 'lib64', 'libioil.so')}")
        cmds.append(str(fio_cmd))
        cmds.append("status=$?")
        cmds.append("cd -")
        cmds.extend(stop_dfuse(dfuse))
        commands.append([cmds, log_name])
        self.log.info("<<Fio cmdlines>>: ")
        for cmd in cmds:
            self.log.info(cmd)
    return commands


def create_app_cmdline(self, job_spec, pool, ppn, nodesperjob):
    """Create the srun cmdline to run app.

    This method will use a cmdline specified in the yaml file to
    execute a local binary until the rpms are available
    Args:
        self (obj):       soak obj
        job_spec (str):   job in yaml to run
        pool (obj):       TestPool obj
        ppn(int):         number of tasks to run on each node
        nodesperjob(int): number of nodes per job
    Returns:
        cmd(list): list of cmdlines

    """
    commands = []
    app_params = os.path.join(os.sep, "run", job_spec, "*")
    mpi_module = self.params.get("module", app_params, self.mpi_module)
    mpi_module_use = self.params.get("module_use", app_params, self.mpi_module_use)
    api_list = self.params.get("api", app_params, default=["DFS"])
    apps_dir = os.environ["DAOS_TEST_APP_DIR"]
    # Update DAOS_TEST_APP_DIR if used in the cmdline param in yaml
    # ${DAOS_TEST_APP_SRC}                  =>  apps built with el8 and mpi/mpich (default)
    # pylint: disable-next=wrong-spelling-in-comment,fixme
    # ${DAOS_TEST_APP_SRC}/intelmpi         =>  apps built with el8 and intelmpi
    # ${DAOS_TEST_APP_SRC}/suse             =>  apps built with suse and gnu-mpich
    # pylint: disable-next=wrong-spelling-in-comment,fixme
    # ${DAOS_TEST_APP_SRC}/suse/intelmpi    =>  apps built with suse and intelmpi
    if "suse" in detect().name.lower() and os.environ.get("DAOS_TEST_MODE") is None:
        os.environ["DAOS_TEST_APP_DIR"] += os.path.join(os.sep, "suse")
    if "mpi/latest" in mpi_module and os.environ.get("DAOS_TEST_MODE") is None:
        os.environ["DAOS_TEST_APP_DIR"] += os.path.join(os.sep, "intelmpi")
        os.environ["I_MPI_OFI_LIBRARY_INTERNAL"] = "0"
    app_cmd = os.path.expandvars(self.params.get("cmdline", app_params, default=None))
    if app_cmd is None:
        self.log.info(f"<<{job_spec} command line not specified in yaml>>")
        return commands
    oclass_list = self.params.get("oclass", app_params)
    for file_oclass, dir_oclass in oclass_list:
        for api in api_list:
            sbatch_cmds = [f"module use {mpi_module_use}", f"module load {mpi_module}"]
            if not self.enable_il and api in ["POSIX-LIBIOIL", "POSIX-LIBPIL4DFS"]:
                continue
            add_containers(self, pool, file_oclass, dir_oclass)
            log_name = "{}_{}_{}_{}_{}_{}".format(
                job_spec, api, file_oclass, nodesperjob * ppn, nodesperjob, ppn)
            # include dfuse cmdlines
            if api in ["POSIX", "POSIX-LIBIOIL", "POSIX-LIBPIL4DFS"]:
                dfuse, dfuse_start_cmdlist = start_dfuse(
                    self, pool, self.container[-1], name=log_name, job_spec=job_spec)
                sbatch_cmds.extend(dfuse_start_cmdlist)
            mpirun_cmd = Mpirun(app_cmd, False, mpi_module)
            mpirun_cmd.get_params(self)
            env = EnvironmentVariables()
            env["D_LOG_FILE_APPEND_PID"] = "1"
            if "mpich" in mpi_module:
                # Pass pool and container information to the commands
                env["DAOS_UNS_PREFIX"] = format_path(pool, self.container[-1])
            if self.enable_il and api == "POSIX-LIBPIL4DFS":
                env["LD_PRELOAD"] = os.path.join(self.prefix, 'lib64', 'libpil4dfs.so')
            if self.enable_il and api == "POSIX-LIBIOIL":
                env["LD_PRELOAD"] = os.path.join(self.prefix, 'lib64', 'libioil.so')
            mpirun_cmd.assign_environment(env, True)
            mpirun_cmd.assign_processes(nodesperjob * ppn)
            mpirun_cmd.ppn.update(ppn)
            mpirun_cmd.hostlist.update("$HOSTLIST")
            if api in ["POSIX", "POSIX-LIBIOIL", "POSIX-LIBPIL4DFS"]:
                mpirun_cmd.working_dir.update(dfuse.mount_dir.value)
            cmdline = str(mpirun_cmd)
            sbatch_cmds.append(str(cmdline))
            sbatch_cmds.append("status=$?")
            if api in ["POSIX", "POSIX-LIBIOIL", "POSIX-LIBPIL4DFS"]:
                sbatch_cmds.extend(stop_dfuse(dfuse))
            commands.append([sbatch_cmds, log_name])
            self.log.info(f"<<{job_spec.upper()} cmdlines>>: ")
            for cmd in sbatch_cmds:
                self.log.info("%s", cmd)
    if mpi_module != self.mpi_module:
        mpirun_cmd = Mpirun(app_cmd, False, self.mpi_module)
        mpirun_cmd.get_params(self)
    os.environ["DAOS_TEST_APP_DIR"] = apps_dir
    return commands


def create_dm_cmdline(self, job_spec, pool, ppn, nodesperjob):
    """Create datamover cmdlines for job script.

    Args:
        self (obj): soak obj
        job_spec (str):   datamover job in yaml to run
        pool (obj):       TestPool obj
        ppn(int):         number of tasks to run on each node
        nodesperjob(int): number of nodes per job
    """
    commands = []
    dm_params = os.path.join(os.sep, "run", job_spec, "*")
    oclass_list = self.params.get("oclass", dm_params)
    for file_oclass, dir_oclass in oclass_list:
        log_name = f"{job_spec}_{file_oclass}_{nodesperjob * ppn}_{nodesperjob}_{ppn}"
        ior_spec = "/".join([job_spec, "ior_write"])
        add_containers(self, pool, file_oclass, dir_oclass)
        cont_1 = self.container[-1]
        dm_commands = create_ior_cmdline(
            self, ior_spec, pool, ppn, nodesperjob, [[file_oclass, dir_oclass]], cont_1)
        sbatch_cmds = dm_commands[0][0]
        add_containers(self, pool, file_oclass, dir_oclass)
        cont_2 = self.container[-1]

        dcp_cmd = DcpCommand(hosts=None, tmp=None)
        dcp_cmd.namespace = os.path.join(os.sep, "run", job_spec, "dcp")
        dcp_cmd.get_params(self)
        dst_file = format_path(pool, cont_2)
        src_file = format_path(pool, cont_1)
        dcp_cmd.set_params(src=src_file, dst=dst_file)
        env_vars = {
            "D_LOG_FILE": os.path.join(self.soak_log_dir, self.test_name + "_"
                                       + log_name + "_`hostname -s`_${JOB_ID}_daos.log"),
            "D_LOG_FILE_APPEND_PID": "1"
        }
        mpirun_cmd = Mpirun(dcp_cmd, mpi_type=self.mpi_module)
        mpirun_cmd.get_params(self)
        mpirun_cmd.assign_processes(nodesperjob * ppn)
        mpirun_cmd.assign_environment(EnvironmentVariables(env_vars), True)
        mpirun_cmd.ppn.update(ppn)
        mpirun_cmd.hostlist.update("$HOSTLIST")
        sbatch_cmds.append(str(mpirun_cmd))
        sbatch_cmds.append("status=$?")

        ior_spec = "/".join([job_spec, "ior_read"])
        dm_commands = create_ior_cmdline(
            self, ior_spec, pool, ppn, nodesperjob, [[file_oclass, dir_oclass]], cont_2)
        sbatch_cmds.extend(dm_commands[0][0])
        self.log.info("<<DATA_MOVER cmdlines>>: ")
        for cmd in sbatch_cmds:
            self.log.info("%s", cmd)
        commands.append([sbatch_cmds, log_name])
    return commands


def build_job_script(self, commands, job, nodesperjob, ppn):
    """Generate a script that will execute a list of commands.

    Args:
        path (str): where to write the script file
        name (str): job name
        output (str): where to put the output (full path)
        nodecount (int): number of compute nodes to execute on
        cmds (list): shell commands that are to be executed
        uniq (str): a unique string to append to the job and log files
        sbatch_params (dict, optional): dictionary containing other less often used parameters to
                sbatch, e.g. mem:100. Defaults to None.

    Raises:
        SoakTestError: if missing require parameters for the job script

    Returns:
        str: the full path of the script

    """
    self.log.info("<<Create Job Script>> at %s", time.ctime())
    script_list = []
    # Additional commands needed in the job script
    prepend_cmds = ["set +e",
                    "echo Job_Start_Time `date \\+\"%Y-%m-%d %T\"`",
                    "daos pool query {} ".format(self.pool[1].identifier),
                    "daos pool query {} ".format(self.pool[0].identifier)]

    append_cmds = ["daos pool query {} ".format(self.pool[1].identifier),
                   "daos pool query {} ".format(self.pool[0].identifier),
                   "echo Job_End_Time `date \\+\"%Y-%m-%d %T\"`"]
    exit_cmd = ["exit $status"]

    for cmd, log_name in commands:
        unique = get_random_string(5, self.used)
        self.used.append(unique)
        if isinstance(cmd, str):
            cmd = [cmd]
        if self.job_scheduler == "slurm":
            job_timeout = self.params.get("job_timeout", "/run/" + job + "/*", 10)
            job_log = os.path.join(
                self.soak_log_dir, self.test_name + "_" + log_name + "_%N_" + "%j_")
            output = job_log + unique
            error = job_log + "ERROR_" + unique
            sbatch_params = {
                "time": str(job_timeout) + ":00",
                "exclude": str(self.slurm_exclude_nodes),
                "error": str(error),
                "export": "ALL",
                "exclusive": None,
                "ntasks": str(nodesperjob * ppn)
            }
            # include the cluster specific params
            sbatch_params.update(self.srun_params)
        else:
            job_log = os.path.join(
                self.soak_log_dir, self.test_name + "_" + log_name + "_RHOST" + "_JOBID_")
            output = job_log + unique
            error = job_log + "ERROR_" + unique

        job_cmds = prepend_cmds + cmd + append_cmds + exit_cmd
        # Write script file to shared dir
        sharedscript_dir = self.sharedsoak_dir + "/pass" + str(self.loop)
        scriptfile = sharedscript_dir + '/jobscript' + "_" + str(unique) + ".sh"
        with open(scriptfile, 'w') as script_file:
            script_file.write("#!/bin/bash\n#\n")
            if self.job_scheduler == "slurm":
                # write the slurm directives in the job script
                script_file.write("#SBATCH --job-name={}\n".format(job))
                script_file.write("#SBATCH --nodes={}\n".format(nodesperjob))
                script_file.write("#SBATCH --distribution=cyclic\n")
                script_file.write("#SBATCH --output={}\n".format(output))
                if sbatch_params:
                    for key, value in list(sbatch_params.items()):
                        if value is not None:
                            script_file.write("#SBATCH --{}={}\n".format(key, value))
                        else:
                            script_file.write("#SBATCH --{}\n".format(key))
                script_file.write("\n")
                script_file.write("if [ -z \"$VIRTUAL_ENV\" ]; then \n")
                script_file.write("    echo \"VIRTUAL_ENV not defined\" \n")
                script_file.write("else \n")
                script_file.write("    source $VIRTUAL_ENV/bin/activate \n")
                script_file.write("fi \n")
                script_file.write("HOSTLIST=`nodeset -e -S \",\" $SLURM_JOB_NODELIST` \n")
                script_file.write("JOB_ID=$SLURM_JOB_ID \n")
                script_file.write("echo \"SLURM NODES: $SLURM_JOB_NODELIST \" \n")
                script_file.write("echo \"NODE COUNT: $SLURM_JOB_NUM_NODES \" \n")
                script_file.write("echo \"JOB ID: $JOB_ID \" \n")
                script_file.write("echo \"HOSTLIST: $HOSTLIST \" \n")
                script_file.write("\n")
            else:
                script_file.write("HOSTLIST=$1 \n")
                script_file.write("JOB_ID=$2 \n")
                script_file.write("JOB_LOG=$3 \n")
                script_file.write("JOB_ERROR_LOG=$4 \n")
                script_file.write("echo \"JOB NODES: $HOSTLIST \" \n")
                script_file.write("echo \"JOB ID: $JOB_ID \" \n")
                script_file.write("if [ -z \"$VIRTUAL_ENV\" ]; then \n")
                script_file.write("    echo \"VIRTUAL_ENV not defined\" \n")
                script_file.write("else \n")
                script_file.write("    source $VIRTUAL_ENV/bin/activate \n")
                script_file.write("fi \n")
                script_file.write("exec 1> $JOB_LOG \n")
                script_file.write("exec 2> $JOB_ERROR_LOG \n")

            for cmd in list(job_cmds):
                script_file.write(cmd + "\n")
        os.chmod(scriptfile, stat.S_IXUSR | stat.S_IRUSR)
        script_list.append([scriptfile, output, error])
    return script_list


class SoakTestError(Exception):
    """Soak exception class."""<|MERGE_RESOLUTION|>--- conflicted
+++ resolved
@@ -642,7 +642,7 @@
     # If all ranks "joined", issue reintegrate for all pool on all ranks and wait for
     #    rebuild to complete
     # Update multiprocessing queue with results and args
-    # pylint: disable=too-many-nested-blocks
+    # pylint: disable=too-many-nested-blocks,too-many-branches
     status = False
     params = {}
     ranks = None
@@ -677,7 +677,6 @@
                 rebuild_status &= wait_for_pool_rebuild(self, pool, name)
             status = rebuild_status
 
-<<<<<<< HEAD
     elif name == "REBOOT_REINTEGRATE":
         if self.harasser_results["REBOOT"]:
             reboot_host = self.harasser_args["REBOOT"]["host"]
@@ -691,46 +690,6 @@
             if not wait_for_result(self.log, check_ping, 60, 5, True, host=reboot_host,
                                    expected_ping=True, cmd_timeout=60, verbose=True):
                 self.log.error(f"<<<FAILED: {name} - {reboot_host} failed to reboot")
-=======
-    elif name == "REBOOT_REINTEGRATE" and self.harasser_results["REBOOT"]:
-        reboot_host = self.harasser_args["REBOOT"]["host"]
-        ranklist = self.harasser_args["REBOOT"]["ranks"]
-        ranks = ",".join(str(rank) for rank in ranklist)
-        self.log.info("<<<PASS %s: %s started on host %s at %s>>>\n", self.loop, name, reboot_host,
-                      time.ctime())
-        status = True
-        self.dmg_command.system_query()
-        # wait for node to complete rebooting
-        if not wait_for_result(self.log, check_ping, 60, 5, True, host=reboot_host,
-                               expected_ping=True, cmd_timeout=60, verbose=True):
-            self.log.error(f"<<<FAILED: {name} - {reboot_host} failed to reboot")
-            status = False
-        if not wait_for_result(self.log, check_ssh, 120, 2, True, hosts=reboot_host,
-                               cmd_timeout=30, verbose=True):
-            self.log.error(f"<<<FAILED: {name} - {reboot_host} failed to reboot")
-            status = False
-        if status:
-            # issue a restart
-            self.log.info("<<<PASS %s: Issue systemctl restart daos_server on %s at %s>>>\n",
-                          self.loop, name, reboot_host, time.ctime())
-            cmd_results = run_remote(
-                self.log, reboot_host, command_as_user("systemctl restart daos_server", "root"))
-            if cmd_results.passed:
-                self.dmg_command.system_query()
-                for pool in pools:
-                    self.dmg_command.pool_query(pool.identifier)
-                # wait server to be started
-                try:
-                    self.dmg_command.system_start(ranks=ranks)
-                except CommandFailure as error:
-                    self.log.error("<<<FAILED:dmg system start failed", exc_info=error)
-                    status = False
-                for pool in pools:
-                    self.dmg_command.pool_query(pool.identifier)
-                self.dmg_command.system_query()
-            else:
-                self.log.error("<<<FAILED:systemctl start daos_server failed")
->>>>>>> 30065cb2
                 status = False
             if not wait_for_result(self.log, check_ssh, 120, 2, True, hosts=reboot_host,
                                    cmd_timeout=30, verbose=True):
