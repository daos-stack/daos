"""
(C) Copyright 2019-2023 Intel Corporation.

SPDX-License-Identifier: BSD-2-Clause-Patent
"""
# pylint: disable=too-many-lines

import os
import time
import random
import threading
import re
import json
from ior_utils import IorCommand
from fio_utils import FioCommand
from mdtest_utils import MdtestCommand
from daos_racer_utils import DaosRacerCommand
from data_mover_utils import DcpCommand, FsCopy
from dfuse_utils import Dfuse
from dmg_utils import get_storage_query_device_info
from job_manager_utils import Srun, Mpirun
from general_utils import get_host_data, get_random_string, \
    run_command, DaosTestError, pcmd, get_random_bytes, \
    run_pcmd, list_to_str, get_log_file
from command_utils_base import EnvironmentVariables
import slurm_utils
from run_utils import run_remote
from test_utils_container import TestContainer
from avocado.core.exceptions import TestFail
from pydaos.raw import DaosSnapshot, DaosApiError
from macsio_util import MacsioCommand
from oclass_utils import extract_redundancy_factor
from duns_utils import format_path

H_LOCK = threading.Lock()


def DDHHMMSS_format(seconds):
    """Convert seconds into  #days:HH:MM:SS format.

    Args:
        seconds(int):  number of seconds to convert

    Returns:  str in the format of DD:HH:MM:SS

    """
    seconds = int(seconds)
    if seconds < 86400:
        return time.strftime("%H:%M:%S", time.gmtime(seconds))
    num_days = int(seconds / 86400)
    return "{} {} {}".format(
        num_days, 'Day' if num_days == 1 else 'Days', time.strftime(
            "%H:%M:%S", time.gmtime(seconds % 86400)))


def add_pools(self, pool_names):
    """Create a list of pools that the various tests use for storage.

    Args:
        self (obj): soak obj
        pool_names: list of pool namespaces from yaml file
                    /run/<test_params>/poollist/*
    """
    for pool_name in pool_names:
        path = "".join(["/run/", pool_name, "/*"])
        # Create a pool and add it to the overall list of pools
        self.pool.append(self.get_pool(namespace=path, connect=False))
        self.log.info("Valid Pool UUID is %s", self.pool[-1].uuid)


def add_containers(self, pool, file_oclass=None, dir_oclass=None, path="/run/container/*"):
    """Create a list of containers that the various jobs use for storage.

    Args:
        pool (TestPool obj): pool to read/write random data file
        file_oclass (str): file oclass for daos container cmd
        dir oclass (str): directory oclass for daos container cmd
        path (str): namespace for container
<<<<<<< HEAD

    """
    unique = get_random_string(5, self.used)
    label = "-".join(["TestContainer", unique])
    self.used.append(unique)
    rd_fac = None
    # Create a container and add it to the overall list of containers
    self.container.append(
        TestContainer(pool, daos_command=self.get_daos_command()))
    self.container[-1].namespace = path
    self.container[-1].get_params(self)
    # include rd_fac based on the oclass
=======
    """
    kwargs = {}
>>>>>>> 7d1f37d8
    if file_oclass:
        kwargs['file_oclass'] = file_oclass
        properties = self.params.get('properties', path, "")
        redundancy_factor = extract_redundancy_factor(file_oclass)
        rd_fac = 'rd_fac:{}'.format(str(redundancy_factor))
        kwargs['properties'] = (",").join(filter(None, [properties, rd_fac]))
    if dir_oclass:
<<<<<<< HEAD
        self.container[-1].dir_oclass.update(dir_oclass)
    properties = self.container[-1].properties.value
    cont_properties = (",").join(filter(None, [properties, rd_fac]))
    if cont_properties is not None:
        self.container[-1].properties.update(cont_properties)
    self.container[-1].label.update(label)
    self.container[-1].create()
=======
        kwargs['dir_oclass'] = dir_oclass
    self.container.append(self.get_container(pool, path, **kwargs))
>>>>>>> 7d1f37d8


def reserved_file_copy(self, file, pool, container, num_bytes=None, cmd="read"):
    """Move data between a POSIX file and a container.

    Args:
        text_file (str): posix path/file to write random data to
        num_bytes (int): num of bytes to write to file
        pool (TestPool obj): pool to read/write random data file
        container (TestContainer obj): container to read/write random data file
        cmd (str): whether the data is a read
                    (daos->posix) or write(posix -> daos)
    """
    os.makedirs(os.path.dirname(file), exist_ok=True)
    fscopy_cmd = FsCopy(self.get_daos_command(), self.log)
    # writes random data to file and then copy the file to container
    if cmd == "write":
        with open(file, 'w') as src_file:
            src_file.write(str(os.urandom(num_bytes)))
            src_file.close()
        dst_file = "daos://{}/{}".format(pool.uuid, container.uuid)
        fscopy_cmd.set_params(src=file, dst=dst_file)
        fscopy_cmd.run()
    # reads file_name from container and writes to file
    elif cmd == "read":
        dst = os.path.split(file)
        dst_name = dst[-1]
        dst_path = dst[0]
        src_file = "daos://{}/{}/{}".format(
            pool.uuid, container.uuid, dst_name)
        fscopy_cmd.set_params(src=src_file, dst=dst_path)
        fscopy_cmd.run()


def get_remote_dir(self, source_dir, dest_dir, host_list, shared_dir=None,
                   rm_remote=True, append=None):
    """Copy files from remote dir to local dir.

    Args:
        self (obj): soak obj
        source_dir (str): Source directory to archive
        dest_dir (str): Destination directory
        host_list (NodeSet): list of hosts

    Raises:
        SoakTestError: if there is an error with the remote copy

    """
    if shared_dir is None:
        shared_dir = self.sharedsoaktest_dir
    if append:
        for host in host_list:
            shared_dir_tmp = shared_dir + append + "{}".format(host)
            dest_dir_tmp = dest_dir + append + "{}".format(host)
            if not os.path.exists(shared_dir_tmp):
                os.mkdir(shared_dir_tmp)
            if not os.path.exists(dest_dir_tmp):
                os.mkdir(dest_dir_tmp)
            # copy the directory from each client node to a shared directory
            # tagged with the hostname
            command = "/usr/bin/rsync -avtr --min-size=1B {0} {1}/..".format(
                source_dir, shared_dir_tmp)
            result = run_remote(self.log, host, command, timeout=300)
            if not result.passed:
                raise SoakTestError(
                    "<<FAILED: Soak remote logfiles not copied from clients>>: {}".format(host))
            command = "/usr/bin/cp -R -p {0}/ \'{1}\'".format(shared_dir_tmp, dest_dir)
            try:
                run_command(command, timeout=30)
            except DaosTestError as error:
                raise SoakTestError(
                    "<<FAILED: Soak logfiles not copied from shared area>>: {}".format(
                        shared_dir_tmp)) from error

    else:
        # copy the remote dir on all client nodes to a shared directory
        command = "/usr/bin/rsync -avtr --min-size=1B {0} {1}/..".format(source_dir, shared_dir)
        result = run_remote(self.log, host_list, command, timeout=300)
        if not result.passed:
            raise SoakTestError(
                "<<FAILED: Soak remote logfiles not copied from clients>>: {}".format(host_list))

        # copy the local logs and the logs in the shared dir to avocado dir
        for directory in [source_dir, shared_dir]:
            command = "/usr/bin/cp -R -p {0}/ \'{1}\'".format(directory, dest_dir)
            try:
                run_command(command, timeout=30)
            except DaosTestError as error:
                raise SoakTestError(
                    "<<FAILED: Soak logfiles not copied from shared area>>: {}".format(
                        directory)) from error

    if rm_remote:
        # remove the remote soak logs for this pass
        command = "/usr/bin/rm -rf {0}".format(source_dir)
        result = run_remote(self.log, host_list, command)
        if not result.passed:
            raise SoakTestError(
                "<<FAILED: Soak logfiles removal failed>>: {} on {}".format(directory, host_list))
        # remove the local log for this pass
        for directory in [source_dir, shared_dir]:
            command = "/usr/bin/rm -rf {0}".format(directory)
            try:
                run_command(command, timeout=30)
            except DaosTestError as error:
                raise SoakTestError(
                    "<<FAILED: Soak logfiles removal failed>>: {}".format(directory)) from error


def write_logfile(data, name, destination):
    """Write data to the local destination file.

    Args:
        self (obj): soak obj
        data (str): data to write to file
        destination (str): local avocado directory
    """
    if not os.path.exists(destination):
        os.makedirs(destination)
    logfile = destination + "/" + str(name)
    with open(logfile, 'w') as log_file:
        # identify what be used to run this script
        if isinstance(data, list):
            text = "\n".join(data)
            log_file.write(text)
        else:
            log_file.write(str(data))


def run_event_check(self, since, until):
    """Run a check on specific events in journalctl.

    Args:
        self (obj): soak obj
        since (str): start time
        until (str): end time
        log (bool):  If true; write the events to a logfile

    Returns list of any matched events found in system log

    """
    # pylint: disable=too-many-nested-blocks

    events_found = []
    detected = 0
    events = self.params.get("events", "/run/*")
    # check events on all server nodes
    hosts = list(set(self.hostlist_servers))
    if events:
        for journalctl_type in ["kernel", "daos_server"]:
            for output in get_journalctl(self, hosts, since, until, journalctl_type):
                for event in events:
                    lines = output["data"].splitlines()
                    for line in lines:
                        match = re.search(r"{}".format(event), str(line))
                        if match:
                            events_found.append(line)
                            detected += 1
                    self.log.info(
                        "Found %s instances of %s in system log from %s through %s",
                        detected, event, since, until)
    return events_found


def get_journalctl(self, hosts, since, until, journalctl_type, logging=False):
    """Run the journalctl on daos servers.

    Args:
        self (obj): soak obj
        since (str): start time
        until (str): end time
        journalctl_type (str): the -t param for journalctl
        log (bool):  If true; write the events to a logfile

    Returns:
        list: a list of dictionaries containing the following key/value pairs:
            "hosts": NodeSet containing the hosts with this data
            "data":  data requested for the group of hosts

    """
    command = "{} /usr/bin/journalctl --system -t {} --since=\"{}\" --until=\"{}\"".format(
        self.sudo_cmd, journalctl_type, since, until)
    err = "Error gathering system log events"
    results = get_host_data(hosts, command, "journalctl", err)
    name = "journalctl_{}.log".format(journalctl_type)
    destination = self.outputsoak_dir
    if logging:
        for result in results:
            host = result["hosts"]
            log_name = name + "-" + str(host)
            self.log.info("Logging %s output to %s", command, log_name)
            write_logfile(result["data"], log_name, destination)
    return results


def get_daos_server_logs(self):
    """Gather server logs.

    Args:
        self (obj): soak obj
    """
    daos_dir = self.outputsoak_dir + "/daos_server_logs"
    logs_dir = os.environ.get("DAOS_TEST_LOG_DIR", "/var/tmp/daos_testing/")
    hosts = self.hostlist_servers
    if not os.path.exists(daos_dir):
        os.mkdir(daos_dir)
        command = ["clush", "-w", str(hosts), "-v", "--rcopy", logs_dir, "--dest", daos_dir]
        try:
            run_command(" ".join(command), timeout=600)
        except DaosTestError as error:
            raise SoakTestError(
                "<<FAILED: daos logs file from {} not copied>>".format(hosts)) from error


def run_monitor_check(self):
    """Monitor server cpu, memory usage periodically.

    Args:
        self (obj): soak obj

    """
    monitor_cmds = self.params.get("monitor", "/run/*")
    hosts = self.hostlist_servers
    if monitor_cmds:
        for cmd in monitor_cmds:
            pcmd(hosts, cmd, timeout=30)


def run_metrics_check(self, logging=True, prefix=None):
    """Monitor telemetry data.

    Args:
        self (obj): soak obj
        logging (bool): If True; output is logged to file
        prefix (str): add prefix to name; ie initial or final
    """
    enable_telemetry = self.params.get("enable_telemetry", "/run/*")
    engine_count = self.params.get("engines_per_host", "/run/server_config/*", default=1)

    if enable_telemetry:
        for engine in range(engine_count):
            name = "pass" + str(self.loop) + "_metrics_{}.csv".format(engine)
            if prefix:
                name = prefix + "_metrics_{}.csv".format(engine)
            destination = self.outputsoak_dir
            daos_metrics = "{} daos_metrics -S {} --csv".format(self.sudo_cmd, engine)
            self.log.info("Running %s", daos_metrics)
            results = run_pcmd(hosts=self.hostlist_servers,
                               command=daos_metrics,
                               verbose=(not logging),
                               timeout=60)
            if logging:
                for result in results:
                    hosts = result["hosts"]
                    log_name = name + "-" + str(hosts)
                    self.log.info("Logging %s output to %s", daos_metrics, log_name)
                    write_logfile(result["stdout"], log_name, destination)


def get_harassers(harasser):
    """Create a valid harasser list from the yaml job harassers.

    Args:
        harassers (list): harasser jobs from yaml.

    Returns:
        harasserlist (list): Ordered list of harassers to execute
                             per pass of soak

    """
    harasserlist = []
    offline_harasserlist = []
    if "-offline" in harasser:
        offline_harasser = harasser.replace("-offline", "")
        offline_harasserlist.extend(offline_harasser.split("_"))
    else:
        harasserlist.extend(harasser.split("_"))
    return harasserlist, offline_harasserlist


def wait_for_pool_rebuild(self, pool, name):
    """Launch the rebuild process with system.

    Args:
        self (obj): soak obj
        pools (obj): TestPool obj
        name (str): name of soak harasser
    """
    rebuild_status = False
    self.log.info("<<Wait for %s rebuild on %s>> at %s", name, pool.uuid, time.ctime())
    try:
        # # Wait for rebuild to start
        # pool.wait_for_rebuild_to_start()
        # Wait for rebuild to complete
        pool.wait_for_rebuild_to_end()
        rebuild_status = True
    except DaosTestError as error:
        self.log.error("<<<FAILED:{} rebuild timed out: {}".format(name, error), exc_info=error)
        rebuild_status = False
    except TestFail as error1:
        self.log.error(
            "<<<FAILED:{} rebuild failed due to test issue: {}".format(name, error1),
            exc_info=error1)
    return rebuild_status


def launch_snapshot(self, pool, name):
    """Create a basic snapshot of the reserved pool.

    Args:
        self (obj): soak obj
        pool (obj): TestPool obj
        name (str): harasser
    """
    self.log.info(
        "<<<PASS %s: %s started at %s>>>", self.loop, name, time.ctime())
    status = True
    # Create container
    container = TestContainer(pool)
    container.namespace = "/run/container_reserved/*"
    container.get_params(self)
    container.create()
    container.open()
    obj_cls = self.params.get(
        "object_class", '/run/container_reserved/*')

    # write data to object
    data_pattern = get_random_bytes(500)
    datasize = len(data_pattern) + 1
    dkey = b"dkey"
    akey = b"akey"
    obj = container.container.write_an_obj(
        data_pattern, datasize, dkey, akey, obj_cls=obj_cls)
    obj.close()
    # Take a snapshot of the container
    snapshot = DaosSnapshot(self.context)
    try:
        snapshot.create(container.container.coh)
    except (RuntimeError, TestFail, DaosApiError) as error:
        self.log.error("Snapshot failed", exc_info=error)
        status &= False
    if status:
        self.log.info("Snapshot Created")
        # write more data to object
        data_pattern2 = get_random_bytes(500)
        datasize2 = len(data_pattern2) + 1
        dkey = b"dkey"
        akey = b"akey"
        obj2 = container.container.write_an_obj(
            data_pattern2, datasize2, dkey, akey, obj_cls=obj_cls)
        obj2.close()
        self.log.info("Wrote additional data to container")
        # open the snapshot and read the data
        obj.open()
        snap_handle = snapshot.open(container.container.coh)
        try:
            data_pattern3 = container.container.read_an_obj(
                datasize, dkey, akey, obj, txn=snap_handle.value)
        except (RuntimeError, TestFail, DaosApiError) as error:
            self.log.error(
                "Error when retrieving the snapshot data %s", error)
            status &= False
        if status:
            # Compare the snapshot to the original written data.
            if data_pattern3.value != data_pattern:
                self.log.error("Snapshot data miscompare")
                status &= False
    # Destroy the snapshot
    try:
        snapshot.destroy(container.container.coh)
    except (RuntimeError, TestFail, DaosApiError) as error:
        self.log.error("Failed to destroy snapshot %s", error)
        status &= False
    # cleanup
    container.close()
    container.destroy()
    params = {"name": name, "status": status, "vars": {}}
    with H_LOCK:
        self.harasser_job_done(params)
    self.log.info(
        "<<<PASS %s: %s completed at %s>>>\n", self.loop, name, time.ctime())


def launch_vmd_identify_check(self, name, results, args):
    """Run dmg cmds to blink/check VMD leds.

    Args:
        self (obj): soak obj
        name (str): name of dmg subcommand
        results (queue): multiprocessing queue
        args (queue): multiprocessing queue
    """
    status = True
    failing_vmd = []
    device_info = get_storage_query_device_info(self, self.dmg_command)
    uuid_list = [device['uuid'] for device in device_info]
    # limit the number of leds to blink to 1024
    if len(uuid_list) > 1024:
        uuids = random.sample(uuid_list, 1024)
    else:
        uuids = uuid_list
    self.log.info("VMD device UUIDs: %s", uuids)

    for uuid in uuids:
        # Blink led
        self.dmg_command.storage_led_identify(ids=uuid, timeout=5, reset=True)
        time.sleep(2)
        # check if led is blinking
        result = self.dmg_command.storage_led_check(ids=uuid)
        # determine if leds are blinking as expected
        for value in list(result['response']['host_storage_map'].values()):
            if value['storage']['smd_info']['devices']:
                for device in value['storage']['smd_info']['devices']:
                    if device['led_state'] != "QUICK_BLINK":
                        failing_vmd.append([device['tr_addr'], value['hosts']])
                        status = False

    params = {"name": name,
              "status": status,
              "vars": {"failing_vmd_devices": failing_vmd}}
    self.harasser_job_done(params)
    results.put(self.harasser_results)
    args.put(self.harasser_args)
    self.log.info("Harasser results: %s", self.harasser_results)
    self.log.info("Harasser args: %s", self.harasser_args)
    self.log.info(
        "<<<PASS %s: %s completed at %s>>>\n", self.loop, name, time.ctime())


def launch_exclude_reintegrate(self, pool, name, results, args):
    """Launch the dmg cmd to exclude a rank in a pool.

    Args:
        self (obj): soak obj
        pool (obj): TestPool obj
        name (str): name of dmg subcommand
        results (queue): multiprocessing queue
        args (queue): multiprocessing queue
    """
    status = False
    params = {}
    rank = None
    tgt_idx = None
    if name == "EXCLUDE":
        targets = self.params.get("targets_exclude", "/run/soak_harassers/*", 8)
        engine_count = self.params.get("engines_per_host", "/run/server_config/*", default=1)
        exclude_servers = (
            len(self.hostlist_servers) * int(engine_count)) - 1
        # Exclude one rank.
        rank = random.randint(0, exclude_servers)  # nosec

        if targets >= 8:
            tgt_idx = None
        else:
            target_list = random.sample(range(0, 8), targets)
            tgt_idx = "{}".format(','.join(str(tgt) for tgt in target_list))

        # init the status dictionary
        params = {"name": name,
                  "status": status,
                  "vars": {"rank": rank, "tgt_idx": tgt_idx}}
        self.log.info("<<<PASS %s: %s started on rank %s at %s >>>\n",
                      self.loop, name, rank, time.ctime())
        try:
            pool.exclude(rank, tgt_idx=tgt_idx)
            status = True
        except TestFail as error:
            self.log.error("<<<FAILED:dmg pool exclude failed", exc_info=error)
            status = False
        if status:
            status = wait_for_pool_rebuild(self, pool, name)
    elif name == "REINTEGRATE":
        if self.harasser_results["EXCLUDE"]:
            rank = self.harasser_args["EXCLUDE"]["rank"]
            tgt_idx = self.harasser_args["EXCLUDE"]["tgt_idx"]
            self.log.info("<<<PASS %s: %s started on rank %s at %s>>>\n",
                          self.loop, name, rank, time.ctime())
            try:
                pool.reintegrate(rank, tgt_idx=tgt_idx)
                status = True
            except TestFail as error:
                self.log.error("<<<FAILED:dmg pool reintegrate failed", exc_info=error)
                status = False
            if status:
                status = wait_for_pool_rebuild(self, pool, name)
        else:
            self.log.error("<<<PASS %s: %s failed due to EXCLUDE failure >>>",
                           self.loop, name)
            status = False
    params = {"name": name,
              "status": status,
              "vars": {"rank": rank, "tgt_idx": tgt_idx}}
    if not status:
        self.log.error("<<< %s failed - check logs for failure data>>>", name)
    self.dmg_command.system_query()
    self.harasser_job_done(params)
    results.put(self.harasser_results)
    args.put(self.harasser_args)
    self.log.info("Harasser results: %s", self.harasser_results)
    self.log.info("Harasser args: %s", self.harasser_args)
    self.log.info(
        "<<<PASS %s: %s completed at %s>>>\n", self.loop, name, time.ctime())


def launch_server_stop_start(self, pools, name, results, args):
    """Launch dmg server stop/start.

    Args:
        self (obj): soak obj
        pools (list): list of TestPool obj
        name (str): name of dmg subcommand
        results (queue): multiprocessing queue
        args (queue): multiprocessing queue

    """
    status = True
    params = {}
    rank = None
    drain = self.params.get("enable_drain", "/run/soak_harassers/*", False)
    engine_count = self.params.get("engines_per_host", "/run/server_config/*", default=1)
    if name == "SVR_STOP":
        exclude_servers = (
            len(self.hostlist_servers) * int(engine_count)) - 1
        # Exclude one rank.
        rank = random.randint(0, exclude_servers)  # nosec
        # init the status dictionary
        params = {"name": name,
                  "status": status,
                  "vars": {"rank": rank}}
        self.log.info("<<<PASS %s: %s - stop server: rank %s at %s >>>\n",
                      self.loop, name, rank, time.ctime())
        # drain pools
        drain_status = True
        if drain:
            for pool in pools:
                try:
                    pool.drain(rank)
                except TestFail as error:
                    self.log.error(
                        "<<<FAILED:dmg pool {} drain failed".format(pool.uuid), exc_info=error)
                    status = False
                drain_status &= status
                if drain_status:
                    drain_status &= wait_for_pool_rebuild(self, pool, name)
                    status = drain_status
                else:
                    status = False
        if status:
            # Shutdown the server
            try:
                self.dmg_command.system_stop(force=True, ranks=rank)
            except TestFail as error:
                self.log.error("<<<FAILED:dmg system stop failed", exc_info=error)
                status = False
            time.sleep(30)
            if not drain:
                rebuild_status = True
                for pool in pools:
                    rebuild_status &= wait_for_pool_rebuild(self, pool, name)
                status = rebuild_status
    elif name == "SVR_START":
        if self.harasser_results["SVR_STOP"]:
            rank = self.harasser_args["SVR_STOP"]["rank"]
            self.log.info("<<<PASS %s: %s started on rank %s at %s>>>\n",
                          self.loop, name, rank, time.ctime())
            try:
                self.dmg_command.system_start(ranks=rank)
                status = True
            except TestFail as error:
                self.log.error(
                    "<<<FAILED:dmg system start failed", exc_info=error)
                status = False
        else:
            self.log.error(
                "<<<PASS %s: %s failed due to SVR_STOP failure >>>",
                self.loop, name)
            status = False
    elif name == "SVR_REINTEGRATE":
        if self.harasser_results["SVR_STOP"]:
            rank = self.harasser_args["SVR_STOP"]["rank"]
            self.log.info("<<<PASS %s: %s started on rank %s at %s>>>\n",
                          self.loop, name, rank, time.ctime())
            try:
                self.dmg_command.system_start(ranks=rank)
                status = True
            except TestFail as error:
                self.log.error(
                    "<<<FAILED:dmg system start failed", exc_info=error)
                status = False
            for pool in pools:
                self.dmg_command.pool_query(pool.uuid)
            if status:
                # Wait ~ 30 sec before issuing the reintegrate
                time.sleep(30)
                # reintegrate ranks
                reintegrate_status = True
                for pool in pools:
                    try:
                        pool.reintegrate(rank)
                        status = True
                    except TestFail as error:
                        self.log.error(
                            "<<<FAILED:dmg pool {} reintegrate failed".format(
                                pool.uuid), exc_info=error)
                        status = False
                    reintegrate_status &= status
                    if reintegrate_status:
                        reintegrate_status &= wait_for_pool_rebuild(
                            self, pool, name)
                        status = reintegrate_status
                    else:
                        status = False
        else:
            self.log.error("<<<PASS %s: %s failed due to SVR_STOP failure >>>",
                           self.loop, name)
            status = False
    params = {"name": name,
              "status": status,
              "vars": {"rank": rank}}
    if not status:
        self.log.error("<<< %s failed - check logs for failure data>>>", name)
    self.dmg_command.system_query()
    self.harasser_job_done(params)
    results.put(self.harasser_results)
    args.put(self.harasser_args)
    self.log.info("Harasser results: %s", self.harasser_results)
    self.log.info("Harasser args: %s", self.harasser_args)
    self.log.info(
        "<<<PASS %s: %s completed at %s>>>\n", self.loop, name, time.ctime())


def get_srun_cmd(cmd, nodesperjob=1, ppn=1, srun_params=None, env=None):
    """Wrap cmdline in a srun cmdline.

    Args:
        cmd (str): cmdline to wrap in srun cmdline
        ppn (int): processes per node
        nodesperjob(int): number of nodes
        srun_params(dict): additional srun_params
        env (dict): env variables to pass on cmdline

    Returns:
        cmdlines: cmdline string

    """
    srun_cmd = Srun(cmd)
    srun_cmd.nodes.update(nodesperjob)
    srun_cmd.ntasks_per_node.update(ppn)
    if srun_params:
        for key, value in list(srun_params.items()):
            key_obj = getattr(srun_cmd, key)
            if key_obj is not None and hasattr(key_obj, "update"):
                key_obj.update(value, key)
            else:
                raise SoakTestError(
                    "<<FAILED: The srun param {} does not exist".format(key))
    if env:
        srun_cmd.assign_environment(env)
    return str(srun_cmd)


def start_dfuse(self, pool, container, name=None, job_spec=None):
    """Create dfuse start command line for slurm.

    Args:
        self (obj): soak obj
        pool (obj):             TestPool obj

    Returns dfuse(obj):         Dfuse obj
            cmd(list):          list of dfuse commands to add to job script
    """
    # Get Dfuse params
    dfuse = Dfuse(self.hostlist_clients, self.tmp)
    dfuse.namespace = os.path.join(os.sep, "run", job_spec, "dfuse", "*")
    dfuse.bind_cores = self.params.get("cores", dfuse.namespace, None)
    dfuse.get_params(self)
    # update dfuse params; mountpoint for each container
    unique = get_random_string(5, self.used)
    self.used.append(unique)
    mount_dir = dfuse.mount_dir.value + unique
    dfuse.update_params(mount_dir=mount_dir, pool=pool.identifier, cont=container.uuid)
    dfuse_log = os.path.join(
        self.soaktest_dir,
        self.test_name + "_" + name + "_`hostname -s`_"
        "" + "${SLURM_JOB_ID}_" + "daos_dfuse_" + unique)
    dfuse_env = "export D_LOG_MASK=ERR;export D_LOG_FILE={}".format(dfuse_log)
    module_load = "module load {}".format(self.mpi_module)

    dfuse_start_cmds = [
        "clush -S -w $SLURM_JOB_NODELIST \"mkdir -p {}\"".format(dfuse.mount_dir.value),
        "clush -S -w $SLURM_JOB_NODELIST \"cd {};{};{};{}\"".format(
            dfuse.mount_dir.value, dfuse_env, module_load, str(dfuse)),
        "sleep 10",
        "clush -S -w $SLURM_JOB_NODELIST \"df -h {}\"".format(dfuse.mount_dir.value),
    ]
    return dfuse, dfuse_start_cmds


def stop_dfuse(dfuse, vol=False):
    """Create dfuse stop command line for slurm.

    Args:
        dfuse (obj): Dfuse obj
        vol:(bool): cmd is ior hdf5 with vol connector

    Returns cmd(list):    list of cmds to pass to slurm script
    """
    dfuse_stop_cmds = []
    if vol:
        dfuse_stop_cmds.extend([
            "for file in $(ls {0}) ; "
            "do daos container destroy --path={0}/\"$file\" ; done".format(
                dfuse.mount_dir.value)])

    dfuse_stop_cmds.extend([
        "clush -S -w $SLURM_JOB_NODELIST \"fusermount3 -uz {0}\"".format(dfuse.mount_dir.value),
        "clush -S -w $SLURM_JOB_NODELIST \"rm -rf {0}\"".format(dfuse.mount_dir.value)])
    return dfuse_stop_cmds


def cleanup_dfuse(self):
    """Cleanup and remove any dfuse mount points.

    Args:
        self (obj): soak obj

    """
    cmd = [
        "/usr/bin/bash -c 'for pid in $(pgrep dfuse)",
        "do kill $pid",
        "done'"]
    cmd2 = [
        "/usr/bin/bash -c 'for dir in $(find /tmp/daos_dfuse/)",
        "do fusermount3 -uz $dir",
        "rm -rf $dir",
        "done'"]
    result = run_remote(self.log, self.hostlist_clients, ";".join(cmd), timeout=600)
    if not result.passed:
        self.log.info("Dfuse processes not stopped Error")
    result = run_remote(self.log, self.hostlist_clients, ";".join(cmd2), timeout=600)
    if not result.passed:
        self.log.info("Dfuse mount points not deleted Error")


def create_ior_cmdline(self, job_spec, pool, ppn, nodesperjob, oclass_list=None, cont=None):
    """Create an IOR cmdline to run in slurm batch.

    Args:

        self (obj): soak obj
        job_spec (str):   ior job in yaml to run
        pool (obj):       TestPool obj
        ppn(int):         number of tasks to run on each node
        nodesperjob(int): number of nodes per job
        oclass(list):     list of file_oclass and dir_oclass params
        cont (obj)        TestContainer obj

    Returns:
        cmd: cmdline string

    """
    commands = []
    vol = False
    ior_params = os.path.join(os.sep, "run", job_spec, "*")
    ior_timeout = self.params.get("job_timeout", ior_params, 10)
    # IOR job specs with a list of parameters; update each value
    api_list = self.params.get("api", ior_params)
    tsize_list = self.params.get("transfer_size", ior_params)
    bsize_list = self.params.get("block_size", ior_params)
    if not oclass_list:
        oclass_list = self.params.get("dfs_oclass", ior_params)
    plugin_path = self.params.get("plugin_path", "/run/hdf5_vol/")
    # update IOR cmdline for each additional IOR obj
    for api in api_list:
        for b_size in bsize_list:
            for t_size in tsize_list:
                for file_oclass, dir_oclass in oclass_list:
                    # Cancel for ticket DAOS-6095
                    if (api in ["HDF5-VOL", "HDF5", "POSIX"]
                            and t_size == "4k"
                            and file_oclass in ["RP_2G1", 'RP_2GX']):
                        self.add_cancel_ticket(
                            "DAOS-6095",
                            "IOR -a {} with -t {} and -o {}".format(
                                api, t_size, file_oclass))
                        continue
                    # Cancel for ticket DAOS-6308
                    if api == "MPIIO" and file_oclass == "RP_2GX":
                        self.add_cancel_ticket(
                            "DAOS-6308",
                            "IOR -a {} with -o {}".format(api, file_oclass))
                        continue
                    if api in ["HDF5-VOL", "HDF5", "POSIX"] and ppn > 16:
                        continue
                    ior_cmd = IorCommand()
                    ior_cmd.namespace = ior_params
                    ior_cmd.get_params(self)
                    ior_cmd.max_duration.update(ior_timeout)
                    if api == "HDF5-VOL":
                        ior_cmd.api.update("HDF5")
                    else:
                        ior_cmd.api.update(api)
                    ior_cmd.block_size.update(b_size)
                    ior_cmd.transfer_size.update(t_size)
                    if (api in ["HDF5-VOL", "POSIX"]):
                        ior_cmd.dfs_oclass.update(None)
                        ior_cmd.dfs_dir_oclass.update(None)
                    else:
                        ior_cmd.dfs_oclass.update(file_oclass)
                        ior_cmd.dfs_dir_oclass.update(dir_oclass)
                    if ior_cmd.api.value == "DFS":
                        ior_cmd.test_file.update(
                            os.path.join("/", "testfile"))
                    if not cont:
                        add_containers(self, pool, file_oclass, dir_oclass)
                        container = self.container[-1]
                    else:
                        container = cont
                    ior_cmd.set_daos_params(
                        self.server_group, pool, container.uuid)
                    log_name = "{}_{}_{}_{}_{}_{}_{}_{}".format(
                        job_spec.replace("/", "_"), api, b_size, t_size,
                        file_oclass, nodesperjob * ppn, nodesperjob, ppn)
                    daos_log = os.path.join(
                        self.soaktest_dir, self.test_name + "_" + log_name
                        + "_`hostname -s`_${SLURM_JOB_ID}_daos.log")
                    env = ior_cmd.get_default_env("mpirun", log_file=daos_log)
                    env["D_LOG_FILE_APPEND_PID"] = "1"
                    sbatch_cmds = ["module purge", "module load {}".format(self.mpi_module)]
                    # include dfuse cmdlines
                    if api in ["HDF5-VOL", "POSIX"]:
                        dfuse, dfuse_start_cmdlist = start_dfuse(
                            self, pool, container, name=log_name, job_spec=job_spec)
                        sbatch_cmds.extend(dfuse_start_cmdlist)
                        ior_cmd.test_file.update(
                            os.path.join(dfuse.mount_dir.value, "testfile"))
                    mpirun_cmd = Mpirun(ior_cmd, mpi_type=self.mpi_module)
                    mpirun_cmd.get_params(self)
                    # add envs if api is HDF5-VOL
                    if api == "HDF5-VOL":
                        vol = True
                        env["HDF5_VOL_CONNECTOR"] = "daos"
                        env["HDF5_PLUGIN_PATH"] = "{}".format(plugin_path)
                    mpirun_cmd.assign_processes(nodesperjob * ppn)
                    mpirun_cmd.assign_environment(env, True)
                    mpirun_cmd.ppn.update(ppn)
                    sbatch_cmds.append(str(mpirun_cmd))
                    sbatch_cmds.append("status=$?")
                    if api in ["HDF5-VOL", "POSIX"]:
                        sbatch_cmds.extend(stop_dfuse(dfuse, vol))
                    commands.append([sbatch_cmds, log_name])
                    self.log.info(
                        "<<IOR {} cmdlines>>:".format(api))
                    for cmd in sbatch_cmds:
                        self.log.info("%s", cmd)
    return commands


def create_macsio_cmdline(self, job_spec, pool, ppn, nodesperjob):
    """Create an MACsio cmdline to run in slurm batch.

    Args:

        self (obj): soak obj
        job_spec (str):   macsio job in yaml to run
        pool (obj):       TestPool obj
        ppn(int):         number of tasks to run on each node
        nodesperjob(int): number of nodes per job

    Returns:
        cmd: cmdline string

    """
    commands = []
    macsio_params = os.path.join(os.sep, "run", job_spec, "*")
    oclass_list = self.params.get("oclass", macsio_params)
    api_list = self.params.get("api", macsio_params)
    plugin_path = self.params.get("plugin_path", "/run/hdf5_vol/")
    # update macsio cmdline for each additional MACsio obj
    for api in api_list:
        for file_oclass, dir_oclass in oclass_list:
            add_containers(self, pool, file_oclass, dir_oclass)
            macsio = MacsioCommand()
            macsio.namespace = macsio_params
            macsio.daos_pool = pool.uuid
            macsio.daos_svcl = list_to_str(pool.svc_ranks)
            macsio.daos_cont = self.container[-1].uuid
            macsio.get_params(self)
            log_name = "{}_{}_{}_{}_{}_{}".format(
                job_spec, api, file_oclass, nodesperjob * ppn, nodesperjob, ppn)
            daos_log = os.path.join(
                self.soaktest_dir, self.test_name
                + "_" + log_name + "_`hostname -s`_${SLURM_JOB_ID}_daos.log")
            macsio_log = os.path.join(
                self.soaktest_dir, self.test_name
                + "_" + log_name + "_`hostname -s`_${SLURM_JOB_ID}_macsio-log.log")
            macsio_timing_log = os.path.join(
                self.soaktest_dir, self.test_name
                + "_" + log_name + "_`hostname -s`_${SLURM_JOB_ID}_macsio-timing.log")
            macsio.log_file_name.update(macsio_log)
            macsio.timings_file_name.update(macsio_timing_log)
            env = macsio.env.copy()
            env["D_LOG_FILE"] = get_log_file(daos_log or "{}_daos.log".format(macsio.command))
            env["D_LOG_FILE_APPEND_PID"] = "1"
            env["DAOS_UNS_PREFIX"] = format_path(macsio.daos_pool, macsio.daos_cont)
            sbatch_cmds = ["module purge", "module load {}".format(self.mpi_module)]
            mpirun_cmd = Mpirun(macsio, mpi_type=self.mpi_module)
            mpirun_cmd.get_params(self)
            mpirun_cmd.assign_processes(nodesperjob * ppn)
            if api in ["HDF5-VOL"]:
                # include dfuse cmdlines
                dfuse, dfuse_start_cmdlist = start_dfuse(
                    self, pool, self.container[-1], name=log_name, job_spec=job_spec)
                sbatch_cmds.extend(dfuse_start_cmdlist)
                # add envs for HDF5-VOL
                env["HDF5_VOL_CONNECTOR"] = "daos"
                env["HDF5_PLUGIN_PATH"] = "{}".format(plugin_path)
                mpirun_cmd.working_dir.update(dfuse.mount_dir.value)
            mpirun_cmd.assign_environment(env, True)
            mpirun_cmd.ppn.update(ppn)
            sbatch_cmds.append(str(mpirun_cmd))
            sbatch_cmds.append("status=$?")
            if api in ["HDF5-VOL"]:
                sbatch_cmds.extend(stop_dfuse(dfuse, vol=True))
            commands.append([sbatch_cmds, log_name])
            self.log.info("<<MACSio cmdlines>>:")
            for cmd in sbatch_cmds:
                self.log.info("%s", cmd)
    return commands


def create_mdtest_cmdline(self, job_spec, pool, ppn, nodesperjob):
    """Create an MDTEST cmdline to run in slurm batch.

    Args:

        self (obj): soak obj
        job_spec (str):   mdtest job in yaml to run
        pool (obj):       TestPool obj
        ppn(int):         number of tasks to run on each node
        nodesperjob(int): number of nodes per job

    Returns:
        cmd: cmdline string

    """
    # pylint: disable=too-many-nested-blocks

    commands = []
    mdtest_params = os.path.join(os.sep, "run", job_spec, "*")
    # mdtest job specs with a list of parameters; update each value
    api_list = self.params.get("api", mdtest_params)
    write_bytes_list = self.params.get("write_bytes", mdtest_params)
    read_bytes_list = self.params.get("read_bytes", mdtest_params)
    depth_list = self.params.get("depth", mdtest_params)
    flag = self.params.get("flags", mdtest_params)
    oclass_list = self.params.get("dfs_oclass", mdtest_params)
    num_of_files_dirs = self.params.get(
        "num_of_files_dirs", mdtest_params)
    # update mdtest cmdline for each additional mdtest obj
    for api in api_list:
        if api in ["POSIX"] and ppn > 16:
            continue
        for write_bytes in write_bytes_list:
            for read_bytes in read_bytes_list:
                for depth in depth_list:
                    for file_oclass, dir_oclass in oclass_list:
                        # Get the parameters for Mdtest
                        mdtest_cmd = MdtestCommand()
                        mdtest_cmd.namespace = mdtest_params
                        mdtest_cmd.get_params(self)
                        mdtest_cmd.api.update(api)
                        mdtest_cmd.write_bytes.update(write_bytes)
                        mdtest_cmd.read_bytes.update(read_bytes)
                        mdtest_cmd.depth.update(depth)
                        mdtest_cmd.flags.update(flag)
                        mdtest_cmd.num_of_files_dirs.update(num_of_files_dirs)
                        mdtest_cmd.dfs_oclass.update(file_oclass)
                        mdtest_cmd.dfs_dir_oclass.update(dir_oclass)
                        add_containers(self, pool, file_oclass, dir_oclass)
                        mdtest_cmd.set_daos_params(
                            self.server_group, pool,
                            self.container[-1].uuid)
                        log_name = "{}_{}_{}_{}_{}_{}_{}_{}_{}".format(
                            job_spec, api, write_bytes, read_bytes, depth,
                            file_oclass, nodesperjob * ppn, nodesperjob,
                            ppn)
                        daos_log = os.path.join(
                            self.soaktest_dir, self.test_name + "_" + log_name
                            + "_`hostname -s`_${SLURM_JOB_ID}_daos.log")
                        env = mdtest_cmd.get_default_env("mpirun", log_file=daos_log)
                        env["D_LOG_FILE_APPEND_PID"] = "1"
                        sbatch_cmds = [
                            "module purge", "module load {}".format(self.mpi_module)]
                        # include dfuse cmdlines

                        if api in ["POSIX"]:
                            dfuse, dfuse_start_cmdlist = start_dfuse(
                                self, pool, self.container[-1], name=log_name, job_spec=job_spec)
                            sbatch_cmds.extend(dfuse_start_cmdlist)
                            mdtest_cmd.test_dir.update(dfuse.mount_dir.value)
                        mpirun_cmd = Mpirun(mdtest_cmd, mpi_type=self.mpi_module)
                        mpirun_cmd.get_params(self)
                        mpirun_cmd.assign_processes(nodesperjob * ppn)
                        mpirun_cmd.assign_environment(env, True)
                        mpirun_cmd.ppn.update(ppn)
                        sbatch_cmds.append(str(mpirun_cmd))
                        sbatch_cmds.append("status=$?")
                        if api in ["POSIX"]:
                            sbatch_cmds.extend(stop_dfuse(dfuse))
                        commands.append([sbatch_cmds, log_name])
                        self.log.info(
                            "<<MDTEST {} cmdlines>>:".format(api))
                        for cmd in sbatch_cmds:
                            self.log.info("%s", cmd)
    return commands


def create_racer_cmdline(self, job_spec):
    """Create the srun cmdline to run daos_racer.

    Args:
        self (obj): soak obj
        job_spec (str): fio job in yaml to run
    Returns:
        cmd(list): list of cmdlines

    """
    commands = []
    # daos_racer needs its own pool; does not run using jobs pool
    add_pools(self, ["pool_racer"])
    add_containers(self, self.pool[-1], "SX")
    racer_namespace = os.path.join(os.sep, "run", job_spec, "*")
    daos_racer = DaosRacerCommand(
        self.bin, self.hostlist_clients[0])
    daos_racer.namespace = racer_namespace
    daos_racer.get_params(self)
    daos_racer.pool_uuid.update(self.pool[-1].uuid)
    daos_racer.cont_uuid.update(self.container[-1].uuid)
    racer_log = os.path.join(
        self.soaktest_dir,
        self.test_name + "_" + job_spec + "_`hostname -s`_"
        "${SLURM_JOB_ID}_" + "racer_log")
    daos_racer.env["D_LOG_FILE"] = get_log_file(racer_log)
    log_name = job_spec
    cmds = []
    cmds.append(str(daos_racer.with_exports))
    cmds.append("status=$?")
    # add exit code
    commands.append([cmds, log_name])
    self.log.info("<<DAOS racer cmdlines>>:")
    for cmd in cmds:
        self.log.info("%s", cmd)
    return commands


def create_fio_cmdline(self, job_spec, pool):
    """Create the FOI command line for job script.

    Args:

        self (obj): soak obj
        job_spec (str): fio job in yaml to run
        pool (obj):   TestPool obj
        ppn(int): number of tasks to run on each node

    Returns:
        cmd(list): list of cmdlines

    """
    commands = []
    fio_namespace = os.path.join(os.sep, "run", job_spec, "*")
    fio_soak_namespace = os.path.join(os.sep, "run", job_spec, "soak", "*")
    # test params
    bs_list = self.params.get("blocksize", fio_soak_namespace)
    size_list = self.params.get("size", fio_soak_namespace)
    rw_list = self.params.get("rw", fio_soak_namespace)
    oclass_list = self.params.get("oclass", fio_soak_namespace)
    # Get the parameters for Fio
    fio_cmd = FioCommand()
    fio_cmd.namespace = fio_namespace
    fio_cmd.get_params(self)
    fio_cmd.aux_path.update(self.test_dir, "aux_path")
    for blocksize in bs_list:
        for size in size_list:
            for rw in rw_list:
                for file_oclass, dir_oclass in oclass_list:
                    # update fio params
                    fio_cmd.update(
                        "global", "blocksize", blocksize,
                        "fio --name=global --blocksize")
                    fio_cmd.update(
                        "global", "size", size,
                        "fio --name=global --size")
                    fio_cmd.update(
                        "global", "rw", rw,
                        "fio --name=global --rw")
                    cmds = []
                    # add srun start dfuse cmds if api is POSIX
                    if fio_cmd.api.value == "POSIX":
                        # Connect to the pool, create container
                        # and then start dfuse
                        add_containers(self, pool, file_oclass, dir_oclass)
                        self.container[-1].set_attr(attrs={'dfuse-direct-io-disable': 'on'})
                        log_name = "{}_{}_{}_{}_{}".format(
                            job_spec, blocksize, size, rw, file_oclass)
                        dfuse, cmds = start_dfuse(
                            self, pool, self.container[-1], name=log_name, job_spec=job_spec)
                    # Update the FIO cmdline
                    fio_cmd.update(
                        "global", "directory",
                        dfuse.mount_dir.value,
                        "fio --name=global --directory")
                    # add fio cmdline
                    cmds.append("cd {};".format(dfuse.mount_dir.value))
                    cmds.append(str(fio_cmd))
                    cmds.append("status=$?")
                    cmds.append("cd -")
                    # If posix, add the srun dfuse stop cmds
                    if fio_cmd.api.value == "POSIX":
                        cmds.extend(stop_dfuse(dfuse))
                    commands.append([cmds, log_name])
                    self.log.info("<<Fio cmdlines>>:")
                    for cmd in cmds:
                        self.log.info("%s", cmd)
    return commands


def create_app_cmdline(self, job_spec, pool, ppn, nodesperjob):
    """Create the srun cmdline to run app.

    This method will use a cmdline specified in the yaml file to
    execute a local binary until the rpms are available
    Args:
        self (obj):       soak obj
        job_spec (str):   job in yaml to run
        pool (obj):       TestPool obj
        ppn(int):         number of tasks to run on each node
        nodesperjob(int): number of nodes per job
    Returns:
        cmd(list): list of cmdlines

    """
    commands = []
    sbatch_cmds = []
    app_params = os.path.join(os.sep, "run", job_spec, "*")
    app_cmd = os.path.expandvars(self.params.get("cmdline", app_params, default=None))
    mpi_module = self.params.get("module", app_params, self.mpi_module)
    posix = self.params.get("posix", app_params, default=False)
    if app_cmd is None:
        self.log.info(
            "<<{} command line not specified in yaml; job will not be run>>".format(job_spec))
        return commands

    oclass_list = self.params.get("oclass", app_params)
    for file_oclass, dir_oclass in oclass_list:
        add_containers(self, pool, file_oclass, dir_oclass)
        sbatch_cmds = ["module purge", "module load {}".format(self.mpi_module)]
        log_name = "{}_{}_{}_{}_{}".format(
            job_spec, file_oclass, nodesperjob * ppn, nodesperjob, ppn)
        # include dfuse cmdlines
        if posix:
            dfuse, dfuse_start_cmdlist = start_dfuse(
                self, pool, self.container[-1], name=log_name, job_spec=job_spec)
            sbatch_cmds.extend(dfuse_start_cmdlist)
        # allow apps that use an mpi other than default (self.mpi_module)
        if mpi_module != self.mpi_module:
            sbatch_cmds.append("module load {}".format(mpi_module))
        mpirun_cmd = Mpirun(app_cmd, False, mpi_module)
        mpirun_cmd.get_params(self)
        if "mpich" in mpi_module:
            # Pass pool and container information to the commands
            env = EnvironmentVariables()
            env["DAOS_UNS_PREFIX"] = "daos://{}/{}/".format(pool.uuid, self.container[-1].uuid)
            env["D_LOG_FILE_APPEND_PID"] = "1"
            mpirun_cmd.assign_environment(env, True)
        mpirun_cmd.assign_processes(nodesperjob * ppn)
        mpirun_cmd.ppn.update(ppn)
        if posix:
            mpirun_cmd.working_dir.update(dfuse.mount_dir.value)
        cmdline = "{}".format(str(mpirun_cmd))
        sbatch_cmds.append(str(cmdline))
        sbatch_cmds.append("status=$?")
        if posix:
            if mpi_module != self.mpi_module:
                sbatch_cmds.extend(["module purge", "module load {}".format(self.mpi_module)])
            sbatch_cmds.extend(stop_dfuse(dfuse))
        commands.append([sbatch_cmds, log_name])
        self.log.info("<<{} cmdlines>>:".format(job_spec.upper()))
        for cmd in sbatch_cmds:
            self.log.info("%s", cmd)
        if mpi_module != self.mpi_module:
            mpirun_cmd = Mpirun(app_cmd, False, self.mpi_module)
            mpirun_cmd.get_params(self)
    return commands


def create_dm_cmdline(self, job_spec, pool, ppn, nodesperjob):
    """Create datamover cmdlines for job script.

        self (obj): soak obj
        job_spec (str):   datamover job in yaml to run
        pool (obj):       TestPool obj
        ppn(int):         number of tasks to run on each node
        nodesperjob(int): number of nodes per job
    """
    commands = []
    dm_params = os.path.join(os.sep, "run", job_spec, "*")
    oclass_list = self.params.get("oclass", dm_params)
    for file_oclass, dir_oclass in oclass_list:
        log_name = f"{job_spec}_{file_oclass}_{nodesperjob * ppn}_{nodesperjob}_{ppn}"
        ior_spec = "/".join([job_spec, "ior_write"])
        add_containers(self, pool, file_oclass, dir_oclass)
        cont_1 = self.container[-1]
        dm_commands = create_ior_cmdline(
            self, ior_spec, pool, ppn, nodesperjob, [[file_oclass, dir_oclass]], cont_1)
        sbatch_cmds = dm_commands[0][0]
        add_containers(self, pool, file_oclass, dir_oclass)
        cont_2 = self.container[-1]

        dcp_cmd = DcpCommand(hosts=None, tmp=None)
        dcp_cmd.namespace = os.path.join(os.sep, "run", job_spec, "dcp")
        dcp_cmd.get_params(self)
        dst_file = f"daos://{pool.label.value}/{cont_2.uuid}"
        src_file = f"daos://{pool.label.value}/{cont_1.uuid}"
        dcp_cmd.set_params(src=src_file, dst=dst_file)
        env_vars = {
            "D_LOG_FILE": os.path.join(self.soaktest_dir, self.test_name + "_"
                                       + log_name + "_`hostname -s`_${SLURM_JOB_ID}_daos.log"),
            "D_LOG_FILE_APPEND_PID": "1"
        }
        mpirun_cmd = Mpirun(dcp_cmd, mpi_type=self.mpi_module)
        mpirun_cmd.get_params(self)
        mpirun_cmd.assign_processes(nodesperjob * ppn)
        mpirun_cmd.assign_environment(EnvironmentVariables(env_vars), True)
        mpirun_cmd.ppn.update(ppn)
        sbatch_cmds.append(str(mpirun_cmd))
        sbatch_cmds.append("status=$?")

        ior_spec = "/".join([job_spec, "ior_read"])
        dm_commands = create_ior_cmdline(
            self, ior_spec, pool, ppn, nodesperjob, [[file_oclass, dir_oclass]], cont_2)
        sbatch_cmds.extend(dm_commands[0][0])
        self.log.info("<<DATA_MOVER cmdlines>>:")
        for cmd in sbatch_cmds:
            self.log.info("%s", cmd)
        commands.append([sbatch_cmds, log_name])
    return commands


def build_job_script(self, commands, job, nodesperjob):
    """Create a slurm batch script that will execute a list of cmdlines.

    Args:
        self (obj): soak obj
        commands(list): command lines and cmd specific log_name
        job(str): the job name that will be defined in the slurm script

    Returns:
        script_list: list of slurm batch scripts

    """
    job_timeout = self.params.get("job_timeout", "/run/" + job + "/*", 10)
    self.log.info("<<Build Script>> at %s", time.ctime())
    script_list = []
    # if additional cmds are needed in the batch script
    prepend_cmds = ["set +e",
                    "echo Job_Start_Time `date \\+\"%Y-%m-%d %T\"`",
                    "daos pool query {} ".format(self.pool[1].uuid),
                    "daos pool query {} ".format(self.pool[0].uuid)]
    append_cmds = ["daos pool query {} ".format(self.pool[1].uuid),
                   "daos pool query {} ".format(self.pool[0].uuid),
                   "echo Job_End_Time `date \\+\"%Y-%m-%d %T\"`"]
    exit_cmd = ["exit $status"]
    # Create the sbatch script for each list of cmdlines
    for cmd, log_name in commands:
        if isinstance(cmd, str):
            cmd = [cmd]
        output = os.path.join(
            self.soaktest_dir, self.test_name + "_" + log_name + "_%N_" + "%j_")
        error = os.path.join(str(output) + "ERROR_")
        sbatch = {
            "time": str(job_timeout) + ":00",
            "exclude": str(self.slurm_exclude_nodes),
            "error": str(error),
            "export": "ALL",
            "exclusive": None
        }
        # include the cluster specific params
        sbatch.update(self.srun_params)
        unique = get_random_string(5, self.used)
        script = slurm_utils.write_slurm_script(
            self.soaktest_dir, job, output, nodesperjob,
            prepend_cmds + cmd + append_cmds + exit_cmd, unique, sbatch)
        script_list.append(script)
        self.used.append(unique)
    return script_list


class SoakTestError(Exception):
    """Soak exception class."""<|MERGE_RESOLUTION|>--- conflicted
+++ resolved
@@ -10,7 +10,6 @@
 import random
 import threading
 import re
-import json
 from ior_utils import IorCommand
 from fio_utils import FioCommand
 from mdtest_utils import MdtestCommand
@@ -72,27 +71,13 @@
     """Create a list of containers that the various jobs use for storage.
 
     Args:
-        pool (TestPool obj): pool to read/write random data file
+        pool (TestPool): pool to read/write random data file
         file_oclass (str): file oclass for daos container cmd
         dir oclass (str): directory oclass for daos container cmd
         path (str): namespace for container
-<<<<<<< HEAD
-
-    """
-    unique = get_random_string(5, self.used)
-    label = "-".join(["TestContainer", unique])
-    self.used.append(unique)
-    rd_fac = None
-    # Create a container and add it to the overall list of containers
-    self.container.append(
-        TestContainer(pool, daos_command=self.get_daos_command()))
-    self.container[-1].namespace = path
-    self.container[-1].get_params(self)
-    # include rd_fac based on the oclass
-=======
+
     """
     kwargs = {}
->>>>>>> 7d1f37d8
     if file_oclass:
         kwargs['file_oclass'] = file_oclass
         properties = self.params.get('properties', path, "")
@@ -100,18 +85,8 @@
         rd_fac = 'rd_fac:{}'.format(str(redundancy_factor))
         kwargs['properties'] = (",").join(filter(None, [properties, rd_fac]))
     if dir_oclass:
-<<<<<<< HEAD
-        self.container[-1].dir_oclass.update(dir_oclass)
-    properties = self.container[-1].properties.value
-    cont_properties = (",").join(filter(None, [properties, rd_fac]))
-    if cont_properties is not None:
-        self.container[-1].properties.update(cont_properties)
-    self.container[-1].label.update(label)
-    self.container[-1].create()
-=======
         kwargs['dir_oclass'] = dir_oclass
     self.container.append(self.get_container(pool, path, **kwargs))
->>>>>>> 7d1f37d8
 
 
 def reserved_file_copy(self, file, pool, container, num_bytes=None, cmd="read"):
