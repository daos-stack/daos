"""
(C) Copyright 2019-2024 Intel Corporation.

SPDX-License-Identifier: BSD-2-Clause-Patent
"""
# pylint: disable=too-many-lines

import os
import random
import re
import threading
import time
from itertools import product

import slurm_utils
from avocado.core.exceptions import TestFail
from avocado.utils.distro import detect
from command_utils_base import EnvironmentVariables
from daos_racer_utils import DaosRacerCommand
from data_mover_utils import DcpCommand, FsCopy
from dfuse_utils import Dfuse
from dmg_utils import get_storage_query_device_info
from duns_utils import format_path
from fio_utils import FioCommand
from general_utils import (DaosTestError, get_host_data, get_log_file, get_random_bytes,
                           get_random_string, list_to_str, pcmd, run_command, run_pcmd)
from ior_utils import IorCommand
from job_manager_utils import Mpirun
from macsio_util import MacsioCommand
from mdtest_utils import MdtestCommand
from oclass_utils import extract_redundancy_factor
from pydaos.raw import DaosApiError, DaosSnapshot
from run_utils import run_remote
from test_utils_container import TestContainer

H_LOCK = threading.Lock()


def ddhhmmss_format(seconds):
    """Convert seconds into  #days:HH:MM:SS format.

    Args:
        seconds(int):  number of seconds to convert

    Returns:  str in the format of DD:HH:MM:SS

    """
    seconds = int(seconds)
    if seconds < 86400:
        return time.strftime("%H:%M:%S", time.gmtime(seconds))
    num_days = int(seconds / 86400)
    return "{} {} {}".format(
        num_days, 'Day' if num_days == 1 else 'Days', time.strftime(
            "%H:%M:%S", time.gmtime(seconds % 86400)))


def add_pools(self, pool_names, ranks=None):
    """Create a list of pools that the various tests use for storage.

    Args:
        self (obj): soak obj
        pool_names (list): list of pool namespaces from yaml file
                    /run/<test_params>/poollist/*
        ranks (list, optional):  ranks to include in pool. Defaults to None
    """
    params = {}
    target_list = ranks if ranks else None
    for pool_name in pool_names:
        path = "".join(["/run/", pool_name, "/*"])
        properties = self.params.get('properties', path, None)
        # allow yaml pool property to override the scrub default; whether scrubber is enabled or not
        if self.enable_scrubber and "scrub" not in str(properties):
            scrubber_properties = "scrub:timed,scrub_freq:120"
            params['properties'] = (",").join(filter(None, [properties, scrubber_properties]))
        else:
            params['properties'] = properties
        # Create a pool and add it to the overall list of pools
        self.pool.append(self.get_pool(
            namespace=path,
            connect=False,
            target_list=target_list,
            dmg=self.dmg_command,
            **params))

        self.log.info("Valid Pool ID is %s", self.pool[-1].identifier)


def add_containers(self, pool, file_oclass=None, dir_oclass=None, path="/run/container/*"):
    """Create a list of containers that the various jobs use for storage.

    Args:
        pool (TestPool): pool to read/write random data file
        file_oclass (str): file oclass for daos container cmd
        dir oclass (str): directory oclass for daos container cmd
        path (str): namespace for container

    """
    kwargs = {}
    if file_oclass:
        kwargs['file_oclass'] = file_oclass
        properties = self.params.get('properties', path, None)
        redundancy_factor = extract_redundancy_factor(file_oclass)
        rd_fac = f'rd_fac:{str(redundancy_factor)}'
        kwargs['properties'] = (",").join(filter(None, [properties, rd_fac]))
    if dir_oclass:
        kwargs['dir_oclass'] = dir_oclass
    self.container.append(self.get_container(pool, path, **kwargs))


def reserved_file_copy(self, file, pool, container, num_bytes=None, cmd="read"):
    """Move data between a POSIX file and a container.

    Args:
        text_file (str): posix path/file to write random data to
        num_bytes (int): num of bytes to write to file
        pool (TestPool obj): pool to read/write random data file
        container (TestContainer obj): container to read/write random data file
        cmd (str): whether the data is a read
                    (daos->posix) or write(posix -> daos)
    """
    os.makedirs(os.path.dirname(file), exist_ok=True)
    fscopy_cmd = FsCopy(self.get_daos_command(), self.log)
    # writes random data to file and then copy the file to container
    if cmd == "write":
        with open(file, 'w', encoding="utf-8") as src_file:
            src_file.write(str(os.urandom(num_bytes)))
            src_file.close()
        dst_file = format_path(pool, container)
        fscopy_cmd.set_params(src=file, dst=dst_file)
        fscopy_cmd.run()
    # reads file_name from container and writes to file
    elif cmd == "read":
        dst = os.path.split(file)
        dst_name = dst[-1]
        dst_path = dst[0]
        src_file = format_path(pool, container, dst_name)
        fscopy_cmd.set_params(src=src_file, dst=dst_path)
        fscopy_cmd.run()


def write_logfile(data, name, destination):
    """Write data to the local destination file.

    Args:
        self (obj): soak obj
        data (str): data to write to file
        destination (str): local avocado directory
    """
    if not os.path.exists(destination):
        os.makedirs(destination)
    logfile = destination + "/" + str(name)
    with open(logfile, 'w', encoding="utf-8") as log_file:
        # identify what be used to run this script
        if isinstance(data, list):
            text = "\n".join(data)
            log_file.write(text)
        else:
            log_file.write(str(data))


def run_event_check(self, since, until):
    """Run a check on specific events in journalctl.

    Args:
        self (obj): soak obj
        since (str): start time
        until (str): end time
        log (bool):  If true; write the events to a logfile

    Returns list of any matched events found in system log

    """
    # pylint: disable=too-many-nested-blocks

    events_found = []
    detected = 0
    events = self.params.get("events", "/run/*")
    # check events on all server nodes
    hosts = list(set(self.hostlist_servers))
    if events:
        for journalctl_type in ["kernel", "daos_server"]:
            for output in get_journalctl(self, hosts, since, until, journalctl_type):
                for event in events:
                    lines = output["data"].splitlines()
                    for line in lines:
                        match = re.search(r"{}".format(event), str(line))
                        if match:
                            events_found.append(line)
                            detected += 1
                    self.log.info(
                        "Found %s instances of %s in system log from %s through %s",
                        detected, event, since, until)
    return events_found


def get_journalctl(self, hosts, since, until, journalctl_type, logging=False):
    """Run the journalctl on daos servers.

    Args:
        self (obj): soak obj
        since (str): start time
        until (str): end time
        journalctl_type (str): the -t param for journalctl
        log (bool):  If true; write the events to a logfile

    Returns:
        list: a list of dictionaries containing the following key/value pairs:
            "hosts": NodeSet containing the hosts with this data
            "data":  data requested for the group of hosts

    """
    command = "{} /usr/bin/journalctl --system -t {} --since=\"{}\" --until=\"{}\"".format(
        self.sudo_cmd, journalctl_type, since, until)
    err = "Error gathering system log events"
    results = get_host_data(hosts, command, "journalctl", err)
    name = f"journalctl_{journalctl_type}.log"
    destination = self.outputsoak_dir
    if logging:
        for result in results:
            for host in result["hosts"]:
                log_name = name + "-" + str(host)
                self.log.info("Logging %s output to %s", command, log_name)
                write_logfile(result["data"], log_name, destination)
    return results


def get_daos_server_logs(self):
    """Gather server logs.

    Args:
        self (obj): soak obj
    """
    daos_dir = self.outputsoak_dir + "/daos_server_logs"
    logs_dir = os.environ.get("DAOS_TEST_LOG_DIR", "/var/tmp/daos_testing/")
    hosts = self.hostlist_servers
    if not os.path.exists(daos_dir):
        os.mkdir(daos_dir)
        command = ["clush", "-w", str(hosts), "-v", "--rcopy", logs_dir, "--dest", daos_dir]
        try:
            run_command(" ".join(command), timeout=600)
        except DaosTestError as error:
            raise SoakTestError(
                "<<FAILED: daos logs file from {} not copied>>".format(hosts)) from error


def run_monitor_check(self):
    """Monitor server cpu, memory usage periodically.

    Args:
        self (obj): soak obj

    """
    monitor_cmds = self.params.get("monitor", "/run/*")
    hosts = self.hostlist_servers
    if monitor_cmds:
        for cmd in monitor_cmds:
            pcmd(hosts, cmd, timeout=30)


def run_metrics_check(self, logging=True, prefix=None):
    """Monitor telemetry data.

    Args:
        self (obj): soak obj
        logging (bool): If True; output is logged to file
        prefix (str): add prefix to name; ie initial or final
    """
    enable_telemetry = self.params.get("enable_telemetry", "/run/*")
    engine_count = self.params.get("engines_per_host", "/run/server_config/*", default=1)

    if enable_telemetry:
        for engine in range(engine_count):
            name = "pass" + str(self.loop) + f"_metrics_{engine}.csv"
            if prefix:
                name = prefix + f"_metrics_{engine}.csv"
            destination = self.outputsoak_dir
            daos_metrics = f"{self.sudo_cmd} daos_metrics -S {engine} --csv"
            self.log.info("Running %s", daos_metrics)
            results = run_pcmd(hosts=self.hostlist_servers,
                               command=daos_metrics,
                               verbose=(not logging),
                               timeout=60)
            if logging:
                for result in results:
                    hosts = result["hosts"]
                    log_name = name + "-" + str(hosts)
                    self.log.info("Logging %s output to %s", daos_metrics, log_name)
                    write_logfile(result["stdout"], log_name, destination)


def get_harassers(harasser):
    """Create a valid harasser list from the yaml job harassers.

    Args:
        harasser (str): harasser job from yaml.

    Returns:
        harasserlist (list): Ordered list of harassers to execute
                             per pass of soak

    """
    harasserlist = []
    offline_harasserlist = []
    if "-offline" in harasser:
        offline_harasser = harasser.replace("-offline", "")
        offline_harasserlist.extend(offline_harasser.split("_"))
    else:
        harasserlist.extend(harasser.split("_"))
    return harasserlist, offline_harasserlist


def wait_for_pool_rebuild(self, pool, name):
    """Launch the rebuild process with system.

    Args:
        self (obj): soak obj
        pools (obj): TestPool obj
        name (str): name of soak harasser
    """
    rebuild_status = False
    self.log.info("<<Wait for %s rebuild on %s>> at %s", name, pool.identifier, time.ctime())
    self.dmg_command.server_set_logmasks("DEBUG", raise_exception=False)
    try:
        # # Wait for rebuild to start
        # pool.wait_for_rebuild_to_start()
        # Wait for rebuild to complete
        pool.wait_for_rebuild_to_end()
        rebuild_status = True
    except DaosTestError as error:
        self.log.error(f"<<<FAILED:{name} rebuild timed out: {error}", exc_info=error)
        rebuild_status = False
    except TestFail as error1:
        self.log.error(
            f"<<<FAILED:{name} rebuild failed due to test issue: {error1}", exc_info=error1)
    self.dmg_command.server_set_logmasks(raise_exception=False)
    return rebuild_status


def launch_snapshot(self, pool, name):
    """Create a basic snapshot of the reserved pool.

    Args:
        self (obj): soak obj
        pool (obj): TestPool obj
        name (str): harasser
    """
    self.log.info(
        "<<<PASS %s: %s started at %s>>>", self.loop, name, time.ctime())
    status = True
    # Create container
    container = TestContainer(pool)
    container.namespace = "/run/container_reserved/*"
    container.get_params(self)
    container.create()
    container.open()
    obj_cls = self.params.get(
        "object_class", '/run/container_reserved/*')

    # write data to object
    data_pattern = get_random_bytes(500)
    datasize = len(data_pattern) + 1
    dkey = b"dkey"
    akey = b"akey"
    obj = container.container.write_an_obj(
        data_pattern, datasize, dkey, akey, obj_cls=obj_cls)
    obj.close()
    # Take a snapshot of the container
    snapshot = DaosSnapshot(self.context)
    try:
        snapshot.create(container.container.coh)
    except (RuntimeError, TestFail, DaosApiError) as error:
        self.log.error("Snapshot failed", exc_info=error)
        status &= False
    if status:
        self.log.info("Snapshot Created")
        # write more data to object
        data_pattern2 = get_random_bytes(500)
        datasize2 = len(data_pattern2) + 1
        dkey = b"dkey"
        akey = b"akey"
        obj2 = container.container.write_an_obj(
            data_pattern2, datasize2, dkey, akey, obj_cls=obj_cls)
        obj2.close()
        self.log.info("Wrote additional data to container")
        # open the snapshot and read the data
        obj.open()
        snap_handle = snapshot.open(container.container.coh)
        try:
            data_pattern3 = container.container.read_an_obj(
                datasize, dkey, akey, obj, txn=snap_handle.value)
        except (RuntimeError, TestFail, DaosApiError) as error:
            self.log.error(
                "Error when retrieving the snapshot data %s", error)
            status &= False
        if status:
            # Compare the snapshot to the original written data.
            if data_pattern3.value != data_pattern:
                self.log.error("Snapshot data miscompare")
                status &= False
    # Destroy the snapshot
    try:
        snapshot.destroy(container.container.coh)
    except (RuntimeError, TestFail, DaosApiError) as error:
        self.log.error("Failed to destroy snapshot %s", error)
        status &= False
    # cleanup
    container.close()
    container.destroy()
    params = {"name": name, "status": status, "vars": {}}
    with H_LOCK:
        self.harasser_job_done(params)
    self.log.info("<<<PASS %s: %s completed at %s>>>\n", self.loop, name, time.ctime())


def launch_vmd_identify_check(self, name, results, args):
    """Run dmg cmds to blink/check VMD leds.

    Args:
        self (obj): soak obj
        name (str): name of dmg subcommand
        results (queue): multiprocessing queue
        args (queue): multiprocessing queue
    """
    status = True
    failing_vmd = []
    device_info = get_storage_query_device_info(self.dmg_command)
    uuid_list = [device['uuid'] for device in device_info]
    # limit the number of leds to blink to 1024
    if len(uuid_list) > 1024:
        uuids = random.sample(uuid_list, 1024)
    else:
        uuids = uuid_list
    self.log.info("VMD device UUIDs: %s", uuids)

    for uuid in uuids:
        # Blink led
        self.dmg_command.storage_led_identify(ids=uuid, timeout=2)
        # check if led is blinking
        result = self.dmg_command.storage_led_check(ids=uuid)
        # determine if leds are blinking as expected
        for value in list(result['response']['host_storage_map'].values()):
            if value['storage']['smd_info']['devices']:
                for device in value['storage']['smd_info']['devices']:
                    if device['ctrlr']['led_state'] != "QUICK_BLINK":
                        failing_vmd.append([device['ctrlr']['pci_addr'], value['hosts']])
                        status = False
    # reset leds to previous state
    for uuid in uuids:
        self.dmg_command.storage_led_identify(ids=uuid, reset=True)

    params = {"name": name,
              "status": status,
              "vars": {"failing_vmd_devices": failing_vmd}}
    self.harasser_job_done(params)
    results.put(self.harasser_results)
    args.put(self.harasser_args)
    self.log.info("Harasser results: %s", self.harasser_results)
    self.log.info("Harasser args: %s", self.harasser_args)
    self.log.info("<<<PASS %s: %s completed at %s>>>\n", self.loop, name, time.ctime())


def launch_extend(self, pool, name, results, args):
    """Execute dmg extend ranks.

    Args:
        self (obj): soak obj
        pool (TestPool): TestPool obj
        name (str): name of dmg subcommand
        results (queue): multiprocessing queue
        args (queue): multiprocessing queue
    """
    status = False
    params = {}
    ranks = None

    if self.selected_host:
        ranklist = self.server_managers[0].get_host_ranks(self.selected_host)

        # init the status dictionary
        params = {"name": name,
                  "status": status,
                  "vars": {"host": self.selected_host, "ranks": ranks}}
        self.log.info(
            "<<<PASS %s: %s started on ranks %s at %s >>>\n", self.loop, name, ranks, time.ctime())
        ranks = ",".join(str(rank) for rank in ranklist)
        try:
            pool.extend(ranks)
            status = True
        except TestFail as error:
            self.log.error("<<<FAILED:dmg pool extend failed", exc_info=error)
            status = False
        if status:
            status = wait_for_pool_rebuild(self, pool, name)

    params = {"name": name,
              "status": status,
              "vars": {"host": self.selected_host, "ranks": ranks}}
    if not status:
        self.log.error("<<< %s failed - check logs for failure data>>>", name)
    self.harasser_job_done(params)
    results.put(self.harasser_results)
    args.put(self.harasser_args)
    self.log.info("Harasser results: %s", self.harasser_results)
    self.log.info("Harasser args: %s", self.harasser_args)
    self.log.info("<<<PASS %s: %s completed at %s>>>\n", self.loop, name, time.ctime())


def launch_exclude_reintegrate(self, pool, name, results, args):
    """Launch the dmg cmd to exclude a rank in a pool.

    Args:
        self (obj): soak obj
        pool (obj): TestPool obj
        name (str): name of dmg subcommand
        results (queue): multiprocessing queue
        args (queue): multiprocessing queue
    """
    status = False
    params = {}
    rank = None
    tgt_idx = None
    if name == "EXCLUDE":
        targets = self.params.get("targets_exclude", "/run/soak_harassers/*", 8)
        engine_count = self.params.get("engines_per_host", "/run/server_config/*", default=1)
        exclude_servers = (len(self.hostlist_servers) * int(engine_count)) - 1
        # Exclude one rank.
        rank = random.randint(0, exclude_servers)  # nosec

        if targets >= 8:
            tgt_idx = None
        else:
            target_list = random.sample(range(0, 8), targets)
            tgt_idx = ','.join(str(tgt) for tgt in target_list)

        # init the status dictionary
        params = {"name": name,
                  "status": status,
                  "vars": {"rank": rank, "tgt_idx": tgt_idx}}
        self.log.info(
            "<<<PASS %s: %s started on rank %s at %s >>>\n", self.loop, name, rank, time.ctime())
        try:
            pool.exclude(rank, tgt_idx=tgt_idx)
            status = True
        except TestFail as error:
            self.log.error("<<<FAILED:dmg pool exclude failed", exc_info=error)
            status = False
        if status:
            status = wait_for_pool_rebuild(self, pool, name)
    elif name == "REINTEGRATE":
        if self.harasser_results["EXCLUDE"]:
            rank = self.harasser_args["EXCLUDE"]["rank"]
            tgt_idx = self.harasser_args["EXCLUDE"]["tgt_idx"]
            self.log.info(
                "<<<PASS %s: %s started on rank %s at %s>>>\n", self.loop, name, rank, time.ctime())
            try:
                pool.reintegrate(rank, tgt_idx=tgt_idx)
                status = True
            except TestFail as error:
                self.log.error("<<<FAILED:dmg pool reintegrate failed", exc_info=error)
                status = False
            if status:
                status = wait_for_pool_rebuild(self, pool, name)
        else:
            self.log.error("<<<PASS %s: %s failed due to EXCLUDE failure >>>", self.loop, name)
            status = False
    params = {"name": name,
              "status": status,
              "vars": {"rank": rank, "tgt_idx": tgt_idx}}
    if not status:
        self.log.error("<<< %s failed - check logs for failure data>>>", name)
    self.dmg_command.system_query()
    self.harasser_job_done(params)
    results.put(self.harasser_results)
    args.put(self.harasser_args)
    self.log.info("Harasser results: %s", self.harasser_results)
    self.log.info("Harasser args: %s", self.harasser_args)
    self.log.info("<<<PASS %s: %s completed at %s>>>\n", self.loop, name, time.ctime())


def launch_server_stop_start(self, pools, name, results, args):
    """Launch dmg server stop/start.

    Args:
        self (obj): soak obj
        pools (list): list of TestPool obj
        name (str): name of dmg subcommand
        results (queue): multiprocessing queue
        args (queue): multiprocessing queue

    """
    status = True
    params = {}
    rank = None
    drain = self.params.get("enable_drain", "/run/soak_harassers/*", False)
    engine_count = self.params.get("engines_per_host", "/run/server_config/*", default=1)
    if name == "SVR_STOP":
        exclude_servers = (
            len(self.hostlist_servers) * int(engine_count)) - 1
        # Exclude one rank.
        rank = random.randint(0, exclude_servers)  # nosec
        # init the status dictionary
        params = {"name": name,
                  "status": status,
                  "vars": {"rank": rank}}
        self.log.info("<<<PASS %s: %s - stop server: rank %s at %s >>>\n",
                      self.loop, name, rank, time.ctime())
        # drain pools
        drain_status = True
        if drain:
            for pool in pools:
                try:
                    self.dmg_command.server_set_logmasks("DEBUG", raise_exception=False)
                    pool.drain(rank)
                    self.dmg_command.server_set_logmasks(raise_exception=False)
                except TestFail as error:
                    self.log.error(
                        f"<<<FAILED:dmg pool {pool.identifier} drain failed", exc_info=error)
                    status = False
                drain_status &= status
                if drain_status:
                    drain_status &= wait_for_pool_rebuild(self, pool, "DRAIN")
                    status = drain_status
                else:
                    status = False
        if status:
            # Shutdown the server
            try:
                self.dmg_command.system_stop(force=True, ranks=rank)
            except TestFail as error:
                self.log.error("<<<FAILED:dmg system stop failed", exc_info=error)
                status = False
            time.sleep(30)
            if not drain:
                rebuild_status = True
                for pool in pools:
                    rebuild_status &= wait_for_pool_rebuild(self, pool, name)
                status = rebuild_status
    elif name == "SVR_START":
        if self.harasser_results["SVR_STOP"]:
            rank = self.harasser_args["SVR_STOP"]["rank"]
            self.log.info(
                "<<<PASS %s: %s started on rank %s at %s>>>\n", self.loop, name, rank, time.ctime())
            try:
                self.dmg_command.system_start(ranks=rank)
                status = True
            except TestFail as error:
                self.log.error("<<<FAILED:dmg system start failed", exc_info=error)
                status = False
        else:
            self.log.error("<<<PASS %s: %s failed due to SVR_STOP failure >>>", self.loop, name)
            status = False
    elif name == "SVR_REINTEGRATE":
        if self.harasser_results["SVR_STOP"]:
            rank = self.harasser_args["SVR_STOP"]["rank"]
            self.log.info(
                "<<<PASS %s: %s started on rank %s at %s>>>\n", self.loop, name, rank, time.ctime())
            try:
                self.dmg_command.system_start(ranks=rank)
                status = True
            except TestFail as error:
                self.log.error("<<<FAILED:dmg system start failed", exc_info=error)
                status = False
            for pool in pools:
                self.dmg_command.pool_query(pool.identifier)
            if status:
                # Wait ~ 30 sec before issuing the reintegrate
                time.sleep(30)
                # reintegrate ranks
                reintegrate_status = True
                for pool in pools:
                    try:
                        pool.reintegrate(rank)
                        status = True
                    except TestFail as error:
                        self.log.error(f"<<<FAILED:dmg pool {pool.identifier} reintegrate failed",
                                       exc_info=error)
                        status = False
                    reintegrate_status &= status
                    if reintegrate_status:
                        reintegrate_status &= wait_for_pool_rebuild(
                            self, pool, name)
                        status = reintegrate_status
                    else:
                        status = False
        else:
            self.log.error("<<<PASS %s: %s failed due to SVR_STOP failure >>>",
                           self.loop, name)
            status = False
    params = {"name": name,
              "status": status,
              "vars": {"rank": rank}}
    if not status:
        self.log.error("<<< %s failed - check logs for failure data>>>", name)
    self.dmg_command.system_query()
    self.harasser_job_done(params)
    results.put(self.harasser_results)
    args.put(self.harasser_args)
    self.log.info("Harasser results: %s", self.harasser_results)
    self.log.info("Harasser args: %s", self.harasser_args)
    self.log.info(
        "<<<PASS %s: %s completed at %s>>>\n", self.loop, name, time.ctime())


def start_dfuse(self, pool, container, name=None, job_spec=None):
    """Create dfuse start command line for slurm.

    Args:
        self (obj): soak obj
        pool (obj):             TestPool obj

    Returns dfuse(obj):         Dfuse obj
            cmd(list):          list of dfuse commands to add to job script
    """
    # Get Dfuse params
    dfuse = Dfuse(self.hostlist_clients, self.tmp)
    dfuse.namespace = os.path.join(os.sep, "run", job_spec, "dfuse", "*")
    dfuse.bind_cores = self.params.get("cores", dfuse.namespace, None)
    dfuse.get_params(self)
    # update dfuse params; mountpoint for each container
    unique = get_random_string(5, self.used)
    self.used.append(unique)
    mount_dir = dfuse.mount_dir.value + unique
    dfuse.update_params(mount_dir=mount_dir, pool=pool.identifier, cont=container.identifier)
    dfuselog = os.path.join(
        self.soak_log_dir,
        self.test_name + "_" + name + "_`hostname -s`_"
        "" + "${SLURM_JOB_ID}_" + "daos_dfuse.log")
    dfuse_env = f"export D_LOG_FILE_APPEND_PID=1;export D_LOG_MASK=ERR;export D_LOG_FILE={dfuselog}"
    module_load = f"module load {self.mpi_module}"

    dfuse_start_cmds = [
        "clush -S -w $SLURM_JOB_NODELIST \"mkdir -p {}\"".format(dfuse.mount_dir.value),
        "clush -S -w $SLURM_JOB_NODELIST \"cd {};{};{};{}\"".format(
            dfuse.mount_dir.value, dfuse_env, module_load, str(dfuse)),
        "sleep 10",
        "clush -S -w $SLURM_JOB_NODELIST \"df -h {}\"".format(dfuse.mount_dir.value),
    ]
    return dfuse, dfuse_start_cmds


def stop_dfuse(dfuse, vol=False):
    """Create dfuse stop command line for slurm.

    Args:
        dfuse (obj): Dfuse obj
        vol:(bool): cmd is ior hdf5 with vol connector

    Returns cmd(list):    list of cmds to pass to slurm script
    """
    dfuse_stop_cmds = []
    if vol:
        dfuse_stop_cmds.extend([
            "for file in $(ls {0}) ; "
            "do daos container destroy --path={0}/\"$file\" ; done".format(
                dfuse.mount_dir.value)])

    dfuse_stop_cmds.extend([
        "clush -S -w $SLURM_JOB_NODELIST \"fusermount3 -uz {0}\"".format(dfuse.mount_dir.value),
        "clush -S -w $SLURM_JOB_NODELIST \"rm -rf {0}\"".format(dfuse.mount_dir.value)])
    return dfuse_stop_cmds


def cleanup_dfuse(self):
    """Cleanup and remove any dfuse mount points.

    Args:
        self (obj): soak obj

    """
    cmd = [
        "/usr/bin/bash -c 'for pid in $(pgrep dfuse)",
        "do kill $pid",
        "done'"]
    cmd2 = [
        "/usr/bin/bash -c 'for dir in $(find /tmp/daos_dfuse/)",
        "do fusermount3 -uz $dir",
        "rm -rf $dir",
        "done'"]
    result = run_remote(self.log, self.hostlist_clients, ";".join(cmd), timeout=600)
    if not result.passed:
        self.log.info("Dfuse processes not stopped Error")
    result = run_remote(self.log, self.hostlist_clients, ";".join(cmd2), timeout=600)
    if not result.passed:
        self.log.info("Dfuse mount points not deleted Error")


def create_ior_cmdline(self, job_spec, pool, ppn, nodesperjob, oclass_list=None, cont=None):
    """Create an IOR cmdline to run in slurm batch.

    Args:

        self (obj): soak obj
        job_spec (str):   ior job in yaml to run
        pool (obj):       TestPool obj
        ppn(int):         number of tasks to run on each node
        nodesperjob(int): number of nodes per job
        oclass(list):     list of file_oclass and dir_oclass params
        cont (obj)        TestContainer obj

    Returns:
        cmd: cmdline string

    """
    commands = []
    vol = False
    ior_params = os.path.join(os.sep, "run", job_spec, "*")
    ior_timeout = self.params.get("job_timeout", ior_params, 10)
    # IOR job specs with a list of parameters; update each value
    api_list = self.params.get("api", ior_params)
    tsize_list = self.params.get("transfer_size", ior_params)
    bsize_list = self.params.get("block_size", ior_params)
    if not oclass_list:
        oclass_list = self.params.get("dfs_oclass", ior_params)
    plugin_path = self.params.get("plugin_path", "/run/hdf5_vol/")
    # update IOR cmdline for each additional IOR obj
    for api in api_list:
        if not self.enable_il and api in ["POSIX-LIBIOIL", "POSIX-LIBPIL4DFS"]:
            continue
        if api in ["HDF5-VOL", "HDF5", "POSIX"] and ppn > 16:
            continue
        for b_size, t_size, file_dir_oclass in product(bsize_list,
                                                       tsize_list,
                                                       oclass_list):
            ior_cmd = IorCommand()
            ior_cmd.namespace = ior_params
            ior_cmd.get_params(self)
            ior_cmd.max_duration.update(ior_timeout)
            if api == "HDF5-VOL":
                ior_cmd.api.update("HDF5")
            elif api in ["POSIX", "POSIX-LIBPIL4DFS", "POSIX-LIBIOIL"]:
                ior_cmd.api.update("POSIX")
            else:
                ior_cmd.api.update(api)
            ior_cmd.block_size.update(b_size)
            ior_cmd.transfer_size.update(t_size)
            if api in ["HDF5-VOL", "POSIX", "POSIX-LIBPIL4DFS", "POSIX-LIBIOIL"]:
                ior_cmd.dfs_oclass.update(None)
                ior_cmd.dfs_dir_oclass.update(None)
            else:
                ior_cmd.dfs_oclass.update(file_dir_oclass[0])
                ior_cmd.dfs_dir_oclass.update(file_dir_oclass[1])
            if ior_cmd.api.value == "DFS":
                ior_cmd.test_file.update(os.path.join("/", "testfile"))
            if not cont:
                add_containers(self, pool, file_dir_oclass[0], file_dir_oclass[1])
                container = self.container[-1]
            else:
                container = cont
            ior_cmd.set_daos_params(self.server_group, pool, container.identifier)
            log_name = "{}_{}_{}_{}_{}_{}_{}_{}".format(
                job_spec.replace("/", "_"), api, b_size, t_size,
                file_dir_oclass[0], nodesperjob * ppn, nodesperjob, ppn)
            daos_log = os.path.join(
                self.soak_log_dir, self.test_name + "_" + log_name
                + "_`hostname -s`_${SLURM_JOB_ID}_daos.log")
            env = ior_cmd.get_default_env("mpirun", log_file=daos_log)
            env["D_LOG_FILE_APPEND_PID"] = "1"
            sbatch_cmds = [f"module load {self.mpi_module}"]
            # include dfuse cmdlines
            if api in ["HDF5-VOL", "POSIX", "POSIX-LIBPIL4DFS", "POSIX-LIBIOIL"]:
                dfuse, dfuse_start_cmdlist = start_dfuse(
                    self, pool, container, name=log_name, job_spec=job_spec)
                sbatch_cmds.extend(dfuse_start_cmdlist)
                ior_cmd.test_file.update(
                    os.path.join(dfuse.mount_dir.value, "testfile"))
            mpirun_cmd = Mpirun(ior_cmd, mpi_type=self.mpi_module)
            mpirun_cmd.get_params(self)
            if api == "POSIX-LIBPIL4DFS":
                env["LD_PRELOAD"] = os.path.join(self.prefix, 'lib64', 'libpil4dfs.so')
                env["D_IL_REPORT"] = "1"
            if api == "POSIX-LIBIOIL":
                env["LD_PRELOAD"] = os.path.join(self.prefix, 'lib64', 'libioil.so')
                env["D_IL_REPORT"] = "1"
            # add envs if api is HDF5-VOL
            if api == "HDF5-VOL":
                vol = True
                env["HDF5_VOL_CONNECTOR"] = "daos"
                env["HDF5_PLUGIN_PATH"] = str(plugin_path)
            mpirun_cmd.assign_processes(nodesperjob * ppn)
            mpirun_cmd.assign_environment(env, True)
            mpirun_cmd.ppn.update(ppn)
            sbatch_cmds.append(str(mpirun_cmd))
            sbatch_cmds.append("status=$?")
            if api in ["HDF5-VOL", "POSIX", "POSIX-LIBPIL4DFS", "POSIX-LIBIOIL"]:
                sbatch_cmds.extend(stop_dfuse(dfuse, vol))
            commands.append([sbatch_cmds, log_name])
            self.log.info(f"<<IOR {api} cmdlines>>:")
            for cmd in sbatch_cmds:
                self.log.info(cmd)
    return commands


def create_macsio_cmdline(self, job_spec, pool, ppn, nodesperjob):
    """Create an MACsio cmdline to run in slurm batch.

    Args:

        self (obj): soak obj
        job_spec (str):   macsio job in yaml to run
        pool (obj):       TestPool obj
        ppn(int):         number of tasks to run on each node
        nodesperjob(int): number of nodes per job

    Returns:
        cmd: cmdline string

    """
    commands = []
    macsio_params = os.path.join(os.sep, "run", job_spec, "*")
    oclass_list = self.params.get("oclass", macsio_params)
    api_list = self.params.get("api", macsio_params)
    plugin_path = self.params.get("plugin_path", "/run/hdf5_vol/")
    # update macsio cmdline for each additional MACsio obj
    for api in api_list:
        for file_oclass, dir_oclass in oclass_list:
            add_containers(self, pool, file_oclass, dir_oclass)
            macsio = MacsioCommand()
            macsio.namespace = macsio_params
            macsio.daos_pool = pool.identifier
            macsio.daos_svcl = list_to_str(pool.svc_ranks)
            macsio.daos_cont = self.container[-1].identifier
            macsio.get_params(self)
            log_name = "{}_{}_{}_{}_{}_{}".format(
                job_spec, api, file_oclass, nodesperjob * ppn, nodesperjob, ppn)
            daos_log = os.path.join(
                self.soak_log_dir, self.test_name
                + "_" + log_name + "_`hostname -s`_${SLURM_JOB_ID}_daos.log")
            macsio_log = os.path.join(
                self.soak_log_dir, self.test_name
                + "_" + log_name + "_`hostname -s`_${SLURM_JOB_ID}_macsio-log.log")
            macsio_timing_log = os.path.join(
                self.soak_log_dir, self.test_name
                + "_" + log_name + "_`hostname -s`_${SLURM_JOB_ID}_macsio-timing.log")
            macsio.log_file_name.update(macsio_log)
            macsio.timings_file_name.update(macsio_timing_log)
            env = macsio.env.copy()
            env["D_LOG_FILE"] = get_log_file(daos_log or f"{macsio.command}_daos.log")
            env["D_LOG_FILE_APPEND_PID"] = "1"
            env["DAOS_UNS_PREFIX"] = format_path(macsio.daos_pool, macsio.daos_cont)
            sbatch_cmds = [f"module load {self.mpi_module}"]
            mpirun_cmd = Mpirun(macsio, mpi_type=self.mpi_module)
            mpirun_cmd.get_params(self)
            mpirun_cmd.assign_processes(nodesperjob * ppn)
            if api in ["HDF5-VOL"]:
                # include dfuse cmdlines
                dfuse, dfuse_start_cmdlist = start_dfuse(
                    self, pool, self.container[-1], name=log_name, job_spec=job_spec)
                sbatch_cmds.extend(dfuse_start_cmdlist)
                # add envs for HDF5-VOL
                env["HDF5_VOL_CONNECTOR"] = "daos"
                env["HDF5_PLUGIN_PATH"] = str(plugin_path)
                mpirun_cmd.working_dir.update(dfuse.mount_dir.value)
            mpirun_cmd.assign_environment(env, True)
            mpirun_cmd.ppn.update(ppn)
            sbatch_cmds.append(str(mpirun_cmd))
            sbatch_cmds.append("status=$?")
            if api in ["HDF5-VOL"]:
                sbatch_cmds.extend(stop_dfuse(dfuse, vol=True))
            commands.append([sbatch_cmds, log_name])
            self.log.info("<<MACSio cmdlines>>:")
            for cmd in sbatch_cmds:
                self.log.info(cmd)
    return commands


def create_mdtest_cmdline(self, job_spec, pool, ppn, nodesperjob):
    """Create an MDTEST cmdline to run in slurm batch.

    Args:

        self (obj): soak obj
        job_spec (str):   mdtest job in yaml to run
        pool (obj):       TestPool obj
        ppn(int):         number of tasks to run on each node
        nodesperjob(int): number of nodes per job

    Returns:
        cmd: cmdline string

    """
    commands = []
    mdtest_params = os.path.join(os.sep, "run", job_spec, "*")
    # mdtest job specs with a list of parameters; update each value
    api_list = self.params.get("api", mdtest_params)
    write_bytes_list = self.params.get("write_bytes", mdtest_params)
    read_bytes_list = self.params.get("read_bytes", mdtest_params)
    depth_list = self.params.get("depth", mdtest_params)
    flag = self.params.get("flags", mdtest_params)
    oclass_list = self.params.get("dfs_oclass", mdtest_params)
    num_of_files_dirs = self.params.get(
        "num_of_files_dirs", mdtest_params)
    # update mdtest cmdline for each additional mdtest obj
    for api in api_list:
        if api in ["POSIX", "POSIX-LIBPIL4DFS", "POSIX-LIBIOIL"] and ppn > 16:
            continue
        if not self.enable_il and api in ["POSIX-LIBIOIL", "POSIX-LIBPIL4DFS"]:
            continue
        for write_bytes, read_bytes, depth, file_dir_oclass in product(write_bytes_list,
                                                                       read_bytes_list,
                                                                       depth_list,
                                                                       oclass_list):
            # Get the parameters for Mdtest
            mdtest_cmd = MdtestCommand()
            mdtest_cmd.namespace = mdtest_params
            mdtest_cmd.get_params(self)
            if api in ["POSIX", "POSIX-LIBPIL4DFS", "POSIX-LIBIOIL"]:
                mdtest_cmd.api.update("POSIX")
            else:
                mdtest_cmd.api.update(api)
            mdtest_cmd.write_bytes.update(write_bytes)
            mdtest_cmd.read_bytes.update(read_bytes)
            mdtest_cmd.depth.update(depth)
            mdtest_cmd.flags.update(flag)
            mdtest_cmd.num_of_files_dirs.update(num_of_files_dirs)
            mdtest_cmd.dfs_oclass.update(file_dir_oclass[0])
            mdtest_cmd.dfs_dir_oclass.update(file_dir_oclass[1])
            add_containers(self, pool, file_dir_oclass[0], file_dir_oclass[1])
            mdtest_cmd.set_daos_params(
                self.server_group, pool,
                self.container[-1].identifier)
            log_name = "{}_{}_{}_{}_{}_{}_{}_{}_{}".format(
                job_spec, api, write_bytes, read_bytes, depth,
                file_dir_oclass[0], nodesperjob * ppn, nodesperjob,
                ppn)
            daos_log = os.path.join(
                self.soak_log_dir, self.test_name + "_" + log_name
                + "_`hostname -s`_${SLURM_JOB_ID}_daos.log")
            env = mdtest_cmd.get_default_env("mpirun", log_file=daos_log)
            env["D_LOG_FILE_APPEND_PID"] = "1"
            sbatch_cmds = [f"module load {self.mpi_module}"]
            # include dfuse cmdlines
            if api in ["POSIX", "POSIX-LIBPIL4DFS", "POSIX-LIBIOIL"]:
                dfuse, dfuse_start_cmdlist = start_dfuse(
                    self, pool, self.container[-1], name=log_name, job_spec=job_spec)
                sbatch_cmds.extend(dfuse_start_cmdlist)
                mdtest_cmd.test_dir.update(dfuse.mount_dir.value)
                if self.enable_il and api == "POSIX-LIBPIL4DFS":
                    env["LD_PRELOAD"] = os.path.join(
                        self.prefix, 'lib64', 'libpil4dfs.so')
                    env["D_IL_REPORT"] = "1"
                if self.enable_il and api == "POSIX-LIBIOIL":
                    env["LD_PRELOAD"] = os.path.join(self.prefix, 'lib64', 'libioil.so')
                    env["D_IL_REPORT"] = "1"
            mpirun_cmd = Mpirun(mdtest_cmd, mpi_type=self.mpi_module)
            mpirun_cmd.get_params(self)
            mpirun_cmd.assign_processes(nodesperjob * ppn)
            mpirun_cmd.assign_environment(env, True)
            mpirun_cmd.ppn.update(ppn)
            sbatch_cmds.append(str(mpirun_cmd))
            sbatch_cmds.append("status=$?")
            if api in ["POSIX", "POSIX-LIBPIL4DFS", "POSIX-LIBIOIL"]:
                sbatch_cmds.extend(stop_dfuse(dfuse))
            commands.append([sbatch_cmds, log_name])
            self.log.info(f"<<MDTEST {api} cmdlines>>:")
            for cmd in sbatch_cmds:
                self.log.info(cmd)
    return commands


def create_racer_cmdline(self, job_spec):
    """Create the srun cmdline to run daos_racer.

    Args:
        self (obj): soak obj
        job_spec (str): fio job in yaml to run
    Returns:
        cmd(list): list of cmdlines

    """
    commands = []
    # daos_racer needs its own pool; does not run using jobs pool
    add_pools(self, ["pool_racer"])
    add_containers(self, self.pool[-1], "SX")
    racer_namespace = os.path.join(os.sep, "run", job_spec, "*")
    daos_racer = DaosRacerCommand(
        self.bin, self.hostlist_clients[0])
    daos_racer.namespace = racer_namespace
    daos_racer.get_params(self)
    daos_racer.pool_uuid.update(self.pool[-1].uuid)
    daos_racer.cont_uuid.update(self.container[-1].uuid)
    racer_log = os.path.join(
        self.soak_log_dir,
        self.test_name + "_" + job_spec + "_`hostname -s`_"
        "${SLURM_JOB_ID}_" + "racer_log")
    daos_racer.env["D_LOG_FILE"] = get_log_file(racer_log)
    log_name = job_spec
    cmds = []
    cmds.append(str(daos_racer.with_exports))
    cmds.append("status=$?")
    # add exit code
    commands.append([cmds, log_name])
    self.log.info("<<DAOS racer cmdlines>>:")
    for cmd in cmds:
        self.log.info(cmd)
    return commands


def create_fio_cmdline(self, job_spec, pool):
    """Create the FOI command line for job script.

    Args:

        self (obj): soak obj
        job_spec (str): fio job in yaml to run
        pool (obj):   TestPool obj

    Returns:
        cmd(list): list of cmdlines

    """
    # pylint: disable=too-many-nested-blocks

    commands = []
    fio_namespace = os.path.join(os.sep, "run", job_spec, "*")
    fio_soak_namespace = os.path.join(os.sep, "run", job_spec, "soak", "*")
    # test params
    bs_list = self.params.get("blocksize", fio_soak_namespace)
    size_list = self.params.get("size", fio_soak_namespace)
    rw_list = self.params.get("rw", fio_soak_namespace)
    oclass_list = self.params.get("oclass", fio_soak_namespace)
    api_list = self.params.get("api", fio_namespace, default=["POSIX"])
    # Get the parameters for Fio
    fio_cmd = FioCommand()
    fio_cmd.namespace = fio_namespace
    fio_cmd.get_params(self)
    fio_cmd.aux_path.update(self.test_dir, "aux_path")
    for blocksize, size, rw_val, file_dir_oclass, api in product(bs_list,
                                                                 size_list,
                                                                 rw_list,
                                                                 oclass_list,
                                                                 api_list):
        if not self.enable_il and api in ["POSIX-LIBIOIL", "POSIX-LIBPIL4DFS"]:
            continue
        # update fio params
        fio_cmd.update(
            "global", "blocksize", blocksize,
            "fio --name=global --blocksize")
        fio_cmd.update(
            "global", "size", size,
            "fio --name=global --size")
        fio_cmd.update(
            "global", "rw", rw_val,
            "fio --name=global --rw")
        if api == "POSIX-LIBPIL4DFS":
            fio_cmd.update(
                "global", "ioengine", "sync",
                "fio --name=global --ioengine")
        else:
            fio_cmd.update(
                "global", "ioengine", "libaio",
                "fio --name=global --ioengine")
        cmds = []
        # add start dfuse cmds; api is always POSIX
        fio_cmd.api.update("POSIX")
        # Connect to the pool, create container and then start dfuse
        add_containers(self, pool, file_dir_oclass[0], file_dir_oclass[1])
        log_name = "{}_{}_{}_{}_{}_{}".format(
            job_spec, api, blocksize, size, rw_val, file_dir_oclass[0])

        dfuse, cmds = start_dfuse(
            self, pool, self.container[-1], name=log_name, job_spec=job_spec)
        # Update the FIO cmdline
        fio_cmd.update(
            "global", "directory",
            dfuse.mount_dir.value,
            "fio --name=global --directory")
        # add fio cmdline
        cmds.append(f"cd {dfuse.mount_dir.value};")
        if self.enable_il and api == "POSIX-LIBPIL4DFS":
            cmds.append(f"export LD_PRELOAD={os.path.join(self.prefix, 'lib64', 'libpil4dfs.so')}")
            cmds.append("export D_IL_REPORT=1")
        if self.enable_il and api == "POSIX-LIBIOIL":
            cmds.append(f"export LD_PRELOAD={os.path.join(self.prefix, 'lib64', 'libioil.so')}")
            cmds.append("export D_IL_REPORT=1")
        cmds.append(str(fio_cmd))
        cmds.append("status=$?")
        cmds.append("cd -")
        cmds.extend(stop_dfuse(dfuse))
        commands.append([cmds, log_name])
        self.log.info("<<Fio cmdlines>>:")
        for cmd in cmds:
            self.log.info(cmd)
    return commands


def create_app_cmdline(self, job_spec, pool, ppn, nodesperjob):
    """Create the srun cmdline to run app.

    This method will use a cmdline specified in the yaml file to
    execute a local binary until the rpms are available
    Args:
        self (obj):       soak obj
        job_spec (str):   job in yaml to run
        pool (obj):       TestPool obj
        ppn(int):         number of tasks to run on each node
        nodesperjob(int): number of nodes per job
    Returns:
        cmd(list): list of cmdlines

    """
    commands = []
    app_params = os.path.join(os.sep, "run", job_spec, "*")
    mpi_module = self.params.get("module", app_params, self.mpi_module)
    api_list = self.params.get("api", app_params, default=["DFS"])
    apps_dir = os.environ["DAOS_TEST_APP_DIR"]
    # Update DAOS_TEST_APP_DIR if used in the cmdline param in yaml
    # ${DAOS_TEST_APP_SRC}                  =>  apps built with el8 and mpi/mpich (default)
    # ${DAOS_TEST_APP_SRC}/intelmpi         =>  apps built with el8 and intelmpi
    # ${DAOS_TEST_APP_SRC}/suse             =>  apps built with suse and gnu-mpich
    # ${DAOS_TEST_APP_SRC}/suse/intelmpi    =>  apps built with suse and intelmpi
    if "suse" in detect().name.lower():
        os.environ["DAOS_TEST_APP_DIR"] += os.path.join(os.sep, "suse")
    if "mpi/latest" in mpi_module:
        os.environ["DAOS_TEST_APP_DIR"] += os.path.join(os.sep, "intelmpi")
        os.environ["I_MPI_OFI_LIBRARY_INTERNAL"] = "0"
    app_cmd = os.path.expandvars(self.params.get("cmdline", app_params, default=None))
    if app_cmd is None:
        self.log.info(f"<<{job_spec} command line not specified in yaml; job will not be run>>")
        return commands
    oclass_list = self.params.get("oclass", app_params)
    for file_oclass, dir_oclass in oclass_list:
        for api in api_list:
            sbatch_cmds = [f"module load {mpi_module}"]
            if not self.enable_il and api in ["POSIX-LIBIOIL", "POSIX-LIBPIL4DFS"]:
                continue
            add_containers(self, pool, file_oclass, dir_oclass)
            log_name = "{}_{}_{}_{}_{}_{}".format(
                job_spec, api, file_oclass, nodesperjob * ppn, nodesperjob, ppn)
            # include dfuse cmdlines
            if api in ["POSIX", "POSIX-LIBIOIL", "POSIX-LIBPIL4DFS"]:
                dfuse, dfuse_start_cmdlist = start_dfuse(
                    self, pool, self.container[-1], name=log_name, job_spec=job_spec)
                sbatch_cmds.extend(dfuse_start_cmdlist)
            mpirun_cmd = Mpirun(app_cmd, False, mpi_module)
            mpirun_cmd.get_params(self)
            env = EnvironmentVariables()
            env["D_LOG_FILE_APPEND_PID"] = "1"
            if "mpich" in mpi_module:
                # Pass pool and container information to the commands
                env["DAOS_UNS_PREFIX"] = format_path(pool, self.container[-1])
            if self.enable_il and api == "POSIX-LIBPIL4DFS":
                env["LD_PRELOAD"] = os.path.join(self.prefix, 'lib64', 'libpil4dfs.so')
                env["D_IL_REPORT"] = "1"
            if self.enable_il and api == "POSIX-LIBIOIL":
                env["LD_PRELOAD"] = os.path.join(self.prefix, 'lib64', 'libioil.so')
                env["D_IL_REPORT"] = "1"
            mpirun_cmd.assign_environment(env, True)
            mpirun_cmd.assign_processes(nodesperjob * ppn)
            mpirun_cmd.ppn.update(ppn)
            if api in ["POSIX", "POSIX-LIBIOIL", "POSIX-LIBPIL4DFS"]:
                mpirun_cmd.working_dir.update(dfuse.mount_dir.value)
            cmdline = str(mpirun_cmd)
            sbatch_cmds.append(str(cmdline))
            sbatch_cmds.append("status=$?")
            if api in ["POSIX", "POSIX-LIBIOIL", "POSIX-LIBPIL4DFS"]:
                sbatch_cmds.extend(stop_dfuse(dfuse))
            commands.append([sbatch_cmds, log_name])
            self.log.info(f"<<{job_spec.upper()} cmdlines>>:")
            for cmd in sbatch_cmds:
                self.log.info("%s", cmd)
<<<<<<< HEAD
    if mpi_module != self.mpi_module:
        mpirun_cmd = Mpirun(app_cmd, False, self.mpi_module)
        mpirun_cmd.get_params(self)
    os.environ["DAOS_TEST_APP_DIR"] = apps_dir
=======
>>>>>>> 7dcab1f3
    return commands


def create_dm_cmdline(self, job_spec, pool, ppn, nodesperjob):
    """Create datamover cmdlines for job script.

    Args:
        self (obj): soak obj
        job_spec (str):   datamover job in yaml to run
        pool (obj):       TestPool obj
        ppn(int):         number of tasks to run on each node
        nodesperjob(int): number of nodes per job
    """
    commands = []
    dm_params = os.path.join(os.sep, "run", job_spec, "*")
    oclass_list = self.params.get("oclass", dm_params)
    for file_oclass, dir_oclass in oclass_list:
        log_name = f"{job_spec}_{file_oclass}_{nodesperjob * ppn}_{nodesperjob}_{ppn}"
        ior_spec = "/".join([job_spec, "ior_write"])
        add_containers(self, pool, file_oclass, dir_oclass)
        cont_1 = self.container[-1]
        dm_commands = create_ior_cmdline(
            self, ior_spec, pool, ppn, nodesperjob, [[file_oclass, dir_oclass]], cont_1)
        sbatch_cmds = dm_commands[0][0]
        add_containers(self, pool, file_oclass, dir_oclass)
        cont_2 = self.container[-1]

        dcp_cmd = DcpCommand(hosts=None, tmp=None)
        dcp_cmd.namespace = os.path.join(os.sep, "run", job_spec, "dcp")
        dcp_cmd.get_params(self)
        dst_file = format_path(pool, cont_2)
        src_file = format_path(pool, cont_1)
        dcp_cmd.set_params(src=src_file, dst=dst_file)
        env_vars = {
            "D_LOG_FILE": os.path.join(self.soak_log_dir, self.test_name + "_"
                                       + log_name + "_`hostname -s`_${SLURM_JOB_ID}_daos.log"),
            "D_LOG_FILE_APPEND_PID": "1"
        }
        mpirun_cmd = Mpirun(dcp_cmd, mpi_type=self.mpi_module)
        mpirun_cmd.get_params(self)
        mpirun_cmd.assign_processes(nodesperjob * ppn)
        mpirun_cmd.assign_environment(EnvironmentVariables(env_vars), True)
        mpirun_cmd.ppn.update(ppn)
        sbatch_cmds.append(str(mpirun_cmd))
        sbatch_cmds.append("status=$?")

        ior_spec = "/".join([job_spec, "ior_read"])
        dm_commands = create_ior_cmdline(
            self, ior_spec, pool, ppn, nodesperjob, [[file_oclass, dir_oclass]], cont_2)
        sbatch_cmds.extend(dm_commands[0][0])
        self.log.info("<<DATA_MOVER cmdlines>>:")
        for cmd in sbatch_cmds:
            self.log.info("%s", cmd)
        commands.append([sbatch_cmds, log_name])
    return commands


def build_job_script(self, commands, job, nodesperjob, ppn):
    """Create a slurm batch script that will execute a list of cmdlines.

    Args:
        self (obj): soak obj
        commands(list): command lines and cmd specific log_name
        job(str): the job name that will be defined in the slurm script

    Returns:
        script_list: list of slurm batch scripts

    """
    job_timeout = self.params.get("job_timeout", "/run/" + job + "/*", 10)
    self.log.info("<<Build Script>> at %s", time.ctime())
    script_list = []
    # if additional cmds are needed in the batch script
    prepend_cmds = ["set +e",
                    "echo Job_Start_Time `date \\+\"%Y-%m-%d %T\"`",
                    "daos pool query {} ".format(self.pool[1].identifier),
                    "daos pool query {} ".format(self.pool[0].identifier)]
    append_cmds = ["daos pool query {} ".format(self.pool[1].identifier),
                   "daos pool query {} ".format(self.pool[0].identifier),
                   "echo Job_End_Time `date \\+\"%Y-%m-%d %T\"`"]
    exit_cmd = ["exit $status"]
    # Create the sbatch script for each list of cmdlines
    for cmd, log_name in commands:
        if isinstance(cmd, str):
            cmd = [cmd]
        output = os.path.join(
            self.soak_log_dir, self.test_name + "_" + log_name + "_%N_" + "%j_")
        error = os.path.join(str(output) + "ERROR_")
        sbatch = {
            "time": str(job_timeout) + ":00",
            "exclude": str(self.slurm_exclude_nodes),
            "error": str(error),
            "export": "ALL",
            "exclusive": None,
            "ntasks": str(nodesperjob * ppn)
        }
        # include the cluster specific params
        sbatch.update(self.srun_params)
        unique = get_random_string(5, self.used)
        script = slurm_utils.write_slurm_script(
            self.soak_log_dir, job, output, nodesperjob,
            prepend_cmds + cmd + append_cmds + exit_cmd, unique, sbatch)
        script_list.append(script)
        self.used.append(unique)
    return script_list


class SoakTestError(Exception):
    """Soak exception class."""<|MERGE_RESOLUTION|>--- conflicted
+++ resolved
@@ -1258,13 +1258,10 @@
             self.log.info(f"<<{job_spec.upper()} cmdlines>>:")
             for cmd in sbatch_cmds:
                 self.log.info("%s", cmd)
-<<<<<<< HEAD
     if mpi_module != self.mpi_module:
         mpirun_cmd = Mpirun(app_cmd, False, self.mpi_module)
         mpirun_cmd.get_params(self)
     os.environ["DAOS_TEST_APP_DIR"] = apps_dir
-=======
->>>>>>> 7dcab1f3
     return commands
 
 
