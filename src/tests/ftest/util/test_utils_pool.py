#!/usr/bin/python
"""
  (C) Copyright 2018-2020 Intel Corporation.

  Licensed under the Apache License, Version 2.0 (the "License");
  you may not use this file except in compliance with the License.
  You may obtain a copy of the License at

      http://www.apache.org/licenses/LICENSE-2.0

  Unless required by applicable law or agreed to in writing, software
  distributed under the License is distributed on an "AS IS" BASIS,
  WITHOUT WARRANTIES OR CONDITIONS OF ANY KIND, either express or implied.
  See the License for the specific language governing permissions and
  limitations under the License.

  GOVERNMENT LICENSE RIGHTS-OPEN SOURCE SOFTWARE
  The Government's rights to use, modify, reproduce, release, perform, display,
  or disclose this software are subject to the terms of the Apache License as
  provided in Contract No. B609815.
  Any reproduction of computer software, computer software documentation, or
  portions thereof marked with this legend must also reproduce the markings.
"""
import os
from time import sleep
from ctypes import c_uint, create_string_buffer, POINTER

from test_utils_base import TestDaosApiBase

from avocado import fail_on
from command_utils import BasicParameter, CommandFailure
from pydaos.raw import (DaosApiError, DaosServer, DaosPool, c_uuid_to_str,
                        daos_cref)
from general_utils import check_pool_files, DaosTestError, run_command
from env_modules import load_mpi


class TestPool(TestDaosApiBase):
    # pylint: disable=too-many-public-methods
    """A class for functional testing of DaosPools objects."""

    def __init__(self, context, log=None, cb_handler=None, dmg_command=None):
        # pylint: disable=unused-argument
        """Initialize a TestPool object.

        Note: 'log' is now a defunct argument and will be removed in the future

        Args:
            context (DaosContext): [description]
            log (logging): logging object used to report the pool status
            cb_handler (CallbackHandler, optional): callback object to use with
                the API methods. Defaults to None.
            dmg_command (DmgCommand): DmgCommand used to call dmg command. If
                control_method is set to dmg, this value needs to be set. It
                can be obtained by calling self.get_dmg_command() from a test.
                It'll return the object with -l <Access Point host:port> and
                --insecure.
        """
        super(TestPool, self).__init__("/run/pool/*", cb_handler)
        self.context = context
        self.uid = os.geteuid()
        self.gid = os.getegid()

        self.mode = BasicParameter(None)
        self.name = BasicParameter(None)            # server group name
        self.svcn = BasicParameter(None)
        self.target_list = BasicParameter(None)
        self.scm_size = BasicParameter(None)
        self.nvme_size = BasicParameter(None)
        self.prop_name = BasicParameter(None)       # name of property to be set
        self.prop_value = BasicParameter(None)      # value of property

        self.pool = None
        self.uuid = None
        self.info = None
        self.svc_ranks = None
        self.connected = False

        self.dmg = dmg_command

    @fail_on(CommandFailure)
    @fail_on(DaosApiError)
    def create(self):
        """Create a pool with either API or dmg.

        To use dmg, the test needs to set control_method.value to USE_DMG
        prior to calling this method. The recommended way is to specify the
        pool block in yaml. For example,

            pool:
                control_method: dmg

        This tells this method to use dmg. The test also needs to set
        dmg_bin_path through the constructor if dmg is used. For example,

            self.pool = TestPool(
                self.context, dmg_bin_path=self.basepath + '/install/bin')

        If it wants to use --nsvc option, it needs to set the value to
        svcn.value. Otherwise, 1 is used. If it wants to use --group, it needs
        to set groupname.value. If it wants to use --user, it needs to set
        username.value. If it wants to add other options, directly set it
        to self.dmg.action_command. Refer dmg_utils.py pool_create method for
        more details.

        To test the negative case on create, the test needs to catch
        CommandFailure for dmg and DaosApiError for API. Thus, we need to make
        more than one line modification to the test only for this purpose.
        Currently, pool_svc is the only test that needs this change.
        """
        self.destroy()
        if self.target_list.value is not None:
            self.log.info(
                "Creating a pool on targets %s", self.target_list.value)
        else:
            self.log.info("Creating a pool")

        self.pool = DaosPool(self.context)
        kwargs = {
            "uid": self.uid,
            "gid": self.gid,
            "scm_size": self.scm_size.value,
            "group": self.name.value}
        for key in ("target_list", "svcn", "nvme_size"):
            value = getattr(self, key).value
            if value is not None:
                kwargs[key] = value

        if self.control_method.value == self.USE_API:
            # Create a pool with the API method
            kwargs["mode"] = self.mode.value
            self._call_method(self.pool.create, kwargs)

        elif self.control_method.value == self.USE_DMG and self.dmg:
            # Create a pool with the dmg command and store its CmdResult
            self._log_method("dmg.pool_create", kwargs)
            data = self.dmg.pool_create(**kwargs)

<<<<<<< HEAD
            # Manually populate the DaosPool object attributes only if the pool
            # creation was successful.
            if self.dmg.result.exit_status == 0:
                # Populate the empty DaosPool object with the properties of the
                # pool created with dmg pool create.
                if self.name.value:
                    self.pool.group = create_string_buffer(self.name.value)

                # Convert the string of service replicas from the dmg command
                # output into an ctypes array for the DaosPool object using the
                # same technique used in DaosPool.create().
                service_replicas = [
                    int(value) for value in data["svc"].split(",")]
                rank_t = c_uint * len(service_replicas)
                rank = rank_t(*list([svc for svc in service_replicas]))
                rl_ranks = POINTER(c_uint)(rank)
                self.pool.svc = daos_cref.RankList(
                    rl_ranks, len(service_replicas))

                # Set UUID and attached to the DaosPool object
                self.pool.set_uuid_str(data["uuid"])
                self.pool.attached = 1
=======
            # Populate the empty DaosPool object with the properties of the pool
            # created with dmg pool create.
            if self.name.value:
                self.pool.group = ctypes.create_string_buffer(self.name.value)

            # Convert the string of service replicas from the dmg command output
            # into an ctype array for the DaosPool object using the same
            # technique used in DaosPool.create().
            service_replicas = [int(value) for value in data["svc"].split(",")]
            rank_t = ctypes.c_uint * len(service_replicas)
            rank = rank_t(*list([svc for svc in service_replicas]))
            rl_ranks = ctypes.POINTER(ctypes.c_uint)(rank)
            self.pool.svc = daos_cref.RankList(rl_ranks, len(service_replicas))

            # Set UUID and attached to the DaosPool object
            self.pool.set_uuid_str(data["uuid"])
            self.pool.attached = 1
>>>>>>> ecae216e

        elif self.control_method.value == self.USE_DMG:
            self.log.error("Error: Undefined dmg command")

        else:
            self.log.error(
                "Error: Undefined control_method: %s",
                self.control_method.value)

        # Set the TestPool attributes for the created pool
        if self.pool.attached:
            self.svc_ranks = [
                int(self.pool.svc.rl_ranks[index])
                for index in range(self.pool.svc.rl_nr)]
            self.uuid = self.pool.get_uuid_str()

    @fail_on(DaosApiError)
    def connect(self, permission=2):
        """Connect to the pool.

        Args:
            permission (int, optional): connect permission. Defaults to 2.

        Returns:
            bool: True if the pool has been connected; False if the pool was
                already connected or the pool is not defined.

        """
        if self.pool and not self.connected:
            kwargs = {"flags": permission}
            self.log.info(
                "Connecting to pool %s with permission %s (flag: %s)",
                self.uuid, permission, kwargs["flags"])
            self._call_method(self.pool.connect, kwargs)
            self.connected = True
            return True
        return False

    @fail_on(DaosApiError)
    def disconnect(self):
        """Disconnect from connected pool.

        Returns:
            bool: True if the pool has been disconnected; False if the pool was
                already disconnected or the pool is not defined.

        """
        if self.pool and self.connected:
            self.log.info("Disconnecting from pool %s", self.uuid)
            self._call_method(self.pool.disconnect, {})
            self.connected = False
            return True
        return False

    @fail_on(CommandFailure)
    @fail_on(DaosApiError)
    def destroy(self, force=1):
        """Destroy the pool with either API or dmg.

        It uses control_method member previously set, so if you want to use the
        other way for some reason, update it before calling this method.

        Args:
            force (int, optional): force flag. Defaults to 1.

        Returns:
            bool: True if the pool has been destroyed; False if the pool is not
                defined.

        """
        status = False
        if self.pool:
            self.disconnect()
            if self.pool.attached:
                self.log.info("Destroying pool %s", self.uuid)

                if self.control_method.value == self.USE_API:
                    # Destroy the pool with the API method
                    self._call_method(self.pool.destroy, {"force": force})
                    status = True

                elif self.control_method.value == self.USE_DMG and self.dmg:
                    # Destroy the pool with the dmg command
                    self.dmg.pool_destroy(pool=self.uuid, force=force)
                    status = True

                elif self.control_method.value == self.USE_DMG:
                    self.log.error("Error: Undefined dmg command")

                else:
                    self.log.error(
                        "Error: Undefined control_method: %s",
                        self.control_method.value)

            self.pool = None
            self.uuid = None
            self.info = None
            self.svc_ranks = None

        return status

    @fail_on(CommandFailure)
    def set_property(self, prop_name=None, prop_value=None):
        """Set Property.

        It sets property for a given pool uuid using
        dmg.

        Args:
            prop_name (str, optional): pool property name. Defaults to
                None, which uses the TestPool.prop_name.value
            prop_value (str, optional): value to be set for the property.
                Defaults to None, which uses the TestPool.prop_value.value

        Returns:
            None

        """
        if self.pool:
            self.log.info("Set-prop for Pool: %s", self.uuid)

            if self.control_method.value == self.USE_DMG and self.dmg:
                # If specific values are not provided, use the class values
                if prop_name is None:
                    prop_name = self.prop_name.value
                if prop_value is None:
                    prop_value = self.prop_value.value
                self.dmg.pool_set_prop(self.uuid, prop_name, prop_value)

            elif self.control_method.value == self.USE_DMG:
                self.log.error("Error: Undefined dmg command")

            else:
                self.log.error(
                    "Error: Undefined control_method: %s",
                    self.control_method.value)

    @fail_on(DaosApiError)
    def get_info(self):
        """Query the pool for information.

        Sets the self.info attribute.
        """
        if self.pool:
            self.connect()
            self._call_method(self.pool.pool_query, {})
            self.info = self.pool.pool_info

    def check_pool_info(self, pi_uuid=None, pi_ntargets=None, pi_nnodes=None,
                        pi_ndisabled=None, pi_map_ver=None, pi_leader=None,
                        pi_bits=None):
        # pylint: disable=unused-argument
        """Check the pool info attributes.

        Note:
            Arguments may also be provided as a string with a number preceded
            by '<', '<=', '>', or '>=' for other comparisons besides the
            default '=='.

        Args:
            pi_uuid (str, optional): pool uuid. Defaults to None.
            pi_ntargets (int, optional): number of targets. Defaults to None.
            pi_nnodes (int, optional): number of nodes. Defaults to None.
            pi_ndisabled (int, optional): number of disabled. Defaults to None.
            pi_map_ver (int, optional): pool map version. Defaults to None.
            pi_leader (int, optional): pool leader. Defaults to None.
            pi_bits (int, optional): pool bits. Defaults to None.

        Note:
            Arguments may also be provided as a string with a number preceded
            by '<', '<=', '>', or '>=' for other comparisons besides the
            default '=='.

        Returns:
            bool: True if at least one expected value is specified and all the
                specified values match; False otherwise

        """
        self.get_info()
        checks = [
            (key,
             c_uuid_to_str(getattr(self.info, key))
             if key == "pi_uuid" else getattr(self.info, key),
             val)
            for key, val in locals().items()
            if key != "self" and val is not None]
        return self._check_info(checks)

    def check_pool_space(self, ps_free_min=None, ps_free_max=None,
                         ps_free_mean=None, ps_ntargets=None, ps_padding=None):
        # pylint: disable=unused-argument
        """Check the pool info space attributes.

        Note:
            Arguments may also be provided as a string with a number preceded
            by '<', '<=', '>', or '>=' for other comparisons besides the
            default '=='.

        Args:
            ps_free_min (list, optional): minimum free space per device.
                Defaults to None.
            ps_free_max (list, optional): maximum free space per device.
                Defaults to None.
            ps_free_mean (list, optional): mean free space per device.
                Defaults to None.
            ps_ntargets (int, optional): number of targets. Defaults to None.
            ps_padding (int, optional): space padding. Defaults to None.

        Note:
            Arguments may also be provided as a string with a number preceded
            by '<', '<=', '>', or '>=' for other comparisons besides the
            default '=='.

        Returns:
            bool: True if at least one expected value is specified and all the
                specified values match; False otherwise

        """
        self.get_info()
        checks = []
        for key in ("ps_free_min", "ps_free_max", "ps_free_mean"):
            val = locals()[key]
            if isinstance(val, list):
                for index, item in val:
                    checks.append((
                        "{}[{}]".format(key, index),
                        getattr(self.info.pi_space, key)[index],
                        item))
        for key in ("ps_ntargets", "ps_padding"):
            val = locals()[key]
            if val is not None:
                checks.append(key, getattr(self.info.pi_space, key), val)
        return self._check_info(checks)

    def check_pool_daos_space(self, s_total=None, s_free=None):
        # pylint: disable=unused-argument
        """Check the pool info daos space attributes.

        Note:
            Arguments may also be provided as a string with a number preceded
            by '<', '<=', '>', or '>=' for other comparisons besides the
            default '=='.

        Args:
            s_total (list, optional): total space per device. Defaults to None.
            s_free (list, optional): free space per device. Defaults to None.

        Note:
            Arguments may also be provided as a string with a number preceded
            by '<', '<=', '>', or '>=' for other comparisons besides the
            default '=='.

        Returns:
            bool: True if at least one expected value is specified and all the
                specified values match; False otherwise

        """
        self.get_info()
        checks = [
            ("{}_{}".format(key, index),
             getattr(self.info.pi_space.ps_space, key)[index],
             item)
            for key, val in locals().items()
            if key != "self" and val is not None
            for index, item in enumerate(val)]
        return self._check_info(checks)

    def check_rebuild_status(self, rs_version=None, rs_seconds=None,
                             rs_errno=None, rs_done=None, rs_padding32=None,
                             rs_fail_rank=None, rs_toberb_obj_nr=None,
                             rs_obj_nr=None, rs_rec_nr=None, rs_size=None):
        # pylint: disable=unused-argument
        # pylint: disable=too-many-arguments
        """Check the pool info rebuild attributes.

        Note:
            Arguments may also be provided as a string with a number preceded
            by '<', '<=', '>', or '>=' for other comparisons besides the
            default '=='.

        Args:
            rs_version (int, optional): rebuild version. Defaults to None.
            rs_seconds (int, optional): rebuild seconds. Defaults to None.
            rs_errno (int, optional): rebuild error number. Defaults to None.
            rs_done (int, optional): rebuild done flag. Defaults to None.
            rs_padding32 (int, optional): padding. Defaults to None.
            rs_fail_rank (int, optional): rebuild fail target. Defaults to None.
            rs_toberb_obj_nr (int, optional): number of objects to be rebuilt.
                Defaults to None.
            rs_obj_nr (int, optional): number of rebuilt objects.
                Defaults to None.
            rs_rec_nr (int, optional): number of rebuilt records.
                Defaults to None.
            rs_size (int, optional): size of all rebuilt records.

        Note:
            Arguments may also be provided as a string with a number preceded
            by '<', '<=', '>', or '>=' for other comparisons besides the
            default '=='.

        Returns:
            bool: True if at least one expected value is specified and all the
                specified values match; False otherwise

        """
        self.get_info()
        checks = [
            (key, getattr(self.info.pi_rebuild_st, key), val)
            for key, val in locals().items()
            if key != "self" and val is not None]
        return self._check_info(checks)

    def rebuild_complete(self):
        """Determine if the pool rebuild is complete.

        Returns:
            bool: True if pool rebuild is complete; False otherwise

        """
        self.display_pool_rebuild_status()
        return self.info.pi_rebuild_st.rs_done == 1

    def wait_for_rebuild(self, to_start, interval=1):
        """Wait for the rebuild to start or end.

        Args:
            to_start (bool): whether to wait for rebuild to start or end
            interval (int): number of seconds to wait in between rebuild
                completion checks
        """
        self.log.info(
            "Waiting for rebuild to %s ...",
            "start" if to_start else "complete")
        while self.rebuild_complete() == to_start:
            self.log.info(
                "  Rebuild %s ...",
                "has not yet started" if to_start else "in progress")
            sleep(interval)
        self.log.info(
            "Rebuild %s detected", "start" if to_start else "completion")

    @fail_on(DaosApiError)
    def start_rebuild(self, ranks, daos_log):
        """Kill the specific server ranks using this pool.

        Args:
            ranks (list): a list of daos server ranks (int) to kill
            daos_log (DaosLog): object for logging messages

        Returns:
            bool: True if the server ranks have been killed and the ranks have
            been excluded from the pool; False if the pool is undefined

        """
        msg = "Killing DAOS ranks {} from server group {}".format(
            ranks, self.name.value)
        self.log.info(msg)
        daos_log.info(msg)
        for rank in ranks:
            server = DaosServer(self.context, self.name.value, rank)
            self._call_method(server.kill, {"force": 1})
        return self.exclude(ranks, daos_log)

    @fail_on(DaosApiError)
    def exclude(self, ranks, daos_log):
        """Manually exclude a rank from this pool.

        Args:
            ranks (list): a list daos server ranks (int) to exclude
            daos_log (DaosLog): object for logging messages

        Returns:
            bool: True if the ranks were excluded from the pool; False if the
                pool is undefined

        """
        if self.pool:
            msg = "Excluding server ranks {} from pool {}".format(
                ranks, self.uuid)
            self.log.info(msg)
            daos_log.info(msg)
            self._call_method(self.pool.exclude, {"rank_list": ranks})
            return True
        return False

    def check_files(self, hosts):
        """Check if pool files exist on the specified list of hosts.

        Args:
            hosts (list): list of hosts

        Returns:
            bool: True if the files for this pool exist on each host; False
                otherwise

        """
        return check_pool_files(self.log, hosts, self.uuid.lower())

    def write_file(self, orterun, processes, hostfile, size, timeout=60):
        """Write a file to the pool.

        Args:
            orterun (str): full path to the orterun command
            processes (int): number of processes to launch
            hosts (list): list of clients from which to write the file
            size (int): size of the file to create in bytes
            timeout (int, optional): number of seconds before timing out the
                command. Defaults to 60 seconds.

        Returns:
            process.CmdResult: command execution result

        """
        self.log.info("Writing %s bytes to pool %s", size, self.uuid)
        env = {
            "DAOS_POOL": self.uuid,
            "DAOS_SVCL": "1",
            "PYTHONPATH": os.getenv("PYTHONPATH", "")
        }
        load_mpi("openmpi")
        current_path = os.path.dirname(os.path.abspath(__file__))
        command = "{} --np {} --hostfile {} {} {} testfile".format(
            orterun, processes, hostfile,
            os.path.join(current_path, "write_some_data.py"), size)
        return run_command(command, timeout, True, env=env)

    def get_pool_daos_space(self):
        """Get the pool info daos space attributes as a dictionary.

        Returns:
            dict: a dictionary of lists of the daos space attributes

        """
        self.get_info()
        keys = ("s_total", "s_free")
        return {key: getattr(self.info.pi_space.ps_space, key) for key in keys}

    def get_pool_free_space(self, device="scm"):
        """Get SCM or NVME free space.

        Args:
            device (str, optional): device type, e.g. "scm" or "nvme". Defaults
                to "scm".

        Returns:
            str: free SCM or NVME space

        """
        free_space = "0"
        dev = device.lower()
        daos_space = self.get_pool_daos_space()
        if dev == "scm":
            free_space = daos_space["s_free"][0]
        elif dev == "nvme":
            free_space = daos_space["s_free"][1]
        return free_space

    def display_pool_daos_space(self, msg=None):
        """Display the pool info daos space attributes.

        Args:
            msg (str, optional): optional text to include in the output.
                Defaults to None.
        """
        daos_space = self.get_pool_daos_space()
        sizes = [
            "{}[{}]={}".format(key, index, item)
            for key in sorted(daos_space.keys())
            for index, item in enumerate(daos_space[key])]
        self.log.info(
            "Pool %s space%s:\n  %s", self.uuid,
            " " + msg if isinstance(msg, str) else "", "\n  ".join(sizes))

    def pool_percentage_used(self):
        """Get the pool storage used % for SCM and NVMe.

        Returns:
            dict: a dictionary of SCM/NVMe pool space usage in %(float)
        """
        daos_space = self.get_pool_daos_space()
        pool_percent = {'scm':round(float(daos_space["s_free"][0])/
                                    float(daos_space["s_total"][0]) * 100, 2),
                        'nvme':round(float(daos_space["s_free"][1])/
                                     float(daos_space["s_total"][1]) * 100, 2)}
        return pool_percent

    def get_pool_rebuild_status(self):
        """Get the pool info rebuild status attributes as a dictionary.

        Returns:
            dict: a dictionary of lists of the rebuild status attributes

        """
        self.get_info()
        keys = (
            "rs_version", "rs_padding32", "rs_errno", "rs_done",
            "rs_toberb_obj_nr", "rs_obj_nr", "rs_rec_nr")
        return {key: getattr(self.info.pi_rebuild_st, key) for key in keys}

    def display_pool_rebuild_status(self):
        """Display the pool info rebuild status attributes."""
        status = self.get_pool_rebuild_status()
        self.log.info(
            "Pool rebuild status: %s",
            ", ".join(
                ["{}={}".format(key, status[key]) for key in sorted(status)]))

    def read_data_during_rebuild(self, container):
        """Read data from the container while rebuild is active.

        Args:
            container (TestContainer): container from which to read data

        Returns:
            bool: True if all the data is read successfully before rebuild
                completes; False otherwise

        """
        container.open()
        self.log.info(
            "Reading objects in container %s during rebuild", self.uuid)

        # Attempt to read all of the data from the container during rebuild
        index = 0
        status = read_incomplete = index < len(container.written_data)
        while not self.rebuild_complete() and read_incomplete:
            try:
                status &= container.written_data[index].read_object(container)
            except DaosTestError as error:
                self.log.error(str(error))
                status = False
            index += 1
            read_incomplete = index < len(container.written_data)

        # Verify that all of the container data was read successfully
        if read_incomplete:
            self.log.error(
                "Rebuild completed before all the written data could be read")
            status = False
        elif not status:
            self.log.error("Errors detected reading data during rebuild")
        return status<|MERGE_RESOLUTION|>--- conflicted
+++ resolved
@@ -23,7 +23,7 @@
 """
 import os
 from time import sleep
-from ctypes import c_uint, create_string_buffer, POINTER
+import ctypes
 
 from test_utils_base import TestDaosApiBase
 
@@ -136,30 +136,6 @@
             self._log_method("dmg.pool_create", kwargs)
             data = self.dmg.pool_create(**kwargs)
 
-<<<<<<< HEAD
-            # Manually populate the DaosPool object attributes only if the pool
-            # creation was successful.
-            if self.dmg.result.exit_status == 0:
-                # Populate the empty DaosPool object with the properties of the
-                # pool created with dmg pool create.
-                if self.name.value:
-                    self.pool.group = create_string_buffer(self.name.value)
-
-                # Convert the string of service replicas from the dmg command
-                # output into an ctypes array for the DaosPool object using the
-                # same technique used in DaosPool.create().
-                service_replicas = [
-                    int(value) for value in data["svc"].split(",")]
-                rank_t = c_uint * len(service_replicas)
-                rank = rank_t(*list([svc for svc in service_replicas]))
-                rl_ranks = POINTER(c_uint)(rank)
-                self.pool.svc = daos_cref.RankList(
-                    rl_ranks, len(service_replicas))
-
-                # Set UUID and attached to the DaosPool object
-                self.pool.set_uuid_str(data["uuid"])
-                self.pool.attached = 1
-=======
             # Populate the empty DaosPool object with the properties of the pool
             # created with dmg pool create.
             if self.name.value:
@@ -177,7 +153,6 @@
             # Set UUID and attached to the DaosPool object
             self.pool.set_uuid_str(data["uuid"])
             self.pool.attached = 1
->>>>>>> ecae216e
 
         elif self.control_method.value == self.USE_DMG:
             self.log.error("Error: Undefined dmg command")
@@ -656,12 +631,17 @@
 
         Returns:
             dict: a dictionary of SCM/NVMe pool space usage in %(float)
-        """
-        daos_space = self.get_pool_daos_space()
-        pool_percent = {'scm':round(float(daos_space["s_free"][0])/
-                                    float(daos_space["s_total"][0]) * 100, 2),
-                        'nvme':round(float(daos_space["s_free"][1])/
-                                     float(daos_space["s_total"][1]) * 100, 2)}
+
+        """
+        space = self.get_pool_daos_space()
+        pool_percent = {
+            'scm': round(
+                float(space["s_free"][0]) / float(space["s_total"][0]) * 100,
+                2),
+            'nvme': round(
+                float(space["s_free"][1]) / float(space["s_total"][1]) * 100,
+                2)
+        }
         return pool_percent
 
     def get_pool_rebuild_status(self):
