--- conflicted
+++ resolved
@@ -152,12 +152,8 @@
             "size": self.size.value,
             "scm_ratio": self.scm_ratio.value,
             "scm_size": self.scm_size.value,
-<<<<<<< HEAD
-            "size": self.size.value,
             "nranks": self.nranks.value,
-=======
             "properties": self.properties.value,
->>>>>>> aeb2db07
         }
         for key in ("target_list", "svcn", "nvme_size"):
             value = getattr(self, key).value
