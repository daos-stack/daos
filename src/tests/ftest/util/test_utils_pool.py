#!/usr/bin/python
"""
  (C) Copyright 2018-2020 Intel Corporation.

  Licensed under the Apache License, Version 2.0 (the "License");
  you may not use this file except in compliance with the License.
  You may obtain a copy of the License at

      http://www.apache.org/licenses/LICENSE-2.0

  Unless required by applicable law or agreed to in writing, software
  distributed under the License is distributed on an "AS IS" BASIS,
  WITHOUT WARRANTIES OR CONDITIONS OF ANY KIND, either express or implied.
  See the License for the specific language governing permissions and
  limitations under the License.

  GOVERNMENT LICENSE RIGHTS-OPEN SOURCE SOFTWARE
  The Government's rights to use, modify, reproduce, release, perform, display,
  or disclose this software are subject to the terms of the Apache License as
  provided in Contract No. B609815.
  Any reproduction of computer software, computer software documentation, or
  portions thereof marked with this legend must also reproduce the markings.
"""
import os
from time import sleep
import ctypes

from test_utils_base import TestDaosApiBase

from avocado import fail_on
from command_utils import BasicParameter, CommandFailure
from pydaos.raw import (DaosApiError, DaosServer, DaosPool, c_uuid_to_str,
                        daos_cref)
from general_utils import check_pool_files, DaosTestError, run_command
from env_modules import load_mpi


class TestPool(TestDaosApiBase):
    # pylint: disable=too-many-public-methods
    """A class for functional testing of DaosPools objects."""

    def __init__(self, context, dmg_command, cb_handler=None):
        # pylint: disable=unused-argument
        """Initialize a TestPool object.

        Args:
            context (DaosContext): [description]
            dmg_command (DmgCommand): DmgCommand used to call dmg command. This
                value can be obtained by calling self.get_dmg_command() from a
                test. It'll return the object with -l <Access Point host:port>
                and --insecure.
            log (logging): logging object used to report the pool status
            cb_handler (CallbackHandler, optional): callback object to use with
                the API methods. Defaults to None.
        """
        super(TestPool, self).__init__("/run/pool/*", cb_handler)
        self.context = context
        self.uid = os.geteuid()
        self.gid = os.getegid()

        self.mode = BasicParameter(None)
        self.name = BasicParameter(None)            # server group name
        self.svcn = BasicParameter(None)
        self.target_list = BasicParameter(None)
        self.scm_size = BasicParameter(None)
        self.nvme_size = BasicParameter(None)
        self.prop_name = BasicParameter(None)       # name of property to be set
        self.prop_value = BasicParameter(None)      # value of property

        self.pool = None
        self.uuid = None
        self.info = None
        self.svc_ranks = None
        self.connected = False

        self.dmg = dmg_command
        self.query_data = []

    @fail_on(CommandFailure)
    @fail_on(DaosApiError)
    def create(self):
        """Create a pool with dmg.

        To use dmg, the test needs to set dmg_command through the constructor.
        For example,

            self.pool = TestPool(self.context, DmgCommand(self.bin))

        If it wants to use --nsvc option, it needs to set the value to
        svcn.value. Otherwise, 1 is used. If it wants to use --group, it needs
        to set groupname.value. If it wants to use --user, it needs to set
        username.value. If it wants to add other options, directly set it
        to self.dmg.action_command. Refer dmg_utils.py pool_create method for
        more details.

        To test the negative case on create, the test needs to catch
        CommandFailure. Thus, we need to make more than one line modification
        to the test only for this purpose.
        Currently, pool_svc is the only test that needs this change.
        """
        self.destroy()
        if self.target_list.value is not None:
            self.log.info(
                "Creating a pool on targets %s", self.target_list.value)
        else:
            self.log.info("Creating a pool")

        self.pool = DaosPool(self.context)
        kwargs = {
            "uid": self.uid,
            "gid": self.gid,
            "scm_size": self.scm_size.value,
            "group": self.name.value}
        for key in ("target_list", "svcn", "nvme_size"):
            value = getattr(self, key).value
            if value is not None:
                kwargs[key] = value

        if self.control_method.value == self.USE_API:
            raise CommandFailure(
                "Error: control method {} not supported for create()".format(
                    self.control_method.value))

        elif self.control_method.value == self.USE_DMG and self.dmg:
            # Create a pool with the dmg command and store its CmdResult
            self._log_method("dmg.pool_create", kwargs)
            data = self.dmg.pool_create(**kwargs)
<<<<<<< HEAD

            # Populate the empty DaosPool object with the properties of the pool
            # created with dmg pool create.
            if self.name.value:
                self.pool.group = ctypes.create_string_buffer(self.name.value)

            # Convert the string of service replicas from the dmg command output
            # into an ctype array for the DaosPool object using the same
            # technique used in DaosPool.create(). The long-term direction is
            # to remove this parameter from DAOS tools and APIs. Leaving here
            # for now for a gradual transition.
            service_replicas = [int(value) for value in data["svc"].split(",")]
            rank_t = ctypes.c_uint * len(service_replicas)
            rank = rank_t(*list([svc for svc in service_replicas]))
            rl_ranks = ctypes.POINTER(ctypes.c_uint)(rank)
            self.pool.svc = daos_cref.RankList(rl_ranks, len(service_replicas))

            # TEMPORARY FOR TESTING
            # svc is now optional, testing without it here. specify len 0 or
            # specify no list at all
            # self.pool.svc = daos_cref.RankList(rl_ranks, 0)
            # self.pool.svc = daos_cref.RankList(None, 0)

            # Set UUID and attached to the DaosPool object
            self.pool.set_uuid_str(data["uuid"])
            self.pool.attached = 1
=======
            if self.dmg.result.exit_status == 0:
                # Populate the empty DaosPool object with the properties of the
                # pool created with dmg pool create.
                if self.name.value:
                    self.pool.group = ctypes.create_string_buffer(
                        self.name.value)

                # Convert the string of service replicas from the dmg command
                # output into an ctype array for the DaosPool object using the
                # same technique used in DaosPool.create().
                service_replicas = [
                    int(value) for value in data["svc"].split(",")]
                rank_t = ctypes.c_uint * len(service_replicas)
                rank = rank_t(*list([svc for svc in service_replicas]))
                rl_ranks = ctypes.POINTER(ctypes.c_uint)(rank)
                self.pool.svc = daos_cref.RankList(
                    rl_ranks, len(service_replicas))

                # Set UUID and attached to the DaosPool object
                self.pool.set_uuid_str(data["uuid"])
                self.pool.attached = 1
>>>>>>> 7d85e519

        elif self.control_method.value == self.USE_DMG:
            self.log.error("Error: Undefined dmg command")

        else:
            self.log.error(
                "Error: Undefined control_method: %s",
                self.control_method.value)

        # Set the TestPool attributes for the created pool
        if self.pool.attached:
            self.svc_ranks = [
                int(self.pool.svc.rl_ranks[index])
                for index in range(self.pool.svc.rl_nr)]
            self.uuid = self.pool.get_uuid_str()

    @fail_on(DaosApiError)
    def connect(self, permission=2):
        """Connect to the pool.

        Args:
            permission (int, optional): connect permission. Defaults to 2.

        Returns:
            bool: True if the pool has been connected; False if the pool was
                already connected or the pool is not defined.

        """
        if self.pool and not self.connected:
            kwargs = {"flags": permission}
            self.log.info(
                "Connecting to pool %s with permission %s (flag: %s)",
                self.uuid, permission, kwargs["flags"])
            self._call_method(self.pool.connect, kwargs)
            self.connected = True
            return True
        return False

    @fail_on(DaosApiError)
    def disconnect(self):
        """Disconnect from connected pool.

        Returns:
            bool: True if the pool has been disconnected; False if the pool was
                already disconnected or the pool is not defined.

        """
        if self.pool and self.connected:
            self.log.info("Disconnecting from pool %s", self.uuid)
            self._call_method(self.pool.disconnect, {})
            self.connected = False
            return True
        return False

    @fail_on(CommandFailure)
    @fail_on(DaosApiError)
    def destroy(self, force=1, disconnect=1):
        """Destroy the pool with either API or dmg.

        It uses control_method member previously set, so if you want to use the
        other way for some reason, update it before calling this method.

        Args:
            force (int, optional): force flag. Defaults to 1.
            disconnect (int, optional): disconnect flag. Defaults to 1.

        Returns:
            bool: True if the pool has been destroyed; False if the pool is not
                defined.

        """
        status = False
        if self.pool:
            if disconnect:
                self.disconnect()
            if self.pool.attached:
                self.log.info("Destroying pool %s", self.uuid)

                if self.control_method.value == self.USE_API:
                    # Destroy the pool with the API method
                    self._call_method(self.pool.destroy, {"force": force})
                    status = True

                elif self.control_method.value == self.USE_DMG and self.dmg:
                    # Destroy the pool with the dmg command
                    self.dmg.pool_destroy(pool=self.uuid, force=force)
                    status = True

                elif self.control_method.value == self.USE_DMG:
                    self.log.error("Error: Undefined dmg command")

                else:
                    self.log.error(
                        "Error: Undefined control_method: %s",
                        self.control_method.value)

            self.pool = None
            self.uuid = None
            self.info = None
            self.svc_ranks = None

        return status

    @fail_on(CommandFailure)
    def set_property(self, prop_name=None, prop_value=None):
        """Set Property.

        It sets property for a given pool uuid using
        dmg.

        Args:
            prop_name (str, optional): pool property name. Defaults to
                None, which uses the TestPool.prop_name.value
            prop_value (str, optional): value to be set for the property.
                Defaults to None, which uses the TestPool.prop_value.value

        Returns:
            None

        """
        if self.pool:
            self.log.info("Set-prop for Pool: %s", self.uuid)

            if self.control_method.value == self.USE_DMG and self.dmg:
                # If specific values are not provided, use the class values
                if prop_name is None:
                    prop_name = self.prop_name.value
                if prop_value is None:
                    prop_value = self.prop_value.value
                self.dmg.pool_set_prop(self.uuid, prop_name, prop_value)

            elif self.control_method.value == self.USE_DMG:
                self.log.error("Error: Undefined dmg command")

            else:
                self.log.error(
                    "Error: Undefined control_method: %s",
                    self.control_method.value)

    @fail_on(DaosApiError)
    def get_info(self):
        """Query the pool for information.

        Sets the self.info attribute.
        """
        if self.pool:
            self.connect()
            self._call_method(self.pool.pool_query, {})
            self.info = self.pool.pool_info

    def check_pool_info(self, pi_uuid=None, pi_ntargets=None, pi_nnodes=None,
                        pi_ndisabled=None, pi_map_ver=None, pi_leader=None,
                        pi_bits=None):
        # pylint: disable=unused-argument
        """Check the pool info attributes.

        Note:
            Arguments may also be provided as a string with a number preceded
            by '<', '<=', '>', or '>=' for other comparisons besides the
            default '=='.

        Args:
            pi_uuid (str, optional): pool uuid. Defaults to None.
            pi_ntargets (int, optional): number of targets. Defaults to None.
            pi_nnodes (int, optional): number of nodes. Defaults to None.
            pi_ndisabled (int, optional): number of disabled. Defaults to None.
            pi_map_ver (int, optional): pool map version. Defaults to None.
            pi_leader (int, optional): pool leader. Defaults to None.
            pi_bits (int, optional): pool bits. Defaults to None.

        Note:
            Arguments may also be provided as a string with a number preceded
            by '<', '<=', '>', or '>=' for other comparisons besides the
            default '=='.

        Returns:
            bool: True if at least one expected value is specified and all the
                specified values match; False otherwise

        """
        self.get_info()
        checks = [
            (key,
             c_uuid_to_str(getattr(self.info, key))
             if key == "pi_uuid" else getattr(self.info, key),
             val)
            for key, val in locals().items()
            if key != "self" and val is not None]
        return self._check_info(checks)

    def check_pool_space(self, ps_free_min=None, ps_free_max=None,
                         ps_free_mean=None, ps_ntargets=None, ps_padding=None):
        # pylint: disable=unused-argument
        """Check the pool info space attributes.

        Note:
            Arguments may also be provided as a string with a number preceded
            by '<', '<=', '>', or '>=' for other comparisons besides the
            default '=='.

        Args:
            ps_free_min (list, optional): minimum free space per device.
                Defaults to None.
            ps_free_max (list, optional): maximum free space per device.
                Defaults to None.
            ps_free_mean (list, optional): mean free space per device.
                Defaults to None.
            ps_ntargets (int, optional): number of targets. Defaults to None.
            ps_padding (int, optional): space padding. Defaults to None.

        Note:
            Arguments may also be provided as a string with a number preceded
            by '<', '<=', '>', or '>=' for other comparisons besides the
            default '=='.

        Returns:
            bool: True if at least one expected value is specified and all the
                specified values match; False otherwise

        """
        self.get_info()
        checks = []
        for key in ("ps_free_min", "ps_free_max", "ps_free_mean"):
            val = locals()[key]
            if isinstance(val, list):
                for index, item in val:
                    checks.append((
                        "{}[{}]".format(key, index),
                        getattr(self.info.pi_space, key)[index],
                        item))
        for key in ("ps_ntargets", "ps_padding"):
            val = locals()[key]
            if val is not None:
                checks.append(key, getattr(self.info.pi_space, key), val)
        return self._check_info(checks)

    def check_pool_daos_space(self, s_total=None, s_free=None):
        # pylint: disable=unused-argument
        """Check the pool info daos space attributes.

        Note:
            Arguments may also be provided as a string with a number preceded
            by '<', '<=', '>', or '>=' for other comparisons besides the
            default '=='.

        Args:
            s_total (list, optional): total space per device. Defaults to None.
            s_free (list, optional): free space per device. Defaults to None.

        Note:
            Arguments may also be provided as a string with a number preceded
            by '<', '<=', '>', or '>=' for other comparisons besides the
            default '=='.

        Returns:
            bool: True if at least one expected value is specified and all the
                specified values match; False otherwise

        """
        self.get_info()
        checks = [
            ("{}_{}".format(key, index),
             getattr(self.info.pi_space.ps_space, key)[index],
             item)
            for key, val in locals().items()
            if key != "self" and val is not None
            for index, item in enumerate(val)]
        return self._check_info(checks)

    def check_rebuild_status(self, rs_version=None, rs_seconds=None,
                             rs_errno=None, rs_done=None, rs_padding32=None,
                             rs_fail_rank=None, rs_toberb_obj_nr=None,
                             rs_obj_nr=None, rs_rec_nr=None, rs_size=None):
        # pylint: disable=unused-argument
        # pylint: disable=too-many-arguments
        """Check the pool info rebuild attributes.

        Note:
            Arguments may also be provided as a string with a number preceded
            by '<', '<=', '>', or '>=' for other comparisons besides the
            default '=='.

        Args:
            rs_version (int, optional): rebuild version. Defaults to None.
            rs_seconds (int, optional): rebuild seconds. Defaults to None.
            rs_errno (int, optional): rebuild error number. Defaults to None.
            rs_done (int, optional): rebuild done flag. Defaults to None.
            rs_padding32 (int, optional): padding. Defaults to None.
            rs_fail_rank (int, optional): rebuild fail target. Defaults to None.
            rs_toberb_obj_nr (int, optional): number of objects to be rebuilt.
                Defaults to None.
            rs_obj_nr (int, optional): number of rebuilt objects.
                Defaults to None.
            rs_rec_nr (int, optional): number of rebuilt records.
                Defaults to None.
            rs_size (int, optional): size of all rebuilt records.

        Note:
            Arguments may also be provided as a string with a number preceded
            by '<', '<=', '>', or '>=' for other comparisons besides the
            default '=='.

        Returns:
            bool: True if at least one expected value is specified and all the
                specified values match; False otherwise

        """
        self.get_info()
        checks = [
            (key, getattr(self.info.pi_rebuild_st, key), val)
            for key, val in locals().items()
            if key != "self" and val is not None]
        return self._check_info(checks)

    def rebuild_complete(self):
        """Determine if the pool rebuild is complete.

        Returns:
            bool: True if pool rebuild is complete; False otherwise

        """
        self.display_pool_rebuild_status()
        return self.info.pi_rebuild_st.rs_done == 1

    def wait_for_rebuild(self, to_start, interval=1):
        """Wait for the rebuild to start or end.

        Args:
            to_start (bool): whether to wait for rebuild to start or end
            interval (int): number of seconds to wait in between rebuild
                completion checks
        """
        self.log.info(
            "Waiting for rebuild to %s ...",
            "start" if to_start else "complete")
        while self.rebuild_complete() == to_start:
            self.log.info(
                "  Rebuild %s ...",
                "has not yet started" if to_start else "in progress")
            sleep(interval)
        self.log.info(
            "Rebuild %s detected", "start" if to_start else "completion")

    @fail_on(DaosApiError)
    def start_rebuild(self, ranks, daos_log):
        """Kill the specific server ranks using this pool.

        Args:
            ranks (list): a list of daos server ranks (int) to kill
            daos_log (DaosLog): object for logging messages

        Returns:
            bool: True if the server ranks have been killed and the ranks have
            been excluded from the pool; False if the pool is undefined

        """
        msg = "Killing DAOS ranks {} from server group {}".format(
            ranks, self.name.value)
        self.log.info(msg)
        daos_log.info(msg)
        for rank in ranks:
            server = DaosServer(self.context, self.name.value, rank)
            self._call_method(server.kill, {"force": 1})
        return self.exclude(ranks, daos_log)

    @fail_on(DaosApiError)
    def exclude(self, ranks, daos_log):
        """Manually exclude a rank from this pool.

        Args:
            ranks (list): a list daos server ranks (int) to exclude
            daos_log (DaosLog): object for logging messages

        Returns:
            bool: True if the ranks were excluded from the pool; False if the
                pool is undefined

        """
        if self.pool:
            msg = "Excluding server ranks {} from pool {}".format(
                ranks, self.uuid)
            self.log.info(msg)
            daos_log.info(msg)
            self._call_method(self.pool.exclude, {"rank_list": ranks})
            return True
        return False

    def check_files(self, hosts):
        """Check if pool files exist on the specified list of hosts.

        Args:
            hosts (list): list of hosts

        Returns:
            bool: True if the files for this pool exist on each host; False
                otherwise

        """
        return check_pool_files(self.log, hosts, self.uuid.lower())

    def write_file(self, orterun, processes, hostfile, size, timeout=60):
        """Write a file to the pool.

        Args:
            orterun (str): full path to the orterun command
            processes (int): number of processes to launch
            hosts (list): list of clients from which to write the file
            size (int): size of the file to create in bytes
            timeout (int, optional): number of seconds before timing out the
                command. Defaults to 60 seconds.

        Returns:
            process.CmdResult: command execution result

        """
        self.log.info("Writing %s bytes to pool %s", size, self.uuid)
        #env = {
        #    "DAOS_POOL": self.uuid,
        #    "DAOS_SVCL": "1",
        #    "PYTHONPATH": os.getenv("PYTHONPATH", "")
        #}
        env = {
            "DAOS_POOL": self.uuid,
            "PYTHONPATH": os.getenv("PYTHONPATH", "")
        }
        if not load_mpi("openmpi"):
            raise CommandFailure("Failed to load openmpi")

        current_path = os.path.dirname(os.path.abspath(__file__))
        command = "{} --np {} --hostfile {} {} {} testfile".format(
            orterun, processes, hostfile,
            os.path.join(current_path, "write_some_data.py"), size)
        return run_command(command, timeout, True, env=env)

    def get_pool_daos_space(self):
        """Get the pool info daos space attributes as a dictionary.

        Returns:
            dict: a dictionary of lists of the daos space attributes

        """
        self.get_info()
        keys = ("s_total", "s_free")
        return {key: getattr(self.info.pi_space.ps_space, key) for key in keys}

    def get_pool_free_space(self, device="scm"):
        """Get SCM or NVME free space.

        Args:
            device (str, optional): device type, e.g. "scm" or "nvme". Defaults
                to "scm".

        Returns:
            str: free SCM or NVME space

        """
        free_space = "0"
        dev = device.lower()
        daos_space = self.get_pool_daos_space()
        if dev == "scm":
            free_space = daos_space["s_free"][0]
        elif dev == "nvme":
            free_space = daos_space["s_free"][1]
        return free_space

    def display_pool_daos_space(self, msg=None):
        """Display the pool info daos space attributes.

        Args:
            msg (str, optional): optional text to include in the output.
                Defaults to None.
        """
        daos_space = self.get_pool_daos_space()
        sizes = [
            "{}[{}]={}".format(key, index, item)
            for key in sorted(daos_space.keys())
            for index, item in enumerate(daos_space[key])]
        self.log.info(
            "Pool %s space%s:\n  %s", self.uuid,
            " " + msg if isinstance(msg, str) else "", "\n  ".join(sizes))

    def pool_percentage_used(self):
        """Get the pool storage used % for SCM and NVMe.

        Returns:
            dict: a dictionary of SCM/NVMe pool space usage in %(float)

        """
        daos_space = self.get_pool_daos_space()
        pool_percent = {'scm': round(float(daos_space["s_free"][0]) /
                                     float(daos_space["s_total"][0]) * 100, 2),
                        'nvme': round(float(daos_space["s_free"][1]) /
                                      float(daos_space["s_total"][1]) * 100, 2)}
        return pool_percent

    def get_pool_rebuild_status(self):
        """Get the pool info rebuild status attributes as a dictionary.

        Returns:
            dict: a dictionary of lists of the rebuild status attributes

        """
        self.get_info()
        keys = (
            "rs_version", "rs_padding32", "rs_errno", "rs_done",
            "rs_toberb_obj_nr", "rs_obj_nr", "rs_rec_nr")
        return {key: getattr(self.info.pi_rebuild_st, key) for key in keys}

    def display_pool_rebuild_status(self):
        """Display the pool info rebuild status attributes."""
        status = self.get_pool_rebuild_status()
        self.log.info(
            "Pool rebuild status: %s",
            ", ".join(
                ["{}={}".format(key, status[key]) for key in sorted(status)]))

    def read_data_during_rebuild(self, container):
        """Read data from the container while rebuild is active.

        Args:
            container (TestContainer): container from which to read data

        Returns:
            bool: True if all the data is read successfully before rebuild
                completes; False otherwise

        """
        container.open()
        self.log.info(
            "Reading objects in container %s during rebuild", self.uuid)

        # Attempt to read all of the data from the container during rebuild
        index = 0
        status = read_incomplete = index < len(container.written_data)
        while not self.rebuild_complete() and read_incomplete:
            try:
                status &= container.written_data[index].read_object(container)
            except DaosTestError as error:
                self.log.error(str(error))
                status = False
            index += 1
            read_incomplete = index < len(container.written_data)

        # Verify that all of the container data was read successfully
        if read_incomplete:
            self.log.error(
                "Rebuild completed before all the written data could be read")
            status = False
        elif not status:
            self.log.error("Errors detected reading data during rebuild")
        return status

    @fail_on(CommandFailure)
    def set_query_data(self):
        """Execute dmg pool query and store the results.

        Only supported with the dmg control method.
        """
        self.query_data = []
        if self.pool:
            if self.dmg:
                self.query_data = self.dmg.pool_query(self.pool.get_uuid_str())
            else:
                self.log.error("Error: Undefined dmg command")<|MERGE_RESOLUTION|>--- conflicted
+++ resolved
@@ -125,34 +125,6 @@
             # Create a pool with the dmg command and store its CmdResult
             self._log_method("dmg.pool_create", kwargs)
             data = self.dmg.pool_create(**kwargs)
-<<<<<<< HEAD
-
-            # Populate the empty DaosPool object with the properties of the pool
-            # created with dmg pool create.
-            if self.name.value:
-                self.pool.group = ctypes.create_string_buffer(self.name.value)
-
-            # Convert the string of service replicas from the dmg command output
-            # into an ctype array for the DaosPool object using the same
-            # technique used in DaosPool.create(). The long-term direction is
-            # to remove this parameter from DAOS tools and APIs. Leaving here
-            # for now for a gradual transition.
-            service_replicas = [int(value) for value in data["svc"].split(",")]
-            rank_t = ctypes.c_uint * len(service_replicas)
-            rank = rank_t(*list([svc for svc in service_replicas]))
-            rl_ranks = ctypes.POINTER(ctypes.c_uint)(rank)
-            self.pool.svc = daos_cref.RankList(rl_ranks, len(service_replicas))
-
-            # TEMPORARY FOR TESTING
-            # svc is now optional, testing without it here. specify len 0 or
-            # specify no list at all
-            # self.pool.svc = daos_cref.RankList(rl_ranks, 0)
-            # self.pool.svc = daos_cref.RankList(None, 0)
-
-            # Set UUID and attached to the DaosPool object
-            self.pool.set_uuid_str(data["uuid"])
-            self.pool.attached = 1
-=======
             if self.dmg.result.exit_status == 0:
                 # Populate the empty DaosPool object with the properties of the
                 # pool created with dmg pool create.
@@ -174,7 +146,6 @@
                 # Set UUID and attached to the DaosPool object
                 self.pool.set_uuid_str(data["uuid"])
                 self.pool.attached = 1
->>>>>>> 7d85e519
 
         elif self.control_method.value == self.USE_DMG:
             self.log.error("Error: Undefined dmg command")
