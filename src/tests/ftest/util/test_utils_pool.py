--- conflicted
+++ resolved
@@ -28,12 +28,7 @@
 from test_utils_base import TestDaosApiBase
 
 from avocado import fail_on
-<<<<<<< HEAD
-from avocado.utils import process
-from command_utils_base import BasicParameter, CommandFailure
-=======
 from command_utils import BasicParameter, CommandFailure
->>>>>>> de2e6a9e
 from pydaos.raw import (DaosApiError, DaosServer, DaosPool, c_uuid_to_str,
                         daos_cref)
 from general_utils import check_pool_files, DaosTestError, run_command
@@ -43,6 +38,7 @@
 
 
 class TestPool(TestDaosApiBase):
+    # pylint: disable=too-many-public-methods
     """A class for functional testing of DaosPools objects."""
 
     def __init__(self, context, log=None, cb_handler=None, dmg_command=None):
@@ -585,23 +581,24 @@
         return {key: getattr(self.info.pi_space.ps_space, key) for key in keys}
 
     def get_pool_free_space(self, device="scm"):
-        """
-        Method Description
-             Get SCM or NVME free space
-        Keyword Arguments:
-            device {str} -- (default: {"scm"} or "nvme")
-
-        Returns:
-            free_space : Free SCM or NVME space "str"
-        """
+        """Get SCM or NVME free space.
+
+        Args:
+            device (str, optional): device type, e.g. "scm" or "nvme". Defaults
+                to "scm".
+
+        Returns:
+            str: free SCM or NVME space
+
+        """
+        free_space = "0"
         dev = device.lower()
         daos_space = self.get_pool_daos_space()
         if dev == "scm":
-            return daos_space["s_free"][0]
+            free_space = daos_space["s_free"][0]
         elif dev == "nvme":
-            return daos_space["s_free"][1]
-        else:
-            return 0
+            free_space = daos_space["s_free"][1]
+        return free_space
 
     def display_pool_daos_space(self, msg=None):
         """Display the pool info daos space attributes.
