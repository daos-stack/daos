--- conflicted
+++ resolved
@@ -45,13 +45,9 @@
         self.name = BasicParameter(None)            # server group name
         self.svcn = BasicParameter(None)
         self.target_list = BasicParameter(None)
-<<<<<<< HEAD
         self.nranks = BasicParameter(None)
         self.size = BasicParameter(None)
-=======
-        self.size = BasicParameter(None)
         self.scm_ratio = BasicParameter(None)
->>>>>>> 8ebf81a7
         self.scm_size = BasicParameter(None)
         self.nvme_size = BasicParameter(None)
         self.prop_name = BasicParameter(None)       # name of property to be set
