--- conflicted
+++ resolved
@@ -18,99 +18,13 @@
 from server_utils_base import ServerFailed, AutosizeCancel
 from dmg_utils import DmgCommand
 
-<<<<<<< HEAD
-POOL_NAMESPACE = "/run/pool/*"
-
-
-def add_pool(test, namespace=POOL_NAMESPACE, create=True, connect=True, index=0, **params):
-    """Add a new TestPool object to the test.
-
-    Args:
-        test (Test): the test to which the pool will be added
-        namespace (str, optional): TestPool parameters path in the test yaml file. Defaults to
-            POOL_NAMESPACE.
-        create (bool, optional): should the pool be created. Defaults to True.
-        connect (bool, optional): should the pool be connected. Defaults to True.
-        index (int, optional): Server index for dmg command. Defaults to 0.
-
-    Returns:
-        TestPool: the new pool object
-
-    """
-    pool = TestPool(
-        namespace=namespace, context=test.context, dmg_command=test.get_dmg_command(index),
-        label_generator=test.label_generator)
-    pool.get_params(test)
-    if params:
-        pool.update_params(**params)
-    if create:
-        pool.create()
-    if create and connect:
-        pool.connect()
-
-    # Add a step to remove this pool when the test completes and ensure their is enough time for the
-    # pool destroy to be attempted - accounting for a possible dmg command timeout
-    test.increment_timeout(200)
-    test.register_cleanup(remove_pool, test=test, pool=pool)
-
-    return pool
-
-
-def remove_pool(test, pool):
-    """Remove the requested pool from the test.
-
-    Args:
-        test (Test): the test from which to destroy the pool
-        pool (TestPool): the pool to destroy
-
-    Returns:
-        list: a list of any errors detected when removing the pool
-
-    """
-    error_list = []
-    test.test_log.info("Destroying pool %s", pool.identifier)
-
-    # Ensure exceptions are raised for any failed command
-    exit_status_exception = None
-    if pool.dmg is not None:
-        exit_status_exception = pool.dmg.exit_status_exception
-        pool.dmg.exit_status_exception = True
-
-    # Only disconnect a pool that has been connected by the test
-    if not hasattr(pool, "connected") or pool.connected:
-        try:
-            pool.disconnect()
-        except (DaosApiError, TestFail) as error:
-            test.test_log.info("  {}".format(error))
-            error_list.append("Error disconnecting pool {}: {}".format(pool.identifier, error))
-
-    # Only destroy a pool that has been created by the test
-    if not hasattr(pool, "attached") or pool.attached:
-        try:
-            pool.destroy(1)
-        except (DaosApiError, TestFail) as error:
-            test.test_log.info("  {}".format(error))
-            error_list.append("Error destroying pool {}: {}".format(pool.identifier, error))
-
-    # Restore raising exceptions for any failed command
-    if exit_status_exception is False:
-        pool.dmg.exit_status_exception = exit_status_exception
-
-    return error_list
-
-=======
->>>>>>> 505ff754
 
 class TestPool(TestDaosApiBase):
     # pylint: disable=too-many-public-methods
     """A class for functional testing of DaosPools objects."""
 
     def __init__(self, context, dmg_command, cb_handler=None,
-<<<<<<< HEAD
-                 label_generator=None, namespace=POOL_NAMESPACE):
-=======
-                 label_generator=None, crt_timeout=None):
->>>>>>> 505ff754
+                 label_generator=None):
         # pylint: disable=unused-argument
         """Initialize a TestPool object.
 
@@ -128,16 +42,8 @@
                 There's a link between label_generator and label. If the label
                 is used as it is, i.e., not None, label_generator must be
                 provided in order to call create(). Defaults to None.
-<<<<<<< HEAD
-            namespace (str, optional): path to test yaml parameters. Defaults to POOL_NAMESPACE.
-        """
-        super().__init__(namespace, cb_handler)
-=======
-            crt_timeout (str, optional): value to use for the CRT_TIMEOUT when running pydaos
-                commands. Defaults to None.
-        """
-        super().__init__("/run/pool/*", cb_handler, crt_timeout)
->>>>>>> 505ff754
+        """
+        super().__init__("/run/pool/*", cb_handler)
         self.context = context
         self.uid = os.geteuid()
         self.gid = os.getegid()
