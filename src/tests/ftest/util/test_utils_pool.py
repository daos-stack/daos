#!/usr/bin/python
"""
  (C) Copyright 2018-2020 Intel Corporation.

  Licensed under the Apache License, Version 2.0 (the "License");
  you may not use this file except in compliance with the License.
  You may obtain a copy of the License at

      http://www.apache.org/licenses/LICENSE-2.0

  Unless required by applicable law or agreed to in writing, software
  distributed under the License is distributed on an "AS IS" BASIS,
  WITHOUT WARRANTIES OR CONDITIONS OF ANY KIND, either express or implied.
  See the License for the specific language governing permissions and
  limitations under the License.

  GOVERNMENT LICENSE RIGHTS-OPEN SOURCE SOFTWARE
  The Government's rights to use, modify, reproduce, release, perform, display,
  or disclose this software are subject to the terms of the Apache License as
  provided in Contract No. B609815.
  Any reproduction of computer software, computer software documentation, or
  portions thereof marked with this legend must also reproduce the markings.
"""
import os
from time import sleep, time
import ctypes

from test_utils_base import TestDaosApiBase

from avocado import fail_on
from command_utils import BasicParameter, CommandFailure
from pydaos.raw import (DaosApiError, DaosPool, c_uuid_to_str, daos_cref)
from general_utils import (check_pool_files, DaosTestError, run_command,
                           convert_list)
from env_modules import load_mpi


class TestPool(TestDaosApiBase):
    # pylint: disable=too-many-public-methods
    """A class for functional testing of DaosPools objects."""

    def __init__(self, context, dmg_command, cb_handler=None):
        # pylint: disable=unused-argument
        """Initialize a TestPool object.

        Args:
            context (DaosContext): [description]
            dmg_command (DmgCommand): DmgCommand used to call dmg command. This
                value can be obtained by calling self.get_dmg_command() from a
                test. It'll return the object with -l <Access Point host:port>
                and --insecure.
            log (logging): logging object used to report the pool status
            cb_handler (CallbackHandler, optional): callback object to use with
                the API methods. Defaults to None.
        """
        super(TestPool, self).__init__("/run/pool/*", cb_handler)
        self.context = context
        self.uid = os.geteuid()
        self.gid = os.getegid()

        self.mode = BasicParameter(None)
        self.name = BasicParameter(None)            # server group name
        self.svcn = BasicParameter(None)
        self.target_list = BasicParameter(None)
        self.scm_size = BasicParameter(None)
        self.nvme_size = BasicParameter(None)
        self.prop_name = BasicParameter(None)       # name of property to be set
        self.prop_value = BasicParameter(None)      # value of property
        self.rebuild_timeout = BasicParameter(None)

        self.pool = None
        self.uuid = None
        self.info = None
        self.svc_ranks = None
        self.connected = False

        self.dmg = dmg_command
        self.query_data = []

    @fail_on(CommandFailure)
    @fail_on(DaosApiError)
    def create(self):
        """Create a pool with dmg.

        To use dmg, the test needs to set dmg_command through the constructor.
        For example,

            self.pool = TestPool(self.context, DmgCommand(self.bin))

        If it wants to use --nsvc option, it needs to set the value to
        svcn.value. Otherwise, 1 is used. If it wants to use --group, it needs
        to set groupname.value. If it wants to use --user, it needs to set
        username.value. If it wants to add other options, directly set it
        to self.dmg.action_command. Refer dmg_utils.py pool_create method for
        more details.

        To test the negative case on create, the test needs to catch
        CommandFailure. Thus, we need to make more than one line modification
        to the test only for this purpose.
        Currently, pool_svc is the only test that needs this change.
        """
        self.destroy()
        if self.target_list.value is not None:
            self.log.info(
                "Creating a pool on targets %s", self.target_list.value)
        else:
            self.log.info("Creating a pool")

        self.pool = DaosPool(self.context)
        kwargs = {
            "uid": self.uid,
            "gid": self.gid,
            "scm_size": self.scm_size.value,
            "group": self.name.value}
        for key in ("target_list", "svcn", "nvme_size"):
            value = getattr(self, key).value
            if value is not None:
                kwargs[key] = value

        if self.control_method.value == self.USE_API:
            raise CommandFailure(
                "Error: control method {} not supported for create()".format(
                    self.control_method.value))

        if self.control_method.value == self.USE_DMG and self.dmg:
            # Create a pool with the dmg command and store its CmdResult
            self._log_method("dmg.pool_create", kwargs)
            data = self.dmg.pool_create(**kwargs)
            if self.dmg.result.exit_status == 0:
                # Populate the empty DaosPool object with the properties of the
                # pool created with dmg pool create.
                if self.name.value:
                    self.pool.group = ctypes.create_string_buffer(
                        self.name.value)

                # Convert the string of service replicas from the dmg command
                # output into an ctype array for the DaosPool object using the
                # same technique used in DaosPool.create().
                service_replicas = [
                    int(value) for value in data["svc"].split(",")]
                rank_t = ctypes.c_uint * len(service_replicas)
                rank = rank_t(*list([svc for svc in service_replicas]))
                rl_ranks = ctypes.POINTER(ctypes.c_uint)(rank)
                self.pool.svc = daos_cref.RankList(
                    rl_ranks, len(service_replicas))

                # Set UUID and attached to the DaosPool object
                self.pool.set_uuid_str(data["uuid"])
                self.pool.attached = 1

        elif self.control_method.value == self.USE_DMG:
            self.log.error("Error: Undefined dmg command")

        else:
            self.log.error(
                "Error: Undefined control_method: %s",
                self.control_method.value)

        # Set the TestPool attributes for the created pool
        if self.pool.attached:
            self.svc_ranks = [
                int(self.pool.svc.rl_ranks[index])
                for index in range(self.pool.svc.rl_nr)]
            self.uuid = self.pool.get_uuid_str()

    @fail_on(DaosApiError)
    def connect(self, permission=2):
        """Connect to the pool.

        Args:
            permission (int, optional): connect permission. Defaults to 2.

        Returns:
            bool: True if the pool has been connected; False if the pool was
                already connected or the pool is not defined.

        """
        if self.pool and not self.connected:
            kwargs = {"flags": permission}
            self.log.info(
                "Connecting to pool %s with permission %s (flag: %s)",
                self.uuid, permission, kwargs["flags"])
            self._call_method(self.pool.connect, kwargs)
            self.connected = True
            return True
        return False

    @fail_on(DaosApiError)
    def disconnect(self):
        """Disconnect from connected pool.

        Returns:
            bool: True if the pool has been disconnected; False if the pool was
                already disconnected or the pool is not defined.

        """
        if self.pool and self.connected:
            self.log.info("Disconnecting from pool %s", self.uuid)
            self._call_method(self.pool.disconnect, {})
            self.connected = False
            return True
        return False

    @fail_on(CommandFailure)
    @fail_on(DaosApiError)
    def destroy(self, force=1, disconnect=1):
        """Destroy the pool with either API or dmg.

        It uses control_method member previously set, so if you want to use the
        other way for some reason, update it before calling this method.

        Args:
            force (int, optional): force flag. Defaults to 1.
            disconnect (int, optional): disconnect flag. Defaults to 1.

        Returns:
            bool: True if the pool has been destroyed; False if the pool is not
                defined.

        """
        status = False
        if self.pool:
            if disconnect:
                self.disconnect()
            if self.pool.attached:
                self.log.info("Destroying pool %s", self.uuid)

                if self.control_method.value == self.USE_API:
                    # Destroy the pool with the API method
                    self._call_method(self.pool.destroy, {"force": force})
                    status = True

                elif self.control_method.value == self.USE_DMG and self.dmg:
                    # Destroy the pool with the dmg command
                    self.dmg.pool_destroy(pool=self.uuid, force=force)
                    status = True

                elif self.control_method.value == self.USE_DMG:
                    self.log.error("Error: Undefined dmg command")

                else:
                    self.log.error(
                        "Error: Undefined control_method: %s",
                        self.control_method.value)

            self.pool = None
            self.uuid = None
            self.info = None
            self.svc_ranks = None

        return status

    @fail_on(CommandFailure)
    def set_property(self, prop_name=None, prop_value=None):
        """Set Property.

        It sets property for a given pool uuid using
        dmg.

        Args:
            prop_name (str, optional): pool property name. Defaults to
                None, which uses the TestPool.prop_name.value
            prop_value (str, optional): value to be set for the property.
                Defaults to None, which uses the TestPool.prop_value.value

        Returns:
            None

        """
        if self.pool:
            self.log.info("Set-prop for Pool: %s", self.uuid)

            if self.control_method.value == self.USE_DMG and self.dmg:
                # If specific values are not provided, use the class values
                if prop_name is None:
                    prop_name = self.prop_name.value
                if prop_value is None:
                    prop_value = self.prop_value.value
                self.dmg.pool_set_prop(self.uuid, prop_name, prop_value)

            elif self.control_method.value == self.USE_DMG:
                self.log.error("Error: Undefined dmg command")

            else:
                self.log.error(
                    "Error: Undefined control_method: %s",
                    self.control_method.value)

    @fail_on(DaosApiError)
    def get_info(self):
        """Query the pool for information.

        Sets the self.info attribute.
        """
        if self.pool:
            self.connect()
            self._call_method(self.pool.pool_query, {})
            self.info = self.pool.pool_info

    def check_pool_info(self, pi_uuid=None, pi_ntargets=None, pi_nnodes=None,
                        pi_ndisabled=None, pi_map_ver=None, pi_leader=None,
                        pi_bits=None):
        # pylint: disable=unused-argument
        """Check the pool info attributes.

        Note:
            Arguments may also be provided as a string with a number preceded
            by '<', '<=', '>', or '>=' for other comparisons besides the
            default '=='.

        Args:
            pi_uuid (str, optional): pool uuid. Defaults to None.
            pi_ntargets (int, optional): number of targets. Defaults to None.
            pi_nnodes (int, optional): number of nodes. Defaults to None.
            pi_ndisabled (int, optional): number of disabled. Defaults to None.
            pi_map_ver (int, optional): pool map version. Defaults to None.
            pi_leader (int, optional): pool leader. Defaults to None.
            pi_bits (int, optional): pool bits. Defaults to None.

        Note:
            Arguments may also be provided as a string with a number preceded
            by '<', '<=', '>', or '>=' for other comparisons besides the
            default '=='.

        Returns:
            bool: True if at least one expected value is specified and all the
                specified values match; False otherwise

        """
        self.get_info()
        checks = [
            (key,
             c_uuid_to_str(getattr(self.info, key))
             if key == "pi_uuid" else getattr(self.info, key),
             val)
            for key, val in locals().items()
            if key != "self" and val is not None]
        return self._check_info(checks)

    def check_pool_space(self, ps_free_min=None, ps_free_max=None,
                         ps_free_mean=None, ps_ntargets=None, ps_padding=None):
        # pylint: disable=unused-argument
        """Check the pool info space attributes.

        Note:
            Arguments may also be provided as a string with a number preceded
            by '<', '<=', '>', or '>=' for other comparisons besides the
            default '=='.

        Args:
            ps_free_min (list, optional): minimum free space per device.
                Defaults to None.
            ps_free_max (list, optional): maximum free space per device.
                Defaults to None.
            ps_free_mean (list, optional): mean free space per device.
                Defaults to None.
            ps_ntargets (int, optional): number of targets. Defaults to None.
            ps_padding (int, optional): space padding. Defaults to None.

        Note:
            Arguments may also be provided as a string with a number preceded
            by '<', '<=', '>', or '>=' for other comparisons besides the
            default '=='.

        Returns:
            bool: True if at least one expected value is specified and all the
                specified values match; False otherwise

        """
        self.get_info()
        checks = []
        for key in ("ps_free_min", "ps_free_max", "ps_free_mean"):
            val = locals()[key]
            if isinstance(val, list):
                for index, item in val:
                    checks.append((
                        "{}[{}]".format(key, index),
                        getattr(self.info.pi_space, key)[index],
                        item))
        for key in ("ps_ntargets", "ps_padding"):
            val = locals()[key]
            if val is not None:
                checks.append(key, getattr(self.info.pi_space, key), val)
        return self._check_info(checks)

    def check_pool_daos_space(self, s_total=None, s_free=None):
        # pylint: disable=unused-argument
        """Check the pool info daos space attributes.

        Note:
            Arguments may also be provided as a string with a number preceded
            by '<', '<=', '>', or '>=' for other comparisons besides the
            default '=='.

        Args:
            s_total (list, optional): total space per device. Defaults to None.
            s_free (list, optional): free space per device. Defaults to None.

        Note:
            Arguments may also be provided as a string with a number preceded
            by '<', '<=', '>', or '>=' for other comparisons besides the
            default '=='.

        Returns:
            bool: True if at least one expected value is specified and all the
                specified values match; False otherwise

        """
        self.get_info()
        checks = [
            ("{}_{}".format(key, index),
             getattr(self.info.pi_space.ps_space, key)[index],
             item)
            for key, val in locals().items()
            if key != "self" and val is not None
            for index, item in enumerate(val)]
        return self._check_info(checks)

    def check_rebuild_status(self, rs_version=None, rs_seconds=None,
                             rs_errno=None, rs_done=None, rs_padding32=None,
                             rs_fail_rank=None, rs_toberb_obj_nr=None,
                             rs_obj_nr=None, rs_rec_nr=None, rs_size=None):
        # pylint: disable=unused-argument
        # pylint: disable=too-many-arguments
        """Check the pool info rebuild attributes.

        Note:
            Arguments may also be provided as a string with a number preceded
            by '<', '<=', '>', or '>=' for other comparisons besides the
            default '=='.

        Args:
            rs_version (int, optional): rebuild version. Defaults to None.
            rs_seconds (int, optional): rebuild seconds. Defaults to None.
            rs_errno (int, optional): rebuild error number. Defaults to None.
            rs_done (int, optional): rebuild done flag. Defaults to None.
            rs_padding32 (int, optional): padding. Defaults to None.
            rs_fail_rank (int, optional): rebuild fail target. Defaults to None.
            rs_toberb_obj_nr (int, optional): number of objects to be rebuilt.
                Defaults to None.
            rs_obj_nr (int, optional): number of rebuilt objects.
                Defaults to None.
            rs_rec_nr (int, optional): number of rebuilt records.
                Defaults to None.
            rs_size (int, optional): size of all rebuilt records.

        Note:
            Arguments may also be provided as a string with a number preceded
            by '<', '<=', '>', or '>=' for other comparisons besides the
            default '=='.

        Returns:
            bool: True if at least one expected value is specified and all the
                specified values match; False otherwise

        """
        self.get_info()
        checks = [
            (key, getattr(self.info.pi_rebuild_st, key), val)
            for key, val in locals().items()
            if key != "self" and val is not None]
        return self._check_info(checks)

    def rebuild_complete(self):
        """Determine if the pool rebuild is complete.

        Returns:
            bool: True if pool rebuild is complete; False otherwise

        """
        status = False
        if self.control_method.value == self.USE_API:
            self.display_pool_rebuild_status()
            status = self.info.pi_rebuild_st.rs_done == 1
        elif self.control_method.value == self.USE_DMG and self.dmg:
            self.set_query_data()
            self.log.info(
                "Pool %s query data: %s\n", self.uuid, self.query_data)
            status = self.query_data["rebuild"]["status"] == "done"
        elif self.control_method.value == self.USE_DMG:
            self.log.error("Error: Undefined dmg command")
        else:
            self.log.error(
                "Error: Undefined control_method: %s",
                self.control_method.value)
        return status

    def wait_for_rebuild(self, to_start, interval=1):
        """Wait for the rebuild to start or end.

        Args:
            to_start (bool): whether to wait for rebuild to start or end
            interval (int): number of seconds to wait in between rebuild
                completion checks

        Raises:
            TimeoutError:  if rebuild time is specified and exceeded while
                waiting for rebuild to start or end

        """
        self.log.info(
            "Waiting for rebuild to %s%s ...",
            "start" if to_start else "complete",
            " with a {} second timeout".format(self.rebuild_timeout.value)
            if self.rebuild_timeout.value is not None else "")

        start = time()
        while self.rebuild_complete() == to_start:
            self.log.info(
                "  Rebuild %s ...",
                "has not yet started" if to_start else "in progress")
            self.set_query_data()
            if self.rebuild_timeout.value is not None:
                if time() - start > self.rebuild_timeout.value:
                    raise TimeoutError(
                        "TIMEOUT detected after {} seconds while for waiting "
                        "for rebuild to {}".format(
                            self.rebuild_timeout.value,
                            "start" if to_start else "complete"))
            sleep(interval)

        self.log.info(
            "Rebuild %s detected", "start" if to_start else "completion")

    @fail_on(DaosApiError)
    @fail_on(CommandFailure)
    def start_rebuild(self, ranks, daos_log):
        """Kill/Stop the specific server ranks using this pool.

        Args:
            ranks (list): a list of daos server ranks (int) to kill
            daos_log (DaosLog): object for logging messages

        Returns:
            bool: True if the server ranks have been killed/stopped and the
                ranks have been excluded from the pool; False otherwise.

        """
        status = False
        msg = "Killing DAOS ranks {} from server group {}".format(
            ranks, self.name.value)
        self.log.info(msg)
        daos_log.info(msg)

<<<<<<< HEAD
        if self.control_method.value == self.USE_API:
            # Stop desired ranks using kill
            for rank in ranks:
                server = DaosServer(self.context, self.name.value, rank)
                self._call_method(server.kill, {"force": 1})
            status = True

        elif self.control_method.value == self.USE_DMG and self.dmg:
=======
        if self.control_method.value == self.USE_DMG and self.dmg:
>>>>>>> c5994018
            # Stop desired ranks using dmg
            self.dmg.system_stop(ranks=convert_list(value=ranks))
            status = True

        elif self.control_method.value == self.USE_DMG:
            self.log.error("Error: Undefined dmg command")

        else:
            self.log.error(
                "Error: Unsupported control_method: %s",
                self.control_method.value)

        return status

    @fail_on(DaosApiError)
    def exclude(self, ranks, daos_log=None, tgt_idx=None):
        """Manually exclude a rank from this pool.

        Args:
            ranks (list): a list daos server ranks (int) to exclude
            daos_log (DaosLog): object for logging messages
            tgt_idx (string): str of targets to exclude on ranks ex: "1,2"

        Returns:
            bool: True if the ranks were excluded from the pool; False if the
                pool is undefined

        """
        status = False
        if self.control_method.value == self.USE_API:
            msg = "Excluding server ranks {} from pool {}".format(
                ranks, self.uuid)
            self.log.info(msg)
            if daos_log is not None:
                daos_log.info(msg)
            self._call_method(self.pool.exclude, {"rank_list": ranks})
            status = True

        elif self.control_method.value == self.USE_DMG and self.dmg:
            self.dmg.pool_exclude(self.uuid, ranks, tgt_idx)
            try:
                self.wait_for_rebuild(False)
            except TimeoutError as error:
                self.log.error(str(error))
                return status

            # display rebuild status
            self.set_query_data()
            rebuild_status = self.query_data["rebuild"]["status"]
            self.log.info(
                "Pool %s rebuild status:%s\n", self.uuid, rebuild_status)
            if rebuild_status == "done":
                status = True
        return status

    def check_files(self, hosts):
        """Check if pool files exist on the specified list of hosts.

        Args:
            hosts (list): list of hosts

        Returns:
            bool: True if the files for this pool exist on each host; False
                otherwise

        """
        return check_pool_files(self.log, hosts, self.uuid.lower())

    def write_file(self, orterun, processes, hostfile, size, timeout=60):
        """Write a file to the pool.

        Args:
            orterun (str): full path to the orterun command
            processes (int): number of processes to launch
            hosts (list): list of clients from which to write the file
            size (int): size of the file to create in bytes
            timeout (int, optional): number of seconds before timing out the
                command. Defaults to 60 seconds.

        Returns:
            process.CmdResult: command execution result

        """
        self.log.info("Writing %s bytes to pool %s", size, self.uuid)
        env = {
            "DAOS_POOL": self.uuid,
            "PYTHONPATH": os.getenv("PYTHONPATH", "")
        }
        if not load_mpi("openmpi"):
            raise CommandFailure("Failed to load openmpi")

        current_path = os.path.dirname(os.path.abspath(__file__))
        command = "{} --np {} --hostfile {} {} {} testfile".format(
            orterun, processes, hostfile,
            os.path.join(current_path, "write_some_data.py"), size)
        return run_command(command, timeout, True, env=env)

    def get_pool_daos_space(self):
        """Get the pool info daos space attributes as a dictionary.

        Returns:
            dict: a dictionary of lists of the daos space attributes

        """
        self.get_info()
        keys = ("s_total", "s_free")
        return {key: getattr(self.info.pi_space.ps_space, key) for key in keys}

    def get_pool_free_space(self, device="scm"):
        """Get SCM or NVME free space.

        Args:
            device (str, optional): device type, e.g. "scm" or "nvme". Defaults
                to "scm".

        Returns:
            str: free SCM or NVME space

        """
        free_space = "0"
        dev = device.lower()
        daos_space = self.get_pool_daos_space()
        if dev == "scm":
            free_space = daos_space["s_free"][0]
        elif dev == "nvme":
            free_space = daos_space["s_free"][1]
        return free_space

    def display_pool_daos_space(self, msg=None):
        """Display the pool info daos space attributes.

        Args:
            msg (str, optional): optional text to include in the output.
                Defaults to None.
        """
        daos_space = self.get_pool_daos_space()
        sizes = [
            "{}[{}]={}".format(key, index, item)
            for key in sorted(daos_space.keys())
            for index, item in enumerate(daos_space[key])]
        self.log.info(
            "Pool %s space%s:\n  %s", self.uuid,
            " " + msg if isinstance(msg, str) else "", "\n  ".join(sizes))

    def pool_percentage_used(self):
        """Get the pool storage used % for SCM and NVMe.

        Returns:
            dict: a dictionary of SCM/NVMe pool space usage in %(float)

        """
        daos_space = self.get_pool_daos_space()
        pool_percent = {'scm': round(float(daos_space["s_free"][0]) /
                                     float(daos_space["s_total"][0]) * 100, 2),
                        'nvme': round(float(daos_space["s_free"][1]) /
                                      float(daos_space["s_total"][1]) * 100, 2)}
        return pool_percent

    def get_pool_rebuild_status(self):
        """Get the pool info rebuild status attributes as a dictionary.

        Returns:
            dict: a dictionary of lists of the rebuild status attributes

        """
        self.get_info()
        keys = (
            "rs_version", "rs_padding32", "rs_errno", "rs_done",
            "rs_toberb_obj_nr", "rs_obj_nr", "rs_rec_nr")
        return {key: getattr(self.info.pi_rebuild_st, key) for key in keys}

    def display_pool_rebuild_status(self):
        """Display the pool info rebuild status attributes."""
        status = self.get_pool_rebuild_status()
        self.log.info(
            "Pool rebuild status: %s",
            ", ".join(
                ["{}={}".format(key, status[key]) for key in sorted(status)]))

    def read_data_during_rebuild(self, container):
        """Read data from the container while rebuild is active.

        Args:
            container (TestContainer): container from which to read data

        Returns:
            bool: True if all the data is read successfully before rebuild
                completes; False otherwise

        """
        container.open()
        self.log.info(
            "Reading objects in container %s during rebuild", self.uuid)

        # Attempt to read all of the data from the container during rebuild
        index = 0
        status = read_incomplete = index < len(container.written_data)
        while not self.rebuild_complete() and read_incomplete:
            try:
                status &= container.written_data[index].read_object(container)
            except DaosTestError as error:
                self.log.error(str(error))
                status = False
            index += 1
            read_incomplete = index < len(container.written_data)

        # Verify that all of the container data was read successfully
        if read_incomplete:
            self.log.error(
                "Rebuild completed before all the written data could be read")
            status = False
        elif not status:
            self.log.error("Errors detected reading data during rebuild")
        return status

    @fail_on(CommandFailure)
    def set_query_data(self):
        """Execute dmg pool query and store the results.

        Only supported with the dmg control method.
        """
        self.query_data = []
        if self.pool:
            if self.dmg:
                self.query_data = self.dmg.pool_query(self.pool.get_uuid_str())
            else:
                self.log.error("Error: Undefined dmg command")

    @fail_on(CommandFailure)
    def reintegrate(self, rank, tgt_idx=None):
        """Use dmg to reintegrate the rank and targets into this pool.

        Only supported with the dmg control method.
        Args:
            rank (str): daos server rank to reintegrate
            tgt_idx (string): str of targets to reintegrate on ranks ex: "1,2"

        Returns:
            bool: True if the rank was reintegrated into the pool; False if the
            reintegrate failed

        """
        status = False
        self.dmg.pool_reintegrate(self.uuid, rank, tgt_idx)
        self.wait_for_rebuild(False)
        # display rebuild status
        self.set_query_data()
        self.log.info("Pool %s query data: %s\n", self.uuid, self.query_data)
        rebuild_status = self.query_data["rebuild"]["status"]
        self.log.info("Pool %s rebuild status:%s\n", self.uuid, rebuild_status)
        if rebuild_status == "done":
            status = True
        return status

    @fail_on(CommandFailure)
    def drain(self, rank, tgt_idx=None):
        """Use dmg to drain the rank and targets from this pool.

        Only supported with the dmg control method.
        Args:
            rank (str): daos server rank to drain
            tgt_idx (string): str of targets to drain on ranks ex: "1,2"

        Returns:
            bool: True if the rank was drained from the pool; False if the
            reintegrate failed

        """
        status = False
        self.dmg.pool_drain(self.uuid, rank, tgt_idx)
        self.wait_for_rebuild(False)
        # display rebuild status
        self.set_query_data()
        self.log.info("Pool %s query data: %s\n", self.uuid, self.query_data)
        rebuild_status = self.query_data["rebuild"]["status"]
        self.log.info("Pool %s rebuild status:%s\n", self.uuid, rebuild_status)
        if rebuild_status == "done":
            status = True
        return status<|MERGE_RESOLUTION|>--- conflicted
+++ resolved
@@ -512,7 +512,7 @@
             self.set_query_data()
             if self.rebuild_timeout.value is not None:
                 if time() - start > self.rebuild_timeout.value:
-                    raise TimeoutError(
+                    raise DaosTestError(
                         "TIMEOUT detected after {} seconds while for waiting "
                         "for rebuild to {}".format(
                             self.rebuild_timeout.value,
@@ -542,18 +542,7 @@
         self.log.info(msg)
         daos_log.info(msg)
 
-<<<<<<< HEAD
-        if self.control_method.value == self.USE_API:
-            # Stop desired ranks using kill
-            for rank in ranks:
-                server = DaosServer(self.context, self.name.value, rank)
-                self._call_method(server.kill, {"force": 1})
-            status = True
-
-        elif self.control_method.value == self.USE_DMG and self.dmg:
-=======
         if self.control_method.value == self.USE_DMG and self.dmg:
->>>>>>> c5994018
             # Stop desired ranks using dmg
             self.dmg.system_stop(ranks=convert_list(value=ranks))
             status = True
@@ -569,6 +558,7 @@
         return status
 
     @fail_on(DaosApiError)
+    @fail_on(CommandFailure)
     def exclude(self, ranks, daos_log=None, tgt_idx=None):
         """Manually exclude a rank from this pool.
 
@@ -594,19 +584,8 @@
 
         elif self.control_method.value == self.USE_DMG and self.dmg:
             self.dmg.pool_exclude(self.uuid, ranks, tgt_idx)
-            try:
-                self.wait_for_rebuild(False)
-            except TimeoutError as error:
-                self.log.error(str(error))
-                return status
-
-            # display rebuild status
-            self.set_query_data()
-            rebuild_status = self.query_data["rebuild"]["status"]
-            self.log.info(
-                "Pool %s rebuild status:%s\n", self.uuid, rebuild_status)
-            if rebuild_status == "done":
-                status = True
+            status = True
+
         return status
 
     def check_files(self, hosts):
@@ -798,14 +777,8 @@
         """
         status = False
         self.dmg.pool_reintegrate(self.uuid, rank, tgt_idx)
-        self.wait_for_rebuild(False)
-        # display rebuild status
-        self.set_query_data()
-        self.log.info("Pool %s query data: %s\n", self.uuid, self.query_data)
-        rebuild_status = self.query_data["rebuild"]["status"]
-        self.log.info("Pool %s rebuild status:%s\n", self.uuid, rebuild_status)
-        if rebuild_status == "done":
-            status = True
+        status = True
+
         return status
 
     @fail_on(CommandFailure)
@@ -823,13 +796,8 @@
 
         """
         status = False
+
         self.dmg.pool_drain(self.uuid, rank, tgt_idx)
-        self.wait_for_rebuild(False)
-        # display rebuild status
-        self.set_query_data()
-        self.log.info("Pool %s query data: %s\n", self.uuid, self.query_data)
-        rebuild_status = self.query_data["rebuild"]["status"]
-        self.log.info("Pool %s rebuild status:%s\n", self.uuid, rebuild_status)
-        if rebuild_status == "done":
-            status = True
+        status = True
+
         return status