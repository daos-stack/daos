--- conflicted
+++ resolved
@@ -209,46 +209,49 @@
             ("container", "delete-acl"), pool=pool, svc=svc, cont=cont,
             principal=principal)
 
-<<<<<<< HEAD
-    def container_update_acl(self, pool, svc, cont, entry=None, acl_file=None):
-        """Add or update the ACL entries for a given container.
-=======
     def container_overwrite_acl(self, pool, svc, cont, acl_file):
-        """Get the ACL for a given container.
->>>>>>> d7435ef4
+        """Overwrite the ACL for a given container.
 
         Args:
             pool (str): Pool UUID
             svc (str): Service replicas
             cont (str): Container for which to get the ACL.
-<<<<<<< HEAD
+            acl_file (str): input file containing ACL
+
+        Returns:
+            CmdResult: Object that contains exit status, stdout, and other
+                information.
+
+        Raises:
+            CommandFailure: if the daos container overwrite-acl command fails.
+
+        """
+        return self._get_result(
+            ("container", "overwrite-acl"), pool=pool, svc=svc, cont=cont,
+            acl_file=acl_file)
+
+    def container_update_acl(self, pool, svc, cont, entry=None, acl_file=None):
+        """Add or update the ACL entries for a given container.
+        
+        Args:
+            pool (str): Pool UUID
+            svc (str): Service replicas
+            cont (str): Container for which to get the ACL.    
             entry (bool, optional): Add or modify a single ACL entry
             acl_file (str, optional): Input file containing ACL
-=======
-            acl_file (str): input file containing ACL
->>>>>>> d7435ef4
-
-        Returns:
-            CmdResult: Object that contains exit status, stdout, and other
-                information.
-
-        Raises:
-<<<<<<< HEAD
+        
+        Returns:
+            CmdResult: Object that contains exit status, stdout, and other
+                information.
+
+        Raises:
             CommandFailure: if the daos container get-acl command fails.
 
         """
         return self._get_result(
             ("container", "update-acl"), pool=pool, svc=svc, cont=cont,
             entry=entry, acl_file=acl_file)
-=======
-            CommandFailure: if the daos container overwrite-acl command fails.
-
-        """
-        return self._get_result(
-            ("container", "overwrite-acl"), pool=pool, svc=svc, cont=cont,
-            acl_file=acl_file)
->>>>>>> d7435ef4
-
+              
     def pool_list_cont(self, pool, svc, sys_name=None):
         """List containers in the given pool.
 
