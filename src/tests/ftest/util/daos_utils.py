--- conflicted
+++ resolved
@@ -188,45 +188,48 @@
             ("container", "get-acl"), pool=pool, svc=svc, cont=cont,
             verbose=verbose, outfile=outfile)
 
-<<<<<<< HEAD
-    def container_update_acl(self, pool, svc, cont, entry=None, acl_file=None):
-        """Add or update the ACL entries for a given container.
-=======
     def container_delete_acl(self, pool, svc, cont, principal):
         """Delete an entry for a given principal in an existing container ACL.
->>>>>>> 19cb1688
 
         Args:
             pool (str): Pool UUID
             svc (str): Service replicas
             cont (str): Container for which to get the ACL.
-<<<<<<< HEAD
+            principal (str): principal portion of the ACL.
+
+        Returns:
+            CmdResult: Object that contains exit status, stdout, and other
+                information.
+
+        Raises:
+            CommandFailure: if the daos container delete-acl command fails.
+
+        """
+        return self._get_result(
+            ("container", "delete-acl"), pool=pool, svc=svc, cont=cont,
+            principal=principal)
+
+    def container_update_acl(self, pool, svc, cont, entry=None, acl_file=None):
+        """Add or update the ACL entries for a given container.
+
+        Args:
+            pool (str): Pool UUID
+            svc (str): Service replicas
+            cont (str): Container for which to get the ACL.
             entry (bool, optional): Add or modify a single ACL entry
             acl_file (str, optional): Input file containing ACL
-=======
-            principal (str): principal portion of the ACL.
->>>>>>> 19cb1688
-
-        Returns:
-            CmdResult: Object that contains exit status, stdout, and other
-                information.
-
-        Raises:
-<<<<<<< HEAD
+
+        Returns:
+            CmdResult: Object that contains exit status, stdout, and other
+                information.
+
+        Raises:
             CommandFailure: if the daos container get-acl command fails.
 
         """
         return self._get_result(
             ("container", "update-acl"), pool=pool, svc=svc, cont=cont,
             entry=entry, acl_file=acl_file)
-=======
-            CommandFailure: if the daos container delete-acl command fails.
-
-        """
-        return self._get_result(
-            ("container", "delete-acl"), pool=pool, svc=svc, cont=cont,
-            principal=principal)
->>>>>>> 19cb1688
 
     def pool_list_cont(self, pool, svc, sys_name=None):
         """List containers in the given pool.
