--- conflicted
+++ resolved
@@ -108,14 +108,6 @@
         Returns:
             str: UUID of the created container
 
-<<<<<<< HEAD
-        self.log.info('output is')
-        self.log.info(output)
-        self.log.info('err is')
-        self.log.info(err)
-
-        return output.split()[3]
-=======
         """
         cont_type = self.params.get("type", "/run/container/*")
         result = self.daos_cmd.container_create(
@@ -130,7 +122,6 @@
                 "Error obtaining the container uuid from: {}".format(
                     result.stdout))
         return cont_uuid[0]
->>>>>>> 3162135d
 
     def _start_dfuse(self):
         """Create a DfuseCommand object to start dfuse."""
