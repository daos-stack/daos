--- conflicted
+++ resolved
@@ -58,86 +58,20 @@
         self.log.info('Clients %s', self.hostlist_clients)
         self.log.info('Servers %s', self.hostlist_servers)
 
-<<<<<<< HEAD
-    def tearDown(self):
-        """Tear down each test case."""
-        try:
-            if self.dfuse:
-                self.dfuse.stop()
-        finally:
-            # Stop the servers and agents
-            super(MdtestBase, self).tearDown()
-
-    def create_pool(self):
-        """Create a pool and execute Mdtest."""
-        # Get the pool params
-        self.pool = TestPool(self.context, dmg_command=self.get_dmg_command())
-        self.pool.get_params(self)
-
-        # Create a pool
-        self.pool.create()
-
-    def _create_cont(self):
-        """Create a container.
-
-        Returns:
-            str: UUID of the created container
-
-        """
-        cont_type = self.params.get("type", "/run/container/*")
-        result = self.daos_cmd.container_create(
-            pool=self.pool.uuid, svc=self.pool.svc_ranks,
-            cont_type=cont_type)
-
-        # Extract the container UUID from the daos container create output
-        cont_uuid = re.findall(
-            r"created\s+container\s+([0-9a-f-]+)", result.stdout)
-        if not cont_uuid:
-            self.fail(
-                "Error obtaining the container uuid from: {}".format(
-                    result.stdout))
-        return cont_uuid[0]
-
-    def _start_dfuse(self):
-        """Create a DfuseCommand object to start dfuse."""
-        # Get Dfuse params
-
-        self.dfuse = Dfuse(self.hostlist_clients, self.tmp)
-        self.dfuse.get_params(self)
-
-        # update dfuse params
-        self.dfuse.set_dfuse_params(self.pool)
-        self.dfuse.set_dfuse_cont_param(self._create_cont())
-        self.dfuse.set_dfuse_exports(self.server_managers[0], self.client_log)
-
-        try:
-            # start dfuse
-            self.dfuse.run()
-        except CommandFailure as error:
-            self.log.error("Dfuse command %s failed on hosts %s",
-                           str(self.dfuse), self.dfuse.hosts,
-                           exc_info=error)
-            self.fail("Unable to launch Dfuse.\n")
-
-    def execute_mdtest(self, cont=None):
-        """Runner method for Mdtest.
-
-          Args:
-            cont (TestContainer): container obj
-        """
-=======
     def execute_mdtest(self):
         """Runner method for Mdtest."""
->>>>>>> 695ab52b
         # Create a pool if one does not already exist
         if self.pool is None:
             self.add_pool(connect=False)
+        # Create container
+        if self.container is None:
+            self.add_container(self.pool)
         # set Mdtest params
-        self.mdtest_cmd.set_daos_params(self.server_group, self.pool, cont.uuid)
+        self.mdtest_cmd.set_daos_params(self.server_group, self.pool, self.container.uuid)
 
         # start dfuse if api is POSIX
         if self.mdtest_cmd.api.value == "POSIX":
-            self.add_container(self.pool)
+#            self.add_container(self.pool)
             self.start_dfuse(self.hostlist_clients, self.pool, self.container)
             self.mdtest_cmd.test_dir.update(self.dfuse.mount_dir.value)
 
