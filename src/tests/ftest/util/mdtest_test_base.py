--- conflicted
+++ resolved
@@ -63,11 +63,7 @@
         # Create a pool if one does not already exist
         if self.pool is None:
             self.add_pool(connect=False)
-<<<<<<< HEAD
-        # Create container
-=======
         # create container
->>>>>>> d28d0972
         if self.container is None:
             self.add_container(self.pool)
         # set Mdtest params
