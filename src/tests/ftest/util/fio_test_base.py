--- conflicted
+++ resolved
@@ -1,11 +1,6 @@
 #!/usr/bin/python
-<<<<<<< HEAD
 """
-  (C) Copyright 2019 Intel Corporation.
-=======
-'''
   (C) Copyright 2020 Intel Corporation.
->>>>>>> 0d58d472
 
   Licensed under the Apache License, Version 2.0 (the "License");
   you may not use this file except in compliance with the License.
@@ -29,7 +24,6 @@
 from ClusterShell.NodeSet import NodeSet
 
 from apricot import TestWithServers
-from test_utils_pool import TestPool
 from fio_utils import FioCommand
 from command_utils import CommandFailure, EnvironmentVariables
 from dfuse_utils import Dfuse
@@ -77,16 +71,6 @@
             # Stop the servers and agents
             super(FioBase, self).tearDown()
 
-    def _create_pool(self):
-        """Create a pool and execute Fio."""
-        # Get the pool params
-        # pylint: disable=attribute-defined-outside-init
-        self.pool = TestPool(self.context, dmg_command=self.get_dmg_command())
-        self.pool.get_params(self)
-
-        # Create a pool
-        self.pool.create()
-
     def _create_cont(self):
         """Create a TestContainer object to be used to create container."""
         # TO-DO: Enable container using TestContainer object,
@@ -133,7 +117,7 @@
         """Runner method for Fio."""
         # Create a pool if one does not already exist
         if self.pool is None:
-            self._create_pool()
+            self.add_pool(connect=False)
 
         # start dfuse if api is POSIX
         if self.fio_cmd.api.value == "POSIX":
