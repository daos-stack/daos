--- conflicted
+++ resolved
@@ -27,13 +27,8 @@
 
 from ClusterShell.NodeSet import NodeSet
 from apricot import TestWithServers
-<<<<<<< HEAD
-from test_utils import TestPool
+from test_utils_pool import TestPool
 from fio_utils import FioCommand
-=======
-from test_utils_pool import TestPool
-from fio_utils import Fio
->>>>>>> 7cc334c6
 from command_utils import CommandFailure
 from dfuse_utils import Dfuse
 
