--- conflicted
+++ resolved
@@ -223,7 +223,6 @@
             self.log.info("%s stopped successfully", self.command)
             self._process = None
 
-<<<<<<< HEAD
     def wait(self):
         """Wait for the sub process to complete.
 
@@ -244,7 +243,7 @@
                 retcode = 255
 
         return retcode
-=======
+
     def get_subprocess_state(self, message=None):
         """Display the state of the subprocess.
 
@@ -270,7 +269,6 @@
             state = re.findall(
                 r"\d+\s+([DRSTtWXZ<NLsl+]+)\s+\d+", result.stdout)
         return state
->>>>>>> b3fee609
 
     def get_output(self, method_name, **kwargs):
         """Get output from the command issued by the specified method.
