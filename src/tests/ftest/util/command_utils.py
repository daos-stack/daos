--- conflicted
+++ resolved
@@ -12,13 +12,7 @@
 import os
 import re
 import signal
-<<<<<<< HEAD
-import os
-import json
-import contextlib
-=======
 import time
->>>>>>> d441ebc7
 
 from avocado.utils import process
 from ClusterShell.NodeSet import NodeSet
@@ -183,7 +177,6 @@
         yield
         self.exit_status_exception = original_value
 
-<<<<<<< HEAD
     @contextlib.contextmanager
     def as_user(self, user):
         """Temporarily run commands as a different user.
@@ -196,8 +189,6 @@
         yield
         self.run_user = original_value
 
-=======
->>>>>>> d441ebc7
     def run(self, raise_exception=None):
         """Run the command.
 
