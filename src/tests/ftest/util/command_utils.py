#!/usr/bin/python
"""
  (C) Copyright 2018-2020 Intel Corporation.

  Licensed under the Apache License, Version 2.0 (the "License");
  you may not use this file except in compliance with the License.
  You may obtain a copy of the License at

      http://www.apache.org/licenses/LICENSE-2.0

  Unless required by applicable law or agreed to in writing, software
  distributed under the License is distributed on an "AS IS" BASIS,
  WITHOUT WARRANTIES OR CONDITIONS OF ANY KIND, either express or implied.
  See the License for the specific language governing permissions and
  limitations under the License.

  GOVERNMENT LICENSE RIGHTS-OPEN SOURCE SOFTWARE
  The Government's rights to use, modify, reproduce, release, perform, display,
  or disclose this software are subject to the terms of the Apache License as
  provided in Contract No. B609815.
  Any reproduction of computer software, computer software documentation, or
  portions thereof marked with this legend must also reproduce the markings.
"""
from logging import getLogger
from importlib import import_module
import re
import time
<<<<<<< HEAD
import os
import re
=======
>>>>>>> de2e6a9e
import signal

from avocado.utils import process

from command_utils_base import \
    CommandFailure, BasicParameter, NamedParameter, ObjectWithParameters, \
    CommandWithParameters, YamlParameters, FormattedParameter, \
    EnvironmentVariables
from general_utils import check_file_exists, stop_processes, get_log_file, \
    run_command, DaosTestError


class ExecutableCommand(CommandWithParameters):
    """A class for command with paramaters."""

<<<<<<< HEAD
=======
    # A list of regular expressions for each class method that produces a
    # CmdResult object.  Used by the self.get_output() method to return specific
    # values from the standard ouput yielded by the method.
>>>>>>> de2e6a9e
    METHOD_REGEX = {"run": r"(.*)"}

    def __init__(self, namespace, command, path="", subprocess=False):
        """Create a ExecutableCommand object.

        Uses Avocado's utils.process module to run a command str provided.

        Args:
            namespace (str): yaml namespace (path to parameters)
            command (str): string of the command to be executed.
            path (str, optional): path to location of command binary file.
                Defaults to "".
            subprocess (bool, optional): whether the command is run as a
                subprocess. Defaults to False.
        """
        super(ExecutableCommand, self).__init__(namespace, command, path)
        self._process = None
        self.run_as_subprocess = subprocess
        self.timeout = None
        self.exit_status_exception = True
        self.verbose = True
        self.env = None
        self.sudo = False

        # A list of environment variable names to set and export prior to
        # running the command.  Values can be set via the get_environment()
        # method and included in the command string by the set_environment()
        # method.
        self._env_names = []

    def __str__(self):
        """Return the command with all of its defined parameters as a string.

        Returns:
            str: the command with all the defined parameters

        """
        value = super(ExecutableCommand, self).__str__()
        if self.sudo:
            value = " ".join(["sudo -n", value])
        return value

    @property
    def process(self):
        """Getter for process attribute of the ExecutableCommand class."""
        return self._process

    def run(self):
        """Run the command.

        Raises:
            CommandFailure: if there is an error running the command

        """
        if self.run_as_subprocess:
            self._run_subprocess()
            return None
        return self._run_process()

    def _run_process(self):
        """Run the command as a foreground process.

        Raises:
            CommandFailure: if there is an error running the command

        """
        command = self.__str__()
        try:
            # Block until the command is complete or times out
            return run_command(
                command, self.timeout, self.verbose, self.exit_status_exception,
                "combined", env=self.env)

        except DaosTestError as error:
            # Command failed or possibly timed out
            raise CommandFailure(error)

    def _run_subprocess(self):
        """Run the command as a sub process.

        Raises:
            CommandFailure: if there is an error running the command

        """
        if self._process is None:
            # Start the job manager command as a subprocess
            kwargs = {
                "cmd": self.__str__(),
                "verbose": self.verbose,
                "allow_output_check": "combined",
                "shell": False,
                "env": self.env,
                "sudo": self.sudo,
            }
            self._process = process.SubProcess(**kwargs)
            self._process.start()

            # Deterime if the command has launched correctly using its
            # check_subprocess_status() method.
            if not self.check_subprocess_status(self._process):
                msg = "Command '{}' did not launch correctly".format(self)
                self.log.error(msg)
                raise CommandFailure(msg)
        else:
            self.log.info("Process is already running")

    def check_subprocess_status(self, sub_process):
        """Verify command status when called in a subprocess.

        Optional method to provide a means for detecting successful command
        execution when running the command as a subprocess.

        Args:
            sub_process (process.SubProcess): subprocess used to run the command

        Returns:
            bool: whether or not the command progress has been detected

        """
        self.log.info(
            "Checking status of the %s command in %s",
            self._command, sub_process)
        return True

    def stop(self):
        """Stop the subprocess command.

        Raises:
            CommandFailure: if unable to stop

        """
        if self._process is not None:
            # Use a list to send signals to the process with one second delays:
            #   Interupt + wait 3 seconds
            #   Terminate + wait 2 seconds
            #   Quit + wait 1 second
            #   Kill
            signal_list = [
                signal.SIGINT, None, None, None,
                signal.SIGTERM, None, None,
                signal.SIGQUIT, None,
                signal.SIGKILL]

            # Turn off verbosity to keep the logs clean as the server stops
            self._process.verbose = False

            # Keep sending signals and or waiting while the process is alive
            while self._process.poll() is None and signal_list:
                signal_type = signal_list.pop(0)
                if signal_type is not None:
                    self._process.send_signal(signal_type)
                if signal_list:
                    time.sleep(1)
            if not signal_list:
                # Indicate an error if the process required a SIGKILL
                raise CommandFailure("Error stopping '{}'".format(self))
            self._process = None

<<<<<<< HEAD
    # pylint: disable=no-member
=======
>>>>>>> de2e6a9e
    def get_output(self, method_name, **kwargs):
        """Get output from the command issued by the specified method.

        Issue the specified method and return a list of strings that result from
        searching its standard output for a fixed set of patterns defined for
        the class method.

        Args:
            method_name (str): name of the method to execute

        Raises:
            CommandFailure: if there is an error finding the method, finding the
                method's regex pattern, or executing the method

        Returns:
            list: a list of strings obtained from the method's output parsed
                through its regex

        """
        # Get the method to call to obtain the CmdResult
        method = getattr(self, method_name)
        if method is None:
            raise CommandFailure(
                "No '{}()' method defined for this class".format(method_name))

        # Get the regex pattern to filter the CmdResult.stdout
        if method_name not in self.METHOD_REGEX:
            raise CommandFailure(
                "No pattern regex defined for '{}()'".format(method_name))
        pattern = self.METHOD_REGEX[method_name]

        # Run the command and parse the output using the regex
        result = method(**kwargs)
        if not isinstance(result, process.CmdResult):
            raise CommandFailure(
                "{}() did not return a CmdResult".format(method_name))
        return re.findall(pattern, result.stdout)
<<<<<<< HEAD
    # pylint: enable=no-member
=======

    def get_environment(self, manager, log_file=None):
        """Get the environment variables to export for the command.

        Args:
            manager (DaosServerManager): the job manager used to start
                daos_server from which the server config values can be obtained
                to set the required environment variables.
            log_file (str, optional): when specified overrides the default
                D_LOG_FILE value. Defaults to None.

        Returns:
            EnvironmentVariables: a dictionary of environment variable names and
                values to export prior to running daos_racer

        """
        env = EnvironmentVariables()
        for name in self._env_names:
            if name == "D_LOG_FILE":
                if not log_file:
                    log_file = "{}_daos.log".format(self.command)
                value = get_log_file(log_file)
            else:
                value = manager.get_environment_value(name)
            env[name] = value

        return env

    def set_environment(self, env):
        """Set the environment variables to export in the command string.

        Args:
            env (EnvironmentVariables): a dictionary of environment variable
                names and values to export prior to running the command
        """
        self.env = env.copy()
>>>>>>> de2e6a9e


class CommandWithSubCommand(ExecutableCommand):
    """A class for a command with a sub command."""

    def __init__(self, namespace, command, path="", subprocess=False):
        """Create a CommandWithSubCommand object.

        Args:
            namespace (str): yaml namespace (path to parameters)
            command (str): string of the command to be executed.
            path (str, optional): path to location of command binary file.
                Defaults to "".
            subprocess (bool, optional): whether the command is run as a
                subprocess. Defaults to False.
        """
        super(CommandWithSubCommand, self).__init__(namespace, command, path)

        # Define the sub-command parameter whose value is used to assign the
        # sub-command's CommandWithParameters-based class.  Use the command to
        # create uniquely named yaml parameter names.
        #
        # This parameter can be specified in the test yaml like so:
        #   <command>:
        #       <command>_sub_command: <sub_command>
        #       <sub_command>:
        #           <sub_command>_sub_command: <sub_command_sub_command>
        #
        self.sub_command = NamedParameter(
            "{}_sub_command".format(self._command), None)

        # Define the class to represent the active sub-command and it's specific
        # parameters.  Multiple sub-commands may be available, but only one can
        # be active at a given time.
        #
        # The self.get_sub_command_class() method is called after obtaining the
        # main command's parameter values, in self.get_params(), to assign the
        # sub-command's class.  This is typically a class based upon the
        # CommandWithParameters class, but can be any object with a __str__()
        # method (including a simple str object).
        #
        self.sub_command_class = None

    def get_param_names(self):
        """Get a sorted list of the names of the BasicParameter attributes.

        Ensure the sub command appears at the end of the list

        Returns:
            list: a list of class attribute names used to define parameters

        """
        names = self.get_attribute_names(BasicParameter)
        names.append(names.pop(names.index("sub_command")))
        return names

    def get_params(self, test):
        """Get values for all of the command params from the yaml file.

        Calls self.get_sub_command_class() to assign the self.sub_command_class
        after obtaining the latest self.sub_command definition.  If the
        self.sub_command_class is assigned to an ObjectWithParameters-based
        class its get_params() method is also called.

        Args:
            test (Test): avocado Test object
        """
        super(CommandWithSubCommand, self).get_params(test)
        self.get_sub_command_class()
        if isinstance(self.sub_command_class, ObjectWithParameters):
            self.sub_command_class.get_params(test)

    def get_sub_command_class(self):
        """Get the class assignment for the sub command.

        Should be overridden to assign the self.sub_command_class using the
        latest self.sub_command definition.

        Override this method with sub_command_class assignment that maps to the
        expected sub_command value.
        """
        self.sub_command_class = None

    def get_str_param_names(self):
        """Get a sorted list of the names of the command attributes.

        If the sub-command parameter yields a sub-command class, replace the
        sub-command value with the resulting string from the sub-command class
        when assembling that command string.

        Returns:
            list: a list of class attribute names used to define parameters
                for the command.

        """
        names = self.get_param_names()
        if self.sub_command_class is not None:
            index = names.index("sub_command")
            names[index] = "sub_command_class"
        return names

    def set_sub_command(self, value):
        """Set the command's sub-command value and update the sub-command class.

        Args:
            value (str): sub-command value
        """
        self.sub_command.value = value
        self.get_sub_command_class()

    def _get_result(self):
        """Get the result from running the configured command.

        Returns:
            CmdResult: an avocado CmdResult object containing the command
                information, e.g. exit status, stdout, stderr, etc.

        Raises:
            CommandFailure: if the command fails.

        """
        result = None
        try:
            result = self.run()
        except CommandFailure as error:
            raise CommandFailure(
                "<{}> command failed: {}".format(self.command, error))

        return result


class DaosCommand(ExecutableCommand):
    """A class for similar daos command line tools."""

    def __init__(self, namespace, command, path=""):
        """Create DaosCommand object.

        Specific type of command object built so command str returns:
            <command> <options> <request> <action/subcommand> <options>

        Args:
            namespace (str): yaml namespace (path to parameters)
            command (str): string of the command to be executed.
            path (str): path to location of daos command binary.
        """
        super(DaosCommand, self).__init__(namespace, command, path)
        self.request = BasicParameter(None)
        self.action = BasicParameter(None)
        self.action_command = None

    def get_action_command(self):
        """Assign a command object for the specified request and action."""
        self.action_command = None

    def get_param_names(self):
        """Get a sorted list of DaosCommand parameter names."""
        names = self.get_attribute_names(FormattedParameter)
        names.extend(["request", "action"])
        return names

    def get_params(self, test):
        """Get values for all of the command params from the yaml file.

        Args:
            test (Test): avocado Test object
        """
        super(DaosCommand, self).get_params(test)
        self.get_action_command()
        if isinstance(self.action_command, ObjectWithParameters):
            self.action_command.get_params(test)

    def get_str_param_names(self):
        """Get a sorted list of the names of the command attributes.

        Returns:
            list: a list of class attribute names used to define parameters
                for the command.

        """
        names = self.get_param_names()
        if self.action_command is not None:
            names[-1] = "action_command"
        return names


class SubProcessCommand(CommandWithSubCommand):
    """A class for a command run as a subprocess with a sub command.

    Example commands: daos_agent, daos_server
    """

    def __init__(self, namespace, command, path="", timeout=60):
        """Create a SubProcessCommand object.

        Args:
            namespace (str): yaml namespace (path to parameters)
            command (str): string of the command to be executed.
            path (str, optional): path to location of command binary file.
                Defaults to "".
            timeout (int, optional): number of seconds to wait for patterns to
                appear in the subprocess output. Defaults to 60 seconds.
        """
        super(SubProcessCommand, self).__init__(namespace, command, path, True)

        # Attributes used to determine command success when run as a subprocess
        # See self.check_subprocess_status() for details.
        self.pattern = None
        self.pattern_count = 1
        self.pattern_timeout = BasicParameter(timeout, timeout)

    def get_str_param_names(self):
        """Get a sorted list of the names of the command attributes.

        Exclude the 'pattern_timeout' BasicParameter value from the command
        string as it is only used internally to the class.

        Returns:
            list: a list of class attribute names used to define parameters
                for the command.

        """
        names = self.get_param_names()
        names.remove("pattern_timeout")
        if self.sub_command_class is not None:
            index = names.index("sub_command")
            names[index] = "sub_command_class"
        return names

    def check_subprocess_status(self, sub_process):
        """Verify the status of the command started as a subprocess.

        Continually search the subprocess output for a pattern (self.pattern)
        until the expected number of patterns (self.pattern_count) have been
        found (typically one per host) or the timeout (self.pattern_timeout)
        is reached or the process has stopped.

        Args:
            sub_process (process.SubProcess): subprocess used to run the command

        Returns:
            bool: whether or not the command progress has been detected

        """
        complete = True
        self.log.info(
            "Checking status of the %s command in %s with a %s second timeout",
            self._command, sub_process, self.pattern_timeout.value)

        if self.pattern is not None:
            detected = 0
            complete = False
            timed_out = False
            start = time.time()

            # Search for patterns in the subprocess output until:
            #   - the expected number of pattern matches are detected (success)
            #   - the time out is reached (failure)
            #   - the subprocess is no longer running (failure)
            while not complete and not timed_out and sub_process.poll() is None:
                output = sub_process.get_stdout()
                detected = len(re.findall(self.pattern, output))
                complete = detected == self.pattern_count
                timed_out = time.time() - start > self.pattern_timeout.value

            # Summarize results
            msg = "{}/{} '{}' messages detected in {}/{} seconds".format(
                detected, self.pattern_count, self.pattern,
                time.time() - start, self.pattern_timeout.value)

            if not complete:
                # Report the error / timeout
                self.log.info(
                    "%s detected - %s:\n%s",
                    "Time out" if timed_out else "Error",
                    msg,
                    sub_process.get_stdout())

                # Stop the timed out process
                if timed_out:
                    self.stop()
            else:
                # Report the successful start
                self.log.info(
                    "%s subprocess startup detected - %s", self._command, msg)

        return complete


class YamlCommand(SubProcessCommand):
    """Defines a sub-process command that utilizes a yaml configuration file.

    Example commands: daos_agent, daos_server, dmg
    """

    def __init__(self, namespace, command, path="", yaml_cfg=None, timeout=60):
        """Create a YamlCommand command object.

        Args:
            namespace (str): yaml namespace (path to parameters)
            command (str): string of the command to be executed.
            yaml_cfg (YamlParameters, optional): yaml configuration parameters.
                Defaults to None.
            path (str, optional): path to location of daos command binary.
                Defaults to ""
            timeout (int, optional): number of seconds to wait for patterns to
                appear in the subprocess output. Defaults to 60 seconds.
        """
        super(YamlCommand, self).__init__(namespace, command, path)

        # Command configuration yaml file
        self.yaml = yaml_cfg

    def get_params(self, test):
        """Get values for the daos command and its yaml config file.

        Args:
            test (Test): avocado Test object
        """
        super(YamlCommand, self).get_params(test)
        if isinstance(self.yaml, YamlParameters):
            self.yaml.get_params(test)

    def create_yaml_file(self):
        """Create the yaml file with the current yaml file parameters.

        This should be called before running the daos command and after all the
        yaml file parameters have been defined.  Any updates to the yaml file
        parameter definitions would require calling this method before calling
        the daos command in order for them to have any effect.
        """
        if isinstance(self.yaml, YamlParameters):
            self.yaml.create_yaml()

    def set_config_value(self, name, value):
        """Set the yaml configuration parameter value.

        Args:
            name (str): name of the yaml configuration parameter
            value (object): value to set

        Returns:
            bool: if the attribute name was found and the value was set

        """
        status = False
        if isinstance(self.yaml, YamlParameters):
            status = self.yaml.set_value(name, value)
        return status

    def get_config_value(self, name):
        """Get the value of the yaml configuration parameter name.

        Args:
            name (str): name of the yaml configuration parameter from which to
                get the value

        Returns:
            object: the yaml configuration parameter value or None

        """
        value = None
        if isinstance(self.yaml, YamlParameters):
            value = self.yaml.get_value(name)

        return value

    def _get_result(self):
        """Generate the yaml config if defined, then call the parent method.

        Returns:
            CmdResult: an avocado CmdResult object containing the command
                information, e.g. exit status, stdout, stderr, etc.

        Raises:
            CommandFailure: if the command fails.

        """
        if self.yaml:
            self.create_yaml_file()

        return super(YamlCommand, self)._get_result()

class SubprocessManager(object):
    """Defines an object that manages a sub process launched with orterun."""

    def __init__(self, command, manager="Orterun"):
        """Create a SubprocessManager object.

        Args:
            command (YamlCommand): command to manage as a subprocess
            manager (str, optional): the name of the JobManager class used to
                manage the YamlCommand defined through the "job" attribute.
                Defaults to "OpenMpi"
        """
        self.log = getLogger(__name__)

        # Define the JobManager class used to manage the command as a subprocess
        try:
            manager_module = import_module("job_manager_utils")
            manager_class = getattr(manager_module, manager)
        except (ImportError, AttributeError) as error:
            raise CommandFailure(
                "Invalid '{}' job manager class: {}".format(manager, error))
        self.manager = manager_class(command, subprocess=True)

        # Define the list of hosts that will execute the daos command
        self._hosts = []

        # Define the list of executable names to terminate in the kill() method
        self._exe_names = [self.manager.job.command]

    def __str__(self):
        """Get the complete manager command string.

        Returns:
            str: the complete manager command string

        """
        return str(self.manager)

    @property
    def hosts(self):
        """Get the hosts used to execute the daos command."""
        return self._hosts

    @hosts.setter
    def hosts(self, value):
        """Set the hosts used to execute the daos command.

        Args:
            value (tuple): a tuple of a list of hosts, a path in which to create
                the hostfile, and a number of slots to specify per host in the
                hostfile (can be None)
        """
        self._set_hosts(*value)

    def _set_hosts(self, hosts, path, slots):
        """Set the hosts used to execute the daos command.

        Defined as a private method to enable overriding the setter method.

        Args:
            hosts (list): list of hosts on which to run the command
            path (str): path in which to create the hostfile
            slots (int): number of slots per host to specify in the hostfile
        """
        self._hosts = hosts
        self.manager.assign_hosts(self._hosts, path, slots)
        self.manager.assign_processes(len(self._hosts))

    def get_params(self, test):
        """Get values for all of the command params from the yaml file.

        Use the yaml file paramter values to assign the server command and
        orterun command parameters.

        Args:
            test (Test): avocado Test object
        """
        # Get the parameters for the JobManager command parameters
        self.manager.get_params(test)

        # Get the values for the job parameters
        self.manager.job.get_params(test)

    def start(self):
        """Start the daos command.

        Raises:
            CommandFailure: if the daos command fails to start

        """
        # Create the yaml file for the daos command
        self.manager.job.create_yaml_file()

        # Start the daos command
        try:
            self.manager.run()
        except CommandFailure:
            # Kill the subprocess, anything that might have started
            self.kill()
            raise CommandFailure(
                "Failed to start {}.".format(str(self.manager.job)))

    def stop(self):
        """Stop the daos command."""
        self.manager.stop()

    def kill(self):
        """Forcably terminate any sub process running on hosts."""
        stop_processes(self._hosts, "'({})'".format("|".join(self._exe_names)))

    def verify_socket_directory(self, user):
        """Verify the domain socket directory is present and owned by this user.

        Args:
            user (str): user to verify has ownership of the directory

        Raises:
            CommandFailure: if the socket directory does not exist or is not
                owned by the user

        """
        if self._hosts and hasattr(self.manager.job, "yaml"):
            directory = self.get_user_file()
            status, nodes = check_file_exists(self._hosts, directory, user)
            if not status:
                raise CommandFailure(
                    "{}: Server missing socket directory {} for user {}".format(
                        nodes, directory, user))

    def set_config_value(self, name, value):
        """Set the yaml configuration parameter value.

        Args:
            name (str): name of the yaml configuration parameter
            value (object): value to set

        Returns:
            bool: if the attribute name was found and the value was set

        """
        status = False
        if self.manager.job and hasattr(self.manager.job, "set_config_value"):
            status = self.manager.job.set_config_value(name, value)
        return status

    def get_config_value(self, name):
        """Get the value of the yaml configuration parameter name.

        Args:
            name (str): name of the yaml configuration parameter from which to
                get the value

        Returns:
            object: the yaml configuration parameter value or None

        """
        value = None
        if self.manager.job and hasattr(self.manager.job, "get_config_value"):
            value = self.manager.job.get_config_value(name)
        return value

    def get_user_file(self):
        """Get the file defined in the yaml file that must be owned by the user.

        Returns:
            str: file defined in the yaml file that must be owned by the user

        """
        return self.get_config_value("socket_dir")<|MERGE_RESOLUTION|>--- conflicted
+++ resolved
@@ -25,11 +25,6 @@
 from importlib import import_module
 import re
 import time
-<<<<<<< HEAD
-import os
-import re
-=======
->>>>>>> de2e6a9e
 import signal
 
 from avocado.utils import process
@@ -45,12 +40,9 @@
 class ExecutableCommand(CommandWithParameters):
     """A class for command with paramaters."""
 
-<<<<<<< HEAD
-=======
     # A list of regular expressions for each class method that produces a
     # CmdResult object.  Used by the self.get_output() method to return specific
     # values from the standard ouput yielded by the method.
->>>>>>> de2e6a9e
     METHOD_REGEX = {"run": r"(.*)"}
 
     def __init__(self, namespace, command, path="", subprocess=False):
@@ -209,10 +201,6 @@
                 raise CommandFailure("Error stopping '{}'".format(self))
             self._process = None
 
-<<<<<<< HEAD
-    # pylint: disable=no-member
-=======
->>>>>>> de2e6a9e
     def get_output(self, method_name, **kwargs):
         """Get output from the command issued by the specified method.
 
@@ -250,9 +238,6 @@
             raise CommandFailure(
                 "{}() did not return a CmdResult".format(method_name))
         return re.findall(pattern, result.stdout)
-<<<<<<< HEAD
-    # pylint: enable=no-member
-=======
 
     def get_environment(self, manager, log_file=None):
         """Get the environment variables to export for the command.
@@ -289,7 +274,6 @@
                 names and values to export prior to running the command
         """
         self.env = env.copy()
->>>>>>> de2e6a9e
 
 
 class CommandWithSubCommand(ExecutableCommand):
@@ -672,6 +656,7 @@
 
         return super(YamlCommand, self)._get_result()
 
+      
 class SubprocessManager(object):
     """Defines an object that manages a sub process launched with orterun."""
 
