--- conflicted
+++ resolved
@@ -22,10 +22,6 @@
   portions thereof marked with this legend must also reproduce the markings.
 """
 from logging import getLogger
-<<<<<<< HEAD
-
-=======
->>>>>>> a0e58d1a
 import time
 import os
 import signal
@@ -83,11 +79,7 @@
         """
         self.value = value
         if name is not None:
-<<<<<<< HEAD
-            self.log.info("Updated param %s => %s", name, self.value)
-=======
             self.log.debug("Updated param %s => %s", name, self.value)
->>>>>>> a0e58d1a
 
 
 class FormattedParameter(BasicParameter):
@@ -345,14 +337,9 @@
             bool: whether or not the command progress has been detected
 
         """
-<<<<<<< HEAD
-        self.log.info("Checking status of the %s command in %s",
-                      self._command, sub_process)
-=======
         self.log.info(
             "Checking status of the %s command in %s",
             self._command, subprocess)
->>>>>>> a0e58d1a
         return True
 
     def stop(self):
