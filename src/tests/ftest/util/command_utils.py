--- conflicted
+++ resolved
@@ -188,10 +188,10 @@
 
     def __str__(self):
         """Return the command with all of its defined parameters as a string.
-
+        
         Returns:
             str: the command with all the defined parameters
-
+        
         """
         # Join all the parameters that have been assigned a value with the
         # command to create the command string
@@ -200,32 +200,6 @@
             value = str(getattr(self, name))
             if value != "":
                 params.append(value)
-<<<<<<< HEAD
-        return " ".join([os.path.join(self._path, self._command)] + params)
-
-class DaosCommand(CommandWithParameters):
-    """A class for similar daos command line tools."""
-
-    def __init__(self, command, path=""):
-        """Create DaosCommand object.
-
-        Specific type of command object built so command str returns:
-            <command> <options> <request> <action/subcommand> <options>
-
-        Args:
-            command (str): string of the command to be executed.
-            path (str): path to location of daos command binary.
-        """
-        super(DaosCommand, self).__init__(command, path)
-        self.request = BasicParameter("{}")
-        self.action = BasicParameter("{}")
-
-    def get_param_names(self):
-        """Get a sorted list of DaosCommand parameter names."""
-        names = self.get_attribute_names(FormattedParameter)
-        names.extend(["request", "action"])
-        return names
-=======
 
         # Append the path to the command and preceed it with any other
         # specified commands
@@ -378,6 +352,28 @@
             self._process = None
 
 
+class DaosCommand(ExecutableCommand):
+    """A class for similar daos command line tools."""
+
+    def __init__(self, namespace, command, path=""):
+        """Create DaosCommand object.
+        Specific type of command object built so command str returns:
+            <command> <options> <request> <action/subcommand> <options>
+        Args:
+            command (str): string of the command to be executed.
+            path (str): path to location of daos command binary.
+        """
+        super(DaosCommand, self).__init__(namespace, command, path)
+        self.request = BasicParameter("{}")
+        self.action = BasicParameter("{}")
+
+    def get_param_names(self):
+        """Get a sorted list of DaosCommand parameter names."""
+        names = self.get_attribute_names(FormattedParameter)
+        names.extend(["request", "action"])
+        return names
+
+
 class EnvironmentVariables(dict):
     """Dictionary of environment variable keys and values."""
 
@@ -578,5 +574,4 @@
             self.ntasks.value = processes
             self.distribution.value = "cyclic"
         if hostfile is not None:
-            self.nodefile.value = hostfile
->>>>>>> 7162c7c4
+            self.nodefile.value = hostfile