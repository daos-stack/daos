"""
(C) Copyright 2019-2024 Intel Corporation.

SPDX-License-Identifier: BSD-2-Clause-Patent
"""

import multiprocessing
import os
import random
import socket
import threading
import time
from datetime import datetime, timedelta
from filecmp import cmp
from getpass import getuser

import slurm_utils
from agent_utils import include_local_host
from apricot import TestWithServers
from ClusterShell.NodeSet import NodeSet
from exception_utils import CommandFailure
from general_utils import journalctl_time
from host_utils import get_local_host
from run_utils import run_local, run_remote
from soak_utils import (SoakTestError, add_pools, build_job_script, cleanup_dfuse,
                        create_app_cmdline, create_dm_cmdline, create_fio_cmdline,
                        create_ior_cmdline, create_macsio_cmdline, create_mdtest_cmdline,
<<<<<<< HEAD
                        create_racer_cmdline, ddhhmmss_format, debug_logging, get_daos_server_logs,
                        get_harassers, get_id, get_job_logs, get_journalctl_logs, job_cleanup,
                        launch_exclude_reintegrate, launch_extend, launch_jobscript, launch_reboot,
=======
                        create_racer_cmdline, ddhhmmss_format, get_harassers,
                        launch_exclude_reintegrate, launch_extend, launch_reboot,
>>>>>>> d9a01d93
                        launch_server_stop_start, launch_snapshot, launch_vmd_identify_check,
                        reserved_file_copy, run_event_check, run_metrics_check, run_monitor_check)


class SoakTestBase(TestWithServers):
    # pylint: disable=too-many-public-methods
    # pylint: disable=too-many-instance-attributes
    """Execute DAOS Soak test cases.

    :avocado: recursive
    """

    def __init__(self, *args, **kwargs):
        """Initialize a SoakBase object."""
        super().__init__(*args, **kwargs)
        self.failed_job_id_list = None
        self.loop = None
        self.outputsoak_dir = None
        self.test_name = None
        self.test_timeout = None
        self.start_time = None
        self.end_time = None
        self.soak_results = None
        self.srun_params = None
        self.harassers = None
        self.offline_harassers = None
        self.harasser_results = None
        self.all_failed_jobs = None
        self.username = None
        self.used = None
        self.dfuse = []
        self.harasser_args = None
        self.harasser_loop_time = None
        self.harassers = []
        self.offline_harassers = []
        self.all_failed_harassers = None
        self.soak_errors = None
        self.check_errors = None
        self.initial_resv_file = None
        self.resv_cont = None
        self.mpi_module = None
        self.mpi_module_use = None
        self.sudo_cmd = None
        self.slurm_exclude_servers = True
        self.control = get_local_host()
        self.enable_il = False
        self.selected_host = None
        self.enable_remote_logging = False
        self.soak_log_dir = None
        self.soak_dir = None
        self.enable_scrubber = False
        self.job_scheduler = None
        self.joblist = None
        self.enable_debug_msg = False
        self.enable_rebuild_logmasks = False
        self.down_nodes = None

    def setUp(self):
        """Define test setup to be done."""
        self.log.info("<<setUp Started>> at %s", time.ctime())
        super().setUp()
        self.username = getuser()
        # Initialize loop param for all tests
        self.loop = 1
        # Setup logging directories for soak logfiles
        # self.output dir is an avocado directory .../data/
        self.outputsoak_dir = self.outputdir + "/soak"
        self.soak_dir = self.test_env.log_dir + "/soak"
        self.soaktest_dir = self.soak_dir + "/pass" + str(self.loop)
        # Create the a shared directory for logs
        self.sharedsoak_dir = self.tmp + "/soak"
        self.sharedsoaktest_dir = self.sharedsoak_dir + "/pass" + str(self.loop)
        # Initialize dmg cmd
        self.dmg_command = self.get_dmg_command()
        self.job_scheduler = self.params.get("job_scheduler", "/run/*", default="slurm")
        # soak jobs do not run on the local node
        local_host_list = include_local_host(None)
        if local_host_list[0] in self.hostlist_clients:
            self.hostlist_clients.remove((local_host_list[0]))
        if not self.hostlist_clients:
            self.fail("There are no valid nodes to run soak")
        if self.job_scheduler == "slurm":
            # Fail if slurm partition is not defined
            # NOTE: Slurm reservation and partition are created before soak runs.
            # CI uses partition=daos_client and no reservation.
            # A21 uses partition=normal/default and reservation=daos-test.
            # Partition and reservation names are updated in the yaml file.
            # It is assumed that if there is no reservation (CI only), then all
            # the nodes in the partition will be used for soak.
            if not self.host_info.clients.partition.name:
                raise SoakTestError(
                    "<<FAILED: Partition is not correctly setup for daos slurm partition>>")
            self.srun_params = {"partition": self.host_info.clients.partition.name}
            if self.host_info.clients.partition.reservation:
                self.srun_params["reservation"] = self.host_info.clients.partition.reservation
            # Include test node for log cleanup; remove from client list
            self.slurm_exclude_nodes.add(local_host_list)

    def pre_tear_down(self):
        """Tear down any test-specific steps prior to running tearDown().

        Returns:
            list: a list of error strings to report after all tear down
            steps have been attempted

        """
        self.log.info("<<preTearDown Started>> at %s", time.ctime())
        errors = []
        # clear out any jobs in squeue;
        if self.failed_job_id_list and self.job_scheduler == "slurm":
            job_id = " ".join([str(job) for job in self.failed_job_id_list])
            self.log.info("<<Cancel jobs in queue with ids %s >>", job_id)
            cmd = "scancel --partition {} -u {} {}".format(
                self.host_info.clients.partition.name, self.username, job_id)
            if not run_local(self.log, cmd, timeout=120).passed:
                # Exception was raised due to a non-zero exit status
                errors.append(f"Failed to cancel jobs {self.failed_job_id_list}")
        if self.all_failed_jobs:
            errors.append("SOAK FAILED: The following jobs failed {} ".format(
                " ,".join(str(j_id) for j_id in self.all_failed_jobs)))
        # cleanup any remaining jobs
        job_cleanup(self.log, self.hostlist_clients)
        # verify reserved container data
        if self.resv_cont:
            final_resv_file = os.path.join(self.test_dir, "final", "resv_file")
            try:
                reserved_file_copy(self, final_resv_file, self.pool[0], self.resv_cont)
            except CommandFailure:
                errors.append("<<FAILED: Soak reserved container read failed>>")

            if not cmp(self.initial_resv_file, final_resv_file):
                errors.append(
                    "<<FAILED: Data verification error on reserved pool after SOAK completed>>")

            for file in [self.initial_resv_file, final_resv_file]:
                os.remove(file)

            self.container.append(self.resv_cont)

        # display final metrics
        run_metrics_check(self, prefix="final")
<<<<<<< HEAD
        # Gather logs
        get_job_logs(self)
=======
>>>>>>> d9a01d93

        if self.all_failed_harassers:
            errors.extend(self.all_failed_harassers)
        if self.soak_errors:
            errors.extend(self.soak_errors)
        if self.check_errors:
            errors.extend(self.check_errors)
        # Check if any dfuse mount points need to be cleaned
        cleanup_dfuse(self)
        # daos_agent is always started on this node when start agent is false
        if not self.setup_start_agents:
            self.hostlist_clients = NodeSet(socket.gethostname().split('.', 1)[0])
        for error in errors:
            self.log.info("<<ERRORS: %s >>\n", error)
        return errors

    def launch_harasser(self, harasser, pool):
        """Launch any harasser tests if defined in yaml.

        Args:
            harasser (str): harasser to launch
            pool (list): list of TestPool obj

        Returns:
            status_msg(str): pass/fail status message

        """
        # Init the status message
        status_msg = None
        job = None
        results = multiprocessing.Queue()
        args = multiprocessing.Queue()
        # Launch harasser
        self.log.info("\n<<<Launch harasser %s>>>\n", harasser)
        if harasser == "snapshot":
            method = launch_snapshot
            name = "SNAPSHOT"
            params = (self, self.pool[0], name)
            job = threading.Thread(target=method, args=params, name=name)
        elif harasser == "exclude":
            method = launch_exclude_reintegrate
            name = "EXCLUDE"
            params = (self, pool[1], name, results, args)
            job = multiprocessing.Process(target=method, args=params, name=name)
        elif harasser == "reintegrate":
            method = launch_exclude_reintegrate
            name = "REINTEGRATE"
            params = (self, pool[1], name, results, args)
            job = multiprocessing.Process(target=method, args=params, name=name)
        elif harasser == "extend-pool":
            method = launch_extend
            name = "EXTEND"
            params = (self, pool[1], name, results, args)
            job = multiprocessing.Process(target=method, args=params, name=name)
        elif harasser == "server-stop":
            method = launch_server_stop_start
            name = "SVR_STOP"
            params = (self, pool, name, results, args)
            job = multiprocessing.Process(target=method, args=params, name=name)
        elif harasser == "server-start":
            method = launch_server_stop_start
            name = "SVR_START"
            params = (self, pool, name, results, args)
            job = multiprocessing.Process(target=method, args=params, name=name)
        elif harasser == "server-reintegrate":
            method = launch_server_stop_start
            name = "SVR_REINTEGRATE"
            params = (self, pool, name, results, args)
            job = multiprocessing.Process(target=method, args=params, name=name)
        elif harasser == "vmd-identify-check":
            method = launch_vmd_identify_check
            name = "VMD_LED_CHECK"
            params = (self, name, results, args)
            job = multiprocessing.Process(target=method, args=params, name=name)
        elif harasser == "reboot":
            method = launch_reboot
            name = "REBOOT"
            params = (self, pool, name, results, args)
            job = multiprocessing.Process(target=method, args=params, name=name)
        elif harasser == "reboot-reintegrate":
            method = launch_reboot
            name = "REBOOT_REINTEGRATE"
            params = (self, pool, name, results, args)
            job = multiprocessing.Process(target=method, args=params, name=name)
        else:
            raise SoakTestError(f"<<FAILED: Harasser {harasser} is not supported. ")

        # start harasser
        job.start()
        timeout = self.params.get("harasser_to", "/run/soak_harassers/*", 30)
        # Wait for harasser job to join
        job.join(timeout)
        if job.is_alive():
            self.log.error("<< ERROR: harasser %s is alive, failed to join>>", job.name)
            if name not in ["REBUILD", "SNAPSHOT"]:
                job.terminate()
                status_msg = f"<<FAILED: {name} has been terminated."
            raise SoakTestError(f"<<FAILED: Soak failed while running {name}")
        if name not in ["REBUILD", "SNAPSHOT"]:
            self.harasser_results = results.get()
            self.harasser_args = args.get()
        # Check if the completed job passed
        self.log.info("Harasser results: %s", self.harasser_results)
        self.log.info("Harasser args: %s", self.harasser_args)
        if not self.harasser_results[name.upper()]:
            status_msg = f"<< HARASSER {name} FAILED in pass {self.loop} at {time.ctime()}>>"
            self.log.error(status_msg)
        return status_msg

    def harasser_job_done(self, args):
        """Call this function when a job is done.

        Args:
            args (list):name   job name of harasser,
                        status  job completion status
                        vars:   variables used in harasser
        """
        self.harasser_results[args["name"]] = args["status"]
        self.harasser_args[args["name"]] = args["vars"]

    def schedule_jobs(self, node_list):
        """Schedule jobs with internal scheduler.

        Args:
            node_list (list): list of nodes to use in jobs
        """
        debug_logging(self.log, self.enable_debug_msg, "DBG: schedule_jobs ENTERED ")
        job_queue = multiprocessing.Queue()
        jobid_list = []
        jobs_not_done = []
        # remove any nodes marked as DOWN
        node_list.difference_update(self.down_nodes)
        lib_path = os.getenv("LD_LIBRARY_PATH")
        path = os.getenv("PATH")
        v_env = os.getenv("VIRTUAL_ENV")
        env = ";".join([f"export LD_LIBRARY_PATH={lib_path}",
                        f"export PATH={path}"])
        if v_env:
            env = ";".join([env, f"export VIRTUAL_ENV={v_env}"])
        for job_dict in self.joblist:
            jobid_list.append(job_dict["jobid"])
            jobs_not_done.append(job_dict["jobid"])
        self.log.info("Submitting %s jobs at %s", str(len(jobid_list)), time.ctime())
        job_threads = []
        while True:
            if time.time() > self.end_time or len(jobs_not_done) == 0:
                break
            job_results = {}
            # verify that there are enough nodes to run remaining jobs
            if len(job_threads) == 0:
                for job_dict in self.joblist:
                    job_id = job_dict["jobid"]
                    if job_id in jobs_not_done:
                        node_count = job_dict["nodesperjob"]
                        if len(node_list) < node_count:
                            # cancel job
                            self.soak_results.update({job_id: "CANCELLED"})
                            self.log.info(
                                "FINAL STATE: soak job %s completed with : %s at %s",
                                job_id,
                                "CANCELLED",
                                time.ctime())
                            jobs_not_done.remove(job_id)
            for job_dict in self.joblist:
                job_id = job_dict["jobid"]
                if job_id in jobid_list:
                    node_count = job_dict["nodesperjob"]
                    if len(node_list) >= node_count:
                        debug_logging(
                            self.log, self.enable_debug_msg, f"DBG: node_count {node_count}")
                        debug_logging(
                            self.log,
                            self.enable_debug_msg,
                            f"DBG: node_list initial/queue {node_list}")
                        job_node_list = node_list[:node_count]
                        debug_logging(
                            self.log,
                            self.enable_debug_msg,
                            f"DBG: node_list before launch_job {node_list}")
                        script = job_dict["jobscript"]
                        timeout = job_dict["jobtimeout"]
                        log = job_dict["joblog"]
                        error_log = job_dict["joberrlog"]
                        method = launch_jobscript
                        params = (self.log, job_queue, job_id, job_node_list,
                                  env, script, log, error_log, timeout, self)
                        name = f"SOAK JOB {job_id}"
                        _thread = threading.Thread(
                            target=method, args=params, name=name, daemon=True)
                        job_threads.append(_thread)
                        jobid_list.remove(job_id)
                        node_list = node_list[node_count:]
                        debug_logging(
                            self.log,
                            self.enable_debug_msg,
                            f"DBG: node_list after launch_job {node_list}")

                        # Start this job
                        _thread.start()

            # If we don't process any results this time, we'll sleep before checking again
            do_sleep = True

            # Keep reference only to threads that are still running
            _alive_threads = []
            for job in job_threads:
                if job.is_alive():
                    _alive_threads.append(job)
                    continue
                # join finished threads to be safe
                job.join()
                # Don't sleep - starting scheduling immediately
                do_sleep = False
            job_threads = _alive_threads

            # Process results, if any
            while not job_queue.empty():
                job_results = job_queue.get()
                # Results to return in queue
                node_list.update(job_results["host_list"])
                self.down_nodes.update(job_results["down_nodes"])
                debug_logging(self.log, self.enable_debug_msg, "DBG: Updating soak results")
                self.soak_results[job_results["handle"]] = job_results["state"]
                job_done_id = job_results["handle"]
                jobs_not_done.remove(job_done_id)
                debug_logging(
                    self.log,
                    self.enable_debug_msg,
                    f"DBG: node_list returned from queue {node_list}")

            # Sleep to avoid spin lock
            if do_sleep:
                time.sleep(3)

        debug_logging(self.log, self.enable_debug_msg, "DBG: schedule_jobs EXITED ")

    def job_setup(self, jobs, pool):
        """Create the cmdline needed to launch job.

        Args:
            jobs(list): list of jobs to run
            pool (obj): TestPool obj

        Returns:
            job_cmdlist: list of dictionary of jobs that can be launched

        """
        self.log.info("<<Job_Setup %s >> at %s", self.test_name, time.ctime())
        for job in jobs:
            # list of all job scripts
            jobscripts = []
            # command is a list of [sbatch_cmds, log_name] to create a single job script
            commands = []
            total_nodes = NodeSet(self.hostlist_clients)
            if self.down_nodes:
                total_nodes.difference_update(self.down_nodes)
            nodesperjob = self.params.get("nodesperjob", "/run/" + job + "/*", [1])
            taskspernode = self.params.get("taskspernode", "/run/" + job + "/*", [1])
            for npj in list(nodesperjob):
                # nodesperjob = -1 indicates to use all nodes in client hostlist
                if npj < 0:
                    npj = len(total_nodes)
                if len(total_nodes) / npj < 1:
                    raise SoakTestError(f"<<FAILED: There are only {len(total_nodes)}"
                                        f" client nodes for this job. Job requires {npj}")
                for ppn in list(taskspernode):
                    if "ior" in job:
                        commands = create_ior_cmdline(self, job, pool, ppn, npj)
                    elif "fio" in job:
                        commands = create_fio_cmdline(self, job, pool)
                    elif "mdtest" in job:
                        commands = create_mdtest_cmdline(self, job, pool, ppn, npj)
                    elif "daos_racer" in job:
                        commands = create_racer_cmdline(self, job)
                    elif "vpic" in job:
                        commands = create_app_cmdline(self, job, pool, ppn, npj)
                    elif "lammps" in job:
                        commands = create_app_cmdline(self, job, pool, ppn, npj)
                    elif "macsio" in job:
                        commands = create_macsio_cmdline(self, job, pool, ppn, npj)
                    elif "datamover" in job:
                        commands = create_dm_cmdline(self, job, pool, ppn, npj)
                    else:
                        raise SoakTestError(f"<<FAILED: Job {job} is not supported. ")
                    jobscripts = build_job_script(self, commands, job, npj, ppn)

                    # Create a dictionary of all job definitions
                    for jobscript in jobscripts:
                        jobtimeout = self.params.get("job_timeout", "/run/" + job + "/*", 10)
                        self.joblist.extend([{"jobscript": jobscript[0],
                                              "nodesperjob": npj,
                                              "taskspernode": ppn,
                                              "hostlist": None,
                                              "jobid": None,
                                              "jobtimeout": jobtimeout,
                                              "joblog": jobscript[1],
                                              "joberrlog": jobscript[2]}])
        # randomize job list
        random.seed(4)
        random.shuffle(self.joblist)

    def job_startup(self):
        """Launch the job script.

        Returns:
            job_id_list:  list of job_ids for each job launched.

        """
        self.log.info("<<Job Startup - %s >> at %s", self.test_name, time.ctime())
        job_id_list = []
        # before starting jobs, check the job timeout;
        if time.time() > self.end_time:
            self.log.info("<< SOAK test timeout in Job Startup>>")
            return job_id_list

        if self.job_scheduler == "slurm":
            for job_dict in self.joblist:
                script = job_dict["jobscript"]
                try:
                    job_id = slurm_utils.run_slurm_script(self.log, str(script))
                except slurm_utils.SlurmFailed as error:
                    self.log.error(error)
                    # Force the test to exit with failure
                    job_id = None
                if job_id:
                    self.log.info(
                        "<<Job %s started with %s >> at %s", job_id, script, time.ctime())
                    slurm_utils.register_for_job_results(job_id, self, max_wait=self.test_timeout)
                    # Update Job_List with the job_id
                    job_dict["job_id"] = int(job_id)
                    job_id_list.append(int(job_id))
                else:
                    # one of the jobs failed to queue; exit on first fail for now.
                    err_msg = f"Job failed to run for {script}"
                    job_id_list = []
                    raise SoakTestError(f"<<FAILED: Soak {self.test_name}: {err_msg}>>")
        else:
            for job_dict in self.joblist:
                job_dict["jobid"] = get_id()
                job_id_list.append(job_dict["jobid"])
            node_list = NodeSet(self.hostlist_clients)
            node_list.difference_update(self.down_nodes)
            # self.schedule_jobs()
            method = self.schedule_jobs
            name = "Job Scheduler"
            params = (node_list, )
            scheduler = threading.Thread(
                target=method, args=params, name=name, daemon=True)
            scheduler.start()

        return job_id_list

    def job_completion(self, job_id_list):
        """Wait for job completion and cleanup.

        Args:
            job_id_list: IDs of each job submitted to slurm
        Returns:
            failed_job_id_list: IDs of each job that failed in slurm

        """
        # pylint: disable=too-many-nested-blocks

        self.log.info("<<Job Completion - %s >> at %s", self.test_name, time.ctime())
        harasser_interval = 0
        failed_harasser_msg = None
        harasser_timer = time.time()
        check_time = datetime.now()
        event_check_messages = []
        since = journalctl_time()
        # loop time exists after the first pass; no harassers in the first pass
        if self.harasser_loop_time and self.harassers:
            harasser_interval = self.harasser_loop_time / (len(self.harassers) + 1)
        # If there is nothing to do; exit
        if job_id_list:
            # wait for all the jobs to finish
            while len(self.soak_results) < len(job_id_list):
                debug_logging(
                    self.log, self.enable_debug_msg, f"DBG: SOAK RESULTS 1 {self.soak_results}")
                # wait for the jobs to complete unless test_timeout occurred
                if time.time() > self.end_time:
                    self.log.info("<< SOAK test timeout in Job Completion at %s >>", time.ctime())
                    if self.job_scheduler == "slurm":
                        for job in job_id_list:
                            if not slurm_utils.cancel_jobs(self.log, self.control, int(job)).passed:
                                self.fail(f"Error canceling Job {job}")
                    else:
                        # update soak_results to include job id NOT run and set state = CANCELLED
                        for job in job_id_list:
                            if job not in self.soak_results:
                                self.soak_results.update({job: "CANCELLED"})
                                self.log.info("FINAL STATE: soak job %s completed with : %s at %s",
                                              job, "CANCELLED", time.ctime())
                    break
                # monitor events every 15 min
                if datetime.now() > check_time:
                    run_monitor_check(self)
                    check_time = datetime.now() + timedelta(minutes=15)
                # launch harassers if enabled;
                # one harasser at a time starting on pass2
                if self.harassers:
                    if self.loop >= 2 and (
                            time.time() > (harasser_timer + harasser_interval)):
                        harasser = self.harassers.pop(0)
                        harasser_timer += harasser_interval
                        failed_harasser_msg = self.launch_harasser(
                            harasser, self.pool)
                time.sleep(5)
            if time.time() < self.end_time:
                # Run any offline harassers after first loop
                if self.offline_harassers and self.loop >= 1:
                    for offline_harasser in self.offline_harassers:
                        if time.time() + int(180) < self.end_time:
                            failed_harasser_msg = self.launch_harasser(
                                offline_harasser, self.pool)
                            # wait 2 minutes to issue next harasser
                            time.sleep(120)
            # check journalctl for events;
            until = journalctl_time()
            event_check_messages = run_event_check(self, since, until)
            self.check_errors.extend(event_check_messages)
            run_monitor_check(self)
            # init harasser list when all jobs are done
            self.harassers = []
            self.offline_harassers = []
            if failed_harasser_msg is not None:
                self.all_failed_harassers.append(failed_harasser_msg)
            # check for JobStatus = COMPLETED or CANCELLED (i.e. TEST TO)
            debug_logging(
                self.log, self.enable_debug_msg, f"DBG: SOAK RESULTS 2 {self.soak_results}")
            for job, result in list(self.soak_results.items()):
                if result in ["COMPLETED", "CANCELLED"]:
                    job_id_list.remove(int(job))
                else:
                    self.log.info("<< Job %s failed with status %s>>", job, result)
            get_job_logs(self)
            self.soak_results = {}
        return job_id_list

    def job_done(self, args):
        """Call this function when a job is done.

        Args:
            args (list):handle --which job, i.e. the job ID,
                        state  --string indicating job completion status
        """
        self.soak_results[args["handle"]] = args["state"]

    def execute_jobs(self, jobs, pools):
        """Execute the overall soak test.

        Args:
            pools (list): list of TestPool obj - self.pool[1:]

        Raise:
            SoakTestError

        """
        jobid_list = []
        self.joblist = []
        # Update the remote log directories from new loop/pass
        sharedsoaktest_dir = self.sharedsoak_dir + "/pass" + str(self.loop)
        outputsoaktest_dir = self.outputsoak_dir + "/pass" + str(self.loop)
        soaktest_dir = self.soak_dir + "/pass" + str(self.loop)
        # Create local avocado log directory for this pass
        os.makedirs(outputsoaktest_dir)
        # Create shared log directory for this pass
        os.makedirs(sharedsoaktest_dir, exist_ok=True)
        # Create local test log directory for this pass
        os.makedirs(soaktest_dir)
        if self.enable_remote_logging:
            result = run_remote(self.log, self.hostlist_clients, f"mkdir -p {soaktest_dir}")
            if not result.passed:
                raise SoakTestError(
                    f"<<FAILED: log directory not created on clients>>: {str(result.failed_hosts)}")
            self.soak_log_dir = soaktest_dir
        else:
            self.soak_log_dir = sharedsoaktest_dir
        # create the batch scripts
        self.job_setup(jobs, pools)
        # Gather the job_ids
        jobid_list = self.job_startup()
        # Initialize the failed_job_list to job_list so that any
        # unexpected failures will clear the squeue in tearDown
        self.failed_job_id_list = jobid_list

        # Wait for jobs to finish and cancel/kill jobs if necessary
        self.failed_job_id_list = self.job_completion(jobid_list)
        # Log the failing job ID
        if self.failed_job_id_list:
            self.log.info(
                "<<FAILED: The following jobs failed %s >>", (" ,".join(
                    str(j_id) for j_id in self.failed_job_id_list)))
            # accumulate failing job IDs
            self.all_failed_jobs.extend(self.failed_job_id_list)
            # clear out the failed jobs for this pass
            self.failed_job_id_list = []

    def run_soak(self, test_param):
        """Run the soak test specified by the test params.

        Args:
            test_param (str): test_params from yaml file

        """
        self.soak_results = {}
        self.joblist = []
        self.pool = []
        self.container = []
        self.harasser_results = {}
        self.harasser_args = {}
        run_harasser = False
        self.all_failed_jobs = []
        self.all_failed_harassers = []
        self.soak_errors = []
        self.check_errors = []
        self.used = []
        self.down_nodes = NodeSet()
        self.enable_debug_msg = self.params.get("enable_debug_msg", "/run/*", default=False)
        self.mpi_module = self.params.get("mpi_module", "/run/*", default="mpi/mpich-x86_64")
        self.mpi_module_use = self.params.get(
            "mpi_module_use", "/run/*", default="/usr/share/modulefiles")
        enable_sudo = self.params.get("enable_sudo", "/run/*", default=True)
        test_to = self.params.get(self.test_id, os.path.join(test_param, "test_timeout", "*"))
        self.test_name = self.params.get("name", test_param + "*")
        single_test_pool = self.params.get("single_test_pool", test_param + "*", True)
        harassers = self.params.get(self.test_id, os.path.join(test_param, "harasserlist", "*"))
        job_list = self.params.get("joblist", test_param + "*")
        resv_bytes = self.params.get("resv_bytes", test_param + "*", 500000000)
        ignore_soak_errors = self.params.get("ignore_soak_errors", test_param + "*", False)
        self.enable_il = self.params.get("enable_intercept_lib", test_param + "*", False)
        self.sudo_cmd = "sudo -n" if enable_sudo else ""
        self.enable_remote_logging = self.params.get(
            "enable_remote_logging", os.path.join(test_param, "*"), False)
        self.enable_scrubber = self.params.get(
            "enable_scrubber", os.path.join(test_param, "*"), False)
        self.enable_rebuild_logmasks = self.params.get(
            "enable_rebuild_logmasks", os.path.join(test_param, "*"), False)
        if harassers:
            run_harasser = True
            self.log.info("<< Initial harasser list = %s>>", harassers)
            harasserlist = harassers[:]
        # Create the reserved pool with data
        # self.pool is a list of all the pools used in soak
        # self.pool[0] will always be the reserved pool
        add_pools(self, ["pool_reserved"])
        # Create the reserved container
        self.resv_cont = self.get_container(
            self.pool[0], "/run/container_reserved/*", True)
        # populate reserved container with a 500MB file unless test is smoke
        self.initial_resv_file = os.path.join(self.test_dir, "initial", "resv_file")
        try:
            reserved_file_copy(self, self.initial_resv_file, self.pool[0], self.resv_cont,
                               num_bytes=resv_bytes, cmd="write")
        except CommandFailure as error:
            self.fail(error)

        # Create pool for jobs
        if single_test_pool:
            add_pools(self, ["pool_jobs"])
            self.log.info(
                "Current pools: %s",
                " ".join([pool.identifier for pool in self.pool]))

        # cleanup soak log directories before test
        if not run_local(self.log, f"rm -rf {self.soak_dir}/*", timeout=300).passed:
            raise SoakTestError(f"<<FAILED: Log directory {self.soak_dir} was not removed>>")
        if self.enable_remote_logging:
            result = run_remote(
                self.log, self.hostlist_clients, f"rm -rf {self.soak_dir}/*", timeout=300)
            if not result.passed:
                raise SoakTestError(
                    f"<<FAILED:Log directory not removed from clients>> {str(result.failed_hosts)}")
        else:
            if not run_local(self.log, f"rm -rf {self.sharedsoak_dir}/*", timeout=300).passed:
                raise SoakTestError(
                    f"<<FAILED: Log directory {self.sharedsoak_dir} was not removed>>")
        # Baseline metrics data
        run_metrics_check(self, prefix="initial")
        # Initialize time
        self.start_time = time.time()
        self.test_timeout = int(3600 * test_to)
        self.end_time = self.start_time + self.test_timeout
        self.log.info("<<START %s >> at %s", self.test_name, time.ctime())
        while time.time() < self.end_time:
            # Start new pass
            start_loop_time = time.time()
            self.log.info(
                "<<SOAK LOOP %s: time until done %s>>", self.loop,
                ddhhmmss_format(self.end_time - time.time()))
            # Initialize harassers
            if run_harasser:
                if not harasserlist:
                    harasserlist = harassers[:]
                harasser = harasserlist.pop(0)
                self.harasser_args = {}
                self.harasser_results = {}
                self.harassers, self.offline_harassers = get_harassers(harasser)
            if not single_test_pool and "extend-pool" in self.harassers + self.offline_harassers:
                # create a pool excluding the ranks from the selected host
                self.selected_host = self.random.choice(self.hostlist_servers)
                ranks = self.server_managers[0].get_host_ranks(
                    self.hostlist_servers - NodeSet(self.selected_host))
                add_pools(self, ["pool_jobs"], ranks)
            elif not single_test_pool:
                add_pools(self, ["pool_jobs"])
            elif single_test_pool and "extend-pool" in self.harassers + self.offline_harassers:
                raise SoakTestError(
                    "<<FAILED: EXTEND requires single_test_pool set to false in test yaml")
            self.log.info("Current pools: %s", " ".join([pool.identifier for pool in self.pool]))
            try:
                self.execute_jobs(job_list, self.pool[1])
            except SoakTestError as error:
                self.fail(error)
            # Check space after jobs done
            for pool in self.pool:
                self.dmg_command.pool_query(pool.identifier)
            # Cleanup any dfuse mounts before destroying containers
            cleanup_dfuse(self)
            self.soak_errors.extend(self.destroy_containers(self.container))
            self.container = []
            # Remove the test pools from self.pool; preserving reserved pool
            if not single_test_pool:
                self.soak_errors.extend(self.destroy_pools(self.pool[1:]))
                self.pool = [self.pool[0]]
            self.log.info(
                "Current pools: %s",
                " ".join([pool.identifier for pool in self.pool]))
            # Gather metrics data after jobs complete
            run_metrics_check(self)
            # Fail if the pool/containers did not clean up correctly
            if not ignore_soak_errors:
                self.assertEqual(
                    len(self.soak_errors), 0, "\n".join(self.soak_errors))
            # Break out of loop if smoke
            if "smoke" in self.test_name:
                break
            loop_time = time.time() - start_loop_time
            self.log.info(
                "<<LOOP %s completed in %s at %s>>", self.loop, ddhhmmss_format(
                    loop_time), time.ctime())
            # Initialize harasser loop time from first pass loop time
            if self.loop == 1 and run_harasser:
                self.harasser_loop_time = loop_time
            self.loop += 1
        self.log.info(
            "<<<<SOAK TOTAL TEST TIME = %s>>>>", ddhhmmss_format(
                time.time() - self.start_time))<|MERGE_RESOLUTION|>--- conflicted
+++ resolved
@@ -25,14 +25,9 @@
 from soak_utils import (SoakTestError, add_pools, build_job_script, cleanup_dfuse,
                         create_app_cmdline, create_dm_cmdline, create_fio_cmdline,
                         create_ior_cmdline, create_macsio_cmdline, create_mdtest_cmdline,
-<<<<<<< HEAD
-                        create_racer_cmdline, ddhhmmss_format, debug_logging, get_daos_server_logs,
-                        get_harassers, get_id, get_job_logs, get_journalctl_logs, job_cleanup,
+                        create_racer_cmdline, ddhhmmss_format, debug_logging,
+                        get_harassers, get_id, get_job_logs, job_cleanup,
                         launch_exclude_reintegrate, launch_extend, launch_jobscript, launch_reboot,
-=======
-                        create_racer_cmdline, ddhhmmss_format, get_harassers,
-                        launch_exclude_reintegrate, launch_extend, launch_reboot,
->>>>>>> d9a01d93
                         launch_server_stop_start, launch_snapshot, launch_vmd_identify_check,
                         reserved_file_copy, run_event_check, run_metrics_check, run_monitor_check)
 
@@ -174,11 +169,6 @@
 
         # display final metrics
         run_metrics_check(self, prefix="final")
-<<<<<<< HEAD
-        # Gather logs
-        get_job_logs(self)
-=======
->>>>>>> d9a01d93
 
         if self.all_failed_harassers:
             errors.extend(self.all_failed_harassers)
