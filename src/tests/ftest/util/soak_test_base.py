--- conflicted
+++ resolved
@@ -29,11 +29,7 @@
     create_racer_cmdline, run_event_check, run_monitor_check, \
     create_mdtest_cmdline, reserved_file_copy, run_metrics_check, \
     get_journalctl, get_daos_server_logs, create_macsio_cmdline, \
-<<<<<<< HEAD
-    create_app_cmdline, launch_vmd_identify_check
-=======
-    create_app_cmdline, create_dm_cmdline
->>>>>>> 83f9f0b9
+    create_app_cmdline, create_dm_cmdline, launch_vmd_identify_check
 
 
 class SoakTestBase(TestWithServers):
