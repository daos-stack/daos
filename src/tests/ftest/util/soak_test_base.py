--- conflicted
+++ resolved
@@ -22,13 +22,8 @@
 from host_utils import get_local_host
 import slurm_utils
 from run_utils import run_remote
-<<<<<<< HEAD
 from soak_utils import ddhhmmss_format, add_pools, get_remote_dir, \
-    launch_snapshot, launch_exclude_reintegrate, \
-=======
-from soak_utils import DDHHMMSS_format, add_pools, get_remote_dir, \
     launch_snapshot, launch_exclude_reintegrate, launch_extend, \
->>>>>>> 42f3f340
     create_ior_cmdline, cleanup_dfuse, create_fio_cmdline, \
     build_job_script, SoakTestError, launch_server_stop_start, get_harassers, \
     create_racer_cmdline, run_event_check, run_monitor_check, \
@@ -611,7 +606,6 @@
             start_loop_time = time.time()
             self.log.info(
                 "<<SOAK LOOP %s: time until done %s>>", self.loop,
-<<<<<<< HEAD
                 ddhhmmss_format(self.end_time - time.time()))
             if not single_test_pool:
                 # Create pool for jobs
@@ -619,9 +613,6 @@
                 self.log.info(
                     "Current pools: %s",
                     " ".join([pool.uuid for pool in self.pool]))
-=======
-                DDHHMMSS_format(self.end_time - time.time()))
->>>>>>> 42f3f340
             # Initialize harassers
             if run_harasser:
                 if not harasserlist:
