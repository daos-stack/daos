--- conflicted
+++ resolved
@@ -136,11 +136,7 @@
         """
         self.log.info("<<preTearDown Started>> at %s", time.ctime())
         errors = []
-<<<<<<< HEAD
-        # clear out any jobs in squeue or jobscripts still in progress;
-=======
         # clear out any jobs in squeue;
->>>>>>> 1117c412
         if self.failed_job_id_list and self.job_scheduler == "slurm":
             job_id = " ".join([str(job) for job in self.failed_job_id_list])
             self.log.info("<<Cancel jobs in queue with ids %s >>", job_id)
@@ -178,19 +174,6 @@
         run_metrics_check(self, prefix="final")
         # Gather logs
         get_job_logs(self)
-<<<<<<< HEAD
-        try:
-            get_daos_server_logs(self)
-        except SoakTestError as error:
-            errors.append(f"<<FAILED: Failed to gather server logs {error}>>")
-        # Gather journalctl logs
-        hosts = list(set(self.hostlist_servers))
-        since = time.strftime('%Y-%m-%d %H:%M:%S', time.localtime(self.start_time))
-        until = time.strftime('%Y-%m-%d %H:%M:%S', time.localtime(self.end_time))
-        for journalctl_type in ["kernel", "daos_server"]:
-            get_journalctl_logs(self, hosts, since, until, journalctl_type)
-=======
->>>>>>> 1117c412
 
         if self.all_failed_harassers:
             errors.extend(self.all_failed_harassers)
