"""
  (C) Copyright 2019-2024 Intel Corporation.

  SPDX-License-Identifier: BSD-2-Clause-Patent
"""
import re

from general_utils import DaosTestError
from rebuild_test_base import RebuildTestBase


class ContRedundancyFactor(RebuildTestBase):
    """Test cascading failures during rebuild.

    :avocado: recursive
    """
<<<<<<< HEAD

    def create_test_container(self):
        """Create a container and write objects."""
        self.log.info(
            "==>(1)Create pool and container with redundant factor,"
            " start background IO object write")
        self.container.create()
        self.container.write_objects(self.inputs.rank.value[0], self.inputs.object_class.value)

=======
>>>>>>> 73912d0c
    def verify_rank_has_objects(self):
        """Verify the first rank to be excluded has at least one object."""
        rank_list = self.container.get_target_rank_lists(" before rebuild")
        objects = {
            rank: self.container.get_target_rank_count(rank, rank_list)
            for rank in self.inputs.rank.value
        }
        self.assertGreater(
            objects[self.inputs.rank.value[0]], 0,
            "#No objects written to rank {}".format(self.inputs.rank.value[0]))

    def verify_rank_has_no_objects(self):
        """Verify the excluded rank has zero objects."""
        rank_list = self.container.get_target_rank_lists(" after rebuild")
        objects = {
            rank: self.container.get_target_rank_count(rank, rank_list)
            for rank in self.inputs.rank.value
        }
        for rank in self.inputs.rank.value:
            self.assertEqual(objects[rank], 0, "#Excluded rank {} still has objects".format(rank))

    def verify_cont_rf_healthstatus(self, expected_rf, expected_health):
        """Verify the container redundancy factor and health status.

        Args:
            expected_rf (str): expected container redundancy factor.
            expect_cont_status (str): expected container health status.
        """
        actual_rf = None
        actual_health = None

        cont_props = self.container.get_prop(properties=["rd_fac", "status"])
        for cont_prop in cont_props["response"]:
            if cont_prop["name"] == "rd_fac":
                actual_rf = cont_prop["value"]
            elif cont_prop["name"] == "status":
                actual_health = cont_prop["value"]

        self.assertEqual(
            actual_rf, expected_rf,
            "#Container redundancy factor mismatch, actual: {}, expected: {}.".format(
                actual_rf, expected_rf))
        self.assertEqual(
            actual_health, expected_health,
            "#Container health-status mismatch, actual: {}, expected: {}.".format(
                actual_health, expected_health))

    def start_rebuild_cont_rf(self, rd_fac):
        """Start the rebuild process and check for container properties.

        Args:
            rd_fac (str): container redundancy factor.
        """
        self.log.info("==>(2)Check for container rd_fac and health-status before rebuild: HEALTHY")
        self.verify_cont_rf_healthstatus(rd_fac, "HEALTHY")

        # Exclude the ranks from the pool to initiate rebuild simultaneously
        self.log.info("==>(3)Start rebuild for all specified ranks simultaneously")
        self.server_managers[0].stop_ranks(self.inputs.rank.value, self.d_log)

    def execute_during_rebuild_cont_rf(self, rd_fac, expect_cont_status="HEALTHY"):
        """Execute test steps during rebuild.

        Args:
            rd_fac (str): container redundancy factor.
            expect_cont_status (str, optional): expected container health status.
        """
        # Wait for rebuild to start and check for container status
        self.pool.wait_for_rebuild_to_start(1)
        self.log.info(
            "==>(4)Check for container rd_fac and health-status after ranks rebuild started: %s",
            expect_cont_status)
        self.verify_cont_rf_healthstatus(rd_fac, expect_cont_status)
        # Wait for rebuild completion and check for container status
        self.pool.wait_for_rebuild_to_end(1)
        self.log.info(
            "==>(5)Check for container rd_fac and health-status after rebuild completed: %s",
            expect_cont_status)
        self.verify_cont_rf_healthstatus(rd_fac, expect_cont_status)

    def create_test_container_and_write_obj(self, negative_test=False):
        """Create a container and write objects

           for positive testcase, enable the exception with write objects
           for negative testcase, disable the exception with write objects
           and expecting failure with RC: -1003.

        Args:
            negative_test (bool, optional): container write_objects to handle
                test Exception and parse for return error code.
        """
        der_inval = "RC: -1003"
        self.log.info(
            "==>(1)Create pool and container with redundant factor,"
            " start background IO object write")
        self.container.create()
        if not negative_test:
            self.container.write_objects(
                self.inputs.rank.value[0], self.inputs.object_class.value)
        else:
            try:
                self.container.write_objects(
                    self.inputs.rank.value[0], self.inputs.object_class.value)
                self.fail("#Container redundancy factor with an invalid "
                          "object_class traffic passed, expecting Fail")
            except DaosTestError as error:
                self.log.info(error)
                if der_inval in str(error):
                    self.log.info("==Negative test, expecting DaosApiError RC: -1003 found.")
                else:
                    self.fail("#Negative test, container redundancy factor "
                              "test failed, return error RC: -1003 not found")

<<<<<<< HEAD
    def execute_cont_rf_test(self, mode, create_container=True):
=======
    def execute_cont_rf_test(self, create_container=True, mode=None):
>>>>>>> 73912d0c
        """Execute the rebuild test steps for container rd_fac test.

        Args:
            mode (str): "cont_rf_with_rebuild" or "cont_rf_enforcement"
            create_container (bool, optional): should the test create a
                container. Defaults to True.
            mode (str): either "cont_rf_with_rebuild" or "cont_rf_enforcement"
        """
        # Get the test params and var
        self.setup_test_pool()
        if create_container:
            self.setup_test_container()
        oclass = self.inputs.object_class.value
        # Negative testing pertains to RF enforcement when creating objects - not rebuild
        negative_test = True
        rd_fac = ''.join(self.container.properties.value.split(":"))
        rf_match = re.search(r"rd_fac([0-9]+)", rd_fac)
        if rf_match is None:
            self.fail("Redundancy factor is not available in container properties")
        rf_num = int(rf_match.group(1))
        if "OC_SX" in oclass and rf_num < 1:
            negative_test = False
        elif ("OC_RP_2" in oclass and rf_num < 2) or ("OC_RP_3" in oclass and rf_num < 3):
            negative_test = False
        # Create a pool and verify the pool information before rebuild
        self.create_test_pool()
        # Create a container and write objects
        self.create_test_container_and_write_obj(negative_test)
<<<<<<< HEAD
=======

>>>>>>> 73912d0c
        if mode == "cont_rf_with_rebuild":
            num_of_ranks = len(self.inputs.rank.value)
            if num_of_ranks > rf_num:
                expect_cont_status = "UNCLEAN"
            else:
                expect_cont_status = "HEALTHY"
            # Verify the rank to be excluded has at least one object
            self.verify_rank_has_objects()
            # Start the rebuild process
            self.start_rebuild_cont_rf(rd_fac)
            # Execute the test steps during rebuild
            self.execute_during_rebuild_cont_rf(rd_fac, expect_cont_status)
            # Refresh local pool and container
            self.log.info("==>(6)Check for pool and container info after rebuild.")
            self.pool.check_pool_info()
            self.container.check_container_info()
            # Verify the excluded rank is no longer used with the objects
            self.verify_rank_has_no_objects()
            # Verify the pool information after rebuild
            if expect_cont_status == "HEALTHY":
                self.update_pool_verify()
                self.execute_pool_verify(" after rebuild")
                self.log.info("==>(7)Check for container data if the container is healthy.")
                self.verify_container_data()
            self.log.info("Test passed")
        elif mode == "cont_rf_enforcement":
            self.log.info("Container rd_fac test passed")
        else:
            self.fail(f"Unsupported container_rf test mode: {mode}")<|MERGE_RESOLUTION|>--- conflicted
+++ resolved
@@ -14,18 +14,6 @@
 
     :avocado: recursive
     """
-<<<<<<< HEAD
-
-    def create_test_container(self):
-        """Create a container and write objects."""
-        self.log.info(
-            "==>(1)Create pool and container with redundant factor,"
-            " start background IO object write")
-        self.container.create()
-        self.container.write_objects(self.inputs.rank.value[0], self.inputs.object_class.value)
-
-=======
->>>>>>> 73912d0c
     def verify_rank_has_objects(self):
         """Verify the first rank to be excluded has at least one object."""
         rank_list = self.container.get_target_rank_lists(" before rebuild")
@@ -139,11 +127,7 @@
                     self.fail("#Negative test, container redundancy factor "
                               "test failed, return error RC: -1003 not found")
 
-<<<<<<< HEAD
-    def execute_cont_rf_test(self, mode, create_container=True):
-=======
     def execute_cont_rf_test(self, create_container=True, mode=None):
->>>>>>> 73912d0c
         """Execute the rebuild test steps for container rd_fac test.
 
         Args:
@@ -172,10 +156,7 @@
         self.create_test_pool()
         # Create a container and write objects
         self.create_test_container_and_write_obj(negative_test)
-<<<<<<< HEAD
-=======
 
->>>>>>> 73912d0c
         if mode == "cont_rf_with_rebuild":
             num_of_ranks = len(self.inputs.rank.value)
             if num_of_ranks > rf_num:
