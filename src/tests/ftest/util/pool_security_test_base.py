--- conflicted
+++ resolved
@@ -407,11 +407,7 @@
             data["svc"], data["uuid"], "read", expect=read)
 
         # (8)Verify pool write operation
-<<<<<<< HEAD
-        #    daos continer create --pool <uuid>
-=======
         #    daos container create --pool <uuid>
->>>>>>> ecae216e
         self.log.info("  (8)Verify pool write by: daos container create --pool")
         self.verify_pool_readwrite(
             data["svc"], data["uuid"], "write", expect=write)
