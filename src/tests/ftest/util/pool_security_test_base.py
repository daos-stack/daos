#!/usr/bin/python
"""
  (C) Copyright 2020 Intel Corporation.

  Licensed under the Apache License, Version 2.0 (the "License");
  you may not use this file except in compliance with the License.
  You may obtain a copy of the License at

      http://www.apache.org/licenses/LICENSE-2.0

  Unless required by applicable law or agreed to in writing, software
  distributed under the License is distributed on an "AS IS" BASIS,
  WITHOUT WARRANTIES OR CONDITIONS OF ANY KIND, either express or implied.
  See the License for the specific language governing permissions and
  limitations under the License.

  GOVERNMENT LICENSE RIGHTS-OPEN SOURCE SOFTWARE
  The Government's rights to use, modify, reproduce, release, perform, display,
  or disclose this software are subject to the terms of the Apache License as
  provided in Contract No. B609815.
  Any reproduction of computer software, computer software documentation, or
  portions thereof marked with this legend must also reproduce the markings.
"""
from __future__ import print_function

import os
<<<<<<< HEAD
=======
from apricot import TestWithServers
from daos_utils import DaosCommand
from dmg_utils import DmgCommand
import dmg_utils
import agent_utils as agu
>>>>>>> e1dadabf
import random
import grp
import re
from apricot import TestWithServers
from daos_utils import DaosCommand
import dmg_utils
import security_test_base as secTestBase

PERMISSIONS = ["", "r", "w", "rw"]


class PoolSecurityTestBase(TestWithServers):
    """Pool security test cases.

    Test Class Description:
        Test methods to verify the Pool security with acl by dmg
        and daos tools.

    :avocado: recursive
    """

    def __init__(self, *args, **kwargs):
        """Initialize a PoolSecurityTestBase object."""
        super(PoolSecurityTestBase, self).__init__(*args, **kwargs)
        self.dmg = None

    def setUp(self):
        """Set up each test case."""
        super(PoolSecurityTestBase, self).setUp()

        # Setup the dmg command object - requires a server to be started
        self.dmg = self.get_dmg_command()

    def modify_acl_file_entry(self, file_name, entry, new_entry):
        """Modify the acl_file acl list entry.

        Args:
            file_name (str): file name.
            entry (str): acl entry to be modified.
            new_entry (str): new acl entry.

        Return:
            none.

        """
        acl_file = open(file_name, "r+")
        new_permissions = ""
        for line in acl_file.readlines():
            line = line.split("\n")[0]
            if line == entry:
                line = new_entry
                self.log.info(
                    "==>replaceing \n %s  with\n %s", entry, new_entry)
            new_permissions = new_permissions + line + "\n"
        if entry is None:
            new_permissions = new_permissions + new_entry + "\n"
        acl_file.close()
        acl_file = open(file_name, "w")
        acl_file.write(new_permissions)
        acl_file.close()

    def get_pool_acl_list(self, uuid):
        """Get daos pool acl list by dmg get-acl.

        Args:
            uuid (str): pool uuid.

        Return:
            list: daos pool acl list.

        """
        result = self.dmg.pool_get_acl(uuid)

        pool_permission_list = []
        for line in result.stdout.splitlines():
            if not line.startswith("A:"):
                continue
            elif line.startswith("A::"):
                found_user = re.search(r"A::(.+)@:(.*)", line)
                if found_user:
                    pool_permission_list.append(line)
            elif line.startswith("A:G:"):
                found_group = re.search(r"A:G:(.+)@:(.*)", line)
                if found_group:
                    pool_permission_list.append(line)
        return pool_permission_list

    def update_pool_acl_entry(self, uuid, action, entry):
        """Update daos pool acl list by dmg tool.

        Args:
            uuid (str): pool uuid.
            action (str): update-acl or delete-acl.
            entry (str): pool acl entry or principal to be updated.

        Return:
            none.

        """
        if action == "delete":
            result = self.dmg.pool_delete_acl(uuid, entry)
        elif action == "update":
            result = self.dmg.pool_update_acl(uuid, None, entry)
        else:
            self.fail("##update_pool_acl_entry, action: {} is not supported."
                      "\n  supported action: update, delete.".format(action))
        self.log.info(" At update_pool_acl_entry, dmg.run result=\n %s", result)

    def verify_daos_pool_result(self, result, action, expect, err_code):
        """Verify the daos pool read or write action result.

        Args:
            result (CmdResult): handle for daos pool action.
            action (str): daos pool read or write.
            expect (str): expecting pass or deny.
            err_code (str): expecting deny of RC code.

        Return:
            none.

        """
        if expect.lower() == 'pass':
            if result.exit_status != 0 or result.stderr != "":
                self.fail(
                    "##Test Fail on verify_daos_pool {}, expected Pass, but "
                    "Failed.".format(action))
            else:
                self.log.info(
                    " =Test Passed on verify_daos_pool %s, Succeed.\n", action)
        elif err_code not in result.stderr:
            self.fail(
                "##Test Fail on verify_daos_pool {}, expected Failure of {}, "
                "but Passed.".format(action, expect))
        else:
            self.log.info(
                " =Test Passed on verify_daos_pool %s expected error of %s.\n",
                action, expect)

    def verify_pool_readwrite(self, svc, uuid, action, expect='Pass'):
        """Verify client is able to perform read or write on a pool.

        Args:
            svc (int):  pool svc number.
            uuid (str): pool uuid number.
            action (str): read or write on pool.
            expect (str): expecting behavior pass or deny with RC -1001.

        Return:
            bool: pass or fail.

        """
        deny_access = '-1001'
        daos_cmd = DaosCommand(self.bin)
        daos_cmd.exit_status_exception = False
        if action.lower() == "write":
            result = daos_cmd.container_create(pool=uuid, svc=svc)
        elif action.lower() == "read":
            result = daos_cmd.pool_query(pool=uuid, svc=svc)
        else:
            self.fail(
                "##In verify_pool_readwrite, invalid action: {}".format(action))
        self.log.info(
            "  In verify_pool_readwrite %s.\n =daos_cmd.run() result:\n%s",
            action, result)
        self.verify_daos_pool_result(result, action, expect, deny_access)

    def create_pool_acl(self, num_user, num_group, current_user_acl, acl_file):
        """Create pool get-acl file.

        Create the pool acl file with specified number of users and groups with
        random permission.

        Args:
            num_user (int):  number of users to be created.
            num_group (int): number of groups to be created.
            current_user_acl (list): acl entries on current user to be created.
            acl_file (str): acl file to be created.

        Return:
            list: acl permission list on the acl_file.

        """
        user_prefix = self.params.get("user_prefix", "/run/pool_acl/*")
        user_list = []
        group_list = []
        for uid in range(num_user):
            username = user_prefix + "_tester_" + str(uid + 1)
            new_user = "A::" + username + "@:" + PERMISSIONS[uid % 4]
            secTestBase.add_del_user(self.hostlist_clients, "useradd", username)
            user_list.append(new_user)
        for gid in range(num_group):
            groupname = user_prefix + "_testGrp_" + str(gid + 1)
            new_group = "A:G:" + groupname + "@:" + PERMISSIONS[(gid + 2) % 4]
            secTestBase.add_del_user(self.hostlist_clients, "groupadd",
                                     groupname)
            group_list.append(new_group)
        permission_list = group_list + user_list + current_user_acl
        random.shuffle(permission_list)
        with open(acl_file, "w") as test_file:
            test_file.write("\n".join(permission_list))
        return permission_list

    def cleanup_user_group(self, num_user, num_group):
        """Remove the daos acl user and group on host.

        Args:
            num_user (int): number of user to be cleaned.
            num_group (int): number of group name to be cleaned.

        Return:
            none.

        """
        user_prefix = self.params.get("user_prefix", "/run/pool_acl/*")
        for uid in range(num_user):
            username = user_prefix + "_tester_" + str(uid + 1)
            secTestBase.add_del_user(self.hostlist_clients, "userdel", username)
        for gid in range(num_group):
            groupname = user_prefix + "_testGrp_" + str(gid + 1)
            secTestBase.add_del_user(self.hostlist_clients, "groupdel",
                                     groupname)

    def verify_pool_acl_prim_sec_groups(self, pool_acl_list, acl_file, uuid,
                                        svc):
        """Verify daos pool acl access.

        Verify access with primary and secondary groups access permission.

        Args:
            pool_acl_list (list): pool acl entry list.
            acl_file (str): acl file to be used.
            uuid (str): daos pool uuid.
            svc (int):  daos pool svc.

        Return:
            None.

        """
        sec_group = self.params.get("secondary_group_name", "/run/pool_acl/*")
        sec_group_perm = self.params.get("sg_permission", "/run/pool_acl/*")
        sec_group_rw = self.params.get("sg_read_write", "/run/pool_acl/*")
        user_gid = os.getegid()
        current_group = grp.getgrgid(user_gid)[0]
        primary_grp_perm = self.params.get(
            "pg_permission", "/run/pool_acl/primary_secondary_group_test/*")[0]
        sec_group = self.params.get(
            "secondary_group_name",
            "/run/pool_acl/primary_secondary_group_test/*")
        sec_group_perm = self.params.get(
            "sg_permission", "/run/pool_acl/primary_secondary_group_test/*")
        sec_group_rw = self.params.get(
            "sg_read_write", "/run/pool_acl/primary_secondary_group_test/*")
        l_group = grp.getgrgid(os.getegid())[0]
        for group in sec_group:
            secTestBase.add_del_user(self.hostlist_clients, "groupadd", group)
        cmd = "usermod -G " + ",".join(sec_group)
        self.log.info("  (8-1)verify_pool_acl_prim_sec_groups, cmd= %s", cmd)
        secTestBase.add_del_user(self.hostlist_clients, cmd, l_group)

        self.log.info(
            "  (8-2)Before update sec_group permission, pool_acl_list= %s",
            pool_acl_list)
        for group, permission in zip(sec_group, sec_group_perm):
            if permission == "none":
                permission = ""
            n_acl = secTestBase.acl_entry("group", group, permission,
                                          PERMISSIONS)
            pool_acl_list.append(n_acl)

        self.log.info(
            "  (8-3)After update sec_group permission, pool_acl_list= %s",
            pool_acl_list)
        self.log.info("      pool acl_file= %s", acl_file)
        secTestBase.create_acl_file(acl_file, pool_acl_list)

        # modify primary-group permission for secondary-group test
        grp_entry = secTestBase.acl_entry("group", current_group,
                                          primary_grp_perm, PERMISSIONS)
        new_grp_entry = secTestBase.acl_entry("group", current_group, "",
                                              PERMISSIONS)
        self.modify_acl_file_entry(acl_file, grp_entry, new_grp_entry)

        # dmg pool overwrite-acl --pool <uuid> --acl-file <file>
        result = self.dmg.pool_overwrite_acl(uuid, acl_file)
        self.log.info("  (8-4)dmg= %s", self.dmg)
        self.log.info("  (8-5)dmg.run() result=\n %s", result)

        # Verify pool read operation
        # daos pool query --pool <uuid>
        self.log.info("  (8-6)Verify pool read by: daos pool query --pool")
        exp_read = sec_group_rw[0]
        self.verify_pool_readwrite(svc, uuid, "read", expect=exp_read)

        # Verify pool write operation
        # daos continer create --pool <uuid>
        self.log.info("  (8-7)Verify pool write by: daos continer create pool")
        exp_write = sec_group_rw[1]
        self.verify_pool_readwrite(svc, uuid, "write", expect=exp_write)

        for group in sec_group:
            secTestBase.add_del_user(self.hostlist_clients, "groupdel", group)

    def pool_acl_verification(self, current_user_acl, read, write,
                              secondary_grp_test=False):
        """Verify the daos pool security with an acl file.

        Steps:
            (1)Setup dmg tool for creating a pool
            (2)Generate acl file with permissions
            (3)Create a pool with acl
            (4)Verify the pool create status
            (5)Get the pool's acl list
            (6)Verify pool's ace entry update and delete
            (7)Verify pool read operation
            (8)Verify pool write operation
            (9)Cleanup user and destroy pool

        Args:
            current_user_acl (str): acl with read write access credential.
            read (str): expecting read permission.
            write (str): expecting write permission.

        Return:
            None: pass to continue; fail to report the testlog and stop.

        """
        # (1)Create dmg command
        scm_size = self.params.get("scm_size", "/run/pool_acl/*")
        get_acl_file = self.params.get(
            "acl_file", "/run/pool_acl/*", "acl_test.txt")
        acl_file = os.path.join(self.tmp, get_acl_file)
        num_user = self.params.get("num_user", "/run/pool_acl/*")
        num_group = self.params.get("num_group", "/run/pool_acl/*")
        self.hostlist_clients = agu.include_local_host(self.hostlist_clients)

        # (2)Generate acl file with permissions
        self.log.info("  (1)Generate acl file with user/group permissions")
        permission_list = self.create_pool_acl(num_user,
                                               num_group,
                                               current_user_acl,
                                               acl_file)

        # (3)Create a pool with acl
        self.dmg.exit_status_exception = False
        result = self.dmg.pool_create(scm_size, acl_file=acl_file)
        self.dmg.exit_status_exception = True
        self.log.info("  (2)dmg= %s", self.dmg)
        self.log.info("  (3)Create a pool with acl")

        # (4)Verify the pool create status
        self.log.info("  (4)dmg.run() result=\n%s", result)
        if "ERR" not in result.stderr:
            uuid, svc = \
                dmg_utils.get_pool_uuid_service_replicas_from_stdout(
                    result.stdout)
        else:
            self.fail("##(4)Unable to parse pool uuid and svc.")

        # (5)Get the pool's acl list
        #    dmg pool get-acl --pool <UUID>
        self.log.info("  (5)Get a pool's acl list by: "
                      "dmg pool get-acl --pool --hostlist")
        pool_acl_list = self.get_pool_acl_list(uuid)
        self.log.info(
            "   pool original permission_list: %s", permission_list)
        self.log.info(
            "   pool get_acl  permission_list: %s", pool_acl_list)

        # (6)Verify pool acl ace update and delete
        self.log.info("  (6)Verify update and delete of pool's acl entry.")
        tmp_ace = "daos_ci_test_new"
        new_entries = [secTestBase.acl_entry("user", tmp_ace, "", PERMISSIONS),
                       secTestBase.acl_entry("group", tmp_ace, "", PERMISSIONS)]
        acl_principals = [secTestBase.acl_principal("user", tmp_ace),
                          secTestBase.acl_principal("group", tmp_ace)]
        for new_entry in new_entries:
            self.update_pool_acl_entry(uuid, "update", new_entry)
        for principal in acl_principals:
            self.update_pool_acl_entry(uuid, "delete", principal)

        # (7)Verify pool read operation
        #    daos pool query --pool <uuid>
        self.log.info("  (7)Verify pool read by: daos pool query --pool")
        self.verify_pool_readwrite(svc, uuid, "read", expect=read)

        # (8)Verify pool write operation
        #    daos continer create --pool <uuid>
        self.log.info("  (8)Verify pool write by: daos continer create --pool")
        self.verify_pool_readwrite(svc, uuid, "write", expect=write)
        if secondary_grp_test:
            self.log.info("  (8-0)Verifying verify_pool_acl_prim_sec_groups")
            self.verify_pool_acl_prim_sec_groups(
                pool_acl_list, acl_file, uuid, svc)

        # (9)Cleanup user and destroy pool
        self.log.info("  (9)Cleanup users and groups")
        self.cleanup_user_group(num_user, num_group)<|MERGE_RESOLUTION|>--- conflicted
+++ resolved
@@ -24,20 +24,13 @@
 from __future__ import print_function
 
 import os
-<<<<<<< HEAD
-=======
-from apricot import TestWithServers
-from daos_utils import DaosCommand
-from dmg_utils import DmgCommand
-import dmg_utils
-import agent_utils as agu
->>>>>>> e1dadabf
 import random
 import grp
 import re
 from apricot import TestWithServers
 from daos_utils import DaosCommand
 import dmg_utils
+import agent_utils as agu
 import security_test_base as secTestBase
 
 PERMISSIONS = ["", "r", "w", "rw"]
