--- conflicted
+++ resolved
@@ -11,10 +11,6 @@
 from apricot import TestWithServers
 from daos_utils import DaosCommand
 from exception_utils import CommandFailure
-<<<<<<< HEAD
-from fio_test_base import FioBase
-=======
->>>>>>> e063b19d
 from general_utils import DaosTestError
 from mdtest_test_base import MdtestBase
 from nvme_utils import ServerFillUp
@@ -113,12 +109,8 @@
     def ec_container_create(self, oclass):
         """Create the container for EC object."""
         # Get container params
-<<<<<<< HEAD
-        self.ec_container = self.get_container(self.pool, create=False, oclass=oclass)
-=======
         self.ec_container = self.get_container(
             self.pool, create=False, daos=self.get_daos_command(), oclass=oclass)
->>>>>>> e063b19d
 
         # update object class for container create, if supplied explicitly.
         ec_object = get_data_parity_number(self.log, oclass)
@@ -468,86 +460,4 @@
         # Verify the queue result and make sure test has no failure
         while not self.out_queue.empty():
             if self.out_queue.get() == "Mdtest Failed":
-<<<<<<< HEAD
-                self.fail("FAIL")
-
-
-class ErasureCodeFio(FioBase):
-    """Class to use for EC testing with Fio Benchmark."""
-
-    def __init__(self, *args, **kwargs):
-        """Initialize a FioBase object."""
-        super().__init__(*args, **kwargs)
-        self.server_count = None
-        self.set_online_rebuild = False
-        self.rank_to_kill = None
-
-    def setUp(self):
-        """Set up each test case."""
-        super().setUp()
-        engine_count = self.server_managers[0].get_config_value("engines_per_host")
-        self.server_count = len(self.hostlist_servers) * engine_count
-
-        # Create Pool
-        self.add_pool()
-        self.out_queue = queue.Queue()
-
-    def write_single_fio_dataset(self, results):
-        """Run Fio Benchmark.
-
-        Args:
-            results (queue): queue for returning thread results
-        """
-        try:
-            self.execute_fio(stop_dfuse=False)
-            if results is not None:
-                results.put("PASS")
-        except (CommandFailure, DaosApiError, DaosTestError):
-            if results is not None:
-                results.put("FAIL")
-                raise
-
-    def start_online_fio(self):
-        """Run Fio operation with thread in background.
-
-        Trigger the server failure while Fio is running
-        """
-        # Create the Fio run thread
-        job = threading.Thread(target=self.write_single_fio_dataset,
-                               kwargs={"results": self.out_queue})
-
-        # Launch the Fio thread
-        job.start()
-
-        # Kill the server rank while IO operation in progress
-        if self.set_online_rebuild:
-            time.sleep(30)
-            # Kill the server rank
-            if self.rank_to_kill is not None:
-                self.server_managers[0].stop_ranks([self.rank_to_kill],
-                                                   self.d_log,
-                                                   force=True)
-
-        # Wait to finish the thread
-        job.join()
-
-        # Verify the queue result and make sure test has no failure
-        while not self.out_queue.empty():
-            if self.out_queue.get() == "FAIL":
-                self.fail("FAIL")
-
-    def check_aggregation_status(self, quick_check=True, attempt=20):
-        """EC Aggregation triggered status.
-
-        Args:
-            quick_check (bool): Return immediately when Aggregation starts for any storage type.
-            attempt (int): Number of attempts to do pool query at interval of 5 seconds.
-                        default is 20 attempts.
-
-        Returns:
-            dict: Storage Aggregation stats SCM/NVMe True/False.
-        """
-        return check_aggregation_status(self.log, self.pool, quick_check, attempt)
-=======
-                self.fail("FAIL")
->>>>>>> e063b19d
+                self.fail("FAIL")