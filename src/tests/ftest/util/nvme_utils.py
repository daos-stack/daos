#!/usr/bin/python
"""
  (C) Copyright 2020 Intel Corporation.

  Licensed under the Apache License, Version 2.0 (the "License");
  you may not use this file except in compliance with the License.
  You may obtain a copy of the License at

      http://www.apache.org/licenses/LICENSE-2.0

  Unless required by applicable law or agreed to in writing, software
  distributed under the License is distributed on an "AS IS" BASIS,
  WITHOUT WARRANTIES OR CONDITIONS OF ANY KIND, either express or implied.
  See the License for the specific language governing permissions and
  limitations under the License.

  GOVERNMENT LICENSE RIGHTS-OPEN SOURCE SOFTWARE
  The Government's rights to use, modify, reproduce, release, perform, display,
  or disclose this software are subject to the terms of the Apache License as
  provided in Contract No. B609815.
  Any reproduction of computer software, computer software documentation, or
  portions thereof marked with this legend must also reproduce the markings.
"""
import threading
import re
import time
import os

from general_utils import run_task
from command_utils_base import CommandFailure
from avocado.core.exceptions import TestFail
from ior_test_base import IorTestBase
from test_utils_pool import TestPool
from ior_utils import IorCommand

try:
    # python 3.x
    import queue
except ImportError:
    # python 2.7
    import Queue as queue

def get_device_ids(dmg, servers):
    """Get the NVMe Device ID from servers

    Args:
        dmg: DmgCommand class instance.
        servers (list): list of server hosts.

    Returns:
        devices (dictionary): Device UUID for servers.

    """
    devices = {}
    dmg.set_sub_command("storage")
    dmg.sub_command_class.set_sub_command("query")
    dmg.sub_command_class.sub_command_class.set_sub_command("list-devices")
    for host in servers:
        dmg.hostlist = host
        try:
            result = dmg.run()
        except CommandFailure as _error:
            raise "dmg command failed for list-devices"
        drive_list = []
        for line in result.stdout.split('\n'):
            if 'UUID' in line:
                drive_list.append(line.split(':')[1])
        devices[host] = drive_list
    return devices

class ServerFillUp(IorTestBase):
    """
    Class to fill up the servers based on pool percentage given.
    It will get the drives listed in yaml file and find the maximum capacity of
    the pool which will be created.
    IOR block size will be calculated as part of function based on percentage
    of pool needs to fill up.
    """
    # pylint: disable=too-many-ancestors
    # pylint: disable=too-many-instance-attributes
    def __init__(self, *args, **kwargs):
        """Initialize a IorTestBase object."""
        super(ServerFillUp, self).__init__(*args, **kwargs)
        self.no_of_pools = 1
        self.capacity = 1
        self.no_of_servers = 1
        self.no_of_drives = 1
        self.pool = None
        self.dmg = None
        self.set_faulty_device = False
        self.scm_fill = False
        self.nvme_fill = False
        self.ior_matrix = None

    def setUp(self):
        """Set up each test case."""
        # obtain separate logs
        self.update_log_file_names()
        # Start the servers and agents
        super(ServerFillUp, self).setUp()
        self.hostfile_clients = None
        self.ior_default_flags = self.ior_cmd.flags.value
        self.ior_scm_xfersize = self.ior_cmd.transfer_size.value
        self.ior_read_flags = self.params.get("read_flags",
                                              '/run/ior/iorflags/*',
                                              '-r -R -k -G 1')
        self.ior_nvme_xfersize = self.params.get(
            "nvme_transfer_size", '/run/ior/transfersize_blocksize/*',
            '16777216')
        #Get the number of daos_io_servers
        self.daos_io_servers = (self.server_managers[0].manager
                                .job.yaml.server_params)
        self.out_queue = queue.Queue()

    def get_max_capacity(self, mem_size_info):
        """Get storage capacity based on server yaml file.

        Args:
            mem_size_info(dict): List of NVMe/SCM size from each servers

        Returns:
            int: Maximum NVMe storage capacity.

        """
        # Get the Maximum storage space among all the servers.
        drive_capa = []
        for server in self.hostlist_servers:
            for daos_io_server in range(len(self.daos_io_servers)):
                drive_capa.append(sum(mem_size_info[server][daos_io_server]))
        print('Maximum Storage space from the servers is {}'
              .format(int(min(drive_capa) * 0.96)))

        #Return the 99% of storage space as it wont be used 100% for
        #pool creation.
        return int(min(drive_capa) * 0.96)

    def get_scm_lsblk(self):
        """Get SCM size using lsblk from servers.

        Returns:
            dict: Dictionary of server mapping with disk ID and size
                  'wolf-A': {'nvme2n1': '1600321314816'}.
        """
        scm_data = {}

        task = run_task(self.hostlist_servers, "lsblk -b | grep pmem")
        for _rc_code, _node in task.iter_retcodes():
            if _rc_code == 1:
                print("Failed to lsblk on {}".format(_node))
                raise ValueError
        #Get the drive size from each daos_io_servers
        for buf, nodelist in task.iter_buffers():
            for node in nodelist:
                pcmem_data = {}
                output = str(buf).split('\n')
                for _tmp in output:
                    pcmem_data[_tmp.split()[0]] = _tmp.split()[3]
                scm_data['{}'.format(node)] = pcmem_data

        return scm_data

    def get_nvme_lsblk(self):
        """Get NVMe size using lsblk from servers.

        Returns:
            dict: Dictionary of server mapping with disk ID and size
                  'wolf-A': {'nvme2n1': '1600321314816'}.
        """
        nvme_data = {}

        task = run_task(self.hostlist_servers, "lsblk -b /dev/nvme*n*")
        for _rc_code, _node in task.iter_retcodes():
            if _rc_code == 1:
                print("Failed to lsblk on {}".format(_node))
                raise ValueError
        #Get the drive size from each daos_io_servers
        for buf, nodelist in task.iter_buffers():
            for node in nodelist:
                disk_data = {}
                output = str(buf).split('\n')
                for _tmp in output[1:]:
                    if 'nvme' in _tmp:
                        disk_data[_tmp.split()[0]] = _tmp.split()[3]
                    nvme_data['{}'.format(node)] = disk_data

        return nvme_data

    def get_nvme_readlink(self):
        """Get NVMe readlink from servers.

        Returns:
            dict: Dictionary of server readlink pci mapping with disk ID
                  'wolf-A': {'0000:da:00.0': 'nvme9n1'}.
                  Dictionary of server mapping with disk ID and size
                  'wolf-A': {'nvme2n1': '1600321314816'}.
        """
        nvme_lsblk = self.get_nvme_lsblk()
        nvme_readlink = {}

        #Create the dictionary for NVMe readlink.
        for server, items in nvme_lsblk.items():
            tmp_dict = {}
            for drive in items:
                cmd = ('readlink /sys/block/{}/device/device'
                       .format(drive.split()[0]))
                task = run_task([server], cmd)
                for _rc_code, _node in task.iter_retcodes():
                    if _rc_code == 1:
                        print("Failed to readlink on {}".format(_node))
                        raise ValueError
                #Get the drive size from each daos_io_servers
                for buf, _node in task.iter_buffers():
                    output = str(buf).split('\n')
                tmp_dict[output[0].split('/')[-1]] = drive.split()[0]
            nvme_readlink[server] = tmp_dict

        return nvme_lsblk, nvme_readlink

    def get_scm_max_capacity(self):
        """Check with server.yaml and return maximum SCM size allow to create.

        Returns:
            int: Maximum NVMe storage capacity for pool creation.

        Note: Read the PCMEM sizes from the server using lsblk command.
        This need to be replaced with dmg command when it's available.
        """
        scm_lsblk = self.get_scm_lsblk()

        scm_size = {}
        #Create the dictionary for Max SCM size for all the servers.
        for server in scm_lsblk:
            tmp_dict = {}
            for daos_io_server in range(len(self.daos_io_servers)):
                tmp_disk_list = []
                for pcmem in (self.server_managers[0].manager.job.yaml.
                              server_params[daos_io_server].scm_list.value):
                    pcmem_num = pcmem.split('/')[-1]
                    if pcmem_num in scm_lsblk[server].keys():
                        tmp_disk_list.append(int(scm_lsblk[server][pcmem_num]))
                    else:
                        self.fail("PCMEM {} can not found on server {}"
                                  .format(pcmem, server))
                tmp_dict[daos_io_server] = tmp_disk_list
            scm_size[server] = tmp_dict

        return self.get_max_capacity(scm_size)

    def get_nvme_max_capacity(self):
        """Get Server NVMe storage maximum capacity.

        Returns:
            int: Maximum NVMe storage capacity for pool creation.

        Note: Read the drive sizes from the server using lsblk command.
        This need to be replaced with dmg command when it's available.
        This is time consuming and not a final solution to get the maximum
        capacity of servers.
        """
        drive_info = {}
        nvme_lsblk, nvme_readlink = self.get_nvme_readlink()

        #Create the dictionary for NVMe size for all the servers and drives.
        for server in nvme_lsblk:
            tmp_dict = {}
            for daos_io_server in range(len(self.daos_io_servers)):
                tmp_disk_list = []
                for disk in (self.server_managers[0].manager.job.yaml.
                             server_params[daos_io_server].bdev_list.value):
                    if disk in nvme_readlink[server].keys():
                        size = int(nvme_lsblk[server]
                                   [nvme_readlink[server][disk]])
                        tmp_disk_list.append(size)
                    else:
                        self.fail("Disk {} can not found on server {}"
                                  .format(disk, server))
                tmp_dict[daos_io_server] = tmp_disk_list
            drive_info[server] = tmp_dict

        return self.get_max_capacity(drive_info)

    def start_ior_thread(self, results, operation='WriteRead'):
        """Start IOR write/read threads and wait until all threads are finished.

        Args:
            results (queue): queue for returning thread results
            operation (str): IOR operation for read/write.
                             Default it will do whatever mention in ior_flags
                             set.
        """
        _create_cont = True
        self.ior_cmd.flags.value = self.ior_default_flags
        #For IOR Read only operation, retrieve the stored container UUID
        if 'Read' in operation:
            _create_cont = False
            self.ior_cmd.flags.value = self.ior_read_flags
<<<<<<< HEAD
=======
            self.ior_cmd.dfs_cont.value = self.container_info[
                "{}{}{}".format(self.ior_cmd.dfs_oclass.value,
                                self.ior_cmd.api.value,
                                self.ior_cmd.transfer_size.value)][0]
            self.ior_cmd.block_size.value = self.container_info[
                "{}{}{}".format(self.ior_cmd.dfs_oclass.value,
                                self.ior_cmd.api.value,
                                self.ior_cmd.transfer_size.value)][1]
>>>>>>> 1f78ee6a
        #For IOR Other operation, calculate the block size based on server %
        #to fill up. Store the container UUID for future reading operation.
        block_size = self.calculate_ior_block_size()
        self.ior_cmd.block_size.update('{}'.format(block_size))

        # run IOR Command
        try:
            out = self.run_ior_with_pool(create_cont=_create_cont)
            self.ior_matrix = IorCommand.get_ior_metrics(out)
            results.put("PASS")
        except (CommandFailure, TestFail) as _error:
            results.put("FAIL")

<<<<<<< HEAD
=======
        self.container_info["{}{}{}"
                            .format(self.ior_cmd.dfs_oclass.value,
                                    self.ior_cmd.api.value,
                                    self.ior_cmd.transfer_size.value)] = [
                                        self.ior_cmd.dfs_cont.value,
                                        self.ior_cmd.block_size.value]

>>>>>>> 1f78ee6a
    def calculate_ior_block_size(self):
        """
        Calculate IOR Block size to fill up the Server

        Returns:
            block_size(int): IOR Block size
        """
        #Check the replica for IOR object to calculate the correct block size.
        _replica = re.findall(r'_(.+?)G', self.ior_cmd.dfs_oclass.value)
        if not _replica:
            replica_server = 1
        #This is for EC Parity
        elif 'P' in _replica[0]:
            replica_server = re.findall(r'\d+', _replica[0])[0]
        else:
            replica_server = _replica[0]

        print('Replica Server = {}'.format(replica_server))
        if self.scm_fill:
            free_space = self.pool.get_pool_daos_space()["s_total"][0]
            self.ior_cmd.transfer_size.value = self.ior_scm_xfersize
        elif self.nvme_fill:
            free_space = self.pool.get_pool_daos_space()["s_total"][1]
            self.ior_cmd.transfer_size.value = self.ior_nvme_xfersize
        else:
            self.fail('Provide storage type (SCM/NVMe) to be filled')

        #Get the block size based on the capacity to be filled. For example
        #If nvme_free_space is 100G and to fill 50% of capacity.
        #Formula : (107374182400 / 100) * 50.This will give 50% of space to be
        #filled. Divide with total number of process, 16 process means each
        #process will write 3.12Gb.last, if there is replica set, For RP_2G1
        #will divide the individual process size by number of replica.
        #3.12G (Single process size)/2 (No of Replica) = 1.56G
        #To fill 50 % of 100GB pool with total 16 process and replica 2, IOR
        #single process size will be 1.56GB.
        _tmp_block_size = (((free_space/100)*self.capacity)/self.processes)
        _tmp_block_size = int(_tmp_block_size / int(replica_server))
        block_size = ((_tmp_block_size/int(self.ior_cmd.transfer_size.value))
                      *int(self.ior_cmd.transfer_size.value))
        return block_size

    def set_device_faulty(self, server, disk_id):
        """
        Set the devices (disk_id) to Faulty and wait for rebuild to complete on
        given server hostname.

        args:
            server(string): server hostname where it generate the NVMe fault.
            disk_id(string): NVMe disk ID where it will be changed to faulty.
        """
        self.dmg.hostlist = server
        self.dmg.storage_set_faulty(disk_id)
        result = self.dmg.storage_query_device_health(disk_id)
        #Check if device state changed to FAULTY.
        if 'State:FAULTY' not in result.stdout:
            self.fail("device State {} on host {} suppose to be FAULTY"
                      .format(disk_id, server))
        # Wait for rebuild to start
        self.pool.wait_for_rebuild(True)
        # Wait for rebuild to complete
        self.pool.wait_for_rebuild(False)

    def set_device_faulty_loop(self):
        """
        Set the devices to Faulty one by one and wait for rebuild to complete.
        """
        #Get the device ids from all servers and try to eject the disks
        device_ids = get_device_ids(self.dmg, self.hostlist_servers)

        #no_of_servers and no_of_drives can be set from test yaml.
        #1 Server, 1 Drive = Remove single drive from single server
        for num in range(0, self.no_of_servers):
            server = self.hostlist_servers[num]
            for disk_id in range(0, self.no_of_drives):
                self.set_device_faulty(server, device_ids[server][disk_id])

    def create_pool_max_size(self, scm=False, nvme=False):
        """
        Method to create the single pool with Maximum NVMe/SCM size available.

        arg:
            scm(bool): To create the pool with max SCM size or not.
            nvme(bool): To create the pool with max NVMe size or not.

        Note: Method to Fill up the server. It will get the maximum Storage
              space and create the pool.
              Replace with dmg options in future when it's available.
        """
        # Create a pool
        self.pool = TestPool(self.context, dmg_command=self.get_dmg_command())
        self.pool.get_params(self)

        #If NVMe is True get the max NVMe size from servers
        if nvme:
            avocao_tmp_dir = os.environ['AVOCADO_TESTS_COMMON_TMPDIR']
            capacity_file = os.path.join(avocao_tmp_dir, 'storage_capacity')
            if not os.path.exists(capacity_file):
                #Stop servers.
                self.stop_servers()
                total_nvme_capacity = self.get_nvme_max_capacity()
                with open(capacity_file,
                          'w') as _file: _file.write(
                              '{}'.format(total_nvme_capacity))
                #Start the server.
                self.start_servers()
            else:
                total_nvme_capacity = open(capacity_file).readline().rstrip()

            print("Server NVMe Max Storage capacity = {}"
                  .format(total_nvme_capacity))
            self.pool.nvme_size.update('{}'.format(total_nvme_capacity))

        #If SCM is True get the max SCM size from servers
        if scm:
            total_scm_capacity = self.get_scm_max_capacity()
            print("Server SCM Max Storage capacity = {}"
                  .format(total_scm_capacity))
            self.pool.scm_size.update('{}'.format(total_scm_capacity))

        #Create the Pool
        self.pool.create()

    def start_ior_load(self, storage='NVMe', operation="Write", precent=1):
        """
        Method to Fill up the server either SCM or NVMe.
        Fill up based on percent amount given using IOR.

        arg:
            storage(string): SCM or NVMe, by default it will fill NVMe.
            operation(string): Write/Read operation
            precent(int): % of storage to be filled

        Returns:
            None
        """
        self.capacity = precent
        # Fill up NVMe by default
        self.nvme_fill = True if 'NVMe' in storage else False
        self.scm_fill = True if 'SCM' in storage else False

        if operation not in ['Read', 'Write']:
            self.fail('Please provide the valid IO operation instead {}'
                      .format(operation))

        # Create the IOR threads
        job = threading.Thread(target=self.start_ior_thread,
                               kwargs={"results":self.out_queue,
                                       "operation": operation})
        # Launch the IOR thread
        job.start()

        #Set NVMe device faulty if it's set
        if self.set_faulty_device:
            time.sleep(60)
            #Set the device faulty
            self.set_device_faulty_loop()

        # Wait to finish the thread
        job.join()

        # Verify the queue and make sure no FAIL for any IOR run
        while not self.out_queue.empty():
            if self.out_queue.get() == "FAIL":
                self.fail("FAIL")<|MERGE_RESOLUTION|>--- conflicted
+++ resolved
@@ -294,17 +294,7 @@
         if 'Read' in operation:
             _create_cont = False
             self.ior_cmd.flags.value = self.ior_read_flags
-<<<<<<< HEAD
-=======
-            self.ior_cmd.dfs_cont.value = self.container_info[
-                "{}{}{}".format(self.ior_cmd.dfs_oclass.value,
-                                self.ior_cmd.api.value,
-                                self.ior_cmd.transfer_size.value)][0]
-            self.ior_cmd.block_size.value = self.container_info[
-                "{}{}{}".format(self.ior_cmd.dfs_oclass.value,
-                                self.ior_cmd.api.value,
-                                self.ior_cmd.transfer_size.value)][1]
->>>>>>> 1f78ee6a
+
         #For IOR Other operation, calculate the block size based on server %
         #to fill up. Store the container UUID for future reading operation.
         block_size = self.calculate_ior_block_size()
@@ -318,16 +308,6 @@
         except (CommandFailure, TestFail) as _error:
             results.put("FAIL")
 
-<<<<<<< HEAD
-=======
-        self.container_info["{}{}{}"
-                            .format(self.ior_cmd.dfs_oclass.value,
-                                    self.ior_cmd.api.value,
-                                    self.ior_cmd.transfer_size.value)] = [
-                                        self.ior_cmd.dfs_cont.value,
-                                        self.ior_cmd.block_size.value]
-
->>>>>>> 1f78ee6a
     def calculate_ior_block_size(self):
         """
         Calculate IOR Block size to fill up the Server
