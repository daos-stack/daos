--- conflicted
+++ resolved
@@ -8,20 +8,12 @@
 import re
 import time
 
-<<<<<<< HEAD
-from general_utils import run_pcmd
-=======
->>>>>>> baeaa070
 from command_utils_base import CommandFailure
 from avocado.core.exceptions import TestFail
 from ior_test_base import IorTestBase
 from test_utils_pool import TestPool
 from ior_utils import IorCommand
-<<<<<<< HEAD
-import queue
-=======
 from server_utils import ServerFailed
->>>>>>> baeaa070
 
 
 def get_device_ids(dmg, servers):
@@ -100,183 +92,6 @@
         self.engines = (self.server_managers[0].manager.job.yaml.engine_params)
         self.out_queue = queue.Queue()
 
-<<<<<<< HEAD
-    def get_max_capacity(self, mem_size_info):
-        """Get storage capacity based on server yaml file.
-
-        Args:
-            mem_size_info(dict): List of NVMe/SCM size from each servers
-
-        Returns:
-            int: Maximum NVMe storage capacity.
-
-        """
-        # Get the Maximum storage space among all the servers.
-        drive_capa = []
-        for server in self.hostlist_servers:
-            for engine in range(len(self.engines)):
-                drive_capa.append(sum(mem_size_info[server][engine]))
-        print('Maximum Storage space from the servers is {}'
-              .format(int(min(drive_capa) * 0.96)))
-
-        # Return the 99% of storage space as it won't be used 100% for
-        # pool creation.
-        return int(min(drive_capa) * 0.96)
-
-    def get_scm_lsblk(self):
-        """Get SCM size using lsblk from servers.
-
-        Raises:
-            ValueError: if there was an error running lsblk
-
-        Returns:
-            dict: Dictionary of server mapping with disk ID and size
-                  'wolf-A': {'nvme2n1': '1600321314816'}.
-
-        """
-        scm_data = {}
-        results = run_pcmd(
-            self.hostlist_servers, "lsblk -b | grep pmem", False, 60, None)
-        for result in results:
-            if result["exit_status"] == 1:
-                print("Failed to lsblk on {}".format(result["hosts"]))
-                raise ValueError
-            # Get the drive size from each engine
-            for host in list(result["hosts"]):
-                pcmem_data = {}
-                for _tmp in result["stdout"]:
-                    pcmem_data[_tmp.split()[0]] = _tmp.split()[3]
-                scm_data[host] = pcmem_data
-
-        return scm_data
-
-    def get_nvme_lsblk(self):
-        """Get NVMe size using lsblk from servers.
-
-        Raises:
-            ValueError: if there was an error running lsblk
-
-        Returns:
-            dict: Dictionary of server mapping with disk ID and size
-                  'wolf-A': {'nvme2n1': '1600321314816'}.
-
-        """
-        nvme_data = {}
-        results = run_pcmd(
-            self.hostlist_servers, "lsblk -b /dev/nvme*n*", False, 60, None)
-        for result in results:
-            if result["exit_status"] == 1:
-                print("Failed to lsblk on {}".format(result["hosts"]))
-                raise ValueError
-            # Get the drive size from each engine
-            for host in list(result["hosts"]):
-                disk_data = {}
-                for _tmp in result["stdout"][1:]:
-                    if 'nvme' in _tmp:
-                        disk_data[_tmp.split()[0]] = _tmp.split()[3]
-                    nvme_data[host] = disk_data
-
-        return nvme_data
-
-    def get_nvme_readlink(self):
-        """Get NVMe readlink from servers.
-
-        Returns:
-            dict: Dictionary of server readlink pci mapping with disk ID
-                  'wolf-A': {'0000:da:00.0': 'nvme9n1'}.
-                  Dictionary of server mapping with disk ID and size
-                  'wolf-A': {'nvme2n1': '1600321314816'}.
-
-        """
-        nvme_lsblk = self.get_nvme_lsblk()
-        nvme_readlink = {}
-
-        # Create the dictionary for NVMe readlink.
-        for server, items in list(nvme_lsblk.items()):
-            tmp_dict = {}
-            for drive in items:
-                cmd = 'readlink /sys/block/{}/device/device'.format(
-                    drive.split()[0])
-                results = run_pcmd([server], cmd, False, 60, None)
-                for result in results:
-                    if result["exit_status"] == 1:
-                        print(
-                            "Failed to readlink on {}".format(result["hosts"]))
-                        raise ValueError
-                    # Get the drive size from each engine
-                    key = result["stdout"][0].split('/')[-1]
-                    tmp_dict[key] = drive.split()[0]
-            nvme_readlink[server] = tmp_dict
-
-        return nvme_lsblk, nvme_readlink
-
-    def get_scm_max_capacity(self):
-        """Check with server.yaml and return maximum SCM size allow to create.
-
-        Note: Read the PCMEM sizes from the server using lsblk command.
-        This need to be replaced with dmg command when it's available.
-
-        Returns:
-            int: Maximum NVMe storage capacity for pool creation.
-
-        """
-        scm_lsblk = self.get_scm_lsblk()
-
-        scm_size = {}
-        # Create the dictionary for Max SCM size for all the servers.
-        for server in scm_lsblk:
-            tmp_dict = {}
-            for engine in range(len(self.engines)):
-                tmp_disk_list = []
-                for pcmem in (self.server_managers[0].manager.job.yaml.
-                              engine_params[engine].scm_list.value):
-                    pcmem_num = pcmem.split('/')[-1]
-                    if pcmem_num in list(scm_lsblk[server].keys()):
-                        tmp_disk_list.append(int(scm_lsblk[server][pcmem_num]))
-                    else:
-                        self.fail("PCMEM {} can not found on server {}"
-                                  .format(pcmem, server))
-                tmp_dict[engine] = tmp_disk_list
-            scm_size[server] = tmp_dict
-
-        return self.get_max_capacity(scm_size)
-
-    def get_nvme_max_capacity(self):
-        """Get Server NVMe storage maximum capacity.
-
-        Note: Read the drive sizes from the server using lsblk command.
-        This need to be replaced with dmg command when it's available.
-        This is time consuming and not a final solution to get the maximum
-        capacity of servers.
-
-        Returns:
-            int: Maximum NVMe storage capacity for pool creation.
-
-        """
-        drive_info = {}
-        nvme_lsblk, nvme_readlink = self.get_nvme_readlink()
-
-        # Create the dictionary for NVMe size for all the servers and drives.
-        for server in nvme_lsblk:
-            tmp_dict = {}
-            for engine in range(len(self.engines)):
-                tmp_disk_list = []
-                for disk in (self.server_managers[0].manager.job.yaml.
-                             engine_params[engine].bdev_list.value):
-                    if disk in list(nvme_readlink[server].keys()):
-                        size = int(nvme_lsblk[server]
-                                   [nvme_readlink[server][disk]])
-                        tmp_disk_list.append(size)
-                    else:
-                        self.fail("Disk {} can not found on server {}"
-                                  .format(disk, server))
-                tmp_dict[engine] = tmp_disk_list
-            drive_info[server] = tmp_dict
-
-        return self.get_max_capacity(drive_info)
-
-=======
->>>>>>> baeaa070
     def start_ior_thread(self, results, create_cont, operation='WriteRead'):
         """Start IOR write/read threads and wait until all threads are finished.
 
@@ -415,46 +230,16 @@
         self.pool = TestPool(self.context, self.get_dmg_command())
         self.pool.get_params(self)
 
-<<<<<<< HEAD
-        # If NVMe is True get the max NVMe size from servers
-        if nvme:
-            avocado_tmp_dir = os.environ['AVOCADO_TESTS_COMMON_TMPDIR']
-            capacity_file = os.path.join(avocado_tmp_dir, 'storage_capacity')
-            if not os.path.exists(capacity_file):
-                # Stop servers.
-                self.stop_servers()
-                total_nvme_capacity = self.get_nvme_max_capacity()
-                with open(capacity_file, 'w') as _file:
-                    _file.write('{}'.format(total_nvme_capacity))
-                # Start the server.
-                self.start_servers()
-            else:
-                total_nvme_capacity = open(capacity_file).readline().rstrip()
-
-            print(
-                "Server NVMe Max Storage capacity = {}".format(
-                    total_nvme_capacity))
-            self.pool.nvme_size.update('{}'.format(total_nvme_capacity))
-=======
         if nvme or scm:
             sizes = self.get_max_storage_sizes()
 
         #If NVMe is True get the max NVMe size from servers
         if nvme:
             self.pool.nvme_size.update('{}'.format(sizes[1]))
->>>>>>> baeaa070
 
         # If SCM is True get the max SCM size from servers
         if scm:
-<<<<<<< HEAD
-            total_scm_capacity = self.get_scm_max_capacity()
-            print(
-                "Server SCM Max Storage capacity = {}".format(
-                    total_scm_capacity))
-            self.pool.scm_size.update('{}'.format(total_scm_capacity))
-=======
             self.pool.scm_size.update('{}'.format(sizes[0]))
->>>>>>> baeaa070
 
         # Create the Pool
         self.pool.create()
