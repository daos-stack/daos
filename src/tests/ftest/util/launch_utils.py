--- conflicted
+++ resolved
@@ -392,14 +392,8 @@
             "[Test %s/%s] Running the %s test on repetition %s/%s",
             number, self.total_tests, test, repeat, self.total_repeats)
         start_time = int(time.time())
-<<<<<<< HEAD
-        result = run_local(logger, " ".join(command))
-        end_time = int(time.time())
-        return_code = result.output[0].returncode
-=======
         return_code = self._run_subprocess(logger, " ".join(command)).returncode
         end_time = int(time.time())
->>>>>>> d736de1b
         if return_code == 0:
             logger.debug("All avocado test variants passed")
         elif return_code & 1 == 1:
