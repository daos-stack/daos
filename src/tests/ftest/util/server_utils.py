--- conflicted
+++ resolved
@@ -941,13 +941,8 @@
 
         """
         rank_list = []
-<<<<<<< HEAD
-        for rank, data in self._expected_states.items():
-            if data["host"] in hosts:
-=======
         for rank, rank_state in self._expected_states.items():
             if rank_state["host"] in hosts:
->>>>>>> 7c749ea8
                 rank_list.append(rank)
         return rank_list
 
