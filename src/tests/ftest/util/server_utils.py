--- conflicted
+++ resolved
@@ -17,11 +17,7 @@
 from command_utils import SubprocessManager
 from general_utils import pcmd, get_log_file, human_to_bytes, bytes_to_human, \
     convert_list, get_default_config_file, distribute_files, DaosTestError, \
-<<<<<<< HEAD
-    get_display_size
-=======
-    stop_processes
->>>>>>> a2d2b727
+    stop_processes, get_display_size
 from dmg_utils import get_dmg_command
 from server_utils_base import \
     ServerFailed, DaosServerCommand, DaosServerInformation, AutosizeCancel
