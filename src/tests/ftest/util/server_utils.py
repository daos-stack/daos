--- conflicted
+++ resolved
@@ -37,16 +37,12 @@
 import yaml
 import getpass
 
-<<<<<<< HEAD
 from agent_utils import node_setup_okay, NodeListType
 from command_utils import CommandWithParameters
 from command_utils import BasicParameter, FormattedParameter
+from general_utils import pcmd
 from avocado.utils import genio, process
 from write_host_file import write_host_file
-=======
-from avocado.utils import genio
-from general_utils import pcmd
->>>>>>> 6505eac3
 
 SESSIONS = {}
 
@@ -545,11 +541,10 @@
     kill_cmds = [
         "pkill '(daos_server|daos_io_server)' --signal INT",
         "sleep 5",
-<<<<<<< HEAD
-        "pkill '(daos_server|daos_io_server)' --signal KILL"]
-    for host in hosts:
-        subprocess.call(
-            "ssh {0} '{1}'".format(host, '; '.join(kill_cmds)), shell=True)
+        "pkill '(daos_server|daos_io_server)' --signal KILL",
+    ]
+    # Intentionally ignoring the exit status of the command
+    pcmd(hosts, "; ".join(kill_cmds), False, None, None)
 
 
 def clean_server(hosts):
@@ -559,14 +554,7 @@
         hosts (list): list of host names where servers are running
     """
     cleanup_cmds = [
-        "find /mnt/daos -mindepth 1 -maxdepth 1 -print0 | xargs -0r rm -rf"]
-
-    for host in hosts:
-        subprocess.call(
-            "ssh {0} '{1}'".format(host, '; '.join(cleanup_cmds)), shell=True)
-=======
-        "pkill '(daos_server|daos_io_server)' --signal KILL",
+        "find /mnt/daos -mindepth 1 -maxdepth 1 -print0 | xargs -0r rm -rf"
     ]
     # Intentionally ignoring the exit status of the command
-    pcmd(hosts, "; ".join(kill_cmds), False, None, None)
->>>>>>> 6505eac3
+    pcmd(hosts, "; ".join(cleanup_cmds), False, None, None)