#!/usr/bin/python
'''
  (C) Copyright 2018-2019 Intel Corporation.

  Licensed under the Apache License, Version 2.0 (the "License");
  you may not use this file except in compliance with the License.
  You may obtain a copy of the License at

     http://www.apache.org/licenses/LICENSE-2.0

  Unless required by applicable law or agreed to in writing, software
  distributed under the License is distributed on an "AS IS" BASIS,
  WITHOUT WARRANTIES OR CONDITIONS OF ANY KIND, either express or implied.
  See the License for the specific language governing permissions and
  limitations under the License.

  GOVERNMENT LICENSE RIGHTS-OPEN SOURCE SOFTWARE
  The Government's rights to use, modify, reproduce, release, perform, display,
  or disclose this software are subject to the terms of the Apache License as
  provided in Contract No. B609815.
  Any reproduction of computer software, computer software documentation, or
  portions thereof marked with this legend must also reproduce the markings.
'''
from __future__ import print_function

import traceback
import sys
import os
import time
import subprocess
import json
import re
import resource
import signal
import fcntl
import errno
import yaml
import getpass

from avocado.utils import genio
from general_utils import pcmd, get_file_path
from command_utils import ObjectWithParameters, BasicParameter

SESSIONS = {}

DEFAULT_FILE = "src/tests/ftest/data/daos_server_baseline.yaml"
AVOCADO_FILE = "src/tests/ftest/data/daos_avocado_test.yaml"


class ServerFailed(Exception):
    """Server didn't start/stop properly."""


class DaosServerConfig(ObjectWithParameters):
    """Defines the daos_server configuration yaml parameters."""

    class SingleServerConfig(ObjectWithParameters):
        """Defines the configuration yaml parameters for a single server."""

        def __init__(self):
            """Create a SingleServerConfig object."""
            super(DaosServerConfig.SingleServerConfig, self).__init__(
                "/run/server_config/servers/*")

            # Parameters
            #   targets:                count of VOS targets
            #   first_core:             starting index for targets
            #   nr_xs_helpers:          offload helpers per target
            #   fabric_iface:           map to OFI_INTERFACE=eth0
            #   fabric_iface_port:      map to OFI_PORT=31416
            #   log_mask:               map to D_LOG_MASK env
            #   log_file:               map to D_LOG_FILE env
            #   env_vars:               influences DAOS IO Server behaviour
            #       Add to enable scalable endpoint:
            #           - CRT_CREDIT_EP_CTX=0
            #           - CRT_CTX_SHARE_ADDR=1
            #           - CRT_CTX_NUM=8
            #       nvme options:
            #           - IO_STAT_PERIOD=10
            self.targets = BasicParameter(None, 8)
            self.first_core = BasicParameter(None, 0)
            self.nr_xs_helpers = BasicParameter(None, 2)
            self.fabric_iface = BasicParameter(None, "eth0")
            self.fabric_iface_port = BasicParameter(None, 31416)
            self.log_mask = BasicParameter(None, "DEBUG,RPC=ERR,MEM=ERR")
            self.log_file = BasicParameter(None, "/tmp/server.log")
            self.env_vars = BasicParameter(
                None,
                ["ABT_ENV_MAX_NUM_XSTREAMS=100",
                 "ABT_MAX_NUM_XSTREAMS=100",
                 "DAOS_MD_CAP=1024",
                 "CRT_CTX_SHARE_ADDR=0",
                 "CRT_TIMEOUT=30",
                 "FI_SOCKETS_MAX_CONN_RETRY=1",
                 "FI_SOCKETS_CONN_TIMEOUT=2000"]
            )

            # Storage definition parameters:
            #
            # When scm_class is set to ram, tmpfs will be used to emulate SCM.
            #   scm_mount: /mnt/daos        - map to -s /mnt/daos
            #   scm_class: ram
            #   scm_size: 6                 - size in GB units
            #
            # When scm_class is set to dcpm, scm_list is the list of device
            # paths for AppDirect pmem namespaces (currently only one per
            # server supported).
            #   scm_class: dcpm
            #   scm_list: [/dev/pmem0]
            #
            # If using NVMe SSD (will write /mnt/daos/daos_nvme.conf and start
            # I/O service with -n <path>)
            #   bdev_class: nvme
            #   bdev_list: ["0000:81:00.0"] - generate regular nvme.conf
            #
            # If emulating NVMe SSD with malloc devices
            #   bdev_class: malloc          - map to VOS_BDEV_CLASS=MALLOC
            #   bdev_size: 4                - malloc size of each device in GB.
            #   bdev_number: 1              - generate nvme.conf as follows:
            #       [Malloc]
            #       NumberOfLuns 1
            #       LunSizeInMB 4000
            #
            # If emulating NVMe SSD over kernel block device
            #   bdev_class: kdev            - map to VOS_BDEV_CLASS=AIO
            #   bdev_list: [/dev/sdc]       - generate nvme.conf as follows:
            #       [AIO]
            #       AIO /dev/sdc AIO2
            #
            # If emulating NVMe SSD with backend file
            #   bdev_class: file            - map to VOS_BDEV_CLASS=AIO
            #   bdev_size: 16               - file size in GB. Create file if
            #                                 it does not exist.
            #   bdev_list: [/tmp/daos-bdev] - generate nvme.conf as follows:
            #       [AIO]
            #       AIO /tmp/aiofile AIO1 4096
            self.scm_mount = BasicParameter(None, "/mnt/daos")
            self.scm_class = BasicParameter(None, "ram")
            self.scm_size = BasicParameter(None, 6)
            self.scm_list = BasicParameter(None)
            self.bdev_class = BasicParameter(None)
            self.bdev_list = BasicParameter(None)
            self.bdev_size = BasicParameter(None)
            self.bdev_number = BasicParameter(None)

    def __init__(self):
        """Create a DaosServerConfig object."""
        super(DaosServerConfig, self).__init__("/run/server_config/*")

        # Parameters
        self.name = BasicParameter(None, "daos_server")
        self.port = BasicParameter(None, 10001)
        self.provider = BasicParameter(None, "ofi+sockets")
        self.socket_dir = BasicParameter(None)          # /tmp/daos_sockets
        self.nr_hugepages = BasicParameter(None, 4096)
        self.control_log_mask = BasicParameter(None, "DEBUG")
        self.control_log_file = BasicParameter(None, "/tmp/daos_control.log")

        # Used to drop privileges before starting data plane
        # (if started as root to perform hardware provisioning)
        self.user_name = BasicParameter(None)           # e.g. 'daosuser'
        self.group_name = BasicParameter(None)          # e.g. 'daosgroup'

        # Single server config parameters
        self.server_params = [self.SingleServerConfig()]

    def get_params(self, test):
        """Get values for all of the command params from the yaml file.

        If no key matches are found in the yaml file the BasicParameter object
        will be set to its default value.

        Args:
            test (Test): avocado Test object
        """
        super(DaosServerConfig, self).get_params(test)
        for server_params in self.server_params:
            server_params.get_params(test)

    def update_log_file(self, name, index=0):
        """Update the logfile parameter for the daos server.

        Args:
            name (str): new log file name and path
            index (int, optional): server parameter index to update.
                Defaults to 0.
        """
        self.server_params[index].log_file.update(name, "log_file")

    def create_yaml(self, filename):
        """Create a yaml file from the parameter values.

        Args:
            filename (str): the yaml file to create
        """
        # Convert the parameters into a dictionary to write a yaml file
        yaml_data = {"servers": []}
        for name in self.get_param_names():
            value = getattr(self, name).value
            if value is not None and value is not False:
                yaml_data[name] = getattr(self, name).value
        for index in range(len(self.server_params)):
            yaml_data["servers"].append({})
            for name in self.server_params[index].get_param_names():
                value = getattr(self.server_params[index], name).value
                if value is not None and value is not False:
                    yaml_data["servers"][index][name] = value

        # Write default_value_set dictionary in to AVOCADO_FILE
        # This will be used to start with daos_server -o option.
        try:
            with open(filename, 'w') as write_file:
                yaml.dump(yaml_data, write_file, default_flow_style=False)
        except Exception as error:
            print("<SERVER> Exception occurred: {0}".format(error))
            raise ServerFailed(
<<<<<<< HEAD
                "Failed to Read {}".format('{}.tmp'.format(avocado_yaml_file)))

    # Update values from avocado_testcase.yaml in DAOS yaml variables.
    if new_value_set:
        if 'servers' in new_value_set['server_config']:
            for key in new_value_set['server_config']['servers']:
                default_value_set['servers'][0][key] = \
                        new_value_set['server_config']['servers'][key]
        for key in new_value_set['server_config']:
            if 'servers' not in key:
                default_value_set[key] = new_value_set['server_config'][key]

    # if sepcific log file name specified use that
    if log_filename:
        default_value_set['servers'][0]['log_file'] = log_filename

    # Write default_value_set dictionary in to AVOCADO_FILE
    # This will be used to start with daos_server -o option.
    try:
        with open('{}/{}'.format(basepath,
                                 AVOCADO_FILE), 'w') as write_file:
            yaml.dump(default_value_set, write_file, default_flow_style=False)
    except Exception as excpn:
        print("<SERVER> Exception occurred: {0}".format(str(excpn)))
        traceback.print_exception(excpn.__class__, excpn, sys.exc_info()[2])
        raise ServerFailed("Failed to Write {}/{}".format(basepath,
                                                          AVOCADO_FILE))


def run_server(hostfile, setname, basepath, uri_path=None, env_dict=None,
               clean=True, log_filename=None):
=======
                "Error writing daos_server command yaml file {}: {}".format(
                    filename, error))


def run_server(test, hostfile, setname, uri_path=None, env_dict=None,
               clean=True):
>>>>>>> f45eb865
    """Launch DAOS servers in accordance with the supplied hostfile.

    Args:
        test (Test): avocado Test object
        hostfile (str): hostfile defining on which hosts to start servers
        setname (str): session name
        uri_path (str, optional): path to uri file. Defaults to None.
        env_dict (dict, optional): dictionary on env variable names and values.
            Defaults to None.
        clean (bool, optional): clean the mount point. Defaults to True.

    Raises:
        ServerFailed: if there is an error starting the servers

    """
    global SESSIONS    # pylint: disable=global-variable-not-assigned
    try:
        servers = (
            [line.split(' ')[0] for line in genio.read_all_lines(hostfile)])
        server_count = len(servers)

        # Create the DAOS server configuration yaml file to pass
        # with daos_server -o <FILE_NAME>
        print("Creating the server yaml file")
        server_yaml = os.path.join(test.basepath, AVOCADO_FILE)
        server_config = DaosServerConfig()
        server_config.get_params(test)
        if hasattr(test, "server_log"):
            server_config.update_log_file(test.server_log)
        server_config.create_yaml(server_yaml)

        # first make sure there are no existing servers running
        print("Removing any existing server processes")
        kill_server(servers)

        # clean the tmpfs on the servers
        if clean:
            print("Cleaning the server tmpfs directories")
            result = pcmd(
                servers,
                "find /mnt/daos -mindepth 1 -maxdepth 1 -print0 | "
                "xargs -0r rm -rf",
                verbose=False)
            if len(result) > 1 or 0 not in result:
                raise ServerFailed(
                    "Error cleaning tmpfs on servers: {}".format(
                        ", ".join(
                            [str(result[key]) for key in result if key != 0])))

        # Pile of build time variables
        with open(os.path.join(test.basepath, ".build_vars.json")) as json_vars:
            build_vars = json.load(json_vars)

        server_cmd = [
            os.path.join(build_vars["OMPI_PREFIX"], "bin", "orterun"),
            "--np", str(server_count)]
        if uri_path is not None:
            server_cmd.extend(["--report-uri", uri_path])
        server_cmd.extend(["--hostfile", hostfile, "--enable-recovery"])

        # Add any user supplied environment
        if env_dict is not None:
            for key, value in env_dict.items():
                os.environ[key] = value
                server_cmd.extend(["-x", "{}={}".format(key, value)])

        # the remote orte needs to know where to find daos, in the
        # case that it's not in the system prefix
        # but it should already be in our PATH, so just pass our
        # PATH along to the remote
        if build_vars["PREFIX"] != "/usr":
            server_cmd.extend(["-x", "PATH"])

        # Run server in insecure mode until Certificate tests are in place
        server_cmd.extend(
            [os.path.join(build_vars["PREFIX"], "bin", "daos_server"),
             "--debug",
             "--config", server_yaml,
             "start", "-i",
             "-a", os.path.join(test.basepath, "install", "tmp")])

        print("Start CMD>>>>{0}".format(' '.join(server_cmd)))

        resource.setrlimit(
            resource.RLIMIT_CORE,
            (resource.RLIM_INFINITY, resource.RLIM_INFINITY))

        SESSIONS[setname] = subprocess.Popen(server_cmd,
                                             stdout=subprocess.PIPE,
                                             stderr=subprocess.PIPE)
        fdesc = SESSIONS[setname].stdout.fileno()
        fstat = fcntl.fcntl(fdesc, fcntl.F_GETFL)
        fcntl.fcntl(fdesc, fcntl.F_SETFL, fstat | os.O_NONBLOCK)
        timeout = 600
        start_time = time.time()
        matches = 0
        pattern = "DAOS I/O server.*started"
        expected_data = "Starting Servers\n"
        while True:
            output = ""
            try:
                output = SESSIONS[setname].stdout.read()
            except IOError as excpn:
                if excpn.errno != errno.EAGAIN:
                    raise ServerFailed("Server didn't start: {}".format(excpn))
                continue
            match = re.findall(pattern, output)
            expected_data += output
            matches += len(match)
            if not output or matches == server_count or \
               time.time() - start_time > timeout:
                print("<SERVER>: {}".format(expected_data))
                if matches != server_count:
                    raise ServerFailed("Server didn't start!")
                break
        print(
            "<SERVER> server started and took {} seconds to start".format(
                time.time() - start_time))

    except Exception as error:
        print("<SERVER> Exception occurred: {0}".format(str(error)))
        traceback.print_exception(error.__class__, error, sys.exc_info()[2])
        # We need to end the session now -- exit the shell
        try:
            SESSIONS[setname].send_signal(signal.SIGINT)
            time.sleep(5)
            # get the stderr
            error = SESSIONS[setname].stderr.read()
            if SESSIONS[setname].poll() is None:
                SESSIONS[setname].kill()
            retcode = SESSIONS[setname].wait()
            print(
                "<SERVER> server start return code: {}\nstderr:\n{}".format(
                    retcode, error))
        except KeyError:
            pass
        raise ServerFailed("Server didn't start!")


def stop_server(setname=None, hosts=None):
    """Stop the daos servers.

    Attempt to initiate an orderly shutdown of all orterun processes it has
    spawned by sending a ctrl-c to the process matching the setname (or all
    processes if no setname is provided).

    If a list of hosts is provided, verify that all daos server processes are
    dead.  Report an error if any processes are found and attempt to forcably
    kill the processes.

    Args:
        setname (str, optional): server group name used to match the session
            used to start the server. Defaults to None.
        hosts (list, optional): list of hosts running the server processes.
            Defaults to None.

    Raises:
        ServerFailed: if there was an error attempting to send a signal to stop
            the processes running the servers or after sending the signal if
            there are processes stiull running.

    """
    global SESSIONS    # pylint: disable=global-variable-not-assigned
    try:
        if setname is None:
            for _key, val in SESSIONS.items():
                val.send_signal(signal.SIGINT)
                time.sleep(5)
                if val.poll() is None:
                    val.kill()
                val.wait()
        else:
            SESSIONS[setname].send_signal(signal.SIGINT)
            time.sleep(5)
            if SESSIONS[setname].poll() is None:
                SESSIONS[setname].kill()
            SESSIONS[setname].wait()
        print("<SERVER> server stopped")

    except Exception as error:
        print("<SERVER> Exception occurred: {0}".format(str(error)))
        raise ServerFailed("Server didn't stop!")

    if not hosts:
        return

    # Make sure the servers actually stopped.  Give them time to stop first
    # pgrep exit status:
    #   0 - One or more processes matched the criteria.
    #   1 - No processes matched.
    #   2 - Syntax error in the command line.
    #   3 - Fatal error: out of memory etc.
    time.sleep(5)
    result = pcmd(
        hosts, "pgrep '(daos_server|daos_io_server)'", False, expect_rc=1)
    if len(result) > 1 or 1 not in result:
        bad_hosts = [
            node for key in result if key != 1 for node in list(result[key])]
        kill_server(bad_hosts)
        raise ServerFailed(
            "DAOS server processes detected after attempted stop on {}".format(
                ", ".join([str(result[key]) for key in result if key != 1])))

    # we can also have orphaned ssh processes that started an orted on a
    # remote node but never get cleaned up when that remote node spontaneiously
    # reboots
    subprocess.call(["pkill", "^ssh$"])


def kill_server(hosts):
    """Forcably kill any daos server processes running on the specified hosts.

    Sometimes stop doesn't get everything.  Really whack everything with this.

    Args:
        hosts (list): list of host names where servers are running
    """
    kill_cmds = [
        "pkill '(daos_server|daos_io_server)' --signal INT",
        "sleep 5",
        "pkill '(daos_server|daos_io_server)' --signal KILL",
    ]
    # Intentionally ignoring the exit status of the command
    pcmd(hosts, "; ".join(kill_cmds), False, None, None)


def storage_prepare(hosts):
    """
    Prepare the storage on servers using the DAOS server's yaml settings file.
    Args:
        hosts (str): a string of comma-separated host names
    Raises:
        ServerFailed: if server failed to prepare storage
    """
    daos_srv_bin = get_file_path("bin/daos_server")
    cmd = ("sudo {} storage prepare -n --target-user=\"{}\" --hugepages=4096 -f"
           .format(daos_srv_bin[0], getpass.getuser()))
    result = pcmd(hosts, cmd, timeout=120)
    if len(result) > 1 or 0 not in result:
        raise ServerFailed("Error preparing NVMe storage")


def storage_reset(hosts):
    """
    Reset the Storage on servers using the DAOS server's yaml settings file.
    Args:
        hosts (str): a string of comma-separated host names
    Raises:
        ServerFailed: if server failed to reset storage
    """
    daos_srv_bin = get_file_path("bin/daos_server")
    cmd = "sudo {} storage prepare -n --reset -f".format(daos_srv_bin[0])
    result = pcmd(hosts, cmd)
    if len(result) > 1 or 0 not in result:
        raise ServerFailed("Error resetting NVMe storage")<|MERGE_RESOLUTION|>--- conflicted
+++ resolved
@@ -214,46 +214,12 @@
         except Exception as error:
             print("<SERVER> Exception occurred: {0}".format(error))
             raise ServerFailed(
-<<<<<<< HEAD
-                "Failed to Read {}".format('{}.tmp'.format(avocado_yaml_file)))
-
-    # Update values from avocado_testcase.yaml in DAOS yaml variables.
-    if new_value_set:
-        if 'servers' in new_value_set['server_config']:
-            for key in new_value_set['server_config']['servers']:
-                default_value_set['servers'][0][key] = \
-                        new_value_set['server_config']['servers'][key]
-        for key in new_value_set['server_config']:
-            if 'servers' not in key:
-                default_value_set[key] = new_value_set['server_config'][key]
-
-    # if sepcific log file name specified use that
-    if log_filename:
-        default_value_set['servers'][0]['log_file'] = log_filename
-
-    # Write default_value_set dictionary in to AVOCADO_FILE
-    # This will be used to start with daos_server -o option.
-    try:
-        with open('{}/{}'.format(basepath,
-                                 AVOCADO_FILE), 'w') as write_file:
-            yaml.dump(default_value_set, write_file, default_flow_style=False)
-    except Exception as excpn:
-        print("<SERVER> Exception occurred: {0}".format(str(excpn)))
-        traceback.print_exception(excpn.__class__, excpn, sys.exc_info()[2])
-        raise ServerFailed("Failed to Write {}/{}".format(basepath,
-                                                          AVOCADO_FILE))
-
-
-def run_server(hostfile, setname, basepath, uri_path=None, env_dict=None,
-               clean=True, log_filename=None):
-=======
                 "Error writing daos_server command yaml file {}: {}".format(
                     filename, error))
 
 
 def run_server(test, hostfile, setname, uri_path=None, env_dict=None,
                clean=True):
->>>>>>> f45eb865
     """Launch DAOS servers in accordance with the supplied hostfile.
 
     Args:
