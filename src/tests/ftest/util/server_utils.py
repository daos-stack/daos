--- conflicted
+++ resolved
@@ -1038,7 +1038,6 @@
         # Update the expected status of the stopped/excluded ranks
         self.update_expected_states(ranks, ["stopped", "excluded"])
 
-<<<<<<< HEAD
     def kill(self):
         """Forcibly terminate any server process running on hosts."""
         regex = self.manager.job.command_regex
@@ -1055,7 +1054,7 @@
         # set stopped servers state to make teardown happy
         self.server_managers[0].update_expected_states(
             None, ["stopped", "excluded"])
-=======
+
     def get_host(self, rank):
         """Get the host name that matches the specified rank.
 
@@ -1069,5 +1068,4 @@
         host = None
         if rank in self._expected_states:
             host = self._expected_states[rank]["host"]
-        return host
->>>>>>> 84012d5b
+        return host