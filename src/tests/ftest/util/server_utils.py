--- conflicted
+++ resolved
@@ -507,11 +507,7 @@
                 cmd_touch_log = "touch {}".format(lfile)
                 pcmd(self._hosts, cmd_touch_log, False)
         if storage_prep_flag != "ram":
-<<<<<<< HEAD
-            self.storage_prepare("root", storage_prep_flag)
-=======
-            storage_prepare(self._hosts, getpass.getuser(), storage_prep_flag)
->>>>>>> 69d8bdb8
+            self.storage_prepare(getpass.getuser(), storage_prep_flag)
             self.runner.mca.value = {"plm_rsh_args": "-l root"}
 
         try:
@@ -654,38 +650,8 @@
         if len(result) > 1 or 0 not in result:
             raise ServerFailed("Error preparing NVMe storage")
 
-<<<<<<< HEAD
     def storage_reset(self):
         """Reset the servers' storage.
-=======
-    """
-    # Get the daos_server from the install path. Useful for testing
-    # with daos built binaries.
-    dev_param = ""
-    device_args = ""
-    daos_srv_bin = get_file_path("bin/daos_server")
-    if device_type == "dcpm":
-        dev_param = "-s"
-    elif device_type == "dcpm_nvme":
-        device_args = " --hugepages=4096"
-    elif device_type == "ram_nvme" or device_type == "nvme":
-        dev_param = "-n"
-        device_args = " --hugepages=4096"
-    else:
-        raise ServerFailed("Invalid device type")
-    cmd = ("{} storage prepare {} -u \"{}\" {} -f"
-           .format(daos_srv_bin[0], dev_param, user, device_args))
-    result = pcmd(hosts, cmd, timeout=120)
-    if len(result) > 1 or 0 not in result:
-        raise ServerFailed("Error preparing NVMe storage")
-
-
-def storage_reset(hosts):
-    """Reset the Storage on servers using the DAOS server's yaml settings file.
-
-    NOTE: Don't enhance this method to reset SCM. SCM will not be in a useful
-    state for running next tests.
->>>>>>> 69d8bdb8
 
         NOTE: Don't enhance this method to reset SCM. SCM will not be in a
         useful state for running next tests.
