#!/usr/bin/python
"""
  (C) Copyright 2018-2021 Intel Corporation.

  SPDX-License-Identifier: BSD-2-Clause-Patent
"""
# pylint: disable=too-many-lines
from getpass import getuser
import os
import socket
import time

from avocado import fail_on

from command_utils_base import CommandFailure, CommonConfig
from command_utils import SubprocessManager
from general_utils import pcmd, get_log_file, human_to_bytes, bytes_to_human, \
    convert_list
from dmg_utils import get_dmg_command
from server_utils_base import ServerFailed, DaosServerCommand
from server_utils_params import \
    DaosServerTransportCredentials, DaosServerYamlParameters


def get_server_command(group, cert_dir, bin_dir, config_file, config_temp=None):
    """Get the daos_server command object to manage.

    Args:
        group (str): daos_server group name
        cert_dir (str): directory in which to copy certificates
        bin_dir (str): location of the daos_server executable
        config_file (str): configuration file name and path
        config_temp (str, optional): file name and path to use to generate the
            configuration file locally and then copy it to all the hosts using
            the config_file specification. Defaults to None, which creates and
            utilizes the file specified by config_file.

    Returns:
        DaosServerCommand: the daos_server command object

    """
    transport_config = DaosServerTransportCredentials(cert_dir)
    common_config = CommonConfig(group, transport_config)
    config = DaosServerYamlParameters(config_file, common_config)
    command = DaosServerCommand(bin_dir, config)
    if config_temp:
        # Setup the DaosServerCommand to write the config file data to the
        # temporary file and then copy the file to all the hosts using the
        # assigned filename
        command.temporary_file = config_temp
    return command


<<<<<<< HEAD
=======
class ServerFailed(Exception):
    """Server didn't start/stop properly."""


class DaosServerCommand(YamlCommand):
    """Defines an object representing the daos_server command."""

    NORMAL_PATTERN = "DAOS I/O Engine.*started"
    FORMAT_PATTERN = "(SCM format required)(?!;)"
    REFORMAT_PATTERN = "Metadata format required"

    DEFAULT_CONFIG_FILE = os.path.join(os.sep, "etc", "daos", "daos_server.yml")

    def __init__(self, path="", yaml_cfg=None, timeout=30):
        """Create a daos_server command object.

        Args:
            path (str): path to location of daos_server binary.
            yaml_cfg (YamlParameters, optional): yaml configuration parameters.
                Defaults to None.
            timeout (int, optional): number of seconds to wait for patterns to
                appear in the subprocess output. Defaults to 30 seconds.
        """
        super().__init__(
            "/run/daos_server/*", "daos_server", path, yaml_cfg, timeout)
        self.pattern = self.NORMAL_PATTERN

        # If specified use the configuration file from the YamlParameters object
        default_yaml_file = None
        if self.yaml is not None and hasattr(self.yaml, "filename"):
            default_yaml_file = self.yaml.filename

        # Command line parameters:
        # -d, --debug        Enable debug output
        # -J, --json-logging Enable JSON logging
        # -o, --config-path= Path to agent configuration file
        self.debug = FormattedParameter("--debug", True)
        self.json_logs = FormattedParameter("--json-logging", False)
        self.config = FormattedParameter("--config={}", default_yaml_file)

        # Additional daos_server command line parameters:
        #     --allow-proxy  Allow proxy configuration via environment
        self.allow_proxy = FormattedParameter("--allow-proxy", False)

        # Used to override the sub_command.value parameter value
        self.sub_command_override = None

        # Include the daos_engine command launched by the daos_server
        # command.
        self._exe_names.append("daos_engine")

    def get_sub_command_class(self):
        # pylint: disable=redefined-variable-type
        """Get the daos_server sub command object based upon the sub-command."""
        if self.sub_command_override is not None:
            # Override the sub_command parameter
            sub_command = self.sub_command_override
        else:
            # Use the sub_command parameter from the test's yaml
            sub_command = self.sub_command.value

        # Available daos_server sub-commands:
        #   network  Perform network device scan based on fabric provider
        #   start    Start daos_server
        #   storage  Perform tasks related to locally-attached storage
        if sub_command == "network":
            self.sub_command_class = self.StartSubCommand()
        elif sub_command == "start":
            self.sub_command_class = self.StartSubCommand()
        elif sub_command == "storage":
            self.sub_command_class = self.StorageSubCommand()
        else:
            self.sub_command_class = None

    def get_params(self, test):
        """Get values for the daos command and its yaml config file.

        Args:
            test (Test): avocado Test object
        """
        super().get_params(test)

        # Run daos_server with test variant specific log file names if specified
        self.yaml.update_log_files(
            getattr(test, "control_log"),
            getattr(test, "helper_log"),
            getattr(test, "server_log")
        )

    def update_pattern(self, mode, host_qty):
        """Update the pattern used to determine if the daos_server started.

        Args:
            mode (str): operation mode for the 'daos_server start' command
            host_qty (int): number of hosts issuing 'daos_server start'
        """
        if mode == "format":
            self.pattern = self.FORMAT_PATTERN
        elif mode == "reformat":
            self.pattern = self.REFORMAT_PATTERN
        else:
            self.pattern = self.NORMAL_PATTERN
        self.pattern_count = host_qty * len(self.yaml.engine_params)

    @property
    def using_nvme(self):
        """Is the daos command setup to use NVMe devices.

        Returns:
            bool: True if NVMe devices are configured; False otherwise

        """
        value = False
        if self.yaml is not None and hasattr(self.yaml, "using_nvme"):
            value = self.yaml.using_nvme
        return value

    @property
    def using_dcpm(self):
        """Is the daos command setup to use SCM devices.

        Returns:
            bool: True if SCM devices are configured; False otherwise

        """
        value = False
        if self.yaml is not None and hasattr(self.yaml, "using_dcpm"):
            value = self.yaml.using_dcpm
        return value

    def get_engine_values(self, name):
        """Get the value of the specified attribute name for each engine.

        Args:
            name (str): name of the attribute from which to get the value

        Returns:
            list: a list of the value of each matching configuration attribute
                name per engine

        """
        engine_values = []
        if self.yaml is not None and hasattr(self.yaml, "get_engine_values"):
            engine_values = self.yaml.get_engine_values(name)
        return engine_values

    class NetworkSubCommand(CommandWithSubCommand):
        """Defines an object for the daos_server network sub command."""

        def __init__(self):
            """Create a network subcommand object."""
            super().__init__(
                "/run/daos_server/network/*", "network")

        def get_sub_command_class(self):
            """Get the daos_server network sub command object."""
            # Available daos_server network sub-commands:
            #   list  List all known OFI providers that are understood by 'scan'
            #   scan  Scan for network interface devices on local server
            if self.sub_command.value == "scan":
                self.sub_command_class = self.ScanSubCommand()
            else:
                self.sub_command_class = None

        class ScanSubCommand(CommandWithSubCommand):
            """Defines an object for the daos_server network scan command."""

            def __init__(self):
                """Create a network scan subcommand object."""
                super().__init__("/run/daos_server/network/scan/*", "scan")

                # daos_server network scan command options:
                #   --provider=     Filter device list to those that support the
                #                   given OFI provider (default is the provider
                #                   specified in daos_server.yml)
                #   --all           Specify 'all' to see all devices on all
                #                   providers.  Overrides --provider
                self.provider = FormattedParameter("--provider={}")
                self.all = FormattedParameter("--all", False)

    class StartSubCommand(CommandWithParameters):
        """Defines an object representing a daos_server start sub command."""

        def __init__(self):
            """Create a start subcommand object."""
            super().__init__("/run/daos_server/start/*", "start")

            # daos_server start command options:
            #   --port=                 Port for the gRPC management interface
            #                           to listen on
            #   --storage=              Storage path
            #   --modules=              List of server modules to load
            #   --targets=              number of targets to use (default use
            #                           all cores)
            #   --xshelpernr=           number of helper XS per VOS target
            #   --firstcore=            index of first core for service thread
            #                           (default: 0)
            #   --group=                Server group name
            #   --socket_dir=           Location for all daos_server and
            #                           daos_engine sockets
            #   --insecure              allow for insecure connections
            #   --recreate-superblocks  recreate missing superblocks rather than
            #                           failing
            self.port = FormattedParameter("--port={}")
            self.storage = FormattedParameter("--storage={}")
            self.modules = FormattedParameter("--modules={}")
            self.targets = FormattedParameter("--targets={}")
            self.xshelpernr = FormattedParameter("--xshelpernr={}")
            self.firstcore = FormattedParameter("--firstcore={}")
            self.group = FormattedParameter("--group={}")
            self.sock_dir = FormattedParameter("--socket_dir={}")
            self.insecure = FormattedParameter("--insecure", False)
            self.recreate = FormattedParameter("--recreate-superblocks", False)

    class StorageSubCommand(CommandWithSubCommand):
        """Defines an object for the daos_server storage sub command."""

        def __init__(self):
            """Create a storage subcommand object."""
            super().__init__("/run/daos_server/storage/*", "storage")

        def get_sub_command_class(self):
            """Get the daos_server storage sub command object."""
            # Available sub-commands:
            #   prepare  Prepare SCM and NVMe storage attached to remote servers
            #   scan     Scan SCM and NVMe storage attached to local server
            if self.sub_command.value == "prepare":
                self.sub_command_class = self.PrepareSubCommand()
            else:
                self.sub_command_class = None

        class PrepareSubCommand(CommandWithSubCommand):
            """Defines an object for the daos_server storage prepare command."""

            def __init__(self):
                """Create a storage subcommand object."""
                super().__init__(
                    "/run/daos_server/storage/prepare/*", "prepare")

                # daos_server storage prepare command options:
                #   --pci-whitelist=    Whitespace separated list of PCI
                #                       devices (by address) to be unbound from
                #                       Kernel driver and used with SPDK
                #                       (default is all PCI devices).
                #   --hugepages=        Number of hugepages to allocate (in MB)
                #                       for use by SPDK (default 1024)
                #   --target-user=      User that will own hugepage mountpoint
                #                       directory and vfio groups.
                #   --nvme-only         Only prepare NVMe storage.
                #   --scm-only          Only prepare SCM.
                #   --reset             Reset SCM modules to memory mode after
                #                       removing namespaces. Reset SPDK
                #                       returning NVMe device bindings back to
                #                       kernel modules.
                #   --force             Perform format without prompting for
                #                       confirmation
                self.pci_whitelist = FormattedParameter("--pci-whitelist={}")
                self.hugepages = FormattedParameter("--hugepages={}")
                self.target_user = FormattedParameter("--target-user={}")
                self.nvme_only = FormattedParameter("--nvme-only", False)
                self.scm_only = FormattedParameter("--scm-only", False)
                self.reset = FormattedParameter("--reset", False)
                self.force = FormattedParameter("--force", False)


>>>>>>> ab53aeea
class DaosServerManager(SubprocessManager):
    # pylint: disable=too-many-public-methods
    """Manages the daos_server execution on one or more hosts."""

    # Mapping of environment variable names to daos_server config param names
    ENVIRONMENT_VARIABLE_MAPPING = {
        "CRT_PHY_ADDR_STR": "provider",
        "OFI_INTERFACE": "fabric_iface",
        "OFI_PORT": "fabric_iface_port",
    }

    # Defined in telemetry_common.h
    D_TM_SHARED_MEMORY_KEY = 0x10242048

    def __init__(self, group, bin_dir,
                 svr_cert_dir, svr_config_file, dmg_cert_dir, dmg_config_file,
                 svr_config_temp=None, dmg_config_temp=None, manager="Orterun"):
        """Initialize a DaosServerManager object.

        Args:
            group (str): daos_server group name
            binary_dir (str): directory from which to run daos_server/dmg
            svr_cert_dir (str): directory in which to copy server certificates
            svr_config_file (str): daos_server configuration file name and path
            dmg_cert_dir (str): directory in which to copy dmg certificates
            dmg_config_file (str): dmg configuration file name and path
            svr_config_temp (str, optional): file name and path used to generate
                the daos_server configuration file locally and copy it to all
                the hosts using the config_file specification. Defaults to None.
            dmg_config_temp (str, optional): file name and path used to generate
                the dmg command configuration file locally and copy it to all
                the hosts using the config_file specification. Defaults to None.
            manager (str, optional): the name of the JobManager class used to
                manage the YamlCommand defined through the "job" attribute.
                Defaults to "Orterun".
        """
        server_command = get_server_command(
            group, svr_cert_dir, bin_dir, svr_config_file, svr_config_temp)
        super().__init__(server_command, manager)
        self.manager.job.sub_command_override = "start"

        # Dmg command to access this group of servers which will be configured
        # to access the daos_servers when they are started
        self.dmg = get_dmg_command(
            group, dmg_cert_dir, bin_dir, dmg_config_file, dmg_config_temp)

        # Set the correct certificate file ownership
        if manager == "Systemctl":
            self.manager.job.certificate_owner = "daos_server"
            self.dmg.certificate_owner = getuser()

        # Server states
        self._states = {
            "all": [
                "awaitformat", "starting", "ready", "joined", "stopping",
                "stopped", "excluded", "errored", "unresponsive", "unknown"],
            "running": ["ready", "joined"],
            "stopped": [
                "stopping", "stopped", "excluded", "errored", "unresponsive",
                "unknown"],
            "errored": ["errored"],
        }

        # Storage and network information
        self.information = {"storage": {}, "network": {}}

    def get_params(self, test):
        """Get values for all of the command params from the yaml file.

        Use the yaml file parameter values to assign the server command and
        orterun command parameters.

        Args:
            test (Test): avocado Test object
        """
        super().get_params(test)
        # Get the values for the dmg parameters
        self.dmg.get_params(test)

    def prepare_dmg(self, hosts=None):
        """Prepare the dmg command prior to its execution.

        This is only required to be called once and is included as part of
        calling prepare() and start().

        It should be called idependently when a test variant is using servers
        started by a previous test variant.

        Args:
            hosts (list, optional): dmg hostlist value. Defaults to None which
                results in using the 'access_points' host list.
        """
        self._prepare_dmg_certificates()
        self._prepare_dmg_hostlist(hosts)

    def _prepare_dmg_certificates(self):
        """Set up dmg certificates."""
        local_host = socket.gethostname().split('.', 1)[0]
        self.dmg.copy_certificates(
            get_log_file("daosCA/certs"), local_host.split())

    def _prepare_dmg_hostlist(self, hosts=None):
        """Set up the dmg command host list to use the specified hosts.

        Args:
            hosts (list, optional): dmg hostlist value. Defaults to None which
                results in using the entire host list.
        """
        if hosts is None:
            hosts = self._hosts
        self.dmg.hostlist = hosts

    def prepare(self, storage=True):
        """Prepare to start daos_server.

        Args:
            storage (bool, optional): whether or not to prepare dcpm/nvme
                storage. Defaults to True.
        """
        self.log.info(
            "<SERVER> Preparing to start daos_server on %s with %s",
            self._hosts, self.manager.command)

        # Create the daos_server yaml file
        self.manager.job.temporary_file_hosts = self._hosts
        self.manager.job.create_yaml_file()

        # Copy certificates
        self.manager.job.copy_certificates(
            get_log_file("daosCA/certs"), self._hosts)
        self._prepare_dmg_certificates()

        # Prepare dmg for running storage format on all server hosts
        self._prepare_dmg_hostlist(self._hosts)
        if not self.dmg.yaml:
            # If using a dmg config file, transport security was
            # already configured.
            self.dmg.insecure.update(
                self.get_config_value("allow_insecure"), "dmg.insecure")

        # Kill any daos servers running on the hosts
        self.manager.kill()

        # Clean up any files that exist on the hosts
        self.clean_files()

        if storage:
            # Prepare server storage
            if self.manager.job.using_nvme or self.manager.job.using_dcpm:
                self.log.info("Preparing storage in <format> mode")
                self.prepare_storage("root")
                if hasattr(self.manager, "mca"):
                    self.manager.mca.update(
                        {"plm_rsh_args": "-l root"}, "orterun.mca", True)

        # Verify the socket directory exists when using a non-systemctl manager
        self.verify_socket_directory(getuser())

    def clean_files(self, verbose=True):
        """Clean up the daos server files.

        Args:
            verbose (bool, optional): display clean commands. Defaults to True.
        """
        clean_commands = []
        for index, engine_params in \
                enumerate(self.manager.job.yaml.engine_params):
            scm_mount = engine_params.get_value("scm_mount")
            self.log.info("Cleaning up the %s directory.", str(scm_mount))

            # Remove the superblocks
            cmd = "sudo rm -fr {}/*".format(scm_mount)
            if cmd not in clean_commands:
                clean_commands.append(cmd)

            # Remove the shared memory segment associated with this io server
            cmd = "sudo ipcrm -M {}".format(self.D_TM_SHARED_MEMORY_KEY + index)
            clean_commands.append(cmd)

            # Dismount the scm mount point
            cmd = "while sudo umount {}; do continue; done".format(scm_mount)
            if cmd not in clean_commands:
                clean_commands.append(cmd)

            if self.manager.job.using_dcpm:
                scm_list = engine_params.get_value("scm_list")
                if isinstance(scm_list, list):
                    self.log.info(
                        "Cleaning up the following device(s): %s.",
                        ", ".join(scm_list))
                    # Umount and wipefs the dcpm device
                    cmd_list = [
                        "for dev in {}".format(" ".join(scm_list)),
                        "do mount=$(lsblk $dev -n -o MOUNTPOINT)",
                        "if [ ! -z $mount ]",
                        "then while sudo umount $mount",
                        "do continue",
                        "done",
                        "fi",
                        "sudo wipefs -a $dev",
                        "done"
                    ]
                    cmd = "; ".join(cmd_list)
                    if cmd not in clean_commands:
                        clean_commands.append(cmd)

        pcmd(self._hosts, "; ".join(clean_commands), verbose)

    def prepare_storage(self, user, using_dcpm=None, using_nvme=None):
        """Prepare the server storage.

        Args:
            user (str): username
            using_dcpm (bool, optional): override option to prepare scm storage.
                Defaults to None, which uses the configuration file to determine
                if scm storage should be formatted.
            using_nvme (bool, optional): override option to prepare nvme
                storage. Defaults to None, which uses the configuration file to
                determine if nvme storage should be formatted.

        Raises:
            ServerFailed: if there was an error preparing the storage

        """
        cmd = DaosServerCommand(self.manager.job.command_path)
        cmd.sudo = False
        cmd.debug.value = False
        cmd.set_sub_command("storage")
        cmd.sub_command_class.set_sub_command("prepare")
        cmd.sub_command_class.sub_command_class.target_user.value = user
        cmd.sub_command_class.sub_command_class.force.value = True

        # Use the configuration file settings if no overrides specified
        if using_dcpm is None:
            using_dcpm = self.manager.job.using_dcpm
        if using_nvme is None:
            using_nvme = self.manager.job.using_nvme

        if using_dcpm and not using_nvme:
            cmd.sub_command_class.sub_command_class.scm_only.value = True
        elif not using_dcpm and using_nvme:
            cmd.sub_command_class.sub_command_class.nvme_only.value = True

        if using_nvme:
            hugepages = self.get_config_value("nr_hugepages")
            cmd.sub_command_class.sub_command_class.hugepages.value = hugepages

        self.log.info("Preparing DAOS server storage: %s", str(cmd))
        result = pcmd(self._hosts, str(cmd), timeout=40)
        if len(result) > 1 or 0 not in result:
            dev_type = "nvme"
            if using_dcpm and using_nvme:
                dev_type = "dcpm & nvme"
            elif using_dcpm:
                dev_type = "dcpm"
            raise ServerFailed("Error preparing {} storage".format(dev_type))

    def detect_format_ready(self, reformat=False):
        """Detect when all the daos_servers are ready for storage format.

        Args:
            reformat (bool, optional): whether or detect reformat (True) or
                format (False) messages. Defaults to False.

        Raises:
            ServerFailed: if there was an error starting the servers.

        """
        f_type = "format" if not reformat else "reformat"
        self.log.info("<SERVER> Waiting for servers to be ready for %s", f_type)
        self.manager.job.update_pattern(f_type, len(self._hosts))
        try:
            self.manager.run()
        except CommandFailure as error:
            self.manager.kill()
            raise ServerFailed(
                "Failed to start servers before format: {}".format(
                    error)) from error

    def detect_engine_start(self, host_qty=None):
        """Detect when all the engines have started.

        Args:
            host_qty (int): number of servers expected to have been started.

        Raises:
            ServerFailed: if there was an error starting the servers after
                formatting.

        """
        if host_qty is None:
            hosts_qty = len(self._hosts)
        self.log.info("<SERVER> Waiting for the daos_engine to start")
        self.manager.job.update_pattern("normal", hosts_qty)
        if not self.manager.check_subprocess_status(self.manager.process):
            self.manager.kill()
            raise ServerFailed("Failed to start servers after format")

        # Update the dmg command host list to work with pool create/destroy
        self._prepare_dmg_hostlist()

        # Define the expected states for each rank
        self._expected_states = self.get_current_state()

    def reset_storage(self):
        """Reset the server storage.

        Raises:
            ServerFailed: if there was an error resetting the storage

        """
        cmd = DaosServerCommand(self.manager.job.command_path)
        cmd.sudo = False
        cmd.debug.value = False
        cmd.set_sub_command("storage")
        cmd.sub_command_class.set_sub_command("prepare")
        cmd.sub_command_class.sub_command_class.nvme_only.value = True
        cmd.sub_command_class.sub_command_class.reset.value = True
        cmd.sub_command_class.sub_command_class.force.value = True

        self.log.info("Resetting DAOS server storage: %s", str(cmd))
        result = pcmd(self._hosts, str(cmd), timeout=120)
        if len(result) > 1 or 0 not in result:
            raise ServerFailed("Error resetting NVMe storage")

    def set_scm_mount_ownership(self, user=None, verbose=False):
        """Set the ownership to the specified user for each scm mount.

        Args:
            user (str, optional): user name. Defaults to None - current user.
            verbose (bool, optional): display commands. Defaults to False.

        """
        user = getuser() if user is None else user

        cmd_list = set()
        for engine_params in self.manager.job.yaml.engine_params:
            scm_mount = engine_params.scm_mount.value

            # Support single or multiple scm_mount points
            if not isinstance(scm_mount, list):
                scm_mount = [scm_mount]

            self.log.info("Changing ownership to %s for: %s", user, scm_mount)
            cmd_list.add(
                "sudo chown -R {0}:{0} {1}".format(user, " ".join(scm_mount)))

        if cmd_list:
            pcmd(self._hosts, "; ".join(cmd_list), verbose)

    def start(self):
        """Start the server through the job manager."""
        # Prepare the servers
        self.prepare()

        # Start the servers and wait for them to be ready for storage format
        self.detect_format_ready()

        # Collect storage information
        self.collect_information()

        # Format storage and wait for server to change ownership
        self.log.info(
            "<SERVER> Formatting hosts: <%s>", self.dmg.hostlist)
        # Temporarily increasing timeout to avoid CI errors until DAOS-5764 can
        # be further investigated.
        self.dmg.storage_format(timeout=40)

        # Wait for all the engines to start
        self.detect_engine_start()

        return True

    def stop(self):
        """Stop the server through the runner."""
        self.log.info(
            "<SERVER> Stopping server %s command", self.manager.command)

        # Maintain a running list of errors detected trying to stop
        messages = []

        # Stop the subprocess running the job manager command
        try:
            super().stop()
        except CommandFailure as error:
            messages.append(
                "Error stopping the {} subprocess: {}".format(
                    self.manager.command, error))

        # Kill any leftover processes that may not have been stopped correctly
        self.manager.kill()

        if self.manager.job.using_nvme:
            # Reset the storage
            try:
                self.reset_storage()
            except ServerFailed as error:
                messages.append(str(error))

            # Make sure the mount directory belongs to non-root user
            self.set_scm_mount_ownership()

        # Report any errors after all stop actions have been attempted
        if messages:
            raise ServerFailed(
                "Failed to stop servers:\n  {}".format("\n  ".join(messages)))

    def get_environment_value(self, name):
        """Get the server config value associated with the env variable name.

        Args:
            name (str): environment variable name for which to get a daos_server
                configuration value

        Raises:
            ServerFailed: Unable to find a daos_server configuration value for
                the specified environment variable name

        Returns:
            str: the daos_server configuration value for the specified
                environment variable name

        """
        try:
            setting = self.ENVIRONMENT_VARIABLE_MAPPING[name]

        except IndexError as error:
            raise ServerFailed(
                "Unknown server config setting mapping for the {} environment "
                "variable!".format(name)) from error

        return self.get_config_value(setting)

    def get_single_system_state(self):
        """Get the current homogeneous DAOS system state.

        Raises:
            ServerFailed: if a single state for all servers is not detected

        Returns:
            str: the current DAOS system state

        """
        data = self.get_current_state()
        if not data:
            # The regex failed to get the rank and state
            raise ServerFailed(
                "Error obtaining {} output: {}".format(self.dmg, data))
        try:
            states = list(set([data[rank]["state"] for rank in data]))
        except KeyError as error:
            raise ServerFailed(
                "Unexpected result from {} - missing 'state' key: {}".format(
                    self.dmg, data)) from error
        if len(states) > 1:
            # Multiple states for different ranks detected
            raise ServerFailed(
                "Multiple system states ({}) detected:\n  {}".format(
                    states, data))
        return states[0]

    def check_system_state(self, valid_states, max_checks=1):
        """Check that the DAOS system state is one of the provided states.

        Fail the test if the current state does not match one of the specified
        valid states.  Optionally the state check can loop multiple times,
        sleeping one second between checks, by increasing the number of maximum
        checks.

        Args:
            valid_states (list): expected DAOS system states as a list of
                lowercase strings
            max_checks (int, optional): number of times to check the state.
                Defaults to 1.

        Raises:
            ServerFailed: if there was an error detecting the server state or
                the detected state did not match one of the valid states

        Returns:
            str: the matching valid detected state

        """
        checks = 0
        daos_state = "????"
        while daos_state not in valid_states and checks < max_checks:
            if checks > 0:
                time.sleep(1)
            try:
                daos_state = self.get_single_system_state().lower()
            except ServerFailed as error:
                raise error
            checks += 1
            self.log.info("System state check (%s): %s", checks, daos_state)
        if daos_state not in valid_states:
            raise ServerFailed(
                "Error checking DAOS state, currently neither {} after "
                "{} state check(s)!".format(valid_states, checks))
        return daos_state

    def system_start(self):
        """Start the DAOS I/O Engines.

        Raises:
            ServerFailed: if there was an error starting the servers

        """
        self.log.info("Starting DAOS I/O Engines")
        self.check_system_state(("stopped"))
        self.dmg.system_start()
        if self.dmg.result.exit_status != 0:
            raise ServerFailed(
                "Error starting DAOS:\n{}".format(self.dmg.result))

    def system_stop(self, extra_states=None):
        """Stop the DAOS I/O Engines.

        Args:
            extra_states (list, optional): a list of DAOS system states in
                addition to "started" and "joined" that are verified prior to
                issuing the stop. Defaults to None.

        Raises:
            ServerFailed: if there was an error stopping the servers

        """
        valid_states = ["started", "joined"]
        if extra_states:
            valid_states.extend(extra_states)
        self.log.info("Stopping DAOS I/O Engines")
        self.check_system_state(valid_states)
        self.dmg.system_stop(force=True)
        if self.dmg.result.exit_status != 0:
            raise ServerFailed(
                "Error stopping DAOS:\n{}".format(self.dmg.result))

<<<<<<< HEAD
=======
    def get_available_storage(self):
        """Get the available SCM and NVMe storage.

        Raises:
            ServerFailed: if there was an error stopping the servers

        Returns:
            list: a list of the maximum available SCM and NVMe sizes in bytes

        """
        def fill_host_capacity(capacity_type, device_names, storage_dict,
                               host_hash, host_capacity):
            """Get the total storage size in device_names per host rank.

            Args:
                capacity_type (str): the capacity type, e.g. "scm" or "nvme"
                device_names (list): the device names we'll use to get the total
                    storage size
                storage_dict (dict): JSON output at "HostStorage"
                host_hash (str): Hash under "HostStorage"
                host_capacity (dict): Dictionary to store the sum

            Returns:
                dict: a dictionary of total storage size in device_names per
                    host rank

            """
            # The hosts can be a single host such as wolf-1, or multiple
            # hosts such as wolf-[1-7].
            hosts = storage_dict[host_hash]["hosts"].split(":")[0]

            if capacity_type == "nvme":
                # Get nvme_devices list, iterate it, and sum the sizes.
                nvme_devices = storage_dict[host_hash]["storage"][
                    "nvme_devices"]
                for nvme_device in nvme_devices:
                    if nvme_device["pci_addr"] in device_names:
                        for namespace in nvme_device["namespaces"]:
                            size = namespace["size"]
                            if hosts in host_capacity:
                                host_capacity[hosts] += size
                            else:
                                host_capacity[hosts] = size

            elif capacity_type == "scm":
                # Get scm_namespaces list, iterate it, and sum the sizes.
                scm_namespaces = storage_dict[host_hash]["storage"][
                    "scm_namespaces"]
                for scm_namespace in scm_namespaces:
                    if scm_namespace["blockdev"] in device_names:
                        size = scm_namespace["size"]
                        if hosts in host_capacity:
                            host_capacity[hosts] += size
                        else:
                            host_capacity[hosts] = size

            return host_capacity

        def get_host_capacity(capacity_type, device_names):
            """Get the total storage size in device_names per host rank.

            Args:
                capacity_type (str): the capacity type, e.g. "scm" or "nvme"
                device_names (list): the device names we'll use to get the total
                    storage size

            Returns:
                dict: a dictionary of total storage size in device_names per
                    host rank

            """
            host_capacity = {}

            # Get nvme_devices and scm_namespaces list that are buried. There's
            # a uint64 hash of the strcut under HostStorage.
            storage_dict = data["response"]["HostStorage"]
            struct_hashes = list(storage_dict.keys())

            # Iterate the struct hashes, which corresponds to a set of hosts
            # with the identical configuration.
            for host_hash in struct_hashes:
                host_capacity = fill_host_capacity(
                    capacity_type, device_names, storage_dict, host_hash,
                    host_capacity)

            return host_capacity

        # Default maximum bytes for SCM and NVMe
        storage = [0, 0]

        using_dcpm = self.manager.job.using_dcpm
        using_nvme = self.manager.job.using_nvme

        if using_dcpm or using_nvme:
            # Stop the DAOS I/O Engines in order to be able to scan the storage
            self.system_stop()

            # Scan all of the hosts for their SCM and NVMe storage
            self._prepare_dmg_hostlist(self._hosts)
            data = self.dmg.storage_scan(verbose=True)
            self._prepare_dmg_hostlist()
            if self.dmg.result.exit_status != 0:
                raise ServerFailed(
                    "Error obtaining DAOS storage:\n{}".format(self.dmg.result))

            # Restart the DAOS I/O Engines
            self.system_start()

        if using_dcpm:
            # Find the sizes of the configured SCM storage
            scm_devices = [
                os.path.basename(path)
                for path in self.get_config_value("scm_list") if path]
            capacity = get_host_capacity("scm", scm_devices)
            for host in sorted(capacity):
                self.log.info("SCM capacity for %s: %s", host, capacity[host])
            # Use the minimum SCM storage across all servers
            storage[0] = capacity[min(capacity, key=capacity.get)]
        else:
            # Use the assigned scm_size
            scm_size = self.get_config_value("scm_size")
            storage[0] = human_to_bytes("{}GB".format(scm_size))

        if using_nvme:
            # Find the sizes of the configured NVMe storage
            capacity = get_host_capacity(
                "nvme", self.get_config_value("bdev_list"))
            for host in sorted(capacity):
                self.log.info("NVMe capacity for %s: %s", host, capacity[host])
            # Use the minimum SCM storage across all servers
            storage[1] = capacity[min(capacity, key=capacity.get)]

        self.log.info(
            "Total available storage:\n  SCM:  %s (%s)\n  NVMe: %s (%s)",
            str(storage[0]), bytes_to_human(storage[0], binary=False),
            str(storage[1]), bytes_to_human(storage[1], binary=False))
        return storage

>>>>>>> ab53aeea
    def get_current_state(self):
        """Get the current state of the daos_server ranks.

        Returns:
            dict: dictionary of server rank keys, each referencing a dictionary
                of information containing at least the following information:
                    {"host": <>, "uuid": <>, "state": <>}
                This will be empty if there was error obtaining the dmg system
                query output.

        """
        data = {}
        try:
            query_data = self.dmg.system_query()
        except CommandFailure:
            query_data = {"status": 1}
        if query_data["status"] == 0:
            if "response" in query_data and "members" in query_data["response"]:
                for member in query_data["response"]["members"]:
                    host = member["fault_domain"].split(".")[0].replace("/", "")
                    if host in self._hosts:
                        data[member["rank"]] = {
                            "uuid": member["uuid"],
                            "host": host,
                            "state": member["state"],
                        }
        return data

    @fail_on(CommandFailure)
    def stop_ranks(self, ranks, daos_log, force=False):
        """Kill/Stop the specific server ranks using this pool.

        Args:
            ranks (list): a list of daos server ranks (int) to kill
            daos_log (DaosLog): object for logging messages
            force (bool, optional): whether to use --force option to dmg system
                stop. Defaults to False.

        Raises:
            avocado.core.exceptions.TestFail: if there is an issue stopping the
                server ranks.

        """
        msg = "Stopping DAOS ranks {} from server group {}".format(
            ranks, self.get_config_value("name"))
        self.log.info(msg)
        daos_log.info(msg)

        # Stop desired ranks using dmg
        self.dmg.system_stop(ranks=convert_list(value=ranks), force=force)

        # Update the expected status of the stopped/excluded ranks
        self.update_expected_states(ranks, ["stopped", "excluded"])

<<<<<<< HEAD
    def get_host_ranks(self, hosts):
        """Get the list of ranks for the specified hosts.

        Args:
            hosts (list): a list of host names.

        Returns:
            list: a list of integer ranks matching the hosts provided

        """
        rank_list = []
        for rank in self._expected_states:
            if self._expected_states[rank]["host"] in hosts:
                rank_list.append(rank)
        return rank_list

    def collect_information(self):
        """Collect storage and network information from the servers."""
        self.collect_storage_information()
        self.collect_network_information()

    def collect_storage_information(self):
        """Collect storage information from the servers.

        Assigns the self.storage dictionary.
        """
        try:
            self.information["storage"] = self.dmg.storage_scan()
        except CommandFailure as error:
            self.information["storage"] = {}

    def collect_network_information(self):
        """Collect storage information from the servers.

        Assigns the self.network dictionary.
        """
        try:
            self.information["network"] = self.dmg.network_scan()
        except CommandFailure as error:
            self.information["network"] = {}

    def _check_information(self, key, section):
        """Check that the information dictionary is populated with data.

        Args:
            key (str): [description]
            section (str): [description]

        Raises:
            ServerFailed: if output from the dmg command is missing or not in
                the expected format

        """
        msg = ""
        if key not in self.information:
            msg = "Internal error: invalid information key: {}".format(key)
        elif self.information[key] is None:
            msg = "No information data set - was collect_information() called?"
        elif "status" not in self.information[key]:
            msg = "Missing information status - verify dmg command output"
        elif "response" not in self.information[key]:
            msg = "No dmg {} scan 'response': status={}".format(
                key, self.information[key]["status"])
        elif section not in self.information[key]["response"]:
            msg = "No '{}' entry found in information 'response': {}".format(
                section, self.information[key]["response"])
        if msg:
            self.log.error(msg)
            raise ServerFailed("ServerInformation: {}".format(msg))

    def get_numa_node_info(self):
        """Determine what NVMe and SCM storage is available per socket.

        Raises:
            ServerFailed: if output from the dmg storage scan is missing or
                not in the expected format

        Returns:
            dict: [description]

        """
        self._check_information("storage", "HostStorage")
        self._check_information("network", "HostFabrics")

        data = {}
        try:
            _info = self.information["storage"]["response"]["HostStorage"]
            for entry in _info.values():
                hosts = entry["hosts"].split(":")[0]
                data[hosts] = {}
                if entry["storage"]["nvme_devices"]:
                    data[hosts] = {"nvme": {}}
                    for device in entry["storage"]["nvme_devices"]:
                        data[hosts]["nvme"][device["pci_addr"]] = \
                            device["socket_id"]
                if entry["storage"]["scm_namespaces"]:
                    data[hosts] = {"scm": {}}
                    for device in entry["storage"]["scm_namespaces"]:
                        data[hosts]["scm"][device["blockdev"]] = \
                            device["numa_node"]
        except KeyError as error:
            raise ServerFailed(
                "ServerInformation: Error obtaining storage data: {}".format(
                    error))

        return data

    def get_interface_providers(self):
        """Determine what interfaces are available with each provider.

        Raises:
            ServerFailed: if output from the dmg network scan is missing or
                not in the expected format

        Returns:
            [type]: [description]

        """
        self._check_information("network", "HostFabrics")

        data = {}
        try:
            _info = self.information["network"]["response"]["HostFabrics"]
            for entry in _info.values():
                hosts = entry["HostSet"].split(":")[0]
                data[hosts] = {}
                if entry["HostFabric"]["Interfaces"]:
                    for device in entry["HostFabric"]["Interfaces"]:
                        if device["Device"] not in data[hosts]:
                            data[hosts][device["Device"]] = []
                        data[hosts][device["Device"]].append(device["Provider"])
        except KeyError as error:
            raise ServerFailed(
                "ServerInformation: Error obtaining network data: {}".format(
                    error))

        return data

    def get_storage_capacity(self):
        """Get the total configured SCM and NVMe storage per server host.

        Only sums up capacities of devices that have been specified in the
        server configuration file.

        Raises:
            ServerFailed: if output from the dmg storage scan is missing or
                not in the expected format

        Returns:
            dict: a dictionary of each engine's smallest SCM and NVMe storage
                capacity in bytes, e.g.
                    {
                        "scm":  [3183575302144, 6367150604288],
                        "nvme": [1500312748032, 1500312748032]
                    }

        """
        self._check_information("storage", "HostStorage")

        device_capacity = {"nvme": {}, "scm": {}}
        try:
            _info = self.information["storage"]["response"]["HostStorage"]
            for entry in _info.values():
                # Collect a list of sizes for each NVMe device
                if entry["storage"]["nvme_devices"]:
                    for device in entry["storage"]["nvme_devices"]:
                        if device["pci_addr"] not in device_capacity["nvme"]:
                            device_capacity["nvme"][device["pci_addr"]] = []
                        device_capacity["nvme"][device["pci_addr"]].append(0)
                        for namespace in device["namespaces"]:
                            device_capacity["nvme"][device["pci_addr"]][-1] += \
                                namespace["size"]

                # Collect a list of sizes for each SCM device
                if entry["storage"]["scm_namespaces"]:
                    for device in entry["storage"]["scm_namespaces"]:
                        if device["blockdev"] not in device_capacity["scm"]:
                            device_capacity["scm"][device["blockdev"]] = []
                        device_capacity["scm"][device["blockdev"]].append(
                            device["size"])

        except KeyError as error:
            raise ServerFailed(
                "ServerInformation: Error obtaining storage data: {}".format(
                    error))

        self.log.info("Detected device capacities:")
        for category in sorted(device_capacity):
            for device in sorted(device_capacity[category]):
                self.log.info(
                    "  %s capacities for %s: %s",
                    category.upper(), device, device_capacity[category][device])

        # Determine what storage is currently configured for each engine
        storage_capacity = {"scm": [], "nvme": []}
        for engine_param in self.manager.job.engine_params:
            # Get the NVMe storage configuration for this engine
            bdev_list = engine_param.get_value("bdev_list")
            storage_capacity["nvme"].append(0)
            for device in bdev_list:
                if device in device_capacity["nvme"]:
                    storage_capacity["nvme"][-1] += min(
                        device_capacity["nvme"][device])

            # Get the SCM storage configuration for this engine
            scm_size = engine_param.get_value("scm_size")
            scm_list = engine_param.get_value("scm_list")
            if scm_list:
                storage_capacity["scm"].append(0)
                for device in scm_list:
                    scm_dev = os.path.basename(device)
                    if scm_dev in device_capacity["scm"]:
                        storage_capacity["scm"][-1] += min(
                            device_capacity["scm"][scm_dev])
            else:
                storage_capacity["scm"].append(
                    human_to_bytes("{}GB".format(scm_size)))

        self.log.info("Detected engine capacities:")
        for category in sorted(storage_capacity):
            self.log.info(
                "  %s engine capacities: %s",
                category.upper(), storage_capacity[category])

        return storage_capacity

    def get_available_storage(self):
        """Get the maximum available SCM and NVMe storage common to all servers.

        Raises:
            ServerFailed: if output from the dmg storage scan is missing or
                not in the expected format

        Returns:
            list: a list of the maximum available SCM size and NVMe sizes in
                bytes

        """
        storage = []
        storage_capacity = self.get_storage_capacity()

        self.log.info("Total available storage:")
        for key in ["scm", "nvme"]:
            if storage_capacity[key]:
                # Use the minimum storage across all engines
                storage.append(min(storage_capacity[key]))
                self.log.info(
                    "  %-4s:  %s (%s)", key.upper(), storage[-1],
                    bytes_to_human(storage[-1], binary=False))
        return storage

    def get_min_pool_nvme_size(self, target_qty=None):
        """Get the smallest pool nvme_size supported by this server config.

        Args:
            target_qty: (int, optional): number of targets to use in determining
                the minimum supported nvme_size. Defaults to None which uses the
                smallest current engine configuration setting.

        Returns:
            int: nvme_size in bytes

        """
        if target_qty is None:
            target_list = self.manager.job.get_engine_values("targets")
            target_qty = min(target_list)
        return human_to_bytes("{}GiB".format(target_qty))
=======
    def get_host(self, rank):
        """Get the host name that matches the specified rank.

        Args:
            rank (int): server rank number

        Returns:
            str: host name matching the specified rank

        """
        host = None
        if rank in self._expected_states:
            host = self._expected_states[rank]["host"]
        return host
>>>>>>> ab53aeea
<|MERGE_RESOLUTION|>--- conflicted
+++ resolved
@@ -4,7 +4,6 @@
 
   SPDX-License-Identifier: BSD-2-Clause-Patent
 """
-# pylint: disable=too-many-lines
 from getpass import getuser
 import os
 import socket
@@ -51,274 +50,6 @@
     return command
 
 
-<<<<<<< HEAD
-=======
-class ServerFailed(Exception):
-    """Server didn't start/stop properly."""
-
-
-class DaosServerCommand(YamlCommand):
-    """Defines an object representing the daos_server command."""
-
-    NORMAL_PATTERN = "DAOS I/O Engine.*started"
-    FORMAT_PATTERN = "(SCM format required)(?!;)"
-    REFORMAT_PATTERN = "Metadata format required"
-
-    DEFAULT_CONFIG_FILE = os.path.join(os.sep, "etc", "daos", "daos_server.yml")
-
-    def __init__(self, path="", yaml_cfg=None, timeout=30):
-        """Create a daos_server command object.
-
-        Args:
-            path (str): path to location of daos_server binary.
-            yaml_cfg (YamlParameters, optional): yaml configuration parameters.
-                Defaults to None.
-            timeout (int, optional): number of seconds to wait for patterns to
-                appear in the subprocess output. Defaults to 30 seconds.
-        """
-        super().__init__(
-            "/run/daos_server/*", "daos_server", path, yaml_cfg, timeout)
-        self.pattern = self.NORMAL_PATTERN
-
-        # If specified use the configuration file from the YamlParameters object
-        default_yaml_file = None
-        if self.yaml is not None and hasattr(self.yaml, "filename"):
-            default_yaml_file = self.yaml.filename
-
-        # Command line parameters:
-        # -d, --debug        Enable debug output
-        # -J, --json-logging Enable JSON logging
-        # -o, --config-path= Path to agent configuration file
-        self.debug = FormattedParameter("--debug", True)
-        self.json_logs = FormattedParameter("--json-logging", False)
-        self.config = FormattedParameter("--config={}", default_yaml_file)
-
-        # Additional daos_server command line parameters:
-        #     --allow-proxy  Allow proxy configuration via environment
-        self.allow_proxy = FormattedParameter("--allow-proxy", False)
-
-        # Used to override the sub_command.value parameter value
-        self.sub_command_override = None
-
-        # Include the daos_engine command launched by the daos_server
-        # command.
-        self._exe_names.append("daos_engine")
-
-    def get_sub_command_class(self):
-        # pylint: disable=redefined-variable-type
-        """Get the daos_server sub command object based upon the sub-command."""
-        if self.sub_command_override is not None:
-            # Override the sub_command parameter
-            sub_command = self.sub_command_override
-        else:
-            # Use the sub_command parameter from the test's yaml
-            sub_command = self.sub_command.value
-
-        # Available daos_server sub-commands:
-        #   network  Perform network device scan based on fabric provider
-        #   start    Start daos_server
-        #   storage  Perform tasks related to locally-attached storage
-        if sub_command == "network":
-            self.sub_command_class = self.StartSubCommand()
-        elif sub_command == "start":
-            self.sub_command_class = self.StartSubCommand()
-        elif sub_command == "storage":
-            self.sub_command_class = self.StorageSubCommand()
-        else:
-            self.sub_command_class = None
-
-    def get_params(self, test):
-        """Get values for the daos command and its yaml config file.
-
-        Args:
-            test (Test): avocado Test object
-        """
-        super().get_params(test)
-
-        # Run daos_server with test variant specific log file names if specified
-        self.yaml.update_log_files(
-            getattr(test, "control_log"),
-            getattr(test, "helper_log"),
-            getattr(test, "server_log")
-        )
-
-    def update_pattern(self, mode, host_qty):
-        """Update the pattern used to determine if the daos_server started.
-
-        Args:
-            mode (str): operation mode for the 'daos_server start' command
-            host_qty (int): number of hosts issuing 'daos_server start'
-        """
-        if mode == "format":
-            self.pattern = self.FORMAT_PATTERN
-        elif mode == "reformat":
-            self.pattern = self.REFORMAT_PATTERN
-        else:
-            self.pattern = self.NORMAL_PATTERN
-        self.pattern_count = host_qty * len(self.yaml.engine_params)
-
-    @property
-    def using_nvme(self):
-        """Is the daos command setup to use NVMe devices.
-
-        Returns:
-            bool: True if NVMe devices are configured; False otherwise
-
-        """
-        value = False
-        if self.yaml is not None and hasattr(self.yaml, "using_nvme"):
-            value = self.yaml.using_nvme
-        return value
-
-    @property
-    def using_dcpm(self):
-        """Is the daos command setup to use SCM devices.
-
-        Returns:
-            bool: True if SCM devices are configured; False otherwise
-
-        """
-        value = False
-        if self.yaml is not None and hasattr(self.yaml, "using_dcpm"):
-            value = self.yaml.using_dcpm
-        return value
-
-    def get_engine_values(self, name):
-        """Get the value of the specified attribute name for each engine.
-
-        Args:
-            name (str): name of the attribute from which to get the value
-
-        Returns:
-            list: a list of the value of each matching configuration attribute
-                name per engine
-
-        """
-        engine_values = []
-        if self.yaml is not None and hasattr(self.yaml, "get_engine_values"):
-            engine_values = self.yaml.get_engine_values(name)
-        return engine_values
-
-    class NetworkSubCommand(CommandWithSubCommand):
-        """Defines an object for the daos_server network sub command."""
-
-        def __init__(self):
-            """Create a network subcommand object."""
-            super().__init__(
-                "/run/daos_server/network/*", "network")
-
-        def get_sub_command_class(self):
-            """Get the daos_server network sub command object."""
-            # Available daos_server network sub-commands:
-            #   list  List all known OFI providers that are understood by 'scan'
-            #   scan  Scan for network interface devices on local server
-            if self.sub_command.value == "scan":
-                self.sub_command_class = self.ScanSubCommand()
-            else:
-                self.sub_command_class = None
-
-        class ScanSubCommand(CommandWithSubCommand):
-            """Defines an object for the daos_server network scan command."""
-
-            def __init__(self):
-                """Create a network scan subcommand object."""
-                super().__init__("/run/daos_server/network/scan/*", "scan")
-
-                # daos_server network scan command options:
-                #   --provider=     Filter device list to those that support the
-                #                   given OFI provider (default is the provider
-                #                   specified in daos_server.yml)
-                #   --all           Specify 'all' to see all devices on all
-                #                   providers.  Overrides --provider
-                self.provider = FormattedParameter("--provider={}")
-                self.all = FormattedParameter("--all", False)
-
-    class StartSubCommand(CommandWithParameters):
-        """Defines an object representing a daos_server start sub command."""
-
-        def __init__(self):
-            """Create a start subcommand object."""
-            super().__init__("/run/daos_server/start/*", "start")
-
-            # daos_server start command options:
-            #   --port=                 Port for the gRPC management interface
-            #                           to listen on
-            #   --storage=              Storage path
-            #   --modules=              List of server modules to load
-            #   --targets=              number of targets to use (default use
-            #                           all cores)
-            #   --xshelpernr=           number of helper XS per VOS target
-            #   --firstcore=            index of first core for service thread
-            #                           (default: 0)
-            #   --group=                Server group name
-            #   --socket_dir=           Location for all daos_server and
-            #                           daos_engine sockets
-            #   --insecure              allow for insecure connections
-            #   --recreate-superblocks  recreate missing superblocks rather than
-            #                           failing
-            self.port = FormattedParameter("--port={}")
-            self.storage = FormattedParameter("--storage={}")
-            self.modules = FormattedParameter("--modules={}")
-            self.targets = FormattedParameter("--targets={}")
-            self.xshelpernr = FormattedParameter("--xshelpernr={}")
-            self.firstcore = FormattedParameter("--firstcore={}")
-            self.group = FormattedParameter("--group={}")
-            self.sock_dir = FormattedParameter("--socket_dir={}")
-            self.insecure = FormattedParameter("--insecure", False)
-            self.recreate = FormattedParameter("--recreate-superblocks", False)
-
-    class StorageSubCommand(CommandWithSubCommand):
-        """Defines an object for the daos_server storage sub command."""
-
-        def __init__(self):
-            """Create a storage subcommand object."""
-            super().__init__("/run/daos_server/storage/*", "storage")
-
-        def get_sub_command_class(self):
-            """Get the daos_server storage sub command object."""
-            # Available sub-commands:
-            #   prepare  Prepare SCM and NVMe storage attached to remote servers
-            #   scan     Scan SCM and NVMe storage attached to local server
-            if self.sub_command.value == "prepare":
-                self.sub_command_class = self.PrepareSubCommand()
-            else:
-                self.sub_command_class = None
-
-        class PrepareSubCommand(CommandWithSubCommand):
-            """Defines an object for the daos_server storage prepare command."""
-
-            def __init__(self):
-                """Create a storage subcommand object."""
-                super().__init__(
-                    "/run/daos_server/storage/prepare/*", "prepare")
-
-                # daos_server storage prepare command options:
-                #   --pci-whitelist=    Whitespace separated list of PCI
-                #                       devices (by address) to be unbound from
-                #                       Kernel driver and used with SPDK
-                #                       (default is all PCI devices).
-                #   --hugepages=        Number of hugepages to allocate (in MB)
-                #                       for use by SPDK (default 1024)
-                #   --target-user=      User that will own hugepage mountpoint
-                #                       directory and vfio groups.
-                #   --nvme-only         Only prepare NVMe storage.
-                #   --scm-only          Only prepare SCM.
-                #   --reset             Reset SCM modules to memory mode after
-                #                       removing namespaces. Reset SPDK
-                #                       returning NVMe device bindings back to
-                #                       kernel modules.
-                #   --force             Perform format without prompting for
-                #                       confirmation
-                self.pci_whitelist = FormattedParameter("--pci-whitelist={}")
-                self.hugepages = FormattedParameter("--hugepages={}")
-                self.target_user = FormattedParameter("--target-user={}")
-                self.nvme_only = FormattedParameter("--nvme-only", False)
-                self.scm_only = FormattedParameter("--scm-only", False)
-                self.reset = FormattedParameter("--reset", False)
-                self.force = FormattedParameter("--force", False)
-
-
->>>>>>> ab53aeea
 class DaosServerManager(SubprocessManager):
     # pylint: disable=too-many-public-methods
     """Manages the daos_server execution on one or more hosts."""
@@ -855,147 +586,6 @@
             raise ServerFailed(
                 "Error stopping DAOS:\n{}".format(self.dmg.result))
 
-<<<<<<< HEAD
-=======
-    def get_available_storage(self):
-        """Get the available SCM and NVMe storage.
-
-        Raises:
-            ServerFailed: if there was an error stopping the servers
-
-        Returns:
-            list: a list of the maximum available SCM and NVMe sizes in bytes
-
-        """
-        def fill_host_capacity(capacity_type, device_names, storage_dict,
-                               host_hash, host_capacity):
-            """Get the total storage size in device_names per host rank.
-
-            Args:
-                capacity_type (str): the capacity type, e.g. "scm" or "nvme"
-                device_names (list): the device names we'll use to get the total
-                    storage size
-                storage_dict (dict): JSON output at "HostStorage"
-                host_hash (str): Hash under "HostStorage"
-                host_capacity (dict): Dictionary to store the sum
-
-            Returns:
-                dict: a dictionary of total storage size in device_names per
-                    host rank
-
-            """
-            # The hosts can be a single host such as wolf-1, or multiple
-            # hosts such as wolf-[1-7].
-            hosts = storage_dict[host_hash]["hosts"].split(":")[0]
-
-            if capacity_type == "nvme":
-                # Get nvme_devices list, iterate it, and sum the sizes.
-                nvme_devices = storage_dict[host_hash]["storage"][
-                    "nvme_devices"]
-                for nvme_device in nvme_devices:
-                    if nvme_device["pci_addr"] in device_names:
-                        for namespace in nvme_device["namespaces"]:
-                            size = namespace["size"]
-                            if hosts in host_capacity:
-                                host_capacity[hosts] += size
-                            else:
-                                host_capacity[hosts] = size
-
-            elif capacity_type == "scm":
-                # Get scm_namespaces list, iterate it, and sum the sizes.
-                scm_namespaces = storage_dict[host_hash]["storage"][
-                    "scm_namespaces"]
-                for scm_namespace in scm_namespaces:
-                    if scm_namespace["blockdev"] in device_names:
-                        size = scm_namespace["size"]
-                        if hosts in host_capacity:
-                            host_capacity[hosts] += size
-                        else:
-                            host_capacity[hosts] = size
-
-            return host_capacity
-
-        def get_host_capacity(capacity_type, device_names):
-            """Get the total storage size in device_names per host rank.
-
-            Args:
-                capacity_type (str): the capacity type, e.g. "scm" or "nvme"
-                device_names (list): the device names we'll use to get the total
-                    storage size
-
-            Returns:
-                dict: a dictionary of total storage size in device_names per
-                    host rank
-
-            """
-            host_capacity = {}
-
-            # Get nvme_devices and scm_namespaces list that are buried. There's
-            # a uint64 hash of the strcut under HostStorage.
-            storage_dict = data["response"]["HostStorage"]
-            struct_hashes = list(storage_dict.keys())
-
-            # Iterate the struct hashes, which corresponds to a set of hosts
-            # with the identical configuration.
-            for host_hash in struct_hashes:
-                host_capacity = fill_host_capacity(
-                    capacity_type, device_names, storage_dict, host_hash,
-                    host_capacity)
-
-            return host_capacity
-
-        # Default maximum bytes for SCM and NVMe
-        storage = [0, 0]
-
-        using_dcpm = self.manager.job.using_dcpm
-        using_nvme = self.manager.job.using_nvme
-
-        if using_dcpm or using_nvme:
-            # Stop the DAOS I/O Engines in order to be able to scan the storage
-            self.system_stop()
-
-            # Scan all of the hosts for their SCM and NVMe storage
-            self._prepare_dmg_hostlist(self._hosts)
-            data = self.dmg.storage_scan(verbose=True)
-            self._prepare_dmg_hostlist()
-            if self.dmg.result.exit_status != 0:
-                raise ServerFailed(
-                    "Error obtaining DAOS storage:\n{}".format(self.dmg.result))
-
-            # Restart the DAOS I/O Engines
-            self.system_start()
-
-        if using_dcpm:
-            # Find the sizes of the configured SCM storage
-            scm_devices = [
-                os.path.basename(path)
-                for path in self.get_config_value("scm_list") if path]
-            capacity = get_host_capacity("scm", scm_devices)
-            for host in sorted(capacity):
-                self.log.info("SCM capacity for %s: %s", host, capacity[host])
-            # Use the minimum SCM storage across all servers
-            storage[0] = capacity[min(capacity, key=capacity.get)]
-        else:
-            # Use the assigned scm_size
-            scm_size = self.get_config_value("scm_size")
-            storage[0] = human_to_bytes("{}GB".format(scm_size))
-
-        if using_nvme:
-            # Find the sizes of the configured NVMe storage
-            capacity = get_host_capacity(
-                "nvme", self.get_config_value("bdev_list"))
-            for host in sorted(capacity):
-                self.log.info("NVMe capacity for %s: %s", host, capacity[host])
-            # Use the minimum SCM storage across all servers
-            storage[1] = capacity[min(capacity, key=capacity.get)]
-
-        self.log.info(
-            "Total available storage:\n  SCM:  %s (%s)\n  NVMe: %s (%s)",
-            str(storage[0]), bytes_to_human(storage[0], binary=False),
-            str(storage[1]), bytes_to_human(storage[1], binary=False))
-        return storage
-
->>>>>>> ab53aeea
     def get_current_state(self):
         """Get the current state of the daos_server ranks.
 
@@ -1050,7 +640,21 @@
         # Update the expected status of the stopped/excluded ranks
         self.update_expected_states(ranks, ["stopped", "excluded"])
 
-<<<<<<< HEAD
+    def get_host(self, rank):
+        """Get the host name that matches the specified rank.
+
+        Args:
+            rank (int): server rank number
+
+        Returns:
+            str: host name matching the specified rank
+
+        """
+        host = None
+        if rank in self._expected_states:
+            host = self._expected_states[rank]["host"]
+        return host
+
     def get_host_ranks(self, hosts):
         """Get the list of ranks for the specified hosts.
 
@@ -1190,7 +794,7 @@
         return data
 
     def get_storage_capacity(self):
-        """Get the total configured SCM and NVMe storage per server host.
+        """Get the configured SCM and NVMe storage per server engine.
 
         Only sums up capacities of devices that have been specified in the
         server configuration file.
@@ -1278,7 +882,7 @@
         return storage_capacity
 
     def get_available_storage(self):
-        """Get the maximum available SCM and NVMe storage common to all servers.
+        """Get the largest available SCM and NVMe storage common to all servers.
 
         Raises:
             ServerFailed: if output from the dmg storage scan is missing or
@@ -1317,20 +921,4 @@
         if target_qty is None:
             target_list = self.manager.job.get_engine_values("targets")
             target_qty = min(target_list)
-        return human_to_bytes("{}GiB".format(target_qty))
-=======
-    def get_host(self, rank):
-        """Get the host name that matches the specified rank.
-
-        Args:
-            rank (int): server rank number
-
-        Returns:
-            str: host name matching the specified rank
-
-        """
-        host = None
-        if rank in self._expected_states:
-            host = self._expected_states[rank]["host"]
-        return host
->>>>>>> ab53aeea
+        return human_to_bytes("{}GiB".format(target_qty))