--- conflicted
+++ resolved
@@ -298,13 +298,8 @@
             self.nr_xs_helpers = BasicParameter(None, 2)
             self.fabric_iface = BasicParameter(None, default_interface)
             self.fabric_iface_port = BasicParameter(None, default_port)
-<<<<<<< HEAD
-            self.log_mask = BasicParameter(None, "DEBUG,RPC=ERR,MEM=ERR")
+            self.log_mask = BasicParameter(None, "DEBUG")
             self.log_file = BasicParameter(None, "daos_server.log")
-=======
-            self.log_mask = BasicParameter(None, "DEBUG")
-            self.log_file = BasicParameter(None, "/tmp/server.log")
->>>>>>> 008cc7ba
             self.env_vars = BasicParameter(
                 None,
                 ["ABT_ENV_MAX_NUM_XSTREAMS=100",
