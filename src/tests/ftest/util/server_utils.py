#!/usr/bin/python
'''
  (C) Copyright 2018-2019 Intel Corporation.

  Licensed under the Apache License, Version 2.0 (the "License");
  you may not use this file except in compliance with the License.
  You may obtain a copy of the License at

     http://www.apache.org/licenses/LICENSE-2.0

  Unless required by applicable law or agreed to in writing, software
  distributed under the License is distributed on an "AS IS" BASIS,
  WITHOUT WARRANTIES OR CONDITIONS OF ANY KIND, either express or implied.
  See the License for the specific language governing permissions and
  limitations under the License.

  GOVERNMENT LICENSE RIGHTS-OPEN SOURCE SOFTWARE
  The Government's rights to use, modify, reproduce, release, perform, display,
  or disclose this software are subject to the terms of the Apache License as
  provided in Contract No. B609815.
  Any reproduction of computer software, computer software documentation, or
  portions thereof marked with this legend must also reproduce the markings.
'''
from __future__ import print_function

import traceback
import sys
import os
import time
import subprocess
import json
import re
import resource
import signal
import fcntl
import errno
import getpass
import yaml

from avocado.utils import genio
from general_utils import pcmd, get_file_path

SESSIONS = {}

DEFAULT_FILE = "src/tests/ftest/data/daos_server_baseline.yaml"
AVOCADO_FILE = "src/tests/ftest/data/daos_avocado_test.yaml"


class ServerFailed(Exception):
    """Server didn't start/stop properly."""

<<<<<<< HEAD
def create_server_yaml(basepath):
=======

def set_nvme_mode(default_value_set, bdev, enabled=False):
    """Enable/Disable NVMe Mode.

    NVMe is enabled by default in yaml file.So disable it for CI runs.

    Args:
        default_value_set (dict): dictionary of default values
        bdev (str): block device name
        enabled (bool, optional): enable NVMe. Defaults to False.
    """
    if 'bdev_class' in default_value_set['servers'][0]:
        if (default_value_set['servers'][0]['bdev_class'] == bdev and
                not enabled):
            del default_value_set['servers'][0]['bdev_class']
    if enabled:
        default_value_set['servers'][0]['bdev_class'] = bdev


def create_server_yaml(basepath, log_filename):
>>>>>>> a74998cb
    """Create the DAOS server config YAML file based on Avocado test Yaml file.

    Args:
        basepath (str): DAOS install basepath
        log_filename (str): log file name
    Raises:
        ServerFailed: if there is an reading/writing yaml files

    """
    # Read the baseline conf file data/daos_server_baseline.yml
    try:
        with open('{}/{}'.format(basepath, DEFAULT_FILE), 'r') as read_file:
            default_value_set = yaml.safe_load(read_file)
    except Exception as excpn:
        print("<SERVER> Exception occurred: {0}".format(str(excpn)))
        traceback.print_exception(excpn.__class__, excpn, sys.exc_info()[2])
        raise ServerFailed(
            "Failed to Read {}/{}".format(basepath, DEFAULT_FILE))

    # Read the values from avocado_testcase.yaml file if test ran with Avocado.
    new_value_set = {}
    if "AVOCADO_TEST_DATADIR" in os.environ:
        avocado_yaml_file = str(os.environ["AVOCADO_TEST_DATADIR"]).\
                                split(".")[0] + ".yaml"

        # Read avocado test yaml file.
        try:
            with open(avocado_yaml_file, 'r') as rfile:
                filedata = rfile.read()
            # Remove !mux for yaml load
            new_value_set = yaml.safe_load(filedata.replace('!mux', ''))
        except Exception as excpn:
            print("<SERVER> Exception occurred: {0}".format(str(excpn)))
            traceback.print_exception(
                excpn.__class__, excpn, sys.exc_info()[2])
            raise ServerFailed(
                "Failed to Read {}".format('{}.tmp'.format(avocado_yaml_file)))

    # Update values from avocado_testcase.yaml in DAOS yaml variables.
    if new_value_set:
        if 'server' in new_value_set['server_config']:
            for key in new_value_set['server_config']['server']:
                default_value_set['servers'][0][key] = \
                        new_value_set['server_config']['server'][key]
        for key in new_value_set['server_config']:
            if 'server' not in key:
                default_value_set[key] = new_value_set['server_config'][key]

<<<<<<< HEAD
=======
    # if sepcific log file name specified use that
    if log_filename:
        default_value_set['servers'][0]['log_file'] = log_filename
    # Disable NVMe from baseline data/daos_server_baseline.yml
    set_nvme_mode(default_value_set, "nvme")

>>>>>>> a74998cb
    # Write default_value_set dictionary in to AVOCADO_FILE
    # This will be used to start with daos_server -o option.
    try:
        with open('{}/{}'.format(basepath,
                                 AVOCADO_FILE), 'w') as write_file:
            yaml.dump(default_value_set, write_file, default_flow_style=False)
    except Exception as excpn:
        print("<SERVER> Exception occurred: {0}".format(str(excpn)))
        traceback.print_exception(excpn.__class__, excpn, sys.exc_info()[2])
        raise ServerFailed("Failed to Write {}/{}".format(basepath,
                                                          AVOCADO_FILE))


def run_server(hostfile, setname, basepath, uri_path=None, env_dict=None,
               log_filename=None):
    """Launch DAOS servers in accordance with the supplied hostfile.

    Args:
        hostfile (str): hostfile defining on which hosts to start servers
        setname (str): session name
        basepath (str): DAOS install basepath
        uri_path (str, optional): path to uri file. Defaults to None.
        env_dict (dict, optional): dictionary on env variable names and values.
            Defaults to None.
        log_filename (str): log file name
    Raises:
        ServerFailed: if there is an error starting the servers

    """
    global SESSIONS    # pylint: disable=global-variable-not-assigned
    try:
        servers = (
            [line.split(' ')[0] for line in genio.read_all_lines(hostfile)])
        server_count = len(servers)

        # Create the DAOS server configuration yaml file to pass
        # with daos_server -o <FILE_NAME>
        print("Creating the server yaml file")
        create_server_yaml(basepath, log_filename)

        # first make sure there are no existing servers running
        print("Removing any existing server processes")
        kill_server(servers)

        # clean the tmpfs on the servers
        print("Cleaning the server tmpfs directories")
        result = pcmd(
            servers,
            "find /mnt/daos -mindepth 1 -maxdepth 1 -print0 | "
            "xargs -0r rm -rf",
            verbose=False)
        if len(result) > 1 or 0 not in result:
            raise ServerFailed(
                "Error cleaning tmpfs on servers: {}".format(
                    ", ".join(
                        [str(result[key]) for key in result if key != 0])))

        # Pile of build time variables
        with open(os.path.join(basepath, ".build_vars.json")) as json_vars:
            build_vars = json.load(json_vars)
        orterun_bin = os.path.join(build_vars["OMPI_PREFIX"], "bin", "orterun")
        daos_srv_bin = os.path.join(build_vars["PREFIX"], "bin", "daos_server")

        env_args = []
        # Add any user supplied environment
        if env_dict is not None:
            for key, value in env_dict.items():
                os.environ[key] = value
                env_args.extend(["-x", "{}={}".format(key, value)])
        # the remote orte needs to know where to find daos, in the
        # case that it's not in the system prefix
        # but it should already be in our PATH, so just pass our
        # PATH along to the remote
        if build_vars["PREFIX"] != "/usr":
            env_args.extend(["-x", "PATH"])

        server_cmd = [orterun_bin, "--np", str(server_count)]
        if uri_path is not None:
            server_cmd.extend(["--report-uri", uri_path])
        server_cmd.extend(["--hostfile", hostfile, "--enable-recovery"])
        server_cmd.extend(env_args)

        # Run server in insecure mode until Certificate tests are in place
        server_cmd.extend([daos_srv_bin,
                           "--debug",
                           "--config", '{}/{}'.format(basepath, AVOCADO_FILE),
                           "start", "-i",
                           "-a", os.path.join(basepath, "install", "tmp")])

        print("Start CMD>>>>{0}".format(' '.join(server_cmd)))

        resource.setrlimit(
            resource.RLIMIT_CORE,
            (resource.RLIM_INFINITY, resource.RLIM_INFINITY))

        SESSIONS[setname] = subprocess.Popen(server_cmd,
                                             stdout=subprocess.PIPE,
                                             stderr=subprocess.PIPE)
        fdesc = SESSIONS[setname].stdout.fileno()
        fstat = fcntl.fcntl(fdesc, fcntl.F_GETFL)
        fcntl.fcntl(fdesc, fcntl.F_SETFL, fstat | os.O_NONBLOCK)
        timeout = 600
        start_time = time.time()
        result = 0
        pattern = "DAOS I/O server.*started"
        expected_data = "Starting Servers\n"
        while True:
            output = ""
            try:
                output = SESSIONS[setname].stdout.read()
            except IOError as excpn:
                if excpn.errno != errno.EAGAIN:
                    raise ServerFailed("Server didn't start: {}".format(excpn))
                continue
            match = re.findall(pattern, output)
            expected_data += output
            result += len(match)
            if not output or result == server_count or \
               time.time() - start_time > timeout:
                print("<SERVER>: {}".format(expected_data))
                if result != server_count:
                    raise ServerFailed("Server didn't start!")
                break
        print(
            "<SERVER> server started and took {} seconds to start".format(
                time.time() - start_time))

    except Exception as error:
        print("<SERVER> Exception occurred: {0}".format(str(error)))
        traceback.print_exception(error.__class__, error, sys.exc_info()[2])
        # We need to end the session now -- exit the shell
        try:
            SESSIONS[setname].send_signal(signal.SIGINT)
            time.sleep(5)
            # get the stderr
            error = SESSIONS[setname].stderr.read()
            if SESSIONS[setname].poll() is None:
                SESSIONS[setname].kill()
            retcode = SESSIONS[setname].wait()
            print(
                "<SERVER> server start return code: {}\nstderr:\n{}".format(
                    retcode, error))
        except KeyError:
            pass
        raise ServerFailed("Server didn't start!")


def stop_server(setname=None, hosts=None):
    """Stop the daos servers.

    Attempt to initiate an orderly shutdown of all orterun processes it has
    spawned by sending a ctrl-c to the process matching the setname (or all
    processes if no setname is provided).

    If a list of hosts is provided, verify that all daos server processes are
    dead.  Report an error if any processes are found and attempt to forcably
    kill the processes.

    Args:
        setname (str, optional): server group name used to match the session
            used to start the server. Defaults to None.
        hosts (list, optional): list of hosts running the server processes.
            Defaults to None.

    Raises:
        ServerFailed: if there was an error attempting to send a signal to stop
            the processes running the servers or after sending the signal if
            there are processes stiull running.

    """
    global SESSIONS    # pylint: disable=global-variable-not-assigned
    try:
        if setname is None:
            for _key, val in SESSIONS.items():
                val.send_signal(signal.SIGINT)
                time.sleep(5)
                if val.poll() is None:
                    val.kill()
                val.wait()
        else:
            SESSIONS[setname].send_signal(signal.SIGINT)
            time.sleep(5)
            if SESSIONS[setname].poll() is None:
                SESSIONS[setname].kill()
            SESSIONS[setname].wait()
        print("<SERVER> server stopped")

    except Exception as error:
        print("<SERVER> Exception occurred: {0}".format(str(error)))
        raise ServerFailed("Server didn't stop!")

    if not hosts:
        return

    # Make sure the servers actually stopped.  Give them time to stop first
    # pgrep exit status:
    #   0 - One or more processes matched the criteria.
    #   1 - No processes matched.
    #   2 - Syntax error in the command line.
    #   3 - Fatal error: out of memory etc.
    time.sleep(5)
    result = pcmd(
        hosts, "pgrep '(daos_server|daos_io_server)'", False, expect_rc=1)
    if len(result) > 1 or 1 not in result:
        bad_hosts = [
            node for key in result if key != 1 for node in list(result[key])]
        kill_server(bad_hosts)
        raise ServerFailed(
            "DAOS server processes detected after attempted stop on {}".format(
                ", ".join([str(result[key]) for key in result if key != 1])))

    # we can also have orphaned ssh processes that started an orted on a
    # remote node but never get cleaned up when that remote node spontaneiously
    # reboots
    subprocess.call(["pkill", "^ssh$"])


def kill_server(hosts):
    """Forcably kill any daos server processes running on the specified hosts.

    Sometimes stop doesn't get everything.  Really whack everything with this.

    Args:
        hosts (list): list of host names where servers are running
    """
    kill_cmds = [
        "pkill '(daos_server|daos_io_server)' --signal INT",
        "sleep 5",
        "pkill '(daos_server|daos_io_server)' --signal KILL",
    ]
    # Intentionally ignoring the exit status of the command
    pcmd(hosts, "; ".join(kill_cmds), False, None, None)

def storage_prepare(hosts):
    """
    Prepare the storage on servers using the DAOS server's yaml settings file.

    Args:
        basepath (str): DAOS install basepath
        hosts (str): a string of comma-separated host names
    Raises:
        ServerFailed: if server failed to prepare storage
    """
    daos_srv_bin = get_file_path("bin/daos_server")
    cmd = ("sudo {} storage prep-nvme --target-user=\"{}\" --hugepages=4096"
           .format(daos_srv_bin[0], getpass.getuser()))
    result = pcmd(hosts, cmd, timeout=120)
    if len(result) > 1 or 0 not in result:
        raise ServerFailed("Error preparing NVMe storage")

def storage_reset(hosts):
    """
    Reset the Storage on servers using the DAOS server's yaml settings file.

    Args:
        basepath (str): DAOS install basepath
        hosts (str): a string of comma-separated host names
    Raises:
        ServerFailed: if server failed to reset storage
    """
    daos_srv_bin = get_file_path("bin/daos_server")
    cmd = "sudo {} storage prep-nvme --reset".format(daos_srv_bin[0])
    result = pcmd(hosts, cmd)
    if len(result) > 1 or 0 not in result:
        raise ServerFailed("Error resetting NVMe storage")<|MERGE_RESOLUTION|>--- conflicted
+++ resolved
@@ -49,30 +49,7 @@
 class ServerFailed(Exception):
     """Server didn't start/stop properly."""
 
-<<<<<<< HEAD
-def create_server_yaml(basepath):
-=======
-
-def set_nvme_mode(default_value_set, bdev, enabled=False):
-    """Enable/Disable NVMe Mode.
-
-    NVMe is enabled by default in yaml file.So disable it for CI runs.
-
-    Args:
-        default_value_set (dict): dictionary of default values
-        bdev (str): block device name
-        enabled (bool, optional): enable NVMe. Defaults to False.
-    """
-    if 'bdev_class' in default_value_set['servers'][0]:
-        if (default_value_set['servers'][0]['bdev_class'] == bdev and
-                not enabled):
-            del default_value_set['servers'][0]['bdev_class']
-    if enabled:
-        default_value_set['servers'][0]['bdev_class'] = bdev
-
-
 def create_server_yaml(basepath, log_filename):
->>>>>>> a74998cb
     """Create the DAOS server config YAML file based on Avocado test Yaml file.
 
     Args:
@@ -121,15 +98,10 @@
             if 'server' not in key:
                 default_value_set[key] = new_value_set['server_config'][key]
 
-<<<<<<< HEAD
-=======
     # if sepcific log file name specified use that
     if log_filename:
         default_value_set['servers'][0]['log_file'] = log_filename
-    # Disable NVMe from baseline data/daos_server_baseline.yml
-    set_nvme_mode(default_value_set, "nvme")
-
->>>>>>> a74998cb
+
     # Write default_value_set dictionary in to AVOCADO_FILE
     # This will be used to start with daos_server -o option.
     try:
