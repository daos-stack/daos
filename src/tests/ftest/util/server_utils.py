#!/usr/bin/python
"""
  (C) Copyright 2018-2019 Intel Corporation.

  Licensed under the Apache License, Version 2.0 (the "License");
  you may not use this file except in compliance with the License.
  You may obtain a copy of the License at

     http://www.apache.org/licenses/LICENSE-2.0

  Unless required by applicable law or agreed to in writing, software
  distributed under the License is distributed on an "AS IS" BASIS,
  WITHOUT WARRANTIES OR CONDITIONS OF ANY KIND, either express or implied.
  See the License for the specific language governing permissions and
  limitations under the License.

  GOVERNMENT LICENSE RIGHTS-OPEN SOURCE SOFTWARE
  The Government's rights to use, modify, reproduce, release, perform, display,
  or disclose this software are subject to the terms of the Apache License as
  provided in Contract No. B609815.
  Any reproduction of computer software, computer software documentation, or
  portions thereof marked with this legend must also reproduce the markings.
"""
import getpass

from command_utils_base import \
    CommandFailure, FormattedParameter, YamlParameters, CommandWithParameters
from command_utils import YamlCommand, CommandWithSubCommand, SubprocessManager
from general_utils import pcmd
from dmg_utils import DmgCommand


class ServerFailed(Exception):
    """Server didn't start/stop properly."""


class DaosServerCommand(YamlCommand):
    """Defines an object representing the daos_server command."""

    NORMAL_PATTERN = "DAOS I/O server.*started"
    FORMAT_PATTERN = "(SCM format required)(?!;)"

    def __init__(self, path="", yaml_cfg=None, timeout=90):
        """Create a daos_server command object.

        Args:
            path (str): path to location of daos_server binary.
            yaml_cfg (YamlParameters, optional): yaml configuration parameters.
                Defaults to None.
            timeout (int, optional): number of seconds to wait for patterns to
                appear in the subprocess output. Defaults to 90 seconds.
        """
        super(DaosServerCommand, self).__init__(
            "/run/daos_server/*", "daos_server", path, yaml_cfg, timeout)
        self.pattern = self.NORMAL_PATTERN

        # If specified use the configuration file from the YamlParameters object
        default_yaml_file = None
        if isinstance(self.yaml, YamlParameters):
            default_yaml_file = self.yaml.filename

        # Command line parameters:
        # -d, --debug        Enable debug output
        # -j, --json         Enable JSON output
        # -o, --config-path= Path to agent configuration file
        self.debug = FormattedParameter("--debug", True)
        self.json = FormattedParameter("--json", False)
        self.config = FormattedParameter("--config={}", default_yaml_file)

        # Additional daos_server command line parameters:
        #     --allow-proxy  Allow proxy configuration via environment
        self.allow_proxy = FormattedParameter("--allow-proxy", False)

        # Used to override the sub_command.value parameter value
        self.sub_command_override = None

    def get_sub_command_class(self):
        # pylint: disable=redefined-variable-type
        """Get the daos_server sub command object based upon the sub-command."""
        if self.sub_command_override is not None:
            # Override the sub_command parameter
            sub_command = self.sub_command_override
        else:
            # Use the sub_command parameter from the test's yaml
            sub_command = self.sub_command.value

        # Available daos_server sub-commands:
        #   network  Perform network device scan based on fabric provider
        #   start    Start daos_server
        #   storage  Perform tasks related to locally-attached storage
        if sub_command == "network":
            self.sub_command_class = self.StartSubCommand()
        elif sub_command == "start":
            self.sub_command_class = self.StartSubCommand()
        elif sub_command == "storage":
            self.sub_command_class = self.StorageSubCommand()
        else:
            self.sub_command_class = None

    def get_params(self, test):
        """Get values for the daos command and its yaml config file.

        Args:
            test (Test): avocado Test object
        """
        super(DaosServerCommand, self).get_params(test)

        # Run daos_server with test variant specific log file names if specified
        self.yaml.update_log_files(
            getattr(test, "control_log"),
            getattr(test, "helper_log"),
            getattr(test, "server_log")
        )

    def update_pattern(self, mode, host_qty):
        """Update the pattern used to determine if the daos_server started.

        Args:
            mode (str): operation mode for the 'daos_server start' command
            host_qty (int): number of hosts issuing 'daos_server start'
        """
        if mode == "format":
            self.pattern = self.FORMAT_PATTERN
            self.pattern_count = host_qty
        else:
            self.pattern = self.NORMAL_PATTERN
            self.pattern_count = host_qty * len(self.yaml.server_params)

    @property
    def using_nvme(self):
        """Is the daos command setup to use NVMe devices.

        Returns:
            bool: True if NVMe devices are configured; False otherwise

        """
        value = False
        if isinstance(self.yaml, YamlParameters):
            value = self.yaml.using_nvme
        return value

    @property
    def using_dcpm(self):
        """Is the daos command setup to use SCM devices.

        Returns:
            bool: True if SCM devices are configured; False otherwise

        """
        value = False
        if isinstance(self.yaml, YamlParameters):
            value = self.yaml.using_dcpm
        return value

    def get_interface_envs(self, index=0):
        """Get the environment variable names and values for the interfaces.

        Args:
            index (int, optional): server index from which to obtain the
                environment variable values. Defaults to 0.

        Returns:
            EnvironmentVariables: a dictionary of environment variable names
                and their values extracted from the daos_server yaml
                configuration file.

        """
        return self.yaml.get_interface_envs(index)

    class NetworkSubCommand(CommandWithSubCommand):
        """Defines an object for the daos_server network sub command."""

        def __init__(self):
            """Create a network subcommand object."""
            super(DaosServerCommand.NetworkSubCommand, self).__init__(
                "/run/daos_server/network/*", "network")

        def get_sub_command_class(self):
            """Get the daos_server network sub command object."""
            # Available daos_server network sub-commands:
            #   list  List all known OFI providers that are understood by 'scan'
            #   scan  Scan for network interface devices on local server
            if self.sub_command.value == "scan":
                self.sub_command_class = self.ScanSubCommand()
            else:
                self.sub_command_class = None

        class ScanSubCommand(CommandWithSubCommand):
            """Defines an object for the daos_server network scan command."""

            def __init__(self):
                """Create a network scan subcommand object."""
                super(
                    DaosServerCommand.NetworkSubCommand.ScanSubCommand,
                    self).__init__(
                        "/run/daos_server/network/scan/*", "scan")

                # daos_server network scan command options:
                #   --provider=     Filter device list to those that support the
                #                   given OFI provider (default is the provider
                #                   specified in daos_server.yml)
                #   --all           Specify 'all' to see all devices on all
                #                   providers.  Overrides --provider
                self.provider = FormattedParameter("--provider={}")
                self.all = FormattedParameter("--all", False)

    class StartSubCommand(CommandWithParameters):
        """Defines an object representing a daos_server start sub command."""

        def __init__(self):
            """Create a start subcommand object."""
            super(DaosServerCommand.StartSubCommand, self).__init__(
                "/run/daos_server/start/*", "start")

            # daos_server start command options:
            #   --port=                 Port for the gRPC management interface
            #                           to listen on
            #   --storage=              Storage path
            #   --modules=              List of server modules to load
            #   --targets=              number of targets to use (default use
            #                           all cores)
            #   --xshelpernr=           number of helper XS per VOS target
            #   --firstcore=            index of first core for service thread
            #                           (default: 0)
            #   --group=                Server group name
            #   --socket_dir=           Location for all daos_server and
            #                           daos_io_server sockets
            #   --insecure              allow for insecure connections
            #   --recreate-superblocks  recreate missing superblocks rather than
            #                           failing
            self.port = FormattedParameter("--port={}")
            self.storage = FormattedParameter("--storage={}")
            self.modules = FormattedParameter("--modules={}")
            self.targets = FormattedParameter("--targets={}")
            self.xshelpernr = FormattedParameter("--xshelpernr={}")
            self.firstcore = FormattedParameter("--firstcore={}")
            self.group = FormattedParameter("--group={}")
            self.sock_dir = FormattedParameter("--socket_dir={}")
            self.insecure = FormattedParameter("--insecure", False)
            self.recreate = FormattedParameter("--recreate-superblocks", False)

    class StorageSubCommand(CommandWithSubCommand):
        """Defines an object for the daos_server storage sub command."""

        def __init__(self):
            """Create a storage subcommand object."""
            super(DaosServerCommand.StorageSubCommand, self).__init__(
                "/run/daos_server/storage/*", "storage")

        def get_sub_command_class(self):
            """Get the daos_server storage sub command object."""
            # Available sub-commands:
            #   prepare  Prepare SCM and NVMe storage attached to remote servers
            #   scan     Scan SCM and NVMe storage attached to local server
            if self.sub_command.value == "prepare":
                self.sub_command_class = self.PrepareSubCommand()
            else:
                self.sub_command_class = None

        class PrepareSubCommand(CommandWithSubCommand):
            """Defines an object for the daos_server storage prepare command."""

            def __init__(self):
                """Create a storage subcommand object."""
                super(
                    DaosServerCommand.StorageSubCommand.PrepareSubCommand,
                    self).__init__(
                        "/run/daos_server/storage/prepare/*", "prepare")

                # daos_server storage prepare command options:
                #   --pci-whitelist=    Whitespace separated list of PCI
                #                       devices (by address) to be unbound from
                #                       Kernel driver and used with SPDK
                #                       (default is all PCI devices).
                #   --hugepages=        Number of hugepages to allocate (in MB)
                #                       for use by SPDK (default 1024)
                #   --target-user=      User that will own hugepage mountpoint
                #                       directory and vfio groups.
                #   --nvme-only         Only prepare NVMe storage.
                #   --scm-only          Only prepare SCM.
                #   --reset             Reset SCM modules to memory mode after
                #                       removing namespaces. Reset SPDK
                #                       returning NVMe device bindings back to
                #                       kernel modules.
                #   --force             Perform format without prompting for
                #                       confirmation
                self.pci_whitelist = FormattedParameter("--pci-whitelist={}")
                self.hugepages = FormattedParameter("--hugepages={}")
                self.target_user = FormattedParameter("--target-user={}")
                self.nvme_only = FormattedParameter("--nvme-only", False)
                self.scm_only = FormattedParameter("--scm-only", False)
                self.reset = FormattedParameter("--reset", False)
                self.force = FormattedParameter("--force", False)


class DaosServerManager(SubprocessManager):
    """Manages the daos_server execution on one or more hosts."""

    # Mapping of environment variable names to daos_server config param names
    ENVIRONMENT_VARIABLE_MAPPING = {
        "CRT_PHY_ADDR_STR": "provider",
        "OFI_INTERFACE": "fabric_iface",
        "OFI_PORT": "fabric_iface_port",
    }

    def __init__(self, server_command, manager="Orterun"):
        """Initialize a DaosServerManager object.

        Args:
            server_command (ServerCommand): server command object
            manager (str, optional): the name of the JobManager class used to
                manage the YamlCommand defined through the "job" attribute.
                Defaults to "OpenMpi"
        """
        super(DaosServerManager, self).__init__(server_command, manager)
        self.manager.job.sub_command_override = "start"
        self._exe_names.append("daos_io_server")

        # Dmg command to access this group of servers which will be configured
        # to access the doas_servers when they are started
        self.dmg = DmgCommand(self.manager.job.command_path)

    def get_interface_envs(self, index=0):
        """Get the environment variable names and values for the interfaces.

        Args:
            index (int, optional): server index from which to obtain the
                environment variable values. Defaults to 0.

        Returns:
            EnvironmentVariables: a dictionary of environment variable names
                and their values extracted from the daos_server yaml
                configuration file.

        """
        return self.manager.job.get_interface_envs(index)

    def prepare(self, storage=True):
        """Prepare to start daos_server.

        Args:
            storage (bool, optional): whether or not to prepare dspm/nvme
                storage. Defaults to True.
        """
        self.log.info(
            "<SERVER> Preparing to start daos_server on %s with %s",
            self._hosts, self.manager.command)

        # Create the daos_server yaml file
        self.manager.job.create_yaml_file()

        # Prepare dmg for running storage format on all server hosts
        self.dmg.hostlist.update(",".join(self._hosts), "dmg.hostlist")
        self.dmg.insecure.update(
            self.get_config_value("allow_insecure"), "dmg.insecure")

        # Kill any doas servers running on the hosts
        self.kill()

        # Clean up any files that exist on the hosts
        self.clean_files()

        # Make sure log file has been created for ownership change
        if self.manager.job.using_nvme:
            cmd_list = []
            for server_params in self.manager.job.yaml.server_params:
                log_file = server_params.log_file.value
                if log_file is not None:
                    self.log.info("Creating log file: %s", log_file)
                    cmd_list.append("touch {}".format(log_file))
            if cmd_list:
                pcmd(self._hosts, "; ".join(cmd_list), False)

        if storage:
            # Prepare server storage
            if self.manager.job.using_nvme or self.manager.job.using_dcpm:
                self.log.info("Preparing storage in <format> mode")
                self.prepare_storage("root")
                if hasattr(self.manager, "mca"):
                    self.manager.mca.update(
                        {"plm_rsh_args": "-l root"}, "orterun.mca", True)

    def clean_files(self, verbose=True):
        """Clean up the daos server files.

        Args:
            verbose (bool, optional): display clean commands. Defaults to True.
        """
        clean_cmds = []
        for server_params in self.manager.job.yaml.server_params:
            scm_mount = server_params.get_value("scm_mount")
            self.log.info("Cleaning up the %s directory.", str(scm_mount))

            # Remove the superblocks
            cmd = "rm -fr {}/*".format(scm_mount)
            if cmd not in clean_cmds:
                clean_cmds.append(cmd)

            # Dismount the scm mount point
            cmd = "while sudo umount {}; do continue; done".format(scm_mount)
            if cmd not in clean_cmds:
                clean_cmds.append(cmd)

            if self.manager.job.using_dcpm:
                scm_list = server_params.get_value("scm_list")
                if isinstance(scm_list, list):
                    self.log.info(
                        "Cleaning up the following device(s): %s.",
                        ", ".join(scm_list))
                    # Umount and wipefs the dcpm device
                    cmd_list = [
                        "for dev in {}".format(" ".join(scm_list)),
                        "do mount=$(lsblk $dev -n -o MOUNTPOINT)",
                        "if [ ! -z $mount ]",
                        "then while sudo umount $mount",
                        "do continue",
                        "done",
                        "fi",
                        "sudo wipefs -a $dev",
                        "done"
                    ]
                    cmd = "; ".join(cmd_list)
                    if cmd not in clean_cmds:
                        clean_cmds.append(cmd)

        pcmd(self._hosts, "; ".join(clean_cmds), verbose)

    def prepare_storage(self, user, using_dcpm=None, using_nvme=None):
        """Prepare the server storage.

        Args:
            user (str): username
            using_dcpm (bool, optional): override option to prepare scm storage.
                Defaults to None, which uses the configuration file to determine
                if scm storage should be formatted.
            using_nvme (bool, optional): override option to prepare nvme
                storage. Defaults to None, which uses the configuration file to
                determine if nvme storage should be formatted.

        Raises:
            ServerFailed: if there was an error preparing the storage

        """
        cmd = DaosServerCommand(self.manager.job.command_path)
        cmd.sudo = False
        cmd.debug.value = False
        cmd.set_sub_command("storage")
        cmd.sub_command_class.set_sub_command("prepare")
        cmd.sub_command_class.sub_command_class.target_user.value = user
        cmd.sub_command_class.sub_command_class.force.value = True

        # Use the configuration file settings if no overrides specified
        if using_dcpm is None:
            using_dcpm = self.manager.job.using_dcpm
        if using_nvme is None:
            using_nvme = self.manager.job.using_nvme

        if using_dcpm and not using_nvme:
            cmd.sub_command_class.sub_command_class.scm_only.value = True
        elif not using_dcpm and using_nvme:
            cmd.sub_command_class.sub_command_class.nvme_only.value = True

        if using_nvme:
            cmd.sub_command_class.sub_command_class.hugepages.value = 4096

        self.log.info("Preparing DAOS server storage: %s", str(cmd))
        result = pcmd(self._hosts, str(cmd), timeout=120)
        if len(result) > 1 or 0 not in result:
            dev_type = "nvme"
            if using_dcpm and using_nvme:
                dev_type = "dcpm & nvme"
            elif using_dcpm:
                dev_type = "dcpm"
            raise ServerFailed("Error preparing {} storage".format(dev_type))

    def detect_format_ready(self):
        """Detect when all the daos_servers are ready for storage format."""
        self.log.info("<SERVER> Waiting for servers to be ready for format")
        self.manager.job.update_pattern("format", len(self._hosts))
        try:
            self.manager.run()
        except CommandFailure as error:
            self.kill()
            raise ServerFailed(
                "Failed to start servers before format: {}".format(error))

    def detect_io_server_start(self):
        """Detect when all the daos_io_servers have started."""
        self.log.info("<SERVER> Waiting for the daos_io_servers to start")
        self.manager.job.update_pattern("normal", len(self._hosts))
        if not self.manager.job.check_subprocess_status(self.manager.process):
            self.kill()
            raise ServerFailed("Failed to start servers after format")

        # Update the dmg command host list to work with pool create/destroy
        self.dmg.hostlist.update(
            ",".join(self.get_config_value("access_points")), "dmg.hostlist")

    def reset_storage(self):
        """Reset the server storage.

        Raises:
            ServerFailed: if there was an error resetting the storage

        """
        cmd = DaosServerCommand(self.manager.job.command_path)
        cmd.sudo = False
        cmd.debug.value = False
        cmd.set_sub_command("storage")
        cmd.sub_command_class.set_sub_command("prepare")
        cmd.sub_command_class.sub_command_class.nvme_only.value = True
        cmd.sub_command_class.sub_command_class.reset.value = True
        cmd.sub_command_class.sub_command_class.force.value = True

        self.log.info("Resetting DAOS server storage: %s", str(cmd))
        result = pcmd(self._hosts, str(cmd), timeout=120)
        if len(result) > 1 or 0 not in result:
            raise ServerFailed("Error resetting NVMe storage")

    def set_scm_mount_ownership(self, user=None, verbose=False):
        """Set the ownership to the specified user for each scm mount.

<<<<<<< HEAD
def run_server(test, hostfile, setname, uri_path=None, env_dict=None,
               clean=True):
    # pylint: disable=unused-argument
    """Launch DAOS servers in accordance with the supplied hostfile.

    Args:
        test (Test): avocado Test object
        hostfile (str): hostfile defining on which hosts to start servers
        setname (str): session name
        uri_path (str, optional): path to uri file. Defaults to None.
        env_dict (dict, optional): dictionary on env variable names and values.
            Defaults to None.
        clean (bool, optional): clean the mount point. Defaults to True.

    Raises:
        ServerFailed: if there is an error starting the servers

    """
    global SESSIONS    # pylint: disable=global-variable-not-assigned
    try:
        servers = (
            [line.split(' ')[0] for line in genio.read_all_lines(hostfile)])
        server_count = len(servers)

        # Pile of build time variables
        with open("../../.build_vars.json") as json_vars:
            build_vars = json.load(json_vars)

        # Create the DAOS server configuration yaml file to pass
        # with daos_server -o <FILE_NAME>
        print("Creating the server yaml file in {}".format(test.tmp))
        server_yaml = os.path.join(test.tmp, AVOCADO_FILE)
        server_config = DaosServerConfig()
        server_config.get_params(test)
        access_points = ":".join((servers[0], str(server_config.port)))
        server_config.access_points.value = access_points.split()
        server_config.update_log_files(
            getattr(test, "control_log"),
            getattr(test, "helper_log"),
            getattr(test, "server_log")
        )
        server_config.create_yaml(server_yaml)

        # first make sure there are no existing servers running
        print("Removing any existing server processes")
        kill_server(servers)

        # clean the tmpfs on the servers
        if clean:
            print("Cleaning the server tmpfs directories")
            result = pcmd(
                servers,
                "find /mnt/daos -mindepth 1 -maxdepth 1 -print0 | "
                "xargs -0r rm -rf",
                verbose=False)
            if len(result) > 1 or 0 not in result:
                raise ServerFailed(
                    "Error cleaning tmpfs on servers: {}".format(
                        ", ".join(
                            [str(result[key]) for key in result if key != 0])))
        load_mpi('openmpi')
        orterun_bin = find_executable('orterun')
        if orterun_bin is None:
            raise ServerFailed("Can't find orterun")

        server_cmd = [orterun_bin, "--np", str(server_count)]
        server_cmd.extend(["--mca", "btl_openib_warn_default_gid_prefix", "0"])
        server_cmd.extend(["--mca", "btl", "tcp,self"])
        server_cmd.extend(["--mca", "oob", "tcp"])
        server_cmd.extend(["--mca", "pml", "ob1"])
        server_cmd.extend(["--hostfile", hostfile])
        server_cmd.extend(["--enable-recovery", "--tag-output"])

        # Add any user supplied environment
        if env_dict is not None:
            for key, value in env_dict.items():
                os.environ[key] = value
                server_cmd.extend(["-x", "{}={}".format(key, value)])

        # the remote orte needs to know where to find daos, in the
        # case that it's not in the system prefix
        # but it should already be in our PATH, so just pass our
        # PATH along to the remote
        if build_vars["PREFIX"] != "/usr":
            server_cmd.extend(["-x", "PATH"])

        # Run server in insecure mode until Certificate tests are in place
        server_cmd.extend(
            [os.path.join(build_vars["PREFIX"], "bin", "daos_server"),
             "--debug",
             "--config", server_yaml,
             "start", "-i", "--recreate-superblocks"])

        print("Start CMD>>>>{0}".format(' '.join(server_cmd)))

        resource.setrlimit(
            resource.RLIMIT_CORE,
            (resource.RLIM_INFINITY, resource.RLIM_INFINITY))

        SESSIONS[setname] = subprocess.Popen(
            server_cmd, stdout=subprocess.PIPE, stderr=subprocess.PIPE)
        fdesc = SESSIONS[setname].stdout.fileno()
        fstat = fcntl.fcntl(fdesc, fcntl.F_GETFL)
        fcntl.fcntl(fdesc, fcntl.F_SETFL, fstat | os.O_NONBLOCK)
        timeout = 600
        start_time = time.time()
        matches = 0
        pattern = "DAOS I/O server.*started"
        expected_data = "Starting Servers\n"
        while True:
            output = ""
=======
        Args:
            user (str, optional): user name. Defaults to None - current user.
            verbose (bool, optional): display commands. Defaults to False.

        """
        user = getpass.getuser() if user is None else user

        cmd_list = set()
        for server_params in self.manager.job.yaml.server_params:
            scm_mount = server_params.scm_mount.value

            # Support single or multiple scm_mount points
            if not isinstance(scm_mount, list):
                scm_mount = [scm_mount]

            self.log.info("Changing ownership to %s for: %s", user, scm_mount)
            cmd_list.add(
                "sudo chown -R {0}:{0} {1}".format(user, " ".join(scm_mount)))

        if cmd_list:
            pcmd(self._hosts, "; ".join(cmd_list), verbose)

    def start(self):
        """Start the server through the job manager."""
        # Prepare the servers
        self.prepare()

        # Start the servers and wait for them to be ready for storage format
        self.detect_format_ready()

        # Format storage and wait for server to change ownership
        self.log.info(
            "<SERVER> Formatting hosts: <%s>", self.dmg.hostlist.value)
        self.dmg.storage_format()

        # Wait for all the doas_io_servers to start
        self.detect_io_server_start()

        return True

    def stop(self):
        """Stop the server through the runner."""
        self.log.info(
            "<SERVER> Stopping server %s command", self.manager.command)

        # Maintain a running list of errors detected trying to stop
        messages = []

        # Stop the subprocess running the job manager command
        try:
            super(DaosServerManager, self).stop()
        except CommandFailure as error:
            messages.append(
                "Error stopping the {} subprocess: {}".format(
                    self.manager.command, error))

        # Kill any leftover processes that may not have been stopped correctly
        self.kill()

        if self.manager.job.using_nvme:
            # Reset the storage
>>>>>>> ebac1c12
            try:
                self.reset_storage()
            except ServerFailed as error:
                messages.append(str(error))

            # Make sure the mount directory belongs to non-root user
            self.set_scm_mount_ownership()

        # Report any errors after all stop actions have been attempted
        if messages:
            raise ServerFailed(
                "Failed to stop servers:\n  {}".format("\n  ".join(messages)))

    def get_environment_value(self, name):
        """Get the server config value associated with the env variable name.

        Args:
            name (str): environment variable name for which to get a daos_server
                configuration value

        Raises:
            ServerFailed: Unable to find a daos_server configuration value for
                the specified environment variable name

        Returns:
            str: the daos_server configuration value for the specified
                environment variable name

        """
        try:
<<<<<<< HEAD
            SESSIONS[setname].send_signal(signal.SIGINT)
            time.sleep(5)
            # get the stderr
            error = SESSIONS[setname].stderr.read()
            if SESSIONS[setname].poll() is None:
                SESSIONS[setname].kill()
            retcode = SESSIONS[setname].wait()
            print(
                "<SERVER> server start return code: {}\nstderr:\n{}".format(
                    retcode, error))
        except KeyError:
            pass
        raise ServerFailed("Server didn't start!")


def stop_server(setname=None, hosts=None):
    """Stop the daos servers.

    Attempt to initiate an orderly shutdown of all orterun processes it has
    spawned by sending a ctrl-c to the process matching the setname (or all
    processes if no setname is provided).

    If a list of hosts is provided, verify that all daos server processes are
    dead.  Report an error if any processes are found and attempt to forcably
    kill the processes.

    Args:
        setname (str, optional): server group name used to match the session
            used to start the server. Defaults to None.
        hosts (list, optional): list of hosts running the server processes.
            Defaults to None.

    Raises:
        ServerFailed: if there was an error attempting to send a signal to stop
            the processes running the servers or after sending the signal if
            there are processes stiull running.

    """
    global SESSIONS    # pylint: disable=global-variable-not-assigned
    try:
        if setname is None:
            for _key, val in SESSIONS.items():
                val.send_signal(signal.SIGINT)
                time.sleep(5)
                if val.poll() is None:
                    val.kill()
                val.wait()
        else:
            SESSIONS[setname].send_signal(signal.SIGINT)
            time.sleep(5)
            if SESSIONS[setname].poll() is None:
                SESSIONS[setname].kill()
            SESSIONS[setname].wait()
        print("<SERVER> server stopped")

    except Exception as error:
        print("<SERVER> Exception occurred: {0}".format(str(error)))
        raise ServerFailed("Server didn't stop!")

    if not hosts:
        return

    # Make sure the servers actually stopped.  Give them time to stop first
    # pgrep exit status:
    #   0 - One or more processes matched the criteria.
    #   1 - No processes matched.
    #   2 - Syntax error in the command line.
    #   3 - Fatal error: out of memory etc.
    time.sleep(5)
    result = pcmd(
        hosts, "pgrep '(daos_server|daos_io_server)'", False, expect_rc=1)
    if len(result) > 1 or 1 not in result:
        bad_hosts = [
            node for key in result if key != 1 for node in list(result[key])]
        kill_server(bad_hosts)
        raise ServerFailed(
            "DAOS server processes detected after attempted stop on {}".format(
                ", ".join([str(result[key]) for key in result if key != 1])))

    # we can also have orphaned ssh processes that started an orted on a
    # remote node but never get cleaned up when that remote node spontaneiously
    # reboots
    subprocess.call(["/usr/bin/pkill", "^ssh$"])


def kill_server(hosts):
    """Forcably kill any daos server processes running on the specified hosts.

    Sometimes stop doesn't get everything.  Really whack everything with this.

    Args:
        hosts (list): list of host names where servers are running
    """
    kill_cmds = [
        "pkill '(daos_server|daos_io_server)' --signal INT",
        "sleep 5",
        "pkill '(daos_server|daos_io_server)' --signal KILL",
    ]
    # Intentionally ignoring the exit status of the command
    pcmd(hosts, "; ".join(kill_cmds), False, None, None)
=======
            setting = self.ENVIRONMENT_VARIABLE_MAPPING[name]

        except IndexError:
            raise ServerFailed(
                "Unknown server config setting mapping for the {} environment "
                "variable!".format(name))

        return self.get_config_value(setting)
>>>>>>> ebac1c12
<|MERGE_RESOLUTION|>--- conflicted
+++ resolved
@@ -520,119 +520,6 @@
     def set_scm_mount_ownership(self, user=None, verbose=False):
         """Set the ownership to the specified user for each scm mount.
 
-<<<<<<< HEAD
-def run_server(test, hostfile, setname, uri_path=None, env_dict=None,
-               clean=True):
-    # pylint: disable=unused-argument
-    """Launch DAOS servers in accordance with the supplied hostfile.
-
-    Args:
-        test (Test): avocado Test object
-        hostfile (str): hostfile defining on which hosts to start servers
-        setname (str): session name
-        uri_path (str, optional): path to uri file. Defaults to None.
-        env_dict (dict, optional): dictionary on env variable names and values.
-            Defaults to None.
-        clean (bool, optional): clean the mount point. Defaults to True.
-
-    Raises:
-        ServerFailed: if there is an error starting the servers
-
-    """
-    global SESSIONS    # pylint: disable=global-variable-not-assigned
-    try:
-        servers = (
-            [line.split(' ')[0] for line in genio.read_all_lines(hostfile)])
-        server_count = len(servers)
-
-        # Pile of build time variables
-        with open("../../.build_vars.json") as json_vars:
-            build_vars = json.load(json_vars)
-
-        # Create the DAOS server configuration yaml file to pass
-        # with daos_server -o <FILE_NAME>
-        print("Creating the server yaml file in {}".format(test.tmp))
-        server_yaml = os.path.join(test.tmp, AVOCADO_FILE)
-        server_config = DaosServerConfig()
-        server_config.get_params(test)
-        access_points = ":".join((servers[0], str(server_config.port)))
-        server_config.access_points.value = access_points.split()
-        server_config.update_log_files(
-            getattr(test, "control_log"),
-            getattr(test, "helper_log"),
-            getattr(test, "server_log")
-        )
-        server_config.create_yaml(server_yaml)
-
-        # first make sure there are no existing servers running
-        print("Removing any existing server processes")
-        kill_server(servers)
-
-        # clean the tmpfs on the servers
-        if clean:
-            print("Cleaning the server tmpfs directories")
-            result = pcmd(
-                servers,
-                "find /mnt/daos -mindepth 1 -maxdepth 1 -print0 | "
-                "xargs -0r rm -rf",
-                verbose=False)
-            if len(result) > 1 or 0 not in result:
-                raise ServerFailed(
-                    "Error cleaning tmpfs on servers: {}".format(
-                        ", ".join(
-                            [str(result[key]) for key in result if key != 0])))
-        load_mpi('openmpi')
-        orterun_bin = find_executable('orterun')
-        if orterun_bin is None:
-            raise ServerFailed("Can't find orterun")
-
-        server_cmd = [orterun_bin, "--np", str(server_count)]
-        server_cmd.extend(["--mca", "btl_openib_warn_default_gid_prefix", "0"])
-        server_cmd.extend(["--mca", "btl", "tcp,self"])
-        server_cmd.extend(["--mca", "oob", "tcp"])
-        server_cmd.extend(["--mca", "pml", "ob1"])
-        server_cmd.extend(["--hostfile", hostfile])
-        server_cmd.extend(["--enable-recovery", "--tag-output"])
-
-        # Add any user supplied environment
-        if env_dict is not None:
-            for key, value in env_dict.items():
-                os.environ[key] = value
-                server_cmd.extend(["-x", "{}={}".format(key, value)])
-
-        # the remote orte needs to know where to find daos, in the
-        # case that it's not in the system prefix
-        # but it should already be in our PATH, so just pass our
-        # PATH along to the remote
-        if build_vars["PREFIX"] != "/usr":
-            server_cmd.extend(["-x", "PATH"])
-
-        # Run server in insecure mode until Certificate tests are in place
-        server_cmd.extend(
-            [os.path.join(build_vars["PREFIX"], "bin", "daos_server"),
-             "--debug",
-             "--config", server_yaml,
-             "start", "-i", "--recreate-superblocks"])
-
-        print("Start CMD>>>>{0}".format(' '.join(server_cmd)))
-
-        resource.setrlimit(
-            resource.RLIMIT_CORE,
-            (resource.RLIM_INFINITY, resource.RLIM_INFINITY))
-
-        SESSIONS[setname] = subprocess.Popen(
-            server_cmd, stdout=subprocess.PIPE, stderr=subprocess.PIPE)
-        fdesc = SESSIONS[setname].stdout.fileno()
-        fstat = fcntl.fcntl(fdesc, fcntl.F_GETFL)
-        fcntl.fcntl(fdesc, fcntl.F_SETFL, fstat | os.O_NONBLOCK)
-        timeout = 600
-        start_time = time.time()
-        matches = 0
-        pattern = "DAOS I/O server.*started"
-        expected_data = "Starting Servers\n"
-        while True:
-            output = ""
-=======
         Args:
             user (str, optional): user name. Defaults to None - current user.
             verbose (bool, optional): display commands. Defaults to False.
@@ -694,7 +581,6 @@
 
         if self.manager.job.using_nvme:
             # Reset the storage
->>>>>>> ebac1c12
             try:
                 self.reset_storage()
             except ServerFailed as error:
@@ -725,108 +611,6 @@
 
         """
         try:
-<<<<<<< HEAD
-            SESSIONS[setname].send_signal(signal.SIGINT)
-            time.sleep(5)
-            # get the stderr
-            error = SESSIONS[setname].stderr.read()
-            if SESSIONS[setname].poll() is None:
-                SESSIONS[setname].kill()
-            retcode = SESSIONS[setname].wait()
-            print(
-                "<SERVER> server start return code: {}\nstderr:\n{}".format(
-                    retcode, error))
-        except KeyError:
-            pass
-        raise ServerFailed("Server didn't start!")
-
-
-def stop_server(setname=None, hosts=None):
-    """Stop the daos servers.
-
-    Attempt to initiate an orderly shutdown of all orterun processes it has
-    spawned by sending a ctrl-c to the process matching the setname (or all
-    processes if no setname is provided).
-
-    If a list of hosts is provided, verify that all daos server processes are
-    dead.  Report an error if any processes are found and attempt to forcably
-    kill the processes.
-
-    Args:
-        setname (str, optional): server group name used to match the session
-            used to start the server. Defaults to None.
-        hosts (list, optional): list of hosts running the server processes.
-            Defaults to None.
-
-    Raises:
-        ServerFailed: if there was an error attempting to send a signal to stop
-            the processes running the servers or after sending the signal if
-            there are processes stiull running.
-
-    """
-    global SESSIONS    # pylint: disable=global-variable-not-assigned
-    try:
-        if setname is None:
-            for _key, val in SESSIONS.items():
-                val.send_signal(signal.SIGINT)
-                time.sleep(5)
-                if val.poll() is None:
-                    val.kill()
-                val.wait()
-        else:
-            SESSIONS[setname].send_signal(signal.SIGINT)
-            time.sleep(5)
-            if SESSIONS[setname].poll() is None:
-                SESSIONS[setname].kill()
-            SESSIONS[setname].wait()
-        print("<SERVER> server stopped")
-
-    except Exception as error:
-        print("<SERVER> Exception occurred: {0}".format(str(error)))
-        raise ServerFailed("Server didn't stop!")
-
-    if not hosts:
-        return
-
-    # Make sure the servers actually stopped.  Give them time to stop first
-    # pgrep exit status:
-    #   0 - One or more processes matched the criteria.
-    #   1 - No processes matched.
-    #   2 - Syntax error in the command line.
-    #   3 - Fatal error: out of memory etc.
-    time.sleep(5)
-    result = pcmd(
-        hosts, "pgrep '(daos_server|daos_io_server)'", False, expect_rc=1)
-    if len(result) > 1 or 1 not in result:
-        bad_hosts = [
-            node for key in result if key != 1 for node in list(result[key])]
-        kill_server(bad_hosts)
-        raise ServerFailed(
-            "DAOS server processes detected after attempted stop on {}".format(
-                ", ".join([str(result[key]) for key in result if key != 1])))
-
-    # we can also have orphaned ssh processes that started an orted on a
-    # remote node but never get cleaned up when that remote node spontaneiously
-    # reboots
-    subprocess.call(["/usr/bin/pkill", "^ssh$"])
-
-
-def kill_server(hosts):
-    """Forcably kill any daos server processes running on the specified hosts.
-
-    Sometimes stop doesn't get everything.  Really whack everything with this.
-
-    Args:
-        hosts (list): list of host names where servers are running
-    """
-    kill_cmds = [
-        "pkill '(daos_server|daos_io_server)' --signal INT",
-        "sleep 5",
-        "pkill '(daos_server|daos_io_server)' --signal KILL",
-    ]
-    # Intentionally ignoring the exit status of the command
-    pcmd(hosts, "; ".join(kill_cmds), False, None, None)
-=======
             setting = self.ENVIRONMENT_VARIABLE_MAPPING[name]
 
         except IndexError:
@@ -834,5 +618,4 @@
                 "Unknown server config setting mapping for the {} environment "
                 "variable!".format(name))
 
-        return self.get_config_value(setting)
->>>>>>> ebac1c12
+        return self.get_config_value(setting)