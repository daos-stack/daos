--- conflicted
+++ resolved
@@ -544,22 +544,14 @@
         pcmd(self._hosts, "; ".join(clean_cmds), False)
 
 
-<<<<<<< HEAD
-def storage_prepare(hosts, user):
+def storage_prepare(hosts, user, device_type):
     """Prepare storage on servers using the DAOS server's yaml settings file.
 
     Args:
         hosts (str): a string of comma-separated host names
-
-=======
-def storage_prepare(hosts, user, device_type):
-    """
-    Prepare the storage on servers using the DAOS server's yaml settings file.
-    Args:
-        hosts (str): a string of comma-separated host names
-	user : Username
-	device_type = scm or nvme
->>>>>>> cd8ce0cc
+        user (str): username for file permissions
+        device_type (str): storage type - scm or nvme
+    
     Raises:
         ServerFailed: if server failed to prepare storage
 
@@ -586,15 +578,11 @@
 
 
 def storage_reset(hosts):
-<<<<<<< HEAD
     """Reset the Storage on servers using the DAOS server's yaml settings file.
 
-=======
-    """
-    Reset the Storage on servers using the DAOS server's yaml settings file.
-    NOTE: Don't enhance this method to reset SCM. SCM
-    will not be in a useful state for running next tests.
->>>>>>> cd8ce0cc
+    NOTE: Don't enhance this method to reset SCM. SCM will not be in a useful
+    state for running next tests.
+
     Args:
         hosts (str): a string of comma-separated host names
 
