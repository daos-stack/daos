#!/usr/bin/python
"""
  (C) Copyright 2018-2021 Intel Corporation.

  SPDX-License-Identifier: BSD-2-Clause-Patent
"""
# pylint: disable=too-many-lines
from datetime import datetime
from getpass import getuser
import os
import socket
import time

from avocado import fail_on

from command_utils_base import \
    CommandFailure, FormattedParameter, YamlParameters, CommandWithParameters, \
    CommonConfig
from command_utils import YamlCommand, CommandWithSubCommand, SubprocessManager
from general_utils import pcmd, get_log_file, human_to_bytes, bytes_to_human, \
    convert_list
from dmg_utils import get_dmg_command
from server_utils_params import \
    DaosServerTransportCredentials, DaosServerYamlParameters


def get_server_command(group, cert_dir, bin_dir, config_file, config_temp=None):
    """Get the daos_server command object to manage.

    Args:
        group (str): daos_server group name
        cert_dir (str): directory in which to copy certificates
        bin_dir (str): location of the daos_server executable
        config_file (str): configuration file name and path
        config_temp (str, optional): file name and path to use to generate the
            configuration file locally and then copy it to all the hosts using
            the config_file specification. Defaults to None, which creates and
            utilizes the file specified by config_file.

    Returns:
        DaosServerCommand: the daos_server command object

    """
    transport_config = DaosServerTransportCredentials(cert_dir)
    common_config = CommonConfig(group, transport_config)
    config = DaosServerYamlParameters(config_file, common_config)
    command = DaosServerCommand(bin_dir, config)
    if config_temp:
        # Setup the DaosServerCommand to write the config file data to the
        # temporary file and then copy the file to all the hosts using the
        # assigned filename
        command.temporary_file = config_temp
    return command


class ServerFailed(Exception):
    """Server didn't start/stop properly."""


class DaosServerCommand(YamlCommand):
    """Defines an object representing the daos_server command."""

    NORMAL_PATTERN = "DAOS I/O Engine.*started"
    FORMAT_PATTERN = "(SCM format required)(?!;)"
    REFORMAT_PATTERN = "Metadata format required"

    DEFAULT_CONFIG_FILE = os.path.join(os.sep, "etc", "daos", "daos_server.yml")

    def __init__(self, path="", yaml_cfg=None, timeout=30):
        """Create a daos_server command object.

        Args:
            path (str): path to location of daos_server binary.
            yaml_cfg (YamlParameters, optional): yaml configuration parameters.
                Defaults to None.
            timeout (int, optional): number of seconds to wait for patterns to
                appear in the subprocess output. Defaults to 30 seconds.
        """
        super(DaosServerCommand, self).__init__(
            "/run/daos_server/*", "daos_server", path, yaml_cfg, timeout)
        self.pattern = self.NORMAL_PATTERN

        # If specified use the configuration file from the YamlParameters object
        default_yaml_file = None
        if isinstance(self.yaml, YamlParameters):
            default_yaml_file = self.yaml.filename

        # Command line parameters:
        # -d, --debug        Enable debug output
        # -J, --json-logging Enable JSON logging
        # -o, --config-path= Path to agent configuration file
        self.debug = FormattedParameter("--debug", True)
        self.json_logs = FormattedParameter("--json-logging", False)
        self.config = FormattedParameter("--config={}", default_yaml_file)

        # Additional daos_server command line parameters:
        #     --allow-proxy  Allow proxy configuration via environment
        self.allow_proxy = FormattedParameter("--allow-proxy", False)

        # Used to override the sub_command.value parameter value
        self.sub_command_override = None

        # Include the daos_engine command launched by the daos_server
        # command.
        self._exe_names.append("daos_engine")

    def get_sub_command_class(self):
        # pylint: disable=redefined-variable-type
        """Get the daos_server sub command object based upon the sub-command."""
        if self.sub_command_override is not None:
            # Override the sub_command parameter
            sub_command = self.sub_command_override
        else:
            # Use the sub_command parameter from the test's yaml
            sub_command = self.sub_command.value

        # Available daos_server sub-commands:
        #   network  Perform network device scan based on fabric provider
        #   start    Start daos_server
        #   storage  Perform tasks related to locally-attached storage
        if sub_command == "network":
            self.sub_command_class = self.StartSubCommand()
        elif sub_command == "start":
            self.sub_command_class = self.StartSubCommand()
        elif sub_command == "storage":
            self.sub_command_class = self.StorageSubCommand()
        else:
            self.sub_command_class = None

    def get_params(self, test):
        """Get values for the daos command and its yaml config file.

        Args:
            test (Test): avocado Test object
        """
        super(DaosServerCommand, self).get_params(test)

        # Run daos_server with test variant specific log file names if specified
        self.yaml.update_log_files(
            getattr(test, "control_log"),
            getattr(test, "helper_log"),
            getattr(test, "server_log")
        )

    def update_pattern(self, mode, host_qty):
        """Update the pattern used to determine if the daos_server started.

        Args:
            mode (str): operation mode for the 'daos_server start' command
            host_qty (int): number of hosts issuing 'daos_server start'
        """
        if mode == "format":
            self.pattern = self.FORMAT_PATTERN
        elif mode == "reformat":
            self.pattern = self.REFORMAT_PATTERN
        else:
            self.pattern = self.NORMAL_PATTERN
        self.pattern_count = host_qty * len(self.yaml.engine_params)

    @property
    def using_nvme(self):
        """Is the daos command setup to use NVMe devices.

        Returns:
            bool: True if NVMe devices are configured; False otherwise

        """
        value = False
        if isinstance(self.yaml, YamlParameters):
            value = self.yaml.using_nvme
        return value

    @property
    def using_dcpm(self):
        """Is the daos command setup to use SCM devices.

        Returns:
            bool: True if SCM devices are configured; False otherwise

        """
        value = False
        if isinstance(self.yaml, YamlParameters):
            value = self.yaml.using_dcpm
        return value

    class NetworkSubCommand(CommandWithSubCommand):
        """Defines an object for the daos_server network sub command."""

        def __init__(self):
            """Create a network subcommand object."""
            super(DaosServerCommand.NetworkSubCommand, self).__init__(
                "/run/daos_server/network/*", "network")

        def get_sub_command_class(self):
            """Get the daos_server network sub command object."""
            # Available daos_server network sub-commands:
            #   list  List all known OFI providers that are understood by 'scan'
            #   scan  Scan for network interface devices on local server
            if self.sub_command.value == "scan":
                self.sub_command_class = self.ScanSubCommand()
            else:
                self.sub_command_class = None

        class ScanSubCommand(CommandWithSubCommand):
            """Defines an object for the daos_server network scan command."""

            def __init__(self):
                """Create a network scan subcommand object."""
                super(
                    DaosServerCommand.NetworkSubCommand.ScanSubCommand,
                    self).__init__(
                        "/run/daos_server/network/scan/*", "scan")

                # daos_server network scan command options:
                #   --provider=     Filter device list to those that support the
                #                   given OFI provider (default is the provider
                #                   specified in daos_server.yml)
                #   --all           Specify 'all' to see all devices on all
                #                   providers.  Overrides --provider
                self.provider = FormattedParameter("--provider={}")
                self.all = FormattedParameter("--all", False)

    class StartSubCommand(CommandWithParameters):
        """Defines an object representing a daos_server start sub command."""

        def __init__(self):
            """Create a start subcommand object."""
            super(DaosServerCommand.StartSubCommand, self).__init__(
                "/run/daos_server/start/*", "start")

            # daos_server start command options:
            #   --port=                 Port for the gRPC management interface
            #                           to listen on
            #   --storage=              Storage path
            #   --modules=              List of server modules to load
            #   --targets=              number of targets to use (default use
            #                           all cores)
            #   --xshelpernr=           number of helper XS per VOS target
            #   --firstcore=            index of first core for service thread
            #                           (default: 0)
            #   --group=                Server group name
            #   --socket_dir=           Location for all daos_server and
            #                           daos_engine sockets
            #   --insecure              allow for insecure connections
            #   --recreate-superblocks  recreate missing superblocks rather than
            #                           failing
            self.port = FormattedParameter("--port={}")
            self.storage = FormattedParameter("--storage={}")
            self.modules = FormattedParameter("--modules={}")
            self.targets = FormattedParameter("--targets={}")
            self.xshelpernr = FormattedParameter("--xshelpernr={}")
            self.firstcore = FormattedParameter("--firstcore={}")
            self.group = FormattedParameter("--group={}")
            self.sock_dir = FormattedParameter("--socket_dir={}")
            self.insecure = FormattedParameter("--insecure", False)
            self.recreate = FormattedParameter("--recreate-superblocks", False)

    class StorageSubCommand(CommandWithSubCommand):
        """Defines an object for the daos_server storage sub command."""

        def __init__(self):
            """Create a storage subcommand object."""
            super(DaosServerCommand.StorageSubCommand, self).__init__(
                "/run/daos_server/storage/*", "storage")

        def get_sub_command_class(self):
            """Get the daos_server storage sub command object."""
            # Available sub-commands:
            #   prepare  Prepare SCM and NVMe storage attached to remote servers
            #   scan     Scan SCM and NVMe storage attached to local server
            if self.sub_command.value == "prepare":
                self.sub_command_class = self.PrepareSubCommand()
            else:
                self.sub_command_class = None

        class PrepareSubCommand(CommandWithSubCommand):
            """Defines an object for the daos_server storage prepare command."""

            def __init__(self):
                """Create a storage subcommand object."""
                super(
                    DaosServerCommand.StorageSubCommand.PrepareSubCommand,
                    self).__init__(
                        "/run/daos_server/storage/prepare/*", "prepare")

                # daos_server storage prepare command options:
                #   --pci-whitelist=    Whitespace separated list of PCI
                #                       devices (by address) to be unbound from
                #                       Kernel driver and used with SPDK
                #                       (default is all PCI devices).
                #   --hugepages=        Number of hugepages to allocate (in MB)
                #                       for use by SPDK (default 1024)
                #   --target-user=      User that will own hugepage mountpoint
                #                       directory and vfio groups.
                #   --nvme-only         Only prepare NVMe storage.
                #   --scm-only          Only prepare SCM.
                #   --reset             Reset SCM modules to memory mode after
                #                       removing namespaces. Reset SPDK
                #                       returning NVMe device bindings back to
                #                       kernel modules.
                #   --force             Perform format without prompting for
                #                       confirmation
                self.pci_whitelist = FormattedParameter("--pci-whitelist={}")
                self.hugepages = FormattedParameter("--hugepages={}")
                self.target_user = FormattedParameter("--target-user={}")
                self.nvme_only = FormattedParameter("--nvme-only", False)
                self.scm_only = FormattedParameter("--scm-only", False)
                self.reset = FormattedParameter("--reset", False)
                self.force = FormattedParameter("--force", False)


class DaosServerManager(SubprocessManager):
    # pylint: disable=too-many-public-methods
    """Manages the daos_server execution on one or more hosts."""

    # Mapping of environment variable names to daos_server config param names
    ENVIRONMENT_VARIABLE_MAPPING = {
        "CRT_PHY_ADDR_STR": "provider",
        "OFI_INTERFACE": "fabric_iface",
        "OFI_PORT": "fabric_iface_port",
    }

    # Defined in telemetry_common.h
    D_TM_SHARED_MEMORY_KEY = 0x10242048

    def __init__(self, group, bin_dir,
                 svr_cert_dir, svr_config_file, dmg_cert_dir, dmg_config_file,
                 svr_config_temp=None, dmg_config_temp=None, manager="Orterun"):
        """Initialize a DaosServerManager object.

        Args:
            group (str): daos_server group name
            binary_dir (str): directory from which to run daos_server/dmg
            svr_cert_dir (str): directory in which to copy server certificates
            svr_config_file (str): daos_server configuration file name and path
            dmg_cert_dir (str): directory in which to copy dmg certificates
            dmg_config_file (str): dmg configuration file name and path
            svr_config_temp (str, optional): file name and path used to generate
                the daos_server configuration file locally and copy it to all
                the hosts using the config_file specification. Defaults to None.
            dmg_config_temp (str, optional): file name and path used to generate
                the dmg command configuration file locally and copy it to all
                the hosts using the config_file specification. Defaults to None.
            manager (str, optional): the name of the JobManager class used to
                manage the YamlCommand defined through the "job" attribute.
                Defaults to "Orterun".
        """
        server_command = get_server_command(
            group, svr_cert_dir, bin_dir, svr_config_file, svr_config_temp)
        super(DaosServerManager, self).__init__(server_command, manager)
        self.manager.job.sub_command_override = "start"

        # Dmg command to access this group of servers which will be configured
        # to access the daos_servers when they are started
        self.dmg = get_dmg_command(
            group, dmg_cert_dir, bin_dir, dmg_config_file, dmg_config_temp)

        # Set the correct certificate file ownership
        if manager == "Systemctl":
            self.manager.job.certificate_owner = "daos_server"
            self.dmg.certificate_owner = getuser()

        # Server states
        self._states = {
            "all": [
                "awaitformat", "starting", "ready", "joined", "stopping",
                "stopped", "evicted", "errored", "unresponsive", "unknown"],
            "running": ["ready", "joined"],
            "stopped": [
                "stopping", "stopped", "evicted", "errored", "unresponsive",
                "unknown"],
        }

    def get_params(self, test):
        """Get values for all of the command params from the yaml file.

        Use the yaml file parameter values to assign the server command and
        orterun command parameters.

        Args:
            test (Test): avocado Test object
        """
        super(DaosServerManager, self).get_params(test)
        # Get the values for the dmg parameters
        self.dmg.get_params(test)

    def prepare_dmg(self, hosts=None):
        """Prepare the dmg command prior to its execution.

        This is only required to be called once and is included as part of
        calling prepare() and start().

        It should be called idependently when a test variant is using servers
        started by a previous test variant.

        Args:
            hosts (list, optional): dmg hostlist value. Defaults to None which
                results in using the 'access_points' host list.
        """
        self._prepare_dmg_certificates()
        self._prepare_dmg_hostlist(hosts)

    def _prepare_dmg_certificates(self):
        """Set up dmg certificates."""
        local_host = socket.gethostname().split('.', 1)[0]
        self.dmg.copy_certificates(
            get_log_file("daosCA/certs"), local_host.split())

    def _prepare_dmg_hostlist(self, hosts=None):
        """Set up the dmg command host list to use the specified hosts.

        Args:
            hosts (list, optional): dmg hostlist value. Defaults to None which
                results in using the 'access_points' host list.
        """
        if hosts is None:
            hosts = self.get_config_value("access_points")
        self.dmg.hostlist = hosts

    def prepare(self, storage=True):
        """Prepare to start daos_server.

        Args:
            storage (bool, optional): whether or not to prepare dcpm/nvme
                storage. Defaults to True.
        """
        self.log.info(
            "<SERVER> Preparing to start daos_server on %s with %s",
            self._hosts, self.manager.command)

        # Create the daos_server yaml file
        self.manager.job.temporary_file_hosts = self._hosts
        self.manager.job.create_yaml_file()

        # Copy certificates
        self.manager.job.copy_certificates(
            get_log_file("daosCA/certs"), self._hosts)
        self._prepare_dmg_certificates()

        # Prepare dmg for running storage format on all server hosts
        self._prepare_dmg_hostlist(self._hosts)
        if not self.dmg.yaml:
            # If using a dmg config file, transport security was
            # already configured.
            self.dmg.insecure.update(
                self.get_config_value("allow_insecure"), "dmg.insecure")

        # Kill any daos servers running on the hosts
        self.manager.kill()

        # Clean up any files that exist on the hosts
        self.clean_files()

        if storage:
            # Prepare server storage
            if self.manager.job.using_nvme or self.manager.job.using_dcpm:
                self.log.info("Preparing storage in <format> mode")
                self.prepare_storage("root")
                if hasattr(self.manager, "mca"):
                    self.manager.mca.update(
                        {"plm_rsh_args": "-l root"}, "orterun.mca", True)

        # Verify the socket directory exists when using a non-systemctl manager
        self.verify_socket_directory(getuser())

    def clean_files(self, verbose=True):
        """Clean up the daos server files.

        Args:
            verbose (bool, optional): display clean commands. Defaults to True.
        """
        clean_commands = []
        for index, engine_params in \
                enumerate(self.manager.job.yaml.engine_params):
            scm_mount = engine_params.get_value("scm_mount")
            self.log.info("Cleaning up the %s directory.", str(scm_mount))

            # Remove the superblocks
            cmd = "sudo rm -fr {}/*".format(scm_mount)
            if cmd not in clean_commands:
                clean_commands.append(cmd)

            # Remove the shared memory segment associated with this io server
            cmd = "sudo ipcrm -M {}".format(self.D_TM_SHARED_MEMORY_KEY + index)
            clean_commands.append(cmd)

            # Dismount the scm mount point
            cmd = "while sudo umount {}; do continue; done".format(scm_mount)
            if cmd not in clean_commands:
                clean_commands.append(cmd)

            if self.manager.job.using_dcpm:
                scm_list = engine_params.get_value("scm_list")
                if isinstance(scm_list, list):
                    self.log.info(
                        "Cleaning up the following device(s): %s.",
                        ", ".join(scm_list))
                    # Umount and wipefs the dcpm device
                    cmd_list = [
                        "for dev in {}".format(" ".join(scm_list)),
                        "do mount=$(lsblk $dev -n -o MOUNTPOINT)",
                        "if [ ! -z $mount ]",
                        "then while sudo umount $mount",
                        "do continue",
                        "done",
                        "fi",
                        "sudo wipefs -a $dev",
                        "done"
                    ]
                    cmd = "; ".join(cmd_list)
                    if cmd not in clean_commands:
                        clean_commands.append(cmd)

        pcmd(self._hosts, "; ".join(clean_commands), verbose)

    def prepare_storage(self, user, using_dcpm=None, using_nvme=None):
        """Prepare the server storage.

        Args:
            user (str): username
            using_dcpm (bool, optional): override option to prepare scm storage.
                Defaults to None, which uses the configuration file to determine
                if scm storage should be formatted.
            using_nvme (bool, optional): override option to prepare nvme
                storage. Defaults to None, which uses the configuration file to
                determine if nvme storage should be formatted.

        Raises:
            ServerFailed: if there was an error preparing the storage

        """
        cmd = DaosServerCommand(self.manager.job.command_path)
        cmd.sudo = False
        cmd.debug.value = False
        cmd.set_sub_command("storage")
        cmd.sub_command_class.set_sub_command("prepare")
        cmd.sub_command_class.sub_command_class.target_user.value = user
        cmd.sub_command_class.sub_command_class.force.value = True

        # Use the configuration file settings if no overrides specified
        if using_dcpm is None:
            using_dcpm = self.manager.job.using_dcpm
        if using_nvme is None:
            using_nvme = self.manager.job.using_nvme

        if using_dcpm and not using_nvme:
            cmd.sub_command_class.sub_command_class.scm_only.value = True
        elif not using_dcpm and using_nvme:
            cmd.sub_command_class.sub_command_class.nvme_only.value = True

        if using_nvme:
            hugepages = self.get_config_value("nr_hugepages")
            cmd.sub_command_class.sub_command_class.hugepages.value = hugepages

        self.log.info("Preparing DAOS server storage: %s", str(cmd))
        result = pcmd(self._hosts, str(cmd), timeout=40)
        if len(result) > 1 or 0 not in result:
            dev_type = "nvme"
            if using_dcpm and using_nvme:
                dev_type = "dcpm & nvme"
            elif using_dcpm:
                dev_type = "dcpm"
            raise ServerFailed("Error preparing {} storage".format(dev_type))

    def detect_format_ready(self, reformat=False):
        """Detect when all the daos_servers are ready for storage format.

        Args:
            reformat (bool, optional): whether or detect reformat (True) or
                format (False) messages. Defaults to False.

        Raises:
            ServerFailed: if there was an error starting the servers.

        """
        f_type = "format" if not reformat else "reformat"
        self.log.info("<SERVER> Waiting for servers to be ready for %s", f_type)
        self.manager.job.update_pattern(f_type, len(self._hosts))
        try:
            self.manager.run()
        except CommandFailure as error:
            self.manager.kill()
            raise ServerFailed(
                "Failed to start servers before format: {}".format(error))

    def detect_engine_start(self, host_qty=None):
        """Detect when all the engines have started.

        Args:
            host_qty (int): number of servers expected to have been started.

        Raises:
            ServerFailed: if there was an error starting the servers after
                formatting.

        """
        if host_qty is None:
            hosts_qty = len(self._hosts)
        self.log.info("<SERVER> Waiting for the daos_engine to start")
        self.manager.job.update_pattern("normal", hosts_qty)
        if not self.manager.check_subprocess_status(self.manager.process):
            self.manager.kill()
            raise ServerFailed("Failed to start servers after format")

        # Update the dmg command host list to work with pool create/destroy
        self._prepare_dmg_hostlist()

        # Define the expected states for each rank
        self._expected_states = self.get_current_state()

    def reset_storage(self):
        """Reset the server storage.

        Raises:
            ServerFailed: if there was an error resetting the storage

        """
        cmd = DaosServerCommand(self.manager.job.command_path)
        cmd.sudo = False
        cmd.debug.value = False
        cmd.set_sub_command("storage")
        cmd.sub_command_class.set_sub_command("prepare")
        cmd.sub_command_class.sub_command_class.nvme_only.value = True
        cmd.sub_command_class.sub_command_class.reset.value = True
        cmd.sub_command_class.sub_command_class.force.value = True

        self.log.info("Resetting DAOS server storage: %s", str(cmd))
        result = pcmd(self._hosts, str(cmd), timeout=120)
        if len(result) > 1 or 0 not in result:
            raise ServerFailed("Error resetting NVMe storage")

    def set_scm_mount_ownership(self, user=None, verbose=False):
        """Set the ownership to the specified user for each scm mount.

        Args:
            user (str, optional): user name. Defaults to None - current user.
            verbose (bool, optional): display commands. Defaults to False.

        """
        user = getuser() if user is None else user

        cmd_list = set()
        for engine_params in self.manager.job.yaml.engine_params:
            scm_mount = engine_params.scm_mount.value

            # Support single or multiple scm_mount points
            if not isinstance(scm_mount, list):
                scm_mount = [scm_mount]

            self.log.info("Changing ownership to %s for: %s", user, scm_mount)
            cmd_list.add(
                "sudo chown -R {0}:{0} {1}".format(user, " ".join(scm_mount)))

        if cmd_list:
            pcmd(self._hosts, "; ".join(cmd_list), verbose)

    def start(self):
        """Start the server through the job manager."""
        # Prepare the servers
        self.prepare()

        # Start the servers and wait for them to be ready for storage format
        self.detect_format_ready()

        # Format storage and wait for server to change ownership
        self.log.info(
            "<SERVER> Formatting hosts: <%s>", self.dmg.hostlist)
        # Temporarily increasing timeout to avoid CI errors until DAOS-5764 can
        # be further investigated.
        self.dmg.storage_format(timeout=40)

        # Wait for all the engines to start
        self.detect_engine_start()

        return True

    def stop(self):
        """Stop the server through the runner."""
        self.log.info(
            "<SERVER> Stopping server %s command", self.manager.command)

        # Maintain a running list of errors detected trying to stop
        messages = []

        # Stop the subprocess running the job manager command
        try:
            super(DaosServerManager, self).stop()
        except CommandFailure as error:
            messages.append(
                "Error stopping the {} subprocess: {}".format(
                    self.manager.command, error))

        # Kill any leftover processes that may not have been stopped correctly
        self.manager.kill()

        if self.manager.job.using_nvme:
            # Reset the storage
            try:
                self.reset_storage()
            except ServerFailed as error:
                messages.append(str(error))

            # Make sure the mount directory belongs to non-root user
            self.set_scm_mount_ownership()

        # Report any errors after all stop actions have been attempted
        if messages:
            raise ServerFailed(
                "Failed to stop servers:\n  {}".format("\n  ".join(messages)))

    def get_environment_value(self, name):
        """Get the server config value associated with the env variable name.

        Args:
            name (str): environment variable name for which to get a daos_server
                configuration value

        Raises:
            ServerFailed: Unable to find a daos_server configuration value for
                the specified environment variable name

        Returns:
            str: the daos_server configuration value for the specified
                environment variable name

        """
        try:
            setting = self.ENVIRONMENT_VARIABLE_MAPPING[name]

        except IndexError:
            raise ServerFailed(
                "Unknown server config setting mapping for the {} environment "
                "variable!".format(name))

        return self.get_config_value(setting)

    def get_single_system_state(self):
        """Get the current homogeneous DAOS system state.

        Raises:
            ServerFailed: if a single state for all servers is not detected

        Returns:
            str: the current DAOS system state

        """
        data = self.get_current_state()
        if not data:
            # The regex failed to get the rank and state
            raise ServerFailed(
                "Error obtaining {} output: {}".format(self.dmg, data))
        try:
            states = list(set([data[rank]["state"] for rank in data]))
        except KeyError:
            raise ServerFailed(
                "Unexpected result from {} - missing 'state' key: {}".format(
                    self.dmg, data))
        if len(states) > 1:
            # Multiple states for different ranks detected
            raise ServerFailed(
                "Multiple system states ({}) detected:\n  {}".format(
                    states, data))
        return states[0]

    def check_system_state(self, valid_states, max_checks=1):
        """Check that the DAOS system state is one of the provided states.

        Fail the test if the current state does not match one of the specified
        valid states.  Optionally the state check can loop multiple times,
        sleeping one second between checks, by increasing the number of maximum
        checks.

        Args:
            valid_states (list): expected DAOS system states as a list of
                lowercase strings
            max_checks (int, optional): number of times to check the state.
                Defaults to 1.

        Raises:
            ServerFailed: if there was an error detecting the server state or
                the detected state did not match one of the valid states

        Returns:
            str: the matching valid detected state

        """
        checks = 0
        daos_state = "????"
        while daos_state not in valid_states and checks < max_checks:
            if checks > 0:
                time.sleep(1)
            try:
                daos_state = self.get_single_system_state().lower()
            except ServerFailed as error:
                raise error
            checks += 1
            self.log.info("System state check (%s): %s", checks, daos_state)
        if daos_state not in valid_states:
            raise ServerFailed(
                "Error checking DAOS state, currently neither {} after "
                "{} state check(s)!".format(valid_states, checks))
        return daos_state

    def system_start(self):
        """Start the DAOS I/O Engines.

        Raises:
            ServerFailed: if there was an error starting the servers

        """
        self.log.info("Starting DAOS I/O Engines")
        self.check_system_state(("stopped"))
        self.dmg.system_start()
        if self.dmg.result.exit_status != 0:
            raise ServerFailed(
                "Error starting DAOS:\n{}".format(self.dmg.result))

    def system_stop(self, extra_states=None):
        """Stop the DAOS I/O Engines.

        Args:
            extra_states (list, optional): a list of DAOS system states in
                addition to "started" and "joined" that are verified prior to
                issuing the stop. Defaults to None.

        Raises:
            ServerFailed: if there was an error stopping the servers

        """
        valid_states = ["started", "joined"]
        if extra_states:
            valid_states.extend(extra_states)
        self.log.info("Stopping DAOS I/O Engines")
        self.check_system_state(valid_states)
        self.dmg.system_stop(force=True)
        if self.dmg.result.exit_status != 0:
            raise ServerFailed(
                "Error stopping DAOS:\n{}".format(self.dmg.result))

    def get_available_storage(self):
        """Get the available SCM and NVMe storage.

        Raises:
            ServerFailed: if there was an error stopping the servers

        Returns:
            list: a list of the maximum available SCM and NVMe sizes in bytes

        """
        def get_host_capacity(key, device_names):
            """Get the total storage capacity per host rank.

            Args:
                key (str): the capacity type, e.g. "scm" or "nvme"
                device_names (list): the device names of this capacity type

            Returns:
                dict: a dictionary of total storage capacity per host rank

            """
            host_capacity = {}
            for host in data:
                device_sizes = []
                for device in data[host][key]:
                    if device in device_names:
                        device_sizes.append(
                            human_to_bytes(
                                data[host][key][device]["capacity"]))
                host_capacity[host] = sum(device_sizes)
            return host_capacity

        # Default maximum bytes for SCM and NVMe
        storage = [0, 0]

        using_dcpm = self.manager.job.using_dcpm
        using_nvme = self.manager.job.using_nvme

        if using_dcpm or using_nvme:
            # Stop the DAOS I/O Engines in order to be able to scan the storage
            self.system_stop()

            # Scan all of the hosts for their SCM and NVMe storage
            self._prepare_dmg_hostlist(self._hosts)
            data = self.dmg.storage_scan(verbose=True)
            self._prepare_dmg_hostlist()
            if self.dmg.result.exit_status != 0:
                raise ServerFailed(
                    "Error obtaining DAOS storage:\n{}".format(self.dmg.result))

            # Restart the DAOS I/O Engines
            self.system_start()

        if using_dcpm:
            # Find the sizes of the configured SCM storage
            scm_devices = [
                os.path.basename(path)
                for path in self.get_config_value("scm_list") if path]
            capacity = get_host_capacity("scm", scm_devices)
            for host in sorted(capacity):
                self.log.info("SCM capacity for %s: %s", host, capacity[host])
            # Use the minimum SCM storage across all servers
            storage[0] = capacity[min(capacity, key=capacity.get)]
        else:
            # Use the assigned scm_size
            scm_size = self.get_config_value("scm_size")
            storage[0] = human_to_bytes("{}GB".format(scm_size))

        if using_nvme:
            # Find the sizes of the configured NVMe storage
            capacity = get_host_capacity(
                "nvme", self.get_config_value("bdev_list"))
            for host in sorted(capacity):
                self.log.info("NVMe capacity for %s: %s", host, capacity[host])
            # Use the minimum SCM storage across all servers
            storage[1] = capacity[min(capacity, key=capacity.get)]

        self.log.info(
            "Total available storage:\n  SCM:  %s (%s)\n  NVMe: %s (%s)",
            str(storage[0]), bytes_to_human(storage[0], binary=False),
            str(storage[1]), bytes_to_human(storage[1], binary=False))
        return storage

    def get_current_state(self):
        """Get the current state of the daos_server ranks.

        Returns:
            dict: dictionary of server rank keys, each referencing a dictionary
                of information containing at least the following information:
                    {"domain": <>, "uuid": <>, "state": <>}
                This will be empty if there was error obtaining the dmg system
                query output.

        """
        try:
            data = self.dmg.system_query()
        except CommandFailure:
            data = {}
        return data

<<<<<<< HEAD
=======
    def update_expected_states(self, ranks, state):
        """Update the expected state of the specified server rank.

        Args:
            ranks (object): server ranks to update. Can be a single rank (int),
                multiple ranks (list), or all the ranks (None).
            state (object): new state to assign as the expected state of this
                rank. Can be a str or a list.
        """
        if ranks is None:
            ranks = [key for key in self._expected_states]
        elif not isinstance(ranks, (list, tuple)):
            ranks = [ranks]

        for rank in ranks:
            if rank in self._expected_states:
                self.log.info(
                    "Updating the expected state for rank %s on %s: %s -> %s",
                    rank, self._expected_states[rank]["domain"],
                    self._expected_states[rank]["state"], state)
                self._expected_states[rank]["state"] = state

    def verify_expected_states(self, set_expected=False):
        """Verify that the expected server rank states match the current states.

        Args:
            set_expected (bool, optional): option to update the expected server
                rank states to the current states prior to checking the states.
                Defaults to False.

        Returns:
            dict: a dictionary of whether or not any of the server states were
                not 'expected' (which should warrant an error) and whether or
                the servers require a 'restart' (either due to any unexpected
                states or because at least one servers was found to no longer
                be running)

        """
        status = {"expected": True, "restart": False}
        running_states = ["started", "joined"]
        errored_states = ["errored"]
        errored_hosts = []

        # Get the current state of the servers
        current_states = self.system_query()
        if set_expected:
            # Assign the expected states to the current server rank states
            self.log.info("<SERVER> Assigning expected server states.")
            self._expected_states = current_states.copy()

        # Verify the expected states match the current states
        self.log.info(
            "<SERVER> Verifying server states: group=%s, hosts=%s",
            self.get_config_value("name"), NodeSet.fromlist(self._hosts))
        if current_states:
            log_format = "  %-4s  %-15s  %-36s  %-22s  %-14s  %s"
            self.log.info(
                log_format,
                "Rank", "Host", "UUID", "Expected State", "Current State",
                "Result")
            self.log.info(
                log_format,
                "-" * 4, "-" * 15, "-" * 36, "-" * 22, "-" * 14, "-" * 6)

            # Verify that each expected rank appears in the current states
            for rank in sorted(self._expected_states):
                domain = self._expected_states[rank]["domain"].split(".")
                current_host = domain[0].replace("/", "")
                expected = self._expected_states[rank]["state"]
                if isinstance(expected, (list, tuple)):
                    expected = [item.lower() for item in expected]
                else:
                    expected = [expected.lower()]
                try:
                    current_rank = current_states.pop(rank)
                    current = current_rank["state"].lower()
                except KeyError:
                    current = "not detected"

                # Check if the rank's expected state matches the current state
                result = "PASS" if current in expected else "RESTART"
                status["expected"] &= current in expected

                # Restart all ranks if the expected rank is not running
                if current not in running_states:
                    status["restart"] = True
                    result = "RESTART"

                # Keep track of any hosts with a server in the errored state
                if current in errored_states:
                    if current_host not in errored_hosts:
                        errored_hosts.append(current_host)

                self.log.info(
                    log_format, rank, current_host,
                    self._expected_states[rank]["uuid"], "|".join(expected),
                    current, result)

            # Report any current states that were not expected as an error
            for rank in sorted(current_states):
                status["expected"] = False
                domain = current_states[rank]["domain"].split(".")
                self.log.info(
                    log_format, rank, domain[0].replace("/", ""),
                    current_states[rank]["uuid"], "not detected",
                    current_states[rank]["state"].lower(), "RESTART")

        elif not self._expected_states:
            # Expected states are populated as part of detect_io_server_start(),
            # so if it is empty there was an error starting the servers.
            self.log.info(
                "  Unable to obtain current server state.  Undefined expected "
                "server states due to a failure starting the servers.")
            status["restart"] = True

        else:
            # Any failure to obtain the current rank information is an error
            self.log.info(
                "  Unable to obtain current server state.  If the servers are "
                "not running this is expected.")

            # Do not report an error if all servers are expected to be stopped
            all_stopped = bool(self._expected_states)
            for rank in sorted(self._expected_states):
                states = self._expected_states[rank]["state"]
                if not isinstance(states, (list, tuple)):
                    states = [states]
                if "stopped" not in [item.lower() for item in states]:
                    all_stopped = False
                    break
            if all_stopped:
                self.log.info("  All servers are expected to be stopped.")
                status["restart"] = True
            else:
                status["expected"] = False

        # Any unexpected state detected warrants a restart of all servers
        if not status["expected"]:
            status["restart"] = True

        # Set the verified timestamp
        if set_expected and hasattr(self.manager, "timestamps"):
            self.manager.timestamps["verified"] = datetime.now().strftime(
                "%Y-%m-%d %H:%M:%S")

        # Dump the server logs for any server found in the errored state
        if errored_hosts:
            self.log.info(
                "<SERVER> logs for ranks in the errored state since start "
                "detection")
            if hasattr(self.manager, "dump_logs"):
                self.manager.dump_logs(errored_hosts)

        return status

>>>>>>> 3f7398ff
    @fail_on(CommandFailure)
    def stop_ranks(self, ranks, daos_log, force=False):
        """Kill/Stop the specific server ranks using this pool.

        Args:
            ranks (list): a list of daos server ranks (int) to kill
            daos_log (DaosLog): object for logging messages
            force (bool): whether to use --force option to dmg system stop

        Raises:
            avocado.core.exceptions.TestFail: if there is an issue stopping the
                server ranks.

        """
        msg = "Stopping DAOS ranks {} from server group {}".format(
            ranks, self.get_config_value("name"))
        self.log.info(msg)
        daos_log.info(msg)

        # Stop desired ranks using dmg
        self.dmg.system_stop(force=force, ranks=convert_list(value=ranks))

        # Update the expected status of the stopped/evicted ranks
        self.update_expected_states(ranks, ["stopped", "evicted"])<|MERGE_RESOLUTION|>--- conflicted
+++ resolved
@@ -369,6 +369,7 @@
             "stopped": [
                 "stopping", "stopped", "evicted", "errored", "unresponsive",
                 "unknown"],
+            "errored": ["errored"],
         }
 
     def get_params(self, test):
@@ -937,164 +938,6 @@
             data = {}
         return data
 
-<<<<<<< HEAD
-=======
-    def update_expected_states(self, ranks, state):
-        """Update the expected state of the specified server rank.
-
-        Args:
-            ranks (object): server ranks to update. Can be a single rank (int),
-                multiple ranks (list), or all the ranks (None).
-            state (object): new state to assign as the expected state of this
-                rank. Can be a str or a list.
-        """
-        if ranks is None:
-            ranks = [key for key in self._expected_states]
-        elif not isinstance(ranks, (list, tuple)):
-            ranks = [ranks]
-
-        for rank in ranks:
-            if rank in self._expected_states:
-                self.log.info(
-                    "Updating the expected state for rank %s on %s: %s -> %s",
-                    rank, self._expected_states[rank]["domain"],
-                    self._expected_states[rank]["state"], state)
-                self._expected_states[rank]["state"] = state
-
-    def verify_expected_states(self, set_expected=False):
-        """Verify that the expected server rank states match the current states.
-
-        Args:
-            set_expected (bool, optional): option to update the expected server
-                rank states to the current states prior to checking the states.
-                Defaults to False.
-
-        Returns:
-            dict: a dictionary of whether or not any of the server states were
-                not 'expected' (which should warrant an error) and whether or
-                the servers require a 'restart' (either due to any unexpected
-                states or because at least one servers was found to no longer
-                be running)
-
-        """
-        status = {"expected": True, "restart": False}
-        running_states = ["started", "joined"]
-        errored_states = ["errored"]
-        errored_hosts = []
-
-        # Get the current state of the servers
-        current_states = self.system_query()
-        if set_expected:
-            # Assign the expected states to the current server rank states
-            self.log.info("<SERVER> Assigning expected server states.")
-            self._expected_states = current_states.copy()
-
-        # Verify the expected states match the current states
-        self.log.info(
-            "<SERVER> Verifying server states: group=%s, hosts=%s",
-            self.get_config_value("name"), NodeSet.fromlist(self._hosts))
-        if current_states:
-            log_format = "  %-4s  %-15s  %-36s  %-22s  %-14s  %s"
-            self.log.info(
-                log_format,
-                "Rank", "Host", "UUID", "Expected State", "Current State",
-                "Result")
-            self.log.info(
-                log_format,
-                "-" * 4, "-" * 15, "-" * 36, "-" * 22, "-" * 14, "-" * 6)
-
-            # Verify that each expected rank appears in the current states
-            for rank in sorted(self._expected_states):
-                domain = self._expected_states[rank]["domain"].split(".")
-                current_host = domain[0].replace("/", "")
-                expected = self._expected_states[rank]["state"]
-                if isinstance(expected, (list, tuple)):
-                    expected = [item.lower() for item in expected]
-                else:
-                    expected = [expected.lower()]
-                try:
-                    current_rank = current_states.pop(rank)
-                    current = current_rank["state"].lower()
-                except KeyError:
-                    current = "not detected"
-
-                # Check if the rank's expected state matches the current state
-                result = "PASS" if current in expected else "RESTART"
-                status["expected"] &= current in expected
-
-                # Restart all ranks if the expected rank is not running
-                if current not in running_states:
-                    status["restart"] = True
-                    result = "RESTART"
-
-                # Keep track of any hosts with a server in the errored state
-                if current in errored_states:
-                    if current_host not in errored_hosts:
-                        errored_hosts.append(current_host)
-
-                self.log.info(
-                    log_format, rank, current_host,
-                    self._expected_states[rank]["uuid"], "|".join(expected),
-                    current, result)
-
-            # Report any current states that were not expected as an error
-            for rank in sorted(current_states):
-                status["expected"] = False
-                domain = current_states[rank]["domain"].split(".")
-                self.log.info(
-                    log_format, rank, domain[0].replace("/", ""),
-                    current_states[rank]["uuid"], "not detected",
-                    current_states[rank]["state"].lower(), "RESTART")
-
-        elif not self._expected_states:
-            # Expected states are populated as part of detect_io_server_start(),
-            # so if it is empty there was an error starting the servers.
-            self.log.info(
-                "  Unable to obtain current server state.  Undefined expected "
-                "server states due to a failure starting the servers.")
-            status["restart"] = True
-
-        else:
-            # Any failure to obtain the current rank information is an error
-            self.log.info(
-                "  Unable to obtain current server state.  If the servers are "
-                "not running this is expected.")
-
-            # Do not report an error if all servers are expected to be stopped
-            all_stopped = bool(self._expected_states)
-            for rank in sorted(self._expected_states):
-                states = self._expected_states[rank]["state"]
-                if not isinstance(states, (list, tuple)):
-                    states = [states]
-                if "stopped" not in [item.lower() for item in states]:
-                    all_stopped = False
-                    break
-            if all_stopped:
-                self.log.info("  All servers are expected to be stopped.")
-                status["restart"] = True
-            else:
-                status["expected"] = False
-
-        # Any unexpected state detected warrants a restart of all servers
-        if not status["expected"]:
-            status["restart"] = True
-
-        # Set the verified timestamp
-        if set_expected and hasattr(self.manager, "timestamps"):
-            self.manager.timestamps["verified"] = datetime.now().strftime(
-                "%Y-%m-%d %H:%M:%S")
-
-        # Dump the server logs for any server found in the errored state
-        if errored_hosts:
-            self.log.info(
-                "<SERVER> logs for ranks in the errored state since start "
-                "detection")
-            if hasattr(self.manager, "dump_logs"):
-                self.manager.dump_logs(errored_hosts)
-
-        return status
-
->>>>>>> 3f7398ff
     @fail_on(CommandFailure)
     def stop_ranks(self, ranks, daos_log, force=False):
         """Kill/Stop the specific server ranks using this pool.
