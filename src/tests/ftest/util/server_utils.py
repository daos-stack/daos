"""
  (C) Copyright 2018-2022 Intel Corporation.

  SPDX-License-Identifier: BSD-2-Clause-Patent
"""
# pylint: disable=too-many-lines

from getpass import getuser
import math
import os
import time
import random

from avocado import fail_on
from ClusterShell.NodeSet import NodeSet

from command_utils_base import CommonConfig, BasicParameter
from command_utils import SubprocessManager
from dmg_utils import get_dmg_command
from exception_utils import CommandFailure
from general_utils import pcmd, get_log_file, human_to_bytes, bytes_to_human, \
<<<<<<< HEAD
    convert_list, get_default_config_file, distribute_files, DaosTestError, \
    stop_processes, get_display_size, run_pcmd
from host_utils import get_local_host
=======
    convert_list, stop_processes, get_display_size, run_pcmd
from dmg_utils import get_dmg_command
from run_utils import get_local_host
>>>>>>> 46979c1e
from server_utils_base import \
    ServerFailed, DaosServerCommand, DaosServerInformation, AutosizeCancel
from server_utils_params import DaosServerTransportCredentials, DaosServerYamlParameters
from user_utils import get_chown_command


def get_server_command(group, cert_dir, bin_dir, config_file, config_temp=None):
    """Get the daos_server command object to manage.

    Args:
        group (str): daos_server group name
        cert_dir (str): directory in which to copy certificates
        bin_dir (str): location of the daos_server executable
        config_file (str): configuration file name and path
        config_temp (str, optional): file name and path to use to generate the
            configuration file locally and then copy it to all the hosts using
            the config_file specification. Defaults to None, which creates and
            utilizes the file specified by config_file.

    Returns:
        DaosServerCommand: the daos_server command object

    """
    transport_config = DaosServerTransportCredentials(cert_dir)
    common_config = CommonConfig(group, transport_config)
    config = DaosServerYamlParameters(config_file, common_config)
    command = DaosServerCommand(bin_dir, config)
    if config_temp:
        # Setup the DaosServerCommand to write the config file data to the
        # temporary file and then copy the file to all the hosts using the
        # assigned filename
        command.temporary_file = config_temp
    return command


class DaosServerManager(SubprocessManager):
    # pylint: disable=too-many-public-methods
    """Manages the daos_server execution on one or more hosts."""

    # Mapping of environment variable names to daos_server config param names
    ENVIRONMENT_VARIABLE_MAPPING = {
        "CRT_PHY_ADDR_STR": "provider",
        "OFI_INTERFACE": "fabric_iface",
        "OFI_PORT": "fabric_iface_port",
    }

    # Defined in telemetry_common.h
    D_TM_SHARED_MEMORY_KEY = 0x10242048

    def __init__(self, group, bin_dir,
                 svr_cert_dir, svr_config_file, dmg_cert_dir, dmg_config_file,
                 svr_config_temp=None, dmg_config_temp=None, manager="Orterun",
                 namespace="/run/server_manager/*", access_points_suffix=None):
        # pylint: disable=too-many-arguments
        """Initialize a DaosServerManager object.

        Args:
            group (str): daos_server group name
            binary_dir (str): directory from which to run daos_server/dmg
            svr_cert_dir (str): directory in which to copy server certificates
            svr_config_file (str): daos_server configuration file name and path
            dmg_cert_dir (str): directory in which to copy dmg certificates
            dmg_config_file (str): dmg configuration file name and path
            svr_config_temp (str, optional): file name and path used to generate
                the daos_server configuration file locally and copy it to all
                the hosts using the config_file specification. Defaults to None.
            dmg_config_temp (str, optional): file name and path used to generate
                the dmg command configuration file locally and copy it to all
                the hosts using the config_file specification. Defaults to None.
            manager (str, optional): the name of the JobManager class used to
                manage the YamlCommand defined through the "job" attribute.
                Defaults to "Orterun".
            namespace (str): yaml namespace (path to parameters)
            access_points_suffix (str, optional): Suffix to append to each access point name.
                Defaults to None.
        """
        self.group = group
        server_command = get_server_command(
            group, svr_cert_dir, bin_dir, svr_config_file, svr_config_temp)
        super().__init__(server_command, manager, namespace)
        self.manager.job.sub_command_override = "start"

        # Dmg command to access this group of servers which will be configured
        # to access the daos_servers when they are started
        self.dmg = get_dmg_command(
            group, dmg_cert_dir, bin_dir, dmg_config_file, dmg_config_temp, access_points_suffix)

        # Set the correct certificate file ownership
        if manager == "Systemctl":
            self.manager.job.certificate_owner = "daos_server"
            self.dmg.certificate_owner = getuser()

        # Server states
        self._states = {
            "all": [
                "awaitformat", "starting", "ready", "joined", "stopping",
                "stopped", "excluded", "errored", "unresponsive", "unknown"],
            "running": ["ready", "joined"],
            "stopped": [
                "stopping", "stopped", "excluded", "errored", "unresponsive", "unknown"],
            "errored": ["errored"],
        }

        # Storage and network information
        self.information = DaosServerInformation(self.dmg)

        # Flag used to determine which method is used to detect that the server has started
        self.detect_start_via_dmg = False

        # Parameters to set storage prepare and format timeout
        self.storage_prepare_timeout = BasicParameter(None, 40)
        self.storage_format_timeout = BasicParameter(None, 40)

        # Optional external yaml data to use to create the server config file, bypassing the values
        # defined in the self.manager.job.yaml object.
        self._external_yaml_data = None

    def get_params(self, test):
        """Get values for all of the command params from the yaml file.

        Use the yaml file parameter values to assign the server command and
        orterun command parameters.

        Args:
            test (Test): avocado Test object
        """
        super().get_params(test)
        # Get the values for the dmg parameters
        self.dmg.get_params(test)

    def prepare_dmg(self, hosts=None):
        """Prepare the dmg command prior to its execution.

        This is only required to be called once and is included as part of
        calling prepare() and start().

        It should be called independently when a test variant is using servers
        started by a previous test variant.

        Args:
            hosts (list, optional): dmg hostlist value. Defaults to None which
                results in using the 'access_points' host list.
        """
        self._prepare_dmg_certificates()
        self._prepare_dmg_hostlist(hosts)

    def _prepare_dmg_certificates(self):
        """Set up dmg certificates."""
        self.dmg.copy_certificates(get_log_file("daosCA/certs"), get_local_host())

    def _prepare_dmg_hostlist(self, hosts=None):
        """Set up the dmg command host list to use the specified hosts.

        Args:
            hosts (list, optional): dmg hostlist value. Defaults to None which
                results in using the entire host list.
        """
        if hosts is None:
            hosts = self._hosts
        self.dmg.hostlist = hosts

    def prepare(self, storage=True):
        """Prepare to start daos_server.

        Args:
            storage (bool, optional): whether or not to prepare dcpm/nvme
                storage. Defaults to True.
        """
        self.log.info(
            "<SERVER> Preparing to start daos_server on %s with %s",
            self._hosts, self.manager.command)

        # Create the daos_server yaml file
        self.manager.job.temporary_file_hosts = self._hosts.copy()
        self.manager.job.create_yaml_file(self._external_yaml_data)

        # Copy certificates
        self.manager.job.copy_certificates(get_log_file("daosCA/certs"), self._hosts)
        self._prepare_dmg_certificates()

        # Prepare dmg for running storage format on all server hosts
        self._prepare_dmg_hostlist(self._hosts)
        if not self.dmg.yaml:
            # If using a dmg config file, transport security was
            # already configured.
            self.dmg.insecure.update(self.get_config_value("allow_insecure"), "dmg.insecure")

        # Kill any daos servers running on the hosts
        self.manager.kill()

        # Clean up any files that exist on the hosts
        self.clean_files()

        if storage:
            # Prepare server storage
            if self.manager.job.using_nvme or self.manager.job.using_dcpm:
                if hasattr(self.manager, "mca"):
                    self.manager.mca.update({"plm_rsh_args": "-l root"}, "orterun.mca", True)

        # Verify the socket directory exists when using a non-systemctl manager
        self.verify_socket_directory(getuser())

    def clean_files(self, verbose=True):
        """Clean up the daos server files.

        Args:
            verbose (bool, optional): display clean commands. Defaults to True.
        """
        clean_commands = []
        for index, engine_params in enumerate(self.manager.job.yaml.engine_params):
            scm_mount = engine_params.get_value("scm_mount")
            self.log.info("Cleaning up the %s directory.", str(scm_mount))

            # Remove the superblocks
            cmd = "sudo rm -fr {}/*".format(scm_mount)
            if cmd not in clean_commands:
                clean_commands.append(cmd)

            # Remove the shared memory segment associated with this io server
            cmd = "sudo ipcrm -M {}".format(self.D_TM_SHARED_MEMORY_KEY + index)
            clean_commands.append(cmd)

            # Dismount the scm mount point
            cmd = "while sudo umount {}; do continue; done".format(scm_mount)
            if cmd not in clean_commands:
                clean_commands.append(cmd)

            if self.manager.job.using_dcpm:
                scm_list = engine_params.get_value("scm_list")
                if isinstance(scm_list, list):
                    self.log.info("Cleaning up the following device(s): %s.", ", ".join(scm_list))
                    # Umount and wipefs the dcpm device
                    cmd_list = [
                        "for dev in {}".format(" ".join(scm_list)),
                        "do mount=$(lsblk $dev -n -o MOUNTPOINT)",
                        "if [ ! -z $mount ]",
                        "then while sudo umount $mount",
                        "do continue",
                        "done",
                        "fi",
                        "sudo wipefs -a $dev",
                        "done"
                    ]
                    cmd = "; ".join(cmd_list)
                    if cmd not in clean_commands:
                        clean_commands.append(cmd)

        pcmd(self._hosts, "; ".join(clean_commands), verbose)

    def prepare_storage(self, user, using_dcpm=None, using_nvme=None):
        """Prepare the server storage.

        Args:
            user (str): username
            using_dcpm (bool, optional): override option to prepare scm storage.
                Defaults to None, which uses the configuration file to determine
                if scm storage should be formatted.
            using_nvme (bool, optional): override option to prepare nvme
                storage. Defaults to None, which uses the configuration file to
                determine if nvme storage should be formatted.

        Raises:
            ServerFailed: if there was an error preparing the storage

        """
        cmd = DaosServerCommand(self.manager.job.command_path)
        cmd.sudo = False
        cmd.debug.value = False
        cmd.set_sub_command("storage")
        cmd.sub_command_class.set_sub_command("prepare")
        cmd.sub_command_class.sub_command_class.target_user.value = user
        cmd.sub_command_class.sub_command_class.force.value = True

        # Use the configuration file settings if no overrides specified
        if using_dcpm is None:
            using_dcpm = self.manager.job.using_dcpm
        if using_nvme is None:
            using_nvme = self.manager.job.using_nvme

        if using_dcpm and not using_nvme:
            cmd.sub_command_class.sub_command_class.scm_only.value = True
        elif not using_dcpm and using_nvme:
            cmd.sub_command_class.sub_command_class.nvme_only.value = True

        self.log.info("Preparing DAOS server storage: %s", str(cmd))
        results = run_pcmd(self._hosts, str(cmd), timeout=self.storage_prepare_timeout.value)

        # gratuitously lifted from pcmd() and get_current_state()
        result = {}
        stdouts = ""
        for res in results:
            stdouts += '\n'.join(res["stdout"] + [''])
            if res["exit_status"] not in result:
                result[res["exit_status"]] = NodeSet()
            result[res["exit_status"]].add(res["hosts"])

        if len(result) > 1 or 0 not in result or \
           (using_dcpm and "No SCM modules detected; skipping operation" in stdouts):
            dev_type = "nvme"
            if using_dcpm and using_nvme:
                dev_type = "dcpm & nvme"
            elif using_dcpm:
                dev_type = "dcpm"
            pcmd(self._hosts, "sudo -n ipmctl show -v -dimm")
            pcmd(self._hosts, "ndctl list ")
            raise ServerFailed("Error preparing {} storage".format(dev_type))

    def detect_format_ready(self, reformat=False):
        """Detect when all the daos_servers are ready for storage format.

        Args:
            reformat (bool, optional): whether or detect reformat (True) or
                format (False) messages. Defaults to False.

        Raises:
            ServerFailed: if there was an error starting the servers.

        """
        f_type = "format" if not reformat else "reformat"
        self.log.info("<SERVER> Waiting for servers to be ready for %s", f_type)
        self.manager.job.update_pattern(f_type, len(self._hosts))
        try:
            self.manager.run()
        except CommandFailure as error:
            self.manager.kill()
            raise ServerFailed(
                "Failed to start servers before format: {}".format(error)) from error

    def detect_engine_start(self, hosts_qty=None):
        """Detect when all the engines have started.

        Args:
            hosts_qty (int): number of servers expected to have been started.

        Raises:
            ServerFailed: if there was an error starting the servers after formatting.

        """
        if hosts_qty is None:
            hosts_qty = len(self._hosts)

        if self.detect_start_via_dmg:
            self.log.info("<SERVER> Waiting for the daos_engine to start via dmg system query")
            self.manager.job.update_pattern("dmg", hosts_qty)
            started = self.get_detected_engine_count(self.manager.process)
        else:
            self.log.info("<SERVER> Waiting for the daos_engine to start")
            self.manager.job.update_pattern("normal", hosts_qty)
            started = self.manager.check_subprocess_status(self.manager.process)

        if not started:
            self.manager.kill()
            raise ServerFailed("Failed to start servers after format")

        # Update the dmg command host list to work with pool create/destroy
        self._prepare_dmg_hostlist()

        # Define the expected states for each rank
        self._expected_states = self.get_current_state()

    def get_detected_engine_count(self, sub_process):
        """Get the number of detected joined engines.

        Args:
            sub_process (process.SubProcess): subprocess used to run the command

        Returns:
            int: number of patterns detected in the job output

        """
        expected_states = self.manager.job.pattern.split(",")
        detected = 0
        complete = False
        timed_out = False
        start = time.time()
        elapsed = 0.0

        # Search for patterns in the dmg system query output:
        #   - the expected number of pattern matches are detected (success)
        #   - the time out is reached (failure)
        #   - the subprocess is no longer running (failure)
        while not complete and not timed_out \
                and (sub_process is None or sub_process.poll() is None):
            detected = self.detect_engine_states(expected_states)
            complete = detected == self.manager.job.pattern_count
            elapsed = time.time() - start
            timed_out = elapsed > self.manager.job.pattern_timeout.value
            if not complete and not timed_out:
                time.sleep(1)

        # Summarize results
        self.manager.job.report_subprocess_status(
            elapsed, detected, complete, timed_out, sub_process)

        return complete

    def detect_engine_states(self, expected_states):
        """Detect the number of engine states that match the expected states.

        Args:
            expected_states (list): a list of engine state strings to detect

        Returns:
            int: number of engine states that match the expected states

        """
        detected = 0
        states = self.get_current_state()
        for rank in sorted(states):
            if states[rank]["state"].lower() in expected_states:
                detected += 1
        return detected

    def reset_storage(self):
        """Reset the server storage.

        Raises:
            ServerFailed: if there was an error resetting the storage

        """
        cmd = DaosServerCommand(self.manager.job.command_path)
        cmd.sudo = False
        cmd.debug.value = False
        cmd.set_sub_command("storage")
        cmd.sub_command_class.set_sub_command("prepare")
        cmd.sub_command_class.sub_command_class.nvme_only.value = True
        cmd.sub_command_class.sub_command_class.reset.value = True
        cmd.sub_command_class.sub_command_class.force.value = True

        self.log.info("Resetting DAOS server storage: %s", str(cmd))
        result = pcmd(self._hosts, str(cmd), timeout=120)
        if len(result) > 1 or 0 not in result:
            raise ServerFailed("Error resetting NVMe storage")

    def set_scm_mount_ownership(self, user=None, verbose=False):
        """Set the ownership to the specified user for each scm mount.

        Args:
            user (str, optional): user name. Defaults to None - current user.
            verbose (bool, optional): display commands. Defaults to False.

        """
        user = getuser() if user is None else user

        cmd_list = set()
        for engine_params in self.manager.job.yaml.engine_params:
            scm_mount = engine_params.get_value("scm_mount")

            # Support single or multiple scm_mount points
            if not isinstance(scm_mount, list):
                scm_mount = [scm_mount]

            self.log.info("Changing ownership to %s for: %s", user, scm_mount)
            cmd_list.add(
                "sudo -n {}".format(get_chown_command(user, options="-R", file=" ".join(scm_mount)))
            )

        if cmd_list:
            pcmd(self._hosts, "; ".join(cmd_list), verbose)

    def restart(self, hosts, wait=False):
        """Restart the specified servers after a stop.

           The servers must have been previously formatted and started.

        Args:
            hosts (list): List of servers to restart.
            wait (bool): Whether or not to wait until the servers have joined.
        """
        orig_hosts = self.manager.hosts
        self.manager.assign_hosts(hosts)
        orig_pattern = self.manager.job.pattern
        orig_count = self.manager.job.pattern_count
        self.manager.job.update_pattern("normal", len(hosts))
        try:
            self.manager.run()

            host_ranks = self.get_host_ranks(hosts)
            self.update_expected_states(host_ranks, ["joined"])

            if not wait:
                return

            # Loop until we get the expected states or the test times out.
            while True:
                status = self.verify_expected_states(show_logs=False)
                if status["expected"]:
                    break
                time.sleep(1)
        finally:
            self.manager.assign_hosts(orig_hosts)
            self.manager.job.update_pattern(orig_pattern, orig_count)

    def start(self):
        """Start the server through the job manager."""
        # Prepare the servers
        self.prepare()

        # Start the servers and wait for them to be ready for storage format
        self.detect_format_ready()

        # Collect storage and network information from the servers.
        self.information.collect_storage_information()
        self.information.collect_network_information()

        # Format storage and wait for server to change ownership
        self.log.info("<SERVER> Formatting hosts: <%s>", self.dmg.hostlist)
        # Temporarily increasing timeout to avoid CI errors until DAOS-5764 can
        # be further investigated.
        self.dmg.storage_format(timeout=self.storage_format_timeout.value)

        # Wait for all the engines to start
        self.detect_engine_start()

        return True

    def stop(self):
        """Stop the server through the runner."""
        self.log.info("<SERVER> Stopping server %s command", self.manager.command)

        # Maintain a running list of errors detected trying to stop
        messages = []

        # Stop the subprocess running the job manager command
        try:
            super().stop()
        except CommandFailure as error:
            messages.append(
                "Error stopping the {} subprocess: {}".format(self.manager.command, error))

        # Kill any leftover processes that may not have been stopped correctly
        self.manager.kill()

        if self.manager.job.using_nvme:
            # Reset the storage
            try:
                self.reset_storage()
            except ServerFailed as error:
                messages.append(str(error))

            # Make sure the mount directory belongs to non-root user
            self.set_scm_mount_ownership()

        # Report any errors after all stop actions have been attempted
        if messages:
            raise ServerFailed("Failed to stop servers:\n  {}".format("\n  ".join(messages)))

    def get_environment_value(self, name):
        """Get the server config value associated with the env variable name.

        Args:
            name (str): environment variable name for which to get a daos_server
                configuration value

        Raises:
            ServerFailed: Unable to find a daos_server configuration value for
                the specified environment variable name

        Returns:
            str: the daos_server configuration value for the specified
                environment variable name

        """
        try:
            setting = self.ENVIRONMENT_VARIABLE_MAPPING[name]

        except IndexError as error:
            raise ServerFailed(
                "Unknown server config setting mapping for the {} environment "
                "variable!".format(name)) from error

        return self.get_config_value(setting)

    def get_single_system_state(self):
        """Get the current homogeneous DAOS system state.

        Raises:
            ServerFailed: if a single state for all servers is not detected

        Returns:
            str: the current DAOS system state

        """
        data = self.get_current_state()
        if not data:
            # The regex failed to get the rank and state
            raise ServerFailed("Error obtaining {} output: {}".format(self.dmg, data))
        try:
            states = {rank["state"] for rank in data.values()}
        except KeyError as error:
            raise ServerFailed(
                "Unexpected result from {} - missing 'state' key: {}".format(
                    self.dmg, data)) from error
        if len(states) > 1:
            # Multiple states for different ranks detected
            raise ServerFailed("Multiple system states ({}) detected:\n  {}".format(states, data))
        return states.pop()

    def check_rank_state(self, ranks, valid_states, max_checks=1):
        """Check the states of list of ranks in DAOS system.

        Args:
            ranks(list): daos rank list whose state need's to be checked
            valid_states (list): list of expected states for the rank
            max_checks (int, optional): number of times to check the state
                Defaults to 1.
        Raises:
            ServerFailed: if there was error obtaining the data for daos
                          system query
        Returns:
            list: returns list of failed rank(s) if state does
                  not match the expected state, otherwise returns empty list.

        """
        checks = 0
        while checks < max_checks:
            if checks > 0:
                time.sleep(1)
            data = self.get_current_state()
            if not data:
                # The regex failed to get the rank and state
                raise ServerFailed("Error obtaining {} output: {}".format(self.dmg, data))
            checks += 1
            failed_ranks = []
            for rank in ranks:
                if data[rank]["state"] not in valid_states:
                    failed_ranks.append(rank)
            if not failed_ranks:
                return []

        return failed_ranks

    def check_system_state(self, valid_states, max_checks=1):
        """Check that the DAOS system state is one of the provided states.

        Fail the test if the current state does not match one of the specified
        valid states.  Optionally the state check can loop multiple times,
        sleeping one second between checks, by increasing the number of maximum
        checks.

        Args:
            valid_states (list): expected DAOS system states as a list of lowercase strings
            max_checks (int, optional): number of times to check the state.
                Defaults to 1.

        Raises:
            ServerFailed: if there was an error detecting the server state or
                the detected state did not match one of the valid states

        Returns:
            str: the matching valid detected state

        """
        checks = 0
        daos_state = "????"
        while daos_state not in valid_states and checks < max_checks:
            if checks > 0:
                time.sleep(1)
            try:
                daos_state = self.get_single_system_state().lower()
            except ServerFailed as error:
                raise error
            checks += 1
            self.log.info("System state check (%s): %s", checks, daos_state)
        if daos_state not in valid_states:
            raise ServerFailed(
                "Error checking DAOS state, currently neither {} after "
                "{} state check(s)!".format(valid_states, checks))
        return daos_state

    def system_start(self):
        """Start the DAOS I/O Engines.

        Raises:
            ServerFailed: if there was an error starting the servers

        """
        self.log.info("Starting DAOS I/O Engines")
        self.check_system_state(("stopped"))
        self.dmg.system_start()
        if self.dmg.result.exit_status != 0:
            raise ServerFailed("Error starting DAOS:\n{}".format(self.dmg.result))

    def system_stop(self, extra_states=None):
        """Stop the DAOS I/O Engines.

        Args:
            extra_states (list, optional): a list of DAOS system states in
                addition to "started" and "joined" that are verified prior to
                issuing the stop. Defaults to None.

        Raises:
            ServerFailed: if there was an error stopping the servers

        """
        valid_states = ["started", "joined"]
        if extra_states:
            valid_states.extend(extra_states)
        self.log.info("Stopping DAOS I/O Engines")
        self.check_system_state(valid_states)
        self.dmg.system_stop(force=True)
        if self.dmg.result.exit_status != 0:
            raise ServerFailed("Error stopping DAOS:\n{}".format(self.dmg.result))

    def get_current_state(self):
        """Get the current state of the daos_server ranks.

        Returns:
            dict: dictionary of server rank keys, each referencing a dictionary
                of information containing at least the following information:
                    {"host": <>, "uuid": <>, "state": <>}
                This will be empty if there was error obtaining the dmg system query output.

        """
        data = {}
        try:
            query_data = self.dmg.system_query()
        except CommandFailure:
            query_data = {"status": 1}
        if query_data["status"] == 0:
            if "response" in query_data and "members" in query_data["response"]:
                if query_data["response"]["members"] is None:
                    return data
                for member in query_data["response"]["members"]:
                    host = member["fault_domain"].split(".")[0].replace("/", "")
                    if host in self._hosts:
                        data[member["rank"]] = {
                            "uuid": member["uuid"],
                            "host": host,
                            "state": member["state"],
                        }
        return data

    @fail_on(CommandFailure)
    def stop_ranks(self, ranks, daos_log, force=False):
        """Kill/Stop the specific server ranks using this pool.

        Args:
            ranks (list): a list of daos server ranks (int) to kill
            daos_log (DaosLog): object for logging messages
            force (bool, optional): whether to use --force option to dmg system
                stop. Defaults to False.

        Raises:
            avocado.core.exceptions.TestFail: if there is an issue stopping the server ranks.

        """
        msg = "Stopping DAOS ranks {} from server group {}".format(
            ranks, self.get_config_value("name"))
        self.log.info(msg)
        daos_log.info(msg)

        # Stop desired ranks using dmg
        self.dmg.system_stop(ranks=convert_list(value=ranks), force=force)

        # Update the expected status of the stopped/excluded ranks
        self.update_expected_states(ranks, ["stopped", "excluded"])

    def stop_random_rank(self, daos_log, force=False, exclude_ranks=None):
        """Kill/Stop a random server rank that is expected to be running.

        Args:
            daos_log (DaosLog): object for logging messages
            force (bool, optional): whether to use --force option to dmg system
                stop. Defaults to False.
            exclude_ranks (list, optional): ranks to exclude from the random selection.
                Default is None.

        Raises:
            avocado.core.exceptions.TestFail: if there is an issue stopping the server ranks.
            ServerFailed: if there are no available ranks to stop.

        """
        # Exclude non-running ranks
        rank_state = self.get_expected_states()
        candidate_ranks = []
        for rank, state in rank_state.items():
            for running_state in self._states["running"]:
                if running_state in state:
                    candidate_ranks.append(rank)
                    continue

        # Exclude specified ranks
        for rank in exclude_ranks or []:
            if rank in candidate_ranks:
                del candidate_ranks[candidate_ranks.index(rank)]

        if len(candidate_ranks) < 1:
            raise ServerFailed("No available candidate ranks to stop.")

        # Stop a random rank
        random_rank = random.choice(candidate_ranks)  # nosec
        return self.stop_ranks([random_rank], daos_log=daos_log, force=force)

    def kill(self):
        """Forcibly terminate any server process running on hosts."""
        regex = self.manager.job.command_regex
        # Try to dump all server's ULTs stacks before kill.
        result = stop_processes(self._hosts, regex)
        if 0 in result and len(result) == 1:
            print("No remote {} server processes killed (none found), done.".format(regex))
        else:
            print(
                "***At least one remote {} server process needed to be killed! "
                "Please investigate/report.***".format(regex))
        # set stopped servers state to make teardown happy
        self.update_expected_states(None, ["stopped", "excluded", "errored"])

    def get_host(self, rank):
        """Get the host name that matches the specified rank.

        Args:
            rank (int): server rank number

        Returns:
            str: host name matching the specified rank

        """
        host = None
        if rank in self._expected_states:
            host = self._expected_states[rank]["host"]
        return host

    def update_config_file_from_file(self, generated_yaml, storage_class=None):
        """Update config file and object.

        Use the specified data to generate and distribute the server configuration to the hosts.

        Also use this data to replace the engine storage configuration so that the storage options
        defined in the specified data are configured correctly as part of the server startup.

        Args:
            generated_yaml (YAMLObject): New server config data.
            storage_class (list, optional): if set only include storage classes identified in the
                list. Defaults to None.
        """
        # Use the specified yaml data to create the server yaml file and copy it all the hosts
        self._external_yaml_data = generated_yaml

        # Before restarting daos_server, we need to clear SCM. Unmount the mount point, wipefs the
        # disks, etc. This clearing step is built into the server start steps. It'll look at the
        # engine_params of the server_manager and clear the SCM set there, so we need to overwrite
        # it before starting to the values from the generated config.
        self.manager.job.yaml.override_params(generated_yaml, storage_class)

    def get_host_ranks(self, hosts):
        """Get the list of ranks for the specified hosts.

        Args:
            hosts (NodeSet): host from which to get ranks.

        Returns:
            list: a list of integer ranks matching the hosts provided

        """
        rank_list = []
        for rank in self._expected_states:
            if self._expected_states[rank]["host"] in hosts:
                rank_list.append(rank)
        return rank_list

    def get_available_storage(self):
        """Get the largest available SCM and NVMe storage common to all servers.

        Raises:
            ServerFailed: if output from the dmg storage scan is missing or
                not in the expected format

        Returns:
            dict: a dictionary of the largest available storage common to all
                engines per storage type, "scm"s and "nvme", in bytes

        """
        storage = {}
        storage_capacity = self.information.get_storage_capacity(self.manager.job.engine_params)

        self.log.info("Largest storage size available per engine:")
        for key in sorted(storage_capacity):
            # Use the same storage size across all engines
            storage[key] = min(storage_capacity[key])
            self.log.info("  %-4s:  %s", key.upper(), get_display_size(storage[key]))
        return storage

    def autosize_pool_params(self, size, tier_ratio, scm_size, nvme_size,
                             min_targets=1, quantity=1):
        """Update any pool size parameter ending in a %.

        Use the current NVMe and SCM storage sizes to assign values to the size,
        scm_size, and or nvme_size dmg pool create arguments which end in "%".
        The numerical part of these arguments will be used to assign a value
        that is X% of the available storage capacity.  The updated size and
        nvme_size arguments will be assigned values that are multiples of 1GiB
        times the number of targets assigned to each server engine.  If needed
        the number of targets will be reduced (to not exceed min_targets) in
        order to support the requested size.  An optional number of expected
        pools (quantity) can also be specified to divide the available storage
        capacity.

        Note: depending upon the inputs this method may return dmg pool create
            parameter combinations that are not supported, e.g. tier_ratio +
            nvme_size.  This is intended to allow testing of these combinations.

        Args:
            size (object): the str, int, or None value for the dmg pool create size parameter.
            tier_ratio (object): the int or None value for the dmg pool create size parameter.
            scm_size (object): the str, int, or None value for the dmg pool
                create scm_size parameter.
            nvme_size (object): the str, int, or None value for the dmg pool
                create nvme_size parameter.
            min_targets (int, optional): the minimum number of targets per
                engine that can be configured. Defaults to 1.
            quantity (int, optional): Number of pools to account for in the size
                calculations. The pool size returned is only for a single pool.
                Defaults to 1.

        Raises:
            ServerFailed: if there was a error obtaining auto-sized TestPool parameters.
            AutosizeCancel: if a valid pool parameter size could not be obtained

        Returns:
            dict: the parameters for a TestPool object.

        """
        # Adjust any pool size parameter by the requested percentage
        params = {"tier_ratio": tier_ratio}
        adjusted = {"size": size, "scm_size": scm_size, "nvme_size": nvme_size}
        keys = [
            key for key in ("size", "scm_size", "nvme_size")
            if adjusted[key] is not None and str(adjusted[key]).endswith("%")]
        if keys:
            # Verify the minimum number of targets configured per engine
            targets = min(self.manager.job.get_engine_values("targets"))
            if targets < min_targets:
                raise ServerFailed(
                    "Minimum target quantity ({}) exceeds current target "
                    "quantity ({})".format(min_targets, targets))

            self.log.info("-" * 100)
            pool_msg = "{} pool{}".format(quantity, "s" if quantity > 1 else "")
            self.log.info(
                "Autosizing TestPool parameters ending with a \"%%\" for %s:",
                pool_msg)
            for key in ("size", "scm_size", "nvme_size"):
                self.log.info("  - %-9s : %s (%s)", key, adjusted[key], key in keys)

            # Determine the largest SCM and NVMe pool sizes can be used with
            # this server configuration with an optionally applied ratio.
            try:
                available_storage = self.get_available_storage()
            except ServerFailed as error:
                raise ServerFailed("Error obtaining available storage") from error

            # Determine the SCM and NVMe size limits for the size and tier_ratio
            # arguments for the total number of engines
            if tier_ratio is None:
                # Use the default value if not provided
                tier_ratio = 6
            engine_qty = len(self.manager.job.engine_params) * len(self._hosts)
            available_storage["size"] = min(
                engine_qty * available_storage["nvme"],
                (engine_qty * available_storage["scm"]) / float(tier_ratio / 100)
            )
            available_storage["tier_ratio"] = available_storage["size"] * float(tier_ratio / 100)
            self.log.info(
                "Largest storage size available for %s engines with a %.2f%% "
                "tier_ratio:", engine_qty, tier_ratio)
            self.log.info(
                "  - NVME     : %s",
                get_display_size(available_storage["size"]))
            self.log.info(
                "  - SCM      : %s",
                get_display_size(available_storage["tier_ratio"]))
            self.log.info(
                "  - COMBINED : %s",
                get_display_size(available_storage["size"] + available_storage["tier_ratio"]))

            # Apply any requested percentages to the pool parameters
            available = {
                "size": {"size": available_storage["size"], "type": "NVMe"},
                "scm_size": {"size": available_storage["scm"], "type": "SCM"},
                "nvme_size": {"size": available_storage["nvme"], "type": "NVMe"}
            }
            self.log.info("Adjusted pool sizes for %s:", pool_msg)
            for key in keys:
                try:
                    ratio = int(str(adjusted[key]).replace("%", ""))
                except NameError as error:
                    raise ServerFailed(
                        "Invalid '{}' format: {}".format(key, adjusted[key])) from error
                adjusted[key] = (available[key]["size"] * float(ratio / 100)) / quantity
                self.log.info(
                    "  - %-9s : %-4s storage adjusted by %.2f%%: %s",
                    key, available[key]["type"], ratio,
                    get_display_size(adjusted[key]))

            # Display the pool size increment value for each size argument
            increment = {
                "size": human_to_bytes("1GiB"),
                "scm_size": human_to_bytes("16MiB"),
                "nvme_size": human_to_bytes("1GiB")}
            self.log.info("Increment sizes per target:")
            for key in keys:
                self.log.info("  - %-9s : %s", key, get_display_size(increment[key]))

            # Adjust the size to use a SCM/NVMe target multiplier
            self.log.info("Pool sizes adjusted to fit by increment sizes:")
            adjusted_targets = targets
            for key in keys:
                multiplier = math.floor(adjusted[key] / increment[key])
                params[key] = multiplier * increment[key]
                self.log.info(
                    "  - %-9s : %s * %s = %s",
                    key, multiplier, increment[key],
                    get_display_size(params[key]))
                if multiplier < adjusted_targets:
                    adjusted_targets = multiplier
                    if adjusted_targets < min_targets:
                        raise AutosizeCancel(
                            "Unable to autosize the {} pool parameter due to "
                            "exceeding the minimum of {} targets: {}".format(
                                key, min_targets, adjusted_targets))
                if key == "size":
                    tier_ratio_size = params[key] * float(tier_ratio / 100)
                    self.log.info(
                        "  - %-9s : %.2f%% tier_ratio = %s",
                        key, tier_ratio, get_display_size(tier_ratio_size))
                    params[key] += tier_ratio_size
                    self.log.info(
                        "  - %-9s : NVMe + SCM = %s",
                        key, get_display_size(params[key]))
                params[key] = bytes_to_human(params[key], binary=True)

            # Reboot the servers if a reduced number of targets is required
            if adjusted_targets < targets:
                self.log.info(
                    "Updating targets per server engine: %s -> %s", targets, adjusted_targets)
                self.set_config_value("targets", adjusted_targets)
                self.stop()
                self.start()

            self.log.info("-" * 100)

        return params

    def get_daos_metrics(self, verbose=False, timeout=60):
        """Get daos_metrics for the server.

        Args:
            verbose (bool, optional): pass verbose to run_pcmd. Defaults to False.
            timeout (int, optional): pass timeout to each execution ofrun_pcmd. Defaults to 60.

        Returns:
            list: list of pcmd results for each host. See general_utils.run_pcmd for details.
                [
                    general_utils.run_pcmd(), # engine 0
                    general_utils.run_pcmd()  # engine 1
                ]

        """
        engines_per_host = self.get_config_value("engines_per_host") or 1
        engines = []
        daos_metrics_exe = os.path.join(self.manager.job.command_path, "daos_metrics")
        for engine in range(engines_per_host):
            results = run_pcmd(
                hosts=self._hosts, verbose=verbose, timeout=timeout,
                command="sudo {} -S {} --csv".format(daos_metrics_exe, engine))
            engines.append(results)
        return engines<|MERGE_RESOLUTION|>--- conflicted
+++ resolved
@@ -19,15 +19,8 @@
 from dmg_utils import get_dmg_command
 from exception_utils import CommandFailure
 from general_utils import pcmd, get_log_file, human_to_bytes, bytes_to_human, \
-<<<<<<< HEAD
-    convert_list, get_default_config_file, distribute_files, DaosTestError, \
-    stop_processes, get_display_size, run_pcmd
-from host_utils import get_local_host
-=======
     convert_list, stop_processes, get_display_size, run_pcmd
-from dmg_utils import get_dmg_command
 from run_utils import get_local_host
->>>>>>> 46979c1e
 from server_utils_base import \
     ServerFailed, DaosServerCommand, DaosServerInformation, AutosizeCancel
 from server_utils_params import DaosServerTransportCredentials, DaosServerYamlParameters
