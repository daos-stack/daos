#!/usr/bin/python
"""
  (C) Copyright 2018-2021 Intel Corporation.

  SPDX-License-Identifier: BSD-2-Clause-Patent
"""
# pylint: disable=too-many-lines
from datetime import datetime
from getpass import getuser
import os
import socket
import time

from avocado import fail_on
from ClusterShell.NodeSet import NodeSet

from command_utils_base import \
    CommandFailure, FormattedParameter, YamlParameters, CommandWithParameters, \
    CommonConfig
from command_utils import YamlCommand, CommandWithSubCommand, SubprocessManager
from general_utils import pcmd, get_log_file, human_to_bytes, bytes_to_human, \
    convert_list
from dmg_utils import get_dmg_command
from server_utils_params import \
    DaosServerTransportCredentials, DaosServerYamlParameters


def get_server_command(group, cert_dir, bin_dir, config_file, config_temp=None):
    """Get the daos_server command object to manage.

    Args:
        group (str): daos_server group name
        cert_dir (str): directory in which to copy certificates
        bin_dir (str): location of the daos_server executable
        config_file (str): configuration file name and path
        config_temp (str, optional): file name and path to use to generate the
            configuration file locally and then copy it to all the hosts using
            the config_file specification. Defaults to None, which creates and
            utilizes the file specified by config_file.

    Returns:
        DaosServerCommand: the daos_server command object

    """
    transport_config = DaosServerTransportCredentials(cert_dir)
    common_config = CommonConfig(group, transport_config)
    config = DaosServerYamlParameters(config_file, common_config)
    command = DaosServerCommand(bin_dir, config)
    if config_temp:
        # Setup the DaosServerCommand to write the config file data to the
        # temporary file and then copy the file to all the hosts using the
        # assigned filename
        command.temporary_file = config_temp
    return command


class ServerFailed(Exception):
    """Server didn't start/stop properly."""


class DaosServerCommand(YamlCommand):
    """Defines an object representing the daos_server command."""

    NORMAL_PATTERN = "DAOS I/O server.*started"
    FORMAT_PATTERN = "(SCM format required)(?!;)"
    REFORMAT_PATTERN = "Metadata format required"

    DEFAULT_CONFIG_FILE = os.path.join(os.sep, "etc", "daos", "daos_server.yml")

    def __init__(self, path="", yaml_cfg=None, timeout=30):
        """Create a daos_server command object.

        Args:
            path (str): path to location of daos_server binary.
            yaml_cfg (YamlParameters, optional): yaml configuration parameters.
                Defaults to None.
            timeout (int, optional): number of seconds to wait for patterns to
                appear in the subprocess output. Defaults to 30 seconds.
        """
        super(DaosServerCommand, self).__init__(
            "/run/daos_server/*", "daos_server", path, yaml_cfg, timeout)
        self.pattern = self.NORMAL_PATTERN

        # If specified use the configuration file from the YamlParameters object
        default_yaml_file = None
        if isinstance(self.yaml, YamlParameters):
            default_yaml_file = self.yaml.filename

        # Command line parameters:
        # -d, --debug        Enable debug output
        # -J, --json-logging Enable JSON logging
        # -o, --config-path= Path to agent configuration file
        self.debug = FormattedParameter("--debug", True)
        self.json_logs = FormattedParameter("--json-logging", False)
        self.config = FormattedParameter("--config={}", default_yaml_file)

        # Additional daos_server command line parameters:
        #     --allow-proxy  Allow proxy configuration via environment
        self.allow_proxy = FormattedParameter("--allow-proxy", False)

        # Used to override the sub_command.value parameter value
        self.sub_command_override = None

        # Include the daos_engine command launched by the daos_server
        # command.
        self._exe_names.append("daos_engine")

    def get_sub_command_class(self):
        # pylint: disable=redefined-variable-type
        """Get the daos_server sub command object based upon the sub-command."""
        if self.sub_command_override is not None:
            # Override the sub_command parameter
            sub_command = self.sub_command_override
        else:
            # Use the sub_command parameter from the test's yaml
            sub_command = self.sub_command.value

        # Available daos_server sub-commands:
        #   network  Perform network device scan based on fabric provider
        #   start    Start daos_server
        #   storage  Perform tasks related to locally-attached storage
        if sub_command == "network":
            self.sub_command_class = self.StartSubCommand()
        elif sub_command == "start":
            self.sub_command_class = self.StartSubCommand()
        elif sub_command == "storage":
            self.sub_command_class = self.StorageSubCommand()
        else:
            self.sub_command_class = None

    def get_params(self, test):
        """Get values for the daos command and its yaml config file.

        Args:
            test (Test): avocado Test object
        """
        super(DaosServerCommand, self).get_params(test)

        # Run daos_server with test variant specific log file names if specified
        self.yaml.update_log_files(
            getattr(test, "control_log"),
            getattr(test, "helper_log"),
            getattr(test, "server_log")
        )

    def update_pattern(self, mode, host_qty):
        """Update the pattern used to determine if the daos_server started.

        Args:
            mode (str): operation mode for the 'daos_server start' command
            host_qty (int): number of hosts issuing 'daos_server start'
        """
        if mode == "format":
            self.pattern = self.FORMAT_PATTERN
        elif mode == "reformat":
            self.pattern = self.REFORMAT_PATTERN
        else:
            self.pattern = self.NORMAL_PATTERN
        self.pattern_count = host_qty * len(self.yaml.server_params)

    @property
    def using_nvme(self):
        """Is the daos command setup to use NVMe devices.

        Returns:
            bool: True if NVMe devices are configured; False otherwise

        """
        value = False
        if isinstance(self.yaml, YamlParameters):
            value = self.yaml.using_nvme
        return value

    @property
    def using_dcpm(self):
        """Is the daos command setup to use SCM devices.

        Returns:
            bool: True if SCM devices are configured; False otherwise

        """
        value = False
        if isinstance(self.yaml, YamlParameters):
            value = self.yaml.using_dcpm
        return value

    class NetworkSubCommand(CommandWithSubCommand):
        """Defines an object for the daos_server network sub command."""

        def __init__(self):
            """Create a network subcommand object."""
            super(DaosServerCommand.NetworkSubCommand, self).__init__(
                "/run/daos_server/network/*", "network")

        def get_sub_command_class(self):
            """Get the daos_server network sub command object."""
            # Available daos_server network sub-commands:
            #   list  List all known OFI providers that are understood by 'scan'
            #   scan  Scan for network interface devices on local server
            if self.sub_command.value == "scan":
                self.sub_command_class = self.ScanSubCommand()
            else:
                self.sub_command_class = None

        class ScanSubCommand(CommandWithSubCommand):
            """Defines an object for the daos_server network scan command."""

            def __init__(self):
                """Create a network scan subcommand object."""
                super(
                    DaosServerCommand.NetworkSubCommand.ScanSubCommand,
                    self).__init__(
                        "/run/daos_server/network/scan/*", "scan")

                # daos_server network scan command options:
                #   --provider=     Filter device list to those that support the
                #                   given OFI provider (default is the provider
                #                   specified in daos_server.yml)
                #   --all           Specify 'all' to see all devices on all
                #                   providers.  Overrides --provider
                self.provider = FormattedParameter("--provider={}")
                self.all = FormattedParameter("--all", False)

    class StartSubCommand(CommandWithParameters):
        """Defines an object representing a daos_server start sub command."""

        def __init__(self):
            """Create a start subcommand object."""
            super(DaosServerCommand.StartSubCommand, self).__init__(
                "/run/daos_server/start/*", "start")

            # daos_server start command options:
            #   --port=                 Port for the gRPC management interface
            #                           to listen on
            #   --storage=              Storage path
            #   --modules=              List of server modules to load
            #   --targets=              number of targets to use (default use
            #                           all cores)
            #   --xshelpernr=           number of helper XS per VOS target
            #   --firstcore=            index of first core for service thread
            #                           (default: 0)
            #   --group=                Server group name
            #   --socket_dir=           Location for all daos_server and
            #                           daos_engine sockets
            #   --insecure              allow for insecure connections
            #   --recreate-superblocks  recreate missing superblocks rather than
            #                           failing
            self.port = FormattedParameter("--port={}")
            self.storage = FormattedParameter("--storage={}")
            self.modules = FormattedParameter("--modules={}")
            self.targets = FormattedParameter("--targets={}")
            self.xshelpernr = FormattedParameter("--xshelpernr={}")
            self.firstcore = FormattedParameter("--firstcore={}")
            self.group = FormattedParameter("--group={}")
            self.sock_dir = FormattedParameter("--socket_dir={}")
            self.insecure = FormattedParameter("--insecure", False)
            self.recreate = FormattedParameter("--recreate-superblocks", False)

    class StorageSubCommand(CommandWithSubCommand):
        """Defines an object for the daos_server storage sub command."""

        def __init__(self):
            """Create a storage subcommand object."""
            super(DaosServerCommand.StorageSubCommand, self).__init__(
                "/run/daos_server/storage/*", "storage")

        def get_sub_command_class(self):
            """Get the daos_server storage sub command object."""
            # Available sub-commands:
            #   prepare  Prepare SCM and NVMe storage attached to remote servers
            #   scan     Scan SCM and NVMe storage attached to local server
            if self.sub_command.value == "prepare":
                self.sub_command_class = self.PrepareSubCommand()
            else:
                self.sub_command_class = None

        class PrepareSubCommand(CommandWithSubCommand):
            """Defines an object for the daos_server storage prepare command."""

            def __init__(self):
                """Create a storage subcommand object."""
                super(
                    DaosServerCommand.StorageSubCommand.PrepareSubCommand,
                    self).__init__(
                        "/run/daos_server/storage/prepare/*", "prepare")

                # daos_server storage prepare command options:
                #   --pci-whitelist=    Whitespace separated list of PCI
                #                       devices (by address) to be unbound from
                #                       Kernel driver and used with SPDK
                #                       (default is all PCI devices).
                #   --hugepages=        Number of hugepages to allocate (in MB)
                #                       for use by SPDK (default 1024)
                #   --target-user=      User that will own hugepage mountpoint
                #                       directory and vfio groups.
                #   --nvme-only         Only prepare NVMe storage.
                #   --scm-only          Only prepare SCM.
                #   --reset             Reset SCM modules to memory mode after
                #                       removing namespaces. Reset SPDK
                #                       returning NVMe device bindings back to
                #                       kernel modules.
                #   --force             Perform format without prompting for
                #                       confirmation
                self.pci_whitelist = FormattedParameter("--pci-whitelist={}")
                self.hugepages = FormattedParameter("--hugepages={}")
                self.target_user = FormattedParameter("--target-user={}")
                self.nvme_only = FormattedParameter("--nvme-only", False)
                self.scm_only = FormattedParameter("--scm-only", False)
                self.reset = FormattedParameter("--reset", False)
                self.force = FormattedParameter("--force", False)


class DaosServerManager(SubprocessManager):
    # pylint: disable=too-many-public-methods
    """Manages the daos_server execution on one or more hosts."""

    # Mapping of environment variable names to daos_server config param names
    ENVIRONMENT_VARIABLE_MAPPING = {
        "CRT_PHY_ADDR_STR": "provider",
        "OFI_INTERFACE": "fabric_iface",
        "OFI_PORT": "fabric_iface_port",
    }

    # Defined in telemetry_common.h
    D_TM_SHARED_MEMORY_KEY = 0x10242048

    def __init__(self, group, bin_dir,
                 svr_cert_dir, svr_config_file, dmg_cert_dir, dmg_config_file,
                 svr_config_temp=None, dmg_config_temp=None, manager="Orterun"):
        """Initialize a DaosServerManager object.

        Args:
            group (str): daos_server group name
            binary_dir (str): directory from which to run daos_server/dmg
            svr_cert_dir (str): directory in which to copy server certificates
            svr_config_file (str): daos_server configuration file name and path
            dmg_cert_dir (str): directory in which to copy dmg certificates
            dmg_config_file (str): dmg configuration file name and path
            svr_config_temp (str, optional): file name and path used to generate
                the daos_server configuration file locally and copy it to all
                the hosts using the config_file specification. Defaults to None.
            dmg_config_temp (str, optional): file name and path used to generate
                the dmg command configuration file locally and copy it to all
                the hosts using the config_file specification. Defaults to None.
            manager (str, optional): the name of the JobManager class used to
                manage the YamlCommand defined through the "job" attribute.
                Defaults to "Orterun".
        """
        server_command = get_server_command(
            group, svr_cert_dir, bin_dir, svr_config_file, svr_config_temp)
        super(DaosServerManager, self).__init__(server_command, manager)
        self.manager.job.sub_command_override = "start"

        # Dmg command to access this group of servers which will be configured
        # to access the daos_servers when they are started
        self.dmg = get_dmg_command(
            group, dmg_cert_dir, bin_dir, dmg_config_file, dmg_config_temp)

        # Set the correct certificate file ownership
        if manager == "Systemctl":
            self.manager.job.certificate_owner = "daos_server"
            self.dmg.certificate_owner = getuser()

        # An internal dictionary used to define the expected states of each
        # server rank when checking their states. It will be populated with
        # the dictionary output of DmgCommand.system_query() when any of the
        # following methods are called:
        #   - start()
        #   - verify_expected_states(set_expected=True)
        # Individual rank states may also be updated by calling the
        # update_expected_states() method. This is required to mark any rank
        # stopped by a test with the correct state to avoid errors being raised
        # during tearDown().
        self._expected_states = {}

    def get_params(self, test):
        """Get values for all of the command params from the yaml file.

        Use the yaml file parameter values to assign the server command and
        orterun command parameters.

        Args:
            test (Test): avocado Test object
        """
        super(DaosServerManager, self).get_params(test)
        # Get the values for the dmg parameters
        self.dmg.get_params(test)

    def prepare_dmg(self, hosts=None):
        """Prepare the dmg command prior to its execution.

        This is only required to be called once and is included as part of
        calling prepare() and start().

        It should be called idependently when a test variant is using servers
        started by a previous test variant.

        Args:
            hosts (list, optional): dmg hostlist value. Defaults to None which
                results in using the 'access_points' host list.
        """
        self._prepare_dmg_certificates()
        self._prepare_dmg_hostlist(hosts)

    def _prepare_dmg_certificates(self):
        """Set up dmg certificates."""
        local_host = socket.gethostname().split('.', 1)[0]
        self.dmg.copy_certificates(
            get_log_file("daosCA/certs"), local_host.split())

    def _prepare_dmg_hostlist(self, hosts=None):
        """Set up the dmg command host list to use the specified hosts.

        Args:
            hosts (list, optional): dmg hostlist value. Defaults to None which
                results in using the 'access_points' host list.
        """
        if hosts is None:
            hosts = self.get_config_value("access_points")
        self.dmg.hostlist = hosts

    def prepare(self, storage=True):
        """Prepare to start daos_server.

        Args:
            storage (bool, optional): whether or not to prepare dcpm/nvme
                storage. Defaults to True.
        """
        self.log.info(
            "<SERVER> Preparing to start daos_server on %s with %s",
            self._hosts, self.manager.command)

        # Create the daos_server yaml file
        self.manager.job.temporary_file_hosts = self._hosts
        self.manager.job.create_yaml_file()

        # Copy certificates
        self.manager.job.copy_certificates(
            get_log_file("daosCA/certs"), self._hosts)
        self._prepare_dmg_certificates()

        # Prepare dmg for running storage format on all server hosts
        self._prepare_dmg_hostlist(self._hosts)
        if not self.dmg.yaml:
            # If using a dmg config file, transport security was
            # already configured.
            self.dmg.insecure.update(
                self.get_config_value("allow_insecure"), "dmg.insecure")

        # Kill any daos servers running on the hosts
        self.kill()

        # Clean up any files that exist on the hosts
        self.clean_files()

        if storage:
            # Prepare server storage
            if self.manager.job.using_nvme or self.manager.job.using_dcpm:
                self.log.info("Preparing storage in <format> mode")
                self.prepare_storage("root")
                if hasattr(self.manager, "mca"):
                    self.manager.mca.update(
                        {"plm_rsh_args": "-l root"}, "orterun.mca", True)

        # Verify the socket directory exists when using a non-systemctl manager
        self.verify_socket_directory(getuser())

    def clean_files(self, verbose=True):
        """Clean up the daos server files.

        Args:
            verbose (bool, optional): display clean commands. Defaults to True.
        """
        clean_commands = []
        for index, server_params in \
                enumerate(self.manager.job.yaml.server_params):
            scm_mount = server_params.get_value("scm_mount")
            self.log.info("Cleaning up the %s directory.", str(scm_mount))

            # Remove the superblocks
            cmd = "sudo rm -fr {}/*".format(scm_mount)
            if cmd not in clean_commands:
                clean_commands.append(cmd)

            # Remove the shared memory segment associated with this io server
            cmd = "sudo ipcrm -M {}".format(self.D_TM_SHARED_MEMORY_KEY + index)
            clean_commands.append(cmd)

            # Dismount the scm mount point
            cmd = "while sudo umount {}; do continue; done".format(scm_mount)
            if cmd not in clean_commands:
                clean_commands.append(cmd)

            if self.manager.job.using_dcpm:
                scm_list = server_params.get_value("scm_list")
                if isinstance(scm_list, list):
                    self.log.info(
                        "Cleaning up the following device(s): %s.",
                        ", ".join(scm_list))
                    # Umount and wipefs the dcpm device
                    cmd_list = [
                        "for dev in {}".format(" ".join(scm_list)),
                        "do mount=$(lsblk $dev -n -o MOUNTPOINT)",
                        "if [ ! -z $mount ]",
                        "then while sudo umount $mount",
                        "do continue",
                        "done",
                        "fi",
                        "sudo wipefs -a $dev",
                        "done"
                    ]
                    cmd = "; ".join(cmd_list)
                    if cmd not in clean_commands:
                        clean_commands.append(cmd)

        pcmd(self._hosts, "; ".join(clean_commands), verbose)

    def prepare_storage(self, user, using_dcpm=None, using_nvme=None):
        """Prepare the server storage.

        Args:
            user (str): username
            using_dcpm (bool, optional): override option to prepare scm storage.
                Defaults to None, which uses the configuration file to determine
                if scm storage should be formatted.
            using_nvme (bool, optional): override option to prepare nvme
                storage. Defaults to None, which uses the configuration file to
                determine if nvme storage should be formatted.

        Raises:
            ServerFailed: if there was an error preparing the storage

        """
        cmd = DaosServerCommand(self.manager.job.command_path)
        cmd.sudo = False
        cmd.debug.value = False
        cmd.set_sub_command("storage")
        cmd.sub_command_class.set_sub_command("prepare")
        cmd.sub_command_class.sub_command_class.target_user.value = user
        cmd.sub_command_class.sub_command_class.force.value = True

        # Use the configuration file settings if no overrides specified
        if using_dcpm is None:
            using_dcpm = self.manager.job.using_dcpm
        if using_nvme is None:
            using_nvme = self.manager.job.using_nvme

        if using_dcpm and not using_nvme:
            cmd.sub_command_class.sub_command_class.scm_only.value = True
        elif not using_dcpm and using_nvme:
            cmd.sub_command_class.sub_command_class.nvme_only.value = True

        if using_nvme:
            hugepages = self.get_config_value("nr_hugepages")
            cmd.sub_command_class.sub_command_class.hugepages.value = hugepages

        self.log.info("Preparing DAOS server storage: %s", str(cmd))
        result = pcmd(self._hosts, str(cmd), timeout=40)
        if len(result) > 1 or 0 not in result:
            dev_type = "nvme"
            if using_dcpm and using_nvme:
                dev_type = "dcpm & nvme"
            elif using_dcpm:
                dev_type = "dcpm"
            raise ServerFailed("Error preparing {} storage".format(dev_type))

    def detect_format_ready(self, reformat=False):
        """Detect when all the daos_servers are ready for storage format.

        Args:
            reformat (bool, optional): whether or detect reformat (True) or
                format (False) messages. Defaults to False.

        Raises:
            ServerFailed: if there was an error starting the servers.

        """
        f_type = "format" if not reformat else "reformat"
        self.log.info("<SERVER> Waiting for servers to be ready for %s", f_type)
        self.manager.job.update_pattern(f_type, len(self._hosts))
        try:
            self.manager.run()
        except CommandFailure as error:
            self.kill()
            raise ServerFailed(
                "Failed to start servers before format: {}".format(error))

    def detect_engine_start(self, host_qty=None):
        """Detect when all the engines have started.

        Args:
            host_qty (int): number of servers expected to have been started.

        Raises:
            ServerFailed: if there was an error starting the servers after
                formatting.

        """
        if host_qty is None:
            hosts_qty = len(self._hosts)
        self.log.info("<SERVER> Waiting for the daos_engine to start")
        self.manager.job.update_pattern("normal", hosts_qty)
        if not self.manager.check_subprocess_status(self.manager.process):
            self.kill()
            raise ServerFailed("Failed to start servers after format")

        # Update the dmg command host list to work with pool create/destroy
        self._prepare_dmg_hostlist()

        # Define the expected states for each rank
        self._expected_states = self.system_query()

    def reset_storage(self):
        """Reset the server storage.

        Raises:
            ServerFailed: if there was an error resetting the storage

        """
        cmd = DaosServerCommand(self.manager.job.command_path)
        cmd.sudo = False
        cmd.debug.value = False
        cmd.set_sub_command("storage")
        cmd.sub_command_class.set_sub_command("prepare")
        cmd.sub_command_class.sub_command_class.nvme_only.value = True
        cmd.sub_command_class.sub_command_class.reset.value = True
        cmd.sub_command_class.sub_command_class.force.value = True

        self.log.info("Resetting DAOS server storage: %s", str(cmd))
        result = pcmd(self._hosts, str(cmd), timeout=120)
        if len(result) > 1 or 0 not in result:
            raise ServerFailed("Error resetting NVMe storage")

    def set_scm_mount_ownership(self, user=None, verbose=False):
        """Set the ownership to the specified user for each scm mount.

        Args:
            user (str, optional): user name. Defaults to None - current user.
            verbose (bool, optional): display commands. Defaults to False.

        """
        user = getuser() if user is None else user

        cmd_list = set()
        for server_params in self.manager.job.yaml.server_params:
            scm_mount = server_params.scm_mount.value

            # Support single or multiple scm_mount points
            if not isinstance(scm_mount, list):
                scm_mount = [scm_mount]

            self.log.info("Changing ownership to %s for: %s", user, scm_mount)
            cmd_list.add(
                "sudo chown -R {0}:{0} {1}".format(user, " ".join(scm_mount)))

        if cmd_list:
            pcmd(self._hosts, "; ".join(cmd_list), verbose)

    def start(self):
        """Start the server through the job manager."""
        # Prepare the servers
        self.prepare()

        # Start the servers and wait for them to be ready for storage format
        self.detect_format_ready()

        # Format storage and wait for server to change ownership
        self.log.info(
            "<SERVER> Formatting hosts: <%s>", self.dmg.hostlist)
        # Temporarily increasing timeout to avoid CI errors until DAOS-5764 can
        # be further investigated.
        self.dmg.storage_format(timeout=40)

        # Wait for all the engines to start
        self.detect_engine_start()

        return True

    def stop(self):
        """Stop the server through the runner."""
        self.log.info(
            "<SERVER> Stopping server %s command", self.manager.command)

        # Maintain a running list of errors detected trying to stop
        messages = []

        # Stop the subprocess running the job manager command
        try:
            super(DaosServerManager, self).stop()
        except CommandFailure as error:
            messages.append(
                "Error stopping the {} subprocess: {}".format(
                    self.manager.command, error))

        # Kill any leftover processes that may not have been stopped correctly
        self.kill()

        if self.manager.job.using_nvme:
            # Reset the storage
            try:
                self.reset_storage()
            except ServerFailed as error:
                messages.append(str(error))

            # Make sure the mount directory belongs to non-root user
            self.set_scm_mount_ownership()

        # Report any errors after all stop actions have been attempted
        if messages:
            raise ServerFailed(
                "Failed to stop servers:\n  {}".format("\n  ".join(messages)))

    def get_environment_value(self, name):
        """Get the server config value associated with the env variable name.

        Args:
            name (str): environment variable name for which to get a daos_server
                configuration value

        Raises:
            ServerFailed: Unable to find a daos_server configuration value for
                the specified environment variable name

        Returns:
            str: the daos_server configuration value for the specified
                environment variable name

        """
        try:
            setting = self.ENVIRONMENT_VARIABLE_MAPPING[name]

        except IndexError:
            raise ServerFailed(
                "Unknown server config setting mapping for the {} environment "
                "variable!".format(name))

        return self.get_config_value(setting)

    def get_single_system_state(self):
        """Get the current homogeneous DAOS system state.

        Raises:
            ServerFailed: if a single state for all servers is not detected

        Returns:
            str: the current DAOS system state

        """
        data = self.system_query()
        if not data:
            # The regex failed to get the rank and state
            raise ServerFailed(
                "Error obtaining {} output: {}".format(self.dmg, data))
        try:
            states = list(set([data[rank]["state"] for rank in data]))
        except KeyError:
            raise ServerFailed(
                "Unexpected result from {} - missing 'state' key: {}".format(
                    self.dmg, data))
        if len(states) > 1:
            # Multiple states for different ranks detected
            raise ServerFailed(
                "Multiple system states ({}) detected:\n  {}".format(
                    states, data))
        return states[0]

    def check_system_state(self, valid_states, max_checks=1):
        """Check that the DAOS system state is one of the provided states.

        Fail the test if the current state does not match one of the specified
        valid states.  Optionally the state check can loop multiple times,
        sleeping one second between checks, by increasing the number of maximum
        checks.

        Args:
            valid_states (list): expected DAOS system states as a list of
                lowercase strings
            max_checks (int, optional): number of times to check the state.
                Defaults to 1.

        Raises:
            ServerFailed: if there was an error detecting the server state or
                the detected state did not match one of the valid states

        Returns:
            str: the matching valid detected state

        """
        checks = 0
        daos_state = "????"
        while daos_state not in valid_states and checks < max_checks:
            if checks > 0:
                time.sleep(1)
            try:
                daos_state = self.get_single_system_state().lower()
            except ServerFailed as error:
                raise error
            checks += 1
            self.log.info("System state check (%s): %s", checks, daos_state)
        if daos_state not in valid_states:
            raise ServerFailed(
                "Error checking DAOS state, currently neither {} after "
                "{} state check(s)!".format(valid_states, checks))
        return daos_state

    def system_start(self):
        """Start the DAOS IO servers.

        Raises:
            ServerFailed: if there was an error starting the servers

        """
        self.log.info("Starting DAOS IO servers")
        self.check_system_state(("stopped"))
        self.dmg.system_start()
        if self.dmg.result.exit_status != 0:
            raise ServerFailed(
                "Error starting DAOS:\n{}".format(self.dmg.result))

    def system_stop(self, extra_states=None):
        """Stop the DAOS IO servers.

        Args:
            extra_states (list, optional): a list of DAOS system states in
                addition to "started" and "joined" that are verified prior to
                issuing the stop. Defaults to None.

        Raises:
            ServerFailed: if there was an error stopping the servers

        """
        valid_states = ["started", "joined"]
        if extra_states:
            valid_states.extend(extra_states)
        self.log.info("Stopping DAOS IO servers")
        self.check_system_state(valid_states)
        self.dmg.system_stop(force=True)
        if self.dmg.result.exit_status != 0:
            raise ServerFailed(
                "Error stopping DAOS:\n{}".format(self.dmg.result))

    def get_available_storage(self):
        """Get the available SCM and NVMe storage.

        Raises:
            ServerFailed: if there was an error stopping the servers

        Returns:
            list: a list of the maximum available SCM and NVMe sizes in bytes

        """
        def get_host_capacity(key, device_names):
            """Get the total storage capacity per host rank.

            Args:
                key (str): the capacity type, e.g. "scm" or "nvme"
                device_names (list): the device names of this capacity type

            Returns:
                dict: a dictionary of total storage capacity per host rank

            """
            host_capacity = {}
            for host in data:
                device_sizes = []
                for device in data[host][key]:
                    if device in device_names:
                        device_sizes.append(
                            human_to_bytes(
                                data[host][key][device]["capacity"]))
                host_capacity[host] = sum(device_sizes)
            return host_capacity

        # Default maximum bytes for SCM and NVMe
        storage = [0, 0]

        using_dcpm = self.manager.job.using_dcpm
        using_nvme = self.manager.job.using_nvme

        if using_dcpm or using_nvme:
            # Stop the DAOS IO servers in order to be able to scan the storage
            self.system_stop()

            # Scan all of the hosts for their SCM and NVMe storage
            self._prepare_dmg_hostlist(self._hosts)
            data = self.dmg.storage_scan(verbose=True)
            self._prepare_dmg_hostlist()
            if self.dmg.result.exit_status != 0:
                raise ServerFailed(
                    "Error obtaining DAOS storage:\n{}".format(self.dmg.result))

            # Restart the DAOS IO servers
            self.system_start()

        if using_dcpm:
            # Find the sizes of the configured SCM storage
            scm_devices = [
                os.path.basename(path)
                for path in self.get_config_value("scm_list") if path]
            capacity = get_host_capacity("scm", scm_devices)
            for host in sorted(capacity):
                self.log.info("SCM capacity for %s: %s", host, capacity[host])
            # Use the minimum SCM storage across all servers
            storage[0] = capacity[min(capacity, key=capacity.get)]
        else:
            # Use the assigned scm_size
            scm_size = self.get_config_value("scm_size")
            storage[0] = human_to_bytes("{}GB".format(scm_size))

        if using_nvme:
            # Find the sizes of the configured NVMe storage
            capacity = get_host_capacity(
                "nvme", self.get_config_value("bdev_list"))
            for host in sorted(capacity):
                self.log.info("NVMe capacity for %s: %s", host, capacity[host])
            # Use the minimum SCM storage across all servers
            storage[1] = capacity[min(capacity, key=capacity.get)]

        self.log.info(
            "Total available storage:\n  SCM:  %s (%s)\n  NVMe: %s (%s)",
            str(storage[0]), bytes_to_human(storage[0], binary=False),
            str(storage[1]), bytes_to_human(storage[1], binary=False))
        return storage

    def system_query(self):
        """Query the state of the daos_server ranks.

        Returns:
            dict: dictionary of server rank keys, each referencing a dictionary
                of information.  This will be empty if there was error obtaining
                the dmg system query output.

        """
        try:
            data = self.dmg.system_query()
        except CommandFailure:
            data = {}
        return data

    def update_expected_states(self, ranks, state):
        """Update the expected state of the specified server rank.

        Args:
            ranks (object): server ranks to update. Can be a single rank (int),
                multiple ranks (list), or all the ranks (None).
            state (object): new state to assign as the expected state of this
                rank. Can be a str or a list.
        """
        if ranks is None:
            ranks = [key for key in self._expected_states]
        elif not isinstance(ranks, (list, tuple)):
            ranks = [ranks]

        for rank in ranks:
            if rank in self._expected_states:
                self.log.info(
                    "Updating the expected state for rank %s on %s: %s -> %s",
                    rank, self._expected_states[rank]["domain"],
                    self._expected_states[rank]["state"], state)
                self._expected_states[rank]["state"] = state

    def verify_expected_states(self, set_expected=False):
        """Verify that the expected server rank states match the current states.

        Args:
            set_expected (bool, optional): option to update the expected server
                rank states to the current states prior to checking the states.
                Defaults to False.

        Returns:
            dict: a dictionary of whether or not any of the server states were
                not 'expected' (which should warrant an error) and whether or
                the servers require a 'restart' (either due to any unexpected
                states or because at least one servers was found to no longer
                be running)

        """
        status = {"expected": True, "restart": False}
        running_states = ["started", "joined"]
        errored_states = ["errored"]
        errored_hosts = []

        # Get the current state of the servers
        current_states = self.system_query()
        if set_expected:
            # Assign the expected states to the current server rank states
            self.log.info("<SERVER> Assigning expected server states.")
            self._expected_states = current_states.copy()

        # Verify the expected states match the current states
        self.log.info(
            "<SERVER> Verifying server states: group=%s, hosts=%s",
            self.get_config_value("name"), NodeSet.fromlist(self._hosts))
        if current_states:
            log_format = "  %-4s  %-15s  %-36s  %-22s  %-14s  %s"
            self.log.info(
                log_format,
                "Rank", "Host", "UUID", "Expected State", "Current State",
                "Result")
            self.log.info(
                log_format,
                "-" * 4, "-" * 15, "-" * 36, "-" * 22, "-" * 14, "-" * 6)

            # Verify that each expected rank appears in the current states
            for rank in sorted(self._expected_states):
                domain = self._expected_states[rank]["domain"].split(".")
                current_host = domain[0].replace("/", "")
                expected = self._expected_states[rank]["state"]
                if isinstance(expected, (list, tuple)):
                    expected = [item.lower() for item in expected]
                else:
                    expected = [expected.lower()]
                try:
                    current_rank = current_states.pop(rank)
                    current = current_rank["state"].lower()
                except KeyError:
                    current = "not detected"

                # Check if the rank's expected state matches the current state
                result = "PASS" if current in expected else "RESTART"
                status["expected"] &= current in expected

                # Restart all ranks if the expected rank is not running
                if current not in running_states:
                    status["restart"] = True
                    result = "RESTART"

                # Keep track of any hosts with a server in the errored state
                if current in errored_states:
                    if current_host not in errored_hosts:
                        errored_hosts.append(current_host)

                self.log.info(
                    log_format, rank, current_host,
                    self._expected_states[rank]["uuid"], "|".join(expected),
                    current, result)

            # Report any current states that were not expected as an error
            for rank in sorted(current_states):
                status["expected"] = False
                domain = current_states[rank]["domain"].split(".")
                self.log.info(
                    log_format, rank, domain[0].replace("/", ""),
                    current_states[rank]["uuid"], "not detected",
                    current_states[rank]["state"].lower(), "RESTART")

        elif not self._expected_states:
            # Expected states are populated as part of detect_io_server_start(),
            # so if it is empty there was an error starting the servers.
            self.log.info(
                "  Unable to obtain current server state.  Undefined expected "
                "server states due to a failure starting the servers.")
            status["restart"] = True

        else:
            # Any failure to obtain the current rank information is an error
            self.log.info(
                "  Unable to obtain current server state.  If the servers are "
                "not running this is expected.")

            # Do not report an error if all servers are expected to be stopped
            all_stopped = bool(self._expected_states)
            for rank in sorted(self._expected_states):
                states = self._expected_states[rank]["state"]
                if not isinstance(states, (list, tuple)):
                    states = [states]
                if "stopped" not in [item.lower() for item in states]:
                    all_stopped = False
                    break
            if all_stopped:
                self.log.info("  All servers are expected to be stopped.")
                status["restart"] = True
            else:
                status["expected"] = False

        # Any unexpected state detected warrants a restart of all servers
        if not status["expected"]:
            status["restart"] = True

<<<<<<< HEAD
        # Set the verified timestamp
        if set_expected and hasattr(self.manager, "timestamps"):
            self.manager.timestamps["verified"] = datetime.now().strftime(
                "%Y-%m-%d %H:%M:%S")

        # Dump the server logs for any server found in the errored state
        if errored_hosts:
            self.log.info(
                "<SERVER> logs for ranks in the errored state since start "
                "detection")
            if hasattr(self.manager, "dump_logs"):
                self.manager.dump_logs(errored_hosts)

        return status
=======
        return status

    @fail_on(CommandFailure)
    def stop_ranks(self, ranks, daos_log, force=False):
        """Kill/Stop the specific server ranks using this pool.

        Args:
            ranks (list): a list of daos server ranks (int) to kill
            daos_log (DaosLog): object for logging messages
            force (bool): whether to use --force option to dmg system stop

        Raises:
            avocado.core.exceptions.TestFail: if there is an issue stopping the
                server ranks.

        """
        msg = "Stopping DAOS ranks {} from server group {}".format(
            ranks, self.get_config_value("name"))
        self.log.info(msg)
        daos_log.info(msg)

        # Stop desired ranks using dmg
        self.dmg.system_stop(force=force, ranks=convert_list(value=ranks))

        # Update the expected status of the stopped/evicted ranks
        self.update_expected_states(ranks, ["stopped", "evicted"])
>>>>>>> 71caed68
<|MERGE_RESOLUTION|>--- conflicted
+++ resolved
@@ -1077,7 +1077,6 @@
         if not status["expected"]:
             status["restart"] = True
 
-<<<<<<< HEAD
         # Set the verified timestamp
         if set_expected and hasattr(self.manager, "timestamps"):
             self.manager.timestamps["verified"] = datetime.now().strftime(
@@ -1092,8 +1091,6 @@
                 self.manager.dump_logs(errored_hosts)
 
         return status
-=======
-        return status
 
     @fail_on(CommandFailure)
     def stop_ranks(self, ranks, daos_log, force=False):
@@ -1118,5 +1115,4 @@
         self.dmg.system_stop(force=force, ranks=convert_list(value=ranks))
 
         # Update the expected status of the stopped/evicted ranks
-        self.update_expected_states(ranks, ["stopped", "evicted"])
->>>>>>> 71caed68
+        self.update_expected_states(ranks, ["stopped", "evicted"])