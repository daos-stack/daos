#!/usr/bin/python
"""
  (C) Copyright 2018-2019 Intel Corporation.

  Licensed under the Apache License, Version 2.0 (the "License");
  you may not use this file except in compliance with the License.
  You may obtain a copy of the License at

     http://www.apache.org/licenses/LICENSE-2.0

  Unless required by applicable law or agreed to in writing, software
  distributed under the License is distributed on an "AS IS" BASIS,
  WITHOUT WARRANTIES OR CONDITIONS OF ANY KIND, either express or implied.
  See the License for the specific language governing permissions and
  limitations under the License.

  GOVERNMENT LICENSE RIGHTS-OPEN SOURCE SOFTWARE
  The Government's rights to use, modify, reproduce, release, perform, display,
  or disclose this software are subject to the terms of the Apache License as
  provided in Contract No. B609815.
  Any reproduction of computer software, computer software documentation, or
  portions thereof marked with this legend must also reproduce the markings.
"""
from __future__ import print_function

import traceback
import sys
import os
import re
import time
import yaml
import getpass

# Remove below imports when depricating run_server and stop_server functions.
import subprocess
import json
import resource
import signal
import fcntl
import errno
from avocado.utils import genio
from distutils.spawn import find_executable
# Remove above imports when depricating run_server and stop_server functions.

from command_utils import BasicParameter, FormattedParameter, ExecutableCommand
from command_utils import ObjectWithParameters, CommandFailure
from command_utils import DaosCommand, Orterun, CommandWithParameters
from general_utils import pcmd
from dmg_utils import storage_format
from write_host_file import write_host_file
from env_modules import load_mpi

SESSIONS = {}

AVOCADO_FILE = "daos_avocado_test.yaml"


class ServerFailed(Exception):
    """Server didn't start/stop properly."""


class DaosServer(DaosCommand):
    """Defines an object representing a server command."""

    def __init__(self, path=""):
        """Create a server command object.

        Args:
            path (str): path to location of daos_server binary.
        """
        super(DaosServer, self).__init__(
            "/run/daos_server/*", "daos_server", path)

        self.yaml_params = DaosServerConfig()
        self.timeout = 120
        self.server_list = []
        self.mode = "normal"

        self.debug = FormattedParameter("-b", True)
        self.json = FormattedParameter("-j", False)
        self.config = FormattedParameter("-o {}")

    def get_params(self, test):
        """Get params for Server object and server configuration."""
        super(DaosServer, self).get_params(test)
        self.yaml_params.get_params(test)

    def get_action_command(self):
        """Set the action command object based on the yaml provided value."""
        if self.action.value == "start":
            self.action_command = self.ServerStartSubCommand()
        else:
            self.action_command = None

    def set_config(self, yamlfile):
        """Set the config value of the parameters in server command."""
        access_points = ":".join((self.server_list[0],
                                  str(self.yaml_params.port)))
        self.yaml_params.access_points.value = access_points.split()
        self.config.value = self.yaml_params.create_yaml(yamlfile)

    def check_subprocess_status(self, sub_process):
        """Wait for message from command output.

        Args:
            sub_process (process.SubProcess): subprocess used to run the command
        """
        server_count = len(self.server_list)
        patterns = {
            "format": "(SCM format required)(?!;)",
            "normal": "DAOS I/O server.*started",
        }
        expected = {
            "format": server_count,
            "normal": server_count * len(self.yaml_params.server_params),
        }
        detected = 0
        complete = False
        timed_out = False
        start_time = time.time()

        # Search for patterns in the 'daos_server start' output until:
        #   - the expected number of pattern matches are detected (success)
        #   - the time out is reached (failure)
        #   - the subprocess is no longer running (failure)
        while not complete and not timed_out and sub_process.poll() is None:
            output = sub_process.get_stdout()
            detected = len(re.findall(patterns[self.mode], output))
            complete = detected == expected[self.mode]
            timed_out = time.time() - start_time > self.timeout

        # Summarize results
        msg = "{}/{} {} messages detected in {}/{} seconds".format(
            detected, expected[self.mode], self.mode, time.time() - start_time,
            self.timeout)
        if not complete:
            self.log.info(
                "%s detected - %s:\n%s",
                "Time out" if timed_out else "Error",
                msg,
                sub_process.get_stdout() if not self.verbose else "<See above>")
        else:
            self.log.info("Server startup detected - %s", msg)

        return complete

    class ServerStartSubCommand(CommandWithParameters):
        """Defines an object representing a daos_server start sub command."""

        def __init__(self):
            """Create a start subcommand object."""
            super(DaosServer.ServerStartSubCommand, self).__init__(
                "/run/daos_server/start/*", "start")
            self.port = FormattedParameter("-p {}")
            self.storage = FormattedParameter("-s {}")
            self.modules = FormattedParameter("-m {}")
            self.targets = FormattedParameter("-t {}")
            self.xshelpernr = FormattedParameter("-x {}")
            self.firstcore = FormattedParameter("-f {}")
            self.group = FormattedParameter("-g {}")
            self.sock_dir = FormattedParameter("-d {}")
            self.insecure = FormattedParameter("-i", True)
            self.recreate = FormattedParameter("--recreate-superblocks", False)


class DaosServerConfig(ObjectWithParameters):
    """Defines the daos_server configuration yaml parameters."""

    class SingleServerConfig(ObjectWithParameters):
        """Defines the configuration yaml parameters for a single server."""

        def __init__(self, index=None):
            """Create a SingleServerConfig object.

            Args:
                index (int, optional): index number for the namespace path used
                    when specifying multiple servers per host. Defaults to None.
            """
            namespace = "/run/server_config/servers/*"
            if isinstance(index, int):
                namespace = "/run/server_config/servers/{}/*".format(index)
            super(DaosServerConfig.SingleServerConfig, self).__init__(namespace)

            # Use environment variables to get default parameters
            default_interface = os.environ.get("OFI_INTERFACE", "eth0")
            default_port = os.environ.get("OFI_PORT", 31416)

            # Parameters
            #   targets:                count of VOS targets
            #   first_core:             starting index for targets
            #   nr_xs_helpers:          offload helpers per target
            #   fabric_iface:           map to OFI_INTERFACE=eth0
            #   fabric_iface_port:      map to OFI_PORT=31416
            #   log_mask:               map to D_LOG_MASK env
            #   log_file:               map to D_LOG_FILE env
            #   env_vars:               influences DAOS IO Server behaviour
            #       Add to enable scalable endpoint:
            #           - CRT_CREDIT_EP_CTX=0
            #           - CRT_CTX_SHARE_ADDR=1
            #           - CRT_CTX_NUM=8
            #       nvme options:
            #           - IO_STAT_PERIOD=10
            self.targets = BasicParameter(None, 8)
            self.first_core = BasicParameter(None, 0)
            self.nr_xs_helpers = BasicParameter(None, 2)
            self.fabric_iface = BasicParameter(None, default_interface)
            self.fabric_iface_port = BasicParameter(None, default_port)
            self.pinned_numa_node = BasicParameter(None)
            self.log_mask = BasicParameter(None, "DEBUG")
            self.log_file = BasicParameter(None, "daos_server.log")
            self.env_vars = BasicParameter(
                None,
                ["ABT_ENV_MAX_NUM_XSTREAMS=100",
                 "ABT_MAX_NUM_XSTREAMS=100",
                 "DAOS_MD_CAP=1024",
                 "CRT_CTX_SHARE_ADDR=0",
                 "CRT_TIMEOUT=30",
                 "FI_SOCKETS_MAX_CONN_RETRY=1",
                 "FI_SOCKETS_CONN_TIMEOUT=2000",
                 "DD_MASK=mgmt,io,md,epc,rebuild"]
            )

            # Storage definition parameters:
            #
            # When scm_class is set to ram, tmpfs will be used to emulate SCM.
            #   scm_mount: /mnt/daos        - map to -s /mnt/daos
            #   scm_class: ram
            #   scm_size: 6                 - size in GB units
            #
            # When scm_class is set to dcpm, scm_list is the list of device
            # paths for AppDirect pmem namespaces (currently only one per
            # server supported).
            #   scm_class: dcpm
            #   scm_list: [/dev/pmem0]
            #
            # If using NVMe SSD (will write /mnt/daos/daos_nvme.conf and start
            # I/O service with -n <path>)
            #   bdev_class: nvme
            #   bdev_list: ["0000:81:00.0"] - generate regular nvme.conf
            #
            # If emulating NVMe SSD with malloc devices
            #   bdev_class: malloc          - map to VOS_BDEV_CLASS=MALLOC
            #   bdev_size: 4                - malloc size of each device in GB.
            #   bdev_number: 1              - generate nvme.conf as follows:
            #       [Malloc]
            #       NumberOfLuns 1
            #       LunSizeInMB 4000
            #
            # If emulating NVMe SSD over kernel block device
            #   bdev_class: kdev            - map to VOS_BDEV_CLASS=AIO
            #   bdev_list: [/dev/sdc]       - generate nvme.conf as follows:
            #       [AIO]
            #       AIO /dev/sdc AIO2
            #
            # If emulating NVMe SSD with backend file
            #   bdev_class: file            - map to VOS_BDEV_CLASS=AIO
            #   bdev_size: 16               - file size in GB. Create file if
            #                                 it does not exist.
            #   bdev_list: [/tmp/daos-bdev] - generate nvme.conf as follows:
            #       [AIO]
            #       AIO /tmp/aiofile AIO1 4096
            self.scm_mount = BasicParameter(None, "/mnt/daos")
            self.scm_class = BasicParameter(None, "ram")
            self.scm_size = BasicParameter(None, 16)
            self.scm_list = BasicParameter(None)
            self.bdev_class = BasicParameter(None)
            self.bdev_list = BasicParameter(None)
            self.bdev_size = BasicParameter(None)
            self.bdev_number = BasicParameter(None)

    def __init__(self):
        """Create a DaosServerConfig object."""
        super(DaosServerConfig, self).__init__("/run/server_config/*")

        # Parameters
        self.name = BasicParameter(None, "daos_server")
        self.access_points = BasicParameter(None)       # e.g. "<host>:<port>"
        self.port = BasicParameter(None, 10001)
        self.provider = BasicParameter(None, "ofi+sockets")
        self.socket_dir = BasicParameter(None)          # /tmp/daos_sockets
        self.nr_hugepages = BasicParameter(None, 4096)
        self.control_log_mask = BasicParameter(None, "DEBUG")
        self.control_log_file = BasicParameter(None, "daos_control.log")
        self.helper_log_file = BasicParameter(None, "daos_admin.log")

        # Used to drop privileges before starting data plane
        # (if started as root to perform hardware provisioning)
        self.user_name = BasicParameter(None)           # e.g. 'daosuser'
        self.group_name = BasicParameter(None)          # e.g. 'daosgroup'

        # Defines the number of single server config parameters to define in
        # the yaml file
        self.servers_per_host = BasicParameter(None)

        # Single server config parameters
        self.server_params = []

    def get_params(self, test):
        """Get values for all of the command params from the yaml file.

        If no key matches are found in the yaml file the BasicParameter object
        will be set to its default value.

        Args:
            test (Test): avocado Test object
        """
        super(DaosServerConfig, self).get_params(test)

        # Create the requested number of single server parameters
        if isinstance(self.servers_per_host.value, int):
            self.server_params = [
                self.SingleServerConfig(index)
                for index in range(self.servers_per_host.value)]
        else:
            self.server_params = [self.SingleServerConfig()]

        for server_params in self.server_params:
            server_params.get_params(test)

    def update_log_files(self, control_log, helper_log, server_log):
        """Update each log file name for the daos server.

        If there are multiple server configurations defined the server_log value
        will be made unique for each server's log_file parameter.

        Any log file name set to None will result in no update to the respective
        log file parameter value.

        Args:
            control_log (str): control log file name
            helper_log (str): control log file name
            server_log (str): control log file name
        """
        if control_log is not None:
            self.control_log_file.update(
                control_log, "server_config.control_log_file")
        if helper_log is not None:
            self.helper_log_file.update(
                helper_log, "server_config.helper_log_file")
        if server_log is not None:
            for index, server_params in enumerate(self.server_params):
                log_name = list(os.path.splitext(server_log))
                if len(self.server_params) > 1:
                    log_name.insert(1, "_{}".format(index))
                server_params.log_file.update(
                    "".join(log_name),
                    "server_config.server[{}].log_file".format(index))

    def is_nvme(self):
        """Return if NVMe is provided in the configuration."""
        if self.server_params[-1].bdev_class.value == "nvme":
            return True
        return False

    def is_scm(self):
        """Return if SCM is provided in the configuration."""
        if self.server_params[-1].scm_class.value == "dcpm":
            return True
        return False

    def create_yaml(self, filename):
        """Create a yaml file from the parameter values.

        Args:
            filename (str): the yaml file to create
        """
        log_dir = os.environ.get("DAOS_TEST_LOG_DIR", "/tmp")

        # Convert the parameters into a dictionary to write a yaml file
        yaml_data = {"servers": []}
        for name in self.get_param_names():
            if name != "servers_per_host":
                value = getattr(self, name).value
                if value is not None and value is not False:
                    if name.endswith("log_file"):
                        yaml_data[name] = os.path.join(
                            log_dir, value)
                    else:
                        yaml_data[name] = value
        for server_params in self.server_params:
            yaml_data["servers"].append({})
            for name in server_params.get_param_names():
                value = getattr(server_params, name).value
                if value is not None and value is not False:
                    if name.endswith("log_file"):
                        yaml_data["servers"][-1][name] = os.path.join(
                            log_dir, value)
                    else:
                        yaml_data["servers"][-1][name] = value

        # Don't set scm_size when scm_class is "dcpm"
        for index in range(len(self.server_params)):
            srv_cfg = yaml_data["servers"][index]
            scm_class = srv_cfg.get("scm_class", "ram")
            if scm_class == "dcpm" and "scm_size" in srv_cfg:
                del srv_cfg["scm_size"]

        # Write default_value_set dictionary in to AVOCADO_FILE
        # This will be used to start with daos_server -o option.
        try:
            with open(filename, 'w') as write_file:
                yaml.dump(yaml_data, write_file, default_flow_style=False)
        except Exception as error:
            print("<SERVER> Exception occurred: {0}".format(error))
            raise ServerFailed(
                "Error writing daos_server command yaml file {}: {}".format(
                    filename, error))
        return filename


class ServerManager(ExecutableCommand):
    """Defines object to manage server functions and launch server command."""

    def __init__(self, daosbinpath, runnerpath, timeout=300):
        """Create a ServerManager object.

        Args:
            daosbinpath (str): Path to daos bin
            runnerpath (str): Path to Orterun binary.
            timeout (int, optional): Time for the server to start.
                Defaults to 300.
        """
        super(ServerManager, self).__init__("/run/server_manager/*", "", "")

        self.daosbinpath = daosbinpath
        self._hosts = None

        # Setup orterun command defaults
        self.runner = Orterun(
            DaosServer(self.daosbinpath), runnerpath, True)

        # Setup server command defaults
        self.runner.job.action.value = "start"
        self.runner.job.get_action_command()

        # Parameters that user can specify in the test yaml to modify behavior.
        self.debug = BasicParameter(None, True)       # ServerCommand param
        self.insecure = BasicParameter(None, True)    # ServerCommand param
<<<<<<< HEAD
        self.recreate = BasicParameter(None, False)   # ServerCommand param
=======
        self.recreate = BasicParameter(None, False)    # ServerCommand param
>>>>>>> f93450a4
        self.sudo = BasicParameter(None, False)       # ServerCommand param
        self.srv_timeout = BasicParameter(None, timeout)   # ServerCommand param
        self.report_uri = BasicParameter(None)             # Orterun param
        self.enable_recovery = BasicParameter(None, True)  # Orterun param
        self.export = BasicParameter(None)                 # Orterun param

    @property
    def hosts(self):
        """Hosts attribute getter."""
        return self._hosts

    @hosts.setter
    def hosts(self, value):
        """Hosts attribute setter.

        Args:
            value (tuple): (list of hosts, workdir, slots)
        """
        self._hosts, workdir, slots = value
        self.runner.processes.value = len(self._hosts)
        self.runner.hostfile.value = write_host_file(
            self._hosts, workdir, slots)
        self.runner.job.server_list = self._hosts

    def get_params(self, test):
        """Get values from the yaml file.

        Assign the ServerManager parameters to their respective ServerCommand
        and Orterun class parameters.

        Args:
            test (Test): avocado Test object
        """
        server_params = ["debug", "sudo", "srv_timeout"]
        server_start_params = ["insecure", "recreate"]
        runner_params = ["enable_recovery", "export", "report_uri"]
        super(ServerManager, self).get_params(test)
        self.runner.job.yaml_params.get_params(test)
        self.runner.get_params(test)
        for name in self.get_param_names():
            if name in server_params:
                if name == "sudo":
                    setattr(self.runner.job, name, getattr(self, name).value)
                elif name == "srv_timeout":
                    setattr(
                        self.runner.job, "timeout", getattr(self, name).value)
                else:
                    getattr(
                        self.runner.job, name).value = getattr(self, name).value
            if name in server_start_params:
                getattr(self.runner.job.action_command, name).value = \
                    getattr(self, name).value
            if name in runner_params:
                getattr(self.runner, name).value = getattr(self, name).value

        # Run daos_server with test variant specific log file names if specified
        self.runner.job.yaml_params.update_log_files(
            getattr(test, "control_log"),
            getattr(test, "helper_log"),
            getattr(test, "server_log")
        )

    def run(self):
        """Execute the runner subprocess."""
        self.log.info("Start CMD>>> %s", str(self.runner))

        # Temporary display debug mount information
        self.log.info("%s", "=" * 80)
        pcmd(self._hosts, "df -h -t tmpfs", True, None, None)
        self.log.info("%s", "=" * 80)

        return self.runner.run()

    def start(self, yamlfile):
        """Start the server through the runner."""
        storage_prep_flag = ""
        self.runner.job.set_config(yamlfile)
        self.server_clean()

        # Prepare SCM storage in servers
        if self.runner.job.yaml_params.is_scm():
            storage_prep_flag = "dcpm"
            self.log.info("Performing SCM storage prepare in <format> mode")
        else:
            storage_prep_flag = "ram"

        # Prepare nvme storage in servers
        if self.runner.job.yaml_params.is_nvme():
            if storage_prep_flag == "dcpm":
                storage_prep_flag = "dcpm_nvme"
            elif storage_prep_flag == "ram":
                storage_prep_flag = "ram_nvme"
            else:
                storage_prep_flag = "nvme"
            self.log.info("Performing NVMe storage prepare in <format> mode")
            # Make sure log file has been created for ownership change
            lfile = self.runner.job.yaml_params.server_params[-1].log_file.value
            if lfile is not None:
                self.log.info("Creating log file")
                cmd_touch_log = "touch {}".format(lfile)
                pcmd(self._hosts, cmd_touch_log, False)
        if storage_prep_flag != "ram":
            self.storage_prepare(getpass.getuser(), storage_prep_flag)
            self.runner.mca.update(
                {"plm_rsh_args": "-l root"}, "orterun.mca", True)

        # Start the server and wait for each host to require a SCM format
        self.runner.job.mode = "format"
        try:
            self.run()
        except CommandFailure as error:
            raise ServerFailed(
                "Failed to start servers before format: {}".format(error))

        # Format storage and wait for server to change ownership
        self.log.info("Formatting hosts: <%s>", self._hosts)
        servers_with_ports = [
            "{}:{}".format(host, self.runner.job.yaml_params.port)
            for host in self._hosts]
        storage_format(self.daosbinpath, ",".join(servers_with_ports))

        # Wait for all the doas_io_servers to start
        self.runner.job.mode = "normal"
        if not self.runner.job.check_subprocess_status(self.runner.process):
            raise ServerFailed("Failed to start servers after format")

        return True

    def stop(self):
        """Stop the server through the runner."""
        self.log.info("Stopping servers")
        if self.runner.job.yaml_params.is_nvme():
            self.kill()
            self.storage_reset()
            # Make sure the mount directory belongs to non-root user
            self.log.info("Changing ownership of mount to non-root user")
            cmd = "sudo chown -R {0}:{0} /mnt/daos*".format(getpass.getuser())
            pcmd(self._hosts, cmd, False)
        else:
            try:
                self.runner.stop()
            except CommandFailure as error:
                raise ServerFailed("Failed to stop servers:{}".format(error))

    def server_clean(self):
        """Prepare the hosts before starting daos server."""
        # Kill any doas servers running on the hosts
        self.kill()
        # Clean up any files that exist on the hosts
        self.clean_files()

    def kill(self):
        """Forcably kill any daos server processes running on hosts.

        Sometimes stop doesn't get everything.  Really whack everything
        with this.

        """
        kill_cmds = [
            "sudo pkill '(daos_server|daos_io_server)' --signal INT",
            "sleep 5",
            "pkill '(daos_server|daos_io_server)' --signal KILL",
        ]
        self.log.info("Killing any server processes")
        pcmd(self._hosts, "; ".join(kill_cmds), False, None, None)

    def clean_files(self):
        """Clean the tmpfs on the servers."""
        clean_cmds = []
        for server_params in self.runner.job.yaml_params.server_params:
            scm_mount = server_params.scm_mount.value
            self.log.info("Cleaning up the %s directory.", str(scm_mount))

            # Remove the superblocks
            cmd = "rm -fr {}/*".format(scm_mount)
            if cmd not in clean_cmds:
                clean_cmds.append(cmd)

            # Dismount the scm mount point
            cmd = "while sudo umount {}; do continue; done".format(scm_mount)
            if cmd not in clean_cmds:
                clean_cmds.append(cmd)

            if self.runner.job.yaml_params.is_scm():
                scm_list = server_params.scm_list.value
                if isinstance(scm_list, list):
                    self.log.info(
                        "Cleaning up the following device(s): %s.",
                        ", ".join(scm_list))
                    # Umount and wipefs the dcpm device
                    cmd_list = [
                        "for dev in {}".format(" ".join(scm_list)),
                        "do mount=$(lsblk $dev -n -o MOUNTPOINT)",
                        "if [ ! -z $mount ]",
                        "then sudo umount $mount",
                        "fi",
                        "sudo wipefs -a $dev",
                        "done"
                    ]
                    cmd = "; ".join(cmd_list)
                    if cmd not in clean_cmds:
                        clean_cmds.append(cmd)

        pcmd(self._hosts, "; ".join(clean_cmds), True)

    def storage_prepare(self, user, device_type):
        """Prepare server's storage using the DAOS server's yaml settings file.

        Args:
            user (str): username for file permissions
            device_type (str): storage type - scm or nvme

        Raises:
            ServerFailed: if server failed to prepare storage

        """
        # Get the daos_server from the install path. Useful for testing
        # with daos built binaries.
        dev_param = ""
        device_args = ""
        daos_srv_bin = os.path.join(self.daosbinpath, "daos_server")
        if device_type == "dcpm":
            dev_param = "-s"
        elif device_type == "dcpm_nvme":
            device_args = " --hugepages=4096"
        elif device_type in ("ram_nvme", "nvme"):
            dev_param = "-n"
            device_args = " --hugepages=4096"
        else:
            raise ServerFailed("Invalid device type")
        cmd = "{} storage prepare {} -u \"{}\" {} -f".format(
            daos_srv_bin, dev_param, user, device_args)
        result = pcmd(self._hosts, cmd, timeout=120)
        if len(result) > 1 or 0 not in result:
            raise ServerFailed("Error preparing {} storage".format(device_type))

    def storage_reset(self):
        """Reset the servers' storage.

        NOTE: Don't enhance this method to reset SCM. SCM will not be in a
        useful state for running next tests.

        Raises:
            ServerFailed: if server failed to reset storage

        """
        daos_srv_bin = os.path.join(self.daosbinpath, "daos_server")
        cmd = "{} storage prepare -n --reset -f".format(daos_srv_bin)
        result = pcmd(self._hosts, cmd)
        if len(result) > 1 or 0 not in result:
            raise ServerFailed("Error resetting NVMe storage")


def run_server(test, hostfile, setname, uri_path=None, env_dict=None,
               clean=True):
    # pylint: disable=unused-argument
    """Launch DAOS servers in accordance with the supplied hostfile.

    Args:
        test (Test): avocado Test object
        hostfile (str): hostfile defining on which hosts to start servers
        setname (str): session name
        uri_path (str, optional): path to uri file. Defaults to None.
        env_dict (dict, optional): dictionary on env variable names and values.
            Defaults to None.
        clean (bool, optional): clean the mount point. Defaults to True.

    Raises:
        ServerFailed: if there is an error starting the servers

    """
    global SESSIONS    # pylint: disable=global-variable-not-assigned
    try:
        servers = (
            [line.split(' ')[0] for line in genio.read_all_lines(hostfile)])
        server_count = len(servers)

        # Pile of build time variables
        with open("../../.build_vars.json") as json_vars:
            build_vars = json.load(json_vars)

        # Create the DAOS server configuration yaml file to pass
        # with daos_server -o <FILE_NAME>
        print("Creating the server yaml file in {}".format(test.tmp))
        server_yaml = os.path.join(test.tmp, AVOCADO_FILE)
        server_config = DaosServerConfig()
        server_config.get_params(test)
        access_points = ":".join((servers[0], str(server_config.port)))
        server_config.access_points.value = access_points.split()
        server_config.update_log_files(
            getattr(test, "control_log"),
            getattr(test, "helper_log"),
            getattr(test, "server_log")
        )
        server_config.create_yaml(server_yaml)

        # first make sure there are no existing servers running
        print("Removing any existing server processes")
        kill_server(servers)

        # clean the tmpfs on the servers
        if clean:
            print("Cleaning the server tmpfs directories")
            result = pcmd(
                servers,
                "find /mnt/daos -mindepth 1 -maxdepth 1 -print0 | "
                "xargs -0r rm -rf",
                verbose=False)
            if len(result) > 1 or 0 not in result:
                raise ServerFailed(
                    "Error cleaning tmpfs on servers: {}".format(
                        ", ".join(
                            [str(result[key]) for key in result if key != 0])))
        load_mpi('openmpi')
        orterun_bin = find_executable('orterun')
        if orterun_bin is None:
            raise ServerFailed("Can't find orterun")

        server_cmd = [orterun_bin, "--np", str(server_count)]
        server_cmd.extend(["--mca", "btl_openib_warn_default_gid_prefix", "0"])
        server_cmd.extend(["--mca", "btl", "tcp,self"])
        server_cmd.extend(["--mca", "oob", "tcp"])
        server_cmd.extend(["--mca", "pml", "ob1"])
        server_cmd.extend(["--hostfile", hostfile])
        server_cmd.extend(["--enable-recovery", "--tag-output"])

        # Add any user supplied environment
        if env_dict is not None:
            for key, value in env_dict.items():
                os.environ[key] = value
                server_cmd.extend(["-x", "{}={}".format(key, value)])

        # the remote orte needs to know where to find daos, in the
        # case that it's not in the system prefix
        # but it should already be in our PATH, so just pass our
        # PATH along to the remote
        if build_vars["PREFIX"] != "/usr":
            server_cmd.extend(["-x", "PATH"])

        # Run server in insecure mode until Certificate tests are in place
        server_cmd.extend(
            [os.path.join(build_vars["PREFIX"], "bin", "daos_server"),
             "--debug",
             "--config", server_yaml,
             "start", "-i", "--recreate-superblocks"])

        print("Start CMD>>>>{0}".format(' '.join(server_cmd)))

        resource.setrlimit(
            resource.RLIMIT_CORE,
            (resource.RLIM_INFINITY, resource.RLIM_INFINITY))

        SESSIONS[setname] = subprocess.Popen(server_cmd,
                                             stdout=subprocess.PIPE,
                                             stderr=subprocess.PIPE)
        fdesc = SESSIONS[setname].stdout.fileno()
        fstat = fcntl.fcntl(fdesc, fcntl.F_GETFL)
        fcntl.fcntl(fdesc, fcntl.F_SETFL, fstat | os.O_NONBLOCK)
        timeout = 600
        start_time = time.time()
        matches = 0
        pattern = "DAOS I/O server.*started"
        expected_data = "Starting Servers\n"
        while True:
            output = ""
            try:
                output = SESSIONS[setname].stdout.read()
            except IOError as excpn:
                if excpn.errno != errno.EAGAIN:
                    raise ServerFailed("Server didn't start: {}".format(excpn))
                continue
            match = re.findall(pattern, output)
            expected_data += output
            matches += len(match)
            if not output or matches == server_count or \
               time.time() - start_time > timeout:
                print("<SERVER>: {}".format(expected_data))
                if matches != server_count:
                    raise ServerFailed("Server didn't start!")
                break
        print(
            "<SERVER> server started and took {} seconds to start".format(
                time.time() - start_time))

    except Exception as error:
        print("<SERVER> Exception occurred: {0}".format(str(error)))
        traceback.print_exception(error.__class__, error, sys.exc_info()[2])
        # We need to end the session now -- exit the shell
        try:
            SESSIONS[setname].send_signal(signal.SIGINT)
            time.sleep(5)
            # get the stderr
            error = SESSIONS[setname].stderr.read()
            if SESSIONS[setname].poll() is None:
                SESSIONS[setname].kill()
            retcode = SESSIONS[setname].wait()
            print(
                "<SERVER> server start return code: {}\nstderr:\n{}".format(
                    retcode, error))
        except KeyError:
            pass
        raise ServerFailed("Server didn't start!")


def stop_server(setname=None, hosts=None):
    """Stop the daos servers.

    Attempt to initiate an orderly shutdown of all orterun processes it has
    spawned by sending a ctrl-c to the process matching the setname (or all
    processes if no setname is provided).

    If a list of hosts is provided, verify that all daos server processes are
    dead.  Report an error if any processes are found and attempt to forcably
    kill the processes.

    Args:
        setname (str, optional): server group name used to match the session
            used to start the server. Defaults to None.
        hosts (list, optional): list of hosts running the server processes.
            Defaults to None.

    Raises:
        ServerFailed: if there was an error attempting to send a signal to stop
            the processes running the servers or after sending the signal if
            there are processes stiull running.

    """
    global SESSIONS    # pylint: disable=global-variable-not-assigned
    try:
        if setname is None:
            for _key, val in SESSIONS.items():
                val.send_signal(signal.SIGINT)
                time.sleep(5)
                if val.poll() is None:
                    val.kill()
                val.wait()
        else:
            SESSIONS[setname].send_signal(signal.SIGINT)
            time.sleep(5)
            if SESSIONS[setname].poll() is None:
                SESSIONS[setname].kill()
            SESSIONS[setname].wait()
        print("<SERVER> server stopped")

    except Exception as error:
        print("<SERVER> Exception occurred: {0}".format(str(error)))
        raise ServerFailed("Server didn't stop!")

    if not hosts:
        return

    # Make sure the servers actually stopped.  Give them time to stop first
    # pgrep exit status:
    #   0 - One or more processes matched the criteria.
    #   1 - No processes matched.
    #   2 - Syntax error in the command line.
    #   3 - Fatal error: out of memory etc.
    time.sleep(5)
    result = pcmd(
        hosts, "pgrep '(daos_server|daos_io_server)'", False, expect_rc=1)
    if len(result) > 1 or 1 not in result:
        bad_hosts = [
            node for key in result if key != 1 for node in list(result[key])]
        kill_server(bad_hosts)
        raise ServerFailed(
            "DAOS server processes detected after attempted stop on {}".format(
                ", ".join([str(result[key]) for key in result if key != 1])))

    # we can also have orphaned ssh processes that started an orted on a
    # remote node but never get cleaned up when that remote node spontaneiously
    # reboots
    subprocess.call(["pkill", "^ssh$"])


def kill_server(hosts):
    """Forcably kill any daos server processes running on the specified hosts.

    Sometimes stop doesn't get everything.  Really whack everything with this.

    Args:
        hosts (list): list of host names where servers are running
    """
    kill_cmds = [
        "pkill '(daos_server|daos_io_server)' --signal INT",
        "sleep 5",
        "pkill '(daos_server|daos_io_server)' --signal KILL",
    ]
    # Intentionally ignoring the exit status of the command
    pcmd(hosts, "; ".join(kill_cmds), False, None, None)<|MERGE_RESOLUTION|>--- conflicted
+++ resolved
@@ -436,11 +436,7 @@
         # Parameters that user can specify in the test yaml to modify behavior.
         self.debug = BasicParameter(None, True)       # ServerCommand param
         self.insecure = BasicParameter(None, True)    # ServerCommand param
-<<<<<<< HEAD
         self.recreate = BasicParameter(None, False)   # ServerCommand param
-=======
-        self.recreate = BasicParameter(None, False)    # ServerCommand param
->>>>>>> f93450a4
         self.sudo = BasicParameter(None, False)       # ServerCommand param
         self.srv_timeout = BasicParameter(None, timeout)   # ServerCommand param
         self.report_uri = BasicParameter(None)             # Orterun param
@@ -635,7 +631,9 @@
                         "for dev in {}".format(" ".join(scm_list)),
                         "do mount=$(lsblk $dev -n -o MOUNTPOINT)",
                         "if [ ! -z $mount ]",
-                        "then sudo umount $mount",
+                        "then while sudo umount $mount",
+                        "do continue",
+                        "done",
                         "fi",
                         "sudo wipefs -a $dev",
                         "done"
