--- conflicted
+++ resolved
@@ -45,12 +45,8 @@
 from command_utils import ObjectWithParameters, CommandFailure
 from command_utils import DaosCommand, Orterun, CommandWithParameters
 from general_utils import pcmd, get_file_path
-<<<<<<< HEAD
 from dmg_utils import storage_format
 from write_host_file import write_host_file
-=======
-from command_utils import ObjectWithParameters, BasicParameter
->>>>>>> a0e58d1a
 
 SESSIONS = {}
 
@@ -62,7 +58,6 @@
     """Server didn't start/stop properly."""
 
 
-<<<<<<< HEAD
 class DaosServer(DaosCommand):
     """Defines an object representing a server command."""
 
@@ -75,7 +70,7 @@
         super(DaosServer, self).__init__(
             "/run/daos_server/*", "daos_server", path)
 
-        self.yaml_params = self.DaosServerConfig()
+        self.yaml_params = DaosServerConfig()
         self.timeout = 30
         self.server_cnt = 1
         self.mode = "normal"
@@ -152,425 +147,7 @@
             self.sock_dir = FormattedParameter("-d {}")
             self.insecure = FormattedParameter("-i", True)
 
-    class DaosServerConfig(ObjectWithParameters):
-        """Object to manage the configuration of the server command."""
-        # pylint: disable=pylint-no-self-use
-
-        def __init__(self):
-            """ Create a DaosServerConfig object."""
-            super(DaosServer.DaosServerConfig, self).__init__(
-                "/run/server_config/*")
-            self.data = None
-            self.name = BasicParameter(None, "daos_server")
-            self.port = BasicParameter(None, "10001")
-            self.nvme = None
-            self.scm = None
-
-        @property
-        def name(self):
-            """Get the name from the server config."""
-            if self.data and "name" in self.data:
-                return self.data["name"]
-            return None
-
-        @name.setter
-        def name(self, value):
-            """Set the server config name attribute."""
-            if self.data and "name" in self.data:
-                self.data["name"] = value
-
-        @property
-        def port(self):
-            """Get the port from the server config."""
-            if self.data and "port" in self.data:
-                return self.data["port"]
-            return None
-
-        @port.setter
-        def port(self, value):
-            """Set the port config attribute."""
-            if self.data and "port" in self.data:
-                self.data["port"] = value
-
-        def get_params(self, test):
-            """Get values for all of the command params from the yaml file.
-
-            If no key matches are found in the yaml file the BasicParameter
-            object will be set to its default value.
-
-            Args:
-                test (Test): avocado Test object
-            """
-            super(DaosServer.DaosServerConfig, self). get_params(test)
-            # Read the baseline conf file data/daos_server_baseline.yml
-            try:
-                with open('{}/{}'.format(test.basepath, DEFAULT_FILE), 'r') \
-                as rfile:
-                    self.data = yaml.safe_load(rfile)
-            except Exception as err:
-                self.log.info("<SERVER> Exception occurred: %s", str(err))
-                traceback.print_exception(
-                    err.__class__, err, sys.exc_info()[2])
-                raise ServerFailed(
-                    "Failed to Read {}/{}".format(test.basepath, DEFAULT_FILE))
-
-            # Read the values from avocado_testcase.yaml file if test ran
-            # with Avocado.
-            new_value_set = {}
-            if "AVOCADO_TEST_DATADIR" in os.environ:
-                avocado_yaml_file = str(
-                    os.environ["AVOCADO_TEST_DATADIR"]).split(".")[0] + ".yaml"
-
-                # Read avocado test yaml file.
-                try:
-                    with open(avocado_yaml_file, 'r') as rfile:
-                        filedata = rfile.read()
-                    # Remove !mux for yaml load
-                    new_value_set = yaml.safe_load(
-                        filedata.replace('!mux', ''))
-                except Exception as err:
-                    self.log.info("<SERVER> Exception occurred: %s", str(err))
-                    traceback.print_exception(
-                        err.__class__, err, sys.exc_info()[2])
-                    raise ServerFailed(
-                        "Failed to Read {}".format(
-                            '{}.tmp'.format(avocado_yaml_file)))
-
-            # Update values from avocado_testcase.yaml in DAOS yaml variables.
-            if new_value_set:
-                if 'server' in new_value_set['server_config']:
-                    for key in new_value_set['server_config']['server']:
-                        self.data['servers'][0][key] = \
-                            new_value_set['server_config']['server'][key]
-                for key in new_value_set['server_config']:
-                    if 'server' not in key:
-                        self.data[key] = \
-                            new_value_set['server_config'][key]
-
-            # Check if nvme and scm are enabled
-            srv_cfg = self.data['servers'][0]
-            if 'bdev_class' in srv_cfg and srv_cfg['bdev_class'] == "nvme":
-                self.nvme = True
-                self.data['user_name'] = getpass.getuser()
-            if 'scm_class' in srv_cfg and srv_cfg['scm_class'] == "dcpm":
-                self.scm = True
-                self.data['user_name'] = getpass.getuser()
-
-            # if specific log file name specified use that
-            if hasattr(test, "server_log") and test.server_log is not None:
-                self.data['servers'][0]['log_file'] = test.server_log
-
-        def is_nvme(self):
-            """Return if NVMe is provided in the configuration."""
-            return self.nvme if self.nvme is not None else False
-
-        def is_scm(self):
-            """Return if SCM is provided in the configuration."""
-            return self.scm if self.scm is not None else False
-
-        def create_yaml(self, yamlfile):
-            """Create the DAOS server config YAML file based on Avocado test
-                Yaml file.
-
-            Args:
-                yamlfile (str): full path and name of yaml file
-
-            Raises:
-                ServerFailed: if there is an reading/writing yaml files
-
-            Returns:
-                (str): Absolute path of create server yaml file
-
-            """
-            # Write self.data dictionary in to AVOCADO_FILE
-            # This will be used to start with daos_server -o option.
-            self.log.info("Creating the server yaml file: %s", yamlfile)
-            try:
-                with open(yamlfile, 'w') as wfile:
-                    yaml.dump(self.data, wfile, default_flow_style=False)
-            except Exception as err:
-                self.log.info("<SERVER> Exception occurred:%s", str(err))
-                traceback.print_exception(
-                    err.__class__, err, sys.exc_info()[2])
-                raise ServerFailed("Failed to Write {}".format(yamlfile))
-
-            return os.path.join(yamlfile)
-
-
-class ServerManager(ExecutableCommand):
-    """Defines object to manage server functions and launch server command."""
-    # pylint: disable=pylint-no-self-use
-
-    def __init__(self, daosbinpath, runnerpath, attach="/tmp", timeout=300):
-        """Create a ServerManager object.
-
-        Args:
-            daosbinpath (str): Path to daos bin
-            runnerpath (str): Path to Orterun binary.
-            attach (str, optional): Defaults to "/tmp".
-            timeout (int, optional): Time for the server to start.
-                Defaults to 300.
-        """
-        super(ServerManager, self).__init__("/run/server_manager/*", "", "")
-
-        self.daosbinpath = daosbinpath
-        self._hosts = None
-
-        # Setup orterun command defaults
-        self.runner = Orterun(
-            DaosServer(self.daosbinpath), runnerpath, True)
-
-        # Setup server command defaults
-        self.runner.job.action.value = "start"
-        self.runner.job.get_action_command()
-
-        # Parameters that user can specify in the test yaml to modify behavior.
-        self.debug = BasicParameter(None, True)       # ServerCommand param
-        self.attach = BasicParameter(None, attach)    # ServerCommand param
-        self.insecure = BasicParameter(None, True)    # ServerCommand param
-        self.sudo = BasicParameter(None, False)       # ServerCommand param
-        self.srv_timeout = BasicParameter(None, timeout)   # ServerCommand param
-        self.report_uri = BasicParameter(None)             # Orterun param
-        self.enable_recovery = BasicParameter(None, True)  # Orterun param
-        self.export = BasicParameter(None)                 # Orterun param
-
-    @property
-    def hosts(self):
-        """Hosts attribute getter."""
-        return self._hosts
-
-    @hosts.setter
-    def hosts(self, value):
-        """Hosts attribute setter
-
-        Args:
-            value (tuple): (list of hosts, workdir, slots)
-        """
-        self._hosts, workdir, slots = value
-        self.runner.processes.value = len(self._hosts)
-        self.runner.hostfile.value = write_host_file(
-            self._hosts, workdir, slots)
-        self.runner.job.server_cnt = len(self._hosts)
-
-    def get_params(self, test):
-        """Get values from the yaml file and assign them respectively
-            to the server command and the orterun command.
-
-        Args:
-            test (Test): avocado Test object
-        """
-        server_params = ["debug", "sudo", "srv_timeout"]
-        server_start_params = ["attach", "insecure"]
-        runner_params = ["enable_recovery", "export", "report_uri"]
-        super(ServerManager, self).get_params(test)
-        self.runner.job.yaml_params.get_params(test)
-        self.runner.get_params(test)
-        for name in self.get_param_names():
-            if name in server_params:
-                if name == "sudo":
-                    setattr(self.runner.job, name, getattr(self, name).value)
-                elif name == "srv_timeout":
-                    setattr(self.runner.job, name, getattr(self, name).value)
-                else:
-                    getattr(
-                        self.runner.job, name).value = getattr(self, name).value
-            if name in server_start_params:
-                getattr(self.runner.job.action_command, name).value = \
-                    getattr(self, name).value
-            if name in runner_params:
-                getattr(self.runner, name).value = getattr(self, name).value
-
-    def run(self):
-        """Execute the runner subprocess."""
-        self.log.info("Start CMD>>> %s", str(self.runner))
-        return self.runner.run()
-
-    def start(self, yamlfile):
-        """Start the server through the runner."""
-        self.runner.job.set_config(yamlfile)
-        self.server_clean()
-
-        # Prepare nvme storage in servers
-        if self.runner.job.yaml_params.is_nvme():
-            self.log.info("Performing nvme storage prepare in <format> mode")
-            storage_prepare(self._hosts, "root")
-            self.runner.job.sudo = True
-
-            # Make sure log file has been created for ownership change
-            data_dict = self.runner.job.yaml_params.data
-            if data_dict and "log_file" in data_dict['servers'][0]:
-                self.log.info("Creating log file")
-                c_log = "touch {}".format(data_dict['servers'][0]['log_file'])
-                pcmd(self._hosts, c_log, False)
-
-        try:
-            self.run()
-        except CommandFailure as details:
-            self.log.info("<SERVER> Exception occurred: %s", str(details))
-            # Kill the subprocess, anything that might have started
-            self.kill()
-            raise ServerFailed(
-                "Failed to start server in {} mode.".format(
-                    self.runner.job.mode))
-
-        if self.runner.job.yaml_params.is_nvme() or \
-           self.runner.job.yaml_params.is_scm():
-            # Setup the hostlist to pass to dmg command
-            servers_with_ports = [
-                "{}:{}".format(host, self.runner.job.yaml_params.port)
-                for host in self._hosts]
-
-            # Format storage and wait for server to change ownership
-            self.log.info("Formatting hosts: <%s>", self._hosts)
-            storage_format(self.daosbinpath, ",".join(servers_with_ports))
-
-            # Check for server to have changed ownership.
-            self.runner.job.mode = "chowner"
-            try:
-                self.runner.job.check_subprocess_status(self.runner.process)
-            except CommandFailure as error:
-                self.log.info("Failed to start after format: %s", str(error))
-
-            # Stop the server in case it didn't finish after chowner
-            try:
-                self.log.info("Stopping servers started as root")
-                self.runner.stop()
-            except CommandFailure as error:
-                raise ServerFailed(
-                    "Failed to stop servers after format: {}".format(error))
-
-            # Setup server for run as non-root user
-            self.log.info("Starting server as non-root user: <%s>", self._hosts)
-            storage_prepare(self._hosts, getpass.getuser())
-            self.runner.job.sudo = False
-            self.runner.job.mode = "normal"
-
-            # Clean spdk pci lock file
-            self.log.info("Cleanup of /tmp/spdk_pci_lock file")
-            pcmd(self._hosts, "sudo rm -f /tmp/spdk_pci_lock_0000\\:*", False)
-
-            # Restart server as non root user and check if started
-            try:
-                self.run()
-            except CommandFailure as details:
-                self.log.info("<SERVER> Exception occurred: %s", str(details))
-                # Kill the subprocess, anything that might have started
-                self.kill()
-                raise ServerFailed(
-                    "Failed to start server in {} mode.".format(
-                        self.runner.job.mode))
-
-        return True
-
-    def stop(self):
-        """Stop the server through the runner."""
-        self.log.info("Stopping servers")
-        try:
-            self.runner.stop()
-            if self.runner.job.yaml_params.is_nvme() or \
-               self.runner.job.yaml_params.is_scm():
-                storage_reset(self._hosts)
-        except CommandFailure as error:
-            raise ServerFailed("Failed to stop servers:{}".format(error))
-
-    def server_clean(self):
-        """Prepare the hosts before starting daos server."""
-        # Kill any doas servers running on the hosts
-        self.kill()
-        # Clean up any files that exist on the hosts
-        self.clean_files()
-
-    def kill(self):
-        """Forcably kill any daos server processes running on hosts.
-
-        Sometimes stop doesn't get everything.  Really whack everything
-        with this.
-
-        """
-        kill_cmds = [
-            "sudo pkill '(daos_server|daos_io_server)' --signal INT",
-            "sleep 5",
-            "pkill '(daos_server|daos_io_server)' --signal KILL",
-        ]
-        self.log.info("Killing any server processes")
-        pcmd(self._hosts, "; ".join(kill_cmds), False, None, None)
-
-    def clean_files(self):
-        """Clean the tmpfs on the servers."""
-        clean_cmds = [
-            "find /mnt/daos -mindepth 1 -maxdepth 1 -print0 | xargs -0r rm -rf"
-        ]
-
-        if self.runner.job.yaml_params.is_nvme() or \
-           self.runner.job.yaml_params.is_scm():
-            clean_cmds.append("sudo rm -rf /mnt/daos; sudo umount /mnt/daos")
-
-        self.log.info("Cleanup of /mnt/daos directory.")
-        pcmd(self._hosts, "; ".join(clean_cmds), False)
-
-
-def storage_prepare(hosts, user):
-    """
-    Prepare the storage on servers using the DAOS server's yaml settings file.
-    Args:
-        hosts (str): a string of comma-separated host names
-    Raises:
-        ServerFailed: if server failed to prepare storage
-    """
-    daos_srv_bin = get_file_path("bin/daos_server")
-    cmd = ("sudo {} storage prepare -n -u \"{}\" --hugepages=4096 -f"
-           .format(daos_srv_bin[0], user))
-    result = pcmd(hosts, cmd, timeout=120)
-    if len(result) > 1 or 0 not in result:
-        raise ServerFailed("Error preparing NVMe storage")
-
-
-def storage_reset(hosts):
-    """
-    Reset the Storage on servers using the DAOS server's yaml settings file.
-    Args:
-        hosts (str): a string of comma-separated host names
-    Raises:
-        ServerFailed: if server failed to reset storage
-    """
-    daos_srv_bin = get_file_path("bin/daos_server")
-    cmd = "sudo {} storage prepare -n --reset -f".format(daos_srv_bin[0])
-    result = pcmd(hosts, cmd)
-    if len(result) > 1 or 0 not in result:
-        raise ServerFailed("Error resetting NVMe storage")
-
-
-SESSIONS = {}
-
-
-def create_server_yaml(basepath, log_filename):
-    """Create the DAOS server config YAML file based on Avocado test Yaml file.
-
-    Args:
-        basepath (str): DAOS install basepath
-        log_filename (str): log file name
-    Raises:
-        ServerFailed: if there is an reading/writing yaml files
-
-    """
-    # Read the baseline conf file data/daos_server_baseline.yml
-    try:
-        with open('{}/{}'.format(basepath, DEFAULT_FILE), 'r') as read_file:
-            default_value_set = yaml.safe_load(read_file)
-    except Exception as excpn:
-        print("<SERVER> Exception occurred: {0}".format(str(excpn)))
-        traceback.print_exception(excpn.__class__, excpn, sys.exc_info()[2])
-        raise ServerFailed(
-            "Failed to Read {}/{}".format(basepath, DEFAULT_FILE))
-
-    # Read the values from avocado_testcase.yaml file if test ran with Avocado.
-    new_value_set = {}
-    if "AVOCADO_TEST_DATADIR" in os.environ:
-        avocado_yaml_file = str(os.environ["AVOCADO_TEST_DATADIR"]).\
-                                split(".")[0] + ".yaml"
-
-        # Read avocado test yaml file.
-=======
+
 class DaosServerConfig(ObjectWithParameters):
     """Defines the daos_server configuration yaml parameters."""
 
@@ -707,6 +284,18 @@
         """
         self.server_params[index].log_file.update(name, "log_file")
 
+    def is_nvme(self):
+        """Return if NVMe is provided in the configuration."""
+        if self.server_params[-1].bdev_class == "nvme":
+            return True
+        return False
+
+    def is_scm(self):
+        """Return if SCM is provided in the configuration."""
+        if self.server_params[-1].scm_class == "dcpm":
+            return True
+        return False
+
     def create_yaml(self, filename):
         """Create a yaml file from the parameter values.
 
@@ -728,7 +317,6 @@
 
         # Write default_value_set dictionary in to AVOCADO_FILE
         # This will be used to start with daos_server -o option.
->>>>>>> a0e58d1a
         try:
             with open(filename, 'w') as write_file:
                 yaml.dump(yaml_data, write_file, default_flow_style=False)
@@ -737,6 +325,254 @@
             raise ServerFailed(
                 "Error writing daos_server command yaml file {}: {}".format(
                     filename, error))
+        return filename
+
+
+class ServerManager(ExecutableCommand):
+    """Defines object to manage server functions and launch server command."""
+    # pylint: disable=pylint-no-self-use
+
+    def __init__(self, daosbinpath, runnerpath, attach="/tmp", timeout=300):
+        """Create a ServerManager object.
+
+        Args:
+            daosbinpath (str): Path to daos bin
+            runnerpath (str): Path to Orterun binary.
+            attach (str, optional): Defaults to "/tmp".
+            timeout (int, optional): Time for the server to start.
+                Defaults to 300.
+        """
+        super(ServerManager, self).__init__("/run/server_manager/*", "", "")
+
+        self.daosbinpath = daosbinpath
+        self._hosts = None
+
+        # Setup orterun command defaults
+        self.runner = Orterun(
+            DaosServer(self.daosbinpath), runnerpath, True)
+
+        # Setup server command defaults
+        self.runner.job.action.value = "start"
+        self.runner.job.get_action_command()
+
+        # Parameters that user can specify in the test yaml to modify behavior.
+        self.debug = BasicParameter(None, True)       # ServerCommand param
+        self.attach = BasicParameter(None, attach)    # ServerCommand param
+        self.insecure = BasicParameter(None, True)    # ServerCommand param
+        self.sudo = BasicParameter(None, False)       # ServerCommand param
+        self.srv_timeout = BasicParameter(None, timeout)   # ServerCommand param
+        self.report_uri = BasicParameter(None)             # Orterun param
+        self.enable_recovery = BasicParameter(None, True)  # Orterun param
+        self.export = BasicParameter(None)                 # Orterun param
+
+    @property
+    def hosts(self):
+        """Hosts attribute getter."""
+        return self._hosts
+
+    @hosts.setter
+    def hosts(self, value):
+        """Hosts attribute setter
+
+        Args:
+            value (tuple): (list of hosts, workdir, slots)
+        """
+        self._hosts, workdir, slots = value
+        self.runner.processes.value = len(self._hosts)
+        self.runner.hostfile.value = write_host_file(
+            self._hosts, workdir, slots)
+        self.runner.job.server_cnt = len(self._hosts)
+
+    def get_params(self, test):
+        """Get values from the yaml file and assign them respectively
+            to the server command and the orterun command.
+
+        Args:
+            test (Test): avocado Test object
+        """
+        server_params = ["debug", "sudo", "srv_timeout"]
+        server_start_params = ["attach", "insecure"]
+        runner_params = ["enable_recovery", "export", "report_uri"]
+        super(ServerManager, self).get_params(test)
+        self.runner.job.yaml_params.get_params(test)
+        self.runner.get_params(test)
+        for name in self.get_param_names():
+            if name in server_params:
+                if name == "sudo":
+                    setattr(self.runner.job, name, getattr(self, name).value)
+                elif name == "srv_timeout":
+                    setattr(self.runner.job, name, getattr(self, name).value)
+                else:
+                    getattr(
+                        self.runner.job, name).value = getattr(self, name).value
+            if name in server_start_params:
+                getattr(self.runner.job.action_command, name).value = \
+                    getattr(self, name).value
+            if name in runner_params:
+                getattr(self.runner, name).value = getattr(self, name).value
+
+    def run(self):
+        """Execute the runner subprocess."""
+        self.log.info("Start CMD>>> %s", str(self.runner))
+        return self.runner.run()
+
+    def start(self, yamlfile):
+        """Start the server through the runner."""
+        self.runner.job.set_config(yamlfile)
+        self.server_clean()
+
+        # Prepare nvme storage in servers
+        if self.runner.job.yaml_params.is_nvme():
+            self.log.info("Performing nvme storage prepare in <format> mode")
+            storage_prepare(self._hosts, "root")
+            self.runner.job.sudo = True
+
+            # Add non-root user to yaml file
+            self.runner.job.yaml_params.server_params.user_name.value = \
+                getpass.getuser()
+
+            # Make sure log file has been created for ownership change
+            logfile = self.runner.job.yaml_params.server_params.log_file.value
+            if logfile is not None:
+                self.log.info("Creating log file")
+                cmd_touch_log = "touch {}".format(logfile)
+                pcmd(self._hosts, cmd_touch_log, False)
+
+        try:
+            self.run()
+        except CommandFailure as details:
+            self.log.info("<SERVER> Exception occurred: %s", str(details))
+            # Kill the subprocess, anything that might have started
+            self.kill()
+            raise ServerFailed(
+                "Failed to start server in {} mode.".format(
+                    self.runner.job.mode))
+
+        if self.runner.job.yaml_params.is_nvme() or \
+           self.runner.job.yaml_params.is_scm():
+            # Setup the hostlist to pass to dmg command
+            servers_with_ports = [
+                "{}:{}".format(host, self.runner.job.yaml_params.port)
+                for host in self._hosts]
+
+            # Format storage and wait for server to change ownership
+            self.log.info("Formatting hosts: <%s>", self._hosts)
+            storage_format(self.daosbinpath, ",".join(servers_with_ports))
+
+            # Check for server to have changed ownership.
+            self.runner.job.mode = "chowner"
+            try:
+                self.runner.job.check_subprocess_status(self.runner.process)
+            except CommandFailure as error:
+                self.log.info("Failed to start after format: %s", str(error))
+
+            # Stop the server in case it didn't finish after chowner
+            try:
+                self.log.info("Stopping servers started as root")
+                self.runner.stop()
+            except CommandFailure as error:
+                raise ServerFailed(
+                    "Failed to stop servers after format: {}".format(error))
+
+            # Setup server for run as non-root user
+            self.log.info("Starting server as non-root user: <%s>", self._hosts)
+            storage_prepare(self._hosts, getpass.getuser())
+            self.runner.job.sudo = False
+            self.runner.job.mode = "normal"
+
+            # Clean spdk pci lock file
+            self.log.info("Cleanup of /tmp/spdk_pci_lock file")
+            pcmd(self._hosts, "sudo rm -f /tmp/spdk_pci_lock_0000\\:*", False)
+
+            # Restart server as non root user and check if started
+            try:
+                self.run()
+            except CommandFailure as details:
+                self.log.info("<SERVER> Exception occurred: %s", str(details))
+                # Kill the subprocess, anything that might have started
+                self.kill()
+                raise ServerFailed(
+                    "Failed to start server in {} mode.".format(
+                        self.runner.job.mode))
+
+        return True
+
+    def stop(self):
+        """Stop the server through the runner."""
+        self.log.info("Stopping servers")
+        try:
+            self.runner.stop()
+            if self.runner.job.yaml_params.is_nvme() or \
+               self.runner.job.yaml_params.is_scm():
+                storage_reset(self._hosts)
+        except CommandFailure as error:
+            raise ServerFailed("Failed to stop servers:{}".format(error))
+
+    def server_clean(self):
+        """Prepare the hosts before starting daos server."""
+        # Kill any doas servers running on the hosts
+        self.kill()
+        # Clean up any files that exist on the hosts
+        self.clean_files()
+
+    def kill(self):
+        """Forcably kill any daos server processes running on hosts.
+
+        Sometimes stop doesn't get everything.  Really whack everything
+        with this.
+
+        """
+        kill_cmds = [
+            "sudo pkill '(daos_server|daos_io_server)' --signal INT",
+            "sleep 5",
+            "pkill '(daos_server|daos_io_server)' --signal KILL",
+        ]
+        self.log.info("Killing any server processes")
+        pcmd(self._hosts, "; ".join(kill_cmds), False, None, None)
+
+    def clean_files(self):
+        """Clean the tmpfs on the servers."""
+        clean_cmds = [
+            "find /mnt/daos -mindepth 1 -maxdepth 1 -print0 | xargs -0r rm -rf"
+        ]
+
+        if self.runner.job.yaml_params.is_nvme() or \
+           self.runner.job.yaml_params.is_scm():
+            clean_cmds.append("sudo rm -rf /mnt/daos; sudo umount /mnt/daos")
+
+        self.log.info("Cleanup of /mnt/daos directory.")
+        pcmd(self._hosts, "; ".join(clean_cmds), False)
+
+
+def storage_prepare(hosts, user):
+    """
+    Prepare the storage on servers using the DAOS server's yaml settings file.
+    Args:
+        hosts (str): a string of comma-separated host names
+    Raises:
+        ServerFailed: if server failed to prepare storage
+    """
+    daos_srv_bin = get_file_path("bin/daos_server")
+    cmd = ("sudo {} storage prepare -n -u \"{}\" --hugepages=4096 -f"
+           .format(daos_srv_bin[0], user))
+    result = pcmd(hosts, cmd, timeout=120)
+    if len(result) > 1 or 0 not in result:
+        raise ServerFailed("Error preparing NVMe storage")
+
+
+def storage_reset(hosts):
+    """
+    Reset the Storage on servers using the DAOS server's yaml settings file.
+    Args:
+        hosts (str): a string of comma-separated host names
+    Raises:
+        ServerFailed: if server failed to reset storage
+    """
+    daos_srv_bin = get_file_path("bin/daos_server")
+    cmd = "sudo {} storage prepare -n --reset -f".format(daos_srv_bin[0])
+    result = pcmd(hosts, cmd)
+    if len(result) > 1 or 0 not in result:
+        raise ServerFailed("Error resetting NVMe storage")
 
 
 def run_server(test, hostfile, setname, uri_path=None, env_dict=None,
