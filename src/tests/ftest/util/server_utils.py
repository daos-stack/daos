#!/usr/bin/python
'''
  (C) Copyright 2018-2019 Intel Corporation.

  Licensed under the Apache License, Version 2.0 (the "License");
  you may not use this file except in compliance with the License.
  You may obtain a copy of the License at

     http://www.apache.org/licenses/LICENSE-2.0

  Unless required by applicable law or agreed to in writing, software
  distributed under the License is distributed on an "AS IS" BASIS,
  WITHOUT WARRANTIES OR CONDITIONS OF ANY KIND, either express or implied.
  See the License for the specific language governing permissions and
  limitations under the License.

  GOVERNMENT LICENSE RIGHTS-OPEN SOURCE SOFTWARE
  The Government's rights to use, modify, reproduce, release, perform, display,
  or disclose this software are subject to the terms of the Apache License as
  provided in Contract No. B609815.
  Any reproduction of computer software, computer software documentation, or
  portions thereof marked with this legend must also reproduce the markings.
'''
from __future__ import print_function

import traceback
import sys
import os
import time
import subprocess
import json
import re
import resource
import signal
import fcntl
import errno
import yaml

from avocado.utils import genio
from general_utils import pcmd

SESSIONS = {}

DEFAULT_FILE = "src/tests/ftest/data/daos_server_baseline.yaml"
AVOCADO_FILE = "src/tests/ftest/data/daos_avocado_test.yaml"


class ServerFailed(Exception):
    """Server didn't start/stop properly."""


def set_nvme_mode(default_value_set, bdev, enabled=False):
    """Enable/Disable NVMe Mode.

    NVMe is enabled by default in yaml file.So disable it for CI runs.

    Args:
        default_value_set (dict): dictionary of default values
        bdev (str): block device name
        enabled (bool, optional): enable NVMe. Defaults to False.
    """
    if 'bdev_class' in default_value_set['servers'][0]:
        if (default_value_set['servers'][0]['bdev_class'] == bdev and
                not enabled):
            del default_value_set['servers'][0]['bdev_class']
    if enabled:
        default_value_set['servers'][0]['bdev_class'] = bdev


def create_server_yaml(basepath):
<<<<<<< HEAD
    """Create a DAOS server configuration YAML file.

    Base the yaml file on server parameters in the avocado test Yaml file.

    Args:
        basepath (str): DAOS install basepath
=======
    """Create the DAOS server config YAML file based on Avocado test Yaml file.

    Args:
        basepath (str): DAOS install basepath

    Raises:
        ServerFailed: if there is an reading/writing yaml files

>>>>>>> 986f48b9
    """
    # Read the baseline conf file data/daos_server_baseline.yml
    try:
        with open('{}/{}'.format(basepath, DEFAULT_FILE), 'r') as read_file:
            default_value_set = yaml.safe_load(read_file)
    except Exception as excpn:
        print("<SERVER> Exception occurred: {0}".format(str(excpn)))
        traceback.print_exception(excpn.__class__, excpn, sys.exc_info()[2])
        raise ServerFailed(
            "Failed to Read {}/{}".format(basepath, DEFAULT_FILE))

    # Read the values from avocado_testcase.yaml file if test ran with Avocado.
    new_value_set = {}
    if "AVOCADO_TEST_DATADIR" in os.environ:
        avocado_yaml_file = str(os.environ["AVOCADO_TEST_DATADIR"]).\
                                split(".")[0] + ".yaml"

        # Read avocado test yaml file.
        try:
            with open(avocado_yaml_file, 'r') as rfile:
                filedata = rfile.read()
            # Remove !mux for yaml load
            new_value_set = yaml.safe_load(filedata.replace('!mux', ''))
        except Exception as excpn:
            print("<SERVER> Exception occurred: {0}".format(str(excpn)))
            traceback.print_exception(
                excpn.__class__, excpn, sys.exc_info()[2])
<<<<<<< HEAD
            raise ServerFailed(
                "Failed to Read {}".format('{}.tmp'.format(avocado_yaml_file)))
=======
            raise ServerFailed("Failed to Read {}"
                               .format('{}.tmp'.format(avocado_yaml_file)))
>>>>>>> 986f48b9

    # Update values from avocado_testcase.yaml in DAOS yaml variables.
    if new_value_set:
        for key in new_value_set['server_config']:
            if key in default_value_set['servers'][0]:
                default_value_set['servers'][0][key] = \
                    new_value_set['server_config'][key]
            elif key in default_value_set:
                default_value_set[key] = new_value_set['server_config'][key]

    # Disable NVMe from baseline data/daos_server_baseline.yml
    set_nvme_mode(default_value_set, "nvme")

    # Write default_value_set dictionary in to AVOCADO_FILE
    # This will be used to start with daos_server -o option.
    try:
        with open('{}/{}'.format(basepath,
                                 AVOCADO_FILE), 'w') as write_file:
            yaml.dump(default_value_set, write_file, default_flow_style=False)
    except Exception as excpn:
        print("<SERVER> Exception occurred: {0}".format(str(excpn)))
        traceback.print_exception(excpn.__class__, excpn, sys.exc_info()[2])
        raise ServerFailed("Failed to Write {}/{}".format(basepath,
                                                          AVOCADO_FILE))


<<<<<<< HEAD
def run_server(hostfile, setname, basepath, uri_path=None, env_dict=None):
    """Launch DAOS servers in accordance with the supplied hostfile.

    Args:
        hostfile (str): file defining on which hosts to start daos servers
        setname (str): daos server group name
        basepath (str): root directory for DAOS repo or installation
        uri_path (str, optional): path to the uri file. Defaults to None.
        env_dict (dict, optional): dictionary of environment names and values.
            Defaults to None.

    Raises:
        ServerFailed: if there is an error starting the daos servers
=======
def run_server(hostfile, setname, basepath, uri_path=None, env_dict=None,
               clean=True):
    """Launch DAOS servers in accordance with the supplied hostfile.

    Args:
        hostfile (str): hostfile defining on which hosts to start servers
        setname (str): session name
        basepath (str): DAOS install basepath
        uri_path (str, optional): path to uri file. Defaults to None.
        env_dict (dict, optional): dictionary on env variable names and values.
            Defaults to None.
        clean (bool, optional): remove files in /mnt/daos. Defaults to True.

    Raises:
        ServerFailed: if there is an error starting the servers
>>>>>>> 986f48b9

    """
    global SESSIONS    # pylint: disable=global-variable-not-assigned
    try:
        servers = (
            [line.split(' ')[0] for line in genio.read_all_lines(hostfile)])
        server_count = len(servers)

        # Create the DAOS server configuration yaml file to pass
        # with daos_server -o <FILE_NAME>
<<<<<<< HEAD
        print("Creating the server yaml file")
        create_server_yaml(basepath)

        # first make sure there are no existing servers running
        print("Removing any existing server processes")
        kill_server(servers)

        # clean the tmpfs on the servers
        print("Cleaning the server tmpfs directories")
        result = pcmd(
            servers,
            "find /mnt/daos -mindepth 1 -maxdepth 1 -print0 | "
            "xargs -0r rm -rf",
            verbose=False)
        if len(result) > 1 or 0 not in result:
            raise ServerFailed(
                "Error cleaning tmpfs on servers: {}".format(
                    ", ".join(
                        [str(result[key]) for key in result if key != 0])))
=======
        create_server_yaml(basepath)

        # First make sure there are no existing servers running
        kill_server(servers)

        # Clean the tmpfs on the servers
        if clean:
            for server in servers:
                subprocess.check_call(
                    ['ssh', server,
                     ("find /mnt/daos -mindepth 1 -maxdepth 1 -print0 | xargs "
                      "-0r rm -rf")])
>>>>>>> 986f48b9

        # Pile of build time variables
        with open(os.path.join(basepath, ".build_vars.json")) as json_vars:
            build_vars = json.load(json_vars)
        orterun_bin = os.path.join(build_vars["OMPI_PREFIX"], "bin", "orterun")
        daos_srv_bin = os.path.join(build_vars["PREFIX"], "bin", "daos_server")

        env_args = []
        # Add any user supplied environment
        if env_dict is not None:
            for key, value in env_dict.items():
                os.environ[key] = value
                env_args.extend(["-x", "{}={}".format(key, value)])

        server_cmd = [orterun_bin, "--np", str(server_count)]
        if uri_path is not None:
            server_cmd.extend(["--report-uri", uri_path])
        server_cmd.extend(["--hostfile", hostfile, "--enable-recovery"])
        server_cmd.extend(env_args)

        # Run server in insecure mode until Certificate tests are in place
        server_cmd.extend([daos_srv_bin, "-i",
                           "-a", os.path.join(basepath, "install", "tmp"),
                           "-o", '{}/{}'.format(basepath, AVOCADO_FILE)])

        print("Start CMD>>>>{0}".format(' '.join(server_cmd)))

        resource.setrlimit(
            resource.RLIMIT_CORE,
            (resource.RLIM_INFINITY, resource.RLIM_INFINITY))

        SESSIONS[setname] = subprocess.Popen(server_cmd,
                                             stdout=subprocess.PIPE,
                                             stderr=subprocess.PIPE)
        fdesc = SESSIONS[setname].stdout.fileno()
        fstat = fcntl.fcntl(fdesc, fcntl.F_GETFL)
        fcntl.fcntl(fdesc, fcntl.F_SETFL, fstat | os.O_NONBLOCK)
        timeout = 600
        start_time = time.time()
        result = 0
        pattern = "DAOS I/O server"
        expected_data = "Starting Servers\n"
        while True:
            output = ""
            try:
                output = SESSIONS[setname].stdout.read()
            except IOError as excpn:
                if excpn.errno != errno.EAGAIN:
<<<<<<< HEAD
                    raise ServerFailed("Server didn't start: {}".format(excpn))
=======
                    raise ServerFailed(
                        "Servers did not start: {}".format(excpn))
>>>>>>> 986f48b9
                continue
            match = re.findall(pattern, output)
            expected_data += output
            result += len(match)
            if not output or result == server_count or \
               time.time() - start_time > timeout:
                print("<SERVER>: {}".format(expected_data))
                if result != server_count:
                    raise ServerFailed("Server didn't start!")
                break
        print(
            "<SERVER> server started and took {} seconds to start".format(
                time.time() - start_time))

    except Exception as error:
        print("<SERVER> Exception occurred: {0}".format(str(error)))
        traceback.print_exception(error.__class__, error, sys.exc_info()[2])
        # We need to end the session now -- exit the shell
        try:
            SESSIONS[setname].send_signal(signal.SIGINT)
            time.sleep(5)
            # get the stderr
            error = SESSIONS[setname].stderr.read()
            if SESSIONS[setname].poll() is None:
                SESSIONS[setname].kill()
            retcode = SESSIONS[setname].wait()
            print(
<<<<<<< HEAD
                "<SERVER> server start return code: {}\nstderr:\n{}".format(
=======
                "<SERVER> server start return code: {}\n stderr:\n{}".format(
>>>>>>> 986f48b9
                    retcode, error))
        except KeyError:
            pass
        raise ServerFailed("Server didn't start!")


def stop_server(setname=None, hosts=None):
<<<<<<< HEAD
    """Stop the daos servers.

    Attempt to initiate an orderly shutdown of all orterun processes it has
    spawned by sending a ctrl-c to the process matching the setname (or all
    processes if no setname is provided).

    If a list of hosts is provided, verify that all daos server processes are
    dead.  Report an error if any processes are found and attempt to forcably
    kill the processes.

    Args:
        setname (str, optional): server group name used to match the session
            used to start the server. Defaults to None.
        hosts (list, optional): list of hosts running the server processes.
            Defaults to None.

    Raises:
        ServerFailed: if there was an error attempting to send a signal to stop
            the processes running the servers or after sending the signal if
            there are processes stiull running.

    """
    global SESSIONS
=======
    """Stop the servers.

    orterun says that if you send a ctrl-c to it, it will
    initiate an orderly shutdown of all the processes it
    has spawned.  Doesn't always work though.

    Args:
        setname (str, optional): [description]. Defaults to None.
        hosts ([type], optional): [description]. Defaults to None.

    Raises:
        ServerFailed: if there is an error stopping the servers

    """
    global SESSIONS    # pylint: disable=global-variable-not-assigned
>>>>>>> 986f48b9
    try:
        if setname is None:
            for _key, val in SESSIONS.items():
                val.send_signal(signal.SIGINT)
                time.sleep(5)
                if val.poll() is None:
                    val.kill()
                val.wait()
        else:
            SESSIONS[setname].send_signal(signal.SIGINT)
            time.sleep(5)
            if SESSIONS[setname].poll() is None:
                SESSIONS[setname].kill()
            SESSIONS[setname].wait()
        print("<SERVER> server stopped")

    except Exception as error:
        print("<SERVER> Exception occurred: {0}".format(str(error)))
        raise ServerFailed("Server didn't stop!")

    if not hosts:
        return

    # Make sure the servers actually stopped.  Give them time to stop first
    # pgrep exit status:
    #   0 - One or more processes matched the criteria.
    #   1 - No processes matched.
    #   2 - Syntax error in the command line.
    #   3 - Fatal error: out of memory etc.
    time.sleep(5)
    result = pcmd(
        hosts, "pgrep '(daos_server|daos_io_server)'", False, expect_rc=1)
    if len(result) > 1 or 1 not in result:
        bad_hosts = [
            node for node in list(result[key]) for key in result if key != 1]
        kill_server(bad_hosts)
        raise ServerFailed(
            "DAOS server processes detected after attempted stop on {}".format(
                ", ".join([str(result[key]) for key in result if key != 1])))

    # we can also have orphaned ssh processes that started an orted on a
    # remote node but never get cleaned up when that remote node spontaneiously
    # reboots
    subprocess.call(["pkill", "^ssh$"])


def kill_server(hosts):
<<<<<<< HEAD
    """Forcably kill any daos server processes running on the specified hosts.
=======
    """Force killing the servers.
>>>>>>> 986f48b9

    Sometimes stop doesn't get everything.  Really whack everything with this.

    Args:
        hosts (list): list of host names where servers are running
    """
<<<<<<< HEAD
    kill_cmds = [
        "pkill '(daos_server|daos_io_server)' --signal INT",
        "sleep 5",
        "pkill '(daos_server|daos_io_server)' --signal KILL",
    ]
    # Intentionally ignoring the exit status of the command
    pcmd(hosts, "; ".join(kill_cmds), False, None, None)
=======
    kill_cmds = ["pkill '(daos_server|daos_io_server)' --signal INT",
                 "sleep 5",
                 "pkill '(daos_server|daos_io_server)' --signal KILL"]
    for host in hosts:
        subprocess.call(
            "ssh {0} \"{1}\"".format(host, '; '.join(kill_cmds)), shell=True)
>>>>>>> 986f48b9
<|MERGE_RESOLUTION|>--- conflicted
+++ resolved
@@ -68,14 +68,6 @@
 
 
 def create_server_yaml(basepath):
-<<<<<<< HEAD
-    """Create a DAOS server configuration YAML file.
-
-    Base the yaml file on server parameters in the avocado test Yaml file.
-
-    Args:
-        basepath (str): DAOS install basepath
-=======
     """Create the DAOS server config YAML file based on Avocado test Yaml file.
 
     Args:
@@ -84,7 +76,6 @@
     Raises:
         ServerFailed: if there is an reading/writing yaml files
 
->>>>>>> 986f48b9
     """
     # Read the baseline conf file data/daos_server_baseline.yml
     try:
@@ -112,13 +103,8 @@
             print("<SERVER> Exception occurred: {0}".format(str(excpn)))
             traceback.print_exception(
                 excpn.__class__, excpn, sys.exc_info()[2])
-<<<<<<< HEAD
             raise ServerFailed(
                 "Failed to Read {}".format('{}.tmp'.format(avocado_yaml_file)))
-=======
-            raise ServerFailed("Failed to Read {}"
-                               .format('{}.tmp'.format(avocado_yaml_file)))
->>>>>>> 986f48b9
 
     # Update values from avocado_testcase.yaml in DAOS yaml variables.
     if new_value_set:
@@ -145,21 +131,6 @@
                                                           AVOCADO_FILE))
 
 
-<<<<<<< HEAD
-def run_server(hostfile, setname, basepath, uri_path=None, env_dict=None):
-    """Launch DAOS servers in accordance with the supplied hostfile.
-
-    Args:
-        hostfile (str): file defining on which hosts to start daos servers
-        setname (str): daos server group name
-        basepath (str): root directory for DAOS repo or installation
-        uri_path (str, optional): path to the uri file. Defaults to None.
-        env_dict (dict, optional): dictionary of environment names and values.
-            Defaults to None.
-
-    Raises:
-        ServerFailed: if there is an error starting the daos servers
-=======
 def run_server(hostfile, setname, basepath, uri_path=None, env_dict=None,
                clean=True):
     """Launch DAOS servers in accordance with the supplied hostfile.
@@ -175,7 +146,6 @@
 
     Raises:
         ServerFailed: if there is an error starting the servers
->>>>>>> 986f48b9
 
     """
     global SESSIONS    # pylint: disable=global-variable-not-assigned
@@ -186,7 +156,6 @@
 
         # Create the DAOS server configuration yaml file to pass
         # with daos_server -o <FILE_NAME>
-<<<<<<< HEAD
         print("Creating the server yaml file")
         create_server_yaml(basepath)
 
@@ -206,20 +175,6 @@
                 "Error cleaning tmpfs on servers: {}".format(
                     ", ".join(
                         [str(result[key]) for key in result if key != 0])))
-=======
-        create_server_yaml(basepath)
-
-        # First make sure there are no existing servers running
-        kill_server(servers)
-
-        # Clean the tmpfs on the servers
-        if clean:
-            for server in servers:
-                subprocess.check_call(
-                    ['ssh', server,
-                     ("find /mnt/daos -mindepth 1 -maxdepth 1 -print0 | xargs "
-                      "-0r rm -rf")])
->>>>>>> 986f48b9
 
         # Pile of build time variables
         with open(os.path.join(basepath, ".build_vars.json")) as json_vars:
@@ -268,12 +223,7 @@
                 output = SESSIONS[setname].stdout.read()
             except IOError as excpn:
                 if excpn.errno != errno.EAGAIN:
-<<<<<<< HEAD
                     raise ServerFailed("Server didn't start: {}".format(excpn))
-=======
-                    raise ServerFailed(
-                        "Servers did not start: {}".format(excpn))
->>>>>>> 986f48b9
                 continue
             match = re.findall(pattern, output)
             expected_data += output
@@ -301,11 +251,7 @@
                 SESSIONS[setname].kill()
             retcode = SESSIONS[setname].wait()
             print(
-<<<<<<< HEAD
                 "<SERVER> server start return code: {}\nstderr:\n{}".format(
-=======
-                "<SERVER> server start return code: {}\n stderr:\n{}".format(
->>>>>>> 986f48b9
                     retcode, error))
         except KeyError:
             pass
@@ -313,7 +259,6 @@
 
 
 def stop_server(setname=None, hosts=None):
-<<<<<<< HEAD
     """Stop the daos servers.
 
     Attempt to initiate an orderly shutdown of all orterun processes it has
@@ -336,24 +281,7 @@
             there are processes stiull running.
 
     """
-    global SESSIONS
-=======
-    """Stop the servers.
-
-    orterun says that if you send a ctrl-c to it, it will
-    initiate an orderly shutdown of all the processes it
-    has spawned.  Doesn't always work though.
-
-    Args:
-        setname (str, optional): [description]. Defaults to None.
-        hosts ([type], optional): [description]. Defaults to None.
-
-    Raises:
-        ServerFailed: if there is an error stopping the servers
-
-    """
     global SESSIONS    # pylint: disable=global-variable-not-assigned
->>>>>>> 986f48b9
     try:
         if setname is None:
             for _key, val in SESSIONS.items():
@@ -388,7 +316,7 @@
         hosts, "pgrep '(daos_server|daos_io_server)'", False, expect_rc=1)
     if len(result) > 1 or 1 not in result:
         bad_hosts = [
-            node for node in list(result[key]) for key in result if key != 1]
+            node for key in result if key != 1 for node in list(result[key])]
         kill_server(bad_hosts)
         raise ServerFailed(
             "DAOS server processes detected after attempted stop on {}".format(
@@ -401,30 +329,17 @@
 
 
 def kill_server(hosts):
-<<<<<<< HEAD
     """Forcably kill any daos server processes running on the specified hosts.
-=======
-    """Force killing the servers.
->>>>>>> 986f48b9
 
     Sometimes stop doesn't get everything.  Really whack everything with this.
 
     Args:
         hosts (list): list of host names where servers are running
     """
-<<<<<<< HEAD
     kill_cmds = [
         "pkill '(daos_server|daos_io_server)' --signal INT",
         "sleep 5",
         "pkill '(daos_server|daos_io_server)' --signal KILL",
     ]
     # Intentionally ignoring the exit status of the command
-    pcmd(hosts, "; ".join(kill_cmds), False, None, None)
-=======
-    kill_cmds = ["pkill '(daos_server|daos_io_server)' --signal INT",
-                 "sleep 5",
-                 "pkill '(daos_server|daos_io_server)' --signal KILL"]
-    for host in hosts:
-        subprocess.call(
-            "ssh {0} \"{1}\"".format(host, '; '.join(kill_cmds)), shell=True)
->>>>>>> 986f48b9
+    pcmd(hosts, "; ".join(kill_cmds), False, None, None)