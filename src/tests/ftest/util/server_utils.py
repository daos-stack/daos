#!/usr/bin/python
'''
  (C) Copyright 2018-2019 Intel Corporation.

  Licensed under the Apache License, Version 2.0 (the "License");
  you may not use this file except in compliance with the License.
  You may obtain a copy of the License at

     http://www.apache.org/licenses/LICENSE-2.0

  Unless required by applicable law or agreed to in writing, software
  distributed under the License is distributed on an "AS IS" BASIS,
  WITHOUT WARRANTIES OR CONDITIONS OF ANY KIND, either express or implied.
  See the License for the specific language governing permissions and
  limitations under the License.

  GOVERNMENT LICENSE RIGHTS-OPEN SOURCE SOFTWARE
  The Government's rights to use, modify, reproduce, release, perform, display,
  or disclose this software are subject to the terms of the Apache License as
  provided in Contract No. B609815.
  Any reproduction of computer software, computer software documentation, or
  portions thereof marked with this legend must also reproduce the markings.
'''
from __future__ import print_function

import traceback
import sys
import os
import time
import subprocess
import json
import re
import resource
import signal
import fcntl
import errno
import yaml
import getpass

from avocado.utils import genio
from general_utils import pcmd, get_file_path
from command_utils import ObjectWithParameters, BasicParameter

SESSIONS = {}

DEFAULT_FILE = "etc/daos_server_baseline.yaml"
AVOCADO_FILE = "etc/daos_avocado_test.yaml"

class ServerFailed(Exception):
    """Server didn't start/stop properly."""


<<<<<<< HEAD
def create_server_yaml(basepath, log_filename):
    """Create the DAOS server config YAML file based on Avocado test Yaml file.

    Args:
        basepath (str): DAOS install basepath
        log_filename (str): log file name
    Raises:
        ServerFailed: if there is an reading/writing yaml files

    """
    with open("../../../.build_vars.json") as json_vars:
        build_vars = json.load(json_vars)

    yaml_prefix = os.getenv('TMPDIR', build_vars["PREFIX"])

    # Read the baseline conf file data/daos_server_baseline.yml
    try:
        with open('{}/{}'.format(yaml_prefix, DEFAULT_FILE), 'r')\
            as read_file:
            default_value_set = yaml.safe_load(read_file)
    except Exception as excpn:
        print("<SERVER> Exception occurred: {0}".format(str(excpn)))
        traceback.print_exception(excpn.__class__, excpn, sys.exc_info()[2])
        raise ServerFailed(
            "Failed to Read {}/{}".format(yaml_prefix, DEFAULT_FILE))

    # Read the values from avocado_testcase.yaml file if test ran with Avocado.
    new_value_set = {}
    if "AVOCADO_TEST_DATADIR" in os.environ:
        avocado_yaml_file = str(os.environ["AVOCADO_TEST_DATADIR"]).\
                                split(".")[0] + ".yaml"

        # Read avocado test yaml file.
=======
class DaosServerConfig(ObjectWithParameters):
    """Defines the daos_server configuration yaml parameters."""

    class SingleServerConfig(ObjectWithParameters):
        """Defines the configuration yaml parameters for a single server."""

        def __init__(self):
            """Create a SingleServerConfig object."""
            super(DaosServerConfig.SingleServerConfig, self).__init__(
                "/run/server_config/servers/*")

            # Parameters
            #   targets:                count of VOS targets
            #   first_core:             starting index for targets
            #   nr_xs_helpers:          offload helpers per target
            #   fabric_iface:           map to OFI_INTERFACE=eth0
            #   fabric_iface_port:      map to OFI_PORT=31416
            #   log_mask:               map to D_LOG_MASK env
            #   log_file:               map to D_LOG_FILE env
            #   env_vars:               influences DAOS IO Server behaviour
            #       Add to enable scalable endpoint:
            #           - CRT_CREDIT_EP_CTX=0
            #           - CRT_CTX_SHARE_ADDR=1
            #           - CRT_CTX_NUM=8
            #       nvme options:
            #           - IO_STAT_PERIOD=10
            self.targets = BasicParameter(None, 8)
            self.first_core = BasicParameter(None, 0)
            self.nr_xs_helpers = BasicParameter(None, 2)
            self.fabric_iface = BasicParameter(None, "eth0")
            self.fabric_iface_port = BasicParameter(None, 31416)
            self.log_mask = BasicParameter(None, "DEBUG,RPC=ERR,MEM=ERR")
            self.log_file = BasicParameter(None, "/tmp/server.log")
            self.env_vars = BasicParameter(
                None,
                ["ABT_ENV_MAX_NUM_XSTREAMS=100",
                 "ABT_MAX_NUM_XSTREAMS=100",
                 "DAOS_MD_CAP=1024",
                 "CRT_CTX_SHARE_ADDR=0",
                 "CRT_TIMEOUT=30",
                 "FI_SOCKETS_MAX_CONN_RETRY=1",
                 "FI_SOCKETS_CONN_TIMEOUT=2000"]
            )

            # Storage definition parameters:
            #
            # When scm_class is set to ram, tmpfs will be used to emulate SCM.
            #   scm_mount: /mnt/daos        - map to -s /mnt/daos
            #   scm_class: ram
            #   scm_size: 6                 - size in GB units
            #
            # When scm_class is set to dcpm, scm_list is the list of device
            # paths for AppDirect pmem namespaces (currently only one per
            # server supported).
            #   scm_class: dcpm
            #   scm_list: [/dev/pmem0]
            #
            # If using NVMe SSD (will write /mnt/daos/daos_nvme.conf and start
            # I/O service with -n <path>)
            #   bdev_class: nvme
            #   bdev_list: ["0000:81:00.0"] - generate regular nvme.conf
            #
            # If emulating NVMe SSD with malloc devices
            #   bdev_class: malloc          - map to VOS_BDEV_CLASS=MALLOC
            #   bdev_size: 4                - malloc size of each device in GB.
            #   bdev_number: 1              - generate nvme.conf as follows:
            #       [Malloc]
            #       NumberOfLuns 1
            #       LunSizeInMB 4000
            #
            # If emulating NVMe SSD over kernel block device
            #   bdev_class: kdev            - map to VOS_BDEV_CLASS=AIO
            #   bdev_list: [/dev/sdc]       - generate nvme.conf as follows:
            #       [AIO]
            #       AIO /dev/sdc AIO2
            #
            # If emulating NVMe SSD with backend file
            #   bdev_class: file            - map to VOS_BDEV_CLASS=AIO
            #   bdev_size: 16               - file size in GB. Create file if
            #                                 it does not exist.
            #   bdev_list: [/tmp/daos-bdev] - generate nvme.conf as follows:
            #       [AIO]
            #       AIO /tmp/aiofile AIO1 4096
            self.scm_mount = BasicParameter(None, "/mnt/daos")
            self.scm_class = BasicParameter(None, "ram")
            self.scm_size = BasicParameter(None, 6)
            self.scm_list = BasicParameter(None)
            self.bdev_class = BasicParameter(None)
            self.bdev_list = BasicParameter(None)
            self.bdev_size = BasicParameter(None)
            self.bdev_number = BasicParameter(None)

    def __init__(self):
        """Create a DaosServerConfig object."""
        super(DaosServerConfig, self).__init__("/run/server_config/*")

        # Parameters
        self.name = BasicParameter(None, "daos_server")
        self.port = BasicParameter(None, 10001)
        self.provider = BasicParameter(None, "ofi+sockets")
        self.socket_dir = BasicParameter(None)          # /tmp/daos_sockets
        self.nr_hugepages = BasicParameter(None, 4096)
        self.control_log_mask = BasicParameter(None, "DEBUG")
        self.control_log_file = BasicParameter(None, "/tmp/daos_control.log")

        # Used to drop privileges before starting data plane
        # (if started as root to perform hardware provisioning)
        self.user_name = BasicParameter(None)           # e.g. 'daosuser'
        self.group_name = BasicParameter(None)          # e.g. 'daosgroup'

        # Single server config parameters
        self.server_params = [self.SingleServerConfig()]

    def get_params(self, test):
        """Get values for all of the command params from the yaml file.

        If no key matches are found in the yaml file the BasicParameter object
        will be set to its default value.

        Args:
            test (Test): avocado Test object
        """
        super(DaosServerConfig, self).get_params(test)
        for server_params in self.server_params:
            server_params.get_params(test)

    def update_log_file(self, name, index=0):
        """Update the logfile parameter for the daos server.

        Args:
            name (str): new log file name and path
            index (int, optional): server parameter index to update.
                Defaults to 0.
        """
        self.server_params[index].log_file.update(name, "log_file")

    def create_yaml(self, filename):
        """Create a yaml file from the parameter values.

        Args:
            filename (str): the yaml file to create
        """
        # Convert the parameters into a dictionary to write a yaml file
        yaml_data = {"servers": []}
        for name in self.get_param_names():
            value = getattr(self, name).value
            if value is not None and value is not False:
                yaml_data[name] = getattr(self, name).value
        for index in range(len(self.server_params)):
            yaml_data["servers"].append({})
            for name in self.server_params[index].get_param_names():
                value = getattr(self.server_params[index], name).value
                if value is not None and value is not False:
                    yaml_data["servers"][index][name] = value

        # Write default_value_set dictionary in to AVOCADO_FILE
        # This will be used to start with daos_server -o option.
>>>>>>> a0e58d1a
        try:
            with open(filename, 'w') as write_file:
                yaml.dump(yaml_data, write_file, default_flow_style=False)
        except Exception as error:
            print("<SERVER> Exception occurred: {0}".format(error))
            raise ServerFailed(
<<<<<<< HEAD
                "Failed to Read {}".format('{}.tmp'.format(avocado_yaml_file)))

    # Update values from avocado_testcase.yaml in DAOS yaml variables.
    if new_value_set:
        if 'server' in new_value_set['server_config']:
            for key in new_value_set['server_config']['server']:
                default_value_set['servers'][0][key] = \
                        new_value_set['server_config']['server'][key]
        for key in new_value_set['server_config']:
            if 'server' not in key:
                default_value_set[key] = new_value_set['server_config'][key]

    # if sepcific log file name specified use that
    if log_filename:
        default_value_set['servers'][0]['log_file'] = log_filename

    # Write default_value_set dictionary in to AVOCADO_FILE
    # This will be used to start with daos_server -o option.
    try:
        with open('{}/{}'.format(yaml_prefix, AVOCADO_FILE), 'w')\
            as write_file:
            yaml.dump(default_value_set, write_file, default_flow_style=False)
    except Exception as excpn:
        print("<SERVER> Exception occurred: {0}".format(str(excpn)))
        traceback.print_exception(excpn.__class__, excpn, sys.exc_info()[2])
        raise ServerFailed("Failed to Write {}/{}".format(yaml_prefix,\
                           AVOCADO_FILE))


def run_server(hostfile, setname, basepath, uri_path=None, env_dict=None,
               clean=True, log_filename=None):
=======
                "Error writing daos_server command yaml file {}: {}".format(
                    filename, error))


def run_server(test, hostfile, setname, uri_path=None, env_dict=None,
               clean=True):
>>>>>>> a0e58d1a
    """Launch DAOS servers in accordance with the supplied hostfile.

    Args:
        test (Test): avocado Test object
        hostfile (str): hostfile defining on which hosts to start servers
        setname (str): session name
        uri_path (str, optional): path to uri file. Defaults to None.
        env_dict (dict, optional): dictionary on env variable names and values.
            Defaults to None.
        clean (bool, optional): clean the mount point. Defaults to True.

    Raises:
        ServerFailed: if there is an error starting the servers

    """
    global SESSIONS    # pylint: disable=global-variable-not-assigned
    try:
        servers = (
            [line.split(' ')[0] for line in genio.read_all_lines(hostfile)])
        server_count = len(servers)

        # Create the DAOS server configuration yaml file to pass
        # with daos_server -o <FILE_NAME>
        print("Creating the server yaml file")
        server_yaml = os.path.join(test.basepath, AVOCADO_FILE)
        server_config = DaosServerConfig()
        server_config.get_params(test)
        if hasattr(test, "server_log"):
            server_config.update_log_file(test.server_log)
        server_config.create_yaml(server_yaml)

        # first make sure there are no existing servers running
        print("Removing any existing server processes")
        kill_server(servers)

        # clean the tmpfs on the servers
        if clean:
            print("Cleaning the server tmpfs directories")
            result = pcmd(
                servers,
                "find /mnt/daos -mindepth 1 -maxdepth 1 -print0 | "
                "xargs -0r rm -rf",
                verbose=False)
            if len(result) > 1 or 0 not in result:
                raise ServerFailed(
                    "Error cleaning tmpfs on servers: {}".format(
                        ", ".join(
                            [str(result[key]) for key in result if key != 0])))

        # Pile of build time variables
<<<<<<< HEAD
        with open("../../../.build_vars.json") as json_vars:
=======
        with open(os.path.join(test.basepath, ".build_vars.json")) as json_vars:
>>>>>>> a0e58d1a
            build_vars = json.load(json_vars)

        server_cmd = [
            os.path.join(build_vars["OMPI_PREFIX"], "bin", "orterun"),
            "--np", str(server_count)]
        if uri_path is not None:
            server_cmd.extend(["--report-uri", uri_path])
        server_cmd.extend(["--hostfile", hostfile, "--enable-recovery"])

        # Add any user supplied environment
        if env_dict is not None:
            for key, value in env_dict.items():
                os.environ[key] = value
                server_cmd.extend(["-x", "{}={}".format(key, value)])

        # the remote orte needs to know where to find daos, in the
        # case that it's not in the system prefix
        # but it should already be in our PATH, so just pass our
        # PATH along to the remote
        if build_vars["PREFIX"] != "/usr":
            server_cmd.extend(["-x", "PATH"])

        # build shared dir for tmp amd yaml files
        tmpdir = os.getenv('TMPDIR', os.path.join(build_vars["PREFIX"], 'tmp'))
        yaml_prefix = os.getenv('TMPDIR', build_vars["PREFIX"])
        # Run server in insecure mode until Certificate tests are in place
<<<<<<< HEAD
        server_cmd.extend([daos_srv_bin, "--debug", "--config",
                           '{}/{}'.format(yaml_prefix, AVOCADO_FILE),
                           "start", "-i", "-a", tmpdir])
=======
        server_cmd.extend(
            [os.path.join(build_vars["PREFIX"], "bin", "daos_server"),
             "--debug",
             "--config", server_yaml,
             "start", "-i",
             "-a", os.path.join(test.basepath, "install", "tmp")])
>>>>>>> a0e58d1a

        print("Start CMD>>>>{0}".format(' '.join(server_cmd)))

        resource.setrlimit(
            resource.RLIMIT_CORE,
            (resource.RLIM_INFINITY, resource.RLIM_INFINITY))

        SESSIONS[setname] = subprocess.Popen(server_cmd,
                                             stdout=subprocess.PIPE,
                                             stderr=subprocess.PIPE)
        fdesc = SESSIONS[setname].stdout.fileno()
        fstat = fcntl.fcntl(fdesc, fcntl.F_GETFL)
        fcntl.fcntl(fdesc, fcntl.F_SETFL, fstat | os.O_NONBLOCK)
        timeout = 600
        start_time = time.time()
        matches = 0
        pattern = "DAOS I/O server.*started"
        expected_data = "Starting Servers\n"
        while True:
            output = ""
            try:
                output = SESSIONS[setname].stdout.read()
            except IOError as excpn:
                if excpn.errno != errno.EAGAIN:
                    raise ServerFailed("Server didn't start: {}".format(excpn))
                continue
            match = re.findall(pattern, output)
            expected_data += output
            matches += len(match)
            if not output or matches == server_count or \
               time.time() - start_time > timeout:
                print("<SERVER>: {}".format(expected_data))
                if matches != server_count:
                    raise ServerFailed("Server didn't start!")
                break
        print(
            "<SERVER> server started and took {} seconds to start".format(
                time.time() - start_time))

    except Exception as error:
        print("<SERVER> Exception occurred: {0}".format(str(error)))
        traceback.print_exception(error.__class__, error, sys.exc_info()[2])
        # We need to end the session now -- exit the shell
        try:
            SESSIONS[setname].send_signal(signal.SIGINT)
            time.sleep(5)
            # get the stderr
            error = SESSIONS[setname].stderr.read()
            if SESSIONS[setname].poll() is None:
                SESSIONS[setname].kill()
            retcode = SESSIONS[setname].wait()
            print(
                "<SERVER> server start return code: {}\nstderr:\n{}".format(
                    retcode, error))
        except KeyError:
            pass
        raise ServerFailed("Server didn't start!")


def stop_server(setname=None, hosts=None):
    """Stop the daos servers.

    Attempt to initiate an orderly shutdown of all orterun processes it has
    spawned by sending a ctrl-c to the process matching the setname (or all
    processes if no setname is provided).

    If a list of hosts is provided, verify that all daos server processes are
    dead.  Report an error if any processes are found and attempt to forcably
    kill the processes.

    Args:
        setname (str, optional): server group name used to match the session
            used to start the server. Defaults to None.
        hosts (list, optional): list of hosts running the server processes.
            Defaults to None.

    Raises:
        ServerFailed: if there was an error attempting to send a signal to stop
            the processes running the servers or after sending the signal if
            there are processes stiull running.

    """
    global SESSIONS    # pylint: disable=global-variable-not-assigned
    try:
        if setname is None:
            for _key, val in SESSIONS.items():
                val.send_signal(signal.SIGINT)
                time.sleep(5)
                if val.poll() is None:
                    val.kill()
                val.wait()
        else:
            SESSIONS[setname].send_signal(signal.SIGINT)
            time.sleep(5)
            if SESSIONS[setname].poll() is None:
                SESSIONS[setname].kill()
            SESSIONS[setname].wait()
        print("<SERVER> server stopped")

    except Exception as error:
        print("<SERVER> Exception occurred: {0}".format(str(error)))
        raise ServerFailed("Server didn't stop!")

    if not hosts:
        return

    # Make sure the servers actually stopped.  Give them time to stop first
    # pgrep exit status:
    #   0 - One or more processes matched the criteria.
    #   1 - No processes matched.
    #   2 - Syntax error in the command line.
    #   3 - Fatal error: out of memory etc.
    time.sleep(5)
    result = pcmd(
        hosts, "pgrep '(daos_server|daos_io_server)'", False, expect_rc=1)
    if len(result) > 1 or 1 not in result:
        bad_hosts = [
            node for key in result if key != 1 for node in list(result[key])]
        kill_server(bad_hosts)
        raise ServerFailed(
            "DAOS server processes detected after attempted stop on {}".format(
                ", ".join([str(result[key]) for key in result if key != 1])))

    # we can also have orphaned ssh processes that started an orted on a
    # remote node but never get cleaned up when that remote node spontaneiously
    # reboots
    subprocess.call(["pkill", "^ssh$"])


def kill_server(hosts):
    """Forcably kill any daos server processes running on the specified hosts.

    Sometimes stop doesn't get everything.  Really whack everything with this.

    Args:
        hosts (list): list of host names where servers are running
    """
    kill_cmds = [
        "pkill '(daos_server|daos_io_server)' --signal INT",
        "sleep 5",
        "pkill '(daos_server|daos_io_server)' --signal KILL",
    ]
    # Intentionally ignoring the exit status of the command
    pcmd(hosts, "; ".join(kill_cmds), False, None, None)


def storage_prepare(hosts):
    """
    Prepare the storage on servers using the DAOS server's yaml settings file.
    Args:
        hosts (str): a string of comma-separated host names
    Raises:
        ServerFailed: if server failed to prepare storage
    """
    daos_srv_bin = get_file_path("bin/daos_server")
    cmd = ("sudo {} storage prepare -n --target-user=\"{}\" --hugepages=4096 -f"
           .format(daos_srv_bin[0], getpass.getuser()))
    result = pcmd(hosts, cmd, timeout=120)
    if len(result) > 1 or 0 not in result:
        raise ServerFailed("Error preparing NVMe storage")


def storage_reset(hosts):
    """
    Reset the Storage on servers using the DAOS server's yaml settings file.
    Args:
        hosts (str): a string of comma-separated host names
    Raises:
        ServerFailed: if server failed to reset storage
    """
    daos_srv_bin = get_file_path("bin/daos_server")
    cmd = "sudo {} storage prepare -n --reset -f".format(daos_srv_bin[0])
    result = pcmd(hosts, cmd)
    if len(result) > 1 or 0 not in result:
        raise ServerFailed("Error resetting NVMe storage")<|MERGE_RESOLUTION|>--- conflicted
+++ resolved
@@ -43,48 +43,11 @@
 
 SESSIONS = {}
 
-DEFAULT_FILE = "etc/daos_server_baseline.yaml"
-AVOCADO_FILE = "etc/daos_avocado_test.yaml"
+AVOCADO_FILE = "daos_avocado_test.yaml"
 
 class ServerFailed(Exception):
     """Server didn't start/stop properly."""
 
-
-<<<<<<< HEAD
-def create_server_yaml(basepath, log_filename):
-    """Create the DAOS server config YAML file based on Avocado test Yaml file.
-
-    Args:
-        basepath (str): DAOS install basepath
-        log_filename (str): log file name
-    Raises:
-        ServerFailed: if there is an reading/writing yaml files
-
-    """
-    with open("../../../.build_vars.json") as json_vars:
-        build_vars = json.load(json_vars)
-
-    yaml_prefix = os.getenv('TMPDIR', build_vars["PREFIX"])
-
-    # Read the baseline conf file data/daos_server_baseline.yml
-    try:
-        with open('{}/{}'.format(yaml_prefix, DEFAULT_FILE), 'r')\
-            as read_file:
-            default_value_set = yaml.safe_load(read_file)
-    except Exception as excpn:
-        print("<SERVER> Exception occurred: {0}".format(str(excpn)))
-        traceback.print_exception(excpn.__class__, excpn, sys.exc_info()[2])
-        raise ServerFailed(
-            "Failed to Read {}/{}".format(yaml_prefix, DEFAULT_FILE))
-
-    # Read the values from avocado_testcase.yaml file if test ran with Avocado.
-    new_value_set = {}
-    if "AVOCADO_TEST_DATADIR" in os.environ:
-        avocado_yaml_file = str(os.environ["AVOCADO_TEST_DATADIR"]).\
-                                split(".")[0] + ".yaml"
-
-        # Read avocado test yaml file.
-=======
 class DaosServerConfig(ObjectWithParameters):
     """Defines the daos_server configuration yaml parameters."""
 
@@ -242,53 +205,18 @@
 
         # Write default_value_set dictionary in to AVOCADO_FILE
         # This will be used to start with daos_server -o option.
->>>>>>> a0e58d1a
         try:
             with open(filename, 'w') as write_file:
                 yaml.dump(yaml_data, write_file, default_flow_style=False)
         except Exception as error:
             print("<SERVER> Exception occurred: {0}".format(error))
             raise ServerFailed(
-<<<<<<< HEAD
-                "Failed to Read {}".format('{}.tmp'.format(avocado_yaml_file)))
-
-    # Update values from avocado_testcase.yaml in DAOS yaml variables.
-    if new_value_set:
-        if 'server' in new_value_set['server_config']:
-            for key in new_value_set['server_config']['server']:
-                default_value_set['servers'][0][key] = \
-                        new_value_set['server_config']['server'][key]
-        for key in new_value_set['server_config']:
-            if 'server' not in key:
-                default_value_set[key] = new_value_set['server_config'][key]
-
-    # if sepcific log file name specified use that
-    if log_filename:
-        default_value_set['servers'][0]['log_file'] = log_filename
-
-    # Write default_value_set dictionary in to AVOCADO_FILE
-    # This will be used to start with daos_server -o option.
-    try:
-        with open('{}/{}'.format(yaml_prefix, AVOCADO_FILE), 'w')\
-            as write_file:
-            yaml.dump(default_value_set, write_file, default_flow_style=False)
-    except Exception as excpn:
-        print("<SERVER> Exception occurred: {0}".format(str(excpn)))
-        traceback.print_exception(excpn.__class__, excpn, sys.exc_info()[2])
-        raise ServerFailed("Failed to Write {}/{}".format(yaml_prefix,\
-                           AVOCADO_FILE))
-
-
-def run_server(hostfile, setname, basepath, uri_path=None, env_dict=None,
-               clean=True, log_filename=None):
-=======
                 "Error writing daos_server command yaml file {}: {}".format(
                     filename, error))
 
 
 def run_server(test, hostfile, setname, uri_path=None, env_dict=None,
                clean=True):
->>>>>>> a0e58d1a
     """Launch DAOS servers in accordance with the supplied hostfile.
 
     Args:
@@ -313,7 +241,8 @@
         # Create the DAOS server configuration yaml file to pass
         # with daos_server -o <FILE_NAME>
         print("Creating the server yaml file")
-        server_yaml = os.path.join(test.basepath, AVOCADO_FILE)
+        yaml_prefix = os.getenv('TMPDIR', build_vars["PREFIX"])
+        server_yaml = os.path.join(yaml_prefix, AVOCADO_FILE)
         server_config = DaosServerConfig()
         server_config.get_params(test)
         if hasattr(test, "server_log"):
@@ -339,11 +268,8 @@
                             [str(result[key]) for key in result if key != 0])))
 
         # Pile of build time variables
-<<<<<<< HEAD
         with open("../../../.build_vars.json") as json_vars:
-=======
-        with open(os.path.join(test.basepath, ".build_vars.json")) as json_vars:
->>>>>>> a0e58d1a
+        # TBD with open(os.path.join(test.basepath, ".build_vars.json")) as json_vars:
             build_vars = json.load(json_vars)
 
         server_cmd = [
@@ -368,20 +294,12 @@
 
         # build shared dir for tmp amd yaml files
         tmpdir = os.getenv('TMPDIR', os.path.join(build_vars["PREFIX"], 'tmp'))
-        yaml_prefix = os.getenv('TMPDIR', build_vars["PREFIX"])
         # Run server in insecure mode until Certificate tests are in place
-<<<<<<< HEAD
-        server_cmd.extend([daos_srv_bin, "--debug", "--config",
-                           '{}/{}'.format(yaml_prefix, AVOCADO_FILE),
-                           "start", "-i", "-a", tmpdir])
-=======
         server_cmd.extend(
             [os.path.join(build_vars["PREFIX"], "bin", "daos_server"),
              "--debug",
              "--config", server_yaml,
-             "start", "-i",
-             "-a", os.path.join(test.basepath, "install", "tmp")])
->>>>>>> a0e58d1a
+             "start", "-i", "-a", tmpdir])
 
         print("Start CMD>>>>{0}".format(' '.join(server_cmd)))
 
