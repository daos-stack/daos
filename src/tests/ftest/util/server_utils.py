--- conflicted
+++ resolved
@@ -52,7 +52,6 @@
         pcmd(hosts, "; ".join(commands), False, None, None)
 
 
-<<<<<<< HEAD
 class ServerYamlParameters(YamlParameters):
     """Defines the daos_server configuration yaml parameters."""
 
@@ -110,11 +109,6 @@
         self.control_log_file = BasicParameter(None, "/tmp/daos_control.log")
         self.user_name = BasicParameter(None)
         self.group_name = BasicParameter(None)
-=======
-
-class ServerFailed(Exception):
-    """Server didn't start/stop properly."""
->>>>>>> c62528fe
 
         # Single server config parameters
         self.server_params = [self.PerServerYamlParameters()]
@@ -122,13 +116,8 @@
     def get_params(self, test):
         """Get values for all of the command params from the yaml file.
 
-<<<<<<< HEAD
         If no key matches are found in the yaml file the BasicParameter object
         will be set to its default value.
-=======
-    def __init__(self, path=""):
-        """Create a server command object.
->>>>>>> c62528fe
 
         Args:
             test (Test): avocado Test object
@@ -137,16 +126,8 @@
         for server_params in self.server_params:
             server_params.get_params(test)
 
-<<<<<<< HEAD
     def get_yaml_data(self):
         """Convert the parameters into a dictionary to use to write a yaml file.
-=======
-        self.yaml_params = DaosServerConfig()
-        self.timeout = 120
-        self.server_cnt = 1
-        self.server_list = []
-        self.mode = "normal"
->>>>>>> c62528fe
 
         Returns:
             dict: a dictionary of parameter name keys and values
@@ -155,7 +136,6 @@
         # Get the common config yaml parameters
         yaml_data = super(ServerYamlParameters, self).get_yaml_data()
 
-<<<<<<< HEAD
         # Add the per-server yaml parameters
         yaml_data["servers"] = []
         for index in range(len(self.server_params)):
@@ -166,24 +146,6 @@
                     yaml_data["servers"][index][name] = value
 
         return yaml_data
-=======
-    def get_action_command(self):
-        """Set the action command object based on the yaml provided value."""
-        if self.action.value == "start":
-            self.action_command = self.ServerStartSubCommand()
-        else:
-            self.action_command = None
-
-    def set_config(self, yamlfile):
-        """Set the config value of the parameters in server command."""
-        access_points = ":".join((self.server_list[0],
-                                  str(self.yaml_params.port)))
-        self.yaml_params.access_points.value = access_points.split()
-        self.config.value = self.yaml_params.create_yaml(yamlfile)
-        self.mode = "normal"
-        if self.yaml_params.is_nvme() or self.yaml_params.is_scm():
-            self.mode = "format"
->>>>>>> c62528fe
 
     def get_value(self, name):
         """Get the value of the specified attribute name.
@@ -204,24 +166,7 @@
             value = self.server_params[index].get_value(name)
             index += 1
 
-<<<<<<< HEAD
         return value
-=======
-        def __init__(self):
-            """Create a start subcommand object."""
-            super(DaosServer.ServerStartSubCommand, self).__init__(
-                "/run/daos_server/start/*", "start")
-            self.port = FormattedParameter("-p {}")
-            self.storage = FormattedParameter("-s {}")
-            self.modules = FormattedParameter("-m {}")
-            self.targets = FormattedParameter("-t {}")
-            self.xshelpernr = FormattedParameter("-x {}")
-            self.firstcore = FormattedParameter("-f {}")
-            self.group = FormattedParameter("-g {}")
-            self.sock_dir = FormattedParameter("-d {}")
-            self.insecure = FormattedParameter("-i", True)
-            self.recreate = FormattedParameter("--recreate-superblocks", True)
->>>>>>> c62528fe
 
     def using_nvme(self):
         """Is the configuration file setup to use NVMe devices.
@@ -259,7 +204,7 @@
 
             # Use environment variables to get default parameters
             default_interface = os.environ.get("OFI_INTERFACE", "eth0")
-            default_port = os.environ.get("OFI_PORT", 31416)
+            default_port = int(os.environ.get("OFI_PORT", 31416))
 
             # Parameters
             #   targets:                count of VOS targets
@@ -279,14 +224,8 @@
             self.targets = BasicParameter(None, 8)
             self.first_core = BasicParameter(None, 0)
             self.nr_xs_helpers = BasicParameter(None, 2)
-<<<<<<< HEAD
-            self.fabric_iface = BasicParameter(
-                None, os.getenv("OFI_INTERFACE", "eth0"))
-            self.fabric_iface_port = BasicParameter(None, 31416)
-=======
             self.fabric_iface = BasicParameter(None, default_interface)
             self.fabric_iface_port = BasicParameter(None, default_port)
->>>>>>> c62528fe
             self.log_mask = BasicParameter(None, "DEBUG,RPC=ERR,MEM=ERR")
             self.log_file = BasicParameter(None, "/tmp/server.log")
             self.env_vars = BasicParameter(
@@ -351,24 +290,12 @@
         def get_params(self, test):
             """Get values for the daos server yaml config file.
 
-<<<<<<< HEAD
             Args:
                 test (Test): avocado Test object
             """
             super(
                 ServerYamlParameters.PerServerYamlParameters,
                 self).get_params(test)
-=======
-        # Parameters
-        self.name = BasicParameter(None, "daos_server")
-        self.access_points = BasicParameter(None)       # e.g. "<host>:<port>"
-        self.port = BasicParameter(None, 10001)
-        self.provider = BasicParameter(None, "ofi+sockets")
-        self.socket_dir = BasicParameter(None)          # /tmp/daos_sockets
-        self.nr_hugepages = BasicParameter(None, 4096)
-        self.control_log_mask = BasicParameter(None, "DEBUG")
-        self.control_log_file = BasicParameter(None, "/tmp/daos_control.log")
->>>>>>> c62528fe
 
             # Override the log file file name with the test log file name
             if hasattr(test, "server_log") and test.server_log is not None:
@@ -405,7 +332,6 @@
             timeout (int, optional): number of seconds to wait for patterns to
                 appear in the subprocess output. Defaults to 60 seconds.
         """
-<<<<<<< HEAD
         super(ServerCommand, self).__init__(
             "/run/daos_server/*", "daos_server", yaml_config, path, timeout)
         self.pattern = "DAOS I/O server.*started"
@@ -419,98 +345,10 @@
 
     def get_params(self, test):
         """Get values for the daos agent command and its yaml config file.
-=======
-        # Convert the parameters into a dictionary to write a yaml file
-        yaml_data = {"servers": []}
-        for name in self.get_param_names():
-            value = getattr(self, name).value
-            if value is not None and value is not False:
-                yaml_data[name] = getattr(self, name).value
-        for index in range(len(self.server_params)):
-            yaml_data["servers"].append({})
-            for name in self.server_params[index].get_param_names():
-                value = getattr(self.server_params[index], name).value
-                if value is not None and value is not False:
-                    yaml_data["servers"][index][name] = value
-
-        # Write default_value_set dictionary in to AVOCADO_FILE
-        # This will be used to start with daos_server -o option.
-        try:
-            with open(filename, 'w') as write_file:
-                yaml.dump(yaml_data, write_file, default_flow_style=False)
-        except Exception as error:
-            print("<SERVER> Exception occurred: {0}".format(error))
-            raise ServerFailed(
-                "Error writing daos_server command yaml file {}: {}".format(
-                    filename, error))
-        return filename
-
-
-class ServerManager(ExecutableCommand):
-    """Defines object to manage server functions and launch server command."""
-
-    def __init__(self, daosbinpath, runnerpath, timeout=300):
-        """Create a ServerManager object.
-
-        Args:
-            daosbinpath (str): Path to daos bin
-            runnerpath (str): Path to Orterun binary.
-            timeout (int, optional): Time for the server to start.
-                Defaults to 300.
-        """
-        super(ServerManager, self).__init__("/run/server_manager/*", "", "")
-
-        self.daosbinpath = daosbinpath
-        self._hosts = None
-
-        # Setup orterun command defaults
-        self.runner = Orterun(
-            DaosServer(self.daosbinpath), runnerpath, True)
-
-        # Setup server command defaults
-        self.runner.job.action.value = "start"
-        self.runner.job.get_action_command()
-
-        # Parameters that user can specify in the test yaml to modify behavior.
-        self.debug = BasicParameter(None, True)       # ServerCommand param
-        self.insecure = BasicParameter(None, True)    # ServerCommand param
-        self.recreate = BasicParameter(None, True)    # ServerCommand param
-        self.sudo = BasicParameter(None, False)       # ServerCommand param
-        self.srv_timeout = BasicParameter(None, timeout)   # ServerCommand param
-        self.report_uri = BasicParameter(None)             # Orterun param
-        self.enable_recovery = BasicParameter(None, True)  # Orterun param
-        self.export = BasicParameter(None)                 # Orterun param
-
-    @property
-    def hosts(self):
-        """Hosts attribute getter."""
-        return self._hosts
-
-    @hosts.setter
-    def hosts(self, value):
-        """Hosts attribute setter.
-
-        Args:
-            value (tuple): (list of hosts, workdir, slots)
-        """
-        self._hosts, workdir, slots = value
-        self.runner.processes.value = len(self._hosts)
-        self.runner.hostfile.value = write_host_file(
-            self._hosts, workdir, slots)
-        self.runner.job.server_cnt = len(self._hosts)
-        self.runner.job.server_list = self._hosts
-
-    def get_params(self, test):
-        """Get values from the yaml file.
-
-        Assign the ServerManager parameters to their respective ServerCommand
-        and Orterun class parameters.
->>>>>>> c62528fe
 
         Args:
             test (Test): avocado Test object
         """
-<<<<<<< HEAD
         super(ServerCommand, self).get_params(test)
         self.update_pattern()
 
@@ -527,152 +365,6 @@
             self.action_command = self.ServerStartSubCommand()
         else:
             self.action_command = None
-=======
-        server_params = ["debug", "sudo", "srv_timeout"]
-        server_start_params = ["insecure", "recreate"]
-        runner_params = ["enable_recovery", "export", "report_uri"]
-        super(ServerManager, self).get_params(test)
-        self.runner.job.yaml_params.get_params(test)
-        self.runner.get_params(test)
-        for name in self.get_param_names():
-            if name in server_params:
-                if name == "sudo":
-                    setattr(self.runner.job, name, getattr(self, name).value)
-                elif name == "srv_timeout":
-                    setattr(self.runner.job, name, getattr(self, name).value)
-                else:
-                    getattr(
-                        self.runner.job, name).value = getattr(self, name).value
-            if name in server_start_params:
-                getattr(self.runner.job.action_command, name).value = \
-                    getattr(self, name).value
-            if name in runner_params:
-                getattr(self.runner, name).value = getattr(self, name).value
-
-    def run(self):
-        """Execute the runner subprocess."""
-        self.log.info("Start CMD>>> %s", str(self.runner))
-        return self.runner.run()
-
-    def start(self, yamlfile):
-        """Start the server through the runner."""
-        storage_prep_flag = ""
-        self.runner.job.set_config(yamlfile)
-        self.server_clean()
-        # Prepare SCM storage in servers
-        if self.runner.job.yaml_params.is_scm():
-            storage_prep_flag = "dcpm"
-            self.log.info("Performing SCM storage prepare in <format> mode")
-        else:
-            storage_prep_flag = "ram"
-
-        # Prepare nvme storage in servers
-        if self.runner.job.yaml_params.is_nvme():
-            if storage_prep_flag == "dcpm":
-                storage_prep_flag = "dcpm_nvme"
-            elif storage_prep_flag == "ram":
-                storage_prep_flag = "ram_nvme"
-            else:
-                storage_prep_flag = "nvme"
-            self.log.info("Performing NVMe storage prepare in <format> mode")
-            # Make sure log file has been created for ownership change
-            lfile = self.runner.job.yaml_params.server_params[-1].log_file.value
-            if lfile is not None:
-                self.log.info("Creating log file")
-                cmd_touch_log = "touch {}".format(lfile)
-                pcmd(self._hosts, cmd_touch_log, False)
-        if storage_prep_flag != "ram":
-            storage_prepare(self._hosts, "root", storage_prep_flag)
-            self.runner.mca.value = {"plm_rsh_args": "-l root"}
-
-        try:
-            self.run()
-        except CommandFailure as details:
-            self.log.info("<SERVER> Exception occurred: %s", str(details))
-            # Kill the subprocess, anything that might have started
-            self.kill()
-            raise ServerFailed(
-                "Failed to start server in {} mode.".format(
-                    self.runner.job.mode))
-
-        if self.runner.job.yaml_params.is_nvme() or \
-           self.runner.job.yaml_params.is_scm():
-            # Setup the hostlist to pass to dmg command
-            servers_with_ports = [
-                "{}:{}".format(host, self.runner.job.yaml_params.port)
-                for host in self._hosts]
-
-            # Format storage and wait for server to change ownership
-            self.log.info("Formatting hosts: <%s>", self._hosts)
-            storage_format(self.daosbinpath, ",".join(servers_with_ports))
-            self.runner.job.mode = "normal"
-            try:
-                self.runner.job.check_subprocess_status(self.runner.process)
-            except CommandFailure as error:
-                self.log.info("Failed to start after format: %s", str(error))
-
-        return True
-
-    def stop(self):
-        """Stop the server through the runner."""
-        self.log.info("Stopping servers")
-        if self.runner.job.yaml_params.is_nvme():
-            self.kill()
-            storage_reset(self._hosts)
-            # Make sure the mount directory belongs to non-root user
-            self.log.info("Changing ownership of mount to non-root user")
-            cmd = "sudo chown -R {0}:{0} /mnt/daos*".format(getpass.getuser())
-            pcmd(self._hosts, cmd, False)
-        else:
-            try:
-                self.runner.stop()
-            except CommandFailure as error:
-                raise ServerFailed("Failed to stop servers:{}".format(error))
-
-    def server_clean(self):
-        """Prepare the hosts before starting daos server."""
-        # Kill any doas servers running on the hosts
-        self.kill()
-        # Clean up any files that exist on the hosts
-        self.clean_files()
-
-    def kill(self):
-        """Forcably kill any daos server processes running on hosts.
-
-        Sometimes stop doesn't get everything.  Really whack everything
-        with this.
-
-        """
-        kill_cmds = [
-            "sudo pkill '(daos_server|daos_io_server)' --signal INT",
-            "sleep 5",
-            "pkill '(daos_server|daos_io_server)' --signal KILL",
-        ]
-        self.log.info("Killing any server processes")
-        pcmd(self._hosts, "; ".join(kill_cmds), False, None, None)
-
-    def clean_files(self):
-        """Clean the tmpfs on the servers."""
-        scm_mount = self.runner.job.yaml_params.server_params[-1].scm_mount
-        scm_list = self.runner.job.yaml_params.server_params[-1].scm_list.value
-        clean_cmds = [
-            "find /mnt/daos -mindepth 1 -maxdepth 1 -print0 | xargs -0r rm -rf"
-        ]
-        if self.runner.job.yaml_params.is_nvme():
-            clean_cmds.append("sudo rm -rf {0};  \
-                               sudo umount {0}".format(scm_mount))
-        # scm_mount can be /mnt/daos0 or /mnt/daos1 for two daos_server
-        # instances. Presently, not supported in DAOS. The for loop needs
-        # to be updated in future to handle it. Single instance pmem
-        # device should work now.
-        if self.runner.job.yaml_params.is_scm():
-            for value in scm_list:
-                clean_cmds.append("sudo umount {}; \
-                                   sudo wipefs -a {}"
-                                  .format(scm_mount, value))
-        self.log.info("Cleanup of %s directory.", str(scm_mount))
-        pcmd(self._hosts, "; ".join(clean_cmds), False)
->>>>>>> c62528fe
 
     def update_pattern(self):
         """Update the paatern used to determine if the daos_server started."""
@@ -681,69 +373,14 @@
         else:
             self.pattern = "DAOS I/O server.*started"
 
-<<<<<<< HEAD
     def using_nvme(self):
         """Is the daos command setup to use NVMe devices.
-=======
-def storage_prepare(hosts, user, device_type):
-    """Prepare storage on servers using the DAOS server's yaml settings file.
-
-    Args:
-        hosts (str): a string of comma-separated host names
-        user (str): username for file permissions
-        device_type (str): storage type - scm or nvme
-
-    Raises:
-        ServerFailed: if server failed to prepare storage
-
-    """
-    # Get the daos_server from the install path. Useful for testing
-    # with daos built binaries.
-    dev_param = ""
-    device_args = ""
-    daos_srv_bin = get_file_path("bin/daos_server")
-    if device_type == "dcpm":
-        dev_param = "-s"
-    elif device_type == "dcpm_nvme":
-        device_args = " --hugepages=4096"
-    elif device_type == "ram_nvme" or device_type == "nvme":
-        dev_param = "-n"
-        device_args = " --hugepages=4096"
-    else:
-        raise ServerFailed("Invalid device type")
-    cmd = ("sudo {} storage prepare {} -u \"{}\" {} -f"
-           .format(daos_srv_bin[0], dev_param, user, device_args))
-    result = pcmd(hosts, cmd, timeout=120)
-    if len(result) > 1 or 0 not in result:
-        raise ServerFailed("Error preparing NVMe storage")
->>>>>>> c62528fe
 
         Returns:
             bool: True if NVMe devices are configured; False otherwise
 
-<<<<<<< HEAD
         """
         return self.yaml.using_nvme()
-=======
-def storage_reset(hosts):
-    """Reset the Storage on servers using the DAOS server's yaml settings file.
-
-    NOTE: Don't enhance this method to reset SCM. SCM will not be in a useful
-    state for running next tests.
-
-    Args:
-        hosts (str): a string of comma-separated host names
-
-    Raises:
-        ServerFailed: if server failed to reset storage
-
-    """
-    daos_srv_bin = get_file_path("bin/daos_server")
-    cmd = "sudo {} storage prepare -n --reset -f".format(daos_srv_bin[0])
-    result = pcmd(hosts, cmd)
-    if len(result) > 1 or 0 not in result:
-        raise ServerFailed("Error resetting NVMe storage")
->>>>>>> c62528fe
 
     def using_scm(self):
         """Is the daos command setup to use SCM devices.
@@ -757,7 +394,6 @@
     class ServerStartSubCommand(CommandWithParameters):
         """Defines an object representing a daos_server start sub command."""
 
-<<<<<<< HEAD
         def __init__(self):
             """Create a start subcommand object."""
             super(ServerCommand.ServerStartSubCommand, self).__init__(
@@ -773,144 +409,6 @@
             self.sock_dir = FormattedParameter("-d {}")
             self.insecure = FormattedParameter("-i", False)
             self.recreate = FormattedParameter("--recreate-superblocks", True)
-=======
-    """
-    global SESSIONS    # pylint: disable=global-variable-not-assigned
-    try:
-        servers = (
-            [line.split(' ')[0] for line in genio.read_all_lines(hostfile)])
-        server_count = len(servers)
-
-        # Pile of build time variables
-        with open("../../.build_vars.json") as json_vars:
-            build_vars = json.load(json_vars)
-
-        # Create the DAOS server configuration yaml file to pass
-        # with daos_server -o <FILE_NAME>
-        print("Creating the server yaml file in {}".format(test.tmp))
-        server_yaml = os.path.join(test.tmp, AVOCADO_FILE)
-        server_config = DaosServerConfig()
-        server_config.get_params(test)
-        access_points = ":".join((servers[0], str(server_config.port)))
-        server_config.access_points.value = access_points.split()
-        if hasattr(test, "server_log") and test.server_log is not None:
-            server_config.update_log_file(test.server_log)
-        server_config.create_yaml(server_yaml)
-
-        # first make sure there are no existing servers running
-        print("Removing any existing server processes")
-        kill_server(servers)
-
-        # clean the tmpfs on the servers
-        if clean:
-            print("Cleaning the server tmpfs directories")
-            result = pcmd(
-                servers,
-                "find /mnt/daos -mindepth 1 -maxdepth 1 -print0 | "
-                "xargs -0r rm -rf",
-                verbose=False)
-            if len(result) > 1 or 0 not in result:
-                raise ServerFailed(
-                    "Error cleaning tmpfs on servers: {}".format(
-                        ", ".join(
-                            [str(result[key]) for key in result if key != 0])))
-
-        server_cmd = [
-            os.path.join(build_vars["OMPI_PREFIX"], "bin", "orterun"),
-            "--np", str(server_count)]
-        if uri_path is not None:
-            server_cmd.extend(["--report-uri", uri_path])
-        server_cmd.extend(["--hostfile", hostfile, "--enable-recovery"])
-
-        # Add any user supplied environment
-        if env_dict is not None:
-            for key, value in env_dict.items():
-                os.environ[key] = value
-                server_cmd.extend(["-x", "{}={}".format(key, value)])
-
-        # the remote orte needs to know where to find daos, in the
-        # case that it's not in the system prefix
-        # but it should already be in our PATH, so just pass our
-        # PATH along to the remote
-        if build_vars["PREFIX"] != "/usr":
-            server_cmd.extend(["-x", "PATH"])
-
-        # Run server in insecure mode until Certificate tests are in place
-        server_cmd.extend(
-            [os.path.join(build_vars["PREFIX"], "bin", "daos_server"),
-             "--debug",
-             "--config", server_yaml,
-             "start", "-i", "--recreate-superblocks"])
-
-        print("Start CMD>>>>{0}".format(' '.join(server_cmd)))
-
-        resource.setrlimit(
-            resource.RLIMIT_CORE,
-            (resource.RLIM_INFINITY, resource.RLIM_INFINITY))
-
-        SESSIONS[setname] = subprocess.Popen(server_cmd,
-                                             stdout=subprocess.PIPE,
-                                             stderr=subprocess.PIPE)
-        fdesc = SESSIONS[setname].stdout.fileno()
-        fstat = fcntl.fcntl(fdesc, fcntl.F_GETFL)
-        fcntl.fcntl(fdesc, fcntl.F_SETFL, fstat | os.O_NONBLOCK)
-        timeout = 600
-        start_time = time.time()
-        matches = 0
-        pattern = "DAOS I/O server.*started"
-        expected_data = "Starting Servers\n"
-        while True:
-            output = ""
-            try:
-                output = SESSIONS[setname].stdout.read()
-            except IOError as excpn:
-                if excpn.errno != errno.EAGAIN:
-                    raise ServerFailed("Server didn't start: {}".format(excpn))
-                continue
-            match = re.findall(pattern, output)
-            expected_data += output
-            matches += len(match)
-            if not output or matches == server_count or \
-               time.time() - start_time > timeout:
-                print("<SERVER>: {}".format(expected_data))
-                if matches != server_count:
-                    raise ServerFailed("Server didn't start!")
-                break
-        print(
-            "<SERVER> server started and took {} seconds to start".format(
-                time.time() - start_time))
-
-    except Exception as error:
-        print("<SERVER> Exception occurred: {0}".format(str(error)))
-        traceback.print_exception(error.__class__, error, sys.exc_info()[2])
-        # We need to end the session now -- exit the shell
-        try:
-            SESSIONS[setname].send_signal(signal.SIGINT)
-            time.sleep(5)
-            # get the stderr
-            error = SESSIONS[setname].stderr.read()
-            if SESSIONS[setname].poll() is None:
-                SESSIONS[setname].kill()
-            retcode = SESSIONS[setname].wait()
-            print(
-                "<SERVER> server start return code: {}\nstderr:\n{}".format(
-                    retcode, error))
-        except KeyError:
-            pass
-        raise ServerFailed("Server didn't start!")
-
-
-def stop_server(setname=None, hosts=None):
-    """Stop the daos servers.
-
-    Attempt to initiate an orderly shutdown of all orterun processes it has
-    spawned by sending a ctrl-c to the process matching the setname (or all
-    processes if no setname is provided).
-
-    If a list of hosts is provided, verify that all daos server processes are
-    dead.  Report an error if any processes are found and attempt to forcably
-    kill the processes.
->>>>>>> c62528fe
 
 
 class ServerManager(SubprocessManager):
