#!/usr/bin/python
"""
  (C) Copyright 2020 Intel Corporation.

  Licensed under the Apache License, Version 2.0 (the "License");
  you may not use this file except in compliance with the License.
  You may obtain a copy of the License at

      http://www.apache.org/licenses/LICENSE-2.0

  Unless required by applicable law or agreed to in writing, software
  distributed under the License is distributed on an "AS IS" BASIS,
  WITHOUT WARRANTIES OR CONDITIONS OF ANY KIND, either express or implied.
  See the License for the specific language governing permissions and
  limitations under the License.

  GOVERNMENT LICENSE RIGHTS-OPEN SOURCE SOFTWARE
  The Government's rights to use, modify, reproduce, release, perform, display,
  or disclose this software are subject to the terms of the Apache License as
  provided in Contract No. B609815.
  Any reproduction of computer software, computer software documentation, or
  portions thereof marked with this legend must also reproduce the markings.
"""
from distutils.spawn import find_executable
import os

from command_utils import ExecutableCommand
from command_utils_base import FormattedParameter, EnvironmentVariables
from env_modules import load_mpi
from general_utils import pcmd
from write_host_file import write_host_file


class JobManager(ExecutableCommand):
    """A class for commands with parameters that manage other commands."""

    def __init__(self, namespace, command, job, path="", subprocess=False):
        """Create a JobManager object.

        Args:
            namespace (str): yaml namespace (path to parameters)
            command (str): string of the command to be executed.
            job (ExecutableCommand): command object to manage.
            path (str, optional): path to location of command binary file.
                Defaults to "".
            subprocess (bool, optional): whether the command is run as a
                subprocess. Defaults to False.
        """
        super(JobManager, self).__init__(namespace, command, path, subprocess)
        self.job = job
        self._hosts = None

    @property
    def hosts(self):
        """Get the list of hosts associated with this command."""
        return self._hosts

    def __str__(self):
        """Return the command with all of its defined parameters as a string.

        Returns:
            str: the command with all the defined parameters

        """
        commands = [super(JobManager, self).__str__(), str(self.job)]
        return " ".join(commands)

    def check_subprocess_status(self, sub_process):
        """Verify command status when called in a subprocess.

        Args:
            sub_process (process.SubProcess): subprocess used to run the command

        Returns:
            bool: whether or not the command progress has been detected

        """
        return self.job.check_subprocess_status(sub_process)

    def assign_hosts(self, hosts, path=None, slots=None):
        """Assign the hosts to use with the command.

        Set the appropriate command line parameter with the specified value.

        Args:
            hosts (list): list of hosts to specify on the command line
            path (str, optional): path to use when specifying the hosts through
                a hostfile. Defaults to None.
            slots (int, optional): number of slots per host to specify in the
                optional hostfile. Defaults to None.
        """
        pass

    def assign_processes(self, processes):
        """Assign the number of processes per node.

        Set the appropriate command line parameter with the specified value.

        Args:
            processes (int): number of processes per node
        """
        pass

    def assign_environment(self, env_vars, append=False):
        """Assign or add environment variables to the command.

        Args:
            env_vars (EnvironmentVariables): the environment variables to use
                assign or add to the command
            append (bool): whether to assign (False) or append (True) the
                specified environment variables
        """
        pass

    def assign_environment_default(self, env_vars):
        """Assign the default environment variables for the command.

        Args:
            env_vars (EnvironmentVariables): the environment variables to
                assign as the default
        """
        pass

    def get_subprocess_state(self, message=None):
        """Display the state of the subprocess.

        Args:
            message (str, optional): additional text to include in output.
                Defaults to None.

        Returns:
            list: a list of states for the process found. If the local job
                manager command is running its state will be the first in the
                list. Additional states in the list can typically indicate that
                remote processes were also found to be active.  Active remote
                processes will be indicated by a 'R' state at the end of the
                list.

        """
        # Get/display the state of the local job manager process
        state = super(JobManager, self).get_subprocess_state(message)
        if self._process is not None and self._hosts:
            # Display the status of the remote job processes on each host
            command = "/usr/bin/pgrep -a {}".format(self.job.command_regex)
            self.log.debug(
                "%s processes still running remotely%s:", self.command,
                " {}".format(message) if message else "")
            self.log.debug("Running (on %s): %s", self._hosts, command)
            results = pcmd(self._hosts, command, True, 10, None)

            # Add a running state to the list of process states if any remote
            # process was found to be active.  The pcmd method will return a
            # dictioanry with a single key, e.g. {1: <NodeSet>}, if there are
            # no remote processes running on any of the hosts.  If this value
            # is not returned, indicate there are processes running by adding
            # the "R" state to the process state list.
            if 1 not in results or len(results) > 1:
                if not state:
                    state = ["?"]
                state.append("R")
        return state


class Orterun(JobManager):
    """A class for the orterun job manager command."""

    def __init__(self, job, subprocess=False):
        """Create a Orterun object.

        Args:
            job (ExecutableCommand): command object to manage.
            subprocess (bool, optional): whether the command is run as a
                subprocess. Defaults to False.
        """
        load_mpi("openmpi")
        path = os.path.dirname(find_executable("orterun"))
        super(Orterun, self).__init__(
            "/run/orterun", "orterun", job, path, subprocess)

        # Default mca values to avoid queue pair errors
        mca_default = {
            "btl_openib_warn_default_gid_prefix": "0",
            "btl": "tcp,self",
            "oob": "tcp",
            "pml": "ob1",
        }

        self.hostfile = FormattedParameter("--hostfile {}", None)
        self.processes = FormattedParameter("--np {}", 1)
        self.display_map = FormattedParameter("--display-map", False)
        self.map_by = FormattedParameter("--map-by {}", "node")
        self.export = FormattedParameter("-x {}", None)
        self.enable_recovery = FormattedParameter("--enable-recovery", True)
        self.report_uri = FormattedParameter("--report-uri {}", None)
        self.allow_run_as_root = FormattedParameter("--allow-run-as-root", None)
        self.mca = FormattedParameter("--mca {}", mca_default)
        self.pprnode = FormattedParameter("--map-by ppr:{}:node", None)
        self.tag_output = FormattedParameter("--tag-output", True)
        self.ompi_server = FormattedParameter("--ompi-server {}", None)

    def assign_hosts(self, hosts, path=None, slots=None):
        """Assign the hosts to use with the command (--hostfile).

        Args:
            hosts (list): list of hosts to specify in the hostfile
            path (str, optional): hostfile path. Defaults to None.
            slots (int, optional): number of slots per host to specify in the
                hostfile. Defaults to None.
        """
        self._hosts = hosts
        kwargs = {"hostlist": self._hosts, "slots": slots}
        if path is not None:
            kwargs["path"] = path
        self.hostfile.value = write_host_file(**kwargs)

    def assign_processes(self, processes):
        """Assign the number of processes per node (-np).

        Args:
            processes (int): number of processes per node
        """
        self.processes.value = processes

    def assign_environment(self, env_vars, append=False):
        """Assign or add environment variables to the command.

        Args:
            env_vars (EnvironmentVariables): the environment variables to use
                assign or add to the command
            append (bool): whether to assign (False) or append (True) the
                specified environment variables
        """
        if append and self.export.value is not None:
            # Convert the current list of environmental variable assignments
            # into an EnvironmentVariables (dict) object.  Then update the
            # dictionary keys with the specified values or add new key value
            # pairs to the dictionary.  Finally convert the updated dictionary
            # back to a list for the parameter assignment.
            original = EnvironmentVariables({
                item.split("=")[0]: item.split("=")[1] if "=" in item else None
                for item in self.export.value})
            original.update(env_vars)
            self.export.value = original.get_list()
        else:
            # Overwrite the environmental variable assignment
            self.export.value = env_vars.get_list()

    def assign_environment_default(self, env_vars):
        """Assign the default environment variables for the command.

        Args:
            env_vars (EnvironmentVariables): the environment variables to
                assign as the default
        """
        self.export.update_default(env_vars.get_list())

    def run(self):
        """Run the orterun command.

        Raises:
            CommandFailure: if there is an error running the command

        """
        load_mpi("openmpi")
        return super(Orterun, self).run()


class Mpirun(JobManager):
    """A class for the mpirun job manager command."""

    def __init__(self, job, subprocess=False, mpitype="openmpi"):
        """Create a Mpirun object.

        Args:
            job (ExecutableCommand): command object to manage.
            subprocess (bool, optional): whether the command is run as a
                subprocess. Defaults to False.
        """
        load_mpi(mpitype)
        path = os.path.dirname(find_executable("mpirun"))
        super(Mpirun, self).__init__(
            "/run/mpirun", "mpirun", job, path, subprocess)

        self.hostfile = FormattedParameter("-hostfile {}", None)
        self.processes = FormattedParameter("-np {}", 1)
        self.ppn = FormattedParameter("-ppn {}", None)
        self.envlist = FormattedParameter("-envlist {}", None)
        self.mpitype = mpitype

<<<<<<< HEAD
=======
    # deprecated: Use assign_[hosts|processes|environment]() methods instead
    def setup_command(self, env, hostfile, processes):
        """Set up the mpirun command with common inputs.

        Args:
            env (EnvironmentVariables): the environment variables to use with
                the launch command
            hostfile (str): file defining host names and slots
            processes (int): number of host processes
        """
        # Setup the env for the job to export with the mpirun command
        self.assign_environment(env)

        # Setup the orterun command
        self.hostfile.value = hostfile
        self.processes.value = processes

>>>>>>> de2e6a9e
    def assign_hosts(self, hosts, path=None, slots=None):
        """Assign the hosts to use with the command (-f).

        Args:
            hosts (list): list of hosts to specify in the hostfile
            path (str, optional): hostfile path. Defaults to None.
            slots (int, optional): number of slots per host to specify in the
                hostfile. Defaults to None.
        """
        self._hosts = hosts
        kwargs = {"hostlist": self._hosts, "slots": slots}
        if path is not None:
            kwargs["path"] = path
        self.hostfile.value = write_host_file(**kwargs)

    def assign_processes(self, processes):
        """Assign the number of processes per node (-np).

        Args:
            processes (int): number of processes per node
        """
        self.processes.value = processes

    def assign_environment(self, env_vars, append=False):
        """Assign or add environment variables to the command.

        Args:
            env_vars (EnvironmentVariables): the environment variables to use
                assign or add to the command
            append (bool): whether to assign (False) or append (True) the
                specified environment variables
        """
<<<<<<< HEAD
        if self.mpitype == "mpich":
            # Pass the environment variables through the process.run method env
            # argument.
            if append and self.env is not None:
                # Update the existing dictionary with the new values
                self.env.update(env_vars)
            else:
                # Overwrite/create the dictionary of environment variables
                self.env = EnvironmentVariables(env_vars)

        else:
            # Pass environment variables through the mpirun command arguments
            if append and self.envlist.value is not None:
                # Convert the current list of environmental variable assignments
                # into an EnvironmentVariables (dict) object.  Then update the
                # dictionary keys with the specified values or add new key value
                # pairs to the dictionary.  Finally convert the updated
                # dictionary back to a string for the parameter assignment.
                original = EnvironmentVariables({
                    item.split("=")[0]:
                        item.split("=")[1] if "=" in item else None
                    for item in self.envlist.value.split(",")})
                original.update(env_vars)
                self.envlist.value = ",".join(original.get_list())
            else:
                # Overwrite the environmental variable assignment
                self.envlist.value = ",".join(env_vars.get_list())
=======
        # Pass the environment variables via the process.run method env argument
        if append and self.env is not None:
            # Update the existing dictionary with the new values
            self.env.update(env_vars)
        else:
            # Overwrite/create the dictionary of environment variables
            self.env = EnvironmentVariables(env_vars)
>>>>>>> de2e6a9e

    def assign_environment_default(self, env_vars):
        """Assign the default environment variables for the command.

        Args:
            env_vars (EnvironmentVariables): the environment variables to
                assign as the default
        """
        self.envlist.update_default(env_vars.get_list())

    def run(self):
        """Run the mpirun command.

        Raises:
            CommandFailure: if there is an error running the command

        """
        load_mpi(self.mpitype)
        return super(Mpirun, self).run()


class Srun(JobManager):
    """A class for the srun job manager command."""

    def __init__(self, job, path="", subprocess=False):
        """Create a Srun object.

        Args:
            job (ExecutableCommand): command object to manage.
            path (str, optional): path to location of command binary file.
                Defaults to "".
            subprocess (bool, optional): whether the command is run as a
                subprocess. Defaults to False.
        """
        super(Srun, self).__init__("/run/srun", "srun", job, path, subprocess)

        self.label = FormattedParameter("--label", True)
        self.mpi = FormattedParameter("--mpi={}", "pmi2")
        self.export = FormattedParameter("--export={}", "ALL")
        self.ntasks = FormattedParameter("--ntasks={}", None)
        self.distribution = FormattedParameter("--distribution={}", None)
        self.nodefile = FormattedParameter("--nodefile={}", None)
        self.nodelist = FormattedParameter("--nodelist={}", None)
        self.ntasks_per_node = FormattedParameter("--ntasks-per-node={}", None)
        self.reservation = FormattedParameter("--reservation={}", None)
        self.partition = FormattedParameter("--partition={}", None)
        self.output = FormattedParameter("--output={}", None)

    def assign_hosts(self, hosts, path=None, slots=None):
        """Assign the hosts to use with the command (-f).

        Args:
            hosts (list): list of hosts to specify in the hostfile
            path (str, optional): hostfile path. Defaults to None.
            slots (int, optional): number of slots per host to specify in the
                hostfile. Defaults to None.
        """
        self._hosts = hosts
        kwargs = {"hostlist": self._hosts, "slots": None}
        if path is not None:
            kwargs["path"] = path
        self.nodefile.value = write_host_file(**kwargs)
        self.ntasks_per_node.value = slots

    def assign_processes(self, processes):
        """Assign the number of processes per node (--ntasks).

        Args:
            processes (int): number of processes per node
        """
        self.ntasks.value = processes
        self.distribution.value = "cyclic"

    def assign_environment(self, env_vars, append=False):
        """Assign or add environment variables to the command.

        Args:
            env_vars (EnvironmentVariables): the environment variables to use
                assign or add to the command
            append (bool): whether to assign (False) or append (True) the
                specified environment variables
        """
        if append and self.export.value is not None:
            # Convert the current list of environmental variable assignments
            # into an EnvironmentVariables (dict) object.  Then update the
            # dictionary keys with the specified values or add new key value
            # pairs to the dictionary.  Finally convert the updated dictionary
            # back to a string for the parameter assignment.
            original = EnvironmentVariables({
                item.split("=")[0]: item.split("=")[1] if "=" in item else None
                for item in self.export.value.split(",")})
            original.update(env_vars)
            self.export.value = ",".join(original.get_list())
        else:
            # Overwrite the environmental variable assignment
            self.export.value = ",".join(env_vars.get_list())

    def assign_environment_default(self, env_vars):
        """Assign the default environment variables for the command.

        Args:
            env_vars (EnvironmentVariables): the environment variables to
                assign as the default
        """
        self.export.update_default(env_vars.get_list())<|MERGE_RESOLUTION|>--- conflicted
+++ resolved
@@ -287,26 +287,6 @@
         self.envlist = FormattedParameter("-envlist {}", None)
         self.mpitype = mpitype
 
-<<<<<<< HEAD
-=======
-    # deprecated: Use assign_[hosts|processes|environment]() methods instead
-    def setup_command(self, env, hostfile, processes):
-        """Set up the mpirun command with common inputs.
-
-        Args:
-            env (EnvironmentVariables): the environment variables to use with
-                the launch command
-            hostfile (str): file defining host names and slots
-            processes (int): number of host processes
-        """
-        # Setup the env for the job to export with the mpirun command
-        self.assign_environment(env)
-
-        # Setup the orterun command
-        self.hostfile.value = hostfile
-        self.processes.value = processes
-
->>>>>>> de2e6a9e
     def assign_hosts(self, hosts, path=None, slots=None):
         """Assign the hosts to use with the command (-f).
 
@@ -339,35 +319,6 @@
             append (bool): whether to assign (False) or append (True) the
                 specified environment variables
         """
-<<<<<<< HEAD
-        if self.mpitype == "mpich":
-            # Pass the environment variables through the process.run method env
-            # argument.
-            if append and self.env is not None:
-                # Update the existing dictionary with the new values
-                self.env.update(env_vars)
-            else:
-                # Overwrite/create the dictionary of environment variables
-                self.env = EnvironmentVariables(env_vars)
-
-        else:
-            # Pass environment variables through the mpirun command arguments
-            if append and self.envlist.value is not None:
-                # Convert the current list of environmental variable assignments
-                # into an EnvironmentVariables (dict) object.  Then update the
-                # dictionary keys with the specified values or add new key value
-                # pairs to the dictionary.  Finally convert the updated
-                # dictionary back to a string for the parameter assignment.
-                original = EnvironmentVariables({
-                    item.split("=")[0]:
-                        item.split("=")[1] if "=" in item else None
-                    for item in self.envlist.value.split(",")})
-                original.update(env_vars)
-                self.envlist.value = ",".join(original.get_list())
-            else:
-                # Overwrite the environmental variable assignment
-                self.envlist.value = ",".join(env_vars.get_list())
-=======
         # Pass the environment variables via the process.run method env argument
         if append and self.env is not None:
             # Update the existing dictionary with the new values
@@ -375,7 +326,6 @@
         else:
             # Overwrite/create the dictionary of environment variables
             self.env = EnvironmentVariables(env_vars)
->>>>>>> de2e6a9e
 
     def assign_environment_default(self, env_vars):
         """Assign the default environment variables for the command.
