#!/usr/bin/python
"""
  (C) Copyright 2020 Intel Corporation.

  Licensed under the Apache License, Version 2.0 (the "License");
  you may not use this file except in compliance with the License.
  You may obtain a copy of the License at

      http://www.apache.org/licenses/LICENSE-2.0

  Unless required by applicable law or agreed to in writing, software
  distributed under the License is distributed on an "AS IS" BASIS,
  WITHOUT WARRANTIES OR CONDITIONS OF ANY KIND, either express or implied.
  See the License for the specific language governing permissions and
  limitations under the License.

  GOVERNMENT LICENSE RIGHTS-OPEN SOURCE SOFTWARE
  The Government's rights to use, modify, reproduce, release, perform, display,
  or disclose this software are subject to the terms of the Apache License as
  provided in Contract No. 8F-30005.
  Any reproduction of computer software, computer software documentation, or
  portions thereof marked with this legend must also reproduce the markings.
"""

import os
import pwd
import grp
import re
from apricot import TestWithServers
from avocado import fail_on

from daos_utils import DaosCommand
from command_utils import CommandFailure
import general_utils
from general_utils import DaosTestError
from test_utils_container import TestContainer


class ContSecurityTestBase(TestWithServers):
    """Container security test cases.

    Test Class Description:
        Test methods to verify the Container security with acl by
        using daos tool.

    :avocado: recursive
    """

    def __init__(self, *args, **kwargs):
        """Initialize a ContSecurityTestBase object."""
        super(ContSecurityTestBase, self).__init__(*args, **kwargs)
        self.dmg = None
        self.daos_tool = None
        self.user_uid = None
        self.user_gid = None
        self.current_user = None
        self.current_group = None
        self.pool_uuid = None
        self.pool_svc = None
        self.container_uuid = None

    def setUp(self):
        """Set up each test case."""
        super(ContSecurityTestBase, self).setUp()
        self.user_uid = os.geteuid()
        self.user_gid = os.getegid()
        self.current_user = pwd.getpwuid(self.user_uid)[0]
        self.current_group = grp.getgrgid(self.user_uid)[0]
        self.co_prop = self.params.get("container_properties",
                                       "/run/container/*")
        self.dmg = self.get_dmg_command()
        self.daos_tool = DaosCommand(self.bin)

    @fail_on(CommandFailure)
    def create_pool_with_dmg(self):
        """Create a pool with the dmg tool

        Also, obtains the pool uuid and svc from the operation's
        result

        Returns:
            pool_uuid (str): Pool UUID, randomly generated.
            pool_svc (str): Pool service replica
        """
        self.prepare_pool()
        pool_uuid = self.pool.pool.get_uuid_str()
        pool_svc = self.pool.svc_ranks[0]

        return pool_uuid, pool_svc

    def create_container_with_daos(self, pool, acl_type=None):
        """Create a container with the daos tool

        Also, obtains the container uuid from the operation's result.

        Args:
            pool (TestPool): Pool object.
            acl_type (str, optional): valid or invalid.

        Returns:
            container_uuid: Container UUID created.
        """
        file_name = None
        get_acl_file = None
        expected_acl_types = [None, "valid", "invalid"]

        if acl_type not in expected_acl_types:
            self.fail(
                "    Invalid '{}' acl type passed.".format(acl_type))

        if acl_type:
            get_acl_file = "acl_{}.txt".format(acl_type)
            file_name = os.path.join(self.tmp, get_acl_file)
        else:
            get_acl_file = ""

        try:
            self.container = TestContainer(pool=pool,
                                           daos_command=self.daos_tool)
            self.container.get_params(self)
            self.container.create(acl_file=file_name)
            container_uuid = self.container.uuid
        except CommandFailure:
            if acl_type is not "invalid":
                raise DaosTestError(
                    "Could not create a container when expecting one")
            container_uuid = None

        return container_uuid

    def get_container_acl_list(self, pool_uuid, pool_svc, container_uuid,
                               verbose=False, outfile=None):
        """Get daos container acl list by daos container get-acl.

        Args:
            pool_uuid (str): Pool uuid.
            pool_svc (str): Pool service replicas.
            container_uuid (str): Container uuid.
            verbose (bool, optional): Verbose mode.
            outfile (str, optional): Write ACL to file

        Return:
            cont_permission_list: daos container acl list.

        """
        if not general_utils.check_uuid_format(pool_uuid):
            self.fail(
                "    Invalid Pool UUID '{}' provided.".format(pool_uuid))

        if not general_utils.check_uuid_format(container_uuid):
            self.fail(
                "    Invalid Container UUID '{}' provided.".format(
                    container_uuid))

        result = self.daos_tool.container_get_acl(pool_uuid, pool_svc,
                                                  container_uuid, verbose,
                                                  outfile)

        cont_permission_list = []
        for line in result.stdout.splitlines():
            if not line.startswith("A:"):
                continue
            elif line.startswith("A::"):
                found_user = re.search(r"A::(.+)@:(.*)", line)
                if found_user:
                    cont_permission_list.append(line)
            elif line.startswith("A:G:"):
                found_group = re.search(r"A:G:(.+)@:(.*)", line)
                if found_group:
                    cont_permission_list.append(line)
        return cont_permission_list

    def compare_acl_lists(self, get_acl_list, expected_list):
        """Compares two permission lists
        Args:
            get_acl_list (str list): list of permissions obtained by get-acl
            expected_list (str list): list of expected permissions

        Returns:
            True or False if both permission lists are identical or not
        """
        self.log.info("    ===> get-acl ACL:  %s", get_acl_list)
        self.log.info("    ===> Expected ACL: %s", expected_list)

        exp_list = expected_list[:]
        if len(get_acl_list) != len(exp_list):
            return False
        for acl in get_acl_list:
            if acl in exp_list:
                exp_list.remove(acl)
            else:
                return False
        return True

    def cleanup(self, types):
        """Removes all temporal acl files created during the test.

        Args:
            types (list): types of acl files [valid, invalid]
        """
        for typ in types:
            get_acl_file = "acl_{}.txt".format(typ)
            file_name = os.path.join(self.tmp, get_acl_file)
            cmd = "rm -r {}".format(file_name)
            general_utils.run_command(cmd)

    def error_handling(self, results, err_msg):
        """Handle errors when test fails and when command unexpectedly passes.

        Args:
            results (CmdResult): object containing stdout, stderr and
<<<<<<< HEAD
                exit status
=======
                exit status.
>>>>>>> fca3b159
            err_msg (str): error message string to look for in stderr.

        Returns:
            list: list of test errors encountered.

        """
        test_errs = []
        if results.exit_status == 0:
            test_errs.append("{} passed unexpectedly: {}".format(
                results.command, results.stdout))
        elif results.exit_status == 1:
            # REMOVE BELOW IF Once DAOS-5635 is resolved
            if results.stdout and err_msg in results.stdout:
                self.log.info("Found expected error %s", results.stdout)
            # REMOVE ABOVE IF Once DAOS-5635 is resolved
            elif results.stderr and err_msg in results.stderr:
                self.log.info("Found expected error %s", results.stderr)
            else:
                self.fail("{} seems to have failed with \
                    unexpected error: {}".format(results.command, results))
        return test_errs

    def acl_file_diff(self, prev_acl, flag=True):
        """Helper function to compare current content of acl-file.

        If provided  prev_acl file information is different from current acl
        file information test will fail if flag=True. If flag=False, test will
        fail in the case that the acl contents are found to have no difference.

        Args:
            prev_acl (list): list of acl entries within acl-file.
<<<<<<< HEAD
=======
                Defaults to True.
>>>>>>> fca3b159
            flag (bool, optional): if True, test will fail when acl-file
                contents are different, else test will fail when acl-file
                contents are same. Defaults to True.
        """
        current_acl = self.get_container_acl_list(
            self.pool.uuid, self.pool.svc_ranks[0], self.container.uuid)
        if self.compare_acl_lists(prev_acl, current_acl) != flag:
            self.fail("Previous ACL:\n{} \nPost command ACL:\n{}".format(
                prev_acl, current_acl))<|MERGE_RESOLUTION|>--- conflicted
+++ resolved
@@ -209,11 +209,7 @@
 
         Args:
             results (CmdResult): object containing stdout, stderr and
-<<<<<<< HEAD
-                exit status
-=======
                 exit status.
->>>>>>> fca3b159
             err_msg (str): error message string to look for in stderr.
 
         Returns:
@@ -245,10 +241,7 @@
 
         Args:
             prev_acl (list): list of acl entries within acl-file.
-<<<<<<< HEAD
-=======
                 Defaults to True.
->>>>>>> fca3b159
             flag (bool, optional): if True, test will fail when acl-file
                 contents are different, else test will fail when acl-file
                 contents are same. Defaults to True.
