#!/usr/bin/python
"""
  (C) Copyright 2020 Intel Corporation.

  Licensed under the Apache License, Version 2.0 (the "License");
  you may not use this file except in compliance with the License.
  You may obtain a copy of the License at

      http://www.apache.org/licenses/LICENSE-2.0

  Unless required by applicable law or agreed to in writing, software
  distributed under the License is distributed on an "AS IS" BASIS,
  WITHOUT WARRANTIES OR CONDITIONS OF ANY KIND, either express or implied.
  See the License for the specific language governing permissions and
  limitations under the License.

  GOVERNMENT LICENSE RIGHTS-OPEN SOURCE SOFTWARE
  The Government's rights to use, modify, reproduce, release, perform, display,
  or disclose this software are subject to the terms of the Apache License as
  provided in Contract No. 8F-30005.
  Any reproduction of computer software, computer software documentation, or
  portions thereof marked with this legend must also reproduce the markings.
"""

import os
import pwd
import grp
import re
from apricot import TestWithServers
from avocado import fail_on

from daos_utils import DaosCommand
from command_utils import CommandFailure
import general_utils
from general_utils import DaosTestError
from test_utils_container import TestContainer

class ContSecurityTestBase(TestWithServers):
    """Container security test cases.

    Test Class Description:
        Test methods to verify the Container security with acl by
        using daos tool.

    :avocado: recursive
    """

    def __init__(self, *args, **kwargs):
        """Initialize a ContSecurityTestBase object."""
        super(ContSecurityTestBase, self).__init__(*args, **kwargs)
        self.dmg = None
        self.daos_tool = None
        self.user_uid = None
        self.user_gid = None
        self.current_user = None
        self.current_group = None
        self.pool_uuid = None
        self.pool_svc = None
        self.container_uuid = None

    def setUp(self):
        """Set up each test case."""
        super(ContSecurityTestBase, self).setUp()
        self.user_uid = os.geteuid()
        self.user_gid = os.getegid()
        self.current_user = pwd.getpwuid(self.user_uid)[0]
        self.current_group = grp.getgrgid(self.user_uid)[0]
        self.co_prop = self.params.get("container_properties",
                                       "/run/container/*")
        self.dmg = self.get_dmg_command()
        self.daos_tool = DaosCommand(self.bin)

    @fail_on(CommandFailure)
    def create_pool_with_dmg(self):
        """Create a pool with the dmg tool

        Also, obtains the pool uuid and svc from the operation's
        result

        Returns:
            pool_uuid (str): Pool UUID, randomly generated.
            pool_svc (str): Pool service replica
        """
        self.prepare_pool()
        pool_uuid = self.pool.pool.get_uuid_str()
        pool_svc = self.pool.svc_ranks[0]

        return pool_uuid, pool_svc

    def create_container_with_daos(self, pool, acl_type=None):
        """Create a container with the daos tool

        Also, obtains the container uuid from the operation's result.

        Args:
            pool (TestPool): Pool object.
            acl_type (str, optional): valid or invalid.

        Returns:
            container_uuid: Container UUID created.
        """
        file_name = None
        get_acl_file = None
        expected_acl_types = [None, "valid", "invalid"]

        if acl_type not in expected_acl_types:
            self.fail(
                "    Invalid '{}' acl type passed.".format(acl_type))

        if acl_type:
            get_acl_file = "acl_{}.txt".format(acl_type)
            file_name = os.path.join(self.tmp, get_acl_file)
        else:
            get_acl_file = ""

        try:
            self.container = TestContainer(pool=pool,
                                           daos_command=self.daos_tool)
            self.container.get_params(self)
            self.container.create(acl_file=file_name)
            container_uuid = self.container.uuid
        except CommandFailure:
            if acl_type is not "invalid":
                raise DaosTestError(
                    "Could not create a container when expecting one")
            container_uuid = None

        return container_uuid

    def get_container_acl_list(self, pool_uuid, pool_svc, container_uuid,
                               verbose=False, outfile=None):
        """Get daos container acl list by daos container get-acl.

        Args:
            pool_uuid (str): Pool uuid.
            pool_svc (str): Pool service replicas.
            container_uuid (str): Container uuid.
            verbose (bool, optional): Verbose mode.
            outfile (str, optional): Write ACL to file

        Return:
            cont_permission_list: daos container acl list.

        """
        if not general_utils.check_uuid_format(pool_uuid):
            self.fail(
                "    Invalid Pool UUID '{}' provided.".format(pool_uuid))

        if not general_utils.check_uuid_format(container_uuid):
            self.fail(
                "    Invalid Container UUID '{}' provided.".format(
                    container_uuid))

        result = self.daos_tool.container_get_acl(pool_uuid, pool_svc,
                                                  container_uuid, verbose,
                                                  outfile)

        cont_permission_list = []
        for line in result.stdout.splitlines():
            if not line.startswith("A:"):
                continue
            elif line.startswith("A::"):
                found_user = re.search(r"A::(.+)@:(.*)", line)
                if found_user:
                    cont_permission_list.append(line)
            elif line.startswith("A:G:"):
                found_group = re.search(r"A:G:(.+)@:(.*)", line)
                if found_group:
                    cont_permission_list.append(line)
        return cont_permission_list

    def compare_acl_lists(self, get_acl_list, expected_list):
        """Compares two permission lists
        Args:
            get_acl_list (str list): list of permissions obtained by get-acl
            expected_list (str list): list of expected permissions

        Returns:
            True or False if both permission lists are identical or not
        """
        self.log.info("    ===> get-acl ACL:  %s", get_acl_list)
        self.log.info("    ===> Expected ACL: %s", expected_list)

<<<<<<< HEAD
        if len(get_acl_list) == len(expected_list):
            for element in get_acl_list:
                if element in expected_list:
                    continue
                else:
                    return False
            return True
        return False
=======
        exp_list = expected_list[:]
        if len(get_acl_list) != len(exp_list):
            return False
        for acl in get_acl_list:
            if acl in exp_list:
                exp_list.remove(acl)
            else:
                return False
        return True
>>>>>>> d7435ef4

    def cleanup(self, types):
        """Removes all temporal acl files created during the test.

        Args:
            types (list): types of acl files [valid, invalid]
        """
        for typ in types:
            get_acl_file = "acl_{}.txt".format(typ)
            file_name = os.path.join(self.tmp, get_acl_file)
            cmd = "rm -r {}".format(file_name)
            general_utils.run_command(cmd)

    def error_handling(self, results, err_msg):
        """Handle errors when test fails and when command unexpectedly passes.

        Args:
            results (CmdResult): object containing stdout, stderr and
                exit status
            err_msg (str): error message string to look for in stderr.

        Returns:
            list: list of test errors encountered.

        """
        test_errs = []
        if results.exit_status == 0:
            test_errs.append("get-acl passed unexpectedly: {}".format(
                results.stdout))
        elif results.exit_status == 1:
            # REMOVE BELOW IF Once DAOS-5635 is resolved
            if results.stdout and err_msg in results.stdout:
                self.log.info("Found expected error %s", results.stdout)
            # REMOVE ABOVE IF Once DAOS-5635 is resolved
            elif results.stderr and err_msg in results.stderr:
                self.log.info("Found expected error %s", results.stderr)
            else:
                self.fail("get-acl seems to have failed with \
                    unexpected error: {}".format(results))
        return test_errs

    def acl_file_diff(self, prev_acl, flag=True):
        """Helper function to compare current content of acl-file.

        If provided  prev_acl file information is different from current acl
        file information test will fail if flag=True. If flag=False, test will
        fail in the case that the acl contents are found to have no difference.

        Args:
            prev_acl (list): list of acl entries within acl-file.
                Defaults to True.
            flag (bool, optional): if True, test will fail when acl-file
                contents are different, else test will fail when acl-file
                contents are same. Defaults to True.
        """
        current_acl = self.get_container_acl_list(
            self.pool.uuid, self.pool.svc_ranks[0], self.container.uuid)
        if self.compare_acl_lists(prev_acl, current_acl) != flag:
            self.fail("Previous ACL:\n{} \nPost command ACL:\n{}".format(
                prev_acl, current_acl))<|MERGE_RESOLUTION|>--- conflicted
+++ resolved
@@ -181,16 +181,6 @@
         self.log.info("    ===> get-acl ACL:  %s", get_acl_list)
         self.log.info("    ===> Expected ACL: %s", expected_list)
 
-<<<<<<< HEAD
-        if len(get_acl_list) == len(expected_list):
-            for element in get_acl_list:
-                if element in expected_list:
-                    continue
-                else:
-                    return False
-            return True
-        return False
-=======
         exp_list = expected_list[:]
         if len(get_acl_list) != len(exp_list):
             return False
@@ -200,7 +190,6 @@
             else:
                 return False
         return True
->>>>>>> d7435ef4
 
     def cleanup(self, types):
         """Removes all temporal acl files created during the test.
