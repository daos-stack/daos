#!/usr/bin/python3
'''
  (C) Copyright 2019-2021 Intel Corporation.

  SPDX-License-Identifier: BSD-2-Clause-Patent
'''

import os
import io
import yaml
from general_utils import distribute_files, run_command, get_clush_command, DaosTestError

# a lookup table of predefined faults
<<<<<<< HEAD
=======
#
# In addition the following fault IDs are used elsewhere
#
# 0: This is used in D_ALLOC to force memory allocation failures.
# 100: Used in dfuse to trigger an exit after initialization is complete
# 101: Used by daos_init() to disable fault id 0 for duration of daos_init
>>>>>>> f7ac1754
FAULTS = {
    'DAOS_CSUM_CORRUPT_DISK': {
        'id': '65574',
        'probability_x': '100',
        'probability_y': '100',
        'interval': '5',
        'max_faults': '10'},
    'DAOS_CSUM_CORRUPT_UPDATE': {
        'id': '65568',
        'probability_x': '20',
        'probability_y': '100',
        'interval': '1',
        'max_faults': '1'},
    'DAOS_CSUM_CORRUPT_FETCH': {
        'id': '65569',
        'probability_x': '100',
        'probability_y': '100',
        'interval': '5',
        'max_faults': '1'},
    'DAOS_DTX_LOST_RPC_REQUEST': {
        'id': '65587',
        'probability_x': '100',
        'probability_y': '100',
        'interval': '1',
        'max_faults': '1'},
    'DAOS_DTX_LOST_RPC_REPLY': {
        'id': '65588',
        'probability_x': '100',
        'probability_y': '100',
        'interval': '1',
        'max_faults': '1'},
    'DAOS_DTX_LONG_TIME_RESEND': {
        'id': '65589',
        'probability_x': '100',
        'probability_y': '100',
        'interval': '1',
        'max_faults': '1'},
    'DAOS_SHARD_OBJ_UPDATE_TIMEOUT': {
        'id': '65537',
        'probability_x': '100',
        'probability_y': '100',
        'interval': '1',
        'max_faults': '1'},
    'DAOS_SHARD_OBJ_FETCH_TIMEOUT': {
        'id': '65538',
        'probability_x': '100',
        'probability_y': '100',
        'interval': '1',
        'max_faults': '1'},
    'DAOS_SHARD_OBJ_FAIL': {
        'id': '65539',
        'probability_x': '100',
        'probability_y': '100',
        'interval': '1',
        'max_faults': '1'},
    'DAOS_OBJ_UPDATE_NOSPACE': {
        'id': '65540',
        'probability_x': '100',
        'probability_y': '100',
        'interval': '1',
        'max_faults': '1'},
    'DAOS_SHARD_OBJ_RW_CRT_ERROR': {
        'id': '65541',
        'probability_x': '100',
        'probability_y': '100',
        'interval': '1',
        'max_faults': '1'},
    'DAOS_OBJ_REQ_CREATE_TIMEOUT': {
        'id': '65542',
        'probability_x': '100',
        'probability_y': '100',
        'interval': '1',
        'max_faults': '1'},
    'DAOS_SHARD_OBJ_UPDATE_TIMEOUT_SINGLE': {
        'id': '65543',
        'probability_x': '100',
        'probability_y': '100',
        'interval': '1',
        'max_faults': '1'},
    'DAOS_OBJ_SPECIAL_SHARD': {
        'id': '65544',
        'probability_x': '100',
        'probability_y': '100',
        'interval': '1',
        'max_faults': '1'},
    'DAOS_OBJ_TGT_IDX_CHANGE': {
        'id': '65545',
        'probability_x': '100',
        'probability_y': '100',
        'interval': '1',
        'max_faults': '1'},
    'DAOS_POOL_CREATE_FAIL_CORPC': {
        'id': '65632',
        'probability_x': '100',
        'probability_y': '20',
        'interval': '1',
        'max_faults': '10'},
    'DAOS_POOL_DESTROY_FAIL_CORPC': {
        'id': '65633',
        'probability_x': '100',
        'probability_y': '20',
        'interval': '1',
        'max_faults': '1'},
    'DAOS_POOL_CONNECT_FAIL_CORPC': {
        'id': '65634',
        'probability_x': '100',
        'probability_y': '20',
        'interval': '1',
        'max_faults': '10'},
    'DAOS_POOL_DISCONNECT_FAIL_CORPC': {
        'id': '65635',
        'probability_x': '100',
        'probability_y': '20',
        'interval': '1',
        'max_faults': '10'},
    'DAOS_POOL_QUERY_FAIL_CORPC': {
        'id': '65636',
        'probability_x': '100',
        'probability_y': '20',
        'interval': '1',
        'max_faults': '10'},
    'DAOS_CONT_DESTROY_FAIL_CORPC': {
        'id': '65637',
        'probability_x': '100',
        'probability_y': '20',
        'interval': '1',
        'max_faults': '10'},
    'DAOS_CONT_CLOSE_FAIL_CORPC': {
        'id': '65638',
        'probability_x': '100',
        'probability_y': '20',
        'interval': '1',
        'max_faults': '10'},
    'DAOS_CONT_QUERY_FAIL_CORPC': {
        'id': '65639',
        'probability_x': '100',
        'probability_y': '20',
        'interval': '1',
        'max_faults': '10'},
    'DAOS_CONT_OPEN_FAIL': {
        'id': '65640',
        'probability_x': '100',
        'probability_y': '20',
        'interval': '1',
        'max_faults': '10'},
    'DAOS_REBUILD_DROP_SCAN': {
        'id': '65546',
        'probability_x': '100',
        'probability_y': '20',
        'interval': '1',
        'max_faults': '10'},
    'DAOS_REBUILD_NO_HDL': {
        'id': '65547',
        'probability_x': '100',
        'probability_y': '20',
        'interval': '1',
        'max_faults': '10'},
    'DAOS_REBUILD_DROP_OBJ': {
        'id': '65548',
        'probability_x': '100',
        'probability_y': '20',
        'interval': '1',
        'max_faults': '10'},
    'DAOS_REBUILD_UPDATE_FAIL': {
        'id': '65549',
        'probability_x': '100',
        'probability_y': '20',
        'interval': '1',
        'max_faults': '10'},
    'DAOS_REBUILD_STALE_POOL': {
        'id': '65550',
        'probability_x': '100',
        'probability_y': '20',
        'interval': '1',
        'max_faults': '10'},
    'DAOS_REBUILD_TGT_IV_UPDATE_FAIL': {
        'id': '65551',
        'probability_x': '100',
        'probability_y': '20',
        'interval': '1',
        'max_faults': '10'},
    'DAOS_REBUILD_TGT_START_FAIL': {
        'id': '65552',
        'probability_x': '100',
        'probability_y': '20',
        'interval': '1',
        'max_faults': '10'},
    'DAOS_REBUILD_HANG': {
        'id': '65555',
        'probability_x': '100',
        'probability_y': '20',
        'interval': '1',
        'max_faults': '10'},
    'DAOS_REBUILD_TGT_SEND_OBJS_FAIL': {
        'id': '65556',
        'probability_x': '100',
        'probability_y': '20',
        'interval': '1',
        'max_faults': '10'},
    'DAOS_REBUILD_TGT_NOSPACE': {
        'id': '65559',
        'probability_x': '100',
        'probability_y': '20',
        'interval': '1',
        'max_faults': '10'},
    'DAOS_SHARD_OBJ_RW_DROP_REPLY': {
        'id': '131200',
        'probability_x': '100',
        'probability_y': '100',
        'interval': '1',
        'max_faults': '1'},
}


class FaultInjectionFailed(Exception):
    """Raise if FI failed."""


class FaultInjection():
    """Fault Injection

    :avocado: recursive
    """
    def __init__(self):
        super().__init__()
        self._hosts = []
        self.fault_file = None
        self._test_dir = None
        self._fault_list = []

    def write_fault_file(self, on_the_fly_fault=None):
        """ Write out a fault injection config file.

        Args:
            on_the_fly_fault --a fault dictionary that isn't predefined
        """
        if self._fault_list is None and on_the_fly_fault is None:
            raise FaultInjectionFailed("bad parameters")

        fi_config = os.path.join(self._test_dir, "fi.yaml")

        with io.open(fi_config, 'w', encoding='utf8') as outfile:
            yaml.dump({'seed': '123'}, outfile, default_flow_style=False, allow_unicode=True)
            fault_config = []
            if self._fault_list is not None:
                for fault in self._fault_list:
                    fault_config.append(FAULTS[fault])
            if on_the_fly_fault is not None:
                fault_config.append(on_the_fly_fault)
            yaml.dump({'fault_config': fault_config}, outfile,
                        default_flow_style=False, allow_unicode=True)

        os.environ["D_FI_CONFIG"] = fi_config

        self.fault_file = fi_config

    def start(self, fault_list, test_dir):
        """Create the fault injection file to inject DAOS faults.

        Args:
            fault_list (list): List of faults to inject.
            test_dir(str) : Path to create the fault injection file.
        """
        self._fault_list = fault_list
        self._test_dir = test_dir
        if self._fault_list:
            # not using workdir because the huge path was messing up
            # orterun or something, could re-evaluate this later
            self.write_fault_file(None)

    def copy_fault_files(self, hosts):
        """Copy the fault injection file to all test hosts.

        Args:
            hosts (list): list of hosts to copy the fault injection file
        """
        if self._fault_list:
            self._hosts = hosts
            distribute_files(self._hosts, self.fault_file, self.fault_file)

    def stop(self):
        """Remove the fault injection file created during testing.
        Returns:
           error_list (list) : Errors during removing fault files (if any).
        """
        # Remove the fault injection files on the hosts.
        error_list = []
        commands = ["rm -f {}".format(self.fault_file)]
        if self._hosts:
            commands.insert(0, get_clush_command(self._hosts, "-S -v", True))
        try:
            run_command(" ".join(commands), verbose=True, raise_exception=False)
        except DaosTestError as error:
            error_list.append(error)
        return error_list<|MERGE_RESOLUTION|>--- conflicted
+++ resolved
@@ -11,15 +11,12 @@
 from general_utils import distribute_files, run_command, get_clush_command, DaosTestError
 
 # a lookup table of predefined faults
-<<<<<<< HEAD
-=======
 #
 # In addition the following fault IDs are used elsewhere
 #
 # 0: This is used in D_ALLOC to force memory allocation failures.
 # 100: Used in dfuse to trigger an exit after initialization is complete
 # 101: Used by daos_init() to disable fault id 0 for duration of daos_init
->>>>>>> f7ac1754
 FAULTS = {
     'DAOS_CSUM_CORRUPT_DISK': {
         'id': '65574',
