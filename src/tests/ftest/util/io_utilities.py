--- conflicted
+++ resolved
@@ -73,17 +73,10 @@
 
 def write_until_full(container):
     """Write until we get enospace back.
-<<<<<<< HEAD
 
     Args:
         container (DaosContainer): contianer in which to write the data
 
-=======
-
-    Args:
-        container (DaosContainer): contianer in which to write the data
-
->>>>>>> 7824313f
     Returns:
         int: number of bytes written to the container
 
@@ -116,7 +109,6 @@
 
     Note:
         The minimum amount that will be written is 2048 bytes.
-<<<<<<< HEAD
 
     Args:
         container (DaosContainer): which container to write to, it should be in
@@ -127,18 +119,6 @@
     Returns:
         int: number of bytes written to the container
 
-=======
-
-    Args:
-        container (DaosContainer): which container to write to, it should be in
-            an open state prior to the call
-        size_in_bytes (int): total number of bytes to be written, although no
-            less that 2048 will be written.
-
-    Returns:
-        int: number of bytes written to the container
-
->>>>>>> 7824313f
     """
     total_written = 0
     size = 2048
@@ -191,43 +171,24 @@
     if log:
         log.info("Creating objects in the container")
     object_list = []
-<<<<<<< HEAD
-    for obj in range(obj_qty):
-=======
     for index in range(obj_qty):
->>>>>>> 7824313f
         object_list.append({"obj": None, "txn": None, "record": []})
         for _ in range(rec_qty):
             akey = get_random_string(
                 akey_size,
-<<<<<<< HEAD
-                [record["akey"] for record in object_list[obj]["record"]])
-            dkey = get_random_string(
-                dkey_size,
-                [record["dkey"] for record in object_list[obj]["record"]])
-            data = get_random_string(data_size)
-            object_list[obj]["record"].append(
-=======
                 [record["akey"] for record in object_list[index]["record"]])
             dkey = get_random_string(
                 dkey_size,
                 [record["dkey"] for record in object_list[index]["record"]])
             data = get_random_string(data_size)
             object_list[index]["record"].append(
->>>>>>> 7824313f
                 {"akey": akey, "dkey": dkey, "data": data})
 
             # Write single data to the container
             try:
-<<<<<<< HEAD
-                (object_list[obj]["obj"], object_list[obj]["txn"]) = \
-                    container.write_an_obj(
-                        data, len(data), dkey, akey, object_list[obj]["obj"],
-=======
                 (object_list[index]["obj"], object_list[index]["txn"]) = \
                     container.write_an_obj(
                         data, len(data), dkey, akey, object_list[index]["obj"],
->>>>>>> 7824313f
                         rank, object_class)
             except DaosApiError as error:
                 raise DaosTestError(
@@ -236,13 +197,8 @@
 
             # Verify the single data was written to the container
             data_read = read_single_objects(
-<<<<<<< HEAD
-                container, data_size, dkey, akey, object_list[obj]["obj"],
-                object_list[obj]["txn"])
-=======
                 container, data_size, dkey, akey, object_list[index]["obj"],
                 object_list[index]["txn"])
->>>>>>> 7824313f
             if data != data_read:
                 raise DaosTestError(
                     "Written data confirmation failed:"
@@ -305,43 +261,24 @@
     if log:
         log.info("Creating objects in the container")
     object_list = []
-<<<<<<< HEAD
-    for obj in range(obj_qty):
-=======
     for index in range(obj_qty):
->>>>>>> 7824313f
         object_list.append({"obj": None, "txn": None, "record": []})
         for _ in range(rec_qty):
             akey = get_random_string(
                 akey_size,
-<<<<<<< HEAD
-                [record["akey"] for record in object_list[obj]["record"]])
-            dkey = get_random_string(
-                dkey_size,
-                [record["dkey"] for record in object_list[obj]["record"]])
-            data = [get_random_string(data_size) for _ in range(data_size)]
-            object_list[obj]["record"].append(
-=======
                 [record["akey"] for record in object_list[index]["record"]])
             dkey = get_random_string(
                 dkey_size,
                 [record["dkey"] for record in object_list[index]["record"]])
             data = [get_random_string(data_size) for _ in range(data_size)]
             object_list[index]["record"].append(
->>>>>>> 7824313f
                 {"akey": akey, "dkey": dkey, "data": data})
 
             # Write the data to the container
             try:
-<<<<<<< HEAD
-                object_list[obj]["obj"], object_list[obj]["txn"] = \
-                    container.write_an_array_value(
-                        data, dkey, akey, object_list[obj]["obj"], rank,
-=======
                 object_list[index]["obj"], object_list[index]["txn"] = \
                     container.write_an_array_value(
                         data, dkey, akey, object_list[index]["obj"], rank,
->>>>>>> 7824313f
                         object_class)
             except DaosApiError as error:
                 raise DaosTestError(
@@ -351,11 +288,7 @@
             # Verify the data was written to the container
             data_read = read_array_objects(
                 container, data_size, data_size + 1, dkey, akey,
-<<<<<<< HEAD
-                object_list[obj]["obj"], object_list[obj]["txn"])
-=======
                 object_list[index]["obj"], object_list[index]["txn"])
->>>>>>> 7824313f
             if data != data_read:
                 raise DaosTestError(
                     "Written data confirmation failed:"
@@ -395,25 +328,16 @@
 
 
 def read_during_rebuild(
-<<<<<<< HEAD
-        container, pool, log, written_objects, data_size, read_method):
-=======
         container, pool, log, object_list, data_size, read_method):
->>>>>>> 7824313f
     """Read all the written data while rebuild is still in progress.
 
     Args:
         container (DaosContainer): the container from which to read objects
         pool (DaosPool): pool for which to determine if rebuild is complete
         log (logging): logging object used to report the pool status
-<<<<<<< HEAD
-        written_objects (list): record data type to write/read
-        data_size (int):
-=======
         objects (list): list of dictionaries of objects, transaction numbers,
             and list of records previously written to read from the container
         data_size (int): size of each record to be read from the container
->>>>>>> 7824313f
         read_method (object): function to call to read the data, e.g.
             read_single_objects or read_array_objects
 
@@ -425,25 +349,6 @@
             or read errors are detected
 
     """
-<<<<<<< HEAD
-    index_x = 0
-    index_y = 0
-    incomplete = True
-    failed_reads = False
-    while not is_pool_rebuild_complete(pool, log) and incomplete:
-        incomplete = index_x < len(written_objects)
-        if incomplete:
-            # Read the data from the previously written record
-            record_info = {
-                "container": container,
-                "size": data_size,
-                "dkey": written_objects[index_x]["record"][index_y]["dkey"],
-                "akey": written_objects[index_x]["record"][index_y]["akey"],
-                "obj": written_objects[index_x]["obj"],
-                "txn": written_objects[index_x]["txn"]}
-            if read_method.__name__ == "read_array_objects":
-                record_info["items"] = data_size + 1
-=======
     obj_index = 0
     rec_index = 0
     incomplete = True
@@ -468,41 +373,22 @@
 
             # Use the specified read_* method to read this record from the
             # container using the original dkey, akey, object, and txn
->>>>>>> 7824313f
             read_data = read_method(**record_info)
 
             # Verify the data just read matches the original data written
             record_info["data"] = \
-<<<<<<< HEAD
-                written_objects[index_x]["record"][index_y]["data"]
-=======
                 object_list[obj_index]["record"][rec_index]["data"]
->>>>>>> 7824313f
             if record_info["data"] != read_data:
                 failed_reads = True
                 log.error(
                     "<obj: %s, rec: %s>: Failed reading data "
                     "(dkey=%s, akey=%s):\n  read:  %s\n  wrote: %s",
-<<<<<<< HEAD
-                    index_x, index_y, record_info["dkey"], record_info["akey"],
-                    read_data, record_info["data"])
-=======
                     obj_index, rec_index, record_info["dkey"],
                     record_info["akey"], read_data, record_info["data"])
->>>>>>> 7824313f
             else:
                 log.info(
                     "<obj: %s, rec: %s>: Passed reading data "
                     "(dkey=%s, akey=%s)",
-<<<<<<< HEAD
-                    index_x, index_y, record_info["dkey"], record_info["akey"])
-
-            # Read the next record in this object or the next object
-            index_y += 1
-            if index_y >= len(written_objects[index_x]["record"]):
-                index_x += 1
-                index_y = 0
-=======
                     obj_index, rec_index, record_info["dkey"],
                     record_info["akey"])
 
@@ -511,7 +397,6 @@
             if rec_index >= len(object_list[obj_index]["record"]):
                 obj_index += 1
                 rec_index = 0
->>>>>>> 7824313f
 
     # Verify that all of the objects and records were read successfully
     # while the rebuild was still active
@@ -519,9 +404,6 @@
         raise DaosTestError(
             "Rebuild completed before all the written data could be read")
     elif failed_reads:
-<<<<<<< HEAD
-        raise DaosTestError("Errors detected reading data during rebuild")
-=======
         raise DaosTestError("Errors detected reading data during rebuild")
 
 
@@ -547,5 +429,4 @@
         return daos_object.tgt_rank_list
     except DaosApiError as error:
         raise DaosTestError(
-            "Error obtaining target list for the object: {}".format(error))
->>>>>>> 7824313f
+            "Error obtaining target list for the object: {}".format(error))