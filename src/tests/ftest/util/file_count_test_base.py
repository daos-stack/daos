--- conflicted
+++ resolved
@@ -118,18 +118,22 @@
                     self.processes = ior_np
                     self.ppn = ior_ppn
                     if api == 'HDF5-VOL':
-                        env = {
-                            "HDF5_DAOS_OBJ_CLASS": oclass
-                            # "HDF5_DAOS_FILE_PROP": cont_props
-                        }
+                        cont_props = self.container.properties.value
+                        self.log.debug("## cont_props = %s", cont_props)
+                        # Format the container properties so that it works with HDF5-VOL env var.
+                        # Each entry:value pair needs to be separated by a semicolon. Since we're
+                        # using this in the mpirun command, semicolon would indicate the end of the
+                        # command,so quote the whole thing.
+                        cont_props_hdf5_vol = '"' + cont_props.replace(",", ";") + '"'
+                        self.log.debug(f"## cont_props_hdf5_vol = {cont_props_hdf5_vol}")
+                        env = self.ior_cmd.env.copy()
+                        env.update({
+                            "HDF5_DAOS_OBJ_CLASS": oclass,
+                            "HDF5_DAOS_FILE_PROP": cont_props_hdf5_vol
+                        })
                         self.ior_cmd.api.update('HDF5')
-<<<<<<< HEAD
                         self.run_ior_with_pool(
-                            create_pool=False, plugin_path=hdf5_plugin_path, mount_dir=mount_dir,
-                            env=env)
-=======
-                        self.run_ior_with_pool(create_pool=False, plugin_path=hdf5_plugin_path)
->>>>>>> e3869b74
+                            create_pool=False, plugin_path=hdf5_plugin_path, env=env)
                     elif self.ior_cmd.api.value == 'POSIX':
                         self.run_ior_with_pool(create_pool=False, intercept=intercept)
                     else:
