--- conflicted
+++ resolved
@@ -17,14 +17,6 @@
     :avocado: recursive
     """
 
-<<<<<<< HEAD
-    def add_containers(self, oclass=None, dir_oclass=None):
-        """Create a list of containers that the various jobs use for storage.
-
-        Args:
-            oclass: object class of container
-            dir_oclass: dir object of container
-=======
     def add_containers(self, file_oclass=None, dir_oclass=None):
         """Create a list of containers that the various jobs use for storage.
 
@@ -33,9 +25,6 @@
                                          Defaults to None.
             dir_oclass (str, optional): dir object class of container.
                                         Defaults to None.
->>>>>>> a7555526
-
-
         """
         # Create a container and add it to the overall list of containers
         container = self.get_container(self.pool, create=False)
@@ -86,43 +75,12 @@
         mdtest_np = self.params.get("np", '/run/mdtest/client_processes/*', 1)
         mdtest_ppn = self.params.get("ppn", '/run/mdtest/client_processes/*', None)
         intercept = os.path.join(self.prefix, 'lib64', 'libpil4dfs.so')
-<<<<<<< HEAD
-
-        ior_oclass = object_class[0]
-        mdtest_oclass = object_class[1]
-=======
         ior_oclass = self.params.get("ior_oclass", '/run/largefilecount/object_class/*')
         mdtest_oclass = self.params.get("mdtest_oclass", '/run/largefilecount/object_class/*')
->>>>>>> a7555526
 
         # create pool
         self.add_pool(connect=False)
 
-<<<<<<< HEAD
-        for idx, oclass in enumerate(object_class):
-            self.ior_cmd.dfs_oclass.update(ior_oclass[idx])
-            self.mdtest_cmd.dfs_oclass.update(mdtest_oclass[idx])
-            self.ior_cmd.dfs_dir_oclass.update(ior_oclass[idx])
-            # oclass_dir can not be EC must be RP based on rd_fac
-            rd_fac = extract_redundancy_factor(mdtest_oclass[idx])
-            if rd_fac >= 2:
-                dir_oclass = "RP_3GX"
-            elif rd_fac == 1:
-                dir_oclass = "RP_2GX"
-            else:
-                dir_oclass = "SX"
-            self.mdtest_cmd.dfs_dir_oclass.update(dir_oclass)
-            for api in apis:
-                self.ior_cmd.api.update(api)
-                self.mdtest_cmd.api.update(api)
-                # update test_dir for mdtest if api is DFS
-                if api == "DFS":
-                    self.mdtest_cmd.test_dir.update("/")
-                # run mdtest
-                if self.mdtest_cmd.api.value in ['DFS', 'POSIX']:
-                    self.log.info("=======>>>Starting MDTEST with %s and %s", api, oclass)
-                    self.container = self.add_containers(mdtest_oclass[idx], dir_oclass)
-=======
         for api in apis:
             self.ior_cmd.api.update(api)
             self.mdtest_cmd.api.update(api)
@@ -136,17 +94,12 @@
                     dir_oclass = self.get_diroclass(rd_fac)
                     self.mdtest_cmd.dfs_dir_oclass.update(dir_oclass)
                     self.container = self.add_containers(oclass, dir_oclass)
->>>>>>> a7555526
                     try:
                         self.processes = mdtest_np
                         self.ppn = mdtest_ppn
                         if self.mdtest_cmd.api.value == 'POSIX':
-<<<<<<< HEAD
-                            self.execute_mdtest(intercept=intercept)
-=======
                             self.mdtest_cmd.env.update(LD_PRELOAD=intercept, D_IL_REPORT='1')
                             self.execute_mdtest()
->>>>>>> a7555526
                         else:
                             self.execute_mdtest()
                         results.append(["PASS", str(self.mdtest_cmd)])
@@ -158,12 +111,8 @@
             for oclass in ior_oclass:
                 # run ior
                 self.log.info("=======>>>Starting IOR with %s and %s", api, oclass)
-<<<<<<< HEAD
-                self.container = self.add_containers(ior_oclass[idx])
-=======
                 self.ior_cmd.dfs_oclass.update(oclass)
                 self.container = self.add_containers(oclass)
->>>>>>> a7555526
                 self.update_ior_cmd_with_pool(False)
                 try:
                     self.processes = ior_np
