--- conflicted
+++ resolved
@@ -53,17 +53,10 @@
   rebuild_timeout: 120
   pool_query_timeout: 30
 container:
-<<<<<<< HEAD
   type: POSIX
   control_method: daos
-  properties: cksum:crc16,cksum_size:16384,srv_cksum:on,rf:1
+  properties: cksum:crc16,cksum_size:16384,srv_cksum:on,rd_fac:1
   oclass: RP_2G1
-=======
-    type: POSIX
-    control_method: daos
-    properties: cksum:crc16,cksum_size:16384,srv_cksum:on,rd_fac:1
-    oclass: RP_2G1
->>>>>>> 6d7cb9a1
 ior:
   client_processes:
     np: 2
