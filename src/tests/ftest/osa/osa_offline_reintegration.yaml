hosts:
  test_servers:
    - server-A
    - server-B
    - server-C
  test_clients:
    - client-D
timeout: 800
setup:
  start_servers_once: False
server_config:
  name: daos_server
  engines_per_host: 2
  servers:
    0:
      pinned_numa_node: 0
      nr_xs_helpers: 1
      fabric_iface: ib0
      fabric_iface_port: 31416
      log_file: daos_server0.log
      bdev_class: nvme
      bdev_list: ["0000:81:00.0"]
      scm_class: dcpm
      scm_list: ["/dev/pmem0"]
      scm_mount: /mnt/daos0
      log_mask: DEBUG,MEM=ERR
      env_vars:
        - DD_MASK=mgmt,md,rebuild
    1:
      pinned_numa_node: 1
      nr_xs_helpers: 1
      fabric_iface: ib1
      fabric_iface_port: 31516
      log_file: daos_server1.log
      bdev_class: nvme
      bdev_list: ["0000:da:00.0"]
      scm_class: dcpm
      scm_list: ["/dev/pmem1"]
      scm_mount: /mnt/daos1
      log_mask: DEBUG,MEM=ERR
      env_vars:
        - DD_MASK=mgmt,md,rebuild
  transport_config:
    allow_insecure: True
agent_config:
  transport_config:
    allow_insecure: True
dmg:
  transport_config:
    allow_insecure: True
pool:
  mode: 146
  name: daos_server
  scm_size: 6000000000
  nvme_size: 54000000000
  svcn: 4
  control_method: dmg
  rebuild_timeout: 120
  pool_query_timeout: 30
container:
  type: POSIX
  control_method: daos
  oclass: RP_2G1
  properties: cksum:crc64,cksum_size:16384,srv_cksum:on,rf:1
ior:
  clientslots:
    slots: 48
  test_file: /testFile
  repetitions: 2
  dfs_destroy: False
  iorflags:
    write_flags: "-w -F -k -G 1"
    read_flags: "-F -r -R -k -G 1"
    api: DFS
    dfs_oclass: RP_2G1
    dfs_dir_oclass: RP_2G1
  ior_test_sequence:
  #   - [scmsize, nvmesize, transfersize, blocksize]
  #    The values are set to be in the multiples of 10.
  #    Values are appx GB.
    - [6000000000, 54000000000, 500000, 500000000]
mdtest:
  api: DFS
  client_processes:
    np: 2
  num_of_files_dirs: 100
  test_dir: "/"
  iteration: 1
  dfs_destroy: False
  dfs_oclass: RP_2G1
  dfs_dir_oclass: RP_2G1
  manager: "MPICH"
  flags: "-u"
  wr_size:
    32K:
      write_bytes: 32768
      read_bytes: 32768
  verbosity_value: 1
  depth: 0
test_obj_class:
  oclass:
    - RP_2G8
    - RP_3G6
    - RP_4G1
    - S1
loop_test:
  iterations: 3
aggregation:
  test_with_aggregation: True
rebuild:
  test_with_rebuild: True
checksum:
  test_with_checksum: False
<<<<<<< HEAD
test_rf:
  test_with_rf: True
=======
blank_node:
  test_with_blank_node: True
>>>>>>> fb39203e
<|MERGE_RESOLUTION|>--- conflicted
+++ resolved
@@ -111,10 +111,7 @@
   test_with_rebuild: True
 checksum:
   test_with_checksum: False
-<<<<<<< HEAD
 test_rf:
   test_with_rf: True
-=======
 blank_node:
-  test_with_blank_node: True
->>>>>>> fb39203e
+  test_with_blank_node: True