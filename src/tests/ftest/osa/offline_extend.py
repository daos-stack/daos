"""
  (C) Copyright 2020-2022 Intel Corporation.

  SPDX-License-Identifier: BSD-2-Clause-Patent
"""
from osa_utils import OSAUtils
from daos_utils import DaosCommand
from test_utils_pool import add_pool
from dmg_utils import check_system_query_status


class OSAOfflineExtend(OSAUtils):
    # pylint: disable=too-many-ancestors
    """
    Test Class Description: This test runs
    daos_server offline extend test cases.

    :avocado: recursive
    """

    def setUp(self):
        """Set up for test case."""
        super().setUp()
        self.dmg_command = self.get_dmg_command()
        self.daos_command = DaosCommand(self.bin)
        # Start an additional server.
        self.ior_test_sequence = self.params.get("ior_test_sequence", "/run/ior/iorflags/*")
        self.extra_servers = self.get_hosts_from_yaml(
            "test_servers", "server_partition", "server_reservation", "/run/extra_servers/*")
        self.rank = self.params.get("rank_list", "/run/test_ranks/*")
        self.test_oclass = None
        self.dmg_command.exit_status_exception = True

    def run_offline_extend_test(self, num_pool, data=False, oclass=None):
        """Run the offline extend without data.

        Args:
            num_pool (int) : total pools to create for testing purposes.
            data (bool) : whether pool has no data or to create
                          some data in pool. Defaults to False.
            oclass (list) : list of daos object class (eg: "RP_2G8")
        """
        # Create a pool
        pool = {}
        if oclass is None:
            oclass = []
            oclass.append(self.ior_cmd.dfs_oclass.value)

        self.log.info(oclass[0])

        for val in range(0, num_pool):
            # Perform IOR write using the oclass list
            if val < len(oclass):
                index = val
            else:
                index = 0
            pool[val] = add_pool(self, connect=False)
            self.pool = pool[val]
            test_seq = self.ior_test_sequence[0]
            self.pool.set_property("reclaim", "disabled")
            if data:
                self.run_ior_thread("Write", oclass[index], test_seq)
                self.run_mdtest_thread(oclass[index])
                if self.test_during_aggregation is True:
                    self.run_ior_thread("Write", oclass[index], test_seq)
                if self.test_with_snapshot is True:
                    # Create a snapshot of the container
                    # after IOR job completes.
                    self.container.create_snap()
                    self.log.info("Created container snapshot: %s", self.container.epoch)
        # Start the additional servers and extend the pool
        self.log.info("Extra Servers = %s", self.extra_servers)
        self.start_additional_servers(self.extra_servers)
        # Give sometime for the additional server to come up.
        for retry in range(0, 10):
            scan_info = self.get_dmg_command().system_query()
            if not check_system_query_status(scan_info):
                if retry == 9:
                    self.fail("One or more servers not in expected status")
            else:
                break

        for rank_index, rank_val in enumerate(self.rank):
            # If total pools less than 3, extend only a single pool.
            # If total pools >= 3  : Extend only 3 pools.
            if num_pool >= len(self.rank):
                val = rank_index
            else:
                val = 0
            self.pool = pool[val]
            self.pool.display_pool_daos_space("Pool space: Beginning")
            pver_begin = self.pool.get_version(True)
            self.log.info("Pool Version at the beginning %s", pver_begin)
            # Enable aggregation for multiple pool testing only.
            if self.test_during_aggregation is True and (num_pool > 1):
                self.delete_extra_container(self.pool)
            output = self.pool.extend(rank_val)
            self.print_and_assert_on_rebuild_failure(output)

            pver_extend = self.pool.get_version(True)
            self.log.info("Pool Version after extend %d", pver_extend)
            # Check pool version incremented after pool extend
            self.assertTrue(pver_extend > pver_begin, "Pool Version Error:  After extend")

            display_string = "Pool{} space at the End".format(val)
            pool[val].display_pool_daos_space(display_string)

            if data:
                # Perform the IOR read using the same
                # daos object class used for write.
                if val < len(oclass):
                    index = val
                else:
                    index = 0
                self.run_ior_thread("Read", oclass[index], test_seq)
                self.run_mdtest_thread(oclass[index])
                self.container = self.pool_cont_dict[self.pool][0]
                kwargs = {"pool": self.pool.uuid,
                          "cont": self.container.uuid}
                output = self.daos_command.container_check(**kwargs)
                self.log.info(output)

    def test_osa_offline_extend(self):
        """JIRA ID: DAOS-4751.

        Test Description: Validate Offline Extend

        :avocado: tags=all,daily_regression
<<<<<<< HEAD
        :avocado: tags=hw,large
=======
        :avocado: tags=hw,medium
>>>>>>> f7577e30
        :avocado: tags=osa,checksum,osa_extend,offline_extend
        :avocado: tags=OSAOfflineExtend,test_osa_offline_extend
        """
        self.log.info("Offline Extend Testing : With Checksum")
        self.run_offline_extend_test(1, True)

    def test_osa_offline_extend_without_checksum(self):
        """Test ID: DAOS-6924.

        Test Description: Validate Offline extend without Checksum.

        :avocado: tags=all,full_regression
<<<<<<< HEAD
        :avocado: tags=hw,large
=======
        :avocado: tags=hw,medium
>>>>>>> f7577e30
        :avocado: tags=osa,osa_extend,offline_extend
        :avocado: tags=OSAOfflineExtend,test_osa_offline_extend_without_checksum
        """
        self.test_with_checksum = self.params.get("test_with_checksum", '/run/checksum/*')
        self.log.info("Offline Extend Testing: Without Checksum")
        self.run_offline_extend_test(1, data=True)

    def test_osa_offline_extend_multiple_pools(self):
        """Test ID: DAOS-6924.

        Test Description: Validate Offline extend without Checksum.

        :avocado: tags=all,full_regression
<<<<<<< HEAD
        :avocado: tags=hw,large
=======
        :avocado: tags=hw,medium
>>>>>>> f7577e30
        :avocado: tags=osa,osa_extend,offline_extend
        :avocado: tags=OSAOfflineExtend,test_osa_offline_extend_multiple_pools
        """
        self.log.info("Offline Extend Testing: Multiple Pools")
        self.run_offline_extend_test(5, data=True)

    def test_osa_offline_extend_oclass(self):
        """Test ID: DAOS-6924.

        Test Description: Validate Offline extend without Checksum.

        :avocado: tags=all,daily_regression
<<<<<<< HEAD
        :avocado: tags=hw,large
=======
        :avocado: tags=hw,medium
>>>>>>> f7577e30
        :avocado: tags=osa,osa_extend,offline_extend
        :avocado: tags=OSAOfflineExtend,test_osa_offline_extend_oclass
        """
        self.log.info("Offline Extend Testing: oclass")
        self.test_oclass = self.params.get("oclass", '/run/test_obj_class/*')
        self.run_offline_extend_test(4, data=True, oclass=self.test_oclass)

    def test_osa_offline_extend_during_aggregation(self):
        """Test ID: DAOS-6294.

        Test Description: Extend rank while aggregation is happening in parallel

        :avocado: tags=all,full_regression
<<<<<<< HEAD
        :avocado: tags=hw,large
        :avocado: tags=osa,checksum,,offline_extend
=======
        :avocado: tags=hw,medium
        :avocado: tags=osa,checksum,osa_extend,offline_extend
>>>>>>> f7577e30
        :avocado: tags=OSAOfflineExtend,test_osa_offline_extend_during_aggregation
        """
        self.test_during_aggregation = self.params.get("test_with_aggregation",
                                                       '/run/aggregation/*')
        self.test_oclass = self.params.get("oclass", '/run/test_obj_class/*')
        self.log.info("Offline Extend : Aggregation")
        self.run_offline_extend_test(3, data=True, oclass=self.test_oclass)

    def test_osa_offline_extend_after_snapshot(self):
        """Test ID: DAOS-8057.

        Test Description: Validate Offline extend after taking snapshot.

        :avocado: tags=all,daily_regression
<<<<<<< HEAD
        :avocado: tags=hw,large
=======
        :avocado: tags=hw,medium
>>>>>>> f7577e30
        :avocado: tags=osa,osa_extend,offline_extend
        :avocado: tags=OSAOfflineExtend,test_osa_offline_extend_after_snapshot
        """
        self.test_with_snapshot = self.params.get("test_with_snapshot", '/run/snapshot/*')
        self.log.info("Offline Extend Testing: After taking snapshot")
        self.run_offline_extend_test(1, data=True)<|MERGE_RESOLUTION|>--- conflicted
+++ resolved
@@ -126,11 +126,7 @@
         Test Description: Validate Offline Extend
 
         :avocado: tags=all,daily_regression
-<<<<<<< HEAD
-        :avocado: tags=hw,large
-=======
-        :avocado: tags=hw,medium
->>>>>>> f7577e30
+        :avocado: tags=hw,medium
         :avocado: tags=osa,checksum,osa_extend,offline_extend
         :avocado: tags=OSAOfflineExtend,test_osa_offline_extend
         """
@@ -143,11 +139,7 @@
         Test Description: Validate Offline extend without Checksum.
 
         :avocado: tags=all,full_regression
-<<<<<<< HEAD
-        :avocado: tags=hw,large
-=======
-        :avocado: tags=hw,medium
->>>>>>> f7577e30
+        :avocado: tags=hw,medium
         :avocado: tags=osa,osa_extend,offline_extend
         :avocado: tags=OSAOfflineExtend,test_osa_offline_extend_without_checksum
         """
@@ -161,11 +153,7 @@
         Test Description: Validate Offline extend without Checksum.
 
         :avocado: tags=all,full_regression
-<<<<<<< HEAD
-        :avocado: tags=hw,large
-=======
-        :avocado: tags=hw,medium
->>>>>>> f7577e30
+        :avocado: tags=hw,medium
         :avocado: tags=osa,osa_extend,offline_extend
         :avocado: tags=OSAOfflineExtend,test_osa_offline_extend_multiple_pools
         """
@@ -178,11 +166,7 @@
         Test Description: Validate Offline extend without Checksum.
 
         :avocado: tags=all,daily_regression
-<<<<<<< HEAD
-        :avocado: tags=hw,large
-=======
-        :avocado: tags=hw,medium
->>>>>>> f7577e30
+        :avocado: tags=hw,medium
         :avocado: tags=osa,osa_extend,offline_extend
         :avocado: tags=OSAOfflineExtend,test_osa_offline_extend_oclass
         """
@@ -196,13 +180,8 @@
         Test Description: Extend rank while aggregation is happening in parallel
 
         :avocado: tags=all,full_regression
-<<<<<<< HEAD
-        :avocado: tags=hw,large
-        :avocado: tags=osa,checksum,,offline_extend
-=======
         :avocado: tags=hw,medium
         :avocado: tags=osa,checksum,osa_extend,offline_extend
->>>>>>> f7577e30
         :avocado: tags=OSAOfflineExtend,test_osa_offline_extend_during_aggregation
         """
         self.test_during_aggregation = self.params.get("test_with_aggregation",
@@ -217,11 +196,7 @@
         Test Description: Validate Offline extend after taking snapshot.
 
         :avocado: tags=all,daily_regression
-<<<<<<< HEAD
-        :avocado: tags=hw,large
-=======
-        :avocado: tags=hw,medium
->>>>>>> f7577e30
+        :avocado: tags=hw,medium
         :avocado: tags=osa,osa_extend,offline_extend
         :avocado: tags=OSAOfflineExtend,test_osa_offline_extend_after_snapshot
         """
