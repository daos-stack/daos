--- conflicted
+++ resolved
@@ -7,11 +7,6 @@
 import time
 import threading
 
-<<<<<<< HEAD
-from itertools import product
-=======
-from test_utils_pool import TestPool
->>>>>>> 45a750c4
 from write_host_file import write_host_file
 from daos_racer_utils import DaosRacerCommand
 from dmg_utils import check_system_query_status
@@ -67,15 +62,8 @@
              app_name(str) : App (ior or mdtest) to run during the testing.
                              Defaults to ior.
         """
-<<<<<<< HEAD
-        num_jobs = self.params.get("no_parallel_job", '/run/ior/*')
-        # Create a pool
-        self.pool = []
-        pool_uuid = []
-=======
         # Pool dictionary
         pool = {}
->>>>>>> 45a750c4
 
         if oclass is None:
             oclass = self.ior_cmd.dfs_oclass.value
@@ -88,51 +76,16 @@
             time.sleep(30)
 
         for val in range(0, num_pool):
-<<<<<<< HEAD
-            self.pool.append(self.get_pool(create=False))
-            # Split total SCM and NVME size for creating multiple pools.
-            self.pool[-1].scm_size.value = int(
-                self.pool[-1].scm_size.value / num_pool)
-            self.pool[-1].nvme_size.value = int(
-                self.pool[-1].nvme_size.value / num_pool)
-            self.pool[-1].create()
-            pool_uuid.append(self.pool[-1].uuid)
-=======
-            pool[val] = TestPool(self.context, self.get_dmg_command())
+            pool[val] = TestPool(
+                self.context, self.get_dmg_command(), self.label_generator)
             pool[val].get_params(self)
             pool[val].create()
             pool[val].set_property("reclaim", "disabled")
->>>>>>> 45a750c4
 
         # Extend the pool_uuid, rank and targets
         for val in range(0, num_pool):
             threads = []
-<<<<<<< HEAD
-            for oclass, api, test, flags in product(self.ior_dfs_oclass,
-                                                    self.ior_apis,
-                                                    self.ior_test_sequence,
-                                                    self.ior_flags):
-                for _ in range(0, num_jobs):
-                    # Add a thread for these IOR arguments
-                    threads.append(threading.Thread(target=self.ior_thread,
-                                                    kwargs={
-                                                        "pool": self.pool[val],
-                                                        "oclass": oclass,
-                                                        "api": api,
-                                                        "test": test,
-                                                        "flags": flags,
-                                                        "results":
-                                                        self.out_queue}))
-                # Launch the IOR threads
-                for thrd in threads:
-                    self.log.info("Thread : %s", thrd)
-                    thrd.start()
-                    time.sleep(1)
-            self.pool[val].display_pool_daos_space("Pool space: Beginning")
-            pver_begin = self.get_pool_version()
-=======
             self.pool = pool[val]
->>>>>>> 45a750c4
 
             # Start the additional servers and extend the pool
             self.log.info("Extra Servers = %s", self.extra_servers)
@@ -167,15 +120,8 @@
             self.pool.display_pool_daos_space("Pool space: Beginning")
             pver_begin = self.get_pool_version()
             self.log.info("Pool Version at the beginning %s", pver_begin)
-<<<<<<< HEAD
-            output = self.dmg_command.pool_extend(self.pool[val].uuid, rank)
-            self.log.info(output)
-            self.is_rebuild_done(3)
-            self.assert_on_rebuild_failure()
-=======
             output = self.dmg_command.pool_extend(self.pool.uuid, self.ranks)
             self.print_and_assert_on_rebuild_failure(output)
->>>>>>> 45a750c4
 
             pver_extend = self.get_pool_version()
             self.log.info("Pool Version after extend %s", pver_extend)
@@ -198,9 +144,6 @@
 
         for val in range(0, num_pool):
             display_string = "Pool{} space at the End".format(val)
-<<<<<<< HEAD
-            self.pool[val].display_pool_daos_space(display_string)
-=======
             self.pool = pool[val]
             self.pool.display_pool_daos_space(display_string)
             self.run_ior_thread("Read", oclass, test_seq)
@@ -209,7 +152,6 @@
                       "cont": self.container.uuid}
             output = self.daos_command.container_check(**kwargs)
             self.log.info(output)
->>>>>>> 45a750c4
 
     @skipForTicket("DAOS-7195,DAOS-7955")
     def test_osa_online_extend(self):
