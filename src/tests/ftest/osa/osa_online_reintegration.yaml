--- conflicted
+++ resolved
@@ -6,11 +6,7 @@
     - server-D
   test_clients:
     - client-E
-<<<<<<< HEAD
 timeout: 1110
-=======
-timeout: 1300
->>>>>>> 7cec5a29
 server_config:
   name: daos_server
   servers:
