--- conflicted
+++ resolved
@@ -9,11 +9,8 @@
 from osa_utils import OSAUtils
 from test_utils_pool import TestPool
 from write_host_file import write_host_file
-<<<<<<< HEAD
 import queue as queue
-=======
 from apricot import skipForTicket
->>>>>>> c2ed692f
 
 
 class OSAOfflineReintegration(OSAUtils):
