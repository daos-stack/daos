--- conflicted
+++ resolved
@@ -241,7 +241,6 @@
         self.log.info("Offline Reintegration : Aggregation")
         self.run_offline_reintegration_test(1, data=True)
 
-<<<<<<< HEAD
     def test_osa_offline_reintegration_with_rf(self):
         """Test ID: DAOS-6923
         Test Description: Validate Offline Reintegration
@@ -257,7 +256,8 @@
         self.log.info("Offline Reintegration : RF")
         self.test_with_rf = self.params.get("test_with_rf",
                                             '/run/test_rf/*')
-=======
+        self.run_offline_reintegration_test(1, data=True)
+
     def test_osa_offline_reintegrate_with_blank_node(self):
         """Test ID: DAOS-6923
         Test Description: Reintegrate rank with no data.
@@ -269,5 +269,4 @@
         self.test_with_blank_node = self.params.get("test_with_blank_node",
                                                     '/run/blank_node/*')
         self.log.info("Offline Reintegration : Test with blank node")
->>>>>>> fb39203e
         self.run_offline_reintegration_test(1, data=True)