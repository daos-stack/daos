"""
  (C) Copyright 2020-2023 Intel Corporation.

  SPDX-License-Identifier: BSD-2-Clause-Patent
"""
import time
import random
import threading
import copy

from itertools import product
import queue
from write_host_file import write_host_file
from exception_utils import CommandFailure
from daos_racer_utils import DaosRacerCommand
from osa_utils import OSAUtils
from apricot import skipForTicket


class OSAOnlineParallelTest(OSAUtils):
    # pylint: disable=too-many-ancestors
    """
    Test Class Description: This test runs
    daos_server online drain,reintegration,
    extend test cases in parallel.

    :avocado: recursive
    """
    def setUp(self):
        """Set up for test case."""
        super().setUp()
        self.dmg_command = self.get_dmg_command()
        self.ior_flags = self.params.get("ior_flags", '/run/ior/iorflags/*')
        self.ior_apis = self.params.get("ior_api", '/run/ior/iorflags/*')
        self.ior_test_sequence = self.params.get("ior_test_sequence", '/run/ior/iorflags/*')
        self.ior_dfs_oclass = self.params.get("obj_class", '/run/ior/iorflags/*')
        # Recreate the client hostfile without slots defined
        self.hostfile_clients = write_host_file(self.hostlist_clients, self.workdir, None)
        self.pool = None
        self.out_queue = queue.Queue()
        self.ds_racer_queue = queue.Queue()
        self.daos_racer = None

    def daos_racer_thread(self, results):
        """Start the daos_racer thread."""
        self.daos_racer = DaosRacerCommand(self.bin, self.hostlist_clients[0], self.dmg_command)
        self.daos_racer.get_params(self)
        self.daos_racer.run()
        results.put("Daos Racer Started")

    def dmg_thread(self, action, action_args, results):
        """Generate different dmg command related to OSA.

        Args:
            action_args(dict) : {action: {"puuid":
                                          pool[val].uuid,
                                          "rank": rank,
                                          "target": t_string,
                                          "action": action,}
            results (queue) : dmg command output queue.
        """
        # Give sometime for IOR threads to start
        dmg = copy.copy(self.dmg_command)
        try:
            if action == "reintegrate":
                time.sleep(60)
            # For each action, read the values from the
            # dictionary.
            # example {"exclude" : {"puuid": self.pool, "rank": rank
            #                       "target": t_string, "action": exclude}}
            # getattr is used to obtain the method in dmg object.
            # eg: dmg -> pool_exclude method, then pass arguments like
            # puuid, rank, target to the pool_exclude method.
            getattr(dmg, "pool_{}".format(action))(**action_args[action])
        except CommandFailure:
            results.put("{} failed".format(action_args[action]))
        # Future enhancement for extend
        # elif action == "extend":
        #    dmg.pool_extend(puuid, (rank + 2))

    def run_online_parallel_test(self, num_pool, racer=False):
        """Run multiple OSA commands / IO in parallel.

        Args:
            num_pool (int) : total pools to create for testing purposes.
            data (bool) : whether pool has no data or to create
                          some data in pool. Defaults to False.
        """
        num_jobs = self.params.get("no_parallel_job", '/run/ior/*')
        # Create a pool
        self.pool = []
        pool_uuid = []
        target_list = []

        # Exclude target : random two targets  (target idx : 0-7)
        exc = random.randint(0, 6)  # nosec
        target_list.append(exc)
        target_list.append(exc + 1)
        t_string = "{},{}".format(target_list[0], target_list[1])

        # Exclude rank 2.
        rank = 2

        # Start the daos_racer thread
        if racer is True:
            kwargs = {"results": self.ds_racer_queue}
            daos_racer_thread = threading.Thread(target=self.daos_racer_thread, kwargs=kwargs)
            daos_racer_thread.start()
            time.sleep(30)

        for val in range(0, num_pool):
            self.pool.append(self.get_pool(create=False))
            # Split total SCM and NVME size for creating multiple pools.
            self.pool[-1].scm_size.value = int(self.pool[-1].scm_size.value / num_pool)
            self.pool[-1].nvme_size.value = int(self.pool[-1].nvme_size.value / num_pool)
            self.pool[-1].create()
            pool_uuid.append(self.pool[-1].uuid)

        # Exclude and reintegrate the pool_uuid, rank and targets
        for value in range(0, num_pool):
            self.pool[value].display_pool_daos_space("Pool space: Beginning")
            pver_begin = self.pool[value].get_version(True)
            self.log.info("Pool Version at the beginning %s", pver_begin)
            threads = []
            for oclass, api, test, flags in product(self.ior_dfs_oclass,
                                                    self.ior_apis,
                                                    self.ior_test_sequence,
                                                    self.ior_flags):
                # Action dictionary with OSA dmg command parameters
                action_args = {
                    "drain": {"pool": self.pool[value].uuid, "rank": rank,
                              "tgt_idx": None},
                    "exclude": {"pool": self.pool[value].uuid,
                                "rank": (rank + 1),
                                "tgt_idx": t_string},
                    "reintegrate": {"pool": self.pool[value].uuid,
                                    "rank": (rank + 1),
                                    "tgt_idx": t_string}
                }
                for _ in range(0, num_jobs):
                    # Add a thread for these IOR arguments
                    threads.append(threading.Thread(target=self.ior_thread,
                                                    kwargs={
                                                        "pool": self.pool[value],
                                                        "oclass": oclass,
                                                        "api": api,
                                                        "test": test,
                                                        "flags": flags,
                                                        "results":
                                                        self.out_queue}))
                for action in sorted(action_args):
                    # Add dmg threads
                    threads.append(threading.Thread(target=self.dmg_thread,
                                                    kwargs={"action": action,
                                                            "action_args":
                                                            action_args,
                                                            "results":
                                                            self.out_queue}))

                # Launch the IOR threads
                for thrd in threads:
                    self.log.info("Thread : %s", thrd)
                    thrd.start()
                    time.sleep(2)

                # Wait to finish the threads
                for thrd in threads:
                    thrd.join(timeout=100)

            # Check data consistency for IOR in future
            # Presently, we are running daos_racer in parallel
            # to IOR and checking the data consistency only
            # for the daos_racer objects after exclude
            # and reintegration.
            if racer is True:
                daos_racer_thread.join()

            for val in range(0, num_pool):
                display_string = "Pool{} space at the End".format(val)
                self.pool[val].display_pool_daos_space(display_string)
                self.pool[val].wait_for_rebuild_to_end(3)
                self.assert_on_rebuild_failure()

                pver_end = self.pool[val].get_version()
                self.log.info("Pool Version at the End %s", pver_end)
                self.assertTrue(pver_end == 25, "Pool Version Error:  at the end")

    @skipForTicket("DAOS-6664")
    def test_osa_online_parallel_test(self):
        """
        JIRA ID: DAOS-4752

        Test Description: Runs multiple OSA commands/IO in parallel

        :avocado: tags=all,pr,daily_regression
        :avocado: tags=hw,medium
<<<<<<< HEAD
        :avocado: tags=osa,checksum.osa_parallel
        :avocado: tags=OSAOnlineParallelTest,online_parallel
=======
        :avocado: tags=osa,checksum
        :avocado: tags=osa_parallel,online_parallel,test_osa_online_parallel_test
>>>>>>> 7313b2e6
        """
        self.run_online_parallel_test(1)<|MERGE_RESOLUTION|>--- conflicted
+++ resolved
@@ -194,12 +194,7 @@
 
         :avocado: tags=all,pr,daily_regression
         :avocado: tags=hw,medium
-<<<<<<< HEAD
-        :avocado: tags=osa,checksum.osa_parallel
-        :avocado: tags=OSAOnlineParallelTest,online_parallel
-=======
-        :avocado: tags=osa,checksum
-        :avocado: tags=osa_parallel,online_parallel,test_osa_online_parallel_test
->>>>>>> 7313b2e6
+        :avocado: tags=osa,checksum,osa_parallel
+        :avocado: tags=OSAOnlineParallelTest,test_osa_online_parallel_test
         """
         self.run_online_parallel_test(1)