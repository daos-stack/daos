--- conflicted
+++ resolved
@@ -29,15 +29,10 @@
         self.ior_test_sequence = self.params.get(
             "ior_test_sequence", '/run/ior/iorflags/*')
         # Recreate the client hostfile without slots defined
-<<<<<<< HEAD
-        self.hostfile_clients = write_host_file(
-            self.hostlist_clients, self.workdir, None)
+        self.hostfile_clients = write_host_file(self.hostlist_clients, self.workdir, None)
         # Get the engine count
         self.engine_count = self.params.get("engines_per_host", '/run/server_config/*',
                                             default=1)
-=======
-        self.hostfile_clients = write_host_file(self.hostlist_clients, self.workdir)
->>>>>>> 499b8b6e
 
     def run_offline_drain_test(self, num_pool, data=False, oclass=None, pool_fillup=0):
         """Run the offline drain without data.
