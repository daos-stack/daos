--- conflicted
+++ resolved
@@ -49,24 +49,14 @@
             pool_fillup (int) : Percentage of pool filled up with data before performing OSA
                                 operations.
         """
-        # Create a pool
-        pool = {}
-        random_pool = 0
+        # Create 'num_pool' number of pools
+        pools = []
         if oclass is None:
             oclass = self.ior_cmd.dfs_oclass.value
-
-        # Exclude ranks [0, 3, 4]
-<<<<<<< HEAD
-        ranks = [0, 3, 4]
+        self.log.info("==> Creating %s pools with oclass: %s", num_pool, oclass)
         for index in range(0, num_pool):
-            pool[index] = add_pool(self, connect=False)
-            self.pool = pool[index]
-=======
-        rank = [0, 3]
-        for val in range(0, num_pool):
-            pool[val] = add_pool(self, connect=False)
-            self.pool = pool[val]
->>>>>>> 2c7674ce
+            pools.append(add_pool(self, connect=False))
+            self.pool = pools[-1]
             self.pool.set_property("reclaim", "disabled")
             test_seq = self.ior_test_sequence[0]
             if data:
@@ -93,11 +83,14 @@
                 if self.test_during_aggregation is True:
                     self.run_ior_thread("Write", oclass, test_seq)
 
-        # Exclude all the ranks
-        random_pool = random.randint(0, (num_pool - 1))  # nosec
-        for _ in range(0, self.loop_test_cnt):
+        # Exclude ranks 0 and 3 from a random pool
+        ranks = [0, 3]
+        self.pool = random.choice(pools)    # no sec
+        for loop in range(0, self.loop_test_cnt):
+            self.log.info(
+                "==> (Loop %s/%s) Excluding ranks %s from %s",
+                loop + 1, self.loop_test_cnt, ranks, str(self.pool))
             for index, rank in enumerate(ranks):
-                self.pool = pool[random_pool]
                 self.pool.display_pool_daos_space("Pool space: Beginning")
                 pver_begin = self.pool.get_version(True)
                 self.log.info("Pool Version at the beginning %s", pver_begin)
@@ -138,6 +131,9 @@
                                 "Pool Version Error: After exclude")
 
             # Reintegrate the ranks which was excluded
+            self.log.info(
+                "==> (Loop %s/%s) Reintegrating ranks %s into %s",
+                loop + 1, self.loop_test_cnt, ranks, str(self.pool))
             for index, rank in enumerate(ranks):
                 if self.test_with_blank_node is True:
                     ip_addr, p_num = self.get_ipaddr_for_rank(rank)
@@ -159,14 +155,13 @@
                 # Check pool version incremented after pool reintegrate
                 self.assertTrue(pver_reint > pver_exclude, "Pool Version Error:  After reintegrate")
 
-            display_string = "Pool{} space at the End".format(random_pool)
-            self.pool = pool[random_pool]
+            display_string = "{} space at the End".format(str(self.pool))
             self.pool.display_pool_daos_space(display_string)
 
         # Finally check whether the written data can be accessed.
         # Also, run the daos cont check (for object integrity)
-        for index in range(0, num_pool):
-            self.pool = pool[index]
+        for pool in pools:
+            self.pool = pool
             if data:
                 if pool_fillup > 0:
                     self.start_ior_load(storage='NVMe', operation='Auto_Read', percent=pool_fillup)
