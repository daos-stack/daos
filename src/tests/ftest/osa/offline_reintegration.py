--- conflicted
+++ resolved
@@ -81,18 +81,13 @@
                 if self.test_during_aggregation is True:
                     self.run_ior_thread("Write", oclass, test_seq)
 
-        # Exclude ranks 0 and 3 from a random pool
-<<<<<<< HEAD
-        # Exclude ranks 0 and 3 from a random pool
-        if multiple_ranks is True:
-            ranks = ["0,3"]
+        # Exclude ranks from a random pool
+        if multiple_ranks:
+            ranks = ",".join(map(str, random.sample(list(self.server_managers[0].ranks.keys()), k=2)))
         else:
-            ranks = [0, 3]
+            ranks = self.random.choice(list(self.server_managers[0].ranks.keys()))
+
         self.pool = random.choice(pools)  # nosec
-=======
-        ranks = [0, 3]
-        self.pool = self.random.choice(pools)
->>>>>>> 2b230266
         for loop in range(0, self.loop_test_cnt):
             self.log.info(
                 "==> (Loop %s/%s) Excluding ranks %s from %s",
