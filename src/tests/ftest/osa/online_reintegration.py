--- conflicted
+++ resolved
@@ -10,12 +10,8 @@
 
 from daos_racer_utils import DaosRacerCommand
 from osa_utils import OSAUtils
-<<<<<<< HEAD
-from server_utils import DaosServerManager
-=======
 from test_utils_pool import add_pool
 from write_host_file import write_host_file
->>>>>>> 499b8b6e
 
 
 class OSAOnlineReintegration(OSAUtils):
