"""
  (C) Copyright 2020-2023 Intel Corporation.
  (C) Copyright 2025 Hewlett Packard Enterprise Development LP

  SPDX-License-Identifier: BSD-2-Clause-Patent
"""
import queue
import threading
import time

from daos_racer_utils import DaosRacerCommand
from osa_utils import OSAUtils
from test_utils_pool import add_pool
from write_host_file import write_host_file


class OSAOnlineReintegration(OSAUtils):
    # pylint: disable=too-many-ancestors
    """Online Server Addition online re-integration test class.

    Test Class Description:
        This test runs the daos_server Online reintegration test cases.

    :avocado: recursive
    """

    def setUp(self):
        """Set up for test case."""
        super().setUp()
        self.dmg_command = self.get_dmg_command()
        self.ior_test_sequence = self.params.get("ior_test_sequence", '/run/ior/iorflags/*')
        self.test_oclass = self.params.get("oclass", '/run/test_obj_class/*')
        # Recreate the client hostfile without slots defined
        self.hostfile_clients = write_host_file(self.hostlist_clients, self.workdir)
        self.pool = None
        self.ds_racer_queue = queue.Queue()
        self.daos_racer = None
        self.dmg_command.exit_status_exception = True

    def daos_racer_thread(self):
        """Start the daos_racer thread."""
        self.daos_racer = DaosRacerCommand(self.bin, self.hostlist_clients[0], self.dmg_command)
        self.daos_racer.get_params(self)
        self.daos_racer.run()

    def run_online_reintegration_test(self, num_pool, racer=False, server_boot=False, oclass=None,
                                      multiple_ranks=False):
        """Run the Online reintegration without data.

        Args:
            num_pool (int) : total pools to create for testing purposes.
            racer (bool) : whether pool has no data or to create some data in pool.
                Defaults to False.
            server_boot (bool) : Perform system stop/start on a rank. Defaults to False.
            oclass (str) : daos object class string (eg: "RP_2G8"). Defaults to None.
            multiple_ranks (bool) : Perform multiple ranks testing (Default: False)
        """
        if oclass is None:
            oclass = self.ior_cmd.dfs_oclass.value
        test_seq = self.ior_test_sequence[0]
        # Create a pool
        pool = {}
        exclude_servers = (len(self.hostlist_servers) * 2) - 1

<<<<<<< HEAD
        if multiple_ranks is True:
            rank = "0,3"
            # For multiple rank testing, we need RP_3G1 for IOR to complete.
            oclass = "RP_3G1"
        else:
            # Exclude one rank : other than rank 0.
            rank = random.randint(1, exclude_servers)  # nosec
=======
        # Exclude one rank : other than rank 0.
        rank = self.random.randint(1, exclude_servers)
>>>>>>> 2b230266

        # Start the daos_racer thread
        if racer is True:
            daos_racer_thread = threading.Thread(target=self.daos_racer_thread)
            daos_racer_thread.start()
            time.sleep(30)

        for val in range(0, num_pool):
            pool[val] = add_pool(self, connect=False)
            pool[val].set_property("reclaim", "disabled")

        # Exclude and reintegrate the pool, rank and targets
        for val in range(0, num_pool):
            threads = []
            self.pool = pool[val]
            # Instantiate aggregation
            if self.test_during_aggregation is True:
                for _ in range(0, 2):
                    self.run_ior_thread("Write", oclass, test_seq)
                self.delete_extra_container(self.pool)
            # The following thread runs while performing osa operations.
            threads.append(threading.Thread(target=self.run_ior_thread,
                                            kwargs={"action": "Write",
                                                    "oclass": oclass,
                                                    "test": test_seq}))

            # Launch the IOR threads
            for thrd in threads:
                self.log.info("Thread : %s", thrd)
                thrd.start()
                time.sleep(1)
            self.pool.display_pool_daos_space("Pool space: Beginning")
            pver_begin = self.pool.get_version(True)
            self.log.info("Pool Version at the beginning %s", pver_begin)
            # Get initial total free space (scm+nvme)
            initial_free_space = self.pool.get_total_free_space(refresh=True)
            if server_boot is False:
                output = self.pool.exclude(rank)
            else:
                output = self.dmg_command.system_stop(ranks=rank, force=True)
                self.pool.wait_for_rebuild_to_start()
                self.pool.wait_for_rebuild_to_end()
                self.log.info(output)
                output = self.dmg_command.system_start(ranks=rank)
                self.pool.wait_for_rebuild_to_start()

            self.print_and_assert_on_rebuild_failure(output)
            pver_exclude = self.pool.get_version(True)
            free_space_after_exclude = self.pool.get_total_free_space(refresh=True)

            self.log.info("Pool Version after exclude %s", pver_exclude)
            # Check pool version incremented after pool exclude
            # pver_exclude should be greater than
            # pver_begin + 8 targets.
            self.assertTrue(pver_exclude > (pver_begin + 8), "Pool Version Error:  After exclude")
            self.assertTrue(initial_free_space > free_space_after_exclude,
                            "Expected space after exclude is less than initial")
            output = self.pool.reintegrate(rank)
            self.print_and_assert_on_rebuild_failure(output)
            free_space_after_reintegration = self.pool.get_total_free_space(refresh=True)

            pver_reint = self.pool.get_version(True)
            self.log.info("Pool Version after reintegrate %d", pver_reint)
            # Check pool version incremented after pool reintegrate
            self.assertTrue(pver_reint > (pver_exclude + 1),
                            "Pool Version Error:  After reintegrate")
            self.assertTrue(free_space_after_reintegration > free_space_after_exclude,
                            "Expected free space after reintegration is less than exclude")
            # Wait to finish the threads
            for thrd in threads:
                thrd.join()
                if not self.out_queue.empty():
                    self.assert_on_exception()

        # Check data consistency for IOR in future
        # Presently, we are running daos_racer in parallel
        # to IOR and checking the data consistency only
        # for the daos_racer objects after exclude
        # and reintegration.
        if racer is True:
            daos_racer_thread.join()

        for val in range(0, num_pool):
            display_string = "Pool{} space at the End".format(val)
            self.pool = pool[val]
            self.pool.display_pool_daos_space(display_string)
            self.run_ior_thread("Read", oclass, test_seq)
            self.container = self.pool_cont_dict[self.pool][0]
            self.container.check()

    def test_osa_online_reintegration(self):
        """Test ID: DAOS-5075.

        Test Description: Validate Online Reintegration

        :avocado: tags=all,daily_regression
        :avocado: tags=hw,medium
        :avocado: tags=osa,checksum,online_reintegration
        :avocado: tags=OSAOnlineReintegration,test_osa_online_reintegration
        """
        self.log.info("Online Reintegration : Basic test")
        self.run_online_reintegration_test(1)

    def test_osa_online_reintegration_server_stop(self):
        """Test ID: DAOS-5920.

        Test Description: Validate Online Reintegration with server stop

        :avocado: tags=all,daily_regression
        :avocado: tags=hw,medium
        :avocado: tags=osa,checksum,online_reintegration,rebuild
        :avocado: tags=OSAOnlineReintegration,test_osa_online_reintegration_server_stop
        """
        self.log.info("Online Reintegration : System stop/start")
        self.run_online_reintegration_test(1, server_boot=True)

    def test_osa_online_reintegration_without_csum(self):
        """Test ID: DAOS-5075.

        Test Description: Validate Online Reintegration without checksum

        :avocado: tags=all,daily_regression
        :avocado: tags=hw,medium
        :avocado: tags=osa,checksum,online_reintegration
        :avocado: tags=OSAOnlineReintegration,test_osa_online_reintegration_without_csum
        """
        self.log.info("Online Reintegration : No Checksum")
        self.test_with_checksum = self.params.get("test_with_checksum", "/run/checksum/*")
        self.run_online_reintegration_test(1)

    def test_osa_online_reintegration_with_aggregation(self):
        """Test ID: DAOS-6715.

        Test Description: Reintegrate rank while aggregation is happening in parallel

        :avocado: tags=all,full_regression
        :avocado: tags=hw,medium
        :avocado: tags=osa,checksum,online_reintegration
        :avocado: tags=OSAOnlineReintegration,test_osa_online_reintegration_with_aggregation
        """
        self.test_during_aggregation = self.params.get("test_with_aggregation",
                                                       '/run/aggregation/*')
        self.log.info("Online Reintegration : Aggregation")
        self.run_online_reintegration_test(1)

    def test_osa_online_reintegration_oclass(self):
        """Test ID: DAOS-6715.

        Test Description: Reintegrate rank with different object class

        :avocado: tags=all,full_regression
        :avocado: tags=hw,medium
        :avocado: tags=osa,checksum,online_reintegration
        :avocado: tags=OSAOnlineReintegration,test_osa_online_reintegration_oclass
        """
        self.log.info("Online Reintegration : Object Class")
        for oclass in self.test_oclass:
            self.run_online_reintegration_test(1, oclass=oclass)

    def test_osa_online_reintegration_with_multiple_ranks(self):
        """Test ID: DAOS-4753.

        Test Description: Validate online reintegration with multiple ranks.

        :avocado: tags=all,daily_regression
        :avocado: tags=hw,medium
        :avocado: tags=osa,checksum,online_reintegration
        :avocado: tags=OSAOnlineReintegration,test_osa_online_reintegration_with_multiple_ranks
        """
        self.log.info("Online Reintegration : Multiple ranks")
        self.run_online_reintegration_test(1, multiple_ranks=True)<|MERGE_RESOLUTION|>--- conflicted
+++ resolved
@@ -60,20 +60,14 @@
         test_seq = self.ior_test_sequence[0]
         # Create a pool
         pool = {}
-        exclude_servers = (len(self.hostlist_servers) * 2) - 1
-
-<<<<<<< HEAD
+
         if multiple_ranks is True:
-            rank = "0,3"
+            rank = ",".join(map(str, random.sample(list(self.server_managers[0].ranks.keys()), k=2)))
             # For multiple rank testing, we need RP_3G1 for IOR to complete.
             oclass = "RP_3G1"
         else:
-            # Exclude one rank : other than rank 0.
-            rank = random.randint(1, exclude_servers)  # nosec
-=======
-        # Exclude one rank : other than rank 0.
-        rank = self.random.randint(1, exclude_servers)
->>>>>>> 2b230266
+            # Exclude one rank
+            rank = self.random.choice(list(self.server_managers[0].ranks.keys()))
 
         # Start the daos_racer thread
         if racer is True:
