--- conflicted
+++ resolved
@@ -179,13 +179,9 @@
 
         Test Description: Validate Online Reintegration
 
-<<<<<<< HEAD
         :avocado: tags=all,pr,daily_regression
         :avocado: tags=hw,medium,ib2
-        :avocado: tags=osa,checksum,DAOS_5610
-=======
-        :avocado: tags=all,pr,daily_regression,hw,medium,ib2,osa
->>>>>>> c2ed692f
+        :avocado: tags=osa,checksum
         :avocado: tags=online_reintegration
         """
         # Perform reintegration testing with 1 pool.
