--- conflicted
+++ resolved
@@ -220,12 +220,7 @@
             DAOS-6233: add tests for daos filesystem copy
         :avocado: tags=all,daily_regression
         :avocado: tags=vm
-<<<<<<< HEAD
-        :avocado: tags=datamover,daos_fs_copy,dfuse,dfs,ior
+        :avocado: tags=datamover,daos_fs_copy,dfuse,dfs,ior,daos_cmd
         :avocado: tags=DmvrPosixTypesTest,test_dm_posix_types_fs_copy
-=======
-        :avocado: tags=datamover,daos_fs_copy,dfuse,dfs,ior,daos_cmd
-        :avocado: tags=dm_posix_types,dm_posix_types_fs_copy,test_dm_posix_types_fs_copy
->>>>>>> 5f50ba88
         """
         self.run_dm_posix_types("FS_COPY")