--- conflicted
+++ resolved
@@ -432,15 +432,11 @@
                     elif show and server_shutdown and line.get_msg().endswith(
                             "DER_SHUTDOWN(-2017): 'Service should shut down'"):
                         show = False
-<<<<<<< HEAD
                     elif show and line.function == 'rdb_stop':
                         show = False
-                    elif show:
-=======
-                    if show and line.function == 'sched_watchdog_post':
+                    elif show and line.function == 'sched_watchdog_post':
                         show = False
                     if show:
->>>>>>> 6b91176b
                         # Allow WARNING or ERROR messages, but anything higher
                         # like assert should trigger a failure.
                         if line.level < cart_logparse.LOG_LEVELS['ERR']:
