#!/usr/bin/env python3
# Copyright (C) 2018-2019 Intel Corporation
# All rights reserved.
#
# Redistribution and use in source and binary forms, with or without
# modification, are permitted for any purpose (including commercial purposes)
# provided that the following conditions are met:
#
# 1. Redistributions of source code must retain the above copyright notice,
#    this list of conditions, and the following disclaimer.
#
# 2. Redistributions in binary form must reproduce the above copyright notice,
#    this list of conditions, and the following disclaimer in the
#    documentation and/or materials provided with the distribution.
#
# 3. In addition, redistributions of modified forms of the source or binary
#    code must carry prominent notices stating that the original code was
#    changed and the date of the change.
#
#  4. All publications or advertising materials mentioning features or use of
#     this software are asked, but not required, to acknowledge that it was
#     developed by Intel Corporation and credit the contributors.
#
# 5. Neither the name of Intel Corporation, nor the name of any Contributor
#    may be used to endorse or promote products derived from this software
#    without specific prior written permission.
#
# THIS SOFTWARE IS PROVIDED BY THE COPYRIGHT HOLDERS AND CONTRIBUTORS "AS IS"
# AND ANY EXPRESS OR IMPLIED WARRANTIES, INCLUDING, BUT NOT LIMITED TO, THE
# IMPLIED WARRANTIES OF MERCHANTABILITY AND FITNESS FOR A PARTICULAR PURPOSE
# ARE DISCLAIMED. IN NO EVENT SHALL THE COPYRIGHT HOLDER BE LIABLE FOR ANY
# DIRECT, INDIRECT, INCIDENTAL, SPECIAL, EXEMPLARY, OR CONSEQUENTIAL DAMAGES
# (INCLUDING, BUT NOT LIMITED TO, PROCUREMENT OF SUBSTITUTE GOODS OR SERVICES;
# LOSS OF USE, DATA, OR PROFITS; OR BUSINESS INTERRUPTION) HOWEVER CAUSED AND
# ON ANY THEORY OF LIABILITY, WHETHER IN CONTRACT, STRICT LIABILITY, OR TORT
# (INCLUDING NEGLIGENCE OR OTHERWISE) ARISING IN ANY WAY OUT OF THE USE OF
# THIS SOFTWARE, EVEN IF ADVISED OF THE POSSIBILITY OF SUCH DAMAGE.
"""
This provides consistency checking for CaRT log files.
"""

import sys
import time
import argparse
HAVE_TABULATE = True
try:
    import tabulate
except ImportError:
    HAVE_TABULATE = False
from collections import OrderedDict, Counter

import cart_logparse

# pylint: disable=too-few-public-methods

class LogCheckError(Exception):
    """Error in the log parsing code"""
    def __str__(self):
        return self.__doc__

class NotAllFreed(LogCheckError):
    """Not all memory allocations freed"""

class WarningStrict(LogCheckError):
    """Error for warnings from strict files"""

class WarningMode(LogCheckError):
    """Error for warnings in strict mode"""

class ActiveDescriptors(LogCheckError):
    """Active descriptors at end of log file"""

class LogError(LogCheckError):
    """Errors detected in log file"""

class RegionContig():
    """Class to represent a memory region"""
    def __init__(self, start, end):
        self.start = start
        self.end = end

    def len(self):
        """Return the length of the region"""
        return self.end - self.start + 1

    def __str__(self):
        return '0x{:x}-0x{:x}'.format(self.start, self.end)

    def __eq__(self, other):
        if not isinstance(other, RegionContig):
            return False
        return self.start == other.start and self.end == other.end

def _ts_to_float(ts):
    int_part = time.mktime(time.strptime(ts[:-3], '%m/%d-%H:%M:%S'))
    float_part = int(ts[-2:])/100
    return int_part + float_part

class RegionCounter():
    """Class to represent regions read/written to a file"""
    def __init__(self, start, end, ts):
        self.start = start
        self.end = end
        self.reads = 1
        self.first_ts = ts
        self.last_ts = ts
        self.regions = []

    def add(self, start, end, ts):
        """Record a new I/O operation"""
        self.reads += 1
        if start == self.end + 1:
            self.end = end
        else:
            self.regions.append(RegionContig(self.start, self.end))
            self.start = start
            self.end = end
        self.last_ts = ts

    def __str__(self):
        bytes_count = 0

        # Make a list of the current regions, being careful not to
        # modify them.
        all_regions = list(self.regions)
        all_regions.append(RegionContig(self.start, self.end))

        regions = []
        prev_region = None
        rep_count = 0
        region = None
        for region in all_regions:
            bytes_count += region.len()
            if not prev_region or region == prev_region:
                rep_count += 1
                prev_region = region
                continue
            if rep_count > 0:
                regions.append('{}x{}'.format(str(region), rep_count))
            else:
                regions.append(str(region))
            rep_count = 1
            prev_region = region
        if rep_count > 0:
            regions.append('{}x{}'.format(str(region), rep_count))

        data = ','.join(regions)

        start_time = _ts_to_float(self.first_ts)
        end_time = _ts_to_float(self.last_ts)

        mb = int(bytes_count / (1024*1024))
        if mb * 1024 * 1024 == bytes_count:
            bytes_str = '{}Mb'.format(mb)
        else:
            bytes_str = '{:.1f}Mb'.format(bytes_count / (1024*1024))

        return '{} reads, {} {:.1f}Seconds {}'.format(self.reads,
                                                      bytes_str,
                                                      end_time - start_time,
                                                      data)

# Use a global variable here so show_line can remember previously reported
# error lines.
shown_logs = set()

wf = None

def show_line(line, sev, msg, custom=None):
    """Output a log line in gcc error format"""

    # Only report each individual line once.

    log = "{}:{}:1: {}: {} '{}'".format(line.filename,
                                        line.lineno,
                                        sev,
                                        msg,
                                        line.get_anon_msg())
    if log in shown_logs:
        return
    print(log)
    if custom:
        custom.add(line, sev, msg)
    elif wf:
        wf.add(line, sev, msg)
    shown_logs.add(log)

class hwm_counter():
    """Class to track integer values, with high-water mark"""

    # Used for memory allocation sizes currently.
    def __init__(self):
        self.__val = 0
        self.__hwm = 0
        self.__acount = 0
        self.__fcount = 0

    def has_data(self):
        """Return true if there is any data registered"""
        return self.__hwm != 0

    def __str__(self):
        return 'Total:{:,} HWM:{:,} {} allocations, '.format(self.__val,
                                                             self.__hwm,
                                                             self.__acount) + \
            '{} frees {} possible leaks'.format(self.__fcount,
                                                self.__acount - self.__fcount)

    def add(self, val):
        """Add a value"""
        self.__acount += 1
        if val < 0:
            return
        self.__val += val
        if self.__val > self.__hwm:
            self.__hwm = self.__val

    def subtract(self, val):
        """Subtract a value"""
        self.__fcount += 1
        if val < 0:
            return
        self.__val -= val

#pylint: disable=too-many-statements
#pylint: disable=too-many-locals
class LogTest():
    """Log testing"""

    def __init__(self, log_iter, quiet=False):
        self.quiet = quiet
        self._li = log_iter
        self.hide_fi_calls = False
        self.fi_triggered = False
        self.fi_location = None

        # Records on number, type and frequency of logging.
        self.log_locs = Counter()
        self.log_fac = Counter()
        self.log_levels = Counter()
        self.log_count = 0

    def __del__(self):
        if not self.quiet:
            self.show_common_logs()

    def save_log_line(self, line):
        """Record a single line of logging"""
        if self.quiet:
            return
        self.log_count += 1
        function = getattr(line, 'filename', None)
        if function:
            loc = '{}:{}'.format(line.filename, line.lineno)
        else:
            loc = 'Unknown'
        self.log_locs[loc] += 1
        self.log_fac[line.fac] += 1
        self.log_levels[line.level] += 1

    def show_common_logs(self):
        """Report to stdout the most common logging locations"""
        if self.log_count == 0:
            return
        print('Parsed {} lines of logs'.format(self.log_count))
        print('Most common logging locations')
        for (loc, count) in self.log_locs.most_common(10):
            if count < 10:
                break
            percent = 100 * count / self.log_count
            print('Logging used {} times at {} ({:.1f}%)'.format(count,
                                                                 loc,
                                                                 percent))
        print('Most common facilities')
        for (fac, count) in self.log_fac.most_common(10):
            if count < 10:
                break
            print('{}: {} ({:.1f}%)'.format(fac, count,
                                            100*count/self.log_count))

        print('Most common levels')
        for (level, count) in self.log_levels.most_common(10):
            if count < 10:
                break
            print('{}: {} ({:.1f}%)'.format(cart_logparse.LOG_NAMES[level],
                                            count,
                                            100*count/self.log_count))

    def check_log_file(self,
                       abort_on_warning,
                       show_memleaks=True,
                       leak_wf=None):
        """Check a single log file for consistency"""
        to_raise = None
        for pid in self._li.get_pids():
            if wf:
                wf.reset_pending()
            if not self.quiet:
                self.rpc_reporting(pid)
                if wf:
                    wf.reset_pending()
            try:
                self._check_pid_from_log_file(pid,
                                              abort_on_warning,
                                              leak_wf,
                                              show_memleaks=show_memleaks)
            except LogCheckError as error:
                if to_raise is None:
                    to_raise = error
        if to_raise:
            raise to_raise

    def check_dfuse_io(self):
        """Parse dfuse i/o"""

        for pid in self._li.get_pids():

            client_pids = OrderedDict()
            for line in self._li.new_iter(pid=pid):
                self.save_log_line(line)
                if line.filename != 'src/client/dfuse/ops/read.c':
                    continue
                if line.get_field(3) != 'requested':
                    show_line(line, line.mask, "Extra output")
                    continue
                reg = line.re_region.fullmatch(line.get_field(2))
                start = int(reg.group(1), base=16)
                end = int(reg.group(2), base=16)
                reg = line.re_pid.fullmatch(line.get_field(4))

                pid = reg.group(1)

                if pid not in client_pids:
                    client_pids[pid] = RegionCounter(start, end, line.ts)
                else:
                    client_pids[pid].add(start, end, line.ts)

            for cpid in client_pids:
                print('{}:{}'.format(cpid, client_pids[pid]))

#pylint: disable=too-many-branches,too-many-nested-blocks
    def _check_pid_from_log_file(self,
                                 pid,
                                 abort_on_warning,
                                 leak_wf,
                                 show_memleaks=True):
        """Check a pid from a single log file for consistency"""

        # Dict of active descriptors.
        active_desc = OrderedDict()
        active_desc['root'] = None

        # Dict of active RPCs
        active_rpcs = OrderedDict()

        err_count = 0
        warnings_strict = False
        warnings_mode = False
        server_shutdown = False

        regions = OrderedDict()
        memsize = hwm_counter()

        old_regions = {}

        error_files = set()

        have_debug = False

        trace_lines = 0
        non_trace_lines = 0

        for line in self._li.new_iter(pid=pid, stateful=True):
            self.save_log_line(line)
            try:
                msg = ''.join(line._fields[2:])
                # Warn if a line references the name of the function it was in,
                # but skip short function names or _internal suffixes.
                if line.function in msg and len(line.function) > 6 and \
                   '{}_internal'.format(line.function) not in msg:
                    show_line(line, 'NORMAL',
                              'Logging references function name')
            except AttributeError:
                pass
            if abort_on_warning:
                if not server_shutdown and \
                   line.fac != 'external' and line.function == 'server_fini':
                    server_shutdown = True
                if line.level <= cart_logparse.LOG_LEVELS['WARN']:
                    show = True
                    if self.hide_fi_calls:
                        if line.is_fi_site():
                            show = False
                            self.fi_triggered = True
                        elif line.is_fi_alloc_fail():
                            show = False
                            self.fi_location = line
                        elif '-1009' in line.get_msg():

                            src_offset = line.lineno - self.fi_location.lineno
                            if line.filename == self.fi_location.filename:
                                src_offset = line.lineno
                                src_offset -= self.fi_location.lineno
                                if 0 < src_offset < 5:
                                    show_line(line, 'NORMAL',
                                              'Logging allocation failure')

                            if not line.get_msg().endswith(
                                    "DER_NOMEM(-1009): 'Out of memory'"):
                                show_line(line, 'LOW',
                                          'Error does not use DF_RC')
                            # For the fault injection test do not report
                            # errors for lines that print -DER_NOMEM, as
                            # this highlights other errors and lines which
                            # report an error, but not a fault code.
                            show = False
                        elif line.get_msg().endswith(' 12'):
                            # dfs and dfuse use system error numbers, rather
                            # than daos, so allow ENOMEM as well as
                            # -DER_NOMEM
                            show = False
                    elif line.rpc:
                        # Ignore the SWIM RPC opcode, as this often sends RPCs
                        # that fail during shutdown.
                        if line.rpc_opcode == '0xfe000000':
                            show = False
                    # Disable checking for a number of conditions, either
                    # because these errors/lines are badly formatted or because
                    # they're intermittent and we don't want noise in the test
                    # results.
                    if line.fac == 'external':
                        show = False
                    elif show and server_shutdown and line.get_msg().endswith(
                            "DER_SHUTDOWN(-2017): 'Service should shut down'"):
                        show = False
                    elif show and line.function == 'rdb_stop':
                        show = False
                    elif show and line.function == 'sched_watchdog_post':
                        show = False
                    if show:
                        # Allow WARNING or ERROR messages, but anything higher
                        # like assert should trigger a failure.
                        if line.level < cart_logparse.LOG_LEVELS['ERR']:
                            show_line(line, 'HIGH', 'error in strict mode')
                        else:
                            show_line(line, 'NORMAL', 'warning in strict mode')
                        warnings_mode = True
            if line.trace:
                trace_lines += 1
                if not have_debug and \
                   line.level > cart_logparse.LOG_LEVELS['INFO']:
                    have_debug = True
                desc = line.descriptor
                if line.is_new():
                    if desc in active_desc:
                        show_line(active_desc[desc], 'NORMAL',
                                  'not deregistered')
                        show_line(line, 'NORMAL', 'already exists')
                        err_count += 1
                    if line.parent not in active_desc:
                        show_line(line, 'error', 'add with bad parent')
                        if line.parent in regions:
                            show_line(regions[line.parent], 'NORMAL',
                                      'used as parent without registering')
                        err_count += 1
                    active_desc[desc] = line
                elif line.is_link():
                    parent = line.parent
                    if parent not in active_desc:
                        show_line(line, 'NORMAL', 'link with bad parent')
                        err_count += 1
                    desc = parent
                elif line.is_new_rpc():
                    active_rpcs[line.descriptor] = line
                if line.is_dereg():
                    if desc in active_desc:
                        del active_desc[desc]
                    else:
                        show_line(line, 'NORMAL', 'invalid desc remove')
                        err_count += 1
                elif line.is_dereg_rpc():
                    if desc in active_rpcs:
                        del active_rpcs[desc]
                    else:
                        show_line(line, 'NORMAL', 'invalid rpc remove')
                        err_count += 1
                else:
                    if have_debug and desc not in active_desc and \
                       desc not in active_rpcs:

                        show_line(line, 'NORMAL', 'inactive desc')
                        if line.descriptor in regions:
                            show_line(regions[line.descriptor], 'NORMAL',
                                      'Used as descriptor without registering')
                        error_files.add(line.filename)
                        err_count += 1
            elif len(line._fields) > 2:
                # is_calloc() doesn't work on truncated output so only test if
                # there are more than two fields to work with.
                non_trace_lines += 1
                if line.is_calloc():
                    pointer = line.calloc_pointer()
                    if pointer in regions:
                        show_line(regions[pointer], 'NORMAL',
                                  'new allocation seen for same pointer')
                        err_count += 1
                    regions[pointer] = line
                    memsize.add(line.calloc_size())
                elif line.is_free():
                    pointer = line.free_pointer()
                    # If a pointer is freed then automatically remove the
                    # descriptor
                    if pointer in active_desc:
                        del active_desc[pointer]
                    if pointer in regions:
                        memsize.subtract(regions[pointer].calloc_size())
                        old_regions[pointer] = [regions[pointer], line]
                        del regions[pointer]
                    elif pointer != '(nil)':
                        if pointer in old_regions:
                            show_line(old_regions[pointer][0], 'ERROR',
                                      'double-free allocation point')
                            show_line(old_regions[pointer][1], 'ERROR',
                                      '1st double-free location')
                            show_line(line, 'ERROR',
                                      '2nd double-free location')
                        else:
                            show_line(line, 'HIGH', 'free of unknown memory')
                        err_count += 1
                elif line.is_realloc():
<<<<<<< HEAD
                    (new_pointer, old_pointer) = line.realloc_pointers()
=======
                    new_pointer = line.get_field(-6)
                    old_pointer = line.get_field(-1)[0:-2]
                    old_sz = int(line.get_field(-3))
                    new_sz = line.calloc_size()
>>>>>>> c9166102
                    if new_pointer != '(nil)' and old_pointer != '(nil)':
                        exp_sz = regions[old_pointer].calloc_size()
                        if old_sz not in [0, exp_sz, new_sz]:
                            show_line(line, 'HIGH',
                                      'realloc used invalid old size')
                        memsize.subtract(exp_sz)
                    regions[new_pointer] = line
                    memsize.add(line.calloc_size())
                    if old_pointer not in (new_pointer, '(nil)'):
                        if old_pointer in regions:
                            del regions[old_pointer]
                        else:
                            show_line(line, 'NORMAL',
                                      'realloc of unknown memory')
                            err_count += 1

        del active_desc['root']

        # This isn't currently used anyway.
        #if not have_debug:
        #    print('DEBUG not enabled, No log consistency checking possible')

        total_lines = trace_lines + non_trace_lines
        p_trace = trace_lines * 1.0 / total_lines * 100

        if not self.quiet:
            print("Pid {}, {} lines total, {} trace ({:.2f}%)".format(
                pid, total_lines, trace_lines, p_trace))

        if memsize.has_data():
            print("Memsize: {}".format(memsize))

        # Special case the fuse arg values as these are allocated by IOF
        # but freed by fuse itself.
        # Skip over CaRT issues for now to get this landed, we can enable them
        # once this is stable.
        lost_memory = False
        if show_memleaks:
            for (_, line) in list(regions.items()):
                pointer = line.get_field(-1).rstrip('.')
                if pointer in active_desc:
                    show_line(line, 'NORMAL', 'descriptor not freed')
                    del active_desc[pointer]
                else:
                    show_line(line, 'NORMAL', 'memory not freed',
                              custom=leak_wf)
                lost_memory = True

        if active_desc:
            for (_, line) in list(active_desc.items()):
                show_line(line, 'NORMAL', 'desc not deregistered')
            raise ActiveDescriptors()

        if active_rpcs:
            for (_, line) in list(active_rpcs.items()):
                show_line(line, 'NORMAL', 'rpc not deregistered')
        if error_files or err_count:
            raise LogError()
        if lost_memory:
            raise NotAllFreed()
        if warnings_strict:
            raise WarningStrict()
        if warnings_mode:
            raise WarningMode()
#pylint: enable=too-many-branches,too-many-nested-blocks

    def rpc_reporting(self, pid):
        """RPC reporting for RPC state machine, for mutiprocesses"""
        op_state_counters = {}
        c_states = {}
        c_state_names = set()

        # Use to convert from descriptor to opcode.
        current_opcodes = {}

        for line in self._li.new_iter(pid=pid):
            rpc_state = None
            opcode = None

            function = getattr(line, 'function', None)
            if not function:
                continue
            if line.is_new_rpc():
                rpc_state = 'ALLOCATED'
                opcode = line.get_field(-4)
                if opcode == 'per':
                    opcode = line.get_field(-8)
            elif line.is_dereg_rpc():
                rpc_state = 'DEALLOCATED'
            elif line.endswith('submitted.'):
                rpc_state = 'SUBMITTED'
            elif function == 'crt_hg_req_send' and \
                 line.get_field(-6) == ('sent'):
                rpc_state = 'SENT'

            elif line.is_callback():
                rpc = line.descriptor
                rpc_state = 'COMPLETED'
                result = line.get_field(13).split('(')[0]
                c_state_names.add(result)
                opcode = current_opcodes[line.descriptor]
                try:
                    c_states[opcode][result] += 1
                except KeyError:

                    c_states[opcode] = Counter()
                    c_states[opcode][result] += 1
            else:
                continue

            rpc = line.descriptor

            if rpc_state == 'ALLOCATED':
                current_opcodes[rpc] = opcode
            else:
                opcode = current_opcodes[rpc]
            if rpc_state == 'DEALLOCATED':
                del current_opcodes[rpc]

            if opcode not in op_state_counters:
                op_state_counters[opcode] = {'ALLOCATED' :0,
                                             'DEALLOCATED': 0,
                                             'SENT':0,
                                             'COMPLETED':0,
                                             'SUBMITTED':0}
            op_state_counters[opcode][rpc_state] += 1

        if not bool(op_state_counters):
            return

        table = []
        errors = []
        names = sorted(c_state_names)
        if names:
            try:
                names.remove('DER_SUCCESS')
            except ValueError:
                pass
            names.insert(0, 'DER_SUCCESS')
        headers = ['OPCODE',
                   'ALLOCATED',
                   'SUBMITTED',
                   'SENT',
                   'COMPLETED',
                   'DEALLOCATED']

        for state in names:
            headers.append('-{}'.format(state))
        for (op, counts) in sorted(op_state_counters.items()):
            row = [op,
                   counts['ALLOCATED'],
                   counts['SUBMITTED'],
                   counts['SENT'],
                   counts['COMPLETED'],
                   counts['DEALLOCATED']]
            for state in names:
                try:
                    row.append(c_states[op].get(state, ''))
                except KeyError:
                    row.append('')
            table.append(row)
            if counts['ALLOCATED'] != counts['DEALLOCATED']:
                errors.append("ERROR: Opcode {}: Alloc'd Total = {}, "
                              "Dealloc'd Total = {}". \
                              format(op,
                                     counts['ALLOCATED'],
                                     counts['DEALLOCATED']))

        if HAVE_TABULATE:
            print('Opcode State Transition Tally')
            print(tabulate.tabulate(table,
                                    headers=headers,
                                    stralign='right'))

        if errors:
            for error in errors:
                print(error)


def run():
    """Trace a single file"""
    parser = argparse.ArgumentParser()
    parser.add_argument('--dfuse',
                        help='Summarise dfuse I/O',
                        action='store_true')
    parser.add_argument('--warnings', action='store_true')
    parser.add_argument('file', help='input file')
    args = parser.parse_args()
    try:
        log_iter = cart_logparse.LogIter(args.file)
    except UnicodeDecodeError:
        # If there is a unicode error in the log file then retry with checks
        # enabled which should both report the error and run in latin-1 so
        # perform the log parsing anyway.  The check for log_iter.file_corrupt
        # later on will ensure that this error does not get logged, then
        # ignored.
        # The only possible danger here is the file is simply too big to check
        # the encoding on, in which case this second attempt would fail with
        # an out-of-memory error.
        log_iter = cart_logparse.LogIter(args.file, check_encoding=True)
    test_iter = LogTest(log_iter)
    if args.dfuse:
        test_iter.check_dfuse_io()
    else:
        try:
            test_iter.check_log_file(args.warnings)
        except LogError:
            print('Errors in log file, ignoring')
        except NotAllFreed:
            print('Memory leaks, ignoring')
    if log_iter.file_corrupt:
        sys.exit(1)

if __name__ == '__main__':
    run()<|MERGE_RESOLUTION|>--- conflicted
+++ resolved
@@ -528,14 +528,10 @@
                             show_line(line, 'HIGH', 'free of unknown memory')
                         err_count += 1
                 elif line.is_realloc():
-<<<<<<< HEAD
                     (new_pointer, old_pointer) = line.realloc_pointers()
-=======
-                    new_pointer = line.get_field(-6)
-                    old_pointer = line.get_field(-1)[0:-2]
                     old_sz = int(line.get_field(-3))
                     new_sz = line.calloc_size()
->>>>>>> c9166102
+
                     if new_pointer != '(nil)' and old_pointer != '(nil)':
                         exp_sz = regions[old_pointer].calloc_size()
                         if old_sz not in [0, exp_sz, new_sz]:
